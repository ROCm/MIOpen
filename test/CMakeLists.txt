################################################################################
#
# MIT License
#
# Copyright (c) 2017 Advanced Micro Devices, Inc.
#
# Permission is hereby granted, free of charge, to any person obtaining a copy
# of this software and associated documentation files (the "Software"), to deal
# in the Software without restriction, including without limitation the rights
# to use, copy, modify, merge, publish, distribute, sublicense, and/or sell
# copies of the Software, and to permit persons to whom the Software is
# furnished to do so, subject to the following conditions:
#
# The above copyright notice and this permission notice shall be included in all
# copies or substantial portions of the Software.
#
# THE SOFTWARE IS PROVIDED "AS IS", WITHOUT WARRANTY OF ANY KIND, EXPRESS OR
# IMPLIED, INCLUDING BUT NOT LIMITED TO THE WARRANTIES OF MERCHANTABILITY,
# FITNESS FOR A PARTICULAR PURPOSE AND NONINFRINGEMENT. IN NO EVENT SHALL THE
# AUTHORS OR COPYRIGHT HOLDERS BE LIABLE FOR ANY CLAIM, DAMAGES OR OTHER
# LIABILITY, WHETHER IN AN ACTION OF CONTRACT, TORT OR OTHERWISE, ARISING FROM,
# OUT OF OR IN CONNECTION WITH THE SOFTWARE OR THE USE OR OTHER DEALINGS IN THE
# SOFTWARE.
#
################################################################################

cmake_policy(SET CMP0057 NEW)

include(CTest)
include(CheckCXXCompilerFlag)

option( MIOPEN_TEST_ALL "Run the full test suite" OFF )
option( MIOPEN_TEST_HALF "Test in half mode" OFF )
option( MIOPEN_TEST_INT8 "Test in int8 mode" OFF )
option( MIOPEN_TEST_BFLOAT16 "Test in bfloat16 mode" OFF )
option( MIOPEN_TEST_GFX908 "Test on MI100 (gfx908)" OFF )
option( MIOPEN_TEST_GFX90A "Test on gfx90a" OFF )
option( MIOPEN_TEST_GFX900 "Test on Vega10 (gfx900)" OFF )
option( MIOPEN_TEST_GFX906 "Test on Vega20 (gfx906)" OFF )
option( MIOPEN_TEST_GFX103X "Test on Navi21/22 (gfx1030/31)" OFF )
option( MIOPEN_TEST_GFX110X "Test on Navi31/32 (gfx1100/02)" OFF )
option( MIOPEN_TEST_GPU_XNACK_ENABLED "Test as if XNACK mode is enabled" OFF )
option( MIOPEN_TEST_CONV Off)
option( MIOPEN_TEST_DEEPBENCH Off)
option( MIOPEN_TEST_DRIVER_ITER_MODE Off)
option( MIOPEN_TEST_COMPOSABLEKERNEL "Test with composable_kernel library" ${MIOPEN_USE_COMPOSABLEKERNEL} )

set_var_to_condition(MIOPEN_TEST_WITH_MIOPENDRIVER_DEFAULT MIOPEN_BUILD_DRIVER)
option( MIOPEN_TEST_WITH_MIOPENDRIVER "Use MIOpenDriver in tests" ${MIOPEN_TEST_WITH_MIOPENDRIVER_DEFAULT})

option( WORKAROUND_ISSUE_936 "" ON)
option( WORKAROUND_ISSUE_1053 "" OFF) # TODO: Remove this W/A after ~6 months (in January 2023)

# Run the test suite to a depth limit
#limit greater than 2 leads to prolonged testing more than 5hrs per stage.
set(MIOPEN_TEST_LIMIT "2" CACHE STRING "")
set(MIOPEN_TEST_FLAGS "" CACHE STRING "")
set(MIOPEN_TEST_GDB On CACHE BOOL "")

set(MIOPEN_TEST_OPENCL FALSE)
if(MIOPEN_BACKEND_OPENCL)
    set(MIOPEN_TEST_OPENCL TRUE)
endif()

set(MIOPEN_TEST_HIP_NOGPU FALSE)
if(MIOPEN_MODE_NOGPU)
    set(MIOPEN_TEST_HIP_NOGPU TRUE)
endif()

set(MIOPEN_TEST_HIP FALSE)
if(MIOPEN_BACKEND_HIP AND NOT MIOPEN_TEST_HIP_NOGPU)
    set(MIOPEN_TEST_HIP TRUE)
endif()

# Detect GPU type for testing.
# For HIP_NOGPU backend, GPU detection is not required and should be disabled.
# Also we do not detect GPU when target GPU for testing is specified explicitly.
set(MIOPEN_TEST_GPU_DETECTION_FAILED FALSE)
set(MIOPEN_NO_GPU FALSE)
if(NOT (MIOPEN_TEST_GFX900 OR MIOPEN_TEST_GFX906 OR MIOPEN_TEST_GFX908 OR MIOPEN_TEST_GFX90A OR MIOPEN_TEST_GFX103X OR MIOPEN_TEST_GFX110X OR MIOPEN_TEST_HIP_NOGPU))
    find_program(ROCMINFO
        NAMES rocminfo
        PATHS
            /opt/rocm
            ${CMAKE_INSTALL_PREFIX}
        PATH_SUFFIXES
            /bin
    )
    message(STATUS "rocminfo utility: ${ROCMINFO}")
    if(ROCMINFO)
        execute_process (
            COMMAND ${ROCMINFO}
            OUTPUT_VARIABLE ROCMINFO_OUTPUT
            RESULT_VARIABLE ROCMINFO_EXIT_STATUS
        )
        if(ROCMINFO_OUTPUT MATCHES "no GPU devices")
            message(WARNING "ROCk module is NOT loaded, possibly no GPU devices")
            set(MIOPEN_NO_GPU TRUE)
        elseif (NOT ROCMINFO_EXIT_STATUS EQUAL 0)
            message(WARNING "ROCMINFO FAILED, GPU TYPE UNKNOWN. Manually set respective MIOPEN_TEST_GFX* CMake variable to specify target GPU for testing.")
            set(MIOPEN_TEST_GPU_DETECTION_FAILED TRUE)
        elseif(ROCMINFO_OUTPUT MATCHES "gfx1030")
            set(MIOPEN_TEST_GFX103X ON)
        elseif(ROCMINFO_OUTPUT MATCHES "gfx1031")
            set(MIOPEN_TEST_GFX103X ON)
        elseif(ROCMINFO_OUTPUT MATCHES "gfx1100")
            set(MIOPEN_TEST_GFX110X ON)
        elseif(ROCMINFO_OUTPUT MATCHES "gfx1101")
            set(MIOPEN_TEST_GFX110X ON)
        elseif(ROCMINFO_OUTPUT MATCHES "gfx1102")
            set(MIOPEN_TEST_GFX110X ON)
        elseif(ROCMINFO_OUTPUT MATCHES "gfx900")
            set(MIOPEN_TEST_GFX900 ON)
        elseif(ROCMINFO_OUTPUT MATCHES "gfx906")
            set(MIOPEN_TEST_GFX906 ON)
        elseif(ROCMINFO_OUTPUT MATCHES "gfx908")
            set(MIOPEN_TEST_GFX908 ON)
        elseif(ROCMINFO_OUTPUT MATCHES "gfx90a")
            set(MIOPEN_TEST_GFX90A ON)
        else()
            message(WARNING "TESTING IS NOT SUPPORTED FOR THE DETECTED GPU")
            set(MIOPEN_TEST_GPU_DETECTION_FAILED TRUE)
        endif()

        if(NOT (MIOPEN_TEST_GPU_DETECTION_FAILED) AND ROCMINFO_OUTPUT MATCHES "xnack\\+")
            set(MIOPEN_TEST_GPU_XNACK_ENABLED ON)
        endif()
    else()
        message(WARNING "ROCMINFO NOT FOUND, GPU TYPE UNKNOWN. Manually set respective MIOPEN_TEST_GFX* CMake variable to specify target GPU for testing.")
        set(MIOPEN_TEST_GPU_DETECTION_FAILED TRUE)
    endif()
endif()

set_var_to_condition(MIOPEN_LIBMLIR_SUPPORTS_GFX103X_DEFAULT ${MIOPEN_USE_MLIR} AND (${rocMLIR_VERSION_FLAT} GREATER 100000000))
option( MIOPEN_LIBMLIR_SUPPORTS_GFX103X "libMLIR capability to support GFX10. Enables MLIR tests on GFX103X." ${MIOPEN_LIBMLIR_SUPPORTS_GFX103X_DEFAULT})

set_var_to_condition(MIOPEN_TEST_MLIR_DEFAULT ${MIOPEN_USE_MLIR} AND NOT (${MIOPEN_TEST_GFX103X} AND NOT ${MIOPEN_LIBMLIR_SUPPORTS_GFX103X}))
option( MIOPEN_TEST_MLIR "Test for MLIR compilation backend" ${MIOPEN_TEST_MLIR_DEFAULT} )

message(STATUS "MIOPEN_NO_GPU ${MIOPEN_NO_GPU}")
message(STATUS "MIOPEN_TEST_GFX900 ${MIOPEN_TEST_GFX900}")
message(STATUS "MIOPEN_TEST_GFX906 ${MIOPEN_TEST_GFX906}")
message(STATUS "MIOPEN_TEST_GFX908 ${MIOPEN_TEST_GFX908}")
message(STATUS "MIOPEN_TEST_GFX90A ${MIOPEN_TEST_GFX90A}")
message(STATUS "MIOPEN_TEST_GFX103X ${MIOPEN_TEST_GFX103X}")
message(STATUS "MIOPEN_TEST_GFX110X ${MIOPEN_TEST_GFX110X}")
message(STATUS "MIOPEN_TEST_GPU_XNACK_ENABLED ${MIOPEN_TEST_GPU_XNACK_ENABLED}")
message(STATUS "MIOPEN_TEST_GPU_DETECTION_FAILED ${MIOPEN_TEST_GPU_DETECTION_FAILED}")
message(STATUS "MIOPEN_TEST_WITH_MIOPENDRIVER ${MIOPEN_TEST_WITH_MIOPENDRIVER}")
message(STATUS "MIOPEN_TEST_MLIR ${MIOPEN_TEST_MLIR}")

if(MIOPEN_TEST_DRIVER_ITER_MODE)
    add_definitions(-DMIOPEN_TEST_DRIVER_MODE=2)
else()
    add_definitions(-DMIOPEN_TEST_DRIVER_MODE=1)
endif()

find_package(Threads REQUIRED)
add_custom_target(check COMMAND ${CMAKE_CTEST_COMMAND} --output-on-failure -C ${CMAKE_CFG_INTDIR})
add_custom_target(tests)

if(MIOPEN_TEST_GPU_DETECTION_FAILED AND NOT (MIOPEN_NO_GPU))
    add_custom_target(gpu_detection_check COMMAND echo "*** FATAL: GPU DETECTION FAILED DURING CMAKE PHASE, CHECK CMAKE WARNINGS ***" COMMAND exit 1)
    add_dependencies(check gpu_detection_check)
endif()

if(MIOPEN_TEST_WITH_MIOPENDRIVER)
    add_dependencies(check MIOpenDriver)
endif()

set(MIOPEN_TEST_FLOAT_ARG)
set(MIOPEN_TEST_FLOAT FALSE)
set(MIOPEN_TEST_CONV_INT8_OUTPUT_TYPE_INT8)
set(MIOPEN_TEST_CONV_INT8_OUTPUT_TYPE_INT32)
set(MIOPEN_TEST_CONV_INT8_OUTPUT_TYPE_FLOAT)
if(MIOPEN_TEST_HALF)
    set(MIOPEN_TEST_FLOAT_ARG --half)
    set(MIOPENDRIVER_MODE_CONV convfp16)
    set(MIOPENDRIVER_MODE_BN bnormfp16)
elseif(MIOPEN_TEST_INT8)
    set(MIOPEN_TEST_FLOAT_ARG --int8)
    set(MIOPENDRIVER_MODE_CONV convint8)
    set(MIOPENDRIVER_MODE_BN NOT_SUPPORTED)
    set(MIOPEN_TEST_CONV_INT8_OUTPUT_TYPE_INT8 --output_type int8)
    set(MIOPEN_TEST_CONV_INT8_OUTPUT_TYPE_INT32 --output_type int32)
    set(MIOPEN_TEST_CONV_INT8_OUTPUT_TYPE_FLOAT --output_type float)
elseif(MIOPEN_TEST_BFLOAT16)
    set(MIOPEN_TEST_FLOAT_ARG --bfloat16)
    set(MIOPENDRIVER_MODE_CONV convbfp16)
    set(MIOPENDRIVER_MODE_BN NOT_SUPPORTED)
else()
    set(MIOPEN_TEST_FLOAT_ARG --float)
    set(MIOPEN_TEST_FLOAT TRUE)
    set(MIOPENDRIVER_MODE_CONV conv)
    set(MIOPENDRIVER_MODE_BN bnorm)
endif()

message(STATUS "MIOPEN_TEST_FLOAT ${MIOPEN_TEST_FLOAT}")
message(STATUS "MIOPEN_TEST_HALF ${MIOPEN_TEST_HALF}")
message(STATUS "MIOPEN_TEST_BFLOAT16 ${MIOPEN_TEST_BFLOAT16}")
message(STATUS "MIOPEN_TEST_INT8 ${MIOPEN_TEST_INT8}")

set_var_to_condition(WORKAROUND_ISSUE_1187_DEFAULT MIOPEN_TEST_GFX90A AND MIOPEN_TEST_FLOAT)
option( WORKAROUND_ISSUE_1187 "" ${WORKAROUND_ISSUE_1187_DEFAULT})

set_var_to_condition(WORKAROUND_ISSUE_1148_DEFAULT (MIOPEN_TEST_GFX103X OR MIOPEN_TEST_GFX110X) AND MIOPEN_TEST_FLOAT)
option( WORKAROUND_ISSUE_1148 "" ${WORKAROUND_ISSUE_1148_DEFAULT})

if(MIOPEN_TEST_HALF)
    if(MIOPEN_BACKEND_OPENCL)
	    set(SKIP_TESTS test_gru test_rnn_vanilla test_lstm)
    endif()
elseif(MIOPEN_TEST_INT8)
    set(SKIP_ALL_EXCEPT_TESTS
              test_tensor_vec test_tensor_cast test_tensor_trans test_tensor_copy test_tensor_set
              test_tensor_transform test_conv2d test_conv2d_find2)
elseif(MIOPEN_TEST_BFLOAT16)
    set(SKIP_ALL_EXCEPT_TESTS
              test_conv2d test_conv2d_find2 test_tensor_copy test_tensor_set test_tensor_vec test_immed_conv2d
              test_check_numerics_test test_conv_extra test_conv_for_implicit_gemm test_miopen_conv
              test_deepbench_conv test_conv_igemm_dynamic_xdlops_nhwc_wrw_bf16_gfx90a
              test_conv_igemm_dynamic_xdlops_nhwc_fwd_bf16_gfx90a
              test_conv_igemm_dynamic_xdlops_nhwc_bwd_bf16_gfx90a)
  endif()
  if(${CODECOV_TEST})
      list(APPEND SKIP_TESTS test_conv3d test_conv3d_find2 test_immed_conv3d test_immed_conv2d test_pooling2d test_pooling2d_asymmetric)
      # replaced by smaller tests with suffix _codecov
  endif()

if (MIOPEN_NO_GPU)
    set(SKIP_ALL_EXCEPT_TESTS test_include_inliner test_kernel_build_params
            test_test_errors test_type_name test_tensor_test test_sqlite_perfdb test_sequences
            test_pooling3d test_perfdb)
endif()

if(MIOPEN_TEST_GFX103X OR MIOPEN_TEST_GFX110X)
    if(WORKAROUND_ISSUE_1053 AND MIOPEN_TEST_ALL)
        list(APPEND SKIP_TESTS test_lrn_test)
    endif()
endif()

#TODO Code Quality WORKAROUND ROCm 5.1 update
if(MIOPEN_BACKEND_OPENCL AND MIOPEN_TEST_ALL)
    if(MIOPEN_TEST_GFX900 OR MIOPEN_TEST_GFX906)
        list(APPEND SKIP_TESTS test_conv3d test_immed_conv3d test_immed_conv2d test_conv3d_find2)
    endif()
    if(MIOPEN_TEST_GFX103X OR MIOPEN_TEST_GFX110X)
        list(APPEND SKIP_TESTS test_conv3d test_immed_conv3d test_immed_conv2d test_conv3d_find2)
    endif()
endif()

#TODO WORKAROUND_ISSUE_1424
if(MIOPEN_TEST_GFX900 OR MIOPEN_TEST_GFX906 OR MIOPEN_TEST_GFX908)
    list(APPEND SKIP_TESTS test_bn_3d_spatial_test)
endif()

# The usage is non-trivial, see function add_test_command.
if(SKIP_TESTS)
    list(REMOVE_DUPLICATES SKIP_TESTS)
endif()
if(SKIP_ALL_EXCEPT_TESTS)
    list(REMOVE_DUPLICATES SKIP_ALL_EXCEPT_TESTS)
endif()
message(STATUS "SKIP_TESTS: ${SKIP_TESTS}")
message(STATUS "SKIP_ALL_EXCEPT_TESTS: ${SKIP_ALL_EXCEPT_TESTS}")

# List of tests that depend on the XNACK mode.
# Options convention: Tests that depend on the XNACK mode should support the "--xnack" option.
# If "--xnack 0" is specified (this is the default), then such tests should run in XNACK OFF mode.
# If XNACK is enabled on the GPU, then the testing mode must be changed by the --xnack 1 option.
set(XNACK_TESTS test_mdgraph)

function(add_test_command NAME EXE)
    if( (NOT (NAME IN_LIST SKIP_ALL_EXCEPT_TESTS) AND SKIP_ALL_EXCEPT_TESTS)
        OR (NAME IN_LIST SKIP_TESTS)
    )
        add_test(NAME ${NAME} COMMAND echo skipped)
        set_tests_properties(${NAME} PROPERTIES DISABLED On)
    elseif(WIN32)
        set(WINPATH)
        foreach(PATH ${CMAKE_FIND_ROOT_PATH})
            list(APPEND WINPATH ${PATH}/bin)
        endforeach()
        file(GENERATE OUTPUT "${CMAKE_CURRENT_BINARY_DIR}/test_${NAME}.cmd"
            CONTENT "set PATH=${WINPATH};%PATH%
                    %1 ${ARGN}")
        add_test(NAME ${NAME} COMMAND ${WINE_CMD} cmd /c "${CMAKE_CURRENT_BINARY_DIR}/test_${NAME}.cmd" $<TARGET_FILE:${EXE}>)
    else()
        if(MIOPEN_TEST_GDB)
            file(GENERATE OUTPUT "${CMAKE_CURRENT_BINARY_DIR}/test_${NAME}.cmake"
                CONTENT "
                execute_process(COMMAND $<TARGET_FILE:${EXE}> ${ARGN} RESULT_VARIABLE RESULT)
                if(NOT RESULT EQUAL 0)
                    if(EXISTS core)
                        execute_process(COMMAND gdb $<TARGET_FILE:${EXE}> core -batch -ex bt)
                    endif()
                    message(FATAL_ERROR \"Test failed\")
                endif()
            ")
            add_test(NAME ${NAME} COMMAND ${CMAKE_COMMAND} -P "${CMAKE_CURRENT_BINARY_DIR}/test_${NAME}.cmake")
        else()
            add_test(NAME ${NAME} COMMAND ${EXE} ${ARGN})
        endif()
    endif()
    set_tests_properties(${NAME} PROPERTIES ENVIRONMENT "MIOPEN_USER_DB_PATH=${CMAKE_CURRENT_BINARY_DIR}")
endfunction()

separate_arguments(MIOPEN_TEST_FLAGS_ARGS UNIX_COMMAND ${MIOPEN_TEST_FLAGS})

function(add_test_executable TEST_NAME)
    add_executable (${TEST_NAME} EXCLUDE_FROM_ALL ${ARGN})
    clang_tidy_check(${TEST_NAME})
    target_link_libraries(${TEST_NAME} ${CMAKE_THREAD_LIBS_INIT})
    # Cmake does not add flags correctly for gcc
    if(CMAKE_CXX_COMPILER_ID MATCHES "GNU")
        set_target_properties(${TEST_NAME} PROPERTIES COMPILE_FLAGS -pthread LINK_FLAGS -pthread)
    endif()

    set(TEST_COMMAND ${TEST_NAME} ${MIOPEN_TEST_FLOAT_ARG})
    if(MIOPEN_TEST_ALL)
        set(TEST_COMMAND ${TEST_COMMAND} --all)
        if(MIOPEN_TEST_LIMIT GREATER 0)
            set(TEST_COMMAND ${TEST_COMMAND} --limit ${MIOPEN_TEST_LIMIT})
        endif()
    endif()
    set(TEST_COMMAND ${TEST_COMMAND} ${MIOPEN_TEST_FLAGS_ARGS})

    if(MIOPEN_TEST_GPU_XNACK_ENABLED AND (${TEST_NAME} IN_LIST XNACK_TESTS))
        set(TEST_COMMAND ${TEST_COMMAND} --xnack 1)
    endif()

    if(WORKAROUND_ISSUE_936 AND (${TEST_NAME} MATCHES "test_conv2d" OR ${TEST_NAME} MATCHES "test_immed_conv2d") )
        set(TEST_COMMAND ${TEST_COMMAND} --tolerance 130) #increased by 1.625 times
    endif()

    add_test_command(${TEST_NAME} ${TEST_COMMAND})
    rate_added_test(${TEST_NAME})
    add_dependencies(tests ${TEST_NAME})
    add_dependencies(check ${TEST_NAME})
    set_tests_properties(${TEST_NAME} PROPERTIES FAIL_REGULAR_EXPRESSION "FAILED")
    if(WORKAROUND_ISSUE_1148
        AND (${TEST_NAME} MATCHES "test_soft_max") )
        set_tests_properties(${TEST_NAME} PROPERTIES RUN_SERIAL On)
    endif()
    if(NOT MIOPEN_EMBED_DB STREQUAL "")
        target_link_libraries(${TEST_NAME} MIOpen miopen_data)
    else()
        target_link_libraries(${TEST_NAME} MIOpen)
    endif()
endfunction(add_test_executable)

set(MIOPEN_TEST_SANITIZERS)
foreach(SANTIZER address thread)
    check_cxx_compiler_flag("-fsanitize=${SANTIZER} -fno-sanitize-recover=${SANTIZER}" MIOPEN_HAS_${SANTIZER})
    if(MIOPEN_HAS_${SANTIZER})
        list(APPEND MIOPEN_TEST_SANITIZERS ${SANTIZER})
    endif()
endforeach()

function(add_sanitize_test TEST_SOURCE)
    get_filename_component(BASE_NAME ${TEST_SOURCE} NAME_WE)
    foreach(SANTIZER ${MIOPEN_TEST_SANITIZERS})
        add_test_executable(test_${BASE_NAME}_${SANTIZER} ${TEST_SOURCE})
        target_compile_options(test_${BASE_NAME}_${SANTIZER} PUBLIC -fsanitize=${SANTIZER} -fno-sanitize-recover=${SANTIZER})
        target_link_libraries(test_${BASE_NAME}_${SANTIZER} -fsanitize=${SANTIZER} -fno-sanitize-recover=${SANTIZER})
    endforeach()
endfunction()

file(GLOB TESTS *.cpp)

set(LONG_TESTS
    test_dropout
    test_conv2d
    test_conv2d_find2
    test_conv3d
    test_conv3d_find2
    test_conv_group
    test_soft_max
    test_lrn_test
    test_conv_for_implicit_gemm
    test_immed_conv3d
    test_conv3d_extra
    test_conv_3d
    test_pooling2d
    test_conv_igemm_mlir
    test_conv_igemm_mlir_xdlops
    test_activation
    test_conv_ck_igemm_fwd_v6r1_dlops_nchw
    )

function(rate_added_test NAME)
    if(${NAME} IN_LIST LONG_TESTS)
        set_tests_properties(${NAME} PROPERTIES COST 800)
    else()
        set_tests_properties(${NAME} PROPERTIES COST 600)
    endif()
endfunction()

foreach(TEST ${TESTS})
    get_filename_component(BASE_NAME ${TEST} NAME_WE)
    add_test_executable(test_${BASE_NAME} ${TEST})
endforeach()

set_tests_properties(test_sqlite_perfdb test_perfdb
    PROPERTIES RUN_SERIAL On)

# add_sanitize_test(perfdb.cpp)
# add_sanitize_test(cache.cpp)
# add_sanitize_test(tensor_test.cpp)
# add_sanitize_test(type_name.cpp)

function(bool_equality_f first_arg sec_arg result)
    if(${first_arg})
        if(${sec_arg})
            set(${result} TRUE PARENT_SCOPE)
        else()
            set(${result} FALSE PARENT_SCOPE)
        endif()
    elseif(${sec_arg})
        set(${result} FALSE PARENT_SCOPE)
    else()
        set(${result} TRUE PARENT_SCOPE)
    endif()
endfunction()

function(bool_and_f first_arg sec_arg result)
    if(${first_arg} AND ${sec_arg})
        set(${result} TRUE PARENT_SCOPE)
    else()
        set(${result} FALSE PARENT_SCOPE)
    endif()
endfunction()

function(bool_or_f first_arg sec_arg result)
    if(${first_arg} OR ${sec_arg})
        set(${result} TRUE PARENT_SCOPE)
    else()
        set(${result} FALSE PARENT_SCOPE)
    endif()
endfunction()

function(bool_not_f first_arg result)
    if(${first_arg})
        set(${result} FALSE PARENT_SCOPE)
    else()
        set(${result} TRUE PARENT_SCOPE)
    endif()
endfunction()

function(option_support_check is_enabled is_disabled default_result result)
    if(${is_enabled} AND ${is_disabled})
        message(FATAL_ERROR " Incompatible options used")
    endif()
    if(${is_enabled})
        set(${result} TRUE PARENT_SCOPE)
    elseif(${is_disabled})
        set(${result} FALSE PARENT_SCOPE)
    else()
        set(${result} ${default_result} PARENT_SCOPE)
    endif()
endfunction()

# The add_custom_test function contains attributes to describe the conditions,
# under which new custom_tests should be run. Attributes are divided into several types.
# The attribute can be enabled or disabled; if nothing is specified, the default value is taken.
# You can use any number of attributes, in any order, provided that attributes do not conflict
# (e.g. "HALF_ENABLED HALF_DISABLED" is illegal)
#
# Data types: FLOAT HALF BF16 INT8
#   These attributes can be enabled or disabled by using '_ENABLED' and '_DISABLED' suffix.
#   Defaults: FLOAT_ENABLED HALF_DISABLED BF16_DISABLED INT8_DISABLED
#
# GPU types: GFX900, GFX906, GFX908, GFX90A, GFX1030/31, GFX1100/02
#   These attributes can be enabled or disabled by using '_ENABLED' and '_DISABLED' suffix.
#   Defaults: GFX900_ENABLED, GFX906_ENABLED, GFX908_ENABLED, GFX90A_ENABLED, GFX103X_DISABLED, GFX110X_DISABLED
#
# Testing mode:
#   SKIP_UNLESS_ALL - The test should be only run if MIOPEN_TEST_ALL=TRUE. Intended for long tests.
#   TEST_PERF_DB_RECORD_NOT_FOUND - Test should fail if output contains: "Perf Db: record not found".
<<<<<<< HEAD
#   TEST_TUNING - In addition to the standard checks, the test should fail if output contains "Error" or "failed".
=======
#   TEST_ANY_ERROR - In addition to the standard checks, the test should fail if output contains "Error" or "failed".
>>>>>>> ceb94dca
#   SKIP_XNACK_ON - Do not run the test if XNACK mode is enabled (xnack+) on the GPU.
#   SKIP_UNLESS_MLIR - The test should be only run if MIOPEN_TEST_MLIR=TRUE.
#   SKIP_UNLESS_COMPOSABLEKERNEL - The test should be only run if MIOPEN_TEST_COMPOSABLEKERNEL=TRUE.
#
# Backend: OCL HIP HIP_NOGPU
#   These attributes can be enabled or disabled by using '_ENABLED' and '_DISABLED' suffix.
#   Default: OCL_ENABLED HIP_ENABLED HIP_NOGPU_DISABLED.

function(add_custom_test NAME)
    set(options
        BF16_ENABLED BF16_DISABLED HALF_ENABLED HALF_DISABLED INT8_ENABLED INT8_DISABLED FLOAT_ENABLED FLOAT_DISABLED
        GFX900_ENABLED GFX900_DISABLED GFX906_ENABLED GFX906_DISABLED GFX908_ENABLED GFX908_DISABLED
        GFX103X_ENABLED GFX103X_DISABLED GFX110X_ENABLED GFX110X_DISABLED GFX90A_ENABLED GFX90A_DISABLED
<<<<<<< HEAD
        SKIP_UNLESS_MLIR SKIP_UNLESS_COMPOSABLEKERNEL SKIP_UNLESS_ALL TEST_PERF_DB_RECORD_NOT_FOUND TEST_TUNING SKIP_XNACK_ON
=======
        SKIP_UNLESS_MLIR SKIP_UNLESS_ALL TEST_PERF_DB_RECORD_NOT_FOUND TEST_ANY_ERROR SKIP_XNACK_ON
>>>>>>> ceb94dca
        OCL_ENABLED OCL_DISABLED HIP_ENABLED HIP_DISABLED HIP_NOGPU_ENABLED HIP_NOGPU_DISABLED
    )
    set(oneValueArgs)
    set(multiValueArgs)
    cmake_parse_arguments(PARSE "${options}" "${oneValueArgs}" "${multiValueArgs}" ${ARGN})

    # Many custom tests do test only FP32 data type and therefore
    # added only if none of MIOPEN_TEST_HALF, MIOPEN_TEST_INT8, MIOPEN_TEST_BFLOAT16
    # are set, except the test is allowed explicitly.
    set(is_half_check)
    set(HALF_TEST_DEFAULT FALSE)
    option_support_check(${PARSE_HALF_ENABLED} ${PARSE_HALF_DISABLED} ${HALF_TEST_DEFAULT} is_half_check)
    bool_and_f(${MIOPEN_TEST_HALF} ${is_half_check} is_half_check)

    set(is_bfloat16_check)
    set(BF16_TEST_DEFAULT FALSE)
    option_support_check(${PARSE_BF16_ENABLED} ${PARSE_BF16_DISABLED} ${BF16_TEST_DEFAULT} is_bfloat16_check)
    bool_and_f(${MIOPEN_TEST_BFLOAT16} ${is_bfloat16_check} is_bfloat16_check)

    set(is_int8_check)
    set(INT8_TEST_DEFAULT FALSE)
    option_support_check(${PARSE_INT8_ENABLED} ${PARSE_INT8_DISABLED} ${INT8_TEST_DEFAULT} is_int8_check)
    bool_and_f(${MIOPEN_TEST_INT8} ${is_int8_check} is_int8_check)

    set(is_float_check)
    set(FLOAT_TEST_DEFAULT TRUE)
    option_support_check(${PARSE_FLOAT_ENABLED} ${PARSE_FLOAT_DISABLED} ${FLOAT_TEST_DEFAULT} is_float_check)
    bool_and_f(${MIOPEN_TEST_FLOAT} ${is_float_check} is_float_check)

    set(is_mlir_check)
    bool_not_f(${PARSE_SKIP_UNLESS_MLIR} is_mlir_check)
    bool_or_f(${is_mlir_check} ${MIOPEN_TEST_MLIR} is_mlir_check)

    set(is_composablekernel_check)
    bool_not_f(${PARSE_SKIP_UNLESS_COMPOSABLEKERNEL} is_composablekernel_check)
    bool_or_f(${is_composablekernel_check} ${MIOPEN_TEST_COMPOSABLEKERNEL} is_composablekernel_check)

    set(is_ocl_check)
    set(OCL_TEST_DEFAULT TRUE)
    option_support_check(${PARSE_OCL_ENABLED} ${PARSE_OCL_DISABLED} ${OCL_TEST_DEFAULT} is_ocl_check)
    bool_not_f(${MIOPEN_TEST_OPENCL} NOT_MIOPEN_TEST_OPENCL)
    bool_or_f(${NOT_MIOPEN_TEST_OPENCL} ${is_ocl_check} is_ocl_check)

    set(is_hip_check)
    set(HIP_TEST_DEFAULT TRUE)
    option_support_check(${PARSE_HIP_ENABLED} ${PARSE_HIP_DISABLED} ${HIP_TEST_DEFAULT} is_hip_check)
    bool_not_f(${MIOPEN_TEST_HIP} NOT_MIOPEN_TEST_HIP)
    bool_or_f(${NOT_MIOPEN_TEST_HIP} ${is_hip_check} is_hip_check)

    set(is_hip_nogpu_check)
    set(HIP_NOGPU_TEST_DEFAULT FALSE)
    option_support_check(${PARSE_HIP_NOGPU_ENABLED} ${PARSE_HIP_NOGPU_DISABLED} ${HIP_NOGPU_TEST_DEFAULT} is_hip_nogpu_check)
    bool_not_f(${MIOPEN_TEST_HIP_NOGPU} NOT_MIOPEN_TEST_HIP_NOGPU)
    bool_or_f(${NOT_MIOPEN_TEST_HIP_NOGPU} ${is_hip_nogpu_check} is_hip_nogpu_check)

    # Some tests are xDLOPs specific and should not run on gfx900/906 targets.
    set(is_gfx900_check)
    set(GFX900_TEST_DEFAULT TRUE)
    option_support_check(${PARSE_GFX900_ENABLED} ${PARSE_GFX900_DISABLED} ${GFX900_TEST_DEFAULT} is_gfx900_check)
    bool_and_f(${MIOPEN_TEST_GFX900} ${is_gfx900_check} is_gfx900_check)

    set(is_gfx906_check)
    set(GFX906_TEST_DEFAULT TRUE)
    option_support_check(${PARSE_GFX906_ENABLED} ${PARSE_GFX906_DISABLED} ${GFX906_TEST_DEFAULT} is_gfx906_check)
    bool_and_f(${MIOPEN_TEST_GFX906} ${is_gfx906_check} is_gfx906_check)

    set(is_gfx908_check)
    set(GFX908_TEST_DEFAULT TRUE)
    option_support_check(${PARSE_GFX908_ENABLED} ${PARSE_GFX908_DISABLED} ${GFX908_TEST_DEFAULT} is_gfx908_check)
    bool_and_f(${MIOPEN_TEST_GFX908} ${is_gfx908_check} is_gfx908_check)

    set(is_gfx90a_check)
    set(GFX90A_TEST_DEFAULT TRUE)
    option_support_check(${PARSE_GFX90A_ENABLED} ${PARSE_GFX90A_DISABLED} ${GFX90A_TEST_DEFAULT} is_gfx90a_check)
    bool_and_f(${MIOPEN_TEST_GFX90A} ${is_gfx90a_check} is_gfx90a_check)

    set(is_gfx103x_check)
    set(GFX103X_TEST_DEFAULT FALSE)
    option_support_check(${PARSE_GFX103X_ENABLED} ${PARSE_GFX103X_DISABLED} ${GFX103X_TEST_DEFAULT} is_gfx103x_check)
    bool_and_f(${MIOPEN_TEST_GFX103X} ${is_gfx103x_check} is_gfx103x_check)

    set(is_gfx110x_check)
    set(GFX110X_TEST_DEFAULT FALSE)
    option_support_check(${PARSE_GFX110X_ENABLED} ${PARSE_GFX110X_DISABLED} ${GFX110X_TEST_DEFAULT} is_gfx110x_check)
    bool_and_f(${MIOPEN_TEST_GFX110X} ${is_gfx110x_check} is_gfx110x_check)

    # When SKIP_XNACK_ON is set, the test will be skipped if MIOPEN_TEST_GPU_XNACK_ENABLED is set.
    set(is_xnack_on_check)
    bool_and_f(${PARSE_SKIP_XNACK_ON} ${MIOPEN_TEST_GPU_XNACK_ENABLED} is_xnack_on_check)
    bool_not_f(${is_xnack_on_check} is_xnack_on_check)

    set(is_full_check)
    bool_not_f(${PARSE_SKIP_UNLESS_ALL} is_full_check)
    bool_or_f(${is_full_check} ${MIOPEN_TEST_ALL} is_full_check)


    add_custom_target(${NAME} ${PARSE_UNPARSED_ARGUMENTS})
    add_test(NAME ${NAME} COMMAND ${CMAKE_COMMAND} --build ${CMAKE_CURRENT_BINARY_DIR} --target ${NAME})

    # The tests often change the contents of the user databases, which may affect performance after testing.
    # For example, MIOPEN_DEBUG_FIND_ONLY_SOLVER results in non-optimal records in user-find-db.
    # Another example is tuning tests. These use MIOPEN_DEBUG_TUNING_ITERATIONS_MAX to save testing time,
    # but the side effect of such savings is sub-optimal tuning values in user-perf-db.
    # 
    # MIOPEN_USER_DB_PATH setting resolves this potential problem. The user databases are written in 
    # the non-default directory. This preserves the state of the actual user databases
    # and prevents performance degradation after the tests complete.
    #
    set_tests_properties(${NAME} PROPERTIES ENVIRONMENT "MIOPEN_USER_DB_PATH=${CMAKE_CURRENT_BINARY_DIR}")

    if(WORKAROUND_ISSUE_1148
        AND (${NAME} MATCHES "test_conv_3d"
          OR ${NAME} MATCHES "test_conv_group"
          OR ${NAME} MATCHES "test_conv_extra"
          OR ${NAME} MATCHES "test_conv_for_implicit_gemm"
          OR ${NAME} MATCHES "test_conv_ck_igemm_fwd_v6r1_dlops_nchw"))
        set_tests_properties(${NAME} PROPERTIES RUN_SERIAL On)
    endif()

    if(  (is_gfx900_check OR is_gfx906_check OR is_gfx908_check OR is_gfx103x_check OR is_gfx110x_check OR is_gfx90a_check)
     AND is_full_check
     AND is_xnack_on_check
     AND is_mlir_check
     AND is_composablekernel_check
     AND (is_half_check OR is_bfloat16_check OR is_int8_check OR is_float_check)
     AND (is_ocl_check AND is_hip_check AND is_hip_nogpu_check)
    )
<<<<<<< HEAD
        if(PARSE_TEST_PERF_DB_RECORD_NOT_FOUND AND PARSE_TEST_TUNING)
            message(FATAL_ERROR " TEST_PERF_DB_RECORD_NOT_FOUND and TEST_TUNING should not be used together")
=======
        if(PARSE_TEST_PERF_DB_RECORD_NOT_FOUND AND PARSE_TEST_ANY_ERROR)
            message(FATAL_ERROR " TEST_PERF_DB_RECORD_NOT_FOUND and TEST_ANY_ERROR should not be used together")
>>>>>>> ceb94dca
        endif()

        if(PARSE_TEST_PERF_DB_RECORD_NOT_FOUND)
            set_tests_properties(${NAME} PROPERTIES FAIL_REGULAR_EXPRESSION "(FAILED)|(Perf Db: record not found)")
<<<<<<< HEAD
        elseif(PARSE_TEST_TUNING)
=======
        elseif(PARSE_TEST_ANY_ERROR)
>>>>>>> ceb94dca
            set_tests_properties(${NAME} PROPERTIES FAIL_REGULAR_EXPRESSION "(FAILED)|(Error)|(failed)")
        else()
            set_tests_properties(${NAME} PROPERTIES FAIL_REGULAR_EXPRESSION "FAILED")
        endif()

        rate_added_test(${NAME})
    else()
        set_tests_properties(${NAME} PROPERTIES DISABLED On)
    endif()

    if(WORKAROUND_ISSUE_1187
        AND (${NAME} MATCHES "test_conv_for_implicit_gemm" ))
        set_tests_properties(${NAME} PROPERTIES DISABLED On)
    endif()
endfunction()
if(${CODECOV_TEST})
    add_custom_test(test_conv3d_codecov
        COMMAND $<TARGET_FILE:test_conv3d> ${MIOPEN_TEST_FLOAT_ARG} --input 2 4 4 4 4 --weights 2 4 1 1 1 --pads_strides_dilations 0 0 0 1 1 1 1 1 1 ${MIOPEN_TEST_FLAGS_ARGS}
    )
    add_custom_test(test_immed_conv2d_codecov
        COMMAND $<TARGET_FILE:test_immed_conv2d> ${MIOPEN_TEST_FLOAT_ARG} --input  2 2 14 14 --weights 8 2 3 3 --pads_strides_dilations 0 0 1 1 1 1 ${MIOPEN_TEST_FLAGS_ARGS}
    )
    add_custom_test(test_immed_conv3d_codecov
        COMMAND $<TARGET_FILE:test_immed_conv3d> ${MIOPEN_TEST_FLOAT_ARG} --input 1 4 4 4 4 --weights 2 4 3 3 3 --pads_strides_dilations 0 0 0 1 1 1 1 1 1 ${MIOPEN_TEST_FLAGS_ARGS}
    )
    add_custom_test(test_pooling2d_codecov
        COMMAND $<TARGET_FILE:test_pooling2d> ${MIOPEN_TEST_FLOAT_ARG} --input 1, 192, 28, 28 --lens 2 2 --strides 2 2 --pads 0 0 ${MIOPEN_TEST_FLAGS_ARGS}
    )
endif()

if(${MIOPEN_TEST_WITH_MIOPENDRIVER})
    add_custom_test(test_miopendriver_half SKIP_UNLESS_ALL GFX103X_ENABLED GFX110X_ENABLED FLOAT_DISABLED HALF_ENABLED
        # Regression test for https://github.com/ROCmSoftwarePlatform/MIOpen/issues/1576
        COMMAND MIOPEN_FIND_MODE=1 MIOPEN_DRIVER_USE_GPU_REFERENCE=1 MIOPEN_DEBUG_FIND_ONLY_SOLVER=ConvDirectNaiveConvBwd $<TARGET_FILE:MIOpenDriver> ${MIOPENDRIVER_MODE_CONV} --forw 2 --in_layout NCHW --out_layout NCHW --fil_layout NCHW -n 256 -c 1024 -H 14 -W 14 -k 256 -y 1 -x 1 -p 0 -q 0 -u 1 -v 1 -l 1 -j 1 -m conv -g 1 -t 1
    )

    add_custom_test(test_miopendriver_int8 SKIP_UNLESS_ALL GFX103X_ENABLED GFX110X_ENABLED FLOAT_DISABLED INT8_ENABLED
        COMMAND MIOPEN_FIND_MODE=1 MIOPEN_DRIVER_USE_GPU_REFERENCE=1 MIOPEN_DEBUG_FIND_ONLY_SOLVER=ConvDirectNaiveConvFwd $<TARGET_FILE:MIOpenDriver> ${MIOPENDRIVER_MODE_CONV} --forw 1 --in_layout NCHW --out_layout NCHW --fil_layout NCHW -n 256 -c 1024 -H 14 -W 14 -k 256 -y 1 -x 1 -p 0 -q 0 -u 1 -v 1 -l 1 -j 1 -m conv -g 1 -t 1
    )

    add_custom_test(test_miopendriver_float_half_gfx10 SKIP_UNLESS_ALL GFX900_DISABLED GFX906_DISABLED GFX908_DISABLED GFX90A_DISABLED GFX103X_ENABLED HALF_ENABLED
        # Regression test for:
        #   [Navi21] Fixing Batchnorm backward precision issues by adjusting workgroup size (SWDEV-292187, SWDEV-319919)
        #   https://github.com/ROCmSoftwarePlatform/MIOpen/pull/1386
        COMMAND $<TARGET_FILE:MIOpenDriver> ${MIOPENDRIVER_MODE_BN} -n 256 -c 512 -H 18 -W 18 -m 1 --forw 0 -b 1 -r 1
        COMMAND $<TARGET_FILE:MIOpenDriver> ${MIOPENDRIVER_MODE_BN} -n 256 -c 512 -H 28 -W 28 -m 1 --forw 0 -b 1 -r 1
    )

    # WORKAROUND_ISSUE_1787 disabled for gfx908
    add_custom_test(test_miopendriver_big_tensor GFX900_DISABLED GFX906_DISABLED GFX908_DISABLED SKIP_UNLESS_ALL GFX103X_ENABLED
        # Regression test for https://github.com/ROCmSoftwarePlatform/MIOpen/issues/1661
        # Issue #1697: this is large test which has to run in serial and not enabled on gfx900/gfx906
        COMMAND MIOPEN_DRIVER_USE_GPU_REFERENCE=1 $<TARGET_FILE:MIOpenDriver> ${MIOPENDRIVER_MODE_CONV} -W 5078 -H 4903 -c 24 -n 5 -k 1 --fil_w 3 --fil_h 3 --pad_w 6 --pad_h 4 -F 1
    )

    add_custom_test(test_miopendriver_conv3d_half_gfx9 SKIP_UNLESS_ALL GFX900_DISABLED GFX906_DISABLED GFX908_DISABLED GFX90A_ENABLED GFX103X_DISABLED HALF_ENABLED
        # Regression test for:
        #   [SWDEV-375617] Fix 3d convolution Host API bug
        #   https://github.com/ROCmSoftwarePlatform/MIOpen/pull/1935
        COMMAND MIOPEN_DRIVER_USE_GPU_REFERENCE=1 $<TARGET_FILE:MIOpenDriver> convfp16 -n 2 -c 64 --in_d 128 -H 128 -W 128 -k 32 --fil_d 3 -y 3 -x 3 --pad_d 1 -p 1 -q 1 --conv_stride_d 1 -u 1 -v 1 --dilation_d 1 -l 1 -j 1 --spatial_dim 3 -m conv -g 1 -F 1 -t 1
    )

    set_tests_properties(test_miopendriver_big_tensor
        PROPERTIES RUN_SERIAL On)
    set_tests_properties(test_miopendriver_big_tensor
        PROPERTIES TIMEOUT 600)
endif()

# ./bin/MIOpenDriver conv -n 128 -c 1024 -H 14 -W 14 -k 2048 -y 1 -x 1 -p 0 -q 0 -u 2 -v 2 -l 1 -j 1 -m conv -g 1 -F 1 -t 1
# MIOPEN_DEBUG_CONV_IMMED_FALLBACK=0
if(MIOPEN_EMBED_DB)
    set(MIOPEN_EMBED_TEST_ARG ${MIOPEN_TEST_FLOAT_ARG} --disable-validation --verbose)
    # WORKAROUND for issue #874
    set(MIOPEN_WA_ISSUE_874_F  MIOPEN_DEBUG_CONV_IMPLICIT_GEMM_HIP_FWD_V4R1=0)
    set(MIOPEN_WA_ISSUE_874_W  MIOPEN_DEBUG_CONV_IMPLICIT_GEMM_HIP_WRW_V4R1=0)
    set(MIOPEN_WA_ISSUE_874_FW MIOPEN_DEBUG_CONV_IMPLICIT_GEMM_HIP_FWD_V4R1=0 MIOPEN_DEBUG_CONV_IMPLICIT_GEMM_HIP_WRW_V4R1=0)
    # WORKAROUND for issue #1008
    set(MIOPEN_WA_ISSUE_1008 MIOPEN_DEBUG_AMD_WINOGRAD_RXS_F3X2=0)
add_custom_test(test_conv_embed_db TEST_PERF_DB_RECORD_NOT_FOUND GFX908_DISABLED GFX90A_DISABLED
    COMMAND ${MIOPEN_WA_ISSUE_1008} ${MIOPEN_WA_ISSUE_874_W}  $<TARGET_FILE:test_conv2d> ${MIOPEN_EMBED_TEST_ARG} --input 128 1024 14 14 --weights 2048 1024 1 1 --pads_strides_dilations 0 0 2 2 1 1
    COMMAND ${MIOPEN_WA_ISSUE_1008} ${MIOPEN_WA_ISSUE_874_F}  $<TARGET_FILE:test_conv2d> ${MIOPEN_EMBED_TEST_ARG} --input 128 1024 14 14 --weights 256 1024 1 1 --pads_strides_dilations 0 0 1 1 1 1
    COMMAND ${MIOPEN_WA_ISSUE_1008} ${MIOPEN_WA_ISSUE_874_W}  $<TARGET_FILE:test_conv2d> ${MIOPEN_EMBED_TEST_ARG} --input 128 1024 14 14 --weights 512 1024 1 1 --pads_strides_dilations 0 0 2 2 1 1
    COMMAND ${MIOPEN_WA_ISSUE_1008}                           $<TARGET_FILE:test_conv2d> ${MIOPEN_EMBED_TEST_ARG} --input 128 128 28 28 --weights 128 128 3 3 --pads_strides_dilations 1 1 1 1 1 1
    COMMAND ${MIOPEN_WA_ISSUE_1008} ${MIOPEN_WA_ISSUE_874_W}  $<TARGET_FILE:test_conv2d> ${MIOPEN_EMBED_TEST_ARG} --input 128 1024 14 14 --weights 512 1024 1 1 --pads_strides_dilations 0 0 2 2 1 1
    COMMAND ${MIOPEN_WA_ISSUE_1008} ${MIOPEN_WA_ISSUE_874_FW} $<TARGET_FILE:test_conv2d> ${MIOPEN_EMBED_TEST_ARG} --input 128 128 28 28 --weights 512 128 1 1 --pads_strides_dilations 0 0 1 1 1 1
    COMMAND ${MIOPEN_WA_ISSUE_1008} ${MIOPEN_WA_ISSUE_874_FW} $<TARGET_FILE:test_conv2d> ${MIOPEN_EMBED_TEST_ARG} --input 128 2048 7 7 --weights 512 2048 1 1 --pads_strides_dilations 0 0 1 1 1 1
    COMMAND ${MIOPEN_WA_ISSUE_1008} ${MIOPEN_WA_ISSUE_874_F}  $<TARGET_FILE:test_conv2d> ${MIOPEN_EMBED_TEST_ARG} --input 128 256 14 14 --weights 1024 256 1 1 --pads_strides_dilations 0 0 1 1 1 1
    COMMAND ${MIOPEN_WA_ISSUE_1008} ${MIOPEN_WA_ISSUE_874_W}  $<TARGET_FILE:test_conv2d> ${MIOPEN_EMBED_TEST_ARG} --input 128 256 14 14 --weights 256 256 3 3 --pads_strides_dilations 1 1 1 1 1 1
    COMMAND ${MIOPEN_WA_ISSUE_1008} ${MIOPEN_WA_ISSUE_874_FW} $<TARGET_FILE:test_conv2d> ${MIOPEN_EMBED_TEST_ARG} --input 128 256 56 56 --weights 128 256 1 1 --pads_strides_dilations 0 0 2 2 1 1
    COMMAND ${MIOPEN_WA_ISSUE_1008}                           $<TARGET_FILE:test_conv2d> ${MIOPEN_EMBED_TEST_ARG} --input 128 256 56 56 --weights 512 256 1 1 --pads_strides_dilations 0 0 2 2 1 1
    COMMAND ${MIOPEN_WA_ISSUE_1008} ${MIOPEN_WA_ISSUE_874_FW} $<TARGET_FILE:test_conv2d> ${MIOPEN_EMBED_TEST_ARG} --input 128 256 56 56 --weights 64 256 1 1 --pads_strides_dilations 0 0 1 1 1 1
    COMMAND ${MIOPEN_WA_ISSUE_1008}                           $<TARGET_FILE:test_conv2d> ${MIOPEN_EMBED_TEST_ARG} --input 128 3 230 230   --weights 64 3 7 7 --pads_strides_dilations 0 0 2 2 1 1
    COMMAND ${MIOPEN_WA_ISSUE_1008} ${MIOPEN_WA_ISSUE_874_FW} $<TARGET_FILE:test_conv2d> ${MIOPEN_EMBED_TEST_ARG} --input 128 512 28 28 --weights 1024 512 1 1 --pads_strides_dilations 0 0 2 2 1 1
    COMMAND ${MIOPEN_WA_ISSUE_1008} ${MIOPEN_WA_ISSUE_874_FW} $<TARGET_FILE:test_conv2d> ${MIOPEN_EMBED_TEST_ARG} --input 128 512 28 28 --weights 128 512 1 1 --pads_strides_dilations 0 0 1 1 1 1
    COMMAND ${MIOPEN_WA_ISSUE_1008} ${MIOPEN_WA_ISSUE_874_FW} $<TARGET_FILE:test_conv2d> ${MIOPEN_EMBED_TEST_ARG} --input 128 512 28 28 --weights 256 512 1 1 --pads_strides_dilations 0 0 2 2 1 1
    COMMAND ${MIOPEN_WA_ISSUE_1008} ${MIOPEN_WA_ISSUE_874_FW} $<TARGET_FILE:test_conv2d> ${MIOPEN_EMBED_TEST_ARG} --input 128 512 7 7   --weights 2048 512 1 1 --pads_strides_dilations 0 0 1 1 1 1
    COMMAND ${MIOPEN_WA_ISSUE_1008} ${MIOPEN_WA_ISSUE_874_W}  $<TARGET_FILE:test_conv2d> ${MIOPEN_EMBED_TEST_ARG} --input 128 512 7 7   --weights 512 512 3 3  --pads_strides_dilations 1 1 1 1 1 1
    COMMAND ${MIOPEN_WA_ISSUE_1008} ${MIOPEN_WA_ISSUE_874_FW} $<TARGET_FILE:test_conv2d> ${MIOPEN_EMBED_TEST_ARG} --input 128 64 56 56 --weights 256 64 1 1  --pads_strides_dilations 0 0 1 1 1 1
    COMMAND ${MIOPEN_WA_ISSUE_1008} ${MIOPEN_WA_ISSUE_874_FW} $<TARGET_FILE:test_conv2d> ${MIOPEN_EMBED_TEST_ARG} --input 128 64 56 56 --weights 64 64 1 1  --pads_strides_dilations 0 0 1 1 1 1
    COMMAND ${MIOPEN_WA_ISSUE_1008} ${MIOPEN_WA_ISSUE_874_W}  $<TARGET_FILE:test_conv2d> ${MIOPEN_EMBED_TEST_ARG} --input 128 64 56 56 --weights 64 64 3 3   --pads_strides_dilations 1 1 1 1 1 1
)
endif()

set(IMPLICITGEMM_MLIR_ENV_BASE MIOPEN_FIND_MODE=normal)
set(IMPLICITGEMM_MLIR_ENV_F ${IMPLICITGEMM_MLIR_ENV_BASE} MIOPEN_DEBUG_FIND_ONLY_SOLVER=ConvMlirIgemmFwd)
set(IMPLICITGEMM_MLIR_ENV_B ${IMPLICITGEMM_MLIR_ENV_BASE} MIOPEN_DEBUG_FIND_ONLY_SOLVER=ConvMlirIgemmBwd)
set(IMPLICITGEMM_MLIR_ENV_W ${IMPLICITGEMM_MLIR_ENV_BASE} MIOPEN_DEBUG_FIND_ONLY_SOLVER=ConvMlirIgemmWrW)

set(TEST_CONV_VERBOSE_F ${MIOPEN_TEST_FLOAT_ARG} --verbose --disable-backward-data --disable-backward-weights)
set(TEST_CONV_VERBOSE_B ${MIOPEN_TEST_FLOAT_ARG} --verbose --disable-forward --disable-backward-weights)
set(TEST_CONV_VERBOSE_W ${MIOPEN_TEST_FLOAT_ARG} --verbose --disable-forward --disable-backward-data)

add_custom_test(test_pooling2d_asymmetric SKIP_UNLESS_ALL HALF_ENABLED GFX103X_ENABLED GFX110X_ENABLED
    COMMAND $<TARGET_FILE:test_pooling2d> ${MIOPEN_TEST_FLOAT_ARG} --all --dataset 1 --limit 0 ${MIOPEN_TEST_FLAGS_ARGS}
)

add_custom_test(test_conv_igemm_mlir_fwd SKIP_UNLESS_ALL HALF_ENABLED INT8_ENABLED SKIP_UNLESS_MLIR GFX900_DISABLED GFX908_DISABLED GFX90A_DISABLED GFX103X_ENABLED
    COMMAND ${IMPLICITGEMM_MLIR_ENV_F} $<TARGET_FILE:test_conv2d> ${TEST_CONV_VERBOSE_F} --input 256 1024 14 14 --weights 2048 1024 1 1 --pads_strides_dilations 0 0 2 2 1 1
    COMMAND ${IMPLICITGEMM_MLIR_ENV_F} $<TARGET_FILE:test_conv2d> ${TEST_CONV_VERBOSE_F} --input 256 128  28 28 --weights 128  128  3 3 --pads_strides_dilations 1 1 1 1 1 1
    COMMAND ${IMPLICITGEMM_MLIR_ENV_F} $<TARGET_FILE:test_conv2d> ${TEST_CONV_VERBOSE_F} --input 256 128  28 28 --weights 128  128  3 3 --pads_strides_dilations 1 1 1 1 1 1 --in_layout NHWC --fil_layout NHWC --out_layout NHWC
    COMMAND ${IMPLICITGEMM_MLIR_ENV_F} $<TARGET_FILE:test_conv2d> ${TEST_CONV_VERBOSE_F} --input 128 512  7  7  --weights 512  512  3 3 --pads_strides_dilations 1 1 1 1 1 1
    COMMAND ${IMPLICITGEMM_MLIR_ENV_F} $<TARGET_FILE:test_conv2d> ${TEST_CONV_VERBOSE_F} --input 128 512  7  7  --weights 512  512  3 3 --pads_strides_dilations 1 1 1 1 1 1 --in_layout NHWC --fil_layout NHWC --out_layout NHWC
    COMMAND ${IMPLICITGEMM_MLIR_ENV_F} $<TARGET_FILE:test_conv2d> ${TEST_CONV_VERBOSE_F} --input 128 64   56 56 --weights 64   64   1 1 --pads_strides_dilations 0 0 1 1 1 1
    COMMAND ${IMPLICITGEMM_MLIR_ENV_F} $<TARGET_FILE:test_conv2d> ${TEST_CONV_VERBOSE_F} --input 128 64   56 56 --weights 64   64   1 1 --pads_strides_dilations 0 0 1 1 1 1 --in_layout NHWC --fil_layout NHWC --out_layout NHWC
    COMMAND ${IMPLICITGEMM_MLIR_ENV_F} $<TARGET_FILE:test_conv2d> ${TEST_CONV_VERBOSE_F} --input 256 256  56 56 --weights 256  64   1 1 --pads_strides_dilations 0 0 1 1 1 1 --group-count 4
)

add_custom_test(test_conv_igemm_mlir_bwd_wrw SKIP_UNLESS_ALL HALF_ENABLED SKIP_UNLESS_MLIR GFX900_DISABLED GFX908_DISABLED GFX90A_DISABLED GFX103X_ENABLED
    COMMAND ${IMPLICITGEMM_MLIR_ENV_B} $<TARGET_FILE:test_conv2d> ${TEST_CONV_VERBOSE_B} --input 256 1024 14 14 --weights 2048 1024 1 1 --pads_strides_dilations 0 0 2 2 1 1
    COMMAND ${IMPLICITGEMM_MLIR_ENV_B} $<TARGET_FILE:test_conv2d> ${TEST_CONV_VERBOSE_B} --input 256 1024 14 14 --weights 2048 1024 1 1 --pads_strides_dilations 0 0 2 2 1 1 --in_layout NHWC --fil_layout NHWC --out_layout NHWC
    COMMAND ${IMPLICITGEMM_MLIR_ENV_B} $<TARGET_FILE:test_conv2d> ${TEST_CONV_VERBOSE_B} --input 256 128  28 28 --weights 128  128  3 3 --pads_strides_dilations 1 1 1 1 1 1
    COMMAND ${IMPLICITGEMM_MLIR_ENV_B} $<TARGET_FILE:test_conv2d> ${TEST_CONV_VERBOSE_B} --input 256 128  28 28 --weights 128  128  3 3 --pads_strides_dilations 1 1 1 1 1 1 --in_layout NHWC --fil_layout NHWC --out_layout NHWC
    COMMAND ${IMPLICITGEMM_MLIR_ENV_B} $<TARGET_FILE:test_conv2d> ${TEST_CONV_VERBOSE_B} --input 128 512  7  7  --weights 512  512  3 3 --pads_strides_dilations 1 1 1 1 1 1
    COMMAND ${IMPLICITGEMM_MLIR_ENV_B} $<TARGET_FILE:test_conv2d> ${TEST_CONV_VERBOSE_B} --input 128 512  7  7  --weights 512  512  3 3 --pads_strides_dilations 1 1 1 1 1 1 --in_layout NHWC --fil_layout NHWC --out_layout NHWC
    COMMAND ${IMPLICITGEMM_MLIR_ENV_B} $<TARGET_FILE:test_conv2d> ${TEST_CONV_VERBOSE_B} --input 128 64   56 56 --weights 64   64   1 1 --pads_strides_dilations 0 0 1 1 1 1
    COMMAND ${IMPLICITGEMM_MLIR_ENV_B} $<TARGET_FILE:test_conv2d> ${TEST_CONV_VERBOSE_B} --input 128 64   56 56 --weights 64   64   1 1 --pads_strides_dilations 0 0 1 1 1 1 --in_layout NHWC --fil_layout NHWC --out_layout NHWC

    COMMAND ${IMPLICITGEMM_MLIR_ENV_W} $<TARGET_FILE:test_conv2d> ${TEST_CONV_VERBOSE_W} --input 64  1024 14 14 --weights 256  1024 1 1 --pads_strides_dilations 0 0 1 1 1 1
    COMMAND ${IMPLICITGEMM_MLIR_ENV_W} $<TARGET_FILE:test_conv2d> ${TEST_CONV_VERBOSE_W} --input 64  1024 14 14 --weights 256  1024 1 1 --pads_strides_dilations 0 0 1 1 1 1 --in_layout NHWC --fil_layout NHWC --out_layout NHWC
    COMMAND ${IMPLICITGEMM_MLIR_ENV_W} $<TARGET_FILE:test_conv2d> ${TEST_CONV_VERBOSE_W} --input 256 256  14 14 --weights 256  256  3 3 --pads_strides_dilations 0 0 2 2 1 1
    COMMAND ${IMPLICITGEMM_MLIR_ENV_W} $<TARGET_FILE:test_conv2d> ${TEST_CONV_VERBOSE_W} --input 256 256  14 14 --weights 256  256  3 3 --pads_strides_dilations 0 0 2 2 1 1 --in_layout NHWC --fil_layout NHWC --out_layout NHWC
    COMMAND ${IMPLICITGEMM_MLIR_ENV_W} $<TARGET_FILE:test_conv2d> ${TEST_CONV_VERBOSE_W} --input 128 2048 7  7  --weights 512  2048 1 1 --pads_strides_dilations 0 0 1 1 1 1
    COMMAND ${IMPLICITGEMM_MLIR_ENV_W} $<TARGET_FILE:test_conv2d> ${TEST_CONV_VERBOSE_W} --input 128 2048 7  7  --weights 512  2048 1 1 --pads_strides_dilations 0 0 1 1 1 1 --in_layout NHWC --fil_layout NHWC --out_layout NHWC
    COMMAND ${IMPLICITGEMM_MLIR_ENV_W} $<TARGET_FILE:test_conv2d> ${TEST_CONV_VERBOSE_W} --input 128 64   56 56 --weights 64   64   1 1 --pads_strides_dilations 0 0 1 1 1 1 --in_layout NHWC --fil_layout NHWC --out_layout NHWC
    COMMAND ${IMPLICITGEMM_MLIR_ENV_W} $<TARGET_FILE:test_conv2d> ${TEST_CONV_VERBOSE_W} --input 256 1024 14 14 --weights 1024 32   1 1 --pads_strides_dilations 0 0 1 1 1 1 --group-count 32
)

set(IMPLICITGEMM_MLIR_ENV_F_XDLOPS ${IMPLICITGEMM_MLIR_ENV_BASE} MIOPEN_DEBUG_FIND_ONLY_SOLVER=ConvMlirIgemmFwdXdlops)
set(IMPLICITGEMM_MLIR_ENV_B_XDLOPS ${IMPLICITGEMM_MLIR_ENV_BASE} MIOPEN_DEBUG_FIND_ONLY_SOLVER=ConvMlirIgemmBwdXdlops)
set(IMPLICITGEMM_MLIR_ENV_W_XDLOPS ${IMPLICITGEMM_MLIR_ENV_BASE} MIOPEN_DEBUG_FIND_ONLY_SOLVER=ConvMlirIgemmWrWXdlops)

add_custom_test(test_conv_igemm_mlir_xdlops_fwd SKIP_UNLESS_ALL HALF_ENABLED INT8_ENABLED SKIP_UNLESS_MLIR GFX900_DISABLED GFX906_DISABLED
    COMMAND ${IMPLICITGEMM_MLIR_ENV_F_XDLOPS} $<TARGET_FILE:test_conv2d> ${TEST_CONV_VERBOSE_F} --input 256 1024 14 14 --weights 2048 1024 1 1 --pads_strides_dilations 0 0 2 2 1 1
    COMMAND ${IMPLICITGEMM_MLIR_ENV_F_XDLOPS} $<TARGET_FILE:test_conv2d> ${TEST_CONV_VERBOSE_F} --input 256 128  28 28 --weights 128  128  3 3 --pads_strides_dilations 1 1 1 1 1 1
    COMMAND ${IMPLICITGEMM_MLIR_ENV_F_XDLOPS} $<TARGET_FILE:test_conv2d> ${TEST_CONV_VERBOSE_F} --input 256 128  28 28 --weights 128  128  3 3 --pads_strides_dilations 1 1 1 1 1 1 --in_layout NHWC --fil_layout NHWC --out_layout NHWC
    COMMAND ${IMPLICITGEMM_MLIR_ENV_F_XDLOPS} $<TARGET_FILE:test_conv2d> ${TEST_CONV_VERBOSE_F} --input 128 512  7  7  --weights 512  512  3 3 --pads_strides_dilations 1 1 1 1 1 1
    COMMAND ${IMPLICITGEMM_MLIR_ENV_F_XDLOPS} $<TARGET_FILE:test_conv2d> ${TEST_CONV_VERBOSE_F} --input 128 512  7  7  --weights 512  512  3 3 --pads_strides_dilations 1 1 1 1 1 1 --in_layout NHWC --fil_layout NHWC --out_layout NHWC
    COMMAND ${IMPLICITGEMM_MLIR_ENV_F_XDLOPS} $<TARGET_FILE:test_conv2d> ${TEST_CONV_VERBOSE_F} --input 128 64   56 56 --weights 64   64   1 1 --pads_strides_dilations 0 0 1 1 1 1
    COMMAND ${IMPLICITGEMM_MLIR_ENV_F_XDLOPS} $<TARGET_FILE:test_conv2d> ${TEST_CONV_VERBOSE_F} --input 128 64   56 56 --weights 64   64   1 1 --pads_strides_dilations 0 0 1 1 1 1 --in_layout NHWC --fil_layout NHWC --out_layout NHWC
    COMMAND ${IMPLICITGEMM_MLIR_ENV_F_XDLOPS} $<TARGET_FILE:test_conv2d> ${TEST_CONV_VERBOSE_F} --input 256 256  56 56 --weights 256  64   1 1 --pads_strides_dilations 0 0 1 1 1 1 --group-count 4
)

<<<<<<< HEAD
add_custom_test(test_conv_hip_igemm_xdlops SKIP_UNLESS_ALL OCL_DISABLED HALF_DISABLED FLOAT_DISABLED INT8_ENABLED GFX900_DISABLED GFX906_DISABLED GFX90A_DISABLED SKIP_UNLESS_COMPOSABLEKERNEL
    COMMAND $<TARGET_FILE:test_conv2d> ${MIOPEN_TEST_FLOAT_ARG} --disable-backward-data --disable-backward-weights --verbose --input 256 128  28 28 --weights 128  128  3 3 ${MIOPEN_TEST_CONV_INT8_OUTPUT_TYPE_INT8} --in_layout NHWC --fil_layout NHWC --out_layout NHWC --pads_strides_dilations 1 1 1 1 1 1
    COMMAND $<TARGET_FILE:test_conv2d> ${MIOPEN_TEST_FLOAT_ARG} --disable-backward-data --disable-backward-weights --verbose --input 128 512  7  7  --weights 512  512  3 3 ${MIOPEN_TEST_CONV_INT8_OUTPUT_TYPE_INT8} --in_layout NHWC --fil_layout NHWC --out_layout NHWC --pads_strides_dilations 1 1 1 1 1 1
    COMMAND $<TARGET_FILE:test_conv2d> ${MIOPEN_TEST_FLOAT_ARG} --disable-backward-data --disable-backward-weights --verbose --input 128 64   56 56 --weights 64   64   1 1 ${MIOPEN_TEST_CONV_INT8_OUTPUT_TYPE_INT8} --in_layout NHWC --fil_layout NHWC --out_layout NHWC --pads_strides_dilations 0 0 1 1 1 1
    COMMAND $<TARGET_FILE:test_conv2d> ${MIOPEN_TEST_FLOAT_ARG} --disable-backward-data --disable-backward-weights --verbose --input 256 256  56 56 --weights 256  64   1 1 ${MIOPEN_TEST_CONV_INT8_OUTPUT_TYPE_INT8} --in_layout NHWC --fil_layout NHWC --out_layout NHWC --pads_strides_dilations 0 0 1 1 1 1
=======
if(MIOPEN_USE_COMPOSABLEKERNEL)
add_custom_test(test_conv_hip_igemm_xdlops SKIP_UNLESS_ALL OCL_DISABLED HALF_DISABLED FLOAT_DISABLED INT8_ENABLED GFX900_DISABLED GFX906_DISABLED
    COMMAND $<TARGET_FILE:test_conv2d> ${MIOPEN_TEST_FLOAT_ARG} --disable-backward-data --disable-backward-weights --verbose --input 256 128  28 28 --weights 128  128  3 3 --output_type int8 --in_layout NHWC --fil_layout NHWC --out_layout NHWC --pads_strides_dilations 1 1 1 1 1 1
    COMMAND $<TARGET_FILE:test_conv2d> ${MIOPEN_TEST_FLOAT_ARG} --disable-backward-data --disable-backward-weights --verbose --input 128 512  7  7  --weights 512  512  3 3 --output_type int8 --in_layout NHWC --fil_layout NHWC --out_layout NHWC --pads_strides_dilations 1 1 1 1 1 1
    COMMAND $<TARGET_FILE:test_conv2d> ${MIOPEN_TEST_FLOAT_ARG} --disable-backward-data --disable-backward-weights --verbose --input 128 64   56 56 --weights 64   64   1 1 --output_type int8 --in_layout NHWC --fil_layout NHWC --out_layout NHWC --pads_strides_dilations 0 0 1 1 1 1
    COMMAND $<TARGET_FILE:test_conv2d> ${MIOPEN_TEST_FLOAT_ARG} --disable-backward-data --disable-backward-weights --verbose --input 256 256  56 56 --weights 256  64   1 1 --output_type int8 --in_layout NHWC --fil_layout NHWC --out_layout NHWC --pads_strides_dilations 0 0 1 1 1 1
>>>>>>> ceb94dca
    COMMAND $<TARGET_FILE:test_conv2d> ${MIOPEN_TEST_FLOAT_ARG} --disable-backward-data --disable-backward-weights --verbose --input 256 128  28 28 --weights 128  128  3 3 --output_type fp32 --in_layout NHWC --fil_layout NHWC --out_layout NHWC --pads_strides_dilations 1 1 1 1 1 1
    COMMAND $<TARGET_FILE:test_conv2d> ${MIOPEN_TEST_FLOAT_ARG} --disable-backward-data --disable-backward-weights --verbose --input 128 512  7  7  --weights 512  512  3 3 --output_type fp32 --in_layout NHWC --fil_layout NHWC --out_layout NHWC --pads_strides_dilations 1 1 1 1 1 1
    COMMAND $<TARGET_FILE:test_conv2d> ${MIOPEN_TEST_FLOAT_ARG} --disable-backward-data --disable-backward-weights --verbose --input 128 64   56 56 --weights 64   64   1 1 --output_type fp32 --in_layout NHWC --fil_layout NHWC --out_layout NHWC --pads_strides_dilations 0 0 1 1 1 1
    COMMAND $<TARGET_FILE:test_conv2d> ${MIOPEN_TEST_FLOAT_ARG} --disable-backward-data --disable-backward-weights --verbose --input 256 256  56 56 --weights 256  64   1 1 --output_type fp32 --in_layout NHWC --fil_layout NHWC --out_layout NHWC --pads_strides_dilations 0 0 1 1 1 1
    COMMAND $<TARGET_FILE:test_conv2d> ${MIOPEN_TEST_FLOAT_ARG} --disable-backward-data --disable-backward-weights --verbose --input 256 128  28 28 --weights 128  128  3 3 --output_type fp16 --in_layout NHWC --fil_layout NHWC --out_layout NHWC --pads_strides_dilations 1 1 1 1 1 1
    COMMAND $<TARGET_FILE:test_conv2d> ${MIOPEN_TEST_FLOAT_ARG} --disable-backward-data --disable-backward-weights --verbose --input 128 512  7  7  --weights 512  512  3 3 --output_type fp16 --in_layout NHWC --fil_layout NHWC --out_layout NHWC --pads_strides_dilations 1 1 1 1 1 1
    COMMAND $<TARGET_FILE:test_conv2d> ${MIOPEN_TEST_FLOAT_ARG} --disable-backward-data --disable-backward-weights --verbose --input 128 64   56 56 --weights 64   64   1 1 --output_type fp16 --in_layout NHWC --fil_layout NHWC --out_layout NHWC --pads_strides_dilations 0 0 1 1 1 1
    COMMAND $<TARGET_FILE:test_conv2d> ${MIOPEN_TEST_FLOAT_ARG} --disable-backward-data --disable-backward-weights --verbose --input 256 256  56 56 --weights 256  64   1 1 --output_type fp16 --in_layout NHWC --fil_layout NHWC --out_layout NHWC --pads_strides_dilations 0 0 1 1 1 1
    COMMAND $<TARGET_FILE:test_conv2d> ${MIOPEN_TEST_FLOAT_ARG} --disable-forward --disable-backward-weights --verbose --input 256 128  28 28 --weights 128  128  3 3 --output_type fp32 --in_layout NHWC --fil_layout NHWC --out_layout NHWC --pads_strides_dilations 1 1 1 1 1 1
    COMMAND $<TARGET_FILE:test_conv2d> ${MIOPEN_TEST_FLOAT_ARG} --disable-forward --disable-backward-weights --verbose --input 128 512  7  7  --weights 512  512  3 3 --output_type fp32 --in_layout NHWC --fil_layout NHWC --out_layout NHWC --pads_strides_dilations 1 1 1 1 1 1
    COMMAND $<TARGET_FILE:test_conv2d> ${MIOPEN_TEST_FLOAT_ARG} --disable-forward --disable-backward-weights --verbose --input 128 64   56 56 --weights 64   64   1 1 --output_type fp32 --in_layout NHWC --fil_layout NHWC --out_layout NHWC --pads_strides_dilations 0 0 1 1 1 1
    COMMAND $<TARGET_FILE:test_conv2d> ${MIOPEN_TEST_FLOAT_ARG} --disable-forward --disable-backward-weights --verbose --input 256 256  56 56 --weights 256  64   1 1 --output_type fp32 --in_layout NHWC --fil_layout NHWC --out_layout NHWC --pads_strides_dilations 0 0 1 1 1 1
    COMMAND $<TARGET_FILE:test_conv2d> ${MIOPEN_TEST_FLOAT_ARG} --disable-forward --disable-backward-weights --verbose --input 256 128  28 28 --weights 128  128  3 3 --output_type fp16 --in_layout NHWC --fil_layout NHWC --out_layout NHWC --pads_strides_dilations 1 1 1 1 1 1
    COMMAND $<TARGET_FILE:test_conv2d> ${MIOPEN_TEST_FLOAT_ARG} --disable-forward --disable-backward-weights --verbose --input 128 512  7  7  --weights 512  512  3 3 --output_type fp16 --in_layout NHWC --fil_layout NHWC --out_layout NHWC --pads_strides_dilations 1 1 1 1 1 1
    COMMAND $<TARGET_FILE:test_conv2d> ${MIOPEN_TEST_FLOAT_ARG} --disable-forward --disable-backward-weights --verbose --input 128 64   56 56 --weights 64   64   1 1 --output_type fp16 --in_layout NHWC --fil_layout NHWC --out_layout NHWC --pads_strides_dilations 0 0 1 1 1 1
    COMMAND $<TARGET_FILE:test_conv2d> ${MIOPEN_TEST_FLOAT_ARG} --disable-forward --disable-backward-weights --verbose --input 256 256  56 56 --weights 256  64   1 1 --output_type fp16 --in_layout NHWC --fil_layout NHWC --out_layout NHWC --pads_strides_dilations 0 0 1 1 1 1
)

add_custom_test(test_conv_igemm_mlir_xdlops_bwd_wrw SKIP_UNLESS_ALL HALF_ENABLED SKIP_UNLESS_MLIR GFX900_DISABLED GFX906_DISABLED
    COMMAND ${IMPLICITGEMM_MLIR_ENV_B_XDLOPS} $<TARGET_FILE:test_conv2d> ${TEST_CONV_VERBOSE_B} --input 256 1024 14 14 --weights 2048 1024 1 1 --pads_strides_dilations 0 0 2 2 1 1
    COMMAND ${IMPLICITGEMM_MLIR_ENV_B_XDLOPS} $<TARGET_FILE:test_conv2d> ${TEST_CONV_VERBOSE_B} --input 256 1024 14 14 --weights 2048 1024 1 1 --pads_strides_dilations 0 0 2 2 1 1 --in_layout NHWC --fil_layout NHWC --out_layout NHWC
    COMMAND ${IMPLICITGEMM_MLIR_ENV_B_XDLOPS} $<TARGET_FILE:test_conv2d> ${TEST_CONV_VERBOSE_B} --input 256 128  28 28 --weights 128  128  3 3 --pads_strides_dilations 1 1 1 1 1 1
    COMMAND ${IMPLICITGEMM_MLIR_ENV_B_XDLOPS} $<TARGET_FILE:test_conv2d> ${TEST_CONV_VERBOSE_B} --input 256 128  28 28 --weights 128  128  3 3 --pads_strides_dilations 1 1 1 1 1 1 --in_layout NHWC --fil_layout NHWC --out_layout NHWC
    COMMAND ${IMPLICITGEMM_MLIR_ENV_B_XDLOPS} $<TARGET_FILE:test_conv2d> ${TEST_CONV_VERBOSE_B} --input 128 512  7  7  --weights 512  512  3 3 --pads_strides_dilations 1 1 1 1 1 1
    COMMAND ${IMPLICITGEMM_MLIR_ENV_B_XDLOPS} $<TARGET_FILE:test_conv2d> ${TEST_CONV_VERBOSE_B} --input 128 512  7  7  --weights 512  512  3 3 --pads_strides_dilations 1 1 1 1 1 1 --in_layout NHWC --fil_layout NHWC --out_layout NHWC
    COMMAND ${IMPLICITGEMM_MLIR_ENV_B_XDLOPS} $<TARGET_FILE:test_conv2d> ${TEST_CONV_VERBOSE_B} --input 128 64   56 56 --weights 64   64   1 1 --pads_strides_dilations 0 0 1 1 1 1
    COMMAND ${IMPLICITGEMM_MLIR_ENV_B_XDLOPS} $<TARGET_FILE:test_conv2d> ${TEST_CONV_VERBOSE_B} --input 128 64   56 56 --weights 64   64   1 1 --pads_strides_dilations 0 0 1 1 1 1 --in_layout NHWC --fil_layout NHWC --out_layout NHWC

    COMMAND ${IMPLICITGEMM_MLIR_ENV_W_XDLOPS} $<TARGET_FILE:test_conv2d> ${TEST_CONV_VERBOSE_W} --input 64  1024 14 14 --weights 256  1024 1 1 --pads_strides_dilations 0 0 1 1 1 1
    COMMAND ${IMPLICITGEMM_MLIR_ENV_W_XDLOPS} $<TARGET_FILE:test_conv2d> ${TEST_CONV_VERBOSE_W} --input 64  1024 14 14 --weights 256  1024 1 1 --pads_strides_dilations 0 0 1 1 1 1 --in_layout NHWC --fil_layout NHWC --out_layout NHWC
    COMMAND ${IMPLICITGEMM_MLIR_ENV_W_XDLOPS} $<TARGET_FILE:test_conv2d> ${TEST_CONV_VERBOSE_W} --input 256 256  14 14 --weights 256  256  3 3 --pads_strides_dilations 0 0 2 2 1 1
    COMMAND ${IMPLICITGEMM_MLIR_ENV_W_XDLOPS} $<TARGET_FILE:test_conv2d> ${TEST_CONV_VERBOSE_W} --input 256 256  14 14 --weights 256  256  3 3 --pads_strides_dilations 0 0 2 2 1 1 --in_layout NHWC --fil_layout NHWC --out_layout NHWC
    COMMAND ${IMPLICITGEMM_MLIR_ENV_W_XDLOPS} $<TARGET_FILE:test_conv2d> ${TEST_CONV_VERBOSE_W} --input 128 2048 7  7  --weights 512  2048 1 1 --pads_strides_dilations 0 0 1 1 1 1
    COMMAND ${IMPLICITGEMM_MLIR_ENV_W_XDLOPS} $<TARGET_FILE:test_conv2d> ${TEST_CONV_VERBOSE_W} --input 128 2048 7  7  --weights 512  2048 1 1 --pads_strides_dilations 0 0 1 1 1 1 --in_layout NHWC --fil_layout NHWC --out_layout NHWC
    COMMAND ${IMPLICITGEMM_MLIR_ENV_W_XDLOPS} $<TARGET_FILE:test_conv2d> ${TEST_CONV_VERBOSE_W} --input 128 64   56 56 --weights 64   64   1 1 --pads_strides_dilations 0 0 1 1 1 1 --in_layout NHWC --fil_layout NHWC --out_layout NHWC
    COMMAND ${IMPLICITGEMM_MLIR_ENV_W_XDLOPS} $<TARGET_FILE:test_conv2d> ${TEST_CONV_VERBOSE_W} --input 256 1024 14 14 --weights 1024 32   1 1 --pads_strides_dilations 0 0 1 1 1 1 --group-count 32

    COMMAND ${IMPLICITGEMM_MLIR_ENV_W_XDLOPS} $<TARGET_FILE:test_conv2d> ${TEST_CONV_VERBOSE_W} --input 64 1024 14 14 --weights 1024 1024  1 1 --pads_strides_dilations 0 0 1 1 1 1
)

set(IMPLICITGEMM_TESTING_ENV
 MIOPEN_DEBUG_CONV_WINOGRAD=0
 MIOPEN_DEBUG_CONV_FFT=0
 MIOPEN_DEBUG_CONV_DIRECT=0
 MIOPEN_DEBUG_CONV_GEMM=0
 MIOPEN_DEBUG_CONV_IMPLICIT_GEMM=1
)

if(WORKAROUND_ISSUE_936 AND MIOPEN_TEST_HALF)
    SET(SAVE_IMPLICITGEMM_TESTING_ENV ${IMPLICITGEMM_TESTING_ENV})
    LIST(APPEND IMPLICITGEMM_TESTING_ENV MIOPEN_DEBUG_CONV_IMPLICIT_GEMM_HIP_FWD_V4R1=0 MIOPEN_FIND_MODE=normal)
    SET(SAVE_MIOPEN_TEST_FLOAT_ARG ${MIOPEN_TEST_FLOAT_ARG})
    LIST(APPEND MIOPEN_TEST_FLOAT_ARG --disable-forward --disable-backward-data)
    #Afther fix need to remove '| grep -v "cannot be executed due to incorrect params"'
endif()

add_custom_test(test_conv_for_implicit_gemm SKIP_UNLESS_ALL BF16_ENABLED HALF_ENABLED GFX103X_ENABLED
COMMAND ${IMPLICITGEMM_TESTING_ENV} $<TARGET_FILE:test_conv2d> ${MIOPEN_TEST_FLOAT_ARG} --verbose   --input 64  16  28  28  --weights 192 16  3 3 --pads_strides_dilations 0 0 2 2 1 1 | grep -v "cannot be executed due to incorrect params"
COMMAND ${IMPLICITGEMM_TESTING_ENV} $<TARGET_FILE:test_conv2d> ${MIOPEN_TEST_FLOAT_ARG} --verbose   --input 64  16  14  14  --weights 160 16  3 3 --pads_strides_dilations 0 0 2 2 1 1 | grep -v "cannot be executed due to incorrect params"
COMMAND ${IMPLICITGEMM_TESTING_ENV} $<TARGET_FILE:test_conv2d> ${MIOPEN_TEST_FLOAT_ARG} --verbose   --input 64  16   7   7  --weights 128 16  3 3 --pads_strides_dilations 0 0 2 2 1 1 | grep -v "cannot be executed due to incorrect params"
COMMAND ${IMPLICITGEMM_TESTING_ENV} $<TARGET_FILE:test_conv2d> ${MIOPEN_TEST_FLOAT_ARG} --verbose   --input 64  16  55  55  --weights 96  16  1 7 --pads_strides_dilations 0 0 2 2 1 1 | grep -v "cannot be executed due to incorrect params"
COMMAND ${IMPLICITGEMM_TESTING_ENV} $<TARGET_FILE:test_conv2d> ${MIOPEN_TEST_FLOAT_ARG} --verbose   --input 64  16  28  28  --weights 64  16  1 7 --pads_strides_dilations 0 0 2 2 1 1 | grep -v "cannot be executed due to incorrect params"
COMMAND ${IMPLICITGEMM_TESTING_ENV} $<TARGET_FILE:test_conv2d> ${MIOPEN_TEST_FLOAT_ARG} --verbose   --input 64  16  14  14  --weights 32  16  1 7 --pads_strides_dilations 0 0 2 2 1 1 | grep -v "cannot be executed due to incorrect params"
COMMAND ${IMPLICITGEMM_TESTING_ENV} $<TARGET_FILE:test_conv2d> ${MIOPEN_TEST_FLOAT_ARG} --verbose   --input 64  32  28  28  --weights 192 32  3 3 --pads_strides_dilations 0 0 2 2 1 1 | grep -v "cannot be executed due to incorrect params"
COMMAND ${IMPLICITGEMM_TESTING_ENV} $<TARGET_FILE:test_conv2d> ${MIOPEN_TEST_FLOAT_ARG} --verbose   --input 64  32  14  14  --weights 160 32  3 3 --pads_strides_dilations 0 0 2 2 1 1 | grep -v "cannot be executed due to incorrect params"
COMMAND ${IMPLICITGEMM_TESTING_ENV} $<TARGET_FILE:test_conv2d> ${MIOPEN_TEST_FLOAT_ARG} --verbose   --input 64  32  7   7   --weights 128 32  3 3 --pads_strides_dilations 0 0 2 2 1 1 | grep -v "cannot be executed due to incorrect params"
COMMAND ${IMPLICITGEMM_TESTING_ENV} $<TARGET_FILE:test_conv2d> ${MIOPEN_TEST_FLOAT_ARG} --verbose   --input 64  32  55  55  --weights 96  32  1 7 --pads_strides_dilations 0 0 2 2 1 1 | grep -v "cannot be executed due to incorrect params"
COMMAND ${IMPLICITGEMM_TESTING_ENV} $<TARGET_FILE:test_conv2d> ${MIOPEN_TEST_FLOAT_ARG} --verbose   --input 64  32  28  28  --weights 64  32  1 7 --pads_strides_dilations 0 0 2 2 1 1 | grep -v "cannot be executed due to incorrect params"
COMMAND ${IMPLICITGEMM_TESTING_ENV} $<TARGET_FILE:test_conv2d> ${MIOPEN_TEST_FLOAT_ARG} --verbose   --input 64  32  14  14  --weights 32  32  1 7 --pads_strides_dilations 0 0 2 2 1 1 | grep -v "cannot be executed due to incorrect params"
COMMAND ${IMPLICITGEMM_TESTING_ENV} $<TARGET_FILE:test_conv2d> ${MIOPEN_TEST_FLOAT_ARG} --verbose   --input 64  64  56  56  --weights 256 64  1 1 --pads_strides_dilations 0 0 1 1 1 1 | grep -v "cannot be executed due to incorrect params"
COMMAND ${IMPLICITGEMM_TESTING_ENV} $<TARGET_FILE:test_conv2d> ${MIOPEN_TEST_FLOAT_ARG} --verbose   --input 64  64  56  56  --weights 64  64  1 1 --pads_strides_dilations 0 0 1 1 1 1 | grep -v "cannot be executed due to incorrect params"
COMMAND ${IMPLICITGEMM_TESTING_ENV} $<TARGET_FILE:test_conv2d> ${MIOPEN_TEST_FLOAT_ARG} --verbose   --input 64  64  73  73  --weights 80  64  1 1 --pads_strides_dilations 0 0 1 1 1 1 | grep -v "cannot be executed due to incorrect params"
COMMAND ${IMPLICITGEMM_TESTING_ENV} $<TARGET_FILE:test_conv2d> ${MIOPEN_TEST_FLOAT_ARG} --verbose   --input 64  64  56  56  --weights 64  64  1 1 --pads_strides_dilations 0 0 1 1 1 1 | grep -v "cannot be executed due to incorrect params"
COMMAND ${IMPLICITGEMM_TESTING_ENV} $<TARGET_FILE:test_conv2d> ${MIOPEN_TEST_FLOAT_ARG} --verbose   --input 64  128 55  55  --weights 16  128 1 1 --pads_strides_dilations 0 0 1 1 1 1 | grep -v "cannot be executed due to incorrect params"
COMMAND ${IMPLICITGEMM_TESTING_ENV} $<TARGET_FILE:test_conv2d> ${MIOPEN_TEST_FLOAT_ARG} --verbose   --input 64  128 28  28  --weights 16  128 1 1 --pads_strides_dilations 0 0 1 1 1 1 | grep -v "cannot be executed due to incorrect params"
COMMAND ${IMPLICITGEMM_TESTING_ENV} $<TARGET_FILE:test_conv2d> ${MIOPEN_TEST_FLOAT_ARG} --verbose   --input 64  128 14  14  --weights 16  128 1 1 --pads_strides_dilations 0 0 1 1 1 1 | grep -v "cannot be executed due to incorrect params"
COMMAND ${IMPLICITGEMM_TESTING_ENV} $<TARGET_FILE:test_conv2d> ${MIOPEN_TEST_FLOAT_ARG} --verbose   --input 64  128  7   7  --weights 16  128 1 1 --pads_strides_dilations 0 0 1 1 1 1 | grep -v "cannot be executed due to incorrect params"
COMMAND ${IMPLICITGEMM_TESTING_ENV} $<TARGET_FILE:test_conv2d> ${MIOPEN_TEST_FLOAT_ARG} --verbose   --input 16   64 56  56  --weights 256  64 1 1 --pads_strides_dilations 0 0 1 1 1 1 | grep -v "cannot be executed due to incorrect params"
COMMAND ${IMPLICITGEMM_TESTING_ENV} $<TARGET_FILE:test_conv2d> ${MIOPEN_TEST_FLOAT_ARG} --verbose   --input 16   64 56  56  --weights 64   64 1 1 --pads_strides_dilations 0 0 1 1 1 1 | grep -v "cannot be executed due to incorrect params"
COMMAND ${IMPLICITGEMM_TESTING_ENV} $<TARGET_FILE:test_conv2d> ${MIOPEN_TEST_FLOAT_ARG} --verbose   --input 16   64 73  73  --weights 80   64 1 1 --pads_strides_dilations 0 0 1 1 1 1 | grep -v "cannot be executed due to incorrect params"
COMMAND ${IMPLICITGEMM_TESTING_ENV} $<TARGET_FILE:test_conv2d> ${MIOPEN_TEST_FLOAT_ARG} --verbose   --input 16   64 56  56  --weights 64   64 1 1 --pads_strides_dilations 0 0 1 1 1 1 | grep -v "cannot be executed due to incorrect params"
COMMAND ${IMPLICITGEMM_TESTING_ENV} $<TARGET_FILE:test_conv2d> ${MIOPEN_TEST_FLOAT_ARG} --verbose   --input 16  128 55  55  --weights 16  128 1 1 --pads_strides_dilations 0 0 1 1 1 1 | grep -v "cannot be executed due to incorrect params"
COMMAND ${IMPLICITGEMM_TESTING_ENV} $<TARGET_FILE:test_conv2d> ${MIOPEN_TEST_FLOAT_ARG} --verbose   --input 16  128 28  28  --weights 16  128 1 1 --pads_strides_dilations 0 0 1 1 1 1 | grep -v "cannot be executed due to incorrect params"
# COMMAND ${IMPLICITGEMM_TESTING_ENV} $<TARGET_FILE:test_conv2d> ${MIOPEN_TEST_FLOAT_ARG} --verbose   --input 16  128     14  14  --weights   16  128     1   1   --pads_strides_dilations    0   0   1   1   1   1
COMMAND ${IMPLICITGEMM_TESTING_ENV} $<TARGET_FILE:test_conv2d> ${MIOPEN_TEST_FLOAT_ARG} --verbose   --input 16  128      7   7  --weights   16  128     1   1   --pads_strides_dilations    0   0   1   1   1   1 | grep -v "cannot be executed due to incorrect params"
COMMAND	${IMPLICITGEMM_TESTING_ENV} $<TARGET_FILE:test_conv2d> ${MIOPEN_TEST_FLOAT_ARG} --verbose	--input	64	128	55	55	--weights	16  128		1	1	--pads_strides_dilations	0	0	2	2	1	1     | grep -v "cannot be executed due to incorrect params"
COMMAND	${IMPLICITGEMM_TESTING_ENV} $<TARGET_FILE:test_conv2d> ${MIOPEN_TEST_FLOAT_ARG} --verbose	--input	64	128	28	28	--weights	16  128		1	1	--pads_strides_dilations	0	0	2	2	1	1     | grep -v "cannot be executed due to incorrect params"
COMMAND	${IMPLICITGEMM_TESTING_ENV} $<TARGET_FILE:test_conv2d> ${MIOPEN_TEST_FLOAT_ARG} --verbose	--input	64	128	14	14	--weights	16  128		1	1	--pads_strides_dilations	0	0	2	2	1	1     | grep -v "cannot be executed due to incorrect params"
COMMAND	${IMPLICITGEMM_TESTING_ENV} $<TARGET_FILE:test_conv2d> ${MIOPEN_TEST_FLOAT_ARG} --verbose	--input	64	128	 7	 7	--weights	16  128		1	1	--pads_strides_dilations	0	0	2	2	1	1     | grep -v "cannot be executed due to incorrect params"
COMMAND ${IMPLICITGEMM_TESTING_ENV} $<TARGET_FILE:test_conv2d> ${MIOPEN_TEST_FLOAT_ARG} --verbose	--input	64	128	    28	28	--weights	512	128	    1	1	--pads_strides_dilations	0	0	1	1	1	1 | grep -v "cannot be executed due to incorrect params"
COMMAND ${IMPLICITGEMM_TESTING_ENV} $<TARGET_FILE:test_conv2d> ${MIOPEN_TEST_FLOAT_ARG} --verbose	--input	64	160	    73	73	--weights	64	160	1	1	--pads_strides_dilations	0	0	1	1	1	1     | grep -v "cannot be executed due to incorrect params"
COMMAND ${IMPLICITGEMM_TESTING_ENV} $<TARGET_FILE:test_conv2d> ${MIOPEN_TEST_FLOAT_ARG} --verbose	--input	64	192	    35	35	--weights	32	192	1	1	--pads_strides_dilations	0	0	1	1	1	1     | grep -v "cannot be executed due to incorrect params"
COMMAND ${IMPLICITGEMM_TESTING_ENV} $<TARGET_FILE:test_conv2d> ${MIOPEN_TEST_FLOAT_ARG} --verbose	--input	64	192	    35	35	--weights	48	192	1	1	--pads_strides_dilations	0	0	1	1	1	1     | grep -v "cannot be executed due to incorrect params"
COMMAND ${IMPLICITGEMM_TESTING_ENV} $<TARGET_FILE:test_conv2d> ${MIOPEN_TEST_FLOAT_ARG} --verbose	--input	64	192	    35	35	--weights	64	192	1	1	--pads_strides_dilations	0	0	1	1	1	1     | grep -v "cannot be executed due to incorrect params"
COMMAND ${IMPLICITGEMM_TESTING_ENV} $<TARGET_FILE:test_conv2d> ${MIOPEN_TEST_FLOAT_ARG} --verbose	--input	64	192	28	28	--weights	16	192	1	1	--pads_strides_dilations	0	0	1	1	1	1         | grep -v "cannot be executed due to incorrect params"
COMMAND ${IMPLICITGEMM_TESTING_ENV} $<TARGET_FILE:test_conv2d> ${MIOPEN_TEST_FLOAT_ARG} --verbose	--input	64	192	28	28	--weights	32	192	1	1	--pads_strides_dilations	0	0	1	1	1	1         | grep -v "cannot be executed due to incorrect params"
COMMAND ${IMPLICITGEMM_TESTING_ENV} $<TARGET_FILE:test_conv2d> ${MIOPEN_TEST_FLOAT_ARG} --verbose	--input	64	192	28	28	--weights	64	192	1	1	--pads_strides_dilations	0	0	1	1	1	1         | grep -v "cannot be executed due to incorrect params"
COMMAND ${IMPLICITGEMM_TESTING_ENV} $<TARGET_FILE:test_conv2d> ${MIOPEN_TEST_FLOAT_ARG} --verbose	--input	64	192	28	28	--weights	96	192	1	1	--pads_strides_dilations	0	0	1	1	1	1         | grep -v "cannot be executed due to incorrect params"
COMMAND ${IMPLICITGEMM_TESTING_ENV} $<TARGET_FILE:test_conv2d> ${MIOPEN_TEST_FLOAT_ARG} --verbose	--input	64	256	    35	35	--weights	48	256	1	1	--pads_strides_dilations	0	0	1	1	1	1     | grep -v "cannot be executed due to incorrect params"
COMMAND ${IMPLICITGEMM_TESTING_ENV} $<TARGET_FILE:test_conv2d> ${MIOPEN_TEST_FLOAT_ARG} --verbose	--input	64	256	    35	35	--weights	64	256	1	1	--pads_strides_dilations	0	0	1	1	1	1     | grep -v "cannot be executed due to incorrect params"
COMMAND ${IMPLICITGEMM_TESTING_ENV} $<TARGET_FILE:test_conv2d> ${MIOPEN_TEST_FLOAT_ARG} --verbose	--input	64	256	    56	56	--weights	128	256	    1	1	--pads_strides_dilations	0	0	2	2	1	1 | grep -v "cannot be executed due to incorrect params"
COMMAND ${IMPLICITGEMM_TESTING_ENV} $<TARGET_FILE:test_conv2d> ${MIOPEN_TEST_FLOAT_ARG} --verbose	--input	64	256	    56	56	--weights	512	256	    1	1	--pads_strides_dilations	0	0	2	2	1	1 | grep -v "cannot be executed due to incorrect params"
COMMAND ${IMPLICITGEMM_TESTING_ENV} $<TARGET_FILE:test_conv2d> ${MIOPEN_TEST_FLOAT_ARG} --verbose	--input	64	256	    56	56	--weights	64	256	    1	1	--pads_strides_dilations	0	0	1	1	1	1 | grep -v "cannot be executed due to incorrect params"
COMMAND ${IMPLICITGEMM_TESTING_ENV} $<TARGET_FILE:test_conv2d> ${MIOPEN_TEST_FLOAT_ARG} --verbose	--input	64	256	28	28	--weights	128	256	1	1	--pads_strides_dilations	0	0	1	1	1	1         | grep -v "cannot be executed due to incorrect params"
COMMAND ${IMPLICITGEMM_TESTING_ENV} $<TARGET_FILE:test_conv2d> ${MIOPEN_TEST_FLOAT_ARG} --verbose	--input	64	256	28	28	--weights	32	256	1	1	--pads_strides_dilations	0	0	1	1	1	1         | grep -v "cannot be executed due to incorrect params"
COMMAND ${IMPLICITGEMM_TESTING_ENV} $<TARGET_FILE:test_conv2d> ${MIOPEN_TEST_FLOAT_ARG} --verbose	--input	64	256	28	28	--weights	64	256	1	1	--pads_strides_dilations	0	0	1	1	1	1         | grep -v "cannot be executed due to incorrect params"
COMMAND ${IMPLICITGEMM_TESTING_ENV} $<TARGET_FILE:test_conv2d> ${MIOPEN_TEST_FLOAT_ARG} --verbose	--input	64	288	    35	35	--weights	48	288	1	1	--pads_strides_dilations	0	0	1	1	1	1     | grep -v "cannot be executed due to incorrect params"
COMMAND ${IMPLICITGEMM_TESTING_ENV} $<TARGET_FILE:test_conv2d> ${MIOPEN_TEST_FLOAT_ARG} --verbose	--input	64	288	    35	35	--weights	64	288	1	1	--pads_strides_dilations	0	0	1	1	1	1     | grep -v "cannot be executed due to incorrect params"
COMMAND ${IMPLICITGEMM_TESTING_ENV} $<TARGET_FILE:test_conv2d> ${MIOPEN_TEST_FLOAT_ARG} --verbose	--input	64	384	    35	35	--weights	192	384	1	1	--pads_strides_dilations	0	0	1	1	1	1     | grep -v "cannot be executed due to incorrect params"
COMMAND ${IMPLICITGEMM_TESTING_ENV} $<TARGET_FILE:test_conv2d> ${MIOPEN_TEST_FLOAT_ARG} --verbose	--input	64	384	    35	35	--weights	64	384	1	1	--pads_strides_dilations	0	0	1	1	1	1     | grep -v "cannot be executed due to incorrect params"
COMMAND ${IMPLICITGEMM_TESTING_ENV} $<TARGET_FILE:test_conv2d> ${MIOPEN_TEST_FLOAT_ARG} --verbose	--input	64	384	    35	35	--weights	96	384	1	1	--pads_strides_dilations	0	0	1	1	1	1     | grep -v "cannot be executed due to incorrect params"
COMMAND ${IMPLICITGEMM_TESTING_ENV} $<TARGET_FILE:test_conv2d> ${MIOPEN_TEST_FLOAT_ARG} --verbose	--input	64	480	14	14	--weights	16	480	1	1	--pads_strides_dilations	0	0	1	1	1	1         | grep -v "cannot be executed due to incorrect params"
COMMAND ${IMPLICITGEMM_TESTING_ENV} $<TARGET_FILE:test_conv2d> ${MIOPEN_TEST_FLOAT_ARG} --verbose	--input	64	480	14	14	--weights	192	480	1	1	--pads_strides_dilations	0	0	1	1	1	1         | grep -v "cannot be executed due to incorrect params"
COMMAND ${IMPLICITGEMM_TESTING_ENV} $<TARGET_FILE:test_conv2d> ${MIOPEN_TEST_FLOAT_ARG} --verbose	--input	64	480	14	14	--weights	64	480	1	1	--pads_strides_dilations	0	0	1	1	1	1         | grep -v "cannot be executed due to incorrect params"
COMMAND ${IMPLICITGEMM_TESTING_ENV} $<TARGET_FILE:test_conv2d> ${MIOPEN_TEST_FLOAT_ARG} --verbose	--input	64	480	14	14	--weights	96	480	1	1	--pads_strides_dilations	0	0	1	1	1	1         | grep -v "cannot be executed due to incorrect params"
COMMAND ${IMPLICITGEMM_TESTING_ENV} $<TARGET_FILE:test_conv2d> ${MIOPEN_TEST_FLOAT_ARG} --verbose	--input	64	512	    28	28	--weights	128	512	    1	1	--pads_strides_dilations	0	0	1	1	1	1 | grep -v "cannot be executed due to incorrect params"
COMMAND ${IMPLICITGEMM_TESTING_ENV} $<TARGET_FILE:test_conv2d> ${MIOPEN_TEST_FLOAT_ARG} --verbose	--input	64	512	    28	28	--weights	256	512	    1	1	--pads_strides_dilations	0	0	2	2	1	1 | grep -v "cannot be executed due to incorrect params"
COMMAND ${IMPLICITGEMM_TESTING_ENV} $<TARGET_FILE:test_conv2d> ${MIOPEN_TEST_FLOAT_ARG} --verbose	--input	64	512	14	14	--weights	112	512	1	1	--pads_strides_dilations	0	0	1	1	1	1         | grep -v "cannot be executed due to incorrect params"
COMMAND ${IMPLICITGEMM_TESTING_ENV} $<TARGET_FILE:test_conv2d> ${MIOPEN_TEST_FLOAT_ARG} --verbose	--input	64	512	14	14	--weights	128	512	1	1	--pads_strides_dilations	0	0	1	1	1	1         | grep -v "cannot be executed due to incorrect params"
COMMAND ${IMPLICITGEMM_TESTING_ENV} $<TARGET_FILE:test_conv2d> ${MIOPEN_TEST_FLOAT_ARG} --verbose	--input	64	512	14	14	--weights	144	512	1	1	--pads_strides_dilations	0	0	1	1	1	1         | grep -v "cannot be executed due to incorrect params"
COMMAND ${IMPLICITGEMM_TESTING_ENV} $<TARGET_FILE:test_conv2d> ${MIOPEN_TEST_FLOAT_ARG} --verbose	--input	64	512	14	14	--weights	160	512	1	1	--pads_strides_dilations	0	0	1	1	1	1         | grep -v "cannot be executed due to incorrect params"
COMMAND ${IMPLICITGEMM_TESTING_ENV} $<TARGET_FILE:test_conv2d> ${MIOPEN_TEST_FLOAT_ARG} --verbose	--input	64	512	14	14	--weights	24	512	1	1	--pads_strides_dilations	0	0	1	1	1	1         | grep -v "cannot be executed due to incorrect params"
COMMAND ${IMPLICITGEMM_TESTING_ENV} $<TARGET_FILE:test_conv2d> ${MIOPEN_TEST_FLOAT_ARG} --verbose	--input	64	512	14	14	--weights	32	512	1	1	--pads_strides_dilations	0	0	1	1	1	1         | grep -v "cannot be executed due to incorrect params"
COMMAND ${IMPLICITGEMM_TESTING_ENV} $<TARGET_FILE:test_conv2d> ${MIOPEN_TEST_FLOAT_ARG} --verbose	--input	64	512	14	14	--weights	64	512	1	1	--pads_strides_dilations	0	0	1	1	1	1         | grep -v "cannot be executed due to incorrect params"
COMMAND ${IMPLICITGEMM_TESTING_ENV} $<TARGET_FILE:test_conv2d> ${MIOPEN_TEST_FLOAT_ARG} --verbose   --input 128  832    7  7  --weights   32  832  1   1   --pads_strides_dilations    0   0   1   1   1   1      | grep -v "cannot be executed due to incorrect params"
COMMAND ${IMPLICITGEMM_TESTING_ENV} $<TARGET_FILE:test_conv2d> ${MIOPEN_TEST_FLOAT_ARG} --verbose   --input 128  832    7  7  --weights   192  832  1   1   --pads_strides_dilations    0   0   1   1   1   1     | grep -v "cannot be executed due to incorrect params"
COMMAND ${IMPLICITGEMM_TESTING_ENV} $<TARGET_FILE:test_conv2d> ${MIOPEN_TEST_FLOAT_ARG} --verbose   --input 128  832    7  7  --weights   128  832  1   1   --pads_strides_dilations    0   0   1   1   1   1     | grep -v "cannot be executed due to incorrect params"
COMMAND ${IMPLICITGEMM_TESTING_ENV} $<TARGET_FILE:test_conv2d> ${MIOPEN_TEST_FLOAT_ARG} --verbose   --input 128  832    7  7  --weights   32  832  1   1   --pads_strides_dilations    0   0   1   1   2   2      | grep -v "cannot be executed due to incorrect params"
COMMAND ${IMPLICITGEMM_TESTING_ENV} $<TARGET_FILE:test_conv2d> ${MIOPEN_TEST_FLOAT_ARG} --verbose   --input 128  832    7  7  --weights   192  832  1   1   --pads_strides_dilations    0   0   1   1   2   2     | grep -v "cannot be executed due to incorrect params"
COMMAND ${IMPLICITGEMM_TESTING_ENV} $<TARGET_FILE:test_conv2d> ${MIOPEN_TEST_FLOAT_ARG} --verbose   --input 128  832    7  7  --weights   128  832  1   1   --pads_strides_dilations    0   0   1   1   2   2     | grep -v "cannot be executed due to incorrect params"
COMMAND ${IMPLICITGEMM_TESTING_ENV} $<TARGET_FILE:test_conv2d> ${MIOPEN_TEST_FLOAT_ARG} --verbose   --input 16  2048    7  7  --weights   192  2048 1   1   --pads_strides_dilations    0   0   1   1   2   2     | grep -v "cannot be executed due to incorrect params"
COMMAND	${IMPLICITGEMM_TESTING_ENV} $<TARGET_FILE:test_conv2d> ${MIOPEN_TEST_FLOAT_ARG} --verbose   --input 64	 32	28 28 --weights   192  32   3	3   --pads_strides_dilations	1   1	2   2	1   1         | grep -v "cannot be executed due to incorrect params"
COMMAND	${IMPLICITGEMM_TESTING_ENV} $<TARGET_FILE:test_conv2d> ${MIOPEN_TEST_FLOAT_ARG} --verbose   --input 8    16 14 14 --weights   32   16   1   1   --pads_strides_dilations	1   1	1   1	1   1         | grep -v "cannot be executed due to incorrect params"
COMMAND	${IMPLICITGEMM_TESTING_ENV} $<TARGET_FILE:test_conv2d> ${MIOPEN_TEST_FLOAT_ARG} --verbose   --input 64	 32	14 14 --weights   192  32   3	3   --pads_strides_dilations	1   1	2   2	1   1         | grep -v "cannot be executed due to incorrect params"
COMMAND	${IMPLICITGEMM_TESTING_ENV} $<TARGET_FILE:test_conv2d> ${MIOPEN_TEST_FLOAT_ARG} --verbose   --input 64	 32	7 7   --weights   192  32   3	3   --pads_strides_dilations	1   1	2   2	1   1         | grep -v "cannot be executed due to incorrect params"
COMMAND	${IMPLICITGEMM_TESTING_ENV} $<TARGET_FILE:test_conv2d> ${MIOPEN_TEST_FLOAT_ARG} --verbose   --input 64	 32	28 28 --weights   192  32   3	3   --pads_strides_dilations	2   2	2   2	1   1         | grep -v "cannot be executed due to incorrect params"
COMMAND	${IMPLICITGEMM_TESTING_ENV} $<TARGET_FILE:test_conv2d> ${MIOPEN_TEST_FLOAT_ARG} --verbose   --input 64	 32	14 14 --weights   192  32   3	3   --pads_strides_dilations	2   2	2   2	1   1         | grep -v "cannot be executed due to incorrect params"
COMMAND	${IMPLICITGEMM_TESTING_ENV} $<TARGET_FILE:test_conv2d> ${MIOPEN_TEST_FLOAT_ARG} --verbose   --input 64	 32	7 7   --weights   192  32   3	3   --pads_strides_dilations	2   2	2   2	1   1         | grep -v "cannot be executed due to incorrect params"
)

if(WORKAROUND_ISSUE_936 AND MIOPEN_TEST_HALF)
    SET(IMPLICITGEMM_TESTING_ENV ${SAVE_IMPLICITGEMM_TESTING_ENV})
    SET(MIOPEN_TEST_FLOAT_ARG ${SAVE_MIOPEN_TEST_FLOAT_ARG})
endif()

add_custom_test(test_conv_group SKIP_UNLESS_ALL GFX103X_ENABLED GFX110X_ENABLED
COMMAND	$<TARGET_FILE:test_conv2d>	--verbose	--input	16	128	56	56	--weights	256	4	3	3	--pads_strides_dilations	1	1	1	1	1	1	--group-count	32
COMMAND	$<TARGET_FILE:test_conv2d>	--verbose	--input	16	256	56	56	--weights	512	8	3	3	--pads_strides_dilations	1	1	2	2	1	1	--group-count	32
COMMAND	$<TARGET_FILE:test_conv2d>	--verbose	--input	16	256	28	28	--weights	512	8	3	3	--pads_strides_dilations	1	1	1	1	1	1	--group-count	32
COMMAND	$<TARGET_FILE:test_conv2d>	--verbose	--input	16	512	28	28	--weights	1024	16	3	3	--pads_strides_dilations	1	1	2	2	1	1	--group-count	32
COMMAND	$<TARGET_FILE:test_conv2d>	--verbose	--input	16	512	14	14	--weights	1024	16	3	3	--pads_strides_dilations	1	1	1	1	1	1	--group-count	32
COMMAND	$<TARGET_FILE:test_conv2d>	--verbose	--input	16	1024	14	14	--weights	2048	32	3	3	--pads_strides_dilations	1	1	2	2	1	1	--group-count	32
COMMAND	$<TARGET_FILE:test_conv2d>	--verbose	--input	16	1024	7	7	--weights	2048	32	3	3	--pads_strides_dilations	1	1	1	1	1	1	--group-count	32
COMMAND	$<TARGET_FILE:test_conv2d>	--verbose	--input	32	128	56	56	--weights	256	4	3	3	--pads_strides_dilations	1	1	1	1	1	1	--group-count	32
COMMAND	$<TARGET_FILE:test_conv2d>	--verbose	--input	32	256	56	56	--weights	512	8	3	3	--pads_strides_dilations	1	1	2	2	1	1	--group-count	32
#
# Workaround for "Memory access fault by GPU node" during "HIP Release All" - WrW disabled.
COMMAND	$<TARGET_FILE:test_conv2d>	--verbose	--input	32	256	28	28	--weights	512	8	3	3	--pads_strides_dilations	1	1	1	1	1	1	--group-count	32 --disable-backward-weights
COMMAND	$<TARGET_FILE:test_conv2d>	--verbose	--input	32	512	28	28	--weights	1024	16	3	3	--pads_strides_dilations	1	1	2	2	1	1	--group-count	32
COMMAND	$<TARGET_FILE:test_conv2d>	--verbose	--input	32	512	14	14	--weights	1024	16	3	3	--pads_strides_dilations	1	1	1	1	1	1	--group-count	32
COMMAND	$<TARGET_FILE:test_conv2d>	--verbose	--input	32	1024	14	14	--weights	2048	32	3	3	--pads_strides_dilations	1	1	2	2	1	1	--group-count	32
COMMAND	$<TARGET_FILE:test_conv2d>	--verbose	--input	32	1024	7	7	--weights	2048	32	3	3	--pads_strides_dilations	1	1	1	1	1	1	--group-count	32
COMMAND	$<TARGET_FILE:test_conv2d>	--verbose	--input	4	4	161	700	--weights	32	1	5	20	--pads_strides_dilations	0	0	2	2	1	1	--group-count	4
COMMAND	$<TARGET_FILE:test_conv2d>	--verbose	--input	8	2	161	700	--weights	32	1	5	20	--pads_strides_dilations	0	0	2	2	1	1	--group-count	2
COMMAND	$<TARGET_FILE:test_conv2d>	--verbose	--input	16	4	161	700	--weights	32	1	5	20	--pads_strides_dilations	0	0	2	2	1	1	--group-count	4
COMMAND	$<TARGET_FILE:test_conv2d>	--verbose	--input	32	2	161	700	--weights	32	1	5	20	--pads_strides_dilations	0	0	2	2	1	1	--group-count	2
COMMAND	$<TARGET_FILE:test_conv2d>	--verbose	--input	4	32	79	341	--weights	32	16	5	10	--pads_strides_dilations	0	0	2	2	1	1	--group-count	2
COMMAND	$<TARGET_FILE:test_conv2d>	--verbose	--input	8	32	79	341	--weights	32	16	5	10	--pads_strides_dilations	0	0	2	2	1	1	--group-count	2
COMMAND	$<TARGET_FILE:test_conv2d>	--verbose	--input	16	32	79	341	--weights	32	16	5	10	--pads_strides_dilations	0	0	2	2	1	1	--group-count	2
COMMAND	$<TARGET_FILE:test_conv2d>	--verbose	--input	32	32	79	341	--weights	32	16	5	10	--pads_strides_dilations	0	0	2	2	1	1	--group-count	2
COMMAND	$<TARGET_FILE:test_conv2d>	--verbose	--input	16	4	48	480	--weights	16	1	3	3	--pads_strides_dilations	1	1	1	1	1	1	--group-count	4
COMMAND	$<TARGET_FILE:test_conv2d>	--verbose	--input	16	16	24	240	--weights	32	1	3	3	--pads_strides_dilations	1	1	1	1	1	1	--group-count	16
COMMAND	$<TARGET_FILE:test_conv2d>	--verbose	--input	16	32	12	120	--weights	64	8	3	3	--pads_strides_dilations	1	1	1	1	1	1	--group-count	4
COMMAND	$<TARGET_FILE:test_conv2d>	--verbose	--input	16	64	6	60	--weights	128	16	3	3	--pads_strides_dilations	1	1	1	1	1	1	--group-count	4
COMMAND	$<TARGET_FILE:test_conv2d>	--verbose	--input	8	3	108	108	--weights	63	1	3	3	--pads_strides_dilations	1	1	2	2	1	1	--group-count	3
COMMAND	$<TARGET_FILE:test_conv2d>	--verbose	--input	8	64	54	54	--weights	64	8	3	3	--pads_strides_dilations	1	1	1	1	1	1	--group-count	8
COMMAND	$<TARGET_FILE:test_conv2d>	--verbose	--input	8	128	27	27	--weights	128	16	3	3	--pads_strides_dilations	1	1	1	1	1	1	--group-count	8
COMMAND	$<TARGET_FILE:test_conv2d>	--verbose	--input	8	3	224	224	--weights	63	1	3	3	--pads_strides_dilations	1	1	1	1	1	1	--group-count	3
COMMAND	$<TARGET_FILE:test_conv2d>	--verbose	--input	8	64	112	112	--weights	128	32	3	3	--pads_strides_dilations	1	1	1	1	1	1	--group-count	2
COMMAND	$<TARGET_FILE:test_conv2d>	--verbose	--input	16	9	224	224	--weights	63	3	3	3	--pads_strides_dilations	1	1	1	1	1	1	--group-count	3
#
# Workaround for "Memory access fault by GPU node" during "FP32 gfx908 Hip Release All subset" - WrW disabled.
COMMAND	$<TARGET_FILE:test_conv2d>	--verbose	--input	16	64	112	112	--weights	128	16	3	3	--pads_strides_dilations	1	1	1	1	1	1	--group-count	4 --disable-backward-weights
COMMAND	$<TARGET_FILE:test_conv2d>	--verbose	--input	16	3	224	224	--weights	63	1	7	7	--pads_strides_dilations	3	3	2	2	1	1	--group-count	3
COMMAND	$<TARGET_FILE:test_conv2d>	--verbose	--input	16	192	28	28	--weights	32	12	5	5	--pads_strides_dilations	2	2	1	1	1	1	--group-count	16
COMMAND	$<TARGET_FILE:test_conv2d>	--verbose	--input	16	832	7	7	--weights	128	52	5	5	--pads_strides_dilations	2	2	1	1	1	1	--group-count	16
COMMAND	$<TARGET_FILE:test_conv2d>	--verbose	--input	16	192	28	28	--weights	32	24	1	1	--pads_strides_dilations	0	0	1	1	1	1	--group-count	8
COMMAND	$<TARGET_FILE:test_conv2d>	--verbose	--input	16	832	7	7	--weights	128	104	1	1	--pads_strides_dilations	0	0	1	1	1	1	--group-count	8
COMMAND	$<TARGET_FILE:test_conv2d>	--verbose	--input	11	23	161	700	--weights	46	1	7	7	--pads_strides_dilations	1	1	2	2	1	1	--group-count	23
COMMAND	$<TARGET_FILE:test_conv2d>	--verbose	--input	8	7	224	224	--weights	63	1	3	3	--pads_strides_dilations	1	1	1	1	1	1	--group-count	7
COMMAND	$<TARGET_FILE:test_conv2d>	--verbose	--input	8	7	224	224	--weights	63	1	3	3	--pads_strides_dilations	0	0	1	1	1	1	--group-count	7
COMMAND	$<TARGET_FILE:test_conv2d>	--verbose	--input	8	7	224	224	--weights	63	1	3	3	--pads_strides_dilations	0	0	2	2	1	1	--group-count	7
COMMAND	$<TARGET_FILE:test_conv2d>	--verbose	--input	8	7	224	224	--weights	63	1	3	3	--pads_strides_dilations	1	1	2	2	1	1	--group-count	7
COMMAND	$<TARGET_FILE:test_conv2d>	--verbose	--input	8	7	224	224	--weights	63	1	3	3	--pads_strides_dilations	2	2	2	2	1	1	--group-count	7
COMMAND	$<TARGET_FILE:test_conv2d>	--verbose	--input	8	3	108	108	--weights	63	1	3	3	--pads_strides_dilations	1	1	1	1	1	1	--group-count	3
COMMAND	$<TARGET_FILE:test_conv2d>	--verbose	--input	8	3	108	108	--weights	63	1	3	3	--pads_strides_dilations	0	0	1	1	1	1	--group-count	3
COMMAND	$<TARGET_FILE:test_conv2d>	--verbose	--input	8	3	108	108	--weights	63	1	3	3	--pads_strides_dilations	0	0	2	2	1	1	--group-count	3
COMMAND	$<TARGET_FILE:test_conv2d>	--verbose	--input	8	3	108	108	--weights	63	1	3	3	--pads_strides_dilations	1	1	2	2	1	1	--group-count	3
COMMAND	$<TARGET_FILE:test_conv2d>	--verbose	--input	8	3	108	108	--weights	63	1	3	3	--pads_strides_dilations	2	2	2	2	1	1	--group-count	3
)




if(MIOPEN_TEST_DEEPBENCH)
    add_custom_test(test_deepbench_rnn GFX103X_ENABLED GFX110X_ENABLED
    COMMAND $<TARGET_FILE:test_rnn_vanilla> --verbose --batch-size 16 --seq-len 50 --vector-len 1760 --hidden-size 1760 --num-layers 1 --in-mode 1 --bias-mode 0 -dir-mode 0 --rnn-mode 0 --flat-batch-fill
    COMMAND $<TARGET_FILE:test_rnn_vanilla> --verbose --batch-size 32 --seq-len 50 --vector-len 1760 --hidden-size 1760 --num-layers 1 --in-mode 1 --bias-mode 0 -dir-mode 0 --rnn-mode 0 --flat-batch-fill
    COMMAND $<TARGET_FILE:test_rnn_vanilla> --verbose --batch-size 64 --seq-len 50 --vector-len 1760 --hidden-size 1760 --num-layers 1 --in-mode 1 --bias-mode 0 -dir-mode 0 --rnn-mode 0 --flat-batch-fill
    COMMAND $<TARGET_FILE:test_rnn_vanilla> --verbose --batch-size 128 --seq-len 50 --vector-len 1760 --hidden-size 1760 --num-layers 1 --in-mode 1 --bias-mode 0 -dir-mode 0 --rnn-mode 0 --flat-batch-fill
    COMMAND $<TARGET_FILE:test_rnn_vanilla> --verbose --batch-size 16 --seq-len 50 --vector-len 2048 --hidden-size 2048 --num-layers 1 --in-mode 1 --bias-mode 0 -dir-mode 0 --rnn-mode 0 --flat-batch-fill
    COMMAND $<TARGET_FILE:test_rnn_vanilla> --verbose --batch-size 32 --seq-len 50 --vector-len 2048 --hidden-size 2048 --num-layers 1 --in-mode 1 --bias-mode 0 -dir-mode 0 --rnn-mode 0 --flat-batch-fill
    COMMAND $<TARGET_FILE:test_rnn_vanilla> --verbose --batch-size 64 --seq-len 50 --vector-len 2048 --hidden-size 2048 --num-layers 1 --in-mode 1 --bias-mode 0 -dir-mode 0 --rnn-mode 0 --flat-batch-fill
    COMMAND $<TARGET_FILE:test_rnn_vanilla> --verbose --batch-size 128 --seq-len 50 --vector-len 2048 --hidden-size 2048 --num-layers 1 --in-mode 1 --bias-mode 0 -dir-mode 0 --rnn-mode 0 --flat-batch-fill
    COMMAND $<TARGET_FILE:test_rnn_vanilla> --verbose --batch-size 16 --seq-len 50 --vector-len 2560 --hidden-size 2560 --num-layers 1 --in-mode 1 --bias-mode 0 -dir-mode 0 --rnn-mode 0 --flat-batch-fill
    COMMAND $<TARGET_FILE:test_rnn_vanilla> --verbose --batch-size 32 --seq-len 50 --vector-len 2560 --hidden-size 2560 --num-layers 1 --in-mode 1 --bias-mode 0 -dir-mode 0 --rnn-mode 0 --flat-batch-fill
    COMMAND $<TARGET_FILE:test_rnn_vanilla> --verbose --batch-size 64 --seq-len 50 --vector-len 2560 --hidden-size 2560 --num-layers 1 --in-mode 1 --bias-mode 0 -dir-mode 0 --rnn-mode 0 --flat-batch-fill
    COMMAND $<TARGET_FILE:test_rnn_vanilla> --verbose --batch-size 128 --seq-len 50 --vector-len 2560 --hidden-size 2560 --num-layers 1 --in-mode 1 --bias-mode 0 -dir-mode 0 --rnn-mode 0 --flat-batch-fill
    COMMAND $<TARGET_FILE:test_lstm> --verbose --batch-size 16 --seq-len 25 --vector-len 512 --hidden-size 512 --num-layers 1 --in-mode 1 --bias-mode 0 -dir-mode 0 --rnn-mode 0 --flat-batch-fill
    COMMAND $<TARGET_FILE:test_lstm> --verbose --batch-size 32 --seq-len 25 --vector-len 512 --hidden-size 512 --num-layers 1 --in-mode 1 --bias-mode 0 -dir-mode 0 --rnn-mode 0 --flat-batch-fill
    COMMAND $<TARGET_FILE:test_lstm> --verbose --batch-size 64 --seq-len 25 --vector-len 512 --hidden-size 512 --num-layers 1 --in-mode 1 --bias-mode 0 -dir-mode 0 --rnn-mode 0 --flat-batch-fill
    COMMAND $<TARGET_FILE:test_lstm> --verbose --batch-size 128 --seq-len 25 --vector-len 512 --hidden-size 512 --num-layers 1 --in-mode 1 --bias-mode 0 -dir-mode 0 --rnn-mode 0 --flat-batch-fill
    COMMAND $<TARGET_FILE:test_lstm> --verbose --batch-size 16 --seq-len 25 --vector-len 1024 --hidden-size 1024 --num-layers 1 --in-mode 1 --bias-mode 0 -dir-mode 0 --rnn-mode 0 --flat-batch-fill
    COMMAND $<TARGET_FILE:test_lstm> --verbose --batch-size 32 --seq-len 25 --vector-len 1024 --hidden-size 1024 --num-layers 1 --in-mode 1 --bias-mode 0 -dir-mode 0 --rnn-mode 0 --flat-batch-fill
    COMMAND $<TARGET_FILE:test_lstm> --verbose --batch-size 64 --seq-len 25 --vector-len 1024 --hidden-size 1024 --num-layers 1 --in-mode 1 --bias-mode 0 -dir-mode 0 --rnn-mode 0 --flat-batch-fill
    COMMAND $<TARGET_FILE:test_lstm> --verbose --batch-size 128 --seq-len 25 --vector-len 1024 --hidden-size 1024 --num-layers 1 --in-mode 1 --bias-mode 0 -dir-mode 0 --rnn-mode 0 --flat-batch-fill
    COMMAND $<TARGET_FILE:test_lstm> --verbose --batch-size 16 --seq-len 25 --vector-len 2048 --hidden-size 2048 --num-layers 1 --in-mode 1 --bias-mode 0 -dir-mode 0 --rnn-mode 0 --flat-batch-fill
    COMMAND $<TARGET_FILE:test_lstm> --verbose --batch-size 32 --seq-len 25 --vector-len 2048 --hidden-size 2048 --num-layers 1 --in-mode 1 --bias-mode 0 -dir-mode 0 --rnn-mode 0 --flat-batch-fill
    COMMAND $<TARGET_FILE:test_lstm> --verbose --batch-size 64 --seq-len 25 --vector-len 2048 --hidden-size 2048 --num-layers 1 --in-mode 1 --bias-mode 0 -dir-mode 0 --rnn-mode 0 --flat-batch-fill
    COMMAND $<TARGET_FILE:test_lstm> --verbose --batch-size 128 --seq-len 25 --vector-len 2048 --hidden-size 2048 --num-layers 1 --in-mode 1 --bias-mode 0 -dir-mode 0 --rnn-mode 0 --flat-batch-fill
    COMMAND $<TARGET_FILE:test_lstm> --verbose --batch-size 16 --seq-len 25 --vector-len 4096 --hidden-size 4096 --num-layers 1 --in-mode 1 --bias-mode 0 -dir-mode 0 --rnn-mode 0 --flat-batch-fill
    COMMAND $<TARGET_FILE:test_lstm> --verbose --batch-size 32 --seq-len 25 --vector-len 4096 --hidden-size 4096 --num-layers 1 --in-mode 1 --bias-mode 0 -dir-mode 0 --rnn-mode 0 --flat-batch-fill
    COMMAND $<TARGET_FILE:test_lstm> --verbose --batch-size 64 --seq-len 25 --vector-len 4096 --hidden-size 4096 --num-layers 1 --in-mode 1 --bias-mode 0 -dir-mode 0 --rnn-mode 0 --flat-batch-fill
    COMMAND $<TARGET_FILE:test_lstm> --verbose --batch-size 128 --seq-len 25 --vector-len 4096 --hidden-size 4096 --num-layers 1 --in-mode 1 --bias-mode 0 -dir-mode 0 --rnn-mode 0 --flat-batch-fill
    COMMAND $<TARGET_FILE:test_lstm> --verbose --batch-size 8 --seq-len 50 --vector-len 1536 --hidden-size 1536 --num-layers 1 --in-mode 1 --bias-mode 0 -dir-mode 0 --rnn-mode 0 --flat-batch-fill
    COMMAND $<TARGET_FILE:test_lstm> --verbose --batch-size 16 --seq-len 50 --vector-len 1536 --hidden-size 1536 --num-layers 1 --in-mode 1 --bias-mode 0 -dir-mode 0 --rnn-mode 0 --flat-batch-fill
    COMMAND $<TARGET_FILE:test_lstm> --verbose --batch-size 32 --seq-len 50 --vector-len 1536 --hidden-size 1536 --num-layers 1 --in-mode 1 --bias-mode 0 -dir-mode 0 --rnn-mode 0 --flat-batch-fill
    COMMAND $<TARGET_FILE:test_lstm> --verbose --batch-size 16 --seq-len 150 --vector-len 256 --hidden-size 256 --num-layers 1 --in-mode 1 --bias-mode 0 -dir-mode 0 --rnn-mode 0 --flat-batch-fill
    COMMAND $<TARGET_FILE:test_lstm> --verbose --batch-size 32 --seq-len 150 --vector-len 256 --hidden-size 256 --num-layers 1 --in-mode 1 --bias-mode 0 -dir-mode 0 --rnn-mode 0 --flat-batch-fill
    COMMAND $<TARGET_FILE:test_lstm> --verbose --batch-size 64 --seq-len 150 --vector-len 256 --hidden-size 256 --num-layers 1 --in-mode 1 --bias-mode 0 -dir-mode 0 --rnn-mode 0 --flat-batch-fill
    COMMAND $<TARGET_FILE:test_gru> --verbose --batch-size 32 --seq-len 1500 --vector-len 2816 --hidden-size 2816 --num-layers 1 --in-mode 1 --bias-mode 0 -dir-mode 0 --rnn-mode 0 --flat-batch-fill
    COMMAND $<TARGET_FILE:test_gru> --verbose --batch-size 32 --seq-len 750 --vector-len 2816 --hidden-size 2816 --num-layers 1 --in-mode 1 --bias-mode 0 -dir-mode 0 --rnn-mode 0 --flat-batch-fill
    COMMAND $<TARGET_FILE:test_gru> --verbose --batch-size 32 --seq-len 375 --vector-len 2816 --hidden-size 2816 --num-layers 1 --in-mode 1 --bias-mode 0 -dir-mode 0 --rnn-mode 0 --flat-batch-fill
    COMMAND $<TARGET_FILE:test_gru> --verbose --batch-size 32 --seq-len 187 --vector-len 2816 --hidden-size 2816 --num-layers 1 --in-mode 1 --bias-mode 0 -dir-mode 0 --rnn-mode 0 --flat-batch-fill
    COMMAND $<TARGET_FILE:test_gru> --verbose --batch-size 32 --seq-len 1500 --vector-len 2048 --hidden-size 2048 --num-layers 1 --in-mode 1 --bias-mode 0 -dir-mode 0 --rnn-mode 0 --flat-batch-fill
    COMMAND $<TARGET_FILE:test_gru> --verbose --batch-size 32 --seq-len 750 --vector-len 2048 --hidden-size 2048 --num-layers 1 --in-mode 1 --bias-mode 0 -dir-mode 0 --rnn-mode 0 --flat-batch-fill
    COMMAND $<TARGET_FILE:test_gru> --verbose --batch-size 32 --seq-len 375 --vector-len 2048 --hidden-size 2048 --num-layers 1 --in-mode 1 --bias-mode 0 -dir-mode 0 --rnn-mode 0 --flat-batch-fill
    COMMAND $<TARGET_FILE:test_gru> --verbose --batch-size 32 --seq-len 187 --vector-len 2048 --hidden-size 2048 --num-layers 1 --in-mode 1 --bias-mode 0 -dir-mode 0 --rnn-mode 0 --flat-batch-fill
    COMMAND $<TARGET_FILE:test_gru> --verbose --batch-size 32 --seq-len 1500 --vector-len 1536 --hidden-size 1536 --num-layers 1 --in-mode 1 --bias-mode 0 -dir-mode 0 --rnn-mode 0 --flat-batch-fill
    COMMAND $<TARGET_FILE:test_gru> --verbose --batch-size 32 --seq-len 750 --vector-len 1536 --hidden-size 1536 --num-layers 1 --in-mode 1 --bias-mode 0 -dir-mode 0 --rnn-mode 0 --flat-batch-fill
    COMMAND $<TARGET_FILE:test_gru> --verbose --batch-size 32 --seq-len 375 --vector-len 1536 --hidden-size 1536 --num-layers 1 --in-mode 1 --bias-mode 0 -dir-mode 0 --rnn-mode 0 --flat-batch-fill
    COMMAND $<TARGET_FILE:test_gru> --verbose --batch-size 32 --seq-len 187 --vector-len 1536 --hidden-size 1536 --num-layers 1 --in-mode 1 --bias-mode 0 -dir-mode 0 --rnn-mode 0 --flat-batch-fill
    COMMAND $<TARGET_FILE:test_gru> --verbose --batch-size 32 --seq-len 1500 --vector-len 2560 --hidden-size 2560 --num-layers 1 --in-mode 1 --bias-mode 0 -dir-mode 0 --rnn-mode 0 --flat-batch-fill
    COMMAND $<TARGET_FILE:test_gru> --verbose --batch-size 32 --seq-len 750 --vector-len 2560 --hidden-size 2560 --num-layers 1 --in-mode 1 --bias-mode 0 -dir-mode 0 --rnn-mode 0 --flat-batch-fill
    COMMAND $<TARGET_FILE:test_gru> --verbose --batch-size 32 --seq-len 375 --vector-len 2560 --hidden-size 2560 --num-layers 1 --in-mode 1 --bias-mode 0 -dir-mode 0 --rnn-mode 0 --flat-batch-fill
    COMMAND $<TARGET_FILE:test_gru> --verbose --batch-size 32 --seq-len 187 --vector-len 2560 --hidden-size 2560 --num-layers 1 --in-mode 1 --bias-mode 0 -dir-mode 0 --rnn-mode 0 --flat-batch-fill
    COMMAND $<TARGET_FILE:test_gru> --verbose --batch-size 32 --seq-len 1 --vector-len 512 --hidden-size 512 --num-layers 1 --in-mode 1 --bias-mode 0 -dir-mode 0 --rnn-mode 0 --flat-batch-fill
    COMMAND $<TARGET_FILE:test_gru> --verbose --batch-size 32 --seq-len 1500 --vector-len 1024 --hidden-size 1024 --num-layers 1 --in-mode 1 --bias-mode 0 -dir-mode 0 --rnn-mode 0 --flat-batch-fill
    COMMAND $<TARGET_FILE:test_gru> --verbose --batch-size 64 --seq-len 1500 --vector-len 1024 --hidden-size 1024 --num-layers 1 --in-mode 1 --bias-mode 0 -dir-mode 0 --rnn-mode 0 --flat-batch-fill
    )
endif()


add_custom_test(test_rnn_extra SKIP_UNLESS_ALL GFX103X_ENABLED GFX110X_ENABLED
COMMAND $<TARGET_FILE:test_rnn_vanilla> --verbose --batch-size 32 --seq-len 3 --batch-seq 32 32 32 --vector-len 128 --hidden-size 128 --num-layers 1 --in-mode 0 --bias-mode 0 -dir-mode 0 --rnn-mode 0 --no-hx
COMMAND $<TARGET_FILE:test_rnn_vanilla> --verbose --batch-size 32 --seq-len 3 --batch-seq 32 32 32 --vector-len 128 --hidden-size 128 --num-layers 1 --in-mode 0 --bias-mode 0 -dir-mode 0 --rnn-mode 0 --no-dhy
COMMAND $<TARGET_FILE:test_rnn_vanilla> --verbose --batch-size 32 --seq-len 3 --batch-seq 32 32 32 --vector-len 128 --hidden-size 128 --num-layers 1 --in-mode 0 --bias-mode 0 -dir-mode 0 --rnn-mode 0 --no-hx --no-dhy
COMMAND $<TARGET_FILE:test_rnn_vanilla> --verbose --batch-size 32 --seq-len 3 --batch-seq 32 32 32 --vector-len 128 --hidden-size 128 --num-layers 1 --in-mode 0 --bias-mode 0 -dir-mode 0 --rnn-mode 1 --no-hx
COMMAND $<TARGET_FILE:test_rnn_vanilla> --verbose --batch-size 32 --seq-len 3 --batch-seq 32 32 32 --vector-len 128 --hidden-size 128 --num-layers 1 --in-mode 0 --bias-mode 0 -dir-mode 0 --rnn-mode 1 --no-dhy
COMMAND $<TARGET_FILE:test_rnn_vanilla> --verbose --batch-size 32 --seq-len 3 --batch-seq 32 32 32 --vector-len 128 --hidden-size 128 --num-layers 1 --in-mode 0 --bias-mode 0 -dir-mode 0 --rnn-mode 1 --no-hx --no-dhy
COMMAND $<TARGET_FILE:test_rnn_vanilla> --verbose --batch-size 32 --seq-len 3 --batch-seq 32 32 32 --vector-len 128 --hidden-size 128 --num-layers 1 --in-mode 0 --bias-mode 0 -dir-mode 1 --rnn-mode 0 --no-hx
COMMAND $<TARGET_FILE:test_rnn_vanilla> --verbose --batch-size 32 --seq-len 3 --batch-seq 32 32 32 --vector-len 128 --hidden-size 128 --num-layers 1 --in-mode 0 --bias-mode 0 -dir-mode 1 --rnn-mode 0 --no-dhy
COMMAND $<TARGET_FILE:test_rnn_vanilla> --verbose --batch-size 32 --seq-len 3 --batch-seq 32 32 32 --vector-len 128 --hidden-size 128 --num-layers 1 --in-mode 0 --bias-mode 0 -dir-mode 1 --rnn-mode 0 --no-hx --no-dhy
COMMAND $<TARGET_FILE:test_rnn_vanilla> --verbose --batch-size 32 --seq-len 3 --batch-seq 32 32 32 --vector-len 128 --hidden-size 128 --num-layers 1 --in-mode 0 --bias-mode 0 -dir-mode 1 --rnn-mode 1 --no-hx
COMMAND $<TARGET_FILE:test_rnn_vanilla> --verbose --batch-size 32 --seq-len 3 --batch-seq 32 32 32 --vector-len 128 --hidden-size 128 --num-layers 1 --in-mode 0 --bias-mode 0 -dir-mode 1 --rnn-mode 1 --no-dhy
COMMAND $<TARGET_FILE:test_rnn_vanilla> --verbose --batch-size 32 --seq-len 3 --batch-seq 32 32 32 --vector-len 128 --hidden-size 128 --num-layers 1 --in-mode 0 --bias-mode 0 -dir-mode 1 --rnn-mode 1 --no-hx --no-dhy
COMMAND $<TARGET_FILE:test_rnn_vanilla> --verbose --batch-size 32 --seq-len 3 --batch-seq 32 32 32 --vector-len 128 --hidden-size 128 --num-layers 1 --in-mode 0 --bias-mode 0 -dir-mode 0 --rnn-mode 0 --no-hy
COMMAND $<TARGET_FILE:test_rnn_vanilla> --verbose --batch-size 32 --seq-len 3 --batch-seq 32 32 32 --vector-len 128 --hidden-size 128 --num-layers 1 --in-mode 0 --bias-mode 0 -dir-mode 0 --rnn-mode 0 --no-dhx
COMMAND $<TARGET_FILE:test_rnn_vanilla> --verbose --batch-size 32 --seq-len 3 --batch-seq 32 32 32 --vector-len 128 --hidden-size 128 --num-layers 1 --in-mode 0 --bias-mode 0 -dir-mode 0 --rnn-mode 0 --no-hy --no-dhx
COMMAND $<TARGET_FILE:test_rnn_vanilla> --verbose --batch-size 32 --seq-len 3 --batch-seq 32 32 32 --vector-len 128 --hidden-size 128 --num-layers 1 --in-mode 0 --bias-mode 0 -dir-mode 0 --rnn-mode 1 --no-hy
COMMAND $<TARGET_FILE:test_rnn_vanilla> --verbose --batch-size 32 --seq-len 3 --batch-seq 32 32 32 --vector-len 128 --hidden-size 128 --num-layers 1 --in-mode 0 --bias-mode 0 -dir-mode 0 --rnn-mode 1 --no-dhx
COMMAND $<TARGET_FILE:test_rnn_vanilla> --verbose --batch-size 32 --seq-len 3 --batch-seq 32 32 32 --vector-len 128 --hidden-size 128 --num-layers 1 --in-mode 0 --bias-mode 0 -dir-mode 0 --rnn-mode 1 --no-hy --no-dhx
COMMAND $<TARGET_FILE:test_rnn_vanilla> --verbose --batch-size 32 --seq-len 3 --batch-seq 32 32 32 --vector-len 128 --hidden-size 128 --num-layers 1 --in-mode 0 --bias-mode 0 -dir-mode 1 --rnn-mode 0 --no-hy
COMMAND $<TARGET_FILE:test_rnn_vanilla> --verbose --batch-size 32 --seq-len 3 --batch-seq 32 32 32 --vector-len 128 --hidden-size 128 --num-layers 1 --in-mode 0 --bias-mode 0 -dir-mode 1 --rnn-mode 0 --no-dhx
COMMAND $<TARGET_FILE:test_rnn_vanilla> --verbose --batch-size 32 --seq-len 3 --batch-seq 32 32 32 --vector-len 128 --hidden-size 128 --num-layers 1 --in-mode 0 --bias-mode 0 -dir-mode 1 --rnn-mode 0 --no-hy --no-dhx
COMMAND $<TARGET_FILE:test_rnn_vanilla> --verbose --batch-size 32 --seq-len 3 --batch-seq 32 32 32 --vector-len 128 --hidden-size 128 --num-layers 1 --in-mode 0 --bias-mode 0 -dir-mode 1 --rnn-mode 1 --no-hy
COMMAND $<TARGET_FILE:test_rnn_vanilla> --verbose --batch-size 32 --seq-len 3 --batch-seq 32 32 32 --vector-len 128 --hidden-size 128 --num-layers 1 --in-mode 0 --bias-mode 0 -dir-mode 1 --rnn-mode 1 --no-dhx
COMMAND $<TARGET_FILE:test_rnn_vanilla> --verbose --batch-size 32 --seq-len 3 --batch-seq 32 32 32 --vector-len 128 --hidden-size 128 --num-layers 1 --in-mode 0 --bias-mode 0 -dir-mode 1 --rnn-mode 1 --no-hy --no-dhx
COMMAND $<TARGET_FILE:test_rnn_vanilla> --verbose --batch-size 32 --seq-len 3 --batch-seq 32 32 32 --vector-len 128 --hidden-size 128 --num-layers 1 --in-mode 0 --bias-mode 0 -dir-mode 0 --rnn-mode 0 --no-hx --no-dhy --no-hy --no-dhx
COMMAND $<TARGET_FILE:test_rnn_vanilla> --verbose --batch-size 32 --seq-len 3 --batch-seq 32 32 32 --vector-len 128 --hidden-size 128 --num-layers 1 --in-mode 0 --bias-mode 0 -dir-mode 0 --rnn-mode 1 --no-hx --no-dhy --no-hy --no-dhx
COMMAND $<TARGET_FILE:test_rnn_vanilla> --verbose --batch-size 32 --seq-len 3 --batch-seq 32 32 32 --vector-len 128 --hidden-size 128 --num-layers 1 --in-mode 0 --bias-mode 0 -dir-mode 1 --rnn-mode 0 --no-hx --no-dhy --no-hy --no-dhx
COMMAND $<TARGET_FILE:test_rnn_vanilla> --verbose --batch-size 32 --seq-len 3 --batch-seq 32 32 32 --vector-len 128 --hidden-size 128 --num-layers 1 --in-mode 0 --bias-mode 0 -dir-mode 1 --rnn-mode 1 --no-hx --no-dhy --no-hy --no-dhx
)

add_custom_test(test_gru_extra SKIP_UNLESS_ALL GFX103X_ENABLED GFX110X_ENABLED
COMMAND $<TARGET_FILE:test_gru> --verbose --batch-size 32 --seq-len 3 --batch-seq 32 32 32 --vector-len 128 --hidden-size 128 --num-layers 1 --in-mode 0 --bias-mode 0 -dir-mode 0 --no-hx
COMMAND $<TARGET_FILE:test_gru> --verbose --batch-size 32 --seq-len 3 --batch-seq 32 32 32 --vector-len 128 --hidden-size 128 --num-layers 1 --in-mode 0 --bias-mode 0 -dir-mode 0 --no-dhy
COMMAND $<TARGET_FILE:test_gru> --verbose --batch-size 32 --seq-len 3 --batch-seq 32 32 32 --vector-len 128 --hidden-size 128 --num-layers 1 --in-mode 0 --bias-mode 0 -dir-mode 0 --no-hx --no-dhy
COMMAND $<TARGET_FILE:test_gru> --verbose --batch-size 32 --seq-len 3 --batch-seq 32 32 32 --vector-len 128 --hidden-size 128 --num-layers 1 --in-mode 0 --bias-mode 0 -dir-mode 1 --no-hx
COMMAND $<TARGET_FILE:test_gru> --verbose --batch-size 32 --seq-len 3 --batch-seq 32 32 32 --vector-len 128 --hidden-size 128 --num-layers 1 --in-mode 0 --bias-mode 0 -dir-mode 1 --no-dhy
COMMAND $<TARGET_FILE:test_gru> --verbose --batch-size 32 --seq-len 3 --batch-seq 32 32 32 --vector-len 128 --hidden-size 128 --num-layers 1 --in-mode 0 --bias-mode 0 -dir-mode 1 --no-hx --no-dhy
COMMAND $<TARGET_FILE:test_gru> --verbose --batch-size 32 --seq-len 3 --batch-seq 32 32 32 --vector-len 128 --hidden-size 128 --num-layers 1 --in-mode 0 --bias-mode 0 -dir-mode 0 --no-hy
COMMAND $<TARGET_FILE:test_gru> --verbose --batch-size 32 --seq-len 3 --batch-seq 32 32 32 --vector-len 128 --hidden-size 128 --num-layers 1 --in-mode 0 --bias-mode 0 -dir-mode 0 --no-dhx
COMMAND $<TARGET_FILE:test_gru> --verbose --batch-size 32 --seq-len 3 --batch-seq 32 32 32 --vector-len 128 --hidden-size 128 --num-layers 1 --in-mode 0 --bias-mode 0 -dir-mode 0 --no-hy --no-dhx
COMMAND $<TARGET_FILE:test_gru> --verbose --batch-size 32 --seq-len 3 --batch-seq 32 32 32 --vector-len 128 --hidden-size 128 --num-layers 1 --in-mode 0 --bias-mode 0 -dir-mode 1 --no-hy
COMMAND $<TARGET_FILE:test_gru> --verbose --batch-size 32 --seq-len 3 --batch-seq 32 32 32 --vector-len 128 --hidden-size 128 --num-layers 1 --in-mode 0 --bias-mode 0 -dir-mode 1 --no-dhx
COMMAND $<TARGET_FILE:test_gru> --verbose --batch-size 32 --seq-len 3 --batch-seq 32 32 32 --vector-len 128 --hidden-size 128 --num-layers 1 --in-mode 0 --bias-mode 0 -dir-mode 1 --no-hy --no-dhx
COMMAND $<TARGET_FILE:test_gru> --verbose --batch-size 32 --seq-len 3 --batch-seq 32 32 32 --vector-len 128 --hidden-size 128 --num-layers 1 --in-mode 0 --bias-mode 0 -dir-mode 0 --no-hx --no-dhy --no-hy --no-dhx
COMMAND $<TARGET_FILE:test_gru> --verbose --batch-size 32 --seq-len 3 --batch-seq 32 32 32 --vector-len 128 --hidden-size 128 --num-layers 1 --in-mode 0 --bias-mode 0 -dir-mode 1 --no-hx --no-dhy --no-hy --no-dhx
)

add_custom_test(test_lstm_extra SKIP_UNLESS_ALL GFX103X_ENABLED GFX110X_ENABLED
COMMAND $<TARGET_FILE:test_lstm> --verbose --batch-size 32 --seq-len 3 --batch-seq 32 32 32 --vector-len 128 --hidden-size 128 --num-layers 1 --in-mode 0 --bias-mode 0 -dir-mode 0 --no-hx
COMMAND $<TARGET_FILE:test_lstm> --verbose --batch-size 32 --seq-len 3 --batch-seq 32 32 32 --vector-len 128 --hidden-size 128 --num-layers 1 --in-mode 0 --bias-mode 0 -dir-mode 0 --no-dhy
COMMAND $<TARGET_FILE:test_lstm> --verbose --batch-size 32 --seq-len 3 --batch-seq 32 32 32 --vector-len 128 --hidden-size 128 --num-layers 1 --in-mode 0 --bias-mode 0 -dir-mode 0 --no-hx --no-dhy
COMMAND $<TARGET_FILE:test_lstm> --verbose --batch-size 32 --seq-len 3 --batch-seq 32 32 32 --vector-len 128 --hidden-size 128 --num-layers 1 --in-mode 0 --bias-mode 0 -dir-mode 0 --no-cx
COMMAND $<TARGET_FILE:test_lstm> --verbose --batch-size 32 --seq-len 3 --batch-seq 32 32 32 --vector-len 128 --hidden-size 128 --num-layers 1 --in-mode 0 --bias-mode 0 -dir-mode 0 --no-hx --no-cx
COMMAND $<TARGET_FILE:test_lstm> --verbose --batch-size 32 --seq-len 3 --batch-seq 32 32 32 --vector-len 128 --hidden-size 128 --num-layers 1 --in-mode 0 --bias-mode 0 -dir-mode 0 --no-dcy
COMMAND $<TARGET_FILE:test_lstm> --verbose --batch-size 32 --seq-len 3 --batch-seq 32 32 32 --vector-len 128 --hidden-size 128 --num-layers 1 --in-mode 0 --bias-mode 0 -dir-mode 0 --no-cx --no-dcy
COMMAND $<TARGET_FILE:test_lstm> --verbose --batch-size 32 --seq-len 3 --batch-seq 32 32 32 --vector-len 128 --hidden-size 128 --num-layers 1 --in-mode 0 --bias-mode 0 -dir-mode 1 --no-hx
COMMAND $<TARGET_FILE:test_lstm> --verbose --batch-size 32 --seq-len 3 --batch-seq 32 32 32 --vector-len 128 --hidden-size 128 --num-layers 1 --in-mode 0 --bias-mode 0 -dir-mode 1 --no-dhy
COMMAND $<TARGET_FILE:test_lstm> --verbose --batch-size 32 --seq-len 3 --batch-seq 32 32 32 --vector-len 128 --hidden-size 128 --num-layers 1 --in-mode 0 --bias-mode 0 -dir-mode 1 --no-hx --no-dhy
COMMAND $<TARGET_FILE:test_lstm> --verbose --batch-size 32 --seq-len 3 --batch-seq 32 32 32 --vector-len 128 --hidden-size 128 --num-layers 1 --in-mode 0 --bias-mode 0 -dir-mode 1 --no-cx
COMMAND $<TARGET_FILE:test_lstm> --verbose --batch-size 32 --seq-len 3 --batch-seq 32 32 32 --vector-len 128 --hidden-size 128 --num-layers 1 --in-mode 0 --bias-mode 0 -dir-mode 1 --no-hx --no-cx
COMMAND $<TARGET_FILE:test_lstm> --verbose --batch-size 32 --seq-len 3 --batch-seq 32 32 32 --vector-len 128 --hidden-size 128 --num-layers 1 --in-mode 0 --bias-mode 0 -dir-mode 1 --no-dcy
COMMAND $<TARGET_FILE:test_lstm> --verbose --batch-size 32 --seq-len 3 --batch-seq 32 32 32 --vector-len 128 --hidden-size 128 --num-layers 1 --in-mode 0 --bias-mode 0 -dir-mode 1 --no-cx --no-dcy
COMMAND $<TARGET_FILE:test_lstm> --verbose --batch-size 32 --seq-len 3 --batch-seq 32 32 32 --vector-len 128 --hidden-size 128 --num-layers 1 --in-mode 0 --bias-mode 0 -dir-mode 0 --no-hy
COMMAND $<TARGET_FILE:test_lstm> --verbose --batch-size 32 --seq-len 3 --batch-seq 32 32 32 --vector-len 128 --hidden-size 128 --num-layers 1 --in-mode 0 --bias-mode 0 -dir-mode 0 --no-dhx
COMMAND $<TARGET_FILE:test_lstm> --verbose --batch-size 32 --seq-len 3 --batch-seq 32 32 32 --vector-len 128 --hidden-size 128 --num-layers 1 --in-mode 0 --bias-mode 0 -dir-mode 0 --no-hy --no-dhx
COMMAND $<TARGET_FILE:test_lstm> --verbose --batch-size 32 --seq-len 3 --batch-seq 32 32 32 --vector-len 128 --hidden-size 128 --num-layers 1 --in-mode 0 --bias-mode 0 -dir-mode 0 --no-cy
COMMAND $<TARGET_FILE:test_lstm> --verbose --batch-size 32 --seq-len 3 --batch-seq 32 32 32 --vector-len 128 --hidden-size 128 --num-layers 1 --in-mode 0 --bias-mode 0 -dir-mode 0 --no-hy --no-cy
COMMAND $<TARGET_FILE:test_lstm> --verbose --batch-size 32 --seq-len 3 --batch-seq 32 32 32 --vector-len 128 --hidden-size 128 --num-layers 1 --in-mode 0 --bias-mode 0 -dir-mode 0 --no-dcx
COMMAND $<TARGET_FILE:test_lstm> --verbose --batch-size 32 --seq-len 3 --batch-seq 32 32 32 --vector-len 128 --hidden-size 128 --num-layers 1 --in-mode 0 --bias-mode 0 -dir-mode 0 --no-cy --no-dcx
COMMAND $<TARGET_FILE:test_lstm> --verbose --batch-size 32 --seq-len 3 --batch-seq 32 32 32 --vector-len 128 --hidden-size 128 --num-layers 1 --in-mode 0 --bias-mode 0 -dir-mode 1 --no-hy
COMMAND $<TARGET_FILE:test_lstm> --verbose --batch-size 32 --seq-len 3 --batch-seq 32 32 32 --vector-len 128 --hidden-size 128 --num-layers 1 --in-mode 0 --bias-mode 0 -dir-mode 1 --no-dhx
COMMAND $<TARGET_FILE:test_lstm> --verbose --batch-size 32 --seq-len 3 --batch-seq 32 32 32 --vector-len 128 --hidden-size 128 --num-layers 1 --in-mode 0 --bias-mode 0 -dir-mode 1 --no-hy --no-dhx
COMMAND $<TARGET_FILE:test_lstm> --verbose --batch-size 32 --seq-len 3 --batch-seq 32 32 32 --vector-len 128 --hidden-size 128 --num-layers 1 --in-mode 0 --bias-mode 0 -dir-mode 1 --no-cy
COMMAND $<TARGET_FILE:test_lstm> --verbose --batch-size 32 --seq-len 3 --batch-seq 32 32 32 --vector-len 128 --hidden-size 128 --num-layers 1 --in-mode 0 --bias-mode 0 -dir-mode 1 --no-hy --no-cy
COMMAND $<TARGET_FILE:test_lstm> --verbose --batch-size 32 --seq-len 3 --batch-seq 32 32 32 --vector-len 128 --hidden-size 128 --num-layers 1 --in-mode 0 --bias-mode 0 -dir-mode 1 --no-dcx
COMMAND $<TARGET_FILE:test_lstm> --verbose --batch-size 32 --seq-len 3 --batch-seq 32 32 32 --vector-len 128 --hidden-size 128 --num-layers 1 --in-mode 0 --bias-mode 0 -dir-mode 1 --no-cy --no-dcx
COMMAND $<TARGET_FILE:test_lstm> --verbose --batch-size 32 --seq-len 3 --batch-seq 32 32 32 --vector-len 128 --hidden-size 128 --num-layers 1 --in-mode 0 --bias-mode 0 -dir-mode 0 --no-hx --no-dhy --no-cx --no-dcy --no-hy --no-dhx --no-cy --no-dcx
COMMAND $<TARGET_FILE:test_lstm> --verbose --batch-size 32 --seq-len 3 --batch-seq 32 32 32 --vector-len 128 --hidden-size 128 --num-layers 1 --in-mode 0 --bias-mode 0 -dir-mode 1 --no-hx --no-dhy --no-cx --no-dcy --no-hy --no-dhx --no-cy --no-dcx
)


add_custom_test(test_conv_extra SKIP_UNLESS_ALL GFX103X_ENABLED GFX110X_ENABLED
# COMMAND	$<TARGET_FILE:test_conv2d>	--verbose	--input	1	1	1	1	--weights	1	1	2	2	--pads_strides_dilations	0	0	3	3	1	1
COMMAND	$<TARGET_FILE:test_conv2d>	--verbose	--input	4	1	161	700	--weights	4	1	5	20	--pads_strides_dilations	0	0	2	2	1	1
COMMAND	$<TARGET_FILE:test_conv2d>	--verbose	--input	4	1	161	700	--weights	4	1	5	20	--pads_strides_dilations	0	0	2	2	1	1
COMMAND	$<TARGET_FILE:test_conv2d>	--verbose	--input	4	32	79	341	--weights	4	32	5	10	--pads_strides_dilations	0	0	2	2	1	1
COMMAND	$<TARGET_FILE:test_conv2d>	--verbose	--input	4	32	79	341	--weights	4	32	5	10	--pads_strides_dilations	0	0	2	2	1	1
COMMAND	$<TARGET_FILE:test_conv2d>	--verbose	--input	4	3	227	227	--weights	4	3	11	11	--pads_strides_dilations	0	0	4	4	1	1
COMMAND	$<TARGET_FILE:test_conv2d>	--verbose	--input	4	3	224	224	--weights	4	3	11	11	--pads_strides_dilations	2	2	4	4	1	1
COMMAND	$<TARGET_FILE:test_conv2d>	--verbose	--input	16	1	48	480	--weights	16	1	3	3	--pads_strides_dilations	1	1	1	1	1	1
# Forward disabled since FFT fails verification for the forward direction
COMMAND	$<TARGET_FILE:test_conv2d>	--verbose	--input	32	64	27	27	--weights	192	64	5	5	--pads_strides_dilations	2	2	1	1	1	1 --disable-forward
# COMMAND	$<TARGET_FILE:test_conv2d>	--verbose	--input	4	64	14	14	--weights	24	64	5	5	--pads_strides_dilations	2	2	1	1	1	1
COMMAND	$<TARGET_FILE:test_conv2d>	--verbose	--input	4	96	14	14	--weights	32	96	5	5	--pads_strides_dilations	2	2	1	1	1	1
COMMAND	$<TARGET_FILE:test_conv2d>	--verbose	--input	4	16	14	14	--weights	4	16	5	5	--pads_strides_dilations	2	2	1	1	1	1
COMMAND	$<TARGET_FILE:test_conv2d>	--verbose	--input	4	32	14	14	--weights	4	32	5	5	--pads_strides_dilations	2	2	1	1	1	1

COMMAND $<TARGET_FILE:test_conv2d> ${MIOPEN_TEST_FLOAT_ARG} --input 16 3 64 128 --weights 96 3 11 11 --pads_strides_dilations 0 0 1 1 1 1 ${MIOPEN_TEST_FLAGS_ARGS}
COMMAND $<TARGET_FILE:test_conv2d> ${MIOPEN_TEST_FLOAT_ARG} --input 16 3 32 32 --weights 96 3 11 11 --pads_strides_dilations 0 0 2 2 1 1  ${MIOPEN_TEST_FLAGS_ARGS}
COMMAND $<TARGET_FILE:test_conv2d> ${MIOPEN_TEST_FLOAT_ARG} --input 16 3 64 128 --weights 96 3 11 11 --pads_strides_dilations 5 5 2 2 1 1 ${MIOPEN_TEST_FLAGS_ARGS}
COMMAND $<TARGET_FILE:test_conv2d> ${MIOPEN_TEST_FLOAT_ARG} --input 16 3 32 32 --weights 96 3 11 11 --pads_strides_dilations 5 5 2 2 1 1  ${MIOPEN_TEST_FLAGS_ARGS}

COMMAND $<TARGET_FILE:test_conv2d> ${MIOPEN_TEST_FLOAT_ARG} --input 2 16 1024 2048 --weights 32 16 3 3 --pads_strides_dilations 0 0 1 1 1 1 ${MIOPEN_TEST_FLAGS_ARGS}
COMMAND $<TARGET_FILE:test_conv2d> ${MIOPEN_TEST_FLOAT_ARG} --input 2 16 1024 2048 --weights 32 16 3 3 --pads_strides_dilations 1 1 1 1 1 1 ${MIOPEN_TEST_FLAGS_ARGS}
COMMAND $<TARGET_FILE:test_conv2d> ${MIOPEN_TEST_FLOAT_ARG} --input 2 16 3072 3072 --weights 32 16 3 3 --pads_strides_dilations 0 0 2 2 1 1 ${MIOPEN_TEST_FLAGS_ARGS}
COMMAND $<TARGET_FILE:test_conv2d> ${MIOPEN_TEST_FLOAT_ARG} --input 2 16 3072 3072 --weights 32 16 3 3 --pads_strides_dilations 2 2 2 2 1 1 ${MIOPEN_TEST_FLAGS_ARGS}

COMMAND $<TARGET_FILE:test_conv2d> ${MIOPEN_TEST_FLOAT_ARG} --input 128 320 1 7 --weights 256 320 1 1 --pads_strides_dilations 0 0 1 1 1 1 ${MIOPEN_TEST_FLAGS_ARGS}
COMMAND $<TARGET_FILE:test_conv2d> ${MIOPEN_TEST_FLOAT_ARG} --input 128 1024 1 7 --weights 2048 1024 1 1 --pads_strides_dilations 1 1 1 1 1 1 ${MIOPEN_TEST_FLAGS_ARGS}
COMMAND $<TARGET_FILE:test_conv2d> ${MIOPEN_TEST_FLOAT_ARG} --input 352 192 7 1 --weights 320 192 1 1 --pads_strides_dilations 0 0 1 1 1 1 ${MIOPEN_TEST_FLAGS_ARGS}
COMMAND $<TARGET_FILE:test_conv2d> ${MIOPEN_TEST_FLOAT_ARG} --input 352 16 7 1 --weights 32 16 1 1 --pads_strides_dilations 2 2 1 1 1 1 ${MIOPEN_TEST_FLAGS_ARGS}
)

if (0) #disabled too many errors
if(MIOPEN_TEST_LIMIT GREATER 0)
if(${MIOPEN_USE_MIOPENGEMM} AND (${MIOPEN_hip_VERSION_MAJOR} EQUAL 3) AND (${MIOPEN_hip_VERSION_MINOR} EQUAL 7))
    add_custom_test(test_conv3d_extra  SKIP_UNLESS_ALL GFX103X_ENABLED
    COMMAND MIOPEN_LOG_LEVEL=6 $<TARGET_FILE:test_conv3d> ${MIOPEN_TEST_FLOAT_ARG} --input 2 16 50 50 50 --weights 32 16 5 5 5 --pads_strides_dilations 0 0 0 1 1 1 1 1 1 ${MIOPEN_TEST_FLAGS_ARGS}
    COMMAND MIOPEN_LOG_LEVEL=6 $<TARGET_FILE:test_conv3d> ${MIOPEN_TEST_FLOAT_ARG} --input 2 16 50 50 50 --weights 32 16 5 5 5 --pads_strides_dilations 0 0 0 2 2 2 1 1 1 ${MIOPEN_TEST_FLAGS_ARGS}
    COMMAND MIOPEN_LOG_LEVEL=6 $<TARGET_FILE:test_conv3d> ${MIOPEN_TEST_FLOAT_ARG} --input 2 16 50 50 50 --weights 32 16 5 5 5 --pads_strides_dilations 2 2 2 1 1 1 1 1 1 ${MIOPEN_TEST_FLAGS_ARGS}
    COMMAND MIOPEN_LOG_LEVEL=6 $<TARGET_FILE:test_conv3d> ${MIOPEN_TEST_FLOAT_ARG} --input 2 16 50 50 50 --weights 32 16 5 5 5 --pads_strides_dilations 0 0 0 1 1 1 2 2 2 ${MIOPEN_TEST_FLAGS_ARGS}
    #COMMAND $<TARGET_FILE:test_conv3d> ${MIOPEN_TEST_FLOAT_ARG} --input 1 16 4 161 700 --weights 16 16 3 11 11 --pads_strides_dilations 1 1 1 1 1 1 1 1 1 ${MIOPEN_TEST_FLAGS_ARGS}

    #ROCM3.7 compiler problems
    #COMMAND $<TARGET_FILE:test_conv3d> ${MIOPEN_TEST_FLOAT_ARG} --input 1 16 4 161 700 --weights 16 16 3 11 11 --pads_strides_dilations 0 0 0 1 1 1 1 1 1 ${MIOPEN_TEST_FLAGS_ARGS}
    #COMMAND $<TARGET_FILE:test_conv3d> ${MIOPEN_TEST_FLOAT_ARG} --input 1 16 4 161 700 --weights 16 16 3 11 11 --pads_strides_dilations 0 0 0 2 2 2 1 1 1 ${MIOPEN_TEST_FLAGS_ARGS}
    #COMMAND $<TARGET_FILE:test_conv3d> ${MIOPEN_TEST_FLOAT_ARG} --input 1 16 4 140 602 --weights 16 16 3 11 11 --pads_strides_dilations 1 1 1 1 1 1 1 1 1 ${MIOPEN_TEST_FLAGS_ARGS}
    #COMMAND $<TARGET_FILE:test_conv3d> ${MIOPEN_TEST_FLOAT_ARG} --input 1 16 4 140 602 --weights 16 16 3 11 11 --pads_strides_dilations 0 0 0 1 1 1 1 1 1 ${MIOPEN_TEST_FLAGS_ARGS}
    )
    message(STATUS "test_conv3d_extra reduced set")
else()
    add_custom_test(test_conv3d_extra  SKIP_UNLESS_ALL GFX103X_ENABLED GFX110X_ENABLED
    COMMAND $<TARGET_FILE:test_conv3d> ${MIOPEN_TEST_FLOAT_ARG} --input 2 16 50 50 50 --weights 32 16 5 5 5 --pads_strides_dilations 0 0 0 1 1 1 1 1 1 ${MIOPEN_TEST_FLAGS_ARGS}
    COMMAND $<TARGET_FILE:test_conv3d> ${MIOPEN_TEST_FLOAT_ARG} --input 2 16 50  50 50 --weights 32 16 5 5 5 --pads_strides_dilations 0 0 0 2 2 2 1 1 1 ${MIOPEN_TEST_FLAGS_ARGS}
    COMMAND $<TARGET_FILE:test_conv3d> ${MIOPEN_TEST_FLOAT_ARG} --input 2 16 50 50 50 --weights 32 16 5 5 5 --pads_strides_dilations 2 2 2 1 1 1 1 1 1 ${MIOPEN_TEST_FLAGS_ARGS}
    COMMAND $<TARGET_FILE:test_conv3d> ${MIOPEN_TEST_FLOAT_ARG} --input 2 16 50 50 50 --weights 32 16 5 5 5 --pads_strides_dilations 0 0 0 1 1 1 2 2 2 ${MIOPEN_TEST_FLAGS_ARGS}
    COMMAND $<TARGET_FILE:test_conv3d> ${MIOPEN_TEST_FLOAT_ARG} --input 1 16 4 161 700 --weights 16 16 3 11 11 --pads_strides_dilations 1 1 1 1 1 1 1 1 1 ${MIOPEN_TEST_FLAGS_ARGS}
    COMMAND $<TARGET_FILE:test_conv3d> ${MIOPEN_TEST_FLOAT_ARG} --input 1 16 4 161 700 --weights 16 16 3 11 11 --pads_strides_dilations 0 0 0 1 1 1 1 1 1 ${MIOPEN_TEST_FLAGS_ARGS}
    COMMAND $<TARGET_FILE:test_conv3d> ${MIOPEN_TEST_FLOAT_ARG} --input 1 16 4 161 700 --weights 16 16 3 11 11 --pads_strides_dilations 0 0 0 2 2 2 1 1 1 ${MIOPEN_TEST_FLAGS_ARGS}
    COMMAND $<TARGET_FILE:test_conv3d> ${MIOPEN_TEST_FLOAT_ARG} --input 1 16 4 140 602 --weights 16 16 3 11 11 --pads_strides_dilations 1 1 1 1 1 1 1 1 1 ${MIOPEN_TEST_FLAGS_ARGS}
    COMMAND $<TARGET_FILE:test_conv3d> ${MIOPEN_TEST_FLOAT_ARG} --input 1 16 4 140 602 --weights 16 16 3 11 11 --pads_strides_dilations 0 0 0 1 1 1 1 1 1 ${MIOPEN_TEST_FLAGS_ARGS}
    )
endif()
endif()
endif()


add_custom_test(test_conv_trans SKIP_UNLESS_ALL GFX103X_ENABLED GFX110X_ENABLED
COMMAND	$<TARGET_FILE:test_conv2d>	--verbose	--input	8	128	28	28	--weights	128	128	1	1	--pads_strides_dilations	0	0	1	1	1	1	--cmode	trans	--pmode	default
COMMAND	$<TARGET_FILE:test_conv2d>	--verbose	--input	8	256	28	28	--weights	256	256	1	1	--pads_strides_dilations	0	0	1	1	1	1	--cmode	trans	--pmode	same
COMMAND	$<TARGET_FILE:test_conv2d>	--verbose	--input	8	32	28	28	--weights	32	32	5	5	--pads_strides_dilations	0	0	2	2	1	1	--cmode	trans	--pmode	default
COMMAND	$<TARGET_FILE:test_conv2d>	--verbose	--input	8	512	14	14	--weights	512	512	1	1	--pads_strides_dilations	0	0	2	2	1	1	--cmode	trans	--pmode	same
COMMAND	$<TARGET_FILE:test_conv2d>	--verbose	--input	8	512	4	4	--weights	512	512	1	1	--pads_strides_dilations	0	0	1	1	1	1	--cmode	trans	--pmode	valid
COMMAND	$<TARGET_FILE:test_conv2d>	--verbose	--input	8	64	56	56	--weights	64	64	1	1	--pads_strides_dilations	0	0	2	2	1	1	--cmode	trans	--pmode	valid
COMMAND	$<TARGET_FILE:test_conv2d>	--verbose	--input	100	3	64	64	--weights	3	3	1	1	--pads_strides_dilations	2	2	1	1	1	1	--cmode	trans	--pmode	default
COMMAND	$<TARGET_FILE:test_conv2d>	--verbose	--input	100	6	4	4	--weights	6	4	1	1	--pads_strides_dilations	2	2	1	1	1	1	--cmode	trans	--pmode	default
COMMAND	$<TARGET_FILE:test_conv2d>	--verbose	--input	8	128	28	28	--weights	128	16	1	1	--pads_strides_dilations	0	0	1	1	1	1	--cmode	trans	--pmode	default	--group-count	8
COMMAND	$<TARGET_FILE:test_conv2d>	--verbose	--input	8	256	28	28	--weights	256	64	1	1	--pads_strides_dilations	0	0	1	1	1	1	--cmode	trans	--pmode	same	--group-count	4
COMMAND	$<TARGET_FILE:test_conv2d>	--verbose	--input	8	32	28	28	--weights	32	1	5	5	--pads_strides_dilations	0	0	2	2	1	1	--cmode	trans	--pmode	default	--group-count	32
COMMAND	$<TARGET_FILE:test_conv2d>	--verbose	--input	8	512	14	14	--weights	512	16	1	1	--pads_strides_dilations	0	0	2	2	1	1	--cmode	trans	--pmode	same	--group-count	32
COMMAND	$<TARGET_FILE:test_conv2d>	--verbose	--input	8	512	4	4	--weights	512	16	1	1	--pads_strides_dilations	0	0	1	1	1	1	--cmode	trans	--pmode	valid	--group-count	32
COMMAND	$<TARGET_FILE:test_conv2d>	--verbose	--input	8	64	56	56	--weights	64	2	1	1	--pads_strides_dilations	0	0	2	2	1	1	--cmode	trans	--pmode	valid	--group-count	32
COMMAND	$<TARGET_FILE:test_conv2d>	--verbose	--input	100	3	64	64	--weights	3	3	1	1	--pads_strides_dilations	2	2	1	1	1	1	--cmode	trans	--pmode	default	--group-count	3
COMMAND	$<TARGET_FILE:test_conv2d>	--verbose	--input	100	6	4	4	--weights	6	4	1	1	--pads_strides_dilations	2	2	1	1	1	1	--cmode	trans	--pmode	default	--group-count	2
)


add_custom_test(test_conv_3d SKIP_UNLESS_ALL GFX103X_ENABLED GFX110X_ENABLED
COMMAND $<TARGET_FILE:test_conv3d> --verbose --conv_dim_type conv3d --input 16    32   4    9     9  --weights    64    32   3  3    3  --pads_strides_dilations  0  0  0    2  2   2    1   1   1  --group-count   1   --cmode conv   --pmode   default
COMMAND $<TARGET_FILE:test_conv3d> --verbose --conv_dim_type conv3d --input  4     3   4  227   227  --weights     4     3   3 11   11  --pads_strides_dilations  0  0  0    1  1   1    1   1   1  --group-count   1   --cmode conv   --pmode   default
COMMAND $<TARGET_FILE:test_conv3d> --verbose --conv_dim_type conv3d --input 16   128   4   56    56  --weights   256     4   3  3    3  --pads_strides_dilations  1  1  1    1  1   1    1   1   1  --group-count   32  --cmode conv   --pmode   default
COMMAND $<TARGET_FILE:test_conv3d> --verbose --conv_dim_type conv3d --input 16   128  56   56    56  --weights   256     4   3  3    3  --pads_strides_dilations  1  2  3    1  1   1    1   2   3  --group-count   32  --cmode conv   --pmode   default
COMMAND $<TARGET_FILE:test_conv3d> --verbose --conv_dim_type conv3d --input  4     4   4  161   700  --weights    32     1   3  5   20  --pads_strides_dilations  1  1  1    2  2   2    1   1   1  --group-count   4   --cmode conv   --pmode   default
COMMAND $<TARGET_FILE:test_conv3d> --verbose --conv_dim_type conv3d --input  8   512   4   28    28  --weights   512   128   1  1    1  --pads_strides_dilations  0  0  0    1  1   1    1   1   1  --group-count   4   --cmode conv   --pmode   same
COMMAND $<TARGET_FILE:test_conv3d> --verbose --conv_dim_type conv3d --input  8   512   4   56    56  --weights   512   128   1  1    1  --pads_strides_dilations  0  0  0    2  2   2    1   1   1  --group-count   4   --cmode conv   --pmode   same
COMMAND $<TARGET_FILE:test_conv3d> --verbose --conv_dim_type conv3d --input  8   512   3   14    14  --weights   512   128   1  1    1  --pads_strides_dilations  0  0  0    2  2   2    1   1   1  --trans_output_pads 0 0 0 --group-count   1   --cmode trans  --pmode   same
COMMAND $<TARGET_FILE:test_conv3d> --verbose --conv_dim_type conv3d --input 16    64   3    4     4  --weights    64    32   1  3    3  --pads_strides_dilations  0  0  0    2  2   2    1   1   1  --trans_output_pads 0 0 0 --group-count   4   --cmode trans  --pmode   default
COMMAND $<TARGET_FILE:test_conv3d> --verbose --conv_dim_type conv3d --input 16    32   4    9     9  --weights    64    32   3  3    3  --pads_strides_dilations  0  0  0    1  2   3    1   2   3  --group-count   1   --cmode conv   --pmode   default
COMMAND $<TARGET_FILE:test_conv3d> --verbose --conv_dim_type conv3d --input  4     3   4  227   227  --weights     4     3   3 11   11  --pads_strides_dilations  0  0  0    1  1   1    1   2   3  --group-count   1   --cmode conv   --pmode   default
COMMAND $<TARGET_FILE:test_conv3d> --verbose --conv_dim_type conv3d --input 16   128   4   56    56  --weights   256     4   3  3    3  --pads_strides_dilations  1  2  3    1  1   1    1   2   3  --group-count   32  --cmode conv   --pmode   default
COMMAND $<TARGET_FILE:test_conv3d> --verbose --conv_dim_type conv3d --input  4     4   4  161   700  --weights    32     1   3  5   20  --pads_strides_dilations  1  2  3    1  2   3    1   2   3  --group-count   4   --cmode conv   --pmode   default
COMMAND $<TARGET_FILE:test_conv3d> --verbose --conv_dim_type conv3d --input  8   512   4   28    28  --weights   512   128   1  1    1  --pads_strides_dilations  0  0  0    1  1   1    1   2   3  --group-count   4   --cmode conv   --pmode   same
COMMAND $<TARGET_FILE:test_conv3d> --verbose --conv_dim_type conv3d --input  8   512   4   56    56  --weights   512   128   1  1    1  --pads_strides_dilations  0  0  0    1  2   3    1   2   3  --group-count   4   --cmode conv   --pmode   same
COMMAND $<TARGET_FILE:test_conv3d> --verbose --conv_dim_type conv3d --input  8   512   3   14    14  --weights   512   128   1  1    1  --pads_strides_dilations  0  0  0    1  2   3    1   2   3  --trans_output_pads 0 0 0 --group-count   1   --cmode trans  --pmode   same
COMMAND $<TARGET_FILE:test_conv3d> --verbose --conv_dim_type conv3d --input 16    64   3    4     4  --weights    64    32   1  3    3  --pads_strides_dilations  0  0  0    1  2   3    1   2   3  --trans_output_pads 0 0 0 --group-count   4   --cmode trans  --pmode   default
)

set(DYNAMIC_IMPLICITGEMM_COMMON
    MIOPEN_FIND_MODE=normal)
set(DYNAMIC_IMPLICITGEMM_ENVS
    ${DYNAMIC_IMPLICITGEMM_COMMON}
    MIOPEN_DEBUG_FIND_ONLY_SOLVER=ConvAsmImplicitGemmV4R1DynamicFwd)
set(DYNAMIC_IMPLICITGEMM_1X1_ENVS
    ${DYNAMIC_IMPLICITGEMM_COMMON}
    MIOPEN_DEBUG_FIND_ONLY_SOLVER=ConvAsmImplicitGemmV4R1DynamicFwd_1x1)
set(DYNAMIC_IMPLICITGEMM_FWD_GTC_DYNAMIC_XDLOPS_ENVS
    ${DYNAMIC_IMPLICITGEMM_COMMON}
    MIOPEN_DEBUG_FIND_ONLY_SOLVER=ConvAsmImplicitGemmGTCDynamicFwdXdlops)
set(DYNAMIC_IMPLICITGEMM_BWD_ENVS
    ${DYNAMIC_IMPLICITGEMM_COMMON}
    MIOPEN_DEBUG_FIND_ONLY_SOLVER=ConvAsmImplicitGemmV4R1DynamicBwd)
set(DYNAMIC_IMPLICITGEMM_WRW_ENVS
    ${DYNAMIC_IMPLICITGEMM_COMMON}
    MIOPEN_DEBUG_FIND_ONLY_SOLVER=ConvAsmImplicitGemmV4R1DynamicWrw)
set(DYNAMIC_IMPLICITGEMM_BWD_ENVS_XDLOPS
    ${DYNAMIC_IMPLICITGEMM_COMMON}
    MIOPEN_DEBUG_FIND_ONLY_SOLVER=ConvAsmImplicitGemmGTCDynamicBwdXdlops)
set(DYNAMIC_IMPLICITGEMM_WRW_ENVS_XDLOPS
    ${DYNAMIC_IMPLICITGEMM_COMMON}
    MIOPEN_DEBUG_FIND_ONLY_SOLVER=ConvAsmImplicitGemmGTCDynamicWrwXdlops)
set(DYNAMIC_IMPLICITGEMM_XDLOPS_NHWC_FWD_ENVS
    ${DYNAMIC_IMPLICITGEMM_COMMON}
    MIOPEN_DEBUG_FIND_ONLY_SOLVER=ConvAsmImplicitGemmGTCDynamicFwdXdlopsNHWC)
set(DYNAMIC_IMPLICITGEMM_XDLOPS_NHWC_BWD_ENVS
    ${DYNAMIC_IMPLICITGEMM_COMMON}
    MIOPEN_DEBUG_FIND_ONLY_SOLVER=ConvAsmImplicitGemmGTCDynamicBwdXdlopsNHWC)

if(${CODECOV_TEST})
    add_custom_test(test_conv_igemm_dynamic_small GFX908_DISABLED GFX90A_DISABLED SKIP_XNACK_ON
    COMMAND ${DYNAMIC_IMPLICITGEMM_ENVS}     $<TARGET_FILE:test_conv2d> --verbose --input  32  32 17 17 --weights 32  32 1 7 --pads_strides_dilations 0 3 1 1 1 1 --disable-backward-data --disable-backward-weights --disable-validation
    COMMAND ${DYNAMIC_IMPLICITGEMM_WRW_ENVS} $<TARGET_FILE:test_conv2d> --verbose --input  64  64 28 28 --weights 32  64 1 1 --pads_strides_dilations 0 0 1 1 1 1 --disable-forward --disable-backward-data --disable-validation
    COMMAND ${DYNAMIC_IMPLICITGEMM_BWD_ENVS} $<TARGET_FILE:test_conv2d> --verbose --input  64  64 28 28 --weights 16  64 1 1 --pads_strides_dilations 0 0 1 1 1 1 --disable-forward --disable-backward-weights --disable-validation
    )
    set_tests_properties(test_conv_igemm_dynamic_small PROPERTIES COST 800)
else()
    add_custom_test(test_conv_igemm_dynamic_small GFX908_DISABLED GFX90A_DISABLED SKIP_XNACK_ON
    COMMAND ${DYNAMIC_IMPLICITGEMM_ENVS}     $<TARGET_FILE:test_conv2d> --verbose --input  16  16 56 56 --weights 64  16 1 1 --pads_strides_dilations 0 0 1 1 1 1 --disable-backward-data --disable-backward-weights
    COMMAND ${DYNAMIC_IMPLICITGEMM_ENVS}     $<TARGET_FILE:test_conv2d> --verbose --input  16  64 34 34 --weights 64  64 3 3 --pads_strides_dilations 0 0 1 1 1 1 --disable-backward-data --disable-backward-weights
    COMMAND ${DYNAMIC_IMPLICITGEMM_ENVS}     $<TARGET_FILE:test_conv2d> --verbose --input  32  32 17 17 --weights 32  32 1 7 --pads_strides_dilations 0 3 1 1 1 1 --disable-backward-data --disable-backward-weights
    COMMAND ${DYNAMIC_IMPLICITGEMM_1X1_ENVS} $<TARGET_FILE:test_conv2d> --verbose --input  16 384  8  8 --weights 64 384 1 1 --pads_strides_dilations 0 0 1 1 1 1 --disable-backward-data --disable-backward-weights
    COMMAND ${DYNAMIC_IMPLICITGEMM_WRW_ENVS} $<TARGET_FILE:test_conv2d> --verbose --input  64  64 28 28 --weights 32  64 1 1 --pads_strides_dilations 0 0 1 1 1 1 --disable-forward --disable-backward-data
    COMMAND ${DYNAMIC_IMPLICITGEMM_WRW_ENVS} $<TARGET_FILE:test_conv2d> --verbose --input  16  128 36 36 --weights 32  128 1 1 --pads_strides_dilations 0 0 1 1 1 1 --disable-forward --disable-backward-data
    COMMAND ${DYNAMIC_IMPLICITGEMM_BWD_ENVS} $<TARGET_FILE:test_conv2d> --verbose --input  64  64 28 28 --weights 16  64 1 1 --pads_strides_dilations 0 0 1 1 1 1 --disable-forward --disable-backward-weights
    COMMAND ${DYNAMIC_IMPLICITGEMM_BWD_ENVS} $<TARGET_FILE:test_conv2d> --verbose --input  16  128 36 36 --weights 32  128 1 1 --pads_strides_dilations 0 0 1 1 1 1 --disable-forward --disable-backward-weights
    )
endif() #if CODECOV_TEST

add_custom_test(test_conv_igemm_dynamic SKIP_UNLESS_ALL GFX908_DISABLED GFX90A_DISABLED SKIP_XNACK_ON
COMMAND ${DYNAMIC_IMPLICITGEMM_ENVS}     $<TARGET_FILE:test_conv2d> --verbose --input  64   64 56 56 --weights 256  64  1 1 --pads_strides_dilations 0 0 1 1 1 1 --disable-backward-data --disable-backward-weights
COMMAND ${DYNAMIC_IMPLICITGEMM_ENVS}     $<TARGET_FILE:test_conv2d> --verbose --input  64  256 34 34 --weights 256  256 3 3 --pads_strides_dilations 0 0 1 1 1 1 --disable-backward-data --disable-backward-weights
COMMAND ${DYNAMIC_IMPLICITGEMM_ENVS}     $<TARGET_FILE:test_conv2d> --verbose --input 128  128 35 35 --weights 128  128 3 3 --pads_strides_dilations 0 0 2 2 1 1 --disable-backward-data --disable-backward-weights
COMMAND ${DYNAMIC_IMPLICITGEMM_ENVS}     $<TARGET_FILE:test_conv2d> --verbose --input  64 1536  8  8 --weights 256 1536 1 1 --pads_strides_dilations 0 0 1 1 1 1 --disable-backward-data --disable-backward-weights
COMMAND ${DYNAMIC_IMPLICITGEMM_ENVS}     $<TARGET_FILE:test_conv2d> --verbose --input 128   48  7  7 --weights 128   48 5 5 --pads_strides_dilations 2 2 1 1 1 1 --disable-backward-data --disable-backward-weights
COMMAND ${DYNAMIC_IMPLICITGEMM_ENVS}     $<TARGET_FILE:test_conv2d> --verbose --input 128  128 17 17 --weights 128  128 1 7 --pads_strides_dilations 0 3 1 1 1 1 --disable-backward-data --disable-backward-weights
COMMAND ${DYNAMIC_IMPLICITGEMM_1X1_ENVS} $<TARGET_FILE:test_conv2d> --verbose --input 128  256 28 28 --weights 128  256 1 1 --pads_strides_dilations 0 0 1 1 1 1 --disable-backward-data --disable-backward-weights
COMMAND ${DYNAMIC_IMPLICITGEMM_1X1_ENVS} $<TARGET_FILE:test_conv2d> --verbose --input  64 1536  8  8 --weights 256 1536 1 1 --pads_strides_dilations 0 0 1 1 1 1 --disable-backward-data --disable-backward-weights
COMMAND ${DYNAMIC_IMPLICITGEMM_1X1_ENVS} $<TARGET_FILE:test_conv2d> --verbose --input 128  768 17 17 --weights 128  768 1 1 --pads_strides_dilations 0 0 1 1 1 1 --disable-backward-data --disable-backward-weights
COMMAND ${DYNAMIC_IMPLICITGEMM_WRW_ENVS} $<TARGET_FILE:test_conv2d> --verbose --input  64   64 56 56 --weights 256  64  1 1 --pads_strides_dilations 0 0 1 1 1 1 --disable-forward --disable-backward-data
COMMAND ${DYNAMIC_IMPLICITGEMM_WRW_ENVS} $<TARGET_FILE:test_conv2d> --verbose --input  32  128 34 34 --weights 64  128  3 3 --pads_strides_dilations 0 0 1 1 1 1 --disable-forward --disable-backward-data
COMMAND ${DYNAMIC_IMPLICITGEMM_WRW_ENVS} $<TARGET_FILE:test_conv2d> --verbose --input 128  128 35 35 --weights 128  128 3 3 --pads_strides_dilations 1 1 1 1 1 1 --disable-forward --disable-backward-data
COMMAND ${DYNAMIC_IMPLICITGEMM_WRW_ENVS} $<TARGET_FILE:test_conv2d> --verbose --input 128  256 56 56 --weights 64  256 1 1 --pads_strides_dilations 0 0 1 1 1 1 --disable-forward --disable-backward-data
COMMAND ${DYNAMIC_IMPLICITGEMM_WRW_ENVS} $<TARGET_FILE:test_conv2d> --verbose --input  64  512 28 28 --weights 256 512 1 1 --pads_strides_dilations 0 0 2 2 1 1 --disable-forward --disable-backward-data
COMMAND ${DYNAMIC_IMPLICITGEMM_WRW_ENVS} $<TARGET_FILE:test_conv2d> --verbose --input  64  512 14 14 --weights 256 512 1 1 --pads_strides_dilations 0 0 1 1 1 1 --disable-forward --disable-backward-data
COMMAND ${DYNAMIC_IMPLICITGEMM_BWD_ENVS} $<TARGET_FILE:test_conv2d> --verbose --input  64   64 56 56 --weights 256  64  1 1 --pads_strides_dilations 0 0 1 1 1 1 --disable-forward --disable-backward-weights
COMMAND ${DYNAMIC_IMPLICITGEMM_BWD_ENVS} $<TARGET_FILE:test_conv2d> --verbose --input  32  128 34 34 --weights 64  128  3 3 --pads_strides_dilations 0 0 1 1 1 1 --disable-forward --disable-backward-weights
COMMAND ${DYNAMIC_IMPLICITGEMM_BWD_ENVS} $<TARGET_FILE:test_conv2d> --verbose --input 128  128 35 35 --weights 128  128 3 3 --pads_strides_dilations 1 1 1 1 1 1 --disable-forward --disable-backward-weights
COMMAND ${DYNAMIC_IMPLICITGEMM_BWD_ENVS} $<TARGET_FILE:test_conv2d> --verbose --input 128  256 56 56 --weights 64  256 1 1 --pads_strides_dilations 0 0 1 1 1 1 --disable-forward --disable-backward-weights
)

add_custom_test(test_conv_igemm_dynamic_xdlops_bwd SKIP_UNLESS_ALL HALF_ENABLED GFX90A_DISABLED GFX900_DISABLED GFX906_DISABLED SKIP_XNACK_ON
COMMAND ${DYNAMIC_IMPLICITGEMM_BWD_ENVS_XDLOPS} $<TARGET_FILE:test_conv2d> ${MIOPEN_TEST_FLOAT_ARG} --verbose --input  64  64 28 28 --weights 16  64 1 1 --pads_strides_dilations 0 0 1 1 1 1 --disable-forward --disable-backward-weights
COMMAND ${DYNAMIC_IMPLICITGEMM_BWD_ENVS_XDLOPS} $<TARGET_FILE:test_conv2d> ${MIOPEN_TEST_FLOAT_ARG} --verbose --input  16  128 36 36 --weights 32  128 1 1 --pads_strides_dilations 0 0 1 1 1 1 --disable-forward --disable-backward-weights
COMMAND ${DYNAMIC_IMPLICITGEMM_BWD_ENVS_XDLOPS} $<TARGET_FILE:test_conv2d> ${MIOPEN_TEST_FLOAT_ARG} --verbose --input  64   64 56 56 --weights 256  64  1 1 --pads_strides_dilations 0 0 1 1 1 1 --disable-forward --disable-backward-weights
COMMAND ${DYNAMIC_IMPLICITGEMM_BWD_ENVS_XDLOPS} $<TARGET_FILE:test_conv2d> ${MIOPEN_TEST_FLOAT_ARG} --verbose --input  64  224 17 17 --weights 224  224  1 7 --pads_strides_dilations 0 3 1 1 1 1 --disable-forward --disable-backward-weights
COMMAND ${DYNAMIC_IMPLICITGEMM_BWD_ENVS_XDLOPS} $<TARGET_FILE:test_conv2d> ${MIOPEN_TEST_FLOAT_ARG} --verbose --input  128  128 35 35 --weights 256  128  3 3 --pads_strides_dilations 1 1 1 1 1 1 --disable-forward --disable-backward-weights
COMMAND ${DYNAMIC_IMPLICITGEMM_BWD_ENVS_XDLOPS} $<TARGET_FILE:test_conv2d> ${MIOPEN_TEST_FLOAT_ARG} --verbose --input  128  128 64 64 --weights 256  128  3 3 --pads_strides_dilations 1 1 2 2 1 1 --disable-forward --disable-backward-weights
COMMAND ${DYNAMIC_IMPLICITGEMM_BWD_ENVS_XDLOPS} $<TARGET_FILE:test_conv2d> ${MIOPEN_TEST_FLOAT_ARG} --verbose --input  128  768 17 17 --weights 256  768  3 3 --pads_strides_dilations 1 1 1 1 2 2 --disable-forward --disable-backward-weights
COMMAND ${DYNAMIC_IMPLICITGEMM_BWD_ENVS_XDLOPS} $<TARGET_FILE:test_conv2d> ${MIOPEN_TEST_FLOAT_ARG} --verbose --input  3  256 28 28 --weights 80  256  1 1 --pads_strides_dilations 0 0 1 1 1 1 --disable-forward --disable-backward-weights
COMMAND ${DYNAMIC_IMPLICITGEMM_BWD_ENVS_XDLOPS} $<TARGET_FILE:test_conv2d> ${MIOPEN_TEST_FLOAT_ARG} --verbose --input  2  256 12 18 --weights 256  256  3 3 --pads_strides_dilations 1 1 1 1 1 1 --disable-forward --disable-backward-weights
COMMAND ${DYNAMIC_IMPLICITGEMM_BWD_ENVS_XDLOPS} $<TARGET_FILE:test_conv2d> ${MIOPEN_TEST_FLOAT_ARG} --verbose --input  400  256 7 7 --weights 1024  256  7 7 --pads_strides_dilations 0 0 1 1 1 1 --disable-forward --disable-backward-weights
COMMAND ${DYNAMIC_IMPLICITGEMM_BWD_ENVS_XDLOPS} $<TARGET_FILE:test_conv2d> ${MIOPEN_TEST_FLOAT_ARG} --verbose --input  400  256 1 1 --weights 1024  256  1 1 --pads_strides_dilations 0 0 1 1 1 1 --disable-forward --disable-backward-weights
COMMAND ${DYNAMIC_IMPLICITGEMM_BWD_ENVS_XDLOPS} $<TARGET_FILE:test_conv2d> ${MIOPEN_TEST_FLOAT_ARG} --verbose --input  8  16 5 5 --weights 8  16  2 2 --pads_strides_dilations 0 0 1 1 1 1 --disable-forward --disable-backward-weights
# ho=wo=1 stride=2
COMMAND ${DYNAMIC_IMPLICITGEMM_BWD_ENVS_XDLOPS} $<TARGET_FILE:test_conv2d> ${MIOPEN_TEST_FLOAT_ARG} --verbose --input  256 2048 2 2 --weights 1024  2048  1 1 --pads_strides_dilations 0 0 2 2 1 1 --disable-forward --disable-backward-weights
)

add_custom_test(test_conv_igemm_dynamic_xdlops_bwd_group SKIP_UNLESS_ALL HALF_ENABLED FLOAT_DISABLED GFX90A_DISABLED GFX900_DISABLED GFX906_DISABLED SKIP_XNACK_ON
COMMAND ${DYNAMIC_IMPLICITGEMM_BWD_ENVS_XDLOPS} $<TARGET_FILE:test_conv2d> ${MIOPEN_TEST_FLOAT_ARG} --verbose --input  64  32 28 28 --weights 16  16 1 1 --pads_strides_dilations 0 0 1 1 1 1 --group-count 2 --disable-forward --disable-backward-weights
COMMAND ${DYNAMIC_IMPLICITGEMM_BWD_ENVS_XDLOPS} $<TARGET_FILE:test_conv2d> ${MIOPEN_TEST_FLOAT_ARG} --verbose --input  16  64 17 17 --weights 64  16 1 1 --pads_strides_dilations 0 0 1 1 1 1 --group-count 4 --disable-forward --disable-backward-weights
COMMAND ${DYNAMIC_IMPLICITGEMM_BWD_ENVS_XDLOPS} $<TARGET_FILE:test_conv2d> ${MIOPEN_TEST_FLOAT_ARG} --verbose --input  8  128 56 56 --weights 128 16 3 3 --pads_strides_dilations 1 1 1 1 1 1 --group-count 8 --disable-forward --disable-backward-weights
)

add_custom_test(test_conv_igemm_dynamic_xdlops_bwd_float SKIP_UNLESS_ALL HALF_DISABLED FLOAT_ENABLED GFX90A_DISABLED GFX900_DISABLED GFX906_DISABLED SKIP_XNACK_ON
COMMAND ${DYNAMIC_IMPLICITGEMM_BWD_ENVS_XDLOPS} $<TARGET_FILE:test_conv2d> ${MIOPEN_TEST_FLOAT_ARG} --verbose --input  4  512 128 128 --weights 12  512  1 1 --pads_strides_dilations 0 0 1 1 1 1 --disable-forward --disable-backward-weights
)

#add_custom_test(test_conv_igemm_dynamic_xdlops_fwd SKIP_UNLESS_ALL HALF_ENABLED GFX90A_DISABLED GFX900_DISABLED GFX906_DISABLED SKIP_XNACK_ON
#COMMAND ${DYNAMIC_IMPLICITGEMM_FWD_GTC_DYNAMIC_XDLOPS_ENVS} $<TARGET_FILE:test_conv2d> ${MIOPEN_TEST_FLOAT_ARG} --verbose --input 64 1024 14 14 --weights 1024 1024 1 1 --pads_strides_dilations 0 0 1 1 1 1 --disable-backward-data --disable-backward-weights
#COMMAND ${DYNAMIC_IMPLICITGEMM_FWD_GTC_DYNAMIC_XDLOPS_ENVS} $<TARGET_FILE:test_conv2d> ${MIOPEN_TEST_FLOAT_ARG} --verbose --input 64 256 56 56 --weights 512 256 1 1 --pads_strides_dilations 0 0 2 2 1 1 --disable-backward-data --disable-backward-weights
#COMMAND ${DYNAMIC_IMPLICITGEMM_FWD_GTC_DYNAMIC_XDLOPS_ENVS} $<TARGET_FILE:test_conv2d> ${MIOPEN_TEST_FLOAT_ARG} --verbose --input 64 2048 7 7 --weights 2048 2048 1 1 --pads_strides_dilations 0 0 1 1 1 1 --disable-backward-data --disable-backward-weights
#COMMAND ${DYNAMIC_IMPLICITGEMM_FWD_GTC_DYNAMIC_XDLOPS_ENVS} $<TARGET_FILE:test_conv2d> ${MIOPEN_TEST_FLOAT_ARG} --verbose --input 128 128 17 17 --weights 128 128 7 1 --pads_strides_dilations 3 0 1 1 1 1 --disable-backward-data --disable-backward-weights
#COMMAND ${DYNAMIC_IMPLICITGEMM_FWD_GTC_DYNAMIC_XDLOPS_ENVS} $<TARGET_FILE:test_conv2d> ${MIOPEN_TEST_FLOAT_ARG} --verbose --input 128 128 17 17 --weights 128 128 1 7 --pads_strides_dilations 0 3 1 1 1 1 --disable-backward-data --disable-backward-weights
#COMMAND ${DYNAMIC_IMPLICITGEMM_FWD_GTC_DYNAMIC_XDLOPS_ENVS} $<TARGET_FILE:test_conv2d> ${MIOPEN_TEST_FLOAT_ARG} --verbose --input 128 192 17 17 --weights 320 192 3 3 --pads_strides_dilations 0 0 2 2 1 1 --disable-backward-data --disable-backward-weights
#COMMAND ${DYNAMIC_IMPLICITGEMM_FWD_GTC_DYNAMIC_XDLOPS_ENVS} $<TARGET_FILE:test_conv2d> ${MIOPEN_TEST_FLOAT_ARG} --verbose --input 128 256 35 35 --weights 64 256 1 1 --pads_strides_dilations 0 0 1 1 1 1 --disable-backward-data --disable-backward-weights
#COMMAND ${DYNAMIC_IMPLICITGEMM_FWD_GTC_DYNAMIC_XDLOPS_ENVS} $<TARGET_FILE:test_conv2d> ${MIOPEN_TEST_FLOAT_ARG} --verbose --input 128 48 35 35 --weights 64 48 5 5 --pads_strides_dilations 2 2 1 1 1 1 --disable-backward-data --disable-backward-weights
#COMMAND ${DYNAMIC_IMPLICITGEMM_FWD_GTC_DYNAMIC_XDLOPS_ENVS} $<TARGET_FILE:test_conv2d> ${MIOPEN_TEST_FLOAT_ARG} --verbose --input 64 512 7 7 --weights 512 512 3 3 --pads_strides_dilations 1 1 1 1 1 1 --disable-backward-data --disable-backward-weights
#COMMAND ${DYNAMIC_IMPLICITGEMM_FWD_GTC_DYNAMIC_XDLOPS_ENVS} $<TARGET_FILE:test_conv2d> ${MIOPEN_TEST_FLOAT_ARG} --verbose --input 32 1024 14 14 --weights 2048 1024 1 1 --pads_strides_dilations 0 0 2 2 1 1 --disable-backward-data --disable-backward-weights
#COMMAND ${DYNAMIC_IMPLICITGEMM_FWD_GTC_DYNAMIC_XDLOPS_ENVS} $<TARGET_FILE:test_conv2d> ${MIOPEN_TEST_FLOAT_ARG} --verbose --input 2 256 100 104 --weights 12 256 1 1 --pads_strides_dilations 0 0 1 1 1 1 --disable-backward-data --disable-backward-weights
#COMMAND ${DYNAMIC_IMPLICITGEMM_FWD_GTC_DYNAMIC_XDLOPS_ENVS} $<TARGET_FILE:test_conv2d> ${MIOPEN_TEST_FLOAT_ARG} --verbose --input 1 256 28 28 --weights 80 256 1 1 --pads_strides_dilations 0 0 1 1 1 1 --disable-backward-data --disable-backward-weights
## ho=wo=1 stride=2
#COMMAND ${DYNAMIC_IMPLICITGEMM_FWD_GTC_DYNAMIC_XDLOPS_ENVS} $<TARGET_FILE:test_conv2d> ${MIOPEN_TEST_FLOAT_ARG} --verbose --input  256 2048 2 2 --weights 1024  2048  1 1 --pads_strides_dilations 0 0 2 2 1 1  --disable-backward-data --disable-backward-weights
#)

#add_custom_test(test_conv_igemm_dynamic_xdlops_fwd_half SKIP_UNLESS_ALL HALF_ENABLED FLOAT_DISABLED GFX90A_DISABLED GFX900_DISABLED GFX906_DISABLED SKIP_XNACK_ON
#COMMAND ${DYNAMIC_IMPLICITGEMM_FWD_GTC_DYNAMIC_XDLOPS_ENVS} $<TARGET_FILE:test_conv2d> ${MIOPEN_TEST_FLOAT_ARG} --verbose --input 64 3 224 224 --weights 64 3 7 7 --pads_strides_dilations 3 3 2 2 1 1 --disable-backward-data --disable-backward-weights
#COMMAND ${DYNAMIC_IMPLICITGEMM_FWD_GTC_DYNAMIC_XDLOPS_ENVS} $<TARGET_FILE:test_conv2d> ${MIOPEN_TEST_FLOAT_ARG} --verbose --input 64 3 230 230 --weights 64 3 7 7 --pads_strides_dilations 0 0 2 2 1 1 --disable-backward-data --disable-backward-weights
#)

add_custom_test(test_conv_igemm_dynamic_xdlops_wrw SKIP_UNLESS_ALL GFX90A_DISABLED GFX900_DISABLED GFX906_DISABLED HALF_ENABLED SKIP_XNACK_ON
COMMAND ${DYNAMIC_IMPLICITGEMM_WRW_ENVS_XDLOPS} $<TARGET_FILE:test_conv2d> ${MIOPEN_TEST_FLOAT_ARG} --verbose --input  64  64 28 28 --weights 32  64 1 1 --pads_strides_dilations 0 0 1 1 1 1 --disable-forward --disable-backward-data
COMMAND ${DYNAMIC_IMPLICITGEMM_WRW_ENVS_XDLOPS} $<TARGET_FILE:test_conv2d> ${MIOPEN_TEST_FLOAT_ARG} --verbose --input  16  128 36 36 --weights 32  128 1 1 --pads_strides_dilations 0 0 1 1 1 1 --disable-forward --disable-backward-data
COMMAND ${DYNAMIC_IMPLICITGEMM_WRW_ENVS_XDLOPS} $<TARGET_FILE:test_conv2d> ${MIOPEN_TEST_FLOAT_ARG} --verbose --input  64   64 56 56 --weights 256  64  1 1 --pads_strides_dilations 0 0 1 1 1 1 --disable-forward --disable-backward-data
COMMAND ${DYNAMIC_IMPLICITGEMM_WRW_ENVS_XDLOPS} $<TARGET_FILE:test_conv2d> ${MIOPEN_TEST_FLOAT_ARG} --verbose --input  64  224 17 17 --weights 224  224  1 7 --pads_strides_dilations 0 3 1 1 1 1 --disable-forward --disable-backward-data
COMMAND ${DYNAMIC_IMPLICITGEMM_WRW_ENVS_XDLOPS} $<TARGET_FILE:test_conv2d> ${MIOPEN_TEST_FLOAT_ARG} --verbose --input  128  128 35 35 --weights 256  128  3 3 --pads_strides_dilations 1 1 1 1 1 1 --disable-forward --disable-backward-data
COMMAND ${DYNAMIC_IMPLICITGEMM_WRW_ENVS_XDLOPS} $<TARGET_FILE:test_conv2d> ${MIOPEN_TEST_FLOAT_ARG} --verbose --input  128  128 64 64 --weights 256  128  3 3 --pads_strides_dilations 1 1 2 2 1 1 --disable-forward --disable-backward-data
COMMAND ${DYNAMIC_IMPLICITGEMM_WRW_ENVS_XDLOPS} $<TARGET_FILE:test_conv2d> ${MIOPEN_TEST_FLOAT_ARG} --verbose --input  128  768 17 17 --weights 256  768  3 3 --pads_strides_dilations 1 1 1 1 2 2 --disable-forward --disable-backward-data
COMMAND ${DYNAMIC_IMPLICITGEMM_WRW_ENVS_XDLOPS} $<TARGET_FILE:test_conv2d> ${MIOPEN_TEST_FLOAT_ARG} --verbose --input  3  256 28 28 --weights 80  256  1 1 --pads_strides_dilations 0 0 1 1 1 1 --disable-forward --disable-backward-data
COMMAND ${DYNAMIC_IMPLICITGEMM_WRW_ENVS_XDLOPS} $<TARGET_FILE:test_conv2d> ${MIOPEN_TEST_FLOAT_ARG} --verbose --input  2  256 12 18 --weights 256  256  3 3 --pads_strides_dilations 1 1 1 1 1 1 --disable-forward --disable-backward-data
COMMAND ${DYNAMIC_IMPLICITGEMM_WRW_ENVS_XDLOPS} $<TARGET_FILE:test_conv2d> ${MIOPEN_TEST_FLOAT_ARG} --verbose --input  4  512 128 128 --weights 12  512  1 1 --pads_strides_dilations 0 0 1 1 1 1 --disable-forward --disable-backward-data
#regression test for issue 540
COMMAND ${DYNAMIC_IMPLICITGEMM_WRW_ENVS_XDLOPS} $<TARGET_FILE:test_conv2d> ${MIOPEN_TEST_FLOAT_ARG} --verbose --input  4 32 79 141 --weights 64 32 5 10 --pads_strides_dilations 0 0 2 2 1 1 --disable-forward --disable-backward-data

COMMAND ${DYNAMIC_IMPLICITGEMM_WRW_ENVS_XDLOPS} $<TARGET_FILE:test_conv2d> ${MIOPEN_TEST_FLOAT_ARG} --verbose --input  400  256 7 7 --weights 1024  256  7 7 --pads_strides_dilations 0 0 1 1 1 1 --disable-forward --disable-backward-data
COMMAND ${DYNAMIC_IMPLICITGEMM_WRW_ENVS_XDLOPS} $<TARGET_FILE:test_conv2d> ${MIOPEN_TEST_FLOAT_ARG} --verbose --input  400  256 1 1 --weights 1024  256  1 1 --pads_strides_dilations 0 0 1 1 1 1 --disable-forward --disable-backward-data
# Regression test for SWDEV-295434 (FP16 only).
COMMAND ${DYNAMIC_IMPLICITGEMM_WRW_ENVS_XDLOPS} $<TARGET_FILE:test_conv2d> ${MIOPEN_TEST_FLOAT_ARG} --verbose --input  120  256 3 3 --weights 340  256  3 3 --pads_strides_dilations 1 1 1 1 1 1 --disable-forward --disable-backward-data
# ho=wo=1 stride=2
COMMAND ${DYNAMIC_IMPLICITGEMM_WRW_ENVS_XDLOPS} $<TARGET_FILE:test_conv2d> ${MIOPEN_TEST_FLOAT_ARG} --verbose --input  256 2048 2 2 --weights 1024  2048  1 1 --pads_strides_dilations 0 0 2 2 1 1  --disable-forward --disable-backward-data
)

add_custom_test(test_conv_igemm_dynamic_xdlops_wrw_half SKIP_UNLESS_ALL GFX900_DISABLED GFX906_DISABLED GFX90A_DISABLED HALF_ENABLED FLOAT_DISABLED SKIP_XNACK_ON
COMMAND ${DYNAMIC_IMPLICITGEMM_WRW_ENVS_XDLOPS} $<TARGET_FILE:test_conv2d> ${MIOPEN_TEST_FLOAT_ARG} --verbose --input  1 3 32 32 --weights 1 3 11 11 --pads_strides_dilations 1 1 2 2 2 1 --disable-forward --disable-backward-data
COMMAND ${DYNAMIC_IMPLICITGEMM_WRW_ENVS_XDLOPS} $<TARGET_FILE:test_conv2d> ${MIOPEN_TEST_FLOAT_ARG} --verbose --input  1 3 224 224 --weights 1 3 3 3 --pads_strides_dilations 0 0 1 1 2 2 --disable-forward --disable-backward-data
COMMAND ${DYNAMIC_IMPLICITGEMM_WRW_ENVS_XDLOPS} $<TARGET_FILE:test_conv2d> ${MIOPEN_TEST_FLOAT_ARG} --verbose --input  1 1 8 8 --weights 1 1 2 2 --pads_strides_dilations 0 0 1 1 2 2 --disable-forward --disable-backward-data
COMMAND ${DYNAMIC_IMPLICITGEMM_WRW_ENVS_XDLOPS} $<TARGET_FILE:test_conv2d> ${MIOPEN_TEST_FLOAT_ARG} --verbose --input  1 128 56 56 --weights 1 128 5 5 --pads_strides_dilations 0 0 2 2 1 1 --disable-forward --disable-backward-data
)

add_custom_test(test_conv_igemm_dynamic_xdlops_nhwc_fwd SKIP_UNLESS_ALL HALF_ENABLED GFX900_DISABLED GFX906_DISABLED SKIP_XNACK_ON
COMMAND ${DYNAMIC_IMPLICITGEMM_XDLOPS_NHWC_FWD_ENVS} $<TARGET_FILE:test_conv2d> ${MIOPEN_TEST_FLOAT_ARG} --verbose --input  64 256  7  7 --weights 128 256 1 1 --pads_strides_dilations 0 0 1 1 1 1 --disable-backward-data --disable-backward-weights --in_layout NHWC --fil_layout NHWC --out_layout NHWC
COMMAND ${DYNAMIC_IMPLICITGEMM_XDLOPS_NHWC_FWD_ENVS} $<TARGET_FILE:test_conv2d> ${MIOPEN_TEST_FLOAT_ARG} --verbose --input  32 160 73 73 --weights  64 160 1 1 --pads_strides_dilations 0 0 1 1 1 1 --disable-backward-data --disable-backward-weights --in_layout NHWC --fil_layout NHWC --out_layout NHWC
COMMAND ${DYNAMIC_IMPLICITGEMM_XDLOPS_NHWC_FWD_ENVS} $<TARGET_FILE:test_conv2d> ${MIOPEN_TEST_FLOAT_ARG} --verbose --input  16  64 56 56 --weights  64  64 1 1 --pads_strides_dilations 0 0 1 1 1 1 --disable-backward-data --disable-backward-weights --in_layout NHWC --fil_layout NHWC --out_layout NHWC
COMMAND ${DYNAMIC_IMPLICITGEMM_XDLOPS_NHWC_FWD_ENVS} $<TARGET_FILE:test_conv2d> ${MIOPEN_TEST_FLOAT_ARG} --verbose --input   2 256 40 52 --weights 256 256 1 1 --pads_strides_dilations 0 0 1 1 1 1 --disable-backward-data --disable-backward-weights --in_layout NHWC --fil_layout NHWC --out_layout NHWC
COMMAND ${DYNAMIC_IMPLICITGEMM_XDLOPS_NHWC_FWD_ENVS} $<TARGET_FILE:test_conv2d> ${MIOPEN_TEST_FLOAT_ARG} --verbose --input   2  64 59 57 --weights  12  64 1 1 --pads_strides_dilations 0 0 1 1 1 1 --disable-backward-data --disable-backward-weights --in_layout NHWC --fil_layout NHWC --out_layout NHWC
COMMAND ${DYNAMIC_IMPLICITGEMM_XDLOPS_NHWC_FWD_ENVS} $<TARGET_FILE:test_conv2d> ${MIOPEN_TEST_FLOAT_ARG} --verbose --input  32 128 14 14 --weights  64 128 1 1 --pads_strides_dilations 0 0 2 2 1 1 --disable-backward-data --disable-backward-weights --in_layout NHWC --fil_layout NHWC --out_layout NHWC
COMMAND ${DYNAMIC_IMPLICITGEMM_XDLOPS_NHWC_FWD_ENVS} $<TARGET_FILE:test_conv2d> ${MIOPEN_TEST_FLOAT_ARG} --verbose --input  64  64 17 17 --weights 192  64 1 7 --pads_strides_dilations 0 3 1 1 1 1 --disable-backward-data --disable-backward-weights --in_layout NHWC --fil_layout NHWC --out_layout NHWC
COMMAND ${DYNAMIC_IMPLICITGEMM_XDLOPS_NHWC_FWD_ENVS} $<TARGET_FILE:test_conv2d> ${MIOPEN_TEST_FLOAT_ARG} --verbose --input  64  64 17 17 --weights 192  64 7 1 --pads_strides_dilations 3 0 1 1 1 1 --disable-backward-data --disable-backward-weights --in_layout NHWC --fil_layout NHWC --out_layout NHWC
COMMAND ${DYNAMIC_IMPLICITGEMM_XDLOPS_NHWC_FWD_ENVS} $<TARGET_FILE:test_conv2d> ${MIOPEN_TEST_FLOAT_ARG} --verbose --input   4 128 28 28 --weights 128 128 2 2 --pads_strides_dilations 0 0 2 2 1 1 --disable-backward-data --disable-backward-weights --in_layout NHWC --fil_layout NHWC --out_layout NHWC
COMMAND ${DYNAMIC_IMPLICITGEMM_XDLOPS_NHWC_FWD_ENVS} $<TARGET_FILE:test_conv2d> ${MIOPEN_TEST_FLOAT_ARG} --verbose --input  32 128  8  8 --weights 192 128 3 1 --pads_strides_dilations 1 0 1 1 1 1 --disable-backward-data --disable-backward-weights --in_layout NHWC --fil_layout NHWC --out_layout NHWC
COMMAND ${DYNAMIC_IMPLICITGEMM_XDLOPS_NHWC_FWD_ENVS} $<TARGET_FILE:test_conv2d> ${MIOPEN_TEST_FLOAT_ARG} --verbose --input  64 192 17 17 --weights 160 192 3 3 --pads_strides_dilations 0 0 2 2 1 1 --disable-backward-data --disable-backward-weights --in_layout NHWC --fil_layout NHWC --out_layout NHWC
COMMAND ${DYNAMIC_IMPLICITGEMM_XDLOPS_NHWC_FWD_ENVS} $<TARGET_FILE:test_conv2d> ${MIOPEN_TEST_FLOAT_ARG} --verbose --input  64  32 73 73 --weights  64  32 3 3 --pads_strides_dilations 1 1 1 1 1 1 --disable-backward-data --disable-backward-weights --in_layout NHWC --fil_layout NHWC --out_layout NHWC
COMMAND ${DYNAMIC_IMPLICITGEMM_XDLOPS_NHWC_FWD_ENVS} $<TARGET_FILE:test_conv2d> ${MIOPEN_TEST_FLOAT_ARG} --verbose --input  16  64 56 56 --weights  64  64 3 3 --pads_strides_dilations 1 1 1 1 1 1 --disable-backward-data --disable-backward-weights --in_layout NHWC --fil_layout NHWC --out_layout NHWC
COMMAND ${DYNAMIC_IMPLICITGEMM_XDLOPS_NHWC_FWD_ENVS} $<TARGET_FILE:test_conv2d> ${MIOPEN_TEST_FLOAT_ARG} --verbose --input  64   3 78 78 --weights  64   3 7 7 --pads_strides_dilations 0 0 2 2 1 1 --disable-backward-data --disable-backward-weights --in_layout NHWC --fil_layout NHWC --out_layout NHWC
COMMAND ${DYNAMIC_IMPLICITGEMM_XDLOPS_NHWC_FWD_ENVS} $<TARGET_FILE:test_conv2d> ${MIOPEN_TEST_FLOAT_ARG} --verbose --input  16 192 17 17 --weights 224 192 1 7 --pads_strides_dilations 0 3 1 1 1 1 --disable-backward-data --disable-backward-weights --in_layout NHWC --fil_layout NHWC --out_layout NHWC
COMMAND ${DYNAMIC_IMPLICITGEMM_XDLOPS_NHWC_FWD_ENVS} $<TARGET_FILE:test_conv2d> ${MIOPEN_TEST_FLOAT_ARG} --verbose --input  16   3 17 17 --weights  64   3 1 1 --pads_strides_dilations 0 0 1 1 1 1 --disable-backward-data --disable-backward-weights --in_layout NHWC --fil_layout NHWC --out_layout NHWC
COMMAND ${DYNAMIC_IMPLICITGEMM_XDLOPS_NHWC_FWD_ENVS} $<TARGET_FILE:test_conv2d> ${MIOPEN_TEST_FLOAT_ARG} --verbose --input   2  64 19 19 --weights 510  64 3 3 --pads_strides_dilations 1 1 1 1 1 1 --disable-backward-data --disable-backward-weights --in_layout NHWC --fil_layout NHWC --out_layout NHWC
# tensor larger than 4GB
COMMAND ${DYNAMIC_IMPLICITGEMM_XDLOPS_NHWC_FWD_ENVS} $<TARGET_FILE:test_conv2d> ${MIOPEN_TEST_FLOAT_ARG} --verbose --input 2048  1 512 1024 --weights 1  1 1 1 --pads_strides_dilations 0 0 1 1 1 1 --disable-backward-data --disable-backward-weights --in_layout NHWC --fil_layout NHWC --out_layout NHWC
# ho=wo=1 stride=2
COMMAND ${DYNAMIC_IMPLICITGEMM_XDLOPS_NHWC_FWD_ENVS} $<TARGET_FILE:test_conv2d> ${MIOPEN_TEST_FLOAT_ARG} --verbose --input  256 2048 2 2 --weights 1024  2048  1 1 --pads_strides_dilations 0 0 2 2 1 1 --disable-backward-data --disable-backward-weights --in_layout NHWC --fil_layout NHWC --out_layout NHWC
)

add_custom_test(test_conv_igemm_dynamic_xdlops_nhwc_fwd_nchw SKIP_UNLESS_ALL HALF_ENABLED GFX900_DISABLED GFX906_DISABLED SKIP_XNACK_ON
COMMAND ${DYNAMIC_IMPLICITGEMM_XDLOPS_NHWC_FWD_ENVS} $<TARGET_FILE:test_conv2d> ${MIOPEN_TEST_FLOAT_ARG} --verbose --input  64 256   7   7 --weights 128 256 1 1 --pads_strides_dilations 0 0 1 1 1 1 --disable-backward-data --disable-backward-weights
COMMAND ${DYNAMIC_IMPLICITGEMM_XDLOPS_NHWC_FWD_ENVS} $<TARGET_FILE:test_conv2d> ${MIOPEN_TEST_FLOAT_ARG} --verbose --input  32 160  73  73 --weights  64 160 1 1 --pads_strides_dilations 0 0 1 1 1 1 --disable-backward-data --disable-backward-weights
COMMAND ${DYNAMIC_IMPLICITGEMM_XDLOPS_NHWC_FWD_ENVS} $<TARGET_FILE:test_conv2d> ${MIOPEN_TEST_FLOAT_ARG} --verbose --input  16  64  56  56 --weights  64  64 1 1 --pads_strides_dilations 0 0 1 1 1 1 --disable-backward-data --disable-backward-weights
COMMAND ${DYNAMIC_IMPLICITGEMM_XDLOPS_NHWC_FWD_ENVS} $<TARGET_FILE:test_conv2d> ${MIOPEN_TEST_FLOAT_ARG} --verbose --input   2 256  40  52 --weights 256 256 1 1 --pads_strides_dilations 0 0 1 1 1 1 --disable-backward-data --disable-backward-weights
COMMAND ${DYNAMIC_IMPLICITGEMM_XDLOPS_NHWC_FWD_ENVS} $<TARGET_FILE:test_conv2d> ${MIOPEN_TEST_FLOAT_ARG} --verbose --input   2  64  59  57 --weights  12  64 1 1 --pads_strides_dilations 0 0 1 1 1 1 --disable-backward-data --disable-backward-weights
COMMAND ${DYNAMIC_IMPLICITGEMM_XDLOPS_NHWC_FWD_ENVS} $<TARGET_FILE:test_conv2d> ${MIOPEN_TEST_FLOAT_ARG} --verbose --input  32 128  14  14 --weights  64 128 1 1 --pads_strides_dilations 0 0 2 2 1 1 --disable-backward-data --disable-backward-weights
COMMAND ${DYNAMIC_IMPLICITGEMM_XDLOPS_NHWC_FWD_ENVS} $<TARGET_FILE:test_conv2d> ${MIOPEN_TEST_FLOAT_ARG} --verbose --input  64  64  17  17 --weights 192  64 1 7 --pads_strides_dilations 0 3 1 1 1 1 --disable-backward-data --disable-backward-weights
COMMAND ${DYNAMIC_IMPLICITGEMM_XDLOPS_NHWC_FWD_ENVS} $<TARGET_FILE:test_conv2d> ${MIOPEN_TEST_FLOAT_ARG} --verbose --input  64  64  17  17 --weights 192  64 7 1 --pads_strides_dilations 3 0 1 1 1 1 --disable-backward-data --disable-backward-weights
COMMAND ${DYNAMIC_IMPLICITGEMM_XDLOPS_NHWC_FWD_ENVS} $<TARGET_FILE:test_conv2d> ${MIOPEN_TEST_FLOAT_ARG} --verbose --input   4 128  28  28 --weights 128 128 2 2 --pads_strides_dilations 0 0 2 2 1 1 --disable-backward-data --disable-backward-weights
COMMAND ${DYNAMIC_IMPLICITGEMM_XDLOPS_NHWC_FWD_ENVS} $<TARGET_FILE:test_conv2d> ${MIOPEN_TEST_FLOAT_ARG} --verbose --input  32 128   8   8 --weights 192 128 3 1 --pads_strides_dilations 1 0 1 1 1 1 --disable-backward-data --disable-backward-weights
COMMAND ${DYNAMIC_IMPLICITGEMM_XDLOPS_NHWC_FWD_ENVS} $<TARGET_FILE:test_conv2d> ${MIOPEN_TEST_FLOAT_ARG} --verbose --input  64 192  17  17 --weights 160 192 3 3 --pads_strides_dilations 0 0 2 2 1 1 --disable-backward-data --disable-backward-weights
COMMAND ${DYNAMIC_IMPLICITGEMM_XDLOPS_NHWC_FWD_ENVS} $<TARGET_FILE:test_conv2d> ${MIOPEN_TEST_FLOAT_ARG} --verbose --input  64  32  73  73 --weights  64  32 3 3 --pads_strides_dilations 1 1 1 1 1 1 --disable-backward-data --disable-backward-weights
COMMAND ${DYNAMIC_IMPLICITGEMM_XDLOPS_NHWC_FWD_ENVS} $<TARGET_FILE:test_conv2d> ${MIOPEN_TEST_FLOAT_ARG} --verbose --input  16  64  56  56 --weights  64  64 3 3 --pads_strides_dilations 1 1 1 1 1 1 --disable-backward-data --disable-backward-weights
COMMAND ${DYNAMIC_IMPLICITGEMM_XDLOPS_NHWC_FWD_ENVS} $<TARGET_FILE:test_conv2d> ${MIOPEN_TEST_FLOAT_ARG} --verbose --input  64   3  78  78 --weights  64   3 7 7 --pads_strides_dilations 0 0 2 2 1 1 --disable-backward-data --disable-backward-weights
COMMAND ${DYNAMIC_IMPLICITGEMM_XDLOPS_NHWC_FWD_ENVS} $<TARGET_FILE:test_conv2d> ${MIOPEN_TEST_FLOAT_ARG} --verbose --input  16 192  17  17 --weights 224 192 1 7 --pads_strides_dilations 0 3 1 1 1 1 --disable-backward-data --disable-backward-weights
COMMAND ${DYNAMIC_IMPLICITGEMM_XDLOPS_NHWC_FWD_ENVS} $<TARGET_FILE:test_conv2d> ${MIOPEN_TEST_FLOAT_ARG} --verbose --input  16   3  17  17 --weights  64   3 1 1 --pads_strides_dilations 0 0 1 1 1 1 --disable-backward-data --disable-backward-weights
COMMAND ${DYNAMIC_IMPLICITGEMM_XDLOPS_NHWC_FWD_ENVS} $<TARGET_FILE:test_conv2d> ${MIOPEN_TEST_FLOAT_ARG} --verbose --input   2  64  19  19 --weights 510  64 3 3 --pads_strides_dilations 1 1 1 1 1 1 --disable-backward-data --disable-backward-weights
COMMAND ${DYNAMIC_IMPLICITGEMM_XDLOPS_NHWC_FWD_ENVS} $<TARGET_FILE:test_conv2d> ${MIOPEN_TEST_FLOAT_ARG} --verbose --input  16   3 224 224 --weights  63   1 3 3 --pads_strides_dilations 1 1 1 1 1 1 --group-count 3 --disable-backward-data --disable-backward-weights
)

add_custom_test(test_conv_igemm_dynamic_xdlops_nhwc_bwd SKIP_UNLESS_ALL HALF_ENABLED GFX900_DISABLED GFX906_DISABLED SKIP_XNACK_ON
COMMAND ${DYNAMIC_IMPLICITGEMM_XDLOPS_NHWC_BWD_ENVS} $<TARGET_FILE:test_conv2d> ${MIOPEN_TEST_FLOAT_ARG} --verbose --input  64 256  7  7 --weights 128 256 1 1 --pads_strides_dilations 0 0 1 1 1 1 --disable-forward --disable-backward-weights --in_layout NHWC --fil_layout NHWC --out_layout NHWC
COMMAND ${DYNAMIC_IMPLICITGEMM_XDLOPS_NHWC_BWD_ENVS} $<TARGET_FILE:test_conv2d> ${MIOPEN_TEST_FLOAT_ARG} --verbose --input  32 160 73 73 --weights  64 160 1 1 --pads_strides_dilations 0 0 1 1 1 1 --disable-forward --disable-backward-weights --in_layout NHWC --fil_layout NHWC --out_layout NHWC
COMMAND ${DYNAMIC_IMPLICITGEMM_XDLOPS_NHWC_BWD_ENVS} $<TARGET_FILE:test_conv2d> ${MIOPEN_TEST_FLOAT_ARG} --verbose --input  16  64 56 56 --weights  64  64 1 1 --pads_strides_dilations 0 0 1 1 1 1 --disable-forward --disable-backward-weights --in_layout NHWC --fil_layout NHWC --out_layout NHWC
COMMAND ${DYNAMIC_IMPLICITGEMM_XDLOPS_NHWC_BWD_ENVS} $<TARGET_FILE:test_conv2d> ${MIOPEN_TEST_FLOAT_ARG} --verbose --input   2 256 40 52 --weights 256 256 1 1 --pads_strides_dilations 0 0 1 1 1 1 --disable-forward --disable-backward-weights --in_layout NHWC --fil_layout NHWC --out_layout NHWC
COMMAND ${DYNAMIC_IMPLICITGEMM_XDLOPS_NHWC_BWD_ENVS} $<TARGET_FILE:test_conv2d> ${MIOPEN_TEST_FLOAT_ARG} --verbose --input   2  64 32 28 --weights  64  64 1 1 --pads_strides_dilations 0 0 1 1 1 1 --disable-forward --disable-backward-weights --in_layout NHWC --fil_layout NHWC --out_layout NHWC
COMMAND ${DYNAMIC_IMPLICITGEMM_XDLOPS_NHWC_BWD_ENVS} $<TARGET_FILE:test_conv2d> ${MIOPEN_TEST_FLOAT_ARG} --verbose --input  32 128 14 14 --weights  64 128 1 1 --pads_strides_dilations 0 0 2 2 1 1 --disable-forward --disable-backward-weights --in_layout NHWC --fil_layout NHWC --out_layout NHWC
COMMAND ${DYNAMIC_IMPLICITGEMM_XDLOPS_NHWC_BWD_ENVS} $<TARGET_FILE:test_conv2d> ${MIOPEN_TEST_FLOAT_ARG} --verbose --input  64  64 17 17 --weights 192  64 1 7 --pads_strides_dilations 0 3 1 1 1 1 --disable-forward --disable-backward-weights --in_layout NHWC --fil_layout NHWC --out_layout NHWC
COMMAND ${DYNAMIC_IMPLICITGEMM_XDLOPS_NHWC_BWD_ENVS} $<TARGET_FILE:test_conv2d> ${MIOPEN_TEST_FLOAT_ARG} --verbose --input  64  64 17 17 --weights 192  64 7 1 --pads_strides_dilations 3 0 1 1 1 1 --disable-forward --disable-backward-weights --in_layout NHWC --fil_layout NHWC --out_layout NHWC
COMMAND ${DYNAMIC_IMPLICITGEMM_XDLOPS_NHWC_BWD_ENVS} $<TARGET_FILE:test_conv2d> ${MIOPEN_TEST_FLOAT_ARG} --verbose --input   4 128 28 28 --weights 128 128 2 2 --pads_strides_dilations 0 0 2 2 1 1 --disable-forward --disable-backward-weights --in_layout NHWC --fil_layout NHWC --out_layout NHWC
COMMAND ${DYNAMIC_IMPLICITGEMM_XDLOPS_NHWC_BWD_ENVS} $<TARGET_FILE:test_conv2d> ${MIOPEN_TEST_FLOAT_ARG} --verbose --input  32 128  8  8 --weights 192 128 3 1 --pads_strides_dilations 1 0 1 1 1 1 --disable-forward --disable-backward-weights --in_layout NHWC --fil_layout NHWC --out_layout NHWC
COMMAND ${DYNAMIC_IMPLICITGEMM_XDLOPS_NHWC_BWD_ENVS} $<TARGET_FILE:test_conv2d> ${MIOPEN_TEST_FLOAT_ARG} --verbose --input  64 192 17 17 --weights 160 192 3 3 --pads_strides_dilations 0 0 2 2 1 1 --disable-forward --disable-backward-weights --in_layout NHWC --fil_layout NHWC --out_layout NHWC
COMMAND ${DYNAMIC_IMPLICITGEMM_XDLOPS_NHWC_BWD_ENVS} $<TARGET_FILE:test_conv2d> ${MIOPEN_TEST_FLOAT_ARG} --verbose --input  64  32 73 73 --weights  64  32 3 3 --pads_strides_dilations 1 1 1 1 1 1 --disable-forward --disable-backward-weights --in_layout NHWC --fil_layout NHWC --out_layout NHWC
COMMAND ${DYNAMIC_IMPLICITGEMM_XDLOPS_NHWC_BWD_ENVS} $<TARGET_FILE:test_conv2d> ${MIOPEN_TEST_FLOAT_ARG} --verbose --input  16  64 56 56 --weights  64  64 3 3 --pads_strides_dilations 1 1 1 1 1 1 --disable-forward --disable-backward-weights --in_layout NHWC --fil_layout NHWC --out_layout NHWC
COMMAND ${DYNAMIC_IMPLICITGEMM_XDLOPS_NHWC_BWD_ENVS} $<TARGET_FILE:test_conv2d> ${MIOPEN_TEST_FLOAT_ARG} --verbose --input  16  16 25 25 --weights  64  16 3 3 --pads_strides_dilations 0 0 1 1 1 1 --disable-forward --disable-backward-weights --in_layout NHWC --fil_layout NHWC --out_layout NHWC
COMMAND ${DYNAMIC_IMPLICITGEMM_XDLOPS_NHWC_BWD_ENVS} $<TARGET_FILE:test_conv2d> ${MIOPEN_TEST_FLOAT_ARG} --verbose --input  15 256 1  1  --weights 340 256 3 3 --pads_strides_dilations 1 1 1 1 1 1 --disable-forward --disable-backward-weights --in_layout NHWC --fil_layout NHWC --out_layout NHWC
COMMAND ${DYNAMIC_IMPLICITGEMM_XDLOPS_NHWC_BWD_ENVS} $<TARGET_FILE:test_conv2d> ${MIOPEN_TEST_FLOAT_ARG} --verbose --input  15 128 10 10 --weights 340 128 3 3 --pads_strides_dilations 1 1 1 1 1 1 --disable-forward --disable-backward-weights --in_layout NHWC --fil_layout NHWC --out_layout NHWC
COMMAND ${DYNAMIC_IMPLICITGEMM_XDLOPS_NHWC_BWD_ENVS} $<TARGET_FILE:test_conv2d> ${MIOPEN_TEST_FLOAT_ARG} --verbose --input   2  64 19 19 --weights 510  64 3 3 --pads_strides_dilations 1 1 1 1 1 1 --disable-forward --disable-backward-weights --in_layout NHWC --fil_layout NHWC --out_layout NHWC
# tensor larger than 4GB
COMMAND ${DYNAMIC_IMPLICITGEMM_XDLOPS_NHWC_BWD_ENVS} $<TARGET_FILE:test_conv2d> ${MIOPEN_TEST_FLOAT_ARG} --verbose --input 2048  1 512 1024 --weights 1  1 1 1 --pads_strides_dilations 0 0 1 1 1 1 --disable-forward --disable-backward-weights --in_layout NHWC --fil_layout NHWC --out_layout NHWC
# ho=wo=1 stride=2
COMMAND ${DYNAMIC_IMPLICITGEMM_XDLOPS_NHWC_BWD_ENVS} $<TARGET_FILE:test_conv2d> ${MIOPEN_TEST_FLOAT_ARG} --verbose --input  256 2048 2 2 --weights 1024  2048  1 1 --pads_strides_dilations 0 0 2 2 1 1  --disable-forward --disable-backward-weights --in_layout NHWC --fil_layout NHWC --out_layout NHWC
)

add_custom_test(test_conv_igemm_dynamic_xdlops_nhwc_bwd_nchw SKIP_UNLESS_ALL HALF_ENABLED GFX900_DISABLED GFX906_DISABLED SKIP_XNACK_ON
COMMAND ${DYNAMIC_IMPLICITGEMM_XDLOPS_NHWC_BWD_ENVS} $<TARGET_FILE:test_conv2d> ${MIOPEN_TEST_FLOAT_ARG} --verbose --input  64 256  7  7 --weights 128 256 1 1 --pads_strides_dilations 0 0 1 1 1 1 --disable-forward --disable-backward-weights
COMMAND ${DYNAMIC_IMPLICITGEMM_XDLOPS_NHWC_BWD_ENVS} $<TARGET_FILE:test_conv2d> ${MIOPEN_TEST_FLOAT_ARG} --verbose --input  32 160 73 73 --weights  64 160 1 1 --pads_strides_dilations 0 0 1 1 1 1 --disable-forward --disable-backward-weights
COMMAND ${DYNAMIC_IMPLICITGEMM_XDLOPS_NHWC_BWD_ENVS} $<TARGET_FILE:test_conv2d> ${MIOPEN_TEST_FLOAT_ARG} --verbose --input  16  64 56 56 --weights  64  64 1 1 --pads_strides_dilations 0 0 1 1 1 1 --disable-forward --disable-backward-weights
COMMAND ${DYNAMIC_IMPLICITGEMM_XDLOPS_NHWC_BWD_ENVS} $<TARGET_FILE:test_conv2d> ${MIOPEN_TEST_FLOAT_ARG} --verbose --input   2 256 40 52 --weights 256 256 1 1 --pads_strides_dilations 0 0 1 1 1 1 --disable-forward --disable-backward-weights
COMMAND ${DYNAMIC_IMPLICITGEMM_XDLOPS_NHWC_BWD_ENVS} $<TARGET_FILE:test_conv2d> ${MIOPEN_TEST_FLOAT_ARG} --verbose --input   2  64 32 28 --weights  64  64 1 1 --pads_strides_dilations 0 0 1 1 1 1 --disable-forward --disable-backward-weights
COMMAND ${DYNAMIC_IMPLICITGEMM_XDLOPS_NHWC_BWD_ENVS} $<TARGET_FILE:test_conv2d> ${MIOPEN_TEST_FLOAT_ARG} --verbose --input  32 128 14 14 --weights  64 128 1 1 --pads_strides_dilations 0 0 2 2 1 1 --disable-forward --disable-backward-weights
COMMAND ${DYNAMIC_IMPLICITGEMM_XDLOPS_NHWC_BWD_ENVS} $<TARGET_FILE:test_conv2d> ${MIOPEN_TEST_FLOAT_ARG} --verbose --input  64  64 17 17 --weights 192  64 1 7 --pads_strides_dilations 0 3 1 1 1 1 --disable-forward --disable-backward-weights
COMMAND ${DYNAMIC_IMPLICITGEMM_XDLOPS_NHWC_BWD_ENVS} $<TARGET_FILE:test_conv2d> ${MIOPEN_TEST_FLOAT_ARG} --verbose --input  64  64 17 17 --weights 192  64 7 1 --pads_strides_dilations 3 0 1 1 1 1 --disable-forward --disable-backward-weights
COMMAND ${DYNAMIC_IMPLICITGEMM_XDLOPS_NHWC_BWD_ENVS} $<TARGET_FILE:test_conv2d> ${MIOPEN_TEST_FLOAT_ARG} --verbose --input   4 128 28 28 --weights 128 128 2 2 --pads_strides_dilations 0 0 2 2 1 1 --disable-forward --disable-backward-weights
COMMAND ${DYNAMIC_IMPLICITGEMM_XDLOPS_NHWC_BWD_ENVS} $<TARGET_FILE:test_conv2d> ${MIOPEN_TEST_FLOAT_ARG} --verbose --input  32 128  8  8 --weights 192 128 3 1 --pads_strides_dilations 1 0 1 1 1 1 --disable-forward --disable-backward-weights
COMMAND ${DYNAMIC_IMPLICITGEMM_XDLOPS_NHWC_BWD_ENVS} $<TARGET_FILE:test_conv2d> ${MIOPEN_TEST_FLOAT_ARG} --verbose --input  64 192 17 17 --weights 160 192 3 3 --pads_strides_dilations 0 0 2 2 1 1 --disable-forward --disable-backward-weights
COMMAND ${DYNAMIC_IMPLICITGEMM_XDLOPS_NHWC_BWD_ENVS} $<TARGET_FILE:test_conv2d> ${MIOPEN_TEST_FLOAT_ARG} --verbose --input  64  32 73 73 --weights  64  32 3 3 --pads_strides_dilations 1 1 1 1 1 1 --disable-forward --disable-backward-weights
COMMAND ${DYNAMIC_IMPLICITGEMM_XDLOPS_NHWC_BWD_ENVS} $<TARGET_FILE:test_conv2d> ${MIOPEN_TEST_FLOAT_ARG} --verbose --input  16  64 56 56 --weights  64  64 3 3 --pads_strides_dilations 1 1 1 1 1 1 --disable-forward --disable-backward-weights
COMMAND ${DYNAMIC_IMPLICITGEMM_XDLOPS_NHWC_BWD_ENVS} $<TARGET_FILE:test_conv2d> ${MIOPEN_TEST_FLOAT_ARG} --verbose --input  16  16 25 25 --weights  64  16 3 3 --pads_strides_dilations 0 0 1 1 1 1 --disable-forward --disable-backward-weights
COMMAND ${DYNAMIC_IMPLICITGEMM_XDLOPS_NHWC_BWD_ENVS} $<TARGET_FILE:test_conv2d> ${MIOPEN_TEST_FLOAT_ARG} --verbose --input  15 256 1  1  --weights 340 256 3 3 --pads_strides_dilations 1 1 1 1 1 1 --disable-forward --disable-backward-weights
COMMAND ${DYNAMIC_IMPLICITGEMM_XDLOPS_NHWC_BWD_ENVS} $<TARGET_FILE:test_conv2d> ${MIOPEN_TEST_FLOAT_ARG} --verbose --input  15 128 10 10 --weights 340 128 3 3 --pads_strides_dilations 1 1 1 1 1 1 --disable-forward --disable-backward-weights
COMMAND ${DYNAMIC_IMPLICITGEMM_XDLOPS_NHWC_BWD_ENVS} $<TARGET_FILE:test_conv2d> ${MIOPEN_TEST_FLOAT_ARG} --verbose --input   2  64 19 19 --weights 510  64 3 3 --pads_strides_dilations 1 1 1 1 1 1 --disable-forward --disable-backward-weights
)

add_custom_test(test_conv_igemm_dynamic_xdlops_nhwc_fwd_bf16_gfx90a SKIP_UNLESS_ALL BF16_ENABLED FLOAT_DISABLED HALF_DISABLED GFX908_DISABLED GFX90A_ENABLED GFX900_DISABLED GFX906_DISABLED SKIP_XNACK_ON
COMMAND ${DYNAMIC_IMPLICITGEMM_XDLOPS_NHWC_FWD_ENVS} $<TARGET_FILE:test_conv2d> ${MIOPEN_TEST_FLOAT_ARG} --verbose --input  64 256  7  7 --weights 128 256 1 1 --pads_strides_dilations 0 0 1 1 1 1 --disable-backward-data --disable-backward-weights --in_layout NHWC --fil_layout NHWC --out_layout NHWC
COMMAND ${DYNAMIC_IMPLICITGEMM_XDLOPS_NHWC_FWD_ENVS} $<TARGET_FILE:test_conv2d> ${MIOPEN_TEST_FLOAT_ARG} --verbose --input  32 160 73 73 --weights  64 160 1 1 --pads_strides_dilations 0 0 1 1 1 1 --disable-backward-data --disable-backward-weights --in_layout NHWC --fil_layout NHWC --out_layout NHWC
COMMAND ${DYNAMIC_IMPLICITGEMM_XDLOPS_NHWC_FWD_ENVS} $<TARGET_FILE:test_conv2d> ${MIOPEN_TEST_FLOAT_ARG} --verbose --input  16  64 56 56 --weights  64  64 1 1 --pads_strides_dilations 0 0 1 1 1 1 --disable-backward-data --disable-backward-weights --in_layout NHWC --fil_layout NHWC --out_layout NHWC
COMMAND ${DYNAMIC_IMPLICITGEMM_XDLOPS_NHWC_FWD_ENVS} $<TARGET_FILE:test_conv2d> ${MIOPEN_TEST_FLOAT_ARG} --verbose --input   2 256 40 52 --weights 256 256 1 1 --pads_strides_dilations 0 0 1 1 1 1 --disable-backward-data --disable-backward-weights --in_layout NHWC --fil_layout NHWC --out_layout NHWC
COMMAND ${DYNAMIC_IMPLICITGEMM_XDLOPS_NHWC_FWD_ENVS} $<TARGET_FILE:test_conv2d> ${MIOPEN_TEST_FLOAT_ARG} --verbose --input   2  64 59 57 --weights  12  64 1 1 --pads_strides_dilations 0 0 1 1 1 1 --disable-backward-data --disable-backward-weights --in_layout NHWC --fil_layout NHWC --out_layout NHWC
COMMAND ${DYNAMIC_IMPLICITGEMM_XDLOPS_NHWC_FWD_ENVS} $<TARGET_FILE:test_conv2d> ${MIOPEN_TEST_FLOAT_ARG} --verbose --input  32 128 14 14 --weights  64 128 1 1 --pads_strides_dilations 0 0 2 2 1 1 --disable-backward-data --disable-backward-weights --in_layout NHWC --fil_layout NHWC --out_layout NHWC
COMMAND ${DYNAMIC_IMPLICITGEMM_XDLOPS_NHWC_FWD_ENVS} $<TARGET_FILE:test_conv2d> ${MIOPEN_TEST_FLOAT_ARG} --verbose --input  64  64 17 17 --weights 192  64 1 7 --pads_strides_dilations 0 3 1 1 1 1 --disable-backward-data --disable-backward-weights --in_layout NHWC --fil_layout NHWC --out_layout NHWC
COMMAND ${DYNAMIC_IMPLICITGEMM_XDLOPS_NHWC_FWD_ENVS} $<TARGET_FILE:test_conv2d> ${MIOPEN_TEST_FLOAT_ARG} --verbose --input  64  64 17 17 --weights 192  64 7 1 --pads_strides_dilations 3 0 1 1 1 1 --disable-backward-data --disable-backward-weights --in_layout NHWC --fil_layout NHWC --out_layout NHWC
COMMAND ${DYNAMIC_IMPLICITGEMM_XDLOPS_NHWC_FWD_ENVS} $<TARGET_FILE:test_conv2d> ${MIOPEN_TEST_FLOAT_ARG} --verbose --input   4 128 28 28 --weights 128 128 2 2 --pads_strides_dilations 0 0 2 2 1 1 --disable-backward-data --disable-backward-weights --in_layout NHWC --fil_layout NHWC --out_layout NHWC
COMMAND ${DYNAMIC_IMPLICITGEMM_XDLOPS_NHWC_FWD_ENVS} $<TARGET_FILE:test_conv2d> ${MIOPEN_TEST_FLOAT_ARG} --verbose --input  32 128  8  8 --weights 192 128 3 1 --pads_strides_dilations 1 0 1 1 1 1 --disable-backward-data --disable-backward-weights --in_layout NHWC --fil_layout NHWC --out_layout NHWC
COMMAND ${DYNAMIC_IMPLICITGEMM_XDLOPS_NHWC_FWD_ENVS} $<TARGET_FILE:test_conv2d> ${MIOPEN_TEST_FLOAT_ARG} --verbose --input  64 192 17 17 --weights 160 192 3 3 --pads_strides_dilations 0 0 2 2 1 1 --disable-backward-data --disable-backward-weights --in_layout NHWC --fil_layout NHWC --out_layout NHWC
COMMAND ${DYNAMIC_IMPLICITGEMM_XDLOPS_NHWC_FWD_ENVS} $<TARGET_FILE:test_conv2d> ${MIOPEN_TEST_FLOAT_ARG} --verbose --input  64  32 73 73 --weights  64  32 3 3 --pads_strides_dilations 1 1 1 1 1 1 --disable-backward-data --disable-backward-weights --in_layout NHWC --fil_layout NHWC --out_layout NHWC
COMMAND ${DYNAMIC_IMPLICITGEMM_XDLOPS_NHWC_FWD_ENVS} $<TARGET_FILE:test_conv2d> ${MIOPEN_TEST_FLOAT_ARG} --verbose --input  16  64 56 56 --weights  64  64 3 3 --pads_strides_dilations 1 1 1 1 1 1 --disable-backward-data --disable-backward-weights --in_layout NHWC --fil_layout NHWC --out_layout NHWC
COMMAND ${DYNAMIC_IMPLICITGEMM_XDLOPS_NHWC_FWD_ENVS} $<TARGET_FILE:test_conv2d> ${MIOPEN_TEST_FLOAT_ARG} --verbose --input  64   3 78 78 --weights  64   3 7 7 --pads_strides_dilations 0 0 2 2 1 1 --disable-backward-data --disable-backward-weights --in_layout NHWC --fil_layout NHWC --out_layout NHWC
COMMAND ${DYNAMIC_IMPLICITGEMM_XDLOPS_NHWC_FWD_ENVS} $<TARGET_FILE:test_conv2d> ${MIOPEN_TEST_FLOAT_ARG} --verbose --input  16 192 17 17 --weights 224 192 1 7 --pads_strides_dilations 0 3 1 1 1 1 --disable-backward-data --disable-backward-weights --in_layout NHWC --fil_layout NHWC --out_layout NHWC
COMMAND ${DYNAMIC_IMPLICITGEMM_XDLOPS_NHWC_FWD_ENVS} $<TARGET_FILE:test_conv2d> ${MIOPEN_TEST_FLOAT_ARG} --verbose --input  16   3 17 17 --weights  64   3 1 1 --pads_strides_dilations 0 0 1 1 1 1 --disable-backward-data --disable-backward-weights --in_layout NHWC --fil_layout NHWC --out_layout NHWC
)

add_custom_test(test_conv_igemm_dynamic_xdlops_nhwc_bwd_bf16_gfx90a SKIP_UNLESS_ALL BF16_ENABLED FLOAT_DISABLED HALF_DISABLED GFX908_DISABLED GFX90A_ENABLED GFX900_DISABLED GFX906_DISABLED SKIP_XNACK_ON
COMMAND ${DYNAMIC_IMPLICITGEMM_XDLOPS_NHWC_BWD_ENVS} $<TARGET_FILE:test_conv2d> ${MIOPEN_TEST_FLOAT_ARG} --verbose --input  64 256  7  7 --weights 128 256 1 1 --pads_strides_dilations 0 0 1 1 1 1 --disable-forward --disable-backward-weights --in_layout NHWC --fil_layout NHWC --out_layout NHWC
COMMAND ${DYNAMIC_IMPLICITGEMM_XDLOPS_NHWC_BWD_ENVS} $<TARGET_FILE:test_conv2d> ${MIOPEN_TEST_FLOAT_ARG} --verbose --input  32 160 73 73 --weights  64 160 1 1 --pads_strides_dilations 0 0 1 1 1 1 --disable-forward --disable-backward-weights --in_layout NHWC --fil_layout NHWC --out_layout NHWC
COMMAND ${DYNAMIC_IMPLICITGEMM_XDLOPS_NHWC_BWD_ENVS} $<TARGET_FILE:test_conv2d> ${MIOPEN_TEST_FLOAT_ARG} --verbose --input  16  64 56 56 --weights  64  64 1 1 --pads_strides_dilations 0 0 1 1 1 1 --disable-forward --disable-backward-weights --in_layout NHWC --fil_layout NHWC --out_layout NHWC
COMMAND ${DYNAMIC_IMPLICITGEMM_XDLOPS_NHWC_BWD_ENVS} $<TARGET_FILE:test_conv2d> ${MIOPEN_TEST_FLOAT_ARG} --verbose --input   2 256 40 52 --weights 256 256 1 1 --pads_strides_dilations 0 0 1 1 1 1 --disable-forward --disable-backward-weights --in_layout NHWC --fil_layout NHWC --out_layout NHWC
COMMAND ${DYNAMIC_IMPLICITGEMM_XDLOPS_NHWC_BWD_ENVS} $<TARGET_FILE:test_conv2d> ${MIOPEN_TEST_FLOAT_ARG} --verbose --input   2  64 32 28 --weights  64  64 1 1 --pads_strides_dilations 0 0 1 1 1 1 --disable-forward --disable-backward-weights --in_layout NHWC --fil_layout NHWC --out_layout NHWC
COMMAND ${DYNAMIC_IMPLICITGEMM_XDLOPS_NHWC_BWD_ENVS} $<TARGET_FILE:test_conv2d> ${MIOPEN_TEST_FLOAT_ARG} --verbose --input  32 128 14 14 --weights  64 128 1 1 --pads_strides_dilations 0 0 2 2 1 1 --disable-forward --disable-backward-weights --in_layout NHWC --fil_layout NHWC --out_layout NHWC
COMMAND ${DYNAMIC_IMPLICITGEMM_XDLOPS_NHWC_BWD_ENVS} $<TARGET_FILE:test_conv2d> ${MIOPEN_TEST_FLOAT_ARG} --verbose --input  64  64 17 17 --weights 192  64 1 7 --pads_strides_dilations 0 3 1 1 1 1 --disable-forward --disable-backward-weights --in_layout NHWC --fil_layout NHWC --out_layout NHWC
COMMAND ${DYNAMIC_IMPLICITGEMM_XDLOPS_NHWC_BWD_ENVS} $<TARGET_FILE:test_conv2d> ${MIOPEN_TEST_FLOAT_ARG} --verbose --input  64  64 17 17 --weights 192  64 7 1 --pads_strides_dilations 3 0 1 1 1 1 --disable-forward --disable-backward-weights --in_layout NHWC --fil_layout NHWC --out_layout NHWC
COMMAND ${DYNAMIC_IMPLICITGEMM_XDLOPS_NHWC_BWD_ENVS} $<TARGET_FILE:test_conv2d> ${MIOPEN_TEST_FLOAT_ARG} --verbose --input   4 128 28 28 --weights 128 128 2 2 --pads_strides_dilations 0 0 2 2 1 1 --disable-forward --disable-backward-weights --in_layout NHWC --fil_layout NHWC --out_layout NHWC
COMMAND ${DYNAMIC_IMPLICITGEMM_XDLOPS_NHWC_BWD_ENVS} $<TARGET_FILE:test_conv2d> ${MIOPEN_TEST_FLOAT_ARG} --verbose --input  32 128  8  8 --weights 192 128 3 1 --pads_strides_dilations 1 0 1 1 1 1 --disable-forward --disable-backward-weights --in_layout NHWC --fil_layout NHWC --out_layout NHWC
COMMAND ${DYNAMIC_IMPLICITGEMM_XDLOPS_NHWC_BWD_ENVS} $<TARGET_FILE:test_conv2d> ${MIOPEN_TEST_FLOAT_ARG} --verbose --input  64 192 17 17 --weights 160 192 3 3 --pads_strides_dilations 0 0 2 2 1 1 --disable-forward --disable-backward-weights --in_layout NHWC --fil_layout NHWC --out_layout NHWC
COMMAND ${DYNAMIC_IMPLICITGEMM_XDLOPS_NHWC_BWD_ENVS} $<TARGET_FILE:test_conv2d> ${MIOPEN_TEST_FLOAT_ARG} --verbose --input  64  32 73 73 --weights  64  32 3 3 --pads_strides_dilations 1 1 1 1 1 1 --disable-forward --disable-backward-weights --in_layout NHWC --fil_layout NHWC --out_layout NHWC
COMMAND ${DYNAMIC_IMPLICITGEMM_XDLOPS_NHWC_BWD_ENVS} $<TARGET_FILE:test_conv2d> ${MIOPEN_TEST_FLOAT_ARG} --verbose --input  16  64 56 56 --weights  64  64 3 3 --pads_strides_dilations 1 1 1 1 1 1 --disable-forward --disable-backward-weights --in_layout NHWC --fil_layout NHWC --out_layout NHWC
COMMAND ${DYNAMIC_IMPLICITGEMM_XDLOPS_NHWC_BWD_ENVS} $<TARGET_FILE:test_conv2d> ${MIOPEN_TEST_FLOAT_ARG} --verbose --input  16  16 25 25 --weights  64  16 3 3 --pads_strides_dilations 0 0 1 1 1 1 --disable-forward --disable-backward-weights --in_layout NHWC --fil_layout NHWC --out_layout NHWC
COMMAND ${DYNAMIC_IMPLICITGEMM_XDLOPS_NHWC_BWD_ENVS} $<TARGET_FILE:test_conv2d> ${MIOPEN_TEST_FLOAT_ARG} --verbose --input  15 256 1  1  --weights 340 256 3 3 --pads_strides_dilations 1 1 1 1 1 1 --disable-forward --disable-backward-weights --in_layout NHWC --fil_layout NHWC --out_layout NHWC
COMMAND ${DYNAMIC_IMPLICITGEMM_XDLOPS_NHWC_BWD_ENVS} $<TARGET_FILE:test_conv2d> ${MIOPEN_TEST_FLOAT_ARG} --verbose --input  15 128 10 10 --weights 340 128 3 3 --pads_strides_dilations 1 1 1 1 1 1 --disable-forward --disable-backward-weights --in_layout NHWC --fil_layout NHWC --out_layout NHWC
)

set(DYNAMIC_IMPLICITGEMM_XDLOPS_NHWC_WRW_ENVS
    ${DYNAMIC_IMPLICITGEMM_COMMON}
    MIOPEN_DEBUG_FIND_ONLY_SOLVER=ConvAsmImplicitGemmGTCDynamicWrwXdlopsNHWC)

set(ARGS_NHWC_WRW
    --disable-forward
    --disable-backward-data
    --in_layout NHWC
    --fil_layout NHWC
    --out_layout NHWC)

add_custom_test(test_conv_igemm_dynamic_xdlops_nhwc_wrw SKIP_UNLESS_ALL HALF_ENABLED GFX900_DISABLED GFX906_DISABLED SKIP_XNACK_ON
COMMAND ${DYNAMIC_IMPLICITGEMM_XDLOPS_NHWC_WRW_ENVS} $<TARGET_FILE:test_conv2d> ${MIOPEN_TEST_FLOAT_ARG} --verbose --input  64 256  7  7 --weights 128 256 1 1 --pads_strides_dilations 0 0 1 1 1 1 ${ARGS_NHWC_WRW}
COMMAND ${DYNAMIC_IMPLICITGEMM_XDLOPS_NHWC_WRW_ENVS} $<TARGET_FILE:test_conv2d> ${MIOPEN_TEST_FLOAT_ARG} --verbose --input  32 160 73 73 --weights  64 160 1 1 --pads_strides_dilations 0 0 1 1 1 1 ${ARGS_NHWC_WRW}
COMMAND ${DYNAMIC_IMPLICITGEMM_XDLOPS_NHWC_WRW_ENVS} $<TARGET_FILE:test_conv2d> ${MIOPEN_TEST_FLOAT_ARG} --verbose --input  16  64 56 56 --weights  64  64 1 1 --pads_strides_dilations 0 0 1 1 1 1 ${ARGS_NHWC_WRW}
COMMAND ${DYNAMIC_IMPLICITGEMM_XDLOPS_NHWC_WRW_ENVS} $<TARGET_FILE:test_conv2d> ${MIOPEN_TEST_FLOAT_ARG} --verbose --input   2 256 40 52 --weights 256 256 1 1 --pads_strides_dilations 0 0 1 1 1 1 ${ARGS_NHWC_WRW}
COMMAND ${DYNAMIC_IMPLICITGEMM_XDLOPS_NHWC_WRW_ENVS} $<TARGET_FILE:test_conv2d> ${MIOPEN_TEST_FLOAT_ARG} --verbose --input   2  64 32 28 --weights  64  64 1 1 --pads_strides_dilations 0 0 1 1 1 1 ${ARGS_NHWC_WRW}
COMMAND ${DYNAMIC_IMPLICITGEMM_XDLOPS_NHWC_WRW_ENVS} $<TARGET_FILE:test_conv2d> ${MIOPEN_TEST_FLOAT_ARG} --verbose --input  32 128 14 14 --weights  64 128 1 1 --pads_strides_dilations 0 0 2 2 1 1 ${ARGS_NHWC_WRW}
COMMAND ${DYNAMIC_IMPLICITGEMM_XDLOPS_NHWC_WRW_ENVS} $<TARGET_FILE:test_conv2d> ${MIOPEN_TEST_FLOAT_ARG} --verbose --input  64  64 17 17 --weights 192  64 1 7 --pads_strides_dilations 0 3 1 1 1 1 ${ARGS_NHWC_WRW}
COMMAND ${DYNAMIC_IMPLICITGEMM_XDLOPS_NHWC_WRW_ENVS} $<TARGET_FILE:test_conv2d> ${MIOPEN_TEST_FLOAT_ARG} --verbose --input  64  64 17 17 --weights 192  64 7 1 --pads_strides_dilations 3 0 1 1 1 1 ${ARGS_NHWC_WRW}
COMMAND ${DYNAMIC_IMPLICITGEMM_XDLOPS_NHWC_WRW_ENVS} $<TARGET_FILE:test_conv2d> ${MIOPEN_TEST_FLOAT_ARG} --verbose --input   4 128 28 28 --weights 128 128 2 2 --pads_strides_dilations 0 0 2 2 1 1 ${ARGS_NHWC_WRW}
COMMAND ${DYNAMIC_IMPLICITGEMM_XDLOPS_NHWC_WRW_ENVS} $<TARGET_FILE:test_conv2d> ${MIOPEN_TEST_FLOAT_ARG} --verbose --input  32 128  8  8 --weights 192 128 3 1 --pads_strides_dilations 1 0 1 1 1 1 ${ARGS_NHWC_WRW}
COMMAND ${DYNAMIC_IMPLICITGEMM_XDLOPS_NHWC_WRW_ENVS} $<TARGET_FILE:test_conv2d> ${MIOPEN_TEST_FLOAT_ARG} --verbose --input  64 192 17 17 --weights 160 192 3 3 --pads_strides_dilations 0 0 2 2 1 1 ${ARGS_NHWC_WRW}
COMMAND ${DYNAMIC_IMPLICITGEMM_XDLOPS_NHWC_WRW_ENVS} $<TARGET_FILE:test_conv2d> ${MIOPEN_TEST_FLOAT_ARG} --verbose --input  64  32 73 73 --weights  64  32 3 3 --pads_strides_dilations 1 1 1 1 1 1 ${ARGS_NHWC_WRW}
COMMAND ${DYNAMIC_IMPLICITGEMM_XDLOPS_NHWC_WRW_ENVS} $<TARGET_FILE:test_conv2d> ${MIOPEN_TEST_FLOAT_ARG} --verbose --input  16  64 56 56 --weights  64  64 3 3 --pads_strides_dilations 1 1 1 1 1 1 ${ARGS_NHWC_WRW}
COMMAND ${DYNAMIC_IMPLICITGEMM_XDLOPS_NHWC_WRW_ENVS} $<TARGET_FILE:test_conv2d> ${MIOPEN_TEST_FLOAT_ARG} --verbose --input  16  16 25 25 --weights  64  16 3 3 --pads_strides_dilations 0 0 1 1 1 1 ${ARGS_NHWC_WRW}

COMMAND ${DYNAMIC_IMPLICITGEMM_XDLOPS_NHWC_WRW_ENVS} $<TARGET_FILE:test_conv2d> ${MIOPEN_TEST_FLOAT_ARG} --verbose --input  4 32 79 141 --weights 64 32 5 10 --pads_strides_dilations 0 0 2 2 1 1 ${ARGS_NHWC_WRW}

COMMAND ${DYNAMIC_IMPLICITGEMM_XDLOPS_NHWC_WRW_ENVS} $<TARGET_FILE:test_conv2d> ${MIOPEN_TEST_FLOAT_ARG} --verbose --input  400  256 7 7 --weights 1024  256  7 7 --pads_strides_dilations 0 0 1 1 1 1 ${ARGS_NHWC_WRW}
COMMAND ${DYNAMIC_IMPLICITGEMM_XDLOPS_NHWC_WRW_ENVS} $<TARGET_FILE:test_conv2d> ${MIOPEN_TEST_FLOAT_ARG} --verbose --input  400  256 1 1 --weights 1024  256  1 1 --pads_strides_dilations 0 0 1 1 1 1 ${ARGS_NHWC_WRW}

COMMAND ${DYNAMIC_IMPLICITGEMM_XDLOPS_NHWC_WRW_ENVS} $<TARGET_FILE:test_conv2d> ${MIOPEN_TEST_FLOAT_ARG} --verbose --input  1 3 32 32 --weights 1 3 11 11 --pads_strides_dilations 1 1 2 2 2 1 ${ARGS_NHWC_WRW}
COMMAND ${DYNAMIC_IMPLICITGEMM_XDLOPS_NHWC_WRW_ENVS} $<TARGET_FILE:test_conv2d> ${MIOPEN_TEST_FLOAT_ARG} --verbose --input  1 3 224 224 --weights 1 3 3 3 --pads_strides_dilations 0 0 1 1 2 2 ${ARGS_NHWC_WRW}
COMMAND ${DYNAMIC_IMPLICITGEMM_XDLOPS_NHWC_WRW_ENVS} $<TARGET_FILE:test_conv2d> ${MIOPEN_TEST_FLOAT_ARG} --verbose --input  1 1 8 8 --weights 1 1 2 2 --pads_strides_dilations 0 0 1 1 2 2 ${ARGS_NHWC_WRW}
COMMAND ${DYNAMIC_IMPLICITGEMM_XDLOPS_NHWC_WRW_ENVS} $<TARGET_FILE:test_conv2d> ${MIOPEN_TEST_FLOAT_ARG} --verbose --input  1 128 56 56 --weights 1 128 5 5 --pads_strides_dilations 0 0 2 2 1 1 ${ARGS_NHWC_WRW}
COMMAND ${DYNAMIC_IMPLICITGEMM_XDLOPS_NHWC_WRW_ENVS} $<TARGET_FILE:test_conv2d> ${MIOPEN_TEST_FLOAT_ARG} --verbose --input  2 64 19 19 --weights 510 64 3 3 --pads_strides_dilations 1 1 1 1 1 1 ${ARGS_NHWC_WRW}
# ho=wo=1 stride=2
COMMAND ${DYNAMIC_IMPLICITGEMM_XDLOPS_NHWC_WRW_ENVS} $<TARGET_FILE:test_conv2d> ${MIOPEN_TEST_FLOAT_ARG} --verbose --input  256 2048 2 2 --weights 1024  2048  1 1 --pads_strides_dilations 0 0 2 2 1 1  ${ARGS_NHWC_WRW}
)

add_custom_test(test_conv_igemm_dynamic_xdlops_nhwc_wrw_nchw SKIP_UNLESS_ALL HALF_ENABLED GFX900_DISABLED GFX906_DISABLED SKIP_XNACK_ON
COMMAND ${DYNAMIC_IMPLICITGEMM_XDLOPS_NHWC_WRW_ENVS} $<TARGET_FILE:test_conv2d> ${MIOPEN_TEST_FLOAT_ARG} --verbose --input  64 256  7  7 --weights 128 256 1 1 --pads_strides_dilations 0 0 1 1 1 1 --disable-forward --disable-backward-data
COMMAND ${DYNAMIC_IMPLICITGEMM_XDLOPS_NHWC_WRW_ENVS} $<TARGET_FILE:test_conv2d> ${MIOPEN_TEST_FLOAT_ARG} --verbose --input  32 160 73 73 --weights  64 160 1 1 --pads_strides_dilations 0 0 1 1 1 1 --disable-forward --disable-backward-data
COMMAND ${DYNAMIC_IMPLICITGEMM_XDLOPS_NHWC_WRW_ENVS} $<TARGET_FILE:test_conv2d> ${MIOPEN_TEST_FLOAT_ARG} --verbose --input  16  64 56 56 --weights  64  64 1 1 --pads_strides_dilations 0 0 1 1 1 1 --disable-forward --disable-backward-data
COMMAND ${DYNAMIC_IMPLICITGEMM_XDLOPS_NHWC_WRW_ENVS} $<TARGET_FILE:test_conv2d> ${MIOPEN_TEST_FLOAT_ARG} --verbose --input   2 256 40 52 --weights 256 256 1 1 --pads_strides_dilations 0 0 1 1 1 1 --disable-forward --disable-backward-data
COMMAND ${DYNAMIC_IMPLICITGEMM_XDLOPS_NHWC_WRW_ENVS} $<TARGET_FILE:test_conv2d> ${MIOPEN_TEST_FLOAT_ARG} --verbose --input   2  64 32 28 --weights  64  64 1 1 --pads_strides_dilations 0 0 1 1 1 1 --disable-forward --disable-backward-data
COMMAND ${DYNAMIC_IMPLICITGEMM_XDLOPS_NHWC_WRW_ENVS} $<TARGET_FILE:test_conv2d> ${MIOPEN_TEST_FLOAT_ARG} --verbose --input  32 128 14 14 --weights  64 128 1 1 --pads_strides_dilations 0 0 2 2 1 1 --disable-forward --disable-backward-data
COMMAND ${DYNAMIC_IMPLICITGEMM_XDLOPS_NHWC_WRW_ENVS} $<TARGET_FILE:test_conv2d> ${MIOPEN_TEST_FLOAT_ARG} --verbose --input  64  64 17 17 --weights 192  64 1 7 --pads_strides_dilations 0 3 1 1 1 1 --disable-forward --disable-backward-data
COMMAND ${DYNAMIC_IMPLICITGEMM_XDLOPS_NHWC_WRW_ENVS} $<TARGET_FILE:test_conv2d> ${MIOPEN_TEST_FLOAT_ARG} --verbose --input  64  64 17 17 --weights 192  64 7 1 --pads_strides_dilations 3 0 1 1 1 1 --disable-forward --disable-backward-data
COMMAND ${DYNAMIC_IMPLICITGEMM_XDLOPS_NHWC_WRW_ENVS} $<TARGET_FILE:test_conv2d> ${MIOPEN_TEST_FLOAT_ARG} --verbose --input   4 128 28 28 --weights 128 128 2 2 --pads_strides_dilations 0 0 2 2 1 1 --disable-forward --disable-backward-data
COMMAND ${DYNAMIC_IMPLICITGEMM_XDLOPS_NHWC_WRW_ENVS} $<TARGET_FILE:test_conv2d> ${MIOPEN_TEST_FLOAT_ARG} --verbose --input  32 128  8  8 --weights 192 128 3 1 --pads_strides_dilations 1 0 1 1 1 1 --disable-forward --disable-backward-data
COMMAND ${DYNAMIC_IMPLICITGEMM_XDLOPS_NHWC_WRW_ENVS} $<TARGET_FILE:test_conv2d> ${MIOPEN_TEST_FLOAT_ARG} --verbose --input  64 192 17 17 --weights 160 192 3 3 --pads_strides_dilations 0 0 2 2 1 1 --disable-forward --disable-backward-data
COMMAND ${DYNAMIC_IMPLICITGEMM_XDLOPS_NHWC_WRW_ENVS} $<TARGET_FILE:test_conv2d> ${MIOPEN_TEST_FLOAT_ARG} --verbose --input  64  32 73 73 --weights  64  32 3 3 --pads_strides_dilations 1 1 1 1 1 1 --disable-forward --disable-backward-data
COMMAND ${DYNAMIC_IMPLICITGEMM_XDLOPS_NHWC_WRW_ENVS} $<TARGET_FILE:test_conv2d> ${MIOPEN_TEST_FLOAT_ARG} --verbose --input  16  64 56 56 --weights  64  64 3 3 --pads_strides_dilations 1 1 1 1 1 1 --disable-forward --disable-backward-data
COMMAND ${DYNAMIC_IMPLICITGEMM_XDLOPS_NHWC_WRW_ENVS} $<TARGET_FILE:test_conv2d> ${MIOPEN_TEST_FLOAT_ARG} --verbose --input  16  16 25 25 --weights  64  16 3 3 --pads_strides_dilations 0 0 1 1 1 1 --disable-forward --disable-backward-data

COMMAND ${DYNAMIC_IMPLICITGEMM_XDLOPS_NHWC_WRW_ENVS} $<TARGET_FILE:test_conv2d> ${MIOPEN_TEST_FLOAT_ARG} --verbose --input  4 32 79 141 --weights 64 32 5 10 --pads_strides_dilations 0 0 2 2 1 1 --disable-forward --disable-backward-data

COMMAND ${DYNAMIC_IMPLICITGEMM_XDLOPS_NHWC_WRW_ENVS} $<TARGET_FILE:test_conv2d> ${MIOPEN_TEST_FLOAT_ARG} --verbose --input  400  256 7 7 --weights 1024  256  7 7 --pads_strides_dilations 0 0 1 1 1 1 --disable-forward --disable-backward-data
COMMAND ${DYNAMIC_IMPLICITGEMM_XDLOPS_NHWC_WRW_ENVS} $<TARGET_FILE:test_conv2d> ${MIOPEN_TEST_FLOAT_ARG} --verbose --input  400  256 1 1 --weights 1024  256  1 1 --pads_strides_dilations 0 0 1 1 1 1 --disable-forward --disable-backward-data

COMMAND ${DYNAMIC_IMPLICITGEMM_XDLOPS_NHWC_WRW_ENVS} $<TARGET_FILE:test_conv2d> ${MIOPEN_TEST_FLOAT_ARG} --verbose --input  1 3 32 32 --weights 1 3 11 11 --pads_strides_dilations 1 1 2 2 2 1 --disable-forward --disable-backward-data
COMMAND ${DYNAMIC_IMPLICITGEMM_XDLOPS_NHWC_WRW_ENVS} $<TARGET_FILE:test_conv2d> ${MIOPEN_TEST_FLOAT_ARG} --verbose --input  1 3 224 224 --weights 1 3 3 3 --pads_strides_dilations 0 0 1 1 2 2 --disable-forward --disable-backward-data
COMMAND ${DYNAMIC_IMPLICITGEMM_XDLOPS_NHWC_WRW_ENVS} $<TARGET_FILE:test_conv2d> ${MIOPEN_TEST_FLOAT_ARG} --verbose --input  1 1 8 8 --weights 1 1 2 2 --pads_strides_dilations 0 0 1 1 2 2 --disable-forward --disable-backward-data
COMMAND ${DYNAMIC_IMPLICITGEMM_XDLOPS_NHWC_WRW_ENVS} $<TARGET_FILE:test_conv2d> ${MIOPEN_TEST_FLOAT_ARG} --verbose --input  1 128 56 56 --weights 1 128 5 5 --pads_strides_dilations 0 0 2 2 1 1 --disable-forward --disable-backward-data
COMMAND ${DYNAMIC_IMPLICITGEMM_XDLOPS_NHWC_WRW_ENVS} $<TARGET_FILE:test_conv2d> ${MIOPEN_TEST_FLOAT_ARG} --verbose --input  2 64 19 19 --weights 510 64 3 3 --pads_strides_dilations 1 1 1 1 1 1 --disable-forward --disable-backward-data
)

add_custom_test(test_conv_igemm_dynamic_xdlops_nhwc_wrw_bf16_gfx90a SKIP_UNLESS_ALL BF16_ENABLED FLOAT_DISABLED HALF_DISABLED GFX908_DISABLED GFX90A_ENABLED GFX900_DISABLED GFX906_DISABLED SKIP_XNACK_ON
COMMAND ${DYNAMIC_IMPLICITGEMM_XDLOPS_NHWC_WRW_ENVS} $<TARGET_FILE:test_conv2d> ${MIOPEN_TEST_FLOAT_ARG} --verbose --input  64 256  7  7 --weights 128 256 1 1 --pads_strides_dilations 0 0 1 1 1 1 ${ARGS_NHWC_WRW}
COMMAND ${DYNAMIC_IMPLICITGEMM_XDLOPS_NHWC_WRW_ENVS} $<TARGET_FILE:test_conv2d> ${MIOPEN_TEST_FLOAT_ARG} --verbose --input  32 160 73 73 --weights  64 160 1 1 --pads_strides_dilations 0 0 1 1 1 1 ${ARGS_NHWC_WRW}
COMMAND ${DYNAMIC_IMPLICITGEMM_XDLOPS_NHWC_WRW_ENVS} $<TARGET_FILE:test_conv2d> ${MIOPEN_TEST_FLOAT_ARG} --verbose --input  16  64 56 56 --weights  64  64 1 1 --pads_strides_dilations 0 0 1 1 1 1 ${ARGS_NHWC_WRW}
COMMAND ${DYNAMIC_IMPLICITGEMM_XDLOPS_NHWC_WRW_ENVS} $<TARGET_FILE:test_conv2d> ${MIOPEN_TEST_FLOAT_ARG} --verbose --input   2 256 40 52 --weights 256 256 1 1 --pads_strides_dilations 0 0 1 1 1 1 ${ARGS_NHWC_WRW}
COMMAND ${DYNAMIC_IMPLICITGEMM_XDLOPS_NHWC_WRW_ENVS} $<TARGET_FILE:test_conv2d> ${MIOPEN_TEST_FLOAT_ARG} --verbose --input   2  64 32 28 --weights  64  64 1 1 --pads_strides_dilations 0 0 1 1 1 1 ${ARGS_NHWC_WRW}
COMMAND ${DYNAMIC_IMPLICITGEMM_XDLOPS_NHWC_WRW_ENVS} $<TARGET_FILE:test_conv2d> ${MIOPEN_TEST_FLOAT_ARG} --verbose --input  32 128 14 14 --weights  64 128 1 1 --pads_strides_dilations 0 0 2 2 1 1 ${ARGS_NHWC_WRW}
COMMAND ${DYNAMIC_IMPLICITGEMM_XDLOPS_NHWC_WRW_ENVS} $<TARGET_FILE:test_conv2d> ${MIOPEN_TEST_FLOAT_ARG} --verbose --input  64  64 17 17 --weights 192  64 1 7 --pads_strides_dilations 0 3 1 1 1 1 ${ARGS_NHWC_WRW}
COMMAND ${DYNAMIC_IMPLICITGEMM_XDLOPS_NHWC_WRW_ENVS} $<TARGET_FILE:test_conv2d> ${MIOPEN_TEST_FLOAT_ARG} --verbose --input  64  64 17 17 --weights 192  64 7 1 --pads_strides_dilations 3 0 1 1 1 1 ${ARGS_NHWC_WRW}
COMMAND ${DYNAMIC_IMPLICITGEMM_XDLOPS_NHWC_WRW_ENVS} $<TARGET_FILE:test_conv2d> ${MIOPEN_TEST_FLOAT_ARG} --verbose --input   4 128 28 28 --weights 128 128 2 2 --pads_strides_dilations 0 0 2 2 1 1 ${ARGS_NHWC_WRW}
COMMAND ${DYNAMIC_IMPLICITGEMM_XDLOPS_NHWC_WRW_ENVS} $<TARGET_FILE:test_conv2d> ${MIOPEN_TEST_FLOAT_ARG} --verbose --input  32 128  8  8 --weights 192 128 3 1 --pads_strides_dilations 1 0 1 1 1 1 ${ARGS_NHWC_WRW}
COMMAND ${DYNAMIC_IMPLICITGEMM_XDLOPS_NHWC_WRW_ENVS} $<TARGET_FILE:test_conv2d> ${MIOPEN_TEST_FLOAT_ARG} --verbose --input  64 192 17 17 --weights 160 192 3 3 --pads_strides_dilations 0 0 2 2 1 1 ${ARGS_NHWC_WRW}
COMMAND ${DYNAMIC_IMPLICITGEMM_XDLOPS_NHWC_WRW_ENVS} $<TARGET_FILE:test_conv2d> ${MIOPEN_TEST_FLOAT_ARG} --verbose --input  64  32 73 73 --weights  64  32 3 3 --pads_strides_dilations 1 1 1 1 1 1 ${ARGS_NHWC_WRW}
COMMAND ${DYNAMIC_IMPLICITGEMM_XDLOPS_NHWC_WRW_ENVS} $<TARGET_FILE:test_conv2d> ${MIOPEN_TEST_FLOAT_ARG} --verbose --input  16  64 56 56 --weights  64  64 3 3 --pads_strides_dilations 1 1 1 1 1 1 ${ARGS_NHWC_WRW}
COMMAND ${DYNAMIC_IMPLICITGEMM_XDLOPS_NHWC_WRW_ENVS} $<TARGET_FILE:test_conv2d> ${MIOPEN_TEST_FLOAT_ARG} --verbose --input  16  16 25 25 --weights  64  16 3 3 --pads_strides_dilations 0 0 1 1 1 1 ${ARGS_NHWC_WRW}

COMMAND ${DYNAMIC_IMPLICITGEMM_XDLOPS_NHWC_WRW_ENVS} $<TARGET_FILE:test_conv2d> ${MIOPEN_TEST_FLOAT_ARG} --verbose --input  4 32 79 141 --weights 64 32 5 10 --pads_strides_dilations 0 0 2 2 1 1 ${ARGS_NHWC_WRW}

COMMAND ${DYNAMIC_IMPLICITGEMM_XDLOPS_NHWC_WRW_ENVS} $<TARGET_FILE:test_conv2d> ${MIOPEN_TEST_FLOAT_ARG} --verbose --input  400  256 7 7 --weights 1024  256  7 7 --pads_strides_dilations 0 0 1 1 1 1 ${ARGS_NHWC_WRW}
COMMAND ${DYNAMIC_IMPLICITGEMM_XDLOPS_NHWC_WRW_ENVS} $<TARGET_FILE:test_conv2d> ${MIOPEN_TEST_FLOAT_ARG} --verbose --input  400  256 1 1 --weights 1024  256  1 1 --pads_strides_dilations 0 0 1 1 1 1 ${ARGS_NHWC_WRW}

COMMAND ${DYNAMIC_IMPLICITGEMM_XDLOPS_NHWC_WRW_ENVS} $<TARGET_FILE:test_conv2d> ${MIOPEN_TEST_FLOAT_ARG} --verbose --input  1 3 32 32 --weights 1 3 11 11 --pads_strides_dilations 1 1 2 2 2 1 ${ARGS_NHWC_WRW}
COMMAND ${DYNAMIC_IMPLICITGEMM_XDLOPS_NHWC_WRW_ENVS} $<TARGET_FILE:test_conv2d> ${MIOPEN_TEST_FLOAT_ARG} --verbose --input  1 3 224 224 --weights 1 3 3 3 --pads_strides_dilations 0 0 1 1 2 2 ${ARGS_NHWC_WRW}
COMMAND ${DYNAMIC_IMPLICITGEMM_XDLOPS_NHWC_WRW_ENVS} $<TARGET_FILE:test_conv2d> ${MIOPEN_TEST_FLOAT_ARG} --verbose --input  1 1 8 8 --weights 1 1 2 2 --pads_strides_dilations 0 0 1 1 2 2 ${ARGS_NHWC_WRW}
COMMAND ${DYNAMIC_IMPLICITGEMM_XDLOPS_NHWC_WRW_ENVS} $<TARGET_FILE:test_conv2d> ${MIOPEN_TEST_FLOAT_ARG} --verbose --input  1 128 56 56 --weights 1 128 5 5 --pads_strides_dilations 0 0 2 2 1 1 ${ARGS_NHWC_WRW}
)

set(DYNAMIC_IMPLICITGEMM_DLOPS_NCHWC_FWD_ENVS
    ${DYNAMIC_IMPLICITGEMM_COMMON}
    MIOPEN_DEBUG_FIND_ONLY_SOLVER=ConvAsmImplicitGemmGTCDynamicFwdDlopsNCHWC)

set(ARGS_NCHWC_NCHWC_FWD_FP16x4
    --cmode convfp16
    --disable-backward-data
    --disable-backward-weights
    --in_layout NCHW
    --fil_layout NCHW
    --out_layout NCHW
    --tensor_vect 1
    --vector_length 4)

set(ARGS_NCHWC_NCHWC_FWD_FP16x8
    --cmode convfp16
    --disable-backward-data
    --disable-backward-weights
    --in_layout NCHW
    --fil_layout NCHW
    --out_layout NCHW
    --tensor_vect 1
    --vector_length 8)

set(ARGS_NCHWC_CHWNC_FWD_FP16x4
    --cmode convfp16
    --disable-backward-data
    --disable-backward-weights
    --in_layout NCHW
    --fil_layout CHWN
    --out_layout NCHW
    --tensor_vect 1
    --vector_length 4)

set(ARGS_NCHWC_CHWNC_FWD_FP16x8
    --cmode convfp16
    --disable-backward-data
    --disable-backward-weights
    --in_layout NCHW
    --fil_layout CHWN
    --out_layout NCHW
    --tensor_vect 1
    --vector_length 8)

add_custom_test(test_conv_igemm_dynamic_dlops_nchwc_nchwc_fwd_fp16x4 SKIP_UNLESS_ALL HALF_ENABLED FLOAT_DISABLED BF16_DISABLED GFX900_DISABLED GFX906_DISABLED GFX90A_DISABLED GFX908_DISABLED GFX103X_ENABLED SKIP_XNACK_ON
COMMAND ${DYNAMIC_IMPLICITGEMM_DLOPS_NCHWC_FWD_ENVS} $<TARGET_FILE:test_conv2d> ${MIOPEN_TEST_FLOAT_ARG} --verbose --input  1 8  10  10  --weights 8 8 3 3     --pads_strides_dilations 0 0 1 1 1 1 ${ARGS_NCHWC_NCHWC_FWD_FP16x4}
COMMAND ${DYNAMIC_IMPLICITGEMM_DLOPS_NCHWC_FWD_ENVS} $<TARGET_FILE:test_conv2d> ${MIOPEN_TEST_FLOAT_ARG} --verbose --input  32 160 73 73 --weights  64 160 1 1 --pads_strides_dilations 0 0 1 1 1 1 ${ARGS_NCHWC_NCHWC_FWD_FP16x4}
COMMAND ${DYNAMIC_IMPLICITGEMM_DLOPS_NCHWC_FWD_ENVS} $<TARGET_FILE:test_conv2d> ${MIOPEN_TEST_FLOAT_ARG} --verbose --input  16  64 56 56 --weights  64  64 1 1 --pads_strides_dilations 0 0 1 1 1 1 ${ARGS_NCHWC_NCHWC_FWD_FP16x4}
COMMAND ${DYNAMIC_IMPLICITGEMM_DLOPS_NCHWC_FWD_ENVS} $<TARGET_FILE:test_conv2d> ${MIOPEN_TEST_FLOAT_ARG} --verbose --input   2 256 40 52 --weights 256 256 1 1 --pads_strides_dilations 0 0 1 1 1 1 ${ARGS_NCHWC_NCHWC_FWD_FP16x4}
COMMAND ${DYNAMIC_IMPLICITGEMM_DLOPS_NCHWC_FWD_ENVS} $<TARGET_FILE:test_conv2d> ${MIOPEN_TEST_FLOAT_ARG} --verbose --input   2  64 32 28 --weights  64  64 1 1 --pads_strides_dilations 0 0 1 1 1 1 ${ARGS_NCHWC_NCHWC_FWD_FP16x4}
COMMAND ${DYNAMIC_IMPLICITGEMM_DLOPS_NCHWC_FWD_ENVS} $<TARGET_FILE:test_conv2d> ${MIOPEN_TEST_FLOAT_ARG} --verbose --input  32 128 14 14 --weights  64 128 1 1 --pads_strides_dilations 0 0 2 2 1 1 ${ARGS_NCHWC_NCHWC_FWD_FP16x4}
COMMAND ${DYNAMIC_IMPLICITGEMM_DLOPS_NCHWC_FWD_ENVS} $<TARGET_FILE:test_conv2d> ${MIOPEN_TEST_FLOAT_ARG} --verbose --input  64  64 17 17 --weights 192  64 1 7 --pads_strides_dilations 0 3 1 1 1 1 ${ARGS_NCHWC_NCHWC_FWD_FP16x4}
COMMAND ${DYNAMIC_IMPLICITGEMM_DLOPS_NCHWC_FWD_ENVS} $<TARGET_FILE:test_conv2d> ${MIOPEN_TEST_FLOAT_ARG} --verbose --input  64  64 17 17 --weights 192  64 7 1 --pads_strides_dilations 3 0 1 1 1 1 ${ARGS_NCHWC_NCHWC_FWD_FP16x4}
COMMAND ${DYNAMIC_IMPLICITGEMM_DLOPS_NCHWC_FWD_ENVS} $<TARGET_FILE:test_conv2d> ${MIOPEN_TEST_FLOAT_ARG} --verbose --input   4 128 28 28 --weights 128 128 2 2 --pads_strides_dilations 0 0 2 2 1 1 ${ARGS_NCHWC_NCHWC_FWD_FP16x4}
COMMAND ${DYNAMIC_IMPLICITGEMM_DLOPS_NCHWC_FWD_ENVS} $<TARGET_FILE:test_conv2d> ${MIOPEN_TEST_FLOAT_ARG} --verbose --input  32 128  8  8 --weights 192 128 3 1 --pads_strides_dilations 1 0 1 1 1 1 ${ARGS_NCHWC_NCHWC_FWD_FP16x4}
COMMAND ${DYNAMIC_IMPLICITGEMM_DLOPS_NCHWC_FWD_ENVS} $<TARGET_FILE:test_conv2d> ${MIOPEN_TEST_FLOAT_ARG} --verbose --input  64 192 17 17 --weights 160 192 3 3 --pads_strides_dilations 0 0 2 2 1 1 ${ARGS_NCHWC_NCHWC_FWD_FP16x4}
COMMAND ${DYNAMIC_IMPLICITGEMM_DLOPS_NCHWC_FWD_ENVS} $<TARGET_FILE:test_conv2d> ${MIOPEN_TEST_FLOAT_ARG} --verbose --input  64  32 73 73 --weights  64  32 3 3 --pads_strides_dilations 1 1 1 1 1 1 ${ARGS_NCHWC_NCHWC_FWD_FP16x4}
COMMAND ${DYNAMIC_IMPLICITGEMM_DLOPS_NCHWC_FWD_ENVS} $<TARGET_FILE:test_conv2d> ${MIOPEN_TEST_FLOAT_ARG} --verbose --input  16  64 56 56 --weights  64  64 3 3 --pads_strides_dilations 1 1 1 1 1 1 ${ARGS_NCHWC_NCHWC_FWD_FP16x4}
COMMAND ${DYNAMIC_IMPLICITGEMM_DLOPS_NCHWC_FWD_ENVS} $<TARGET_FILE:test_conv2d> ${MIOPEN_TEST_FLOAT_ARG} --verbose --input  16  16 25 25 --weights  64  16 3 3 --pads_strides_dilations 0 0 1 1 1 1 ${ARGS_NCHWC_NCHWC_FWD_FP16x4}
COMMAND ${DYNAMIC_IMPLICITGEMM_DLOPS_NCHWC_FWD_ENVS} $<TARGET_FILE:test_conv2d> ${MIOPEN_TEST_FLOAT_ARG} --verbose --input  4  32 79 141 --weights 64  32 5 10 --pads_strides_dilations 0 0 2 2 1 1 ${ARGS_NCHWC_NCHWC_FWD_FP16x4}
COMMAND ${DYNAMIC_IMPLICITGEMM_DLOPS_NCHWC_FWD_ENVS} $<TARGET_FILE:test_conv2d> ${MIOPEN_TEST_FLOAT_ARG} --verbose --input  400  256 7 7 --weights 1024 256 7 7 --pads_strides_dilations 0 0 1 1 1 1 ${ARGS_NCHWC_NCHWC_FWD_FP16x4}
COMMAND ${DYNAMIC_IMPLICITGEMM_DLOPS_NCHWC_FWD_ENVS} $<TARGET_FILE:test_conv2d> ${MIOPEN_TEST_FLOAT_ARG} --verbose --input  400  256 1 1 --weights 1024 256 1 1 --pads_strides_dilations 0 0 1 1 1 1 ${ARGS_NCHWC_NCHWC_FWD_FP16x4}
)

add_custom_test(test_conv_igemm_dynamic_dlops_nchwc_chwnc_fwd_fp16x4 SKIP_UNLESS_ALL HALF_ENABLED FLOAT_DISABLED BF16_DISABLED GFX900_DISABLED GFX906_DISABLED GFX90A_DISABLED GFX908_DISABLED GFX103X_ENABLED SKIP_XNACK_ON
COMMAND ${DYNAMIC_IMPLICITGEMM_DLOPS_NCHWC_FWD_ENVS} $<TARGET_FILE:test_conv2d> ${MIOPEN_TEST_FLOAT_ARG} --verbose --input  64 256  7  7 --weights 256 3 3  128  --pads_strides_dilations 0 0 1 1 1 1 ${ARGS_NCHWC_CHWNC_FWD_FP16x4}
COMMAND ${DYNAMIC_IMPLICITGEMM_DLOPS_NCHWC_FWD_ENVS} $<TARGET_FILE:test_conv2d> ${MIOPEN_TEST_FLOAT_ARG} --verbose --input  32 160 73 73 --weights 160 1 1   64  --pads_strides_dilations 0 0 1 1 1 1 ${ARGS_NCHWC_CHWNC_FWD_FP16x4}
COMMAND ${DYNAMIC_IMPLICITGEMM_DLOPS_NCHWC_FWD_ENVS} $<TARGET_FILE:test_conv2d> ${MIOPEN_TEST_FLOAT_ARG} --verbose --input  16  64 56 56 --weights  64 1 1   64  --pads_strides_dilations 0 0 1 1 1 1 ${ARGS_NCHWC_CHWNC_FWD_FP16x4}
COMMAND ${DYNAMIC_IMPLICITGEMM_DLOPS_NCHWC_FWD_ENVS} $<TARGET_FILE:test_conv2d> ${MIOPEN_TEST_FLOAT_ARG} --verbose --input   2 256 40 52 --weights 256 1 1  256  --pads_strides_dilations 0 0 1 1 1 1 ${ARGS_NCHWC_CHWNC_FWD_FP16x4}
COMMAND ${DYNAMIC_IMPLICITGEMM_DLOPS_NCHWC_FWD_ENVS} $<TARGET_FILE:test_conv2d> ${MIOPEN_TEST_FLOAT_ARG} --verbose --input   2  64 32 28 --weights  64 1 1   64  --pads_strides_dilations 0 0 1 1 1 1 ${ARGS_NCHWC_CHWNC_FWD_FP16x4}
COMMAND ${DYNAMIC_IMPLICITGEMM_DLOPS_NCHWC_FWD_ENVS} $<TARGET_FILE:test_conv2d> ${MIOPEN_TEST_FLOAT_ARG} --verbose --input  32 128 14 14 --weights 128 1 1   64  --pads_strides_dilations 0 0 2 2 1 1 ${ARGS_NCHWC_CHWNC_FWD_FP16x4}
COMMAND ${DYNAMIC_IMPLICITGEMM_DLOPS_NCHWC_FWD_ENVS} $<TARGET_FILE:test_conv2d> ${MIOPEN_TEST_FLOAT_ARG} --verbose --input  64  64 17 17 --weights  64 3 7  192  --pads_strides_dilations 0 3 1 1 1 1 ${ARGS_NCHWC_CHWNC_FWD_FP16x4}
COMMAND ${DYNAMIC_IMPLICITGEMM_DLOPS_NCHWC_FWD_ENVS} $<TARGET_FILE:test_conv2d> ${MIOPEN_TEST_FLOAT_ARG} --verbose --input  64  64 17 17 --weights  64 7 1  192  --pads_strides_dilations 3 0 1 1 1 1 ${ARGS_NCHWC_CHWNC_FWD_FP16x4}
COMMAND ${DYNAMIC_IMPLICITGEMM_DLOPS_NCHWC_FWD_ENVS} $<TARGET_FILE:test_conv2d> ${MIOPEN_TEST_FLOAT_ARG} --verbose --input   4 128 28 28 --weights 128 2 2  128  --pads_strides_dilations 0 0 2 2 1 1 ${ARGS_NCHWC_CHWNC_FWD_FP16x4}
COMMAND ${DYNAMIC_IMPLICITGEMM_DLOPS_NCHWC_FWD_ENVS} $<TARGET_FILE:test_conv2d> ${MIOPEN_TEST_FLOAT_ARG} --verbose --input  32 128  8  8 --weights 128 3 1  192  --pads_strides_dilations 1 0 1 1 1 1 ${ARGS_NCHWC_CHWNC_FWD_FP16x4}
COMMAND ${DYNAMIC_IMPLICITGEMM_DLOPS_NCHWC_FWD_ENVS} $<TARGET_FILE:test_conv2d> ${MIOPEN_TEST_FLOAT_ARG} --verbose --input  64 192 17 17 --weights 192 3 3  160  --pads_strides_dilations 0 0 2 2 1 1 ${ARGS_NCHWC_CHWNC_FWD_FP16x4}
COMMAND ${DYNAMIC_IMPLICITGEMM_DLOPS_NCHWC_FWD_ENVS} $<TARGET_FILE:test_conv2d> ${MIOPEN_TEST_FLOAT_ARG} --verbose --input  64  32 73 73 --weights  32 3 3   64  --pads_strides_dilations 1 1 1 1 1 1 ${ARGS_NCHWC_CHWNC_FWD_FP16x4}
COMMAND ${DYNAMIC_IMPLICITGEMM_DLOPS_NCHWC_FWD_ENVS} $<TARGET_FILE:test_conv2d> ${MIOPEN_TEST_FLOAT_ARG} --verbose --input  16  64 56 56 --weights  64 3 3   64  --pads_strides_dilations 1 1 1 1 1 1 ${ARGS_NCHWC_CHWNC_FWD_FP16x4}
COMMAND ${DYNAMIC_IMPLICITGEMM_DLOPS_NCHWC_FWD_ENVS} $<TARGET_FILE:test_conv2d> ${MIOPEN_TEST_FLOAT_ARG} --verbose --input  16  16 25 25 --weights  16 3 3   64  --pads_strides_dilations 0 0 1 1 1 1 ${ARGS_NCHWC_CHWNC_FWD_FP16x4}
COMMAND ${DYNAMIC_IMPLICITGEMM_DLOPS_NCHWC_FWD_ENVS} $<TARGET_FILE:test_conv2d> ${MIOPEN_TEST_FLOAT_ARG} --verbose --input  4  32 79 141 --weights  32 5 10  64  --pads_strides_dilations 0 0 2 2 1 1 ${ARGS_NCHWC_CHWNC_FWD_FP16x4}
COMMAND ${DYNAMIC_IMPLICITGEMM_DLOPS_NCHWC_FWD_ENVS} $<TARGET_FILE:test_conv2d> ${MIOPEN_TEST_FLOAT_ARG} --verbose --input  400  256 7 7 --weights 256 7 7 1024  --pads_strides_dilations 0 0 1 1 1 1 ${ARGS_NCHWC_CHWNC_FWD_FP16x4}
COMMAND ${DYNAMIC_IMPLICITGEMM_DLOPS_NCHWC_FWD_ENVS} $<TARGET_FILE:test_conv2d> ${MIOPEN_TEST_FLOAT_ARG} --verbose --input  400  256 1 1 --weights 256 1 1 1024  --pads_strides_dilations 0 0 1 1 1 1 ${ARGS_NCHWC_CHWNC_FWD_FP16x4}
)

add_custom_test(test_conv_igemm_dynamic_dlops_nchwc_nchwc_fwd_fp16x8 SKIP_UNLESS_ALL HALF_ENABLED FLOAT_DISABLED BF16_DISABLED GFX900_DISABLED GFX906_DISABLED GFX90A_DISABLED GFX908_DISABLED GFX103X_ENABLED SKIP_XNACK_ON
COMMAND ${DYNAMIC_IMPLICITGEMM_DLOPS_NCHWC_FWD_ENVS} $<TARGET_FILE:test_conv2d> ${MIOPEN_TEST_FLOAT_ARG} --verbose --input  1 8  10  10  --weights 8 8 3 3     --pads_strides_dilations 0 0 1 1 1 1 ${ARGS_NCHWC_NCHWC_FWD_FP16x8}
COMMAND ${DYNAMIC_IMPLICITGEMM_DLOPS_NCHWC_FWD_ENVS} $<TARGET_FILE:test_conv2d> ${MIOPEN_TEST_FLOAT_ARG} --verbose --input  32 160 73 73 --weights  64 160 1 1 --pads_strides_dilations 0 0 1 1 1 1 ${ARGS_NCHWC_NCHWC_FWD_FP16x8}
COMMAND ${DYNAMIC_IMPLICITGEMM_DLOPS_NCHWC_FWD_ENVS} $<TARGET_FILE:test_conv2d> ${MIOPEN_TEST_FLOAT_ARG} --verbose --input  16  64 56 56 --weights  64  64 1 1 --pads_strides_dilations 0 0 1 1 1 1 ${ARGS_NCHWC_NCHWC_FWD_FP16x8}
COMMAND ${DYNAMIC_IMPLICITGEMM_DLOPS_NCHWC_FWD_ENVS} $<TARGET_FILE:test_conv2d> ${MIOPEN_TEST_FLOAT_ARG} --verbose --input   2 256 40 52 --weights 256 256 1 1 --pads_strides_dilations 0 0 1 1 1 1 ${ARGS_NCHWC_NCHWC_FWD_FP16x8}
COMMAND ${DYNAMIC_IMPLICITGEMM_DLOPS_NCHWC_FWD_ENVS} $<TARGET_FILE:test_conv2d> ${MIOPEN_TEST_FLOAT_ARG} --verbose --input   2  64 32 28 --weights  64  64 1 1 --pads_strides_dilations 0 0 1 1 1 1 ${ARGS_NCHWC_NCHWC_FWD_FP16x8}
COMMAND ${DYNAMIC_IMPLICITGEMM_DLOPS_NCHWC_FWD_ENVS} $<TARGET_FILE:test_conv2d> ${MIOPEN_TEST_FLOAT_ARG} --verbose --input  32 128 14 14 --weights  64 128 1 1 --pads_strides_dilations 0 0 2 2 1 1 ${ARGS_NCHWC_NCHWC_FWD_FP16x8}
COMMAND ${DYNAMIC_IMPLICITGEMM_DLOPS_NCHWC_FWD_ENVS} $<TARGET_FILE:test_conv2d> ${MIOPEN_TEST_FLOAT_ARG} --verbose --input  64  64 17 17 --weights 192  64 1 7 --pads_strides_dilations 0 3 1 1 1 1 ${ARGS_NCHWC_NCHWC_FWD_FP16x8}
COMMAND ${DYNAMIC_IMPLICITGEMM_DLOPS_NCHWC_FWD_ENVS} $<TARGET_FILE:test_conv2d> ${MIOPEN_TEST_FLOAT_ARG} --verbose --input  64  64 17 17 --weights 192  64 7 1 --pads_strides_dilations 3 0 1 1 1 1 ${ARGS_NCHWC_NCHWC_FWD_FP16x8}
COMMAND ${DYNAMIC_IMPLICITGEMM_DLOPS_NCHWC_FWD_ENVS} $<TARGET_FILE:test_conv2d> ${MIOPEN_TEST_FLOAT_ARG} --verbose --input   4 128 28 28 --weights 128 128 2 2 --pads_strides_dilations 0 0 2 2 1 1 ${ARGS_NCHWC_NCHWC_FWD_FP16x8}
COMMAND ${DYNAMIC_IMPLICITGEMM_DLOPS_NCHWC_FWD_ENVS} $<TARGET_FILE:test_conv2d> ${MIOPEN_TEST_FLOAT_ARG} --verbose --input  32 128  8  8 --weights 192 128 3 1 --pads_strides_dilations 1 0 1 1 1 1 ${ARGS_NCHWC_NCHWC_FWD_FP16x8}
COMMAND ${DYNAMIC_IMPLICITGEMM_DLOPS_NCHWC_FWD_ENVS} $<TARGET_FILE:test_conv2d> ${MIOPEN_TEST_FLOAT_ARG} --verbose --input  64 192 17 17 --weights 160 192 3 3 --pads_strides_dilations 0 0 2 2 1 1 ${ARGS_NCHWC_NCHWC_FWD_FP16x8}
COMMAND ${DYNAMIC_IMPLICITGEMM_DLOPS_NCHWC_FWD_ENVS} $<TARGET_FILE:test_conv2d> ${MIOPEN_TEST_FLOAT_ARG} --verbose --input  64  32 73 73 --weights  64  32 3 3 --pads_strides_dilations 1 1 1 1 1 1 ${ARGS_NCHWC_NCHWC_FWD_FP16x8}
COMMAND ${DYNAMIC_IMPLICITGEMM_DLOPS_NCHWC_FWD_ENVS} $<TARGET_FILE:test_conv2d> ${MIOPEN_TEST_FLOAT_ARG} --verbose --input  16  64 56 56 --weights  64  64 3 3 --pads_strides_dilations 1 1 1 1 1 1 ${ARGS_NCHWC_NCHWC_FWD_FP16x8}
COMMAND ${DYNAMIC_IMPLICITGEMM_DLOPS_NCHWC_FWD_ENVS} $<TARGET_FILE:test_conv2d> ${MIOPEN_TEST_FLOAT_ARG} --verbose --input  16  16 25 25 --weights  64  16 3 3 --pads_strides_dilations 0 0 1 1 1 1 ${ARGS_NCHWC_NCHWC_FWD_FP16x8}
COMMAND ${DYNAMIC_IMPLICITGEMM_DLOPS_NCHWC_FWD_ENVS} $<TARGET_FILE:test_conv2d> ${MIOPEN_TEST_FLOAT_ARG} --verbose --input  4  32 79 141 --weights 64  32 5 10 --pads_strides_dilations 0 0 2 2 1 1 ${ARGS_NCHWC_NCHWC_FWD_FP16x8}
COMMAND ${DYNAMIC_IMPLICITGEMM_DLOPS_NCHWC_FWD_ENVS} $<TARGET_FILE:test_conv2d> ${MIOPEN_TEST_FLOAT_ARG} --verbose --input  400  256 7 7 --weights 1024 256 7 7 --pads_strides_dilations 0 0 1 1 1 1 ${ARGS_NCHWC_NCHWC_FWD_FP16x8}
COMMAND ${DYNAMIC_IMPLICITGEMM_DLOPS_NCHWC_FWD_ENVS} $<TARGET_FILE:test_conv2d> ${MIOPEN_TEST_FLOAT_ARG} --verbose --input  400  256 1 1 --weights 1024 256 1 1 --pads_strides_dilations 0 0 1 1 1 1 ${ARGS_NCHWC_NCHWC_FWD_FP16x8}
)

add_custom_test(test_conv_igemm_dynamic_dlops_nchwc_chwnc_fwd_fp16x8 SKIP_UNLESS_ALL HALF_ENABLED FLOAT_DISABLED BF16_DISABLED GFX900_DISABLED GFX906_DISABLED GFX90A_DISABLED GFX908_DISABLED GFX103X_ENABLED SKIP_XNACK_ON
COMMAND ${DYNAMIC_IMPLICITGEMM_DLOPS_NCHWC_FWD_ENVS} $<TARGET_FILE:test_conv2d> ${MIOPEN_TEST_FLOAT_ARG} --verbose --input  64 256  7  7 --weights 256 1 1  128  --pads_strides_dilations 0 0 1 1 1 1 ${ARGS_NCHWC_CHWNC_FWD_FP16x8}
COMMAND ${DYNAMIC_IMPLICITGEMM_DLOPS_NCHWC_FWD_ENVS} $<TARGET_FILE:test_conv2d> ${MIOPEN_TEST_FLOAT_ARG} --verbose --input  32 160 73 73 --weights 160 1 1   64  --pads_strides_dilations 0 0 1 1 1 1 ${ARGS_NCHWC_CHWNC_FWD_FP16x8}
COMMAND ${DYNAMIC_IMPLICITGEMM_DLOPS_NCHWC_FWD_ENVS} $<TARGET_FILE:test_conv2d> ${MIOPEN_TEST_FLOAT_ARG} --verbose --input  16  64 56 56 --weights  64 1 1   64  --pads_strides_dilations 0 0 1 1 1 1 ${ARGS_NCHWC_CHWNC_FWD_FP16x8}
COMMAND ${DYNAMIC_IMPLICITGEMM_DLOPS_NCHWC_FWD_ENVS} $<TARGET_FILE:test_conv2d> ${MIOPEN_TEST_FLOAT_ARG} --verbose --input   2 256 40 52 --weights 256 1 1  256  --pads_strides_dilations 0 0 1 1 1 1 ${ARGS_NCHWC_CHWNC_FWD_FP16x8}
COMMAND ${DYNAMIC_IMPLICITGEMM_DLOPS_NCHWC_FWD_ENVS} $<TARGET_FILE:test_conv2d> ${MIOPEN_TEST_FLOAT_ARG} --verbose --input   2  64 32 28 --weights  64 1 1   64  --pads_strides_dilations 0 0 1 1 1 1 ${ARGS_NCHWC_CHWNC_FWD_FP16x8}
COMMAND ${DYNAMIC_IMPLICITGEMM_DLOPS_NCHWC_FWD_ENVS} $<TARGET_FILE:test_conv2d> ${MIOPEN_TEST_FLOAT_ARG} --verbose --input  32 128 14 14 --weights 128 1 1   64  --pads_strides_dilations 0 0 2 2 1 1 ${ARGS_NCHWC_CHWNC_FWD_FP16x8}
COMMAND ${DYNAMIC_IMPLICITGEMM_DLOPS_NCHWC_FWD_ENVS} $<TARGET_FILE:test_conv2d> ${MIOPEN_TEST_FLOAT_ARG} --verbose --input  64  64 17 17 --weights  64 1 7  192  --pads_strides_dilations 0 3 1 1 1 1 ${ARGS_NCHWC_CHWNC_FWD_FP16x8}
COMMAND ${DYNAMIC_IMPLICITGEMM_DLOPS_NCHWC_FWD_ENVS} $<TARGET_FILE:test_conv2d> ${MIOPEN_TEST_FLOAT_ARG} --verbose --input  64  64 17 17 --weights  64 7 1  192  --pads_strides_dilations 3 0 1 1 1 1 ${ARGS_NCHWC_CHWNC_FWD_FP16x8}
COMMAND ${DYNAMIC_IMPLICITGEMM_DLOPS_NCHWC_FWD_ENVS} $<TARGET_FILE:test_conv2d> ${MIOPEN_TEST_FLOAT_ARG} --verbose --input   4 128 28 28 --weights 128 2 2  128  --pads_strides_dilations 0 0 2 2 1 1 ${ARGS_NCHWC_CHWNC_FWD_FP16x8}
COMMAND ${DYNAMIC_IMPLICITGEMM_DLOPS_NCHWC_FWD_ENVS} $<TARGET_FILE:test_conv2d> ${MIOPEN_TEST_FLOAT_ARG} --verbose --input  32 128  8  8 --weights 128 3 1  192  --pads_strides_dilations 1 0 1 1 1 1 ${ARGS_NCHWC_CHWNC_FWD_FP16x8}
COMMAND ${DYNAMIC_IMPLICITGEMM_DLOPS_NCHWC_FWD_ENVS} $<TARGET_FILE:test_conv2d> ${MIOPEN_TEST_FLOAT_ARG} --verbose --input  64 192 17 17 --weights 192 3 3  160  --pads_strides_dilations 0 0 2 2 1 1 ${ARGS_NCHWC_CHWNC_FWD_FP16x8}
COMMAND ${DYNAMIC_IMPLICITGEMM_DLOPS_NCHWC_FWD_ENVS} $<TARGET_FILE:test_conv2d> ${MIOPEN_TEST_FLOAT_ARG} --verbose --input  64  32 73 73 --weights  32 3 3   64  --pads_strides_dilations 1 1 1 1 1 1 ${ARGS_NCHWC_CHWNC_FWD_FP16x8}
COMMAND ${DYNAMIC_IMPLICITGEMM_DLOPS_NCHWC_FWD_ENVS} $<TARGET_FILE:test_conv2d> ${MIOPEN_TEST_FLOAT_ARG} --verbose --input  16  64 56 56 --weights  64 3 3   64  --pads_strides_dilations 1 1 1 1 1 1 ${ARGS_NCHWC_CHWNC_FWD_FP16x8}
COMMAND ${DYNAMIC_IMPLICITGEMM_DLOPS_NCHWC_FWD_ENVS} $<TARGET_FILE:test_conv2d> ${MIOPEN_TEST_FLOAT_ARG} --verbose --input  16  16 25 25 --weights  16 3 3   64  --pads_strides_dilations 0 0 1 1 1 1 ${ARGS_NCHWC_CHWNC_FWD_FP16x8}
COMMAND ${DYNAMIC_IMPLICITGEMM_DLOPS_NCHWC_FWD_ENVS} $<TARGET_FILE:test_conv2d> ${MIOPEN_TEST_FLOAT_ARG} --verbose --input  4  32 79 141 --weights 32 5 10  64   --pads_strides_dilations 0 0 2 2 1 1 ${ARGS_NCHWC_CHWNC_FWD_FP16x8}
COMMAND ${DYNAMIC_IMPLICITGEMM_DLOPS_NCHWC_FWD_ENVS} $<TARGET_FILE:test_conv2d> ${MIOPEN_TEST_FLOAT_ARG} --verbose --input  400  256 7 7 --weights  256 7 7 1024 --pads_strides_dilations 0 0 1 1 1 1 ${ARGS_NCHWC_CHWNC_FWD_FP16x8}
COMMAND ${DYNAMIC_IMPLICITGEMM_DLOPS_NCHWC_FWD_ENVS} $<TARGET_FILE:test_conv2d> ${MIOPEN_TEST_FLOAT_ARG} --verbose --input  400  256 1 1 --weights  256 1 1 1024 --pads_strides_dilations 0 0 1 1 1 1 ${ARGS_NCHWC_CHWNC_FWD_FP16x8}
)

add_custom_test(test_regression_half_mi100 SKIP_UNLESS_ALL FLOAT_DISABLED HALF_ENABLED GFX908_ENABLED GFX900_DISABLED GFX906_DISABLED GFX90A_DISABLED
# Regression test for SWDEV-291202
COMMAND MIOPEN_FIND_MODE=normal MIOPEN_DEBUG_FIND_ONLY_SOLVER=ConvHipImplicitGemmBwdDataV4R1Xdlops $<TARGET_FILE:test_conv2d> ${MIOPEN_TEST_FLOAT_ARG} --verbose --input  128  24 14 14 --weights 64  24 5 5 --pads_strides_dilations 2 2 1 1 1 1 --disable-forward --disable-backward-weights
)

add_custom_test(test_regression_float_mi100 SKIP_UNLESS_ALL GFX900_DISABLED GFX906_DISABLED GFX90A_DISABLED
# Regression test for SWDEV-305815 (issue 1206)
COMMAND ${IMPLICITGEMM_TESTING_ENV} MIOPEN_LOG_LEVEL=5 $<TARGET_FILE:test_conv2d> ${MIOPEN_TEST_FLOAT_ARG} --verbose --input 32 256 38 38 --weights 256 256 1 1 --pads_strides_dilations 0 0 1 1 1 1 --disable-forward --disable-backward-weights
)

set(CONV_CK_IGEMM_FWD_V6R1_DLOPS_NCHW_ENV
    MIOPEN_FIND_MODE=normal
    MIOPEN_DEBUG_FIND_ONLY_SOLVER=ConvCkIgemmFwdV6r1DlopsNchw)

# gfx908 disabled as a workaround for https://github.com/ROCmSoftwarePlatform/MIOpen/pull/1790/files?diff=split&w=1#r982923610
add_custom_test(test_conv_ck_igemm_fwd_v6r1_dlops_nchw FLOAT_ENABLED HALF_ENABLED BF16_DISABLED GFX908_DISABLED GFX103X_ENABLED SKIP_UNLESS_ALL
COMMAND ${CONV_CK_IGEMM_FWD_V6R1_DLOPS_NCHW_ENV}     $<TARGET_FILE:test_conv2d> ${MIOPEN_TEST_FLOAT_ARG} --verbose --input 128 1024 14 14  --weights 2048 1024 1 1 --pads_strides_dilations 0 0 2 2 1 1 --disable-backward-data --disable-backward-weights
COMMAND ${CONV_CK_IGEMM_FWD_V6R1_DLOPS_NCHW_ENV}     $<TARGET_FILE:test_conv2d> ${MIOPEN_TEST_FLOAT_ARG} --verbose --input 128  256 14 14  --weights  256 1024 1 1 --pads_strides_dilations 0 0 1 1 1 1 --disable-backward-data --disable-backward-weights
COMMAND ${CONV_CK_IGEMM_FWD_V6R1_DLOPS_NCHW_ENV}     $<TARGET_FILE:test_conv2d> ${MIOPEN_TEST_FLOAT_ARG} --verbose --input 128 1024 14 14  --weights  512 1024 1 1 --pads_strides_dilations 0 0 1 1 1 1 --disable-backward-data --disable-backward-weights
COMMAND ${CONV_CK_IGEMM_FWD_V6R1_DLOPS_NCHW_ENV}     $<TARGET_FILE:test_conv2d> ${MIOPEN_TEST_FLOAT_ARG} --verbose --input 128  128 28 28  --weights  128 1024 3 3 --pads_strides_dilations 1 1 1 1 1 1 --disable-backward-data --disable-backward-weights
COMMAND ${CONV_CK_IGEMM_FWD_V6R1_DLOPS_NCHW_ENV}     $<TARGET_FILE:test_conv2d> ${MIOPEN_TEST_FLOAT_ARG} --verbose --input 128  128 28 28  --weights  512  128 1 1 --pads_strides_dilations 0 0 1 1 1 1 --disable-backward-data --disable-backward-weights
COMMAND ${CONV_CK_IGEMM_FWD_V6R1_DLOPS_NCHW_ENV}     $<TARGET_FILE:test_conv2d> ${MIOPEN_TEST_FLOAT_ARG} --verbose --input 128  128 58 58  --weights  128  128 3 3 --pads_strides_dilations 1 1 1 1 1 1 --disable-backward-data --disable-backward-weights
COMMAND ${CONV_CK_IGEMM_FWD_V6R1_DLOPS_NCHW_ENV}     $<TARGET_FILE:test_conv2d> ${MIOPEN_TEST_FLOAT_ARG} --verbose --input 128 2048  7  7  --weights  512 2048 1 1 --pads_strides_dilations 0 0 1 1 1 1 --disable-backward-data --disable-backward-weights
COMMAND ${CONV_CK_IGEMM_FWD_V6R1_DLOPS_NCHW_ENV}     $<TARGET_FILE:test_conv2d> ${MIOPEN_TEST_FLOAT_ARG} --verbose --input 128  256 14 14  --weights 1024  256 1 1 --pads_strides_dilations 0 0 1 1 1 1 --disable-backward-data --disable-backward-weights
COMMAND ${CONV_CK_IGEMM_FWD_V6R1_DLOPS_NCHW_ENV}     $<TARGET_FILE:test_conv2d> ${MIOPEN_TEST_FLOAT_ARG} --verbose --input 128  256 14 14  --weights  256  256 3 3 --pads_strides_dilations 1 1 1 1 1 1 --disable-backward-data --disable-backward-weights
COMMAND ${CONV_CK_IGEMM_FWD_V6R1_DLOPS_NCHW_ENV}     $<TARGET_FILE:test_conv2d> ${MIOPEN_TEST_FLOAT_ARG} --verbose --input 128  256 30 30  --weights  256  256 3 3 --pads_strides_dilations 0 0 2 2 1 1 --disable-backward-data --disable-backward-weights
COMMAND ${CONV_CK_IGEMM_FWD_V6R1_DLOPS_NCHW_ENV}     $<TARGET_FILE:test_conv2d> ${MIOPEN_TEST_FLOAT_ARG} --verbose --input 128  256 56 56  --weights  128  256 1 1 --pads_strides_dilations 0 0 1 1 1 1 --disable-backward-data --disable-backward-weights
COMMAND ${CONV_CK_IGEMM_FWD_V6R1_DLOPS_NCHW_ENV}     $<TARGET_FILE:test_conv2d> ${MIOPEN_TEST_FLOAT_ARG} --verbose --input 128  256 56 56  --weights  512  256 1 1 --pads_strides_dilations 0 0 2 2 1 1 --disable-backward-data --disable-backward-weights
COMMAND ${CONV_CK_IGEMM_FWD_V6R1_DLOPS_NCHW_ENV}     $<TARGET_FILE:test_conv2d> ${MIOPEN_TEST_FLOAT_ARG} --verbose --input 128  256 56 56  --weights   64  256 1 1 --pads_strides_dilations 0 0 1 1 1 1 --disable-backward-data --disable-backward-weights
COMMAND ${CONV_CK_IGEMM_FWD_V6R1_DLOPS_NCHW_ENV}     $<TARGET_FILE:test_conv2d> ${MIOPEN_TEST_FLOAT_ARG} --verbose --input 128  512 16 16  --weights  512  512 3 3 --pads_strides_dilations 0 0 2 2 1 1 --disable-backward-data --disable-backward-weights
COMMAND ${CONV_CK_IGEMM_FWD_V6R1_DLOPS_NCHW_ENV}     $<TARGET_FILE:test_conv2d> ${MIOPEN_TEST_FLOAT_ARG} --verbose --input 128  512 28 28  --weights 1024  512 1 1 --pads_strides_dilations 0 0 2 2 1 1 --disable-backward-data --disable-backward-weights
COMMAND ${CONV_CK_IGEMM_FWD_V6R1_DLOPS_NCHW_ENV}     $<TARGET_FILE:test_conv2d> ${MIOPEN_TEST_FLOAT_ARG} --verbose --input 128  512 28 28  --weights  128  512 1 1 --pads_strides_dilations 0 0 1 1 1 1 --disable-backward-data --disable-backward-weights
COMMAND ${CONV_CK_IGEMM_FWD_V6R1_DLOPS_NCHW_ENV}     $<TARGET_FILE:test_conv2d> ${MIOPEN_TEST_FLOAT_ARG} --verbose --input 128  512 28 28  --weights  256  512 1 1 --pads_strides_dilations 0 0 1 1 1 1 --disable-backward-data --disable-backward-weights
COMMAND ${CONV_CK_IGEMM_FWD_V6R1_DLOPS_NCHW_ENV}     $<TARGET_FILE:test_conv2d> ${MIOPEN_TEST_FLOAT_ARG} --verbose --input 128  512  7  7  --weights 2048  512 1 1 --pads_strides_dilations 0 0 1 1 1 1 --disable-backward-data --disable-backward-weights
COMMAND ${CONV_CK_IGEMM_FWD_V6R1_DLOPS_NCHW_ENV}     $<TARGET_FILE:test_conv2d> ${MIOPEN_TEST_FLOAT_ARG} --verbose --input 128  512  7  7  --weights  512  512 3 3 --pads_strides_dilations 1 1 1 1 1 1 --disable-backward-data --disable-backward-weights
COMMAND ${CONV_CK_IGEMM_FWD_V6R1_DLOPS_NCHW_ENV}     $<TARGET_FILE:test_conv2d> ${MIOPEN_TEST_FLOAT_ARG} --verbose --input 128   64 56 56  --weights  256   64 1 1 --pads_strides_dilations 0 0 1 1 1 1 --disable-backward-data --disable-backward-weights
COMMAND ${CONV_CK_IGEMM_FWD_V6R1_DLOPS_NCHW_ENV}     $<TARGET_FILE:test_conv2d> ${MIOPEN_TEST_FLOAT_ARG} --verbose --input 128   64 56 56  --weights   64   64 1 1 --pads_strides_dilations 0 0 1 1 1 1 --disable-backward-data --disable-backward-weights
COMMAND ${CONV_CK_IGEMM_FWD_V6R1_DLOPS_NCHW_ENV}     $<TARGET_FILE:test_conv2d> ${MIOPEN_TEST_FLOAT_ARG} --verbose --input 128   64 56 56  --weights   64   64 3 3 --pads_strides_dilations 1 1 1 1 1 1 --disable-backward-data --disable-backward-weights
)

add_custom_test(test_reduce_custom_fp32 GFX103X_ENABLED GFX110X_ENABLED SKIP_UNLESS_ALL
COMMAND $<TARGET_FILE:test_reduce_test> ${MIOPEN_TEST_FLOAT_ARG} --scales 1 0 --CompType 1 --D 1024 30528 1 --I 0 --N 1 ---ReduceOp 0 --R 0 1 2 ${MIOPEN_TEST_FLAGS_ARGS}
)

add_custom_test(test_reduce_custom_fp32_fp16 HALF_ENABLED GFX103X_ENABLED GFX110X_ENABLED SKIP_UNLESS_ALL
COMMAND $<TARGET_FILE:test_reduce_test> ${MIOPEN_TEST_FLOAT_ARG} --scales 1 0 --CompType 1 --D 8 2 1 --I 0 --N 1 ---ReduceOp 0 --R 0 1 2 ${MIOPEN_TEST_FLAGS_ARGS}
COMMAND $<TARGET_FILE:test_reduce_test> ${MIOPEN_TEST_FLOAT_ARG} --scales 1 0 --CompType 1 --D 160 10 1 --I 0 --N 1 ---ReduceOp 0 --R 0 1 2 ${MIOPEN_TEST_FLAGS_ARGS}
COMMAND $<TARGET_FILE:test_reduce_test> ${MIOPEN_TEST_FLOAT_ARG} --scales 1 0 --CompType 1 --D 7 1024 1 --I 0 --N 1 ---ReduceOp 0 --R 0 1 2 ${MIOPEN_TEST_FLAGS_ARGS}
COMMAND $<TARGET_FILE:test_reduce_test> ${MIOPEN_TEST_FLOAT_ARG} --scales 1 0 --CompType 1 --D 3 1 1 --I 0 --N 1 ---ReduceOp 0 --R 0 1 2 ${MIOPEN_TEST_FLAGS_ARGS}
COMMAND $<TARGET_FILE:test_reduce_test> ${MIOPEN_TEST_FLOAT_ARG} --scales 1 0 --CompType 1 --D 3 1 1 --I 0 --N 1 ---ReduceOp 1 --R 0 1 2 ${MIOPEN_TEST_FLAGS_ARGS}
COMMAND $<TARGET_FILE:test_reduce_test> ${MIOPEN_TEST_FLOAT_ARG} --scales 1 0 --CompType 1 --D 3 1 1 --I 1 --N 1 ---ReduceOp 3 --R 0 1 2 ${MIOPEN_TEST_FLAGS_ARGS}
COMMAND $<TARGET_FILE:test_reduce_test> ${MIOPEN_TEST_FLOAT_ARG} --scales 1 0 --CompType 1 --D 3 2 1 --I 1 --N 1 ---ReduceOp 3 --R 1 2 ${MIOPEN_TEST_FLAGS_ARGS}
COMMAND $<TARGET_FILE:test_reduce_test> ${MIOPEN_TEST_FLOAT_ARG} --scales 1 0 --CompType 1 --D 6 2 1 --I 0 --N 1 ---ReduceOp 3 --R 1 2 ${MIOPEN_TEST_FLAGS_ARGS}
COMMAND $<TARGET_FILE:test_reduce_test> ${MIOPEN_TEST_FLOAT_ARG} --scales 1 0 --CompType 1 --D 6 2 1 --I 0 --N 1 ---ReduceOp 2 --R 1 2 ${MIOPEN_TEST_FLAGS_ARGS}
COMMAND $<TARGET_FILE:test_reduce_test> ${MIOPEN_TEST_FLOAT_ARG} --scales 1 0 --CompType 1 --D 2 2 1 --I 0 --N 1 ---ReduceOp 0 --R 1 2 ${MIOPEN_TEST_FLAGS_ARGS}
COMMAND $<TARGET_FILE:test_reduce_test> ${MIOPEN_TEST_FLOAT_ARG} --scales 1 0 --CompType 1 --D 4 3 1 --I 0 --N 1 ---ReduceOp 3 --R 1 2 ${MIOPEN_TEST_FLAGS_ARGS}
COMMAND $<TARGET_FILE:test_reduce_test> ${MIOPEN_TEST_FLOAT_ARG} --scales 1 0 --CompType 1 --D 3 4 1 --I 0 --N 1 ---ReduceOp 3 --R 1 2 ${MIOPEN_TEST_FLAGS_ARGS}
COMMAND $<TARGET_FILE:test_reduce_test> ${MIOPEN_TEST_FLOAT_ARG} --scales 1 0 --CompType 1 --D 3 4 1 --I 0 --N 1 ---ReduceOp 3 --R 0 2 ${MIOPEN_TEST_FLAGS_ARGS}
COMMAND $<TARGET_FILE:test_reduce_test> ${MIOPEN_TEST_FLOAT_ARG} --scales 1 0 --CompType 1 --D 2048 32 1 --I 0 --N 1 ---ReduceOp 3 --R 0 2 ${MIOPEN_TEST_FLAGS_ARGS}
COMMAND $<TARGET_FILE:test_reduce_test> ${MIOPEN_TEST_FLOAT_ARG} --scales 1 0 --CompType 1 --D 4 3 1 --I 0 --N 1 ---ReduceOp 2 --R 1 2 ${MIOPEN_TEST_FLAGS_ARGS}
COMMAND $<TARGET_FILE:test_reduce_test> ${MIOPEN_TEST_FLOAT_ARG} --scales 1 0 --CompType 1 --D 3 4 1 --I 0 --N 1 ---ReduceOp 2 --R 0 2 ${MIOPEN_TEST_FLAGS_ARGS}
COMMAND $<TARGET_FILE:test_reduce_test> ${MIOPEN_TEST_FLOAT_ARG} --scales 1 0 --CompType 1 --D 2048 32 1 --I 0 --N 1 ---ReduceOp 2 --R 0 2 ${MIOPEN_TEST_FLAGS_ARGS}
COMMAND $<TARGET_FILE:test_reduce_test> ${MIOPEN_TEST_FLOAT_ARG} --scales 1 0 --CompType 1 --D 3 4 1 --I 0 --N 1 ---ReduceOp 2 --R 0 2 ${MIOPEN_TEST_FLAGS_ARGS}
COMMAND $<TARGET_FILE:test_reduce_test> ${MIOPEN_TEST_FLOAT_ARG} --scales 1 0 --CompType 1 --D 12 11 1 --I 0 --N 1 ---ReduceOp 0 --R 0 1 2 ${MIOPEN_TEST_FLAGS_ARGS}
COMMAND $<TARGET_FILE:test_reduce_test> ${MIOPEN_TEST_FLOAT_ARG} --scales 1 0 --CompType 1 --D 13 4 7 7 --I 0 --N 1 ---ReduceOp 0 --R 0 1 2 3 ${MIOPEN_TEST_FLAGS_ARGS}
COMMAND $<TARGET_FILE:test_reduce_test> ${MIOPEN_TEST_FLOAT_ARG} --scales 1 0 --CompType 1 --D 64 3 280 81 --I 0 --N 0 --ReduceOp 0 --R 0 ${MIOPEN_TEST_FLAGS_ARGS}
)

if(MIOPEN_TEST_DEEPBENCH)
    add_custom_test(test_deepbench_conv GFX103X_ENABLED GFX110X_ENABLED
    COMMAND	$<TARGET_FILE:test_conv2d>	--verbose	--input	4	1	161	700	--weights	32	1	5	20	--pads_strides_dilations	0	0	2	2	1	1
    COMMAND	$<TARGET_FILE:test_conv2d>	--verbose	--input	8	1	161	700	--weights	32	1	5	20	--pads_strides_dilations	0	0	2	2	1	1
    COMMAND	$<TARGET_FILE:test_conv2d>	--verbose	--input	16	1	161	700	--weights	32	1	5	20	--pads_strides_dilations	0	0	2	2	1	1
    COMMAND	$<TARGET_FILE:test_conv2d>	--verbose	--input	32	1	161	700	--weights	32	1	5	20	--pads_strides_dilations	0	0	2	2	1	1
    COMMAND	$<TARGET_FILE:test_conv2d>	--verbose	--input	4	32	79	341	--weights	32	32	5	10	--pads_strides_dilations	0	0	2	2	1	1
    COMMAND	$<TARGET_FILE:test_conv2d>	--verbose	--input	8	32	79	341	--weights	32	32	5	10	--pads_strides_dilations	0	0	2	2	1	1
    COMMAND	$<TARGET_FILE:test_conv2d>	--verbose	--input	16	32	79	341	--weights	32	32	5	10	--pads_strides_dilations	0	0	2	2	1	1
    COMMAND	$<TARGET_FILE:test_conv2d>	--verbose	--input	32	32	79	341	--weights	32	32	5	10	--pads_strides_dilations	0	0	2	2	1	1
    COMMAND	$<TARGET_FILE:test_conv2d>	--verbose	--input	16	1	48	480	--weights	16	1	3	3	--pads_strides_dilations	1	1	1	1	1	1
    COMMAND	$<TARGET_FILE:test_conv2d>	--verbose	--input	16	16	24	240	--weights	32	16	3	3	--pads_strides_dilations	1	1	1	1	1	1
    COMMAND	$<TARGET_FILE:test_conv2d>	--verbose	--input	16	32	12	120	--weights	64	32	3	3	--pads_strides_dilations	1	1	1	1	1	1
    COMMAND	$<TARGET_FILE:test_conv2d>	--verbose	--input	16	64	6	60	--weights	128	64	3	3	--pads_strides_dilations	1	1	1	1	1	1
    COMMAND	$<TARGET_FILE:test_conv2d>	--verbose	--input	8	3	108	108	--weights	64	3	3	3	--pads_strides_dilations	1	1	2	2	1	1
    COMMAND	$<TARGET_FILE:test_conv2d>	--verbose	--input	8	64	54	54	--weights	64	64	3	3	--pads_strides_dilations	1	1	1	1	1	1
    COMMAND	$<TARGET_FILE:test_conv2d>	--verbose	--input	8	128	27	27	--weights	128	128	3	3	--pads_strides_dilations	1	1	1	1	1	1
    COMMAND	$<TARGET_FILE:test_conv2d>	--verbose	--input	8	128	14	14	--weights	256	128	3	3	--pads_strides_dilations	1	1	1	1	1	1
    COMMAND	$<TARGET_FILE:test_conv2d>	--verbose	--input	8	256	7	7	--weights	512	256	3	3	--pads_strides_dilations	1	1	1	1	1	1
    COMMAND	$<TARGET_FILE:test_conv2d>	--verbose	--input	8	3	224	224	--weights	64	3	3	3	--pads_strides_dilations	1	1	1	1	1	1
    COMMAND	$<TARGET_FILE:test_conv2d>	--verbose	--input	8	64	112	112	--weights	128	64	3	3	--pads_strides_dilations	1	1	1	1	1	1
    COMMAND	$<TARGET_FILE:test_conv2d>	--verbose	--input	8	128	56	56	--weights	256	128	3	3	--pads_strides_dilations	1	1	1	1	1	1
    COMMAND	$<TARGET_FILE:test_conv2d>	--verbose	--input	8	256	28	28	--weights	512	256	3	3	--pads_strides_dilations	1	1	1	1	1	1
    COMMAND	$<TARGET_FILE:test_conv2d>	--verbose	--input	8	512	14	14	--weights	512	512	3	3	--pads_strides_dilations	1	1	1	1	1	1
    COMMAND	$<TARGET_FILE:test_conv2d>	--verbose	--input	8	512	7	7	--weights	512	512	3	3	--pads_strides_dilations	1	1	1	1	1	1
    COMMAND	$<TARGET_FILE:test_conv2d>	--verbose	--input	16	3	224	224	--weights	64	3	3	3	--pads_strides_dilations	1	1	1	1	1	1
    COMMAND	$<TARGET_FILE:test_conv2d>	--verbose	--input	16	64	112	112	--weights	128	64	3	3	--pads_strides_dilations	1	1	1	1	1	1
    COMMAND	$<TARGET_FILE:test_conv2d>	--verbose	--input	16	128	56	56	--weights	256	128	3	3	--pads_strides_dilations	1	1	1	1	1	1
    COMMAND	$<TARGET_FILE:test_conv2d>	--verbose	--input	16	256	28	28	--weights	512	256	3	3	--pads_strides_dilations	1	1	1	1	1	1
    COMMAND	$<TARGET_FILE:test_conv2d>	--verbose	--input	16	512	14	14	--weights	512	512	3	3	--pads_strides_dilations	1	1	1	1	1	1
    COMMAND	$<TARGET_FILE:test_conv2d>	--verbose	--input	16	512	7	7	--weights	512	512	3	3	--pads_strides_dilations	1	1	1	1	1	1
    COMMAND	$<TARGET_FILE:test_conv2d>	--verbose	--input	16	3	224	224	--weights	64	3	7	7	--pads_strides_dilations	3	3	2	2	1	1
    COMMAND	$<TARGET_FILE:test_conv2d>	--verbose	--input	16	192	28	28	--weights	32	192	5	5	--pads_strides_dilations	2	2	1	1	1	1
    COMMAND	$<TARGET_FILE:test_conv2d>	--verbose	--input	16	512	14	14	--weights	48	512	5	5	--pads_strides_dilations	2	2	1	1	1	1
    COMMAND	$<TARGET_FILE:test_conv2d>	--verbose	--input	16	832	7	7	--weights	128	832	5	5	--pads_strides_dilations	2	2	1	1	1	1
    COMMAND	$<TARGET_FILE:test_conv2d>	--verbose	--input	16	192	28	28	--weights	32	192	1	1	--pads_strides_dilations	0	0	1	1	1	1
    COMMAND	$<TARGET_FILE:test_conv2d>	--verbose	--input	16	512	14	14	--weights	48	512	1	1	--pads_strides_dilations	0	0	1	1	1	1
    COMMAND	$<TARGET_FILE:test_conv2d>	--verbose	--input	16	832	7	7	--weights	128	832	1	1	--pads_strides_dilations	0	0	1	1	1	1
    )
endif()

if(MIOPEN_TEST_CONV)
    add_custom_test(test_miopen_conv GFX103X_ENABLED GFX110X_ENABLED
    COMMAND	$<TARGET_FILE:test_conv2d>	--verbose	--input	1	3	32	32	--weights	1	3	7	7	--pads_strides_dilations	1	1	1	1	1	1
    COMMAND	$<TARGET_FILE:test_conv2d>	--verbose	--input	1	3	227	227	--weights	1	3	7	7	--pads_strides_dilations	1	1	1	1	1	1
    COMMAND	$<TARGET_FILE:test_conv2d>	--verbose	--input	1	64	56	56	--weights	1	64	1	1	--pads_strides_dilations	0	0	2	2	1	1
    COMMAND	$<TARGET_FILE:test_conv2d>	--verbose	--input	1	3	32	32	--weights	1	3	3	3	--pads_strides_dilations	2	2	1	1	1	1
    COMMAND	$<TARGET_FILE:test_conv2d>	--verbose	--input	1	3	224	224	--weights	1	3	3	3	--pads_strides_dilations	2	2	1	1	1	1
    COMMAND	$<TARGET_FILE:test_conv2d>	--verbose	--input	1	3	227	227	--weights	1	3	3	3	--pads_strides_dilations	2	2	1	1	1	1
    COMMAND	$<TARGET_FILE:test_conv2d>	--verbose	--input	1	3	231	231	--weights	1	3	3	3	--pads_strides_dilations	2	2	1	1	1	1
    COMMAND	$<TARGET_FILE:test_conv2d>	--verbose	--input	1	3	224	224	--weights	1	3	5	5	--pads_strides_dilations	2	2	1	1	1	1
    COMMAND	$<TARGET_FILE:test_conv2d>	--verbose	--input	1	3	227	227	--weights	1	3	5	5	--pads_strides_dilations	2	2	1	1	1	1
    COMMAND	$<TARGET_FILE:test_conv2d>	--verbose	--input	1	3	231	231	--weights	1	3	5	5	--pads_strides_dilations	2	2	1	1	1	1
    COMMAND	$<TARGET_FILE:test_conv2d>	--verbose	--input	1	3	32	32	--weights	1	3	7	7	--pads_strides_dilations	2	2	1	1	1	1
    COMMAND	$<TARGET_FILE:test_conv2d>	--verbose	--input	1	3	224	224	--weights	1	3	7	7	--pads_strides_dilations	2	2	1	1	1	1
    COMMAND	$<TARGET_FILE:test_conv2d>	--verbose	--input	1	3	227	227	--weights	1	3	7	7	--pads_strides_dilations	2	2	1	1	1	1
    COMMAND	$<TARGET_FILE:test_conv2d>	--verbose	--input	1	3	231	231	--weights	1	3	7	7	--pads_strides_dilations	2	2	1	1	1	1
    COMMAND	$<TARGET_FILE:test_conv2d>	--verbose	--input	1	64	56	56	--weights	1	64	3	3	--pads_strides_dilations	2	2	1	1	1	1
    COMMAND	$<TARGET_FILE:test_conv2d>	--verbose	--input	1	64	112	112	--weights	1	64	3	3	--pads_strides_dilations	2	2	1	1	1	1
    COMMAND	$<TARGET_FILE:test_conv2d>	--verbose	--input	1	64	512	1024	--weights	1	64	3	3	--pads_strides_dilations	2	2	1	1	1	1
    COMMAND	$<TARGET_FILE:test_conv2d>	--verbose	--input	1	96	27	27	--weights	1	96	3	3	--pads_strides_dilations	2	2	1	1	1	1
    COMMAND	$<TARGET_FILE:test_conv2d>	--verbose	--input	1	96	28	28	--weights	1	96	3	3	--pads_strides_dilations	2	2	1	1	1	1
    COMMAND	$<TARGET_FILE:test_conv2d>	--verbose	--input	1	3	32	32	--weights	1	3	3	3	--pads_strides_dilations	0	0	4	4	1	1
    COMMAND	$<TARGET_FILE:test_conv2d>	--verbose	--input	1	3	224	224	--weights	1	3	3	3	--pads_strides_dilations	0	0	4	4	1	1
    COMMAND	$<TARGET_FILE:test_conv2d>	--verbose	--input	1	3	227	227	--weights	1	3	3	3	--pads_strides_dilations	0	0	4	4	1	1
    COMMAND	$<TARGET_FILE:test_conv2d>	--verbose	--input	1	3	231	231	--weights	1	3	3	3	--pads_strides_dilations	0	0	4	4	1	1
    COMMAND	$<TARGET_FILE:test_conv2d>	--verbose	--input	1	3	32	32	--weights	1	3	5	5	--pads_strides_dilations	0	0	4	4	1	1
    COMMAND	$<TARGET_FILE:test_conv2d>	--verbose	--input	1	3	224	224	--weights	1	3	5	5	--pads_strides_dilations	0	0	4	4	1	1
    COMMAND	$<TARGET_FILE:test_conv2d>	--verbose	--input	1	3	227	227	--weights	1	3	5	5	--pads_strides_dilations	0	0	4	4	1	1
    COMMAND	$<TARGET_FILE:test_conv2d>	--verbose	--input	1	3	231	231	--weights	1	3	5	5	--pads_strides_dilations	0	0	4	4	1	1
    COMMAND	$<TARGET_FILE:test_conv2d>	--verbose	--input	1	3	32	32	--weights	1	3	7	7	--pads_strides_dilations	0	0	4	4	1	1
    COMMAND	$<TARGET_FILE:test_conv2d>	--verbose	--input	1	3	224	224	--weights	1	3	7	7	--pads_strides_dilations	0	0	4	4	1	1
    COMMAND	$<TARGET_FILE:test_conv2d>	--verbose	--input	1	3	227	227	--weights	1	3	7	7	--pads_strides_dilations	0	0	4	4	1	1
    COMMAND	$<TARGET_FILE:test_conv2d>	--verbose	--input	1	3	231	231	--weights	1	3	7	7	--pads_strides_dilations	0	0	4	4	1	1
    COMMAND	$<TARGET_FILE:test_conv2d>	--verbose	--input	1	16	14	14	--weights	1	16	5	5	--pads_strides_dilations	0	0	4	4	1	1
    COMMAND	$<TARGET_FILE:test_conv2d>	--verbose	--input	1	16	28	28	--weights	1	16	5	5	--pads_strides_dilations	0	0	4	4	1	1
    COMMAND	$<TARGET_FILE:test_conv2d>	--verbose	--input	1	24	14	14	--weights	1	24	5	5	--pads_strides_dilations	0	0	4	4	1	1
    COMMAND	$<TARGET_FILE:test_conv2d>	--verbose	--input	1	32	7	7	--weights	1	32	5	5	--pads_strides_dilations	0	0	4	4	1	1
    COMMAND	$<TARGET_FILE:test_conv2d>	--verbose	--input	1	32	8	8	--weights	1	32	5	5	--pads_strides_dilations	0	0	4	4	1	1
    COMMAND	$<TARGET_FILE:test_conv2d>	--verbose	--input	1	32	14	14	--weights	1	32	5	5	--pads_strides_dilations	0	0	4	4	1	1
    COMMAND	$<TARGET_FILE:test_conv2d>	--verbose	--input	1	32	16	16	--weights	1	32	5	5	--pads_strides_dilations	0	0	4	4	1	1
    COMMAND	$<TARGET_FILE:test_conv2d>	--verbose	--input	1	32	28	28	--weights	1	32	5	5	--pads_strides_dilations	0	0	4	4	1	1
    COMMAND	$<TARGET_FILE:test_conv2d>	--verbose	--input	1	48	7	7	--weights	1	48	5	5	--pads_strides_dilations	0	0	4	4	1	1
    )
endif()

if(MIOPEN_TEST_FLOAT)
    add_custom_test(test_reduce_double SKIP_UNLESS_ALL GFX103X_ENABLED GFX110X_ENABLED COMMAND  $<TARGET_FILE:test_reduce_test> --double --all --verbose)
endif()

<<<<<<< HEAD
add_custom_test(smoke_solver_ConvFFT GFX103X_ENABLED GFX110X_ENABLED
    COMMAND MIOPEN_FIND_MODE=normal MIOPEN_DEBUG_FIND_ONLY_SOLVER=fft $<TARGET_FILE:test_conv2d>
      ${TEST_CONV_VERBOSE_F} --input 1 16 14 14 --weights 48 16 5 5 --pads_strides_dilations 2 2 1 1 1 1 ${MIOPEN_TEST_FLAGS_ARGS}
    COMMAND MIOPEN_FIND_MODE=normal MIOPEN_DEBUG_FIND_ONLY_SOLVER=fft $<TARGET_FILE:test_conv2d>
      ${TEST_CONV_VERBOSE_B} --input 1 16 14 14 --weights 48 16 5 5 --pads_strides_dilations 2 2 1 1 1 1 ${MIOPEN_TEST_FLAGS_ARGS}
)

add_custom_test(smoke_solver_ConvDirectNaiveConv_F GFX103X_ENABLED GFX110X_ENABLED HALF_ENABLED BF16_ENABLED INT8_ENABLED
    COMMAND MIOPEN_FIND_MODE=normal MIOPEN_DEBUG_FIND_ONLY_SOLVER=ConvDirectNaiveConvFwd $<TARGET_FILE:test_conv2d>
      ${TEST_CONV_VERBOSE_F} --input 1 16 14 14 --weights 48 16 5 5 --pads_strides_dilations 2 2 1 1 1 1 ${MIOPEN_TEST_FLAGS_ARGS}
)

add_custom_test(smoke_solver_ConvDirectNaiveConv_BW GFX103X_ENABLED GFX110X_ENABLED HALF_ENABLED BF16_ENABLED
    COMMAND MIOPEN_FIND_MODE=normal MIOPEN_DEBUG_FIND_ONLY_SOLVER=ConvDirectNaiveConvBwd $<TARGET_FILE:test_conv2d>
      ${TEST_CONV_VERBOSE_B} --input 1 16 14 14 --weights 48 16 5 5 --pads_strides_dilations 2 2 1 1 1 1 ${MIOPEN_TEST_FLAGS_ARGS}
    COMMAND MIOPEN_FIND_MODE=normal MIOPEN_DEBUG_FIND_ONLY_SOLVER=ConvDirectNaiveConvWrw $<TARGET_FILE:test_conv2d>
      ${TEST_CONV_VERBOSE_W} --input 1 16 14 14 --weights 48 16 5 5 --pads_strides_dilations 2 2 1 1 1 1 ${MIOPEN_TEST_FLAGS_ARGS}
)

add_custom_test(smoke_solver_ConvAsm_5x10_7x7 GFX90A_DISABLED SKIP_XNACK_ON
=======
add_custom_test(smoke_conv_solver_fft GFX103X_ENABLED GFX110X_ENABLED
    COMMAND MIOPEN_FIND_MODE=normal MIOPEN_DEBUG_FIND_ONLY_SOLVER=fft $<TARGET_FILE:test_conv2d> ${MIOPEN_TEST_FLOAT_ARG}
      ${TEST_CONV_VERBOSE_F} --input 1 16 14 14 --weights 48 16 5 5 --pads_strides_dilations 2 2 1 1 1 1 ${MIOPEN_TEST_FLAGS_ARGS}
    COMMAND MIOPEN_FIND_MODE=normal MIOPEN_DEBUG_FIND_ONLY_SOLVER=fft $<TARGET_FILE:test_conv2d> ${MIOPEN_TEST_FLOAT_ARG}
      ${TEST_CONV_VERBOSE_B} --input 1 16 14 14 --weights 48 16 5 5 --pads_strides_dilations 2 2 1 1 1 1 ${MIOPEN_TEST_FLAGS_ARGS}
)

add_custom_test(smoke_conv_solver_ConvDirectNaiveConv_F GFX103X_ENABLED GFX110X_ENABLED HALF_ENABLED BF16_ENABLED INT8_ENABLED
    COMMAND MIOPEN_FIND_MODE=normal MIOPEN_DEBUG_FIND_ONLY_SOLVER=ConvDirectNaiveConvFwd $<TARGET_FILE:test_conv2d> ${MIOPEN_TEST_FLOAT_ARG}
      ${TEST_CONV_VERBOSE_F} --input 1 16 14 14 --weights 48 16 5 5 --pads_strides_dilations 2 2 1 1 1 1 ${MIOPEN_TEST_FLAGS_ARGS}
)

add_custom_test(smoke_conv_solver_ConvDirectNaiveConv_BW GFX103X_ENABLED GFX110X_ENABLED HALF_ENABLED BF16_ENABLED
    COMMAND MIOPEN_FIND_MODE=normal MIOPEN_DEBUG_FIND_ONLY_SOLVER=ConvDirectNaiveConvBwd $<TARGET_FILE:test_conv2d> ${MIOPEN_TEST_FLOAT_ARG}
      ${TEST_CONV_VERBOSE_B} --input 1 16 14 14 --weights 48 16 5 5 --pads_strides_dilations 2 2 1 1 1 1 ${MIOPEN_TEST_FLAGS_ARGS}
    COMMAND MIOPEN_FIND_MODE=normal MIOPEN_DEBUG_FIND_ONLY_SOLVER=ConvDirectNaiveConvWrw $<TARGET_FILE:test_conv2d> ${MIOPEN_TEST_FLOAT_ARG}
      ${TEST_CONV_VERBOSE_W} --input 1 16 14 14 --weights 48 16 5 5 --pads_strides_dilations 2 2 1 1 1 1 ${MIOPEN_TEST_FLAGS_ARGS}
)

add_custom_test(smoke_conv_solver_ConvAsm_5x10_7x7 GFX90A_DISABLED SKIP_XNACK_ON
>>>>>>> ceb94dca
    # GFX90A_DISABLED is because of WORKAROUND_ISSUE_1146
    COMMAND MIOPEN_FIND_MODE=normal MIOPEN_DEBUG_FIND_ONLY_SOLVER=ConvAsm5x10u2v2f1 $<TARGET_FILE:test_conv2d>
      ${TEST_CONV_VERBOSE_F} --input 1 1 5 10 --weights 16 1 5 10 --pads_strides_dilations 0 0 2 2 1 1 ${MIOPEN_TEST_FLAGS_ARGS}
    COMMAND MIOPEN_FIND_MODE=normal MIOPEN_DEBUG_FIND_ONLY_SOLVER=ConvAsm5x10u2v2b1 $<TARGET_FILE:test_conv2d>
      ${TEST_CONV_VERBOSE_B} --input 1 1 16 160 --weights 16 16 5 10 --pads_strides_dilations 0 0 2 2 1 1 ${MIOPEN_TEST_FLAGS_ARGS}
    COMMAND MIOPEN_FIND_MODE=normal MIOPEN_DEBUG_FIND_ONLY_SOLVER=ConvAsm7x7c3h224w224k64u2v2p3q3f1 $<TARGET_FILE:test_conv2d>
      ${TEST_CONV_VERBOSE_F} --input 1 3 224 224 --weights 64 3 7  7 --pads_strides_dilations 3 3 2 2 1 1 ${MIOPEN_TEST_FLAGS_ARGS}
)

<<<<<<< HEAD
add_custom_test(smoke_solver_ConvOcl_Fwd11x11_FwdGen_WrW53 GFX103X_ENABLED GFX110X_ENABLED HALF_ENABLED BF16_ENABLED
    COMMAND MIOPEN_FIND_MODE=normal MIOPEN_DEBUG_FIND_ONLY_SOLVER=ConvOclDirectFwd11x11 $<TARGET_FILE:test_conv2d>
=======
add_custom_test(smoke_conv_solver_ConvOcl_Fwd11x11_FwdGen_WrW53 GFX103X_ENABLED GFX110X_ENABLED HALF_ENABLED BF16_ENABLED
    COMMAND MIOPEN_FIND_MODE=normal MIOPEN_DEBUG_FIND_ONLY_SOLVER=ConvOclDirectFwd11x11 $<TARGET_FILE:test_conv2d> ${MIOPEN_TEST_FLOAT_ARG}
>>>>>>> ceb94dca
      ${TEST_CONV_VERBOSE_F} --input 1 1 44 44 --weights 1 1 11 11 --pads_strides_dilations 0 0 4 4 1 1 ${MIOPEN_TEST_FLAGS_ARGS}
    COMMAND MIOPEN_FIND_MODE=normal MIOPEN_DEBUG_FIND_ONLY_SOLVER=ConvOclDirectFwdGen $<TARGET_FILE:test_conv2d>
      ${TEST_CONV_VERBOSE_F} --input 1 1 6 6 --weights 1 1 3 3 --pads_strides_dilations 0 0 2 2 1 1 ${MIOPEN_TEST_FLAGS_ARGS}
<<<<<<< HEAD
    COMMAND MIOPEN_FIND_MODE=normal MIOPEN_DEBUG_FIND_ONLY_SOLVER=ConvOclBwdWrW53 $<TARGET_FILE:test_conv2d>
=======
    COMMAND MIOPEN_FIND_MODE=normal MIOPEN_DEBUG_FIND_ONLY_SOLVER=ConvOclBwdWrW53 $<TARGET_FILE:test_conv2d> ${MIOPEN_TEST_FLOAT_ARG}
>>>>>>> ceb94dca
      ${TEST_CONV_VERBOSE_W} --input 16 1 7 7 --weights 1 1 3 3 --pads_strides_dilations 0 0 1 1 1 1 ${MIOPEN_TEST_FLAGS_ARGS}
)

# NOTES ON WRITING TESTS FOR TUNABLE SOLVERS
# * Enforce tuning (SEARCH_DB_UPDATE).
<<<<<<< HEAD
# * Use TEST_TUNING. This flag leads to test failure in case of any "Error"
=======
# * Use TEST_ANY_ERROR. This flag leads to test failure in case of any "Error"
>>>>>>> ceb94dca
#   message output to the log, which happens if something is broken in the tuning machinery.
# * Use MIOPEN_DEBUG_TUNING_ITERATIONS_MAX to save testing time.

# FP16 ALT attribute is disabled to enable the backward solver on MI200 for HALF.
<<<<<<< HEAD
add_custom_test(smoke_solver_ConvAsm1x1U HALF_ENABLED SKIP_XNACK_ON TEST_TUNING
    COMMAND MIOPEN_FIND_ENFORCE=SEARCH_DB_UPDATE MIOPEN_DEBUG_TUNING_ITERATIONS_MAX=5
      MIOPEN_DEBUG_CONVOLUTION_ATTRIB_FP16_ALT_IMPL=0
      MIOPEN_FIND_MODE=normal MIOPEN_DEBUG_FIND_ONLY_SOLVER=ConvAsm1x1U $<TARGET_FILE:test_conv2d>
      ${TEST_CONV_VERBOSE_F} --input 1 4 2 2 --weights 4 4 1 1 --pads_strides_dilations 0 0 1 1 1 1 ${MIOPEN_TEST_FLAGS_ARGS}
    COMMAND MIOPEN_FIND_ENFORCE=SEARCH_DB_UPDATE MIOPEN_DEBUG_TUNING_ITERATIONS_MAX=5
      MIOPEN_DEBUG_CONVOLUTION_ATTRIB_FP16_ALT_IMPL=0
      MIOPEN_FIND_MODE=normal MIOPEN_DEBUG_FIND_ONLY_SOLVER=ConvAsm1x1U $<TARGET_FILE:test_conv2d>
      ${TEST_CONV_VERBOSE_B} --input 1 4 2 2 --weights 4 4 1 1 --pads_strides_dilations 0 0 1 1 1 1 ${MIOPEN_TEST_FLAGS_ARGS}
)

add_custom_test(smoke_solver_ConvAsm1x1UV2 SKIP_XNACK_ON TEST_TUNING
    COMMAND MIOPEN_FIND_ENFORCE=SEARCH_DB_UPDATE MIOPEN_DEBUG_TUNING_ITERATIONS_MAX=5
      MIOPEN_FIND_MODE=normal MIOPEN_DEBUG_FIND_ONLY_SOLVER=ConvAsm1x1UV2 $<TARGET_FILE:test_conv2d>
      ${TEST_CONV_VERBOSE_F} --input 1 4 2 2 --weights 4 4 1 1 --pads_strides_dilations 0 0 2 2 1 1 ${MIOPEN_TEST_FLAGS_ARGS}
    COMMAND MIOPEN_FIND_ENFORCE=SEARCH_DB_UPDATE MIOPEN_DEBUG_TUNING_ITERATIONS_MAX=5
      MIOPEN_FIND_MODE=normal MIOPEN_DEBUG_FIND_ONLY_SOLVER=ConvAsm1x1UV2 $<TARGET_FILE:test_conv2d>
      ${TEST_CONV_VERBOSE_B} --input 1 4 2 2 --weights 4 4 1 1 --pads_strides_dilations 0 0 2 2 1 1 ${MIOPEN_TEST_FLAGS_ARGS}
=======
add_custom_test(smoke_conv_solver_ConvAsm1x1U HALF_ENABLED SKIP_XNACK_ON TEST_ANY_ERROR
    COMMAND MIOPEN_FIND_ENFORCE=SEARCH_DB_UPDATE MIOPEN_DEBUG_TUNING_ITERATIONS_MAX=5
      MIOPEN_DEBUG_CONVOLUTION_ATTRIB_FP16_ALT_IMPL=0
      MIOPEN_FIND_MODE=normal MIOPEN_DEBUG_FIND_ONLY_SOLVER=ConvAsm1x1U $<TARGET_FILE:test_conv2d> ${MIOPEN_TEST_FLOAT_ARG}
      ${TEST_CONV_VERBOSE_F} --input 1 4 2 2 --weights 4 4 1 1 --pads_strides_dilations 0 0 1 1 1 1 ${MIOPEN_TEST_FLAGS_ARGS}
    COMMAND MIOPEN_FIND_ENFORCE=SEARCH_DB_UPDATE MIOPEN_DEBUG_TUNING_ITERATIONS_MAX=5
      MIOPEN_DEBUG_CONVOLUTION_ATTRIB_FP16_ALT_IMPL=0
      MIOPEN_FIND_MODE=normal MIOPEN_DEBUG_FIND_ONLY_SOLVER=ConvAsm1x1U $<TARGET_FILE:test_conv2d> ${MIOPEN_TEST_FLOAT_ARG}
      ${TEST_CONV_VERBOSE_B} --input 1 4 2 2 --weights 4 4 1 1 --pads_strides_dilations 0 0 1 1 1 1 ${MIOPEN_TEST_FLAGS_ARGS}
)

add_custom_test(smoke_conv_solver_ConvAsm1x1UV2 SKIP_XNACK_ON TEST_ANY_ERROR
    COMMAND MIOPEN_FIND_ENFORCE=SEARCH_DB_UPDATE MIOPEN_DEBUG_TUNING_ITERATIONS_MAX=5
      MIOPEN_FIND_MODE=normal MIOPEN_DEBUG_FIND_ONLY_SOLVER=ConvAsm1x1UV2 $<TARGET_FILE:test_conv2d> ${MIOPEN_TEST_FLOAT_ARG}
      ${TEST_CONV_VERBOSE_F} --input 1 4 2 2 --weights 4 4 1 1 --pads_strides_dilations 0 0 2 2 1 1 ${MIOPEN_TEST_FLAGS_ARGS}
    COMMAND MIOPEN_FIND_ENFORCE=SEARCH_DB_UPDATE MIOPEN_DEBUG_TUNING_ITERATIONS_MAX=5
      MIOPEN_FIND_MODE=normal MIOPEN_DEBUG_FIND_ONLY_SOLVER=ConvAsm1x1UV2 $<TARGET_FILE:test_conv2d> ${MIOPEN_TEST_FLOAT_ARG}
      ${TEST_CONV_VERBOSE_B} --input 1 4 2 2 --weights 4 4 1 1 --pads_strides_dilations 0 0 2 2 1 1 ${MIOPEN_TEST_FLAGS_ARGS}
)

add_custom_test(smoke_conv_solver_ConvAsm3x3U SKIP_XNACK_ON TEST_ANY_ERROR
    COMMAND MIOPEN_FIND_ENFORCE=SEARCH_DB_UPDATE MIOPEN_DEBUG_TUNING_ITERATIONS_MAX=5
      MIOPEN_FIND_MODE=normal MIOPEN_DEBUG_FIND_ONLY_SOLVER=ConvAsm3x3U $<TARGET_FILE:test_conv2d> ${MIOPEN_TEST_FLOAT_ARG}
      ${TEST_CONV_VERBOSE_F} --input 1 4 10 10 --weights 4 4 3 3 --pads_strides_dilations 1 1 1 1 1 1 ${MIOPEN_TEST_FLAGS_ARGS}
    COMMAND MIOPEN_FIND_ENFORCE=SEARCH_DB_UPDATE MIOPEN_DEBUG_TUNING_ITERATIONS_MAX=5
      MIOPEN_FIND_MODE=normal MIOPEN_DEBUG_FIND_ONLY_SOLVER=ConvAsm3x3U $<TARGET_FILE:test_conv2d> ${MIOPEN_TEST_FLOAT_ARG}
      ${TEST_CONV_VERBOSE_B} --input 1 4 10 10 --weights 4 4 3 3 --pads_strides_dilations 1 1 1 1 1 1 ${MIOPEN_TEST_FLAGS_ARGS}
)

# GFX103X_DISABLED is due to WORKAROUND_SWDEV_266868
add_custom_test(smoke_conv_solver_ConvOclBwdWrW1x1 GFX103X_DISABLED HALF_ENABLED BF16_ENABLED
    COMMAND MIOPEN_FIND_MODE=normal MIOPEN_DEBUG_FIND_ONLY_SOLVER=ConvOclBwdWrW1x1 $<TARGET_FILE:test_conv2d> ${MIOPEN_TEST_FLOAT_ARG}
      ${TEST_CONV_VERBOSE_W} --input 1 16 14 14 --weights 16 16 1 1 --pads_strides_dilations 0 0 1 1 1 1 ${MIOPEN_TEST_FLAGS_ARGS}
>>>>>>> ceb94dca
)

add_custom_test(smoke_solver_ConvAsm3x3U SKIP_XNACK_ON TEST_TUNING
    COMMAND MIOPEN_FIND_ENFORCE=SEARCH_DB_UPDATE MIOPEN_DEBUG_TUNING_ITERATIONS_MAX=5
      MIOPEN_FIND_MODE=normal MIOPEN_DEBUG_FIND_ONLY_SOLVER=ConvAsm3x3U $<TARGET_FILE:test_conv2d>
      ${TEST_CONV_VERBOSE_F} --input 1 4 10 10 --weights 4 4 3 3 --pads_strides_dilations 1 1 1 1 1 1 ${MIOPEN_TEST_FLAGS_ARGS}
    COMMAND MIOPEN_FIND_ENFORCE=SEARCH_DB_UPDATE MIOPEN_DEBUG_TUNING_ITERATIONS_MAX=5
      MIOPEN_FIND_MODE=normal MIOPEN_DEBUG_FIND_ONLY_SOLVER=ConvAsm3x3U $<TARGET_FILE:test_conv2d>
      ${TEST_CONV_VERBOSE_B} --input 1 4 10 10 --weights 4 4 3 3 --pads_strides_dilations 1 1 1 1 1 1 ${MIOPEN_TEST_FLAGS_ARGS}
)

add_custom_test(smoke_solver_ConvAsmBwdWrW1x1 HALF_ENABLED BF16_ENABLED SKIP_XNACK_ON TEST_TUNING
    COMMAND MIOPEN_FIND_ENFORCE=SEARCH_DB_UPDATE MIOPEN_DEBUG_TUNING_ITERATIONS_MAX=5
      MIOPEN_DEBUG_CONVOLUTION_ATTRIB_FP16_ALT_IMPL=0
      MIOPEN_FIND_MODE=normal MIOPEN_DEBUG_FIND_ONLY_SOLVER=ConvAsmBwdWrW1x1 $<TARGET_FILE:test_conv2d>
      ${TEST_CONV_VERBOSE_W} --input 1 4 5 5 --weights 4 4 1 1 --pads_strides_dilations 0 0 2 2 1 1 ${MIOPEN_TEST_FLAGS_ARGS}
)

# GFX90A_DISABLED for FP32 because of WORKAROUND_SWDEV_330460
add_custom_test(smoke_solver_ConvAsmBwdWrW3x3_fp32 GFX90A_DISABLED SKIP_XNACK_ON TEST_TUNING
    COMMAND MIOPEN_FIND_ENFORCE=SEARCH_DB_UPDATE MIOPEN_DEBUG_TUNING_ITERATIONS_MAX=5
      MIOPEN_FIND_MODE=normal MIOPEN_DEBUG_FIND_ONLY_SOLVER=ConvAsmBwdWrW3x3 $<TARGET_FILE:test_conv2d>
      ${TEST_CONV_VERBOSE_W} --input 2 4 3 3 --weights 4 4 3 3 --pads_strides_dilations 1 1 1 1 1 1 ${MIOPEN_TEST_FLAGS_ARGS}
)

add_custom_test(smoke_solver_ConvAsmBwdWrW3x3_fp16 FLOAT_DISABLED HALF_ENABLED SKIP_XNACK_ON TEST_TUNING
    COMMAND MIOPEN_FIND_ENFORCE=SEARCH_DB_UPDATE MIOPEN_DEBUG_TUNING_ITERATIONS_MAX=5
      MIOPEN_DEBUG_CONVOLUTION_ATTRIB_FP16_ALT_IMPL=0
      MIOPEN_FIND_MODE=normal MIOPEN_DEBUG_FIND_ONLY_SOLVER=ConvAsmBwdWrW3x3 $<TARGET_FILE:test_conv2d>
      ${TEST_CONV_VERBOSE_W} --input 2 4 3 3 --weights 4 4 3 3 --pads_strides_dilations 1 1 1 1 1 1 ${MIOPEN_TEST_FLAGS_ARGS}
)

# GFX103X_DISABLED is due to WORKAROUND_SWDEV_266868
add_custom_test(smoke_solver_ConvOclBwdWrW1x1 GFX103X_DISABLED HALF_ENABLED BF16_ENABLED
    COMMAND MIOPEN_FIND_MODE=normal MIOPEN_DEBUG_FIND_ONLY_SOLVER=ConvOclBwdWrW1x1 $<TARGET_FILE:test_conv2d>
      ${TEST_CONV_VERBOSE_W} --input 1 16 14 14 --weights 16 16 1 1 --pads_strides_dilations 0 0 1 1 1 1 ${MIOPEN_TEST_FLAGS_ARGS}
)

add_custom_test(smoke_solver_ConvAsmImplicitGemmV4R1Dynamic GFX908_DISABLED GFX90A_DISABLED SKIP_XNACK_ON
    COMMAND MIOPEN_FIND_MODE=normal MIOPEN_DEBUG_FIND_ONLY_SOLVER=ConvAsmImplicitGemmV4R1DynamicFwd $<TARGET_FILE:test_conv2d>
      ${TEST_CONV_VERBOSE_F} --input 16 16 16 16 --weights 16 16 1 1 --pads_strides_dilations 0 0 1 1 1 1 ${MIOPEN_TEST_FLAGS_ARGS}
    COMMAND MIOPEN_FIND_MODE=normal MIOPEN_DEBUG_FIND_ONLY_SOLVER=ConvAsmImplicitGemmV4R1DynamicBwd $<TARGET_FILE:test_conv2d>
      ${TEST_CONV_VERBOSE_B} --input 64 64 14 14 --weights 16 64 1 1 --pads_strides_dilations 0 0 1 1 1 1 ${MIOPEN_TEST_FLAGS_ARGS}
    COMMAND MIOPEN_FIND_MODE=normal MIOPEN_DEBUG_FIND_ONLY_SOLVER=ConvAsmImplicitGemmV4R1DynamicWrw $<TARGET_FILE:test_conv2d>
      ${TEST_CONV_VERBOSE_W} --input 1 32 28 28 --weights 32 32 1 1 --pads_strides_dilations 0 0 1 1 1 1 ${MIOPEN_TEST_FLAGS_ARGS}
)

<<<<<<< HEAD
add_custom_test(smoke_solver_ConvAsmImplicitGemmGTCDynamicXdlops GFX900_DISABLED GFX906_DISABLED GFX90A_DISABLED HALF_ENABLED SKIP_XNACK_ON
    COMMAND MIOPEN_FIND_MODE=normal MIOPEN_DEBUG_FIND_ONLY_SOLVER=ConvAsmImplicitGemmGTCDynamicWrwXdlops $<TARGET_FILE:test_conv2d>
      ${TEST_CONV_VERBOSE_W} --input 2 256 12 18 --weights 256 256 3 3 --pads_strides_dilations 1 1 1 1 1 1 ${MIOPEN_TEST_FLAGS_ARGS}
    COMMAND MIOPEN_FIND_MODE=normal MIOPEN_DEBUG_FIND_ONLY_SOLVER=ConvAsmImplicitGemmGTCDynamicBwdXdlops $<TARGET_FILE:test_conv2d>
      ${TEST_CONV_VERBOSE_B} --input 64 64 28 28 --weights 16 64 1 1 --pads_strides_dilations 0 0 1 1 1 1 ${MIOPEN_TEST_FLAGS_ARGS}
    COMMAND MIOPEN_FIND_MODE=normal MIOPEN_DEBUG_FIND_ONLY_SOLVER=ConvAsmImplicitGemmGTCDynamicFwdXdlops $<TARGET_FILE:test_conv2d>
      ${TEST_CONV_VERBOSE_F} --input 64 512 7 7 --weights 128 128 3 3 --pads_strides_dilations 1 1 1 1 1 1 ${MIOPEN_TEST_FLAGS_ARGS}
)

add_custom_test(smoke_solver_ConvAsmImplicitGemmGTCDynamicXdlopsNHWC_fp32_fp16 GFX900_DISABLED GFX906_DISABLED
    HALF_ENABLED SKIP_XNACK_ON TEST_TUNING
    COMMAND MIOPEN_FIND_ENFORCE=SEARCH_DB_UPDATE MIOPEN_DEBUG_TUNING_ITERATIONS_MAX=5
      MIOPEN_FIND_MODE=normal MIOPEN_DEBUG_FIND_ONLY_SOLVER=ConvAsmImplicitGemmGTCDynamicFwdXdlopsNHWC $<TARGET_FILE:test_conv2d>
      ${TEST_CONV_VERBOSE_F} --input 64 256 7 7 --weights 128 256 1 1 --pads_strides_dilations 0 0 1 1 1 1
      --in_layout NHWC --fil_layout NHWC --out_layout NHWC ${MIOPEN_TEST_FLAGS_ARGS}
    COMMAND MIOPEN_FIND_ENFORCE=SEARCH_DB_UPDATE MIOPEN_DEBUG_TUNING_ITERATIONS_MAX=5
      MIOPEN_FIND_MODE=normal MIOPEN_DEBUG_FIND_ONLY_SOLVER=ConvAsmImplicitGemmGTCDynamicBwdXdlopsNHWC $<TARGET_FILE:test_conv2d>
      ${TEST_CONV_VERBOSE_B} --input 64 256 7 7 --weights 128 256 1 1 --pads_strides_dilations 0 0 1 1 1 1
      --in_layout NHWC --fil_layout NHWC --out_layout NHWC ${MIOPEN_TEST_FLAGS_ARGS}
    COMMAND MIOPEN_FIND_ENFORCE=SEARCH_DB_UPDATE MIOPEN_DEBUG_TUNING_ITERATIONS_MAX=5
      MIOPEN_FIND_MODE=normal MIOPEN_DEBUG_FIND_ONLY_SOLVER=ConvAsmImplicitGemmGTCDynamicWrwXdlopsNHWC $<TARGET_FILE:test_conv2d>
      ${TEST_CONV_VERBOSE_W} --input 64 256 7 7 --weights 128 256 1 1 --pads_strides_dilations 0 0 1 1 1 1
      --in_layout NHWC --fil_layout NHWC --out_layout NHWC ${MIOPEN_TEST_FLAGS_ARGS}
)

add_custom_test(smoke_solver_ConvAsmImplicitGemmGTCDynamicXdlopsNHWC_bf16 GFX900_DISABLED GFX906_DISABLED GFX908_DISABLED
    FLOAT_DISABLED BF16_ENABLED SKIP_XNACK_ON TEST_TUNING
    COMMAND MIOPEN_FIND_ENFORCE=SEARCH_DB_UPDATE MIOPEN_DEBUG_TUNING_ITERATIONS_MAX=5
      MIOPEN_FIND_MODE=normal MIOPEN_DEBUG_FIND_ONLY_SOLVER=ConvAsmImplicitGemmGTCDynamicFwdXdlopsNHWC $<TARGET_FILE:test_conv2d>
      ${TEST_CONV_VERBOSE_F} --input 64 256 7 7 --weights 128 256 1 1 --pads_strides_dilations 0 0 1 1 1 1
      --in_layout NHWC --fil_layout NHWC --out_layout NHWC ${MIOPEN_TEST_FLAGS_ARGS}
    COMMAND MIOPEN_FIND_ENFORCE=SEARCH_DB_UPDATE MIOPEN_DEBUG_TUNING_ITERATIONS_MAX=5
      MIOPEN_FIND_MODE=normal MIOPEN_DEBUG_FIND_ONLY_SOLVER=ConvAsmImplicitGemmGTCDynamicBwdXdlopsNHWC $<TARGET_FILE:test_conv2d>
      ${TEST_CONV_VERBOSE_B} --input 64 256 7 7 --weights 128 256 1 1 --pads_strides_dilations 0 0 1 1 1 1
      --in_layout NHWC --fil_layout NHWC --out_layout NHWC ${MIOPEN_TEST_FLAGS_ARGS}
    COMMAND MIOPEN_FIND_ENFORCE=SEARCH_DB_UPDATE MIOPEN_DEBUG_TUNING_ITERATIONS_MAX=5
      MIOPEN_FIND_MODE=normal MIOPEN_DEBUG_FIND_ONLY_SOLVER=ConvAsmImplicitGemmGTCDynamicWrwXdlopsNHWC $<TARGET_FILE:test_conv2d>
      ${TEST_CONV_VERBOSE_W} --input 64 256 7 7 --weights 128 256 1 1 --pads_strides_dilations 0 0 1 1 1 1
      --in_layout NHWC --fil_layout NHWC --out_layout NHWC ${MIOPEN_TEST_FLAGS_ARGS}
)

add_custom_test(smoke_solver_ConvAsmImplicitGemmGTCDynamicFwdDlopsNCHWC GFX900_DISABLED GFX906_DISABLED GFX908_DISABLED GFX90A_DISABLED GFX103X_ENABLED
    FLOAT_DISABLED HALF_ENABLED SKIP_XNACK_ON TEST_TUNING
    COMMAND MIOPEN_FIND_ENFORCE=SEARCH_DB_UPDATE MIOPEN_DEBUG_TUNING_ITERATIONS_MAX=5
      MIOPEN_FIND_MODE=normal MIOPEN_DEBUG_FIND_ONLY_SOLVER=ConvAsmImplicitGemmGTCDynamicFwdDlopsNCHWC $<TARGET_FILE:test_conv2d>
      ${TEST_CONV_VERBOSE_F} --input 64 256 7 7 --weights 256 3 3 128 --pads_strides_dilations 0 0 1 1 1 1
      --in_layout NCHW --fil_layout CHWN --out_layout NCHW --tensor_vect 1 --vector_length 4 ${MIOPEN_TEST_FLAGS_ARGS}
)

# MIOPEN_DEBUG_TUNING_ITERATIONS_MAX is set to 2 because kernels are very slow to build.
add_custom_test(smoke_solver_ConvCkIgemmFwdV6r1DlopsNchw GFX103X_ENABLED HALF_ENABLED TEST_TUNING
    COMMAND MIOPEN_FIND_ENFORCE=SEARCH_DB_UPDATE MIOPEN_DEBUG_TUNING_ITERATIONS_MAX=2
      MIOPEN_DEBUG_CONVOLUTION_ATTRIB_FP16_ALT_IMPL=0
      MIOPEN_FIND_MODE=normal MIOPEN_DEBUG_FIND_ONLY_SOLVER=ConvCkIgemmFwdV6r1DlopsNchw $<TARGET_FILE:test_conv2d>
      ${TEST_CONV_VERBOSE_F} --input 128 64 56 56 --weights 256 64 1 1 --pads_strides_dilations 0 0 1 1 1 1 ${MIOPEN_TEST_FLAGS_ARGS}
)

add_custom_test(smoke_solver_ConvHipImplicitGemmBwdDataV1R1 GFX103X_ENABLED TEST_TUNING
    COMMAND MIOPEN_FIND_ENFORCE=SEARCH_DB_UPDATE MIOPEN_DEBUG_TUNING_ITERATIONS_MAX=5
      MIOPEN_FIND_MODE=normal MIOPEN_DEBUG_FIND_ONLY_SOLVER=ConvHipImplicitGemmBwdDataV1R1 $<TARGET_FILE:test_conv2d>
      ${TEST_CONV_VERBOSE_B} --input 32 128 32 32 --weights 12 128 1 1 --pads_strides_dilations 0 0 1 1 1 1 ${MIOPEN_TEST_FLAGS_ARGS}
)

add_custom_test(smoke_solver_ConvHipImplicitGemmV4R1 GFX103X_ENABLED HALF_ENABLED BF16_ENABLED TEST_TUNING
    COMMAND MIOPEN_FIND_ENFORCE=SEARCH_DB_UPDATE MIOPEN_DEBUG_TUNING_ITERATIONS_MAX=5
      MIOPEN_DEBUG_CONVOLUTION_ATTRIB_FP16_ALT_IMPL=0
      MIOPEN_FIND_MODE=normal MIOPEN_DEBUG_FIND_ONLY_SOLVER=ConvHipImplicitGemmV4R1Fwd $<TARGET_FILE:test_conv2d>
      ${TEST_CONV_VERBOSE_F} --input 256 32 27 27 --weights 128 32 1 1 --pads_strides_dilations 0 0 1 1 1 1 ${MIOPEN_TEST_FLAGS_ARGS}
    COMMAND MIOPEN_FIND_ENFORCE=SEARCH_DB_UPDATE MIOPEN_DEBUG_TUNING_ITERATIONS_MAX=5
      MIOPEN_DEBUG_CONVOLUTION_ATTRIB_FP16_ALT_IMPL=0
      MIOPEN_FIND_MODE=normal MIOPEN_DEBUG_FIND_ONLY_SOLVER=ConvHipImplicitGemmV4R1WrW $<TARGET_FILE:test_conv2d>
      ${TEST_CONV_VERBOSE_W} --input 64 64 55 55 --weights 64 64 1 1 --pads_strides_dilations 0 0 1 1 1 1 ${MIOPEN_TEST_FLAGS_ARGS}
)

# MIOPEN_DEBUG_CONV_IMPLICIT_GEMM_HIP_BWD_V4R1=1 is necessary due to WORKAROUND_SWDEV_229277_227616_229195,
# which disables ConvHipImplicitGemmBwdDataV4R1, but we still want to check that the solver is not broken.
add_custom_test(smoke_solver_ConvHipImplicitGemmBwdDataV4R1 GFX103X_ENABLED TEST_TUNING
    COMMAND MIOPEN_FIND_ENFORCE=SEARCH_DB_UPDATE MIOPEN_DEBUG_TUNING_ITERATIONS_MAX=5
      MIOPEN_DEBUG_CONV_IMPLICIT_GEMM_HIP_BWD_V4R1=1
      MIOPEN_FIND_MODE=normal MIOPEN_DEBUG_FIND_ONLY_SOLVER=ConvHipImplicitGemmBwdDataV4R1 $<TARGET_FILE:test_conv2d>
      ${TEST_CONV_VERBOSE_B} --input 16 64 16 16 --weights 64 64 3 3 --pads_strides_dilations 0 0 1 1 1 1 ${MIOPEN_TEST_FLAGS_ARGS}
)

add_custom_test(smoke_solver_ConvHipImplicitGemmV4R4 GFX103X_ENABLED TEST_TUNING
    COMMAND MIOPEN_FIND_ENFORCE=SEARCH_DB_UPDATE MIOPEN_DEBUG_TUNING_ITERATIONS_MAX=5
      MIOPEN_FIND_MODE=normal MIOPEN_DEBUG_FIND_ONLY_SOLVER=ConvHipImplicitGemmV4R4Fwd $<TARGET_FILE:test_conv2d>
      ${TEST_CONV_VERBOSE_F} --input 2 16 28 28 --weights 32 16 3 3 --pads_strides_dilations 1 1 1 1 1 1 ${MIOPEN_TEST_FLAGS_ARGS}
    COMMAND MIOPEN_FIND_ENFORCE=SEARCH_DB_UPDATE MIOPEN_DEBUG_TUNING_ITERATIONS_MAX=5
      MIOPEN_FIND_MODE=normal MIOPEN_DEBUG_FIND_ONLY_SOLVER=ConvHipImplicitGemmV4R4WrW $<TARGET_FILE:test_conv2d>
      ${TEST_CONV_VERBOSE_W} --input 8 128 14 14 --weights 32 128 3 3 --pads_strides_dilations 1 1 1 1 1 1 ${MIOPEN_TEST_FLAGS_ARGS}
)

# WORKAROUND_SWDEV_251757 disables this solver due to precision issues.
# However we still want to check that solver is not broken and therefore use
# MIOPEN_DEBUG_CONV_IMPLICIT_GEMM_HIP_BWD_V1R1_XDLOPS=1 to enable it.
add_custom_test(smoke_solver_ConvHipImplicitGemmBwdDataV1R1Xdlops GFX900_DISABLED GFX906_DISABLED HALF_ENABLED BF16_ENABLED TEST_TUNING
    COMMAND MIOPEN_FIND_ENFORCE=SEARCH_DB_UPDATE MIOPEN_DEBUG_TUNING_ITERATIONS_MAX=5
      MIOPEN_DEBUG_CONV_IMPLICIT_GEMM_HIP_BWD_V1R1_XDLOPS=1
      MIOPEN_DEBUG_CONVOLUTION_ATTRIB_FP16_ALT_IMPL=0
      MIOPEN_FIND_MODE=normal MIOPEN_DEBUG_FIND_ONLY_SOLVER=ConvHipImplicitGemmBwdDataV1R1Xdlops $<TARGET_FILE:test_conv2d>
      ${TEST_CONV_VERBOSE_B} --input 32 128 32 32 --weights 12 128 1 1 --pads_strides_dilations 0 0 1 1 1 1 ${MIOPEN_TEST_FLAGS_ARGS}
)

# WORKAROUND_ISSUE_1206 disables this solver for FP32 due to precision issues.
# WORKAROUND_SWDEV_329642 disables this solver on MI200 for BF16.
# However we still want to check that these cases are not broken and therefore use
# MIOPEN_DEBUG_CONV_IMPLICIT_GEMM_HIP_BWD_V4R1_XDLOPS=1 to enable the solver.
add_custom_test(smoke_solver_ConvHipImplicitGemmBwdDataV4R1Xdlops GFX900_DISABLED GFX906_DISABLED HALF_ENABLED BF16_ENABLED TEST_TUNING
    COMMAND MIOPEN_FIND_ENFORCE=SEARCH_DB_UPDATE MIOPEN_DEBUG_TUNING_ITERATIONS_MAX=5
      MIOPEN_DEBUG_CONV_IMPLICIT_GEMM_HIP_BWD_V4R1_XDLOPS=1
      MIOPEN_DEBUG_CONVOLUTION_ATTRIB_FP16_ALT_IMPL=0
      MIOPEN_FIND_MODE=normal MIOPEN_DEBUG_FIND_ONLY_SOLVER=ConvHipImplicitGemmBwdDataV4R1Xdlops $<TARGET_FILE:test_conv2d>
      ${TEST_CONV_VERBOSE_B} --input 1 160 28 28 --weights 128 160 1 1 --pads_strides_dilations 0 0 1 1 1 1 ${MIOPEN_TEST_FLAGS_ARGS}
)

add_custom_test(smoke_solver_ConvHipImplicitGemmForwardV4R4Xdlops GFX900_DISABLED GFX906_DISABLED HALF_ENABLED BF16_ENABLED TEST_TUNING
    COMMAND MIOPEN_FIND_ENFORCE=SEARCH_DB_UPDATE MIOPEN_DEBUG_TUNING_ITERATIONS_MAX=5
      MIOPEN_DEBUG_CONVOLUTION_ATTRIB_FP16_ALT_IMPL=0
      MIOPEN_FIND_MODE=normal MIOPEN_DEBUG_FIND_ONLY_SOLVER=ConvHipImplicitGemmForwardV4R4Xdlops $<TARGET_FILE:test_conv2d>
      ${TEST_CONV_VERBOSE_F} --input 128 48 13 13 --weights 192 48 1 1 --pads_strides_dilations 0 0 1 1 1 1 ${MIOPEN_TEST_FLAGS_ARGS}
)

add_custom_test(smoke_solver_ConvHipImplicitGemmWrwV4R4Xdlops GFX900_DISABLED GFX906_DISABLED HALF_ENABLED BF16_ENABLED TEST_TUNING
    COMMAND MIOPEN_FIND_ENFORCE=SEARCH_DB_UPDATE MIOPEN_DEBUG_TUNING_ITERATIONS_MAX=5
      MIOPEN_DEBUG_CONVOLUTION_ATTRIB_FP16_ALT_IMPL=0
      MIOPEN_FIND_MODE=normal MIOPEN_DEBUG_FIND_ONLY_SOLVER=ConvHipImplicitGemmWrwV4R4Xdlops $<TARGET_FILE:test_conv2d>
      ${TEST_CONV_VERBOSE_W} --input 1 192 28 28 --weights 16 192 1 1 --pads_strides_dilations 0 0 1 1 1 1 ${MIOPEN_TEST_FLAGS_ARGS}
)

add_custom_test(smoke_solver_ConvHipImplicitGemmForwardV4R4Xdlops_Padded_Gemm GFX900_DISABLED GFX906_DISABLED HALF_ENABLED BF16_ENABLED TEST_TUNING
    COMMAND MIOPEN_FIND_ENFORCE=SEARCH_DB_UPDATE MIOPEN_DEBUG_TUNING_ITERATIONS_MAX=5
      MIOPEN_DEBUG_CONVOLUTION_ATTRIB_FP16_ALT_IMPL=0
      MIOPEN_FIND_MODE=normal MIOPEN_DEBUG_FIND_ONLY_SOLVER=ConvHipImplicitGemmForwardV4R4Xdlops_Padded_Gemm $<TARGET_FILE:test_conv2d>
      ${TEST_CONV_VERBOSE_F} --input 16 1 7 7 --weights 1 1 3 3 --pads_strides_dilations 0 0 1 1 1 1 ${MIOPEN_TEST_FLAGS_ARGS}
)

add_custom_test(smoke_solver_ConvHipImplicitGemmWrwV4R4Xdlops_Padded_Gemm GFX900_DISABLED GFX906_DISABLED HALF_ENABLED BF16_ENABLED TEST_TUNING
    COMMAND MIOPEN_FIND_ENFORCE=SEARCH_DB_UPDATE MIOPEN_DEBUG_TUNING_ITERATIONS_MAX=5
      MIOPEN_DEBUG_CONVOLUTION_ATTRIB_FP16_ALT_IMPL=0
      MIOPEN_FIND_MODE=normal MIOPEN_DEBUG_FIND_ONLY_SOLVER=ConvHipImplicitGemmWrwV4R4Xdlops_Padded_Gemm $<TARGET_FILE:test_conv2d>
      ${TEST_CONV_VERBOSE_W} --input 256 2 5 5 --weights 1 2 3 3 --pads_strides_dilations 1 1 2 2 1 1 ${MIOPEN_TEST_FLAGS_ARGS}
)

add_custom_test(smoke_solver_ConvHipImplicitGemmForwardV4R5Xdlops GFX900_DISABLED GFX906_DISABLED HALF_ENABLED BF16_ENABLED TEST_TUNING
    COMMAND MIOPEN_FIND_ENFORCE=SEARCH_DB_UPDATE MIOPEN_DEBUG_TUNING_ITERATIONS_MAX=5
      MIOPEN_DEBUG_CONVOLUTION_ATTRIB_FP16_ALT_IMPL=0
      MIOPEN_FIND_MODE=normal MIOPEN_DEBUG_FIND_ONLY_SOLVER=ConvHipImplicitGemmForwardV4R5Xdlops $<TARGET_FILE:test_conv2d>
      ${TEST_CONV_VERBOSE_F} --input 128 16 54 54 --weights 64 16 3 3 --pads_strides_dilations 1 1 1 1 1 1 ${MIOPEN_TEST_FLAGS_ARGS}
)

add_custom_test(smoke_solver_ConvHipImplicitGemmFwdXdlops OCL_DISABLED GFX900_DISABLED GFX906_DISABLED GFX90A_DISABLED HALF_ENABLED INT8_ENABLED
    SKIP_UNLESS_COMPOSABLEKERNEL TEST_TUNING
    COMMAND MIOPEN_FIND_ENFORCE=SEARCH_DB_UPDATE MIOPEN_DEBUG_TUNING_ITERATIONS_MAX=5
      MIOPEN_FIND_MODE=normal MIOPEN_DEBUG_FIND_ONLY_SOLVER=ConvHipImplicitGemmFwdXdlops $<TARGET_FILE:test_conv2d>
      ${TEST_CONV_VERBOSE_F} --input 128 64 56 56 --weights 64 64 1 1 --pads_strides_dilations 0 0 1 1 1 1 ${MIOPEN_TEST_CONV_INT8_OUTPUT_TYPE_INT8}
      --in_layout NHWC --fil_layout NHWC --out_layout NHWC ${MIOPEN_TEST_FLAGS_ARGS}
)

add_custom_test(smoke_solver_ConvBinWinograd3x3U GFX90A_DISABLED SKIP_XNACK_ON
    COMMAND MIOPEN_FIND_MODE=normal MIOPEN_DEBUG_FIND_ONLY_SOLVER=ConvBinWinograd3x3U $<TARGET_FILE:test_conv2d>
      ${TEST_CONV_VERBOSE_F} --input 1 20 20 20 --weights 20 20 3 3 --pads_strides_dilations 1 1 1 1 1 1 ${MIOPEN_TEST_FLAGS_ARGS}
    COMMAND MIOPEN_FIND_MODE=normal MIOPEN_DEBUG_FIND_ONLY_SOLVER=ConvBinWinograd3x3U $<TARGET_FILE:test_conv2d>
=======
add_custom_test(smoke_conv_solver_ConvAsmImplicitGemmGTCDynamicXdlops GFX900_DISABLED GFX906_DISABLED GFX90A_DISABLED HALF_ENABLED SKIP_XNACK_ON
    COMMAND MIOPEN_FIND_MODE=normal MIOPEN_DEBUG_FIND_ONLY_SOLVER=ConvAsmImplicitGemmGTCDynamicWrwXdlops $<TARGET_FILE:test_conv2d> ${MIOPEN_TEST_FLOAT_ARG}
      ${TEST_CONV_VERBOSE_W} --input 2 256 12 18 --weights 256 256 3 3 --pads_strides_dilations 1 1 1 1 1 1 ${MIOPEN_TEST_FLAGS_ARGS}
    COMMAND MIOPEN_FIND_MODE=normal MIOPEN_DEBUG_FIND_ONLY_SOLVER=ConvAsmImplicitGemmGTCDynamicBwdXdlops $<TARGET_FILE:test_conv2d> ${MIOPEN_TEST_FLOAT_ARG}
      ${TEST_CONV_VERBOSE_B} --input 64 64 28 28 --weights 16 64 1 1 --pads_strides_dilations 0 0 1 1 1 1 ${MIOPEN_TEST_FLAGS_ARGS}
    COMMAND MIOPEN_FIND_MODE=normal MIOPEN_DEBUG_FIND_ONLY_SOLVER=ConvAsmImplicitGemmGTCDynamicFwdXdlops $<TARGET_FILE:test_conv2d> ${MIOPEN_TEST_FLOAT_ARG}
      ${TEST_CONV_VERBOSE_F} --input 64 512 7 7 --weights 128 128 3 3 --pads_strides_dilations 1 1 1 1 1 1 ${MIOPEN_TEST_FLAGS_ARGS}
)

add_custom_test(smoke_conv_solver_ConvBinWinograd3x3U GFX90A_DISABLED SKIP_XNACK_ON
    COMMAND MIOPEN_FIND_MODE=normal MIOPEN_DEBUG_FIND_ONLY_SOLVER=ConvBinWinograd3x3U $<TARGET_FILE:test_conv2d> ${MIOPEN_TEST_FLOAT_ARG}
      ${TEST_CONV_VERBOSE_F} --input 1 20 20 20 --weights 20 20 3 3 --pads_strides_dilations 1 1 1 1 1 1 ${MIOPEN_TEST_FLAGS_ARGS}
    COMMAND MIOPEN_FIND_MODE=normal MIOPEN_DEBUG_FIND_ONLY_SOLVER=ConvBinWinograd3x3U $<TARGET_FILE:test_conv2d> ${MIOPEN_TEST_FLOAT_ARG}
>>>>>>> ceb94dca
      ${TEST_CONV_VERBOSE_B} --input 1 20 20 20 --weights 20 20 3 3 --pads_strides_dilations 1 1 1 1 1 1 ${MIOPEN_TEST_FLAGS_ARGS}
)

# F16 is supported for 906 and 906 only, no WrW
<<<<<<< HEAD
add_custom_test(smoke_solver_ConvBinWinogradRxS_fp16 GFX900_DISABLED GFX90A_DISABLED FLOAT_DISABLED HALF_ENABLED SKIP_XNACK_ON
    COMMAND MIOPEN_FIND_MODE=normal MIOPEN_DEBUG_FIND_ONLY_SOLVER=ConvBinWinogradRxS $<TARGET_FILE:test_conv2d>
      ${TEST_CONV_VERBOSE_F} --input 1 40 20 20 --weights 20 40 3 3 --pads_strides_dilations 1 1 1 1 1 1 ${MIOPEN_TEST_FLAGS_ARGS}
    COMMAND MIOPEN_FIND_MODE=normal MIOPEN_DEBUG_FIND_ONLY_SOLVER=ConvBinWinogradRxS $<TARGET_FILE:test_conv2d>
=======
add_custom_test(smoke_conv_solver_ConvBinWinogradRxS_f16 GFX900_DISABLED GFX90A_DISABLED FLOAT_DISABLED HALF_ENABLED SKIP_XNACK_ON
    COMMAND MIOPEN_FIND_MODE=normal MIOPEN_DEBUG_FIND_ONLY_SOLVER=ConvBinWinogradRxS $<TARGET_FILE:test_conv2d> ${MIOPEN_TEST_FLOAT_ARG}
      ${TEST_CONV_VERBOSE_F} --input 1 40 20 20 --weights 20 40 3 3 --pads_strides_dilations 1 1 1 1 1 1 ${MIOPEN_TEST_FLAGS_ARGS}
    COMMAND MIOPEN_FIND_MODE=normal MIOPEN_DEBUG_FIND_ONLY_SOLVER=ConvBinWinogradRxS $<TARGET_FILE:test_conv2d> ${MIOPEN_TEST_FLOAT_ARG}
>>>>>>> ceb94dca
      ${TEST_CONV_VERBOSE_B} --input 1 20 20 20 --weights 40 20 3 3 --pads_strides_dilations 1 1 1 1 1 1 ${MIOPEN_TEST_FLAGS_ARGS}
)

# F32 is supported for 900, 906 and 908.
<<<<<<< HEAD
add_custom_test(smoke_solver_ConvBinWinogradRxS_fp32 GFX90A_DISABLED SKIP_XNACK_ON
    COMMAND MIOPEN_FIND_MODE=normal MIOPEN_DEBUG_FIND_ONLY_SOLVER=ConvBinWinogradRxS $<TARGET_FILE:test_conv2d>
      ${TEST_CONV_VERBOSE_F} --input 1 20 20 20 --weights 20 20 3 3 --pads_strides_dilations 1 1 1 1 1 1 ${MIOPEN_TEST_FLAGS_ARGS}
    COMMAND MIOPEN_FIND_MODE=normal MIOPEN_DEBUG_FIND_ONLY_SOLVER=ConvBinWinogradRxS $<TARGET_FILE:test_conv2d>
      ${TEST_CONV_VERBOSE_B} --input 1 20 20 20 --weights 20 20 3 3 --pads_strides_dilations 1 1 1 1 1 1 ${MIOPEN_TEST_FLAGS_ARGS}
    COMMAND MIOPEN_FIND_MODE=normal MIOPEN_DEBUG_FIND_ONLY_SOLVER=ConvBinWinogradRxS $<TARGET_FILE:test_conv2d>
=======
add_custom_test(smoke_conv_solver_ConvBinWinogradRxS_f32 GFX90A_DISABLED SKIP_XNACK_ON
    COMMAND MIOPEN_FIND_MODE=normal MIOPEN_DEBUG_FIND_ONLY_SOLVER=ConvBinWinogradRxS $<TARGET_FILE:test_conv2d> ${MIOPEN_TEST_FLOAT_ARG}
      ${TEST_CONV_VERBOSE_F} --input 1 20 20 20 --weights 20 20 3 3 --pads_strides_dilations 1 1 1 1 1 1 ${MIOPEN_TEST_FLAGS_ARGS}
    COMMAND MIOPEN_FIND_MODE=normal MIOPEN_DEBUG_FIND_ONLY_SOLVER=ConvBinWinogradRxS $<TARGET_FILE:test_conv2d> ${MIOPEN_TEST_FLOAT_ARG}
      ${TEST_CONV_VERBOSE_B} --input 1 20 20 20 --weights 20 20 3 3 --pads_strides_dilations 1 1 1 1 1 1 ${MIOPEN_TEST_FLAGS_ARGS}
    COMMAND MIOPEN_FIND_MODE=normal MIOPEN_DEBUG_FIND_ONLY_SOLVER=ConvBinWinogradRxS $<TARGET_FILE:test_conv2d> ${MIOPEN_TEST_FLOAT_ARG}
>>>>>>> ceb94dca
      ${TEST_CONV_VERBOSE_W} --input 1 20 20 20 --weights 20 20 3 3 --pads_strides_dilations 1 1 1 1 1 1 ${MIOPEN_TEST_FLAGS_ARGS}
)

# GFX90A_DISABLED is due to WORKAROUND_ISSUE_1146
<<<<<<< HEAD
add_custom_test(smoke_solver_ConvWinograd3x3MultipassWrW GFX90A_DISABLED HALF_ENABLED BF16_ENABLED SKIP_XNACK_ON OCL_DISABLED
    COMMAND MIOPEN_FIND_MODE=normal MIOPEN_DEBUG_FIND_ONLY_SOLVER='ConvWinograd3x3MultipassWrW<3-3>' $<TARGET_FILE:test_conv2d>
      ${TEST_CONV_VERBOSE_W} --input 1 64 30 30 --weights 64 64 3 3 --pads_strides_dilations 1 1 2 2 1 1 ${MIOPEN_TEST_FLAGS_ARGS}
)

add_custom_test(smoke_solver_ConvBinWinogradRxSf2x3 GFX900_DISABLED GFX103X_ENABLED HALF_ENABLED SKIP_XNACK_ON TEST_TUNING
    COMMAND MIOPEN_FIND_ENFORCE=SEARCH_DB_UPDATE MIOPEN_DEBUG_TUNING_ITERATIONS_MAX=5
      MIOPEN_DEBUG_CONVOLUTION_ATTRIB_FP16_ALT_IMPL=0
      MIOPEN_FIND_MODE=normal MIOPEN_DEBUG_FIND_ONLY_SOLVER=ConvBinWinogradRxSf2x3 $<TARGET_FILE:test_conv2d>
      --input 1 40 20 20 --weights 20 20 3 3 --pads_strides_dilations 1 1 1 1 1 1 --group-count 2 ${MIOPEN_TEST_FLAGS_ARGS}
)

add_custom_test(smoke_solver_ConvBinWinogradRxSf2x3g1 GFX900_DISABLED GFX103X_ENABLED HALF_ENABLED SKIP_XNACK_ON
    COMMAND MIOPEN_DEBUG_CONVOLUTION_ATTRIB_FP16_ALT_IMPL=0
      MIOPEN_FIND_MODE=normal MIOPEN_DEBUG_FIND_ONLY_SOLVER=ConvBinWinogradRxSf2x3g1 $<TARGET_FILE:test_conv2d>
      --input 1 40 20 20 --weights 20 40 3 3 --pads_strides_dilations 1 1 1 1 1 1 ${MIOPEN_TEST_FLAGS_ARGS}
)

add_custom_test(smoke_solver_ConvBinWinogradRxSf3x2 GFX900_DISABLED GFX103X_ENABLED HALF_ENABLED SKIP_XNACK_ON
    COMMAND MIOPEN_FIND_ENFORCE=SEARCH_DB_UPDATE MIOPEN_DEBUG_TUNING_ITERATIONS_MAX=5
      MIOPEN_DEBUG_CONVOLUTION_ATTRIB_FP16_ALT_IMPL=0
      MIOPEN_FIND_MODE=normal MIOPEN_DEBUG_FIND_ONLY_SOLVER=ConvBinWinogradRxSf3x2 $<TARGET_FILE:test_conv2d>
      --input 1 40 20 20 --weights 20 40 3 3 --pads_strides_dilations 1 1 1 1 1 1 ${MIOPEN_TEST_FLAGS_ARGS}
)

add_custom_test(smoke_solver_ConvMlirIgemm GFX900_DISABLED GFX908_DISABLED GFX90A_DISABLED GFX103X_ENABLED HALF_ENABLED SKIP_UNLESS_MLIR TEST_TUNING
    COMMAND MIOPEN_FIND_ENFORCE=SEARCH_DB_UPDATE MIOPEN_DEBUG_TUNING_ITERATIONS_MAX=5
      ${IMPLICITGEMM_MLIR_ENV_F} $<TARGET_FILE:test_conv2d> ${TEST_CONV_VERBOSE_F}
      --input 64 128 14 14 --weights 128 128 1 1 --pads_strides_dilations 0 0 2 2 1 1 --in_layout NHWC --fil_layout NHWC --out_layout NHWC ${MIOPEN_TEST_FLAGS_ARGS}
    COMMAND MIOPEN_FIND_ENFORCE=SEARCH_DB_UPDATE MIOPEN_DEBUG_TUNING_ITERATIONS_MAX=5
      ${IMPLICITGEMM_MLIR_ENV_B} $<TARGET_FILE:test_conv2d> ${TEST_CONV_VERBOSE_B}
      --input 64 256 28 28 --weights 64  64  1 1 --pads_strides_dilations 0 0 1 1 1 1 --group-count 4 ${MIOPEN_TEST_FLAGS_ARGS}
    COMMAND MIOPEN_FIND_ENFORCE=SEARCH_DB_UPDATE MIOPEN_DEBUG_TUNING_ITERATIONS_MAX=5
      ${IMPLICITGEMM_MLIR_ENV_W} $<TARGET_FILE:test_conv2d> ${TEST_CONV_VERBOSE_W}
      --input 64 64  28 28 --weights 64  64  1 1 --pads_strides_dilations 0 0 1 1 1 1 ${MIOPEN_TEST_FLAGS_ARGS}
)

add_custom_test(smoke_solver_ConvMlirIgemmXdlops GFX900_DISABLED GFX906_DISABLED HALF_ENABLED SKIP_UNLESS_MLIR TEST_TUNING
    COMMAND MIOPEN_FIND_ENFORCE=SEARCH_DB_UPDATE MIOPEN_DEBUG_TUNING_ITERATIONS_MAX=5
      ${IMPLICITGEMM_MLIR_ENV_F_XDLOPS} $<TARGET_FILE:test_conv2d> ${TEST_CONV_VERBOSE_F}
      --input 64 128 14 14 --weights 128 128 1 1 --pads_strides_dilations 0 0 2 2 1 1 --in_layout NHWC --fil_layout NHWC --out_layout NHWC  ${MIOPEN_TEST_FLAGS_ARGS}
    COMMAND MIOPEN_FIND_ENFORCE=SEARCH_DB_UPDATE MIOPEN_DEBUG_TUNING_ITERATIONS_MAX=5
      ${IMPLICITGEMM_MLIR_ENV_B_XDLOPS} $<TARGET_FILE:test_conv2d> ${TEST_CONV_VERBOSE_B}
      --input 64 256 28 28 --weights 64  64  1 1 --pads_strides_dilations 0 0 1 1 1 1 --group-count 4  ${MIOPEN_TEST_FLAGS_ARGS}
    COMMAND MIOPEN_FIND_ENFORCE=SEARCH_DB_UPDATE MIOPEN_DEBUG_TUNING_ITERATIONS_MAX=5
      ${IMPLICITGEMM_MLIR_ENV_W_XDLOPS} $<TARGET_FILE:test_conv2d> ${TEST_CONV_VERBOSE_W}
      --input 64 64  28 28 --weights 64  64  1 1 --pads_strides_dilations 0 0 1 1 1 1  ${MIOPEN_TEST_FLAGS_ARGS}
=======
add_custom_test(smoke_conv_solver_ConvWinograd3x3MultipassWrW GFX90A_DISABLED HALF_ENABLED BF16_ENABLED SKIP_XNACK_ON OCL_DISABLED
    COMMAND MIOPEN_FIND_MODE=normal MIOPEN_DEBUG_FIND_ONLY_SOLVER='ConvWinograd3x3MultipassWrW<3-3>' $<TARGET_FILE:test_conv2d> ${MIOPEN_TEST_FLOAT_ARG}
      ${TEST_CONV_VERBOSE_W} --input 1 64 30 30 --weights 64 64 3 3 --pads_strides_dilations 1 1 2 2 1 1 ${MIOPEN_TEST_FLAGS_ARGS}
>>>>>>> ceb94dca
)

# Add here regression tests that should be run on Vega10/20 and GFX908 only with FP16.
add_custom_test(test_regression_half_vega_gfx908 FLOAT_DISABLED HALF_ENABLED GFX90A_DISABLED
# REGRESSION TEST for issue #894.
# Can't be enabled for GFX10 due to WORKAROUND_SWDEV_271887
COMMAND	MIOPEN_FIND_MODE=normal MIOPEN_DEBUG_FIND_ONLY_SOLVER=ConvOclDirectFwd1x1 $<TARGET_FILE:test_conv2d> ${MIOPEN_TEST_FLOAT_ARG} --verbose --disable-backward-data --disable-backward-weights --disable-verification-cache
    --cmode conv --pmode default --group-count 1 --input 1 16 7 7 --weights 16 16 1 1 --pads_strides_dilations 0 0 1 1 1 1
)

set(ENVS_REGRESSION_ISSUE_1012
    MIOPEN_DEBUG_IMPLICIT_GEMM_FIND_ALL_SOLUTIONS=1
    MIOPEN_FIND_MODE=normal)

set(ARGS_REGRESSION_ISSUE_1012
    --verbose
    --disable-forward
    --disable-backward-data
    --disable-validation)

add_custom_test(test_regression_opencl_float_mi100 GFX900_DISABLED GFX906_DISABLED HIP_DISABLED GFX90A_DISABLED
    # Issue #1012.
    COMMAND	${ENVS_REGRESSION_ISSUE_1012} $<TARGET_FILE:test_conv2d> ${MIOPEN_TEST_FLOAT_ARG} --cmode conv --pmode default --group-count 1 --input 128, 832, 7,  7  --weights 32,  832, 1, 1 --pads_strides_dilations 0 0 1 1 1 1 ${ARGS_REGRESSION_ISSUE_1012}
    COMMAND	${ENVS_REGRESSION_ISSUE_1012} $<TARGET_FILE:test_conv2d> ${MIOPEN_TEST_FLOAT_ARG} --cmode conv --pmode default --group-count 1 --input 64,  192, 28, 28 --weights 64,  192, 1, 1 --pads_strides_dilations 0 0 1 1 1 1 ${ARGS_REGRESSION_ISSUE_1012}
    COMMAND	${ENVS_REGRESSION_ISSUE_1012} $<TARGET_FILE:test_conv2d> ${MIOPEN_TEST_FLOAT_ARG} --cmode conv --pmode default --group-count 1 --input 64,  256, 28, 28 --weights 128, 256, 1, 1 --pads_strides_dilations 0 0 1 1 1 1 ${ARGS_REGRESSION_ISSUE_1012}
    COMMAND	${ENVS_REGRESSION_ISSUE_1012} $<TARGET_FILE:test_conv2d> ${MIOPEN_TEST_FLOAT_ARG} --cmode conv --pmode default --group-count 1 --input 64,  480, 14, 14 --weights 64,  480, 1, 1 --pads_strides_dilations 0 0 1 1 1 1 ${ARGS_REGRESSION_ISSUE_1012}
    COMMAND	${ENVS_REGRESSION_ISSUE_1012} $<TARGET_FILE:test_conv2d> ${MIOPEN_TEST_FLOAT_ARG} --cmode conv --pmode default --group-count 1 --input 64,  512, 14, 14 --weights 128, 512, 1, 1 --pads_strides_dilations 0 0 1 1 1 1 ${ARGS_REGRESSION_ISSUE_1012}
    COMMAND	${ENVS_REGRESSION_ISSUE_1012} $<TARGET_FILE:test_conv2d> ${MIOPEN_TEST_FLOAT_ARG} --cmode conv --pmode default --group-count 1 --input 64,  512, 28, 28 --weights 128, 512, 1, 1 --pads_strides_dilations 0 0 1 1 1 1 ${ARGS_REGRESSION_ISSUE_1012}
    COMMAND	${ENVS_REGRESSION_ISSUE_1012} $<TARGET_FILE:test_conv2d> ${MIOPEN_TEST_FLOAT_ARG} --cmode conv --pmode default --group-count 1 --input 64,  64,  56, 56 --weights 256, 64,  1, 1 --pads_strides_dilations 0 0 1 1 1 1 ${ARGS_REGRESSION_ISSUE_1012}
)

set(ENVS_FIND_ONLY_HIP_IGEMM_V4R4XDLOPS
    MIOPEN_FIND_MODE=normal
    MIOPEN_DEBUG_IMPLICIT_GEMM_FIND_ALL_SOLUTIONS=1
    MIOPEN_DEBUG_FIND_ONLY_SOLVER=ConvHipImplicitGemmForwardV4R4Xdlops)

set(ARGS_ENABLE_FORWARD_ONLY
    --verbose
    --disable-backward-data
    --disable-backward-weights)

add_custom_test(test_regression_half_mi200 GFX900_DISABLED GFX906_DISABLED GFX908_DISABLED FLOAT_DISABLED HALF_ENABLED
    # Issue-internal #4
    COMMAND	${ENVS_FIND_ONLY_HIP_IGEMM_V4R4XDLOPS} $<TARGET_FILE:test_conv2d> ${MIOPEN_TEST_FLOAT_ARG} --cmode conv --pmode default --input 120 64 75 75 --weights 128 64 1 1 --pads_strides_dilations 0 0 2 2 1 1 ${ARGS_ENABLE_FORWARD_ONLY}
)
#override if we need to install gtests
set(INSTALL_GTEST OFF)
add_subdirectory(gtest EXCLUDE_FROM_ALL)<|MERGE_RESOLUTION|>--- conflicted
+++ resolved
@@ -477,11 +477,7 @@
 # Testing mode:
 #   SKIP_UNLESS_ALL - The test should be only run if MIOPEN_TEST_ALL=TRUE. Intended for long tests.
 #   TEST_PERF_DB_RECORD_NOT_FOUND - Test should fail if output contains: "Perf Db: record not found".
-<<<<<<< HEAD
 #   TEST_TUNING - In addition to the standard checks, the test should fail if output contains "Error" or "failed".
-=======
-#   TEST_ANY_ERROR - In addition to the standard checks, the test should fail if output contains "Error" or "failed".
->>>>>>> ceb94dca
 #   SKIP_XNACK_ON - Do not run the test if XNACK mode is enabled (xnack+) on the GPU.
 #   SKIP_UNLESS_MLIR - The test should be only run if MIOPEN_TEST_MLIR=TRUE.
 #   SKIP_UNLESS_COMPOSABLEKERNEL - The test should be only run if MIOPEN_TEST_COMPOSABLEKERNEL=TRUE.
@@ -495,11 +491,7 @@
         BF16_ENABLED BF16_DISABLED HALF_ENABLED HALF_DISABLED INT8_ENABLED INT8_DISABLED FLOAT_ENABLED FLOAT_DISABLED
         GFX900_ENABLED GFX900_DISABLED GFX906_ENABLED GFX906_DISABLED GFX908_ENABLED GFX908_DISABLED
         GFX103X_ENABLED GFX103X_DISABLED GFX110X_ENABLED GFX110X_DISABLED GFX90A_ENABLED GFX90A_DISABLED
-<<<<<<< HEAD
         SKIP_UNLESS_MLIR SKIP_UNLESS_COMPOSABLEKERNEL SKIP_UNLESS_ALL TEST_PERF_DB_RECORD_NOT_FOUND TEST_TUNING SKIP_XNACK_ON
-=======
-        SKIP_UNLESS_MLIR SKIP_UNLESS_ALL TEST_PERF_DB_RECORD_NOT_FOUND TEST_ANY_ERROR SKIP_XNACK_ON
->>>>>>> ceb94dca
         OCL_ENABLED OCL_DISABLED HIP_ENABLED HIP_DISABLED HIP_NOGPU_ENABLED HIP_NOGPU_DISABLED
     )
     set(oneValueArgs)
@@ -627,22 +619,13 @@
      AND (is_half_check OR is_bfloat16_check OR is_int8_check OR is_float_check)
      AND (is_ocl_check AND is_hip_check AND is_hip_nogpu_check)
     )
-<<<<<<< HEAD
         if(PARSE_TEST_PERF_DB_RECORD_NOT_FOUND AND PARSE_TEST_TUNING)
             message(FATAL_ERROR " TEST_PERF_DB_RECORD_NOT_FOUND and TEST_TUNING should not be used together")
-=======
-        if(PARSE_TEST_PERF_DB_RECORD_NOT_FOUND AND PARSE_TEST_ANY_ERROR)
-            message(FATAL_ERROR " TEST_PERF_DB_RECORD_NOT_FOUND and TEST_ANY_ERROR should not be used together")
->>>>>>> ceb94dca
         endif()
 
         if(PARSE_TEST_PERF_DB_RECORD_NOT_FOUND)
             set_tests_properties(${NAME} PROPERTIES FAIL_REGULAR_EXPRESSION "(FAILED)|(Perf Db: record not found)")
-<<<<<<< HEAD
         elseif(PARSE_TEST_TUNING)
-=======
-        elseif(PARSE_TEST_ANY_ERROR)
->>>>>>> ceb94dca
             set_tests_properties(${NAME} PROPERTIES FAIL_REGULAR_EXPRESSION "(FAILED)|(Error)|(failed)")
         else()
             set_tests_properties(${NAME} PROPERTIES FAIL_REGULAR_EXPRESSION "FAILED")
@@ -805,20 +788,11 @@
     COMMAND ${IMPLICITGEMM_MLIR_ENV_F_XDLOPS} $<TARGET_FILE:test_conv2d> ${TEST_CONV_VERBOSE_F} --input 256 256  56 56 --weights 256  64   1 1 --pads_strides_dilations 0 0 1 1 1 1 --group-count 4
 )
 
-<<<<<<< HEAD
-add_custom_test(test_conv_hip_igemm_xdlops SKIP_UNLESS_ALL OCL_DISABLED HALF_DISABLED FLOAT_DISABLED INT8_ENABLED GFX900_DISABLED GFX906_DISABLED GFX90A_DISABLED SKIP_UNLESS_COMPOSABLEKERNEL
+add_custom_test(test_conv_hip_igemm_xdlops SKIP_UNLESS_ALL OCL_DISABLED HALF_DISABLED FLOAT_DISABLED INT8_ENABLED GFX900_DISABLED GFX906_DISABLED SKIP_UNLESS_COMPOSABLEKERNEL
     COMMAND $<TARGET_FILE:test_conv2d> ${MIOPEN_TEST_FLOAT_ARG} --disable-backward-data --disable-backward-weights --verbose --input 256 128  28 28 --weights 128  128  3 3 ${MIOPEN_TEST_CONV_INT8_OUTPUT_TYPE_INT8} --in_layout NHWC --fil_layout NHWC --out_layout NHWC --pads_strides_dilations 1 1 1 1 1 1
     COMMAND $<TARGET_FILE:test_conv2d> ${MIOPEN_TEST_FLOAT_ARG} --disable-backward-data --disable-backward-weights --verbose --input 128 512  7  7  --weights 512  512  3 3 ${MIOPEN_TEST_CONV_INT8_OUTPUT_TYPE_INT8} --in_layout NHWC --fil_layout NHWC --out_layout NHWC --pads_strides_dilations 1 1 1 1 1 1
     COMMAND $<TARGET_FILE:test_conv2d> ${MIOPEN_TEST_FLOAT_ARG} --disable-backward-data --disable-backward-weights --verbose --input 128 64   56 56 --weights 64   64   1 1 ${MIOPEN_TEST_CONV_INT8_OUTPUT_TYPE_INT8} --in_layout NHWC --fil_layout NHWC --out_layout NHWC --pads_strides_dilations 0 0 1 1 1 1
     COMMAND $<TARGET_FILE:test_conv2d> ${MIOPEN_TEST_FLOAT_ARG} --disable-backward-data --disable-backward-weights --verbose --input 256 256  56 56 --weights 256  64   1 1 ${MIOPEN_TEST_CONV_INT8_OUTPUT_TYPE_INT8} --in_layout NHWC --fil_layout NHWC --out_layout NHWC --pads_strides_dilations 0 0 1 1 1 1
-=======
-if(MIOPEN_USE_COMPOSABLEKERNEL)
-add_custom_test(test_conv_hip_igemm_xdlops SKIP_UNLESS_ALL OCL_DISABLED HALF_DISABLED FLOAT_DISABLED INT8_ENABLED GFX900_DISABLED GFX906_DISABLED
-    COMMAND $<TARGET_FILE:test_conv2d> ${MIOPEN_TEST_FLOAT_ARG} --disable-backward-data --disable-backward-weights --verbose --input 256 128  28 28 --weights 128  128  3 3 --output_type int8 --in_layout NHWC --fil_layout NHWC --out_layout NHWC --pads_strides_dilations 1 1 1 1 1 1
-    COMMAND $<TARGET_FILE:test_conv2d> ${MIOPEN_TEST_FLOAT_ARG} --disable-backward-data --disable-backward-weights --verbose --input 128 512  7  7  --weights 512  512  3 3 --output_type int8 --in_layout NHWC --fil_layout NHWC --out_layout NHWC --pads_strides_dilations 1 1 1 1 1 1
-    COMMAND $<TARGET_FILE:test_conv2d> ${MIOPEN_TEST_FLOAT_ARG} --disable-backward-data --disable-backward-weights --verbose --input 128 64   56 56 --weights 64   64   1 1 --output_type int8 --in_layout NHWC --fil_layout NHWC --out_layout NHWC --pads_strides_dilations 0 0 1 1 1 1
-    COMMAND $<TARGET_FILE:test_conv2d> ${MIOPEN_TEST_FLOAT_ARG} --disable-backward-data --disable-backward-weights --verbose --input 256 256  56 56 --weights 256  64   1 1 --output_type int8 --in_layout NHWC --fil_layout NHWC --out_layout NHWC --pads_strides_dilations 0 0 1 1 1 1
->>>>>>> ceb94dca
     COMMAND $<TARGET_FILE:test_conv2d> ${MIOPEN_TEST_FLOAT_ARG} --disable-backward-data --disable-backward-weights --verbose --input 256 128  28 28 --weights 128  128  3 3 --output_type fp32 --in_layout NHWC --fil_layout NHWC --out_layout NHWC --pads_strides_dilations 1 1 1 1 1 1
     COMMAND $<TARGET_FILE:test_conv2d> ${MIOPEN_TEST_FLOAT_ARG} --disable-backward-data --disable-backward-weights --verbose --input 128 512  7  7  --weights 512  512  3 3 --output_type fp32 --in_layout NHWC --fil_layout NHWC --out_layout NHWC --pads_strides_dilations 1 1 1 1 1 1
     COMMAND $<TARGET_FILE:test_conv2d> ${MIOPEN_TEST_FLOAT_ARG} --disable-backward-data --disable-backward-weights --verbose --input 128 64   56 56 --weights 64   64   1 1 --output_type fp32 --in_layout NHWC --fil_layout NHWC --out_layout NHWC --pads_strides_dilations 0 0 1 1 1 1
@@ -1925,7 +1899,6 @@
     add_custom_test(test_reduce_double SKIP_UNLESS_ALL GFX103X_ENABLED GFX110X_ENABLED COMMAND  $<TARGET_FILE:test_reduce_test> --double --all --verbose)
 endif()
 
-<<<<<<< HEAD
 add_custom_test(smoke_solver_ConvFFT GFX103X_ENABLED GFX110X_ENABLED
     COMMAND MIOPEN_FIND_MODE=normal MIOPEN_DEBUG_FIND_ONLY_SOLVER=fft $<TARGET_FILE:test_conv2d>
       ${TEST_CONV_VERBOSE_F} --input 1 16 14 14 --weights 48 16 5 5 --pads_strides_dilations 2 2 1 1 1 1 ${MIOPEN_TEST_FLAGS_ARGS}
@@ -1946,28 +1919,6 @@
 )
 
 add_custom_test(smoke_solver_ConvAsm_5x10_7x7 GFX90A_DISABLED SKIP_XNACK_ON
-=======
-add_custom_test(smoke_conv_solver_fft GFX103X_ENABLED GFX110X_ENABLED
-    COMMAND MIOPEN_FIND_MODE=normal MIOPEN_DEBUG_FIND_ONLY_SOLVER=fft $<TARGET_FILE:test_conv2d> ${MIOPEN_TEST_FLOAT_ARG}
-      ${TEST_CONV_VERBOSE_F} --input 1 16 14 14 --weights 48 16 5 5 --pads_strides_dilations 2 2 1 1 1 1 ${MIOPEN_TEST_FLAGS_ARGS}
-    COMMAND MIOPEN_FIND_MODE=normal MIOPEN_DEBUG_FIND_ONLY_SOLVER=fft $<TARGET_FILE:test_conv2d> ${MIOPEN_TEST_FLOAT_ARG}
-      ${TEST_CONV_VERBOSE_B} --input 1 16 14 14 --weights 48 16 5 5 --pads_strides_dilations 2 2 1 1 1 1 ${MIOPEN_TEST_FLAGS_ARGS}
-)
-
-add_custom_test(smoke_conv_solver_ConvDirectNaiveConv_F GFX103X_ENABLED GFX110X_ENABLED HALF_ENABLED BF16_ENABLED INT8_ENABLED
-    COMMAND MIOPEN_FIND_MODE=normal MIOPEN_DEBUG_FIND_ONLY_SOLVER=ConvDirectNaiveConvFwd $<TARGET_FILE:test_conv2d> ${MIOPEN_TEST_FLOAT_ARG}
-      ${TEST_CONV_VERBOSE_F} --input 1 16 14 14 --weights 48 16 5 5 --pads_strides_dilations 2 2 1 1 1 1 ${MIOPEN_TEST_FLAGS_ARGS}
-)
-
-add_custom_test(smoke_conv_solver_ConvDirectNaiveConv_BW GFX103X_ENABLED GFX110X_ENABLED HALF_ENABLED BF16_ENABLED
-    COMMAND MIOPEN_FIND_MODE=normal MIOPEN_DEBUG_FIND_ONLY_SOLVER=ConvDirectNaiveConvBwd $<TARGET_FILE:test_conv2d> ${MIOPEN_TEST_FLOAT_ARG}
-      ${TEST_CONV_VERBOSE_B} --input 1 16 14 14 --weights 48 16 5 5 --pads_strides_dilations 2 2 1 1 1 1 ${MIOPEN_TEST_FLAGS_ARGS}
-    COMMAND MIOPEN_FIND_MODE=normal MIOPEN_DEBUG_FIND_ONLY_SOLVER=ConvDirectNaiveConvWrw $<TARGET_FILE:test_conv2d> ${MIOPEN_TEST_FLOAT_ARG}
-      ${TEST_CONV_VERBOSE_W} --input 1 16 14 14 --weights 48 16 5 5 --pads_strides_dilations 2 2 1 1 1 1 ${MIOPEN_TEST_FLAGS_ARGS}
-)
-
-add_custom_test(smoke_conv_solver_ConvAsm_5x10_7x7 GFX90A_DISABLED SKIP_XNACK_ON
->>>>>>> ceb94dca
     # GFX90A_DISABLED is because of WORKAROUND_ISSUE_1146
     COMMAND MIOPEN_FIND_MODE=normal MIOPEN_DEBUG_FIND_ONLY_SOLVER=ConvAsm5x10u2v2f1 $<TARGET_FILE:test_conv2d>
       ${TEST_CONV_VERBOSE_F} --input 1 1 5 10 --weights 16 1 5 10 --pads_strides_dilations 0 0 2 2 1 1 ${MIOPEN_TEST_FLAGS_ARGS}
@@ -1977,36 +1928,22 @@
       ${TEST_CONV_VERBOSE_F} --input 1 3 224 224 --weights 64 3 7  7 --pads_strides_dilations 3 3 2 2 1 1 ${MIOPEN_TEST_FLAGS_ARGS}
 )
 
-<<<<<<< HEAD
 add_custom_test(smoke_solver_ConvOcl_Fwd11x11_FwdGen_WrW53 GFX103X_ENABLED GFX110X_ENABLED HALF_ENABLED BF16_ENABLED
     COMMAND MIOPEN_FIND_MODE=normal MIOPEN_DEBUG_FIND_ONLY_SOLVER=ConvOclDirectFwd11x11 $<TARGET_FILE:test_conv2d>
-=======
-add_custom_test(smoke_conv_solver_ConvOcl_Fwd11x11_FwdGen_WrW53 GFX103X_ENABLED GFX110X_ENABLED HALF_ENABLED BF16_ENABLED
-    COMMAND MIOPEN_FIND_MODE=normal MIOPEN_DEBUG_FIND_ONLY_SOLVER=ConvOclDirectFwd11x11 $<TARGET_FILE:test_conv2d> ${MIOPEN_TEST_FLOAT_ARG}
->>>>>>> ceb94dca
       ${TEST_CONV_VERBOSE_F} --input 1 1 44 44 --weights 1 1 11 11 --pads_strides_dilations 0 0 4 4 1 1 ${MIOPEN_TEST_FLAGS_ARGS}
     COMMAND MIOPEN_FIND_MODE=normal MIOPEN_DEBUG_FIND_ONLY_SOLVER=ConvOclDirectFwdGen $<TARGET_FILE:test_conv2d>
       ${TEST_CONV_VERBOSE_F} --input 1 1 6 6 --weights 1 1 3 3 --pads_strides_dilations 0 0 2 2 1 1 ${MIOPEN_TEST_FLAGS_ARGS}
-<<<<<<< HEAD
     COMMAND MIOPEN_FIND_MODE=normal MIOPEN_DEBUG_FIND_ONLY_SOLVER=ConvOclBwdWrW53 $<TARGET_FILE:test_conv2d>
-=======
-    COMMAND MIOPEN_FIND_MODE=normal MIOPEN_DEBUG_FIND_ONLY_SOLVER=ConvOclBwdWrW53 $<TARGET_FILE:test_conv2d> ${MIOPEN_TEST_FLOAT_ARG}
->>>>>>> ceb94dca
       ${TEST_CONV_VERBOSE_W} --input 16 1 7 7 --weights 1 1 3 3 --pads_strides_dilations 0 0 1 1 1 1 ${MIOPEN_TEST_FLAGS_ARGS}
 )
 
 # NOTES ON WRITING TESTS FOR TUNABLE SOLVERS
 # * Enforce tuning (SEARCH_DB_UPDATE).
-<<<<<<< HEAD
 # * Use TEST_TUNING. This flag leads to test failure in case of any "Error"
-=======
-# * Use TEST_ANY_ERROR. This flag leads to test failure in case of any "Error"
->>>>>>> ceb94dca
 #   message output to the log, which happens if something is broken in the tuning machinery.
 # * Use MIOPEN_DEBUG_TUNING_ITERATIONS_MAX to save testing time.
 
 # FP16 ALT attribute is disabled to enable the backward solver on MI200 for HALF.
-<<<<<<< HEAD
 add_custom_test(smoke_solver_ConvAsm1x1U HALF_ENABLED SKIP_XNACK_ON TEST_TUNING
     COMMAND MIOPEN_FIND_ENFORCE=SEARCH_DB_UPDATE MIOPEN_DEBUG_TUNING_ITERATIONS_MAX=5
       MIOPEN_DEBUG_CONVOLUTION_ATTRIB_FP16_ALT_IMPL=0
@@ -2025,41 +1962,6 @@
     COMMAND MIOPEN_FIND_ENFORCE=SEARCH_DB_UPDATE MIOPEN_DEBUG_TUNING_ITERATIONS_MAX=5
       MIOPEN_FIND_MODE=normal MIOPEN_DEBUG_FIND_ONLY_SOLVER=ConvAsm1x1UV2 $<TARGET_FILE:test_conv2d>
       ${TEST_CONV_VERBOSE_B} --input 1 4 2 2 --weights 4 4 1 1 --pads_strides_dilations 0 0 2 2 1 1 ${MIOPEN_TEST_FLAGS_ARGS}
-=======
-add_custom_test(smoke_conv_solver_ConvAsm1x1U HALF_ENABLED SKIP_XNACK_ON TEST_ANY_ERROR
-    COMMAND MIOPEN_FIND_ENFORCE=SEARCH_DB_UPDATE MIOPEN_DEBUG_TUNING_ITERATIONS_MAX=5
-      MIOPEN_DEBUG_CONVOLUTION_ATTRIB_FP16_ALT_IMPL=0
-      MIOPEN_FIND_MODE=normal MIOPEN_DEBUG_FIND_ONLY_SOLVER=ConvAsm1x1U $<TARGET_FILE:test_conv2d> ${MIOPEN_TEST_FLOAT_ARG}
-      ${TEST_CONV_VERBOSE_F} --input 1 4 2 2 --weights 4 4 1 1 --pads_strides_dilations 0 0 1 1 1 1 ${MIOPEN_TEST_FLAGS_ARGS}
-    COMMAND MIOPEN_FIND_ENFORCE=SEARCH_DB_UPDATE MIOPEN_DEBUG_TUNING_ITERATIONS_MAX=5
-      MIOPEN_DEBUG_CONVOLUTION_ATTRIB_FP16_ALT_IMPL=0
-      MIOPEN_FIND_MODE=normal MIOPEN_DEBUG_FIND_ONLY_SOLVER=ConvAsm1x1U $<TARGET_FILE:test_conv2d> ${MIOPEN_TEST_FLOAT_ARG}
-      ${TEST_CONV_VERBOSE_B} --input 1 4 2 2 --weights 4 4 1 1 --pads_strides_dilations 0 0 1 1 1 1 ${MIOPEN_TEST_FLAGS_ARGS}
-)
-
-add_custom_test(smoke_conv_solver_ConvAsm1x1UV2 SKIP_XNACK_ON TEST_ANY_ERROR
-    COMMAND MIOPEN_FIND_ENFORCE=SEARCH_DB_UPDATE MIOPEN_DEBUG_TUNING_ITERATIONS_MAX=5
-      MIOPEN_FIND_MODE=normal MIOPEN_DEBUG_FIND_ONLY_SOLVER=ConvAsm1x1UV2 $<TARGET_FILE:test_conv2d> ${MIOPEN_TEST_FLOAT_ARG}
-      ${TEST_CONV_VERBOSE_F} --input 1 4 2 2 --weights 4 4 1 1 --pads_strides_dilations 0 0 2 2 1 1 ${MIOPEN_TEST_FLAGS_ARGS}
-    COMMAND MIOPEN_FIND_ENFORCE=SEARCH_DB_UPDATE MIOPEN_DEBUG_TUNING_ITERATIONS_MAX=5
-      MIOPEN_FIND_MODE=normal MIOPEN_DEBUG_FIND_ONLY_SOLVER=ConvAsm1x1UV2 $<TARGET_FILE:test_conv2d> ${MIOPEN_TEST_FLOAT_ARG}
-      ${TEST_CONV_VERBOSE_B} --input 1 4 2 2 --weights 4 4 1 1 --pads_strides_dilations 0 0 2 2 1 1 ${MIOPEN_TEST_FLAGS_ARGS}
-)
-
-add_custom_test(smoke_conv_solver_ConvAsm3x3U SKIP_XNACK_ON TEST_ANY_ERROR
-    COMMAND MIOPEN_FIND_ENFORCE=SEARCH_DB_UPDATE MIOPEN_DEBUG_TUNING_ITERATIONS_MAX=5
-      MIOPEN_FIND_MODE=normal MIOPEN_DEBUG_FIND_ONLY_SOLVER=ConvAsm3x3U $<TARGET_FILE:test_conv2d> ${MIOPEN_TEST_FLOAT_ARG}
-      ${TEST_CONV_VERBOSE_F} --input 1 4 10 10 --weights 4 4 3 3 --pads_strides_dilations 1 1 1 1 1 1 ${MIOPEN_TEST_FLAGS_ARGS}
-    COMMAND MIOPEN_FIND_ENFORCE=SEARCH_DB_UPDATE MIOPEN_DEBUG_TUNING_ITERATIONS_MAX=5
-      MIOPEN_FIND_MODE=normal MIOPEN_DEBUG_FIND_ONLY_SOLVER=ConvAsm3x3U $<TARGET_FILE:test_conv2d> ${MIOPEN_TEST_FLOAT_ARG}
-      ${TEST_CONV_VERBOSE_B} --input 1 4 10 10 --weights 4 4 3 3 --pads_strides_dilations 1 1 1 1 1 1 ${MIOPEN_TEST_FLAGS_ARGS}
-)
-
-# GFX103X_DISABLED is due to WORKAROUND_SWDEV_266868
-add_custom_test(smoke_conv_solver_ConvOclBwdWrW1x1 GFX103X_DISABLED HALF_ENABLED BF16_ENABLED
-    COMMAND MIOPEN_FIND_MODE=normal MIOPEN_DEBUG_FIND_ONLY_SOLVER=ConvOclBwdWrW1x1 $<TARGET_FILE:test_conv2d> ${MIOPEN_TEST_FLOAT_ARG}
-      ${TEST_CONV_VERBOSE_W} --input 1 16 14 14 --weights 16 16 1 1 --pads_strides_dilations 0 0 1 1 1 1 ${MIOPEN_TEST_FLAGS_ARGS}
->>>>>>> ceb94dca
 )
 
 add_custom_test(smoke_solver_ConvAsm3x3U SKIP_XNACK_ON TEST_TUNING
@@ -2107,7 +2009,6 @@
       ${TEST_CONV_VERBOSE_W} --input 1 32 28 28 --weights 32 32 1 1 --pads_strides_dilations 0 0 1 1 1 1 ${MIOPEN_TEST_FLAGS_ARGS}
 )
 
-<<<<<<< HEAD
 add_custom_test(smoke_solver_ConvAsmImplicitGemmGTCDynamicXdlops GFX900_DISABLED GFX906_DISABLED GFX90A_DISABLED HALF_ENABLED SKIP_XNACK_ON
     COMMAND MIOPEN_FIND_MODE=normal MIOPEN_DEBUG_FIND_ONLY_SOLVER=ConvAsmImplicitGemmGTCDynamicWrwXdlops $<TARGET_FILE:test_conv2d>
       ${TEST_CONV_VERBOSE_W} --input 2 256 12 18 --weights 256 256 3 3 --pads_strides_dilations 1 1 1 1 1 1 ${MIOPEN_TEST_FLAGS_ARGS}
@@ -2270,60 +2171,28 @@
     COMMAND MIOPEN_FIND_MODE=normal MIOPEN_DEBUG_FIND_ONLY_SOLVER=ConvBinWinograd3x3U $<TARGET_FILE:test_conv2d>
       ${TEST_CONV_VERBOSE_F} --input 1 20 20 20 --weights 20 20 3 3 --pads_strides_dilations 1 1 1 1 1 1 ${MIOPEN_TEST_FLAGS_ARGS}
     COMMAND MIOPEN_FIND_MODE=normal MIOPEN_DEBUG_FIND_ONLY_SOLVER=ConvBinWinograd3x3U $<TARGET_FILE:test_conv2d>
-=======
-add_custom_test(smoke_conv_solver_ConvAsmImplicitGemmGTCDynamicXdlops GFX900_DISABLED GFX906_DISABLED GFX90A_DISABLED HALF_ENABLED SKIP_XNACK_ON
-    COMMAND MIOPEN_FIND_MODE=normal MIOPEN_DEBUG_FIND_ONLY_SOLVER=ConvAsmImplicitGemmGTCDynamicWrwXdlops $<TARGET_FILE:test_conv2d> ${MIOPEN_TEST_FLOAT_ARG}
-      ${TEST_CONV_VERBOSE_W} --input 2 256 12 18 --weights 256 256 3 3 --pads_strides_dilations 1 1 1 1 1 1 ${MIOPEN_TEST_FLAGS_ARGS}
-    COMMAND MIOPEN_FIND_MODE=normal MIOPEN_DEBUG_FIND_ONLY_SOLVER=ConvAsmImplicitGemmGTCDynamicBwdXdlops $<TARGET_FILE:test_conv2d> ${MIOPEN_TEST_FLOAT_ARG}
-      ${TEST_CONV_VERBOSE_B} --input 64 64 28 28 --weights 16 64 1 1 --pads_strides_dilations 0 0 1 1 1 1 ${MIOPEN_TEST_FLAGS_ARGS}
-    COMMAND MIOPEN_FIND_MODE=normal MIOPEN_DEBUG_FIND_ONLY_SOLVER=ConvAsmImplicitGemmGTCDynamicFwdXdlops $<TARGET_FILE:test_conv2d> ${MIOPEN_TEST_FLOAT_ARG}
-      ${TEST_CONV_VERBOSE_F} --input 64 512 7 7 --weights 128 128 3 3 --pads_strides_dilations 1 1 1 1 1 1 ${MIOPEN_TEST_FLAGS_ARGS}
-)
-
-add_custom_test(smoke_conv_solver_ConvBinWinograd3x3U GFX90A_DISABLED SKIP_XNACK_ON
-    COMMAND MIOPEN_FIND_MODE=normal MIOPEN_DEBUG_FIND_ONLY_SOLVER=ConvBinWinograd3x3U $<TARGET_FILE:test_conv2d> ${MIOPEN_TEST_FLOAT_ARG}
-      ${TEST_CONV_VERBOSE_F} --input 1 20 20 20 --weights 20 20 3 3 --pads_strides_dilations 1 1 1 1 1 1 ${MIOPEN_TEST_FLAGS_ARGS}
-    COMMAND MIOPEN_FIND_MODE=normal MIOPEN_DEBUG_FIND_ONLY_SOLVER=ConvBinWinograd3x3U $<TARGET_FILE:test_conv2d> ${MIOPEN_TEST_FLOAT_ARG}
->>>>>>> ceb94dca
       ${TEST_CONV_VERBOSE_B} --input 1 20 20 20 --weights 20 20 3 3 --pads_strides_dilations 1 1 1 1 1 1 ${MIOPEN_TEST_FLAGS_ARGS}
 )
 
 # F16 is supported for 906 and 906 only, no WrW
-<<<<<<< HEAD
 add_custom_test(smoke_solver_ConvBinWinogradRxS_fp16 GFX900_DISABLED GFX90A_DISABLED FLOAT_DISABLED HALF_ENABLED SKIP_XNACK_ON
     COMMAND MIOPEN_FIND_MODE=normal MIOPEN_DEBUG_FIND_ONLY_SOLVER=ConvBinWinogradRxS $<TARGET_FILE:test_conv2d>
       ${TEST_CONV_VERBOSE_F} --input 1 40 20 20 --weights 20 40 3 3 --pads_strides_dilations 1 1 1 1 1 1 ${MIOPEN_TEST_FLAGS_ARGS}
     COMMAND MIOPEN_FIND_MODE=normal MIOPEN_DEBUG_FIND_ONLY_SOLVER=ConvBinWinogradRxS $<TARGET_FILE:test_conv2d>
-=======
-add_custom_test(smoke_conv_solver_ConvBinWinogradRxS_f16 GFX900_DISABLED GFX90A_DISABLED FLOAT_DISABLED HALF_ENABLED SKIP_XNACK_ON
-    COMMAND MIOPEN_FIND_MODE=normal MIOPEN_DEBUG_FIND_ONLY_SOLVER=ConvBinWinogradRxS $<TARGET_FILE:test_conv2d> ${MIOPEN_TEST_FLOAT_ARG}
-      ${TEST_CONV_VERBOSE_F} --input 1 40 20 20 --weights 20 40 3 3 --pads_strides_dilations 1 1 1 1 1 1 ${MIOPEN_TEST_FLAGS_ARGS}
-    COMMAND MIOPEN_FIND_MODE=normal MIOPEN_DEBUG_FIND_ONLY_SOLVER=ConvBinWinogradRxS $<TARGET_FILE:test_conv2d> ${MIOPEN_TEST_FLOAT_ARG}
->>>>>>> ceb94dca
       ${TEST_CONV_VERBOSE_B} --input 1 20 20 20 --weights 40 20 3 3 --pads_strides_dilations 1 1 1 1 1 1 ${MIOPEN_TEST_FLAGS_ARGS}
 )
 
 # F32 is supported for 900, 906 and 908.
-<<<<<<< HEAD
 add_custom_test(smoke_solver_ConvBinWinogradRxS_fp32 GFX90A_DISABLED SKIP_XNACK_ON
     COMMAND MIOPEN_FIND_MODE=normal MIOPEN_DEBUG_FIND_ONLY_SOLVER=ConvBinWinogradRxS $<TARGET_FILE:test_conv2d>
       ${TEST_CONV_VERBOSE_F} --input 1 20 20 20 --weights 20 20 3 3 --pads_strides_dilations 1 1 1 1 1 1 ${MIOPEN_TEST_FLAGS_ARGS}
     COMMAND MIOPEN_FIND_MODE=normal MIOPEN_DEBUG_FIND_ONLY_SOLVER=ConvBinWinogradRxS $<TARGET_FILE:test_conv2d>
       ${TEST_CONV_VERBOSE_B} --input 1 20 20 20 --weights 20 20 3 3 --pads_strides_dilations 1 1 1 1 1 1 ${MIOPEN_TEST_FLAGS_ARGS}
     COMMAND MIOPEN_FIND_MODE=normal MIOPEN_DEBUG_FIND_ONLY_SOLVER=ConvBinWinogradRxS $<TARGET_FILE:test_conv2d>
-=======
-add_custom_test(smoke_conv_solver_ConvBinWinogradRxS_f32 GFX90A_DISABLED SKIP_XNACK_ON
-    COMMAND MIOPEN_FIND_MODE=normal MIOPEN_DEBUG_FIND_ONLY_SOLVER=ConvBinWinogradRxS $<TARGET_FILE:test_conv2d> ${MIOPEN_TEST_FLOAT_ARG}
-      ${TEST_CONV_VERBOSE_F} --input 1 20 20 20 --weights 20 20 3 3 --pads_strides_dilations 1 1 1 1 1 1 ${MIOPEN_TEST_FLAGS_ARGS}
-    COMMAND MIOPEN_FIND_MODE=normal MIOPEN_DEBUG_FIND_ONLY_SOLVER=ConvBinWinogradRxS $<TARGET_FILE:test_conv2d> ${MIOPEN_TEST_FLOAT_ARG}
-      ${TEST_CONV_VERBOSE_B} --input 1 20 20 20 --weights 20 20 3 3 --pads_strides_dilations 1 1 1 1 1 1 ${MIOPEN_TEST_FLAGS_ARGS}
-    COMMAND MIOPEN_FIND_MODE=normal MIOPEN_DEBUG_FIND_ONLY_SOLVER=ConvBinWinogradRxS $<TARGET_FILE:test_conv2d> ${MIOPEN_TEST_FLOAT_ARG}
->>>>>>> ceb94dca
       ${TEST_CONV_VERBOSE_W} --input 1 20 20 20 --weights 20 20 3 3 --pads_strides_dilations 1 1 1 1 1 1 ${MIOPEN_TEST_FLAGS_ARGS}
 )
 
 # GFX90A_DISABLED is due to WORKAROUND_ISSUE_1146
-<<<<<<< HEAD
 add_custom_test(smoke_solver_ConvWinograd3x3MultipassWrW GFX90A_DISABLED HALF_ENABLED BF16_ENABLED SKIP_XNACK_ON OCL_DISABLED
     COMMAND MIOPEN_FIND_MODE=normal MIOPEN_DEBUG_FIND_ONLY_SOLVER='ConvWinograd3x3MultipassWrW<3-3>' $<TARGET_FILE:test_conv2d>
       ${TEST_CONV_VERBOSE_W} --input 1 64 30 30 --weights 64 64 3 3 --pads_strides_dilations 1 1 2 2 1 1 ${MIOPEN_TEST_FLAGS_ARGS}
@@ -2371,11 +2240,6 @@
     COMMAND MIOPEN_FIND_ENFORCE=SEARCH_DB_UPDATE MIOPEN_DEBUG_TUNING_ITERATIONS_MAX=5
       ${IMPLICITGEMM_MLIR_ENV_W_XDLOPS} $<TARGET_FILE:test_conv2d> ${TEST_CONV_VERBOSE_W}
       --input 64 64  28 28 --weights 64  64  1 1 --pads_strides_dilations 0 0 1 1 1 1  ${MIOPEN_TEST_FLAGS_ARGS}
-=======
-add_custom_test(smoke_conv_solver_ConvWinograd3x3MultipassWrW GFX90A_DISABLED HALF_ENABLED BF16_ENABLED SKIP_XNACK_ON OCL_DISABLED
-    COMMAND MIOPEN_FIND_MODE=normal MIOPEN_DEBUG_FIND_ONLY_SOLVER='ConvWinograd3x3MultipassWrW<3-3>' $<TARGET_FILE:test_conv2d> ${MIOPEN_TEST_FLOAT_ARG}
-      ${TEST_CONV_VERBOSE_W} --input 1 64 30 30 --weights 64 64 3 3 --pads_strides_dilations 1 1 2 2 1 1 ${MIOPEN_TEST_FLAGS_ARGS}
->>>>>>> ceb94dca
 )
 
 # Add here regression tests that should be run on Vega10/20 and GFX908 only with FP16.
