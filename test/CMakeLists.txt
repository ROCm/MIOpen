--- conflicted
+++ resolved
@@ -83,7 +83,6 @@
     set(SKIP_ALL_EXCEPT_TESTS test_conv2d test_conv_group test_conv_igemm_dynamic test_conv_igemm_dynamic_small test_conv_trans test_immed_conv2d)
 endif()
 
-<<<<<<< HEAD
 if(MIOPEN_TEST_ALL)
     set(MIOPEN_SKIP_CONV2D_AUX Off)
 endif()
@@ -93,10 +92,6 @@
     set(MIOPEN_SKIP_CONV2D_AUX On)
 endif()
 
-function(add_test_command NAME EXE)
-    if((NOT (NAME IN_LIST SKIP_ALL_EXCEPT_TESTS)))
-    # AND (MIOPEN_TEST_INT8 OR MIOPEN_TEST_BFLOAT16))
-=======
 if(MIOPEN_TEST_MIOTENSILE)
     set(SKIP_ALL_EXCEPT_TESTS test_conv2d test_conv3d test_immed_conv2d test_immed_conv3d test_gru test_rnn_vanilla test_lstm test_gru_extra test_rnn_extra test_lstm_extra )
     list(APPEND SKIP_TESTS test_conv_igemm_dynamic test_conv_igemm_dynamic_small test_conv_for_implicit_gemm)
@@ -104,8 +99,7 @@
 
 function(add_test_command NAME EXE)
     # Restrict the use of SKIP_ALL_EXCEPT_TESTS list in the low-precision and miopentensile tests
-    if((NOT (NAME IN_LIST SKIP_ALL_EXCEPT_TESTS)) AND (MIOPEN_TEST_INT8 OR MIOPEN_TEST_BFLOAT16 OR MIOPEN_TEST_MIOTENSILE))
->>>>>>> 22e1c9cd
+    if((NOT (NAME IN_LIST SKIP_ALL_EXCEPT_TESTS)) AND MIOPEN_TEST_MIOTENSILE)
         add_test(NAME ${NAME} COMMAND echo skipped)
         set_tests_properties(${NAME} PROPERTIES DISABLED On)
     elseif(NAME IN_LIST SKIP_TESTS)
