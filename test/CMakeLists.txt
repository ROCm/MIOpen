################################################################################
#
# MIT License
#
# Copyright (c) 2017 Advanced Micro Devices, Inc.
#
# Permission is hereby granted, free of charge, to any person obtaining a copy
# of this software and associated documentation files (the "Software"), to deal
# in the Software without restriction, including without limitation the rights
# to use, copy, modify, merge, publish, distribute, sublicense, and/or sell
# copies of the Software, and to permit persons to whom the Software is
# furnished to do so, subject to the following conditions:
#
# The above copyright notice and this permission notice shall be included in all
# copies or substantial portions of the Software.
#
# THE SOFTWARE IS PROVIDED "AS IS", WITHOUT WARRANTY OF ANY KIND, EXPRESS OR
# IMPLIED, INCLUDING BUT NOT LIMITED TO THE WARRANTIES OF MERCHANTABILITY,
# FITNESS FOR A PARTICULAR PURPOSE AND NONINFRINGEMENT. IN NO EVENT SHALL THE
# AUTHORS OR COPYRIGHT HOLDERS BE LIABLE FOR ANY CLAIM, DAMAGES OR OTHER
# LIABILITY, WHETHER IN AN ACTION OF CONTRACT, TORT OR OTHERWISE, ARISING FROM,
# OUT OF OR IN CONNECTION WITH THE SOFTWARE OR THE USE OR OTHER DEALINGS IN THE
# SOFTWARE.
#
################################################################################

cmake_policy(SET CMP0057 NEW)

set(test_perf.py ${CMAKE_INSTALL_BINDIR}/test_perf.py)
install(FILES  test_perf.py
    PERMISSIONS OWNER_READ OWNER_WRITE OWNER_EXECUTE GROUP_READ GROUP_EXECUTE WORLD_READ WORLD_EXECUTE
    DESTINATION ${CMAKE_INSTALL_BINDIR})

set(MODEL_FILES)
file (GLOB model_src perf_models/*.txt)
foreach (src ${model_src})
    list (APPEND MODEL_FILES ${src})
endforeach()
install(FILES
    ${MODEL_FILES}
 DESTINATION ${DATA_INSTALL_DIR}/perf_models)
 foreach(MODEL_FILE ${MODEL_FILES})
    get_filename_component(MODEL_FILE_FILENAME "${MODEL_FILE}" NAME)
    configure_file("${MODEL_FILE}" "${PROJECT_BINARY_DIR}/share/miopen/perf_models/${MODEL_FILE_FILENAME}" COPYONLY)
 endforeach()

include(CTest)
include(CheckCXXCompilerFlag)

option( MIOPEN_TEST_ALL "Run the full test suite" OFF )
option( MIOPEN_TEST_HALF "Test in half mode" OFF )
option( MIOPEN_TEST_INT8 "Test in int8 mode" OFF )
option( MIOPEN_TEST_BFLOAT16 "Test in bfloat16 mode" OFF )
option( MIOPEN_TEST_GFX908 "Test on MI100 (gfx908)" OFF )
option( MIOPEN_TEST_GFX90A "Test on MI2X0 (gfx90a)" OFF )
option( MIOPEN_TEST_GFX94X "Test on MI300 (gfx940/1/2)" OFF )
option( MIOPEN_TEST_GFX900 "Test on Vega10 (gfx900)" OFF )
option( MIOPEN_TEST_GFX906 "Test on Vega20 (gfx906)" OFF )
option( MIOPEN_TEST_GFX103X "Test on Navi21/22 (gfx1030/31)" OFF )
option( MIOPEN_TEST_GFX110X "Test on Navi31/32 (gfx1100/02)" OFF )
option( MIOPEN_TEST_GPU_XNACK_ENABLED "Test as if XNACK mode is enabled" OFF )
option( MIOPEN_TEST_CONV Off)
option( MIOPEN_TEST_DEEPBENCH Off)
option( MIOPEN_TEST_DRIVER_ITER_MODE Off)
option( MIOPEN_TEST_COMPOSABLEKERNEL "Test with composable_kernel library" ${MIOPEN_USE_COMPOSABLEKERNEL} )

set_var_to_condition(MIOPEN_TEST_WITH_MIOPENDRIVER_DEFAULT MIOPEN_BUILD_DRIVER)
option( MIOPEN_TEST_WITH_MIOPENDRIVER "Use MIOpenDriver in tests" ${MIOPEN_TEST_WITH_MIOPENDRIVER_DEFAULT})

option( WORKAROUND_ISSUE_936 "" ON)

# Run the test suite to a depth limit
#limit greater than 2 leads to prolonged testing more than 5hrs per stage.
set(MIOPEN_TEST_LIMIT "2" CACHE STRING "")
set(MIOPEN_TEST_FLAGS "" CACHE STRING "")
set(MIOPEN_TEST_GDB On CACHE BOOL "")

set(MIOPEN_TEST_OPENCL FALSE)
if(MIOPEN_BACKEND_OPENCL)
    set(MIOPEN_TEST_OPENCL TRUE)
endif()

set(MIOPEN_TEST_HIP_NOGPU FALSE)
if(MIOPEN_MODE_NOGPU)
    set(MIOPEN_TEST_HIP_NOGPU TRUE)
endif()

set(MIOPEN_TEST_HIP FALSE)
if(MIOPEN_BACKEND_HIP AND NOT MIOPEN_TEST_HIP_NOGPU)
    set(MIOPEN_TEST_HIP TRUE)
endif()

# Detect GPU type for testing.
# For HIP_NOGPU backend, GPU detection is not required and should be disabled.
# Also we do not detect GPU when target GPU for testing is specified explicitly.
set(MIOPEN_TEST_GPU_DETECTION_FAILED FALSE)
set(MIOPEN_NO_GPU FALSE)
if(NOT (MIOPEN_TEST_GFX900 OR MIOPEN_TEST_GFX906 OR MIOPEN_TEST_GFX908 OR MIOPEN_TEST_GFX90A OR MIOPEN_TEST_GFX94X OR MIOPEN_TEST_GFX103X OR MIOPEN_TEST_GFX110X OR MIOPEN_TEST_HIP_NOGPU))
    find_program(ROCMINFO
        NAMES rocminfo
        PATHS
            /opt/rocm
            ${CMAKE_INSTALL_PREFIX}
        PATH_SUFFIXES
            /bin
    )
    message(STATUS "rocminfo utility: ${ROCMINFO}")
    if(ROCMINFO)
        execute_process (
            COMMAND ${ROCMINFO}
            OUTPUT_VARIABLE ROCMINFO_OUTPUT
            RESULT_VARIABLE ROCMINFO_EXIT_STATUS
        )
        if(ROCMINFO_OUTPUT MATCHES "no GPU devices")
            message(WARNING "ROCk module is NOT loaded, possibly no GPU devices")
            set(MIOPEN_NO_GPU TRUE)
        elseif (NOT ROCMINFO_EXIT_STATUS EQUAL 0)
            message(WARNING "ROCMINFO FAILED, GPU TYPE UNKNOWN. Manually set respective MIOPEN_TEST_GFX* CMake variable to specify target GPU for testing.")
            set(MIOPEN_TEST_GPU_DETECTION_FAILED TRUE)
        elseif(ROCMINFO_OUTPUT MATCHES "gfx1030")
            set(MIOPEN_TEST_GFX103X ON)
        elseif(ROCMINFO_OUTPUT MATCHES "gfx1031")
            set(MIOPEN_TEST_GFX103X ON)
        elseif(ROCMINFO_OUTPUT MATCHES "gfx1100")
            set(MIOPEN_TEST_GFX110X ON)
        elseif(ROCMINFO_OUTPUT MATCHES "gfx1101")
            set(MIOPEN_TEST_GFX110X ON)
        elseif(ROCMINFO_OUTPUT MATCHES "gfx1102")
            set(MIOPEN_TEST_GFX110X ON)
        elseif(ROCMINFO_OUTPUT MATCHES "gfx900")
            set(MIOPEN_TEST_GFX900 ON)
        elseif(ROCMINFO_OUTPUT MATCHES "gfx906")
            set(MIOPEN_TEST_GFX906 ON)
        elseif(ROCMINFO_OUTPUT MATCHES "gfx908")
            set(MIOPEN_TEST_GFX908 ON)
        elseif(ROCMINFO_OUTPUT MATCHES "gfx90a")
            set(MIOPEN_TEST_GFX90A ON)
        elseif(ROCMINFO_OUTPUT MATCHES "gfx94")
            set(MIOPEN_TEST_GFX94X ON)
        else()
            message(WARNING "TESTING IS NOT SUPPORTED FOR THE DETECTED GPU")
            set(MIOPEN_TEST_GPU_DETECTION_FAILED TRUE)
        endif()

        if(NOT (MIOPEN_TEST_GPU_DETECTION_FAILED) AND ROCMINFO_OUTPUT MATCHES "xnack\\+")
            set(MIOPEN_TEST_GPU_XNACK_ENABLED ON)
        endif()
    else()
        message(WARNING "ROCMINFO NOT FOUND, GPU TYPE UNKNOWN. Manually set respective MIOPEN_TEST_GFX* CMake variable to specify target GPU for testing.")
        set(MIOPEN_TEST_GPU_DETECTION_FAILED TRUE)
    endif()
endif()

set_var_to_condition(MIOPEN_LIBMLIR_SUPPORTS_GFX103X_DEFAULT ${MIOPEN_USE_MLIR} AND (${rocMLIR_VERSION_FLAT} GREATER 100000000))
option( MIOPEN_LIBMLIR_SUPPORTS_GFX103X "libMLIR capability to support GFX10. Enables MLIR tests on GFX103X." ${MIOPEN_LIBMLIR_SUPPORTS_GFX103X_DEFAULT})

set_var_to_condition(MIOPEN_TEST_MLIR_DEFAULT ${MIOPEN_USE_MLIR} AND NOT (${MIOPEN_TEST_GFX103X} AND NOT ${MIOPEN_LIBMLIR_SUPPORTS_GFX103X}))
option( MIOPEN_TEST_MLIR "Test for MLIR compilation backend" ${MIOPEN_TEST_MLIR_DEFAULT} )

message(STATUS "MIOPEN_NO_GPU ${MIOPEN_NO_GPU}")
message(STATUS "MIOPEN_TEST_GFX900 ${MIOPEN_TEST_GFX900}")
message(STATUS "MIOPEN_TEST_GFX906 ${MIOPEN_TEST_GFX906}")
message(STATUS "MIOPEN_TEST_GFX908 ${MIOPEN_TEST_GFX908}")
message(STATUS "MIOPEN_TEST_GFX90A ${MIOPEN_TEST_GFX90A}")
message(STATUS "MIOPEN_TEST_GFX94X ${MIOPEN_TEST_GFX94X}")
message(STATUS "MIOPEN_TEST_GFX103X ${MIOPEN_TEST_GFX103X}")
message(STATUS "MIOPEN_TEST_GFX110X ${MIOPEN_TEST_GFX110X}")
message(STATUS "MIOPEN_TEST_GPU_XNACK_ENABLED ${MIOPEN_TEST_GPU_XNACK_ENABLED}")
message(STATUS "MIOPEN_TEST_GPU_DETECTION_FAILED ${MIOPEN_TEST_GPU_DETECTION_FAILED}")
message(STATUS "MIOPEN_TEST_WITH_MIOPENDRIVER ${MIOPEN_TEST_WITH_MIOPENDRIVER}")
message(STATUS "MIOPEN_TEST_MLIR ${MIOPEN_TEST_MLIR}")

if(MIOPEN_TEST_DRIVER_ITER_MODE)
    add_definitions(-DMIOPEN_TEST_DRIVER_MODE=2)
else()
    add_definitions(-DMIOPEN_TEST_DRIVER_MODE=1)
endif()

find_package(Threads REQUIRED)
add_custom_target(check COMMAND ${CMAKE_CTEST_COMMAND} --output-on-failure -C ${CMAKE_CFG_INTDIR})
add_custom_target(tests)

if(MIOPEN_TEST_GPU_DETECTION_FAILED AND NOT (MIOPEN_NO_GPU))
    add_custom_target(gpu_detection_check COMMAND echo "*** FATAL: GPU DETECTION FAILED DURING CMAKE PHASE, CHECK CMAKE WARNINGS ***" COMMAND exit 1)
    add_dependencies(check gpu_detection_check)
endif()

if(MIOPEN_TEST_WITH_MIOPENDRIVER)
    add_dependencies(check MIOpenDriver)
endif()

set(MIOPEN_TEST_FLOAT_ARG)
set(MIOPEN_TEST_FLOAT FALSE)
set(MIOPEN_TEST_CONV_INT8_OUTPUT_TYPE_INT8)
set(MIOPEN_TEST_CONV_INT8_OUTPUT_TYPE_INT32)
set(MIOPEN_TEST_CONV_INT8_OUTPUT_TYPE_FLOAT)
if(MIOPEN_TEST_HALF)
    set(MIOPEN_TEST_FLOAT_ARG --half)
    set(MIOPENDRIVER_MODE_CONV convfp16)
    set(MIOPENDRIVER_MODE_BN bnormfp16)
    set(MIOPENDRIVER_MODE_POOL poolfp16)
elseif(MIOPEN_TEST_INT8)
    set(MIOPEN_TEST_FLOAT_ARG --int8)
    set(MIOPENDRIVER_MODE_CONV convint8)
    set(MIOPENDRIVER_MODE_BN NOT_SUPPORTED)
    set(MIOPENDRIVER_MODE_POOL NOT_SUPPORTED)
    set(MIOPEN_TEST_CONV_INT8_OUTPUT_TYPE_INT8 --output_type int8)
    set(MIOPEN_TEST_CONV_INT8_OUTPUT_TYPE_INT32 --output_type int32)
    set(MIOPEN_TEST_CONV_INT8_OUTPUT_TYPE_FLOAT --output_type float)
elseif(MIOPEN_TEST_BFLOAT16)
    set(MIOPEN_TEST_FLOAT_ARG --bfloat16)
    set(MIOPENDRIVER_MODE_CONV convbfp16)
    set(MIOPENDRIVER_MODE_BN NOT_SUPPORTED)
    set(MIOPENDRIVER_MODE_POOL NOT_SUPPORTED)
else()
    set(MIOPEN_TEST_FLOAT_ARG --float)
    set(MIOPEN_TEST_FLOAT TRUE)
    set(MIOPENDRIVER_MODE_CONV conv)
    set(MIOPENDRIVER_MODE_BN bnorm)
    set(MIOPENDRIVER_MODE_POOL pool)
endif()

message(STATUS "MIOPEN_TEST_FLOAT ${MIOPEN_TEST_FLOAT}")
message(STATUS "MIOPEN_TEST_HALF ${MIOPEN_TEST_HALF}")
message(STATUS "MIOPEN_TEST_BFLOAT16 ${MIOPEN_TEST_BFLOAT16}")
message(STATUS "MIOPEN_TEST_INT8 ${MIOPEN_TEST_INT8}")

set_var_to_condition(WORKAROUND_ISSUE_1187_DEFAULT MIOPEN_TEST_GFX90A AND MIOPEN_TEST_FLOAT)
option( WORKAROUND_ISSUE_1187 "" ${WORKAROUND_ISSUE_1187_DEFAULT})

set_var_to_condition(WORKAROUND_ISSUE_1148_DEFAULT (MIOPEN_TEST_GFX103X OR MIOPEN_TEST_GFX110X) AND MIOPEN_TEST_FLOAT)
option( WORKAROUND_ISSUE_1148 "" ${WORKAROUND_ISSUE_1148_DEFAULT})

if(MIOPEN_TEST_HALF)
    if(MIOPEN_BACKEND_OPENCL)
	    set(SKIP_TESTS test_gru test_rnn_vanilla test_lstm)
    endif()
elseif(MIOPEN_TEST_INT8)
    set(SKIP_ALL_EXCEPT_TESTS
              test_tensor_vec test_tensor_cast test_tensor_trans test_tensor_copy test_tensor_set
              test_tensor_transform test_conv2d test_conv2d_find2)
elseif(MIOPEN_TEST_BFLOAT16)
    set(SKIP_ALL_EXCEPT_TESTS
              test_conv2d test_conv2d_find2 test_tensor_copy test_tensor_set test_tensor_vec test_immed_conv2d
              test_check_numerics_test test_conv_extra test_conv_for_implicit_gemm test_miopen_conv
              test_deepbench_conv test_conv_igemm_dynamic_xdlops_nhwc_wrw_bf16
              test_conv_igemm_dynamic_xdlops_nhwc_fwd_bf16
              test_conv_igemm_dynamic_xdlops_nhwc_bwd_bf16)
  endif()
  if(${CODECOV_TEST})
      list(APPEND SKIP_TESTS test_conv3d test_conv3d_find2 test_immed_conv3d test_immed_conv2d test_pooling2d test_pooling2d_asymmetric)
      # replaced by smaller tests with suffix _codecov
  endif()

if (MIOPEN_NO_GPU)
    set(SKIP_ALL_EXCEPT_TESTS test_include_inliner test_kernel_build_params
            test_test_errors test_type_name test_tensor_test test_sqlite_perfdb test_sequences
            test_pooling3d test_perfdb)
endif()

#TODO Code Quality WORKAROUND ROCm 5.1 update
if(MIOPEN_BACKEND_OPENCL AND MIOPEN_TEST_ALL)
    if(MIOPEN_TEST_GFX900 OR MIOPEN_TEST_GFX906)
        list(APPEND SKIP_TESTS test_conv3d test_immed_conv3d test_immed_conv2d test_conv3d_find2)
    endif()
    if(MIOPEN_TEST_GFX103X OR MIOPEN_TEST_GFX110X)
        list(APPEND SKIP_TESTS test_conv3d test_immed_conv3d test_immed_conv2d test_conv3d_find2)
    endif()
endif()

#TODO WORKAROUND_ISSUE_1424
if(MIOPEN_TEST_GFX900 OR MIOPEN_TEST_GFX906 OR MIOPEN_TEST_GFX908)
    list(APPEND SKIP_TESTS test_bn_3d_spatial_test)
endif()

# The usage is non-trivial, see function add_test_command.
if(SKIP_TESTS)
    list(REMOVE_DUPLICATES SKIP_TESTS)
endif()
if(SKIP_ALL_EXCEPT_TESTS)
    list(REMOVE_DUPLICATES SKIP_ALL_EXCEPT_TESTS)
endif()
message(STATUS "SKIP_TESTS: ${SKIP_TESTS}")
message(STATUS "SKIP_ALL_EXCEPT_TESTS: ${SKIP_ALL_EXCEPT_TESTS}")

# List of tests that depend on the XNACK mode.
# Options convention: Tests that depend on the XNACK mode should support the "--xnack" option.
# If "--xnack 0" is specified (this is the default), then such tests should run in XNACK OFF mode.
# If XNACK is enabled on the GPU, then the testing mode must be changed by the --xnack 1 option.
set(XNACK_TESTS test_mdgraph)

function(add_test_command NAME EXE)
    if( (NOT (NAME IN_LIST SKIP_ALL_EXCEPT_TESTS) AND SKIP_ALL_EXCEPT_TESTS)
        OR (NAME IN_LIST SKIP_TESTS)
    )
        add_test(NAME ${NAME} COMMAND echo skipped)
        set_tests_properties(${NAME} PROPERTIES DISABLED On)
    elseif(WIN32)
        set(WINPATH)
        foreach(PATH ${CMAKE_FIND_ROOT_PATH})
            list(APPEND WINPATH ${PATH}/bin)
        endforeach()
        file(GENERATE OUTPUT "${CMAKE_CURRENT_BINARY_DIR}/test_${NAME}.cmd"
            CONTENT "set PATH=${WINPATH};%PATH%
                    %1 ${ARGN}")
        add_test(NAME ${NAME} COMMAND ${WINE_CMD} cmd /c "${CMAKE_CURRENT_BINARY_DIR}/test_${NAME}.cmd" $<TARGET_FILE:${EXE}>)
    else()
        if(MIOPEN_TEST_GDB)
            file(GENERATE OUTPUT "${CMAKE_CURRENT_BINARY_DIR}/test_${NAME}.cmake"
                CONTENT "
                execute_process(COMMAND $<TARGET_FILE:${EXE}> ${ARGN} RESULT_VARIABLE RESULT)
                if(NOT RESULT EQUAL 0)
                    if(EXISTS core)
                        execute_process(COMMAND gdb $<TARGET_FILE:${EXE}> core -batch -ex bt)
                    endif()
                    message(FATAL_ERROR \"Test failed\")
                endif()
            ")
            add_test(NAME ${NAME} COMMAND ${CMAKE_COMMAND} -P "${CMAKE_CURRENT_BINARY_DIR}/test_${NAME}.cmake")
        else()
            add_test(NAME ${NAME} COMMAND ${EXE} ${ARGN})
        endif()
    endif()
    set_tests_properties(${NAME} PROPERTIES ENVIRONMENT "MIOPEN_USER_DB_PATH=${CMAKE_CURRENT_BINARY_DIR}")
endfunction()

separate_arguments(MIOPEN_TEST_FLAGS_ARGS UNIX_COMMAND ${MIOPEN_TEST_FLAGS})

function(add_test_executable TEST_NAME)
    add_executable (${TEST_NAME} EXCLUDE_FROM_ALL ${ARGN})
    clang_tidy_check(${TEST_NAME})
    target_link_libraries(${TEST_NAME} ${CMAKE_THREAD_LIBS_INIT})
    # Cmake does not add flags correctly for gcc
    if(CMAKE_CXX_COMPILER_ID MATCHES "GNU")
        set_target_properties(${TEST_NAME} PROPERTIES COMPILE_FLAGS -pthread LINK_FLAGS -pthread)
    endif()

    set(TEST_COMMAND ${TEST_NAME} ${MIOPEN_TEST_FLOAT_ARG})
    if(MIOPEN_TEST_ALL)
        set(TEST_COMMAND ${TEST_COMMAND} --all)
        if(MIOPEN_TEST_LIMIT GREATER 0)
            set(TEST_COMMAND ${TEST_COMMAND} --limit ${MIOPEN_TEST_LIMIT})
        endif()
    endif()
    set(TEST_COMMAND ${TEST_COMMAND} ${MIOPEN_TEST_FLAGS_ARGS})

    if(MIOPEN_TEST_GPU_XNACK_ENABLED AND (${TEST_NAME} IN_LIST XNACK_TESTS))
        set(TEST_COMMAND ${TEST_COMMAND} --xnack 1)
    endif()

    if(WORKAROUND_ISSUE_936 AND (${TEST_NAME} MATCHES "test_conv2d" OR ${TEST_NAME} MATCHES "test_immed_conv2d") )
        set(TEST_COMMAND ${TEST_COMMAND} --tolerance 130) #increased by 1.625 times
    endif()

    add_test_command(${TEST_NAME} ${TEST_COMMAND})
    rate_added_test(${TEST_NAME})
    add_dependencies(tests ${TEST_NAME})
    add_dependencies(check ${TEST_NAME})
    set_tests_properties(${TEST_NAME} PROPERTIES FAIL_REGULAR_EXPRESSION "FAILED")
    if(WORKAROUND_ISSUE_1148
        AND (${TEST_NAME} MATCHES "test_soft_max") )
        set_tests_properties(${TEST_NAME} PROPERTIES RUN_SERIAL On)
    endif()
    if(NOT MIOPEN_EMBED_DB STREQUAL "")
        target_link_libraries(${TEST_NAME} MIOpen miopen_data)
    else()
        target_link_libraries(${TEST_NAME} MIOpen)
    endif()
endfunction(add_test_executable)

set(MIOPEN_TEST_SANITIZERS)
foreach(SANTIZER address thread)
    check_cxx_compiler_flag("-fsanitize=${SANTIZER} -fno-sanitize-recover=${SANTIZER}" MIOPEN_HAS_${SANTIZER})
    if(MIOPEN_HAS_${SANTIZER})
        list(APPEND MIOPEN_TEST_SANITIZERS ${SANTIZER})
    endif()
endforeach()

function(add_sanitize_test TEST_SOURCE)
    get_filename_component(BASE_NAME ${TEST_SOURCE} NAME_WE)
    foreach(SANTIZER ${MIOPEN_TEST_SANITIZERS})
        add_test_executable(test_${BASE_NAME}_${SANTIZER} ${TEST_SOURCE})
        target_compile_options(test_${BASE_NAME}_${SANTIZER} PUBLIC -fsanitize=${SANTIZER} -fno-sanitize-recover=${SANTIZER})
        target_link_libraries(test_${BASE_NAME}_${SANTIZER} -fsanitize=${SANTIZER} -fno-sanitize-recover=${SANTIZER})
    endforeach()
endfunction()

file(GLOB TEST_SOURCES *.cpp)

set(LONG_TESTS
    test_dropout
    test_conv2d
    test_conv2d_find2
    test_conv3d
    test_conv3d_find2
    test_conv_group
    test_soft_max
    test_lrn_test
    test_conv_for_implicit_gemm
    test_immed_conv3d
    test_conv3d_extra
    test_conv_3d
    test_pooling2d
    test_conv_igemm_mlir
    test_conv_igemm_mlir_xdlops
    test_activation
    test_conv_ck_igemm_fwd_v6r1_dlops_nchw
    )

function(rate_added_test NAME)
    if(${NAME} IN_LIST LONG_TESTS)
        set_tests_properties(${NAME} PROPERTIES COST 800)
    else()
        set_tests_properties(${NAME} PROPERTIES COST 600)
    endif()
endfunction()

set(EXCLUDE_TESTS)
if(NOT MIOPEN_ENABLE_SQLITE)
    list(APPEND EXCLUDE_TESTS test_sqlite)
endif()
if(NOT MIOPEN_ENABLE_SQLITE OR (NOT MIOPEN_EMBED_DB STREQUAL ""))
    list(APPEND EXCLUDE_TESTS test_sqlite_perfdb)
endif()

set(EXCLUDE_TEST_SOURCES)
foreach(TEST_SOURCE ${TEST_SOURCES})
    get_filename_component(BASE_NAME ${TEST_SOURCE} NAME_WE)
    if(test_${BASE_NAME} IN_LIST EXCLUDE_TESTS)
        list(APPEND EXCLUDE_TEST_SOURCES ${TEST_SOURCE})
    endif()
endforeach()
unset(EXCLUDE_TESTS)

foreach(TEST_SOURCE ${EXCLUDE_TEST_SOURCES})
    list(REMOVE_ITEM TEST_SOURCES ${TEST_SOURCE})
endforeach()
unset(EXCLUDE_TEST_SOURCES)

foreach(TEST_SOURCE ${TEST_SOURCES})
    get_filename_component(BASE_NAME ${TEST_SOURCE} NAME_WE)
    add_test_executable(test_${BASE_NAME} ${TEST_SOURCE})
endforeach()

if(MIOPEN_ENABLE_SQLITE AND (MIOPEN_EMBED_DB STREQUAL ""))
    set_tests_properties(test_sqlite_perfdb PROPERTIES RUN_SERIAL On)
endif()
set_tests_properties(test_perfdb PROPERTIES RUN_SERIAL On)

# add_sanitize_test(perfdb.cpp)
# add_sanitize_test(cache.cpp)
# add_sanitize_test(tensor_test.cpp)
# add_sanitize_test(type_name.cpp)

function(bool_equality_f first_arg sec_arg result)
    if(${first_arg})
        if(${sec_arg})
            set(${result} TRUE PARENT_SCOPE)
        else()
            set(${result} FALSE PARENT_SCOPE)
        endif()
    elseif(${sec_arg})
        set(${result} FALSE PARENT_SCOPE)
    else()
        set(${result} TRUE PARENT_SCOPE)
    endif()
endfunction()

function(bool_and_f first_arg sec_arg result)
    if(${first_arg} AND ${sec_arg})
        set(${result} TRUE PARENT_SCOPE)
    else()
        set(${result} FALSE PARENT_SCOPE)
    endif()
endfunction()

function(bool_or_f first_arg sec_arg result)
    if(${first_arg} OR ${sec_arg})
        set(${result} TRUE PARENT_SCOPE)
    else()
        set(${result} FALSE PARENT_SCOPE)
    endif()
endfunction()

function(bool_not_f first_arg result)
    if(${first_arg})
        set(${result} FALSE PARENT_SCOPE)
    else()
        set(${result} TRUE PARENT_SCOPE)
    endif()
endfunction()

function(option_support_check is_enabled is_disabled default_result result)
    if(${is_enabled} AND ${is_disabled})
        message(FATAL_ERROR " Incompatible options used")
    endif()
    if(${is_enabled})
        set(${result} TRUE PARENT_SCOPE)
    elseif(${is_disabled})
        set(${result} FALSE PARENT_SCOPE)
    else()
        set(${result} ${default_result} PARENT_SCOPE)
    endif()
endfunction()

# The add_custom_test function contains attributes to describe the conditions,
# under which new custom_tests should be run. Attributes are divided into several types.
# The attribute can be enabled or disabled; if nothing is specified, the default value is taken.
# You can use any number of attributes, in any order, provided that attributes do not conflict
# (e.g. "HALF_ENABLED HALF_DISABLED" is illegal)
#
# Data types: FLOAT HALF BF16 INT8
#   These attributes can be enabled or disabled by using '_ENABLED' and '_DISABLED' suffix.
#   Defaults: FLOAT_ENABLED HALF_DISABLED BF16_DISABLED INT8_DISABLED
#
# GPU types: GFX900, GFX906, GFX908, GFX90A, GFX94X, GFX1030/31, GFX1100/02
#   These attributes can be enabled or disabled by using '_ENABLED' and '_DISABLED' suffix.
#   Defaults: GFX900_ENABLED, GFX906_ENABLED, GFX908_ENABLED, GFX90A_ENABLED, GFX94X_DISABLED, GFX103X_DISABLED, GFX110X_DISABLED
#
# Testing mode:
#   SKIP_UNLESS_ALL - The test should be only run if MIOPEN_TEST_ALL=TRUE. Intended for long tests.
#   TEST_PERF_DB_RECORD_NOT_FOUND - Test should fail if output contains: "Perf Db: record not found".
#   TEST_TUNING - In addition to the standard checks, the test should fail if output contains "Error" or "failed".
#   SKIP_XNACK_ON - Do not run the test if XNACK mode is enabled (xnack+) on the GPU.
#   SKIP_UNLESS_MLIR - The test should be only run if MIOPEN_TEST_MLIR=TRUE.
#   SKIP_UNLESS_COMPOSABLEKERNEL - The test should be only run if MIOPEN_TEST_COMPOSABLEKERNEL=TRUE.
#
# Backend: OCL HIP HIP_NOGPU
#   These attributes can be enabled or disabled by using '_ENABLED' and '_DISABLED' suffix.
#   Default: OCL_ENABLED HIP_ENABLED HIP_NOGPU_DISABLED.

function(add_custom_test NAME)
    set(options
        BF16_ENABLED BF16_DISABLED HALF_ENABLED HALF_DISABLED INT8_ENABLED INT8_DISABLED FLOAT_ENABLED FLOAT_DISABLED
        GFX900_ENABLED GFX900_DISABLED GFX906_ENABLED GFX906_DISABLED GFX908_ENABLED GFX908_DISABLED
        GFX103X_ENABLED GFX103X_DISABLED GFX110X_ENABLED GFX110X_DISABLED GFX90A_ENABLED GFX90A_DISABLED GFX94X_ENABLED GFX94X_DISABLED
        SKIP_UNLESS_MLIR SKIP_UNLESS_COMPOSABLEKERNEL SKIP_UNLESS_ALL TEST_PERF_DB_RECORD_NOT_FOUND TEST_TUNING SKIP_XNACK_ON
        OCL_ENABLED OCL_DISABLED HIP_ENABLED HIP_DISABLED HIP_NOGPU_ENABLED HIP_NOGPU_DISABLED
    )
    set(oneValueArgs)
    set(multiValueArgs)
    cmake_parse_arguments(PARSE "${options}" "${oneValueArgs}" "${multiValueArgs}" ${ARGN})

    # Many custom tests do test only FP32 data type and therefore
    # added only if none of MIOPEN_TEST_HALF, MIOPEN_TEST_INT8, MIOPEN_TEST_BFLOAT16
    # are set, except the test is allowed explicitly.
    set(is_half_check)
    set(HALF_TEST_DEFAULT FALSE)
    option_support_check(${PARSE_HALF_ENABLED} ${PARSE_HALF_DISABLED} ${HALF_TEST_DEFAULT} is_half_check)
    bool_and_f(${MIOPEN_TEST_HALF} ${is_half_check} is_half_check)

    set(is_bfloat16_check)
    set(BF16_TEST_DEFAULT FALSE)
    option_support_check(${PARSE_BF16_ENABLED} ${PARSE_BF16_DISABLED} ${BF16_TEST_DEFAULT} is_bfloat16_check)
    bool_and_f(${MIOPEN_TEST_BFLOAT16} ${is_bfloat16_check} is_bfloat16_check)

    set(is_int8_check)
    set(INT8_TEST_DEFAULT FALSE)
    option_support_check(${PARSE_INT8_ENABLED} ${PARSE_INT8_DISABLED} ${INT8_TEST_DEFAULT} is_int8_check)
    bool_and_f(${MIOPEN_TEST_INT8} ${is_int8_check} is_int8_check)

    set(is_float_check)
    set(FLOAT_TEST_DEFAULT TRUE)
    option_support_check(${PARSE_FLOAT_ENABLED} ${PARSE_FLOAT_DISABLED} ${FLOAT_TEST_DEFAULT} is_float_check)
    bool_and_f(${MIOPEN_TEST_FLOAT} ${is_float_check} is_float_check)

    set(is_mlir_check)
    bool_not_f(${PARSE_SKIP_UNLESS_MLIR} is_mlir_check)
    bool_or_f(${is_mlir_check} ${MIOPEN_TEST_MLIR} is_mlir_check)

    set(is_composablekernel_check)
    bool_not_f(${PARSE_SKIP_UNLESS_COMPOSABLEKERNEL} is_composablekernel_check)
    bool_or_f(${is_composablekernel_check} ${MIOPEN_TEST_COMPOSABLEKERNEL} is_composablekernel_check)

    set(is_ocl_check)
    set(OCL_TEST_DEFAULT TRUE)
    option_support_check(${PARSE_OCL_ENABLED} ${PARSE_OCL_DISABLED} ${OCL_TEST_DEFAULT} is_ocl_check)
    bool_not_f(${MIOPEN_TEST_OPENCL} NOT_MIOPEN_TEST_OPENCL)
    bool_or_f(${NOT_MIOPEN_TEST_OPENCL} ${is_ocl_check} is_ocl_check)

    set(is_hip_check)
    set(HIP_TEST_DEFAULT TRUE)
    option_support_check(${PARSE_HIP_ENABLED} ${PARSE_HIP_DISABLED} ${HIP_TEST_DEFAULT} is_hip_check)
    bool_not_f(${MIOPEN_TEST_HIP} NOT_MIOPEN_TEST_HIP)
    bool_or_f(${NOT_MIOPEN_TEST_HIP} ${is_hip_check} is_hip_check)

    set(is_hip_nogpu_check)
    set(HIP_NOGPU_TEST_DEFAULT FALSE)
    option_support_check(${PARSE_HIP_NOGPU_ENABLED} ${PARSE_HIP_NOGPU_DISABLED} ${HIP_NOGPU_TEST_DEFAULT} is_hip_nogpu_check)
    bool_not_f(${MIOPEN_TEST_HIP_NOGPU} NOT_MIOPEN_TEST_HIP_NOGPU)
    bool_or_f(${NOT_MIOPEN_TEST_HIP_NOGPU} ${is_hip_nogpu_check} is_hip_nogpu_check)

    # Some tests are xDLOPs specific and should not run on gfx900/906 targets.
    set(is_gfx900_check)
    set(GFX900_TEST_DEFAULT TRUE)
    option_support_check(${PARSE_GFX900_ENABLED} ${PARSE_GFX900_DISABLED} ${GFX900_TEST_DEFAULT} is_gfx900_check)
    bool_and_f(${MIOPEN_TEST_GFX900} ${is_gfx900_check} is_gfx900_check)

    set(is_gfx906_check)
    set(GFX906_TEST_DEFAULT TRUE)
    option_support_check(${PARSE_GFX906_ENABLED} ${PARSE_GFX906_DISABLED} ${GFX906_TEST_DEFAULT} is_gfx906_check)
    bool_and_f(${MIOPEN_TEST_GFX906} ${is_gfx906_check} is_gfx906_check)

    set(is_gfx908_check)
    set(GFX908_TEST_DEFAULT TRUE)
    option_support_check(${PARSE_GFX908_ENABLED} ${PARSE_GFX908_DISABLED} ${GFX908_TEST_DEFAULT} is_gfx908_check)
    bool_and_f(${MIOPEN_TEST_GFX908} ${is_gfx908_check} is_gfx908_check)

    set(is_gfx90a_check)
    set(GFX90A_TEST_DEFAULT TRUE)
    option_support_check(${PARSE_GFX90A_ENABLED} ${PARSE_GFX90A_DISABLED} ${GFX90A_TEST_DEFAULT} is_gfx90a_check)
    bool_and_f(${MIOPEN_TEST_GFX90A} ${is_gfx90a_check} is_gfx90a_check)

    set(is_gfx94x_check)
    set(GFX94X_TEST_DEFAULT FALSE)
    option_support_check(${PARSE_GFX94X_ENABLED} ${PARSE_GFX94X_DISABLED} ${GFX94X_TEST_DEFAULT} is_gfx94x_check)
    bool_and_f(${MIOPEN_TEST_GFX94X} ${is_gfx94x_check} is_gfx94x_check)

    set(is_gfx103x_check)
    set(GFX103X_TEST_DEFAULT FALSE)
    option_support_check(${PARSE_GFX103X_ENABLED} ${PARSE_GFX103X_DISABLED} ${GFX103X_TEST_DEFAULT} is_gfx103x_check)
    bool_and_f(${MIOPEN_TEST_GFX103X} ${is_gfx103x_check} is_gfx103x_check)

    set(is_gfx110x_check)
    set(GFX110X_TEST_DEFAULT FALSE)
    option_support_check(${PARSE_GFX110X_ENABLED} ${PARSE_GFX110X_DISABLED} ${GFX110X_TEST_DEFAULT} is_gfx110x_check)
    bool_and_f(${MIOPEN_TEST_GFX110X} ${is_gfx110x_check} is_gfx110x_check)

    # When SKIP_XNACK_ON is set, the test will be skipped if MIOPEN_TEST_GPU_XNACK_ENABLED is set.
    set(is_xnack_on_check)
    bool_and_f(${PARSE_SKIP_XNACK_ON} ${MIOPEN_TEST_GPU_XNACK_ENABLED} is_xnack_on_check)
    bool_not_f(${is_xnack_on_check} is_xnack_on_check)

    set(is_full_check)
    bool_not_f(${PARSE_SKIP_UNLESS_ALL} is_full_check)
    bool_or_f(${is_full_check} ${MIOPEN_TEST_ALL} is_full_check)


    add_custom_target(${NAME} ${PARSE_UNPARSED_ARGUMENTS})
    add_test(NAME ${NAME} COMMAND ${CMAKE_COMMAND} --build ${CMAKE_CURRENT_BINARY_DIR} --target ${NAME})

    # The tests often change the contents of the user databases, which may affect performance after testing.
    # For example, MIOPEN_DEBUG_FIND_ONLY_SOLVER results in non-optimal records in user-find-db.
    # Another example is tuning tests. These use MIOPEN_DEBUG_TUNING_ITERATIONS_MAX to save testing time,
    # but the side effect of such savings is sub-optimal tuning values in user-perf-db.
    # 
    # MIOPEN_USER_DB_PATH setting resolves this potential problem. The user databases are written in 
    # the non-default directory. This preserves the state of the actual user databases
    # and prevents performance degradation after the tests complete.
    #
    set_tests_properties(${NAME} PROPERTIES ENVIRONMENT "MIOPEN_USER_DB_PATH=${CMAKE_CURRENT_BINARY_DIR}")

    if(WORKAROUND_ISSUE_1148
        AND (${NAME} MATCHES "test_conv_3d"
          OR ${NAME} MATCHES "test_conv_group"
          OR ${NAME} MATCHES "test_conv_extra"
          OR ${NAME} MATCHES "test_conv_for_implicit_gemm"
          OR ${NAME} MATCHES "test_conv_ck_igemm_fwd_v6r1_dlops_nchw"))
        set_tests_properties(${NAME} PROPERTIES RUN_SERIAL On)
    endif()

    if(  (is_gfx900_check OR is_gfx906_check OR is_gfx908_check OR is_gfx103x_check OR is_gfx110x_check OR is_gfx90a_check OR is_gfx94x_check)
     AND is_full_check
     AND is_xnack_on_check
     AND is_mlir_check
     AND is_composablekernel_check
     AND (is_half_check OR is_bfloat16_check OR is_int8_check OR is_float_check)
     AND (is_ocl_check AND is_hip_check AND is_hip_nogpu_check)
    )
        if(PARSE_TEST_PERF_DB_RECORD_NOT_FOUND AND PARSE_TEST_TUNING)
            message(FATAL_ERROR " TEST_PERF_DB_RECORD_NOT_FOUND and TEST_TUNING should not be used together")
        endif()

        if(PARSE_TEST_PERF_DB_RECORD_NOT_FOUND)
            set_tests_properties(${NAME} PROPERTIES FAIL_REGULAR_EXPRESSION "(FAILED)|(Perf Db: record not found)")
        elseif(PARSE_TEST_TUNING)
            set_tests_properties(${NAME} PROPERTIES FAIL_REGULAR_EXPRESSION "(FAILED)|(Error)|(failed)")
        else()
            set_tests_properties(${NAME} PROPERTIES FAIL_REGULAR_EXPRESSION "FAILED")
        endif()

        rate_added_test(${NAME})
    else()
        set_tests_properties(${NAME} PROPERTIES DISABLED On)
    endif()

    if(WORKAROUND_ISSUE_1187
        AND (${NAME} MATCHES "test_conv_for_implicit_gemm" ))
        set_tests_properties(${NAME} PROPERTIES DISABLED On)
    endif()
endfunction()
if(${CODECOV_TEST})
    add_custom_test(test_conv3d_codecov
        COMMAND $<TARGET_FILE:test_conv3d> ${MIOPEN_TEST_FLOAT_ARG} --input 2 4 4 4 4 --weights 2 4 1 1 1 --pads_strides_dilations 0 0 0 1 1 1 1 1 1 ${MIOPEN_TEST_FLAGS_ARGS}
    )
    add_custom_test(test_immed_conv2d_codecov
        COMMAND $<TARGET_FILE:test_immed_conv2d> ${MIOPEN_TEST_FLOAT_ARG} --input  2 2 14 14 --weights 8 2 3 3 --pads_strides_dilations 0 0 1 1 1 1 ${MIOPEN_TEST_FLAGS_ARGS}
    )
    add_custom_test(test_immed_conv3d_codecov
        COMMAND $<TARGET_FILE:test_immed_conv3d> ${MIOPEN_TEST_FLOAT_ARG} --input 1 4 4 4 4 --weights 2 4 3 3 3 --pads_strides_dilations 0 0 0 1 1 1 1 1 1 ${MIOPEN_TEST_FLAGS_ARGS}
    )
    add_custom_test(test_pooling2d_codecov
        COMMAND $<TARGET_FILE:test_pooling2d> ${MIOPEN_TEST_FLOAT_ARG} --input 1, 192, 28, 28 --lens 2 2 --strides 2 2 --pads 0 0 ${MIOPEN_TEST_FLAGS_ARGS}
    )
endif()

if(${MIOPEN_TEST_WITH_MIOPENDRIVER})
    add_custom_test(test_miopendriver_regression_half SKIP_UNLESS_ALL GFX94X_ENABLED GFX103X_ENABLED GFX110X_ENABLED FLOAT_DISABLED HALF_ENABLED
        # Regression test for https://github.com/ROCmSoftwarePlatform/MIOpen/issues/1576
        COMMAND MIOPEN_FIND_MODE=1 MIOPEN_DRIVER_USE_GPU_REFERENCE=1 MIOPEN_DEBUG_FIND_ONLY_SOLVER=ConvDirectNaiveConvBwd $<TARGET_FILE:MIOpenDriver> ${MIOPENDRIVER_MODE_CONV} --forw 2 --in_layout NCHW --out_layout NCHW --fil_layout NCHW -n 256 -c 1024 -H 14 -W 14 -k 256 -y 1 -x 1 -p 0 -q 0 -u 1 -v 1 -l 1 -j 1 -m conv -g 1 -t 1
        # Regression test for https://github.com/ROCmSoftwarePlatform/MIOpen/issues/2109
        $<TARGET_FILE:MIOpenDriver> ${MIOPENDRIVER_MODE_POOL} -M 0 --input 1x3x255x255,195075x65025x255x1 -y 255 -x 255 -p 0 -q 0 -v 1 -u 1 -m avg -F 1 -t 1 -i 1
        $<TARGET_FILE:MIOpenDriver> ${MIOPENDRIVER_MODE_POOL} -M 0 --input 1x3x227x227,154587x51529x227x1 -y 100 -x 100 -p 0 -q 0 -v 1 -u 1 -m avg -F 0 -t 1 -i 1
    )

    add_custom_test(test_miopendriver_regression_float SKIP_UNLESS_ALL GFX103X_ENABLED GFX110X_ENABLED
        # Regression test for https://github.com/ROCmSoftwarePlatform/MIOpen/issues/2109
        $<TARGET_FILE:MIOpenDriver> ${MIOPENDRIVER_MODE_POOL} -M 0 --input 1x3x255x255,195075x65025x255x1 -y 255 -x 255 -p 0 -q 0 -v 1 -u 1 -m avg -F 1 -t 1 -i 1
        $<TARGET_FILE:MIOpenDriver> ${MIOPENDRIVER_MODE_POOL} -M 0 --input 1x3x227x227,154587x51529x227x1 -y 100 -x 100 -p 0 -q 0 -v 1 -u 1 -m avg -F 0 -t 1 -i 1
        $<TARGET_FILE:MIOpenDriver> ${MIOPENDRIVER_MODE_POOL} -M 0 --input 1x3x227x63,42903x14301x63x1 -y 30 -x 30 -p 0 -q 0 -v 1 -u 1 -m avg -F 0 -t 1 -i 1
    )

    add_custom_test(test_miopendriver_regression_int8 SKIP_UNLESS_ALL GFX94X_ENABLED GFX103X_ENABLED GFX110X_ENABLED FLOAT_DISABLED INT8_ENABLED
        COMMAND MIOPEN_FIND_MODE=1 MIOPEN_DRIVER_USE_GPU_REFERENCE=1 MIOPEN_DEBUG_FIND_ONLY_SOLVER=ConvDirectNaiveConvFwd $<TARGET_FILE:MIOpenDriver> ${MIOPENDRIVER_MODE_CONV} --forw 1 --in_layout NCHW --out_layout NCHW --fil_layout NCHW -n 256 -c 1024 -H 14 -W 14 -k 256 -y 1 -x 1 -p 0 -q 0 -u 1 -v 1 -l 1 -j 1 -m conv -g 1 -t 1
    )

    add_custom_test(test_miopendriver_regression_float_half_gfx10 SKIP_UNLESS_ALL GFX900_DISABLED GFX906_DISABLED GFX908_DISABLED GFX90A_DISABLED GFX103X_ENABLED HALF_ENABLED
        # Regression test for:
        #   [Navi21] Fixing Batchnorm backward precision issues by adjusting workgroup size (SWDEV-292187, SWDEV-319919)
        #   https://github.com/ROCmSoftwarePlatform/MIOpen/pull/1386
        COMMAND $<TARGET_FILE:MIOpenDriver> ${MIOPENDRIVER_MODE_BN} -n 256 -c 512 -H 18 -W 18 -m 1 --forw 0 -b 1 -r 1
        COMMAND $<TARGET_FILE:MIOpenDriver> ${MIOPENDRIVER_MODE_BN} -n 256 -c 512 -H 28 -W 28 -m 1 --forw 0 -b 1 -r 1
    )

    # Disabled for gfx908 due to WORKAROUND_ISSUE_1787.
    add_custom_test(test_miopendriver_regression_big_tensor GFX900_DISABLED GFX906_DISABLED GFX908_DISABLED SKIP_UNLESS_ALL GFX94X_ENABLED GFX103X_ENABLED
        # Regression test for https://github.com/ROCmSoftwarePlatform/MIOpen/issues/1661
        # Issue #1697: this is large test which has to run in serial and not enabled on gfx900/gfx906
        COMMAND MIOPEN_DRIVER_USE_GPU_REFERENCE=1 $<TARGET_FILE:MIOpenDriver> ${MIOPENDRIVER_MODE_CONV} -W 5078 -H 4903 -c 24 -n 5 -k 1 --fil_w 3 --fil_h 3 --pad_w 6 --pad_h 4 -F 1
    )
    set_tests_properties(test_miopendriver_regression_big_tensor
        PROPERTIES RUN_SERIAL On)
    set_tests_properties(test_miopendriver_regression_big_tensor
        PROPERTIES TIMEOUT 600)

    add_custom_test(test_miopendriver_regression_half_gfx9 SKIP_UNLESS_ALL GFX900_DISABLED GFX906_DISABLED GFX908_DISABLED GFX90A_ENABLED GFX94X_ENABLED GFX103X_DISABLED FLOAT_DISABLED HALF_ENABLED
        # Regression test for:
        #   [SWDEV-375617] Fix 3d convolution Host API bug
        #   https://github.com/ROCmSoftwarePlatform/MIOpen/pull/1935
        COMMAND MIOPEN_DRIVER_USE_GPU_REFERENCE=1 $<TARGET_FILE:MIOpenDriver> ${MIOPENDRIVER_MODE_CONV} -n 2 -c 64 --in_d 128 -H 128 -W 128 -k 32 --fil_d 3 -y 3 -x 3 --pad_d 1 -p 1 -q 1 --conv_stride_d 1 -u 1 -v 1 --dilation_d 1 -l 1 -j 1 --spatial_dim 3 -m conv -g 1 -F 1 -t 1
    )

    add_custom_test(test_miopendriver_regression OCL_DISABLED GFX94X_ENABLED GFX103X_ENABLED GFX110X_ENABLED HALF_ENABLED BF16_ENABLED INT8_ENABLED
        # Regression test for: MIOpenIm3d2Col stuck with ROCm update, https://github.com/ROCmSoftwarePlatform/MIOpen/issues/2047
        COMMAND MIOPEN_FIND_MODE=normal MIOPEN_DEBUG_FIND_ONLY_SOLVER=GemmFwdRest
            $<TARGET_FILE:MIOpenDriver> ${MIOPENDRIVER_MODE_CONV}
                -n 1 -c 1 --in_d 2 -H 1 -W 2 -k 2 --fil_d 2 -y 1 -x 2
                --pad_d 0 -p 0 -q 0 --conv_stride_d 1 -u 1 -v 1 --dilation_d 1 -l 1 -j 1
                --spatial_dim 3 -m conv -g 1 -F 1 -i 1 -t 1 -w 1
    )
endif()

# ./bin/MIOpenDriver conv -n 128 -c 1024 -H 14 -W 14 -k 2048 -y 1 -x 1 -p 0 -q 0 -u 2 -v 2 -l 1 -j 1 -m conv -g 1 -F 1 -t 1
# MIOPEN_DEBUG_CONV_IMMED_FALLBACK=0
if(MIOPEN_EMBED_DB)
    set(MIOPEN_EMBED_TEST_ARG ${MIOPEN_TEST_FLOAT_ARG} --disable-validation --verbose)
    # WORKAROUND for issue #874
    set(MIOPEN_WA_ISSUE_874_F  MIOPEN_DEBUG_CONV_IMPLICIT_GEMM_HIP_FWD_V4R1=0)
    set(MIOPEN_WA_ISSUE_874_W  MIOPEN_DEBUG_CONV_IMPLICIT_GEMM_HIP_WRW_V4R1=0)
    set(MIOPEN_WA_ISSUE_874_FW MIOPEN_DEBUG_CONV_IMPLICIT_GEMM_HIP_FWD_V4R1=0 MIOPEN_DEBUG_CONV_IMPLICIT_GEMM_HIP_WRW_V4R1=0)
    # WORKAROUND for issue #1008
    set(MIOPEN_WA_ISSUE_1008 MIOPEN_DEBUG_AMD_WINOGRAD_RXS_F3X2=0)
add_custom_test(test_conv_embed_db TEST_PERF_DB_RECORD_NOT_FOUND GFX908_DISABLED GFX90A_DISABLED
<<<<<<< HEAD
    COMMAND $<TARGET_FILE:test_conv2d> ${MIOPEN_EMBED_TEST_ARG} --input 128 1024 14 14 --weights 2048 1024 1 1 --pads_strides_dilations 0 0 2 2 1 1
    COMMAND $<TARGET_FILE:test_conv2d> ${MIOPEN_EMBED_TEST_ARG} --input 128 1024 14 14 --weights 256 1024 1 1 --pads_strides_dilations 0 0 1 1 1 1
    COMMAND $<TARGET_FILE:test_conv2d> ${MIOPEN_EMBED_TEST_ARG} --input 128 128 28 28 --weights 128 128 3 3 --pads_strides_dilations 1 1 1 1 1 1
    COMMAND $<TARGET_FILE:test_conv2d> ${MIOPEN_EMBED_TEST_ARG} --input 128 1024 14 14 --weights 512 1024 1 1 --pads_strides_dilations 0 0 2 2 1 1
    COMMAND $<TARGET_FILE:test_conv2d> ${MIOPEN_EMBED_TEST_ARG} --input 128 128 28 28 --weights 512 128 1 1 --pads_strides_dilations 0 0 1 1 1 1
    COMMAND $<TARGET_FILE:test_conv2d> ${MIOPEN_EMBED_TEST_ARG} --input 128 2048 7 7 --weights 512 2048 1 1 --pads_strides_dilations 0 0 1 1 1 1
    COMMAND $<TARGET_FILE:test_conv2d> ${MIOPEN_EMBED_TEST_ARG} --input 128 256 14 14 --weights 1024 256 1 1 --pads_strides_dilations 0 0 1 1 1 1
    COMMAND $<TARGET_FILE:test_conv2d> ${MIOPEN_EMBED_TEST_ARG} --input 128 256 14 14 --weights 256 256 3 3 --pads_strides_dilations 1 1 1 1 1 1
    COMMAND $<TARGET_FILE:test_conv2d> ${MIOPEN_EMBED_TEST_ARG} --input 128 256 56 56 --weights 128 256 1 1 --pads_strides_dilations 0 0 2 2 1 1
    COMMAND $<TARGET_FILE:test_conv2d> ${MIOPEN_EMBED_TEST_ARG} --input 128 256 56 56 --weights 512 256 1 1 --pads_strides_dilations 0 0 2 2 1 1
    COMMAND $<TARGET_FILE:test_conv2d> ${MIOPEN_EMBED_TEST_ARG} --input 128 256 56 56 --weights 64 256 1 1 --pads_strides_dilations 0 0 1 1 1 1
    COMMAND $<TARGET_FILE:test_conv2d> ${MIOPEN_EMBED_TEST_ARG} --input 128 3 230 230 --weights 64 3 7 7 --pads_strides_dilations 0 0 2 2 1 1
    COMMAND $<TARGET_FILE:test_conv2d> ${MIOPEN_EMBED_TEST_ARG} --input 128 512 28 28 --weights 1024 512 1 1 --pads_strides_dilations 0 0 2 2 1 1
    COMMAND $<TARGET_FILE:test_conv2d> ${MIOPEN_EMBED_TEST_ARG} --input 128 512 28 28 --weights 128 512 1 1 --pads_strides_dilations 0 0 1 1 1 1
    COMMAND $<TARGET_FILE:test_conv2d> ${MIOPEN_EMBED_TEST_ARG} --input 128 512 28 28 --weights 256 512 1 1 --pads_strides_dilations 0 0 2 2 1 1
    COMMAND $<TARGET_FILE:test_conv2d> ${MIOPEN_EMBED_TEST_ARG} --input 128 512 7 7 --weights 2048 512 1 1 --pads_strides_dilations 0 0 1 1 1 1
    COMMAND $<TARGET_FILE:test_conv2d> ${MIOPEN_EMBED_TEST_ARG} --input 128 512 7 7 --weights 512 512 3 3 --pads_strides_dilations 1 1 1 1 1 1
    COMMAND $<TARGET_FILE:test_conv2d> ${MIOPEN_EMBED_TEST_ARG} --input 128 64 56 56 --weights 256 64 1 1 --pads_strides_dilations 0 0 1 1 1 1
    COMMAND $<TARGET_FILE:test_conv2d> ${MIOPEN_EMBED_TEST_ARG} --input 128 64 56 56 --weights 64 64 1 1 --pads_strides_dilations 0 0 1 1 1 1
    COMMAND $<TARGET_FILE:test_conv2d> ${MIOPEN_EMBED_TEST_ARG} --input 128 64 56 56 --weights 64 64 3 3 --pads_strides_dilations 1 1 1 1 1 1
=======
    COMMAND ${MIOPEN_WA_ISSUE_1008} ${MIOPEN_WA_ISSUE_874_W}  $<TARGET_FILE:test_conv2d> ${MIOPEN_EMBED_TEST_ARG} --input 128 1024 14 14 --weights 2048 1024 1 1 --pads_strides_dilations 0 0 2 2 1 1
    COMMAND ${MIOPEN_WA_ISSUE_1008} ${MIOPEN_WA_ISSUE_874_F}  $<TARGET_FILE:test_conv2d> ${MIOPEN_EMBED_TEST_ARG} --input 128 1024 14 14 --weights 256 1024 1 1 --pads_strides_dilations 0 0 1 1 1 1
    COMMAND ${MIOPEN_WA_ISSUE_1008} ${MIOPEN_WA_ISSUE_874_W}  $<TARGET_FILE:test_conv2d> ${MIOPEN_EMBED_TEST_ARG} --input 128 1024 14 14 --weights 512 1024 1 1 --pads_strides_dilations 0 0 2 2 1 1
    COMMAND ${MIOPEN_WA_ISSUE_1008}                           $<TARGET_FILE:test_conv2d> ${MIOPEN_EMBED_TEST_ARG} --input 128 128 28 28 --weights 128 128 3 3 --pads_strides_dilations 1 1 1 1 1 1
    COMMAND ${MIOPEN_WA_ISSUE_1008} ${MIOPEN_WA_ISSUE_874_W}  $<TARGET_FILE:test_conv2d> ${MIOPEN_EMBED_TEST_ARG} --input 128 1024 14 14 --weights 512 1024 1 1 --pads_strides_dilations 0 0 2 2 1 1
    COMMAND ${MIOPEN_WA_ISSUE_1008} ${MIOPEN_WA_ISSUE_874_FW} $<TARGET_FILE:test_conv2d> ${MIOPEN_EMBED_TEST_ARG} --input 128 128 28 28 --weights 512 128 1 1 --pads_strides_dilations 0 0 1 1 1 1
    COMMAND ${MIOPEN_WA_ISSUE_1008} ${MIOPEN_WA_ISSUE_874_FW} $<TARGET_FILE:test_conv2d> ${MIOPEN_EMBED_TEST_ARG} --input 128 2048 7 7 --weights 512 2048 1 1 --pads_strides_dilations 0 0 1 1 1 1
    COMMAND ${MIOPEN_WA_ISSUE_1008} ${MIOPEN_WA_ISSUE_874_F}  $<TARGET_FILE:test_conv2d> ${MIOPEN_EMBED_TEST_ARG} --input 128 256 14 14 --weights 1024 256 1 1 --pads_strides_dilations 0 0 1 1 1 1
    COMMAND ${MIOPEN_WA_ISSUE_1008} ${MIOPEN_WA_ISSUE_874_W}  $<TARGET_FILE:test_conv2d> ${MIOPEN_EMBED_TEST_ARG} --input 128 256 14 14 --weights 256 256 3 3 --pads_strides_dilations 1 1 1 1 1 1
    COMMAND ${MIOPEN_WA_ISSUE_1008} ${MIOPEN_WA_ISSUE_874_FW} $<TARGET_FILE:test_conv2d> ${MIOPEN_EMBED_TEST_ARG} --input 128 256 56 56 --weights 128 256 1 1 --pads_strides_dilations 0 0 2 2 1 1
    COMMAND ${MIOPEN_WA_ISSUE_1008}                           $<TARGET_FILE:test_conv2d> ${MIOPEN_EMBED_TEST_ARG} --input 128 256 56 56 --weights 512 256 1 1 --pads_strides_dilations 0 0 2 2 1 1
    COMMAND ${MIOPEN_WA_ISSUE_1008} ${MIOPEN_WA_ISSUE_874_FW} $<TARGET_FILE:test_conv2d> ${MIOPEN_EMBED_TEST_ARG} --input 128 256 56 56 --weights 64 256 1 1 --pads_strides_dilations 0 0 1 1 1 1
    COMMAND ${MIOPEN_WA_ISSUE_1008}                           $<TARGET_FILE:test_conv2d> ${MIOPEN_EMBED_TEST_ARG} --input 128 3 230 230   --weights 64 3 7 7 --pads_strides_dilations 0 0 2 2 1 1
    COMMAND ${MIOPEN_WA_ISSUE_1008} ${MIOPEN_WA_ISSUE_874_FW} $<TARGET_FILE:test_conv2d> ${MIOPEN_EMBED_TEST_ARG} --input 128 512 28 28 --weights 1024 512 1 1 --pads_strides_dilations 0 0 2 2 1 1
    COMMAND ${MIOPEN_WA_ISSUE_1008} ${MIOPEN_WA_ISSUE_874_FW} $<TARGET_FILE:test_conv2d> ${MIOPEN_EMBED_TEST_ARG} --input 128 512 28 28 --weights 128 512 1 1 --pads_strides_dilations 0 0 1 1 1 1
    COMMAND ${MIOPEN_WA_ISSUE_1008} ${MIOPEN_WA_ISSUE_874_FW} $<TARGET_FILE:test_conv2d> ${MIOPEN_EMBED_TEST_ARG} --input 128 512 28 28 --weights 256 512 1 1 --pads_strides_dilations 0 0 2 2 1 1
    COMMAND ${MIOPEN_WA_ISSUE_1008} ${MIOPEN_WA_ISSUE_874_FW} $<TARGET_FILE:test_conv2d> ${MIOPEN_EMBED_TEST_ARG} --input 128 512 7 7   --weights 2048 512 1 1 --pads_strides_dilations 0 0 1 1 1 1
    COMMAND ${MIOPEN_WA_ISSUE_1008} ${MIOPEN_WA_ISSUE_874_W}  $<TARGET_FILE:test_conv2d> ${MIOPEN_EMBED_TEST_ARG} --input 128 512 7 7   --weights 512 512 3 3  --pads_strides_dilations 1 1 1 1 1 1
    COMMAND ${MIOPEN_WA_ISSUE_1008} ${MIOPEN_WA_ISSUE_874_FW} $<TARGET_FILE:test_conv2d> ${MIOPEN_EMBED_TEST_ARG} --input 128 64 56 56 --weights 256 64 1 1  --pads_strides_dilations 0 0 1 1 1 1
    COMMAND ${MIOPEN_WA_ISSUE_1008} ${MIOPEN_WA_ISSUE_874_FW} $<TARGET_FILE:test_conv2d> ${MIOPEN_EMBED_TEST_ARG} --input 128 64 56 56 --weights 64 64 1 1  --pads_strides_dilations 0 0 1 1 1 1
    COMMAND ${MIOPEN_WA_ISSUE_1008} ${MIOPEN_WA_ISSUE_874_W}  $<TARGET_FILE:test_conv2d> ${MIOPEN_EMBED_TEST_ARG} --input 128 64 56 56 --weights 64 64 3 3   --pads_strides_dilations 1 1 1 1 1 1
>>>>>>> ad809f9d
)
endif()

set(IMPLICITGEMM_MLIR_ENV_BASE MIOPEN_FIND_MODE=normal)
set(IMPLICITGEMM_MLIR_ENV_F ${IMPLICITGEMM_MLIR_ENV_BASE} MIOPEN_DEBUG_FIND_ONLY_SOLVER=ConvMlirIgemmFwd)
set(IMPLICITGEMM_MLIR_ENV_B ${IMPLICITGEMM_MLIR_ENV_BASE} MIOPEN_DEBUG_FIND_ONLY_SOLVER=ConvMlirIgemmBwd)
set(IMPLICITGEMM_MLIR_ENV_W ${IMPLICITGEMM_MLIR_ENV_BASE} MIOPEN_DEBUG_FIND_ONLY_SOLVER=ConvMlirIgemmWrW)

set(TEST_CONV_VERBOSE_F ${MIOPEN_TEST_FLOAT_ARG} --verbose --disable-backward-data --disable-backward-weights)
set(TEST_CONV_VERBOSE_B ${MIOPEN_TEST_FLOAT_ARG} --verbose --disable-forward --disable-backward-weights)
set(TEST_CONV_VERBOSE_W ${MIOPEN_TEST_FLOAT_ARG} --verbose --disable-forward --disable-backward-data)

add_custom_test(test_pooling2d_asymmetric SKIP_UNLESS_ALL HALF_ENABLED GFX94X_ENABLED GFX103X_ENABLED GFX110X_ENABLED
    COMMAND $<TARGET_FILE:test_pooling2d> ${MIOPEN_TEST_FLOAT_ARG} --all --dataset 1 --limit 0 ${MIOPEN_TEST_FLAGS_ARGS}
)

add_custom_test(test_conv_igemm_mlir_fwd SKIP_UNLESS_ALL HALF_ENABLED INT8_ENABLED SKIP_UNLESS_MLIR GFX900_DISABLED GFX908_DISABLED GFX90A_DISABLED GFX103X_ENABLED
    COMMAND ${IMPLICITGEMM_MLIR_ENV_F} $<TARGET_FILE:test_conv2d> ${TEST_CONV_VERBOSE_F} --input 256 1024 14 14 --weights 2048 1024 1 1 --pads_strides_dilations 0 0 2 2 1 1
    COMMAND ${IMPLICITGEMM_MLIR_ENV_F} $<TARGET_FILE:test_conv2d> ${TEST_CONV_VERBOSE_F} --input 256 128  28 28 --weights 128  128  3 3 --pads_strides_dilations 1 1 1 1 1 1
    COMMAND ${IMPLICITGEMM_MLIR_ENV_F} $<TARGET_FILE:test_conv2d> ${TEST_CONV_VERBOSE_F} --input 256 128  28 28 --weights 128  128  3 3 --pads_strides_dilations 1 1 1 1 1 1 --in_layout NHWC --fil_layout NHWC --out_layout NHWC
    COMMAND ${IMPLICITGEMM_MLIR_ENV_F} $<TARGET_FILE:test_conv2d> ${TEST_CONV_VERBOSE_F} --input 128 512  7  7  --weights 512  512  3 3 --pads_strides_dilations 1 1 1 1 1 1
    COMMAND ${IMPLICITGEMM_MLIR_ENV_F} $<TARGET_FILE:test_conv2d> ${TEST_CONV_VERBOSE_F} --input 128 512  7  7  --weights 512  512  3 3 --pads_strides_dilations 1 1 1 1 1 1 --in_layout NHWC --fil_layout NHWC --out_layout NHWC
    COMMAND ${IMPLICITGEMM_MLIR_ENV_F} $<TARGET_FILE:test_conv2d> ${TEST_CONV_VERBOSE_F} --input 128 64   56 56 --weights 64   64   1 1 --pads_strides_dilations 0 0 1 1 1 1
    COMMAND ${IMPLICITGEMM_MLIR_ENV_F} $<TARGET_FILE:test_conv2d> ${TEST_CONV_VERBOSE_F} --input 128 64   56 56 --weights 64   64   1 1 --pads_strides_dilations 0 0 1 1 1 1 --in_layout NHWC --fil_layout NHWC --out_layout NHWC
    COMMAND ${IMPLICITGEMM_MLIR_ENV_F} $<TARGET_FILE:test_conv2d> ${TEST_CONV_VERBOSE_F} --input 256 256  56 56 --weights 256  64   1 1 --pads_strides_dilations 0 0 1 1 1 1 --group-count 4
)

add_custom_test(test_conv_igemm_mlir_bwd_wrw SKIP_UNLESS_ALL HALF_ENABLED SKIP_UNLESS_MLIR GFX900_DISABLED GFX908_DISABLED GFX90A_DISABLED GFX103X_ENABLED
    COMMAND ${IMPLICITGEMM_MLIR_ENV_B} $<TARGET_FILE:test_conv2d> ${TEST_CONV_VERBOSE_B} --input 256 1024 14 14 --weights 2048 1024 1 1 --pads_strides_dilations 0 0 2 2 1 1
    COMMAND ${IMPLICITGEMM_MLIR_ENV_B} $<TARGET_FILE:test_conv2d> ${TEST_CONV_VERBOSE_B} --input 256 1024 14 14 --weights 2048 1024 1 1 --pads_strides_dilations 0 0 2 2 1 1 --in_layout NHWC --fil_layout NHWC --out_layout NHWC
    COMMAND ${IMPLICITGEMM_MLIR_ENV_B} $<TARGET_FILE:test_conv2d> ${TEST_CONV_VERBOSE_B} --input 256 128  28 28 --weights 128  128  3 3 --pads_strides_dilations 1 1 1 1 1 1
    COMMAND ${IMPLICITGEMM_MLIR_ENV_B} $<TARGET_FILE:test_conv2d> ${TEST_CONV_VERBOSE_B} --input 256 128  28 28 --weights 128  128  3 3 --pads_strides_dilations 1 1 1 1 1 1 --in_layout NHWC --fil_layout NHWC --out_layout NHWC
    COMMAND ${IMPLICITGEMM_MLIR_ENV_B} $<TARGET_FILE:test_conv2d> ${TEST_CONV_VERBOSE_B} --input 128 512  7  7  --weights 512  512  3 3 --pads_strides_dilations 1 1 1 1 1 1
    COMMAND ${IMPLICITGEMM_MLIR_ENV_B} $<TARGET_FILE:test_conv2d> ${TEST_CONV_VERBOSE_B} --input 128 512  7  7  --weights 512  512  3 3 --pads_strides_dilations 1 1 1 1 1 1 --in_layout NHWC --fil_layout NHWC --out_layout NHWC
    COMMAND ${IMPLICITGEMM_MLIR_ENV_B} $<TARGET_FILE:test_conv2d> ${TEST_CONV_VERBOSE_B} --input 128 64   56 56 --weights 64   64   1 1 --pads_strides_dilations 0 0 1 1 1 1
    COMMAND ${IMPLICITGEMM_MLIR_ENV_B} $<TARGET_FILE:test_conv2d> ${TEST_CONV_VERBOSE_B} --input 128 64   56 56 --weights 64   64   1 1 --pads_strides_dilations 0 0 1 1 1 1 --in_layout NHWC --fil_layout NHWC --out_layout NHWC

    COMMAND ${IMPLICITGEMM_MLIR_ENV_W} $<TARGET_FILE:test_conv2d> ${TEST_CONV_VERBOSE_W} --input 64  1024 14 14 --weights 256  1024 1 1 --pads_strides_dilations 0 0 1 1 1 1
    COMMAND ${IMPLICITGEMM_MLIR_ENV_W} $<TARGET_FILE:test_conv2d> ${TEST_CONV_VERBOSE_W} --input 64  1024 14 14 --weights 256  1024 1 1 --pads_strides_dilations 0 0 1 1 1 1 --in_layout NHWC --fil_layout NHWC --out_layout NHWC
    COMMAND ${IMPLICITGEMM_MLIR_ENV_W} $<TARGET_FILE:test_conv2d> ${TEST_CONV_VERBOSE_W} --input 256 256  14 14 --weights 256  256  3 3 --pads_strides_dilations 0 0 2 2 1 1
    COMMAND ${IMPLICITGEMM_MLIR_ENV_W} $<TARGET_FILE:test_conv2d> ${TEST_CONV_VERBOSE_W} --input 256 256  14 14 --weights 256  256  3 3 --pads_strides_dilations 0 0 2 2 1 1 --in_layout NHWC --fil_layout NHWC --out_layout NHWC
    COMMAND ${IMPLICITGEMM_MLIR_ENV_W} $<TARGET_FILE:test_conv2d> ${TEST_CONV_VERBOSE_W} --input 128 2048 7  7  --weights 512  2048 1 1 --pads_strides_dilations 0 0 1 1 1 1
    COMMAND ${IMPLICITGEMM_MLIR_ENV_W} $<TARGET_FILE:test_conv2d> ${TEST_CONV_VERBOSE_W} --input 128 2048 7  7  --weights 512  2048 1 1 --pads_strides_dilations 0 0 1 1 1 1 --in_layout NHWC --fil_layout NHWC --out_layout NHWC
    COMMAND ${IMPLICITGEMM_MLIR_ENV_W} $<TARGET_FILE:test_conv2d> ${TEST_CONV_VERBOSE_W} --input 128 64   56 56 --weights 64   64   1 1 --pads_strides_dilations 0 0 1 1 1 1 --in_layout NHWC --fil_layout NHWC --out_layout NHWC
    COMMAND ${IMPLICITGEMM_MLIR_ENV_W} $<TARGET_FILE:test_conv2d> ${TEST_CONV_VERBOSE_W} --input 256 1024 14 14 --weights 1024 32   1 1 --pads_strides_dilations 0 0 1 1 1 1 --group-count 32
)

set(IMPLICITGEMM_MLIR_ENV_F_XDLOPS ${IMPLICITGEMM_MLIR_ENV_BASE} MIOPEN_DEBUG_FIND_ONLY_SOLVER=ConvMlirIgemmFwdXdlops)
set(IMPLICITGEMM_MLIR_ENV_B_XDLOPS ${IMPLICITGEMM_MLIR_ENV_BASE} MIOPEN_DEBUG_FIND_ONLY_SOLVER=ConvMlirIgemmBwdXdlops)
set(IMPLICITGEMM_MLIR_ENV_W_XDLOPS ${IMPLICITGEMM_MLIR_ENV_BASE} MIOPEN_DEBUG_FIND_ONLY_SOLVER=ConvMlirIgemmWrWXdlops)

add_custom_test(test_conv_igemm_mlir_xdlops_fwd SKIP_UNLESS_ALL HALF_ENABLED INT8_ENABLED SKIP_UNLESS_MLIR GFX900_DISABLED GFX906_DISABLED
    COMMAND ${IMPLICITGEMM_MLIR_ENV_F_XDLOPS} $<TARGET_FILE:test_conv2d> ${TEST_CONV_VERBOSE_F} --input 256 1024 14 14 --weights 2048 1024 1 1 --pads_strides_dilations 0 0 2 2 1 1
    COMMAND ${IMPLICITGEMM_MLIR_ENV_F_XDLOPS} $<TARGET_FILE:test_conv2d> ${TEST_CONV_VERBOSE_F} --input 256 128  28 28 --weights 128  128  3 3 --pads_strides_dilations 1 1 1 1 1 1
    COMMAND ${IMPLICITGEMM_MLIR_ENV_F_XDLOPS} $<TARGET_FILE:test_conv2d> ${TEST_CONV_VERBOSE_F} --input 256 128  28 28 --weights 128  128  3 3 --pads_strides_dilations 1 1 1 1 1 1 --in_layout NHWC --fil_layout NHWC --out_layout NHWC
    COMMAND ${IMPLICITGEMM_MLIR_ENV_F_XDLOPS} $<TARGET_FILE:test_conv2d> ${TEST_CONV_VERBOSE_F} --input 128 512  7  7  --weights 512  512  3 3 --pads_strides_dilations 1 1 1 1 1 1
    COMMAND ${IMPLICITGEMM_MLIR_ENV_F_XDLOPS} $<TARGET_FILE:test_conv2d> ${TEST_CONV_VERBOSE_F} --input 128 512  7  7  --weights 512  512  3 3 --pads_strides_dilations 1 1 1 1 1 1 --in_layout NHWC --fil_layout NHWC --out_layout NHWC
    COMMAND ${IMPLICITGEMM_MLIR_ENV_F_XDLOPS} $<TARGET_FILE:test_conv2d> ${TEST_CONV_VERBOSE_F} --input 128 64   56 56 --weights 64   64   1 1 --pads_strides_dilations 0 0 1 1 1 1
    COMMAND ${IMPLICITGEMM_MLIR_ENV_F_XDLOPS} $<TARGET_FILE:test_conv2d> ${TEST_CONV_VERBOSE_F} --input 128 64   56 56 --weights 64   64   1 1 --pads_strides_dilations 0 0 1 1 1 1 --in_layout NHWC --fil_layout NHWC --out_layout NHWC
    COMMAND ${IMPLICITGEMM_MLIR_ENV_F_XDLOPS} $<TARGET_FILE:test_conv2d> ${TEST_CONV_VERBOSE_F} --input 256 256  56 56 --weights 256  64   1 1 --pads_strides_dilations 0 0 1 1 1 1 --group-count 4
)

add_custom_test(test_conv_hip_igemm_xdlops SKIP_UNLESS_ALL OCL_DISABLED HALF_DISABLED FLOAT_DISABLED INT8_ENABLED GFX900_DISABLED GFX906_DISABLED GFX94X_ENABLED SKIP_UNLESS_COMPOSABLEKERNEL
    COMMAND $<TARGET_FILE:test_conv2d> ${MIOPEN_TEST_FLOAT_ARG} --disable-backward-data --disable-backward-weights --verbose --input 256 128  28 28 --weights 128  128  3 3 ${MIOPEN_TEST_CONV_INT8_OUTPUT_TYPE_INT8} --in_layout NHWC --fil_layout NHWC --out_layout NHWC --pads_strides_dilations 1 1 1 1 1 1
    COMMAND $<TARGET_FILE:test_conv2d> ${MIOPEN_TEST_FLOAT_ARG} --disable-backward-data --disable-backward-weights --verbose --input 128 512  7  7  --weights 512  512  3 3 ${MIOPEN_TEST_CONV_INT8_OUTPUT_TYPE_INT8} --in_layout NHWC --fil_layout NHWC --out_layout NHWC --pads_strides_dilations 1 1 1 1 1 1
    COMMAND $<TARGET_FILE:test_conv2d> ${MIOPEN_TEST_FLOAT_ARG} --disable-backward-data --disable-backward-weights --verbose --input 128 64   56 56 --weights 64   64   1 1 ${MIOPEN_TEST_CONV_INT8_OUTPUT_TYPE_INT8} --in_layout NHWC --fil_layout NHWC --out_layout NHWC --pads_strides_dilations 0 0 1 1 1 1
    COMMAND $<TARGET_FILE:test_conv2d> ${MIOPEN_TEST_FLOAT_ARG} --disable-backward-data --disable-backward-weights --verbose --input 256 256  56 56 --weights 256  64   1 1 ${MIOPEN_TEST_CONV_INT8_OUTPUT_TYPE_INT8} --in_layout NHWC --fil_layout NHWC --out_layout NHWC --pads_strides_dilations 0 0 1 1 1 1
    COMMAND $<TARGET_FILE:test_conv2d> ${MIOPEN_TEST_FLOAT_ARG} --disable-backward-data --disable-backward-weights --verbose --input 256 128  28 28 --weights 128  128  3 3 --output_type fp32 --in_layout NHWC --fil_layout NHWC --out_layout NHWC --pads_strides_dilations 1 1 1 1 1 1
    COMMAND $<TARGET_FILE:test_conv2d> ${MIOPEN_TEST_FLOAT_ARG} --disable-backward-data --disable-backward-weights --verbose --input 128 512  7  7  --weights 512  512  3 3 --output_type fp32 --in_layout NHWC --fil_layout NHWC --out_layout NHWC --pads_strides_dilations 1 1 1 1 1 1
    COMMAND $<TARGET_FILE:test_conv2d> ${MIOPEN_TEST_FLOAT_ARG} --disable-backward-data --disable-backward-weights --verbose --input 128 64   56 56 --weights 64   64   1 1 --output_type fp32 --in_layout NHWC --fil_layout NHWC --out_layout NHWC --pads_strides_dilations 0 0 1 1 1 1
    COMMAND $<TARGET_FILE:test_conv2d> ${MIOPEN_TEST_FLOAT_ARG} --disable-backward-data --disable-backward-weights --verbose --input 256 256  56 56 --weights 256  64   1 1 --output_type fp32 --in_layout NHWC --fil_layout NHWC --out_layout NHWC --pads_strides_dilations 0 0 1 1 1 1
    COMMAND $<TARGET_FILE:test_conv2d> ${MIOPEN_TEST_FLOAT_ARG} --disable-backward-data --disable-backward-weights --verbose --input 256 128  28 28 --weights 128  128  3 3 --output_type fp16 --in_layout NHWC --fil_layout NHWC --out_layout NHWC --pads_strides_dilations 1 1 1 1 1 1
    COMMAND $<TARGET_FILE:test_conv2d> ${MIOPEN_TEST_FLOAT_ARG} --disable-backward-data --disable-backward-weights --verbose --input 128 512  7  7  --weights 512  512  3 3 --output_type fp16 --in_layout NHWC --fil_layout NHWC --out_layout NHWC --pads_strides_dilations 1 1 1 1 1 1
    COMMAND $<TARGET_FILE:test_conv2d> ${MIOPEN_TEST_FLOAT_ARG} --disable-backward-data --disable-backward-weights --verbose --input 128 64   56 56 --weights 64   64   1 1 --output_type fp16 --in_layout NHWC --fil_layout NHWC --out_layout NHWC --pads_strides_dilations 0 0 1 1 1 1
    COMMAND $<TARGET_FILE:test_conv2d> ${MIOPEN_TEST_FLOAT_ARG} --disable-backward-data --disable-backward-weights --verbose --input 256 256  56 56 --weights 256  64   1 1 --output_type fp16 --in_layout NHWC --fil_layout NHWC --out_layout NHWC --pads_strides_dilations 0 0 1 1 1 1
    COMMAND $<TARGET_FILE:test_conv2d> ${MIOPEN_TEST_FLOAT_ARG} --disable-forward --disable-backward-weights --verbose --input 256 128  28 28 --weights 128  128  3 3 --output_type fp32 --in_layout NHWC --fil_layout NHWC --out_layout NHWC --pads_strides_dilations 1 1 1 1 1 1
    COMMAND $<TARGET_FILE:test_conv2d> ${MIOPEN_TEST_FLOAT_ARG} --disable-forward --disable-backward-weights --verbose --input 128 512  7  7  --weights 512  512  3 3 --output_type fp32 --in_layout NHWC --fil_layout NHWC --out_layout NHWC --pads_strides_dilations 1 1 1 1 1 1
    COMMAND $<TARGET_FILE:test_conv2d> ${MIOPEN_TEST_FLOAT_ARG} --disable-forward --disable-backward-weights --verbose --input 128 64   56 56 --weights 64   64   1 1 --output_type fp32 --in_layout NHWC --fil_layout NHWC --out_layout NHWC --pads_strides_dilations 0 0 1 1 1 1
    COMMAND $<TARGET_FILE:test_conv2d> ${MIOPEN_TEST_FLOAT_ARG} --disable-forward --disable-backward-weights --verbose --input 256 256  56 56 --weights 256  64   1 1 --output_type fp32 --in_layout NHWC --fil_layout NHWC --out_layout NHWC --pads_strides_dilations 0 0 1 1 1 1
    COMMAND $<TARGET_FILE:test_conv2d> ${MIOPEN_TEST_FLOAT_ARG} --disable-forward --disable-backward-weights --verbose --input 256 128  28 28 --weights 128  128  3 3 --output_type fp16 --in_layout NHWC --fil_layout NHWC --out_layout NHWC --pads_strides_dilations 1 1 1 1 1 1
    COMMAND $<TARGET_FILE:test_conv2d> ${MIOPEN_TEST_FLOAT_ARG} --disable-forward --disable-backward-weights --verbose --input 128 512  7  7  --weights 512  512  3 3 --output_type fp16 --in_layout NHWC --fil_layout NHWC --out_layout NHWC --pads_strides_dilations 1 1 1 1 1 1
    COMMAND $<TARGET_FILE:test_conv2d> ${MIOPEN_TEST_FLOAT_ARG} --disable-forward --disable-backward-weights --verbose --input 128 64   56 56 --weights 64   64   1 1 --output_type fp16 --in_layout NHWC --fil_layout NHWC --out_layout NHWC --pads_strides_dilations 0 0 1 1 1 1
    COMMAND $<TARGET_FILE:test_conv2d> ${MIOPEN_TEST_FLOAT_ARG} --disable-forward --disable-backward-weights --verbose --input 256 256  56 56 --weights 256  64   1 1 --output_type fp16 --in_layout NHWC --fil_layout NHWC --out_layout NHWC --pads_strides_dilations 0 0 1 1 1 1
)

add_custom_test(test_conv_igemm_mlir_xdlops_bwd_wrw SKIP_UNLESS_ALL HALF_ENABLED SKIP_UNLESS_MLIR GFX900_DISABLED GFX906_DISABLED
    COMMAND ${IMPLICITGEMM_MLIR_ENV_B_XDLOPS} $<TARGET_FILE:test_conv2d> ${TEST_CONV_VERBOSE_B} --input 256 1024 14 14 --weights 2048 1024 1 1 --pads_strides_dilations 0 0 2 2 1 1
    COMMAND ${IMPLICITGEMM_MLIR_ENV_B_XDLOPS} $<TARGET_FILE:test_conv2d> ${TEST_CONV_VERBOSE_B} --input 256 1024 14 14 --weights 2048 1024 1 1 --pads_strides_dilations 0 0 2 2 1 1 --in_layout NHWC --fil_layout NHWC --out_layout NHWC
    COMMAND ${IMPLICITGEMM_MLIR_ENV_B_XDLOPS} $<TARGET_FILE:test_conv2d> ${TEST_CONV_VERBOSE_B} --input 256 128  28 28 --weights 128  128  3 3 --pads_strides_dilations 1 1 1 1 1 1
    COMMAND ${IMPLICITGEMM_MLIR_ENV_B_XDLOPS} $<TARGET_FILE:test_conv2d> ${TEST_CONV_VERBOSE_B} --input 256 128  28 28 --weights 128  128  3 3 --pads_strides_dilations 1 1 1 1 1 1 --in_layout NHWC --fil_layout NHWC --out_layout NHWC
    COMMAND ${IMPLICITGEMM_MLIR_ENV_B_XDLOPS} $<TARGET_FILE:test_conv2d> ${TEST_CONV_VERBOSE_B} --input 128 512  7  7  --weights 512  512  3 3 --pads_strides_dilations 1 1 1 1 1 1
    COMMAND ${IMPLICITGEMM_MLIR_ENV_B_XDLOPS} $<TARGET_FILE:test_conv2d> ${TEST_CONV_VERBOSE_B} --input 128 512  7  7  --weights 512  512  3 3 --pads_strides_dilations 1 1 1 1 1 1 --in_layout NHWC --fil_layout NHWC --out_layout NHWC
    COMMAND ${IMPLICITGEMM_MLIR_ENV_B_XDLOPS} $<TARGET_FILE:test_conv2d> ${TEST_CONV_VERBOSE_B} --input 128 64   56 56 --weights 64   64   1 1 --pads_strides_dilations 0 0 1 1 1 1
    COMMAND ${IMPLICITGEMM_MLIR_ENV_B_XDLOPS} $<TARGET_FILE:test_conv2d> ${TEST_CONV_VERBOSE_B} --input 128 64   56 56 --weights 64   64   1 1 --pads_strides_dilations 0 0 1 1 1 1 --in_layout NHWC --fil_layout NHWC --out_layout NHWC

    COMMAND ${IMPLICITGEMM_MLIR_ENV_W_XDLOPS} $<TARGET_FILE:test_conv2d> ${TEST_CONV_VERBOSE_W} --input 64  1024 14 14 --weights 256  1024 1 1 --pads_strides_dilations 0 0 1 1 1 1
    COMMAND ${IMPLICITGEMM_MLIR_ENV_W_XDLOPS} $<TARGET_FILE:test_conv2d> ${TEST_CONV_VERBOSE_W} --input 64  1024 14 14 --weights 256  1024 1 1 --pads_strides_dilations 0 0 1 1 1 1 --in_layout NHWC --fil_layout NHWC --out_layout NHWC
    COMMAND ${IMPLICITGEMM_MLIR_ENV_W_XDLOPS} $<TARGET_FILE:test_conv2d> ${TEST_CONV_VERBOSE_W} --input 256 256  14 14 --weights 256  256  3 3 --pads_strides_dilations 0 0 2 2 1 1
    COMMAND ${IMPLICITGEMM_MLIR_ENV_W_XDLOPS} $<TARGET_FILE:test_conv2d> ${TEST_CONV_VERBOSE_W} --input 256 256  14 14 --weights 256  256  3 3 --pads_strides_dilations 0 0 2 2 1 1 --in_layout NHWC --fil_layout NHWC --out_layout NHWC
    COMMAND ${IMPLICITGEMM_MLIR_ENV_W_XDLOPS} $<TARGET_FILE:test_conv2d> ${TEST_CONV_VERBOSE_W} --input 128 2048 7  7  --weights 512  2048 1 1 --pads_strides_dilations 0 0 1 1 1 1
    COMMAND ${IMPLICITGEMM_MLIR_ENV_W_XDLOPS} $<TARGET_FILE:test_conv2d> ${TEST_CONV_VERBOSE_W} --input 128 2048 7  7  --weights 512  2048 1 1 --pads_strides_dilations 0 0 1 1 1 1 --in_layout NHWC --fil_layout NHWC --out_layout NHWC
    COMMAND ${IMPLICITGEMM_MLIR_ENV_W_XDLOPS} $<TARGET_FILE:test_conv2d> ${TEST_CONV_VERBOSE_W} --input 128 64   56 56 --weights 64   64   1 1 --pads_strides_dilations 0 0 1 1 1 1 --in_layout NHWC --fil_layout NHWC --out_layout NHWC
    COMMAND ${IMPLICITGEMM_MLIR_ENV_W_XDLOPS} $<TARGET_FILE:test_conv2d> ${TEST_CONV_VERBOSE_W} --input 256 1024 14 14 --weights 1024 32   1 1 --pads_strides_dilations 0 0 1 1 1 1 --group-count 32

    COMMAND ${IMPLICITGEMM_MLIR_ENV_W_XDLOPS} $<TARGET_FILE:test_conv2d> ${TEST_CONV_VERBOSE_W} --input 64 1024 14 14 --weights 1024 1024  1 1 --pads_strides_dilations 0 0 1 1 1 1
)

set(IMPLICITGEMM_TESTING_ENV
 MIOPEN_DEBUG_CONV_WINOGRAD=0
 MIOPEN_DEBUG_CONV_FFT=0
 MIOPEN_DEBUG_CONV_DIRECT=0
 MIOPEN_DEBUG_CONV_GEMM=0
 MIOPEN_DEBUG_CONV_IMPLICIT_GEMM=1
)

if(WORKAROUND_ISSUE_936 AND MIOPEN_TEST_HALF)
    SET(SAVE_IMPLICITGEMM_TESTING_ENV ${IMPLICITGEMM_TESTING_ENV})
    LIST(APPEND IMPLICITGEMM_TESTING_ENV MIOPEN_DEBUG_CONV_IMPLICIT_GEMM_HIP_FWD_V4R1=0 MIOPEN_FIND_MODE=normal)
    SET(SAVE_MIOPEN_TEST_FLOAT_ARG ${MIOPEN_TEST_FLOAT_ARG})
    LIST(APPEND MIOPEN_TEST_FLOAT_ARG --disable-forward --disable-backward-data)
    #Afther fix need to remove '| grep -v "No suitable algorithm was found to execute the required convolution"'
endif()

add_custom_test(test_conv_for_implicit_gemm SKIP_UNLESS_ALL BF16_ENABLED HALF_ENABLED GFX94X_ENABLED GFX103X_ENABLED
COMMAND ${IMPLICITGEMM_TESTING_ENV} $<TARGET_FILE:test_conv2d> ${MIOPEN_TEST_FLOAT_ARG} --verbose   --input 64  16  28  28  --weights 192 16  3 3 --pads_strides_dilations 0 0 2 2 1 1 | grep -v "No suitable algorithm was found to execute the required convolution"
COMMAND ${IMPLICITGEMM_TESTING_ENV} $<TARGET_FILE:test_conv2d> ${MIOPEN_TEST_FLOAT_ARG} --verbose   --input 64  16  14  14  --weights 160 16  3 3 --pads_strides_dilations 0 0 2 2 1 1 | grep -v "No suitable algorithm was found to execute the required convolution"
COMMAND ${IMPLICITGEMM_TESTING_ENV} $<TARGET_FILE:test_conv2d> ${MIOPEN_TEST_FLOAT_ARG} --verbose   --input 64  16   7   7  --weights 128 16  3 3 --pads_strides_dilations 0 0 2 2 1 1 | grep -v "No suitable algorithm was found to execute the required convolution"
COMMAND ${IMPLICITGEMM_TESTING_ENV} $<TARGET_FILE:test_conv2d> ${MIOPEN_TEST_FLOAT_ARG} --verbose   --input 64  16  55  55  --weights 96  16  1 7 --pads_strides_dilations 0 0 2 2 1 1 | grep -v "No suitable algorithm was found to execute the required convolution"
COMMAND ${IMPLICITGEMM_TESTING_ENV} $<TARGET_FILE:test_conv2d> ${MIOPEN_TEST_FLOAT_ARG} --verbose   --input 64  16  28  28  --weights 64  16  1 7 --pads_strides_dilations 0 0 2 2 1 1 | grep -v "No suitable algorithm was found to execute the required convolution"
COMMAND ${IMPLICITGEMM_TESTING_ENV} $<TARGET_FILE:test_conv2d> ${MIOPEN_TEST_FLOAT_ARG} --verbose   --input 64  16  14  14  --weights 32  16  1 7 --pads_strides_dilations 0 0 2 2 1 1 | grep -v "No suitable algorithm was found to execute the required convolution"
COMMAND ${IMPLICITGEMM_TESTING_ENV} $<TARGET_FILE:test_conv2d> ${MIOPEN_TEST_FLOAT_ARG} --verbose   --input 64  32  28  28  --weights 192 32  3 3 --pads_strides_dilations 0 0 2 2 1 1 | grep -v "No suitable algorithm was found to execute the required convolution"
COMMAND ${IMPLICITGEMM_TESTING_ENV} $<TARGET_FILE:test_conv2d> ${MIOPEN_TEST_FLOAT_ARG} --verbose   --input 64  32  14  14  --weights 160 32  3 3 --pads_strides_dilations 0 0 2 2 1 1 | grep -v "No suitable algorithm was found to execute the required convolution"
COMMAND ${IMPLICITGEMM_TESTING_ENV} $<TARGET_FILE:test_conv2d> ${MIOPEN_TEST_FLOAT_ARG} --verbose   --input 64  32  7   7   --weights 128 32  3 3 --pads_strides_dilations 0 0 2 2 1 1 | grep -v "No suitable algorithm was found to execute the required convolution"
COMMAND ${IMPLICITGEMM_TESTING_ENV} $<TARGET_FILE:test_conv2d> ${MIOPEN_TEST_FLOAT_ARG} --verbose   --input 64  32  55  55  --weights 96  32  1 7 --pads_strides_dilations 0 0 2 2 1 1 | grep -v "No suitable algorithm was found to execute the required convolution"
COMMAND ${IMPLICITGEMM_TESTING_ENV} $<TARGET_FILE:test_conv2d> ${MIOPEN_TEST_FLOAT_ARG} --verbose   --input 64  32  28  28  --weights 64  32  1 7 --pads_strides_dilations 0 0 2 2 1 1 | grep -v "No suitable algorithm was found to execute the required convolution"
COMMAND ${IMPLICITGEMM_TESTING_ENV} $<TARGET_FILE:test_conv2d> ${MIOPEN_TEST_FLOAT_ARG} --verbose   --input 64  32  14  14  --weights 32  32  1 7 --pads_strides_dilations 0 0 2 2 1 1 | grep -v "No suitable algorithm was found to execute the required convolution"
COMMAND ${IMPLICITGEMM_TESTING_ENV} $<TARGET_FILE:test_conv2d> ${MIOPEN_TEST_FLOAT_ARG} --verbose   --input 64  64  56  56  --weights 256 64  1 1 --pads_strides_dilations 0 0 1 1 1 1 | grep -v "No suitable algorithm was found to execute the required convolution"
COMMAND ${IMPLICITGEMM_TESTING_ENV} $<TARGET_FILE:test_conv2d> ${MIOPEN_TEST_FLOAT_ARG} --verbose   --input 64  64  56  56  --weights 64  64  1 1 --pads_strides_dilations 0 0 1 1 1 1 | grep -v "No suitable algorithm was found to execute the required convolution"
COMMAND ${IMPLICITGEMM_TESTING_ENV} $<TARGET_FILE:test_conv2d> ${MIOPEN_TEST_FLOAT_ARG} --verbose   --input 64  64  73  73  --weights 80  64  1 1 --pads_strides_dilations 0 0 1 1 1 1 | grep -v "No suitable algorithm was found to execute the required convolution"
COMMAND ${IMPLICITGEMM_TESTING_ENV} $<TARGET_FILE:test_conv2d> ${MIOPEN_TEST_FLOAT_ARG} --verbose   --input 64  64  56  56  --weights 64  64  1 1 --pads_strides_dilations 0 0 1 1 1 1 | grep -v "No suitable algorithm was found to execute the required convolution"
COMMAND ${IMPLICITGEMM_TESTING_ENV} $<TARGET_FILE:test_conv2d> ${MIOPEN_TEST_FLOAT_ARG} --verbose   --input 64  128 55  55  --weights 16  128 1 1 --pads_strides_dilations 0 0 1 1 1 1 | grep -v "No suitable algorithm was found to execute the required convolution"
COMMAND ${IMPLICITGEMM_TESTING_ENV} $<TARGET_FILE:test_conv2d> ${MIOPEN_TEST_FLOAT_ARG} --verbose   --input 64  128 28  28  --weights 16  128 1 1 --pads_strides_dilations 0 0 1 1 1 1 | grep -v "No suitable algorithm was found to execute the required convolution"
COMMAND ${IMPLICITGEMM_TESTING_ENV} $<TARGET_FILE:test_conv2d> ${MIOPEN_TEST_FLOAT_ARG} --verbose   --input 64  128 14  14  --weights 16  128 1 1 --pads_strides_dilations 0 0 1 1 1 1 | grep -v "No suitable algorithm was found to execute the required convolution"
COMMAND ${IMPLICITGEMM_TESTING_ENV} $<TARGET_FILE:test_conv2d> ${MIOPEN_TEST_FLOAT_ARG} --verbose   --input 64  128  7   7  --weights 16  128 1 1 --pads_strides_dilations 0 0 1 1 1 1 | grep -v "No suitable algorithm was found to execute the required convolution"
COMMAND ${IMPLICITGEMM_TESTING_ENV} $<TARGET_FILE:test_conv2d> ${MIOPEN_TEST_FLOAT_ARG} --verbose   --input 16   64 56  56  --weights 256  64 1 1 --pads_strides_dilations 0 0 1 1 1 1 | grep -v "No suitable algorithm was found to execute the required convolution"
COMMAND ${IMPLICITGEMM_TESTING_ENV} $<TARGET_FILE:test_conv2d> ${MIOPEN_TEST_FLOAT_ARG} --verbose   --input 16   64 56  56  --weights 64   64 1 1 --pads_strides_dilations 0 0 1 1 1 1 | grep -v "No suitable algorithm was found to execute the required convolution"
COMMAND ${IMPLICITGEMM_TESTING_ENV} $<TARGET_FILE:test_conv2d> ${MIOPEN_TEST_FLOAT_ARG} --verbose   --input 16   64 73  73  --weights 80   64 1 1 --pads_strides_dilations 0 0 1 1 1 1 | grep -v "No suitable algorithm was found to execute the required convolution"
COMMAND ${IMPLICITGEMM_TESTING_ENV} $<TARGET_FILE:test_conv2d> ${MIOPEN_TEST_FLOAT_ARG} --verbose   --input 16   64 56  56  --weights 64   64 1 1 --pads_strides_dilations 0 0 1 1 1 1 | grep -v "No suitable algorithm was found to execute the required convolution"
COMMAND ${IMPLICITGEMM_TESTING_ENV} $<TARGET_FILE:test_conv2d> ${MIOPEN_TEST_FLOAT_ARG} --verbose   --input 16  128 55  55  --weights 16  128 1 1 --pads_strides_dilations 0 0 1 1 1 1 | grep -v "No suitable algorithm was found to execute the required convolution"
COMMAND ${IMPLICITGEMM_TESTING_ENV} $<TARGET_FILE:test_conv2d> ${MIOPEN_TEST_FLOAT_ARG} --verbose   --input 16  128 28  28  --weights 16  128 1 1 --pads_strides_dilations 0 0 1 1 1 1 | grep -v "No suitable algorithm was found to execute the required convolution"
# COMMAND ${IMPLICITGEMM_TESTING_ENV} $<TARGET_FILE:test_conv2d> ${MIOPEN_TEST_FLOAT_ARG} --verbose   --input 16  128     14  14  --weights   16  128     1   1   --pads_strides_dilations    0   0   1   1   1   1
COMMAND ${IMPLICITGEMM_TESTING_ENV} $<TARGET_FILE:test_conv2d> ${MIOPEN_TEST_FLOAT_ARG} --verbose   --input 16  128      7   7  --weights   16  128     1   1   --pads_strides_dilations    0   0   1   1   1   1 | grep -v "No suitable algorithm was found to execute the required convolution"
COMMAND	${IMPLICITGEMM_TESTING_ENV} $<TARGET_FILE:test_conv2d> ${MIOPEN_TEST_FLOAT_ARG} --verbose	--input	64	128	55	55	--weights	16  128		1	1	--pads_strides_dilations	0	0	2	2	1	1     | grep -v "No suitable algorithm was found to execute the required convolution"
COMMAND	${IMPLICITGEMM_TESTING_ENV} $<TARGET_FILE:test_conv2d> ${MIOPEN_TEST_FLOAT_ARG} --verbose	--input	64	128	28	28	--weights	16  128		1	1	--pads_strides_dilations	0	0	2	2	1	1     | grep -v "No suitable algorithm was found to execute the required convolution"
COMMAND	${IMPLICITGEMM_TESTING_ENV} $<TARGET_FILE:test_conv2d> ${MIOPEN_TEST_FLOAT_ARG} --verbose	--input	64	128	14	14	--weights	16  128		1	1	--pads_strides_dilations	0	0	2	2	1	1     | grep -v "No suitable algorithm was found to execute the required convolution"
COMMAND	${IMPLICITGEMM_TESTING_ENV} $<TARGET_FILE:test_conv2d> ${MIOPEN_TEST_FLOAT_ARG} --verbose	--input	64	128	 7	 7	--weights	16  128		1	1	--pads_strides_dilations	0	0	2	2	1	1     | grep -v "No suitable algorithm was found to execute the required convolution"
COMMAND ${IMPLICITGEMM_TESTING_ENV} $<TARGET_FILE:test_conv2d> ${MIOPEN_TEST_FLOAT_ARG} --verbose	--input	64	128	    28	28	--weights	512	128	    1	1	--pads_strides_dilations	0	0	1	1	1	1 | grep -v "No suitable algorithm was found to execute the required convolution"
COMMAND ${IMPLICITGEMM_TESTING_ENV} $<TARGET_FILE:test_conv2d> ${MIOPEN_TEST_FLOAT_ARG} --verbose	--input	64	160	    73	73	--weights	64	160	1	1	--pads_strides_dilations	0	0	1	1	1	1     | grep -v "No suitable algorithm was found to execute the required convolution"
COMMAND ${IMPLICITGEMM_TESTING_ENV} $<TARGET_FILE:test_conv2d> ${MIOPEN_TEST_FLOAT_ARG} --verbose	--input	64	192	    35	35	--weights	32	192	1	1	--pads_strides_dilations	0	0	1	1	1	1     | grep -v "No suitable algorithm was found to execute the required convolution"
COMMAND ${IMPLICITGEMM_TESTING_ENV} $<TARGET_FILE:test_conv2d> ${MIOPEN_TEST_FLOAT_ARG} --verbose	--input	64	192	    35	35	--weights	48	192	1	1	--pads_strides_dilations	0	0	1	1	1	1     | grep -v "No suitable algorithm was found to execute the required convolution"
COMMAND ${IMPLICITGEMM_TESTING_ENV} $<TARGET_FILE:test_conv2d> ${MIOPEN_TEST_FLOAT_ARG} --verbose	--input	64	192	    35	35	--weights	64	192	1	1	--pads_strides_dilations	0	0	1	1	1	1     | grep -v "No suitable algorithm was found to execute the required convolution"
COMMAND ${IMPLICITGEMM_TESTING_ENV} $<TARGET_FILE:test_conv2d> ${MIOPEN_TEST_FLOAT_ARG} --verbose	--input	64	192	28	28	--weights	16	192	1	1	--pads_strides_dilations	0	0	1	1	1	1         | grep -v "No suitable algorithm was found to execute the required convolution"
COMMAND ${IMPLICITGEMM_TESTING_ENV} $<TARGET_FILE:test_conv2d> ${MIOPEN_TEST_FLOAT_ARG} --verbose	--input	64	192	28	28	--weights	32	192	1	1	--pads_strides_dilations	0	0	1	1	1	1         | grep -v "No suitable algorithm was found to execute the required convolution"
COMMAND ${IMPLICITGEMM_TESTING_ENV} $<TARGET_FILE:test_conv2d> ${MIOPEN_TEST_FLOAT_ARG} --verbose	--input	64	192	28	28	--weights	64	192	1	1	--pads_strides_dilations	0	0	1	1	1	1         | grep -v "No suitable algorithm was found to execute the required convolution"
COMMAND ${IMPLICITGEMM_TESTING_ENV} $<TARGET_FILE:test_conv2d> ${MIOPEN_TEST_FLOAT_ARG} --verbose	--input	64	192	28	28	--weights	96	192	1	1	--pads_strides_dilations	0	0	1	1	1	1         | grep -v "No suitable algorithm was found to execute the required convolution"
COMMAND ${IMPLICITGEMM_TESTING_ENV} $<TARGET_FILE:test_conv2d> ${MIOPEN_TEST_FLOAT_ARG} --verbose	--input	64	256	    35	35	--weights	48	256	1	1	--pads_strides_dilations	0	0	1	1	1	1     | grep -v "No suitable algorithm was found to execute the required convolution"
COMMAND ${IMPLICITGEMM_TESTING_ENV} $<TARGET_FILE:test_conv2d> ${MIOPEN_TEST_FLOAT_ARG} --verbose	--input	64	256	    35	35	--weights	64	256	1	1	--pads_strides_dilations	0	0	1	1	1	1     | grep -v "No suitable algorithm was found to execute the required convolution"
COMMAND ${IMPLICITGEMM_TESTING_ENV} $<TARGET_FILE:test_conv2d> ${MIOPEN_TEST_FLOAT_ARG} --verbose	--input	64	256	    56	56	--weights	128	256	    1	1	--pads_strides_dilations	0	0	2	2	1	1 | grep -v "No suitable algorithm was found to execute the required convolution"
COMMAND ${IMPLICITGEMM_TESTING_ENV} $<TARGET_FILE:test_conv2d> ${MIOPEN_TEST_FLOAT_ARG} --verbose	--input	64	256	    56	56	--weights	512	256	    1	1	--pads_strides_dilations	0	0	2	2	1	1 | grep -v "No suitable algorithm was found to execute the required convolution"
COMMAND ${IMPLICITGEMM_TESTING_ENV} $<TARGET_FILE:test_conv2d> ${MIOPEN_TEST_FLOAT_ARG} --verbose	--input	64	256	    56	56	--weights	64	256	    1	1	--pads_strides_dilations	0	0	1	1	1	1 | grep -v "No suitable algorithm was found to execute the required convolution"
COMMAND ${IMPLICITGEMM_TESTING_ENV} $<TARGET_FILE:test_conv2d> ${MIOPEN_TEST_FLOAT_ARG} --verbose	--input	64	256	28	28	--weights	128	256	1	1	--pads_strides_dilations	0	0	1	1	1	1         | grep -v "No suitable algorithm was found to execute the required convolution"
COMMAND ${IMPLICITGEMM_TESTING_ENV} $<TARGET_FILE:test_conv2d> ${MIOPEN_TEST_FLOAT_ARG} --verbose	--input	64	256	28	28	--weights	32	256	1	1	--pads_strides_dilations	0	0	1	1	1	1         | grep -v "No suitable algorithm was found to execute the required convolution"
COMMAND ${IMPLICITGEMM_TESTING_ENV} $<TARGET_FILE:test_conv2d> ${MIOPEN_TEST_FLOAT_ARG} --verbose	--input	64	256	28	28	--weights	64	256	1	1	--pads_strides_dilations	0	0	1	1	1	1         | grep -v "No suitable algorithm was found to execute the required convolution"
COMMAND ${IMPLICITGEMM_TESTING_ENV} $<TARGET_FILE:test_conv2d> ${MIOPEN_TEST_FLOAT_ARG} --verbose	--input	64	288	    35	35	--weights	48	288	1	1	--pads_strides_dilations	0	0	1	1	1	1     | grep -v "No suitable algorithm was found to execute the required convolution"
COMMAND ${IMPLICITGEMM_TESTING_ENV} $<TARGET_FILE:test_conv2d> ${MIOPEN_TEST_FLOAT_ARG} --verbose	--input	64	288	    35	35	--weights	64	288	1	1	--pads_strides_dilations	0	0	1	1	1	1     | grep -v "No suitable algorithm was found to execute the required convolution"
COMMAND ${IMPLICITGEMM_TESTING_ENV} $<TARGET_FILE:test_conv2d> ${MIOPEN_TEST_FLOAT_ARG} --verbose	--input	64	384	    35	35	--weights	192	384	1	1	--pads_strides_dilations	0	0	1	1	1	1     | grep -v "No suitable algorithm was found to execute the required convolution"
COMMAND ${IMPLICITGEMM_TESTING_ENV} $<TARGET_FILE:test_conv2d> ${MIOPEN_TEST_FLOAT_ARG} --verbose	--input	64	384	    35	35	--weights	64	384	1	1	--pads_strides_dilations	0	0	1	1	1	1     | grep -v "No suitable algorithm was found to execute the required convolution"
COMMAND ${IMPLICITGEMM_TESTING_ENV} $<TARGET_FILE:test_conv2d> ${MIOPEN_TEST_FLOAT_ARG} --verbose	--input	64	384	    35	35	--weights	96	384	1	1	--pads_strides_dilations	0	0	1	1	1	1     | grep -v "No suitable algorithm was found to execute the required convolution"
COMMAND ${IMPLICITGEMM_TESTING_ENV} $<TARGET_FILE:test_conv2d> ${MIOPEN_TEST_FLOAT_ARG} --verbose	--input	64	480	14	14	--weights	16	480	1	1	--pads_strides_dilations	0	0	1	1	1	1         | grep -v "No suitable algorithm was found to execute the required convolution"
COMMAND ${IMPLICITGEMM_TESTING_ENV} $<TARGET_FILE:test_conv2d> ${MIOPEN_TEST_FLOAT_ARG} --verbose	--input	64	480	14	14	--weights	192	480	1	1	--pads_strides_dilations	0	0	1	1	1	1         | grep -v "No suitable algorithm was found to execute the required convolution"
COMMAND ${IMPLICITGEMM_TESTING_ENV} $<TARGET_FILE:test_conv2d> ${MIOPEN_TEST_FLOAT_ARG} --verbose	--input	64	480	14	14	--weights	64	480	1	1	--pads_strides_dilations	0	0	1	1	1	1         | grep -v "No suitable algorithm was found to execute the required convolution"
COMMAND ${IMPLICITGEMM_TESTING_ENV} $<TARGET_FILE:test_conv2d> ${MIOPEN_TEST_FLOAT_ARG} --verbose	--input	64	480	14	14	--weights	96	480	1	1	--pads_strides_dilations	0	0	1	1	1	1         | grep -v "No suitable algorithm was found to execute the required convolution"
COMMAND ${IMPLICITGEMM_TESTING_ENV} $<TARGET_FILE:test_conv2d> ${MIOPEN_TEST_FLOAT_ARG} --verbose	--input	64	512	    28	28	--weights	128	512	    1	1	--pads_strides_dilations	0	0	1	1	1	1 | grep -v "No suitable algorithm was found to execute the required convolution"
COMMAND ${IMPLICITGEMM_TESTING_ENV} $<TARGET_FILE:test_conv2d> ${MIOPEN_TEST_FLOAT_ARG} --verbose	--input	64	512	    28	28	--weights	256	512	    1	1	--pads_strides_dilations	0	0	2	2	1	1 | grep -v "No suitable algorithm was found to execute the required convolution"
COMMAND ${IMPLICITGEMM_TESTING_ENV} $<TARGET_FILE:test_conv2d> ${MIOPEN_TEST_FLOAT_ARG} --verbose	--input	64	512	14	14	--weights	112	512	1	1	--pads_strides_dilations	0	0	1	1	1	1         | grep -v "No suitable algorithm was found to execute the required convolution"
COMMAND ${IMPLICITGEMM_TESTING_ENV} $<TARGET_FILE:test_conv2d> ${MIOPEN_TEST_FLOAT_ARG} --verbose	--input	64	512	14	14	--weights	128	512	1	1	--pads_strides_dilations	0	0	1	1	1	1         | grep -v "No suitable algorithm was found to execute the required convolution"
COMMAND ${IMPLICITGEMM_TESTING_ENV} $<TARGET_FILE:test_conv2d> ${MIOPEN_TEST_FLOAT_ARG} --verbose	--input	64	512	14	14	--weights	144	512	1	1	--pads_strides_dilations	0	0	1	1	1	1         | grep -v "No suitable algorithm was found to execute the required convolution"
COMMAND ${IMPLICITGEMM_TESTING_ENV} $<TARGET_FILE:test_conv2d> ${MIOPEN_TEST_FLOAT_ARG} --verbose	--input	64	512	14	14	--weights	160	512	1	1	--pads_strides_dilations	0	0	1	1	1	1         | grep -v "No suitable algorithm was found to execute the required convolution"
COMMAND ${IMPLICITGEMM_TESTING_ENV} $<TARGET_FILE:test_conv2d> ${MIOPEN_TEST_FLOAT_ARG} --verbose	--input	64	512	14	14	--weights	24	512	1	1	--pads_strides_dilations	0	0	1	1	1	1         | grep -v "No suitable algorithm was found to execute the required convolution"
COMMAND ${IMPLICITGEMM_TESTING_ENV} $<TARGET_FILE:test_conv2d> ${MIOPEN_TEST_FLOAT_ARG} --verbose	--input	64	512	14	14	--weights	32	512	1	1	--pads_strides_dilations	0	0	1	1	1	1         | grep -v "No suitable algorithm was found to execute the required convolution"
COMMAND ${IMPLICITGEMM_TESTING_ENV} $<TARGET_FILE:test_conv2d> ${MIOPEN_TEST_FLOAT_ARG} --verbose	--input	64	512	14	14	--weights	64	512	1	1	--pads_strides_dilations	0	0	1	1	1	1         | grep -v "No suitable algorithm was found to execute the required convolution"
COMMAND ${IMPLICITGEMM_TESTING_ENV} $<TARGET_FILE:test_conv2d> ${MIOPEN_TEST_FLOAT_ARG} --verbose   --input 128  832    7  7  --weights   32  832  1   1   --pads_strides_dilations    0   0   1   1   1   1      | grep -v "No suitable algorithm was found to execute the required convolution"
COMMAND ${IMPLICITGEMM_TESTING_ENV} $<TARGET_FILE:test_conv2d> ${MIOPEN_TEST_FLOAT_ARG} --verbose   --input 128  832    7  7  --weights   192  832  1   1   --pads_strides_dilations    0   0   1   1   1   1     | grep -v "No suitable algorithm was found to execute the required convolution"
COMMAND ${IMPLICITGEMM_TESTING_ENV} $<TARGET_FILE:test_conv2d> ${MIOPEN_TEST_FLOAT_ARG} --verbose   --input 128  832    7  7  --weights   128  832  1   1   --pads_strides_dilations    0   0   1   1   1   1     | grep -v "No suitable algorithm was found to execute the required convolution"
COMMAND ${IMPLICITGEMM_TESTING_ENV} $<TARGET_FILE:test_conv2d> ${MIOPEN_TEST_FLOAT_ARG} --verbose   --input 128  832    7  7  --weights   32  832  1   1   --pads_strides_dilations    0   0   1   1   2   2      | grep -v "No suitable algorithm was found to execute the required convolution"
COMMAND ${IMPLICITGEMM_TESTING_ENV} $<TARGET_FILE:test_conv2d> ${MIOPEN_TEST_FLOAT_ARG} --verbose   --input 128  832    7  7  --weights   192  832  1   1   --pads_strides_dilations    0   0   1   1   2   2     | grep -v "No suitable algorithm was found to execute the required convolution"
COMMAND ${IMPLICITGEMM_TESTING_ENV} $<TARGET_FILE:test_conv2d> ${MIOPEN_TEST_FLOAT_ARG} --verbose   --input 128  832    7  7  --weights   128  832  1   1   --pads_strides_dilations    0   0   1   1   2   2     | grep -v "No suitable algorithm was found to execute the required convolution"
COMMAND ${IMPLICITGEMM_TESTING_ENV} $<TARGET_FILE:test_conv2d> ${MIOPEN_TEST_FLOAT_ARG} --verbose   --input 16  2048    7  7  --weights   192  2048 1   1   --pads_strides_dilations    0   0   1   1   2   2     | grep -v "No suitable algorithm was found to execute the required convolution"
COMMAND	${IMPLICITGEMM_TESTING_ENV} $<TARGET_FILE:test_conv2d> ${MIOPEN_TEST_FLOAT_ARG} --verbose   --input 64	 32	28 28 --weights   192  32   3	3   --pads_strides_dilations	1   1	2   2	1   1         | grep -v "No suitable algorithm was found to execute the required convolution"
COMMAND	${IMPLICITGEMM_TESTING_ENV} $<TARGET_FILE:test_conv2d> ${MIOPEN_TEST_FLOAT_ARG} --verbose   --input 8    16 14 14 --weights   32   16   1   1   --pads_strides_dilations	1   1	1   1	1   1         | grep -v "No suitable algorithm was found to execute the required convolution"
COMMAND	${IMPLICITGEMM_TESTING_ENV} $<TARGET_FILE:test_conv2d> ${MIOPEN_TEST_FLOAT_ARG} --verbose   --input 64	 32	14 14 --weights   192  32   3	3   --pads_strides_dilations	1   1	2   2	1   1         | grep -v "No suitable algorithm was found to execute the required convolution"
COMMAND	${IMPLICITGEMM_TESTING_ENV} $<TARGET_FILE:test_conv2d> ${MIOPEN_TEST_FLOAT_ARG} --verbose   --input 64	 32	7 7   --weights   192  32   3	3   --pads_strides_dilations	1   1	2   2	1   1         | grep -v "No suitable algorithm was found to execute the required convolution"
COMMAND	${IMPLICITGEMM_TESTING_ENV} $<TARGET_FILE:test_conv2d> ${MIOPEN_TEST_FLOAT_ARG} --verbose   --input 64	 32	28 28 --weights   192  32   3	3   --pads_strides_dilations	2   2	2   2	1   1         | grep -v "No suitable algorithm was found to execute the required convolution"
COMMAND	${IMPLICITGEMM_TESTING_ENV} $<TARGET_FILE:test_conv2d> ${MIOPEN_TEST_FLOAT_ARG} --verbose   --input 64	 32	14 14 --weights   192  32   3	3   --pads_strides_dilations	2   2	2   2	1   1         | grep -v "No suitable algorithm was found to execute the required convolution"
COMMAND	${IMPLICITGEMM_TESTING_ENV} $<TARGET_FILE:test_conv2d> ${MIOPEN_TEST_FLOAT_ARG} --verbose   --input 64	 32	7 7   --weights   192  32   3	3   --pads_strides_dilations	2   2	2   2	1   1         | grep -v "No suitable algorithm was found to execute the required convolution"
)

if(WORKAROUND_ISSUE_936 AND MIOPEN_TEST_HALF)
    SET(IMPLICITGEMM_TESTING_ENV ${SAVE_IMPLICITGEMM_TESTING_ENV})
    SET(MIOPEN_TEST_FLOAT_ARG ${SAVE_MIOPEN_TEST_FLOAT_ARG})
endif()

add_custom_test(test_conv_group SKIP_UNLESS_ALL GFX94X_ENABLED GFX103X_ENABLED GFX110X_ENABLED
COMMAND	$<TARGET_FILE:test_conv2d>	--verbose	--input	16	128	56	56	--weights	256	4	3	3	--pads_strides_dilations	1	1	1	1	1	1	--group-count	32
COMMAND	$<TARGET_FILE:test_conv2d>	--verbose	--input	16	256	56	56	--weights	512	8	3	3	--pads_strides_dilations	1	1	2	2	1	1	--group-count	32
COMMAND	$<TARGET_FILE:test_conv2d>	--verbose	--input	16	256	28	28	--weights	512	8	3	3	--pads_strides_dilations	1	1	1	1	1	1	--group-count	32
COMMAND	$<TARGET_FILE:test_conv2d>	--verbose	--input	16	512	28	28	--weights	1024	16	3	3	--pads_strides_dilations	1	1	2	2	1	1	--group-count	32
COMMAND	$<TARGET_FILE:test_conv2d>	--verbose	--input	16	512	14	14	--weights	1024	16	3	3	--pads_strides_dilations	1	1	1	1	1	1	--group-count	32
COMMAND	$<TARGET_FILE:test_conv2d>	--verbose	--input	16	1024	14	14	--weights	2048	32	3	3	--pads_strides_dilations	1	1	2	2	1	1	--group-count	32
COMMAND	$<TARGET_FILE:test_conv2d>	--verbose	--input	16	1024	7	7	--weights	2048	32	3	3	--pads_strides_dilations	1	1	1	1	1	1	--group-count	32
COMMAND	$<TARGET_FILE:test_conv2d>	--verbose	--input	32	128	56	56	--weights	256	4	3	3	--pads_strides_dilations	1	1	1	1	1	1	--group-count	32
COMMAND	$<TARGET_FILE:test_conv2d>	--verbose	--input	32	256	56	56	--weights	512	8	3	3	--pads_strides_dilations	1	1	2	2	1	1	--group-count	32
#
# Workaround for "Memory access fault by GPU node" during "HIP Release All" - WrW disabled.
COMMAND	$<TARGET_FILE:test_conv2d>	--verbose	--input	32	256	28	28	--weights	512	8	3	3	--pads_strides_dilations	1	1	1	1	1	1	--group-count	32 --disable-backward-weights
COMMAND	$<TARGET_FILE:test_conv2d>	--verbose	--input	32	512	28	28	--weights	1024	16	3	3	--pads_strides_dilations	1	1	2	2	1	1	--group-count	32
COMMAND	$<TARGET_FILE:test_conv2d>	--verbose	--input	32	512	14	14	--weights	1024	16	3	3	--pads_strides_dilations	1	1	1	1	1	1	--group-count	32
COMMAND	$<TARGET_FILE:test_conv2d>	--verbose	--input	32	1024	14	14	--weights	2048	32	3	3	--pads_strides_dilations	1	1	2	2	1	1	--group-count	32
COMMAND	$<TARGET_FILE:test_conv2d>	--verbose	--input	32	1024	7	7	--weights	2048	32	3	3	--pads_strides_dilations	1	1	1	1	1	1	--group-count	32
COMMAND	$<TARGET_FILE:test_conv2d>	--verbose	--input	4	4	161	700	--weights	32	1	5	20	--pads_strides_dilations	0	0	2	2	1	1	--group-count	4
COMMAND	$<TARGET_FILE:test_conv2d>	--verbose	--input	8	2	161	700	--weights	32	1	5	20	--pads_strides_dilations	0	0	2	2	1	1	--group-count	2
COMMAND	$<TARGET_FILE:test_conv2d>	--verbose	--input	16	4	161	700	--weights	32	1	5	20	--pads_strides_dilations	0	0	2	2	1	1	--group-count	4
COMMAND	$<TARGET_FILE:test_conv2d>	--verbose	--input	32	2	161	700	--weights	32	1	5	20	--pads_strides_dilations	0	0	2	2	1	1	--group-count	2
COMMAND	$<TARGET_FILE:test_conv2d>	--verbose	--input	4	32	79	341	--weights	32	16	5	10	--pads_strides_dilations	0	0	2	2	1	1	--group-count	2
COMMAND	$<TARGET_FILE:test_conv2d>	--verbose	--input	8	32	79	341	--weights	32	16	5	10	--pads_strides_dilations	0	0	2	2	1	1	--group-count	2
COMMAND	$<TARGET_FILE:test_conv2d>	--verbose	--input	16	32	79	341	--weights	32	16	5	10	--pads_strides_dilations	0	0	2	2	1	1	--group-count	2
COMMAND	$<TARGET_FILE:test_conv2d>	--verbose	--input	32	32	79	341	--weights	32	16	5	10	--pads_strides_dilations	0	0	2	2	1	1	--group-count	2
COMMAND	$<TARGET_FILE:test_conv2d>	--verbose	--input	16	4	48	480	--weights	16	1	3	3	--pads_strides_dilations	1	1	1	1	1	1	--group-count	4
COMMAND	$<TARGET_FILE:test_conv2d>	--verbose	--input	16	16	24	240	--weights	32	1	3	3	--pads_strides_dilations	1	1	1	1	1	1	--group-count	16
COMMAND	$<TARGET_FILE:test_conv2d>	--verbose	--input	16	32	12	120	--weights	64	8	3	3	--pads_strides_dilations	1	1	1	1	1	1	--group-count	4
COMMAND	$<TARGET_FILE:test_conv2d>	--verbose	--input	16	64	6	60	--weights	128	16	3	3	--pads_strides_dilations	1	1	1	1	1	1	--group-count	4
COMMAND	$<TARGET_FILE:test_conv2d>	--verbose	--input	8	3	108	108	--weights	63	1	3	3	--pads_strides_dilations	1	1	2	2	1	1	--group-count	3
COMMAND	$<TARGET_FILE:test_conv2d>	--verbose	--input	8	64	54	54	--weights	64	8	3	3	--pads_strides_dilations	1	1	1	1	1	1	--group-count	8
COMMAND	$<TARGET_FILE:test_conv2d>	--verbose	--input	8	128	27	27	--weights	128	16	3	3	--pads_strides_dilations	1	1	1	1	1	1	--group-count	8
COMMAND	$<TARGET_FILE:test_conv2d>	--verbose	--input	8	3	224	224	--weights	63	1	3	3	--pads_strides_dilations	1	1	1	1	1	1	--group-count	3
COMMAND	$<TARGET_FILE:test_conv2d>	--verbose	--input	8	64	112	112	--weights	128	32	3	3	--pads_strides_dilations	1	1	1	1	1	1	--group-count	2
COMMAND	$<TARGET_FILE:test_conv2d>	--verbose	--input	16	9	224	224	--weights	63	3	3	3	--pads_strides_dilations	1	1	1	1	1	1	--group-count	3
#
# Workaround for "Memory access fault by GPU node" during "FP32 gfx908 Hip Release All subset" - WrW disabled.
COMMAND	$<TARGET_FILE:test_conv2d>	--verbose	--input	16	64	112	112	--weights	128	16	3	3	--pads_strides_dilations	1	1	1	1	1	1	--group-count	4 --disable-backward-weights
COMMAND	$<TARGET_FILE:test_conv2d>	--verbose	--input	16	3	224	224	--weights	63	1	7	7	--pads_strides_dilations	3	3	2	2	1	1	--group-count	3
COMMAND	$<TARGET_FILE:test_conv2d>	--verbose	--input	16	192	28	28	--weights	32	12	5	5	--pads_strides_dilations	2	2	1	1	1	1	--group-count	16
COMMAND	$<TARGET_FILE:test_conv2d>	--verbose	--input	16	832	7	7	--weights	128	52	5	5	--pads_strides_dilations	2	2	1	1	1	1	--group-count	16
COMMAND	$<TARGET_FILE:test_conv2d>	--verbose	--input	16	192	28	28	--weights	32	24	1	1	--pads_strides_dilations	0	0	1	1	1	1	--group-count	8
COMMAND	$<TARGET_FILE:test_conv2d>	--verbose	--input	16	832	7	7	--weights	128	104	1	1	--pads_strides_dilations	0	0	1	1	1	1	--group-count	8
COMMAND	$<TARGET_FILE:test_conv2d>	--verbose	--input	11	23	161	700	--weights	46	1	7	7	--pads_strides_dilations	1	1	2	2	1	1	--group-count	23
COMMAND	$<TARGET_FILE:test_conv2d>	--verbose	--input	8	7	224	224	--weights	63	1	3	3	--pads_strides_dilations	1	1	1	1	1	1	--group-count	7
COMMAND	$<TARGET_FILE:test_conv2d>	--verbose	--input	8	7	224	224	--weights	63	1	3	3	--pads_strides_dilations	0	0	1	1	1	1	--group-count	7
COMMAND	$<TARGET_FILE:test_conv2d>	--verbose	--input	8	7	224	224	--weights	63	1	3	3	--pads_strides_dilations	0	0	2	2	1	1	--group-count	7
COMMAND	$<TARGET_FILE:test_conv2d>	--verbose	--input	8	7	224	224	--weights	63	1	3	3	--pads_strides_dilations	1	1	2	2	1	1	--group-count	7
COMMAND	$<TARGET_FILE:test_conv2d>	--verbose	--input	8	7	224	224	--weights	63	1	3	3	--pads_strides_dilations	2	2	2	2	1	1	--group-count	7
COMMAND	$<TARGET_FILE:test_conv2d>	--verbose	--input	8	3	108	108	--weights	63	1	3	3	--pads_strides_dilations	1	1	1	1	1	1	--group-count	3
COMMAND	$<TARGET_FILE:test_conv2d>	--verbose	--input	8	3	108	108	--weights	63	1	3	3	--pads_strides_dilations	0	0	1	1	1	1	--group-count	3
COMMAND	$<TARGET_FILE:test_conv2d>	--verbose	--input	8	3	108	108	--weights	63	1	3	3	--pads_strides_dilations	0	0	2	2	1	1	--group-count	3
COMMAND	$<TARGET_FILE:test_conv2d>	--verbose	--input	8	3	108	108	--weights	63	1	3	3	--pads_strides_dilations	1	1	2	2	1	1	--group-count	3
COMMAND	$<TARGET_FILE:test_conv2d>	--verbose	--input	8	3	108	108	--weights	63	1	3	3	--pads_strides_dilations	2	2	2	2	1	1	--group-count	3
)




if(MIOPEN_TEST_DEEPBENCH)
    add_custom_test(test_deepbench_rnn GFX94X_ENABLED GFX103X_ENABLED GFX110X_ENABLED
    COMMAND $<TARGET_FILE:test_rnn_vanilla> --verbose --batch-size 16 --seq-len 50 --vector-len 1760 --hidden-size 1760 --num-layers 1 --in-mode 1 --bias-mode 0 -dir-mode 0 --rnn-mode 0 --flat-batch-fill
    COMMAND $<TARGET_FILE:test_rnn_vanilla> --verbose --batch-size 32 --seq-len 50 --vector-len 1760 --hidden-size 1760 --num-layers 1 --in-mode 1 --bias-mode 0 -dir-mode 0 --rnn-mode 0 --flat-batch-fill
    COMMAND $<TARGET_FILE:test_rnn_vanilla> --verbose --batch-size 64 --seq-len 50 --vector-len 1760 --hidden-size 1760 --num-layers 1 --in-mode 1 --bias-mode 0 -dir-mode 0 --rnn-mode 0 --flat-batch-fill
    COMMAND $<TARGET_FILE:test_rnn_vanilla> --verbose --batch-size 128 --seq-len 50 --vector-len 1760 --hidden-size 1760 --num-layers 1 --in-mode 1 --bias-mode 0 -dir-mode 0 --rnn-mode 0 --flat-batch-fill
    COMMAND $<TARGET_FILE:test_rnn_vanilla> --verbose --batch-size 16 --seq-len 50 --vector-len 2048 --hidden-size 2048 --num-layers 1 --in-mode 1 --bias-mode 0 -dir-mode 0 --rnn-mode 0 --flat-batch-fill
    COMMAND $<TARGET_FILE:test_rnn_vanilla> --verbose --batch-size 32 --seq-len 50 --vector-len 2048 --hidden-size 2048 --num-layers 1 --in-mode 1 --bias-mode 0 -dir-mode 0 --rnn-mode 0 --flat-batch-fill
    COMMAND $<TARGET_FILE:test_rnn_vanilla> --verbose --batch-size 64 --seq-len 50 --vector-len 2048 --hidden-size 2048 --num-layers 1 --in-mode 1 --bias-mode 0 -dir-mode 0 --rnn-mode 0 --flat-batch-fill
    COMMAND $<TARGET_FILE:test_rnn_vanilla> --verbose --batch-size 128 --seq-len 50 --vector-len 2048 --hidden-size 2048 --num-layers 1 --in-mode 1 --bias-mode 0 -dir-mode 0 --rnn-mode 0 --flat-batch-fill
    COMMAND $<TARGET_FILE:test_rnn_vanilla> --verbose --batch-size 16 --seq-len 50 --vector-len 2560 --hidden-size 2560 --num-layers 1 --in-mode 1 --bias-mode 0 -dir-mode 0 --rnn-mode 0 --flat-batch-fill
    COMMAND $<TARGET_FILE:test_rnn_vanilla> --verbose --batch-size 32 --seq-len 50 --vector-len 2560 --hidden-size 2560 --num-layers 1 --in-mode 1 --bias-mode 0 -dir-mode 0 --rnn-mode 0 --flat-batch-fill
    COMMAND $<TARGET_FILE:test_rnn_vanilla> --verbose --batch-size 64 --seq-len 50 --vector-len 2560 --hidden-size 2560 --num-layers 1 --in-mode 1 --bias-mode 0 -dir-mode 0 --rnn-mode 0 --flat-batch-fill
    COMMAND $<TARGET_FILE:test_rnn_vanilla> --verbose --batch-size 128 --seq-len 50 --vector-len 2560 --hidden-size 2560 --num-layers 1 --in-mode 1 --bias-mode 0 -dir-mode 0 --rnn-mode 0 --flat-batch-fill
    COMMAND $<TARGET_FILE:test_lstm> --verbose --batch-size 16 --seq-len 25 --vector-len 512 --hidden-size 512 --num-layers 1 --in-mode 1 --bias-mode 0 -dir-mode 0 --rnn-mode 0 --flat-batch-fill
    COMMAND $<TARGET_FILE:test_lstm> --verbose --batch-size 32 --seq-len 25 --vector-len 512 --hidden-size 512 --num-layers 1 --in-mode 1 --bias-mode 0 -dir-mode 0 --rnn-mode 0 --flat-batch-fill
    COMMAND $<TARGET_FILE:test_lstm> --verbose --batch-size 64 --seq-len 25 --vector-len 512 --hidden-size 512 --num-layers 1 --in-mode 1 --bias-mode 0 -dir-mode 0 --rnn-mode 0 --flat-batch-fill
    COMMAND $<TARGET_FILE:test_lstm> --verbose --batch-size 128 --seq-len 25 --vector-len 512 --hidden-size 512 --num-layers 1 --in-mode 1 --bias-mode 0 -dir-mode 0 --rnn-mode 0 --flat-batch-fill
    COMMAND $<TARGET_FILE:test_lstm> --verbose --batch-size 16 --seq-len 25 --vector-len 1024 --hidden-size 1024 --num-layers 1 --in-mode 1 --bias-mode 0 -dir-mode 0 --rnn-mode 0 --flat-batch-fill
    COMMAND $<TARGET_FILE:test_lstm> --verbose --batch-size 32 --seq-len 25 --vector-len 1024 --hidden-size 1024 --num-layers 1 --in-mode 1 --bias-mode 0 -dir-mode 0 --rnn-mode 0 --flat-batch-fill
    COMMAND $<TARGET_FILE:test_lstm> --verbose --batch-size 64 --seq-len 25 --vector-len 1024 --hidden-size 1024 --num-layers 1 --in-mode 1 --bias-mode 0 -dir-mode 0 --rnn-mode 0 --flat-batch-fill
    COMMAND $<TARGET_FILE:test_lstm> --verbose --batch-size 128 --seq-len 25 --vector-len 1024 --hidden-size 1024 --num-layers 1 --in-mode 1 --bias-mode 0 -dir-mode 0 --rnn-mode 0 --flat-batch-fill
    COMMAND $<TARGET_FILE:test_lstm> --verbose --batch-size 16 --seq-len 25 --vector-len 2048 --hidden-size 2048 --num-layers 1 --in-mode 1 --bias-mode 0 -dir-mode 0 --rnn-mode 0 --flat-batch-fill
    COMMAND $<TARGET_FILE:test_lstm> --verbose --batch-size 32 --seq-len 25 --vector-len 2048 --hidden-size 2048 --num-layers 1 --in-mode 1 --bias-mode 0 -dir-mode 0 --rnn-mode 0 --flat-batch-fill
    COMMAND $<TARGET_FILE:test_lstm> --verbose --batch-size 64 --seq-len 25 --vector-len 2048 --hidden-size 2048 --num-layers 1 --in-mode 1 --bias-mode 0 -dir-mode 0 --rnn-mode 0 --flat-batch-fill
    COMMAND $<TARGET_FILE:test_lstm> --verbose --batch-size 128 --seq-len 25 --vector-len 2048 --hidden-size 2048 --num-layers 1 --in-mode 1 --bias-mode 0 -dir-mode 0 --rnn-mode 0 --flat-batch-fill
    COMMAND $<TARGET_FILE:test_lstm> --verbose --batch-size 16 --seq-len 25 --vector-len 4096 --hidden-size 4096 --num-layers 1 --in-mode 1 --bias-mode 0 -dir-mode 0 --rnn-mode 0 --flat-batch-fill
    COMMAND $<TARGET_FILE:test_lstm> --verbose --batch-size 32 --seq-len 25 --vector-len 4096 --hidden-size 4096 --num-layers 1 --in-mode 1 --bias-mode 0 -dir-mode 0 --rnn-mode 0 --flat-batch-fill
    COMMAND $<TARGET_FILE:test_lstm> --verbose --batch-size 64 --seq-len 25 --vector-len 4096 --hidden-size 4096 --num-layers 1 --in-mode 1 --bias-mode 0 -dir-mode 0 --rnn-mode 0 --flat-batch-fill
    COMMAND $<TARGET_FILE:test_lstm> --verbose --batch-size 128 --seq-len 25 --vector-len 4096 --hidden-size 4096 --num-layers 1 --in-mode 1 --bias-mode 0 -dir-mode 0 --rnn-mode 0 --flat-batch-fill
    COMMAND $<TARGET_FILE:test_lstm> --verbose --batch-size 8 --seq-len 50 --vector-len 1536 --hidden-size 1536 --num-layers 1 --in-mode 1 --bias-mode 0 -dir-mode 0 --rnn-mode 0 --flat-batch-fill
    COMMAND $<TARGET_FILE:test_lstm> --verbose --batch-size 16 --seq-len 50 --vector-len 1536 --hidden-size 1536 --num-layers 1 --in-mode 1 --bias-mode 0 -dir-mode 0 --rnn-mode 0 --flat-batch-fill
    COMMAND $<TARGET_FILE:test_lstm> --verbose --batch-size 32 --seq-len 50 --vector-len 1536 --hidden-size 1536 --num-layers 1 --in-mode 1 --bias-mode 0 -dir-mode 0 --rnn-mode 0 --flat-batch-fill
    COMMAND $<TARGET_FILE:test_lstm> --verbose --batch-size 16 --seq-len 150 --vector-len 256 --hidden-size 256 --num-layers 1 --in-mode 1 --bias-mode 0 -dir-mode 0 --rnn-mode 0 --flat-batch-fill
    COMMAND $<TARGET_FILE:test_lstm> --verbose --batch-size 32 --seq-len 150 --vector-len 256 --hidden-size 256 --num-layers 1 --in-mode 1 --bias-mode 0 -dir-mode 0 --rnn-mode 0 --flat-batch-fill
    COMMAND $<TARGET_FILE:test_lstm> --verbose --batch-size 64 --seq-len 150 --vector-len 256 --hidden-size 256 --num-layers 1 --in-mode 1 --bias-mode 0 -dir-mode 0 --rnn-mode 0 --flat-batch-fill
    COMMAND $<TARGET_FILE:test_gru> --verbose --batch-size 32 --seq-len 1500 --vector-len 2816 --hidden-size 2816 --num-layers 1 --in-mode 1 --bias-mode 0 -dir-mode 0 --rnn-mode 0 --flat-batch-fill
    COMMAND $<TARGET_FILE:test_gru> --verbose --batch-size 32 --seq-len 750 --vector-len 2816 --hidden-size 2816 --num-layers 1 --in-mode 1 --bias-mode 0 -dir-mode 0 --rnn-mode 0 --flat-batch-fill
    COMMAND $<TARGET_FILE:test_gru> --verbose --batch-size 32 --seq-len 375 --vector-len 2816 --hidden-size 2816 --num-layers 1 --in-mode 1 --bias-mode 0 -dir-mode 0 --rnn-mode 0 --flat-batch-fill
    COMMAND $<TARGET_FILE:test_gru> --verbose --batch-size 32 --seq-len 187 --vector-len 2816 --hidden-size 2816 --num-layers 1 --in-mode 1 --bias-mode 0 -dir-mode 0 --rnn-mode 0 --flat-batch-fill
    COMMAND $<TARGET_FILE:test_gru> --verbose --batch-size 32 --seq-len 1500 --vector-len 2048 --hidden-size 2048 --num-layers 1 --in-mode 1 --bias-mode 0 -dir-mode 0 --rnn-mode 0 --flat-batch-fill
    COMMAND $<TARGET_FILE:test_gru> --verbose --batch-size 32 --seq-len 750 --vector-len 2048 --hidden-size 2048 --num-layers 1 --in-mode 1 --bias-mode 0 -dir-mode 0 --rnn-mode 0 --flat-batch-fill
    COMMAND $<TARGET_FILE:test_gru> --verbose --batch-size 32 --seq-len 375 --vector-len 2048 --hidden-size 2048 --num-layers 1 --in-mode 1 --bias-mode 0 -dir-mode 0 --rnn-mode 0 --flat-batch-fill
    COMMAND $<TARGET_FILE:test_gru> --verbose --batch-size 32 --seq-len 187 --vector-len 2048 --hidden-size 2048 --num-layers 1 --in-mode 1 --bias-mode 0 -dir-mode 0 --rnn-mode 0 --flat-batch-fill
    COMMAND $<TARGET_FILE:test_gru> --verbose --batch-size 32 --seq-len 1500 --vector-len 1536 --hidden-size 1536 --num-layers 1 --in-mode 1 --bias-mode 0 -dir-mode 0 --rnn-mode 0 --flat-batch-fill
    COMMAND $<TARGET_FILE:test_gru> --verbose --batch-size 32 --seq-len 750 --vector-len 1536 --hidden-size 1536 --num-layers 1 --in-mode 1 --bias-mode 0 -dir-mode 0 --rnn-mode 0 --flat-batch-fill
    COMMAND $<TARGET_FILE:test_gru> --verbose --batch-size 32 --seq-len 375 --vector-len 1536 --hidden-size 1536 --num-layers 1 --in-mode 1 --bias-mode 0 -dir-mode 0 --rnn-mode 0 --flat-batch-fill
    COMMAND $<TARGET_FILE:test_gru> --verbose --batch-size 32 --seq-len 187 --vector-len 1536 --hidden-size 1536 --num-layers 1 --in-mode 1 --bias-mode 0 -dir-mode 0 --rnn-mode 0 --flat-batch-fill
    COMMAND $<TARGET_FILE:test_gru> --verbose --batch-size 32 --seq-len 1500 --vector-len 2560 --hidden-size 2560 --num-layers 1 --in-mode 1 --bias-mode 0 -dir-mode 0 --rnn-mode 0 --flat-batch-fill
    COMMAND $<TARGET_FILE:test_gru> --verbose --batch-size 32 --seq-len 750 --vector-len 2560 --hidden-size 2560 --num-layers 1 --in-mode 1 --bias-mode 0 -dir-mode 0 --rnn-mode 0 --flat-batch-fill
    COMMAND $<TARGET_FILE:test_gru> --verbose --batch-size 32 --seq-len 375 --vector-len 2560 --hidden-size 2560 --num-layers 1 --in-mode 1 --bias-mode 0 -dir-mode 0 --rnn-mode 0 --flat-batch-fill
    COMMAND $<TARGET_FILE:test_gru> --verbose --batch-size 32 --seq-len 187 --vector-len 2560 --hidden-size 2560 --num-layers 1 --in-mode 1 --bias-mode 0 -dir-mode 0 --rnn-mode 0 --flat-batch-fill
    COMMAND $<TARGET_FILE:test_gru> --verbose --batch-size 32 --seq-len 1 --vector-len 512 --hidden-size 512 --num-layers 1 --in-mode 1 --bias-mode 0 -dir-mode 0 --rnn-mode 0 --flat-batch-fill
    COMMAND $<TARGET_FILE:test_gru> --verbose --batch-size 32 --seq-len 1500 --vector-len 1024 --hidden-size 1024 --num-layers 1 --in-mode 1 --bias-mode 0 -dir-mode 0 --rnn-mode 0 --flat-batch-fill
    COMMAND $<TARGET_FILE:test_gru> --verbose --batch-size 64 --seq-len 1500 --vector-len 1024 --hidden-size 1024 --num-layers 1 --in-mode 1 --bias-mode 0 -dir-mode 0 --rnn-mode 0 --flat-batch-fill
    )
endif()


add_custom_test(test_rnn_extra SKIP_UNLESS_ALL GFX94X_ENABLED GFX103X_ENABLED GFX110X_ENABLED
COMMAND $<TARGET_FILE:test_rnn_vanilla> --verbose --batch-size 32 --seq-len 3 --batch-seq 32 32 32 --vector-len 128 --hidden-size 128 --num-layers 1 --in-mode 0 --bias-mode 0 -dir-mode 0 --rnn-mode 0 --no-hx
COMMAND $<TARGET_FILE:test_rnn_vanilla> --verbose --batch-size 32 --seq-len 3 --batch-seq 32 32 32 --vector-len 128 --hidden-size 128 --num-layers 1 --in-mode 0 --bias-mode 0 -dir-mode 0 --rnn-mode 0 --no-dhy
COMMAND $<TARGET_FILE:test_rnn_vanilla> --verbose --batch-size 32 --seq-len 3 --batch-seq 32 32 32 --vector-len 128 --hidden-size 128 --num-layers 1 --in-mode 0 --bias-mode 0 -dir-mode 0 --rnn-mode 0 --no-hx --no-dhy
COMMAND $<TARGET_FILE:test_rnn_vanilla> --verbose --batch-size 32 --seq-len 3 --batch-seq 32 32 32 --vector-len 128 --hidden-size 128 --num-layers 1 --in-mode 0 --bias-mode 0 -dir-mode 0 --rnn-mode 1 --no-hx
COMMAND $<TARGET_FILE:test_rnn_vanilla> --verbose --batch-size 32 --seq-len 3 --batch-seq 32 32 32 --vector-len 128 --hidden-size 128 --num-layers 1 --in-mode 0 --bias-mode 0 -dir-mode 0 --rnn-mode 1 --no-dhy
COMMAND $<TARGET_FILE:test_rnn_vanilla> --verbose --batch-size 32 --seq-len 3 --batch-seq 32 32 32 --vector-len 128 --hidden-size 128 --num-layers 1 --in-mode 0 --bias-mode 0 -dir-mode 0 --rnn-mode 1 --no-hx --no-dhy
COMMAND $<TARGET_FILE:test_rnn_vanilla> --verbose --batch-size 32 --seq-len 3 --batch-seq 32 32 32 --vector-len 128 --hidden-size 128 --num-layers 1 --in-mode 0 --bias-mode 0 -dir-mode 1 --rnn-mode 0 --no-hx
COMMAND $<TARGET_FILE:test_rnn_vanilla> --verbose --batch-size 32 --seq-len 3 --batch-seq 32 32 32 --vector-len 128 --hidden-size 128 --num-layers 1 --in-mode 0 --bias-mode 0 -dir-mode 1 --rnn-mode 0 --no-dhy
COMMAND $<TARGET_FILE:test_rnn_vanilla> --verbose --batch-size 32 --seq-len 3 --batch-seq 32 32 32 --vector-len 128 --hidden-size 128 --num-layers 1 --in-mode 0 --bias-mode 0 -dir-mode 1 --rnn-mode 0 --no-hx --no-dhy
COMMAND $<TARGET_FILE:test_rnn_vanilla> --verbose --batch-size 32 --seq-len 3 --batch-seq 32 32 32 --vector-len 128 --hidden-size 128 --num-layers 1 --in-mode 0 --bias-mode 0 -dir-mode 1 --rnn-mode 1 --no-hx
COMMAND $<TARGET_FILE:test_rnn_vanilla> --verbose --batch-size 32 --seq-len 3 --batch-seq 32 32 32 --vector-len 128 --hidden-size 128 --num-layers 1 --in-mode 0 --bias-mode 0 -dir-mode 1 --rnn-mode 1 --no-dhy
COMMAND $<TARGET_FILE:test_rnn_vanilla> --verbose --batch-size 32 --seq-len 3 --batch-seq 32 32 32 --vector-len 128 --hidden-size 128 --num-layers 1 --in-mode 0 --bias-mode 0 -dir-mode 1 --rnn-mode 1 --no-hx --no-dhy
COMMAND $<TARGET_FILE:test_rnn_vanilla> --verbose --batch-size 32 --seq-len 3 --batch-seq 32 32 32 --vector-len 128 --hidden-size 128 --num-layers 1 --in-mode 0 --bias-mode 0 -dir-mode 0 --rnn-mode 0 --no-hy
COMMAND $<TARGET_FILE:test_rnn_vanilla> --verbose --batch-size 32 --seq-len 3 --batch-seq 32 32 32 --vector-len 128 --hidden-size 128 --num-layers 1 --in-mode 0 --bias-mode 0 -dir-mode 0 --rnn-mode 0 --no-dhx
COMMAND $<TARGET_FILE:test_rnn_vanilla> --verbose --batch-size 32 --seq-len 3 --batch-seq 32 32 32 --vector-len 128 --hidden-size 128 --num-layers 1 --in-mode 0 --bias-mode 0 -dir-mode 0 --rnn-mode 0 --no-hy --no-dhx
COMMAND $<TARGET_FILE:test_rnn_vanilla> --verbose --batch-size 32 --seq-len 3 --batch-seq 32 32 32 --vector-len 128 --hidden-size 128 --num-layers 1 --in-mode 0 --bias-mode 0 -dir-mode 0 --rnn-mode 1 --no-hy
COMMAND $<TARGET_FILE:test_rnn_vanilla> --verbose --batch-size 32 --seq-len 3 --batch-seq 32 32 32 --vector-len 128 --hidden-size 128 --num-layers 1 --in-mode 0 --bias-mode 0 -dir-mode 0 --rnn-mode 1 --no-dhx
COMMAND $<TARGET_FILE:test_rnn_vanilla> --verbose --batch-size 32 --seq-len 3 --batch-seq 32 32 32 --vector-len 128 --hidden-size 128 --num-layers 1 --in-mode 0 --bias-mode 0 -dir-mode 0 --rnn-mode 1 --no-hy --no-dhx
COMMAND $<TARGET_FILE:test_rnn_vanilla> --verbose --batch-size 32 --seq-len 3 --batch-seq 32 32 32 --vector-len 128 --hidden-size 128 --num-layers 1 --in-mode 0 --bias-mode 0 -dir-mode 1 --rnn-mode 0 --no-hy
COMMAND $<TARGET_FILE:test_rnn_vanilla> --verbose --batch-size 32 --seq-len 3 --batch-seq 32 32 32 --vector-len 128 --hidden-size 128 --num-layers 1 --in-mode 0 --bias-mode 0 -dir-mode 1 --rnn-mode 0 --no-dhx
COMMAND $<TARGET_FILE:test_rnn_vanilla> --verbose --batch-size 32 --seq-len 3 --batch-seq 32 32 32 --vector-len 128 --hidden-size 128 --num-layers 1 --in-mode 0 --bias-mode 0 -dir-mode 1 --rnn-mode 0 --no-hy --no-dhx
COMMAND $<TARGET_FILE:test_rnn_vanilla> --verbose --batch-size 32 --seq-len 3 --batch-seq 32 32 32 --vector-len 128 --hidden-size 128 --num-layers 1 --in-mode 0 --bias-mode 0 -dir-mode 1 --rnn-mode 1 --no-hy
COMMAND $<TARGET_FILE:test_rnn_vanilla> --verbose --batch-size 32 --seq-len 3 --batch-seq 32 32 32 --vector-len 128 --hidden-size 128 --num-layers 1 --in-mode 0 --bias-mode 0 -dir-mode 1 --rnn-mode 1 --no-dhx
COMMAND $<TARGET_FILE:test_rnn_vanilla> --verbose --batch-size 32 --seq-len 3 --batch-seq 32 32 32 --vector-len 128 --hidden-size 128 --num-layers 1 --in-mode 0 --bias-mode 0 -dir-mode 1 --rnn-mode 1 --no-hy --no-dhx
COMMAND $<TARGET_FILE:test_rnn_vanilla> --verbose --batch-size 32 --seq-len 3 --batch-seq 32 32 32 --vector-len 128 --hidden-size 128 --num-layers 1 --in-mode 0 --bias-mode 0 -dir-mode 0 --rnn-mode 0 --no-hx --no-dhy --no-hy --no-dhx
COMMAND $<TARGET_FILE:test_rnn_vanilla> --verbose --batch-size 32 --seq-len 3 --batch-seq 32 32 32 --vector-len 128 --hidden-size 128 --num-layers 1 --in-mode 0 --bias-mode 0 -dir-mode 0 --rnn-mode 1 --no-hx --no-dhy --no-hy --no-dhx
COMMAND $<TARGET_FILE:test_rnn_vanilla> --verbose --batch-size 32 --seq-len 3 --batch-seq 32 32 32 --vector-len 128 --hidden-size 128 --num-layers 1 --in-mode 0 --bias-mode 0 -dir-mode 1 --rnn-mode 0 --no-hx --no-dhy --no-hy --no-dhx
COMMAND $<TARGET_FILE:test_rnn_vanilla> --verbose --batch-size 32 --seq-len 3 --batch-seq 32 32 32 --vector-len 128 --hidden-size 128 --num-layers 1 --in-mode 0 --bias-mode 0 -dir-mode 1 --rnn-mode 1 --no-hx --no-dhy --no-hy --no-dhx
)

add_custom_test(test_gru_extra SKIP_UNLESS_ALL GFX94X_ENABLED GFX103X_ENABLED GFX110X_ENABLED
COMMAND $<TARGET_FILE:test_gru> --verbose --batch-size 32 --seq-len 3 --batch-seq 32 32 32 --vector-len 128 --hidden-size 128 --num-layers 1 --in-mode 0 --bias-mode 0 -dir-mode 0 --no-hx
COMMAND $<TARGET_FILE:test_gru> --verbose --batch-size 32 --seq-len 3 --batch-seq 32 32 32 --vector-len 128 --hidden-size 128 --num-layers 1 --in-mode 0 --bias-mode 0 -dir-mode 0 --no-dhy
COMMAND $<TARGET_FILE:test_gru> --verbose --batch-size 32 --seq-len 3 --batch-seq 32 32 32 --vector-len 128 --hidden-size 128 --num-layers 1 --in-mode 0 --bias-mode 0 -dir-mode 0 --no-hx --no-dhy
COMMAND $<TARGET_FILE:test_gru> --verbose --batch-size 32 --seq-len 3 --batch-seq 32 32 32 --vector-len 128 --hidden-size 128 --num-layers 1 --in-mode 0 --bias-mode 0 -dir-mode 1 --no-hx
COMMAND $<TARGET_FILE:test_gru> --verbose --batch-size 32 --seq-len 3 --batch-seq 32 32 32 --vector-len 128 --hidden-size 128 --num-layers 1 --in-mode 0 --bias-mode 0 -dir-mode 1 --no-dhy
COMMAND $<TARGET_FILE:test_gru> --verbose --batch-size 32 --seq-len 3 --batch-seq 32 32 32 --vector-len 128 --hidden-size 128 --num-layers 1 --in-mode 0 --bias-mode 0 -dir-mode 1 --no-hx --no-dhy
COMMAND $<TARGET_FILE:test_gru> --verbose --batch-size 32 --seq-len 3 --batch-seq 32 32 32 --vector-len 128 --hidden-size 128 --num-layers 1 --in-mode 0 --bias-mode 0 -dir-mode 0 --no-hy
COMMAND $<TARGET_FILE:test_gru> --verbose --batch-size 32 --seq-len 3 --batch-seq 32 32 32 --vector-len 128 --hidden-size 128 --num-layers 1 --in-mode 0 --bias-mode 0 -dir-mode 0 --no-dhx
COMMAND $<TARGET_FILE:test_gru> --verbose --batch-size 32 --seq-len 3 --batch-seq 32 32 32 --vector-len 128 --hidden-size 128 --num-layers 1 --in-mode 0 --bias-mode 0 -dir-mode 0 --no-hy --no-dhx
COMMAND $<TARGET_FILE:test_gru> --verbose --batch-size 32 --seq-len 3 --batch-seq 32 32 32 --vector-len 128 --hidden-size 128 --num-layers 1 --in-mode 0 --bias-mode 0 -dir-mode 1 --no-hy
COMMAND $<TARGET_FILE:test_gru> --verbose --batch-size 32 --seq-len 3 --batch-seq 32 32 32 --vector-len 128 --hidden-size 128 --num-layers 1 --in-mode 0 --bias-mode 0 -dir-mode 1 --no-dhx
COMMAND $<TARGET_FILE:test_gru> --verbose --batch-size 32 --seq-len 3 --batch-seq 32 32 32 --vector-len 128 --hidden-size 128 --num-layers 1 --in-mode 0 --bias-mode 0 -dir-mode 1 --no-hy --no-dhx
COMMAND $<TARGET_FILE:test_gru> --verbose --batch-size 32 --seq-len 3 --batch-seq 32 32 32 --vector-len 128 --hidden-size 128 --num-layers 1 --in-mode 0 --bias-mode 0 -dir-mode 0 --no-hx --no-dhy --no-hy --no-dhx
COMMAND $<TARGET_FILE:test_gru> --verbose --batch-size 32 --seq-len 3 --batch-seq 32 32 32 --vector-len 128 --hidden-size 128 --num-layers 1 --in-mode 0 --bias-mode 0 -dir-mode 1 --no-hx --no-dhy --no-hy --no-dhx
)

add_custom_test(test_lstm_extra SKIP_UNLESS_ALL GFX94X_ENABLED GFX103X_ENABLED GFX110X_ENABLED
COMMAND $<TARGET_FILE:test_lstm> --verbose --batch-size 32 --seq-len 3 --batch-seq 32 32 32 --vector-len 128 --hidden-size 128 --num-layers 1 --in-mode 0 --bias-mode 0 -dir-mode 0 --no-hx
COMMAND $<TARGET_FILE:test_lstm> --verbose --batch-size 32 --seq-len 3 --batch-seq 32 32 32 --vector-len 128 --hidden-size 128 --num-layers 1 --in-mode 0 --bias-mode 0 -dir-mode 0 --no-dhy
COMMAND $<TARGET_FILE:test_lstm> --verbose --batch-size 32 --seq-len 3 --batch-seq 32 32 32 --vector-len 128 --hidden-size 128 --num-layers 1 --in-mode 0 --bias-mode 0 -dir-mode 0 --no-hx --no-dhy
COMMAND $<TARGET_FILE:test_lstm> --verbose --batch-size 32 --seq-len 3 --batch-seq 32 32 32 --vector-len 128 --hidden-size 128 --num-layers 1 --in-mode 0 --bias-mode 0 -dir-mode 0 --no-cx
COMMAND $<TARGET_FILE:test_lstm> --verbose --batch-size 32 --seq-len 3 --batch-seq 32 32 32 --vector-len 128 --hidden-size 128 --num-layers 1 --in-mode 0 --bias-mode 0 -dir-mode 0 --no-hx --no-cx
COMMAND $<TARGET_FILE:test_lstm> --verbose --batch-size 32 --seq-len 3 --batch-seq 32 32 32 --vector-len 128 --hidden-size 128 --num-layers 1 --in-mode 0 --bias-mode 0 -dir-mode 0 --no-dcy
COMMAND $<TARGET_FILE:test_lstm> --verbose --batch-size 32 --seq-len 3 --batch-seq 32 32 32 --vector-len 128 --hidden-size 128 --num-layers 1 --in-mode 0 --bias-mode 0 -dir-mode 0 --no-cx --no-dcy
COMMAND $<TARGET_FILE:test_lstm> --verbose --batch-size 32 --seq-len 3 --batch-seq 32 32 32 --vector-len 128 --hidden-size 128 --num-layers 1 --in-mode 0 --bias-mode 0 -dir-mode 1 --no-hx
COMMAND $<TARGET_FILE:test_lstm> --verbose --batch-size 32 --seq-len 3 --batch-seq 32 32 32 --vector-len 128 --hidden-size 128 --num-layers 1 --in-mode 0 --bias-mode 0 -dir-mode 1 --no-dhy
COMMAND $<TARGET_FILE:test_lstm> --verbose --batch-size 32 --seq-len 3 --batch-seq 32 32 32 --vector-len 128 --hidden-size 128 --num-layers 1 --in-mode 0 --bias-mode 0 -dir-mode 1 --no-hx --no-dhy
COMMAND $<TARGET_FILE:test_lstm> --verbose --batch-size 32 --seq-len 3 --batch-seq 32 32 32 --vector-len 128 --hidden-size 128 --num-layers 1 --in-mode 0 --bias-mode 0 -dir-mode 1 --no-cx
COMMAND $<TARGET_FILE:test_lstm> --verbose --batch-size 32 --seq-len 3 --batch-seq 32 32 32 --vector-len 128 --hidden-size 128 --num-layers 1 --in-mode 0 --bias-mode 0 -dir-mode 1 --no-hx --no-cx
COMMAND $<TARGET_FILE:test_lstm> --verbose --batch-size 32 --seq-len 3 --batch-seq 32 32 32 --vector-len 128 --hidden-size 128 --num-layers 1 --in-mode 0 --bias-mode 0 -dir-mode 1 --no-dcy
COMMAND $<TARGET_FILE:test_lstm> --verbose --batch-size 32 --seq-len 3 --batch-seq 32 32 32 --vector-len 128 --hidden-size 128 --num-layers 1 --in-mode 0 --bias-mode 0 -dir-mode 1 --no-cx --no-dcy
COMMAND $<TARGET_FILE:test_lstm> --verbose --batch-size 32 --seq-len 3 --batch-seq 32 32 32 --vector-len 128 --hidden-size 128 --num-layers 1 --in-mode 0 --bias-mode 0 -dir-mode 0 --no-hy
COMMAND $<TARGET_FILE:test_lstm> --verbose --batch-size 32 --seq-len 3 --batch-seq 32 32 32 --vector-len 128 --hidden-size 128 --num-layers 1 --in-mode 0 --bias-mode 0 -dir-mode 0 --no-dhx
COMMAND $<TARGET_FILE:test_lstm> --verbose --batch-size 32 --seq-len 3 --batch-seq 32 32 32 --vector-len 128 --hidden-size 128 --num-layers 1 --in-mode 0 --bias-mode 0 -dir-mode 0 --no-hy --no-dhx
COMMAND $<TARGET_FILE:test_lstm> --verbose --batch-size 32 --seq-len 3 --batch-seq 32 32 32 --vector-len 128 --hidden-size 128 --num-layers 1 --in-mode 0 --bias-mode 0 -dir-mode 0 --no-cy
COMMAND $<TARGET_FILE:test_lstm> --verbose --batch-size 32 --seq-len 3 --batch-seq 32 32 32 --vector-len 128 --hidden-size 128 --num-layers 1 --in-mode 0 --bias-mode 0 -dir-mode 0 --no-hy --no-cy
COMMAND $<TARGET_FILE:test_lstm> --verbose --batch-size 32 --seq-len 3 --batch-seq 32 32 32 --vector-len 128 --hidden-size 128 --num-layers 1 --in-mode 0 --bias-mode 0 -dir-mode 0 --no-dcx
COMMAND $<TARGET_FILE:test_lstm> --verbose --batch-size 32 --seq-len 3 --batch-seq 32 32 32 --vector-len 128 --hidden-size 128 --num-layers 1 --in-mode 0 --bias-mode 0 -dir-mode 0 --no-cy --no-dcx
COMMAND $<TARGET_FILE:test_lstm> --verbose --batch-size 32 --seq-len 3 --batch-seq 32 32 32 --vector-len 128 --hidden-size 128 --num-layers 1 --in-mode 0 --bias-mode 0 -dir-mode 1 --no-hy
COMMAND $<TARGET_FILE:test_lstm> --verbose --batch-size 32 --seq-len 3 --batch-seq 32 32 32 --vector-len 128 --hidden-size 128 --num-layers 1 --in-mode 0 --bias-mode 0 -dir-mode 1 --no-dhx
COMMAND $<TARGET_FILE:test_lstm> --verbose --batch-size 32 --seq-len 3 --batch-seq 32 32 32 --vector-len 128 --hidden-size 128 --num-layers 1 --in-mode 0 --bias-mode 0 -dir-mode 1 --no-hy --no-dhx
COMMAND $<TARGET_FILE:test_lstm> --verbose --batch-size 32 --seq-len 3 --batch-seq 32 32 32 --vector-len 128 --hidden-size 128 --num-layers 1 --in-mode 0 --bias-mode 0 -dir-mode 1 --no-cy
COMMAND $<TARGET_FILE:test_lstm> --verbose --batch-size 32 --seq-len 3 --batch-seq 32 32 32 --vector-len 128 --hidden-size 128 --num-layers 1 --in-mode 0 --bias-mode 0 -dir-mode 1 --no-hy --no-cy
COMMAND $<TARGET_FILE:test_lstm> --verbose --batch-size 32 --seq-len 3 --batch-seq 32 32 32 --vector-len 128 --hidden-size 128 --num-layers 1 --in-mode 0 --bias-mode 0 -dir-mode 1 --no-dcx
COMMAND $<TARGET_FILE:test_lstm> --verbose --batch-size 32 --seq-len 3 --batch-seq 32 32 32 --vector-len 128 --hidden-size 128 --num-layers 1 --in-mode 0 --bias-mode 0 -dir-mode 1 --no-cy --no-dcx
COMMAND $<TARGET_FILE:test_lstm> --verbose --batch-size 32 --seq-len 3 --batch-seq 32 32 32 --vector-len 128 --hidden-size 128 --num-layers 1 --in-mode 0 --bias-mode 0 -dir-mode 0 --no-hx --no-dhy --no-cx --no-dcy --no-hy --no-dhx --no-cy --no-dcx
COMMAND $<TARGET_FILE:test_lstm> --verbose --batch-size 32 --seq-len 3 --batch-seq 32 32 32 --vector-len 128 --hidden-size 128 --num-layers 1 --in-mode 0 --bias-mode 0 -dir-mode 1 --no-hx --no-dhy --no-cx --no-dcy --no-hy --no-dhx --no-cy --no-dcx
)


add_custom_test(test_conv_extra SKIP_UNLESS_ALL GFX94X_ENABLED GFX103X_ENABLED GFX110X_ENABLED
# COMMAND	$<TARGET_FILE:test_conv2d>	--verbose	--input	1	1	1	1	--weights	1	1	2	2	--pads_strides_dilations	0	0	3	3	1	1
COMMAND	$<TARGET_FILE:test_conv2d>	--verbose	--input	4	1	161	700	--weights	4	1	5	20	--pads_strides_dilations	0	0	2	2	1	1
COMMAND	$<TARGET_FILE:test_conv2d>	--verbose	--input	4	1	161	700	--weights	4	1	5	20	--pads_strides_dilations	0	0	2	2	1	1
COMMAND	$<TARGET_FILE:test_conv2d>	--verbose	--input	4	32	79	341	--weights	4	32	5	10	--pads_strides_dilations	0	0	2	2	1	1
COMMAND	$<TARGET_FILE:test_conv2d>	--verbose	--input	4	32	79	341	--weights	4	32	5	10	--pads_strides_dilations	0	0	2	2	1	1
COMMAND	$<TARGET_FILE:test_conv2d>	--verbose	--input	4	3	227	227	--weights	4	3	11	11	--pads_strides_dilations	0	0	4	4	1	1
COMMAND	$<TARGET_FILE:test_conv2d>	--verbose	--input	4	3	224	224	--weights	4	3	11	11	--pads_strides_dilations	2	2	4	4	1	1
COMMAND	$<TARGET_FILE:test_conv2d>	--verbose	--input	16	1	48	480	--weights	16	1	3	3	--pads_strides_dilations	1	1	1	1	1	1
# Forward disabled since FFT fails verification for the forward direction
COMMAND	$<TARGET_FILE:test_conv2d>	--verbose	--input	32	64	27	27	--weights	192	64	5	5	--pads_strides_dilations	2	2	1	1	1	1 --disable-forward
# COMMAND	$<TARGET_FILE:test_conv2d>	--verbose	--input	4	64	14	14	--weights	24	64	5	5	--pads_strides_dilations	2	2	1	1	1	1
COMMAND	$<TARGET_FILE:test_conv2d>	--verbose	--input	4	96	14	14	--weights	32	96	5	5	--pads_strides_dilations	2	2	1	1	1	1
COMMAND	$<TARGET_FILE:test_conv2d>	--verbose	--input	4	16	14	14	--weights	4	16	5	5	--pads_strides_dilations	2	2	1	1	1	1
COMMAND	$<TARGET_FILE:test_conv2d>	--verbose	--input	4	32	14	14	--weights	4	32	5	5	--pads_strides_dilations	2	2	1	1	1	1

COMMAND $<TARGET_FILE:test_conv2d> ${MIOPEN_TEST_FLOAT_ARG} --input 16 3 64 128 --weights 96 3 11 11 --pads_strides_dilations 0 0 1 1 1 1 ${MIOPEN_TEST_FLAGS_ARGS}
COMMAND $<TARGET_FILE:test_conv2d> ${MIOPEN_TEST_FLOAT_ARG} --input 16 3 32 32 --weights 96 3 11 11 --pads_strides_dilations 0 0 2 2 1 1  ${MIOPEN_TEST_FLAGS_ARGS}
COMMAND $<TARGET_FILE:test_conv2d> ${MIOPEN_TEST_FLOAT_ARG} --input 16 3 64 128 --weights 96 3 11 11 --pads_strides_dilations 5 5 2 2 1 1 ${MIOPEN_TEST_FLAGS_ARGS}
COMMAND $<TARGET_FILE:test_conv2d> ${MIOPEN_TEST_FLOAT_ARG} --input 16 3 32 32 --weights 96 3 11 11 --pads_strides_dilations 5 5 2 2 1 1  ${MIOPEN_TEST_FLAGS_ARGS}

COMMAND $<TARGET_FILE:test_conv2d> ${MIOPEN_TEST_FLOAT_ARG} --input 2 16 1024 2048 --weights 32 16 3 3 --pads_strides_dilations 0 0 1 1 1 1 ${MIOPEN_TEST_FLAGS_ARGS}
COMMAND $<TARGET_FILE:test_conv2d> ${MIOPEN_TEST_FLOAT_ARG} --input 2 16 1024 2048 --weights 32 16 3 3 --pads_strides_dilations 1 1 1 1 1 1 ${MIOPEN_TEST_FLAGS_ARGS}
COMMAND $<TARGET_FILE:test_conv2d> ${MIOPEN_TEST_FLOAT_ARG} --input 2 16 3072 3072 --weights 32 16 3 3 --pads_strides_dilations 0 0 2 2 1 1 ${MIOPEN_TEST_FLAGS_ARGS}
COMMAND $<TARGET_FILE:test_conv2d> ${MIOPEN_TEST_FLOAT_ARG} --input 2 16 3072 3072 --weights 32 16 3 3 --pads_strides_dilations 2 2 2 2 1 1 ${MIOPEN_TEST_FLAGS_ARGS}

COMMAND $<TARGET_FILE:test_conv2d> ${MIOPEN_TEST_FLOAT_ARG} --input 128 320 1 7 --weights 256 320 1 1 --pads_strides_dilations 0 0 1 1 1 1 ${MIOPEN_TEST_FLAGS_ARGS}
COMMAND $<TARGET_FILE:test_conv2d> ${MIOPEN_TEST_FLOAT_ARG} --input 128 1024 1 7 --weights 2048 1024 1 1 --pads_strides_dilations 1 1 1 1 1 1 ${MIOPEN_TEST_FLAGS_ARGS}
COMMAND $<TARGET_FILE:test_conv2d> ${MIOPEN_TEST_FLOAT_ARG} --input 352 192 7 1 --weights 320 192 1 1 --pads_strides_dilations 0 0 1 1 1 1 ${MIOPEN_TEST_FLAGS_ARGS}
COMMAND $<TARGET_FILE:test_conv2d> ${MIOPEN_TEST_FLOAT_ARG} --input 352 16 7 1 --weights 32 16 1 1 --pads_strides_dilations 2 2 1 1 1 1 ${MIOPEN_TEST_FLAGS_ARGS}
)

if (0) #disabled too many errors
if(MIOPEN_TEST_LIMIT GREATER 0)
if(${MIOPEN_USE_MIOPENGEMM} AND (${MIOPEN_hip_VERSION_MAJOR} EQUAL 3) AND (${MIOPEN_hip_VERSION_MINOR} EQUAL 7))
    add_custom_test(test_conv3d_extra  SKIP_UNLESS_ALL GFX94X_ENABLED GFX103X_ENABLED
    COMMAND MIOPEN_LOG_LEVEL=6 $<TARGET_FILE:test_conv3d> ${MIOPEN_TEST_FLOAT_ARG} --input 2 16 50 50 50 --weights 32 16 5 5 5 --pads_strides_dilations 0 0 0 1 1 1 1 1 1 ${MIOPEN_TEST_FLAGS_ARGS}
    COMMAND MIOPEN_LOG_LEVEL=6 $<TARGET_FILE:test_conv3d> ${MIOPEN_TEST_FLOAT_ARG} --input 2 16 50 50 50 --weights 32 16 5 5 5 --pads_strides_dilations 0 0 0 2 2 2 1 1 1 ${MIOPEN_TEST_FLAGS_ARGS}
    COMMAND MIOPEN_LOG_LEVEL=6 $<TARGET_FILE:test_conv3d> ${MIOPEN_TEST_FLOAT_ARG} --input 2 16 50 50 50 --weights 32 16 5 5 5 --pads_strides_dilations 2 2 2 1 1 1 1 1 1 ${MIOPEN_TEST_FLAGS_ARGS}
    COMMAND MIOPEN_LOG_LEVEL=6 $<TARGET_FILE:test_conv3d> ${MIOPEN_TEST_FLOAT_ARG} --input 2 16 50 50 50 --weights 32 16 5 5 5 --pads_strides_dilations 0 0 0 1 1 1 2 2 2 ${MIOPEN_TEST_FLAGS_ARGS}
    #COMMAND $<TARGET_FILE:test_conv3d> ${MIOPEN_TEST_FLOAT_ARG} --input 1 16 4 161 700 --weights 16 16 3 11 11 --pads_strides_dilations 1 1 1 1 1 1 1 1 1 ${MIOPEN_TEST_FLAGS_ARGS}

    #ROCM3.7 compiler problems
    #COMMAND $<TARGET_FILE:test_conv3d> ${MIOPEN_TEST_FLOAT_ARG} --input 1 16 4 161 700 --weights 16 16 3 11 11 --pads_strides_dilations 0 0 0 1 1 1 1 1 1 ${MIOPEN_TEST_FLAGS_ARGS}
    #COMMAND $<TARGET_FILE:test_conv3d> ${MIOPEN_TEST_FLOAT_ARG} --input 1 16 4 161 700 --weights 16 16 3 11 11 --pads_strides_dilations 0 0 0 2 2 2 1 1 1 ${MIOPEN_TEST_FLAGS_ARGS}
    #COMMAND $<TARGET_FILE:test_conv3d> ${MIOPEN_TEST_FLOAT_ARG} --input 1 16 4 140 602 --weights 16 16 3 11 11 --pads_strides_dilations 1 1 1 1 1 1 1 1 1 ${MIOPEN_TEST_FLAGS_ARGS}
    #COMMAND $<TARGET_FILE:test_conv3d> ${MIOPEN_TEST_FLOAT_ARG} --input 1 16 4 140 602 --weights 16 16 3 11 11 --pads_strides_dilations 0 0 0 1 1 1 1 1 1 ${MIOPEN_TEST_FLAGS_ARGS}
    )
    message(STATUS "test_conv3d_extra reduced set")
else()
    add_custom_test(test_conv3d_extra  SKIP_UNLESS_ALL GFX94X_ENABLED GFX103X_ENABLED GFX110X_ENABLED
    COMMAND $<TARGET_FILE:test_conv3d> ${MIOPEN_TEST_FLOAT_ARG} --input 2 16 50 50 50 --weights 32 16 5 5 5 --pads_strides_dilations 0 0 0 1 1 1 1 1 1 ${MIOPEN_TEST_FLAGS_ARGS}
    COMMAND $<TARGET_FILE:test_conv3d> ${MIOPEN_TEST_FLOAT_ARG} --input 2 16 50  50 50 --weights 32 16 5 5 5 --pads_strides_dilations 0 0 0 2 2 2 1 1 1 ${MIOPEN_TEST_FLAGS_ARGS}
    COMMAND $<TARGET_FILE:test_conv3d> ${MIOPEN_TEST_FLOAT_ARG} --input 2 16 50 50 50 --weights 32 16 5 5 5 --pads_strides_dilations 2 2 2 1 1 1 1 1 1 ${MIOPEN_TEST_FLAGS_ARGS}
    COMMAND $<TARGET_FILE:test_conv3d> ${MIOPEN_TEST_FLOAT_ARG} --input 2 16 50 50 50 --weights 32 16 5 5 5 --pads_strides_dilations 0 0 0 1 1 1 2 2 2 ${MIOPEN_TEST_FLAGS_ARGS}
    COMMAND $<TARGET_FILE:test_conv3d> ${MIOPEN_TEST_FLOAT_ARG} --input 1 16 4 161 700 --weights 16 16 3 11 11 --pads_strides_dilations 1 1 1 1 1 1 1 1 1 ${MIOPEN_TEST_FLAGS_ARGS}
    COMMAND $<TARGET_FILE:test_conv3d> ${MIOPEN_TEST_FLOAT_ARG} --input 1 16 4 161 700 --weights 16 16 3 11 11 --pads_strides_dilations 0 0 0 1 1 1 1 1 1 ${MIOPEN_TEST_FLAGS_ARGS}
    COMMAND $<TARGET_FILE:test_conv3d> ${MIOPEN_TEST_FLOAT_ARG} --input 1 16 4 161 700 --weights 16 16 3 11 11 --pads_strides_dilations 0 0 0 2 2 2 1 1 1 ${MIOPEN_TEST_FLAGS_ARGS}
    COMMAND $<TARGET_FILE:test_conv3d> ${MIOPEN_TEST_FLOAT_ARG} --input 1 16 4 140 602 --weights 16 16 3 11 11 --pads_strides_dilations 1 1 1 1 1 1 1 1 1 ${MIOPEN_TEST_FLAGS_ARGS}
    COMMAND $<TARGET_FILE:test_conv3d> ${MIOPEN_TEST_FLOAT_ARG} --input 1 16 4 140 602 --weights 16 16 3 11 11 --pads_strides_dilations 0 0 0 1 1 1 1 1 1 ${MIOPEN_TEST_FLAGS_ARGS}
    )
endif()
endif()
endif()


add_custom_test(test_conv_trans SKIP_UNLESS_ALL GFX94X_ENABLED GFX103X_ENABLED GFX110X_ENABLED
COMMAND	$<TARGET_FILE:test_conv2d>	--verbose	--input	8	128	28	28	--weights	128	128	1	1	--pads_strides_dilations	0	0	1	1	1	1	--cmode	trans	--pmode	default
COMMAND	$<TARGET_FILE:test_conv2d>	--verbose	--input	8	256	28	28	--weights	256	256	1	1	--pads_strides_dilations	0	0	1	1	1	1	--cmode	trans	--pmode	same
COMMAND	$<TARGET_FILE:test_conv2d>	--verbose	--input	8	32	28	28	--weights	32	32	5	5	--pads_strides_dilations	0	0	2	2	1	1	--cmode	trans	--pmode	default
COMMAND	$<TARGET_FILE:test_conv2d>	--verbose	--input	8	512	14	14	--weights	512	512	1	1	--pads_strides_dilations	0	0	2	2	1	1	--cmode	trans	--pmode	same
COMMAND	$<TARGET_FILE:test_conv2d>	--verbose	--input	8	512	4	4	--weights	512	512	1	1	--pads_strides_dilations	0	0	1	1	1	1	--cmode	trans	--pmode	valid
COMMAND	$<TARGET_FILE:test_conv2d>	--verbose	--input	8	64	56	56	--weights	64	64	1	1	--pads_strides_dilations	0	0	2	2	1	1	--cmode	trans	--pmode	valid
COMMAND	$<TARGET_FILE:test_conv2d>	--verbose	--input	100	3	64	64	--weights	3	3	1	1	--pads_strides_dilations	2	2	1	1	1	1	--cmode	trans	--pmode	default
COMMAND	$<TARGET_FILE:test_conv2d>	--verbose	--input	100	6	4	4	--weights	6	4	1	1	--pads_strides_dilations	2	2	1	1	1	1	--cmode	trans	--pmode	default
COMMAND	$<TARGET_FILE:test_conv2d>	--verbose	--input	8	128	28	28	--weights	128	16	1	1	--pads_strides_dilations	0	0	1	1	1	1	--cmode	trans	--pmode	default	--group-count	8
COMMAND	$<TARGET_FILE:test_conv2d>	--verbose	--input	8	256	28	28	--weights	256	64	1	1	--pads_strides_dilations	0	0	1	1	1	1	--cmode	trans	--pmode	same	--group-count	4
COMMAND	$<TARGET_FILE:test_conv2d>	--verbose	--input	8	32	28	28	--weights	32	1	5	5	--pads_strides_dilations	0	0	2	2	1	1	--cmode	trans	--pmode	default	--group-count	32
COMMAND	$<TARGET_FILE:test_conv2d>	--verbose	--input	8	512	14	14	--weights	512	16	1	1	--pads_strides_dilations	0	0	2	2	1	1	--cmode	trans	--pmode	same	--group-count	32
COMMAND	$<TARGET_FILE:test_conv2d>	--verbose	--input	8	512	4	4	--weights	512	16	1	1	--pads_strides_dilations	0	0	1	1	1	1	--cmode	trans	--pmode	valid	--group-count	32
COMMAND	$<TARGET_FILE:test_conv2d>	--verbose	--input	8	64	56	56	--weights	64	2	1	1	--pads_strides_dilations	0	0	2	2	1	1	--cmode	trans	--pmode	valid	--group-count	32
COMMAND	$<TARGET_FILE:test_conv2d>	--verbose	--input	100	3	64	64	--weights	3	3	1	1	--pads_strides_dilations	2	2	1	1	1	1	--cmode	trans	--pmode	default	--group-count	3
COMMAND	$<TARGET_FILE:test_conv2d>	--verbose	--input	100	6	4	4	--weights	6	4	1	1	--pads_strides_dilations	2	2	1	1	1	1	--cmode	trans	--pmode	default	--group-count	2
)


add_custom_test(test_conv_3d SKIP_UNLESS_ALL GFX94X_ENABLED GFX103X_ENABLED GFX110X_ENABLED
COMMAND $<TARGET_FILE:test_conv3d> --verbose --conv_dim_type conv3d --input 16    32   4    9     9  --weights    64    32   3  3    3  --pads_strides_dilations  0  0  0    2  2   2    1   1   1  --group-count   1   --cmode conv   --pmode   default
COMMAND $<TARGET_FILE:test_conv3d> --verbose --conv_dim_type conv3d --input  4     3   4  227   227  --weights     4     3   3 11   11  --pads_strides_dilations  0  0  0    1  1   1    1   1   1  --group-count   1   --cmode conv   --pmode   default
COMMAND $<TARGET_FILE:test_conv3d> --verbose --conv_dim_type conv3d --input 16   128   4   56    56  --weights   256     4   3  3    3  --pads_strides_dilations  1  1  1    1  1   1    1   1   1  --group-count   32  --cmode conv   --pmode   default
COMMAND $<TARGET_FILE:test_conv3d> --verbose --conv_dim_type conv3d --input 16   128  56   56    56  --weights   256     4   3  3    3  --pads_strides_dilations  1  2  3    1  1   1    1   2   3  --group-count   32  --cmode conv   --pmode   default
COMMAND $<TARGET_FILE:test_conv3d> --verbose --conv_dim_type conv3d --input  4     4   4  161   700  --weights    32     1   3  5   20  --pads_strides_dilations  1  1  1    2  2   2    1   1   1  --group-count   4   --cmode conv   --pmode   default
COMMAND $<TARGET_FILE:test_conv3d> --verbose --conv_dim_type conv3d --input  8   512   4   28    28  --weights   512   128   1  1    1  --pads_strides_dilations  0  0  0    1  1   1    1   1   1  --group-count   4   --cmode conv   --pmode   same
COMMAND $<TARGET_FILE:test_conv3d> --verbose --conv_dim_type conv3d --input  8   512   4   56    56  --weights   512   128   1  1    1  --pads_strides_dilations  0  0  0    2  2   2    1   1   1  --group-count   4   --cmode conv   --pmode   same
COMMAND $<TARGET_FILE:test_conv3d> --verbose --conv_dim_type conv3d --input  8   512   3   14    14  --weights   512   128   1  1    1  --pads_strides_dilations  0  0  0    2  2   2    1   1   1  --trans_output_pads 0 0 0 --group-count   1   --cmode trans  --pmode   same
COMMAND $<TARGET_FILE:test_conv3d> --verbose --conv_dim_type conv3d --input 16    64   3    4     4  --weights    64    32   1  3    3  --pads_strides_dilations  0  0  0    2  2   2    1   1   1  --trans_output_pads 0 0 0 --group-count   4   --cmode trans  --pmode   default
COMMAND $<TARGET_FILE:test_conv3d> --verbose --conv_dim_type conv3d --input 16    32   4    9     9  --weights    64    32   3  3    3  --pads_strides_dilations  0  0  0    1  2   3    1   2   3  --group-count   1   --cmode conv   --pmode   default
COMMAND $<TARGET_FILE:test_conv3d> --verbose --conv_dim_type conv3d --input  4     3   4  227   227  --weights     4     3   3 11   11  --pads_strides_dilations  0  0  0    1  1   1    1   2   3  --group-count   1   --cmode conv   --pmode   default
COMMAND $<TARGET_FILE:test_conv3d> --verbose --conv_dim_type conv3d --input 16   128   4   56    56  --weights   256     4   3  3    3  --pads_strides_dilations  1  2  3    1  1   1    1   2   3  --group-count   32  --cmode conv   --pmode   default
COMMAND $<TARGET_FILE:test_conv3d> --verbose --conv_dim_type conv3d --input  4     4   4  161   700  --weights    32     1   3  5   20  --pads_strides_dilations  1  2  3    1  2   3    1   2   3  --group-count   4   --cmode conv   --pmode   default
COMMAND $<TARGET_FILE:test_conv3d> --verbose --conv_dim_type conv3d --input  8   512   4   28    28  --weights   512   128   1  1    1  --pads_strides_dilations  0  0  0    1  1   1    1   2   3  --group-count   4   --cmode conv   --pmode   same
COMMAND $<TARGET_FILE:test_conv3d> --verbose --conv_dim_type conv3d --input  8   512   4   56    56  --weights   512   128   1  1    1  --pads_strides_dilations  0  0  0    1  2   3    1   2   3  --group-count   4   --cmode conv   --pmode   same
COMMAND $<TARGET_FILE:test_conv3d> --verbose --conv_dim_type conv3d --input  8   512   3   14    14  --weights   512   128   1  1    1  --pads_strides_dilations  0  0  0    1  2   3    1   2   3  --trans_output_pads 0 0 0 --group-count   1   --cmode trans  --pmode   same
COMMAND $<TARGET_FILE:test_conv3d> --verbose --conv_dim_type conv3d --input 16    64   3    4     4  --weights    64    32   1  3    3  --pads_strides_dilations  0  0  0    1  2   3    1   2   3  --trans_output_pads 0 0 0 --group-count   4   --cmode trans  --pmode   default
)

set(DYNAMIC_IMPLICITGEMM_COMMON
    MIOPEN_FIND_MODE=normal)
set(DYNAMIC_IMPLICITGEMM_ENVS
    ${DYNAMIC_IMPLICITGEMM_COMMON}
    MIOPEN_DEBUG_FIND_ONLY_SOLVER=ConvAsmImplicitGemmV4R1DynamicFwd)
set(DYNAMIC_IMPLICITGEMM_1X1_ENVS
    ${DYNAMIC_IMPLICITGEMM_COMMON}
    MIOPEN_DEBUG_FIND_ONLY_SOLVER=ConvAsmImplicitGemmV4R1DynamicFwd_1x1)
set(DYNAMIC_IMPLICITGEMM_FWD_GTC_DYNAMIC_XDLOPS_ENVS
    ${DYNAMIC_IMPLICITGEMM_COMMON}
    MIOPEN_DEBUG_FIND_ONLY_SOLVER=ConvAsmImplicitGemmGTCDynamicFwdXdlops)
set(DYNAMIC_IMPLICITGEMM_BWD_ENVS
    ${DYNAMIC_IMPLICITGEMM_COMMON}
    MIOPEN_DEBUG_FIND_ONLY_SOLVER=ConvAsmImplicitGemmV4R1DynamicBwd)
set(DYNAMIC_IMPLICITGEMM_WRW_ENVS
    ${DYNAMIC_IMPLICITGEMM_COMMON}
    MIOPEN_DEBUG_FIND_ONLY_SOLVER=ConvAsmImplicitGemmV4R1DynamicWrw)
set(DYNAMIC_IMPLICITGEMM_BWD_ENVS_XDLOPS
    ${DYNAMIC_IMPLICITGEMM_COMMON}
    MIOPEN_DEBUG_FIND_ONLY_SOLVER=ConvAsmImplicitGemmGTCDynamicBwdXdlops)
set(DYNAMIC_IMPLICITGEMM_WRW_ENVS_XDLOPS
    ${DYNAMIC_IMPLICITGEMM_COMMON}
    MIOPEN_DEBUG_FIND_ONLY_SOLVER=ConvAsmImplicitGemmGTCDynamicWrwXdlops)
set(DYNAMIC_IMPLICITGEMM_XDLOPS_NHWC_FWD_ENVS
    ${DYNAMIC_IMPLICITGEMM_COMMON}
    MIOPEN_DEBUG_FIND_ONLY_SOLVER=ConvAsmImplicitGemmGTCDynamicFwdXdlopsNHWC)
set(DYNAMIC_IMPLICITGEMM_XDLOPS_NHWC_BWD_ENVS
    ${DYNAMIC_IMPLICITGEMM_COMMON}
    MIOPEN_DEBUG_FIND_ONLY_SOLVER=ConvAsmImplicitGemmGTCDynamicBwdXdlopsNHWC)

if(${CODECOV_TEST})
    add_custom_test(test_conv_igemm_dynamic_small GFX908_DISABLED GFX90A_DISABLED SKIP_XNACK_ON
    COMMAND ${DYNAMIC_IMPLICITGEMM_ENVS}     $<TARGET_FILE:test_conv2d> --verbose --input  32  32 17 17 --weights 32  32 1 7 --pads_strides_dilations 0 3 1 1 1 1 --disable-backward-data --disable-backward-weights --disable-validation
    COMMAND ${DYNAMIC_IMPLICITGEMM_WRW_ENVS} $<TARGET_FILE:test_conv2d> --verbose --input  64  64 28 28 --weights 32  64 1 1 --pads_strides_dilations 0 0 1 1 1 1 --disable-forward --disable-backward-data --disable-validation
    COMMAND ${DYNAMIC_IMPLICITGEMM_BWD_ENVS} $<TARGET_FILE:test_conv2d> --verbose --input  64  64 28 28 --weights 16  64 1 1 --pads_strides_dilations 0 0 1 1 1 1 --disable-forward --disable-backward-weights --disable-validation
    )
    set_tests_properties(test_conv_igemm_dynamic_small PROPERTIES COST 800)
else()
    add_custom_test(test_conv_igemm_dynamic_small GFX908_DISABLED GFX90A_DISABLED SKIP_XNACK_ON
    COMMAND ${DYNAMIC_IMPLICITGEMM_ENVS}     $<TARGET_FILE:test_conv2d> --verbose --input  16  16 56 56 --weights 64  16 1 1 --pads_strides_dilations 0 0 1 1 1 1 --disable-backward-data --disable-backward-weights
    COMMAND ${DYNAMIC_IMPLICITGEMM_ENVS}     $<TARGET_FILE:test_conv2d> --verbose --input  16  64 34 34 --weights 64  64 3 3 --pads_strides_dilations 0 0 1 1 1 1 --disable-backward-data --disable-backward-weights
    COMMAND ${DYNAMIC_IMPLICITGEMM_ENVS}     $<TARGET_FILE:test_conv2d> --verbose --input  32  32 17 17 --weights 32  32 1 7 --pads_strides_dilations 0 3 1 1 1 1 --disable-backward-data --disable-backward-weights
    COMMAND ${DYNAMIC_IMPLICITGEMM_1X1_ENVS} $<TARGET_FILE:test_conv2d> --verbose --input  16 384  8  8 --weights 64 384 1 1 --pads_strides_dilations 0 0 1 1 1 1 --disable-backward-data --disable-backward-weights
    COMMAND ${DYNAMIC_IMPLICITGEMM_WRW_ENVS} $<TARGET_FILE:test_conv2d> --verbose --input  64  64 28 28 --weights 32  64 1 1 --pads_strides_dilations 0 0 1 1 1 1 --disable-forward --disable-backward-data
    COMMAND ${DYNAMIC_IMPLICITGEMM_WRW_ENVS} $<TARGET_FILE:test_conv2d> --verbose --input  16  128 36 36 --weights 32  128 1 1 --pads_strides_dilations 0 0 1 1 1 1 --disable-forward --disable-backward-data
    COMMAND ${DYNAMIC_IMPLICITGEMM_BWD_ENVS} $<TARGET_FILE:test_conv2d> --verbose --input  64  64 28 28 --weights 16  64 1 1 --pads_strides_dilations 0 0 1 1 1 1 --disable-forward --disable-backward-weights
    COMMAND ${DYNAMIC_IMPLICITGEMM_BWD_ENVS} $<TARGET_FILE:test_conv2d> --verbose --input  16  128 36 36 --weights 32  128 1 1 --pads_strides_dilations 0 0 1 1 1 1 --disable-forward --disable-backward-weights
    )
endif() #if CODECOV_TEST

add_custom_test(test_conv_igemm_dynamic SKIP_UNLESS_ALL GFX908_DISABLED GFX90A_DISABLED SKIP_XNACK_ON
COMMAND ${DYNAMIC_IMPLICITGEMM_ENVS}     $<TARGET_FILE:test_conv2d> --verbose --input  64   64 56 56 --weights 256  64  1 1 --pads_strides_dilations 0 0 1 1 1 1 --disable-backward-data --disable-backward-weights
COMMAND ${DYNAMIC_IMPLICITGEMM_ENVS}     $<TARGET_FILE:test_conv2d> --verbose --input  64  256 34 34 --weights 256  256 3 3 --pads_strides_dilations 0 0 1 1 1 1 --disable-backward-data --disable-backward-weights
COMMAND ${DYNAMIC_IMPLICITGEMM_ENVS}     $<TARGET_FILE:test_conv2d> --verbose --input 128  128 35 35 --weights 128  128 3 3 --pads_strides_dilations 0 0 2 2 1 1 --disable-backward-data --disable-backward-weights
COMMAND ${DYNAMIC_IMPLICITGEMM_ENVS}     $<TARGET_FILE:test_conv2d> --verbose --input  64 1536  8  8 --weights 256 1536 1 1 --pads_strides_dilations 0 0 1 1 1 1 --disable-backward-data --disable-backward-weights
COMMAND ${DYNAMIC_IMPLICITGEMM_ENVS}     $<TARGET_FILE:test_conv2d> --verbose --input 128   48  7  7 --weights 128   48 5 5 --pads_strides_dilations 2 2 1 1 1 1 --disable-backward-data --disable-backward-weights
COMMAND ${DYNAMIC_IMPLICITGEMM_ENVS}     $<TARGET_FILE:test_conv2d> --verbose --input 128  128 17 17 --weights 128  128 1 7 --pads_strides_dilations 0 3 1 1 1 1 --disable-backward-data --disable-backward-weights
COMMAND ${DYNAMIC_IMPLICITGEMM_1X1_ENVS} $<TARGET_FILE:test_conv2d> --verbose --input 128  256 28 28 --weights 128  256 1 1 --pads_strides_dilations 0 0 1 1 1 1 --disable-backward-data --disable-backward-weights
COMMAND ${DYNAMIC_IMPLICITGEMM_1X1_ENVS} $<TARGET_FILE:test_conv2d> --verbose --input  64 1536  8  8 --weights 256 1536 1 1 --pads_strides_dilations 0 0 1 1 1 1 --disable-backward-data --disable-backward-weights
COMMAND ${DYNAMIC_IMPLICITGEMM_1X1_ENVS} $<TARGET_FILE:test_conv2d> --verbose --input 128  768 17 17 --weights 128  768 1 1 --pads_strides_dilations 0 0 1 1 1 1 --disable-backward-data --disable-backward-weights
COMMAND ${DYNAMIC_IMPLICITGEMM_WRW_ENVS} $<TARGET_FILE:test_conv2d> --verbose --input  64   64 56 56 --weights 256  64  1 1 --pads_strides_dilations 0 0 1 1 1 1 --disable-forward --disable-backward-data
COMMAND ${DYNAMIC_IMPLICITGEMM_WRW_ENVS} $<TARGET_FILE:test_conv2d> --verbose --input  32  128 34 34 --weights 64  128  3 3 --pads_strides_dilations 0 0 1 1 1 1 --disable-forward --disable-backward-data
COMMAND ${DYNAMIC_IMPLICITGEMM_WRW_ENVS} $<TARGET_FILE:test_conv2d> --verbose --input 128  128 35 35 --weights 128  128 3 3 --pads_strides_dilations 1 1 1 1 1 1 --disable-forward --disable-backward-data
COMMAND ${DYNAMIC_IMPLICITGEMM_WRW_ENVS} $<TARGET_FILE:test_conv2d> --verbose --input 128  256 56 56 --weights 64  256 1 1 --pads_strides_dilations 0 0 1 1 1 1 --disable-forward --disable-backward-data
COMMAND ${DYNAMIC_IMPLICITGEMM_WRW_ENVS} $<TARGET_FILE:test_conv2d> --verbose --input  64  512 28 28 --weights 256 512 1 1 --pads_strides_dilations 0 0 2 2 1 1 --disable-forward --disable-backward-data
COMMAND ${DYNAMIC_IMPLICITGEMM_WRW_ENVS} $<TARGET_FILE:test_conv2d> --verbose --input  64  512 14 14 --weights 256 512 1 1 --pads_strides_dilations 0 0 1 1 1 1 --disable-forward --disable-backward-data
COMMAND ${DYNAMIC_IMPLICITGEMM_BWD_ENVS} $<TARGET_FILE:test_conv2d> --verbose --input  64   64 56 56 --weights 256  64  1 1 --pads_strides_dilations 0 0 1 1 1 1 --disable-forward --disable-backward-weights
COMMAND ${DYNAMIC_IMPLICITGEMM_BWD_ENVS} $<TARGET_FILE:test_conv2d> --verbose --input  32  128 34 34 --weights 64  128  3 3 --pads_strides_dilations 0 0 1 1 1 1 --disable-forward --disable-backward-weights
COMMAND ${DYNAMIC_IMPLICITGEMM_BWD_ENVS} $<TARGET_FILE:test_conv2d> --verbose --input 128  128 35 35 --weights 128  128 3 3 --pads_strides_dilations 1 1 1 1 1 1 --disable-forward --disable-backward-weights
COMMAND ${DYNAMIC_IMPLICITGEMM_BWD_ENVS} $<TARGET_FILE:test_conv2d> --verbose --input 128  256 56 56 --weights 64  256 1 1 --pads_strides_dilations 0 0 1 1 1 1 --disable-forward --disable-backward-weights
)

# gfx90a is disabled due to WORKAROUND_ISSUE_1187
add_custom_test(test_conv_igemm_dynamic_xdlops_bwd SKIP_UNLESS_ALL HALF_ENABLED GFX90A_DISABLED GFX94X_ENABLED GFX900_DISABLED GFX906_DISABLED SKIP_XNACK_ON
COMMAND ${DYNAMIC_IMPLICITGEMM_BWD_ENVS_XDLOPS} $<TARGET_FILE:test_conv2d> ${MIOPEN_TEST_FLOAT_ARG} --verbose --input  64  64 28 28 --weights 16  64 1 1 --pads_strides_dilations 0 0 1 1 1 1 --disable-forward --disable-backward-weights
COMMAND ${DYNAMIC_IMPLICITGEMM_BWD_ENVS_XDLOPS} $<TARGET_FILE:test_conv2d> ${MIOPEN_TEST_FLOAT_ARG} --verbose --input  16  128 36 36 --weights 32  128 1 1 --pads_strides_dilations 0 0 1 1 1 1 --disable-forward --disable-backward-weights
COMMAND ${DYNAMIC_IMPLICITGEMM_BWD_ENVS_XDLOPS} $<TARGET_FILE:test_conv2d> ${MIOPEN_TEST_FLOAT_ARG} --verbose --input  64   64 56 56 --weights 256  64  1 1 --pads_strides_dilations 0 0 1 1 1 1 --disable-forward --disable-backward-weights
COMMAND ${DYNAMIC_IMPLICITGEMM_BWD_ENVS_XDLOPS} $<TARGET_FILE:test_conv2d> ${MIOPEN_TEST_FLOAT_ARG} --verbose --input  64  224 17 17 --weights 224  224  1 7 --pads_strides_dilations 0 3 1 1 1 1 --disable-forward --disable-backward-weights
COMMAND ${DYNAMIC_IMPLICITGEMM_BWD_ENVS_XDLOPS} $<TARGET_FILE:test_conv2d> ${MIOPEN_TEST_FLOAT_ARG} --verbose --input  128  128 35 35 --weights 256  128  3 3 --pads_strides_dilations 1 1 1 1 1 1 --disable-forward --disable-backward-weights
COMMAND ${DYNAMIC_IMPLICITGEMM_BWD_ENVS_XDLOPS} $<TARGET_FILE:test_conv2d> ${MIOPEN_TEST_FLOAT_ARG} --verbose --input  128  128 64 64 --weights 256  128  3 3 --pads_strides_dilations 1 1 2 2 1 1 --disable-forward --disable-backward-weights
COMMAND ${DYNAMIC_IMPLICITGEMM_BWD_ENVS_XDLOPS} $<TARGET_FILE:test_conv2d> ${MIOPEN_TEST_FLOAT_ARG} --verbose --input  128  768 17 17 --weights 256  768  3 3 --pads_strides_dilations 1 1 1 1 2 2 --disable-forward --disable-backward-weights
COMMAND ${DYNAMIC_IMPLICITGEMM_BWD_ENVS_XDLOPS} $<TARGET_FILE:test_conv2d> ${MIOPEN_TEST_FLOAT_ARG} --verbose --input  3  256 28 28 --weights 80  256  1 1 --pads_strides_dilations 0 0 1 1 1 1 --disable-forward --disable-backward-weights
COMMAND ${DYNAMIC_IMPLICITGEMM_BWD_ENVS_XDLOPS} $<TARGET_FILE:test_conv2d> ${MIOPEN_TEST_FLOAT_ARG} --verbose --input  2  256 12 18 --weights 256  256  3 3 --pads_strides_dilations 1 1 1 1 1 1 --disable-forward --disable-backward-weights
COMMAND ${DYNAMIC_IMPLICITGEMM_BWD_ENVS_XDLOPS} $<TARGET_FILE:test_conv2d> ${MIOPEN_TEST_FLOAT_ARG} --verbose --input  400  256 7 7 --weights 1024  256  7 7 --pads_strides_dilations 0 0 1 1 1 1 --disable-forward --disable-backward-weights
COMMAND ${DYNAMIC_IMPLICITGEMM_BWD_ENVS_XDLOPS} $<TARGET_FILE:test_conv2d> ${MIOPEN_TEST_FLOAT_ARG} --verbose --input  400  256 1 1 --weights 1024  256  1 1 --pads_strides_dilations 0 0 1 1 1 1 --disable-forward --disable-backward-weights
COMMAND ${DYNAMIC_IMPLICITGEMM_BWD_ENVS_XDLOPS} $<TARGET_FILE:test_conv2d> ${MIOPEN_TEST_FLOAT_ARG} --verbose --input  8  16 5 5 --weights 8  16  2 2 --pads_strides_dilations 0 0 1 1 1 1 --disable-forward --disable-backward-weights
# ho=wo=1 stride=2
COMMAND ${DYNAMIC_IMPLICITGEMM_BWD_ENVS_XDLOPS} $<TARGET_FILE:test_conv2d> ${MIOPEN_TEST_FLOAT_ARG} --verbose --input  256 2048 2 2 --weights 1024  2048  1 1 --pads_strides_dilations 0 0 2 2 1 1 --disable-forward --disable-backward-weights
)

# gfx90a is disabled due to WORKAROUND_ISSUE_1187
# TODO: disabled for WORKAROUND_ISSUE_1979
#add_custom_test(test_conv_igemm_dynamic_xdlops_bwd_group SKIP_UNLESS_ALL HALF_ENABLED FLOAT_DISABLED GFX90A_DISABLED GFX94X_ENABLED GFX900_DISABLED GFX906_DISABLED SKIP_XNACK_ON
#COMMAND ${DYNAMIC_IMPLICITGEMM_BWD_ENVS_XDLOPS} $<TARGET_FILE:test_conv2d> ${MIOPEN_TEST_FLOAT_ARG} --verbose --input  64  32 28 28 --weights 16  16 1 1 --pads_strides_dilations 0 0 1 1 1 1 --group-count 2 --disable-forward --disable-backward-weights
#COMMAND ${DYNAMIC_IMPLICITGEMM_BWD_ENVS_XDLOPS} $<TARGET_FILE:test_conv2d> ${MIOPEN_TEST_FLOAT_ARG} --verbose --input  16  64 17 17 --weights 64  16 1 1 --pads_strides_dilations 0 0 1 1 1 1 --group-count 4 --disable-forward --disable-backward-weights
#COMMAND ${DYNAMIC_IMPLICITGEMM_BWD_ENVS_XDLOPS} $<TARGET_FILE:test_conv2d> ${MIOPEN_TEST_FLOAT_ARG} --verbose --input  8  128 56 56 --weights 128 16 3 3 --pads_strides_dilations 1 1 1 1 1 1 --group-count 8 --disable-forward --disable-backward-weights
#)

# gfx90a is disabled due to WORKAROUND_ISSUE_1187
add_custom_test(test_conv_igemm_dynamic_xdlops_bwd_float SKIP_UNLESS_ALL HALF_DISABLED FLOAT_ENABLED GFX90A_DISABLED GFX94X_ENABLED GFX900_DISABLED GFX906_DISABLED SKIP_XNACK_ON
COMMAND ${DYNAMIC_IMPLICITGEMM_BWD_ENVS_XDLOPS} $<TARGET_FILE:test_conv2d> ${MIOPEN_TEST_FLOAT_ARG} --verbose --input  4  512 128 128 --weights 12  512  1 1 --pads_strides_dilations 0 0 1 1 1 1 --disable-forward --disable-backward-weights
)

# gfx90a is disabled due to WORKAROUND_ISSUE_1187
# Be careful to add testings for (x=1, y=1, c % 8 != 0) due to WORKAROUND_SWDEV_306318
add_custom_test(test_conv_igemm_dynamic_xdlops_fwd SKIP_UNLESS_ALL HALF_ENABLED GFX90A_DISABLED GFX94X_ENABLED GFX900_DISABLED GFX906_DISABLED SKIP_XNACK_ON
COMMAND ${DYNAMIC_IMPLICITGEMM_FWD_GTC_DYNAMIC_XDLOPS_ENVS} $<TARGET_FILE:test_conv2d> ${MIOPEN_TEST_FLOAT_ARG} --verbose --input 64 1024 14 14 --weights 1024 1024 1 1 --pads_strides_dilations 0 0 1 1 1 1 --disable-backward-data --disable-backward-weights
COMMAND ${DYNAMIC_IMPLICITGEMM_FWD_GTC_DYNAMIC_XDLOPS_ENVS} $<TARGET_FILE:test_conv2d> ${MIOPEN_TEST_FLOAT_ARG} --verbose --input 64 256 56 56 --weights 512 256 1 1 --pads_strides_dilations 0 0 2 2 1 1 --disable-backward-data --disable-backward-weights
COMMAND ${DYNAMIC_IMPLICITGEMM_FWD_GTC_DYNAMIC_XDLOPS_ENVS} $<TARGET_FILE:test_conv2d> ${MIOPEN_TEST_FLOAT_ARG} --verbose --input 64 2048 7 7 --weights 2048 2048 1 1 --pads_strides_dilations 0 0 1 1 1 1 --disable-backward-data --disable-backward-weights
COMMAND ${DYNAMIC_IMPLICITGEMM_FWD_GTC_DYNAMIC_XDLOPS_ENVS} $<TARGET_FILE:test_conv2d> ${MIOPEN_TEST_FLOAT_ARG} --verbose --input 128 128 17 17 --weights 128 128 7 1 --pads_strides_dilations 3 0 1 1 1 1 --disable-backward-data --disable-backward-weights
COMMAND ${DYNAMIC_IMPLICITGEMM_FWD_GTC_DYNAMIC_XDLOPS_ENVS} $<TARGET_FILE:test_conv2d> ${MIOPEN_TEST_FLOAT_ARG} --verbose --input 128 128 17 17 --weights 128 128 1 7 --pads_strides_dilations 0 3 1 1 1 1 --disable-backward-data --disable-backward-weights
COMMAND ${DYNAMIC_IMPLICITGEMM_FWD_GTC_DYNAMIC_XDLOPS_ENVS} $<TARGET_FILE:test_conv2d> ${MIOPEN_TEST_FLOAT_ARG} --verbose --input 128 192 17 17 --weights 320 192 3 3 --pads_strides_dilations 0 0 2 2 1 1 --disable-backward-data --disable-backward-weights
COMMAND ${DYNAMIC_IMPLICITGEMM_FWD_GTC_DYNAMIC_XDLOPS_ENVS} $<TARGET_FILE:test_conv2d> ${MIOPEN_TEST_FLOAT_ARG} --verbose --input 128 256 35 35 --weights 64 256 1 1 --pads_strides_dilations 0 0 1 1 1 1 --disable-backward-data --disable-backward-weights
COMMAND ${DYNAMIC_IMPLICITGEMM_FWD_GTC_DYNAMIC_XDLOPS_ENVS} $<TARGET_FILE:test_conv2d> ${MIOPEN_TEST_FLOAT_ARG} --verbose --input 128 48 35 35 --weights 64 48 5 5 --pads_strides_dilations 2 2 1 1 1 1 --disable-backward-data --disable-backward-weights
COMMAND ${DYNAMIC_IMPLICITGEMM_FWD_GTC_DYNAMIC_XDLOPS_ENVS} $<TARGET_FILE:test_conv2d> ${MIOPEN_TEST_FLOAT_ARG} --verbose --input 64 512 7 7 --weights 512 512 3 3 --pads_strides_dilations 1 1 1 1 1 1 --disable-backward-data --disable-backward-weights
COMMAND ${DYNAMIC_IMPLICITGEMM_FWD_GTC_DYNAMIC_XDLOPS_ENVS} $<TARGET_FILE:test_conv2d> ${MIOPEN_TEST_FLOAT_ARG} --verbose --input 32 1024 14 14 --weights 2048 1024 1 1 --pads_strides_dilations 0 0 2 2 1 1 --disable-backward-data --disable-backward-weights
COMMAND ${DYNAMIC_IMPLICITGEMM_FWD_GTC_DYNAMIC_XDLOPS_ENVS} $<TARGET_FILE:test_conv2d> ${MIOPEN_TEST_FLOAT_ARG} --verbose --input 2 256 100 104 --weights 12 256 1 1 --pads_strides_dilations 0 0 1 1 1 1 --disable-backward-data --disable-backward-weights
COMMAND ${DYNAMIC_IMPLICITGEMM_FWD_GTC_DYNAMIC_XDLOPS_ENVS} $<TARGET_FILE:test_conv2d> ${MIOPEN_TEST_FLOAT_ARG} --verbose --input 1 256 28 28 --weights 80 256 1 1 --pads_strides_dilations 0 0 1 1 1 1 --disable-backward-data --disable-backward-weights
## ho=wo=1 stride=2
COMMAND ${DYNAMIC_IMPLICITGEMM_FWD_GTC_DYNAMIC_XDLOPS_ENVS} $<TARGET_FILE:test_conv2d> ${MIOPEN_TEST_FLOAT_ARG} --verbose --input  256 2048 2 2 --weights 1024  2048  1 1 --pads_strides_dilations 0 0 2 2 1 1  --disable-backward-data --disable-backward-weights
)

# gfx90a is disabled due to WORKAROUND_ISSUE_1187
add_custom_test(test_conv_igemm_dynamic_xdlops_fwd_half SKIP_UNLESS_ALL HALF_ENABLED FLOAT_DISABLED GFX90A_DISABLED GFX94X_ENABLED GFX900_DISABLED GFX906_DISABLED SKIP_XNACK_ON
COMMAND ${DYNAMIC_IMPLICITGEMM_FWD_GTC_DYNAMIC_XDLOPS_ENVS} $<TARGET_FILE:test_conv2d> ${MIOPEN_TEST_FLOAT_ARG} --verbose --input 64 3 224 224 --weights 64 3 7 7 --pads_strides_dilations 3 3 2 2 1 1 --disable-backward-data --disable-backward-weights
COMMAND ${DYNAMIC_IMPLICITGEMM_FWD_GTC_DYNAMIC_XDLOPS_ENVS} $<TARGET_FILE:test_conv2d> ${MIOPEN_TEST_FLOAT_ARG} --verbose --input 64 3 230 230 --weights 64 3 7 7 --pads_strides_dilations 0 0 2 2 1 1 --disable-backward-data --disable-backward-weights
)

# gfx90a is disabled due to WORKAROUND_ISSUE_1187
add_custom_test(test_conv_igemm_dynamic_xdlops_wrw SKIP_UNLESS_ALL GFX90A_DISABLED GFX94X_ENABLED GFX900_DISABLED GFX906_DISABLED HALF_ENABLED SKIP_XNACK_ON
COMMAND ${DYNAMIC_IMPLICITGEMM_WRW_ENVS_XDLOPS} $<TARGET_FILE:test_conv2d> ${MIOPEN_TEST_FLOAT_ARG} --verbose --input  64  64 28 28 --weights 32  64 1 1 --pads_strides_dilations 0 0 1 1 1 1 --disable-forward --disable-backward-data
COMMAND ${DYNAMIC_IMPLICITGEMM_WRW_ENVS_XDLOPS} $<TARGET_FILE:test_conv2d> ${MIOPEN_TEST_FLOAT_ARG} --verbose --input  16  128 36 36 --weights 32  128 1 1 --pads_strides_dilations 0 0 1 1 1 1 --disable-forward --disable-backward-data
COMMAND ${DYNAMIC_IMPLICITGEMM_WRW_ENVS_XDLOPS} $<TARGET_FILE:test_conv2d> ${MIOPEN_TEST_FLOAT_ARG} --verbose --input  64   64 56 56 --weights 256  64  1 1 --pads_strides_dilations 0 0 1 1 1 1 --disable-forward --disable-backward-data
COMMAND ${DYNAMIC_IMPLICITGEMM_WRW_ENVS_XDLOPS} $<TARGET_FILE:test_conv2d> ${MIOPEN_TEST_FLOAT_ARG} --verbose --input  64  224 17 17 --weights 224  224  1 7 --pads_strides_dilations 0 3 1 1 1 1 --disable-forward --disable-backward-data
COMMAND ${DYNAMIC_IMPLICITGEMM_WRW_ENVS_XDLOPS} $<TARGET_FILE:test_conv2d> ${MIOPEN_TEST_FLOAT_ARG} --verbose --input  128  128 35 35 --weights 256  128  3 3 --pads_strides_dilations 1 1 1 1 1 1 --disable-forward --disable-backward-data
COMMAND ${DYNAMIC_IMPLICITGEMM_WRW_ENVS_XDLOPS} $<TARGET_FILE:test_conv2d> ${MIOPEN_TEST_FLOAT_ARG} --verbose --input  128  128 64 64 --weights 256  128  3 3 --pads_strides_dilations 1 1 2 2 1 1 --disable-forward --disable-backward-data
COMMAND ${DYNAMIC_IMPLICITGEMM_WRW_ENVS_XDLOPS} $<TARGET_FILE:test_conv2d> ${MIOPEN_TEST_FLOAT_ARG} --verbose --input  128  768 17 17 --weights 256  768  3 3 --pads_strides_dilations 1 1 1 1 2 2 --disable-forward --disable-backward-data
COMMAND ${DYNAMIC_IMPLICITGEMM_WRW_ENVS_XDLOPS} $<TARGET_FILE:test_conv2d> ${MIOPEN_TEST_FLOAT_ARG} --verbose --input  3  256 28 28 --weights 80  256  1 1 --pads_strides_dilations 0 0 1 1 1 1 --disable-forward --disable-backward-data
COMMAND ${DYNAMIC_IMPLICITGEMM_WRW_ENVS_XDLOPS} $<TARGET_FILE:test_conv2d> ${MIOPEN_TEST_FLOAT_ARG} --verbose --input  2  256 12 18 --weights 256  256  3 3 --pads_strides_dilations 1 1 1 1 1 1 --disable-forward --disable-backward-data
COMMAND ${DYNAMIC_IMPLICITGEMM_WRW_ENVS_XDLOPS} $<TARGET_FILE:test_conv2d> ${MIOPEN_TEST_FLOAT_ARG} --verbose --input  4  512 128 128 --weights 12  512  1 1 --pads_strides_dilations 0 0 1 1 1 1 --disable-forward --disable-backward-data
#regression test for issue 540
COMMAND ${DYNAMIC_IMPLICITGEMM_WRW_ENVS_XDLOPS} $<TARGET_FILE:test_conv2d> ${MIOPEN_TEST_FLOAT_ARG} --verbose --input  4 32 79 141 --weights 64 32 5 10 --pads_strides_dilations 0 0 2 2 1 1 --disable-forward --disable-backward-data

COMMAND ${DYNAMIC_IMPLICITGEMM_WRW_ENVS_XDLOPS} $<TARGET_FILE:test_conv2d> ${MIOPEN_TEST_FLOAT_ARG} --verbose --input  400  256 7 7 --weights 1024  256  7 7 --pads_strides_dilations 0 0 1 1 1 1 --disable-forward --disable-backward-data
COMMAND ${DYNAMIC_IMPLICITGEMM_WRW_ENVS_XDLOPS} $<TARGET_FILE:test_conv2d> ${MIOPEN_TEST_FLOAT_ARG} --verbose --input  400  256 1 1 --weights 1024  256  1 1 --pads_strides_dilations 0 0 1 1 1 1 --disable-forward --disable-backward-data
# Regression test for SWDEV-295434 (FP16 only).
COMMAND ${DYNAMIC_IMPLICITGEMM_WRW_ENVS_XDLOPS} $<TARGET_FILE:test_conv2d> ${MIOPEN_TEST_FLOAT_ARG} --verbose --input  120  256 3 3 --weights 340  256  3 3 --pads_strides_dilations 1 1 1 1 1 1 --disable-forward --disable-backward-data
# ho=wo=1 stride=2
COMMAND ${DYNAMIC_IMPLICITGEMM_WRW_ENVS_XDLOPS} $<TARGET_FILE:test_conv2d> ${MIOPEN_TEST_FLOAT_ARG} --verbose --input  256 2048 2 2 --weights 1024  2048  1 1 --pads_strides_dilations 0 0 2 2 1 1  --disable-forward --disable-backward-data
)

# gfx90a is disabled due to WORKAROUND_ISSUE_1187
add_custom_test(test_conv_igemm_dynamic_xdlops_wrw_half SKIP_UNLESS_ALL GFX900_DISABLED GFX906_DISABLED GFX90A_DISABLED GFX94X_ENABLED HALF_ENABLED FLOAT_DISABLED SKIP_XNACK_ON
COMMAND ${DYNAMIC_IMPLICITGEMM_WRW_ENVS_XDLOPS} $<TARGET_FILE:test_conv2d> ${MIOPEN_TEST_FLOAT_ARG} --verbose --input  1 3 32 32 --weights 1 3 11 11 --pads_strides_dilations 1 1 2 2 2 1 --disable-forward --disable-backward-data
COMMAND ${DYNAMIC_IMPLICITGEMM_WRW_ENVS_XDLOPS} $<TARGET_FILE:test_conv2d> ${MIOPEN_TEST_FLOAT_ARG} --verbose --input  1 3 224 224 --weights 1 3 3 3 --pads_strides_dilations 0 0 1 1 2 2 --disable-forward --disable-backward-data
COMMAND ${DYNAMIC_IMPLICITGEMM_WRW_ENVS_XDLOPS} $<TARGET_FILE:test_conv2d> ${MIOPEN_TEST_FLOAT_ARG} --verbose --input  1 1 8 8 --weights 1 1 2 2 --pads_strides_dilations 0 0 1 1 2 2 --disable-forward --disable-backward-data
COMMAND ${DYNAMIC_IMPLICITGEMM_WRW_ENVS_XDLOPS} $<TARGET_FILE:test_conv2d> ${MIOPEN_TEST_FLOAT_ARG} --verbose --input  1 128 56 56 --weights 1 128 5 5 --pads_strides_dilations 0 0 2 2 1 1 --disable-forward --disable-backward-data
)

add_custom_test(test_conv_igemm_dynamic_xdlops_nhwc_fwd SKIP_UNLESS_ALL HALF_ENABLED GFX900_DISABLED GFX906_DISABLED GFX94X_ENABLED SKIP_XNACK_ON
COMMAND ${DYNAMIC_IMPLICITGEMM_XDLOPS_NHWC_FWD_ENVS} $<TARGET_FILE:test_conv2d> ${MIOPEN_TEST_FLOAT_ARG} --verbose --input  64 256  7  7 --weights 128 256 1 1 --pads_strides_dilations 0 0 1 1 1 1 --disable-backward-data --disable-backward-weights --in_layout NHWC --fil_layout NHWC --out_layout NHWC
COMMAND ${DYNAMIC_IMPLICITGEMM_XDLOPS_NHWC_FWD_ENVS} $<TARGET_FILE:test_conv2d> ${MIOPEN_TEST_FLOAT_ARG} --verbose --input  32 160 73 73 --weights  64 160 1 1 --pads_strides_dilations 0 0 1 1 1 1 --disable-backward-data --disable-backward-weights --in_layout NHWC --fil_layout NHWC --out_layout NHWC
COMMAND ${DYNAMIC_IMPLICITGEMM_XDLOPS_NHWC_FWD_ENVS} $<TARGET_FILE:test_conv2d> ${MIOPEN_TEST_FLOAT_ARG} --verbose --input  16  64 56 56 --weights  64  64 1 1 --pads_strides_dilations 0 0 1 1 1 1 --disable-backward-data --disable-backward-weights --in_layout NHWC --fil_layout NHWC --out_layout NHWC
COMMAND ${DYNAMIC_IMPLICITGEMM_XDLOPS_NHWC_FWD_ENVS} $<TARGET_FILE:test_conv2d> ${MIOPEN_TEST_FLOAT_ARG} --verbose --input   2 256 40 52 --weights 256 256 1 1 --pads_strides_dilations 0 0 1 1 1 1 --disable-backward-data --disable-backward-weights --in_layout NHWC --fil_layout NHWC --out_layout NHWC
COMMAND ${DYNAMIC_IMPLICITGEMM_XDLOPS_NHWC_FWD_ENVS} $<TARGET_FILE:test_conv2d> ${MIOPEN_TEST_FLOAT_ARG} --verbose --input   2  64 59 57 --weights  12  64 1 1 --pads_strides_dilations 0 0 1 1 1 1 --disable-backward-data --disable-backward-weights --in_layout NHWC --fil_layout NHWC --out_layout NHWC
COMMAND ${DYNAMIC_IMPLICITGEMM_XDLOPS_NHWC_FWD_ENVS} $<TARGET_FILE:test_conv2d> ${MIOPEN_TEST_FLOAT_ARG} --verbose --input  32 128 14 14 --weights  64 128 1 1 --pads_strides_dilations 0 0 2 2 1 1 --disable-backward-data --disable-backward-weights --in_layout NHWC --fil_layout NHWC --out_layout NHWC
COMMAND ${DYNAMIC_IMPLICITGEMM_XDLOPS_NHWC_FWD_ENVS} $<TARGET_FILE:test_conv2d> ${MIOPEN_TEST_FLOAT_ARG} --verbose --input  64  64 17 17 --weights 192  64 1 7 --pads_strides_dilations 0 3 1 1 1 1 --disable-backward-data --disable-backward-weights --in_layout NHWC --fil_layout NHWC --out_layout NHWC
COMMAND ${DYNAMIC_IMPLICITGEMM_XDLOPS_NHWC_FWD_ENVS} $<TARGET_FILE:test_conv2d> ${MIOPEN_TEST_FLOAT_ARG} --verbose --input  64  64 17 17 --weights 192  64 7 1 --pads_strides_dilations 3 0 1 1 1 1 --disable-backward-data --disable-backward-weights --in_layout NHWC --fil_layout NHWC --out_layout NHWC
COMMAND ${DYNAMIC_IMPLICITGEMM_XDLOPS_NHWC_FWD_ENVS} $<TARGET_FILE:test_conv2d> ${MIOPEN_TEST_FLOAT_ARG} --verbose --input   4 128 28 28 --weights 128 128 2 2 --pads_strides_dilations 0 0 2 2 1 1 --disable-backward-data --disable-backward-weights --in_layout NHWC --fil_layout NHWC --out_layout NHWC
COMMAND ${DYNAMIC_IMPLICITGEMM_XDLOPS_NHWC_FWD_ENVS} $<TARGET_FILE:test_conv2d> ${MIOPEN_TEST_FLOAT_ARG} --verbose --input  32 128  8  8 --weights 192 128 3 1 --pads_strides_dilations 1 0 1 1 1 1 --disable-backward-data --disable-backward-weights --in_layout NHWC --fil_layout NHWC --out_layout NHWC
COMMAND ${DYNAMIC_IMPLICITGEMM_XDLOPS_NHWC_FWD_ENVS} $<TARGET_FILE:test_conv2d> ${MIOPEN_TEST_FLOAT_ARG} --verbose --input  64 192 17 17 --weights 160 192 3 3 --pads_strides_dilations 0 0 2 2 1 1 --disable-backward-data --disable-backward-weights --in_layout NHWC --fil_layout NHWC --out_layout NHWC
COMMAND ${DYNAMIC_IMPLICITGEMM_XDLOPS_NHWC_FWD_ENVS} $<TARGET_FILE:test_conv2d> ${MIOPEN_TEST_FLOAT_ARG} --verbose --input  64  32 73 73 --weights  64  32 3 3 --pads_strides_dilations 1 1 1 1 1 1 --disable-backward-data --disable-backward-weights --in_layout NHWC --fil_layout NHWC --out_layout NHWC
COMMAND ${DYNAMIC_IMPLICITGEMM_XDLOPS_NHWC_FWD_ENVS} $<TARGET_FILE:test_conv2d> ${MIOPEN_TEST_FLOAT_ARG} --verbose --input  16  64 56 56 --weights  64  64 3 3 --pads_strides_dilations 1 1 1 1 1 1 --disable-backward-data --disable-backward-weights --in_layout NHWC --fil_layout NHWC --out_layout NHWC
COMMAND ${DYNAMIC_IMPLICITGEMM_XDLOPS_NHWC_FWD_ENVS} $<TARGET_FILE:test_conv2d> ${MIOPEN_TEST_FLOAT_ARG} --verbose --input  64   3 78 78 --weights  64   3 7 7 --pads_strides_dilations 0 0 2 2 1 1 --disable-backward-data --disable-backward-weights --in_layout NHWC --fil_layout NHWC --out_layout NHWC
COMMAND ${DYNAMIC_IMPLICITGEMM_XDLOPS_NHWC_FWD_ENVS} $<TARGET_FILE:test_conv2d> ${MIOPEN_TEST_FLOAT_ARG} --verbose --input  16 192 17 17 --weights 224 192 1 7 --pads_strides_dilations 0 3 1 1 1 1 --disable-backward-data --disable-backward-weights --in_layout NHWC --fil_layout NHWC --out_layout NHWC
COMMAND ${DYNAMIC_IMPLICITGEMM_XDLOPS_NHWC_FWD_ENVS} $<TARGET_FILE:test_conv2d> ${MIOPEN_TEST_FLOAT_ARG} --verbose --input  16   3 17 17 --weights  64   3 1 1 --pads_strides_dilations 0 0 1 1 1 1 --disable-backward-data --disable-backward-weights --in_layout NHWC --fil_layout NHWC --out_layout NHWC
COMMAND ${DYNAMIC_IMPLICITGEMM_XDLOPS_NHWC_FWD_ENVS} $<TARGET_FILE:test_conv2d> ${MIOPEN_TEST_FLOAT_ARG} --verbose --input   2  64 19 19 --weights 510  64 3 3 --pads_strides_dilations 1 1 1 1 1 1 --disable-backward-data --disable-backward-weights --in_layout NHWC --fil_layout NHWC --out_layout NHWC
# tensor larger than 4GB
COMMAND ${DYNAMIC_IMPLICITGEMM_XDLOPS_NHWC_FWD_ENVS} $<TARGET_FILE:test_conv2d> ${MIOPEN_TEST_FLOAT_ARG} --verbose --input 2048  1 512 1024 --weights 1  1 1 1 --pads_strides_dilations 0 0 1 1 1 1 --disable-backward-data --disable-backward-weights --in_layout NHWC --fil_layout NHWC --out_layout NHWC
# ho=wo=1 stride=2
COMMAND ${DYNAMIC_IMPLICITGEMM_XDLOPS_NHWC_FWD_ENVS} $<TARGET_FILE:test_conv2d> ${MIOPEN_TEST_FLOAT_ARG} --verbose --input  256 2048 2 2 --weights 1024  2048  1 1 --pads_strides_dilations 0 0 2 2 1 1 --disable-backward-data --disable-backward-weights --in_layout NHWC --fil_layout NHWC --out_layout NHWC
)

add_custom_test(test_conv_igemm_dynamic_xdlops_nhwc_fwd_nchw SKIP_UNLESS_ALL HALF_ENABLED GFX900_DISABLED GFX906_DISABLED GFX94X_ENABLED SKIP_XNACK_ON
COMMAND ${DYNAMIC_IMPLICITGEMM_XDLOPS_NHWC_FWD_ENVS} $<TARGET_FILE:test_conv2d> ${MIOPEN_TEST_FLOAT_ARG} --verbose --input  64 256   7   7 --weights 128 256 1 1 --pads_strides_dilations 0 0 1 1 1 1 --disable-backward-data --disable-backward-weights
COMMAND ${DYNAMIC_IMPLICITGEMM_XDLOPS_NHWC_FWD_ENVS} $<TARGET_FILE:test_conv2d> ${MIOPEN_TEST_FLOAT_ARG} --verbose --input  32 160  73  73 --weights  64 160 1 1 --pads_strides_dilations 0 0 1 1 1 1 --disable-backward-data --disable-backward-weights
COMMAND ${DYNAMIC_IMPLICITGEMM_XDLOPS_NHWC_FWD_ENVS} $<TARGET_FILE:test_conv2d> ${MIOPEN_TEST_FLOAT_ARG} --verbose --input  16  64  56  56 --weights  64  64 1 1 --pads_strides_dilations 0 0 1 1 1 1 --disable-backward-data --disable-backward-weights
COMMAND ${DYNAMIC_IMPLICITGEMM_XDLOPS_NHWC_FWD_ENVS} $<TARGET_FILE:test_conv2d> ${MIOPEN_TEST_FLOAT_ARG} --verbose --input   2 256  40  52 --weights 256 256 1 1 --pads_strides_dilations 0 0 1 1 1 1 --disable-backward-data --disable-backward-weights
COMMAND ${DYNAMIC_IMPLICITGEMM_XDLOPS_NHWC_FWD_ENVS} $<TARGET_FILE:test_conv2d> ${MIOPEN_TEST_FLOAT_ARG} --verbose --input   2  64  59  57 --weights  12  64 1 1 --pads_strides_dilations 0 0 1 1 1 1 --disable-backward-data --disable-backward-weights
COMMAND ${DYNAMIC_IMPLICITGEMM_XDLOPS_NHWC_FWD_ENVS} $<TARGET_FILE:test_conv2d> ${MIOPEN_TEST_FLOAT_ARG} --verbose --input  32 128  14  14 --weights  64 128 1 1 --pads_strides_dilations 0 0 2 2 1 1 --disable-backward-data --disable-backward-weights
COMMAND ${DYNAMIC_IMPLICITGEMM_XDLOPS_NHWC_FWD_ENVS} $<TARGET_FILE:test_conv2d> ${MIOPEN_TEST_FLOAT_ARG} --verbose --input  64  64  17  17 --weights 192  64 1 7 --pads_strides_dilations 0 3 1 1 1 1 --disable-backward-data --disable-backward-weights
COMMAND ${DYNAMIC_IMPLICITGEMM_XDLOPS_NHWC_FWD_ENVS} $<TARGET_FILE:test_conv2d> ${MIOPEN_TEST_FLOAT_ARG} --verbose --input  64  64  17  17 --weights 192  64 7 1 --pads_strides_dilations 3 0 1 1 1 1 --disable-backward-data --disable-backward-weights
COMMAND ${DYNAMIC_IMPLICITGEMM_XDLOPS_NHWC_FWD_ENVS} $<TARGET_FILE:test_conv2d> ${MIOPEN_TEST_FLOAT_ARG} --verbose --input   4 128  28  28 --weights 128 128 2 2 --pads_strides_dilations 0 0 2 2 1 1 --disable-backward-data --disable-backward-weights
COMMAND ${DYNAMIC_IMPLICITGEMM_XDLOPS_NHWC_FWD_ENVS} $<TARGET_FILE:test_conv2d> ${MIOPEN_TEST_FLOAT_ARG} --verbose --input  32 128   8   8 --weights 192 128 3 1 --pads_strides_dilations 1 0 1 1 1 1 --disable-backward-data --disable-backward-weights
COMMAND ${DYNAMIC_IMPLICITGEMM_XDLOPS_NHWC_FWD_ENVS} $<TARGET_FILE:test_conv2d> ${MIOPEN_TEST_FLOAT_ARG} --verbose --input  64 192  17  17 --weights 160 192 3 3 --pads_strides_dilations 0 0 2 2 1 1 --disable-backward-data --disable-backward-weights
COMMAND ${DYNAMIC_IMPLICITGEMM_XDLOPS_NHWC_FWD_ENVS} $<TARGET_FILE:test_conv2d> ${MIOPEN_TEST_FLOAT_ARG} --verbose --input  64  32  73  73 --weights  64  32 3 3 --pads_strides_dilations 1 1 1 1 1 1 --disable-backward-data --disable-backward-weights
COMMAND ${DYNAMIC_IMPLICITGEMM_XDLOPS_NHWC_FWD_ENVS} $<TARGET_FILE:test_conv2d> ${MIOPEN_TEST_FLOAT_ARG} --verbose --input  16  64  56  56 --weights  64  64 3 3 --pads_strides_dilations 1 1 1 1 1 1 --disable-backward-data --disable-backward-weights
COMMAND ${DYNAMIC_IMPLICITGEMM_XDLOPS_NHWC_FWD_ENVS} $<TARGET_FILE:test_conv2d> ${MIOPEN_TEST_FLOAT_ARG} --verbose --input  64   3  78  78 --weights  64   3 7 7 --pads_strides_dilations 0 0 2 2 1 1 --disable-backward-data --disable-backward-weights
COMMAND ${DYNAMIC_IMPLICITGEMM_XDLOPS_NHWC_FWD_ENVS} $<TARGET_FILE:test_conv2d> ${MIOPEN_TEST_FLOAT_ARG} --verbose --input  16 192  17  17 --weights 224 192 1 7 --pads_strides_dilations 0 3 1 1 1 1 --disable-backward-data --disable-backward-weights
COMMAND ${DYNAMIC_IMPLICITGEMM_XDLOPS_NHWC_FWD_ENVS} $<TARGET_FILE:test_conv2d> ${MIOPEN_TEST_FLOAT_ARG} --verbose --input  16   3  17  17 --weights  64   3 1 1 --pads_strides_dilations 0 0 1 1 1 1 --disable-backward-data --disable-backward-weights
COMMAND ${DYNAMIC_IMPLICITGEMM_XDLOPS_NHWC_FWD_ENVS} $<TARGET_FILE:test_conv2d> ${MIOPEN_TEST_FLOAT_ARG} --verbose --input   2  64  19  19 --weights 510  64 3 3 --pads_strides_dilations 1 1 1 1 1 1 --disable-backward-data --disable-backward-weights
# TODO: disabled for WORKAROUND_ISSUE_1979
#COMMAND ${DYNAMIC_IMPLICITGEMM_XDLOPS_NHWC_FWD_ENVS} $<TARGET_FILE:test_conv2d> ${MIOPEN_TEST_FLOAT_ARG} --verbose --input  16   3 224 224 --weights  63   1 3 3 --pads_strides_dilations 1 1 1 1 1 1 --group-count 3 --disable-backward-data --disable-backward-weights
)

add_custom_test(test_conv_igemm_dynamic_xdlops_nhwc_bwd SKIP_UNLESS_ALL HALF_ENABLED GFX900_DISABLED GFX906_DISABLED GFX94X_ENABLED SKIP_XNACK_ON
COMMAND ${DYNAMIC_IMPLICITGEMM_XDLOPS_NHWC_BWD_ENVS} $<TARGET_FILE:test_conv2d> ${MIOPEN_TEST_FLOAT_ARG} --verbose --input  64 256  7  7 --weights 128 256 1 1 --pads_strides_dilations 0 0 1 1 1 1 --disable-forward --disable-backward-weights --in_layout NHWC --fil_layout NHWC --out_layout NHWC
COMMAND ${DYNAMIC_IMPLICITGEMM_XDLOPS_NHWC_BWD_ENVS} $<TARGET_FILE:test_conv2d> ${MIOPEN_TEST_FLOAT_ARG} --verbose --input  32 160 73 73 --weights  64 160 1 1 --pads_strides_dilations 0 0 1 1 1 1 --disable-forward --disable-backward-weights --in_layout NHWC --fil_layout NHWC --out_layout NHWC
COMMAND ${DYNAMIC_IMPLICITGEMM_XDLOPS_NHWC_BWD_ENVS} $<TARGET_FILE:test_conv2d> ${MIOPEN_TEST_FLOAT_ARG} --verbose --input  16  64 56 56 --weights  64  64 1 1 --pads_strides_dilations 0 0 1 1 1 1 --disable-forward --disable-backward-weights --in_layout NHWC --fil_layout NHWC --out_layout NHWC
COMMAND ${DYNAMIC_IMPLICITGEMM_XDLOPS_NHWC_BWD_ENVS} $<TARGET_FILE:test_conv2d> ${MIOPEN_TEST_FLOAT_ARG} --verbose --input   2 256 40 52 --weights 256 256 1 1 --pads_strides_dilations 0 0 1 1 1 1 --disable-forward --disable-backward-weights --in_layout NHWC --fil_layout NHWC --out_layout NHWC
COMMAND ${DYNAMIC_IMPLICITGEMM_XDLOPS_NHWC_BWD_ENVS} $<TARGET_FILE:test_conv2d> ${MIOPEN_TEST_FLOAT_ARG} --verbose --input   2  64 32 28 --weights  64  64 1 1 --pads_strides_dilations 0 0 1 1 1 1 --disable-forward --disable-backward-weights --in_layout NHWC --fil_layout NHWC --out_layout NHWC
COMMAND ${DYNAMIC_IMPLICITGEMM_XDLOPS_NHWC_BWD_ENVS} $<TARGET_FILE:test_conv2d> ${MIOPEN_TEST_FLOAT_ARG} --verbose --input  32 128 14 14 --weights  64 128 1 1 --pads_strides_dilations 0 0 2 2 1 1 --disable-forward --disable-backward-weights --in_layout NHWC --fil_layout NHWC --out_layout NHWC
COMMAND ${DYNAMIC_IMPLICITGEMM_XDLOPS_NHWC_BWD_ENVS} $<TARGET_FILE:test_conv2d> ${MIOPEN_TEST_FLOAT_ARG} --verbose --input  64  64 17 17 --weights 192  64 1 7 --pads_strides_dilations 0 3 1 1 1 1 --disable-forward --disable-backward-weights --in_layout NHWC --fil_layout NHWC --out_layout NHWC
COMMAND ${DYNAMIC_IMPLICITGEMM_XDLOPS_NHWC_BWD_ENVS} $<TARGET_FILE:test_conv2d> ${MIOPEN_TEST_FLOAT_ARG} --verbose --input  64  64 17 17 --weights 192  64 7 1 --pads_strides_dilations 3 0 1 1 1 1 --disable-forward --disable-backward-weights --in_layout NHWC --fil_layout NHWC --out_layout NHWC
COMMAND ${DYNAMIC_IMPLICITGEMM_XDLOPS_NHWC_BWD_ENVS} $<TARGET_FILE:test_conv2d> ${MIOPEN_TEST_FLOAT_ARG} --verbose --input   4 128 28 28 --weights 128 128 2 2 --pads_strides_dilations 0 0 2 2 1 1 --disable-forward --disable-backward-weights --in_layout NHWC --fil_layout NHWC --out_layout NHWC
COMMAND ${DYNAMIC_IMPLICITGEMM_XDLOPS_NHWC_BWD_ENVS} $<TARGET_FILE:test_conv2d> ${MIOPEN_TEST_FLOAT_ARG} --verbose --input  32 128  8  8 --weights 192 128 3 1 --pads_strides_dilations 1 0 1 1 1 1 --disable-forward --disable-backward-weights --in_layout NHWC --fil_layout NHWC --out_layout NHWC
COMMAND ${DYNAMIC_IMPLICITGEMM_XDLOPS_NHWC_BWD_ENVS} $<TARGET_FILE:test_conv2d> ${MIOPEN_TEST_FLOAT_ARG} --verbose --input  64 192 17 17 --weights 160 192 3 3 --pads_strides_dilations 0 0 2 2 1 1 --disable-forward --disable-backward-weights --in_layout NHWC --fil_layout NHWC --out_layout NHWC
COMMAND ${DYNAMIC_IMPLICITGEMM_XDLOPS_NHWC_BWD_ENVS} $<TARGET_FILE:test_conv2d> ${MIOPEN_TEST_FLOAT_ARG} --verbose --input  64  32 73 73 --weights  64  32 3 3 --pads_strides_dilations 1 1 1 1 1 1 --disable-forward --disable-backward-weights --in_layout NHWC --fil_layout NHWC --out_layout NHWC
COMMAND ${DYNAMIC_IMPLICITGEMM_XDLOPS_NHWC_BWD_ENVS} $<TARGET_FILE:test_conv2d> ${MIOPEN_TEST_FLOAT_ARG} --verbose --input  16  64 56 56 --weights  64  64 3 3 --pads_strides_dilations 1 1 1 1 1 1 --disable-forward --disable-backward-weights --in_layout NHWC --fil_layout NHWC --out_layout NHWC
COMMAND ${DYNAMIC_IMPLICITGEMM_XDLOPS_NHWC_BWD_ENVS} $<TARGET_FILE:test_conv2d> ${MIOPEN_TEST_FLOAT_ARG} --verbose --input  16  16 25 25 --weights  64  16 3 3 --pads_strides_dilations 0 0 1 1 1 1 --disable-forward --disable-backward-weights --in_layout NHWC --fil_layout NHWC --out_layout NHWC
COMMAND ${DYNAMIC_IMPLICITGEMM_XDLOPS_NHWC_BWD_ENVS} $<TARGET_FILE:test_conv2d> ${MIOPEN_TEST_FLOAT_ARG} --verbose --input  15 256 1  1  --weights 340 256 3 3 --pads_strides_dilations 1 1 1 1 1 1 --disable-forward --disable-backward-weights --in_layout NHWC --fil_layout NHWC --out_layout NHWC
COMMAND ${DYNAMIC_IMPLICITGEMM_XDLOPS_NHWC_BWD_ENVS} $<TARGET_FILE:test_conv2d> ${MIOPEN_TEST_FLOAT_ARG} --verbose --input  15 128 10 10 --weights 340 128 3 3 --pads_strides_dilations 1 1 1 1 1 1 --disable-forward --disable-backward-weights --in_layout NHWC --fil_layout NHWC --out_layout NHWC
COMMAND ${DYNAMIC_IMPLICITGEMM_XDLOPS_NHWC_BWD_ENVS} $<TARGET_FILE:test_conv2d> ${MIOPEN_TEST_FLOAT_ARG} --verbose --input   2  64 19 19 --weights 510  64 3 3 --pads_strides_dilations 1 1 1 1 1 1 --disable-forward --disable-backward-weights --in_layout NHWC --fil_layout NHWC --out_layout NHWC
# tensor larger than 4GB
COMMAND ${DYNAMIC_IMPLICITGEMM_XDLOPS_NHWC_BWD_ENVS} $<TARGET_FILE:test_conv2d> ${MIOPEN_TEST_FLOAT_ARG} --verbose --input 2048  1 512 1024 --weights 1  1 1 1 --pads_strides_dilations 0 0 1 1 1 1 --disable-forward --disable-backward-weights --in_layout NHWC --fil_layout NHWC --out_layout NHWC
# ho=wo=1 stride=2
COMMAND ${DYNAMIC_IMPLICITGEMM_XDLOPS_NHWC_BWD_ENVS} $<TARGET_FILE:test_conv2d> ${MIOPEN_TEST_FLOAT_ARG} --verbose --input  256 2048 2 2 --weights 1024  2048  1 1 --pads_strides_dilations 0 0 2 2 1 1  --disable-forward --disable-backward-weights --in_layout NHWC --fil_layout NHWC --out_layout NHWC
)

add_custom_test(test_conv_igemm_dynamic_xdlops_nhwc_bwd_nchw SKIP_UNLESS_ALL HALF_ENABLED GFX900_DISABLED GFX906_DISABLED GFX94X_ENABLED SKIP_XNACK_ON
COMMAND ${DYNAMIC_IMPLICITGEMM_XDLOPS_NHWC_BWD_ENVS} $<TARGET_FILE:test_conv2d> ${MIOPEN_TEST_FLOAT_ARG} --verbose --input  64 256  7  7 --weights 128 256 1 1 --pads_strides_dilations 0 0 1 1 1 1 --disable-forward --disable-backward-weights
COMMAND ${DYNAMIC_IMPLICITGEMM_XDLOPS_NHWC_BWD_ENVS} $<TARGET_FILE:test_conv2d> ${MIOPEN_TEST_FLOAT_ARG} --verbose --input  32 160 73 73 --weights  64 160 1 1 --pads_strides_dilations 0 0 1 1 1 1 --disable-forward --disable-backward-weights
COMMAND ${DYNAMIC_IMPLICITGEMM_XDLOPS_NHWC_BWD_ENVS} $<TARGET_FILE:test_conv2d> ${MIOPEN_TEST_FLOAT_ARG} --verbose --input  16  64 56 56 --weights  64  64 1 1 --pads_strides_dilations 0 0 1 1 1 1 --disable-forward --disable-backward-weights
COMMAND ${DYNAMIC_IMPLICITGEMM_XDLOPS_NHWC_BWD_ENVS} $<TARGET_FILE:test_conv2d> ${MIOPEN_TEST_FLOAT_ARG} --verbose --input   2 256 40 52 --weights 256 256 1 1 --pads_strides_dilations 0 0 1 1 1 1 --disable-forward --disable-backward-weights
COMMAND ${DYNAMIC_IMPLICITGEMM_XDLOPS_NHWC_BWD_ENVS} $<TARGET_FILE:test_conv2d> ${MIOPEN_TEST_FLOAT_ARG} --verbose --input   2  64 32 28 --weights  64  64 1 1 --pads_strides_dilations 0 0 1 1 1 1 --disable-forward --disable-backward-weights
COMMAND ${DYNAMIC_IMPLICITGEMM_XDLOPS_NHWC_BWD_ENVS} $<TARGET_FILE:test_conv2d> ${MIOPEN_TEST_FLOAT_ARG} --verbose --input  32 128 14 14 --weights  64 128 1 1 --pads_strides_dilations 0 0 2 2 1 1 --disable-forward --disable-backward-weights
COMMAND ${DYNAMIC_IMPLICITGEMM_XDLOPS_NHWC_BWD_ENVS} $<TARGET_FILE:test_conv2d> ${MIOPEN_TEST_FLOAT_ARG} --verbose --input  64  64 17 17 --weights 192  64 1 7 --pads_strides_dilations 0 3 1 1 1 1 --disable-forward --disable-backward-weights
COMMAND ${DYNAMIC_IMPLICITGEMM_XDLOPS_NHWC_BWD_ENVS} $<TARGET_FILE:test_conv2d> ${MIOPEN_TEST_FLOAT_ARG} --verbose --input  64  64 17 17 --weights 192  64 7 1 --pads_strides_dilations 3 0 1 1 1 1 --disable-forward --disable-backward-weights
COMMAND ${DYNAMIC_IMPLICITGEMM_XDLOPS_NHWC_BWD_ENVS} $<TARGET_FILE:test_conv2d> ${MIOPEN_TEST_FLOAT_ARG} --verbose --input   4 128 28 28 --weights 128 128 2 2 --pads_strides_dilations 0 0 2 2 1 1 --disable-forward --disable-backward-weights
COMMAND ${DYNAMIC_IMPLICITGEMM_XDLOPS_NHWC_BWD_ENVS} $<TARGET_FILE:test_conv2d> ${MIOPEN_TEST_FLOAT_ARG} --verbose --input  32 128  8  8 --weights 192 128 3 1 --pads_strides_dilations 1 0 1 1 1 1 --disable-forward --disable-backward-weights
COMMAND ${DYNAMIC_IMPLICITGEMM_XDLOPS_NHWC_BWD_ENVS} $<TARGET_FILE:test_conv2d> ${MIOPEN_TEST_FLOAT_ARG} --verbose --input  64 192 17 17 --weights 160 192 3 3 --pads_strides_dilations 0 0 2 2 1 1 --disable-forward --disable-backward-weights
COMMAND ${DYNAMIC_IMPLICITGEMM_XDLOPS_NHWC_BWD_ENVS} $<TARGET_FILE:test_conv2d> ${MIOPEN_TEST_FLOAT_ARG} --verbose --input  64  32 73 73 --weights  64  32 3 3 --pads_strides_dilations 1 1 1 1 1 1 --disable-forward --disable-backward-weights
COMMAND ${DYNAMIC_IMPLICITGEMM_XDLOPS_NHWC_BWD_ENVS} $<TARGET_FILE:test_conv2d> ${MIOPEN_TEST_FLOAT_ARG} --verbose --input  16  64 56 56 --weights  64  64 3 3 --pads_strides_dilations 1 1 1 1 1 1 --disable-forward --disable-backward-weights
COMMAND ${DYNAMIC_IMPLICITGEMM_XDLOPS_NHWC_BWD_ENVS} $<TARGET_FILE:test_conv2d> ${MIOPEN_TEST_FLOAT_ARG} --verbose --input  16  16 25 25 --weights  64  16 3 3 --pads_strides_dilations 0 0 1 1 1 1 --disable-forward --disable-backward-weights
COMMAND ${DYNAMIC_IMPLICITGEMM_XDLOPS_NHWC_BWD_ENVS} $<TARGET_FILE:test_conv2d> ${MIOPEN_TEST_FLOAT_ARG} --verbose --input  15 256 1  1  --weights 340 256 3 3 --pads_strides_dilations 1 1 1 1 1 1 --disable-forward --disable-backward-weights
COMMAND ${DYNAMIC_IMPLICITGEMM_XDLOPS_NHWC_BWD_ENVS} $<TARGET_FILE:test_conv2d> ${MIOPEN_TEST_FLOAT_ARG} --verbose --input  15 128 10 10 --weights 340 128 3 3 --pads_strides_dilations 1 1 1 1 1 1 --disable-forward --disable-backward-weights
COMMAND ${DYNAMIC_IMPLICITGEMM_XDLOPS_NHWC_BWD_ENVS} $<TARGET_FILE:test_conv2d> ${MIOPEN_TEST_FLOAT_ARG} --verbose --input   2  64 19 19 --weights 510  64 3 3 --pads_strides_dilations 1 1 1 1 1 1 --disable-forward --disable-backward-weights
)

add_custom_test(test_conv_igemm_dynamic_xdlops_nhwc_fwd_bf16 SKIP_UNLESS_ALL BF16_ENABLED FLOAT_DISABLED HALF_DISABLED GFX908_DISABLED GFX94X_ENABLED GFX900_DISABLED GFX906_DISABLED SKIP_XNACK_ON
COMMAND ${DYNAMIC_IMPLICITGEMM_XDLOPS_NHWC_FWD_ENVS} $<TARGET_FILE:test_conv2d> ${MIOPEN_TEST_FLOAT_ARG} --verbose --input  64 256  7  7 --weights 128 256 1 1 --pads_strides_dilations 0 0 1 1 1 1 --disable-backward-data --disable-backward-weights --in_layout NHWC --fil_layout NHWC --out_layout NHWC
COMMAND ${DYNAMIC_IMPLICITGEMM_XDLOPS_NHWC_FWD_ENVS} $<TARGET_FILE:test_conv2d> ${MIOPEN_TEST_FLOAT_ARG} --verbose --input  32 160 73 73 --weights  64 160 1 1 --pads_strides_dilations 0 0 1 1 1 1 --disable-backward-data --disable-backward-weights --in_layout NHWC --fil_layout NHWC --out_layout NHWC
COMMAND ${DYNAMIC_IMPLICITGEMM_XDLOPS_NHWC_FWD_ENVS} $<TARGET_FILE:test_conv2d> ${MIOPEN_TEST_FLOAT_ARG} --verbose --input  16  64 56 56 --weights  64  64 1 1 --pads_strides_dilations 0 0 1 1 1 1 --disable-backward-data --disable-backward-weights --in_layout NHWC --fil_layout NHWC --out_layout NHWC
COMMAND ${DYNAMIC_IMPLICITGEMM_XDLOPS_NHWC_FWD_ENVS} $<TARGET_FILE:test_conv2d> ${MIOPEN_TEST_FLOAT_ARG} --verbose --input   2 256 40 52 --weights 256 256 1 1 --pads_strides_dilations 0 0 1 1 1 1 --disable-backward-data --disable-backward-weights --in_layout NHWC --fil_layout NHWC --out_layout NHWC
COMMAND ${DYNAMIC_IMPLICITGEMM_XDLOPS_NHWC_FWD_ENVS} $<TARGET_FILE:test_conv2d> ${MIOPEN_TEST_FLOAT_ARG} --verbose --input   2  64 59 57 --weights  12  64 1 1 --pads_strides_dilations 0 0 1 1 1 1 --disable-backward-data --disable-backward-weights --in_layout NHWC --fil_layout NHWC --out_layout NHWC
COMMAND ${DYNAMIC_IMPLICITGEMM_XDLOPS_NHWC_FWD_ENVS} $<TARGET_FILE:test_conv2d> ${MIOPEN_TEST_FLOAT_ARG} --verbose --input  32 128 14 14 --weights  64 128 1 1 --pads_strides_dilations 0 0 2 2 1 1 --disable-backward-data --disable-backward-weights --in_layout NHWC --fil_layout NHWC --out_layout NHWC
COMMAND ${DYNAMIC_IMPLICITGEMM_XDLOPS_NHWC_FWD_ENVS} $<TARGET_FILE:test_conv2d> ${MIOPEN_TEST_FLOAT_ARG} --verbose --input  64  64 17 17 --weights 192  64 1 7 --pads_strides_dilations 0 3 1 1 1 1 --disable-backward-data --disable-backward-weights --in_layout NHWC --fil_layout NHWC --out_layout NHWC
COMMAND ${DYNAMIC_IMPLICITGEMM_XDLOPS_NHWC_FWD_ENVS} $<TARGET_FILE:test_conv2d> ${MIOPEN_TEST_FLOAT_ARG} --verbose --input  64  64 17 17 --weights 192  64 7 1 --pads_strides_dilations 3 0 1 1 1 1 --disable-backward-data --disable-backward-weights --in_layout NHWC --fil_layout NHWC --out_layout NHWC
COMMAND ${DYNAMIC_IMPLICITGEMM_XDLOPS_NHWC_FWD_ENVS} $<TARGET_FILE:test_conv2d> ${MIOPEN_TEST_FLOAT_ARG} --verbose --input   4 128 28 28 --weights 128 128 2 2 --pads_strides_dilations 0 0 2 2 1 1 --disable-backward-data --disable-backward-weights --in_layout NHWC --fil_layout NHWC --out_layout NHWC
COMMAND ${DYNAMIC_IMPLICITGEMM_XDLOPS_NHWC_FWD_ENVS} $<TARGET_FILE:test_conv2d> ${MIOPEN_TEST_FLOAT_ARG} --verbose --input  32 128  8  8 --weights 192 128 3 1 --pads_strides_dilations 1 0 1 1 1 1 --disable-backward-data --disable-backward-weights --in_layout NHWC --fil_layout NHWC --out_layout NHWC
COMMAND ${DYNAMIC_IMPLICITGEMM_XDLOPS_NHWC_FWD_ENVS} $<TARGET_FILE:test_conv2d> ${MIOPEN_TEST_FLOAT_ARG} --verbose --input  64 192 17 17 --weights 160 192 3 3 --pads_strides_dilations 0 0 2 2 1 1 --disable-backward-data --disable-backward-weights --in_layout NHWC --fil_layout NHWC --out_layout NHWC
COMMAND ${DYNAMIC_IMPLICITGEMM_XDLOPS_NHWC_FWD_ENVS} $<TARGET_FILE:test_conv2d> ${MIOPEN_TEST_FLOAT_ARG} --verbose --input  64  32 73 73 --weights  64  32 3 3 --pads_strides_dilations 1 1 1 1 1 1 --disable-backward-data --disable-backward-weights --in_layout NHWC --fil_layout NHWC --out_layout NHWC
COMMAND ${DYNAMIC_IMPLICITGEMM_XDLOPS_NHWC_FWD_ENVS} $<TARGET_FILE:test_conv2d> ${MIOPEN_TEST_FLOAT_ARG} --verbose --input  16  64 56 56 --weights  64  64 3 3 --pads_strides_dilations 1 1 1 1 1 1 --disable-backward-data --disable-backward-weights --in_layout NHWC --fil_layout NHWC --out_layout NHWC
COMMAND ${DYNAMIC_IMPLICITGEMM_XDLOPS_NHWC_FWD_ENVS} $<TARGET_FILE:test_conv2d> ${MIOPEN_TEST_FLOAT_ARG} --verbose --input  64   3 78 78 --weights  64   3 7 7 --pads_strides_dilations 0 0 2 2 1 1 --disable-backward-data --disable-backward-weights --in_layout NHWC --fil_layout NHWC --out_layout NHWC
COMMAND ${DYNAMIC_IMPLICITGEMM_XDLOPS_NHWC_FWD_ENVS} $<TARGET_FILE:test_conv2d> ${MIOPEN_TEST_FLOAT_ARG} --verbose --input  16 192 17 17 --weights 224 192 1 7 --pads_strides_dilations 0 3 1 1 1 1 --disable-backward-data --disable-backward-weights --in_layout NHWC --fil_layout NHWC --out_layout NHWC
COMMAND ${DYNAMIC_IMPLICITGEMM_XDLOPS_NHWC_FWD_ENVS} $<TARGET_FILE:test_conv2d> ${MIOPEN_TEST_FLOAT_ARG} --verbose --input  16   3 17 17 --weights  64   3 1 1 --pads_strides_dilations 0 0 1 1 1 1 --disable-backward-data --disable-backward-weights --in_layout NHWC --fil_layout NHWC --out_layout NHWC
)

add_custom_test(test_conv_igemm_dynamic_xdlops_nhwc_bwd_bf16 SKIP_UNLESS_ALL BF16_ENABLED FLOAT_DISABLED HALF_DISABLED GFX908_DISABLED GFX94X_ENABLED GFX900_DISABLED GFX906_DISABLED SKIP_XNACK_ON
COMMAND ${DYNAMIC_IMPLICITGEMM_XDLOPS_NHWC_BWD_ENVS} $<TARGET_FILE:test_conv2d> ${MIOPEN_TEST_FLOAT_ARG} --verbose --input  64 256  7  7 --weights 128 256 1 1 --pads_strides_dilations 0 0 1 1 1 1 --disable-forward --disable-backward-weights --in_layout NHWC --fil_layout NHWC --out_layout NHWC
COMMAND ${DYNAMIC_IMPLICITGEMM_XDLOPS_NHWC_BWD_ENVS} $<TARGET_FILE:test_conv2d> ${MIOPEN_TEST_FLOAT_ARG} --verbose --input  32 160 73 73 --weights  64 160 1 1 --pads_strides_dilations 0 0 1 1 1 1 --disable-forward --disable-backward-weights --in_layout NHWC --fil_layout NHWC --out_layout NHWC
COMMAND ${DYNAMIC_IMPLICITGEMM_XDLOPS_NHWC_BWD_ENVS} $<TARGET_FILE:test_conv2d> ${MIOPEN_TEST_FLOAT_ARG} --verbose --input  16  64 56 56 --weights  64  64 1 1 --pads_strides_dilations 0 0 1 1 1 1 --disable-forward --disable-backward-weights --in_layout NHWC --fil_layout NHWC --out_layout NHWC
COMMAND ${DYNAMIC_IMPLICITGEMM_XDLOPS_NHWC_BWD_ENVS} $<TARGET_FILE:test_conv2d> ${MIOPEN_TEST_FLOAT_ARG} --verbose --input   2 256 40 52 --weights 256 256 1 1 --pads_strides_dilations 0 0 1 1 1 1 --disable-forward --disable-backward-weights --in_layout NHWC --fil_layout NHWC --out_layout NHWC
COMMAND ${DYNAMIC_IMPLICITGEMM_XDLOPS_NHWC_BWD_ENVS} $<TARGET_FILE:test_conv2d> ${MIOPEN_TEST_FLOAT_ARG} --verbose --input   2  64 32 28 --weights  64  64 1 1 --pads_strides_dilations 0 0 1 1 1 1 --disable-forward --disable-backward-weights --in_layout NHWC --fil_layout NHWC --out_layout NHWC
COMMAND ${DYNAMIC_IMPLICITGEMM_XDLOPS_NHWC_BWD_ENVS} $<TARGET_FILE:test_conv2d> ${MIOPEN_TEST_FLOAT_ARG} --verbose --input  32 128 14 14 --weights  64 128 1 1 --pads_strides_dilations 0 0 2 2 1 1 --disable-forward --disable-backward-weights --in_layout NHWC --fil_layout NHWC --out_layout NHWC
COMMAND ${DYNAMIC_IMPLICITGEMM_XDLOPS_NHWC_BWD_ENVS} $<TARGET_FILE:test_conv2d> ${MIOPEN_TEST_FLOAT_ARG} --verbose --input  64  64 17 17 --weights 192  64 1 7 --pads_strides_dilations 0 3 1 1 1 1 --disable-forward --disable-backward-weights --in_layout NHWC --fil_layout NHWC --out_layout NHWC
COMMAND ${DYNAMIC_IMPLICITGEMM_XDLOPS_NHWC_BWD_ENVS} $<TARGET_FILE:test_conv2d> ${MIOPEN_TEST_FLOAT_ARG} --verbose --input  64  64 17 17 --weights 192  64 7 1 --pads_strides_dilations 3 0 1 1 1 1 --disable-forward --disable-backward-weights --in_layout NHWC --fil_layout NHWC --out_layout NHWC
COMMAND ${DYNAMIC_IMPLICITGEMM_XDLOPS_NHWC_BWD_ENVS} $<TARGET_FILE:test_conv2d> ${MIOPEN_TEST_FLOAT_ARG} --verbose --input   4 128 28 28 --weights 128 128 2 2 --pads_strides_dilations 0 0 2 2 1 1 --disable-forward --disable-backward-weights --in_layout NHWC --fil_layout NHWC --out_layout NHWC
COMMAND ${DYNAMIC_IMPLICITGEMM_XDLOPS_NHWC_BWD_ENVS} $<TARGET_FILE:test_conv2d> ${MIOPEN_TEST_FLOAT_ARG} --verbose --input  32 128  8  8 --weights 192 128 3 1 --pads_strides_dilations 1 0 1 1 1 1 --disable-forward --disable-backward-weights --in_layout NHWC --fil_layout NHWC --out_layout NHWC
COMMAND ${DYNAMIC_IMPLICITGEMM_XDLOPS_NHWC_BWD_ENVS} $<TARGET_FILE:test_conv2d> ${MIOPEN_TEST_FLOAT_ARG} --verbose --input  64 192 17 17 --weights 160 192 3 3 --pads_strides_dilations 0 0 2 2 1 1 --disable-forward --disable-backward-weights --in_layout NHWC --fil_layout NHWC --out_layout NHWC
COMMAND ${DYNAMIC_IMPLICITGEMM_XDLOPS_NHWC_BWD_ENVS} $<TARGET_FILE:test_conv2d> ${MIOPEN_TEST_FLOAT_ARG} --verbose --input  64  32 73 73 --weights  64  32 3 3 --pads_strides_dilations 1 1 1 1 1 1 --disable-forward --disable-backward-weights --in_layout NHWC --fil_layout NHWC --out_layout NHWC
COMMAND ${DYNAMIC_IMPLICITGEMM_XDLOPS_NHWC_BWD_ENVS} $<TARGET_FILE:test_conv2d> ${MIOPEN_TEST_FLOAT_ARG} --verbose --input  16  64 56 56 --weights  64  64 3 3 --pads_strides_dilations 1 1 1 1 1 1 --disable-forward --disable-backward-weights --in_layout NHWC --fil_layout NHWC --out_layout NHWC
COMMAND ${DYNAMIC_IMPLICITGEMM_XDLOPS_NHWC_BWD_ENVS} $<TARGET_FILE:test_conv2d> ${MIOPEN_TEST_FLOAT_ARG} --verbose --input  16  16 25 25 --weights  64  16 3 3 --pads_strides_dilations 0 0 1 1 1 1 --disable-forward --disable-backward-weights --in_layout NHWC --fil_layout NHWC --out_layout NHWC
COMMAND ${DYNAMIC_IMPLICITGEMM_XDLOPS_NHWC_BWD_ENVS} $<TARGET_FILE:test_conv2d> ${MIOPEN_TEST_FLOAT_ARG} --verbose --input  15 256 1  1  --weights 340 256 3 3 --pads_strides_dilations 1 1 1 1 1 1 --disable-forward --disable-backward-weights --in_layout NHWC --fil_layout NHWC --out_layout NHWC
COMMAND ${DYNAMIC_IMPLICITGEMM_XDLOPS_NHWC_BWD_ENVS} $<TARGET_FILE:test_conv2d> ${MIOPEN_TEST_FLOAT_ARG} --verbose --input  15 128 10 10 --weights 340 128 3 3 --pads_strides_dilations 1 1 1 1 1 1 --disable-forward --disable-backward-weights --in_layout NHWC --fil_layout NHWC --out_layout NHWC
)

set(DYNAMIC_IMPLICITGEMM_XDLOPS_NHWC_WRW_ENVS
    ${DYNAMIC_IMPLICITGEMM_COMMON}
    MIOPEN_DEBUG_FIND_ONLY_SOLVER=ConvAsmImplicitGemmGTCDynamicWrwXdlopsNHWC)

set(ARGS_NHWC_WRW
    --disable-forward
    --disable-backward-data
    --in_layout NHWC
    --fil_layout NHWC
    --out_layout NHWC)

add_custom_test(test_conv_igemm_dynamic_xdlops_nhwc_wrw SKIP_UNLESS_ALL HALF_ENABLED GFX900_DISABLED GFX906_DISABLED GFX94X_ENABLED SKIP_XNACK_ON
COMMAND ${DYNAMIC_IMPLICITGEMM_XDLOPS_NHWC_WRW_ENVS} $<TARGET_FILE:test_conv2d> ${MIOPEN_TEST_FLOAT_ARG} --verbose --input  64 256  7  7 --weights 128 256 1 1 --pads_strides_dilations 0 0 1 1 1 1 ${ARGS_NHWC_WRW}
COMMAND ${DYNAMIC_IMPLICITGEMM_XDLOPS_NHWC_WRW_ENVS} $<TARGET_FILE:test_conv2d> ${MIOPEN_TEST_FLOAT_ARG} --verbose --input  32 160 73 73 --weights  64 160 1 1 --pads_strides_dilations 0 0 1 1 1 1 ${ARGS_NHWC_WRW}
COMMAND ${DYNAMIC_IMPLICITGEMM_XDLOPS_NHWC_WRW_ENVS} $<TARGET_FILE:test_conv2d> ${MIOPEN_TEST_FLOAT_ARG} --verbose --input  16  64 56 56 --weights  64  64 1 1 --pads_strides_dilations 0 0 1 1 1 1 ${ARGS_NHWC_WRW}
COMMAND ${DYNAMIC_IMPLICITGEMM_XDLOPS_NHWC_WRW_ENVS} $<TARGET_FILE:test_conv2d> ${MIOPEN_TEST_FLOAT_ARG} --verbose --input   2 256 40 52 --weights 256 256 1 1 --pads_strides_dilations 0 0 1 1 1 1 ${ARGS_NHWC_WRW}
COMMAND ${DYNAMIC_IMPLICITGEMM_XDLOPS_NHWC_WRW_ENVS} $<TARGET_FILE:test_conv2d> ${MIOPEN_TEST_FLOAT_ARG} --verbose --input   2  64 32 28 --weights  64  64 1 1 --pads_strides_dilations 0 0 1 1 1 1 ${ARGS_NHWC_WRW}
COMMAND ${DYNAMIC_IMPLICITGEMM_XDLOPS_NHWC_WRW_ENVS} $<TARGET_FILE:test_conv2d> ${MIOPEN_TEST_FLOAT_ARG} --verbose --input  32 128 14 14 --weights  64 128 1 1 --pads_strides_dilations 0 0 2 2 1 1 ${ARGS_NHWC_WRW}
COMMAND ${DYNAMIC_IMPLICITGEMM_XDLOPS_NHWC_WRW_ENVS} $<TARGET_FILE:test_conv2d> ${MIOPEN_TEST_FLOAT_ARG} --verbose --input  64  64 17 17 --weights 192  64 1 7 --pads_strides_dilations 0 3 1 1 1 1 ${ARGS_NHWC_WRW}
COMMAND ${DYNAMIC_IMPLICITGEMM_XDLOPS_NHWC_WRW_ENVS} $<TARGET_FILE:test_conv2d> ${MIOPEN_TEST_FLOAT_ARG} --verbose --input  64  64 17 17 --weights 192  64 7 1 --pads_strides_dilations 3 0 1 1 1 1 ${ARGS_NHWC_WRW}
COMMAND ${DYNAMIC_IMPLICITGEMM_XDLOPS_NHWC_WRW_ENVS} $<TARGET_FILE:test_conv2d> ${MIOPEN_TEST_FLOAT_ARG} --verbose --input   4 128 28 28 --weights 128 128 2 2 --pads_strides_dilations 0 0 2 2 1 1 ${ARGS_NHWC_WRW}
COMMAND ${DYNAMIC_IMPLICITGEMM_XDLOPS_NHWC_WRW_ENVS} $<TARGET_FILE:test_conv2d> ${MIOPEN_TEST_FLOAT_ARG} --verbose --input  32 128  8  8 --weights 192 128 3 1 --pads_strides_dilations 1 0 1 1 1 1 ${ARGS_NHWC_WRW}
COMMAND ${DYNAMIC_IMPLICITGEMM_XDLOPS_NHWC_WRW_ENVS} $<TARGET_FILE:test_conv2d> ${MIOPEN_TEST_FLOAT_ARG} --verbose --input  64 192 17 17 --weights 160 192 3 3 --pads_strides_dilations 0 0 2 2 1 1 ${ARGS_NHWC_WRW}
COMMAND ${DYNAMIC_IMPLICITGEMM_XDLOPS_NHWC_WRW_ENVS} $<TARGET_FILE:test_conv2d> ${MIOPEN_TEST_FLOAT_ARG} --verbose --input  64  32 73 73 --weights  64  32 3 3 --pads_strides_dilations 1 1 1 1 1 1 ${ARGS_NHWC_WRW}
COMMAND ${DYNAMIC_IMPLICITGEMM_XDLOPS_NHWC_WRW_ENVS} $<TARGET_FILE:test_conv2d> ${MIOPEN_TEST_FLOAT_ARG} --verbose --input  16  64 56 56 --weights  64  64 3 3 --pads_strides_dilations 1 1 1 1 1 1 ${ARGS_NHWC_WRW}
COMMAND ${DYNAMIC_IMPLICITGEMM_XDLOPS_NHWC_WRW_ENVS} $<TARGET_FILE:test_conv2d> ${MIOPEN_TEST_FLOAT_ARG} --verbose --input  16  16 25 25 --weights  64  16 3 3 --pads_strides_dilations 0 0 1 1 1 1 ${ARGS_NHWC_WRW}

COMMAND ${DYNAMIC_IMPLICITGEMM_XDLOPS_NHWC_WRW_ENVS} $<TARGET_FILE:test_conv2d> ${MIOPEN_TEST_FLOAT_ARG} --verbose --input  4 32 79 141 --weights 64 32 5 10 --pads_strides_dilations 0 0 2 2 1 1 ${ARGS_NHWC_WRW}

COMMAND ${DYNAMIC_IMPLICITGEMM_XDLOPS_NHWC_WRW_ENVS} $<TARGET_FILE:test_conv2d> ${MIOPEN_TEST_FLOAT_ARG} --verbose --input  400  256 7 7 --weights 1024  256  7 7 --pads_strides_dilations 0 0 1 1 1 1 ${ARGS_NHWC_WRW}
COMMAND ${DYNAMIC_IMPLICITGEMM_XDLOPS_NHWC_WRW_ENVS} $<TARGET_FILE:test_conv2d> ${MIOPEN_TEST_FLOAT_ARG} --verbose --input  400  256 1 1 --weights 1024  256  1 1 --pads_strides_dilations 0 0 1 1 1 1 ${ARGS_NHWC_WRW}

COMMAND ${DYNAMIC_IMPLICITGEMM_XDLOPS_NHWC_WRW_ENVS} $<TARGET_FILE:test_conv2d> ${MIOPEN_TEST_FLOAT_ARG} --verbose --input  1 3 32 32 --weights 1 3 11 11 --pads_strides_dilations 1 1 2 2 2 1 ${ARGS_NHWC_WRW}
COMMAND ${DYNAMIC_IMPLICITGEMM_XDLOPS_NHWC_WRW_ENVS} $<TARGET_FILE:test_conv2d> ${MIOPEN_TEST_FLOAT_ARG} --verbose --input  1 3 224 224 --weights 1 3 3 3 --pads_strides_dilations 0 0 1 1 2 2 ${ARGS_NHWC_WRW}
COMMAND ${DYNAMIC_IMPLICITGEMM_XDLOPS_NHWC_WRW_ENVS} $<TARGET_FILE:test_conv2d> ${MIOPEN_TEST_FLOAT_ARG} --verbose --input  1 1 8 8 --weights 1 1 2 2 --pads_strides_dilations 0 0 1 1 2 2 ${ARGS_NHWC_WRW}
COMMAND ${DYNAMIC_IMPLICITGEMM_XDLOPS_NHWC_WRW_ENVS} $<TARGET_FILE:test_conv2d> ${MIOPEN_TEST_FLOAT_ARG} --verbose --input  1 128 56 56 --weights 1 128 5 5 --pads_strides_dilations 0 0 2 2 1 1 ${ARGS_NHWC_WRW}
COMMAND ${DYNAMIC_IMPLICITGEMM_XDLOPS_NHWC_WRW_ENVS} $<TARGET_FILE:test_conv2d> ${MIOPEN_TEST_FLOAT_ARG} --verbose --input  2 64 19 19 --weights 510 64 3 3 --pads_strides_dilations 1 1 1 1 1 1 ${ARGS_NHWC_WRW}
# ho=wo=1 stride=2
COMMAND ${DYNAMIC_IMPLICITGEMM_XDLOPS_NHWC_WRW_ENVS} $<TARGET_FILE:test_conv2d> ${MIOPEN_TEST_FLOAT_ARG} --verbose --input  256 2048 2 2 --weights 1024  2048  1 1 --pads_strides_dilations 0 0 2 2 1 1  ${ARGS_NHWC_WRW}
)

add_custom_test(test_conv_igemm_dynamic_xdlops_nhwc_wrw_nchw SKIP_UNLESS_ALL HALF_ENABLED GFX900_DISABLED GFX906_DISABLED GFX94X_ENABLED SKIP_XNACK_ON
COMMAND ${DYNAMIC_IMPLICITGEMM_XDLOPS_NHWC_WRW_ENVS} $<TARGET_FILE:test_conv2d> ${MIOPEN_TEST_FLOAT_ARG} --verbose --input  64 256  7  7 --weights 128 256 1 1 --pads_strides_dilations 0 0 1 1 1 1 --disable-forward --disable-backward-data
COMMAND ${DYNAMIC_IMPLICITGEMM_XDLOPS_NHWC_WRW_ENVS} $<TARGET_FILE:test_conv2d> ${MIOPEN_TEST_FLOAT_ARG} --verbose --input  32 160 73 73 --weights  64 160 1 1 --pads_strides_dilations 0 0 1 1 1 1 --disable-forward --disable-backward-data
COMMAND ${DYNAMIC_IMPLICITGEMM_XDLOPS_NHWC_WRW_ENVS} $<TARGET_FILE:test_conv2d> ${MIOPEN_TEST_FLOAT_ARG} --verbose --input  16  64 56 56 --weights  64  64 1 1 --pads_strides_dilations 0 0 1 1 1 1 --disable-forward --disable-backward-data
COMMAND ${DYNAMIC_IMPLICITGEMM_XDLOPS_NHWC_WRW_ENVS} $<TARGET_FILE:test_conv2d> ${MIOPEN_TEST_FLOAT_ARG} --verbose --input   2 256 40 52 --weights 256 256 1 1 --pads_strides_dilations 0 0 1 1 1 1 --disable-forward --disable-backward-data
COMMAND ${DYNAMIC_IMPLICITGEMM_XDLOPS_NHWC_WRW_ENVS} $<TARGET_FILE:test_conv2d> ${MIOPEN_TEST_FLOAT_ARG} --verbose --input   2  64 32 28 --weights  64  64 1 1 --pads_strides_dilations 0 0 1 1 1 1 --disable-forward --disable-backward-data
COMMAND ${DYNAMIC_IMPLICITGEMM_XDLOPS_NHWC_WRW_ENVS} $<TARGET_FILE:test_conv2d> ${MIOPEN_TEST_FLOAT_ARG} --verbose --input  32 128 14 14 --weights  64 128 1 1 --pads_strides_dilations 0 0 2 2 1 1 --disable-forward --disable-backward-data
COMMAND ${DYNAMIC_IMPLICITGEMM_XDLOPS_NHWC_WRW_ENVS} $<TARGET_FILE:test_conv2d> ${MIOPEN_TEST_FLOAT_ARG} --verbose --input  64  64 17 17 --weights 192  64 1 7 --pads_strides_dilations 0 3 1 1 1 1 --disable-forward --disable-backward-data
COMMAND ${DYNAMIC_IMPLICITGEMM_XDLOPS_NHWC_WRW_ENVS} $<TARGET_FILE:test_conv2d> ${MIOPEN_TEST_FLOAT_ARG} --verbose --input  64  64 17 17 --weights 192  64 7 1 --pads_strides_dilations 3 0 1 1 1 1 --disable-forward --disable-backward-data
COMMAND ${DYNAMIC_IMPLICITGEMM_XDLOPS_NHWC_WRW_ENVS} $<TARGET_FILE:test_conv2d> ${MIOPEN_TEST_FLOAT_ARG} --verbose --input   4 128 28 28 --weights 128 128 2 2 --pads_strides_dilations 0 0 2 2 1 1 --disable-forward --disable-backward-data
COMMAND ${DYNAMIC_IMPLICITGEMM_XDLOPS_NHWC_WRW_ENVS} $<TARGET_FILE:test_conv2d> ${MIOPEN_TEST_FLOAT_ARG} --verbose --input  32 128  8  8 --weights 192 128 3 1 --pads_strides_dilations 1 0 1 1 1 1 --disable-forward --disable-backward-data
COMMAND ${DYNAMIC_IMPLICITGEMM_XDLOPS_NHWC_WRW_ENVS} $<TARGET_FILE:test_conv2d> ${MIOPEN_TEST_FLOAT_ARG} --verbose --input  64 192 17 17 --weights 160 192 3 3 --pads_strides_dilations 0 0 2 2 1 1 --disable-forward --disable-backward-data
COMMAND ${DYNAMIC_IMPLICITGEMM_XDLOPS_NHWC_WRW_ENVS} $<TARGET_FILE:test_conv2d> ${MIOPEN_TEST_FLOAT_ARG} --verbose --input  64  32 73 73 --weights  64  32 3 3 --pads_strides_dilations 1 1 1 1 1 1 --disable-forward --disable-backward-data
COMMAND ${DYNAMIC_IMPLICITGEMM_XDLOPS_NHWC_WRW_ENVS} $<TARGET_FILE:test_conv2d> ${MIOPEN_TEST_FLOAT_ARG} --verbose --input  16  64 56 56 --weights  64  64 3 3 --pads_strides_dilations 1 1 1 1 1 1 --disable-forward --disable-backward-data
COMMAND ${DYNAMIC_IMPLICITGEMM_XDLOPS_NHWC_WRW_ENVS} $<TARGET_FILE:test_conv2d> ${MIOPEN_TEST_FLOAT_ARG} --verbose --input  16  16 25 25 --weights  64  16 3 3 --pads_strides_dilations 0 0 1 1 1 1 --disable-forward --disable-backward-data

COMMAND ${DYNAMIC_IMPLICITGEMM_XDLOPS_NHWC_WRW_ENVS} $<TARGET_FILE:test_conv2d> ${MIOPEN_TEST_FLOAT_ARG} --verbose --input  4 32 79 141 --weights 64 32 5 10 --pads_strides_dilations 0 0 2 2 1 1 --disable-forward --disable-backward-data

COMMAND ${DYNAMIC_IMPLICITGEMM_XDLOPS_NHWC_WRW_ENVS} $<TARGET_FILE:test_conv2d> ${MIOPEN_TEST_FLOAT_ARG} --verbose --input  400  256 7 7 --weights 1024  256  7 7 --pads_strides_dilations 0 0 1 1 1 1 --disable-forward --disable-backward-data
COMMAND ${DYNAMIC_IMPLICITGEMM_XDLOPS_NHWC_WRW_ENVS} $<TARGET_FILE:test_conv2d> ${MIOPEN_TEST_FLOAT_ARG} --verbose --input  400  256 1 1 --weights 1024  256  1 1 --pads_strides_dilations 0 0 1 1 1 1 --disable-forward --disable-backward-data

COMMAND ${DYNAMIC_IMPLICITGEMM_XDLOPS_NHWC_WRW_ENVS} $<TARGET_FILE:test_conv2d> ${MIOPEN_TEST_FLOAT_ARG} --verbose --input  1 3 32 32 --weights 1 3 11 11 --pads_strides_dilations 1 1 2 2 2 1 --disable-forward --disable-backward-data
COMMAND ${DYNAMIC_IMPLICITGEMM_XDLOPS_NHWC_WRW_ENVS} $<TARGET_FILE:test_conv2d> ${MIOPEN_TEST_FLOAT_ARG} --verbose --input  1 3 224 224 --weights 1 3 3 3 --pads_strides_dilations 0 0 1 1 2 2 --disable-forward --disable-backward-data
COMMAND ${DYNAMIC_IMPLICITGEMM_XDLOPS_NHWC_WRW_ENVS} $<TARGET_FILE:test_conv2d> ${MIOPEN_TEST_FLOAT_ARG} --verbose --input  1 1 8 8 --weights 1 1 2 2 --pads_strides_dilations 0 0 1 1 2 2 --disable-forward --disable-backward-data
COMMAND ${DYNAMIC_IMPLICITGEMM_XDLOPS_NHWC_WRW_ENVS} $<TARGET_FILE:test_conv2d> ${MIOPEN_TEST_FLOAT_ARG} --verbose --input  1 128 56 56 --weights 1 128 5 5 --pads_strides_dilations 0 0 2 2 1 1 --disable-forward --disable-backward-data
COMMAND ${DYNAMIC_IMPLICITGEMM_XDLOPS_NHWC_WRW_ENVS} $<TARGET_FILE:test_conv2d> ${MIOPEN_TEST_FLOAT_ARG} --verbose --input  2 64 19 19 --weights 510 64 3 3 --pads_strides_dilations 1 1 1 1 1 1 --disable-forward --disable-backward-data
)

add_custom_test(test_conv_igemm_dynamic_xdlops_nhwc_wrw_bf16 SKIP_UNLESS_ALL BF16_ENABLED FLOAT_DISABLED HALF_DISABLED GFX908_DISABLED GFX94X_ENABLED GFX900_DISABLED GFX906_DISABLED SKIP_XNACK_ON
COMMAND ${DYNAMIC_IMPLICITGEMM_XDLOPS_NHWC_WRW_ENVS} $<TARGET_FILE:test_conv2d> ${MIOPEN_TEST_FLOAT_ARG} --verbose --input  64 256  7  7 --weights 128 256 1 1 --pads_strides_dilations 0 0 1 1 1 1 ${ARGS_NHWC_WRW}
COMMAND ${DYNAMIC_IMPLICITGEMM_XDLOPS_NHWC_WRW_ENVS} $<TARGET_FILE:test_conv2d> ${MIOPEN_TEST_FLOAT_ARG} --verbose --input  32 160 73 73 --weights  64 160 1 1 --pads_strides_dilations 0 0 1 1 1 1 ${ARGS_NHWC_WRW}
COMMAND ${DYNAMIC_IMPLICITGEMM_XDLOPS_NHWC_WRW_ENVS} $<TARGET_FILE:test_conv2d> ${MIOPEN_TEST_FLOAT_ARG} --verbose --input  16  64 56 56 --weights  64  64 1 1 --pads_strides_dilations 0 0 1 1 1 1 ${ARGS_NHWC_WRW}
COMMAND ${DYNAMIC_IMPLICITGEMM_XDLOPS_NHWC_WRW_ENVS} $<TARGET_FILE:test_conv2d> ${MIOPEN_TEST_FLOAT_ARG} --verbose --input   2 256 40 52 --weights 256 256 1 1 --pads_strides_dilations 0 0 1 1 1 1 ${ARGS_NHWC_WRW}
COMMAND ${DYNAMIC_IMPLICITGEMM_XDLOPS_NHWC_WRW_ENVS} $<TARGET_FILE:test_conv2d> ${MIOPEN_TEST_FLOAT_ARG} --verbose --input   2  64 32 28 --weights  64  64 1 1 --pads_strides_dilations 0 0 1 1 1 1 ${ARGS_NHWC_WRW}
COMMAND ${DYNAMIC_IMPLICITGEMM_XDLOPS_NHWC_WRW_ENVS} $<TARGET_FILE:test_conv2d> ${MIOPEN_TEST_FLOAT_ARG} --verbose --input  32 128 14 14 --weights  64 128 1 1 --pads_strides_dilations 0 0 2 2 1 1 ${ARGS_NHWC_WRW}
COMMAND ${DYNAMIC_IMPLICITGEMM_XDLOPS_NHWC_WRW_ENVS} $<TARGET_FILE:test_conv2d> ${MIOPEN_TEST_FLOAT_ARG} --verbose --input  64  64 17 17 --weights 192  64 1 7 --pads_strides_dilations 0 3 1 1 1 1 ${ARGS_NHWC_WRW}
COMMAND ${DYNAMIC_IMPLICITGEMM_XDLOPS_NHWC_WRW_ENVS} $<TARGET_FILE:test_conv2d> ${MIOPEN_TEST_FLOAT_ARG} --verbose --input  64  64 17 17 --weights 192  64 7 1 --pads_strides_dilations 3 0 1 1 1 1 ${ARGS_NHWC_WRW}
COMMAND ${DYNAMIC_IMPLICITGEMM_XDLOPS_NHWC_WRW_ENVS} $<TARGET_FILE:test_conv2d> ${MIOPEN_TEST_FLOAT_ARG} --verbose --input   4 128 28 28 --weights 128 128 2 2 --pads_strides_dilations 0 0 2 2 1 1 ${ARGS_NHWC_WRW}
COMMAND ${DYNAMIC_IMPLICITGEMM_XDLOPS_NHWC_WRW_ENVS} $<TARGET_FILE:test_conv2d> ${MIOPEN_TEST_FLOAT_ARG} --verbose --input  32 128  8  8 --weights 192 128 3 1 --pads_strides_dilations 1 0 1 1 1 1 ${ARGS_NHWC_WRW}
COMMAND ${DYNAMIC_IMPLICITGEMM_XDLOPS_NHWC_WRW_ENVS} $<TARGET_FILE:test_conv2d> ${MIOPEN_TEST_FLOAT_ARG} --verbose --input  64 192 17 17 --weights 160 192 3 3 --pads_strides_dilations 0 0 2 2 1 1 ${ARGS_NHWC_WRW}
COMMAND ${DYNAMIC_IMPLICITGEMM_XDLOPS_NHWC_WRW_ENVS} $<TARGET_FILE:test_conv2d> ${MIOPEN_TEST_FLOAT_ARG} --verbose --input  64  32 73 73 --weights  64  32 3 3 --pads_strides_dilations 1 1 1 1 1 1 ${ARGS_NHWC_WRW}
COMMAND ${DYNAMIC_IMPLICITGEMM_XDLOPS_NHWC_WRW_ENVS} $<TARGET_FILE:test_conv2d> ${MIOPEN_TEST_FLOAT_ARG} --verbose --input  16  64 56 56 --weights  64  64 3 3 --pads_strides_dilations 1 1 1 1 1 1 ${ARGS_NHWC_WRW}
COMMAND ${DYNAMIC_IMPLICITGEMM_XDLOPS_NHWC_WRW_ENVS} $<TARGET_FILE:test_conv2d> ${MIOPEN_TEST_FLOAT_ARG} --verbose --input  16  16 25 25 --weights  64  16 3 3 --pads_strides_dilations 0 0 1 1 1 1 ${ARGS_NHWC_WRW}

COMMAND ${DYNAMIC_IMPLICITGEMM_XDLOPS_NHWC_WRW_ENVS} $<TARGET_FILE:test_conv2d> ${MIOPEN_TEST_FLOAT_ARG} --verbose --input  4 32 79 141 --weights 64 32 5 10 --pads_strides_dilations 0 0 2 2 1 1 ${ARGS_NHWC_WRW}

COMMAND ${DYNAMIC_IMPLICITGEMM_XDLOPS_NHWC_WRW_ENVS} $<TARGET_FILE:test_conv2d> ${MIOPEN_TEST_FLOAT_ARG} --verbose --input  400  256 7 7 --weights 1024  256  7 7 --pads_strides_dilations 0 0 1 1 1 1 ${ARGS_NHWC_WRW}
COMMAND ${DYNAMIC_IMPLICITGEMM_XDLOPS_NHWC_WRW_ENVS} $<TARGET_FILE:test_conv2d> ${MIOPEN_TEST_FLOAT_ARG} --verbose --input  400  256 1 1 --weights 1024  256  1 1 --pads_strides_dilations 0 0 1 1 1 1 ${ARGS_NHWC_WRW}

COMMAND ${DYNAMIC_IMPLICITGEMM_XDLOPS_NHWC_WRW_ENVS} $<TARGET_FILE:test_conv2d> ${MIOPEN_TEST_FLOAT_ARG} --verbose --input  1 3 32 32 --weights 1 3 11 11 --pads_strides_dilations 1 1 2 2 2 1 ${ARGS_NHWC_WRW}
COMMAND ${DYNAMIC_IMPLICITGEMM_XDLOPS_NHWC_WRW_ENVS} $<TARGET_FILE:test_conv2d> ${MIOPEN_TEST_FLOAT_ARG} --verbose --input  1 3 224 224 --weights 1 3 3 3 --pads_strides_dilations 0 0 1 1 2 2 ${ARGS_NHWC_WRW}
COMMAND ${DYNAMIC_IMPLICITGEMM_XDLOPS_NHWC_WRW_ENVS} $<TARGET_FILE:test_conv2d> ${MIOPEN_TEST_FLOAT_ARG} --verbose --input  1 1 8 8 --weights 1 1 2 2 --pads_strides_dilations 0 0 1 1 2 2 ${ARGS_NHWC_WRW}
COMMAND ${DYNAMIC_IMPLICITGEMM_XDLOPS_NHWC_WRW_ENVS} $<TARGET_FILE:test_conv2d> ${MIOPEN_TEST_FLOAT_ARG} --verbose --input  1 128 56 56 --weights 1 128 5 5 --pads_strides_dilations 0 0 2 2 1 1 ${ARGS_NHWC_WRW}
)

set(DYNAMIC_IMPLICITGEMM_DLOPS_NCHWC_FWD_ENVS
    ${DYNAMIC_IMPLICITGEMM_COMMON}
    MIOPEN_DEBUG_FIND_ONLY_SOLVER=ConvAsmImplicitGemmGTCDynamicFwdDlopsNCHWC)

set(ARGS_NCHWC_NCHWC_FWD_FP16x4
    --cmode convfp16
    --disable-backward-data
    --disable-backward-weights
    --in_layout NCHW
    --fil_layout NCHW
    --out_layout NCHW
    --tensor_vect 1
    --vector_length 4)

set(ARGS_NCHWC_NCHWC_FWD_FP16x8
    --cmode convfp16
    --disable-backward-data
    --disable-backward-weights
    --in_layout NCHW
    --fil_layout NCHW
    --out_layout NCHW
    --tensor_vect 1
    --vector_length 8)

set(ARGS_NCHWC_CHWNC_FWD_FP16x4
    --cmode convfp16
    --disable-backward-data
    --disable-backward-weights
    --in_layout NCHW
    --fil_layout CHWN
    --out_layout NCHW
    --tensor_vect 1
    --vector_length 4)

set(ARGS_NCHWC_CHWNC_FWD_FP16x8
    --cmode convfp16
    --disable-backward-data
    --disable-backward-weights
    --in_layout NCHW
    --fil_layout CHWN
    --out_layout NCHW
    --tensor_vect 1
    --vector_length 8)

add_custom_test(test_conv_igemm_dynamic_dlops_nchwc_nchwc_fwd_fp16x4 SKIP_UNLESS_ALL HALF_ENABLED FLOAT_DISABLED BF16_DISABLED GFX900_DISABLED GFX906_DISABLED GFX90A_DISABLED GFX908_DISABLED GFX103X_ENABLED SKIP_XNACK_ON
COMMAND ${DYNAMIC_IMPLICITGEMM_DLOPS_NCHWC_FWD_ENVS} $<TARGET_FILE:test_conv2d> ${MIOPEN_TEST_FLOAT_ARG} --verbose --input  1 8  10  10  --weights 8 8 3 3     --pads_strides_dilations 0 0 1 1 1 1 ${ARGS_NCHWC_NCHWC_FWD_FP16x4}
COMMAND ${DYNAMIC_IMPLICITGEMM_DLOPS_NCHWC_FWD_ENVS} $<TARGET_FILE:test_conv2d> ${MIOPEN_TEST_FLOAT_ARG} --verbose --input  32 160 73 73 --weights  64 160 1 1 --pads_strides_dilations 0 0 1 1 1 1 ${ARGS_NCHWC_NCHWC_FWD_FP16x4}
COMMAND ${DYNAMIC_IMPLICITGEMM_DLOPS_NCHWC_FWD_ENVS} $<TARGET_FILE:test_conv2d> ${MIOPEN_TEST_FLOAT_ARG} --verbose --input  16  64 56 56 --weights  64  64 1 1 --pads_strides_dilations 0 0 1 1 1 1 ${ARGS_NCHWC_NCHWC_FWD_FP16x4}
COMMAND ${DYNAMIC_IMPLICITGEMM_DLOPS_NCHWC_FWD_ENVS} $<TARGET_FILE:test_conv2d> ${MIOPEN_TEST_FLOAT_ARG} --verbose --input   2 256 40 52 --weights 256 256 1 1 --pads_strides_dilations 0 0 1 1 1 1 ${ARGS_NCHWC_NCHWC_FWD_FP16x4}
COMMAND ${DYNAMIC_IMPLICITGEMM_DLOPS_NCHWC_FWD_ENVS} $<TARGET_FILE:test_conv2d> ${MIOPEN_TEST_FLOAT_ARG} --verbose --input   2  64 32 28 --weights  64  64 1 1 --pads_strides_dilations 0 0 1 1 1 1 ${ARGS_NCHWC_NCHWC_FWD_FP16x4}
COMMAND ${DYNAMIC_IMPLICITGEMM_DLOPS_NCHWC_FWD_ENVS} $<TARGET_FILE:test_conv2d> ${MIOPEN_TEST_FLOAT_ARG} --verbose --input  32 128 14 14 --weights  64 128 1 1 --pads_strides_dilations 0 0 2 2 1 1 ${ARGS_NCHWC_NCHWC_FWD_FP16x4}
COMMAND ${DYNAMIC_IMPLICITGEMM_DLOPS_NCHWC_FWD_ENVS} $<TARGET_FILE:test_conv2d> ${MIOPEN_TEST_FLOAT_ARG} --verbose --input  64  64 17 17 --weights 192  64 1 7 --pads_strides_dilations 0 3 1 1 1 1 ${ARGS_NCHWC_NCHWC_FWD_FP16x4}
COMMAND ${DYNAMIC_IMPLICITGEMM_DLOPS_NCHWC_FWD_ENVS} $<TARGET_FILE:test_conv2d> ${MIOPEN_TEST_FLOAT_ARG} --verbose --input  64  64 17 17 --weights 192  64 7 1 --pads_strides_dilations 3 0 1 1 1 1 ${ARGS_NCHWC_NCHWC_FWD_FP16x4}
COMMAND ${DYNAMIC_IMPLICITGEMM_DLOPS_NCHWC_FWD_ENVS} $<TARGET_FILE:test_conv2d> ${MIOPEN_TEST_FLOAT_ARG} --verbose --input   4 128 28 28 --weights 128 128 2 2 --pads_strides_dilations 0 0 2 2 1 1 ${ARGS_NCHWC_NCHWC_FWD_FP16x4}
COMMAND ${DYNAMIC_IMPLICITGEMM_DLOPS_NCHWC_FWD_ENVS} $<TARGET_FILE:test_conv2d> ${MIOPEN_TEST_FLOAT_ARG} --verbose --input  32 128  8  8 --weights 192 128 3 1 --pads_strides_dilations 1 0 1 1 1 1 ${ARGS_NCHWC_NCHWC_FWD_FP16x4}
COMMAND ${DYNAMIC_IMPLICITGEMM_DLOPS_NCHWC_FWD_ENVS} $<TARGET_FILE:test_conv2d> ${MIOPEN_TEST_FLOAT_ARG} --verbose --input  64 192 17 17 --weights 160 192 3 3 --pads_strides_dilations 0 0 2 2 1 1 ${ARGS_NCHWC_NCHWC_FWD_FP16x4}
COMMAND ${DYNAMIC_IMPLICITGEMM_DLOPS_NCHWC_FWD_ENVS} $<TARGET_FILE:test_conv2d> ${MIOPEN_TEST_FLOAT_ARG} --verbose --input  64  32 73 73 --weights  64  32 3 3 --pads_strides_dilations 1 1 1 1 1 1 ${ARGS_NCHWC_NCHWC_FWD_FP16x4}
COMMAND ${DYNAMIC_IMPLICITGEMM_DLOPS_NCHWC_FWD_ENVS} $<TARGET_FILE:test_conv2d> ${MIOPEN_TEST_FLOAT_ARG} --verbose --input  16  64 56 56 --weights  64  64 3 3 --pads_strides_dilations 1 1 1 1 1 1 ${ARGS_NCHWC_NCHWC_FWD_FP16x4}
COMMAND ${DYNAMIC_IMPLICITGEMM_DLOPS_NCHWC_FWD_ENVS} $<TARGET_FILE:test_conv2d> ${MIOPEN_TEST_FLOAT_ARG} --verbose --input  16  16 25 25 --weights  64  16 3 3 --pads_strides_dilations 0 0 1 1 1 1 ${ARGS_NCHWC_NCHWC_FWD_FP16x4}
COMMAND ${DYNAMIC_IMPLICITGEMM_DLOPS_NCHWC_FWD_ENVS} $<TARGET_FILE:test_conv2d> ${MIOPEN_TEST_FLOAT_ARG} --verbose --input  4  32 79 141 --weights 64  32 5 10 --pads_strides_dilations 0 0 2 2 1 1 ${ARGS_NCHWC_NCHWC_FWD_FP16x4}
COMMAND ${DYNAMIC_IMPLICITGEMM_DLOPS_NCHWC_FWD_ENVS} $<TARGET_FILE:test_conv2d> ${MIOPEN_TEST_FLOAT_ARG} --verbose --input  400  256 7 7 --weights 1024 256 7 7 --pads_strides_dilations 0 0 1 1 1 1 ${ARGS_NCHWC_NCHWC_FWD_FP16x4}
COMMAND ${DYNAMIC_IMPLICITGEMM_DLOPS_NCHWC_FWD_ENVS} $<TARGET_FILE:test_conv2d> ${MIOPEN_TEST_FLOAT_ARG} --verbose --input  400  256 1 1 --weights 1024 256 1 1 --pads_strides_dilations 0 0 1 1 1 1 ${ARGS_NCHWC_NCHWC_FWD_FP16x4}
)

add_custom_test(test_conv_igemm_dynamic_dlops_nchwc_chwnc_fwd_fp16x4 SKIP_UNLESS_ALL HALF_ENABLED FLOAT_DISABLED BF16_DISABLED GFX900_DISABLED GFX906_DISABLED GFX90A_DISABLED GFX908_DISABLED GFX103X_ENABLED SKIP_XNACK_ON
COMMAND ${DYNAMIC_IMPLICITGEMM_DLOPS_NCHWC_FWD_ENVS} $<TARGET_FILE:test_conv2d> ${MIOPEN_TEST_FLOAT_ARG} --verbose --input  64 256  7  7 --weights 256 3 3  128  --pads_strides_dilations 0 0 1 1 1 1 ${ARGS_NCHWC_CHWNC_FWD_FP16x4}
COMMAND ${DYNAMIC_IMPLICITGEMM_DLOPS_NCHWC_FWD_ENVS} $<TARGET_FILE:test_conv2d> ${MIOPEN_TEST_FLOAT_ARG} --verbose --input  32 160 73 73 --weights 160 1 1   64  --pads_strides_dilations 0 0 1 1 1 1 ${ARGS_NCHWC_CHWNC_FWD_FP16x4}
COMMAND ${DYNAMIC_IMPLICITGEMM_DLOPS_NCHWC_FWD_ENVS} $<TARGET_FILE:test_conv2d> ${MIOPEN_TEST_FLOAT_ARG} --verbose --input  16  64 56 56 --weights  64 1 1   64  --pads_strides_dilations 0 0 1 1 1 1 ${ARGS_NCHWC_CHWNC_FWD_FP16x4}
COMMAND ${DYNAMIC_IMPLICITGEMM_DLOPS_NCHWC_FWD_ENVS} $<TARGET_FILE:test_conv2d> ${MIOPEN_TEST_FLOAT_ARG} --verbose --input   2 256 40 52 --weights 256 1 1  256  --pads_strides_dilations 0 0 1 1 1 1 ${ARGS_NCHWC_CHWNC_FWD_FP16x4}
COMMAND ${DYNAMIC_IMPLICITGEMM_DLOPS_NCHWC_FWD_ENVS} $<TARGET_FILE:test_conv2d> ${MIOPEN_TEST_FLOAT_ARG} --verbose --input   2  64 32 28 --weights  64 1 1   64  --pads_strides_dilations 0 0 1 1 1 1 ${ARGS_NCHWC_CHWNC_FWD_FP16x4}
COMMAND ${DYNAMIC_IMPLICITGEMM_DLOPS_NCHWC_FWD_ENVS} $<TARGET_FILE:test_conv2d> ${MIOPEN_TEST_FLOAT_ARG} --verbose --input  32 128 14 14 --weights 128 1 1   64  --pads_strides_dilations 0 0 2 2 1 1 ${ARGS_NCHWC_CHWNC_FWD_FP16x4}
COMMAND ${DYNAMIC_IMPLICITGEMM_DLOPS_NCHWC_FWD_ENVS} $<TARGET_FILE:test_conv2d> ${MIOPEN_TEST_FLOAT_ARG} --verbose --input  64  64 17 17 --weights  64 3 7  192  --pads_strides_dilations 0 3 1 1 1 1 ${ARGS_NCHWC_CHWNC_FWD_FP16x4}
COMMAND ${DYNAMIC_IMPLICITGEMM_DLOPS_NCHWC_FWD_ENVS} $<TARGET_FILE:test_conv2d> ${MIOPEN_TEST_FLOAT_ARG} --verbose --input  64  64 17 17 --weights  64 7 1  192  --pads_strides_dilations 3 0 1 1 1 1 ${ARGS_NCHWC_CHWNC_FWD_FP16x4}
COMMAND ${DYNAMIC_IMPLICITGEMM_DLOPS_NCHWC_FWD_ENVS} $<TARGET_FILE:test_conv2d> ${MIOPEN_TEST_FLOAT_ARG} --verbose --input   4 128 28 28 --weights 128 2 2  128  --pads_strides_dilations 0 0 2 2 1 1 ${ARGS_NCHWC_CHWNC_FWD_FP16x4}
COMMAND ${DYNAMIC_IMPLICITGEMM_DLOPS_NCHWC_FWD_ENVS} $<TARGET_FILE:test_conv2d> ${MIOPEN_TEST_FLOAT_ARG} --verbose --input  32 128  8  8 --weights 128 3 1  192  --pads_strides_dilations 1 0 1 1 1 1 ${ARGS_NCHWC_CHWNC_FWD_FP16x4}
COMMAND ${DYNAMIC_IMPLICITGEMM_DLOPS_NCHWC_FWD_ENVS} $<TARGET_FILE:test_conv2d> ${MIOPEN_TEST_FLOAT_ARG} --verbose --input  64 192 17 17 --weights 192 3 3  160  --pads_strides_dilations 0 0 2 2 1 1 ${ARGS_NCHWC_CHWNC_FWD_FP16x4}
COMMAND ${DYNAMIC_IMPLICITGEMM_DLOPS_NCHWC_FWD_ENVS} $<TARGET_FILE:test_conv2d> ${MIOPEN_TEST_FLOAT_ARG} --verbose --input  64  32 73 73 --weights  32 3 3   64  --pads_strides_dilations 1 1 1 1 1 1 ${ARGS_NCHWC_CHWNC_FWD_FP16x4}
COMMAND ${DYNAMIC_IMPLICITGEMM_DLOPS_NCHWC_FWD_ENVS} $<TARGET_FILE:test_conv2d> ${MIOPEN_TEST_FLOAT_ARG} --verbose --input  16  64 56 56 --weights  64 3 3   64  --pads_strides_dilations 1 1 1 1 1 1 ${ARGS_NCHWC_CHWNC_FWD_FP16x4}
COMMAND ${DYNAMIC_IMPLICITGEMM_DLOPS_NCHWC_FWD_ENVS} $<TARGET_FILE:test_conv2d> ${MIOPEN_TEST_FLOAT_ARG} --verbose --input  16  16 25 25 --weights  16 3 3   64  --pads_strides_dilations 0 0 1 1 1 1 ${ARGS_NCHWC_CHWNC_FWD_FP16x4}
COMMAND ${DYNAMIC_IMPLICITGEMM_DLOPS_NCHWC_FWD_ENVS} $<TARGET_FILE:test_conv2d> ${MIOPEN_TEST_FLOAT_ARG} --verbose --input  4  32 79 141 --weights  32 5 10  64  --pads_strides_dilations 0 0 2 2 1 1 ${ARGS_NCHWC_CHWNC_FWD_FP16x4}
COMMAND ${DYNAMIC_IMPLICITGEMM_DLOPS_NCHWC_FWD_ENVS} $<TARGET_FILE:test_conv2d> ${MIOPEN_TEST_FLOAT_ARG} --verbose --input  400  256 7 7 --weights 256 7 7 1024  --pads_strides_dilations 0 0 1 1 1 1 ${ARGS_NCHWC_CHWNC_FWD_FP16x4}
COMMAND ${DYNAMIC_IMPLICITGEMM_DLOPS_NCHWC_FWD_ENVS} $<TARGET_FILE:test_conv2d> ${MIOPEN_TEST_FLOAT_ARG} --verbose --input  400  256 1 1 --weights 256 1 1 1024  --pads_strides_dilations 0 0 1 1 1 1 ${ARGS_NCHWC_CHWNC_FWD_FP16x4}
)

add_custom_test(test_conv_igemm_dynamic_dlops_nchwc_nchwc_fwd_fp16x8 SKIP_UNLESS_ALL HALF_ENABLED FLOAT_DISABLED BF16_DISABLED GFX900_DISABLED GFX906_DISABLED GFX90A_DISABLED GFX908_DISABLED GFX103X_ENABLED SKIP_XNACK_ON
COMMAND ${DYNAMIC_IMPLICITGEMM_DLOPS_NCHWC_FWD_ENVS} $<TARGET_FILE:test_conv2d> ${MIOPEN_TEST_FLOAT_ARG} --verbose --input  1 8  10  10  --weights 8 8 3 3     --pads_strides_dilations 0 0 1 1 1 1 ${ARGS_NCHWC_NCHWC_FWD_FP16x8}
COMMAND ${DYNAMIC_IMPLICITGEMM_DLOPS_NCHWC_FWD_ENVS} $<TARGET_FILE:test_conv2d> ${MIOPEN_TEST_FLOAT_ARG} --verbose --input  32 160 73 73 --weights  64 160 1 1 --pads_strides_dilations 0 0 1 1 1 1 ${ARGS_NCHWC_NCHWC_FWD_FP16x8}
COMMAND ${DYNAMIC_IMPLICITGEMM_DLOPS_NCHWC_FWD_ENVS} $<TARGET_FILE:test_conv2d> ${MIOPEN_TEST_FLOAT_ARG} --verbose --input  16  64 56 56 --weights  64  64 1 1 --pads_strides_dilations 0 0 1 1 1 1 ${ARGS_NCHWC_NCHWC_FWD_FP16x8}
COMMAND ${DYNAMIC_IMPLICITGEMM_DLOPS_NCHWC_FWD_ENVS} $<TARGET_FILE:test_conv2d> ${MIOPEN_TEST_FLOAT_ARG} --verbose --input   2 256 40 52 --weights 256 256 1 1 --pads_strides_dilations 0 0 1 1 1 1 ${ARGS_NCHWC_NCHWC_FWD_FP16x8}
COMMAND ${DYNAMIC_IMPLICITGEMM_DLOPS_NCHWC_FWD_ENVS} $<TARGET_FILE:test_conv2d> ${MIOPEN_TEST_FLOAT_ARG} --verbose --input   2  64 32 28 --weights  64  64 1 1 --pads_strides_dilations 0 0 1 1 1 1 ${ARGS_NCHWC_NCHWC_FWD_FP16x8}
COMMAND ${DYNAMIC_IMPLICITGEMM_DLOPS_NCHWC_FWD_ENVS} $<TARGET_FILE:test_conv2d> ${MIOPEN_TEST_FLOAT_ARG} --verbose --input  32 128 14 14 --weights  64 128 1 1 --pads_strides_dilations 0 0 2 2 1 1 ${ARGS_NCHWC_NCHWC_FWD_FP16x8}
COMMAND ${DYNAMIC_IMPLICITGEMM_DLOPS_NCHWC_FWD_ENVS} $<TARGET_FILE:test_conv2d> ${MIOPEN_TEST_FLOAT_ARG} --verbose --input  64  64 17 17 --weights 192  64 1 7 --pads_strides_dilations 0 3 1 1 1 1 ${ARGS_NCHWC_NCHWC_FWD_FP16x8}
COMMAND ${DYNAMIC_IMPLICITGEMM_DLOPS_NCHWC_FWD_ENVS} $<TARGET_FILE:test_conv2d> ${MIOPEN_TEST_FLOAT_ARG} --verbose --input  64  64 17 17 --weights 192  64 7 1 --pads_strides_dilations 3 0 1 1 1 1 ${ARGS_NCHWC_NCHWC_FWD_FP16x8}
COMMAND ${DYNAMIC_IMPLICITGEMM_DLOPS_NCHWC_FWD_ENVS} $<TARGET_FILE:test_conv2d> ${MIOPEN_TEST_FLOAT_ARG} --verbose --input   4 128 28 28 --weights 128 128 2 2 --pads_strides_dilations 0 0 2 2 1 1 ${ARGS_NCHWC_NCHWC_FWD_FP16x8}
COMMAND ${DYNAMIC_IMPLICITGEMM_DLOPS_NCHWC_FWD_ENVS} $<TARGET_FILE:test_conv2d> ${MIOPEN_TEST_FLOAT_ARG} --verbose --input  32 128  8  8 --weights 192 128 3 1 --pads_strides_dilations 1 0 1 1 1 1 ${ARGS_NCHWC_NCHWC_FWD_FP16x8}
COMMAND ${DYNAMIC_IMPLICITGEMM_DLOPS_NCHWC_FWD_ENVS} $<TARGET_FILE:test_conv2d> ${MIOPEN_TEST_FLOAT_ARG} --verbose --input  64 192 17 17 --weights 160 192 3 3 --pads_strides_dilations 0 0 2 2 1 1 ${ARGS_NCHWC_NCHWC_FWD_FP16x8}
COMMAND ${DYNAMIC_IMPLICITGEMM_DLOPS_NCHWC_FWD_ENVS} $<TARGET_FILE:test_conv2d> ${MIOPEN_TEST_FLOAT_ARG} --verbose --input  64  32 73 73 --weights  64  32 3 3 --pads_strides_dilations 1 1 1 1 1 1 ${ARGS_NCHWC_NCHWC_FWD_FP16x8}
COMMAND ${DYNAMIC_IMPLICITGEMM_DLOPS_NCHWC_FWD_ENVS} $<TARGET_FILE:test_conv2d> ${MIOPEN_TEST_FLOAT_ARG} --verbose --input  16  64 56 56 --weights  64  64 3 3 --pads_strides_dilations 1 1 1 1 1 1 ${ARGS_NCHWC_NCHWC_FWD_FP16x8}
COMMAND ${DYNAMIC_IMPLICITGEMM_DLOPS_NCHWC_FWD_ENVS} $<TARGET_FILE:test_conv2d> ${MIOPEN_TEST_FLOAT_ARG} --verbose --input  16  16 25 25 --weights  64  16 3 3 --pads_strides_dilations 0 0 1 1 1 1 ${ARGS_NCHWC_NCHWC_FWD_FP16x8}
COMMAND ${DYNAMIC_IMPLICITGEMM_DLOPS_NCHWC_FWD_ENVS} $<TARGET_FILE:test_conv2d> ${MIOPEN_TEST_FLOAT_ARG} --verbose --input  4  32 79 141 --weights 64  32 5 10 --pads_strides_dilations 0 0 2 2 1 1 ${ARGS_NCHWC_NCHWC_FWD_FP16x8}
COMMAND ${DYNAMIC_IMPLICITGEMM_DLOPS_NCHWC_FWD_ENVS} $<TARGET_FILE:test_conv2d> ${MIOPEN_TEST_FLOAT_ARG} --verbose --input  400  256 7 7 --weights 1024 256 7 7 --pads_strides_dilations 0 0 1 1 1 1 ${ARGS_NCHWC_NCHWC_FWD_FP16x8}
COMMAND ${DYNAMIC_IMPLICITGEMM_DLOPS_NCHWC_FWD_ENVS} $<TARGET_FILE:test_conv2d> ${MIOPEN_TEST_FLOAT_ARG} --verbose --input  400  256 1 1 --weights 1024 256 1 1 --pads_strides_dilations 0 0 1 1 1 1 ${ARGS_NCHWC_NCHWC_FWD_FP16x8}
)

add_custom_test(test_conv_igemm_dynamic_dlops_nchwc_chwnc_fwd_fp16x8 SKIP_UNLESS_ALL HALF_ENABLED FLOAT_DISABLED BF16_DISABLED GFX900_DISABLED GFX906_DISABLED GFX90A_DISABLED GFX908_DISABLED GFX103X_ENABLED SKIP_XNACK_ON
COMMAND ${DYNAMIC_IMPLICITGEMM_DLOPS_NCHWC_FWD_ENVS} $<TARGET_FILE:test_conv2d> ${MIOPEN_TEST_FLOAT_ARG} --verbose --input  64 256  7  7 --weights 256 1 1  128  --pads_strides_dilations 0 0 1 1 1 1 ${ARGS_NCHWC_CHWNC_FWD_FP16x8}
COMMAND ${DYNAMIC_IMPLICITGEMM_DLOPS_NCHWC_FWD_ENVS} $<TARGET_FILE:test_conv2d> ${MIOPEN_TEST_FLOAT_ARG} --verbose --input  32 160 73 73 --weights 160 1 1   64  --pads_strides_dilations 0 0 1 1 1 1 ${ARGS_NCHWC_CHWNC_FWD_FP16x8}
COMMAND ${DYNAMIC_IMPLICITGEMM_DLOPS_NCHWC_FWD_ENVS} $<TARGET_FILE:test_conv2d> ${MIOPEN_TEST_FLOAT_ARG} --verbose --input  16  64 56 56 --weights  64 1 1   64  --pads_strides_dilations 0 0 1 1 1 1 ${ARGS_NCHWC_CHWNC_FWD_FP16x8}
COMMAND ${DYNAMIC_IMPLICITGEMM_DLOPS_NCHWC_FWD_ENVS} $<TARGET_FILE:test_conv2d> ${MIOPEN_TEST_FLOAT_ARG} --verbose --input   2 256 40 52 --weights 256 1 1  256  --pads_strides_dilations 0 0 1 1 1 1 ${ARGS_NCHWC_CHWNC_FWD_FP16x8}
COMMAND ${DYNAMIC_IMPLICITGEMM_DLOPS_NCHWC_FWD_ENVS} $<TARGET_FILE:test_conv2d> ${MIOPEN_TEST_FLOAT_ARG} --verbose --input   2  64 32 28 --weights  64 1 1   64  --pads_strides_dilations 0 0 1 1 1 1 ${ARGS_NCHWC_CHWNC_FWD_FP16x8}
COMMAND ${DYNAMIC_IMPLICITGEMM_DLOPS_NCHWC_FWD_ENVS} $<TARGET_FILE:test_conv2d> ${MIOPEN_TEST_FLOAT_ARG} --verbose --input  32 128 14 14 --weights 128 1 1   64  --pads_strides_dilations 0 0 2 2 1 1 ${ARGS_NCHWC_CHWNC_FWD_FP16x8}
COMMAND ${DYNAMIC_IMPLICITGEMM_DLOPS_NCHWC_FWD_ENVS} $<TARGET_FILE:test_conv2d> ${MIOPEN_TEST_FLOAT_ARG} --verbose --input  64  64 17 17 --weights  64 1 7  192  --pads_strides_dilations 0 3 1 1 1 1 ${ARGS_NCHWC_CHWNC_FWD_FP16x8}
COMMAND ${DYNAMIC_IMPLICITGEMM_DLOPS_NCHWC_FWD_ENVS} $<TARGET_FILE:test_conv2d> ${MIOPEN_TEST_FLOAT_ARG} --verbose --input  64  64 17 17 --weights  64 7 1  192  --pads_strides_dilations 3 0 1 1 1 1 ${ARGS_NCHWC_CHWNC_FWD_FP16x8}
COMMAND ${DYNAMIC_IMPLICITGEMM_DLOPS_NCHWC_FWD_ENVS} $<TARGET_FILE:test_conv2d> ${MIOPEN_TEST_FLOAT_ARG} --verbose --input   4 128 28 28 --weights 128 2 2  128  --pads_strides_dilations 0 0 2 2 1 1 ${ARGS_NCHWC_CHWNC_FWD_FP16x8}
COMMAND ${DYNAMIC_IMPLICITGEMM_DLOPS_NCHWC_FWD_ENVS} $<TARGET_FILE:test_conv2d> ${MIOPEN_TEST_FLOAT_ARG} --verbose --input  32 128  8  8 --weights 128 3 1  192  --pads_strides_dilations 1 0 1 1 1 1 ${ARGS_NCHWC_CHWNC_FWD_FP16x8}
COMMAND ${DYNAMIC_IMPLICITGEMM_DLOPS_NCHWC_FWD_ENVS} $<TARGET_FILE:test_conv2d> ${MIOPEN_TEST_FLOAT_ARG} --verbose --input  64 192 17 17 --weights 192 3 3  160  --pads_strides_dilations 0 0 2 2 1 1 ${ARGS_NCHWC_CHWNC_FWD_FP16x8}
COMMAND ${DYNAMIC_IMPLICITGEMM_DLOPS_NCHWC_FWD_ENVS} $<TARGET_FILE:test_conv2d> ${MIOPEN_TEST_FLOAT_ARG} --verbose --input  64  32 73 73 --weights  32 3 3   64  --pads_strides_dilations 1 1 1 1 1 1 ${ARGS_NCHWC_CHWNC_FWD_FP16x8}
COMMAND ${DYNAMIC_IMPLICITGEMM_DLOPS_NCHWC_FWD_ENVS} $<TARGET_FILE:test_conv2d> ${MIOPEN_TEST_FLOAT_ARG} --verbose --input  16  64 56 56 --weights  64 3 3   64  --pads_strides_dilations 1 1 1 1 1 1 ${ARGS_NCHWC_CHWNC_FWD_FP16x8}
COMMAND ${DYNAMIC_IMPLICITGEMM_DLOPS_NCHWC_FWD_ENVS} $<TARGET_FILE:test_conv2d> ${MIOPEN_TEST_FLOAT_ARG} --verbose --input  16  16 25 25 --weights  16 3 3   64  --pads_strides_dilations 0 0 1 1 1 1 ${ARGS_NCHWC_CHWNC_FWD_FP16x8}
COMMAND ${DYNAMIC_IMPLICITGEMM_DLOPS_NCHWC_FWD_ENVS} $<TARGET_FILE:test_conv2d> ${MIOPEN_TEST_FLOAT_ARG} --verbose --input  4  32 79 141 --weights 32 5 10  64   --pads_strides_dilations 0 0 2 2 1 1 ${ARGS_NCHWC_CHWNC_FWD_FP16x8}
COMMAND ${DYNAMIC_IMPLICITGEMM_DLOPS_NCHWC_FWD_ENVS} $<TARGET_FILE:test_conv2d> ${MIOPEN_TEST_FLOAT_ARG} --verbose --input  400  256 7 7 --weights  256 7 7 1024 --pads_strides_dilations 0 0 1 1 1 1 ${ARGS_NCHWC_CHWNC_FWD_FP16x8}
COMMAND ${DYNAMIC_IMPLICITGEMM_DLOPS_NCHWC_FWD_ENVS} $<TARGET_FILE:test_conv2d> ${MIOPEN_TEST_FLOAT_ARG} --verbose --input  400  256 1 1 --weights  256 1 1 1024 --pads_strides_dilations 0 0 1 1 1 1 ${ARGS_NCHWC_CHWNC_FWD_FP16x8}
)

add_custom_test(test_regression_half_mi100 SKIP_UNLESS_ALL FLOAT_DISABLED HALF_ENABLED GFX908_ENABLED GFX900_DISABLED GFX906_DISABLED GFX90A_DISABLED
# Regression test for SWDEV-291202
COMMAND MIOPEN_FIND_MODE=normal MIOPEN_DEBUG_FIND_ONLY_SOLVER=ConvHipImplicitGemmBwdDataV4R1Xdlops $<TARGET_FILE:test_conv2d> ${MIOPEN_TEST_FLOAT_ARG} --verbose --input  128  24 14 14 --weights 64  24 5 5 --pads_strides_dilations 2 2 1 1 1 1 --disable-forward --disable-backward-weights
)

add_custom_test(test_regression_float_mi100 SKIP_UNLESS_ALL GFX900_DISABLED GFX906_DISABLED GFX90A_DISABLED
# Regression test for SWDEV-305815 (issue 1206)
COMMAND ${IMPLICITGEMM_TESTING_ENV} MIOPEN_LOG_LEVEL=5 $<TARGET_FILE:test_conv2d> ${MIOPEN_TEST_FLOAT_ARG} --verbose --input 32 256 38 38 --weights 256 256 1 1 --pads_strides_dilations 0 0 1 1 1 1 --disable-forward --disable-backward-weights
)

set(CONV_CK_IGEMM_FWD_V6R1_DLOPS_NCHW_ENV
    MIOPEN_FIND_MODE=normal
    MIOPEN_DEBUG_FIND_ONLY_SOLVER=ConvCkIgemmFwdV6r1DlopsNchw)

# gfx908 disabled as a workaround for https://github.com/ROCmSoftwarePlatform/MIOpen/pull/1790/files?diff=split&w=1#r982923610
add_custom_test(test_conv_ck_igemm_fwd_v6r1_dlops_nchw FLOAT_ENABLED HALF_ENABLED BF16_DISABLED GFX908_DISABLED GFX103X_ENABLED SKIP_UNLESS_ALL
COMMAND ${CONV_CK_IGEMM_FWD_V6R1_DLOPS_NCHW_ENV}     $<TARGET_FILE:test_conv2d> ${MIOPEN_TEST_FLOAT_ARG} --verbose --input 128 1024 14 14  --weights 2048 1024 1 1 --pads_strides_dilations 0 0 2 2 1 1 --disable-backward-data --disable-backward-weights
COMMAND ${CONV_CK_IGEMM_FWD_V6R1_DLOPS_NCHW_ENV}     $<TARGET_FILE:test_conv2d> ${MIOPEN_TEST_FLOAT_ARG} --verbose --input 128  256 14 14  --weights  256 1024 1 1 --pads_strides_dilations 0 0 1 1 1 1 --disable-backward-data --disable-backward-weights
COMMAND ${CONV_CK_IGEMM_FWD_V6R1_DLOPS_NCHW_ENV}     $<TARGET_FILE:test_conv2d> ${MIOPEN_TEST_FLOAT_ARG} --verbose --input 128 1024 14 14  --weights  512 1024 1 1 --pads_strides_dilations 0 0 1 1 1 1 --disable-backward-data --disable-backward-weights
COMMAND ${CONV_CK_IGEMM_FWD_V6R1_DLOPS_NCHW_ENV}     $<TARGET_FILE:test_conv2d> ${MIOPEN_TEST_FLOAT_ARG} --verbose --input 128  128 28 28  --weights  128 1024 3 3 --pads_strides_dilations 1 1 1 1 1 1 --disable-backward-data --disable-backward-weights
COMMAND ${CONV_CK_IGEMM_FWD_V6R1_DLOPS_NCHW_ENV}     $<TARGET_FILE:test_conv2d> ${MIOPEN_TEST_FLOAT_ARG} --verbose --input 128  128 28 28  --weights  512  128 1 1 --pads_strides_dilations 0 0 1 1 1 1 --disable-backward-data --disable-backward-weights
COMMAND ${CONV_CK_IGEMM_FWD_V6R1_DLOPS_NCHW_ENV}     $<TARGET_FILE:test_conv2d> ${MIOPEN_TEST_FLOAT_ARG} --verbose --input 128  128 58 58  --weights  128  128 3 3 --pads_strides_dilations 1 1 1 1 1 1 --disable-backward-data --disable-backward-weights
COMMAND ${CONV_CK_IGEMM_FWD_V6R1_DLOPS_NCHW_ENV}     $<TARGET_FILE:test_conv2d> ${MIOPEN_TEST_FLOAT_ARG} --verbose --input 128 2048  7  7  --weights  512 2048 1 1 --pads_strides_dilations 0 0 1 1 1 1 --disable-backward-data --disable-backward-weights
COMMAND ${CONV_CK_IGEMM_FWD_V6R1_DLOPS_NCHW_ENV}     $<TARGET_FILE:test_conv2d> ${MIOPEN_TEST_FLOAT_ARG} --verbose --input 128  256 14 14  --weights 1024  256 1 1 --pads_strides_dilations 0 0 1 1 1 1 --disable-backward-data --disable-backward-weights
COMMAND ${CONV_CK_IGEMM_FWD_V6R1_DLOPS_NCHW_ENV}     $<TARGET_FILE:test_conv2d> ${MIOPEN_TEST_FLOAT_ARG} --verbose --input 128  256 14 14  --weights  256  256 3 3 --pads_strides_dilations 1 1 1 1 1 1 --disable-backward-data --disable-backward-weights
COMMAND ${CONV_CK_IGEMM_FWD_V6R1_DLOPS_NCHW_ENV}     $<TARGET_FILE:test_conv2d> ${MIOPEN_TEST_FLOAT_ARG} --verbose --input 128  256 30 30  --weights  256  256 3 3 --pads_strides_dilations 0 0 2 2 1 1 --disable-backward-data --disable-backward-weights
COMMAND ${CONV_CK_IGEMM_FWD_V6R1_DLOPS_NCHW_ENV}     $<TARGET_FILE:test_conv2d> ${MIOPEN_TEST_FLOAT_ARG} --verbose --input 128  256 56 56  --weights  128  256 1 1 --pads_strides_dilations 0 0 1 1 1 1 --disable-backward-data --disable-backward-weights
COMMAND ${CONV_CK_IGEMM_FWD_V6R1_DLOPS_NCHW_ENV}     $<TARGET_FILE:test_conv2d> ${MIOPEN_TEST_FLOAT_ARG} --verbose --input 128  256 56 56  --weights  512  256 1 1 --pads_strides_dilations 0 0 2 2 1 1 --disable-backward-data --disable-backward-weights
COMMAND ${CONV_CK_IGEMM_FWD_V6R1_DLOPS_NCHW_ENV}     $<TARGET_FILE:test_conv2d> ${MIOPEN_TEST_FLOAT_ARG} --verbose --input 128  256 56 56  --weights   64  256 1 1 --pads_strides_dilations 0 0 1 1 1 1 --disable-backward-data --disable-backward-weights
COMMAND ${CONV_CK_IGEMM_FWD_V6R1_DLOPS_NCHW_ENV}     $<TARGET_FILE:test_conv2d> ${MIOPEN_TEST_FLOAT_ARG} --verbose --input 128  512 16 16  --weights  512  512 3 3 --pads_strides_dilations 0 0 2 2 1 1 --disable-backward-data --disable-backward-weights
COMMAND ${CONV_CK_IGEMM_FWD_V6R1_DLOPS_NCHW_ENV}     $<TARGET_FILE:test_conv2d> ${MIOPEN_TEST_FLOAT_ARG} --verbose --input 128  512 28 28  --weights 1024  512 1 1 --pads_strides_dilations 0 0 2 2 1 1 --disable-backward-data --disable-backward-weights
COMMAND ${CONV_CK_IGEMM_FWD_V6R1_DLOPS_NCHW_ENV}     $<TARGET_FILE:test_conv2d> ${MIOPEN_TEST_FLOAT_ARG} --verbose --input 128  512 28 28  --weights  128  512 1 1 --pads_strides_dilations 0 0 1 1 1 1 --disable-backward-data --disable-backward-weights
COMMAND ${CONV_CK_IGEMM_FWD_V6R1_DLOPS_NCHW_ENV}     $<TARGET_FILE:test_conv2d> ${MIOPEN_TEST_FLOAT_ARG} --verbose --input 128  512 28 28  --weights  256  512 1 1 --pads_strides_dilations 0 0 1 1 1 1 --disable-backward-data --disable-backward-weights
COMMAND ${CONV_CK_IGEMM_FWD_V6R1_DLOPS_NCHW_ENV}     $<TARGET_FILE:test_conv2d> ${MIOPEN_TEST_FLOAT_ARG} --verbose --input 128  512  7  7  --weights 2048  512 1 1 --pads_strides_dilations 0 0 1 1 1 1 --disable-backward-data --disable-backward-weights
COMMAND ${CONV_CK_IGEMM_FWD_V6R1_DLOPS_NCHW_ENV}     $<TARGET_FILE:test_conv2d> ${MIOPEN_TEST_FLOAT_ARG} --verbose --input 128  512  7  7  --weights  512  512 3 3 --pads_strides_dilations 1 1 1 1 1 1 --disable-backward-data --disable-backward-weights
COMMAND ${CONV_CK_IGEMM_FWD_V6R1_DLOPS_NCHW_ENV}     $<TARGET_FILE:test_conv2d> ${MIOPEN_TEST_FLOAT_ARG} --verbose --input 128   64 56 56  --weights  256   64 1 1 --pads_strides_dilations 0 0 1 1 1 1 --disable-backward-data --disable-backward-weights
COMMAND ${CONV_CK_IGEMM_FWD_V6R1_DLOPS_NCHW_ENV}     $<TARGET_FILE:test_conv2d> ${MIOPEN_TEST_FLOAT_ARG} --verbose --input 128   64 56 56  --weights   64   64 1 1 --pads_strides_dilations 0 0 1 1 1 1 --disable-backward-data --disable-backward-weights
COMMAND ${CONV_CK_IGEMM_FWD_V6R1_DLOPS_NCHW_ENV}     $<TARGET_FILE:test_conv2d> ${MIOPEN_TEST_FLOAT_ARG} --verbose --input 128   64 56 56  --weights   64   64 3 3 --pads_strides_dilations 1 1 1 1 1 1 --disable-backward-data --disable-backward-weights
)

add_custom_test(test_reduce_custom_fp32 GFX94X_ENABLED GFX103X_ENABLED GFX110X_ENABLED SKIP_UNLESS_ALL
COMMAND $<TARGET_FILE:test_reduce_test> ${MIOPEN_TEST_FLOAT_ARG} --scales 1 0 --CompType 1 --D 1024 30528 1 --I 0 --N 1 ---ReduceOp 0 --R 0 1 2 ${MIOPEN_TEST_FLAGS_ARGS}
)

add_custom_test(test_reduce_custom_fp32_fp16 HALF_ENABLED GFX94X_ENABLED GFX103X_ENABLED GFX110X_ENABLED SKIP_UNLESS_ALL
COMMAND $<TARGET_FILE:test_reduce_test> ${MIOPEN_TEST_FLOAT_ARG} --scales 1 0 --CompType 1 --D 8 2 1 --I 0 --N 1 ---ReduceOp 0 --R 0 1 2 ${MIOPEN_TEST_FLAGS_ARGS}
COMMAND $<TARGET_FILE:test_reduce_test> ${MIOPEN_TEST_FLOAT_ARG} --scales 1 0 --CompType 1 --D 160 10 1 --I 0 --N 1 ---ReduceOp 0 --R 0 1 2 ${MIOPEN_TEST_FLAGS_ARGS}
COMMAND $<TARGET_FILE:test_reduce_test> ${MIOPEN_TEST_FLOAT_ARG} --scales 1 0 --CompType 1 --D 7 1024 1 --I 0 --N 1 ---ReduceOp 0 --R 0 1 2 ${MIOPEN_TEST_FLAGS_ARGS}
COMMAND $<TARGET_FILE:test_reduce_test> ${MIOPEN_TEST_FLOAT_ARG} --scales 1 0 --CompType 1 --D 3 1 1 --I 0 --N 1 ---ReduceOp 0 --R 0 1 2 ${MIOPEN_TEST_FLAGS_ARGS}
COMMAND $<TARGET_FILE:test_reduce_test> ${MIOPEN_TEST_FLOAT_ARG} --scales 1 0 --CompType 1 --D 3 1 1 --I 0 --N 1 ---ReduceOp 1 --R 0 1 2 ${MIOPEN_TEST_FLAGS_ARGS}
COMMAND $<TARGET_FILE:test_reduce_test> ${MIOPEN_TEST_FLOAT_ARG} --scales 1 0 --CompType 1 --D 3 1 1 --I 1 --N 1 ---ReduceOp 3 --R 0 1 2 ${MIOPEN_TEST_FLAGS_ARGS}
COMMAND $<TARGET_FILE:test_reduce_test> ${MIOPEN_TEST_FLOAT_ARG} --scales 1 0 --CompType 1 --D 3 2 1 --I 1 --N 1 ---ReduceOp 3 --R 1 2 ${MIOPEN_TEST_FLAGS_ARGS}
COMMAND $<TARGET_FILE:test_reduce_test> ${MIOPEN_TEST_FLOAT_ARG} --scales 1 0 --CompType 1 --D 6 2 1 --I 0 --N 1 ---ReduceOp 3 --R 1 2 ${MIOPEN_TEST_FLAGS_ARGS}
COMMAND $<TARGET_FILE:test_reduce_test> ${MIOPEN_TEST_FLOAT_ARG} --scales 1 0 --CompType 1 --D 6 2 1 --I 0 --N 1 ---ReduceOp 2 --R 1 2 ${MIOPEN_TEST_FLAGS_ARGS}
COMMAND $<TARGET_FILE:test_reduce_test> ${MIOPEN_TEST_FLOAT_ARG} --scales 1 0 --CompType 1 --D 2 2 1 --I 0 --N 1 ---ReduceOp 0 --R 1 2 ${MIOPEN_TEST_FLAGS_ARGS}
COMMAND $<TARGET_FILE:test_reduce_test> ${MIOPEN_TEST_FLOAT_ARG} --scales 1 0 --CompType 1 --D 4 3 1 --I 0 --N 1 ---ReduceOp 3 --R 1 2 ${MIOPEN_TEST_FLAGS_ARGS}
COMMAND $<TARGET_FILE:test_reduce_test> ${MIOPEN_TEST_FLOAT_ARG} --scales 1 0 --CompType 1 --D 3 4 1 --I 0 --N 1 ---ReduceOp 3 --R 1 2 ${MIOPEN_TEST_FLAGS_ARGS}
COMMAND $<TARGET_FILE:test_reduce_test> ${MIOPEN_TEST_FLOAT_ARG} --scales 1 0 --CompType 1 --D 3 4 1 --I 0 --N 1 ---ReduceOp 3 --R 0 2 ${MIOPEN_TEST_FLAGS_ARGS}
COMMAND $<TARGET_FILE:test_reduce_test> ${MIOPEN_TEST_FLOAT_ARG} --scales 1 0 --CompType 1 --D 2048 32 1 --I 0 --N 1 ---ReduceOp 3 --R 0 2 ${MIOPEN_TEST_FLAGS_ARGS}
COMMAND $<TARGET_FILE:test_reduce_test> ${MIOPEN_TEST_FLOAT_ARG} --scales 1 0 --CompType 1 --D 4 3 1 --I 0 --N 1 ---ReduceOp 2 --R 1 2 ${MIOPEN_TEST_FLAGS_ARGS}
COMMAND $<TARGET_FILE:test_reduce_test> ${MIOPEN_TEST_FLOAT_ARG} --scales 1 0 --CompType 1 --D 3 4 1 --I 0 --N 1 ---ReduceOp 2 --R 0 2 ${MIOPEN_TEST_FLAGS_ARGS}
COMMAND $<TARGET_FILE:test_reduce_test> ${MIOPEN_TEST_FLOAT_ARG} --scales 1 0 --CompType 1 --D 2048 32 1 --I 0 --N 1 ---ReduceOp 2 --R 0 2 ${MIOPEN_TEST_FLAGS_ARGS}
COMMAND $<TARGET_FILE:test_reduce_test> ${MIOPEN_TEST_FLOAT_ARG} --scales 1 0 --CompType 1 --D 3 4 1 --I 0 --N 1 ---ReduceOp 2 --R 0 2 ${MIOPEN_TEST_FLAGS_ARGS}
COMMAND $<TARGET_FILE:test_reduce_test> ${MIOPEN_TEST_FLOAT_ARG} --scales 1 0 --CompType 1 --D 12 11 1 --I 0 --N 1 ---ReduceOp 0 --R 0 1 2 ${MIOPEN_TEST_FLAGS_ARGS}
COMMAND $<TARGET_FILE:test_reduce_test> ${MIOPEN_TEST_FLOAT_ARG} --scales 1 0 --CompType 1 --D 13 4 7 7 --I 0 --N 1 ---ReduceOp 0 --R 0 1 2 3 ${MIOPEN_TEST_FLAGS_ARGS}
COMMAND $<TARGET_FILE:test_reduce_test> ${MIOPEN_TEST_FLOAT_ARG} --scales 1 0 --CompType 1 --D 64 3 280 81 --I 0 --N 0 --ReduceOp 0 --R 0 ${MIOPEN_TEST_FLAGS_ARGS}
)

if(MIOPEN_TEST_DEEPBENCH)
    add_custom_test(test_deepbench_conv GFX94X_ENABLED GFX103X_ENABLED GFX110X_ENABLED
    COMMAND	$<TARGET_FILE:test_conv2d>	--verbose	--input	4	1	161	700	--weights	32	1	5	20	--pads_strides_dilations	0	0	2	2	1	1
    COMMAND	$<TARGET_FILE:test_conv2d>	--verbose	--input	8	1	161	700	--weights	32	1	5	20	--pads_strides_dilations	0	0	2	2	1	1
    COMMAND	$<TARGET_FILE:test_conv2d>	--verbose	--input	16	1	161	700	--weights	32	1	5	20	--pads_strides_dilations	0	0	2	2	1	1
    COMMAND	$<TARGET_FILE:test_conv2d>	--verbose	--input	32	1	161	700	--weights	32	1	5	20	--pads_strides_dilations	0	0	2	2	1	1
    COMMAND	$<TARGET_FILE:test_conv2d>	--verbose	--input	4	32	79	341	--weights	32	32	5	10	--pads_strides_dilations	0	0	2	2	1	1
    COMMAND	$<TARGET_FILE:test_conv2d>	--verbose	--input	8	32	79	341	--weights	32	32	5	10	--pads_strides_dilations	0	0	2	2	1	1
    COMMAND	$<TARGET_FILE:test_conv2d>	--verbose	--input	16	32	79	341	--weights	32	32	5	10	--pads_strides_dilations	0	0	2	2	1	1
    COMMAND	$<TARGET_FILE:test_conv2d>	--verbose	--input	32	32	79	341	--weights	32	32	5	10	--pads_strides_dilations	0	0	2	2	1	1
    COMMAND	$<TARGET_FILE:test_conv2d>	--verbose	--input	16	1	48	480	--weights	16	1	3	3	--pads_strides_dilations	1	1	1	1	1	1
    COMMAND	$<TARGET_FILE:test_conv2d>	--verbose	--input	16	16	24	240	--weights	32	16	3	3	--pads_strides_dilations	1	1	1	1	1	1
    COMMAND	$<TARGET_FILE:test_conv2d>	--verbose	--input	16	32	12	120	--weights	64	32	3	3	--pads_strides_dilations	1	1	1	1	1	1
    COMMAND	$<TARGET_FILE:test_conv2d>	--verbose	--input	16	64	6	60	--weights	128	64	3	3	--pads_strides_dilations	1	1	1	1	1	1
    COMMAND	$<TARGET_FILE:test_conv2d>	--verbose	--input	8	3	108	108	--weights	64	3	3	3	--pads_strides_dilations	1	1	2	2	1	1
    COMMAND	$<TARGET_FILE:test_conv2d>	--verbose	--input	8	64	54	54	--weights	64	64	3	3	--pads_strides_dilations	1	1	1	1	1	1
    COMMAND	$<TARGET_FILE:test_conv2d>	--verbose	--input	8	128	27	27	--weights	128	128	3	3	--pads_strides_dilations	1	1	1	1	1	1
    COMMAND	$<TARGET_FILE:test_conv2d>	--verbose	--input	8	128	14	14	--weights	256	128	3	3	--pads_strides_dilations	1	1	1	1	1	1
    COMMAND	$<TARGET_FILE:test_conv2d>	--verbose	--input	8	256	7	7	--weights	512	256	3	3	--pads_strides_dilations	1	1	1	1	1	1
    COMMAND	$<TARGET_FILE:test_conv2d>	--verbose	--input	8	3	224	224	--weights	64	3	3	3	--pads_strides_dilations	1	1	1	1	1	1
    COMMAND	$<TARGET_FILE:test_conv2d>	--verbose	--input	8	64	112	112	--weights	128	64	3	3	--pads_strides_dilations	1	1	1	1	1	1
    COMMAND	$<TARGET_FILE:test_conv2d>	--verbose	--input	8	128	56	56	--weights	256	128	3	3	--pads_strides_dilations	1	1	1	1	1	1
    COMMAND	$<TARGET_FILE:test_conv2d>	--verbose	--input	8	256	28	28	--weights	512	256	3	3	--pads_strides_dilations	1	1	1	1	1	1
    COMMAND	$<TARGET_FILE:test_conv2d>	--verbose	--input	8	512	14	14	--weights	512	512	3	3	--pads_strides_dilations	1	1	1	1	1	1
    COMMAND	$<TARGET_FILE:test_conv2d>	--verbose	--input	8	512	7	7	--weights	512	512	3	3	--pads_strides_dilations	1	1	1	1	1	1
    COMMAND	$<TARGET_FILE:test_conv2d>	--verbose	--input	16	3	224	224	--weights	64	3	3	3	--pads_strides_dilations	1	1	1	1	1	1
    COMMAND	$<TARGET_FILE:test_conv2d>	--verbose	--input	16	64	112	112	--weights	128	64	3	3	--pads_strides_dilations	1	1	1	1	1	1
    COMMAND	$<TARGET_FILE:test_conv2d>	--verbose	--input	16	128	56	56	--weights	256	128	3	3	--pads_strides_dilations	1	1	1	1	1	1
    COMMAND	$<TARGET_FILE:test_conv2d>	--verbose	--input	16	256	28	28	--weights	512	256	3	3	--pads_strides_dilations	1	1	1	1	1	1
    COMMAND	$<TARGET_FILE:test_conv2d>	--verbose	--input	16	512	14	14	--weights	512	512	3	3	--pads_strides_dilations	1	1	1	1	1	1
    COMMAND	$<TARGET_FILE:test_conv2d>	--verbose	--input	16	512	7	7	--weights	512	512	3	3	--pads_strides_dilations	1	1	1	1	1	1
    COMMAND	$<TARGET_FILE:test_conv2d>	--verbose	--input	16	3	224	224	--weights	64	3	7	7	--pads_strides_dilations	3	3	2	2	1	1
    COMMAND	$<TARGET_FILE:test_conv2d>	--verbose	--input	16	192	28	28	--weights	32	192	5	5	--pads_strides_dilations	2	2	1	1	1	1
    COMMAND	$<TARGET_FILE:test_conv2d>	--verbose	--input	16	512	14	14	--weights	48	512	5	5	--pads_strides_dilations	2	2	1	1	1	1
    COMMAND	$<TARGET_FILE:test_conv2d>	--verbose	--input	16	832	7	7	--weights	128	832	5	5	--pads_strides_dilations	2	2	1	1	1	1
    COMMAND	$<TARGET_FILE:test_conv2d>	--verbose	--input	16	192	28	28	--weights	32	192	1	1	--pads_strides_dilations	0	0	1	1	1	1
    COMMAND	$<TARGET_FILE:test_conv2d>	--verbose	--input	16	512	14	14	--weights	48	512	1	1	--pads_strides_dilations	0	0	1	1	1	1
    COMMAND	$<TARGET_FILE:test_conv2d>	--verbose	--input	16	832	7	7	--weights	128	832	1	1	--pads_strides_dilations	0	0	1	1	1	1
    )
endif()

if(MIOPEN_TEST_CONV)
    add_custom_test(test_miopen_conv GFX94X_ENABLED GFX103X_ENABLED GFX110X_ENABLED
    COMMAND	$<TARGET_FILE:test_conv2d>	--verbose	--input	1	3	32	32	--weights	1	3	7	7	--pads_strides_dilations	1	1	1	1	1	1
    COMMAND	$<TARGET_FILE:test_conv2d>	--verbose	--input	1	3	227	227	--weights	1	3	7	7	--pads_strides_dilations	1	1	1	1	1	1
    COMMAND	$<TARGET_FILE:test_conv2d>	--verbose	--input	1	64	56	56	--weights	1	64	1	1	--pads_strides_dilations	0	0	2	2	1	1
    COMMAND	$<TARGET_FILE:test_conv2d>	--verbose	--input	1	3	32	32	--weights	1	3	3	3	--pads_strides_dilations	2	2	1	1	1	1
    COMMAND	$<TARGET_FILE:test_conv2d>	--verbose	--input	1	3	224	224	--weights	1	3	3	3	--pads_strides_dilations	2	2	1	1	1	1
    COMMAND	$<TARGET_FILE:test_conv2d>	--verbose	--input	1	3	227	227	--weights	1	3	3	3	--pads_strides_dilations	2	2	1	1	1	1
    COMMAND	$<TARGET_FILE:test_conv2d>	--verbose	--input	1	3	231	231	--weights	1	3	3	3	--pads_strides_dilations	2	2	1	1	1	1
    COMMAND	$<TARGET_FILE:test_conv2d>	--verbose	--input	1	3	224	224	--weights	1	3	5	5	--pads_strides_dilations	2	2	1	1	1	1
    COMMAND	$<TARGET_FILE:test_conv2d>	--verbose	--input	1	3	227	227	--weights	1	3	5	5	--pads_strides_dilations	2	2	1	1	1	1
    COMMAND	$<TARGET_FILE:test_conv2d>	--verbose	--input	1	3	231	231	--weights	1	3	5	5	--pads_strides_dilations	2	2	1	1	1	1
    COMMAND	$<TARGET_FILE:test_conv2d>	--verbose	--input	1	3	32	32	--weights	1	3	7	7	--pads_strides_dilations	2	2	1	1	1	1
    COMMAND	$<TARGET_FILE:test_conv2d>	--verbose	--input	1	3	224	224	--weights	1	3	7	7	--pads_strides_dilations	2	2	1	1	1	1
    COMMAND	$<TARGET_FILE:test_conv2d>	--verbose	--input	1	3	227	227	--weights	1	3	7	7	--pads_strides_dilations	2	2	1	1	1	1
    COMMAND	$<TARGET_FILE:test_conv2d>	--verbose	--input	1	3	231	231	--weights	1	3	7	7	--pads_strides_dilations	2	2	1	1	1	1
    COMMAND	$<TARGET_FILE:test_conv2d>	--verbose	--input	1	64	56	56	--weights	1	64	3	3	--pads_strides_dilations	2	2	1	1	1	1
    COMMAND	$<TARGET_FILE:test_conv2d>	--verbose	--input	1	64	112	112	--weights	1	64	3	3	--pads_strides_dilations	2	2	1	1	1	1
    COMMAND	$<TARGET_FILE:test_conv2d>	--verbose	--input	1	64	512	1024	--weights	1	64	3	3	--pads_strides_dilations	2	2	1	1	1	1
    COMMAND	$<TARGET_FILE:test_conv2d>	--verbose	--input	1	96	27	27	--weights	1	96	3	3	--pads_strides_dilations	2	2	1	1	1	1
    COMMAND	$<TARGET_FILE:test_conv2d>	--verbose	--input	1	96	28	28	--weights	1	96	3	3	--pads_strides_dilations	2	2	1	1	1	1
    COMMAND	$<TARGET_FILE:test_conv2d>	--verbose	--input	1	3	32	32	--weights	1	3	3	3	--pads_strides_dilations	0	0	4	4	1	1
    COMMAND	$<TARGET_FILE:test_conv2d>	--verbose	--input	1	3	224	224	--weights	1	3	3	3	--pads_strides_dilations	0	0	4	4	1	1
    COMMAND	$<TARGET_FILE:test_conv2d>	--verbose	--input	1	3	227	227	--weights	1	3	3	3	--pads_strides_dilations	0	0	4	4	1	1
    COMMAND	$<TARGET_FILE:test_conv2d>	--verbose	--input	1	3	231	231	--weights	1	3	3	3	--pads_strides_dilations	0	0	4	4	1	1
    COMMAND	$<TARGET_FILE:test_conv2d>	--verbose	--input	1	3	32	32	--weights	1	3	5	5	--pads_strides_dilations	0	0	4	4	1	1
    COMMAND	$<TARGET_FILE:test_conv2d>	--verbose	--input	1	3	224	224	--weights	1	3	5	5	--pads_strides_dilations	0	0	4	4	1	1
    COMMAND	$<TARGET_FILE:test_conv2d>	--verbose	--input	1	3	227	227	--weights	1	3	5	5	--pads_strides_dilations	0	0	4	4	1	1
    COMMAND	$<TARGET_FILE:test_conv2d>	--verbose	--input	1	3	231	231	--weights	1	3	5	5	--pads_strides_dilations	0	0	4	4	1	1
    COMMAND	$<TARGET_FILE:test_conv2d>	--verbose	--input	1	3	32	32	--weights	1	3	7	7	--pads_strides_dilations	0	0	4	4	1	1
    COMMAND	$<TARGET_FILE:test_conv2d>	--verbose	--input	1	3	224	224	--weights	1	3	7	7	--pads_strides_dilations	0	0	4	4	1	1
    COMMAND	$<TARGET_FILE:test_conv2d>	--verbose	--input	1	3	227	227	--weights	1	3	7	7	--pads_strides_dilations	0	0	4	4	1	1
    COMMAND	$<TARGET_FILE:test_conv2d>	--verbose	--input	1	3	231	231	--weights	1	3	7	7	--pads_strides_dilations	0	0	4	4	1	1
    COMMAND	$<TARGET_FILE:test_conv2d>	--verbose	--input	1	16	14	14	--weights	1	16	5	5	--pads_strides_dilations	0	0	4	4	1	1
    COMMAND	$<TARGET_FILE:test_conv2d>	--verbose	--input	1	16	28	28	--weights	1	16	5	5	--pads_strides_dilations	0	0	4	4	1	1
    COMMAND	$<TARGET_FILE:test_conv2d>	--verbose	--input	1	24	14	14	--weights	1	24	5	5	--pads_strides_dilations	0	0	4	4	1	1
    COMMAND	$<TARGET_FILE:test_conv2d>	--verbose	--input	1	32	7	7	--weights	1	32	5	5	--pads_strides_dilations	0	0	4	4	1	1
    COMMAND	$<TARGET_FILE:test_conv2d>	--verbose	--input	1	32	8	8	--weights	1	32	5	5	--pads_strides_dilations	0	0	4	4	1	1
    COMMAND	$<TARGET_FILE:test_conv2d>	--verbose	--input	1	32	14	14	--weights	1	32	5	5	--pads_strides_dilations	0	0	4	4	1	1
    COMMAND	$<TARGET_FILE:test_conv2d>	--verbose	--input	1	32	16	16	--weights	1	32	5	5	--pads_strides_dilations	0	0	4	4	1	1
    COMMAND	$<TARGET_FILE:test_conv2d>	--verbose	--input	1	32	28	28	--weights	1	32	5	5	--pads_strides_dilations	0	0	4	4	1	1
    COMMAND	$<TARGET_FILE:test_conv2d>	--verbose	--input	1	48	7	7	--weights	1	48	5	5	--pads_strides_dilations	0	0	4	4	1	1
    )
endif()

if(MIOPEN_TEST_FLOAT)
    add_custom_test(test_reduce_double SKIP_UNLESS_ALL GFX94X_ENABLED GFX103X_ENABLED GFX110X_ENABLED COMMAND  $<TARGET_FILE:test_reduce_test> --double --all --verbose)
endif()

add_custom_test(smoke_solver_ConvFFT GFX103X_ENABLED GFX110X_ENABLED
    COMMAND MIOPEN_FIND_MODE=normal MIOPEN_DEBUG_FIND_ONLY_SOLVER=fft $<TARGET_FILE:test_conv2d>
      ${TEST_CONV_VERBOSE_F} --input 1 16 14 14 --weights 48 16 5 5 --pads_strides_dilations 2 2 1 1 1 1 ${MIOPEN_TEST_FLAGS_ARGS}
    COMMAND MIOPEN_FIND_MODE=normal MIOPEN_DEBUG_FIND_ONLY_SOLVER=fft $<TARGET_FILE:test_conv2d>
      ${TEST_CONV_VERBOSE_B} --input 1 16 14 14 --weights 48 16 5 5 --pads_strides_dilations 2 2 1 1 1 1 ${MIOPEN_TEST_FLAGS_ARGS}
)

add_custom_test(smoke_solver_ConvDirectNaiveConv_F GFX103X_ENABLED GFX110X_ENABLED HALF_ENABLED BF16_ENABLED INT8_ENABLED
    COMMAND MIOPEN_FIND_MODE=normal MIOPEN_DEBUG_FIND_ONLY_SOLVER=ConvDirectNaiveConvFwd $<TARGET_FILE:test_conv2d>
      ${TEST_CONV_VERBOSE_F} --input 1 16 14 14 --weights 48 16 5 5 --pads_strides_dilations 2 2 1 1 1 1 ${MIOPEN_TEST_FLAGS_ARGS}
)

add_custom_test(smoke_solver_ConvDirectNaiveConv_BW GFX103X_ENABLED GFX110X_ENABLED HALF_ENABLED BF16_ENABLED
    COMMAND MIOPEN_FIND_MODE=normal MIOPEN_DEBUG_FIND_ONLY_SOLVER=ConvDirectNaiveConvBwd $<TARGET_FILE:test_conv2d>
      ${TEST_CONV_VERBOSE_B} --input 1 16 14 14 --weights 48 16 5 5 --pads_strides_dilations 2 2 1 1 1 1 ${MIOPEN_TEST_FLAGS_ARGS}
    COMMAND MIOPEN_FIND_MODE=normal MIOPEN_DEBUG_FIND_ONLY_SOLVER=ConvDirectNaiveConvWrw $<TARGET_FILE:test_conv2d>
      ${TEST_CONV_VERBOSE_W} --input 1 16 14 14 --weights 48 16 5 5 --pads_strides_dilations 2 2 1 1 1 1 ${MIOPEN_TEST_FLAGS_ARGS}
)

add_custom_test(smoke_solver_ConvAsm_5x10_7x7 GFX90A_DISABLED SKIP_XNACK_ON
    # GFX90A_DISABLED is because of WORKAROUND_ISSUE_1146
    COMMAND MIOPEN_FIND_MODE=normal MIOPEN_DEBUG_FIND_ONLY_SOLVER=ConvAsm5x10u2v2f1 $<TARGET_FILE:test_conv2d>
      ${TEST_CONV_VERBOSE_F} --input 1 1 5 10 --weights 16 1 5 10 --pads_strides_dilations 0 0 2 2 1 1 ${MIOPEN_TEST_FLAGS_ARGS}
    COMMAND MIOPEN_FIND_MODE=normal MIOPEN_DEBUG_FIND_ONLY_SOLVER=ConvAsm5x10u2v2b1 $<TARGET_FILE:test_conv2d>
      ${TEST_CONV_VERBOSE_B} --input 1 1 16 160 --weights 16 16 5 10 --pads_strides_dilations 0 0 2 2 1 1 ${MIOPEN_TEST_FLAGS_ARGS}
    COMMAND MIOPEN_FIND_MODE=normal MIOPEN_DEBUG_FIND_ONLY_SOLVER=ConvAsm7x7c3h224w224k64u2v2p3q3f1 $<TARGET_FILE:test_conv2d>
      ${TEST_CONV_VERBOSE_F} --input 1 3 224 224 --weights 64 3 7  7 --pads_strides_dilations 3 3 2 2 1 1 ${MIOPEN_TEST_FLAGS_ARGS}
)

add_custom_test(smoke_solver_ConvOcl_Fwd11x11_FwdGen_WrW53 GFX103X_ENABLED HALF_ENABLED BF16_ENABLED
    COMMAND MIOPEN_FIND_MODE=normal MIOPEN_DEBUG_FIND_ONLY_SOLVER=ConvOclDirectFwd11x11 $<TARGET_FILE:test_conv2d>
      ${TEST_CONV_VERBOSE_F} --input 1 1 44 44 --weights 1 1 11 11 --pads_strides_dilations 0 0 4 4 1 1 ${MIOPEN_TEST_FLAGS_ARGS}
    COMMAND MIOPEN_FIND_MODE=normal MIOPEN_DEBUG_FIND_ONLY_SOLVER=ConvOclDirectFwdGen $<TARGET_FILE:test_conv2d>
      ${TEST_CONV_VERBOSE_F} --input 1 1 6 6 --weights 1 1 3 3 --pads_strides_dilations 0 0 2 2 1 1 ${MIOPEN_TEST_FLAGS_ARGS}
    COMMAND MIOPEN_FIND_MODE=normal MIOPEN_DEBUG_FIND_ONLY_SOLVER=ConvOclBwdWrW53 $<TARGET_FILE:test_conv2d>
      ${TEST_CONV_VERBOSE_W} --input 16 1 7 7 --weights 1 1 3 3 --pads_strides_dilations 0 0 1 1 1 1 ${MIOPEN_TEST_FLAGS_ARGS}
)

# NOTES ON WRITING TESTS FOR TUNABLE SOLVERS
# * Enforce tuning (SEARCH_DB_UPDATE).
# * Use TEST_TUNING. This flag leads to test failure in case of any "Error"
#   message output to the log, which happens if something is broken in the tuning machinery.
# * Use MIOPEN_DEBUG_TUNING_ITERATIONS_MAX to save testing time.

# FP16 ALT attribute is disabled to enable the backward solver on MI200 for HALF.
add_custom_test(smoke_solver_ConvAsm1x1U HALF_ENABLED SKIP_XNACK_ON TEST_TUNING
    COMMAND MIOPEN_FIND_ENFORCE=SEARCH_DB_UPDATE MIOPEN_DEBUG_TUNING_ITERATIONS_MAX=5
      MIOPEN_DEBUG_CONVOLUTION_ATTRIB_FP16_ALT_IMPL=0
      MIOPEN_FIND_MODE=normal MIOPEN_DEBUG_FIND_ONLY_SOLVER=ConvAsm1x1U $<TARGET_FILE:test_conv2d>
      ${TEST_CONV_VERBOSE_F} --input 1 4 2 2 --weights 4 4 1 1 --pads_strides_dilations 0 0 1 1 1 1 ${MIOPEN_TEST_FLAGS_ARGS}
    COMMAND MIOPEN_FIND_ENFORCE=SEARCH_DB_UPDATE MIOPEN_DEBUG_TUNING_ITERATIONS_MAX=5
      MIOPEN_DEBUG_CONVOLUTION_ATTRIB_FP16_ALT_IMPL=0
      MIOPEN_FIND_MODE=normal MIOPEN_DEBUG_FIND_ONLY_SOLVER=ConvAsm1x1U $<TARGET_FILE:test_conv2d>
      ${TEST_CONV_VERBOSE_B} --input 1 4 2 2 --weights 4 4 1 1 --pads_strides_dilations 0 0 1 1 1 1 ${MIOPEN_TEST_FLAGS_ARGS}
)

add_custom_test(smoke_solver_ConvAsm1x1UV2 SKIP_XNACK_ON TEST_TUNING
    COMMAND MIOPEN_FIND_ENFORCE=SEARCH_DB_UPDATE MIOPEN_DEBUG_TUNING_ITERATIONS_MAX=5
      MIOPEN_FIND_MODE=normal MIOPEN_DEBUG_FIND_ONLY_SOLVER=ConvAsm1x1UV2 $<TARGET_FILE:test_conv2d>
      ${TEST_CONV_VERBOSE_F} --input 1 4 2 2 --weights 4 4 1 1 --pads_strides_dilations 0 0 2 2 1 1 ${MIOPEN_TEST_FLAGS_ARGS}
    COMMAND MIOPEN_FIND_ENFORCE=SEARCH_DB_UPDATE MIOPEN_DEBUG_TUNING_ITERATIONS_MAX=5
      MIOPEN_FIND_MODE=normal MIOPEN_DEBUG_FIND_ONLY_SOLVER=ConvAsm1x1UV2 $<TARGET_FILE:test_conv2d>
      ${TEST_CONV_VERBOSE_B} --input 1 4 2 2 --weights 4 4 1 1 --pads_strides_dilations 0 0 2 2 1 1 ${MIOPEN_TEST_FLAGS_ARGS}
)

add_custom_test(smoke_solver_ConvAsm3x3U SKIP_XNACK_ON TEST_TUNING
    COMMAND MIOPEN_FIND_ENFORCE=SEARCH_DB_UPDATE MIOPEN_DEBUG_TUNING_ITERATIONS_MAX=5
      MIOPEN_FIND_MODE=normal MIOPEN_DEBUG_FIND_ONLY_SOLVER=ConvAsm3x3U $<TARGET_FILE:test_conv2d>
      ${TEST_CONV_VERBOSE_F} --input 1 4 10 10 --weights 4 4 3 3 --pads_strides_dilations 1 1 1 1 1 1 ${MIOPEN_TEST_FLAGS_ARGS}
    COMMAND MIOPEN_FIND_ENFORCE=SEARCH_DB_UPDATE MIOPEN_DEBUG_TUNING_ITERATIONS_MAX=5
      MIOPEN_FIND_MODE=normal MIOPEN_DEBUG_FIND_ONLY_SOLVER=ConvAsm3x3U $<TARGET_FILE:test_conv2d>
      ${TEST_CONV_VERBOSE_B} --input 1 4 10 10 --weights 4 4 3 3 --pads_strides_dilations 1 1 1 1 1 1 ${MIOPEN_TEST_FLAGS_ARGS}
)

add_custom_test(smoke_solver_ConvAsmBwdWrW1x1 HALF_ENABLED BF16_ENABLED SKIP_XNACK_ON TEST_TUNING
    COMMAND MIOPEN_FIND_ENFORCE=SEARCH_DB_UPDATE MIOPEN_DEBUG_TUNING_ITERATIONS_MAX=5
      MIOPEN_DEBUG_CONVOLUTION_ATTRIB_FP16_ALT_IMPL=0
      MIOPEN_FIND_MODE=normal MIOPEN_DEBUG_FIND_ONLY_SOLVER=ConvAsmBwdWrW1x1 $<TARGET_FILE:test_conv2d>
      ${TEST_CONV_VERBOSE_W} --input 1 4 5 5 --weights 4 4 1 1 --pads_strides_dilations 0 0 2 2 1 1 ${MIOPEN_TEST_FLAGS_ARGS}
)

# GFX90A_DISABLED for FP32 because of WORKAROUND_SWDEV_330460
add_custom_test(smoke_solver_ConvAsmBwdWrW3x3_fp32 GFX90A_DISABLED SKIP_XNACK_ON TEST_TUNING
    COMMAND MIOPEN_FIND_ENFORCE=SEARCH_DB_UPDATE MIOPEN_DEBUG_TUNING_ITERATIONS_MAX=5
      MIOPEN_FIND_MODE=normal MIOPEN_DEBUG_FIND_ONLY_SOLVER=ConvAsmBwdWrW3x3 $<TARGET_FILE:test_conv2d>
      ${TEST_CONV_VERBOSE_W} --input 2 4 3 3 --weights 4 4 3 3 --pads_strides_dilations 1 1 1 1 1 1 ${MIOPEN_TEST_FLAGS_ARGS}
)

add_custom_test(smoke_solver_ConvAsmBwdWrW3x3_fp16 FLOAT_DISABLED HALF_ENABLED SKIP_XNACK_ON TEST_TUNING
    COMMAND MIOPEN_FIND_ENFORCE=SEARCH_DB_UPDATE MIOPEN_DEBUG_TUNING_ITERATIONS_MAX=5
      MIOPEN_DEBUG_CONVOLUTION_ATTRIB_FP16_ALT_IMPL=0
      MIOPEN_FIND_MODE=normal MIOPEN_DEBUG_FIND_ONLY_SOLVER=ConvAsmBwdWrW3x3 $<TARGET_FILE:test_conv2d>
      ${TEST_CONV_VERBOSE_W} --input 2 4 3 3 --weights 4 4 3 3 --pads_strides_dilations 1 1 1 1 1 1 ${MIOPEN_TEST_FLAGS_ARGS}
)

# GFX103X_DISABLED is due to WORKAROUND_SWDEV_266868
add_custom_test(smoke_solver_ConvOclBwdWrW1x1 GFX103X_DISABLED HALF_ENABLED BF16_ENABLED
    COMMAND MIOPEN_FIND_MODE=normal MIOPEN_DEBUG_FIND_ONLY_SOLVER=ConvOclBwdWrW1x1 $<TARGET_FILE:test_conv2d>
      ${TEST_CONV_VERBOSE_W} --input 1 16 14 14 --weights 16 16 1 1 --pads_strides_dilations 0 0 1 1 1 1 ${MIOPEN_TEST_FLAGS_ARGS}
)

add_custom_test(smoke_solver_ConvAsmImplicitGemmV4R1Dynamic GFX908_DISABLED GFX90A_DISABLED SKIP_XNACK_ON
    COMMAND MIOPEN_FIND_MODE=normal MIOPEN_DEBUG_FIND_ONLY_SOLVER=ConvAsmImplicitGemmV4R1DynamicFwd $<TARGET_FILE:test_conv2d>
      ${TEST_CONV_VERBOSE_F} --input 16 16 16 16 --weights 16 16 1 1 --pads_strides_dilations 0 0 1 1 1 1 ${MIOPEN_TEST_FLAGS_ARGS}
    COMMAND MIOPEN_FIND_MODE=normal MIOPEN_DEBUG_FIND_ONLY_SOLVER=ConvAsmImplicitGemmV4R1DynamicBwd $<TARGET_FILE:test_conv2d>
      ${TEST_CONV_VERBOSE_B} --input 64 64 14 14 --weights 16 64 1 1 --pads_strides_dilations 0 0 1 1 1 1 ${MIOPEN_TEST_FLAGS_ARGS}
    COMMAND MIOPEN_FIND_MODE=normal MIOPEN_DEBUG_FIND_ONLY_SOLVER=ConvAsmImplicitGemmV4R1DynamicWrw $<TARGET_FILE:test_conv2d>
      ${TEST_CONV_VERBOSE_W} --input 1 32 28 28 --weights 32 32 1 1 --pads_strides_dilations 0 0 1 1 1 1 ${MIOPEN_TEST_FLAGS_ARGS}
)

add_custom_test(smoke_solver_ConvAsmImplicitGemmGTCDynamicXdlops GFX900_DISABLED GFX906_DISABLED GFX90A_DISABLED HALF_ENABLED SKIP_XNACK_ON
    COMMAND MIOPEN_FIND_MODE=normal MIOPEN_DEBUG_FIND_ONLY_SOLVER=ConvAsmImplicitGemmGTCDynamicWrwXdlops $<TARGET_FILE:test_conv2d>
      ${TEST_CONV_VERBOSE_W} --input 2 256 12 18 --weights 256 256 3 3 --pads_strides_dilations 1 1 1 1 1 1 ${MIOPEN_TEST_FLAGS_ARGS}
    COMMAND MIOPEN_FIND_MODE=normal MIOPEN_DEBUG_FIND_ONLY_SOLVER=ConvAsmImplicitGemmGTCDynamicBwdXdlops $<TARGET_FILE:test_conv2d>
      ${TEST_CONV_VERBOSE_B} --input 64 64 28 28 --weights 16 64 1 1 --pads_strides_dilations 0 0 1 1 1 1 ${MIOPEN_TEST_FLAGS_ARGS}
    COMMAND MIOPEN_FIND_MODE=normal MIOPEN_DEBUG_FIND_ONLY_SOLVER=ConvAsmImplicitGemmGTCDynamicFwdXdlops $<TARGET_FILE:test_conv2d>
      ${TEST_CONV_VERBOSE_F} --input 64 512 7 7 --weights 128 128 3 3 --pads_strides_dilations 1 1 1 1 1 1 ${MIOPEN_TEST_FLAGS_ARGS}
)

add_custom_test(smoke_solver_ConvAsmImplicitGemmGTCDynamicXdlopsNHWC_fp32_fp16 GFX900_DISABLED GFX906_DISABLED
    HALF_ENABLED SKIP_XNACK_ON TEST_TUNING
    COMMAND MIOPEN_FIND_ENFORCE=SEARCH_DB_UPDATE MIOPEN_DEBUG_TUNING_ITERATIONS_MAX=5
      MIOPEN_FIND_MODE=normal MIOPEN_DEBUG_FIND_ONLY_SOLVER=ConvAsmImplicitGemmGTCDynamicFwdXdlopsNHWC $<TARGET_FILE:test_conv2d>
      ${TEST_CONV_VERBOSE_F} --input 64 256 7 7 --weights 128 256 1 1 --pads_strides_dilations 0 0 1 1 1 1
      --in_layout NHWC --fil_layout NHWC --out_layout NHWC ${MIOPEN_TEST_FLAGS_ARGS}
    COMMAND MIOPEN_FIND_ENFORCE=SEARCH_DB_UPDATE MIOPEN_DEBUG_TUNING_ITERATIONS_MAX=5
      MIOPEN_FIND_MODE=normal MIOPEN_DEBUG_FIND_ONLY_SOLVER=ConvAsmImplicitGemmGTCDynamicBwdXdlopsNHWC $<TARGET_FILE:test_conv2d>
      ${TEST_CONV_VERBOSE_B} --input 64 256 7 7 --weights 128 256 1 1 --pads_strides_dilations 0 0 1 1 1 1
      --in_layout NHWC --fil_layout NHWC --out_layout NHWC ${MIOPEN_TEST_FLAGS_ARGS}
    COMMAND MIOPEN_FIND_ENFORCE=SEARCH_DB_UPDATE MIOPEN_DEBUG_TUNING_ITERATIONS_MAX=5
      MIOPEN_FIND_MODE=normal MIOPEN_DEBUG_FIND_ONLY_SOLVER=ConvAsmImplicitGemmGTCDynamicWrwXdlopsNHWC $<TARGET_FILE:test_conv2d>
      ${TEST_CONV_VERBOSE_W} --input 64 256 7 7 --weights 128 256 1 1 --pads_strides_dilations 0 0 1 1 1 1
      --in_layout NHWC --fil_layout NHWC --out_layout NHWC ${MIOPEN_TEST_FLAGS_ARGS}
)

add_custom_test(smoke_solver_ConvAsmImplicitGemmGTCDynamicXdlopsNHWC_bf16 GFX900_DISABLED GFX906_DISABLED GFX908_DISABLED
    FLOAT_DISABLED BF16_ENABLED SKIP_XNACK_ON TEST_TUNING
    COMMAND MIOPEN_FIND_ENFORCE=SEARCH_DB_UPDATE MIOPEN_DEBUG_TUNING_ITERATIONS_MAX=5
      MIOPEN_FIND_MODE=normal MIOPEN_DEBUG_FIND_ONLY_SOLVER=ConvAsmImplicitGemmGTCDynamicFwdXdlopsNHWC $<TARGET_FILE:test_conv2d>
      ${TEST_CONV_VERBOSE_F} --input 64 256 7 7 --weights 128 256 1 1 --pads_strides_dilations 0 0 1 1 1 1
      --in_layout NHWC --fil_layout NHWC --out_layout NHWC ${MIOPEN_TEST_FLAGS_ARGS}
    COMMAND MIOPEN_FIND_ENFORCE=SEARCH_DB_UPDATE MIOPEN_DEBUG_TUNING_ITERATIONS_MAX=5
      MIOPEN_FIND_MODE=normal MIOPEN_DEBUG_FIND_ONLY_SOLVER=ConvAsmImplicitGemmGTCDynamicBwdXdlopsNHWC $<TARGET_FILE:test_conv2d>
      ${TEST_CONV_VERBOSE_B} --input 64 256 7 7 --weights 128 256 1 1 --pads_strides_dilations 0 0 1 1 1 1
      --in_layout NHWC --fil_layout NHWC --out_layout NHWC ${MIOPEN_TEST_FLAGS_ARGS}
    COMMAND MIOPEN_FIND_ENFORCE=SEARCH_DB_UPDATE MIOPEN_DEBUG_TUNING_ITERATIONS_MAX=5
      MIOPEN_FIND_MODE=normal MIOPEN_DEBUG_FIND_ONLY_SOLVER=ConvAsmImplicitGemmGTCDynamicWrwXdlopsNHWC $<TARGET_FILE:test_conv2d>
      ${TEST_CONV_VERBOSE_W} --input 64 256 7 7 --weights 128 256 1 1 --pads_strides_dilations 0 0 1 1 1 1
      --in_layout NHWC --fil_layout NHWC --out_layout NHWC ${MIOPEN_TEST_FLAGS_ARGS}
)

add_custom_test(smoke_solver_ConvAsmImplicitGemmGTCDynamicFwdDlopsNCHWC GFX900_DISABLED GFX906_DISABLED GFX908_DISABLED GFX90A_DISABLED GFX103X_ENABLED
    FLOAT_DISABLED HALF_ENABLED SKIP_XNACK_ON TEST_TUNING
    COMMAND MIOPEN_FIND_ENFORCE=SEARCH_DB_UPDATE MIOPEN_DEBUG_TUNING_ITERATIONS_MAX=5
      MIOPEN_FIND_MODE=normal MIOPEN_DEBUG_FIND_ONLY_SOLVER=ConvAsmImplicitGemmGTCDynamicFwdDlopsNCHWC $<TARGET_FILE:test_conv2d>
      ${TEST_CONV_VERBOSE_F} --input 64 256 7 7 --weights 256 3 3 128 --pads_strides_dilations 0 0 1 1 1 1
      --in_layout NCHW --fil_layout CHWN --out_layout NCHW --tensor_vect 1 --vector_length 4 ${MIOPEN_TEST_FLAGS_ARGS}
)

# MIOPEN_DEBUG_TUNING_ITERATIONS_MAX is set to 2 because kernels are very slow to build.
add_custom_test(smoke_solver_ConvCkIgemmFwdV6r1DlopsNchw GFX103X_ENABLED HALF_ENABLED TEST_TUNING
    COMMAND MIOPEN_FIND_ENFORCE=SEARCH_DB_UPDATE MIOPEN_DEBUG_TUNING_ITERATIONS_MAX=2
      MIOPEN_DEBUG_CONVOLUTION_ATTRIB_FP16_ALT_IMPL=0
      MIOPEN_FIND_MODE=normal MIOPEN_DEBUG_FIND_ONLY_SOLVER=ConvCkIgemmFwdV6r1DlopsNchw $<TARGET_FILE:test_conv2d>
      ${TEST_CONV_VERBOSE_F} --input 128 64 56 56 --weights 256 64 1 1 --pads_strides_dilations 0 0 1 1 1 1 ${MIOPEN_TEST_FLAGS_ARGS}
)

add_custom_test(smoke_solver_ConvHipImplicitGemmBwdDataV1R1 GFX103X_ENABLED TEST_TUNING
    COMMAND MIOPEN_FIND_ENFORCE=SEARCH_DB_UPDATE MIOPEN_DEBUG_TUNING_ITERATIONS_MAX=5
      MIOPEN_FIND_MODE=normal MIOPEN_DEBUG_FIND_ONLY_SOLVER=ConvHipImplicitGemmBwdDataV1R1 $<TARGET_FILE:test_conv2d>
      ${TEST_CONV_VERBOSE_B} --input 32 128 32 32 --weights 12 128 1 1 --pads_strides_dilations 0 0 1 1 1 1 ${MIOPEN_TEST_FLAGS_ARGS}
)

# MIOPEN_DEBUG_CONV_IMPLICIT_GEMM_HIP_FWD_V4R1=1 is necessary due to WORKAROUND_iGemm_936 in Jenkinsfile,
# which disables ConvHipImplicitGemmV4R1Fwd, but we still want to check that the solver is not broken.
add_custom_test(smoke_solver_ConvHipImplicitGemmV4R1Fwd_fp32 GFX103X_ENABLED TEST_TUNING
    COMMAND MIOPEN_FIND_ENFORCE=SEARCH_DB_UPDATE MIOPEN_DEBUG_TUNING_ITERATIONS_MAX=5
      MIOPEN_DEBUG_CONV_IMPLICIT_GEMM_HIP_FWD_V4R1=1
      MIOPEN_DEBUG_CONVOLUTION_ATTRIB_FP16_ALT_IMPL=0
      MIOPEN_FIND_MODE=normal MIOPEN_DEBUG_FIND_ONLY_SOLVER=ConvHipImplicitGemmV4R1Fwd $<TARGET_FILE:test_conv2d>
      ${TEST_CONV_VERBOSE_F} --input 256 32 27 27 --weights 128 32 1 1 --pads_strides_dilations 0 0 1 1 1 1 ${MIOPEN_TEST_FLAGS_ARGS}
)

add_custom_test(smoke_solver_ConvHipImplicitGemmV4R1WrW GFX103X_ENABLED HALF_ENABLED BF16_ENABLED TEST_TUNING
    COMMAND MIOPEN_FIND_ENFORCE=SEARCH_DB_UPDATE MIOPEN_DEBUG_TUNING_ITERATIONS_MAX=5
      MIOPEN_DEBUG_CONVOLUTION_ATTRIB_FP16_ALT_IMPL=0
      MIOPEN_FIND_MODE=normal MIOPEN_DEBUG_FIND_ONLY_SOLVER=ConvHipImplicitGemmV4R1WrW $<TARGET_FILE:test_conv2d>
      ${TEST_CONV_VERBOSE_W} --input 64 64 55 55 --weights 64 64 1 1 --pads_strides_dilations 0 0 1 1 1 1 ${MIOPEN_TEST_FLAGS_ARGS}
)

# MIOPEN_DEBUG_CONV_IMPLICIT_GEMM_HIP_FWD_V4R1=1 is necessary due to WORKAROUND_iGemm_936 in Jenkinsfile,
# which disables ConvHipImplicitGemmV4R1Fwd, but we still want to check that the solver is not broken.
# smoke_solver_ConvHipImplicitGemmV4R1Fwd is split to BF16+FP16 and FP32 tests because of
# WORKAROUND_ISSUE_2038, which disables validation of FP16 and BF16 datatypes in this test,
# see https://github.com/ROCmSoftwarePlatform/MIOpen/pull/2043#issuecomment-1482657160.  
add_custom_test(smoke_solver_ConvHipImplicitGemmV4R1Fwd_fp16_bf16 GFX103X_ENABLED FLOAT_DISABLED HALF_ENABLED BF16_ENABLED TEST_TUNING
    COMMAND MIOPEN_FIND_ENFORCE=SEARCH_DB_UPDATE MIOPEN_DEBUG_TUNING_ITERATIONS_MAX=5
      MIOPEN_DEBUG_CONV_IMPLICIT_GEMM_HIP_FWD_V4R1=1
      MIOPEN_DEBUG_CONVOLUTION_ATTRIB_FP16_ALT_IMPL=0
      MIOPEN_FIND_MODE=normal MIOPEN_DEBUG_FIND_ONLY_SOLVER=ConvHipImplicitGemmV4R1Fwd $<TARGET_FILE:test_conv2d>
      ${TEST_CONV_VERBOSE_F} --input 256 32 27 27 --weights 128 32 1 1 --pads_strides_dilations 0 0 1 1 1 1 ${MIOPEN_TEST_FLAGS_ARGS}
      --disable-validation
)

# MIOPEN_DEBUG_CONV_IMPLICIT_GEMM_HIP_BWD_V4R1=1 is necessary due to WORKAROUND_SWDEV_229277_227616_229195,
# which disables ConvHipImplicitGemmBwdDataV4R1, but we still want to check that the solver is not broken.
add_custom_test(smoke_solver_ConvHipImplicitGemmBwdDataV4R1 GFX103X_ENABLED TEST_TUNING
    COMMAND MIOPEN_FIND_ENFORCE=SEARCH_DB_UPDATE MIOPEN_DEBUG_TUNING_ITERATIONS_MAX=5
      MIOPEN_DEBUG_CONV_IMPLICIT_GEMM_HIP_BWD_V4R1=1
      MIOPEN_FIND_MODE=normal MIOPEN_DEBUG_FIND_ONLY_SOLVER=ConvHipImplicitGemmBwdDataV4R1 $<TARGET_FILE:test_conv2d>
      ${TEST_CONV_VERBOSE_B} --input 16 64 16 16 --weights 64 64 3 3 --pads_strides_dilations 0 0 1 1 1 1 ${MIOPEN_TEST_FLAGS_ARGS}
)

add_custom_test(smoke_solver_ConvHipImplicitGemmV4R4 GFX103X_ENABLED TEST_TUNING
    COMMAND MIOPEN_FIND_ENFORCE=SEARCH_DB_UPDATE MIOPEN_DEBUG_TUNING_ITERATIONS_MAX=5
      MIOPEN_FIND_MODE=normal MIOPEN_DEBUG_FIND_ONLY_SOLVER=ConvHipImplicitGemmV4R4Fwd $<TARGET_FILE:test_conv2d>
      ${TEST_CONV_VERBOSE_F} --input 2 16 28 28 --weights 32 16 3 3 --pads_strides_dilations 1 1 1 1 1 1 ${MIOPEN_TEST_FLAGS_ARGS}
    COMMAND MIOPEN_FIND_ENFORCE=SEARCH_DB_UPDATE MIOPEN_DEBUG_TUNING_ITERATIONS_MAX=5
      MIOPEN_FIND_MODE=normal MIOPEN_DEBUG_FIND_ONLY_SOLVER=ConvHipImplicitGemmV4R4WrW $<TARGET_FILE:test_conv2d>
      ${TEST_CONV_VERBOSE_W} --input 8 128 14 14 --weights 32 128 3 3 --pads_strides_dilations 1 1 1 1 1 1 ${MIOPEN_TEST_FLAGS_ARGS}
)

# WORKAROUND_SWDEV_251757 disables this solver due to precision issues.
# However we still want to check that solver is not broken and therefore use
# MIOPEN_DEBUG_CONV_IMPLICIT_GEMM_HIP_BWD_V1R1_XDLOPS=1 to enable it.
add_custom_test(smoke_solver_ConvHipImplicitGemmBwdDataV1R1Xdlops GFX900_DISABLED GFX906_DISABLED HALF_ENABLED BF16_ENABLED TEST_TUNING
    COMMAND MIOPEN_FIND_ENFORCE=SEARCH_DB_UPDATE MIOPEN_DEBUG_TUNING_ITERATIONS_MAX=5
      MIOPEN_DEBUG_CONV_IMPLICIT_GEMM_HIP_BWD_V1R1_XDLOPS=1
      MIOPEN_DEBUG_CONVOLUTION_ATTRIB_FP16_ALT_IMPL=0
      MIOPEN_FIND_MODE=normal MIOPEN_DEBUG_FIND_ONLY_SOLVER=ConvHipImplicitGemmBwdDataV1R1Xdlops $<TARGET_FILE:test_conv2d>
      ${TEST_CONV_VERBOSE_B} --input 32 128 32 32 --weights 12 128 1 1 --pads_strides_dilations 0 0 1 1 1 1 ${MIOPEN_TEST_FLAGS_ARGS}
)

# WORKAROUND_ISSUE_1206 disables this solver for FP32 due to precision issues.
# WORKAROUND_SWDEV_329642 disables this solver on MI200 for BF16.
# However we still want to check that these cases are not broken and therefore use
# MIOPEN_DEBUG_CONV_IMPLICIT_GEMM_HIP_BWD_V4R1_XDLOPS=1 to enable the solver.
add_custom_test(smoke_solver_ConvHipImplicitGemmBwdDataV4R1Xdlops GFX900_DISABLED GFX906_DISABLED HALF_ENABLED BF16_ENABLED TEST_TUNING
    COMMAND MIOPEN_FIND_ENFORCE=SEARCH_DB_UPDATE MIOPEN_DEBUG_TUNING_ITERATIONS_MAX=5
      MIOPEN_DEBUG_CONV_IMPLICIT_GEMM_HIP_BWD_V4R1_XDLOPS=1
      MIOPEN_DEBUG_CONVOLUTION_ATTRIB_FP16_ALT_IMPL=0
      MIOPEN_FIND_MODE=normal MIOPEN_DEBUG_FIND_ONLY_SOLVER=ConvHipImplicitGemmBwdDataV4R1Xdlops $<TARGET_FILE:test_conv2d>
      ${TEST_CONV_VERBOSE_B} --input 1 160 28 28 --weights 128 160 1 1 --pads_strides_dilations 0 0 1 1 1 1 ${MIOPEN_TEST_FLAGS_ARGS}
)

add_custom_test(smoke_solver_ConvHipImplicitGemmForwardV4R4Xdlops GFX900_DISABLED GFX906_DISABLED HALF_ENABLED BF16_ENABLED TEST_TUNING
    COMMAND MIOPEN_FIND_ENFORCE=SEARCH_DB_UPDATE MIOPEN_DEBUG_TUNING_ITERATIONS_MAX=5
      MIOPEN_DEBUG_CONVOLUTION_ATTRIB_FP16_ALT_IMPL=0
      MIOPEN_FIND_MODE=normal MIOPEN_DEBUG_FIND_ONLY_SOLVER=ConvHipImplicitGemmForwardV4R4Xdlops $<TARGET_FILE:test_conv2d>
      ${TEST_CONV_VERBOSE_F} --input 128 48 13 13 --weights 192 48 1 1 --pads_strides_dilations 0 0 1 1 1 1 ${MIOPEN_TEST_FLAGS_ARGS}
)

add_custom_test(smoke_solver_ConvHipImplicitGemmWrwV4R4Xdlops GFX900_DISABLED GFX906_DISABLED HALF_ENABLED BF16_ENABLED TEST_TUNING
    COMMAND MIOPEN_FIND_ENFORCE=SEARCH_DB_UPDATE MIOPEN_DEBUG_TUNING_ITERATIONS_MAX=5
      MIOPEN_DEBUG_CONVOLUTION_ATTRIB_FP16_ALT_IMPL=0
      MIOPEN_FIND_MODE=normal MIOPEN_DEBUG_FIND_ONLY_SOLVER=ConvHipImplicitGemmWrwV4R4Xdlops $<TARGET_FILE:test_conv2d>
      ${TEST_CONV_VERBOSE_W} --input 1 192 28 28 --weights 16 192 1 1 --pads_strides_dilations 0 0 1 1 1 1 ${MIOPEN_TEST_FLAGS_ARGS}
)

add_custom_test(smoke_solver_ConvHipImplicitGemmForwardV4R4Xdlops_Padded_Gemm GFX900_DISABLED GFX906_DISABLED HALF_ENABLED BF16_ENABLED TEST_TUNING
    COMMAND MIOPEN_FIND_ENFORCE=SEARCH_DB_UPDATE MIOPEN_DEBUG_TUNING_ITERATIONS_MAX=5
      MIOPEN_DEBUG_CONVOLUTION_ATTRIB_FP16_ALT_IMPL=0
      MIOPEN_FIND_MODE=normal MIOPEN_DEBUG_FIND_ONLY_SOLVER=ConvHipImplicitGemmForwardV4R4Xdlops_Padded_Gemm $<TARGET_FILE:test_conv2d>
      ${TEST_CONV_VERBOSE_F} --input 16 1 7 7 --weights 1 1 3 3 --pads_strides_dilations 0 0 1 1 1 1 ${MIOPEN_TEST_FLAGS_ARGS}
)

add_custom_test(smoke_solver_ConvHipImplicitGemmWrwV4R4Xdlops_Padded_Gemm GFX900_DISABLED GFX906_DISABLED HALF_ENABLED BF16_ENABLED TEST_TUNING
    COMMAND MIOPEN_FIND_ENFORCE=SEARCH_DB_UPDATE MIOPEN_DEBUG_TUNING_ITERATIONS_MAX=5
      MIOPEN_DEBUG_CONVOLUTION_ATTRIB_FP16_ALT_IMPL=0
      MIOPEN_FIND_MODE=normal MIOPEN_DEBUG_FIND_ONLY_SOLVER=ConvHipImplicitGemmWrwV4R4Xdlops_Padded_Gemm $<TARGET_FILE:test_conv2d>
      ${TEST_CONV_VERBOSE_W} --input 256 2 5 5 --weights 1 2 3 3 --pads_strides_dilations 1 1 2 2 1 1 ${MIOPEN_TEST_FLAGS_ARGS}
)

add_custom_test(smoke_solver_ConvHipImplicitGemmForwardV4R5Xdlops GFX900_DISABLED GFX906_DISABLED HALF_ENABLED BF16_ENABLED TEST_TUNING
    COMMAND MIOPEN_FIND_ENFORCE=SEARCH_DB_UPDATE MIOPEN_DEBUG_TUNING_ITERATIONS_MAX=5
      MIOPEN_DEBUG_CONVOLUTION_ATTRIB_FP16_ALT_IMPL=0
      MIOPEN_FIND_MODE=normal MIOPEN_DEBUG_FIND_ONLY_SOLVER=ConvHipImplicitGemmForwardV4R5Xdlops $<TARGET_FILE:test_conv2d>
      ${TEST_CONV_VERBOSE_F} --input 128 16 54 54 --weights 64 16 3 3 --pads_strides_dilations 1 1 1 1 1 1 ${MIOPEN_TEST_FLAGS_ARGS}
)

add_custom_test(smoke_solver_ConvHipImplicitGemmFwdXdlops OCL_DISABLED GFX900_DISABLED GFX906_DISABLED GFX90A_DISABLED HALF_ENABLED INT8_ENABLED
    SKIP_UNLESS_COMPOSABLEKERNEL TEST_TUNING
    COMMAND MIOPEN_FIND_ENFORCE=SEARCH_DB_UPDATE MIOPEN_DEBUG_TUNING_ITERATIONS_MAX=5
      MIOPEN_FIND_MODE=normal MIOPEN_DEBUG_FIND_ONLY_SOLVER=ConvHipImplicitGemmFwdXdlops $<TARGET_FILE:test_conv2d>
      ${TEST_CONV_VERBOSE_F} --input 128 64 56 56 --weights 64 64 1 1 --pads_strides_dilations 0 0 1 1 1 1 ${MIOPEN_TEST_CONV_INT8_OUTPUT_TYPE_INT8}
      --in_layout NHWC --fil_layout NHWC --out_layout NHWC ${MIOPEN_TEST_FLAGS_ARGS}
)

add_custom_test(smoke_solver_ConvBinWinograd3x3U GFX90A_DISABLED SKIP_XNACK_ON
    COMMAND MIOPEN_FIND_MODE=normal MIOPEN_DEBUG_FIND_ONLY_SOLVER=ConvBinWinograd3x3U $<TARGET_FILE:test_conv2d>
      ${TEST_CONV_VERBOSE_F} --input 1 20 20 20 --weights 20 20 3 3 --pads_strides_dilations 1 1 1 1 1 1 ${MIOPEN_TEST_FLAGS_ARGS}
    COMMAND MIOPEN_FIND_MODE=normal MIOPEN_DEBUG_FIND_ONLY_SOLVER=ConvBinWinograd3x3U $<TARGET_FILE:test_conv2d>
      ${TEST_CONV_VERBOSE_B} --input 1 20 20 20 --weights 20 20 3 3 --pads_strides_dilations 1 1 1 1 1 1 ${MIOPEN_TEST_FLAGS_ARGS}
)

# F16 is supported for 906 and 906 only, no WrW
add_custom_test(smoke_solver_ConvBinWinogradRxS_fp16 GFX900_DISABLED GFX90A_DISABLED FLOAT_DISABLED HALF_ENABLED SKIP_XNACK_ON
    COMMAND MIOPEN_FIND_MODE=normal MIOPEN_DEBUG_FIND_ONLY_SOLVER=ConvBinWinogradRxS $<TARGET_FILE:test_conv2d>
      ${TEST_CONV_VERBOSE_F} --input 1 40 20 20 --weights 20 40 3 3 --pads_strides_dilations 1 1 1 1 1 1 ${MIOPEN_TEST_FLAGS_ARGS}
    COMMAND MIOPEN_FIND_MODE=normal MIOPEN_DEBUG_FIND_ONLY_SOLVER=ConvBinWinogradRxS $<TARGET_FILE:test_conv2d>
      ${TEST_CONV_VERBOSE_B} --input 1 20 20 20 --weights 40 20 3 3 --pads_strides_dilations 1 1 1 1 1 1 ${MIOPEN_TEST_FLAGS_ARGS}
)

# F32 is supported for 900, 906 and 908.
add_custom_test(smoke_solver_ConvBinWinogradRxS_fp32 GFX90A_DISABLED SKIP_XNACK_ON
    COMMAND MIOPEN_FIND_MODE=normal MIOPEN_DEBUG_FIND_ONLY_SOLVER=ConvBinWinogradRxS $<TARGET_FILE:test_conv2d>
      ${TEST_CONV_VERBOSE_F} --input 1 20 20 20 --weights 20 20 3 3 --pads_strides_dilations 1 1 1 1 1 1 ${MIOPEN_TEST_FLAGS_ARGS}
    COMMAND MIOPEN_FIND_MODE=normal MIOPEN_DEBUG_FIND_ONLY_SOLVER=ConvBinWinogradRxS $<TARGET_FILE:test_conv2d>
      ${TEST_CONV_VERBOSE_B} --input 1 20 20 20 --weights 20 20 3 3 --pads_strides_dilations 1 1 1 1 1 1 ${MIOPEN_TEST_FLAGS_ARGS}
    COMMAND MIOPEN_FIND_MODE=normal MIOPEN_DEBUG_FIND_ONLY_SOLVER=ConvBinWinogradRxS $<TARGET_FILE:test_conv2d>
      ${TEST_CONV_VERBOSE_W} --input 1 20 20 20 --weights 20 20 3 3 --pads_strides_dilations 1 1 1 1 1 1 ${MIOPEN_TEST_FLAGS_ARGS}
)

# FP16 ALT attribute is disabled to enable the backward solver on MI200 for HALF.
add_custom_test(smoke_solver_ConvBinWinogradRxSf2x3g1_f16 GFX103X_ENABLED GFX110X_ENABLED FLOAT_DISABLED HALF_ENABLED SKIP_XNACK_ON
    COMMAND MIOPEN_DEBUG_CONVOLUTION_ATTRIB_FP16_ALT_IMPL=0
      MIOPEN_FIND_MODE=normal MIOPEN_DEBUG_FIND_ONLY_SOLVER=ConvBinWinogradRxSf2x3g1 $<TARGET_FILE:test_conv2d>
      ${TEST_CONV_VERBOSE_F} --input 1 40 20 20 --weights 20 40 3 3 --pads_strides_dilations 1 1 1 1 1 1 ${MIOPEN_TEST_FLAGS_ARGS}
    COMMAND MIOPEN_DEBUG_CONVOLUTION_ATTRIB_FP16_ALT_IMPL=0
      MIOPEN_FIND_MODE=normal MIOPEN_DEBUG_FIND_ONLY_SOLVER=ConvBinWinogradRxSf2x3g1 $<TARGET_FILE:test_conv2d>
      ${TEST_CONV_VERBOSE_B} --input 1 20 20 20 --weights 40 20 3 3 --pads_strides_dilations 1 1 1 1 1 1 ${MIOPEN_TEST_FLAGS_ARGS}
    COMMAND MIOPEN_DEBUG_CONVOLUTION_ATTRIB_FP16_ALT_IMPL=0
      MIOPEN_FIND_MODE=normal MIOPEN_DEBUG_FIND_ONLY_SOLVER=ConvBinWinogradRxSf2x3g1 $<TARGET_FILE:test_conv2d>
      ${TEST_CONV_VERBOSE_W} --input 1 20 20 20 --weights 20 20 3 3 --pads_strides_dilations 1 1 1 1 1 1 ${MIOPEN_TEST_FLAGS_ARGS}
)

add_custom_test(smoke_solver_ConvBinWinogradRxSf2x3g1_f32 GFX103X_ENABLED GFX110X_ENABLED SKIP_XNACK_ON
    COMMAND MIOPEN_FIND_MODE=normal MIOPEN_DEBUG_FIND_ONLY_SOLVER=ConvBinWinogradRxSf2x3g1 $<TARGET_FILE:test_conv2d>
      ${TEST_CONV_VERBOSE_F} --input 1 20 20 20 --weights 20 20 3 3 --pads_strides_dilations 1 1 1 1 1 1 ${MIOPEN_TEST_FLAGS_ARGS}
    COMMAND MIOPEN_FIND_MODE=normal MIOPEN_DEBUG_FIND_ONLY_SOLVER=ConvBinWinogradRxSf2x3g1 $<TARGET_FILE:test_conv2d>
      ${TEST_CONV_VERBOSE_B} --input 1 20 20 20 --weights 20 20 3 3 --pads_strides_dilations 1 1 1 1 1 1 ${MIOPEN_TEST_FLAGS_ARGS}
    COMMAND MIOPEN_FIND_MODE=normal MIOPEN_DEBUG_FIND_ONLY_SOLVER=ConvBinWinogradRxSf2x3g1 $<TARGET_FILE:test_conv2d>
      ${TEST_CONV_VERBOSE_W} --input 1 20 20 20 --weights 20 20 3 3 --pads_strides_dilations 1 1 1 1 1 1 ${MIOPEN_TEST_FLAGS_ARGS}
)

# FP16 ALT attribute is disabled to enable the backward solver on MI200 for HALF.
add_custom_test(smoke_solver_ConvBinWinogradRxSf3x2_f16 GFX103X_ENABLED GFX110X_ENABLED FLOAT_DISABLED HALF_ENABLED SKIP_XNACK_ON
    COMMAND MIOPEN_DEBUG_CONVOLUTION_ATTRIB_FP16_ALT_IMPL=0
      MIOPEN_FIND_MODE=normal MIOPEN_DEBUG_FIND_ONLY_SOLVER=ConvBinWinogradRxSf3x2 $<TARGET_FILE:test_conv2d>
      ${TEST_CONV_VERBOSE_F} --input 1 40 20 20 --weights 20 40 3 3 --pads_strides_dilations 1 1 1 1 1 1 ${MIOPEN_TEST_FLAGS_ARGS}
    COMMAND MIOPEN_DEBUG_CONVOLUTION_ATTRIB_FP16_ALT_IMPL=0
      MIOPEN_FIND_MODE=normal MIOPEN_DEBUG_FIND_ONLY_SOLVER=ConvBinWinogradRxSf3x2 $<TARGET_FILE:test_conv2d>
      ${TEST_CONV_VERBOSE_B} --input 1 20 20 20 --weights 40 20 3 3 --pads_strides_dilations 1 1 1 1 1 1 ${MIOPEN_TEST_FLAGS_ARGS}
    COMMAND MIOPEN_DEBUG_CONVOLUTION_ATTRIB_FP16_ALT_IMPL=0
      MIOPEN_FIND_MODE=normal MIOPEN_DEBUG_FIND_ONLY_SOLVER=ConvBinWinogradRxSf3x2 $<TARGET_FILE:test_conv2d>
      ${TEST_CONV_VERBOSE_W} --input 1 20 20 20 --weights 20 20 3 3 --pads_strides_dilations 1 1 1 1 1 1 ${MIOPEN_TEST_FLAGS_ARGS}
)

add_custom_test(smoke_solver_ConvBinWinogradRxSf3x2_f32 GFX103X_ENABLED GFX110X_ENABLED SKIP_XNACK_ON
    COMMAND MIOPEN_FIND_MODE=normal MIOPEN_DEBUG_FIND_ONLY_SOLVER=ConvBinWinogradRxSf3x2 $<TARGET_FILE:test_conv2d>
      ${TEST_CONV_VERBOSE_F} --input 1 20 20 20 --weights 20 20 3 3 --pads_strides_dilations 1 1 1 1 1 1 ${MIOPEN_TEST_FLAGS_ARGS}
    COMMAND MIOPEN_FIND_MODE=normal MIOPEN_DEBUG_FIND_ONLY_SOLVER=ConvBinWinogradRxSf3x2 $<TARGET_FILE:test_conv2d>
      ${TEST_CONV_VERBOSE_B} --input 1 20 20 20 --weights 20 20 3 3 --pads_strides_dilations 1 1 1 1 1 1 ${MIOPEN_TEST_FLAGS_ARGS}
    COMMAND MIOPEN_FIND_MODE=normal MIOPEN_DEBUG_FIND_ONLY_SOLVER=ConvBinWinogradRxSf3x2 $<TARGET_FILE:test_conv2d>
      ${TEST_CONV_VERBOSE_W} --input 1 20 20 20 --weights 20 20 3 3 --pads_strides_dilations 1 1 1 1 1 1 ${MIOPEN_TEST_FLAGS_ARGS}
)

# FP16 ALT attribute is disabled to enable the backward solver on MI200 for HALF.
add_custom_test(smoke_solver_ConvWinograd3x3MultipassWrW GFX94X_DISABLED HALF_ENABLED BF16_ENABLED SKIP_XNACK_ON OCL_DISABLED
    COMMAND MIOPEN_DEBUG_CONVOLUTION_ATTRIB_FP16_ALT_IMPL=0
      MIOPEN_FIND_MODE=normal MIOPEN_DEBUG_FIND_ONLY_SOLVER='ConvWinograd3x3MultipassWrW<3-2>' $<TARGET_FILE:test_conv2d>
      ${TEST_CONV_VERBOSE_W} --input 1 16 24 24 --weights 16 16 3 3 --pads_strides_dilations 1 1 2 2 1 1 ${MIOPEN_TEST_FLAGS_ARGS}
    COMMAND MIOPEN_DEBUG_CONVOLUTION_ATTRIB_FP16_ALT_IMPL=0
      MIOPEN_FIND_MODE=normal MIOPEN_DEBUG_FIND_ONLY_SOLVER='ConvWinograd3x3MultipassWrW<3-3>' $<TARGET_FILE:test_conv2d>
      ${TEST_CONV_VERBOSE_W} --input 1 16 24 24 --weights 16 16 3 3 --pads_strides_dilations 1 1 2 2 1 1 ${MIOPEN_TEST_FLAGS_ARGS}
    COMMAND MIOPEN_DEBUG_CONVOLUTION_ATTRIB_FP16_ALT_IMPL=0 MIOPEN_DEBUG_AMD_WINOGRAD_MPASS_F3X4=1
      MIOPEN_FIND_MODE=normal MIOPEN_DEBUG_FIND_ONLY_SOLVER='ConvWinograd3x3MultipassWrW<3-4>' $<TARGET_FILE:test_conv2d>
      ${TEST_CONV_VERBOSE_W} --input 1 16 24 24 --weights 16 16 3 3 --pads_strides_dilations 1 1 1 1 1 1 ${MIOPEN_TEST_FLAGS_ARGS}
    COMMAND MIOPEN_DEBUG_CONVOLUTION_ATTRIB_FP16_ALT_IMPL=0 MIOPEN_DEBUG_AMD_WINOGRAD_MPASS_F3X5=1
      MIOPEN_FIND_MODE=normal MIOPEN_DEBUG_FIND_ONLY_SOLVER='ConvWinograd3x3MultipassWrW<3-5>' $<TARGET_FILE:test_conv2d>
      ${TEST_CONV_VERBOSE_W} --input 1 16 24 24 --weights 16 16 3 3 --pads_strides_dilations 1 1 1 1 1 1 ${MIOPEN_TEST_FLAGS_ARGS}
    COMMAND MIOPEN_DEBUG_CONVOLUTION_ATTRIB_FP16_ALT_IMPL=0 MIOPEN_DEBUG_AMD_WINOGRAD_MPASS_F3X6=1
      MIOPEN_FIND_MODE=normal MIOPEN_DEBUG_FIND_ONLY_SOLVER='ConvWinograd3x3MultipassWrW<3-6>' $<TARGET_FILE:test_conv2d>
      ${TEST_CONV_VERBOSE_W} --input 1 16 24 24 --weights 16 16 3 3 --pads_strides_dilations 1 1 1 1 1 1 ${MIOPEN_TEST_FLAGS_ARGS}
    COMMAND MIOPEN_DEBUG_CONVOLUTION_ATTRIB_FP16_ALT_IMPL=0
      MIOPEN_FIND_MODE=normal MIOPEN_DEBUG_FIND_ONLY_SOLVER='ConvWinograd3x3MultipassWrW<5-3>' $<TARGET_FILE:test_conv2d>
      ${TEST_CONV_VERBOSE_W} --input 1 16 24 24 --weights 16 16 5 5 --pads_strides_dilations 2 2 1 1 1 1 ${MIOPEN_TEST_FLAGS_ARGS}
    COMMAND MIOPEN_DEBUG_CONVOLUTION_ATTRIB_FP16_ALT_IMPL=0
      MIOPEN_FIND_MODE=normal MIOPEN_DEBUG_FIND_ONLY_SOLVER='ConvWinograd3x3MultipassWrW<5-4>' $<TARGET_FILE:test_conv2d>
      ${TEST_CONV_VERBOSE_W} --input 1 16 24 24 --weights 16 16 5 5 --pads_strides_dilations 2 2 1 1 1 1 ${MIOPEN_TEST_FLAGS_ARGS}
    COMMAND MIOPEN_DEBUG_CONVOLUTION_ATTRIB_FP16_ALT_IMPL=0
      MIOPEN_FIND_MODE=normal MIOPEN_DEBUG_FIND_ONLY_SOLVER='ConvWinograd3x3MultipassWrW<7-2>' $<TARGET_FILE:test_conv2d>
      ${TEST_CONV_VERBOSE_W} --input 1 16 24 24 --weights 16 16 7 7 --pads_strides_dilations 3 3 1 1 1 1 ${MIOPEN_TEST_FLAGS_ARGS}
    COMMAND MIOPEN_DEBUG_CONVOLUTION_ATTRIB_FP16_ALT_IMPL=0
      MIOPEN_FIND_MODE=normal MIOPEN_DEBUG_FIND_ONLY_SOLVER='ConvWinograd3x3MultipassWrW<7-2-1-1>' $<TARGET_FILE:test_conv2d>
      ${TEST_CONV_VERBOSE_W} --input 1 16 24 24 --weights 16 16 7 1 --pads_strides_dilations 3 0 1 1 1 1 ${MIOPEN_TEST_FLAGS_ARGS}
    COMMAND MIOPEN_DEBUG_CONVOLUTION_ATTRIB_FP16_ALT_IMPL=0
      MIOPEN_FIND_MODE=normal MIOPEN_DEBUG_FIND_ONLY_SOLVER='ConvWinograd3x3MultipassWrW<1-1-7-2>' $<TARGET_FILE:test_conv2d>
      ${TEST_CONV_VERBOSE_W} --input 1 16 24 24 --weights 16 16 1 7 --pads_strides_dilations 0 3 1 1 1 1 ${MIOPEN_TEST_FLAGS_ARGS}
    COMMAND MIOPEN_DEBUG_CONVOLUTION_ATTRIB_FP16_ALT_IMPL=0
      MIOPEN_FIND_MODE=normal MIOPEN_DEBUG_FIND_ONLY_SOLVER='ConvWinograd3x3MultipassWrW<7-3>' $<TARGET_FILE:test_conv2d>
      ${TEST_CONV_VERBOSE_W} --input 1 16 24 24 --weights 16 16 7 7 --pads_strides_dilations 3 3 1 1 1 1 ${MIOPEN_TEST_FLAGS_ARGS}
    COMMAND MIOPEN_DEBUG_CONVOLUTION_ATTRIB_FP16_ALT_IMPL=0
      MIOPEN_FIND_MODE=normal MIOPEN_DEBUG_FIND_ONLY_SOLVER='ConvWinograd3x3MultipassWrW<7-3-1-1>' $<TARGET_FILE:test_conv2d>
      ${TEST_CONV_VERBOSE_W} --input 1 16 24 24 --weights 16 16 7 1 --pads_strides_dilations 3 0 1 1 1 1 ${MIOPEN_TEST_FLAGS_ARGS}
    COMMAND MIOPEN_DEBUG_CONVOLUTION_ATTRIB_FP16_ALT_IMPL=0
      MIOPEN_FIND_MODE=normal MIOPEN_DEBUG_FIND_ONLY_SOLVER='ConvWinograd3x3MultipassWrW<1-1-7-3>' $<TARGET_FILE:test_conv2d>
      ${TEST_CONV_VERBOSE_W} --input 1 16 24 24 --weights 16 16 1 7 --pads_strides_dilations 0 3 1 1 1 1 ${MIOPEN_TEST_FLAGS_ARGS}
)

add_custom_test(smoke_solver_ConvBinWinogradRxSf2x3 GFX900_DISABLED GFX103X_ENABLED HALF_ENABLED SKIP_XNACK_ON TEST_TUNING
    COMMAND MIOPEN_FIND_ENFORCE=SEARCH_DB_UPDATE MIOPEN_DEBUG_TUNING_ITERATIONS_MAX=5
      MIOPEN_DEBUG_CONVOLUTION_ATTRIB_FP16_ALT_IMPL=0
      MIOPEN_FIND_MODE=normal MIOPEN_DEBUG_FIND_ONLY_SOLVER=ConvBinWinogradRxSf2x3 $<TARGET_FILE:test_conv2d>
      --input 1 40 20 20 --weights 20 20 3 3 --pads_strides_dilations 1 1 1 1 1 1 --group-count 2 ${MIOPEN_TEST_FLAGS_ARGS}
)

add_custom_test(smoke_solver_ConvBinWinogradRxSf2x3g1 GFX900_DISABLED GFX103X_ENABLED HALF_ENABLED SKIP_XNACK_ON
    COMMAND MIOPEN_DEBUG_CONVOLUTION_ATTRIB_FP16_ALT_IMPL=0
      MIOPEN_FIND_MODE=normal MIOPEN_DEBUG_FIND_ONLY_SOLVER=ConvBinWinogradRxSf2x3g1 $<TARGET_FILE:test_conv2d>
      --input 1 40 20 20 --weights 20 40 3 3 --pads_strides_dilations 1 1 1 1 1 1 ${MIOPEN_TEST_FLAGS_ARGS}
)

add_custom_test(smoke_solver_ConvBinWinogradRxSf3x2 GFX900_DISABLED GFX103X_ENABLED HALF_ENABLED SKIP_XNACK_ON
    COMMAND MIOPEN_FIND_ENFORCE=SEARCH_DB_UPDATE MIOPEN_DEBUG_TUNING_ITERATIONS_MAX=5
      MIOPEN_DEBUG_CONVOLUTION_ATTRIB_FP16_ALT_IMPL=0
      MIOPEN_FIND_MODE=normal MIOPEN_DEBUG_FIND_ONLY_SOLVER=ConvBinWinogradRxSf3x2 $<TARGET_FILE:test_conv2d>
      --input 1 40 20 20 --weights 20 40 3 3 --pads_strides_dilations 1 1 1 1 1 1 ${MIOPEN_TEST_FLAGS_ARGS}
)

add_custom_test(smoke_solver_ConvMlirIgemm GFX900_DISABLED GFX908_DISABLED GFX90A_DISABLED GFX103X_ENABLED HALF_ENABLED SKIP_UNLESS_MLIR TEST_TUNING
    COMMAND MIOPEN_FIND_ENFORCE=SEARCH_DB_UPDATE MIOPEN_DEBUG_TUNING_ITERATIONS_MAX=5
      ${IMPLICITGEMM_MLIR_ENV_F} $<TARGET_FILE:test_conv2d> ${TEST_CONV_VERBOSE_F}
      --input 64 128 14 14 --weights 128 128 1 1 --pads_strides_dilations 0 0 2 2 1 1 --in_layout NHWC --fil_layout NHWC --out_layout NHWC ${MIOPEN_TEST_FLAGS_ARGS}
    COMMAND MIOPEN_FIND_ENFORCE=SEARCH_DB_UPDATE MIOPEN_DEBUG_TUNING_ITERATIONS_MAX=5
      ${IMPLICITGEMM_MLIR_ENV_B} $<TARGET_FILE:test_conv2d> ${TEST_CONV_VERBOSE_B}
      --input 64 256 28 28 --weights 64  64  1 1 --pads_strides_dilations 0 0 1 1 1 1 --group-count 4 ${MIOPEN_TEST_FLAGS_ARGS}
    COMMAND MIOPEN_FIND_ENFORCE=SEARCH_DB_UPDATE MIOPEN_DEBUG_TUNING_ITERATIONS_MAX=5
      ${IMPLICITGEMM_MLIR_ENV_W} $<TARGET_FILE:test_conv2d> ${TEST_CONV_VERBOSE_W}
      --input 64 64  28 28 --weights 64  64  1 1 --pads_strides_dilations 0 0 1 1 1 1 ${MIOPEN_TEST_FLAGS_ARGS}
)

add_custom_test(smoke_solver_ConvMlirIgemmXdlops GFX900_DISABLED GFX906_DISABLED HALF_ENABLED SKIP_UNLESS_MLIR TEST_TUNING
    COMMAND MIOPEN_FIND_ENFORCE=SEARCH_DB_UPDATE MIOPEN_DEBUG_TUNING_ITERATIONS_MAX=5
      ${IMPLICITGEMM_MLIR_ENV_F_XDLOPS} $<TARGET_FILE:test_conv2d> ${TEST_CONV_VERBOSE_F}
      --input 64 128 14 14 --weights 128 128 1 1 --pads_strides_dilations 0 0 2 2 1 1 --in_layout NHWC --fil_layout NHWC --out_layout NHWC  ${MIOPEN_TEST_FLAGS_ARGS}
    COMMAND MIOPEN_FIND_ENFORCE=SEARCH_DB_UPDATE MIOPEN_DEBUG_TUNING_ITERATIONS_MAX=5
      ${IMPLICITGEMM_MLIR_ENV_B_XDLOPS} $<TARGET_FILE:test_conv2d> ${TEST_CONV_VERBOSE_B}
      --input 64 256 28 28 --weights 64  64  1 1 --pads_strides_dilations 0 0 1 1 1 1 --group-count 4  ${MIOPEN_TEST_FLAGS_ARGS}
    COMMAND MIOPEN_FIND_ENFORCE=SEARCH_DB_UPDATE MIOPEN_DEBUG_TUNING_ITERATIONS_MAX=5
      ${IMPLICITGEMM_MLIR_ENV_W_XDLOPS} $<TARGET_FILE:test_conv2d> ${TEST_CONV_VERBOSE_W}
      --input 64 64  28 28 --weights 64  64  1 1 --pads_strides_dilations 0 0 1 1 1 1  ${MIOPEN_TEST_FLAGS_ARGS}
)

# Add here regression tests that should be run on Vega10/20 and GFX908 only with FP16.
add_custom_test(test_regression_half_vega_gfx908 FLOAT_DISABLED HALF_ENABLED GFX90A_DISABLED
# Issue #894.
# Can't be enabled for GFX10 due to WORKAROUND_SWDEV_271887
COMMAND	MIOPEN_FIND_MODE=normal MIOPEN_DEBUG_FIND_ONLY_SOLVER=ConvOclDirectFwd1x1 $<TARGET_FILE:test_conv2d> ${MIOPEN_TEST_FLOAT_ARG} --verbose --disable-backward-data --disable-backward-weights --disable-verification-cache
    --cmode conv --pmode default --group-count 1 --input 1 16 7 7 --weights 16 16 1 1 --pads_strides_dilations 0 0 1 1 1 1
)

add_custom_test(test_regression_half_vega SKIP_UNLESS_ALL FLOAT_DISABLED HALF_ENABLED GFX908_DISABLED GFX90A_DISABLED
# Issue #1956.
COMMAND	MIOPEN_FIND_MODE=normal MIOPEN_DEBUG_FIND_ONLY_SOLVER='GemmBwdRest' $<TARGET_FILE:test_conv3d> ${TEST_CONV_VERBOSE_B}
    --cmode conv --pmode default --group-count 1 --batch_size 2 --input_channels 64 --output_channels 32 --spatial_dim_elements 128 128 128
    --filter_dims 3 3 3 --pads_strides_dilations 1 1 1 1 1 1 1 1 1 --trans_output_pads 0 0 0
    --in_layout NCDHW --fil_layout NCDHW --out_layout NCDHW ${MIOPEN_TEST_FLAGS_ARGS}
)
# Test case for issue #1956 uses huge tensors, therefore:
set_tests_properties(test_regression_half_vega PROPERTIES RUN_SERIAL On)

set(ENVS_REGRESSION_ISSUE_1012
    MIOPEN_DEBUG_IMPLICIT_GEMM_FIND_ALL_SOLUTIONS=1
    MIOPEN_FIND_MODE=normal)

set(ARGS_REGRESSION_ISSUE_1012
    --verbose
    --disable-forward
    --disable-backward-data
    --disable-validation)

add_custom_test(test_regression_opencl_float_mi100 GFX900_DISABLED GFX906_DISABLED HIP_DISABLED GFX90A_DISABLED
    # Issue #1012.
    COMMAND	${ENVS_REGRESSION_ISSUE_1012} $<TARGET_FILE:test_conv2d> ${MIOPEN_TEST_FLOAT_ARG} --cmode conv --pmode default --group-count 1 --input 128, 832, 7,  7  --weights 32,  832, 1, 1 --pads_strides_dilations 0 0 1 1 1 1 ${ARGS_REGRESSION_ISSUE_1012}
    COMMAND	${ENVS_REGRESSION_ISSUE_1012} $<TARGET_FILE:test_conv2d> ${MIOPEN_TEST_FLOAT_ARG} --cmode conv --pmode default --group-count 1 --input 64,  192, 28, 28 --weights 64,  192, 1, 1 --pads_strides_dilations 0 0 1 1 1 1 ${ARGS_REGRESSION_ISSUE_1012}
    COMMAND	${ENVS_REGRESSION_ISSUE_1012} $<TARGET_FILE:test_conv2d> ${MIOPEN_TEST_FLOAT_ARG} --cmode conv --pmode default --group-count 1 --input 64,  256, 28, 28 --weights 128, 256, 1, 1 --pads_strides_dilations 0 0 1 1 1 1 ${ARGS_REGRESSION_ISSUE_1012}
    COMMAND	${ENVS_REGRESSION_ISSUE_1012} $<TARGET_FILE:test_conv2d> ${MIOPEN_TEST_FLOAT_ARG} --cmode conv --pmode default --group-count 1 --input 64,  480, 14, 14 --weights 64,  480, 1, 1 --pads_strides_dilations 0 0 1 1 1 1 ${ARGS_REGRESSION_ISSUE_1012}
    COMMAND	${ENVS_REGRESSION_ISSUE_1012} $<TARGET_FILE:test_conv2d> ${MIOPEN_TEST_FLOAT_ARG} --cmode conv --pmode default --group-count 1 --input 64,  512, 14, 14 --weights 128, 512, 1, 1 --pads_strides_dilations 0 0 1 1 1 1 ${ARGS_REGRESSION_ISSUE_1012}
    COMMAND	${ENVS_REGRESSION_ISSUE_1012} $<TARGET_FILE:test_conv2d> ${MIOPEN_TEST_FLOAT_ARG} --cmode conv --pmode default --group-count 1 --input 64,  512, 28, 28 --weights 128, 512, 1, 1 --pads_strides_dilations 0 0 1 1 1 1 ${ARGS_REGRESSION_ISSUE_1012}
    COMMAND	${ENVS_REGRESSION_ISSUE_1012} $<TARGET_FILE:test_conv2d> ${MIOPEN_TEST_FLOAT_ARG} --cmode conv --pmode default --group-count 1 --input 64,  64,  56, 56 --weights 256, 64,  1, 1 --pads_strides_dilations 0 0 1 1 1 1 ${ARGS_REGRESSION_ISSUE_1012}
)

set(ENVS_FIND_ONLY_HIP_IGEMM_V4R4XDLOPS
    MIOPEN_FIND_MODE=normal
    MIOPEN_DEBUG_IMPLICIT_GEMM_FIND_ALL_SOLUTIONS=1
    MIOPEN_DEBUG_FIND_ONLY_SOLVER=ConvHipImplicitGemmForwardV4R4Xdlops)

set(ARGS_ENABLE_FORWARD_ONLY
    --verbose
    --disable-backward-data
    --disable-backward-weights)

add_custom_test(test_regression_half_mi200 GFX900_DISABLED GFX906_DISABLED GFX908_DISABLED FLOAT_DISABLED HALF_ENABLED
    # Issue-internal #4
    COMMAND	${ENVS_FIND_ONLY_HIP_IGEMM_V4R4XDLOPS} $<TARGET_FILE:test_conv2d> ${MIOPEN_TEST_FLOAT_ARG} --cmode conv --pmode default --input 120 64 75 75 --weights 128 64 1 1 --pads_strides_dilations 0 0 2 2 1 1 ${ARGS_ENABLE_FORWARD_ONLY}
)
#override if we need to install gtests
set(INSTALL_GTEST OFF)
add_subdirectory(gtest EXCLUDE_FROM_ALL)<|MERGE_RESOLUTION|>--- conflicted
+++ resolved
@@ -771,31 +771,8 @@
     # WORKAROUND for issue #1008
     set(MIOPEN_WA_ISSUE_1008 MIOPEN_DEBUG_AMD_WINOGRAD_RXS_F3X2=0)
 add_custom_test(test_conv_embed_db TEST_PERF_DB_RECORD_NOT_FOUND GFX908_DISABLED GFX90A_DISABLED
-<<<<<<< HEAD
-    COMMAND $<TARGET_FILE:test_conv2d> ${MIOPEN_EMBED_TEST_ARG} --input 128 1024 14 14 --weights 2048 1024 1 1 --pads_strides_dilations 0 0 2 2 1 1
-    COMMAND $<TARGET_FILE:test_conv2d> ${MIOPEN_EMBED_TEST_ARG} --input 128 1024 14 14 --weights 256 1024 1 1 --pads_strides_dilations 0 0 1 1 1 1
-    COMMAND $<TARGET_FILE:test_conv2d> ${MIOPEN_EMBED_TEST_ARG} --input 128 128 28 28 --weights 128 128 3 3 --pads_strides_dilations 1 1 1 1 1 1
-    COMMAND $<TARGET_FILE:test_conv2d> ${MIOPEN_EMBED_TEST_ARG} --input 128 1024 14 14 --weights 512 1024 1 1 --pads_strides_dilations 0 0 2 2 1 1
-    COMMAND $<TARGET_FILE:test_conv2d> ${MIOPEN_EMBED_TEST_ARG} --input 128 128 28 28 --weights 512 128 1 1 --pads_strides_dilations 0 0 1 1 1 1
-    COMMAND $<TARGET_FILE:test_conv2d> ${MIOPEN_EMBED_TEST_ARG} --input 128 2048 7 7 --weights 512 2048 1 1 --pads_strides_dilations 0 0 1 1 1 1
-    COMMAND $<TARGET_FILE:test_conv2d> ${MIOPEN_EMBED_TEST_ARG} --input 128 256 14 14 --weights 1024 256 1 1 --pads_strides_dilations 0 0 1 1 1 1
-    COMMAND $<TARGET_FILE:test_conv2d> ${MIOPEN_EMBED_TEST_ARG} --input 128 256 14 14 --weights 256 256 3 3 --pads_strides_dilations 1 1 1 1 1 1
-    COMMAND $<TARGET_FILE:test_conv2d> ${MIOPEN_EMBED_TEST_ARG} --input 128 256 56 56 --weights 128 256 1 1 --pads_strides_dilations 0 0 2 2 1 1
-    COMMAND $<TARGET_FILE:test_conv2d> ${MIOPEN_EMBED_TEST_ARG} --input 128 256 56 56 --weights 512 256 1 1 --pads_strides_dilations 0 0 2 2 1 1
-    COMMAND $<TARGET_FILE:test_conv2d> ${MIOPEN_EMBED_TEST_ARG} --input 128 256 56 56 --weights 64 256 1 1 --pads_strides_dilations 0 0 1 1 1 1
-    COMMAND $<TARGET_FILE:test_conv2d> ${MIOPEN_EMBED_TEST_ARG} --input 128 3 230 230 --weights 64 3 7 7 --pads_strides_dilations 0 0 2 2 1 1
-    COMMAND $<TARGET_FILE:test_conv2d> ${MIOPEN_EMBED_TEST_ARG} --input 128 512 28 28 --weights 1024 512 1 1 --pads_strides_dilations 0 0 2 2 1 1
-    COMMAND $<TARGET_FILE:test_conv2d> ${MIOPEN_EMBED_TEST_ARG} --input 128 512 28 28 --weights 128 512 1 1 --pads_strides_dilations 0 0 1 1 1 1
-    COMMAND $<TARGET_FILE:test_conv2d> ${MIOPEN_EMBED_TEST_ARG} --input 128 512 28 28 --weights 256 512 1 1 --pads_strides_dilations 0 0 2 2 1 1
-    COMMAND $<TARGET_FILE:test_conv2d> ${MIOPEN_EMBED_TEST_ARG} --input 128 512 7 7 --weights 2048 512 1 1 --pads_strides_dilations 0 0 1 1 1 1
-    COMMAND $<TARGET_FILE:test_conv2d> ${MIOPEN_EMBED_TEST_ARG} --input 128 512 7 7 --weights 512 512 3 3 --pads_strides_dilations 1 1 1 1 1 1
-    COMMAND $<TARGET_FILE:test_conv2d> ${MIOPEN_EMBED_TEST_ARG} --input 128 64 56 56 --weights 256 64 1 1 --pads_strides_dilations 0 0 1 1 1 1
-    COMMAND $<TARGET_FILE:test_conv2d> ${MIOPEN_EMBED_TEST_ARG} --input 128 64 56 56 --weights 64 64 1 1 --pads_strides_dilations 0 0 1 1 1 1
-    COMMAND $<TARGET_FILE:test_conv2d> ${MIOPEN_EMBED_TEST_ARG} --input 128 64 56 56 --weights 64 64 3 3 --pads_strides_dilations 1 1 1 1 1 1
-=======
     COMMAND ${MIOPEN_WA_ISSUE_1008} ${MIOPEN_WA_ISSUE_874_W}  $<TARGET_FILE:test_conv2d> ${MIOPEN_EMBED_TEST_ARG} --input 128 1024 14 14 --weights 2048 1024 1 1 --pads_strides_dilations 0 0 2 2 1 1
     COMMAND ${MIOPEN_WA_ISSUE_1008} ${MIOPEN_WA_ISSUE_874_F}  $<TARGET_FILE:test_conv2d> ${MIOPEN_EMBED_TEST_ARG} --input 128 1024 14 14 --weights 256 1024 1 1 --pads_strides_dilations 0 0 1 1 1 1
-    COMMAND ${MIOPEN_WA_ISSUE_1008} ${MIOPEN_WA_ISSUE_874_W}  $<TARGET_FILE:test_conv2d> ${MIOPEN_EMBED_TEST_ARG} --input 128 1024 14 14 --weights 512 1024 1 1 --pads_strides_dilations 0 0 2 2 1 1
     COMMAND ${MIOPEN_WA_ISSUE_1008}                           $<TARGET_FILE:test_conv2d> ${MIOPEN_EMBED_TEST_ARG} --input 128 128 28 28 --weights 128 128 3 3 --pads_strides_dilations 1 1 1 1 1 1
     COMMAND ${MIOPEN_WA_ISSUE_1008} ${MIOPEN_WA_ISSUE_874_W}  $<TARGET_FILE:test_conv2d> ${MIOPEN_EMBED_TEST_ARG} --input 128 1024 14 14 --weights 512 1024 1 1 --pads_strides_dilations 0 0 2 2 1 1
     COMMAND ${MIOPEN_WA_ISSUE_1008} ${MIOPEN_WA_ISSUE_874_FW} $<TARGET_FILE:test_conv2d> ${MIOPEN_EMBED_TEST_ARG} --input 128 128 28 28 --weights 512 128 1 1 --pads_strides_dilations 0 0 1 1 1 1
@@ -814,7 +791,6 @@
     COMMAND ${MIOPEN_WA_ISSUE_1008} ${MIOPEN_WA_ISSUE_874_FW} $<TARGET_FILE:test_conv2d> ${MIOPEN_EMBED_TEST_ARG} --input 128 64 56 56 --weights 256 64 1 1  --pads_strides_dilations 0 0 1 1 1 1
     COMMAND ${MIOPEN_WA_ISSUE_1008} ${MIOPEN_WA_ISSUE_874_FW} $<TARGET_FILE:test_conv2d> ${MIOPEN_EMBED_TEST_ARG} --input 128 64 56 56 --weights 64 64 1 1  --pads_strides_dilations 0 0 1 1 1 1
     COMMAND ${MIOPEN_WA_ISSUE_1008} ${MIOPEN_WA_ISSUE_874_W}  $<TARGET_FILE:test_conv2d> ${MIOPEN_EMBED_TEST_ARG} --input 128 64 56 56 --weights 64 64 3 3   --pads_strides_dilations 1 1 1 1 1 1
->>>>>>> ad809f9d
 )
 endif()
 
