################################################################################
#
# MIT License
#
# Copyright (c) 2017 Advanced Micro Devices, Inc.
#
# Permission is hereby granted, free of charge, to any person obtaining a copy
# of this software and associated documentation files (the "Software"), to deal
# in the Software without restriction, including without limitation the rights
# to use, copy, modify, merge, publish, distribute, sublicense, and/or sell
# copies of the Software, and to permit persons to whom the Software is
# furnished to do so, subject to the following conditions:
#
# The above copyright notice and this permission notice shall be included in all
# copies or substantial portions of the Software.
#
# THE SOFTWARE IS PROVIDED "AS IS", WITHOUT WARRANTY OF ANY KIND, EXPRESS OR
# IMPLIED, INCLUDING BUT NOT LIMITED TO THE WARRANTIES OF MERCHANTABILITY,
# FITNESS FOR A PARTICULAR PURPOSE AND NONINFRINGEMENT. IN NO EVENT SHALL THE
# AUTHORS OR COPYRIGHT HOLDERS BE LIABLE FOR ANY CLAIM, DAMAGES OR OTHER
# LIABILITY, WHETHER IN AN ACTION OF CONTRACT, TORT OR OTHERWISE, ARISING FROM,
# OUT OF OR IN CONNECTION WITH THE SOFTWARE OR THE USE OR OTHER DEALINGS IN THE
# SOFTWARE.
#
################################################################################

cmake_policy(SET CMP0057 NEW)

include(CTest)
include(CheckCXXCompilerFlag)

option( MIOPEN_TEST_ALL "Run the full test suite" OFF )
option( MIOPEN_TEST_HALF "Test in half mode" OFF )
option( MIOPEN_TEST_INT8 "Test in int8 mode" OFF )
option( MIOPEN_TEST_BFLOAT16 "Test in bfloat16 mode" OFF )
option( MIOPEN_TEST_GFX908 "Test on MI100 (gfx908)" OFF )
option( MIOPEN_TEST_GFX90A "Test on gfx90a" OFF )
option( MIOPEN_TEST_GFX900 "Test on Vega10 (gfx900)" OFF )
option( MIOPEN_TEST_GFX906 "Test on Vega20 (gfx906)" OFF )
option( MIOPEN_TEST_GFX1030 "Test on Navi21 (gfx1030)" OFF )
option( MIOPEN_TEST_GPU_XNACK_ENABLED "Test as if XNACK mode is enabled" OFF )
option( MIOPEN_TEST_CONV Off)
option( MIOPEN_TEST_DEEPBENCH Off)
option( MIOPEN_TEST_DRIVER_ITER_MODE Off)
option( MIOPEN_TEST_MIOTENSILE "Test MIOpenTensile path" OFF )
option( MIOPEN_TEST_MLIR "Test for MLIR compilation backend" ${MIOPEN_USE_MLIR} )

option( WORKAROUND_ISSUE_898 "" ON)
option( WORKAROUND_ISSUE_936 "" ON)
option( WORKAROUND_ISSUE_1053 "" ON)
<<<<<<< HEAD
option( WORKAROUND_ISSUE_1064 "" ON)
option( WORKAROUND_ISSUE_1095 "" ON)
=======
>>>>>>> 2024ff6a

# Run the test suite to a depth limit
#limit greater than 2 leads to prolonged testing more than 5hrs per stage.
set(MIOPEN_TEST_LIMIT "2" CACHE STRING "")
set(MIOPEN_TEST_FLAGS "" CACHE STRING "")
set(MIOPEN_TEST_GDB On CACHE BOOL "")

set(MIOPEN_TEST_OPENCL FALSE)
if(MIOPEN_BACKEND_OPENCL)
    set(MIOPEN_TEST_OPENCL TRUE)
endif()

set(MIOPEN_TEST_HIP_NOGPU FALSE)
if(MIOPEN_MODE_NOGPU)
    set(MIOPEN_TEST_HIP_NOGPU TRUE)
endif()

set(MIOPEN_TEST_HIP FALSE)
if(MIOPEN_BACKEND_HIP AND NOT MIOPEN_TEST_HIP_NOGPU)
    set(MIOPEN_TEST_HIP TRUE)
endif()

# Detect GPU type for testing.
# For HIP_NOGPU backend, GPU detection is not required and should be disabled.
# Also we do not detect GPU when target GPU for testing is specified explicitly.
set(MIOPEN_TEST_GPU_DETECTION_FAILED FALSE)
set(MIOPEN_NO_GPU FALSE)
if(NOT (MIOPEN_TEST_GFX900 OR MIOPEN_TEST_GFX906 OR MIOPEN_TEST_GFX908 OR MIOPEN_TEST_GFX90A OR MIOPEN_TEST_GFX1030 OR MIOPEN_TEST_HIP_NOGPU))
    find_program(ROCMINFO
        NAMES rocminfo
        PATHS
            /opt/rocm
            ${CMAKE_INSTALL_PREFIX}
        PATH_SUFFIXES
            /bin
    )
    message(STATUS "rocminfo utility: ${ROCMINFO}")
    if(ROCMINFO)
        execute_process (
            COMMAND ${ROCMINFO}
            OUTPUT_VARIABLE ROCMINFO_OUTPUT
            RESULT_VARIABLE ROCMINFO_EXIT_STATUS
        )
        if(ROCMINFO_OUTPUT MATCHES "no GPU devices")
            message(WARNING "ROCk module is NOT loaded, possibly no GPU devices")
            set(MIOPEN_NO_GPU TRUE)
        elseif (NOT ROCMINFO_EXIT_STATUS EQUAL 0)
            message(WARNING "ROCMINFO FAILED, GPU TYPE UNKNOWN. Manually set respective MIOPEN_TEST_GFX* CMake variable to specify target GPU for testing.")
            set(MIOPEN_TEST_GPU_DETECTION_FAILED TRUE)
        elseif(ROCMINFO_OUTPUT MATCHES "gfx1030")
            set(MIOPEN_TEST_GFX1030 ON)
        elseif(ROCMINFO_OUTPUT MATCHES "gfx900")
            set(MIOPEN_TEST_GFX900 ON)
        elseif(ROCMINFO_OUTPUT MATCHES "gfx906")
            set(MIOPEN_TEST_GFX906 ON)
        elseif(ROCMINFO_OUTPUT MATCHES "gfx908")
            set(MIOPEN_TEST_GFX908 ON)
        elseif(ROCMINFO_OUTPUT MATCHES "gfx90a")
            set(MIOPEN_TEST_GFX90A ON)
        else()
            message(WARNING "TESTING IS NOT SUPPORTED FOR THE DETECTED GPU")
            set(MIOPEN_TEST_GPU_DETECTION_FAILED TRUE)
        endif()

        if(NOT (MIOPEN_TEST_GPU_DETECTION_FAILED) AND ROCMINFO_OUTPUT MATCHES "xnack\\+")
            set(MIOPEN_TEST_GPU_XNACK_ENABLED ON)
        endif()
    else()
        message(WARNING "ROCMINFO NOT FOUND, GPU TYPE UNKNOWN. Manually set respective MIOPEN_TEST_GFX* CMake variable to specify target GPU for testing.")
        set(MIOPEN_TEST_GPU_DETECTION_FAILED TRUE)
    endif()
endif()
message(STATUS "MIOPEN_NO_GPU ${MIOPEN_NO_GPU}")
message(STATUS "MIOPEN_TEST_GFX900 ${MIOPEN_TEST_GFX900}")
message(STATUS "MIOPEN_TEST_GFX906 ${MIOPEN_TEST_GFX906}")
message(STATUS "MIOPEN_TEST_GFX908 ${MIOPEN_TEST_GFX908}")
message(STATUS "MIOPEN_TEST_GFX90A ${MIOPEN_TEST_GFX90A}")
message(STATUS "MIOPEN_TEST_GFX1030 ${MIOPEN_TEST_GFX1030}")
message(STATUS "MIOPEN_TEST_GPU_XNACK_ENABLED ${MIOPEN_TEST_GPU_XNACK_ENABLED}")
message(STATUS "MIOPEN_TEST_GPU_DETECTION_FAILED ${MIOPEN_TEST_GPU_DETECTION_FAILED}")

if(MIOPEN_TEST_DRIVER_ITER_MODE)
    add_definitions(-DMIOPEN_TEST_DRIVER_MODE=2)
else()
    add_definitions(-DMIOPEN_TEST_DRIVER_MODE=1)
endif()

find_package(Threads REQUIRED)
add_custom_target(check COMMAND ${CMAKE_CTEST_COMMAND} --output-on-failure -C ${CMAKE_CFG_INTDIR})
add_custom_target(tests)

if(MIOPEN_TEST_GPU_DETECTION_FAILED AND NOT (MIOPEN_NO_GPU))
    add_custom_target(gpu_detection_check COMMAND echo "*** FATAL: GPU DETECTION FAILED DURING CMAKE PHASE, CHECK CMAKE WARNINGS ***" COMMAND exit 1)
    add_dependencies(check gpu_detection_check)
endif()

set(MIOPEN_TEST_FLOAT_ARG)
set(MIOPEN_TEST_FLOAT FALSE)
if(MIOPEN_TEST_HALF)
    set(MIOPEN_TEST_FLOAT_ARG --half)
elseif(MIOPEN_TEST_INT8)
    set(MIOPEN_TEST_FLOAT_ARG --int8)
elseif(MIOPEN_TEST_BFLOAT16)
    set(MIOPEN_TEST_FLOAT_ARG --bfloat16)
else()
    set(MIOPEN_TEST_FLOAT_ARG --float)
    set(MIOPEN_TEST_FLOAT TRUE)
endif()

macro(set_var_to_condition var)
    if(${ARGN})
        set(${var} ON)
    else()
        set(${name} OFF)
    endif()
endmacro()

set_var_to_condition(WORKAROUND_ISSUE_1187_DEFAULT MIOPEN_TEST_GFX90A AND MIOPEN_TEST_FLOAT)
option( WORKAROUND_ISSUE_1187 "" ${WORKAROUND_ISSUE_1187_DEFAULT})

set_var_to_condition(WORKAROUND_ISSUE_1148_DEFAULT MIOPEN_TEST_GFX1030 AND MIOPEN_TEST_FLOAT)
option( WORKAROUND_ISSUE_1148 "" ${WORKAROUND_ISSUE_1148_DEFAULT})

set_var_to_condition(WORKAROUND_ISSUE_1334_DEFAULT MIOPEN_TEST_GFX1030 AND MIOPEN_TEST_FLOAT)
option( WORKAROUND_ISSUE_1334 "" ${WORKAROUND_ISSUE_1334_DEFAULT})

if(NOT MIOPEN_TEST_MIOTENSILE)
	if(MIOPEN_TEST_HALF)
	    if(MIOPEN_BACKEND_OPENCL)
		set(SKIP_TESTS test_gru test_rnn_vanilla test_lstm)
	    endif()
	elseif(MIOPEN_TEST_INT8)
	    set(SKIP_ALL_EXCEPT_TESTS
                test_tensor_vec test_tensor_cast test_tensor_trans test_tensor_copy test_tensor_set
                test_tensor_transform test_conv2d)
	elseif(MIOPEN_TEST_BFLOAT16)
	    set(SKIP_ALL_EXCEPT_TESTS
                test_conv2d test_tensor_copy test_tensor_set test_tensor_vec test_immed_conv2d
                test_check_numerics_test test_conv_extra test_conv_for_implicit_gemm test_miopen_conv
                test_deepbench_conv test_conv_igemm_dynamic_xdlops_nhwc_wrw_bf16_gfx90a
                test_conv_igemm_dynamic_xdlops_nhwc_fwd_bf16_gfx90a
                test_conv_igemm_dynamic_xdlops_nhwc_bwd_bf16_gfx90a)
    endif()
    if(${CODECOV_TEST})
        list(APPEND SKIP_TESTS test_conv3d test_immed_conv3d test_immed_conv2d test_pooling2d)
        # replaced by smaller tests with suffix _codecov
    endif()
else()
	if(MIOPEN_TEST_HALF)
	    set(SKIP_ALL_EXCEPT_TESTS test_conv2d test_conv3d test_conv3d_extra test_immed_conv2d
                test_immed_conv3d test_gru test_rnn_vanilla test_lstm test_gru_extra test_rnn_extra
                test_lstm_extra)
	elseif(MIOPEN_TEST_INT8)
	    set(SKIP_ALL_EXCEPT_TESTS test_conv2d)
	elseif(MIOPEN_TEST_BFLOAT16)
	    set(SKIP_ALL_EXCEPT_TESTS test_conv2d test_immed_conv2d)
    else()
        set(SKIP_ALL_EXCEPT_TESTS test_conv2d test_conv3d test_conv3d_extra test_immed_conv2d
                test_immed_conv3d test_gru test_rnn_vanilla test_lstm test_gru_extra
                test_rnn_extra test_lstm_extra)
	endif()
endif()

if (MIOPEN_NO_GPU)
    set(SKIP_ALL_EXCEPT_TESTS test_include_inliner test_kernel_build_params test_lstm test_lstm_dropout
            test_test_errors test_type_name test_tensor_test test_sqlite_perfdb test_sequences
            test_pooling3d test_perfdb)
endif()

<<<<<<< HEAD
if(MIOPEN_TEST_GFX908)
    if(WORKAROUND_ISSUE_1064)
        list(APPEND SKIP_TESTS test_dropout)
    endif()
endif()

if (MIOPEN_TEST_GFX90a)
    if(WORKAROUND_ISSUE_1095)
        list(APPEND SKIP_TESTS test_dropout)
    endif()
endif()

=======
>>>>>>> 2024ff6a
if(MIOPEN_TEST_GFX1030)
    if(WORKAROUND_ISSUE_1053 AND MIOPEN_TEST_ALL)
        list(APPEND SKIP_TESTS test_lrn_test)
    endif()
endif()

# The usage is non-trivial, see function add_test_command.
if(SKIP_TESTS)
    list(REMOVE_DUPLICATES SKIP_TESTS)
endif()
if(SKIP_ALL_EXCEPT_TESTS)
    list(REMOVE_DUPLICATES SKIP_ALL_EXCEPT_TESTS)
endif()
message(STATUS "SKIP_TESTS: ${SKIP_TESTS}")
message(STATUS "SKIP_ALL_EXCEPT_TESTS: ${SKIP_ALL_EXCEPT_TESTS}")

# List of tests that depend on the XNACK mode.
# Options convention: Tests that depend on the XNACK mode should support the "--xnack" option.
# If "--xnack 0" is specified (this is the default), then such tests should run in XNACK OFF mode.
# If XNACK is enabled on the GPU, then the testing mode must be changed by the --xnack 1 option.
set(XNACK_TESTS test_mdgraph)

function(add_test_command NAME EXE)
    # Restrict the use of SKIP_ALL_EXCEPT_TESTS list in the Int8, BF16 and MIOpenTensile tests
    if( (NOT (NAME IN_LIST SKIP_ALL_EXCEPT_TESTS) AND SKIP_ALL_EXCEPT_TESTS)
        OR (NAME IN_LIST SKIP_TESTS)
    )
        add_test(NAME ${NAME} COMMAND echo skipped)
        set_tests_properties(${NAME} PROPERTIES DISABLED On)
    elseif(WIN32)
        set(WINPATH)
        foreach(PATH ${CMAKE_FIND_ROOT_PATH})
            list(APPEND WINPATH ${PATH}/bin)
        endforeach()
        file(GENERATE OUTPUT "${CMAKE_CURRENT_BINARY_DIR}/test_${NAME}.cmd"
            CONTENT "set PATH=${WINPATH};%PATH%
                    %1 ${ARGN}")
        add_test(NAME ${NAME} COMMAND ${WINE_CMD} cmd /c "${CMAKE_CURRENT_BINARY_DIR}/test_${NAME}.cmd" $<TARGET_FILE:${EXE}>)
    else()
        if(MIOPEN_TEST_GDB)
            file(GENERATE OUTPUT "${CMAKE_CURRENT_BINARY_DIR}/test_${NAME}.cmake"
                CONTENT "
                execute_process(COMMAND $<TARGET_FILE:${EXE}> ${ARGN} RESULT_VARIABLE RESULT)
                if(NOT RESULT EQUAL 0)
                    if(EXISTS core)
                        execute_process(COMMAND gdb $<TARGET_FILE:${EXE}> core -batch -ex bt)
                    endif()
                    message(FATAL_ERROR \"Test failed\")
                endif()
            ")
            add_test(NAME ${NAME} COMMAND ${CMAKE_COMMAND} -P "${CMAKE_CURRENT_BINARY_DIR}/test_${NAME}.cmake")
        else()
            add_test(NAME ${NAME} COMMAND ${EXE} ${ARGN})
        endif()
    endif()

    if(WORKAROUND_ISSUE_898 AND MIOPEN_USE_COMGR)
        set_property(TEST ${TEST_NAME} PROPERTY ENVIRONMENT MIOPEN_DEBUG_COMGR_HIP_PCH_ENFORCE=0)
    endif()
endfunction()

separate_arguments(MIOPEN_TEST_FLAGS_ARGS UNIX_COMMAND ${MIOPEN_TEST_FLAGS})

function(add_test_executable TEST_NAME)
    add_executable (${TEST_NAME} EXCLUDE_FROM_ALL ${ARGN})
    clang_tidy_check(${TEST_NAME})
    target_link_libraries(${TEST_NAME} ${CMAKE_THREAD_LIBS_INIT})
    # Cmake does not add flags correctly for gcc
    if(CMAKE_CXX_COMPILER_ID MATCHES "GNU")
        set_target_properties(${TEST_NAME} PROPERTIES COMPILE_FLAGS -pthread LINK_FLAGS -pthread)
    endif()

    set(TEST_COMMAND ${TEST_NAME} ${MIOPEN_TEST_FLOAT_ARG})
    if(MIOPEN_TEST_ALL)
        set(TEST_COMMAND ${TEST_COMMAND} --all)
        if(MIOPEN_TEST_LIMIT GREATER 0)
            set(TEST_COMMAND ${TEST_COMMAND} --limit ${MIOPEN_TEST_LIMIT})
        endif()
    endif()
    set(TEST_COMMAND ${TEST_COMMAND} ${MIOPEN_TEST_FLAGS_ARGS})

    if(MIOPEN_TEST_GPU_XNACK_ENABLED AND (${TEST_NAME} IN_LIST XNACK_TESTS))
        set(TEST_COMMAND ${TEST_COMMAND} --xnack 1)
    endif()

    if(WORKAROUND_ISSUE_936 AND (${TEST_NAME} MATCHES "test_conv2d" OR ${TEST_NAME} MATCHES "test_immed_conv2d") )
        set(TEST_COMMAND ${TEST_COMMAND} --tolerance 130) #increased by 1.625 times
    endif()

    add_test_command(${TEST_NAME} ${TEST_COMMAND})
    rate_added_test(${TEST_NAME})
    add_dependencies(tests ${TEST_NAME})
    add_dependencies(check ${TEST_NAME})
    set_tests_properties(${TEST_NAME} PROPERTIES FAIL_REGULAR_EXPRESSION "FAILED")
    if(WORKAROUND_ISSUE_1148
        AND (${TEST_NAME} MATCHES "test_soft_max") )
        set_tests_properties(${TEST_NAME} PROPERTIES RUN_SERIAL On)
    endif()
    if(WORKAROUND_ISSUE_1334
        AND (${TEST_NAME} MATCHES "test_activation") )
        set_tests_properties(${TEST_NAME} PROPERTIES RUN_SERIAL On)
    endif()
    if(NOT MIOPEN_EMBED_DB STREQUAL "")
        target_link_libraries(${TEST_NAME} MIOpen miopen_data)
    else()
        target_link_libraries(${TEST_NAME} MIOpen)
    endif()
endfunction(add_test_executable)

set(MIOPEN_TEST_SANITIZERS)
foreach(SANTIZER address thread)
    check_cxx_compiler_flag("-fsanitize=${SANTIZER} -fno-sanitize-recover=${SANTIZER}" MIOPEN_HAS_${SANTIZER})
    if(MIOPEN_HAS_${SANTIZER})
        list(APPEND MIOPEN_TEST_SANITIZERS ${SANTIZER})
    endif()
endforeach()

function(add_sanitize_test TEST_SOURCE)
    get_filename_component(BASE_NAME ${TEST_SOURCE} NAME_WE)
    foreach(SANTIZER ${MIOPEN_TEST_SANITIZERS})
        add_test_executable(test_${BASE_NAME}_${SANTIZER} ${TEST_SOURCE})
        target_compile_options(test_${BASE_NAME}_${SANTIZER} PUBLIC -fsanitize=${SANTIZER} -fno-sanitize-recover=${SANTIZER})
        target_link_libraries(test_${BASE_NAME}_${SANTIZER} -fsanitize=${SANTIZER} -fno-sanitize-recover=${SANTIZER})
    endforeach()
endfunction()

file(GLOB TESTS *.cpp)

set(LONG_TESTS
    test_dropout
    test_conv2d
    test_conv3d
    test_conv_group
    test_soft_max
    test_lrn_test
    test_conv_for_implicit_gemm
    test_immed_conv3d
    test_conv3d_extra
    test_conv_3d
    test_pooling2d
    test_conv_igemm_mlir
    test_conv_igemm_mlir_xdlops
    )

function(rate_added_test NAME)
    if(${NAME} IN_LIST LONG_TESTS)
        set_tests_properties(${NAME} PROPERTIES COST 800)
    else()
        set_tests_properties(${NAME} PROPERTIES COST 600)
    endif()
endfunction()

foreach(TEST ${TESTS})
    get_filename_component(BASE_NAME ${TEST} NAME_WE)
    add_test_executable(test_${BASE_NAME} ${TEST})
endforeach()

set_tests_properties(test_sqlite_perfdb test_perfdb
    PROPERTIES RUN_SERIAL On)

# add_sanitize_test(perfdb.cpp)
# add_sanitize_test(cache.cpp)
# add_sanitize_test(tensor_test.cpp)
# add_sanitize_test(type_name.cpp)

function(bool_equality_f first_arg sec_arg result)
    if(${first_arg})
        if(${sec_arg})
            set(${result} TRUE PARENT_SCOPE)
        else()
            set(${result} FALSE PARENT_SCOPE)
        endif()
    elseif(${sec_arg})
        set(${result} FALSE PARENT_SCOPE)
    else()
        set(${result} TRUE PARENT_SCOPE)
    endif()
endfunction()

function(bool_and_f first_arg sec_arg result)
    if(${first_arg} AND ${sec_arg})
        set(${result} TRUE PARENT_SCOPE)
    else()
        set(${result} FALSE PARENT_SCOPE)
    endif()
endfunction()

function(bool_or_f first_arg sec_arg result)
    if(${first_arg} OR ${sec_arg})
        set(${result} TRUE PARENT_SCOPE)
    else()
        set(${result} FALSE PARENT_SCOPE)
    endif()
endfunction()

function(bool_not_f first_arg result)
    if(${first_arg})
        set(${result} FALSE PARENT_SCOPE)
    else()
        set(${result} TRUE PARENT_SCOPE)
    endif()
endfunction()

function(option_support_check is_enabled is_disabled default_result result)
    if(${is_enabled} AND ${is_disabled})
        message(FATAL_ERROR " Incompatible options used")
    endif()
    if(${is_enabled})
        set(${result} TRUE PARENT_SCOPE)
    elseif(${is_disabled})
        set(${result} FALSE PARENT_SCOPE)
    else()
        set(${result} ${default_result} PARENT_SCOPE)
    endif()
endfunction()

# The add_custom_test function contains options to describe the conditions,
# under which new custom_tests should be run. Options are divided into several types.
# The option can be enabled or disabled, if nothing is specified, the default value is taken.
# You can use any number of options, in any order, provided that options do not conflict
# (e.g. "HALF_ENABLE HALF_DISABLE" is illegal)
#
# Data types: FLOAT HALF BF16 INT8.
#   The option can be enabled or disabled by using '_ENABLED' and '_DISABLED' suffix.
#   If nothing is specified, the default value is taken.
#   Default: FLOAT_ENABLED HALF_DISABLED BF16_DISABLED INT8_DISABLED
#
# GPU types: GFX900, GFX906, GFX908, GFX90A, GFX1030
#   The option can be enabled or disabled by using '_ENABLED' and '_DISABLED' suffix.
#   If nothing is specified, the default value is taken.
#   Default: GFX900_ENABLED, GFX906_ENABLED, GFX908_ENABLED, GFX90A_ENABLED, GFX1030_DISABLED
#
# Special internal components: MIOTENSILE
#   The option can be enabled or disabled by using '_ENABLED' and '_DISABLED' suffix.
#   If nothing is specified, the default value is taken.
#   Default: MIOTENSILE_DISABLED
#
# Testing mode:
#   SKIP_UNLESS_ALL - The test should be only run if MIOPEN_TEST_ALL=TRUE. Intended for long tests.
#   TEST_PERF_DB_RECORD_NOT_FOUND - Test should fail if output contains: "Perf Db: record not found".
#   SKIP_XNACK_ON - Do not run the test if XNACK mode is enabled (xnack+) on the GPU.
#   SKIP_UNLESS_MLIR - The test should be only run if MIOPEN_TEST_MLIR=TRUE.
#
# Backend: OCL HIP HIP_NOGPU
#   The option can be enabled or disabled by using '_ENABLED' and '_DISABLED' suffix.
#   If nothing is specified, the default value is taken.
#   Default: OCL_ENABLED HIP_ENABLED HIP_NOGPU_DISABLED.

function(add_custom_test NAME)
    set(options
        BF16_ENABLED BF16_DISABLED HALF_ENABLED HALF_DISABLED INT8_ENABLED INT8_DISABLED FLOAT_ENABLED FLOAT_DISABLED
        GFX900_ENABLED GFX900_DISABLED GFX906_ENABLED GFX906_DISABLED GFX908_ENABLED GFX908_DISABLED
        GFX1030_ENABLED GFX1030_DISABLED GFX90A_ENABLED GFX90A_DISABLED MIOTENSILE_ENABLED MIOTENSILE_DISABLED
        SKIP_UNLESS_MLIR SKIP_UNLESS_ALL TEST_PERF_DB_RECORD_NOT_FOUND SKIP_XNACK_ON
        OCL_ENABLED OCL_DISABLED HIP_ENABLED HIP_DISABLED HIP_NOGPU_ENABLED HIP_NOGPU_DISABLED
    )
    set(oneValueArgs)
    set(multiValueArgs)
    cmake_parse_arguments(PARSE "${options}" "${oneValueArgs}" "${multiValueArgs}" ${ARGN})

    # Many custom tests do test only FP32 data type and therefore
    # added only if none of MIOPEN_TEST_HALF, MIOPEN_TEST_INT8, MIOPEN_TEST_BFLOAT16
    # are set, except the test is allowed explicitly.
    set(is_half_check)
    set(HALF_TEST_DEFAULT FALSE)
    option_support_check(${PARSE_HALF_ENABLED} ${PARSE_HALF_DISABLED} ${HALF_TEST_DEFAULT} is_half_check)
    bool_and_f(${MIOPEN_TEST_HALF} ${is_half_check} is_half_check)

    set(is_bfloat16_check)
    set(BF16_TEST_DEFAULT FALSE)
    option_support_check(${PARSE_BF16_ENABLED} ${PARSE_BF16_DISABLED} ${BF16_TEST_DEFAULT} is_bfloat16_check)
    bool_and_f(${MIOPEN_TEST_BFLOAT16} ${is_bfloat16_check} is_bfloat16_check)

    set(is_int8_check)
    set(INT8_TEST_DEFAULT FALSE)
    option_support_check(${PARSE_INT8_ENABLED} ${PARSE_INT8_DISABLED} ${INT8_TEST_DEFAULT} is_int8_check)
    bool_and_f(${MIOPEN_TEST_INT8} ${is_int8_check} is_int8_check)

    set(is_float_check)
    set(FLOAT_TEST_DEFAULT TRUE)
    option_support_check(${PARSE_FLOAT_ENABLED} ${PARSE_FLOAT_DISABLED} ${FLOAT_TEST_DEFAULT} is_float_check)
    bool_and_f(${MIOPEN_TEST_FLOAT} ${is_float_check} is_float_check)

    set(is_miotensile_check)
    set(MIOTENSILE_TEST_DEFAULT FALSE)
    option_support_check(${PARSE_MIOTENSILE_ENABLED} ${PARSE_MIOTENSILE_DISABLED} ${MIOTENSILE_TEST_DEFAULT} is_miotensile_check)
    bool_not_f(${MIOPEN_TEST_MIOTENSILE} NOT_MIOPEN_TEST_MIOTENSILE)
    bool_or_f(${NOT_MIOPEN_TEST_MIOTENSILE} ${is_miotensile_check} is_miotensile_check)

    set(is_mlir_check)
    bool_not_f(${PARSE_SKIP_UNLESS_MLIR} is_mlir_check)
    bool_or_f(${is_mlir_check} ${MIOPEN_TEST_MLIR} is_mlir_check)

    set(is_ocl_check)
    set(OCL_TEST_DEFAULT TRUE)
    option_support_check(${PARSE_OCL_ENABLED} ${PARSE_OCL_DISABLED} ${OCL_TEST_DEFAULT} is_ocl_check)
    bool_not_f(${MIOPEN_TEST_OPENCL} NOT_MIOPEN_TEST_OPENCL)
    bool_or_f(${NOT_MIOPEN_TEST_OPENCL} ${is_ocl_check} is_ocl_check)

    set(is_hip_check)
    set(HIP_TEST_DEFAULT TRUE)
    option_support_check(${PARSE_HIP_ENABLED} ${PARSE_HIP_DISABLED} ${HIP_TEST_DEFAULT} is_hip_check)
    bool_not_f(${MIOPEN_TEST_HIP} NOT_MIOPEN_TEST_HIP)
    bool_or_f(${NOT_MIOPEN_TEST_HIP} ${is_hip_check} is_hip_check)

    set(is_hip_nogpu_check)
    set(HIP_NOGPU_TEST_DEFAULT FALSE)
    option_support_check(${PARSE_HIP_NOGPU_ENABLED} ${PARSE_HIP_NOGPU_DISABLED} ${HIP_NOGPU_TEST_DEFAULT} is_hip_nogpu_check)
    bool_not_f(${MIOPEN_TEST_HIP_NOGPU} NOT_MIOPEN_TEST_HIP_NOGPU)
    bool_or_f(${NOT_MIOPEN_TEST_HIP_NOGPU} ${is_hip_nogpu_check} is_hip_nogpu_check)

    # Some tests are xDLOPs specific and should not run on gfx900/906 targets.
    set(is_gfx900_check)
    set(GFX900_TEST_DEFAULT TRUE)
    option_support_check(${PARSE_GFX900_ENABLED} ${PARSE_GFX900_DISABLED} ${GFX900_TEST_DEFAULT} is_gfx900_check)
    bool_and_f(${MIOPEN_TEST_GFX900} ${is_gfx900_check} is_gfx900_check)

    set(is_gfx906_check)
    set(GFX906_TEST_DEFAULT TRUE)
    option_support_check(${PARSE_GFX906_ENABLED} ${PARSE_GFX906_DISABLED} ${GFX906_TEST_DEFAULT} is_gfx906_check)
    bool_and_f(${MIOPEN_TEST_GFX906} ${is_gfx906_check} is_gfx906_check)

    set(is_gfx908_check)
    set(GFX908_TEST_DEFAULT TRUE)
    option_support_check(${PARSE_GFX908_ENABLED} ${PARSE_GFX908_DISABLED} ${GFX908_TEST_DEFAULT} is_gfx908_check)
    bool_and_f(${MIOPEN_TEST_GFX908} ${is_gfx908_check} is_gfx908_check)

    set(is_gfx90a_check)
    set(GFX90A_TEST_DEFAULT TRUE)
    option_support_check(${PARSE_GFX90A_ENABLED} ${PARSE_GFX90A_DISABLED} ${GFX90A_TEST_DEFAULT} is_gfx90a_check)
    bool_and_f(${MIOPEN_TEST_GFX90A} ${is_gfx90a_check} is_gfx90a_check)

    set(is_gfx1030_check)
    set(GFX1030_TEST_DEFAULT FALSE)
    option_support_check(${PARSE_GFX1030_ENABLED} ${PARSE_GFX1030_DISABLED} ${GFX1030_TEST_DEFAULT} is_gfx1030_check)
    bool_and_f(${MIOPEN_TEST_GFX1030} ${is_gfx1030_check} is_gfx1030_check)

    # When SKIP_XNACK_ON is set, the test will be skipped if MIOPEN_TEST_GPU_XNACK_ENABLED is set.
    set(is_xnack_on_check)
    bool_and_f(${PARSE_SKIP_XNACK_ON} ${MIOPEN_TEST_GPU_XNACK_ENABLED} is_xnack_on_check)
    bool_not_f(${is_xnack_on_check} is_xnack_on_check)

    set(is_full_check)
    bool_not_f(${PARSE_SKIP_UNLESS_ALL} is_full_check)
    bool_or_f(${is_full_check} ${MIOPEN_TEST_ALL} is_full_check)


    add_custom_target(${NAME} ${PARSE_UNPARSED_ARGUMENTS})
    add_test(NAME ${NAME} COMMAND ${CMAKE_COMMAND} --build ${CMAKE_CURRENT_BINARY_DIR} --target ${NAME})

    if(WORKAROUND_ISSUE_898 AND MIOPEN_USE_COMGR)
        set_property(TEST ${NAME} PROPERTY ENVIRONMENT MIOPEN_DEBUG_COMGR_HIP_PCH_ENFORCE=0)
    endif()

    if(WORKAROUND_ISSUE_1148
        AND (${NAME} MATCHES "test_conv_3d"
          OR ${NAME} MATCHES "test_conv_group"
          OR ${NAME} MATCHES "test_conv_extra"
          OR ${NAME} MATCHES "test_conv_for_implicit_gemm" ))
        set_tests_properties(${NAME} PROPERTIES RUN_SERIAL On)
    endif()

    if(  (is_gfx900_check OR is_gfx906_check OR is_gfx908_check OR is_gfx1030_check OR is_gfx90a_check)
     AND is_full_check
     AND is_xnack_on_check
     AND (is_miotensile_check AND is_mlir_check)
     AND (is_half_check OR is_bfloat16_check OR is_int8_check OR is_float_check)
     AND (is_ocl_check AND is_hip_check AND is_hip_nogpu_check)
    )
        if(PARSE_TEST_PERF_DB_RECORD_NOT_FOUND)
            set_tests_properties(${NAME} PROPERTIES FAIL_REGULAR_EXPRESSION "(FAILED)|(Perf Db: record not found)")
        else()
            set_tests_properties(${NAME} PROPERTIES FAIL_REGULAR_EXPRESSION "FAILED")
        endif()
        rate_added_test(${NAME})
    else()
        set_tests_properties(${NAME} PROPERTIES DISABLED On)
    endif()

    if(WORKAROUND_ISSUE_1187
        AND (${NAME} MATCHES "test_conv_for_implicit_gemm" ))
        set_tests_properties(${NAME} PROPERTIES DISABLED On)
    endif()
endfunction()

if(${CODECOV_TEST})
    add_custom_test(test_conv3d_codecov
        COMMAND $<TARGET_FILE:test_conv3d> ${MIOPEN_TEST_FLOAT_ARG} --input 2 4 4 4 4 --weights 2 4 1 1 1 --pads_strides_dilations 0 0 0 1 1 1 1 1 1 ${MIOPEN_TEST_FLAGS_ARGS}
    )
    add_custom_test(test_immed_conv2d_codecov
        COMMAND $<TARGET_FILE:test_immed_conv2d> ${MIOPEN_TEST_FLOAT_ARG} --input  2 2 14 14 --weights 8 2 3 3 --pads_strides_dilations 0 0 1 1 1 1 ${MIOPEN_TEST_FLAGS_ARGS}
    )
    add_custom_test(test_immed_conv3d_codecov
        COMMAND $<TARGET_FILE:test_immed_conv3d> ${MIOPEN_TEST_FLOAT_ARG} --input 1 4 4 4 4 --weights 2 4 3 3 3 --pads_strides_dilations 0 0 0 1 1 1 1 1 1 ${MIOPEN_TEST_FLAGS_ARGS}
    )
    add_custom_test(test_pooling2d_codecov
        COMMAND $<TARGET_FILE:test_pooling2d> ${MIOPEN_TEST_FLOAT_ARG} --input 1, 192, 28, 28 --lens 2 2 --strides 2 2 --pads 0 0 ${MIOPEN_TEST_FLAGS_ARGS}
    )

endif()


set(IMPLICITGEMM_ARGS ${MIOPEN_TEST_FLOAT_ARG})

# ./bin/MIOpenDriver conv -n 128 -c 1024 -H 14 -W 14 -k 2048 -y 1 -x 1 -p 0 -q 0 -u 2 -v 2 -l 1 -j 1 -m conv -g 1 -F 1 -t 1
# MIOPEN_DEBUG_CONV_IMMED_FALLBACK=0
if(MIOPEN_EMBED_DB)
    set(MIOPEN_EMBED_TEST_ARG ${MIOPEN_TEST_FLOAT_ARG} --disable-validation --verbose)
    # WORKAROUND for issue #874
    set(MIOPEN_WA_ISSUE_874_F  MIOPEN_DEBUG_CONV_IMPLICIT_GEMM_HIP_FWD_V4R1=0)
    set(MIOPEN_WA_ISSUE_874_W  MIOPEN_DEBUG_CONV_IMPLICIT_GEMM_HIP_WRW_V4R1=0)
    set(MIOPEN_WA_ISSUE_874_FW MIOPEN_DEBUG_CONV_IMPLICIT_GEMM_HIP_FWD_V4R1=0 MIOPEN_DEBUG_CONV_IMPLICIT_GEMM_HIP_WRW_V4R1=0)
    # WORKAROUND for issue #1008
    set(MIOPEN_WA_ISSUE_1008 MIOPEN_DEBUG_AMD_WINOGRAD_RXS_F3X2=0)
add_custom_test(test_conv_embed_db TEST_PERF_DB_RECORD_NOT_FOUND GFX908_DISABLED GFX90A_DISABLED
    COMMAND ${MIOPEN_WA_ISSUE_1008} ${MIOPEN_WA_ISSUE_874_W}  $<TARGET_FILE:test_conv2d> ${MIOPEN_EMBED_TEST_ARG} --input 128 1024 14 14 --weights 2048 1024 1 1 --pads_strides_dilations 0 0 2 2 1 1
    COMMAND ${MIOPEN_WA_ISSUE_1008} ${MIOPEN_WA_ISSUE_874_F}  $<TARGET_FILE:test_conv2d> ${MIOPEN_EMBED_TEST_ARG} --input 128 1024 14 14 --weights 256 1024 1 1 --pads_strides_dilations 0 0 1 1 1 1
    COMMAND ${MIOPEN_WA_ISSUE_1008} ${MIOPEN_WA_ISSUE_874_W}  $<TARGET_FILE:test_conv2d> ${MIOPEN_EMBED_TEST_ARG} --input 128 1024 14 14 --weights 512 1024 1 1 --pads_strides_dilations 0 0 2 2 1 1
    COMMAND ${MIOPEN_WA_ISSUE_1008}                           $<TARGET_FILE:test_conv2d> ${MIOPEN_EMBED_TEST_ARG} --input 128 128 28 28 --weights 128 128 3 3 --pads_strides_dilations 1 1 1 1 1 1
    COMMAND ${MIOPEN_WA_ISSUE_1008} ${MIOPEN_WA_ISSUE_874_W}  $<TARGET_FILE:test_conv2d> ${MIOPEN_EMBED_TEST_ARG} --input 128 1024 14 14 --weights 512 1024 1 1 --pads_strides_dilations 0 0 2 2 1 1
    COMMAND ${MIOPEN_WA_ISSUE_1008} ${MIOPEN_WA_ISSUE_874_FW} $<TARGET_FILE:test_conv2d> ${MIOPEN_EMBED_TEST_ARG} --input 128 128 28 28 --weights 512 128 1 1 --pads_strides_dilations 0 0 1 1 1 1
    COMMAND ${MIOPEN_WA_ISSUE_1008} ${MIOPEN_WA_ISSUE_874_FW} $<TARGET_FILE:test_conv2d> ${MIOPEN_EMBED_TEST_ARG} --input 128 2048 7 7 --weights 512 2048 1 1 --pads_strides_dilations 0 0 1 1 1 1
    COMMAND ${MIOPEN_WA_ISSUE_1008} ${MIOPEN_WA_ISSUE_874_F}  $<TARGET_FILE:test_conv2d> ${MIOPEN_EMBED_TEST_ARG} --input 128 256 14 14 --weights 1024 256 1 1 --pads_strides_dilations 0 0 1 1 1 1
    COMMAND ${MIOPEN_WA_ISSUE_1008} ${MIOPEN_WA_ISSUE_874_W}  $<TARGET_FILE:test_conv2d> ${MIOPEN_EMBED_TEST_ARG} --input 128 256 14 14 --weights 256 256 3 3 --pads_strides_dilations 1 1 1 1 1 1
    COMMAND ${MIOPEN_WA_ISSUE_1008} ${MIOPEN_WA_ISSUE_874_FW} $<TARGET_FILE:test_conv2d> ${MIOPEN_EMBED_TEST_ARG} --input 128 256 56 56 --weights 128 256 1 1 --pads_strides_dilations 0 0 2 2 1 1
    COMMAND ${MIOPEN_WA_ISSUE_1008}                           $<TARGET_FILE:test_conv2d> ${MIOPEN_EMBED_TEST_ARG} --input 128 256 56 56 --weights 512 256 1 1 --pads_strides_dilations 0 0 2 2 1 1
    COMMAND ${MIOPEN_WA_ISSUE_1008} ${MIOPEN_WA_ISSUE_874_FW} $<TARGET_FILE:test_conv2d> ${MIOPEN_EMBED_TEST_ARG} --input 128 256 56 56 --weights 64 256 1 1 --pads_strides_dilations 0 0 1 1 1 1
    COMMAND ${MIOPEN_WA_ISSUE_1008}                           $<TARGET_FILE:test_conv2d> ${MIOPEN_EMBED_TEST_ARG} --input 128 3 230 230   --weights 64 3 7 7 --pads_strides_dilations 0 0 2 2 1 1
    COMMAND ${MIOPEN_WA_ISSUE_1008} ${MIOPEN_WA_ISSUE_874_FW} $<TARGET_FILE:test_conv2d> ${MIOPEN_EMBED_TEST_ARG} --input 128 512 28 28 --weights 1024 512 1 1 --pads_strides_dilations 0 0 2 2 1 1
    COMMAND ${MIOPEN_WA_ISSUE_1008} ${MIOPEN_WA_ISSUE_874_FW} $<TARGET_FILE:test_conv2d> ${MIOPEN_EMBED_TEST_ARG} --input 128 512 28 28 --weights 128 512 1 1 --pads_strides_dilations 0 0 1 1 1 1
    COMMAND ${MIOPEN_WA_ISSUE_1008} ${MIOPEN_WA_ISSUE_874_FW} $<TARGET_FILE:test_conv2d> ${MIOPEN_EMBED_TEST_ARG} --input 128 512 28 28 --weights 256 512 1 1 --pads_strides_dilations 0 0 2 2 1 1
    COMMAND ${MIOPEN_WA_ISSUE_1008} ${MIOPEN_WA_ISSUE_874_FW} $<TARGET_FILE:test_conv2d> ${MIOPEN_EMBED_TEST_ARG} --input 128 512 7 7   --weights 2048 512 1 1 --pads_strides_dilations 0 0 1 1 1 1
    COMMAND ${MIOPEN_WA_ISSUE_1008} ${MIOPEN_WA_ISSUE_874_W}  $<TARGET_FILE:test_conv2d> ${MIOPEN_EMBED_TEST_ARG} --input 128 512 7 7   --weights 512 512 3 3  --pads_strides_dilations 1 1 1 1 1 1
    COMMAND ${MIOPEN_WA_ISSUE_1008} ${MIOPEN_WA_ISSUE_874_FW} $<TARGET_FILE:test_conv2d> ${MIOPEN_EMBED_TEST_ARG} --input 128 64 56 56 --weights 256 64 1 1  --pads_strides_dilations 0 0 1 1 1 1
    COMMAND ${MIOPEN_WA_ISSUE_1008} ${MIOPEN_WA_ISSUE_874_FW} $<TARGET_FILE:test_conv2d> ${MIOPEN_EMBED_TEST_ARG} --input 128 64 56 56 --weights 64 64 1 1  --pads_strides_dilations 0 0 1 1 1 1
    COMMAND ${MIOPEN_WA_ISSUE_1008} ${MIOPEN_WA_ISSUE_874_W}  $<TARGET_FILE:test_conv2d> ${MIOPEN_EMBED_TEST_ARG} --input 128 64 56 56 --weights 64 64 3 3   --pads_strides_dilations 1 1 1 1 1 1
)
endif()

set(IMPLICITGEMM_MLIR_ENV_BASE MIOPEN_FIND_MODE=normal)
set(IMPLICITGEMM_MLIR_ENV_F ${IMPLICITGEMM_MLIR_ENV_BASE} MIOPEN_DEBUG_FIND_ONLY_SOLVER=ConvMlirIgemmFwd)
set(IMPLICITGEMM_MLIR_ENV_B ${IMPLICITGEMM_MLIR_ENV_BASE} MIOPEN_DEBUG_FIND_ONLY_SOLVER=ConvMlirIgemmBwd)
set(IMPLICITGEMM_MLIR_ENV_W ${IMPLICITGEMM_MLIR_ENV_BASE} MIOPEN_DEBUG_FIND_ONLY_SOLVER=ConvMlirIgemmWrW)

set(IMPLICITGEMM_MLIR_ARGS_F ${IMPLICITGEMM_ARGS} --verbose --disable-backward-data --disable-backward-weights)
set(IMPLICITGEMM_MLIR_ARGS_B ${IMPLICITGEMM_ARGS} --verbose --disable-forward --disable-backward-weights)
set(IMPLICITGEMM_MLIR_ARGS_W ${IMPLICITGEMM_ARGS} --verbose --disable-forward --disable-backward-data)

# Note: OpenCL Debug + Codecov test stage taking longer time than a smoke test should therefore disabling that scenario
string(TOUPPER ${CMAKE_BUILD_TYPE} CMAKE_BUILD_TYPE)
if ((NOT CMAKE_BUILD_TYPE MATCHES "DEBUG") OR (NOT ${CODECOV_TEST}))
    add_custom_test(test_conv_igemm_mlir_small HALF_ENABLED SKIP_UNLESS_MLIR GFX900_DISABLED GFX908_DISABLED GFX90A_DISABLED
        COMMAND ${IMPLICITGEMM_MLIR_ENV_F} $<TARGET_FILE:test_conv2d> ${IMPLICITGEMM_MLIR_ARGS_F} --input 64 128 14 14 --weights 128 128 1 1 --pads_strides_dilations 0 0 2 2 1 1 --in_layout NHWC --fil_layout NHWC --out_layout NHWC
        COMMAND ${IMPLICITGEMM_MLIR_ENV_B} $<TARGET_FILE:test_conv2d> ${IMPLICITGEMM_MLIR_ARGS_B} --input 64 256 28 28 --weights 64  64  1 1 --pads_strides_dilations 0 0 1 1 1 1 --group-count 4
        COMMAND ${IMPLICITGEMM_MLIR_ENV_W} $<TARGET_FILE:test_conv2d> ${IMPLICITGEMM_MLIR_ARGS_W} --input 64 64  28 28 --weights 64  64  1 1 --pads_strides_dilations 0 0 1 1 1 1
    )
endif()

add_custom_test(test_conv_igemm_mlir SKIP_UNLESS_ALL HALF_ENABLED SKIP_UNLESS_MLIR GFX900_DISABLED GFX908_DISABLED GFX90A_DISABLED
    COMMAND ${IMPLICITGEMM_MLIR_ENV_F} $<TARGET_FILE:test_conv2d> ${IMPLICITGEMM_MLIR_ARGS_F} --input 256 1024 14 14 --weights 2048 1024 1 1 --pads_strides_dilations 0 0 2 2 1 1
    COMMAND ${IMPLICITGEMM_MLIR_ENV_F} $<TARGET_FILE:test_conv2d> ${IMPLICITGEMM_MLIR_ARGS_F} --input 256 128  28 28 --weights 128  128  3 3 --pads_strides_dilations 1 1 1 1 1 1
    COMMAND ${IMPLICITGEMM_MLIR_ENV_F} $<TARGET_FILE:test_conv2d> ${IMPLICITGEMM_MLIR_ARGS_F} --input 256 128  28 28 --weights 128  128  3 3 --pads_strides_dilations 1 1 1 1 1 1 --in_layout NHWC --fil_layout NHWC --out_layout NHWC
    COMMAND ${IMPLICITGEMM_MLIR_ENV_F} $<TARGET_FILE:test_conv2d> ${IMPLICITGEMM_MLIR_ARGS_F} --input 128 512  7  7  --weights 512  512  3 3 --pads_strides_dilations 1 1 1 1 1 1
    COMMAND ${IMPLICITGEMM_MLIR_ENV_F} $<TARGET_FILE:test_conv2d> ${IMPLICITGEMM_MLIR_ARGS_F} --input 128 512  7  7  --weights 512  512  3 3 --pads_strides_dilations 1 1 1 1 1 1 --in_layout NHWC --fil_layout NHWC --out_layout NHWC
    COMMAND ${IMPLICITGEMM_MLIR_ENV_F} $<TARGET_FILE:test_conv2d> ${IMPLICITGEMM_MLIR_ARGS_F} --input 128 64   56 56 --weights 64   64   1 1 --pads_strides_dilations 0 0 1 1 1 1
    COMMAND ${IMPLICITGEMM_MLIR_ENV_F} $<TARGET_FILE:test_conv2d> ${IMPLICITGEMM_MLIR_ARGS_F} --input 128 64   56 56 --weights 64   64   1 1 --pads_strides_dilations 0 0 1 1 1 1 --in_layout NHWC --fil_layout NHWC --out_layout NHWC
    COMMAND ${IMPLICITGEMM_MLIR_ENV_F} $<TARGET_FILE:test_conv2d> ${IMPLICITGEMM_MLIR_ARGS_F} --input 256 256  56 56 --weights 256  64   1 1 --pads_strides_dilations 0 0 1 1 1 1 --group-count 4

    COMMAND ${IMPLICITGEMM_MLIR_ENV_B} $<TARGET_FILE:test_conv2d> ${IMPLICITGEMM_MLIR_ARGS_B} --input 256 1024 14 14 --weights 2048 1024 1 1 --pads_strides_dilations 0 0 2 2 1 1
    COMMAND ${IMPLICITGEMM_MLIR_ENV_B} $<TARGET_FILE:test_conv2d> ${IMPLICITGEMM_MLIR_ARGS_B} --input 256 1024 14 14 --weights 2048 1024 1 1 --pads_strides_dilations 0 0 2 2 1 1 --in_layout NHWC --fil_layout NHWC --out_layout NHWC
    COMMAND ${IMPLICITGEMM_MLIR_ENV_B} $<TARGET_FILE:test_conv2d> ${IMPLICITGEMM_MLIR_ARGS_B} --input 256 128  28 28 --weights 128  128  3 3 --pads_strides_dilations 1 1 1 1 1 1
    COMMAND ${IMPLICITGEMM_MLIR_ENV_B} $<TARGET_FILE:test_conv2d> ${IMPLICITGEMM_MLIR_ARGS_B} --input 256 128  28 28 --weights 128  128  3 3 --pads_strides_dilations 1 1 1 1 1 1 --in_layout NHWC --fil_layout NHWC --out_layout NHWC
    COMMAND ${IMPLICITGEMM_MLIR_ENV_B} $<TARGET_FILE:test_conv2d> ${IMPLICITGEMM_MLIR_ARGS_B} --input 128 512  7  7  --weights 512  512  3 3 --pads_strides_dilations 1 1 1 1 1 1
    COMMAND ${IMPLICITGEMM_MLIR_ENV_B} $<TARGET_FILE:test_conv2d> ${IMPLICITGEMM_MLIR_ARGS_B} --input 128 512  7  7  --weights 512  512  3 3 --pads_strides_dilations 1 1 1 1 1 1 --in_layout NHWC --fil_layout NHWC --out_layout NHWC
    COMMAND ${IMPLICITGEMM_MLIR_ENV_B} $<TARGET_FILE:test_conv2d> ${IMPLICITGEMM_MLIR_ARGS_B} --input 128 64   56 56 --weights 64   64   1 1 --pads_strides_dilations 0 0 1 1 1 1
    COMMAND ${IMPLICITGEMM_MLIR_ENV_B} $<TARGET_FILE:test_conv2d> ${IMPLICITGEMM_MLIR_ARGS_B} --input 128 64   56 56 --weights 64   64   1 1 --pads_strides_dilations 0 0 1 1 1 1 --in_layout NHWC --fil_layout NHWC --out_layout NHWC

    COMMAND ${IMPLICITGEMM_MLIR_ENV_W} $<TARGET_FILE:test_conv2d> ${IMPLICITGEMM_MLIR_ARGS_W} --input 64  1024 14 14 --weights 256  1024 1 1 --pads_strides_dilations 0 0 1 1 1 1
    COMMAND ${IMPLICITGEMM_MLIR_ENV_W} $<TARGET_FILE:test_conv2d> ${IMPLICITGEMM_MLIR_ARGS_W} --input 64  1024 14 14 --weights 256  1024 1 1 --pads_strides_dilations 0 0 1 1 1 1 --in_layout NHWC --fil_layout NHWC --out_layout NHWC
    COMMAND ${IMPLICITGEMM_MLIR_ENV_W} $<TARGET_FILE:test_conv2d> ${IMPLICITGEMM_MLIR_ARGS_W} --input 256 256  14 14 --weights 256  256  3 3 --pads_strides_dilations 0 0 2 2 1 1
    COMMAND ${IMPLICITGEMM_MLIR_ENV_W} $<TARGET_FILE:test_conv2d> ${IMPLICITGEMM_MLIR_ARGS_W} --input 256 256  14 14 --weights 256  256  3 3 --pads_strides_dilations 0 0 2 2 1 1 --in_layout NHWC --fil_layout NHWC --out_layout NHWC
    COMMAND ${IMPLICITGEMM_MLIR_ENV_W} $<TARGET_FILE:test_conv2d> ${IMPLICITGEMM_MLIR_ARGS_W} --input 128 2048 7  7  --weights 512  2048 1 1 --pads_strides_dilations 0 0 1 1 1 1
    COMMAND ${IMPLICITGEMM_MLIR_ENV_W} $<TARGET_FILE:test_conv2d> ${IMPLICITGEMM_MLIR_ARGS_W} --input 128 2048 7  7  --weights 512  2048 1 1 --pads_strides_dilations 0 0 1 1 1 1 --in_layout NHWC --fil_layout NHWC --out_layout NHWC
    COMMAND ${IMPLICITGEMM_MLIR_ENV_W} $<TARGET_FILE:test_conv2d> ${IMPLICITGEMM_MLIR_ARGS_W} --input 128 64   56 56 --weights 64   64   1 1 --pads_strides_dilations 0 0 1 1 1 1 --in_layout NHWC --fil_layout NHWC --out_layout NHWC
    COMMAND ${IMPLICITGEMM_MLIR_ENV_W} $<TARGET_FILE:test_conv2d> ${IMPLICITGEMM_MLIR_ARGS_W} --input 256 1024 14 14 --weights 1024 32   1 1 --pads_strides_dilations 0 0 1 1 1 1 --group-count 32
)

set(IMPLICITGEMM_MLIR_ENV_F_XDLOPS ${IMPLICITGEMM_MLIR_ENV_BASE} MIOPEN_DEBUG_FIND_ONLY_SOLVER=ConvMlirIgemmFwdXdlops)
set(IMPLICITGEMM_MLIR_ENV_B_XDLOPS ${IMPLICITGEMM_MLIR_ENV_BASE} MIOPEN_DEBUG_FIND_ONLY_SOLVER=ConvMlirIgemmBwdXdlops)
set(IMPLICITGEMM_MLIR_ENV_W_XDLOPS ${IMPLICITGEMM_MLIR_ENV_BASE} MIOPEN_DEBUG_FIND_ONLY_SOLVER=ConvMlirIgemmWrWXdlops)

add_custom_test(test_conv_igemm_mlir_xdlops_small HALF_ENABLED SKIP_UNLESS_MLIR GFX900_DISABLED GFX906_DISABLED GFX90A_DISABLED
    COMMAND ${IMPLICITGEMM_MLIR_ENV_F_XDLOPS} $<TARGET_FILE:test_conv2d> ${IMPLICITGEMM_MLIR_ARGS_F} --input 64 128 14 14 --weights 128 128 1 1 --pads_strides_dilations 0 0 2 2 1 1 --in_layout NHWC --fil_layout NHWC --out_layout NHWC
    COMMAND ${IMPLICITGEMM_MLIR_ENV_B_XDLOPS} $<TARGET_FILE:test_conv2d> ${IMPLICITGEMM_MLIR_ARGS_B} --input 64 256 28 28 --weights 64  64  1 1 --pads_strides_dilations 0 0 1 1 1 1 --group-count 4
    COMMAND ${IMPLICITGEMM_MLIR_ENV_W_XDLOPS} $<TARGET_FILE:test_conv2d> ${IMPLICITGEMM_MLIR_ARGS_W} --input 64 64  28 28 --weights 64  64  1 1 --pads_strides_dilations 0 0 1 1 1 1
)

add_custom_test(test_conv_igemm_mlir_xdlops SKIP_UNLESS_ALL HALF_ENABLED SKIP_UNLESS_MLIR GFX900_DISABLED GFX906_DISABLED GFX90A_DISABLED
    COMMAND ${IMPLICITGEMM_MLIR_ENV_F_XDLOPS} $<TARGET_FILE:test_conv2d> ${IMPLICITGEMM_MLIR_ARGS_F} --input 256 1024 14 14 --weights 2048 1024 1 1 --pads_strides_dilations 0 0 2 2 1 1
    COMMAND ${IMPLICITGEMM_MLIR_ENV_F_XDLOPS} $<TARGET_FILE:test_conv2d> ${IMPLICITGEMM_MLIR_ARGS_F} --input 256 128  28 28 --weights 128  128  3 3 --pads_strides_dilations 1 1 1 1 1 1
    COMMAND ${IMPLICITGEMM_MLIR_ENV_F_XDLOPS} $<TARGET_FILE:test_conv2d> ${IMPLICITGEMM_MLIR_ARGS_F} --input 256 128  28 28 --weights 128  128  3 3 --pads_strides_dilations 1 1 1 1 1 1 --in_layout NHWC --fil_layout NHWC --out_layout NHWC
    COMMAND ${IMPLICITGEMM_MLIR_ENV_F_XDLOPS} $<TARGET_FILE:test_conv2d> ${IMPLICITGEMM_MLIR_ARGS_F} --input 128 512  7  7  --weights 512  512  3 3 --pads_strides_dilations 1 1 1 1 1 1
    COMMAND ${IMPLICITGEMM_MLIR_ENV_F_XDLOPS} $<TARGET_FILE:test_conv2d> ${IMPLICITGEMM_MLIR_ARGS_F} --input 128 512  7  7  --weights 512  512  3 3 --pads_strides_dilations 1 1 1 1 1 1 --in_layout NHWC --fil_layout NHWC --out_layout NHWC
    COMMAND ${IMPLICITGEMM_MLIR_ENV_F_XDLOPS} $<TARGET_FILE:test_conv2d> ${IMPLICITGEMM_MLIR_ARGS_F} --input 128 64   56 56 --weights 64   64   1 1 --pads_strides_dilations 0 0 1 1 1 1
    COMMAND ${IMPLICITGEMM_MLIR_ENV_F_XDLOPS} $<TARGET_FILE:test_conv2d> ${IMPLICITGEMM_MLIR_ARGS_F} --input 128 64   56 56 --weights 64   64   1 1 --pads_strides_dilations 0 0 1 1 1 1 --in_layout NHWC --fil_layout NHWC --out_layout NHWC
    COMMAND ${IMPLICITGEMM_MLIR_ENV_F_XDLOPS} $<TARGET_FILE:test_conv2d> ${IMPLICITGEMM_MLIR_ARGS_F} --input 256 256  56 56 --weights 256  64   1 1 --pads_strides_dilations 0 0 1 1 1 1 --group-count 4

    COMMAND ${IMPLICITGEMM_MLIR_ENV_B_XDLOPS} $<TARGET_FILE:test_conv2d> ${IMPLICITGEMM_MLIR_ARGS_B} --input 256 1024 14 14 --weights 2048 1024 1 1 --pads_strides_dilations 0 0 2 2 1 1
    COMMAND ${IMPLICITGEMM_MLIR_ENV_B_XDLOPS} $<TARGET_FILE:test_conv2d> ${IMPLICITGEMM_MLIR_ARGS_B} --input 256 1024 14 14 --weights 2048 1024 1 1 --pads_strides_dilations 0 0 2 2 1 1 --in_layout NHWC --fil_layout NHWC --out_layout NHWC
    COMMAND ${IMPLICITGEMM_MLIR_ENV_B_XDLOPS} $<TARGET_FILE:test_conv2d> ${IMPLICITGEMM_MLIR_ARGS_B} --input 256 128  28 28 --weights 128  128  3 3 --pads_strides_dilations 1 1 1 1 1 1
    COMMAND ${IMPLICITGEMM_MLIR_ENV_B_XDLOPS} $<TARGET_FILE:test_conv2d> ${IMPLICITGEMM_MLIR_ARGS_B} --input 256 128  28 28 --weights 128  128  3 3 --pads_strides_dilations 1 1 1 1 1 1 --in_layout NHWC --fil_layout NHWC --out_layout NHWC
    COMMAND ${IMPLICITGEMM_MLIR_ENV_B_XDLOPS} $<TARGET_FILE:test_conv2d> ${IMPLICITGEMM_MLIR_ARGS_B} --input 128 512  7  7  --weights 512  512  3 3 --pads_strides_dilations 1 1 1 1 1 1
    COMMAND ${IMPLICITGEMM_MLIR_ENV_B_XDLOPS} $<TARGET_FILE:test_conv2d> ${IMPLICITGEMM_MLIR_ARGS_B} --input 128 512  7  7  --weights 512  512  3 3 --pads_strides_dilations 1 1 1 1 1 1 --in_layout NHWC --fil_layout NHWC --out_layout NHWC
    COMMAND ${IMPLICITGEMM_MLIR_ENV_B_XDLOPS} $<TARGET_FILE:test_conv2d> ${IMPLICITGEMM_MLIR_ARGS_B} --input 128 64   56 56 --weights 64   64   1 1 --pads_strides_dilations 0 0 1 1 1 1
    COMMAND ${IMPLICITGEMM_MLIR_ENV_B_XDLOPS} $<TARGET_FILE:test_conv2d> ${IMPLICITGEMM_MLIR_ARGS_B} --input 128 64   56 56 --weights 64   64   1 1 --pads_strides_dilations 0 0 1 1 1 1 --in_layout NHWC --fil_layout NHWC --out_layout NHWC

    COMMAND ${IMPLICITGEMM_MLIR_ENV_W_XDLOPS} $<TARGET_FILE:test_conv2d> ${IMPLICITGEMM_MLIR_ARGS_W} --input 64  1024 14 14 --weights 256  1024 1 1 --pads_strides_dilations 0 0 1 1 1 1
    COMMAND ${IMPLICITGEMM_MLIR_ENV_W_XDLOPS} $<TARGET_FILE:test_conv2d> ${IMPLICITGEMM_MLIR_ARGS_W} --input 64  1024 14 14 --weights 256  1024 1 1 --pads_strides_dilations 0 0 1 1 1 1 --in_layout NHWC --fil_layout NHWC --out_layout NHWC
    COMMAND ${IMPLICITGEMM_MLIR_ENV_W_XDLOPS} $<TARGET_FILE:test_conv2d> ${IMPLICITGEMM_MLIR_ARGS_W} --input 256 256  14 14 --weights 256  256  3 3 --pads_strides_dilations 0 0 2 2 1 1
    COMMAND ${IMPLICITGEMM_MLIR_ENV_W_XDLOPS} $<TARGET_FILE:test_conv2d> ${IMPLICITGEMM_MLIR_ARGS_W} --input 256 256  14 14 --weights 256  256  3 3 --pads_strides_dilations 0 0 2 2 1 1 --in_layout NHWC --fil_layout NHWC --out_layout NHWC
    COMMAND ${IMPLICITGEMM_MLIR_ENV_W_XDLOPS} $<TARGET_FILE:test_conv2d> ${IMPLICITGEMM_MLIR_ARGS_W} --input 128 2048 7  7  --weights 512  2048 1 1 --pads_strides_dilations 0 0 1 1 1 1
    COMMAND ${IMPLICITGEMM_MLIR_ENV_W_XDLOPS} $<TARGET_FILE:test_conv2d> ${IMPLICITGEMM_MLIR_ARGS_W} --input 128 2048 7  7  --weights 512  2048 1 1 --pads_strides_dilations 0 0 1 1 1 1 --in_layout NHWC --fil_layout NHWC --out_layout NHWC
    COMMAND ${IMPLICITGEMM_MLIR_ENV_W_XDLOPS} $<TARGET_FILE:test_conv2d> ${IMPLICITGEMM_MLIR_ARGS_W} --input 128 64   56 56 --weights 64   64   1 1 --pads_strides_dilations 0 0 1 1 1 1 --in_layout NHWC --fil_layout NHWC --out_layout NHWC
    COMMAND ${IMPLICITGEMM_MLIR_ENV_W_XDLOPS} $<TARGET_FILE:test_conv2d> ${IMPLICITGEMM_MLIR_ARGS_W} --input 256 1024 14 14 --weights 1024 32   1 1 --pads_strides_dilations 0 0 1 1 1 1 --group-count 32
)

set(IMPLICITGEMM_TESTING_ENV
 MIOPEN_DEBUG_CONV_WINOGRAD=0
 MIOPEN_DEBUG_CONV_FFT=0
 MIOPEN_DEBUG_CONV_DIRECT=0
 MIOPEN_DEBUG_CONV_GEMM=0
 MIOPEN_DEBUG_CONV_IMPLICIT_GEMM=1
)

if(WORKAROUND_ISSUE_936 AND MIOPEN_TEST_HALF)
    LIST(APPEND IMPLICITGEMM_TESTING_ENV MIOPEN_DEBUG_CONV_IMPLICIT_GEMM_HIP_FWD_V4R1=0 MIOPEN_FIND_MODE=normal)
    LIST(APPEND IMPLICITGEMM_ARGS --disable-forward --disable-backward-data)
    #Afther fix need to remove '| grep -v "cannot be executed due to incorrect params"'
endif()
add_custom_test(test_conv_for_implicit_gemm SKIP_UNLESS_ALL BF16_ENABLED HALF_ENABLED GFX1030_ENABLED
COMMAND ${IMPLICITGEMM_TESTING_ENV} $<TARGET_FILE:test_conv2d> ${IMPLICITGEMM_ARGS} --verbose   --input 64  16  28  28  --weights 192 16  3 3 --pads_strides_dilations 0 0 2 2 1 1 | grep -v "cannot be executed due to incorrect params"
COMMAND ${IMPLICITGEMM_TESTING_ENV} $<TARGET_FILE:test_conv2d> ${IMPLICITGEMM_ARGS} --verbose   --input 64  16  14  14  --weights 160 16  3 3 --pads_strides_dilations 0 0 2 2 1 1 | grep -v "cannot be executed due to incorrect params"
COMMAND ${IMPLICITGEMM_TESTING_ENV} $<TARGET_FILE:test_conv2d> ${IMPLICITGEMM_ARGS} --verbose   --input 64  16   7   7  --weights 128 16  3 3 --pads_strides_dilations 0 0 2 2 1 1 | grep -v "cannot be executed due to incorrect params"
COMMAND ${IMPLICITGEMM_TESTING_ENV} $<TARGET_FILE:test_conv2d> ${IMPLICITGEMM_ARGS} --verbose   --input 64  16  55  55  --weights 96  16  1 7 --pads_strides_dilations 0 0 2 2 1 1 | grep -v "cannot be executed due to incorrect params"
COMMAND ${IMPLICITGEMM_TESTING_ENV} $<TARGET_FILE:test_conv2d> ${IMPLICITGEMM_ARGS} --verbose   --input 64  16  28  28  --weights 64  16  1 7 --pads_strides_dilations 0 0 2 2 1 1 | grep -v "cannot be executed due to incorrect params"
COMMAND ${IMPLICITGEMM_TESTING_ENV} $<TARGET_FILE:test_conv2d> ${IMPLICITGEMM_ARGS} --verbose   --input 64  16  14  14  --weights 32  16  1 7 --pads_strides_dilations 0 0 2 2 1 1 | grep -v "cannot be executed due to incorrect params"
COMMAND ${IMPLICITGEMM_TESTING_ENV} $<TARGET_FILE:test_conv2d> ${IMPLICITGEMM_ARGS} --verbose   --input 64  32  28  28  --weights 192 32  3 3 --pads_strides_dilations 0 0 2 2 1 1 | grep -v "cannot be executed due to incorrect params"
COMMAND ${IMPLICITGEMM_TESTING_ENV} $<TARGET_FILE:test_conv2d> ${IMPLICITGEMM_ARGS} --verbose   --input 64  32  14  14  --weights 160 32  3 3 --pads_strides_dilations 0 0 2 2 1 1 | grep -v "cannot be executed due to incorrect params"
COMMAND ${IMPLICITGEMM_TESTING_ENV} $<TARGET_FILE:test_conv2d> ${IMPLICITGEMM_ARGS} --verbose   --input 64  32  7   7   --weights 128 32  3 3 --pads_strides_dilations 0 0 2 2 1 1 | grep -v "cannot be executed due to incorrect params"
COMMAND ${IMPLICITGEMM_TESTING_ENV} $<TARGET_FILE:test_conv2d> ${IMPLICITGEMM_ARGS} --verbose   --input 64  32  55  55  --weights 96  32  1 7 --pads_strides_dilations 0 0 2 2 1 1 | grep -v "cannot be executed due to incorrect params"
COMMAND ${IMPLICITGEMM_TESTING_ENV} $<TARGET_FILE:test_conv2d> ${IMPLICITGEMM_ARGS} --verbose   --input 64  32  28  28  --weights 64  32  1 7 --pads_strides_dilations 0 0 2 2 1 1 | grep -v "cannot be executed due to incorrect params"
COMMAND ${IMPLICITGEMM_TESTING_ENV} $<TARGET_FILE:test_conv2d> ${IMPLICITGEMM_ARGS} --verbose   --input 64  32  14  14  --weights 32  32  1 7 --pads_strides_dilations 0 0 2 2 1 1 | grep -v "cannot be executed due to incorrect params"
COMMAND ${IMPLICITGEMM_TESTING_ENV} $<TARGET_FILE:test_conv2d> ${IMPLICITGEMM_ARGS} --verbose   --input 64  64  56  56  --weights 256 64  1 1 --pads_strides_dilations 0 0 1 1 1 1 | grep -v "cannot be executed due to incorrect params"
COMMAND ${IMPLICITGEMM_TESTING_ENV} $<TARGET_FILE:test_conv2d> ${IMPLICITGEMM_ARGS} --verbose   --input 64  64  56  56  --weights 64  64  1 1 --pads_strides_dilations 0 0 1 1 1 1 | grep -v "cannot be executed due to incorrect params"
COMMAND ${IMPLICITGEMM_TESTING_ENV} $<TARGET_FILE:test_conv2d> ${IMPLICITGEMM_ARGS} --verbose   --input 64  64  73  73  --weights 80  64  1 1 --pads_strides_dilations 0 0 1 1 1 1 | grep -v "cannot be executed due to incorrect params"
COMMAND ${IMPLICITGEMM_TESTING_ENV} $<TARGET_FILE:test_conv2d> ${IMPLICITGEMM_ARGS} --verbose   --input 64  64  56  56  --weights 64  64  1 1 --pads_strides_dilations 0 0 1 1 1 1 | grep -v "cannot be executed due to incorrect params"
COMMAND ${IMPLICITGEMM_TESTING_ENV} $<TARGET_FILE:test_conv2d> ${IMPLICITGEMM_ARGS} --verbose   --input 64  128 55  55  --weights 16  128 1 1 --pads_strides_dilations 0 0 1 1 1 1 | grep -v "cannot be executed due to incorrect params"
COMMAND ${IMPLICITGEMM_TESTING_ENV} $<TARGET_FILE:test_conv2d> ${IMPLICITGEMM_ARGS} --verbose   --input 64  128 28  28  --weights 16  128 1 1 --pads_strides_dilations 0 0 1 1 1 1 | grep -v "cannot be executed due to incorrect params"
COMMAND ${IMPLICITGEMM_TESTING_ENV} $<TARGET_FILE:test_conv2d> ${IMPLICITGEMM_ARGS} --verbose   --input 64  128 14  14  --weights 16  128 1 1 --pads_strides_dilations 0 0 1 1 1 1 | grep -v "cannot be executed due to incorrect params"
COMMAND ${IMPLICITGEMM_TESTING_ENV} $<TARGET_FILE:test_conv2d> ${IMPLICITGEMM_ARGS} --verbose   --input 64  128  7   7  --weights 16  128 1 1 --pads_strides_dilations 0 0 1 1 1 1 | grep -v "cannot be executed due to incorrect params"
COMMAND ${IMPLICITGEMM_TESTING_ENV} $<TARGET_FILE:test_conv2d> ${IMPLICITGEMM_ARGS} --verbose   --input 16   64 56  56  --weights 256  64 1 1 --pads_strides_dilations 0 0 1 1 1 1 | grep -v "cannot be executed due to incorrect params"
COMMAND ${IMPLICITGEMM_TESTING_ENV} $<TARGET_FILE:test_conv2d> ${IMPLICITGEMM_ARGS} --verbose   --input 16   64 56  56  --weights 64   64 1 1 --pads_strides_dilations 0 0 1 1 1 1 | grep -v "cannot be executed due to incorrect params"
COMMAND ${IMPLICITGEMM_TESTING_ENV} $<TARGET_FILE:test_conv2d> ${IMPLICITGEMM_ARGS} --verbose   --input 16   64 73  73  --weights 80   64 1 1 --pads_strides_dilations 0 0 1 1 1 1 | grep -v "cannot be executed due to incorrect params"
COMMAND ${IMPLICITGEMM_TESTING_ENV} $<TARGET_FILE:test_conv2d> ${IMPLICITGEMM_ARGS} --verbose   --input 16   64 56  56  --weights 64   64 1 1 --pads_strides_dilations 0 0 1 1 1 1 | grep -v "cannot be executed due to incorrect params"
COMMAND ${IMPLICITGEMM_TESTING_ENV} $<TARGET_FILE:test_conv2d> ${IMPLICITGEMM_ARGS} --verbose   --input 16  128 55  55  --weights 16  128 1 1 --pads_strides_dilations 0 0 1 1 1 1 | grep -v "cannot be executed due to incorrect params"
COMMAND ${IMPLICITGEMM_TESTING_ENV} $<TARGET_FILE:test_conv2d> ${IMPLICITGEMM_ARGS} --verbose   --input 16  128 28  28  --weights 16  128 1 1 --pads_strides_dilations 0 0 1 1 1 1 | grep -v "cannot be executed due to incorrect params"
# COMMAND ${IMPLICITGEMM_TESTING_ENV} $<TARGET_FILE:test_conv2d> ${IMPLICITGEMM_ARGS} --verbose   --input 16  128     14  14  --weights   16  128     1   1   --pads_strides_dilations    0   0   1   1   1   1
COMMAND ${IMPLICITGEMM_TESTING_ENV} $<TARGET_FILE:test_conv2d> ${IMPLICITGEMM_ARGS} --verbose   --input 16  128      7   7  --weights   16  128     1   1   --pads_strides_dilations    0   0   1   1   1   1 | grep -v "cannot be executed due to incorrect params"
COMMAND	${IMPLICITGEMM_TESTING_ENV} $<TARGET_FILE:test_conv2d> ${IMPLICITGEMM_ARGS} --verbose	--input	64	128	55	55	--weights	16  128		1	1	--pads_strides_dilations	0	0	2	2	1	1     | grep -v "cannot be executed due to incorrect params"
COMMAND	${IMPLICITGEMM_TESTING_ENV} $<TARGET_FILE:test_conv2d> ${IMPLICITGEMM_ARGS} --verbose	--input	64	128	28	28	--weights	16  128		1	1	--pads_strides_dilations	0	0	2	2	1	1     | grep -v "cannot be executed due to incorrect params"
COMMAND	${IMPLICITGEMM_TESTING_ENV} $<TARGET_FILE:test_conv2d> ${IMPLICITGEMM_ARGS} --verbose	--input	64	128	14	14	--weights	16  128		1	1	--pads_strides_dilations	0	0	2	2	1	1     | grep -v "cannot be executed due to incorrect params"
COMMAND	${IMPLICITGEMM_TESTING_ENV} $<TARGET_FILE:test_conv2d> ${IMPLICITGEMM_ARGS} --verbose	--input	64	128	 7	 7	--weights	16  128		1	1	--pads_strides_dilations	0	0	2	2	1	1     | grep -v "cannot be executed due to incorrect params"
COMMAND ${IMPLICITGEMM_TESTING_ENV} $<TARGET_FILE:test_conv2d> ${IMPLICITGEMM_ARGS} --verbose	--input	64	128	    28	28	--weights	512	128	    1	1	--pads_strides_dilations	0	0	1	1	1	1 | grep -v "cannot be executed due to incorrect params"
COMMAND ${IMPLICITGEMM_TESTING_ENV} $<TARGET_FILE:test_conv2d> ${IMPLICITGEMM_ARGS} --verbose	--input	64	160	    73	73	--weights	64	160	1	1	--pads_strides_dilations	0	0	1	1	1	1     | grep -v "cannot be executed due to incorrect params"
COMMAND ${IMPLICITGEMM_TESTING_ENV} $<TARGET_FILE:test_conv2d> ${IMPLICITGEMM_ARGS} --verbose	--input	64	192	    35	35	--weights	32	192	1	1	--pads_strides_dilations	0	0	1	1	1	1     | grep -v "cannot be executed due to incorrect params"
COMMAND ${IMPLICITGEMM_TESTING_ENV} $<TARGET_FILE:test_conv2d> ${IMPLICITGEMM_ARGS} --verbose	--input	64	192	    35	35	--weights	48	192	1	1	--pads_strides_dilations	0	0	1	1	1	1     | grep -v "cannot be executed due to incorrect params"
COMMAND ${IMPLICITGEMM_TESTING_ENV} $<TARGET_FILE:test_conv2d> ${IMPLICITGEMM_ARGS} --verbose	--input	64	192	    35	35	--weights	64	192	1	1	--pads_strides_dilations	0	0	1	1	1	1     | grep -v "cannot be executed due to incorrect params"
COMMAND ${IMPLICITGEMM_TESTING_ENV} $<TARGET_FILE:test_conv2d> ${IMPLICITGEMM_ARGS} --verbose	--input	64	192	28	28	--weights	16	192	1	1	--pads_strides_dilations	0	0	1	1	1	1         | grep -v "cannot be executed due to incorrect params"
COMMAND ${IMPLICITGEMM_TESTING_ENV} $<TARGET_FILE:test_conv2d> ${IMPLICITGEMM_ARGS} --verbose	--input	64	192	28	28	--weights	32	192	1	1	--pads_strides_dilations	0	0	1	1	1	1         | grep -v "cannot be executed due to incorrect params"
COMMAND ${IMPLICITGEMM_TESTING_ENV} $<TARGET_FILE:test_conv2d> ${IMPLICITGEMM_ARGS} --verbose	--input	64	192	28	28	--weights	64	192	1	1	--pads_strides_dilations	0	0	1	1	1	1         | grep -v "cannot be executed due to incorrect params"
COMMAND ${IMPLICITGEMM_TESTING_ENV} $<TARGET_FILE:test_conv2d> ${IMPLICITGEMM_ARGS} --verbose	--input	64	192	28	28	--weights	96	192	1	1	--pads_strides_dilations	0	0	1	1	1	1         | grep -v "cannot be executed due to incorrect params"
COMMAND ${IMPLICITGEMM_TESTING_ENV} $<TARGET_FILE:test_conv2d> ${IMPLICITGEMM_ARGS} --verbose	--input	64	256	    35	35	--weights	48	256	1	1	--pads_strides_dilations	0	0	1	1	1	1     | grep -v "cannot be executed due to incorrect params"
COMMAND ${IMPLICITGEMM_TESTING_ENV} $<TARGET_FILE:test_conv2d> ${IMPLICITGEMM_ARGS} --verbose	--input	64	256	    35	35	--weights	64	256	1	1	--pads_strides_dilations	0	0	1	1	1	1     | grep -v "cannot be executed due to incorrect params"
COMMAND ${IMPLICITGEMM_TESTING_ENV} $<TARGET_FILE:test_conv2d> ${IMPLICITGEMM_ARGS} --verbose	--input	64	256	    56	56	--weights	128	256	    1	1	--pads_strides_dilations	0	0	2	2	1	1 | grep -v "cannot be executed due to incorrect params"
COMMAND ${IMPLICITGEMM_TESTING_ENV} $<TARGET_FILE:test_conv2d> ${IMPLICITGEMM_ARGS} --verbose	--input	64	256	    56	56	--weights	512	256	    1	1	--pads_strides_dilations	0	0	2	2	1	1 | grep -v "cannot be executed due to incorrect params"
COMMAND ${IMPLICITGEMM_TESTING_ENV} $<TARGET_FILE:test_conv2d> ${IMPLICITGEMM_ARGS} --verbose	--input	64	256	    56	56	--weights	64	256	    1	1	--pads_strides_dilations	0	0	1	1	1	1 | grep -v "cannot be executed due to incorrect params"
COMMAND ${IMPLICITGEMM_TESTING_ENV} $<TARGET_FILE:test_conv2d> ${IMPLICITGEMM_ARGS} --verbose	--input	64	256	28	28	--weights	128	256	1	1	--pads_strides_dilations	0	0	1	1	1	1         | grep -v "cannot be executed due to incorrect params"
COMMAND ${IMPLICITGEMM_TESTING_ENV} $<TARGET_FILE:test_conv2d> ${IMPLICITGEMM_ARGS} --verbose	--input	64	256	28	28	--weights	32	256	1	1	--pads_strides_dilations	0	0	1	1	1	1         | grep -v "cannot be executed due to incorrect params"
COMMAND ${IMPLICITGEMM_TESTING_ENV} $<TARGET_FILE:test_conv2d> ${IMPLICITGEMM_ARGS} --verbose	--input	64	256	28	28	--weights	64	256	1	1	--pads_strides_dilations	0	0	1	1	1	1         | grep -v "cannot be executed due to incorrect params"
COMMAND ${IMPLICITGEMM_TESTING_ENV} $<TARGET_FILE:test_conv2d> ${IMPLICITGEMM_ARGS} --verbose	--input	64	288	    35	35	--weights	48	288	1	1	--pads_strides_dilations	0	0	1	1	1	1     | grep -v "cannot be executed due to incorrect params"
COMMAND ${IMPLICITGEMM_TESTING_ENV} $<TARGET_FILE:test_conv2d> ${IMPLICITGEMM_ARGS} --verbose	--input	64	288	    35	35	--weights	64	288	1	1	--pads_strides_dilations	0	0	1	1	1	1     | grep -v "cannot be executed due to incorrect params"
COMMAND ${IMPLICITGEMM_TESTING_ENV} $<TARGET_FILE:test_conv2d> ${IMPLICITGEMM_ARGS} --verbose	--input	64	384	    35	35	--weights	192	384	1	1	--pads_strides_dilations	0	0	1	1	1	1     | grep -v "cannot be executed due to incorrect params"
COMMAND ${IMPLICITGEMM_TESTING_ENV} $<TARGET_FILE:test_conv2d> ${IMPLICITGEMM_ARGS} --verbose	--input	64	384	    35	35	--weights	64	384	1	1	--pads_strides_dilations	0	0	1	1	1	1     | grep -v "cannot be executed due to incorrect params"
COMMAND ${IMPLICITGEMM_TESTING_ENV} $<TARGET_FILE:test_conv2d> ${IMPLICITGEMM_ARGS} --verbose	--input	64	384	    35	35	--weights	96	384	1	1	--pads_strides_dilations	0	0	1	1	1	1     | grep -v "cannot be executed due to incorrect params"
COMMAND ${IMPLICITGEMM_TESTING_ENV} $<TARGET_FILE:test_conv2d> ${IMPLICITGEMM_ARGS} --verbose	--input	64	480	14	14	--weights	16	480	1	1	--pads_strides_dilations	0	0	1	1	1	1         | grep -v "cannot be executed due to incorrect params"
COMMAND ${IMPLICITGEMM_TESTING_ENV} $<TARGET_FILE:test_conv2d> ${IMPLICITGEMM_ARGS} --verbose	--input	64	480	14	14	--weights	192	480	1	1	--pads_strides_dilations	0	0	1	1	1	1         | grep -v "cannot be executed due to incorrect params"
COMMAND ${IMPLICITGEMM_TESTING_ENV} $<TARGET_FILE:test_conv2d> ${IMPLICITGEMM_ARGS} --verbose	--input	64	480	14	14	--weights	64	480	1	1	--pads_strides_dilations	0	0	1	1	1	1         | grep -v "cannot be executed due to incorrect params"
COMMAND ${IMPLICITGEMM_TESTING_ENV} $<TARGET_FILE:test_conv2d> ${IMPLICITGEMM_ARGS} --verbose	--input	64	480	14	14	--weights	96	480	1	1	--pads_strides_dilations	0	0	1	1	1	1         | grep -v "cannot be executed due to incorrect params"
COMMAND ${IMPLICITGEMM_TESTING_ENV} $<TARGET_FILE:test_conv2d> ${IMPLICITGEMM_ARGS} --verbose	--input	64	512	    28	28	--weights	128	512	    1	1	--pads_strides_dilations	0	0	1	1	1	1 | grep -v "cannot be executed due to incorrect params"
COMMAND ${IMPLICITGEMM_TESTING_ENV} $<TARGET_FILE:test_conv2d> ${IMPLICITGEMM_ARGS} --verbose	--input	64	512	    28	28	--weights	256	512	    1	1	--pads_strides_dilations	0	0	2	2	1	1 | grep -v "cannot be executed due to incorrect params"
COMMAND ${IMPLICITGEMM_TESTING_ENV} $<TARGET_FILE:test_conv2d> ${IMPLICITGEMM_ARGS} --verbose	--input	64	512	14	14	--weights	112	512	1	1	--pads_strides_dilations	0	0	1	1	1	1         | grep -v "cannot be executed due to incorrect params"
COMMAND ${IMPLICITGEMM_TESTING_ENV} $<TARGET_FILE:test_conv2d> ${IMPLICITGEMM_ARGS} --verbose	--input	64	512	14	14	--weights	128	512	1	1	--pads_strides_dilations	0	0	1	1	1	1         | grep -v "cannot be executed due to incorrect params"
COMMAND ${IMPLICITGEMM_TESTING_ENV} $<TARGET_FILE:test_conv2d> ${IMPLICITGEMM_ARGS} --verbose	--input	64	512	14	14	--weights	144	512	1	1	--pads_strides_dilations	0	0	1	1	1	1         | grep -v "cannot be executed due to incorrect params"
COMMAND ${IMPLICITGEMM_TESTING_ENV} $<TARGET_FILE:test_conv2d> ${IMPLICITGEMM_ARGS} --verbose	--input	64	512	14	14	--weights	160	512	1	1	--pads_strides_dilations	0	0	1	1	1	1         | grep -v "cannot be executed due to incorrect params"
COMMAND ${IMPLICITGEMM_TESTING_ENV} $<TARGET_FILE:test_conv2d> ${IMPLICITGEMM_ARGS} --verbose	--input	64	512	14	14	--weights	24	512	1	1	--pads_strides_dilations	0	0	1	1	1	1         | grep -v "cannot be executed due to incorrect params"
COMMAND ${IMPLICITGEMM_TESTING_ENV} $<TARGET_FILE:test_conv2d> ${IMPLICITGEMM_ARGS} --verbose	--input	64	512	14	14	--weights	32	512	1	1	--pads_strides_dilations	0	0	1	1	1	1         | grep -v "cannot be executed due to incorrect params"
COMMAND ${IMPLICITGEMM_TESTING_ENV} $<TARGET_FILE:test_conv2d> ${IMPLICITGEMM_ARGS} --verbose	--input	64	512	14	14	--weights	64	512	1	1	--pads_strides_dilations	0	0	1	1	1	1         | grep -v "cannot be executed due to incorrect params"
COMMAND ${IMPLICITGEMM_TESTING_ENV} $<TARGET_FILE:test_conv2d> ${IMPLICITGEMM_ARGS} --verbose   --input 128  832    7  7  --weights   32  832  1   1   --pads_strides_dilations    0   0   1   1   1   1      | grep -v "cannot be executed due to incorrect params"
COMMAND ${IMPLICITGEMM_TESTING_ENV} $<TARGET_FILE:test_conv2d> ${IMPLICITGEMM_ARGS} --verbose   --input 128  832    7  7  --weights   192  832  1   1   --pads_strides_dilations    0   0   1   1   1   1     | grep -v "cannot be executed due to incorrect params"
COMMAND ${IMPLICITGEMM_TESTING_ENV} $<TARGET_FILE:test_conv2d> ${IMPLICITGEMM_ARGS} --verbose   --input 128  832    7  7  --weights   128  832  1   1   --pads_strides_dilations    0   0   1   1   1   1     | grep -v "cannot be executed due to incorrect params"
COMMAND ${IMPLICITGEMM_TESTING_ENV} $<TARGET_FILE:test_conv2d> ${IMPLICITGEMM_ARGS} --verbose   --input 128  832    7  7  --weights   32  832  1   1   --pads_strides_dilations    0   0   1   1   2   2      | grep -v "cannot be executed due to incorrect params"
COMMAND ${IMPLICITGEMM_TESTING_ENV} $<TARGET_FILE:test_conv2d> ${IMPLICITGEMM_ARGS} --verbose   --input 128  832    7  7  --weights   192  832  1   1   --pads_strides_dilations    0   0   1   1   2   2     | grep -v "cannot be executed due to incorrect params"
COMMAND ${IMPLICITGEMM_TESTING_ENV} $<TARGET_FILE:test_conv2d> ${IMPLICITGEMM_ARGS} --verbose   --input 128  832    7  7  --weights   128  832  1   1   --pads_strides_dilations    0   0   1   1   2   2     | grep -v "cannot be executed due to incorrect params"
COMMAND ${IMPLICITGEMM_TESTING_ENV} $<TARGET_FILE:test_conv2d> ${IMPLICITGEMM_ARGS} --verbose   --input 16  2048    7  7  --weights   192  2048 1   1   --pads_strides_dilations    0   0   1   1   2   2     | grep -v "cannot be executed due to incorrect params"
COMMAND	${IMPLICITGEMM_TESTING_ENV} $<TARGET_FILE:test_conv2d> ${IMPLICITGEMM_ARGS} --verbose   --input 64	 32	28 28 --weights   192  32   3	3   --pads_strides_dilations	1   1	2   2	1   1         | grep -v "cannot be executed due to incorrect params"
COMMAND	${IMPLICITGEMM_TESTING_ENV} $<TARGET_FILE:test_conv2d> ${IMPLICITGEMM_ARGS} --verbose   --input 8    16 14 14 --weights   32   16   1   1   --pads_strides_dilations	1   1	1   1	1   1         | grep -v "cannot be executed due to incorrect params"
COMMAND	${IMPLICITGEMM_TESTING_ENV} $<TARGET_FILE:test_conv2d> ${IMPLICITGEMM_ARGS} --verbose   --input 64	 32	14 14 --weights   192  32   3	3   --pads_strides_dilations	1   1	2   2	1   1         | grep -v "cannot be executed due to incorrect params"
COMMAND	${IMPLICITGEMM_TESTING_ENV} $<TARGET_FILE:test_conv2d> ${IMPLICITGEMM_ARGS} --verbose   --input 64	 32	7 7   --weights   192  32   3	3   --pads_strides_dilations	1   1	2   2	1   1         | grep -v "cannot be executed due to incorrect params"
COMMAND	${IMPLICITGEMM_TESTING_ENV} $<TARGET_FILE:test_conv2d> ${IMPLICITGEMM_ARGS} --verbose   --input 64	 32	28 28 --weights   192  32   3	3   --pads_strides_dilations	2   2	2   2	1   1         | grep -v "cannot be executed due to incorrect params"
COMMAND	${IMPLICITGEMM_TESTING_ENV} $<TARGET_FILE:test_conv2d> ${IMPLICITGEMM_ARGS} --verbose   --input 64	 32	14 14 --weights   192  32   3	3   --pads_strides_dilations	2   2	2   2	1   1         | grep -v "cannot be executed due to incorrect params"
COMMAND	${IMPLICITGEMM_TESTING_ENV} $<TARGET_FILE:test_conv2d> ${IMPLICITGEMM_ARGS} --verbose   --input 64	 32	7 7   --weights   192  32   3	3   --pads_strides_dilations	2   2	2   2	1   1         | grep -v "cannot be executed due to incorrect params"
)

add_custom_test(test_conv_group SKIP_UNLESS_ALL MIOTENSILE_ENABLED GFX1030_ENABLED
COMMAND	$<TARGET_FILE:test_conv2d>	--verbose	--input	16	128	56	56	--weights	256	4	3	3	--pads_strides_dilations	1	1	1	1	1	1	--group-count	32
COMMAND	$<TARGET_FILE:test_conv2d>	--verbose	--input	16	256	56	56	--weights	512	8	3	3	--pads_strides_dilations	1	1	2	2	1	1	--group-count	32
COMMAND	$<TARGET_FILE:test_conv2d>	--verbose	--input	16	256	28	28	--weights	512	8	3	3	--pads_strides_dilations	1	1	1	1	1	1	--group-count	32
COMMAND	$<TARGET_FILE:test_conv2d>	--verbose	--input	16	512	28	28	--weights	1024	16	3	3	--pads_strides_dilations	1	1	2	2	1	1	--group-count	32
COMMAND	$<TARGET_FILE:test_conv2d>	--verbose	--input	16	512	14	14	--weights	1024	16	3	3	--pads_strides_dilations	1	1	1	1	1	1	--group-count	32
COMMAND	$<TARGET_FILE:test_conv2d>	--verbose	--input	16	1024	14	14	--weights	2048	32	3	3	--pads_strides_dilations	1	1	2	2	1	1	--group-count	32
COMMAND	$<TARGET_FILE:test_conv2d>	--verbose	--input	16	1024	7	7	--weights	2048	32	3	3	--pads_strides_dilations	1	1	1	1	1	1	--group-count	32
COMMAND	$<TARGET_FILE:test_conv2d>	--verbose	--input	32	128	56	56	--weights	256	4	3	3	--pads_strides_dilations	1	1	1	1	1	1	--group-count	32
COMMAND	$<TARGET_FILE:test_conv2d>	--verbose	--input	32	256	56	56	--weights	512	8	3	3	--pads_strides_dilations	1	1	2	2	1	1	--group-count	32
#
# Workaround for "Memory access fault by GPU node" during "HIP Release All" - WrW disabled.
COMMAND	$<TARGET_FILE:test_conv2d>	--verbose	--input	32	256	28	28	--weights	512	8	3	3	--pads_strides_dilations	1	1	1	1	1	1	--group-count	32 --disable-backward-weights
COMMAND	$<TARGET_FILE:test_conv2d>	--verbose	--input	32	512	28	28	--weights	1024	16	3	3	--pads_strides_dilations	1	1	2	2	1	1	--group-count	32
COMMAND	$<TARGET_FILE:test_conv2d>	--verbose	--input	32	512	14	14	--weights	1024	16	3	3	--pads_strides_dilations	1	1	1	1	1	1	--group-count	32
COMMAND	$<TARGET_FILE:test_conv2d>	--verbose	--input	32	1024	14	14	--weights	2048	32	3	3	--pads_strides_dilations	1	1	2	2	1	1	--group-count	32
COMMAND	$<TARGET_FILE:test_conv2d>	--verbose	--input	32	1024	7	7	--weights	2048	32	3	3	--pads_strides_dilations	1	1	1	1	1	1	--group-count	32
COMMAND	$<TARGET_FILE:test_conv2d>	--verbose	--input	4	4	161	700	--weights	32	1	5	20	--pads_strides_dilations	0	0	2	2	1	1	--group-count	4
COMMAND	$<TARGET_FILE:test_conv2d>	--verbose	--input	8	2	161	700	--weights	32	1	5	20	--pads_strides_dilations	0	0	2	2	1	1	--group-count	2
COMMAND	$<TARGET_FILE:test_conv2d>	--verbose	--input	16	4	161	700	--weights	32	1	5	20	--pads_strides_dilations	0	0	2	2	1	1	--group-count	4
COMMAND	$<TARGET_FILE:test_conv2d>	--verbose	--input	32	2	161	700	--weights	32	1	5	20	--pads_strides_dilations	0	0	2	2	1	1	--group-count	2
COMMAND	$<TARGET_FILE:test_conv2d>	--verbose	--input	4	32	79	341	--weights	32	16	5	10	--pads_strides_dilations	0	0	2	2	1	1	--group-count	2
COMMAND	$<TARGET_FILE:test_conv2d>	--verbose	--input	8	32	79	341	--weights	32	16	5	10	--pads_strides_dilations	0	0	2	2	1	1	--group-count	2
COMMAND	$<TARGET_FILE:test_conv2d>	--verbose	--input	16	32	79	341	--weights	32	16	5	10	--pads_strides_dilations	0	0	2	2	1	1	--group-count	2
COMMAND	$<TARGET_FILE:test_conv2d>	--verbose	--input	32	32	79	341	--weights	32	16	5	10	--pads_strides_dilations	0	0	2	2	1	1	--group-count	2
COMMAND	$<TARGET_FILE:test_conv2d>	--verbose	--input	16	4	48	480	--weights	16	1	3	3	--pads_strides_dilations	1	1	1	1	1	1	--group-count	4
COMMAND	$<TARGET_FILE:test_conv2d>	--verbose	--input	16	16	24	240	--weights	32	1	3	3	--pads_strides_dilations	1	1	1	1	1	1	--group-count	16
COMMAND	$<TARGET_FILE:test_conv2d>	--verbose	--input	16	32	12	120	--weights	64	8	3	3	--pads_strides_dilations	1	1	1	1	1	1	--group-count	4
COMMAND	$<TARGET_FILE:test_conv2d>	--verbose	--input	16	64	6	60	--weights	128	16	3	3	--pads_strides_dilations	1	1	1	1	1	1	--group-count	4
COMMAND	$<TARGET_FILE:test_conv2d>	--verbose	--input	8	3	108	108	--weights	63	1	3	3	--pads_strides_dilations	1	1	2	2	1	1	--group-count	3
COMMAND	$<TARGET_FILE:test_conv2d>	--verbose	--input	8	64	54	54	--weights	64	8	3	3	--pads_strides_dilations	1	1	1	1	1	1	--group-count	8
COMMAND	$<TARGET_FILE:test_conv2d>	--verbose	--input	8	128	27	27	--weights	128	16	3	3	--pads_strides_dilations	1	1	1	1	1	1	--group-count	8
COMMAND	$<TARGET_FILE:test_conv2d>	--verbose	--input	8	3	224	224	--weights	63	1	3	3	--pads_strides_dilations	1	1	1	1	1	1	--group-count	3
COMMAND	$<TARGET_FILE:test_conv2d>	--verbose	--input	8	64	112	112	--weights	128	32	3	3	--pads_strides_dilations	1	1	1	1	1	1	--group-count	2
COMMAND	$<TARGET_FILE:test_conv2d>	--verbose	--input	16	9	224	224	--weights	63	3	3	3	--pads_strides_dilations	1	1	1	1	1	1	--group-count	3
#
# Workaround for "Memory access fault by GPU node" during "FP32 gfx908 Hip Release All subset" - WrW disabled.
COMMAND	$<TARGET_FILE:test_conv2d>	--verbose	--input	16	64	112	112	--weights	128	16	3	3	--pads_strides_dilations	1	1	1	1	1	1	--group-count	4 --disable-backward-weights
COMMAND	$<TARGET_FILE:test_conv2d>	--verbose	--input	16	3	224	224	--weights	63	1	7	7	--pads_strides_dilations	3	3	2	2	1	1	--group-count	3
COMMAND	$<TARGET_FILE:test_conv2d>	--verbose	--input	16	192	28	28	--weights	32	12	5	5	--pads_strides_dilations	2	2	1	1	1	1	--group-count	16
COMMAND	$<TARGET_FILE:test_conv2d>	--verbose	--input	16	832	7	7	--weights	128	52	5	5	--pads_strides_dilations	2	2	1	1	1	1	--group-count	16
COMMAND	$<TARGET_FILE:test_conv2d>	--verbose	--input	16	192	28	28	--weights	32	24	1	1	--pads_strides_dilations	0	0	1	1	1	1	--group-count	8
COMMAND	$<TARGET_FILE:test_conv2d>	--verbose	--input	16	832	7	7	--weights	128	104	1	1	--pads_strides_dilations	0	0	1	1	1	1	--group-count	8
COMMAND	$<TARGET_FILE:test_conv2d>	--verbose	--input	11	23	161	700	--weights	46	1	7	7	--pads_strides_dilations	1	1	2	2	1	1	--group-count	23
COMMAND	$<TARGET_FILE:test_conv2d>	--verbose	--input	8	7	224	224	--weights	63	1	3	3	--pads_strides_dilations	1	1	1	1	1	1	--group-count	7
COMMAND	$<TARGET_FILE:test_conv2d>	--verbose	--input	8	7	224	224	--weights	63	1	3	3	--pads_strides_dilations	0	0	1	1	1	1	--group-count	7
COMMAND	$<TARGET_FILE:test_conv2d>	--verbose	--input	8	7	224	224	--weights	63	1	3	3	--pads_strides_dilations	0	0	2	2	1	1	--group-count	7
COMMAND	$<TARGET_FILE:test_conv2d>	--verbose	--input	8	7	224	224	--weights	63	1	3	3	--pads_strides_dilations	1	1	2	2	1	1	--group-count	7
COMMAND	$<TARGET_FILE:test_conv2d>	--verbose	--input	8	7	224	224	--weights	63	1	3	3	--pads_strides_dilations	2	2	2	2	1	1	--group-count	7
COMMAND	$<TARGET_FILE:test_conv2d>	--verbose	--input	8	3	108	108	--weights	63	1	3	3	--pads_strides_dilations	1	1	1	1	1	1	--group-count	3
COMMAND	$<TARGET_FILE:test_conv2d>	--verbose	--input	8	3	108	108	--weights	63	1	3	3	--pads_strides_dilations	0	0	1	1	1	1	--group-count	3
COMMAND	$<TARGET_FILE:test_conv2d>	--verbose	--input	8	3	108	108	--weights	63	1	3	3	--pads_strides_dilations	0	0	2	2	1	1	--group-count	3
COMMAND	$<TARGET_FILE:test_conv2d>	--verbose	--input	8	3	108	108	--weights	63	1	3	3	--pads_strides_dilations	1	1	2	2	1	1	--group-count	3
COMMAND	$<TARGET_FILE:test_conv2d>	--verbose	--input	8	3	108	108	--weights	63	1	3	3	--pads_strides_dilations	2	2	2	2	1	1	--group-count	3
)




if(MIOPEN_TEST_DEEPBENCH)
    add_custom_test(test_deepbench_rnn  MIOTENSILE_ENABLED GFX1030_ENABLED
    COMMAND $<TARGET_FILE:test_rnn_vanilla> --verbose --batch-size 16 --seq-len 50 --vector-len 1760 --hidden-size 1760 --num-layers 1 --in-mode 1 --bias-mode 0 -dir-mode 0 --rnn-mode 0 --flat-batch-fill
    COMMAND $<TARGET_FILE:test_rnn_vanilla> --verbose --batch-size 32 --seq-len 50 --vector-len 1760 --hidden-size 1760 --num-layers 1 --in-mode 1 --bias-mode 0 -dir-mode 0 --rnn-mode 0 --flat-batch-fill
    COMMAND $<TARGET_FILE:test_rnn_vanilla> --verbose --batch-size 64 --seq-len 50 --vector-len 1760 --hidden-size 1760 --num-layers 1 --in-mode 1 --bias-mode 0 -dir-mode 0 --rnn-mode 0 --flat-batch-fill
    COMMAND $<TARGET_FILE:test_rnn_vanilla> --verbose --batch-size 128 --seq-len 50 --vector-len 1760 --hidden-size 1760 --num-layers 1 --in-mode 1 --bias-mode 0 -dir-mode 0 --rnn-mode 0 --flat-batch-fill
    COMMAND $<TARGET_FILE:test_rnn_vanilla> --verbose --batch-size 16 --seq-len 50 --vector-len 2048 --hidden-size 2048 --num-layers 1 --in-mode 1 --bias-mode 0 -dir-mode 0 --rnn-mode 0 --flat-batch-fill
    COMMAND $<TARGET_FILE:test_rnn_vanilla> --verbose --batch-size 32 --seq-len 50 --vector-len 2048 --hidden-size 2048 --num-layers 1 --in-mode 1 --bias-mode 0 -dir-mode 0 --rnn-mode 0 --flat-batch-fill
    COMMAND $<TARGET_FILE:test_rnn_vanilla> --verbose --batch-size 64 --seq-len 50 --vector-len 2048 --hidden-size 2048 --num-layers 1 --in-mode 1 --bias-mode 0 -dir-mode 0 --rnn-mode 0 --flat-batch-fill
    COMMAND $<TARGET_FILE:test_rnn_vanilla> --verbose --batch-size 128 --seq-len 50 --vector-len 2048 --hidden-size 2048 --num-layers 1 --in-mode 1 --bias-mode 0 -dir-mode 0 --rnn-mode 0 --flat-batch-fill
    COMMAND $<TARGET_FILE:test_rnn_vanilla> --verbose --batch-size 16 --seq-len 50 --vector-len 2560 --hidden-size 2560 --num-layers 1 --in-mode 1 --bias-mode 0 -dir-mode 0 --rnn-mode 0 --flat-batch-fill
    COMMAND $<TARGET_FILE:test_rnn_vanilla> --verbose --batch-size 32 --seq-len 50 --vector-len 2560 --hidden-size 2560 --num-layers 1 --in-mode 1 --bias-mode 0 -dir-mode 0 --rnn-mode 0 --flat-batch-fill
    COMMAND $<TARGET_FILE:test_rnn_vanilla> --verbose --batch-size 64 --seq-len 50 --vector-len 2560 --hidden-size 2560 --num-layers 1 --in-mode 1 --bias-mode 0 -dir-mode 0 --rnn-mode 0 --flat-batch-fill
    COMMAND $<TARGET_FILE:test_rnn_vanilla> --verbose --batch-size 128 --seq-len 50 --vector-len 2560 --hidden-size 2560 --num-layers 1 --in-mode 1 --bias-mode 0 -dir-mode 0 --rnn-mode 0 --flat-batch-fill
    COMMAND $<TARGET_FILE:test_lstm> --verbose --batch-size 16 --seq-len 25 --vector-len 512 --hidden-size 512 --num-layers 1 --in-mode 1 --bias-mode 0 -dir-mode 0 --rnn-mode 0 --flat-batch-fill
    COMMAND $<TARGET_FILE:test_lstm> --verbose --batch-size 32 --seq-len 25 --vector-len 512 --hidden-size 512 --num-layers 1 --in-mode 1 --bias-mode 0 -dir-mode 0 --rnn-mode 0 --flat-batch-fill
    COMMAND $<TARGET_FILE:test_lstm> --verbose --batch-size 64 --seq-len 25 --vector-len 512 --hidden-size 512 --num-layers 1 --in-mode 1 --bias-mode 0 -dir-mode 0 --rnn-mode 0 --flat-batch-fill
    COMMAND $<TARGET_FILE:test_lstm> --verbose --batch-size 128 --seq-len 25 --vector-len 512 --hidden-size 512 --num-layers 1 --in-mode 1 --bias-mode 0 -dir-mode 0 --rnn-mode 0 --flat-batch-fill
    COMMAND $<TARGET_FILE:test_lstm> --verbose --batch-size 16 --seq-len 25 --vector-len 1024 --hidden-size 1024 --num-layers 1 --in-mode 1 --bias-mode 0 -dir-mode 0 --rnn-mode 0 --flat-batch-fill
    COMMAND $<TARGET_FILE:test_lstm> --verbose --batch-size 32 --seq-len 25 --vector-len 1024 --hidden-size 1024 --num-layers 1 --in-mode 1 --bias-mode 0 -dir-mode 0 --rnn-mode 0 --flat-batch-fill
    COMMAND $<TARGET_FILE:test_lstm> --verbose --batch-size 64 --seq-len 25 --vector-len 1024 --hidden-size 1024 --num-layers 1 --in-mode 1 --bias-mode 0 -dir-mode 0 --rnn-mode 0 --flat-batch-fill
    COMMAND $<TARGET_FILE:test_lstm> --verbose --batch-size 128 --seq-len 25 --vector-len 1024 --hidden-size 1024 --num-layers 1 --in-mode 1 --bias-mode 0 -dir-mode 0 --rnn-mode 0 --flat-batch-fill
    COMMAND $<TARGET_FILE:test_lstm> --verbose --batch-size 16 --seq-len 25 --vector-len 2048 --hidden-size 2048 --num-layers 1 --in-mode 1 --bias-mode 0 -dir-mode 0 --rnn-mode 0 --flat-batch-fill
    COMMAND $<TARGET_FILE:test_lstm> --verbose --batch-size 32 --seq-len 25 --vector-len 2048 --hidden-size 2048 --num-layers 1 --in-mode 1 --bias-mode 0 -dir-mode 0 --rnn-mode 0 --flat-batch-fill
    COMMAND $<TARGET_FILE:test_lstm> --verbose --batch-size 64 --seq-len 25 --vector-len 2048 --hidden-size 2048 --num-layers 1 --in-mode 1 --bias-mode 0 -dir-mode 0 --rnn-mode 0 --flat-batch-fill
    COMMAND $<TARGET_FILE:test_lstm> --verbose --batch-size 128 --seq-len 25 --vector-len 2048 --hidden-size 2048 --num-layers 1 --in-mode 1 --bias-mode 0 -dir-mode 0 --rnn-mode 0 --flat-batch-fill
    COMMAND $<TARGET_FILE:test_lstm> --verbose --batch-size 16 --seq-len 25 --vector-len 4096 --hidden-size 4096 --num-layers 1 --in-mode 1 --bias-mode 0 -dir-mode 0 --rnn-mode 0 --flat-batch-fill
    COMMAND $<TARGET_FILE:test_lstm> --verbose --batch-size 32 --seq-len 25 --vector-len 4096 --hidden-size 4096 --num-layers 1 --in-mode 1 --bias-mode 0 -dir-mode 0 --rnn-mode 0 --flat-batch-fill
    COMMAND $<TARGET_FILE:test_lstm> --verbose --batch-size 64 --seq-len 25 --vector-len 4096 --hidden-size 4096 --num-layers 1 --in-mode 1 --bias-mode 0 -dir-mode 0 --rnn-mode 0 --flat-batch-fill
    COMMAND $<TARGET_FILE:test_lstm> --verbose --batch-size 128 --seq-len 25 --vector-len 4096 --hidden-size 4096 --num-layers 1 --in-mode 1 --bias-mode 0 -dir-mode 0 --rnn-mode 0 --flat-batch-fill
    COMMAND $<TARGET_FILE:test_lstm> --verbose --batch-size 8 --seq-len 50 --vector-len 1536 --hidden-size 1536 --num-layers 1 --in-mode 1 --bias-mode 0 -dir-mode 0 --rnn-mode 0 --flat-batch-fill
    COMMAND $<TARGET_FILE:test_lstm> --verbose --batch-size 16 --seq-len 50 --vector-len 1536 --hidden-size 1536 --num-layers 1 --in-mode 1 --bias-mode 0 -dir-mode 0 --rnn-mode 0 --flat-batch-fill
    COMMAND $<TARGET_FILE:test_lstm> --verbose --batch-size 32 --seq-len 50 --vector-len 1536 --hidden-size 1536 --num-layers 1 --in-mode 1 --bias-mode 0 -dir-mode 0 --rnn-mode 0 --flat-batch-fill
    COMMAND $<TARGET_FILE:test_lstm> --verbose --batch-size 16 --seq-len 150 --vector-len 256 --hidden-size 256 --num-layers 1 --in-mode 1 --bias-mode 0 -dir-mode 0 --rnn-mode 0 --flat-batch-fill
    COMMAND $<TARGET_FILE:test_lstm> --verbose --batch-size 32 --seq-len 150 --vector-len 256 --hidden-size 256 --num-layers 1 --in-mode 1 --bias-mode 0 -dir-mode 0 --rnn-mode 0 --flat-batch-fill
    COMMAND $<TARGET_FILE:test_lstm> --verbose --batch-size 64 --seq-len 150 --vector-len 256 --hidden-size 256 --num-layers 1 --in-mode 1 --bias-mode 0 -dir-mode 0 --rnn-mode 0 --flat-batch-fill
    COMMAND $<TARGET_FILE:test_gru> --verbose --batch-size 32 --seq-len 1500 --vector-len 2816 --hidden-size 2816 --num-layers 1 --in-mode 1 --bias-mode 0 -dir-mode 0 --rnn-mode 0 --flat-batch-fill
    COMMAND $<TARGET_FILE:test_gru> --verbose --batch-size 32 --seq-len 750 --vector-len 2816 --hidden-size 2816 --num-layers 1 --in-mode 1 --bias-mode 0 -dir-mode 0 --rnn-mode 0 --flat-batch-fill
    COMMAND $<TARGET_FILE:test_gru> --verbose --batch-size 32 --seq-len 375 --vector-len 2816 --hidden-size 2816 --num-layers 1 --in-mode 1 --bias-mode 0 -dir-mode 0 --rnn-mode 0 --flat-batch-fill
    COMMAND $<TARGET_FILE:test_gru> --verbose --batch-size 32 --seq-len 187 --vector-len 2816 --hidden-size 2816 --num-layers 1 --in-mode 1 --bias-mode 0 -dir-mode 0 --rnn-mode 0 --flat-batch-fill
    COMMAND $<TARGET_FILE:test_gru> --verbose --batch-size 32 --seq-len 1500 --vector-len 2048 --hidden-size 2048 --num-layers 1 --in-mode 1 --bias-mode 0 -dir-mode 0 --rnn-mode 0 --flat-batch-fill
    COMMAND $<TARGET_FILE:test_gru> --verbose --batch-size 32 --seq-len 750 --vector-len 2048 --hidden-size 2048 --num-layers 1 --in-mode 1 --bias-mode 0 -dir-mode 0 --rnn-mode 0 --flat-batch-fill
    COMMAND $<TARGET_FILE:test_gru> --verbose --batch-size 32 --seq-len 375 --vector-len 2048 --hidden-size 2048 --num-layers 1 --in-mode 1 --bias-mode 0 -dir-mode 0 --rnn-mode 0 --flat-batch-fill
    COMMAND $<TARGET_FILE:test_gru> --verbose --batch-size 32 --seq-len 187 --vector-len 2048 --hidden-size 2048 --num-layers 1 --in-mode 1 --bias-mode 0 -dir-mode 0 --rnn-mode 0 --flat-batch-fill
    COMMAND $<TARGET_FILE:test_gru> --verbose --batch-size 32 --seq-len 1500 --vector-len 1536 --hidden-size 1536 --num-layers 1 --in-mode 1 --bias-mode 0 -dir-mode 0 --rnn-mode 0 --flat-batch-fill
    COMMAND $<TARGET_FILE:test_gru> --verbose --batch-size 32 --seq-len 750 --vector-len 1536 --hidden-size 1536 --num-layers 1 --in-mode 1 --bias-mode 0 -dir-mode 0 --rnn-mode 0 --flat-batch-fill
    COMMAND $<TARGET_FILE:test_gru> --verbose --batch-size 32 --seq-len 375 --vector-len 1536 --hidden-size 1536 --num-layers 1 --in-mode 1 --bias-mode 0 -dir-mode 0 --rnn-mode 0 --flat-batch-fill
    COMMAND $<TARGET_FILE:test_gru> --verbose --batch-size 32 --seq-len 187 --vector-len 1536 --hidden-size 1536 --num-layers 1 --in-mode 1 --bias-mode 0 -dir-mode 0 --rnn-mode 0 --flat-batch-fill
    COMMAND $<TARGET_FILE:test_gru> --verbose --batch-size 32 --seq-len 1500 --vector-len 2560 --hidden-size 2560 --num-layers 1 --in-mode 1 --bias-mode 0 -dir-mode 0 --rnn-mode 0 --flat-batch-fill
    COMMAND $<TARGET_FILE:test_gru> --verbose --batch-size 32 --seq-len 750 --vector-len 2560 --hidden-size 2560 --num-layers 1 --in-mode 1 --bias-mode 0 -dir-mode 0 --rnn-mode 0 --flat-batch-fill
    COMMAND $<TARGET_FILE:test_gru> --verbose --batch-size 32 --seq-len 375 --vector-len 2560 --hidden-size 2560 --num-layers 1 --in-mode 1 --bias-mode 0 -dir-mode 0 --rnn-mode 0 --flat-batch-fill
    COMMAND $<TARGET_FILE:test_gru> --verbose --batch-size 32 --seq-len 187 --vector-len 2560 --hidden-size 2560 --num-layers 1 --in-mode 1 --bias-mode 0 -dir-mode 0 --rnn-mode 0 --flat-batch-fill
    COMMAND $<TARGET_FILE:test_gru> --verbose --batch-size 32 --seq-len 1 --vector-len 512 --hidden-size 512 --num-layers 1 --in-mode 1 --bias-mode 0 -dir-mode 0 --rnn-mode 0 --flat-batch-fill
    COMMAND $<TARGET_FILE:test_gru> --verbose --batch-size 32 --seq-len 1500 --vector-len 1024 --hidden-size 1024 --num-layers 1 --in-mode 1 --bias-mode 0 -dir-mode 0 --rnn-mode 0 --flat-batch-fill
    COMMAND $<TARGET_FILE:test_gru> --verbose --batch-size 64 --seq-len 1500 --vector-len 1024 --hidden-size 1024 --num-layers 1 --in-mode 1 --bias-mode 0 -dir-mode 0 --rnn-mode 0 --flat-batch-fill
    )
endif()


add_custom_test(test_rnn_extra SKIP_UNLESS_ALL  MIOTENSILE_ENABLED GFX1030_ENABLED
COMMAND $<TARGET_FILE:test_rnn_vanilla> --verbose --batch-size 32 --seq-len 3 --batch-seq 32 32 32 --vector-len 128 --hidden-size 128 --num-layers 1 --in-mode 0 --bias-mode 0 -dir-mode 0 --rnn-mode 0 --no-hx
COMMAND $<TARGET_FILE:test_rnn_vanilla> --verbose --batch-size 32 --seq-len 3 --batch-seq 32 32 32 --vector-len 128 --hidden-size 128 --num-layers 1 --in-mode 0 --bias-mode 0 -dir-mode 0 --rnn-mode 0 --no-dhy
COMMAND $<TARGET_FILE:test_rnn_vanilla> --verbose --batch-size 32 --seq-len 3 --batch-seq 32 32 32 --vector-len 128 --hidden-size 128 --num-layers 1 --in-mode 0 --bias-mode 0 -dir-mode 0 --rnn-mode 0 --no-hx --no-dhy
COMMAND $<TARGET_FILE:test_rnn_vanilla> --verbose --batch-size 32 --seq-len 3 --batch-seq 32 32 32 --vector-len 128 --hidden-size 128 --num-layers 1 --in-mode 0 --bias-mode 0 -dir-mode 0 --rnn-mode 1 --no-hx
COMMAND $<TARGET_FILE:test_rnn_vanilla> --verbose --batch-size 32 --seq-len 3 --batch-seq 32 32 32 --vector-len 128 --hidden-size 128 --num-layers 1 --in-mode 0 --bias-mode 0 -dir-mode 0 --rnn-mode 1 --no-dhy
COMMAND $<TARGET_FILE:test_rnn_vanilla> --verbose --batch-size 32 --seq-len 3 --batch-seq 32 32 32 --vector-len 128 --hidden-size 128 --num-layers 1 --in-mode 0 --bias-mode 0 -dir-mode 0 --rnn-mode 1 --no-hx --no-dhy
COMMAND $<TARGET_FILE:test_rnn_vanilla> --verbose --batch-size 32 --seq-len 3 --batch-seq 32 32 32 --vector-len 128 --hidden-size 128 --num-layers 1 --in-mode 0 --bias-mode 0 -dir-mode 1 --rnn-mode 0 --no-hx
COMMAND $<TARGET_FILE:test_rnn_vanilla> --verbose --batch-size 32 --seq-len 3 --batch-seq 32 32 32 --vector-len 128 --hidden-size 128 --num-layers 1 --in-mode 0 --bias-mode 0 -dir-mode 1 --rnn-mode 0 --no-dhy
COMMAND $<TARGET_FILE:test_rnn_vanilla> --verbose --batch-size 32 --seq-len 3 --batch-seq 32 32 32 --vector-len 128 --hidden-size 128 --num-layers 1 --in-mode 0 --bias-mode 0 -dir-mode 1 --rnn-mode 0 --no-hx --no-dhy
COMMAND $<TARGET_FILE:test_rnn_vanilla> --verbose --batch-size 32 --seq-len 3 --batch-seq 32 32 32 --vector-len 128 --hidden-size 128 --num-layers 1 --in-mode 0 --bias-mode 0 -dir-mode 1 --rnn-mode 1 --no-hx
COMMAND $<TARGET_FILE:test_rnn_vanilla> --verbose --batch-size 32 --seq-len 3 --batch-seq 32 32 32 --vector-len 128 --hidden-size 128 --num-layers 1 --in-mode 0 --bias-mode 0 -dir-mode 1 --rnn-mode 1 --no-dhy
COMMAND $<TARGET_FILE:test_rnn_vanilla> --verbose --batch-size 32 --seq-len 3 --batch-seq 32 32 32 --vector-len 128 --hidden-size 128 --num-layers 1 --in-mode 0 --bias-mode 0 -dir-mode 1 --rnn-mode 1 --no-hx --no-dhy
COMMAND $<TARGET_FILE:test_rnn_vanilla> --verbose --batch-size 32 --seq-len 3 --batch-seq 32 32 32 --vector-len 128 --hidden-size 128 --num-layers 1 --in-mode 0 --bias-mode 0 -dir-mode 0 --rnn-mode 0 --no-hy
COMMAND $<TARGET_FILE:test_rnn_vanilla> --verbose --batch-size 32 --seq-len 3 --batch-seq 32 32 32 --vector-len 128 --hidden-size 128 --num-layers 1 --in-mode 0 --bias-mode 0 -dir-mode 0 --rnn-mode 0 --no-dhx
COMMAND $<TARGET_FILE:test_rnn_vanilla> --verbose --batch-size 32 --seq-len 3 --batch-seq 32 32 32 --vector-len 128 --hidden-size 128 --num-layers 1 --in-mode 0 --bias-mode 0 -dir-mode 0 --rnn-mode 0 --no-hy --no-dhx
COMMAND $<TARGET_FILE:test_rnn_vanilla> --verbose --batch-size 32 --seq-len 3 --batch-seq 32 32 32 --vector-len 128 --hidden-size 128 --num-layers 1 --in-mode 0 --bias-mode 0 -dir-mode 0 --rnn-mode 1 --no-hy
COMMAND $<TARGET_FILE:test_rnn_vanilla> --verbose --batch-size 32 --seq-len 3 --batch-seq 32 32 32 --vector-len 128 --hidden-size 128 --num-layers 1 --in-mode 0 --bias-mode 0 -dir-mode 0 --rnn-mode 1 --no-dhx
COMMAND $<TARGET_FILE:test_rnn_vanilla> --verbose --batch-size 32 --seq-len 3 --batch-seq 32 32 32 --vector-len 128 --hidden-size 128 --num-layers 1 --in-mode 0 --bias-mode 0 -dir-mode 0 --rnn-mode 1 --no-hy --no-dhx
COMMAND $<TARGET_FILE:test_rnn_vanilla> --verbose --batch-size 32 --seq-len 3 --batch-seq 32 32 32 --vector-len 128 --hidden-size 128 --num-layers 1 --in-mode 0 --bias-mode 0 -dir-mode 1 --rnn-mode 0 --no-hy
COMMAND $<TARGET_FILE:test_rnn_vanilla> --verbose --batch-size 32 --seq-len 3 --batch-seq 32 32 32 --vector-len 128 --hidden-size 128 --num-layers 1 --in-mode 0 --bias-mode 0 -dir-mode 1 --rnn-mode 0 --no-dhx
COMMAND $<TARGET_FILE:test_rnn_vanilla> --verbose --batch-size 32 --seq-len 3 --batch-seq 32 32 32 --vector-len 128 --hidden-size 128 --num-layers 1 --in-mode 0 --bias-mode 0 -dir-mode 1 --rnn-mode 0 --no-hy --no-dhx
COMMAND $<TARGET_FILE:test_rnn_vanilla> --verbose --batch-size 32 --seq-len 3 --batch-seq 32 32 32 --vector-len 128 --hidden-size 128 --num-layers 1 --in-mode 0 --bias-mode 0 -dir-mode 1 --rnn-mode 1 --no-hy
COMMAND $<TARGET_FILE:test_rnn_vanilla> --verbose --batch-size 32 --seq-len 3 --batch-seq 32 32 32 --vector-len 128 --hidden-size 128 --num-layers 1 --in-mode 0 --bias-mode 0 -dir-mode 1 --rnn-mode 1 --no-dhx
COMMAND $<TARGET_FILE:test_rnn_vanilla> --verbose --batch-size 32 --seq-len 3 --batch-seq 32 32 32 --vector-len 128 --hidden-size 128 --num-layers 1 --in-mode 0 --bias-mode 0 -dir-mode 1 --rnn-mode 1 --no-hy --no-dhx
COMMAND $<TARGET_FILE:test_rnn_vanilla> --verbose --batch-size 32 --seq-len 3 --batch-seq 32 32 32 --vector-len 128 --hidden-size 128 --num-layers 1 --in-mode 0 --bias-mode 0 -dir-mode 0 --rnn-mode 0 --no-hx --no-dhy --no-hy --no-dhx
COMMAND $<TARGET_FILE:test_rnn_vanilla> --verbose --batch-size 32 --seq-len 3 --batch-seq 32 32 32 --vector-len 128 --hidden-size 128 --num-layers 1 --in-mode 0 --bias-mode 0 -dir-mode 0 --rnn-mode 1 --no-hx --no-dhy --no-hy --no-dhx
COMMAND $<TARGET_FILE:test_rnn_vanilla> --verbose --batch-size 32 --seq-len 3 --batch-seq 32 32 32 --vector-len 128 --hidden-size 128 --num-layers 1 --in-mode 0 --bias-mode 0 -dir-mode 1 --rnn-mode 0 --no-hx --no-dhy --no-hy --no-dhx
COMMAND $<TARGET_FILE:test_rnn_vanilla> --verbose --batch-size 32 --seq-len 3 --batch-seq 32 32 32 --vector-len 128 --hidden-size 128 --num-layers 1 --in-mode 0 --bias-mode 0 -dir-mode 1 --rnn-mode 1 --no-hx --no-dhy --no-hy --no-dhx
)

add_custom_test(test_gru_extra SKIP_UNLESS_ALL  MIOTENSILE_ENABLED GFX1030_ENABLED
COMMAND $<TARGET_FILE:test_gru> --verbose --batch-size 32 --seq-len 3 --batch-seq 32 32 32 --vector-len 128 --hidden-size 128 --num-layers 1 --in-mode 0 --bias-mode 0 -dir-mode 0 --no-hx
COMMAND $<TARGET_FILE:test_gru> --verbose --batch-size 32 --seq-len 3 --batch-seq 32 32 32 --vector-len 128 --hidden-size 128 --num-layers 1 --in-mode 0 --bias-mode 0 -dir-mode 0 --no-dhy
COMMAND $<TARGET_FILE:test_gru> --verbose --batch-size 32 --seq-len 3 --batch-seq 32 32 32 --vector-len 128 --hidden-size 128 --num-layers 1 --in-mode 0 --bias-mode 0 -dir-mode 0 --no-hx --no-dhy
COMMAND $<TARGET_FILE:test_gru> --verbose --batch-size 32 --seq-len 3 --batch-seq 32 32 32 --vector-len 128 --hidden-size 128 --num-layers 1 --in-mode 0 --bias-mode 0 -dir-mode 1 --no-hx
COMMAND $<TARGET_FILE:test_gru> --verbose --batch-size 32 --seq-len 3 --batch-seq 32 32 32 --vector-len 128 --hidden-size 128 --num-layers 1 --in-mode 0 --bias-mode 0 -dir-mode 1 --no-dhy
COMMAND $<TARGET_FILE:test_gru> --verbose --batch-size 32 --seq-len 3 --batch-seq 32 32 32 --vector-len 128 --hidden-size 128 --num-layers 1 --in-mode 0 --bias-mode 0 -dir-mode 1 --no-hx --no-dhy
COMMAND $<TARGET_FILE:test_gru> --verbose --batch-size 32 --seq-len 3 --batch-seq 32 32 32 --vector-len 128 --hidden-size 128 --num-layers 1 --in-mode 0 --bias-mode 0 -dir-mode 0 --no-hy
COMMAND $<TARGET_FILE:test_gru> --verbose --batch-size 32 --seq-len 3 --batch-seq 32 32 32 --vector-len 128 --hidden-size 128 --num-layers 1 --in-mode 0 --bias-mode 0 -dir-mode 0 --no-dhx
COMMAND $<TARGET_FILE:test_gru> --verbose --batch-size 32 --seq-len 3 --batch-seq 32 32 32 --vector-len 128 --hidden-size 128 --num-layers 1 --in-mode 0 --bias-mode 0 -dir-mode 0 --no-hy --no-dhx
COMMAND $<TARGET_FILE:test_gru> --verbose --batch-size 32 --seq-len 3 --batch-seq 32 32 32 --vector-len 128 --hidden-size 128 --num-layers 1 --in-mode 0 --bias-mode 0 -dir-mode 1 --no-hy
COMMAND $<TARGET_FILE:test_gru> --verbose --batch-size 32 --seq-len 3 --batch-seq 32 32 32 --vector-len 128 --hidden-size 128 --num-layers 1 --in-mode 0 --bias-mode 0 -dir-mode 1 --no-dhx
COMMAND $<TARGET_FILE:test_gru> --verbose --batch-size 32 --seq-len 3 --batch-seq 32 32 32 --vector-len 128 --hidden-size 128 --num-layers 1 --in-mode 0 --bias-mode 0 -dir-mode 1 --no-hy --no-dhx
COMMAND $<TARGET_FILE:test_gru> --verbose --batch-size 32 --seq-len 3 --batch-seq 32 32 32 --vector-len 128 --hidden-size 128 --num-layers 1 --in-mode 0 --bias-mode 0 -dir-mode 0 --no-hx --no-dhy --no-hy --no-dhx
COMMAND $<TARGET_FILE:test_gru> --verbose --batch-size 32 --seq-len 3 --batch-seq 32 32 32 --vector-len 128 --hidden-size 128 --num-layers 1 --in-mode 0 --bias-mode 0 -dir-mode 1 --no-hx --no-dhy --no-hy --no-dhx
)

add_custom_test(test_lstm_extra SKIP_UNLESS_ALL  MIOTENSILE_ENABLED GFX1030_ENABLED
COMMAND $<TARGET_FILE:test_lstm> --verbose --batch-size 32 --seq-len 3 --batch-seq 32 32 32 --vector-len 128 --hidden-size 128 --num-layers 1 --in-mode 0 --bias-mode 0 -dir-mode 0 --no-hx
COMMAND $<TARGET_FILE:test_lstm> --verbose --batch-size 32 --seq-len 3 --batch-seq 32 32 32 --vector-len 128 --hidden-size 128 --num-layers 1 --in-mode 0 --bias-mode 0 -dir-mode 0 --no-dhy
COMMAND $<TARGET_FILE:test_lstm> --verbose --batch-size 32 --seq-len 3 --batch-seq 32 32 32 --vector-len 128 --hidden-size 128 --num-layers 1 --in-mode 0 --bias-mode 0 -dir-mode 0 --no-hx --no-dhy
COMMAND $<TARGET_FILE:test_lstm> --verbose --batch-size 32 --seq-len 3 --batch-seq 32 32 32 --vector-len 128 --hidden-size 128 --num-layers 1 --in-mode 0 --bias-mode 0 -dir-mode 0 --no-cx
COMMAND $<TARGET_FILE:test_lstm> --verbose --batch-size 32 --seq-len 3 --batch-seq 32 32 32 --vector-len 128 --hidden-size 128 --num-layers 1 --in-mode 0 --bias-mode 0 -dir-mode 0 --no-hx --no-cx
COMMAND $<TARGET_FILE:test_lstm> --verbose --batch-size 32 --seq-len 3 --batch-seq 32 32 32 --vector-len 128 --hidden-size 128 --num-layers 1 --in-mode 0 --bias-mode 0 -dir-mode 0 --no-dcy
COMMAND $<TARGET_FILE:test_lstm> --verbose --batch-size 32 --seq-len 3 --batch-seq 32 32 32 --vector-len 128 --hidden-size 128 --num-layers 1 --in-mode 0 --bias-mode 0 -dir-mode 0 --no-cx --no-dcy
COMMAND $<TARGET_FILE:test_lstm> --verbose --batch-size 32 --seq-len 3 --batch-seq 32 32 32 --vector-len 128 --hidden-size 128 --num-layers 1 --in-mode 0 --bias-mode 0 -dir-mode 1 --no-hx
COMMAND $<TARGET_FILE:test_lstm> --verbose --batch-size 32 --seq-len 3 --batch-seq 32 32 32 --vector-len 128 --hidden-size 128 --num-layers 1 --in-mode 0 --bias-mode 0 -dir-mode 1 --no-dhy
COMMAND $<TARGET_FILE:test_lstm> --verbose --batch-size 32 --seq-len 3 --batch-seq 32 32 32 --vector-len 128 --hidden-size 128 --num-layers 1 --in-mode 0 --bias-mode 0 -dir-mode 1 --no-hx --no-dhy
COMMAND $<TARGET_FILE:test_lstm> --verbose --batch-size 32 --seq-len 3 --batch-seq 32 32 32 --vector-len 128 --hidden-size 128 --num-layers 1 --in-mode 0 --bias-mode 0 -dir-mode 1 --no-cx
COMMAND $<TARGET_FILE:test_lstm> --verbose --batch-size 32 --seq-len 3 --batch-seq 32 32 32 --vector-len 128 --hidden-size 128 --num-layers 1 --in-mode 0 --bias-mode 0 -dir-mode 1 --no-hx --no-cx
COMMAND $<TARGET_FILE:test_lstm> --verbose --batch-size 32 --seq-len 3 --batch-seq 32 32 32 --vector-len 128 --hidden-size 128 --num-layers 1 --in-mode 0 --bias-mode 0 -dir-mode 1 --no-dcy
COMMAND $<TARGET_FILE:test_lstm> --verbose --batch-size 32 --seq-len 3 --batch-seq 32 32 32 --vector-len 128 --hidden-size 128 --num-layers 1 --in-mode 0 --bias-mode 0 -dir-mode 1 --no-cx --no-dcy
COMMAND $<TARGET_FILE:test_lstm> --verbose --batch-size 32 --seq-len 3 --batch-seq 32 32 32 --vector-len 128 --hidden-size 128 --num-layers 1 --in-mode 0 --bias-mode 0 -dir-mode 0 --no-hy
COMMAND $<TARGET_FILE:test_lstm> --verbose --batch-size 32 --seq-len 3 --batch-seq 32 32 32 --vector-len 128 --hidden-size 128 --num-layers 1 --in-mode 0 --bias-mode 0 -dir-mode 0 --no-dhx
COMMAND $<TARGET_FILE:test_lstm> --verbose --batch-size 32 --seq-len 3 --batch-seq 32 32 32 --vector-len 128 --hidden-size 128 --num-layers 1 --in-mode 0 --bias-mode 0 -dir-mode 0 --no-hy --no-dhx
COMMAND $<TARGET_FILE:test_lstm> --verbose --batch-size 32 --seq-len 3 --batch-seq 32 32 32 --vector-len 128 --hidden-size 128 --num-layers 1 --in-mode 0 --bias-mode 0 -dir-mode 0 --no-cy
COMMAND $<TARGET_FILE:test_lstm> --verbose --batch-size 32 --seq-len 3 --batch-seq 32 32 32 --vector-len 128 --hidden-size 128 --num-layers 1 --in-mode 0 --bias-mode 0 -dir-mode 0 --no-hy --no-cy
COMMAND $<TARGET_FILE:test_lstm> --verbose --batch-size 32 --seq-len 3 --batch-seq 32 32 32 --vector-len 128 --hidden-size 128 --num-layers 1 --in-mode 0 --bias-mode 0 -dir-mode 0 --no-dcx
COMMAND $<TARGET_FILE:test_lstm> --verbose --batch-size 32 --seq-len 3 --batch-seq 32 32 32 --vector-len 128 --hidden-size 128 --num-layers 1 --in-mode 0 --bias-mode 0 -dir-mode 0 --no-cy --no-dcx
COMMAND $<TARGET_FILE:test_lstm> --verbose --batch-size 32 --seq-len 3 --batch-seq 32 32 32 --vector-len 128 --hidden-size 128 --num-layers 1 --in-mode 0 --bias-mode 0 -dir-mode 1 --no-hy
COMMAND $<TARGET_FILE:test_lstm> --verbose --batch-size 32 --seq-len 3 --batch-seq 32 32 32 --vector-len 128 --hidden-size 128 --num-layers 1 --in-mode 0 --bias-mode 0 -dir-mode 1 --no-dhx
COMMAND $<TARGET_FILE:test_lstm> --verbose --batch-size 32 --seq-len 3 --batch-seq 32 32 32 --vector-len 128 --hidden-size 128 --num-layers 1 --in-mode 0 --bias-mode 0 -dir-mode 1 --no-hy --no-dhx
COMMAND $<TARGET_FILE:test_lstm> --verbose --batch-size 32 --seq-len 3 --batch-seq 32 32 32 --vector-len 128 --hidden-size 128 --num-layers 1 --in-mode 0 --bias-mode 0 -dir-mode 1 --no-cy
COMMAND $<TARGET_FILE:test_lstm> --verbose --batch-size 32 --seq-len 3 --batch-seq 32 32 32 --vector-len 128 --hidden-size 128 --num-layers 1 --in-mode 0 --bias-mode 0 -dir-mode 1 --no-hy --no-cy
COMMAND $<TARGET_FILE:test_lstm> --verbose --batch-size 32 --seq-len 3 --batch-seq 32 32 32 --vector-len 128 --hidden-size 128 --num-layers 1 --in-mode 0 --bias-mode 0 -dir-mode 1 --no-dcx
COMMAND $<TARGET_FILE:test_lstm> --verbose --batch-size 32 --seq-len 3 --batch-seq 32 32 32 --vector-len 128 --hidden-size 128 --num-layers 1 --in-mode 0 --bias-mode 0 -dir-mode 1 --no-cy --no-dcx
COMMAND $<TARGET_FILE:test_lstm> --verbose --batch-size 32 --seq-len 3 --batch-seq 32 32 32 --vector-len 128 --hidden-size 128 --num-layers 1 --in-mode 0 --bias-mode 0 -dir-mode 0 --no-hx --no-dhy --no-cx --no-dcy --no-hy --no-dhx --no-cy --no-dcx
COMMAND $<TARGET_FILE:test_lstm> --verbose --batch-size 32 --seq-len 3 --batch-seq 32 32 32 --vector-len 128 --hidden-size 128 --num-layers 1 --in-mode 0 --bias-mode 0 -dir-mode 1 --no-hx --no-dhy --no-cx --no-dcy --no-hy --no-dhx --no-cy --no-dcx
)


add_custom_test(test_conv_extra SKIP_UNLESS_ALL  MIOTENSILE_ENABLED GFX1030_ENABLED
# COMMAND	$<TARGET_FILE:test_conv2d>	--verbose	--input	1	1	1	1	--weights	1	1	2	2	--pads_strides_dilations	0	0	3	3	1	1
COMMAND	$<TARGET_FILE:test_conv2d>	--verbose	--input	4	1	161	700	--weights	4	1	5	20	--pads_strides_dilations	0	0	2	2	1	1
COMMAND	$<TARGET_FILE:test_conv2d>	--verbose	--input	4	1	161	700	--weights	4	1	5	20	--pads_strides_dilations	0	0	2	2	1	1
COMMAND	$<TARGET_FILE:test_conv2d>	--verbose	--input	4	32	79	341	--weights	4	32	5	10	--pads_strides_dilations	0	0	2	2	1	1
COMMAND	$<TARGET_FILE:test_conv2d>	--verbose	--input	4	32	79	341	--weights	4	32	5	10	--pads_strides_dilations	0	0	2	2	1	1
COMMAND	$<TARGET_FILE:test_conv2d>	--verbose	--input	4	3	227	227	--weights	4	3	11	11	--pads_strides_dilations	0	0	4	4	1	1
COMMAND	$<TARGET_FILE:test_conv2d>	--verbose	--input	4	3	224	224	--weights	4	3	11	11	--pads_strides_dilations	2	2	4	4	1	1
COMMAND	$<TARGET_FILE:test_conv2d>	--verbose	--input	16	1	48	480	--weights	16	1	3	3	--pads_strides_dilations	1	1	1	1	1	1
# Forward disabled since FFT fails verification for the forward direction
COMMAND	$<TARGET_FILE:test_conv2d>	--verbose	--input	32	64	27	27	--weights	192	64	5	5	--pads_strides_dilations	2	2	1	1	1	1 --disable-forward
# COMMAND	$<TARGET_FILE:test_conv2d>	--verbose	--input	4	64	14	14	--weights	24	64	5	5	--pads_strides_dilations	2	2	1	1	1	1
COMMAND	$<TARGET_FILE:test_conv2d>	--verbose	--input	4	96	14	14	--weights	32	96	5	5	--pads_strides_dilations	2	2	1	1	1	1
COMMAND	$<TARGET_FILE:test_conv2d>	--verbose	--input	4	16	14	14	--weights	4	16	5	5	--pads_strides_dilations	2	2	1	1	1	1
COMMAND	$<TARGET_FILE:test_conv2d>	--verbose	--input	4	32	14	14	--weights	4	32	5	5	--pads_strides_dilations	2	2	1	1	1	1

COMMAND $<TARGET_FILE:test_conv2d> ${MIOPEN_TEST_FLOAT_ARG} --input 16 3 64 128 --weights 96 3 11 11 --pads_strides_dilations 0 0 1 1 1 1 ${MIOPEN_TEST_FLAGS_ARGS}
COMMAND $<TARGET_FILE:test_conv2d> ${MIOPEN_TEST_FLOAT_ARG} --input 16 3 32 32 --weights 96 3 11 11 --pads_strides_dilations 0 0 2 2 1 1  ${MIOPEN_TEST_FLAGS_ARGS}
COMMAND $<TARGET_FILE:test_conv2d> ${MIOPEN_TEST_FLOAT_ARG} --input 16 3 64 128 --weights 96 3 11 11 --pads_strides_dilations 5 5 2 2 1 1 ${MIOPEN_TEST_FLAGS_ARGS}
COMMAND $<TARGET_FILE:test_conv2d> ${MIOPEN_TEST_FLOAT_ARG} --input 16 3 32 32 --weights 96 3 11 11 --pads_strides_dilations 5 5 2 2 1 1  ${MIOPEN_TEST_FLAGS_ARGS}

COMMAND $<TARGET_FILE:test_conv2d> ${MIOPEN_TEST_FLOAT_ARG} --input 2 16 1024 2048 --weights 32 16 3 3 --pads_strides_dilations 0 0 1 1 1 1 ${MIOPEN_TEST_FLAGS_ARGS}
COMMAND $<TARGET_FILE:test_conv2d> ${MIOPEN_TEST_FLOAT_ARG} --input 2 16 1024 2048 --weights 32 16 3 3 --pads_strides_dilations 1 1 1 1 1 1 ${MIOPEN_TEST_FLAGS_ARGS}
COMMAND $<TARGET_FILE:test_conv2d> ${MIOPEN_TEST_FLOAT_ARG} --input 2 16 3072 3072 --weights 32 16 3 3 --pads_strides_dilations 0 0 2 2 1 1 ${MIOPEN_TEST_FLAGS_ARGS}
COMMAND $<TARGET_FILE:test_conv2d> ${MIOPEN_TEST_FLOAT_ARG} --input 2 16 3072 3072 --weights 32 16 3 3 --pads_strides_dilations 2 2 2 2 1 1 ${MIOPEN_TEST_FLAGS_ARGS}

COMMAND $<TARGET_FILE:test_conv2d> ${MIOPEN_TEST_FLOAT_ARG} --input 128 320 1 7 --weights 256 320 1 1 --pads_strides_dilations 0 0 1 1 1 1 ${MIOPEN_TEST_FLAGS_ARGS}
COMMAND $<TARGET_FILE:test_conv2d> ${MIOPEN_TEST_FLOAT_ARG} --input 128 1024 1 7 --weights 2048 1024 1 1 --pads_strides_dilations 1 1 1 1 1 1 ${MIOPEN_TEST_FLAGS_ARGS}
COMMAND $<TARGET_FILE:test_conv2d> ${MIOPEN_TEST_FLOAT_ARG} --input 352 192 7 1 --weights 320 192 1 1 --pads_strides_dilations 0 0 1 1 1 1 ${MIOPEN_TEST_FLAGS_ARGS}
COMMAND $<TARGET_FILE:test_conv2d> ${MIOPEN_TEST_FLOAT_ARG} --input 352 16 7 1 --weights 32 16 1 1 --pads_strides_dilations 2 2 1 1 1 1 ${MIOPEN_TEST_FLAGS_ARGS}
)

if (0) #disabled too many errors
if(MIOPEN_TEST_LIMIT GREATER 0)
if(${MIOPEN_USE_MIOPENGEMM} AND (${MIOPEN_hip_VERSION_MAJOR} EQUAL 3) AND (${MIOPEN_hip_VERSION_MINOR} EQUAL 7))
    add_custom_test(test_conv3d_extra  SKIP_UNLESS_ALL GFX1030_ENABLED
    COMMAND MIOPEN_LOG_LEVEL=6 $<TARGET_FILE:test_conv3d> ${MIOPEN_TEST_FLOAT_ARG} --input 2 16 50 50 50 --weights 32 16 5 5 5 --pads_strides_dilations 0 0 0 1 1 1 1 1 1 ${MIOPEN_TEST_FLAGS_ARGS}
    COMMAND MIOPEN_LOG_LEVEL=6 $<TARGET_FILE:test_conv3d> ${MIOPEN_TEST_FLOAT_ARG} --input 2 16 50 50 50 --weights 32 16 5 5 5 --pads_strides_dilations 0 0 0 2 2 2 1 1 1 ${MIOPEN_TEST_FLAGS_ARGS}
    COMMAND MIOPEN_LOG_LEVEL=6 $<TARGET_FILE:test_conv3d> ${MIOPEN_TEST_FLOAT_ARG} --input 2 16 50 50 50 --weights 32 16 5 5 5 --pads_strides_dilations 2 2 2 1 1 1 1 1 1 ${MIOPEN_TEST_FLAGS_ARGS}
    COMMAND MIOPEN_LOG_LEVEL=6 $<TARGET_FILE:test_conv3d> ${MIOPEN_TEST_FLOAT_ARG} --input 2 16 50 50 50 --weights 32 16 5 5 5 --pads_strides_dilations 0 0 0 1 1 1 2 2 2 ${MIOPEN_TEST_FLAGS_ARGS}
    #COMMAND $<TARGET_FILE:test_conv3d> ${MIOPEN_TEST_FLOAT_ARG} --input 1 16 4 161 700 --weights 16 16 3 11 11 --pads_strides_dilations 1 1 1 1 1 1 1 1 1 ${MIOPEN_TEST_FLAGS_ARGS}

    #ROCM3.7 compiler problems
    #COMMAND $<TARGET_FILE:test_conv3d> ${MIOPEN_TEST_FLOAT_ARG} --input 1 16 4 161 700 --weights 16 16 3 11 11 --pads_strides_dilations 0 0 0 1 1 1 1 1 1 ${MIOPEN_TEST_FLAGS_ARGS}
    #COMMAND $<TARGET_FILE:test_conv3d> ${MIOPEN_TEST_FLOAT_ARG} --input 1 16 4 161 700 --weights 16 16 3 11 11 --pads_strides_dilations 0 0 0 2 2 2 1 1 1 ${MIOPEN_TEST_FLAGS_ARGS}
    #COMMAND $<TARGET_FILE:test_conv3d> ${MIOPEN_TEST_FLOAT_ARG} --input 1 16 4 140 602 --weights 16 16 3 11 11 --pads_strides_dilations 1 1 1 1 1 1 1 1 1 ${MIOPEN_TEST_FLAGS_ARGS}
    #COMMAND $<TARGET_FILE:test_conv3d> ${MIOPEN_TEST_FLOAT_ARG} --input 1 16 4 140 602 --weights 16 16 3 11 11 --pads_strides_dilations 0 0 0 1 1 1 1 1 1 ${MIOPEN_TEST_FLAGS_ARGS}
    )
    message(STATUS "test_conv3d_extra reduced set")
else()
    add_custom_test(test_conv3d_extra  SKIP_UNLESS_ALL GFX1030_ENABLED
    COMMAND $<TARGET_FILE:test_conv3d> ${MIOPEN_TEST_FLOAT_ARG} --input 2 16 50 50 50 --weights 32 16 5 5 5 --pads_strides_dilations 0 0 0 1 1 1 1 1 1 ${MIOPEN_TEST_FLAGS_ARGS}
    COMMAND $<TARGET_FILE:test_conv3d> ${MIOPEN_TEST_FLOAT_ARG} --input 2 16 50  50 50 --weights 32 16 5 5 5 --pads_strides_dilations 0 0 0 2 2 2 1 1 1 ${MIOPEN_TEST_FLAGS_ARGS}
    COMMAND $<TARGET_FILE:test_conv3d> ${MIOPEN_TEST_FLOAT_ARG} --input 2 16 50 50 50 --weights 32 16 5 5 5 --pads_strides_dilations 2 2 2 1 1 1 1 1 1 ${MIOPEN_TEST_FLAGS_ARGS}
    COMMAND $<TARGET_FILE:test_conv3d> ${MIOPEN_TEST_FLOAT_ARG} --input 2 16 50 50 50 --weights 32 16 5 5 5 --pads_strides_dilations 0 0 0 1 1 1 2 2 2 ${MIOPEN_TEST_FLAGS_ARGS}
    COMMAND $<TARGET_FILE:test_conv3d> ${MIOPEN_TEST_FLOAT_ARG} --input 1 16 4 161 700 --weights 16 16 3 11 11 --pads_strides_dilations 1 1 1 1 1 1 1 1 1 ${MIOPEN_TEST_FLAGS_ARGS}
    COMMAND $<TARGET_FILE:test_conv3d> ${MIOPEN_TEST_FLOAT_ARG} --input 1 16 4 161 700 --weights 16 16 3 11 11 --pads_strides_dilations 0 0 0 1 1 1 1 1 1 ${MIOPEN_TEST_FLAGS_ARGS}
    COMMAND $<TARGET_FILE:test_conv3d> ${MIOPEN_TEST_FLOAT_ARG} --input 1 16 4 161 700 --weights 16 16 3 11 11 --pads_strides_dilations 0 0 0 2 2 2 1 1 1 ${MIOPEN_TEST_FLAGS_ARGS}
    COMMAND $<TARGET_FILE:test_conv3d> ${MIOPEN_TEST_FLOAT_ARG} --input 1 16 4 140 602 --weights 16 16 3 11 11 --pads_strides_dilations 1 1 1 1 1 1 1 1 1 ${MIOPEN_TEST_FLAGS_ARGS}
    COMMAND $<TARGET_FILE:test_conv3d> ${MIOPEN_TEST_FLOAT_ARG} --input 1 16 4 140 602 --weights 16 16 3 11 11 --pads_strides_dilations 0 0 0 1 1 1 1 1 1 ${MIOPEN_TEST_FLAGS_ARGS}
    )
endif()
endif()
endif()


add_custom_test(test_conv_trans SKIP_UNLESS_ALL  MIOTENSILE_ENABLED GFX1030_ENABLED
COMMAND	$<TARGET_FILE:test_conv2d>	--verbose	--input	8	128	28	28	--weights	128	128	1	1	--pads_strides_dilations	0	0	1	1	1	1	--cmode	trans	--pmode	default
COMMAND	$<TARGET_FILE:test_conv2d>	--verbose	--input	8	256	28	28	--weights	256	256	1	1	--pads_strides_dilations	0	0	1	1	1	1	--cmode	trans	--pmode	same
COMMAND	$<TARGET_FILE:test_conv2d>	--verbose	--input	8	32	28	28	--weights	32	32	5	5	--pads_strides_dilations	0	0	2	2	1	1	--cmode	trans	--pmode	default
COMMAND	$<TARGET_FILE:test_conv2d>	--verbose	--input	8	512	14	14	--weights	512	512	1	1	--pads_strides_dilations	0	0	2	2	1	1	--cmode	trans	--pmode	same
COMMAND	$<TARGET_FILE:test_conv2d>	--verbose	--input	8	512	4	4	--weights	512	512	1	1	--pads_strides_dilations	0	0	1	1	1	1	--cmode	trans	--pmode	valid
COMMAND	$<TARGET_FILE:test_conv2d>	--verbose	--input	8	64	56	56	--weights	64	64	1	1	--pads_strides_dilations	0	0	2	2	1	1	--cmode	trans	--pmode	valid
COMMAND	$<TARGET_FILE:test_conv2d>	--verbose	--input	100	3	64	64	--weights	3	3	1	1	--pads_strides_dilations	2	2	1	1	1	1	--cmode	trans	--pmode	default
COMMAND	$<TARGET_FILE:test_conv2d>	--verbose	--input	100	6	4	4	--weights	6	4	1	1	--pads_strides_dilations	2	2	1	1	1	1	--cmode	trans	--pmode	default
COMMAND	$<TARGET_FILE:test_conv2d>	--verbose	--input	8	128	28	28	--weights	128	16	1	1	--pads_strides_dilations	0	0	1	1	1	1	--cmode	trans	--pmode	default	--group-count	8
COMMAND	$<TARGET_FILE:test_conv2d>	--verbose	--input	8	256	28	28	--weights	256	64	1	1	--pads_strides_dilations	0	0	1	1	1	1	--cmode	trans	--pmode	same	--group-count	4
COMMAND	$<TARGET_FILE:test_conv2d>	--verbose	--input	8	32	28	28	--weights	32	1	5	5	--pads_strides_dilations	0	0	2	2	1	1	--cmode	trans	--pmode	default	--group-count	32
COMMAND	$<TARGET_FILE:test_conv2d>	--verbose	--input	8	512	14	14	--weights	512	16	1	1	--pads_strides_dilations	0	0	2	2	1	1	--cmode	trans	--pmode	same	--group-count	32
COMMAND	$<TARGET_FILE:test_conv2d>	--verbose	--input	8	512	4	4	--weights	512	16	1	1	--pads_strides_dilations	0	0	1	1	1	1	--cmode	trans	--pmode	valid	--group-count	32
COMMAND	$<TARGET_FILE:test_conv2d>	--verbose	--input	8	64	56	56	--weights	64	2	1	1	--pads_strides_dilations	0	0	2	2	1	1	--cmode	trans	--pmode	valid	--group-count	32
COMMAND	$<TARGET_FILE:test_conv2d>	--verbose	--input	100	3	64	64	--weights	3	3	1	1	--pads_strides_dilations	2	2	1	1	1	1	--cmode	trans	--pmode	default	--group-count	3
COMMAND	$<TARGET_FILE:test_conv2d>	--verbose	--input	100	6	4	4	--weights	6	4	1	1	--pads_strides_dilations	2	2	1	1	1	1	--cmode	trans	--pmode	default	--group-count	2
)


add_custom_test(test_conv_3d SKIP_UNLESS_ALL  MIOTENSILE_ENABLED GFX1030_ENABLED
COMMAND $<TARGET_FILE:test_conv3d> --verbose --conv_dim_type conv3d --input 16    32   4    9     9  --weights    64    32   3  3    3  --pads_strides_dilations  0  0  0    2  2   2    1   1   1  --group-count   1   --cmode conv   --pmode   default
COMMAND $<TARGET_FILE:test_conv3d> --verbose --conv_dim_type conv3d --input  4     3   4  227   227  --weights     4     3   3 11   11  --pads_strides_dilations  0  0  0    1  1   1    1   1   1  --group-count   1   --cmode conv   --pmode   default
COMMAND $<TARGET_FILE:test_conv3d> --verbose --conv_dim_type conv3d --input 16   128   4   56    56  --weights   256     4   3  3    3  --pads_strides_dilations  1  1  1    1  1   1    1   1   1  --group-count   32  --cmode conv   --pmode   default
COMMAND $<TARGET_FILE:test_conv3d> --verbose --conv_dim_type conv3d --input 16   128  56   56    56  --weights   256     4   3  3    3  --pads_strides_dilations  1  2  3    1  1   1    1   2   3  --group-count   32  --cmode conv   --pmode   default
COMMAND $<TARGET_FILE:test_conv3d> --verbose --conv_dim_type conv3d --input  4     4   4  161   700  --weights    32     1   3  5   20  --pads_strides_dilations  1  1  1    2  2   2    1   1   1  --group-count   4   --cmode conv   --pmode   default
COMMAND $<TARGET_FILE:test_conv3d> --verbose --conv_dim_type conv3d --input  8   512   4   28    28  --weights   512   128   1  1    1  --pads_strides_dilations  0  0  0    1  1   1    1   1   1  --group-count   4   --cmode conv   --pmode   same
COMMAND $<TARGET_FILE:test_conv3d> --verbose --conv_dim_type conv3d --input  8   512   4   56    56  --weights   512   128   1  1    1  --pads_strides_dilations  0  0  0    2  2   2    1   1   1  --group-count   4   --cmode conv   --pmode   same
COMMAND $<TARGET_FILE:test_conv3d> --verbose --conv_dim_type conv3d --input  8   512   3   14    14  --weights   512   128   1  1    1  --pads_strides_dilations  0  0  0    2  2   2    1   1   1  --trans_output_pads 0 0 0 --group-count   1   --cmode trans  --pmode   same
COMMAND $<TARGET_FILE:test_conv3d> --verbose --conv_dim_type conv3d --input 16    64   3    4     4  --weights    64    32   1  3    3  --pads_strides_dilations  0  0  0    2  2   2    1   1   1  --trans_output_pads 0 0 0 --group-count   4   --cmode trans  --pmode   default
COMMAND $<TARGET_FILE:test_conv3d> --verbose --conv_dim_type conv3d --input 16    32   4    9     9  --weights    64    32   3  3    3  --pads_strides_dilations  0  0  0    1  2   3    1   2   3  --group-count   1   --cmode conv   --pmode   default
COMMAND $<TARGET_FILE:test_conv3d> --verbose --conv_dim_type conv3d --input  4     3   4  227   227  --weights     4     3   3 11   11  --pads_strides_dilations  0  0  0    1  1   1    1   2   3  --group-count   1   --cmode conv   --pmode   default
COMMAND $<TARGET_FILE:test_conv3d> --verbose --conv_dim_type conv3d --input 16   128   4   56    56  --weights   256     4   3  3    3  --pads_strides_dilations  1  2  3    1  1   1    1   2   3  --group-count   32  --cmode conv   --pmode   default
COMMAND $<TARGET_FILE:test_conv3d> --verbose --conv_dim_type conv3d --input  4     4   4  161   700  --weights    32     1   3  5   20  --pads_strides_dilations  1  2  3    1  2   3    1   2   3  --group-count   4   --cmode conv   --pmode   default
COMMAND $<TARGET_FILE:test_conv3d> --verbose --conv_dim_type conv3d --input  8   512   4   28    28  --weights   512   128   1  1    1  --pads_strides_dilations  0  0  0    1  1   1    1   2   3  --group-count   4   --cmode conv   --pmode   same
COMMAND $<TARGET_FILE:test_conv3d> --verbose --conv_dim_type conv3d --input  8   512   4   56    56  --weights   512   128   1  1    1  --pads_strides_dilations  0  0  0    1  2   3    1   2   3  --group-count   4   --cmode conv   --pmode   same
COMMAND $<TARGET_FILE:test_conv3d> --verbose --conv_dim_type conv3d --input  8   512   3   14    14  --weights   512   128   1  1    1  --pads_strides_dilations  0  0  0    1  2   3    1   2   3  --trans_output_pads 0 0 0 --group-count   1   --cmode trans  --pmode   same
COMMAND $<TARGET_FILE:test_conv3d> --verbose --conv_dim_type conv3d --input 16    64   3    4     4  --weights    64    32   1  3    3  --pads_strides_dilations  0  0  0    1  2   3    1   2   3  --trans_output_pads 0 0 0 --group-count   4   --cmode trans  --pmode   default
)

set(DYNAMIC_IMPLICITGEMM_COMMON
    MIOPEN_FIND_MODE=normal)
set(DYNAMIC_IMPLICITGEMM_ENVS
    ${DYNAMIC_IMPLICITGEMM_COMMON}
    MIOPEN_DEBUG_FIND_ONLY_SOLVER=ConvAsmImplicitGemmV4R1DynamicFwd)
set(DYNAMIC_IMPLICITGEMM_1X1_ENVS
    ${DYNAMIC_IMPLICITGEMM_COMMON}
    MIOPEN_DEBUG_FIND_ONLY_SOLVER=ConvAsmImplicitGemmV4R1DynamicFwd_1x1)
set(DYNAMIC_IMPLICITGEMM_FWD_GTC_DYNAMIC_XDLOPS_ENVS
    ${DYNAMIC_IMPLICITGEMM_COMMON}
    MIOPEN_DEBUG_FIND_ONLY_SOLVER=ConvAsmImplicitGemmGTCDynamicFwdXdlops)
set(DYNAMIC_IMPLICITGEMM_BWD_ENVS
    ${DYNAMIC_IMPLICITGEMM_COMMON}
    MIOPEN_DEBUG_FIND_ONLY_SOLVER=ConvAsmImplicitGemmV4R1DynamicBwd)
set(DYNAMIC_IMPLICITGEMM_WRW_ENVS
    ${DYNAMIC_IMPLICITGEMM_COMMON}
    MIOPEN_DEBUG_FIND_ONLY_SOLVER=ConvAsmImplicitGemmV4R1DynamicWrw)
set(DYNAMIC_IMPLICITGEMM_BWD_ENVS_XDLOPS
    ${DYNAMIC_IMPLICITGEMM_COMMON}
    MIOPEN_DEBUG_FIND_ONLY_SOLVER=ConvAsmImplicitGemmGTCDynamicBwdXdlops)
set(DYNAMIC_IMPLICITGEMM_WRW_ENVS_XDLOPS
    ${DYNAMIC_IMPLICITGEMM_COMMON}
    MIOPEN_DEBUG_FIND_ONLY_SOLVER=ConvAsmImplicitGemmGTCDynamicWrwXdlops)
set(DYNAMIC_IMPLICITGEMM_XDLOPS_NHWC_FWD_ENVS
    ${DYNAMIC_IMPLICITGEMM_COMMON}
    MIOPEN_DEBUG_FIND_ONLY_SOLVER=ConvAsmImplicitGemmGTCDynamicFwdXdlopsNHWC)
set(DYNAMIC_IMPLICITGEMM_XDLOPS_NHWC_BWD_ENVS
    ${DYNAMIC_IMPLICITGEMM_COMMON}
    MIOPEN_DEBUG_FIND_ONLY_SOLVER=ConvAsmImplicitGemmGTCDynamicBwdXdlopsNHWC)

if(${CODECOV_TEST})
    add_custom_test(test_conv_igemm_dynamic_small GFX908_DISABLED GFX90A_DISABLED SKIP_XNACK_ON
    COMMAND ${DYNAMIC_IMPLICITGEMM_ENVS}     $<TARGET_FILE:test_conv2d> --verbose --input  32  32 17 17 --weights 32  32 1 7 --pads_strides_dilations 0 3 1 1 1 1 --disable-backward-data --disable-backward-weights --disable-validation
    COMMAND ${DYNAMIC_IMPLICITGEMM_WRW_ENVS} $<TARGET_FILE:test_conv2d> --verbose --input  64  64 28 28 --weights 32  64 1 1 --pads_strides_dilations 0 0 1 1 1 1 --disable-forward --disable-backward-data --disable-validation
    COMMAND ${DYNAMIC_IMPLICITGEMM_BWD_ENVS} $<TARGET_FILE:test_conv2d> --verbose --input  64  64 28 28 --weights 16  64 1 1 --pads_strides_dilations 0 0 1 1 1 1 --disable-forward --disable-backward-weights --disable-validation
    )
    set_tests_properties(test_conv_igemm_dynamic_small PROPERTIES COST 800)
else()
    add_custom_test(test_conv_igemm_dynamic_small GFX908_DISABLED GFX90A_DISABLED SKIP_XNACK_ON
    COMMAND ${DYNAMIC_IMPLICITGEMM_ENVS}     $<TARGET_FILE:test_conv2d> --verbose --input  16  16 56 56 --weights 64  16 1 1 --pads_strides_dilations 0 0 1 1 1 1 --disable-backward-data --disable-backward-weights
    COMMAND ${DYNAMIC_IMPLICITGEMM_ENVS}     $<TARGET_FILE:test_conv2d> --verbose --input  16  64 34 34 --weights 64  64 3 3 --pads_strides_dilations 0 0 1 1 1 1 --disable-backward-data --disable-backward-weights
    COMMAND ${DYNAMIC_IMPLICITGEMM_ENVS}     $<TARGET_FILE:test_conv2d> --verbose --input  32  32 17 17 --weights 32  32 1 7 --pads_strides_dilations 0 3 1 1 1 1 --disable-backward-data --disable-backward-weights
    COMMAND ${DYNAMIC_IMPLICITGEMM_1X1_ENVS} $<TARGET_FILE:test_conv2d> --verbose --input  16 384  8  8 --weights 64 384 1 1 --pads_strides_dilations 0 0 1 1 1 1 --disable-backward-data --disable-backward-weights
    COMMAND ${DYNAMIC_IMPLICITGEMM_WRW_ENVS} $<TARGET_FILE:test_conv2d> --verbose --input  64  64 28 28 --weights 32  64 1 1 --pads_strides_dilations 0 0 1 1 1 1 --disable-forward --disable-backward-data
    COMMAND ${DYNAMIC_IMPLICITGEMM_WRW_ENVS} $<TARGET_FILE:test_conv2d> --verbose --input  16  128 36 36 --weights 32  128 1 1 --pads_strides_dilations 0 0 1 1 1 1 --disable-forward --disable-backward-data
    COMMAND ${DYNAMIC_IMPLICITGEMM_BWD_ENVS} $<TARGET_FILE:test_conv2d> --verbose --input  64  64 28 28 --weights 16  64 1 1 --pads_strides_dilations 0 0 1 1 1 1 --disable-forward --disable-backward-weights
    COMMAND ${DYNAMIC_IMPLICITGEMM_BWD_ENVS} $<TARGET_FILE:test_conv2d> --verbose --input  16  128 36 36 --weights 32  128 1 1 --pads_strides_dilations 0 0 1 1 1 1 --disable-forward --disable-backward-weights
    )
endif() #if CODECOV_TEST

add_custom_test(test_conv_igemm_dynamic SKIP_UNLESS_ALL GFX908_DISABLED GFX90A_DISABLED SKIP_XNACK_ON
COMMAND ${DYNAMIC_IMPLICITGEMM_ENVS}     $<TARGET_FILE:test_conv2d> --verbose --input  64   64 56 56 --weights 256  64  1 1 --pads_strides_dilations 0 0 1 1 1 1 --disable-backward-data --disable-backward-weights
COMMAND ${DYNAMIC_IMPLICITGEMM_ENVS}     $<TARGET_FILE:test_conv2d> --verbose --input  64  256 34 34 --weights 256  256 3 3 --pads_strides_dilations 0 0 1 1 1 1 --disable-backward-data --disable-backward-weights
COMMAND ${DYNAMIC_IMPLICITGEMM_ENVS}     $<TARGET_FILE:test_conv2d> --verbose --input 128  128 35 35 --weights 128  128 3 3 --pads_strides_dilations 0 0 2 2 1 1 --disable-backward-data --disable-backward-weights
COMMAND ${DYNAMIC_IMPLICITGEMM_ENVS}     $<TARGET_FILE:test_conv2d> --verbose --input  64 1536  8  8 --weights 256 1536 1 1 --pads_strides_dilations 0 0 1 1 1 1 --disable-backward-data --disable-backward-weights
COMMAND ${DYNAMIC_IMPLICITGEMM_ENVS}     $<TARGET_FILE:test_conv2d> --verbose --input 128   48  7  7 --weights 128   48 5 5 --pads_strides_dilations 2 2 1 1 1 1 --disable-backward-data --disable-backward-weights
COMMAND ${DYNAMIC_IMPLICITGEMM_ENVS}     $<TARGET_FILE:test_conv2d> --verbose --input 128  128 17 17 --weights 128  128 1 7 --pads_strides_dilations 0 3 1 1 1 1 --disable-backward-data --disable-backward-weights
COMMAND ${DYNAMIC_IMPLICITGEMM_1X1_ENVS} $<TARGET_FILE:test_conv2d> --verbose --input 128  256 28 28 --weights 128  256 1 1 --pads_strides_dilations 0 0 1 1 1 1 --disable-backward-data --disable-backward-weights
COMMAND ${DYNAMIC_IMPLICITGEMM_1X1_ENVS} $<TARGET_FILE:test_conv2d> --verbose --input  64 1536  8  8 --weights 256 1536 1 1 --pads_strides_dilations 0 0 1 1 1 1 --disable-backward-data --disable-backward-weights
COMMAND ${DYNAMIC_IMPLICITGEMM_1X1_ENVS} $<TARGET_FILE:test_conv2d> --verbose --input 128  768 17 17 --weights 128  768 1 1 --pads_strides_dilations 0 0 1 1 1 1 --disable-backward-data --disable-backward-weights
COMMAND ${DYNAMIC_IMPLICITGEMM_WRW_ENVS} $<TARGET_FILE:test_conv2d> --verbose --input  64   64 56 56 --weights 256  64  1 1 --pads_strides_dilations 0 0 1 1 1 1 --disable-forward --disable-backward-data
COMMAND ${DYNAMIC_IMPLICITGEMM_WRW_ENVS} $<TARGET_FILE:test_conv2d> --verbose --input  32  128 34 34 --weights 64  128  3 3 --pads_strides_dilations 0 0 1 1 1 1 --disable-forward --disable-backward-data
COMMAND ${DYNAMIC_IMPLICITGEMM_WRW_ENVS} $<TARGET_FILE:test_conv2d> --verbose --input 128  128 35 35 --weights 128  128 3 3 --pads_strides_dilations 1 1 1 1 1 1 --disable-forward --disable-backward-data
COMMAND ${DYNAMIC_IMPLICITGEMM_WRW_ENVS} $<TARGET_FILE:test_conv2d> --verbose --input 128  256 56 56 --weights 64  256 1 1 --pads_strides_dilations 0 0 1 1 1 1 --disable-forward --disable-backward-data
COMMAND ${DYNAMIC_IMPLICITGEMM_WRW_ENVS} $<TARGET_FILE:test_conv2d> --verbose --input  64  512 28 28 --weights 256 512 1 1 --pads_strides_dilations 0 0 2 2 1 1 --disable-forward --disable-backward-data
COMMAND ${DYNAMIC_IMPLICITGEMM_WRW_ENVS} $<TARGET_FILE:test_conv2d> --verbose --input  64  512 14 14 --weights 256 512 1 1 --pads_strides_dilations 0 0 1 1 1 1 --disable-forward --disable-backward-data
COMMAND ${DYNAMIC_IMPLICITGEMM_BWD_ENVS} $<TARGET_FILE:test_conv2d> --verbose --input  64   64 56 56 --weights 256  64  1 1 --pads_strides_dilations 0 0 1 1 1 1 --disable-forward --disable-backward-weights
COMMAND ${DYNAMIC_IMPLICITGEMM_BWD_ENVS} $<TARGET_FILE:test_conv2d> --verbose --input  32  128 34 34 --weights 64  128  3 3 --pads_strides_dilations 0 0 1 1 1 1 --disable-forward --disable-backward-weights
COMMAND ${DYNAMIC_IMPLICITGEMM_BWD_ENVS} $<TARGET_FILE:test_conv2d> --verbose --input 128  128 35 35 --weights 128  128 3 3 --pads_strides_dilations 1 1 1 1 1 1 --disable-forward --disable-backward-weights
COMMAND ${DYNAMIC_IMPLICITGEMM_BWD_ENVS} $<TARGET_FILE:test_conv2d> --verbose --input 128  256 56 56 --weights 64  256 1 1 --pads_strides_dilations 0 0 1 1 1 1 --disable-forward --disable-backward-weights
)

add_custom_test(test_conv_igemm_dynamic_xdlops_bwd SKIP_UNLESS_ALL HALF_ENABLED GFX90A_DISABLED GFX900_DISABLED GFX906_DISABLED SKIP_XNACK_ON
COMMAND ${DYNAMIC_IMPLICITGEMM_BWD_ENVS_XDLOPS} $<TARGET_FILE:test_conv2d> ${MIOPEN_TEST_FLOAT_ARG} --verbose --input  64  64 28 28 --weights 16  64 1 1 --pads_strides_dilations 0 0 1 1 1 1 --disable-forward --disable-backward-weights
COMMAND ${DYNAMIC_IMPLICITGEMM_BWD_ENVS_XDLOPS} $<TARGET_FILE:test_conv2d> ${MIOPEN_TEST_FLOAT_ARG} --verbose --input  16  128 36 36 --weights 32  128 1 1 --pads_strides_dilations 0 0 1 1 1 1 --disable-forward --disable-backward-weights
COMMAND ${DYNAMIC_IMPLICITGEMM_BWD_ENVS_XDLOPS} $<TARGET_FILE:test_conv2d> ${MIOPEN_TEST_FLOAT_ARG} --verbose --input  64   64 56 56 --weights 256  64  1 1 --pads_strides_dilations 0 0 1 1 1 1 --disable-forward --disable-backward-weights
COMMAND ${DYNAMIC_IMPLICITGEMM_BWD_ENVS_XDLOPS} $<TARGET_FILE:test_conv2d> ${MIOPEN_TEST_FLOAT_ARG} --verbose --input  64  224 17 17 --weights 224  224  1 7 --pads_strides_dilations 0 3 1 1 1 1 --disable-forward --disable-backward-weights
COMMAND ${DYNAMIC_IMPLICITGEMM_BWD_ENVS_XDLOPS} $<TARGET_FILE:test_conv2d> ${MIOPEN_TEST_FLOAT_ARG} --verbose --input  128  128 35 35 --weights 256  128  3 3 --pads_strides_dilations 1 1 1 1 1 1 --disable-forward --disable-backward-weights
COMMAND ${DYNAMIC_IMPLICITGEMM_BWD_ENVS_XDLOPS} $<TARGET_FILE:test_conv2d> ${MIOPEN_TEST_FLOAT_ARG} --verbose --input  128  128 64 64 --weights 256  128  3 3 --pads_strides_dilations 1 1 2 2 1 1 --disable-forward --disable-backward-weights
COMMAND ${DYNAMIC_IMPLICITGEMM_BWD_ENVS_XDLOPS} $<TARGET_FILE:test_conv2d> ${MIOPEN_TEST_FLOAT_ARG} --verbose --input  128  768 17 17 --weights 256  768  3 3 --pads_strides_dilations 1 1 1 1 2 2 --disable-forward --disable-backward-weights
COMMAND ${DYNAMIC_IMPLICITGEMM_BWD_ENVS_XDLOPS} $<TARGET_FILE:test_conv2d> ${MIOPEN_TEST_FLOAT_ARG} --verbose --input  3  256 28 28 --weights 80  256  1 1 --pads_strides_dilations 0 0 1 1 1 1 --disable-forward --disable-backward-weights
COMMAND ${DYNAMIC_IMPLICITGEMM_BWD_ENVS_XDLOPS} $<TARGET_FILE:test_conv2d> ${MIOPEN_TEST_FLOAT_ARG} --verbose --input  2  256 12 18 --weights 256  256  3 3 --pads_strides_dilations 1 1 1 1 1 1 --disable-forward --disable-backward-weights
COMMAND ${DYNAMIC_IMPLICITGEMM_BWD_ENVS_XDLOPS} $<TARGET_FILE:test_conv2d> ${MIOPEN_TEST_FLOAT_ARG} --verbose --input  400  256 7 7 --weights 1024  256  7 7 --pads_strides_dilations 0 0 1 1 1 1 --disable-forward --disable-backward-weights
COMMAND ${DYNAMIC_IMPLICITGEMM_BWD_ENVS_XDLOPS} $<TARGET_FILE:test_conv2d> ${MIOPEN_TEST_FLOAT_ARG} --verbose --input  400  256 1 1 --weights 1024  256  1 1 --pads_strides_dilations 0 0 1 1 1 1 --disable-forward --disable-backward-weights
COMMAND ${DYNAMIC_IMPLICITGEMM_BWD_ENVS_XDLOPS} $<TARGET_FILE:test_conv2d> ${MIOPEN_TEST_FLOAT_ARG} --verbose --input  8  16 5 5 --weights 8  16  2 2 --pads_strides_dilations 0 0 1 1 1 1 --disable-forward --disable-backward-weights
)

add_custom_test(test_conv_igemm_dynamic_xdlops_bwd_group SKIP_UNLESS_ALL HALF_ENABLED FLOAT_DISABLED GFX90A_DISABLED GFX900_DISABLED GFX906_DISABLED SKIP_XNACK_ON
COMMAND ${DYNAMIC_IMPLICITGEMM_BWD_ENVS_XDLOPS} $<TARGET_FILE:test_conv2d> ${MIOPEN_TEST_FLOAT_ARG} --verbose --input  64  32 28 28 --weights 16  16 1 1 --pads_strides_dilations 0 0 1 1 1 1 --group-count 2 --disable-forward --disable-backward-weights
COMMAND ${DYNAMIC_IMPLICITGEMM_BWD_ENVS_XDLOPS} $<TARGET_FILE:test_conv2d> ${MIOPEN_TEST_FLOAT_ARG} --verbose --input  16  64 17 17 --weights 64  16 1 1 --pads_strides_dilations 0 0 1 1 1 1 --group-count 4 --disable-forward --disable-backward-weights
COMMAND ${DYNAMIC_IMPLICITGEMM_BWD_ENVS_XDLOPS} $<TARGET_FILE:test_conv2d> ${MIOPEN_TEST_FLOAT_ARG} --verbose --input  8  128 56 56 --weights 128 16 3 3 --pads_strides_dilations 1 1 1 1 1 1 --group-count 8 --disable-forward --disable-backward-weights
)

add_custom_test(test_conv_igemm_dynamic_xdlops_bwd_float SKIP_UNLESS_ALL HALF_DISABLED FLOAT_ENABLED GFX90A_DISABLED GFX900_DISABLED GFX906_DISABLED SKIP_XNACK_ON
COMMAND ${DYNAMIC_IMPLICITGEMM_BWD_ENVS_XDLOPS} $<TARGET_FILE:test_conv2d> ${MIOPEN_TEST_FLOAT_ARG} --verbose --input  4  512 128 128 --weights 12  512  1 1 --pads_strides_dilations 0 0 1 1 1 1 --disable-forward --disable-backward-weights
)

add_custom_test(test_conv_igemm_dynamic_xdlops_fwd SKIP_UNLESS_ALL HALF_ENABLED GFX90A_DISABLED GFX900_DISABLED GFX906_DISABLED SKIP_XNACK_ON
COMMAND ${DYNAMIC_IMPLICITGEMM_FWD_GTC_DYNAMIC_XDLOPS_ENVS} $<TARGET_FILE:test_conv2d> ${MIOPEN_TEST_FLOAT_ARG} --verbose --input 64 1024 14 14 --weights 1024 1024 1 1 --pads_strides_dilations 0 0 1 1 1 1 --disable-backward-data --disable-backward-weights
COMMAND ${DYNAMIC_IMPLICITGEMM_FWD_GTC_DYNAMIC_XDLOPS_ENVS} $<TARGET_FILE:test_conv2d> ${MIOPEN_TEST_FLOAT_ARG} --verbose --input 64 256 56 56 --weights 512 256 1 1 --pads_strides_dilations 0 0 2 2 1 1 --disable-backward-data --disable-backward-weights
COMMAND ${DYNAMIC_IMPLICITGEMM_FWD_GTC_DYNAMIC_XDLOPS_ENVS} $<TARGET_FILE:test_conv2d> ${MIOPEN_TEST_FLOAT_ARG} --verbose --input 64 2048 7 7 --weights 2048 2048 1 1 --pads_strides_dilations 0 0 1 1 1 1 --disable-backward-data --disable-backward-weights
COMMAND ${DYNAMIC_IMPLICITGEMM_FWD_GTC_DYNAMIC_XDLOPS_ENVS} $<TARGET_FILE:test_conv2d> ${MIOPEN_TEST_FLOAT_ARG} --verbose --input 128 128 17 17 --weights 128 128 7 1 --pads_strides_dilations 3 0 1 1 1 1 --disable-backward-data --disable-backward-weights
COMMAND ${DYNAMIC_IMPLICITGEMM_FWD_GTC_DYNAMIC_XDLOPS_ENVS} $<TARGET_FILE:test_conv2d> ${MIOPEN_TEST_FLOAT_ARG} --verbose --input 128 128 17 17 --weights 128 128 1 7 --pads_strides_dilations 0 3 1 1 1 1 --disable-backward-data --disable-backward-weights
COMMAND ${DYNAMIC_IMPLICITGEMM_FWD_GTC_DYNAMIC_XDLOPS_ENVS} $<TARGET_FILE:test_conv2d> ${MIOPEN_TEST_FLOAT_ARG} --verbose --input 128 192 17 17 --weights 320 192 3 3 --pads_strides_dilations 0 0 2 2 1 1 --disable-backward-data --disable-backward-weights
COMMAND ${DYNAMIC_IMPLICITGEMM_FWD_GTC_DYNAMIC_XDLOPS_ENVS} $<TARGET_FILE:test_conv2d> ${MIOPEN_TEST_FLOAT_ARG} --verbose --input 128 256 35 35 --weights 64 256 1 1 --pads_strides_dilations 0 0 1 1 1 1 --disable-backward-data --disable-backward-weights
COMMAND ${DYNAMIC_IMPLICITGEMM_FWD_GTC_DYNAMIC_XDLOPS_ENVS} $<TARGET_FILE:test_conv2d> ${MIOPEN_TEST_FLOAT_ARG} --verbose --input 128 48 35 35 --weights 64 48 5 5 --pads_strides_dilations 2 2 1 1 1 1 --disable-backward-data --disable-backward-weights
COMMAND ${DYNAMIC_IMPLICITGEMM_FWD_GTC_DYNAMIC_XDLOPS_ENVS} $<TARGET_FILE:test_conv2d> ${MIOPEN_TEST_FLOAT_ARG} --verbose --input 64 512 7 7 --weights 512 512 3 3 --pads_strides_dilations 1 1 1 1 1 1 --disable-backward-data --disable-backward-weights
COMMAND ${DYNAMIC_IMPLICITGEMM_FWD_GTC_DYNAMIC_XDLOPS_ENVS} $<TARGET_FILE:test_conv2d> ${MIOPEN_TEST_FLOAT_ARG} --verbose --input 32 1024 14 14 --weights 2048 1024 1 1 --pads_strides_dilations 0 0 2 2 1 1 --disable-backward-data --disable-backward-weights
COMMAND ${DYNAMIC_IMPLICITGEMM_FWD_GTC_DYNAMIC_XDLOPS_ENVS} $<TARGET_FILE:test_conv2d> ${MIOPEN_TEST_FLOAT_ARG} --verbose --input 2 256 100 104 --weights 12 256 1 1 --pads_strides_dilations 0 0 1 1 1 1 --disable-backward-data --disable-backward-weights
COMMAND ${DYNAMIC_IMPLICITGEMM_FWD_GTC_DYNAMIC_XDLOPS_ENVS} $<TARGET_FILE:test_conv2d> ${MIOPEN_TEST_FLOAT_ARG} --verbose --input 1 256 28 28 --weights 80 256 1 1 --pads_strides_dilations 0 0 1 1 1 1 --disable-backward-data --disable-backward-weights
)

add_custom_test(test_conv_igemm_dynamic_xdlops_fwd_half SKIP_UNLESS_ALL HALF_ENABLED FLOAT_DISABLED GFX90A_DISABLED GFX900_DISABLED GFX906_DISABLED SKIP_XNACK_ON
COMMAND ${DYNAMIC_IMPLICITGEMM_FWD_GTC_DYNAMIC_XDLOPS_ENVS} $<TARGET_FILE:test_conv2d> ${MIOPEN_TEST_FLOAT_ARG} --verbose --input 64 3 224 224 --weights 64 3 7 7 --pads_strides_dilations 3 3 2 2 1 1 --disable-backward-data --disable-backward-weights
COMMAND ${DYNAMIC_IMPLICITGEMM_FWD_GTC_DYNAMIC_XDLOPS_ENVS} $<TARGET_FILE:test_conv2d> ${MIOPEN_TEST_FLOAT_ARG} --verbose --input 64 3 230 230 --weights 64 3 7 7 --pads_strides_dilations 0 0 2 2 1 1 --disable-backward-data --disable-backward-weights
)

add_custom_test(test_conv_igemm_dynamic_xdlops_wrw SKIP_UNLESS_ALL GFX90A_DISABLED GFX900_DISABLED GFX906_DISABLED HALF_ENABLED SKIP_XNACK_ON
COMMAND ${DYNAMIC_IMPLICITGEMM_WRW_ENVS_XDLOPS} $<TARGET_FILE:test_conv2d> ${MIOPEN_TEST_FLOAT_ARG} --verbose --input  64  64 28 28 --weights 32  64 1 1 --pads_strides_dilations 0 0 1 1 1 1 --disable-forward --disable-backward-data
COMMAND ${DYNAMIC_IMPLICITGEMM_WRW_ENVS_XDLOPS} $<TARGET_FILE:test_conv2d> ${MIOPEN_TEST_FLOAT_ARG} --verbose --input  16  128 36 36 --weights 32  128 1 1 --pads_strides_dilations 0 0 1 1 1 1 --disable-forward --disable-backward-data
COMMAND ${DYNAMIC_IMPLICITGEMM_WRW_ENVS_XDLOPS} $<TARGET_FILE:test_conv2d> ${MIOPEN_TEST_FLOAT_ARG} --verbose --input  64   64 56 56 --weights 256  64  1 1 --pads_strides_dilations 0 0 1 1 1 1 --disable-forward --disable-backward-data
COMMAND ${DYNAMIC_IMPLICITGEMM_WRW_ENVS_XDLOPS} $<TARGET_FILE:test_conv2d> ${MIOPEN_TEST_FLOAT_ARG} --verbose --input  64  224 17 17 --weights 224  224  1 7 --pads_strides_dilations 0 3 1 1 1 1 --disable-forward --disable-backward-data
COMMAND ${DYNAMIC_IMPLICITGEMM_WRW_ENVS_XDLOPS} $<TARGET_FILE:test_conv2d> ${MIOPEN_TEST_FLOAT_ARG} --verbose --input  128  128 35 35 --weights 256  128  3 3 --pads_strides_dilations 1 1 1 1 1 1 --disable-forward --disable-backward-data
COMMAND ${DYNAMIC_IMPLICITGEMM_WRW_ENVS_XDLOPS} $<TARGET_FILE:test_conv2d> ${MIOPEN_TEST_FLOAT_ARG} --verbose --input  128  128 64 64 --weights 256  128  3 3 --pads_strides_dilations 1 1 2 2 1 1 --disable-forward --disable-backward-data
COMMAND ${DYNAMIC_IMPLICITGEMM_WRW_ENVS_XDLOPS} $<TARGET_FILE:test_conv2d> ${MIOPEN_TEST_FLOAT_ARG} --verbose --input  128  768 17 17 --weights 256  768  3 3 --pads_strides_dilations 1 1 1 1 2 2 --disable-forward --disable-backward-data
COMMAND ${DYNAMIC_IMPLICITGEMM_WRW_ENVS_XDLOPS} $<TARGET_FILE:test_conv2d> ${MIOPEN_TEST_FLOAT_ARG} --verbose --input  3  256 28 28 --weights 80  256  1 1 --pads_strides_dilations 0 0 1 1 1 1 --disable-forward --disable-backward-data
COMMAND ${DYNAMIC_IMPLICITGEMM_WRW_ENVS_XDLOPS} $<TARGET_FILE:test_conv2d> ${MIOPEN_TEST_FLOAT_ARG} --verbose --input  2  256 12 18 --weights 256  256  3 3 --pads_strides_dilations 1 1 1 1 1 1 --disable-forward --disable-backward-data
COMMAND ${DYNAMIC_IMPLICITGEMM_WRW_ENVS_XDLOPS} $<TARGET_FILE:test_conv2d> ${MIOPEN_TEST_FLOAT_ARG} --verbose --input  4  512 128 128 --weights 12  512  1 1 --pads_strides_dilations 0 0 1 1 1 1 --disable-forward --disable-backward-data
#regression test for issue 540
COMMAND ${DYNAMIC_IMPLICITGEMM_WRW_ENVS_XDLOPS} $<TARGET_FILE:test_conv2d> ${MIOPEN_TEST_FLOAT_ARG} --verbose --input  4 32 79 141 --weights 64 32 5 10 --pads_strides_dilations 0 0 2 2 1 1 --disable-forward --disable-backward-data

COMMAND ${DYNAMIC_IMPLICITGEMM_WRW_ENVS_XDLOPS} $<TARGET_FILE:test_conv2d> ${MIOPEN_TEST_FLOAT_ARG} --verbose --input  400  256 7 7 --weights 1024  256  7 7 --pads_strides_dilations 0 0 1 1 1 1 --disable-forward --disable-backward-data
COMMAND ${DYNAMIC_IMPLICITGEMM_WRW_ENVS_XDLOPS} $<TARGET_FILE:test_conv2d> ${MIOPEN_TEST_FLOAT_ARG} --verbose --input  400  256 1 1 --weights 1024  256  1 1 --pads_strides_dilations 0 0 1 1 1 1 --disable-forward --disable-backward-data
# Regression test for SWDEV-295434 (FP16 only).
COMMAND ${DYNAMIC_IMPLICITGEMM_WRW_ENVS_XDLOPS} $<TARGET_FILE:test_conv2d> ${MIOPEN_TEST_FLOAT_ARG} --verbose --input  120  256 3 3 --weights 340  256  3 3 --pads_strides_dilations 1 1 1 1 1 1 --disable-forward --disable-backward-data
)

add_custom_test(test_conv_igemm_dynamic_xdlops_wrw_half SKIP_UNLESS_ALL GFX900_DISABLED GFX906_DISABLED GFX90A_DISABLED HALF_ENABLED FLOAT_DISABLED SKIP_XNACK_ON
COMMAND ${DYNAMIC_IMPLICITGEMM_WRW_ENVS_XDLOPS} $<TARGET_FILE:test_conv2d> ${MIOPEN_TEST_FLOAT_ARG} --verbose --input  1 3 32 32 --weights 1 3 11 11 --pads_strides_dilations 1 1 2 2 2 1 --disable-forward --disable-backward-data
COMMAND ${DYNAMIC_IMPLICITGEMM_WRW_ENVS_XDLOPS} $<TARGET_FILE:test_conv2d> ${MIOPEN_TEST_FLOAT_ARG} --verbose --input  1 3 224 224 --weights 1 3 3 3 --pads_strides_dilations 0 0 1 1 2 2 --disable-forward --disable-backward-data
COMMAND ${DYNAMIC_IMPLICITGEMM_WRW_ENVS_XDLOPS} $<TARGET_FILE:test_conv2d> ${MIOPEN_TEST_FLOAT_ARG} --verbose --input  1 1 8 8 --weights 1 1 2 2 --pads_strides_dilations 0 0 1 1 2 2 --disable-forward --disable-backward-data
COMMAND ${DYNAMIC_IMPLICITGEMM_WRW_ENVS_XDLOPS} $<TARGET_FILE:test_conv2d> ${MIOPEN_TEST_FLOAT_ARG} --verbose --input  1 128 56 56 --weights 1 128 5 5 --pads_strides_dilations 0 0 2 2 1 1 --disable-forward --disable-backward-data
)

add_custom_test(test_conv_igemm_dynamic_xdlops_nhwc_fwd SKIP_UNLESS_ALL HALF_ENABLED GFX900_DISABLED GFX906_DISABLED SKIP_XNACK_ON
COMMAND ${DYNAMIC_IMPLICITGEMM_XDLOPS_NHWC_FWD_ENVS} $<TARGET_FILE:test_conv2d> ${MIOPEN_TEST_FLOAT_ARG} --verbose --input  64 256  7  7 --weights 128 256 1 1 --pads_strides_dilations 0 0 1 1 1 1 --disable-backward-data --disable-backward-weights --in_layout NHWC --fil_layout NHWC --out_layout NHWC
COMMAND ${DYNAMIC_IMPLICITGEMM_XDLOPS_NHWC_FWD_ENVS} $<TARGET_FILE:test_conv2d> ${MIOPEN_TEST_FLOAT_ARG} --verbose --input  32 160 73 73 --weights  64 160 1 1 --pads_strides_dilations 0 0 1 1 1 1 --disable-backward-data --disable-backward-weights --in_layout NHWC --fil_layout NHWC --out_layout NHWC
COMMAND ${DYNAMIC_IMPLICITGEMM_XDLOPS_NHWC_FWD_ENVS} $<TARGET_FILE:test_conv2d> ${MIOPEN_TEST_FLOAT_ARG} --verbose --input  16  64 56 56 --weights  64  64 1 1 --pads_strides_dilations 0 0 1 1 1 1 --disable-backward-data --disable-backward-weights --in_layout NHWC --fil_layout NHWC --out_layout NHWC
COMMAND ${DYNAMIC_IMPLICITGEMM_XDLOPS_NHWC_FWD_ENVS} $<TARGET_FILE:test_conv2d> ${MIOPEN_TEST_FLOAT_ARG} --verbose --input   2 256 40 52 --weights 256 256 1 1 --pads_strides_dilations 0 0 1 1 1 1 --disable-backward-data --disable-backward-weights --in_layout NHWC --fil_layout NHWC --out_layout NHWC
COMMAND ${DYNAMIC_IMPLICITGEMM_XDLOPS_NHWC_FWD_ENVS} $<TARGET_FILE:test_conv2d> ${MIOPEN_TEST_FLOAT_ARG} --verbose --input   2  64 59 57 --weights  12  64 1 1 --pads_strides_dilations 0 0 1 1 1 1 --disable-backward-data --disable-backward-weights --in_layout NHWC --fil_layout NHWC --out_layout NHWC
COMMAND ${DYNAMIC_IMPLICITGEMM_XDLOPS_NHWC_FWD_ENVS} $<TARGET_FILE:test_conv2d> ${MIOPEN_TEST_FLOAT_ARG} --verbose --input  32 128 14 14 --weights  64 128 1 1 --pads_strides_dilations 0 0 2 2 1 1 --disable-backward-data --disable-backward-weights --in_layout NHWC --fil_layout NHWC --out_layout NHWC
COMMAND ${DYNAMIC_IMPLICITGEMM_XDLOPS_NHWC_FWD_ENVS} $<TARGET_FILE:test_conv2d> ${MIOPEN_TEST_FLOAT_ARG} --verbose --input  64  64 17 17 --weights 192  64 1 7 --pads_strides_dilations 0 3 1 1 1 1 --disable-backward-data --disable-backward-weights --in_layout NHWC --fil_layout NHWC --out_layout NHWC
COMMAND ${DYNAMIC_IMPLICITGEMM_XDLOPS_NHWC_FWD_ENVS} $<TARGET_FILE:test_conv2d> ${MIOPEN_TEST_FLOAT_ARG} --verbose --input  64  64 17 17 --weights 192  64 7 1 --pads_strides_dilations 3 0 1 1 1 1 --disable-backward-data --disable-backward-weights --in_layout NHWC --fil_layout NHWC --out_layout NHWC
COMMAND ${DYNAMIC_IMPLICITGEMM_XDLOPS_NHWC_FWD_ENVS} $<TARGET_FILE:test_conv2d> ${MIOPEN_TEST_FLOAT_ARG} --verbose --input   4 128 28 28 --weights 128 128 2 2 --pads_strides_dilations 0 0 2 2 1 1 --disable-backward-data --disable-backward-weights --in_layout NHWC --fil_layout NHWC --out_layout NHWC
COMMAND ${DYNAMIC_IMPLICITGEMM_XDLOPS_NHWC_FWD_ENVS} $<TARGET_FILE:test_conv2d> ${MIOPEN_TEST_FLOAT_ARG} --verbose --input  32 128  8  8 --weights 192 128 3 1 --pads_strides_dilations 1 0 1 1 1 1 --disable-backward-data --disable-backward-weights --in_layout NHWC --fil_layout NHWC --out_layout NHWC
COMMAND ${DYNAMIC_IMPLICITGEMM_XDLOPS_NHWC_FWD_ENVS} $<TARGET_FILE:test_conv2d> ${MIOPEN_TEST_FLOAT_ARG} --verbose --input  64 192 17 17 --weights 160 192 3 3 --pads_strides_dilations 0 0 2 2 1 1 --disable-backward-data --disable-backward-weights --in_layout NHWC --fil_layout NHWC --out_layout NHWC
COMMAND ${DYNAMIC_IMPLICITGEMM_XDLOPS_NHWC_FWD_ENVS} $<TARGET_FILE:test_conv2d> ${MIOPEN_TEST_FLOAT_ARG} --verbose --input  64  32 73 73 --weights  64  32 3 3 --pads_strides_dilations 1 1 1 1 1 1 --disable-backward-data --disable-backward-weights --in_layout NHWC --fil_layout NHWC --out_layout NHWC
COMMAND ${DYNAMIC_IMPLICITGEMM_XDLOPS_NHWC_FWD_ENVS} $<TARGET_FILE:test_conv2d> ${MIOPEN_TEST_FLOAT_ARG} --verbose --input  16  64 56 56 --weights  64  64 3 3 --pads_strides_dilations 1 1 1 1 1 1 --disable-backward-data --disable-backward-weights --in_layout NHWC --fil_layout NHWC --out_layout NHWC
COMMAND ${DYNAMIC_IMPLICITGEMM_XDLOPS_NHWC_FWD_ENVS} $<TARGET_FILE:test_conv2d> ${MIOPEN_TEST_FLOAT_ARG} --verbose --input  64   3 78 78 --weights  64   3 7 7 --pads_strides_dilations 0 0 2 2 1 1 --disable-backward-data --disable-backward-weights --in_layout NHWC --fil_layout NHWC --out_layout NHWC
COMMAND ${DYNAMIC_IMPLICITGEMM_XDLOPS_NHWC_FWD_ENVS} $<TARGET_FILE:test_conv2d> ${MIOPEN_TEST_FLOAT_ARG} --verbose --input  16 192 17 17 --weights 224 192 1 7 --pads_strides_dilations 0 3 1 1 1 1 --disable-backward-data --disable-backward-weights --in_layout NHWC --fil_layout NHWC --out_layout NHWC
COMMAND ${DYNAMIC_IMPLICITGEMM_XDLOPS_NHWC_FWD_ENVS} $<TARGET_FILE:test_conv2d> ${MIOPEN_TEST_FLOAT_ARG} --verbose --input  16   3 17 17 --weights  64   3 1 1 --pads_strides_dilations 0 0 1 1 1 1 --disable-backward-data --disable-backward-weights --in_layout NHWC --fil_layout NHWC --out_layout NHWC
COMMAND ${DYNAMIC_IMPLICITGEMM_XDLOPS_NHWC_FWD_ENVS} $<TARGET_FILE:test_conv2d> ${MIOPEN_TEST_FLOAT_ARG} --verbose --input   2  64 19 19 --weights 510  64 3 3 --pads_strides_dilations 1 1 1 1 1 1 --disable-backward-data --disable-backward-weights --in_layout NHWC --fil_layout NHWC --out_layout NHWC
# tensor larger than 4GB
COMMAND ${DYNAMIC_IMPLICITGEMM_XDLOPS_NHWC_FWD_ENVS} $<TARGET_FILE:test_conv2d> ${MIOPEN_TEST_FLOAT_ARG} --verbose --input 2048  1 512 1024 --weights 1  1 1 1 --pads_strides_dilations 0 0 1 1 1 1 --disable-backward-data --disable-backward-weights --in_layout NHWC --fil_layout NHWC --out_layout NHWC
)

add_custom_test(test_conv_igemm_dynamic_xdlops_nhwc_fwd_nchw SKIP_UNLESS_ALL HALF_ENABLED GFX900_DISABLED GFX906_DISABLED SKIP_XNACK_ON
COMMAND ${DYNAMIC_IMPLICITGEMM_XDLOPS_NHWC_FWD_ENVS} $<TARGET_FILE:test_conv2d> ${MIOPEN_TEST_FLOAT_ARG} --verbose --input  64 256   7   7 --weights 128 256 1 1 --pads_strides_dilations 0 0 1 1 1 1 --disable-backward-data --disable-backward-weights 
COMMAND ${DYNAMIC_IMPLICITGEMM_XDLOPS_NHWC_FWD_ENVS} $<TARGET_FILE:test_conv2d> ${MIOPEN_TEST_FLOAT_ARG} --verbose --input  32 160  73  73 --weights  64 160 1 1 --pads_strides_dilations 0 0 1 1 1 1 --disable-backward-data --disable-backward-weights 
COMMAND ${DYNAMIC_IMPLICITGEMM_XDLOPS_NHWC_FWD_ENVS} $<TARGET_FILE:test_conv2d> ${MIOPEN_TEST_FLOAT_ARG} --verbose --input  16  64  56  56 --weights  64  64 1 1 --pads_strides_dilations 0 0 1 1 1 1 --disable-backward-data --disable-backward-weights 
COMMAND ${DYNAMIC_IMPLICITGEMM_XDLOPS_NHWC_FWD_ENVS} $<TARGET_FILE:test_conv2d> ${MIOPEN_TEST_FLOAT_ARG} --verbose --input   2 256  40  52 --weights 256 256 1 1 --pads_strides_dilations 0 0 1 1 1 1 --disable-backward-data --disable-backward-weights 
COMMAND ${DYNAMIC_IMPLICITGEMM_XDLOPS_NHWC_FWD_ENVS} $<TARGET_FILE:test_conv2d> ${MIOPEN_TEST_FLOAT_ARG} --verbose --input   2  64  59  57 --weights  12  64 1 1 --pads_strides_dilations 0 0 1 1 1 1 --disable-backward-data --disable-backward-weights 
COMMAND ${DYNAMIC_IMPLICITGEMM_XDLOPS_NHWC_FWD_ENVS} $<TARGET_FILE:test_conv2d> ${MIOPEN_TEST_FLOAT_ARG} --verbose --input  32 128  14  14 --weights  64 128 1 1 --pads_strides_dilations 0 0 2 2 1 1 --disable-backward-data --disable-backward-weights 
COMMAND ${DYNAMIC_IMPLICITGEMM_XDLOPS_NHWC_FWD_ENVS} $<TARGET_FILE:test_conv2d> ${MIOPEN_TEST_FLOAT_ARG} --verbose --input  64  64  17  17 --weights 192  64 1 7 --pads_strides_dilations 0 3 1 1 1 1 --disable-backward-data --disable-backward-weights 
COMMAND ${DYNAMIC_IMPLICITGEMM_XDLOPS_NHWC_FWD_ENVS} $<TARGET_FILE:test_conv2d> ${MIOPEN_TEST_FLOAT_ARG} --verbose --input  64  64  17  17 --weights 192  64 7 1 --pads_strides_dilations 3 0 1 1 1 1 --disable-backward-data --disable-backward-weights 
COMMAND ${DYNAMIC_IMPLICITGEMM_XDLOPS_NHWC_FWD_ENVS} $<TARGET_FILE:test_conv2d> ${MIOPEN_TEST_FLOAT_ARG} --verbose --input   4 128  28  28 --weights 128 128 2 2 --pads_strides_dilations 0 0 2 2 1 1 --disable-backward-data --disable-backward-weights 
COMMAND ${DYNAMIC_IMPLICITGEMM_XDLOPS_NHWC_FWD_ENVS} $<TARGET_FILE:test_conv2d> ${MIOPEN_TEST_FLOAT_ARG} --verbose --input  32 128   8   8 --weights 192 128 3 1 --pads_strides_dilations 1 0 1 1 1 1 --disable-backward-data --disable-backward-weights 
COMMAND ${DYNAMIC_IMPLICITGEMM_XDLOPS_NHWC_FWD_ENVS} $<TARGET_FILE:test_conv2d> ${MIOPEN_TEST_FLOAT_ARG} --verbose --input  64 192  17  17 --weights 160 192 3 3 --pads_strides_dilations 0 0 2 2 1 1 --disable-backward-data --disable-backward-weights 
COMMAND ${DYNAMIC_IMPLICITGEMM_XDLOPS_NHWC_FWD_ENVS} $<TARGET_FILE:test_conv2d> ${MIOPEN_TEST_FLOAT_ARG} --verbose --input  64  32  73  73 --weights  64  32 3 3 --pads_strides_dilations 1 1 1 1 1 1 --disable-backward-data --disable-backward-weights 
COMMAND ${DYNAMIC_IMPLICITGEMM_XDLOPS_NHWC_FWD_ENVS} $<TARGET_FILE:test_conv2d> ${MIOPEN_TEST_FLOAT_ARG} --verbose --input  16  64  56  56 --weights  64  64 3 3 --pads_strides_dilations 1 1 1 1 1 1 --disable-backward-data --disable-backward-weights 
COMMAND ${DYNAMIC_IMPLICITGEMM_XDLOPS_NHWC_FWD_ENVS} $<TARGET_FILE:test_conv2d> ${MIOPEN_TEST_FLOAT_ARG} --verbose --input  64   3  78  78 --weights  64   3 7 7 --pads_strides_dilations 0 0 2 2 1 1 --disable-backward-data --disable-backward-weights 
COMMAND ${DYNAMIC_IMPLICITGEMM_XDLOPS_NHWC_FWD_ENVS} $<TARGET_FILE:test_conv2d> ${MIOPEN_TEST_FLOAT_ARG} --verbose --input  16 192  17  17 --weights 224 192 1 7 --pads_strides_dilations 0 3 1 1 1 1 --disable-backward-data --disable-backward-weights 
COMMAND ${DYNAMIC_IMPLICITGEMM_XDLOPS_NHWC_FWD_ENVS} $<TARGET_FILE:test_conv2d> ${MIOPEN_TEST_FLOAT_ARG} --verbose --input  16   3  17  17 --weights  64   3 1 1 --pads_strides_dilations 0 0 1 1 1 1 --disable-backward-data --disable-backward-weights 
COMMAND ${DYNAMIC_IMPLICITGEMM_XDLOPS_NHWC_FWD_ENVS} $<TARGET_FILE:test_conv2d> ${MIOPEN_TEST_FLOAT_ARG} --verbose --input   2  64  19  19 --weights 510  64 3 3 --pads_strides_dilations 1 1 1 1 1 1 --disable-backward-data --disable-backward-weights 
COMMAND ${DYNAMIC_IMPLICITGEMM_XDLOPS_NHWC_FWD_ENVS} $<TARGET_FILE:test_conv2d> ${MIOPEN_TEST_FLOAT_ARG} --verbose --input  16   3 224 224 --weights  63   1 3 3 --pads_strides_dilations 1 1 1 1 1 1 --group-count 3 --disable-backward-data --disable-backward-weights 
)

add_custom_test(test_conv_igemm_dynamic_xdlops_nhwc_bwd SKIP_UNLESS_ALL HALF_ENABLED GFX900_DISABLED GFX906_DISABLED SKIP_XNACK_ON
COMMAND ${DYNAMIC_IMPLICITGEMM_XDLOPS_NHWC_BWD_ENVS} $<TARGET_FILE:test_conv2d> ${MIOPEN_TEST_FLOAT_ARG} --verbose --input  64 256  7  7 --weights 128 256 1 1 --pads_strides_dilations 0 0 1 1 1 1 --disable-forward --disable-backward-weights --in_layout NHWC --fil_layout NHWC --out_layout NHWC
COMMAND ${DYNAMIC_IMPLICITGEMM_XDLOPS_NHWC_BWD_ENVS} $<TARGET_FILE:test_conv2d> ${MIOPEN_TEST_FLOAT_ARG} --verbose --input  32 160 73 73 --weights  64 160 1 1 --pads_strides_dilations 0 0 1 1 1 1 --disable-forward --disable-backward-weights --in_layout NHWC --fil_layout NHWC --out_layout NHWC
COMMAND ${DYNAMIC_IMPLICITGEMM_XDLOPS_NHWC_BWD_ENVS} $<TARGET_FILE:test_conv2d> ${MIOPEN_TEST_FLOAT_ARG} --verbose --input  16  64 56 56 --weights  64  64 1 1 --pads_strides_dilations 0 0 1 1 1 1 --disable-forward --disable-backward-weights --in_layout NHWC --fil_layout NHWC --out_layout NHWC
COMMAND ${DYNAMIC_IMPLICITGEMM_XDLOPS_NHWC_BWD_ENVS} $<TARGET_FILE:test_conv2d> ${MIOPEN_TEST_FLOAT_ARG} --verbose --input   2 256 40 52 --weights 256 256 1 1 --pads_strides_dilations 0 0 1 1 1 1 --disable-forward --disable-backward-weights --in_layout NHWC --fil_layout NHWC --out_layout NHWC
COMMAND ${DYNAMIC_IMPLICITGEMM_XDLOPS_NHWC_BWD_ENVS} $<TARGET_FILE:test_conv2d> ${MIOPEN_TEST_FLOAT_ARG} --verbose --input   2  64 32 28 --weights  64  64 1 1 --pads_strides_dilations 0 0 1 1 1 1 --disable-forward --disable-backward-weights --in_layout NHWC --fil_layout NHWC --out_layout NHWC
COMMAND ${DYNAMIC_IMPLICITGEMM_XDLOPS_NHWC_BWD_ENVS} $<TARGET_FILE:test_conv2d> ${MIOPEN_TEST_FLOAT_ARG} --verbose --input  32 128 14 14 --weights  64 128 1 1 --pads_strides_dilations 0 0 2 2 1 1 --disable-forward --disable-backward-weights --in_layout NHWC --fil_layout NHWC --out_layout NHWC
COMMAND ${DYNAMIC_IMPLICITGEMM_XDLOPS_NHWC_BWD_ENVS} $<TARGET_FILE:test_conv2d> ${MIOPEN_TEST_FLOAT_ARG} --verbose --input  64  64 17 17 --weights 192  64 1 7 --pads_strides_dilations 0 3 1 1 1 1 --disable-forward --disable-backward-weights --in_layout NHWC --fil_layout NHWC --out_layout NHWC
COMMAND ${DYNAMIC_IMPLICITGEMM_XDLOPS_NHWC_BWD_ENVS} $<TARGET_FILE:test_conv2d> ${MIOPEN_TEST_FLOAT_ARG} --verbose --input  64  64 17 17 --weights 192  64 7 1 --pads_strides_dilations 3 0 1 1 1 1 --disable-forward --disable-backward-weights --in_layout NHWC --fil_layout NHWC --out_layout NHWC
COMMAND ${DYNAMIC_IMPLICITGEMM_XDLOPS_NHWC_BWD_ENVS} $<TARGET_FILE:test_conv2d> ${MIOPEN_TEST_FLOAT_ARG} --verbose --input   4 128 28 28 --weights 128 128 2 2 --pads_strides_dilations 0 0 2 2 1 1 --disable-forward --disable-backward-weights --in_layout NHWC --fil_layout NHWC --out_layout NHWC
COMMAND ${DYNAMIC_IMPLICITGEMM_XDLOPS_NHWC_BWD_ENVS} $<TARGET_FILE:test_conv2d> ${MIOPEN_TEST_FLOAT_ARG} --verbose --input  32 128  8  8 --weights 192 128 3 1 --pads_strides_dilations 1 0 1 1 1 1 --disable-forward --disable-backward-weights --in_layout NHWC --fil_layout NHWC --out_layout NHWC
COMMAND ${DYNAMIC_IMPLICITGEMM_XDLOPS_NHWC_BWD_ENVS} $<TARGET_FILE:test_conv2d> ${MIOPEN_TEST_FLOAT_ARG} --verbose --input  64 192 17 17 --weights 160 192 3 3 --pads_strides_dilations 0 0 2 2 1 1 --disable-forward --disable-backward-weights --in_layout NHWC --fil_layout NHWC --out_layout NHWC
COMMAND ${DYNAMIC_IMPLICITGEMM_XDLOPS_NHWC_BWD_ENVS} $<TARGET_FILE:test_conv2d> ${MIOPEN_TEST_FLOAT_ARG} --verbose --input  64  32 73 73 --weights  64  32 3 3 --pads_strides_dilations 1 1 1 1 1 1 --disable-forward --disable-backward-weights --in_layout NHWC --fil_layout NHWC --out_layout NHWC
COMMAND ${DYNAMIC_IMPLICITGEMM_XDLOPS_NHWC_BWD_ENVS} $<TARGET_FILE:test_conv2d> ${MIOPEN_TEST_FLOAT_ARG} --verbose --input  16  64 56 56 --weights  64  64 3 3 --pads_strides_dilations 1 1 1 1 1 1 --disable-forward --disable-backward-weights --in_layout NHWC --fil_layout NHWC --out_layout NHWC
COMMAND ${DYNAMIC_IMPLICITGEMM_XDLOPS_NHWC_BWD_ENVS} $<TARGET_FILE:test_conv2d> ${MIOPEN_TEST_FLOAT_ARG} --verbose --input  16  16 25 25 --weights  64  16 3 3 --pads_strides_dilations 0 0 1 1 1 1 --disable-forward --disable-backward-weights --in_layout NHWC --fil_layout NHWC --out_layout NHWC
COMMAND ${DYNAMIC_IMPLICITGEMM_XDLOPS_NHWC_BWD_ENVS} $<TARGET_FILE:test_conv2d> ${MIOPEN_TEST_FLOAT_ARG} --verbose --input  15 256 1  1  --weights 340 256 3 3 --pads_strides_dilations 1 1 1 1 1 1 --disable-forward --disable-backward-weights --in_layout NHWC --fil_layout NHWC --out_layout NHWC
COMMAND ${DYNAMIC_IMPLICITGEMM_XDLOPS_NHWC_BWD_ENVS} $<TARGET_FILE:test_conv2d> ${MIOPEN_TEST_FLOAT_ARG} --verbose --input  15 128 10 10 --weights 340 128 3 3 --pads_strides_dilations 1 1 1 1 1 1 --disable-forward --disable-backward-weights --in_layout NHWC --fil_layout NHWC --out_layout NHWC
COMMAND ${DYNAMIC_IMPLICITGEMM_XDLOPS_NHWC_BWD_ENVS} $<TARGET_FILE:test_conv2d> ${MIOPEN_TEST_FLOAT_ARG} --verbose --input   2  64 19 19 --weights 510  64 3 3 --pads_strides_dilations 1 1 1 1 1 1 --disable-forward --disable-backward-weights --in_layout NHWC --fil_layout NHWC --out_layout NHWC
# tensor larger than 4GB
COMMAND ${DYNAMIC_IMPLICITGEMM_XDLOPS_NHWC_BWD_ENVS} $<TARGET_FILE:test_conv2d> ${MIOPEN_TEST_FLOAT_ARG} --verbose --input 2048  1 512 1024 --weights 1  1 1 1 --pads_strides_dilations 0 0 1 1 1 1 --disable-forward --disable-backward-weights --in_layout NHWC --fil_layout NHWC --out_layout NHWC
)

add_custom_test(test_conv_igemm_dynamic_xdlops_nhwc_bwd_nchw SKIP_UNLESS_ALL HALF_ENABLED GFX900_DISABLED GFX906_DISABLED SKIP_XNACK_ON
COMMAND ${DYNAMIC_IMPLICITGEMM_XDLOPS_NHWC_BWD_ENVS} $<TARGET_FILE:test_conv2d> ${MIOPEN_TEST_FLOAT_ARG} --verbose --input  64 256  7  7 --weights 128 256 1 1 --pads_strides_dilations 0 0 1 1 1 1 --disable-forward --disable-backward-weights
COMMAND ${DYNAMIC_IMPLICITGEMM_XDLOPS_NHWC_BWD_ENVS} $<TARGET_FILE:test_conv2d> ${MIOPEN_TEST_FLOAT_ARG} --verbose --input  32 160 73 73 --weights  64 160 1 1 --pads_strides_dilations 0 0 1 1 1 1 --disable-forward --disable-backward-weights
COMMAND ${DYNAMIC_IMPLICITGEMM_XDLOPS_NHWC_BWD_ENVS} $<TARGET_FILE:test_conv2d> ${MIOPEN_TEST_FLOAT_ARG} --verbose --input  16  64 56 56 --weights  64  64 1 1 --pads_strides_dilations 0 0 1 1 1 1 --disable-forward --disable-backward-weights
COMMAND ${DYNAMIC_IMPLICITGEMM_XDLOPS_NHWC_BWD_ENVS} $<TARGET_FILE:test_conv2d> ${MIOPEN_TEST_FLOAT_ARG} --verbose --input   2 256 40 52 --weights 256 256 1 1 --pads_strides_dilations 0 0 1 1 1 1 --disable-forward --disable-backward-weights
COMMAND ${DYNAMIC_IMPLICITGEMM_XDLOPS_NHWC_BWD_ENVS} $<TARGET_FILE:test_conv2d> ${MIOPEN_TEST_FLOAT_ARG} --verbose --input   2  64 32 28 --weights  64  64 1 1 --pads_strides_dilations 0 0 1 1 1 1 --disable-forward --disable-backward-weights
COMMAND ${DYNAMIC_IMPLICITGEMM_XDLOPS_NHWC_BWD_ENVS} $<TARGET_FILE:test_conv2d> ${MIOPEN_TEST_FLOAT_ARG} --verbose --input  32 128 14 14 --weights  64 128 1 1 --pads_strides_dilations 0 0 2 2 1 1 --disable-forward --disable-backward-weights
COMMAND ${DYNAMIC_IMPLICITGEMM_XDLOPS_NHWC_BWD_ENVS} $<TARGET_FILE:test_conv2d> ${MIOPEN_TEST_FLOAT_ARG} --verbose --input  64  64 17 17 --weights 192  64 1 7 --pads_strides_dilations 0 3 1 1 1 1 --disable-forward --disable-backward-weights
COMMAND ${DYNAMIC_IMPLICITGEMM_XDLOPS_NHWC_BWD_ENVS} $<TARGET_FILE:test_conv2d> ${MIOPEN_TEST_FLOAT_ARG} --verbose --input  64  64 17 17 --weights 192  64 7 1 --pads_strides_dilations 3 0 1 1 1 1 --disable-forward --disable-backward-weights
COMMAND ${DYNAMIC_IMPLICITGEMM_XDLOPS_NHWC_BWD_ENVS} $<TARGET_FILE:test_conv2d> ${MIOPEN_TEST_FLOAT_ARG} --verbose --input   4 128 28 28 --weights 128 128 2 2 --pads_strides_dilations 0 0 2 2 1 1 --disable-forward --disable-backward-weights
COMMAND ${DYNAMIC_IMPLICITGEMM_XDLOPS_NHWC_BWD_ENVS} $<TARGET_FILE:test_conv2d> ${MIOPEN_TEST_FLOAT_ARG} --verbose --input  32 128  8  8 --weights 192 128 3 1 --pads_strides_dilations 1 0 1 1 1 1 --disable-forward --disable-backward-weights
COMMAND ${DYNAMIC_IMPLICITGEMM_XDLOPS_NHWC_BWD_ENVS} $<TARGET_FILE:test_conv2d> ${MIOPEN_TEST_FLOAT_ARG} --verbose --input  64 192 17 17 --weights 160 192 3 3 --pads_strides_dilations 0 0 2 2 1 1 --disable-forward --disable-backward-weights
COMMAND ${DYNAMIC_IMPLICITGEMM_XDLOPS_NHWC_BWD_ENVS} $<TARGET_FILE:test_conv2d> ${MIOPEN_TEST_FLOAT_ARG} --verbose --input  64  32 73 73 --weights  64  32 3 3 --pads_strides_dilations 1 1 1 1 1 1 --disable-forward --disable-backward-weights
COMMAND ${DYNAMIC_IMPLICITGEMM_XDLOPS_NHWC_BWD_ENVS} $<TARGET_FILE:test_conv2d> ${MIOPEN_TEST_FLOAT_ARG} --verbose --input  16  64 56 56 --weights  64  64 3 3 --pads_strides_dilations 1 1 1 1 1 1 --disable-forward --disable-backward-weights
COMMAND ${DYNAMIC_IMPLICITGEMM_XDLOPS_NHWC_BWD_ENVS} $<TARGET_FILE:test_conv2d> ${MIOPEN_TEST_FLOAT_ARG} --verbose --input  16  16 25 25 --weights  64  16 3 3 --pads_strides_dilations 0 0 1 1 1 1 --disable-forward --disable-backward-weights
COMMAND ${DYNAMIC_IMPLICITGEMM_XDLOPS_NHWC_BWD_ENVS} $<TARGET_FILE:test_conv2d> ${MIOPEN_TEST_FLOAT_ARG} --verbose --input  15 256 1  1  --weights 340 256 3 3 --pads_strides_dilations 1 1 1 1 1 1 --disable-forward --disable-backward-weights
COMMAND ${DYNAMIC_IMPLICITGEMM_XDLOPS_NHWC_BWD_ENVS} $<TARGET_FILE:test_conv2d> ${MIOPEN_TEST_FLOAT_ARG} --verbose --input  15 128 10 10 --weights 340 128 3 3 --pads_strides_dilations 1 1 1 1 1 1 --disable-forward --disable-backward-weights
COMMAND ${DYNAMIC_IMPLICITGEMM_XDLOPS_NHWC_BWD_ENVS} $<TARGET_FILE:test_conv2d> ${MIOPEN_TEST_FLOAT_ARG} --verbose --input   2  64 19 19 --weights 510  64 3 3 --pads_strides_dilations 1 1 1 1 1 1 --disable-forward --disable-backward-weights
)

add_custom_test(test_conv_igemm_dynamic_xdlops_nhwc_fwd_bf16_gfx90a SKIP_UNLESS_ALL BF16_ENABLED FLOAT_DISABLED HALF_DISABLED GFX908_DISABLED GFX90A_ENABLED GFX900_DISABLED GFX906_DISABLED SKIP_XNACK_ON
COMMAND ${DYNAMIC_IMPLICITGEMM_XDLOPS_NHWC_FWD_ENVS} $<TARGET_FILE:test_conv2d> ${MIOPEN_TEST_FLOAT_ARG} --verbose --input  64 256  7  7 --weights 128 256 1 1 --pads_strides_dilations 0 0 1 1 1 1 --disable-backward-data --disable-backward-weights --in_layout NHWC --fil_layout NHWC --out_layout NHWC
COMMAND ${DYNAMIC_IMPLICITGEMM_XDLOPS_NHWC_FWD_ENVS} $<TARGET_FILE:test_conv2d> ${MIOPEN_TEST_FLOAT_ARG} --verbose --input  32 160 73 73 --weights  64 160 1 1 --pads_strides_dilations 0 0 1 1 1 1 --disable-backward-data --disable-backward-weights --in_layout NHWC --fil_layout NHWC --out_layout NHWC
COMMAND ${DYNAMIC_IMPLICITGEMM_XDLOPS_NHWC_FWD_ENVS} $<TARGET_FILE:test_conv2d> ${MIOPEN_TEST_FLOAT_ARG} --verbose --input  16  64 56 56 --weights  64  64 1 1 --pads_strides_dilations 0 0 1 1 1 1 --disable-backward-data --disable-backward-weights --in_layout NHWC --fil_layout NHWC --out_layout NHWC
COMMAND ${DYNAMIC_IMPLICITGEMM_XDLOPS_NHWC_FWD_ENVS} $<TARGET_FILE:test_conv2d> ${MIOPEN_TEST_FLOAT_ARG} --verbose --input   2 256 40 52 --weights 256 256 1 1 --pads_strides_dilations 0 0 1 1 1 1 --disable-backward-data --disable-backward-weights --in_layout NHWC --fil_layout NHWC --out_layout NHWC
COMMAND ${DYNAMIC_IMPLICITGEMM_XDLOPS_NHWC_FWD_ENVS} $<TARGET_FILE:test_conv2d> ${MIOPEN_TEST_FLOAT_ARG} --verbose --input   2  64 59 57 --weights  12  64 1 1 --pads_strides_dilations 0 0 1 1 1 1 --disable-backward-data --disable-backward-weights --in_layout NHWC --fil_layout NHWC --out_layout NHWC
COMMAND ${DYNAMIC_IMPLICITGEMM_XDLOPS_NHWC_FWD_ENVS} $<TARGET_FILE:test_conv2d> ${MIOPEN_TEST_FLOAT_ARG} --verbose --input  32 128 14 14 --weights  64 128 1 1 --pads_strides_dilations 0 0 2 2 1 1 --disable-backward-data --disable-backward-weights --in_layout NHWC --fil_layout NHWC --out_layout NHWC
COMMAND ${DYNAMIC_IMPLICITGEMM_XDLOPS_NHWC_FWD_ENVS} $<TARGET_FILE:test_conv2d> ${MIOPEN_TEST_FLOAT_ARG} --verbose --input  64  64 17 17 --weights 192  64 1 7 --pads_strides_dilations 0 3 1 1 1 1 --disable-backward-data --disable-backward-weights --in_layout NHWC --fil_layout NHWC --out_layout NHWC
COMMAND ${DYNAMIC_IMPLICITGEMM_XDLOPS_NHWC_FWD_ENVS} $<TARGET_FILE:test_conv2d> ${MIOPEN_TEST_FLOAT_ARG} --verbose --input  64  64 17 17 --weights 192  64 7 1 --pads_strides_dilations 3 0 1 1 1 1 --disable-backward-data --disable-backward-weights --in_layout NHWC --fil_layout NHWC --out_layout NHWC
COMMAND ${DYNAMIC_IMPLICITGEMM_XDLOPS_NHWC_FWD_ENVS} $<TARGET_FILE:test_conv2d> ${MIOPEN_TEST_FLOAT_ARG} --verbose --input   4 128 28 28 --weights 128 128 2 2 --pads_strides_dilations 0 0 2 2 1 1 --disable-backward-data --disable-backward-weights --in_layout NHWC --fil_layout NHWC --out_layout NHWC
COMMAND ${DYNAMIC_IMPLICITGEMM_XDLOPS_NHWC_FWD_ENVS} $<TARGET_FILE:test_conv2d> ${MIOPEN_TEST_FLOAT_ARG} --verbose --input  32 128  8  8 --weights 192 128 3 1 --pads_strides_dilations 1 0 1 1 1 1 --disable-backward-data --disable-backward-weights --in_layout NHWC --fil_layout NHWC --out_layout NHWC
COMMAND ${DYNAMIC_IMPLICITGEMM_XDLOPS_NHWC_FWD_ENVS} $<TARGET_FILE:test_conv2d> ${MIOPEN_TEST_FLOAT_ARG} --verbose --input  64 192 17 17 --weights 160 192 3 3 --pads_strides_dilations 0 0 2 2 1 1 --disable-backward-data --disable-backward-weights --in_layout NHWC --fil_layout NHWC --out_layout NHWC
COMMAND ${DYNAMIC_IMPLICITGEMM_XDLOPS_NHWC_FWD_ENVS} $<TARGET_FILE:test_conv2d> ${MIOPEN_TEST_FLOAT_ARG} --verbose --input  64  32 73 73 --weights  64  32 3 3 --pads_strides_dilations 1 1 1 1 1 1 --disable-backward-data --disable-backward-weights --in_layout NHWC --fil_layout NHWC --out_layout NHWC
COMMAND ${DYNAMIC_IMPLICITGEMM_XDLOPS_NHWC_FWD_ENVS} $<TARGET_FILE:test_conv2d> ${MIOPEN_TEST_FLOAT_ARG} --verbose --input  16  64 56 56 --weights  64  64 3 3 --pads_strides_dilations 1 1 1 1 1 1 --disable-backward-data --disable-backward-weights --in_layout NHWC --fil_layout NHWC --out_layout NHWC
COMMAND ${DYNAMIC_IMPLICITGEMM_XDLOPS_NHWC_FWD_ENVS} $<TARGET_FILE:test_conv2d> ${MIOPEN_TEST_FLOAT_ARG} --verbose --input  64   3 78 78 --weights  64   3 7 7 --pads_strides_dilations 0 0 2 2 1 1 --disable-backward-data --disable-backward-weights --in_layout NHWC --fil_layout NHWC --out_layout NHWC
COMMAND ${DYNAMIC_IMPLICITGEMM_XDLOPS_NHWC_FWD_ENVS} $<TARGET_FILE:test_conv2d> ${MIOPEN_TEST_FLOAT_ARG} --verbose --input  16 192 17 17 --weights 224 192 1 7 --pads_strides_dilations 0 3 1 1 1 1 --disable-backward-data --disable-backward-weights --in_layout NHWC --fil_layout NHWC --out_layout NHWC
COMMAND ${DYNAMIC_IMPLICITGEMM_XDLOPS_NHWC_FWD_ENVS} $<TARGET_FILE:test_conv2d> ${MIOPEN_TEST_FLOAT_ARG} --verbose --input  16   3 17 17 --weights  64   3 1 1 --pads_strides_dilations 0 0 1 1 1 1 --disable-backward-data --disable-backward-weights --in_layout NHWC --fil_layout NHWC --out_layout NHWC
)

add_custom_test(test_conv_igemm_dynamic_xdlops_nhwc_bwd_bf16_gfx90a SKIP_UNLESS_ALL BF16_ENABLED FLOAT_DISABLED HALF_DISABLED GFX908_DISABLED GFX90A_ENABLED GFX900_DISABLED GFX906_DISABLED SKIP_XNACK_ON
COMMAND ${DYNAMIC_IMPLICITGEMM_XDLOPS_NHWC_BWD_ENVS} $<TARGET_FILE:test_conv2d> ${MIOPEN_TEST_FLOAT_ARG} --verbose --input  64 256  7  7 --weights 128 256 1 1 --pads_strides_dilations 0 0 1 1 1 1 --disable-forward --disable-backward-weights --in_layout NHWC --fil_layout NHWC --out_layout NHWC
COMMAND ${DYNAMIC_IMPLICITGEMM_XDLOPS_NHWC_BWD_ENVS} $<TARGET_FILE:test_conv2d> ${MIOPEN_TEST_FLOAT_ARG} --verbose --input  32 160 73 73 --weights  64 160 1 1 --pads_strides_dilations 0 0 1 1 1 1 --disable-forward --disable-backward-weights --in_layout NHWC --fil_layout NHWC --out_layout NHWC
COMMAND ${DYNAMIC_IMPLICITGEMM_XDLOPS_NHWC_BWD_ENVS} $<TARGET_FILE:test_conv2d> ${MIOPEN_TEST_FLOAT_ARG} --verbose --input  16  64 56 56 --weights  64  64 1 1 --pads_strides_dilations 0 0 1 1 1 1 --disable-forward --disable-backward-weights --in_layout NHWC --fil_layout NHWC --out_layout NHWC
COMMAND ${DYNAMIC_IMPLICITGEMM_XDLOPS_NHWC_BWD_ENVS} $<TARGET_FILE:test_conv2d> ${MIOPEN_TEST_FLOAT_ARG} --verbose --input   2 256 40 52 --weights 256 256 1 1 --pads_strides_dilations 0 0 1 1 1 1 --disable-forward --disable-backward-weights --in_layout NHWC --fil_layout NHWC --out_layout NHWC
COMMAND ${DYNAMIC_IMPLICITGEMM_XDLOPS_NHWC_BWD_ENVS} $<TARGET_FILE:test_conv2d> ${MIOPEN_TEST_FLOAT_ARG} --verbose --input   2  64 32 28 --weights  64  64 1 1 --pads_strides_dilations 0 0 1 1 1 1 --disable-forward --disable-backward-weights --in_layout NHWC --fil_layout NHWC --out_layout NHWC
COMMAND ${DYNAMIC_IMPLICITGEMM_XDLOPS_NHWC_BWD_ENVS} $<TARGET_FILE:test_conv2d> ${MIOPEN_TEST_FLOAT_ARG} --verbose --input  32 128 14 14 --weights  64 128 1 1 --pads_strides_dilations 0 0 2 2 1 1 --disable-forward --disable-backward-weights --in_layout NHWC --fil_layout NHWC --out_layout NHWC
COMMAND ${DYNAMIC_IMPLICITGEMM_XDLOPS_NHWC_BWD_ENVS} $<TARGET_FILE:test_conv2d> ${MIOPEN_TEST_FLOAT_ARG} --verbose --input  64  64 17 17 --weights 192  64 1 7 --pads_strides_dilations 0 3 1 1 1 1 --disable-forward --disable-backward-weights --in_layout NHWC --fil_layout NHWC --out_layout NHWC
COMMAND ${DYNAMIC_IMPLICITGEMM_XDLOPS_NHWC_BWD_ENVS} $<TARGET_FILE:test_conv2d> ${MIOPEN_TEST_FLOAT_ARG} --verbose --input  64  64 17 17 --weights 192  64 7 1 --pads_strides_dilations 3 0 1 1 1 1 --disable-forward --disable-backward-weights --in_layout NHWC --fil_layout NHWC --out_layout NHWC
COMMAND ${DYNAMIC_IMPLICITGEMM_XDLOPS_NHWC_BWD_ENVS} $<TARGET_FILE:test_conv2d> ${MIOPEN_TEST_FLOAT_ARG} --verbose --input   4 128 28 28 --weights 128 128 2 2 --pads_strides_dilations 0 0 2 2 1 1 --disable-forward --disable-backward-weights --in_layout NHWC --fil_layout NHWC --out_layout NHWC
COMMAND ${DYNAMIC_IMPLICITGEMM_XDLOPS_NHWC_BWD_ENVS} $<TARGET_FILE:test_conv2d> ${MIOPEN_TEST_FLOAT_ARG} --verbose --input  32 128  8  8 --weights 192 128 3 1 --pads_strides_dilations 1 0 1 1 1 1 --disable-forward --disable-backward-weights --in_layout NHWC --fil_layout NHWC --out_layout NHWC
COMMAND ${DYNAMIC_IMPLICITGEMM_XDLOPS_NHWC_BWD_ENVS} $<TARGET_FILE:test_conv2d> ${MIOPEN_TEST_FLOAT_ARG} --verbose --input  64 192 17 17 --weights 160 192 3 3 --pads_strides_dilations 0 0 2 2 1 1 --disable-forward --disable-backward-weights --in_layout NHWC --fil_layout NHWC --out_layout NHWC
COMMAND ${DYNAMIC_IMPLICITGEMM_XDLOPS_NHWC_BWD_ENVS} $<TARGET_FILE:test_conv2d> ${MIOPEN_TEST_FLOAT_ARG} --verbose --input  64  32 73 73 --weights  64  32 3 3 --pads_strides_dilations 1 1 1 1 1 1 --disable-forward --disable-backward-weights --in_layout NHWC --fil_layout NHWC --out_layout NHWC
COMMAND ${DYNAMIC_IMPLICITGEMM_XDLOPS_NHWC_BWD_ENVS} $<TARGET_FILE:test_conv2d> ${MIOPEN_TEST_FLOAT_ARG} --verbose --input  16  64 56 56 --weights  64  64 3 3 --pads_strides_dilations 1 1 1 1 1 1 --disable-forward --disable-backward-weights --in_layout NHWC --fil_layout NHWC --out_layout NHWC
COMMAND ${DYNAMIC_IMPLICITGEMM_XDLOPS_NHWC_BWD_ENVS} $<TARGET_FILE:test_conv2d> ${MIOPEN_TEST_FLOAT_ARG} --verbose --input  16  16 25 25 --weights  64  16 3 3 --pads_strides_dilations 0 0 1 1 1 1 --disable-forward --disable-backward-weights --in_layout NHWC --fil_layout NHWC --out_layout NHWC
COMMAND ${DYNAMIC_IMPLICITGEMM_XDLOPS_NHWC_BWD_ENVS} $<TARGET_FILE:test_conv2d> ${MIOPEN_TEST_FLOAT_ARG} --verbose --input  15 256 1  1  --weights 340 256 3 3 --pads_strides_dilations 1 1 1 1 1 1 --disable-forward --disable-backward-weights --in_layout NHWC --fil_layout NHWC --out_layout NHWC
COMMAND ${DYNAMIC_IMPLICITGEMM_XDLOPS_NHWC_BWD_ENVS} $<TARGET_FILE:test_conv2d> ${MIOPEN_TEST_FLOAT_ARG} --verbose --input  15 128 10 10 --weights 340 128 3 3 --pads_strides_dilations 1 1 1 1 1 1 --disable-forward --disable-backward-weights --in_layout NHWC --fil_layout NHWC --out_layout NHWC
)

set(DYNAMIC_IMPLICITGEMM_XDLOPS_NHWC_WRW_ENVS
    ${DYNAMIC_IMPLICITGEMM_COMMON}
    MIOPEN_DEBUG_FIND_ONLY_SOLVER=ConvAsmImplicitGemmGTCDynamicWrwXdlopsNHWC)

set(ARGS_NHWC_WRW
    --disable-forward
    --disable-backward-data
    --in_layout NHWC
    --fil_layout NHWC
    --out_layout NHWC)

add_custom_test(test_conv_igemm_dynamic_xdlops_nhwc_wrw SKIP_UNLESS_ALL HALF_ENABLED GFX900_DISABLED GFX906_DISABLED SKIP_XNACK_ON
COMMAND ${DYNAMIC_IMPLICITGEMM_XDLOPS_NHWC_WRW_ENVS} $<TARGET_FILE:test_conv2d> ${MIOPEN_TEST_FLOAT_ARG} --verbose --input  64 256  7  7 --weights 128 256 1 1 --pads_strides_dilations 0 0 1 1 1 1 ${ARGS_NHWC_WRW}
COMMAND ${DYNAMIC_IMPLICITGEMM_XDLOPS_NHWC_WRW_ENVS} $<TARGET_FILE:test_conv2d> ${MIOPEN_TEST_FLOAT_ARG} --verbose --input  32 160 73 73 --weights  64 160 1 1 --pads_strides_dilations 0 0 1 1 1 1 ${ARGS_NHWC_WRW}
COMMAND ${DYNAMIC_IMPLICITGEMM_XDLOPS_NHWC_WRW_ENVS} $<TARGET_FILE:test_conv2d> ${MIOPEN_TEST_FLOAT_ARG} --verbose --input  16  64 56 56 --weights  64  64 1 1 --pads_strides_dilations 0 0 1 1 1 1 ${ARGS_NHWC_WRW}
COMMAND ${DYNAMIC_IMPLICITGEMM_XDLOPS_NHWC_WRW_ENVS} $<TARGET_FILE:test_conv2d> ${MIOPEN_TEST_FLOAT_ARG} --verbose --input   2 256 40 52 --weights 256 256 1 1 --pads_strides_dilations 0 0 1 1 1 1 ${ARGS_NHWC_WRW}
COMMAND ${DYNAMIC_IMPLICITGEMM_XDLOPS_NHWC_WRW_ENVS} $<TARGET_FILE:test_conv2d> ${MIOPEN_TEST_FLOAT_ARG} --verbose --input   2  64 32 28 --weights  64  64 1 1 --pads_strides_dilations 0 0 1 1 1 1 ${ARGS_NHWC_WRW}
COMMAND ${DYNAMIC_IMPLICITGEMM_XDLOPS_NHWC_WRW_ENVS} $<TARGET_FILE:test_conv2d> ${MIOPEN_TEST_FLOAT_ARG} --verbose --input  32 128 14 14 --weights  64 128 1 1 --pads_strides_dilations 0 0 2 2 1 1 ${ARGS_NHWC_WRW}
COMMAND ${DYNAMIC_IMPLICITGEMM_XDLOPS_NHWC_WRW_ENVS} $<TARGET_FILE:test_conv2d> ${MIOPEN_TEST_FLOAT_ARG} --verbose --input  64  64 17 17 --weights 192  64 1 7 --pads_strides_dilations 0 3 1 1 1 1 ${ARGS_NHWC_WRW}
COMMAND ${DYNAMIC_IMPLICITGEMM_XDLOPS_NHWC_WRW_ENVS} $<TARGET_FILE:test_conv2d> ${MIOPEN_TEST_FLOAT_ARG} --verbose --input  64  64 17 17 --weights 192  64 7 1 --pads_strides_dilations 3 0 1 1 1 1 ${ARGS_NHWC_WRW}
COMMAND ${DYNAMIC_IMPLICITGEMM_XDLOPS_NHWC_WRW_ENVS} $<TARGET_FILE:test_conv2d> ${MIOPEN_TEST_FLOAT_ARG} --verbose --input   4 128 28 28 --weights 128 128 2 2 --pads_strides_dilations 0 0 2 2 1 1 ${ARGS_NHWC_WRW}
COMMAND ${DYNAMIC_IMPLICITGEMM_XDLOPS_NHWC_WRW_ENVS} $<TARGET_FILE:test_conv2d> ${MIOPEN_TEST_FLOAT_ARG} --verbose --input  32 128  8  8 --weights 192 128 3 1 --pads_strides_dilations 1 0 1 1 1 1 ${ARGS_NHWC_WRW}
COMMAND ${DYNAMIC_IMPLICITGEMM_XDLOPS_NHWC_WRW_ENVS} $<TARGET_FILE:test_conv2d> ${MIOPEN_TEST_FLOAT_ARG} --verbose --input  64 192 17 17 --weights 160 192 3 3 --pads_strides_dilations 0 0 2 2 1 1 ${ARGS_NHWC_WRW}
COMMAND ${DYNAMIC_IMPLICITGEMM_XDLOPS_NHWC_WRW_ENVS} $<TARGET_FILE:test_conv2d> ${MIOPEN_TEST_FLOAT_ARG} --verbose --input  64  32 73 73 --weights  64  32 3 3 --pads_strides_dilations 1 1 1 1 1 1 ${ARGS_NHWC_WRW}
COMMAND ${DYNAMIC_IMPLICITGEMM_XDLOPS_NHWC_WRW_ENVS} $<TARGET_FILE:test_conv2d> ${MIOPEN_TEST_FLOAT_ARG} --verbose --input  16  64 56 56 --weights  64  64 3 3 --pads_strides_dilations 1 1 1 1 1 1 ${ARGS_NHWC_WRW}
COMMAND ${DYNAMIC_IMPLICITGEMM_XDLOPS_NHWC_WRW_ENVS} $<TARGET_FILE:test_conv2d> ${MIOPEN_TEST_FLOAT_ARG} --verbose --input  16  16 25 25 --weights  64  16 3 3 --pads_strides_dilations 0 0 1 1 1 1 ${ARGS_NHWC_WRW}

COMMAND ${DYNAMIC_IMPLICITGEMM_XDLOPS_NHWC_WRW_ENVS} $<TARGET_FILE:test_conv2d> ${MIOPEN_TEST_FLOAT_ARG} --verbose --input  4 32 79 141 --weights 64 32 5 10 --pads_strides_dilations 0 0 2 2 1 1 ${ARGS_NHWC_WRW}

COMMAND ${DYNAMIC_IMPLICITGEMM_XDLOPS_NHWC_WRW_ENVS} $<TARGET_FILE:test_conv2d> ${MIOPEN_TEST_FLOAT_ARG} --verbose --input  400  256 7 7 --weights 1024  256  7 7 --pads_strides_dilations 0 0 1 1 1 1 ${ARGS_NHWC_WRW}
COMMAND ${DYNAMIC_IMPLICITGEMM_XDLOPS_NHWC_WRW_ENVS} $<TARGET_FILE:test_conv2d> ${MIOPEN_TEST_FLOAT_ARG} --verbose --input  400  256 1 1 --weights 1024  256  1 1 --pads_strides_dilations 0 0 1 1 1 1 ${ARGS_NHWC_WRW}

COMMAND ${DYNAMIC_IMPLICITGEMM_XDLOPS_NHWC_WRW_ENVS} $<TARGET_FILE:test_conv2d> ${MIOPEN_TEST_FLOAT_ARG} --verbose --input  1 3 32 32 --weights 1 3 11 11 --pads_strides_dilations 1 1 2 2 2 1 ${ARGS_NHWC_WRW}
COMMAND ${DYNAMIC_IMPLICITGEMM_XDLOPS_NHWC_WRW_ENVS} $<TARGET_FILE:test_conv2d> ${MIOPEN_TEST_FLOAT_ARG} --verbose --input  1 3 224 224 --weights 1 3 3 3 --pads_strides_dilations 0 0 1 1 2 2 ${ARGS_NHWC_WRW}
COMMAND ${DYNAMIC_IMPLICITGEMM_XDLOPS_NHWC_WRW_ENVS} $<TARGET_FILE:test_conv2d> ${MIOPEN_TEST_FLOAT_ARG} --verbose --input  1 1 8 8 --weights 1 1 2 2 --pads_strides_dilations 0 0 1 1 2 2 ${ARGS_NHWC_WRW}
COMMAND ${DYNAMIC_IMPLICITGEMM_XDLOPS_NHWC_WRW_ENVS} $<TARGET_FILE:test_conv2d> ${MIOPEN_TEST_FLOAT_ARG} --verbose --input  1 128 56 56 --weights 1 128 5 5 --pads_strides_dilations 0 0 2 2 1 1 ${ARGS_NHWC_WRW}
COMMAND ${DYNAMIC_IMPLICITGEMM_XDLOPS_NHWC_WRW_ENVS} $<TARGET_FILE:test_conv2d> ${MIOPEN_TEST_FLOAT_ARG} --verbose --input  2 64 19 19 --weights 510 64 3 3 --pads_strides_dilations 1 1 1 1 1 1 ${ARGS_NHWC_WRW}
)

add_custom_test(test_conv_igemm_dynamic_xdlops_nhwc_wrw_nchw SKIP_UNLESS_ALL HALF_ENABLED GFX900_DISABLED GFX906_DISABLED SKIP_XNACK_ON
COMMAND ${DYNAMIC_IMPLICITGEMM_XDLOPS_NHWC_WRW_ENVS} $<TARGET_FILE:test_conv2d> ${MIOPEN_TEST_FLOAT_ARG} --verbose --input  64 256  7  7 --weights 128 256 1 1 --pads_strides_dilations 0 0 1 1 1 1 --disable-forward --disable-backward-data
COMMAND ${DYNAMIC_IMPLICITGEMM_XDLOPS_NHWC_WRW_ENVS} $<TARGET_FILE:test_conv2d> ${MIOPEN_TEST_FLOAT_ARG} --verbose --input  32 160 73 73 --weights  64 160 1 1 --pads_strides_dilations 0 0 1 1 1 1 --disable-forward --disable-backward-data
COMMAND ${DYNAMIC_IMPLICITGEMM_XDLOPS_NHWC_WRW_ENVS} $<TARGET_FILE:test_conv2d> ${MIOPEN_TEST_FLOAT_ARG} --verbose --input  16  64 56 56 --weights  64  64 1 1 --pads_strides_dilations 0 0 1 1 1 1 --disable-forward --disable-backward-data
COMMAND ${DYNAMIC_IMPLICITGEMM_XDLOPS_NHWC_WRW_ENVS} $<TARGET_FILE:test_conv2d> ${MIOPEN_TEST_FLOAT_ARG} --verbose --input   2 256 40 52 --weights 256 256 1 1 --pads_strides_dilations 0 0 1 1 1 1 --disable-forward --disable-backward-data
COMMAND ${DYNAMIC_IMPLICITGEMM_XDLOPS_NHWC_WRW_ENVS} $<TARGET_FILE:test_conv2d> ${MIOPEN_TEST_FLOAT_ARG} --verbose --input   2  64 32 28 --weights  64  64 1 1 --pads_strides_dilations 0 0 1 1 1 1 --disable-forward --disable-backward-data
COMMAND ${DYNAMIC_IMPLICITGEMM_XDLOPS_NHWC_WRW_ENVS} $<TARGET_FILE:test_conv2d> ${MIOPEN_TEST_FLOAT_ARG} --verbose --input  32 128 14 14 --weights  64 128 1 1 --pads_strides_dilations 0 0 2 2 1 1 --disable-forward --disable-backward-data
COMMAND ${DYNAMIC_IMPLICITGEMM_XDLOPS_NHWC_WRW_ENVS} $<TARGET_FILE:test_conv2d> ${MIOPEN_TEST_FLOAT_ARG} --verbose --input  64  64 17 17 --weights 192  64 1 7 --pads_strides_dilations 0 3 1 1 1 1 --disable-forward --disable-backward-data
COMMAND ${DYNAMIC_IMPLICITGEMM_XDLOPS_NHWC_WRW_ENVS} $<TARGET_FILE:test_conv2d> ${MIOPEN_TEST_FLOAT_ARG} --verbose --input  64  64 17 17 --weights 192  64 7 1 --pads_strides_dilations 3 0 1 1 1 1 --disable-forward --disable-backward-data
COMMAND ${DYNAMIC_IMPLICITGEMM_XDLOPS_NHWC_WRW_ENVS} $<TARGET_FILE:test_conv2d> ${MIOPEN_TEST_FLOAT_ARG} --verbose --input   4 128 28 28 --weights 128 128 2 2 --pads_strides_dilations 0 0 2 2 1 1 --disable-forward --disable-backward-data
COMMAND ${DYNAMIC_IMPLICITGEMM_XDLOPS_NHWC_WRW_ENVS} $<TARGET_FILE:test_conv2d> ${MIOPEN_TEST_FLOAT_ARG} --verbose --input  32 128  8  8 --weights 192 128 3 1 --pads_strides_dilations 1 0 1 1 1 1 --disable-forward --disable-backward-data
COMMAND ${DYNAMIC_IMPLICITGEMM_XDLOPS_NHWC_WRW_ENVS} $<TARGET_FILE:test_conv2d> ${MIOPEN_TEST_FLOAT_ARG} --verbose --input  64 192 17 17 --weights 160 192 3 3 --pads_strides_dilations 0 0 2 2 1 1 --disable-forward --disable-backward-data
COMMAND ${DYNAMIC_IMPLICITGEMM_XDLOPS_NHWC_WRW_ENVS} $<TARGET_FILE:test_conv2d> ${MIOPEN_TEST_FLOAT_ARG} --verbose --input  64  32 73 73 --weights  64  32 3 3 --pads_strides_dilations 1 1 1 1 1 1 --disable-forward --disable-backward-data
COMMAND ${DYNAMIC_IMPLICITGEMM_XDLOPS_NHWC_WRW_ENVS} $<TARGET_FILE:test_conv2d> ${MIOPEN_TEST_FLOAT_ARG} --verbose --input  16  64 56 56 --weights  64  64 3 3 --pads_strides_dilations 1 1 1 1 1 1 --disable-forward --disable-backward-data
COMMAND ${DYNAMIC_IMPLICITGEMM_XDLOPS_NHWC_WRW_ENVS} $<TARGET_FILE:test_conv2d> ${MIOPEN_TEST_FLOAT_ARG} --verbose --input  16  16 25 25 --weights  64  16 3 3 --pads_strides_dilations 0 0 1 1 1 1 --disable-forward --disable-backward-data

COMMAND ${DYNAMIC_IMPLICITGEMM_XDLOPS_NHWC_WRW_ENVS} $<TARGET_FILE:test_conv2d> ${MIOPEN_TEST_FLOAT_ARG} --verbose --input  4 32 79 141 --weights 64 32 5 10 --pads_strides_dilations 0 0 2 2 1 1 --disable-forward --disable-backward-data

COMMAND ${DYNAMIC_IMPLICITGEMM_XDLOPS_NHWC_WRW_ENVS} $<TARGET_FILE:test_conv2d> ${MIOPEN_TEST_FLOAT_ARG} --verbose --input  400  256 7 7 --weights 1024  256  7 7 --pads_strides_dilations 0 0 1 1 1 1 --disable-forward --disable-backward-data
COMMAND ${DYNAMIC_IMPLICITGEMM_XDLOPS_NHWC_WRW_ENVS} $<TARGET_FILE:test_conv2d> ${MIOPEN_TEST_FLOAT_ARG} --verbose --input  400  256 1 1 --weights 1024  256  1 1 --pads_strides_dilations 0 0 1 1 1 1 --disable-forward --disable-backward-data

COMMAND ${DYNAMIC_IMPLICITGEMM_XDLOPS_NHWC_WRW_ENVS} $<TARGET_FILE:test_conv2d> ${MIOPEN_TEST_FLOAT_ARG} --verbose --input  1 3 32 32 --weights 1 3 11 11 --pads_strides_dilations 1 1 2 2 2 1 --disable-forward --disable-backward-data
COMMAND ${DYNAMIC_IMPLICITGEMM_XDLOPS_NHWC_WRW_ENVS} $<TARGET_FILE:test_conv2d> ${MIOPEN_TEST_FLOAT_ARG} --verbose --input  1 3 224 224 --weights 1 3 3 3 --pads_strides_dilations 0 0 1 1 2 2 --disable-forward --disable-backward-data
COMMAND ${DYNAMIC_IMPLICITGEMM_XDLOPS_NHWC_WRW_ENVS} $<TARGET_FILE:test_conv2d> ${MIOPEN_TEST_FLOAT_ARG} --verbose --input  1 1 8 8 --weights 1 1 2 2 --pads_strides_dilations 0 0 1 1 2 2 --disable-forward --disable-backward-data
COMMAND ${DYNAMIC_IMPLICITGEMM_XDLOPS_NHWC_WRW_ENVS} $<TARGET_FILE:test_conv2d> ${MIOPEN_TEST_FLOAT_ARG} --verbose --input  1 128 56 56 --weights 1 128 5 5 --pads_strides_dilations 0 0 2 2 1 1 --disable-forward --disable-backward-data
COMMAND ${DYNAMIC_IMPLICITGEMM_XDLOPS_NHWC_WRW_ENVS} $<TARGET_FILE:test_conv2d> ${MIOPEN_TEST_FLOAT_ARG} --verbose --input  2 64 19 19 --weights 510 64 3 3 --pads_strides_dilations 1 1 1 1 1 1 --disable-forward --disable-backward-data
)

add_custom_test(test_conv_igemm_dynamic_xdlops_nhwc_wrw_bf16_gfx90a SKIP_UNLESS_ALL BF16_ENABLED FLOAT_DISABLED HALF_DISABLED GFX908_DISABLED GFX90A_ENABLED GFX900_DISABLED GFX906_DISABLED SKIP_XNACK_ON
COMMAND ${DYNAMIC_IMPLICITGEMM_XDLOPS_NHWC_WRW_ENVS} $<TARGET_FILE:test_conv2d> ${MIOPEN_TEST_FLOAT_ARG} --verbose --input  64 256  7  7 --weights 128 256 1 1 --pads_strides_dilations 0 0 1 1 1 1 ${ARGS_NHWC_WRW}
COMMAND ${DYNAMIC_IMPLICITGEMM_XDLOPS_NHWC_WRW_ENVS} $<TARGET_FILE:test_conv2d> ${MIOPEN_TEST_FLOAT_ARG} --verbose --input  32 160 73 73 --weights  64 160 1 1 --pads_strides_dilations 0 0 1 1 1 1 ${ARGS_NHWC_WRW}
COMMAND ${DYNAMIC_IMPLICITGEMM_XDLOPS_NHWC_WRW_ENVS} $<TARGET_FILE:test_conv2d> ${MIOPEN_TEST_FLOAT_ARG} --verbose --input  16  64 56 56 --weights  64  64 1 1 --pads_strides_dilations 0 0 1 1 1 1 ${ARGS_NHWC_WRW}
COMMAND ${DYNAMIC_IMPLICITGEMM_XDLOPS_NHWC_WRW_ENVS} $<TARGET_FILE:test_conv2d> ${MIOPEN_TEST_FLOAT_ARG} --verbose --input   2 256 40 52 --weights 256 256 1 1 --pads_strides_dilations 0 0 1 1 1 1 ${ARGS_NHWC_WRW}
COMMAND ${DYNAMIC_IMPLICITGEMM_XDLOPS_NHWC_WRW_ENVS} $<TARGET_FILE:test_conv2d> ${MIOPEN_TEST_FLOAT_ARG} --verbose --input   2  64 32 28 --weights  64  64 1 1 --pads_strides_dilations 0 0 1 1 1 1 ${ARGS_NHWC_WRW}
COMMAND ${DYNAMIC_IMPLICITGEMM_XDLOPS_NHWC_WRW_ENVS} $<TARGET_FILE:test_conv2d> ${MIOPEN_TEST_FLOAT_ARG} --verbose --input  32 128 14 14 --weights  64 128 1 1 --pads_strides_dilations 0 0 2 2 1 1 ${ARGS_NHWC_WRW}
COMMAND ${DYNAMIC_IMPLICITGEMM_XDLOPS_NHWC_WRW_ENVS} $<TARGET_FILE:test_conv2d> ${MIOPEN_TEST_FLOAT_ARG} --verbose --input  64  64 17 17 --weights 192  64 1 7 --pads_strides_dilations 0 3 1 1 1 1 ${ARGS_NHWC_WRW}
COMMAND ${DYNAMIC_IMPLICITGEMM_XDLOPS_NHWC_WRW_ENVS} $<TARGET_FILE:test_conv2d> ${MIOPEN_TEST_FLOAT_ARG} --verbose --input  64  64 17 17 --weights 192  64 7 1 --pads_strides_dilations 3 0 1 1 1 1 ${ARGS_NHWC_WRW}
COMMAND ${DYNAMIC_IMPLICITGEMM_XDLOPS_NHWC_WRW_ENVS} $<TARGET_FILE:test_conv2d> ${MIOPEN_TEST_FLOAT_ARG} --verbose --input   4 128 28 28 --weights 128 128 2 2 --pads_strides_dilations 0 0 2 2 1 1 ${ARGS_NHWC_WRW}
COMMAND ${DYNAMIC_IMPLICITGEMM_XDLOPS_NHWC_WRW_ENVS} $<TARGET_FILE:test_conv2d> ${MIOPEN_TEST_FLOAT_ARG} --verbose --input  32 128  8  8 --weights 192 128 3 1 --pads_strides_dilations 1 0 1 1 1 1 ${ARGS_NHWC_WRW}
COMMAND ${DYNAMIC_IMPLICITGEMM_XDLOPS_NHWC_WRW_ENVS} $<TARGET_FILE:test_conv2d> ${MIOPEN_TEST_FLOAT_ARG} --verbose --input  64 192 17 17 --weights 160 192 3 3 --pads_strides_dilations 0 0 2 2 1 1 ${ARGS_NHWC_WRW}
COMMAND ${DYNAMIC_IMPLICITGEMM_XDLOPS_NHWC_WRW_ENVS} $<TARGET_FILE:test_conv2d> ${MIOPEN_TEST_FLOAT_ARG} --verbose --input  64  32 73 73 --weights  64  32 3 3 --pads_strides_dilations 1 1 1 1 1 1 ${ARGS_NHWC_WRW}
COMMAND ${DYNAMIC_IMPLICITGEMM_XDLOPS_NHWC_WRW_ENVS} $<TARGET_FILE:test_conv2d> ${MIOPEN_TEST_FLOAT_ARG} --verbose --input  16  64 56 56 --weights  64  64 3 3 --pads_strides_dilations 1 1 1 1 1 1 ${ARGS_NHWC_WRW}
COMMAND ${DYNAMIC_IMPLICITGEMM_XDLOPS_NHWC_WRW_ENVS} $<TARGET_FILE:test_conv2d> ${MIOPEN_TEST_FLOAT_ARG} --verbose --input  16  16 25 25 --weights  64  16 3 3 --pads_strides_dilations 0 0 1 1 1 1 ${ARGS_NHWC_WRW}

COMMAND ${DYNAMIC_IMPLICITGEMM_XDLOPS_NHWC_WRW_ENVS} $<TARGET_FILE:test_conv2d> ${MIOPEN_TEST_FLOAT_ARG} --verbose --input  4 32 79 141 --weights 64 32 5 10 --pads_strides_dilations 0 0 2 2 1 1 ${ARGS_NHWC_WRW}

COMMAND ${DYNAMIC_IMPLICITGEMM_XDLOPS_NHWC_WRW_ENVS} $<TARGET_FILE:test_conv2d> ${MIOPEN_TEST_FLOAT_ARG} --verbose --input  400  256 7 7 --weights 1024  256  7 7 --pads_strides_dilations 0 0 1 1 1 1 ${ARGS_NHWC_WRW}
COMMAND ${DYNAMIC_IMPLICITGEMM_XDLOPS_NHWC_WRW_ENVS} $<TARGET_FILE:test_conv2d> ${MIOPEN_TEST_FLOAT_ARG} --verbose --input  400  256 1 1 --weights 1024  256  1 1 --pads_strides_dilations 0 0 1 1 1 1 ${ARGS_NHWC_WRW}

COMMAND ${DYNAMIC_IMPLICITGEMM_XDLOPS_NHWC_WRW_ENVS} $<TARGET_FILE:test_conv2d> ${MIOPEN_TEST_FLOAT_ARG} --verbose --input  1 3 32 32 --weights 1 3 11 11 --pads_strides_dilations 1 1 2 2 2 1 ${ARGS_NHWC_WRW}
COMMAND ${DYNAMIC_IMPLICITGEMM_XDLOPS_NHWC_WRW_ENVS} $<TARGET_FILE:test_conv2d> ${MIOPEN_TEST_FLOAT_ARG} --verbose --input  1 3 224 224 --weights 1 3 3 3 --pads_strides_dilations 0 0 1 1 2 2 ${ARGS_NHWC_WRW}
COMMAND ${DYNAMIC_IMPLICITGEMM_XDLOPS_NHWC_WRW_ENVS} $<TARGET_FILE:test_conv2d> ${MIOPEN_TEST_FLOAT_ARG} --verbose --input  1 1 8 8 --weights 1 1 2 2 --pads_strides_dilations 0 0 1 1 2 2 ${ARGS_NHWC_WRW}
COMMAND ${DYNAMIC_IMPLICITGEMM_XDLOPS_NHWC_WRW_ENVS} $<TARGET_FILE:test_conv2d> ${MIOPEN_TEST_FLOAT_ARG} --verbose --input  1 128 56 56 --weights 1 128 5 5 --pads_strides_dilations 0 0 2 2 1 1 ${ARGS_NHWC_WRW}
)

add_custom_test(test_regression_half_mi100 SKIP_UNLESS_ALL FLOAT_DISABLED HALF_ENABLED GFX908_ENABLED GFX900_DISABLED GFX906_DISABLED GFX90A_DISABLED
# Regression test for SWDEV-291202
COMMAND MIOPEN_FIND_MODE=normal MIOPEN_DEBUG_FIND_ONLY_SOLVER=ConvHipImplicitGemmBwdDataV4R1Xdlops $<TARGET_FILE:test_conv2d> ${MIOPEN_TEST_FLOAT_ARG} --verbose --input  128  24 14 14 --weights 64  24 5 5 --pads_strides_dilations 2 2 1 1 1 1 --disable-forward --disable-backward-weights
)

add_custom_test(test_regression_float_mi100 SKIP_UNLESS_ALL GFX900_DISABLED GFX906_DISABLED GFX90A_DISABLED
# Regression test for SWDEV-305815 (issue 1206)
COMMAND ${IMPLICITGEMM_TESTING_ENV} MIOPEN_LOG_LEVEL=5 $<TARGET_FILE:test_conv2d> ${MIOPEN_TEST_FLOAT_ARG} --verbose --input 32 256 38 38 --weights 256 256 1 1 --pads_strides_dilations 0 0 1 1 1 1 --disable-forward --disable-backward-weights
)

set(CONV_CK_IGEMM_FWD_V6R1_DLOPS_NCHW_ENV
    MIOPEN_FIND_MODE=normal
    MIOPEN_DEBUG_FIND_ONLY_SOLVER=ConvCkIgemmFwdV6r1DlopsNchw)

add_custom_test(test_conv_ck_igemm_fwd_v6r1_dlops_nchw FLOAT_ENABLED HALF_ENABLED BF16_DISABLED GFX1030_ENABLED SKIP_UNLESS_ALL
COMMAND ${CONV_CK_IGEMM_FWD_V6R1_DLOPS_NCHW_ENV}     $<TARGET_FILE:test_conv2d> ${MIOPEN_TEST_FLOAT_ARG} --verbose --input 128 1024 14 14  --weights 2048 1024 1 1 --pads_strides_dilations 0 0 2 2 1 1 --disable-backward-data --disable-backward-weights
COMMAND ${CONV_CK_IGEMM_FWD_V6R1_DLOPS_NCHW_ENV}     $<TARGET_FILE:test_conv2d> ${MIOPEN_TEST_FLOAT_ARG} --verbose --input 128  256 14 14  --weights  256 1024 1 1 --pads_strides_dilations 0 0 1 1 1 1 --disable-backward-data --disable-backward-weights
COMMAND ${CONV_CK_IGEMM_FWD_V6R1_DLOPS_NCHW_ENV}     $<TARGET_FILE:test_conv2d> ${MIOPEN_TEST_FLOAT_ARG} --verbose --input 128 1024 14 14  --weights  512 1024 1 1 --pads_strides_dilations 0 0 1 1 1 1 --disable-backward-data --disable-backward-weights
COMMAND ${CONV_CK_IGEMM_FWD_V6R1_DLOPS_NCHW_ENV}     $<TARGET_FILE:test_conv2d> ${MIOPEN_TEST_FLOAT_ARG} --verbose --input 128  128 28 28  --weights  128 1024 3 3 --pads_strides_dilations 1 1 1 1 1 1 --disable-backward-data --disable-backward-weights
COMMAND ${CONV_CK_IGEMM_FWD_V6R1_DLOPS_NCHW_ENV}     $<TARGET_FILE:test_conv2d> ${MIOPEN_TEST_FLOAT_ARG} --verbose --input 128  128 28 28  --weights  512  128 1 1 --pads_strides_dilations 0 0 1 1 1 1 --disable-backward-data --disable-backward-weights
COMMAND ${CONV_CK_IGEMM_FWD_V6R1_DLOPS_NCHW_ENV}     $<TARGET_FILE:test_conv2d> ${MIOPEN_TEST_FLOAT_ARG} --verbose --input 128  128 58 58  --weights  128  128 3 3 --pads_strides_dilations 1 1 1 1 1 1 --disable-backward-data --disable-backward-weights
COMMAND ${CONV_CK_IGEMM_FWD_V6R1_DLOPS_NCHW_ENV}     $<TARGET_FILE:test_conv2d> ${MIOPEN_TEST_FLOAT_ARG} --verbose --input 128 2048  7  7  --weights  512 2048 1 1 --pads_strides_dilations 0 0 1 1 1 1 --disable-backward-data --disable-backward-weights
COMMAND ${CONV_CK_IGEMM_FWD_V6R1_DLOPS_NCHW_ENV}     $<TARGET_FILE:test_conv2d> ${MIOPEN_TEST_FLOAT_ARG} --verbose --input 128  256 14 14  --weights 1024  256 1 1 --pads_strides_dilations 0 0 1 1 1 1 --disable-backward-data --disable-backward-weights
COMMAND ${CONV_CK_IGEMM_FWD_V6R1_DLOPS_NCHW_ENV}     $<TARGET_FILE:test_conv2d> ${MIOPEN_TEST_FLOAT_ARG} --verbose --input 128  256 14 14  --weights  256  256 3 3 --pads_strides_dilations 1 1 1 1 1 1 --disable-backward-data --disable-backward-weights
COMMAND ${CONV_CK_IGEMM_FWD_V6R1_DLOPS_NCHW_ENV}     $<TARGET_FILE:test_conv2d> ${MIOPEN_TEST_FLOAT_ARG} --verbose --input 128  256 30 30  --weights  256  256 3 3 --pads_strides_dilations 0 0 2 2 1 1 --disable-backward-data --disable-backward-weights
COMMAND ${CONV_CK_IGEMM_FWD_V6R1_DLOPS_NCHW_ENV}     $<TARGET_FILE:test_conv2d> ${MIOPEN_TEST_FLOAT_ARG} --verbose --input 128  256 56 56  --weights  128  256 1 1 --pads_strides_dilations 0 0 1 1 1 1 --disable-backward-data --disable-backward-weights
COMMAND ${CONV_CK_IGEMM_FWD_V6R1_DLOPS_NCHW_ENV}     $<TARGET_FILE:test_conv2d> ${MIOPEN_TEST_FLOAT_ARG} --verbose --input 128  256 56 56  --weights  512  256 1 1 --pads_strides_dilations 0 0 2 2 1 1 --disable-backward-data --disable-backward-weights
COMMAND ${CONV_CK_IGEMM_FWD_V6R1_DLOPS_NCHW_ENV}     $<TARGET_FILE:test_conv2d> ${MIOPEN_TEST_FLOAT_ARG} --verbose --input 128  256 56 56  --weights   64  256 1 1 --pads_strides_dilations 0 0 1 1 1 1 --disable-backward-data --disable-backward-weights
COMMAND ${CONV_CK_IGEMM_FWD_V6R1_DLOPS_NCHW_ENV}     $<TARGET_FILE:test_conv2d> ${MIOPEN_TEST_FLOAT_ARG} --verbose --input 128  512 16 16  --weights  512  512 3 3 --pads_strides_dilations 0 0 2 2 1 1 --disable-backward-data --disable-backward-weights
COMMAND ${CONV_CK_IGEMM_FWD_V6R1_DLOPS_NCHW_ENV}     $<TARGET_FILE:test_conv2d> ${MIOPEN_TEST_FLOAT_ARG} --verbose --input 128  512 28 28  --weights 1024  512 1 1 --pads_strides_dilations 0 0 2 2 1 1 --disable-backward-data --disable-backward-weights
COMMAND ${CONV_CK_IGEMM_FWD_V6R1_DLOPS_NCHW_ENV}     $<TARGET_FILE:test_conv2d> ${MIOPEN_TEST_FLOAT_ARG} --verbose --input 128  512 28 28  --weights  128  512 1 1 --pads_strides_dilations 0 0 1 1 1 1 --disable-backward-data --disable-backward-weights
COMMAND ${CONV_CK_IGEMM_FWD_V6R1_DLOPS_NCHW_ENV}     $<TARGET_FILE:test_conv2d> ${MIOPEN_TEST_FLOAT_ARG} --verbose --input 128  512 28 28  --weights  256  512 1 1 --pads_strides_dilations 0 0 1 1 1 1 --disable-backward-data --disable-backward-weights
COMMAND ${CONV_CK_IGEMM_FWD_V6R1_DLOPS_NCHW_ENV}     $<TARGET_FILE:test_conv2d> ${MIOPEN_TEST_FLOAT_ARG} --verbose --input 128  512  7  7  --weights 2048  512 1 1 --pads_strides_dilations 0 0 1 1 1 1 --disable-backward-data --disable-backward-weights
COMMAND ${CONV_CK_IGEMM_FWD_V6R1_DLOPS_NCHW_ENV}     $<TARGET_FILE:test_conv2d> ${MIOPEN_TEST_FLOAT_ARG} --verbose --input 128  512  7  7  --weights  512  512 3 3 --pads_strides_dilations 1 1 1 1 1 1 --disable-backward-data --disable-backward-weights
COMMAND ${CONV_CK_IGEMM_FWD_V6R1_DLOPS_NCHW_ENV}     $<TARGET_FILE:test_conv2d> ${MIOPEN_TEST_FLOAT_ARG} --verbose --input 128   64 56 56  --weights  256   64 1 1 --pads_strides_dilations 0 0 1 1 1 1 --disable-backward-data --disable-backward-weights
COMMAND ${CONV_CK_IGEMM_FWD_V6R1_DLOPS_NCHW_ENV}     $<TARGET_FILE:test_conv2d> ${MIOPEN_TEST_FLOAT_ARG} --verbose --input 128   64 56 56  --weights   64   64 1 1 --pads_strides_dilations 0 0 1 1 1 1 --disable-backward-data --disable-backward-weights
COMMAND ${CONV_CK_IGEMM_FWD_V6R1_DLOPS_NCHW_ENV}     $<TARGET_FILE:test_conv2d> ${MIOPEN_TEST_FLOAT_ARG} --verbose --input 128   64 56 56  --weights   64   64 3 3 --pads_strides_dilations 1 1 1 1 1 1 --disable-backward-data --disable-backward-weights
)

add_custom_test(test_reduce_custom HALF_ENABLED GFX1030_ENABLED SKIP_UNLESS_ALL
COMMAND $<TARGET_FILE:test_reduce_test> ${MIOPEN_TEST_FLOAT_ARG} --scales 1 0 --CompType 1 --D 8 2 1 --I 0 --N 1 ---ReduceOp 0 --R 0 1 2 ${MIOPEN_TEST_FLAGS_ARGS}
COMMAND $<TARGET_FILE:test_reduce_test> ${MIOPEN_TEST_FLOAT_ARG} --scales 1 0 --CompType 1 --D 160 10 1 --I 0 --N 1 ---ReduceOp 0 --R 0 1 2 ${MIOPEN_TEST_FLAGS_ARGS}
COMMAND $<TARGET_FILE:test_reduce_test> ${MIOPEN_TEST_FLOAT_ARG} --scales 1 0 --CompType 1 --D 7 1024 1 --I 0 --N 1 ---ReduceOp 0 --R 0 1 2 ${MIOPEN_TEST_FLAGS_ARGS}
# WORKAROUND_ISSUE_1423 
# COMMAND $<TARGET_FILE:test_reduce_test> ${MIOPEN_TEST_FLOAT_ARG} --scales 1 0 --CompType 1 --D 1024 30528 1 --I 0 --N 1 ---ReduceOp 0 --R 0 1 2 ${MIOPEN_TEST_FLAGS_ARGS}
COMMAND $<TARGET_FILE:test_reduce_test> ${MIOPEN_TEST_FLOAT_ARG} --scales 1 0 --CompType 1 --D 3 1 1 --I 0 --N 1 ---ReduceOp 0 --R 0 1 2 ${MIOPEN_TEST_FLAGS_ARGS}
COMMAND $<TARGET_FILE:test_reduce_test> ${MIOPEN_TEST_FLOAT_ARG} --scales 1 0 --CompType 1 --D 3 1 1 --I 0 --N 1 ---ReduceOp 1 --R 0 1 2 ${MIOPEN_TEST_FLAGS_ARGS}
COMMAND $<TARGET_FILE:test_reduce_test> ${MIOPEN_TEST_FLOAT_ARG} --scales 1 0 --CompType 1 --D 3 1 1 --I 1 --N 1 ---ReduceOp 3 --R 0 1 2 ${MIOPEN_TEST_FLAGS_ARGS}
COMMAND $<TARGET_FILE:test_reduce_test> ${MIOPEN_TEST_FLOAT_ARG} --scales 1 0 --CompType 1 --D 3 2 1 --I 1 --N 1 ---ReduceOp 3 --R 1 2 ${MIOPEN_TEST_FLAGS_ARGS}
COMMAND $<TARGET_FILE:test_reduce_test> ${MIOPEN_TEST_FLOAT_ARG} --scales 1 0 --CompType 1 --D 6 2 1 --I 0 --N 1 ---ReduceOp 3 --R 1 2 ${MIOPEN_TEST_FLAGS_ARGS}
COMMAND $<TARGET_FILE:test_reduce_test> ${MIOPEN_TEST_FLOAT_ARG} --scales 1 0 --CompType 1 --D 6 2 1 --I 0 --N 1 ---ReduceOp 2 --R 1 2 ${MIOPEN_TEST_FLAGS_ARGS}
COMMAND $<TARGET_FILE:test_reduce_test> ${MIOPEN_TEST_FLOAT_ARG} --scales 1 0 --CompType 1 --D 2 2 1 --I 0 --N 1 ---ReduceOp 0 --R 1 2 ${MIOPEN_TEST_FLAGS_ARGS}
COMMAND $<TARGET_FILE:test_reduce_test> ${MIOPEN_TEST_FLOAT_ARG} --scales 1 0 --CompType 1 --D 4 3 1 --I 0 --N 1 ---ReduceOp 3 --R 1 2 ${MIOPEN_TEST_FLAGS_ARGS}
COMMAND $<TARGET_FILE:test_reduce_test> ${MIOPEN_TEST_FLOAT_ARG} --scales 1 0 --CompType 1 --D 3 4 1 --I 0 --N 1 ---ReduceOp 3 --R 1 2 ${MIOPEN_TEST_FLAGS_ARGS}
COMMAND $<TARGET_FILE:test_reduce_test> ${MIOPEN_TEST_FLOAT_ARG} --scales 1 0 --CompType 1 --D 3 4 1 --I 0 --N 1 ---ReduceOp 3 --R 0 2 ${MIOPEN_TEST_FLAGS_ARGS}
COMMAND $<TARGET_FILE:test_reduce_test> ${MIOPEN_TEST_FLOAT_ARG} --scales 1 0 --CompType 1 --D 2048 32 1 --I 0 --N 1 ---ReduceOp 3 --R 0 2 ${MIOPEN_TEST_FLAGS_ARGS}
COMMAND $<TARGET_FILE:test_reduce_test> ${MIOPEN_TEST_FLOAT_ARG} --scales 1 0 --CompType 1 --D 4 3 1 --I 0 --N 1 ---ReduceOp 2 --R 1 2 ${MIOPEN_TEST_FLAGS_ARGS}
COMMAND $<TARGET_FILE:test_reduce_test> ${MIOPEN_TEST_FLOAT_ARG} --scales 1 0 --CompType 1 --D 3 4 1 --I 0 --N 1 ---ReduceOp 2 --R 0 2 ${MIOPEN_TEST_FLAGS_ARGS}
COMMAND $<TARGET_FILE:test_reduce_test> ${MIOPEN_TEST_FLOAT_ARG} --scales 1 0 --CompType 1 --D 2048 32 1 --I 0 --N 1 ---ReduceOp 2 --R 0 2 ${MIOPEN_TEST_FLAGS_ARGS}
COMMAND $<TARGET_FILE:test_reduce_test> ${MIOPEN_TEST_FLOAT_ARG} --scales 1 0 --CompType 1 --D 3 4 1 --I 0 --N 1 ---ReduceOp 2 --R 0 2 ${MIOPEN_TEST_FLAGS_ARGS}
COMMAND $<TARGET_FILE:test_reduce_test> ${MIOPEN_TEST_FLOAT_ARG} --scales 1 0 --CompType 1 --D 12 11 1 --I 0 --N 1 ---ReduceOp 0 --R 0 1 2 ${MIOPEN_TEST_FLAGS_ARGS}
COMMAND $<TARGET_FILE:test_reduce_test> ${MIOPEN_TEST_FLOAT_ARG} --scales 1 0 --CompType 1 --D 13 4 7 7 --I 0 --N 1 ---ReduceOp 0 --R 0 1 2 3 ${MIOPEN_TEST_FLAGS_ARGS}
)

if(MIOPEN_TEST_DEEPBENCH)
    add_custom_test(test_deepbench_conv  MIOTENSILE_ENABLED GFX1030_ENABLED
    COMMAND	$<TARGET_FILE:test_conv2d>	--verbose	--input	4	1	161	700	--weights	32	1	5	20	--pads_strides_dilations	0	0	2	2	1	1
    COMMAND	$<TARGET_FILE:test_conv2d>	--verbose	--input	8	1	161	700	--weights	32	1	5	20	--pads_strides_dilations	0	0	2	2	1	1
    COMMAND	$<TARGET_FILE:test_conv2d>	--verbose	--input	16	1	161	700	--weights	32	1	5	20	--pads_strides_dilations	0	0	2	2	1	1
    COMMAND	$<TARGET_FILE:test_conv2d>	--verbose	--input	32	1	161	700	--weights	32	1	5	20	--pads_strides_dilations	0	0	2	2	1	1
    COMMAND	$<TARGET_FILE:test_conv2d>	--verbose	--input	4	32	79	341	--weights	32	32	5	10	--pads_strides_dilations	0	0	2	2	1	1
    COMMAND	$<TARGET_FILE:test_conv2d>	--verbose	--input	8	32	79	341	--weights	32	32	5	10	--pads_strides_dilations	0	0	2	2	1	1
    COMMAND	$<TARGET_FILE:test_conv2d>	--verbose	--input	16	32	79	341	--weights	32	32	5	10	--pads_strides_dilations	0	0	2	2	1	1
    COMMAND	$<TARGET_FILE:test_conv2d>	--verbose	--input	32	32	79	341	--weights	32	32	5	10	--pads_strides_dilations	0	0	2	2	1	1
    COMMAND	$<TARGET_FILE:test_conv2d>	--verbose	--input	16	1	48	480	--weights	16	1	3	3	--pads_strides_dilations	1	1	1	1	1	1
    COMMAND	$<TARGET_FILE:test_conv2d>	--verbose	--input	16	16	24	240	--weights	32	16	3	3	--pads_strides_dilations	1	1	1	1	1	1
    COMMAND	$<TARGET_FILE:test_conv2d>	--verbose	--input	16	32	12	120	--weights	64	32	3	3	--pads_strides_dilations	1	1	1	1	1	1
    COMMAND	$<TARGET_FILE:test_conv2d>	--verbose	--input	16	64	6	60	--weights	128	64	3	3	--pads_strides_dilations	1	1	1	1	1	1
    COMMAND	$<TARGET_FILE:test_conv2d>	--verbose	--input	8	3	108	108	--weights	64	3	3	3	--pads_strides_dilations	1	1	2	2	1	1
    COMMAND	$<TARGET_FILE:test_conv2d>	--verbose	--input	8	64	54	54	--weights	64	64	3	3	--pads_strides_dilations	1	1	1	1	1	1
    COMMAND	$<TARGET_FILE:test_conv2d>	--verbose	--input	8	128	27	27	--weights	128	128	3	3	--pads_strides_dilations	1	1	1	1	1	1
    COMMAND	$<TARGET_FILE:test_conv2d>	--verbose	--input	8	128	14	14	--weights	256	128	3	3	--pads_strides_dilations	1	1	1	1	1	1
    COMMAND	$<TARGET_FILE:test_conv2d>	--verbose	--input	8	256	7	7	--weights	512	256	3	3	--pads_strides_dilations	1	1	1	1	1	1
    COMMAND	$<TARGET_FILE:test_conv2d>	--verbose	--input	8	3	224	224	--weights	64	3	3	3	--pads_strides_dilations	1	1	1	1	1	1
    COMMAND	$<TARGET_FILE:test_conv2d>	--verbose	--input	8	64	112	112	--weights	128	64	3	3	--pads_strides_dilations	1	1	1	1	1	1
    COMMAND	$<TARGET_FILE:test_conv2d>	--verbose	--input	8	128	56	56	--weights	256	128	3	3	--pads_strides_dilations	1	1	1	1	1	1
    COMMAND	$<TARGET_FILE:test_conv2d>	--verbose	--input	8	256	28	28	--weights	512	256	3	3	--pads_strides_dilations	1	1	1	1	1	1
    COMMAND	$<TARGET_FILE:test_conv2d>	--verbose	--input	8	512	14	14	--weights	512	512	3	3	--pads_strides_dilations	1	1	1	1	1	1
    COMMAND	$<TARGET_FILE:test_conv2d>	--verbose	--input	8	512	7	7	--weights	512	512	3	3	--pads_strides_dilations	1	1	1	1	1	1
    COMMAND	$<TARGET_FILE:test_conv2d>	--verbose	--input	16	3	224	224	--weights	64	3	3	3	--pads_strides_dilations	1	1	1	1	1	1
    COMMAND	$<TARGET_FILE:test_conv2d>	--verbose	--input	16	64	112	112	--weights	128	64	3	3	--pads_strides_dilations	1	1	1	1	1	1
    COMMAND	$<TARGET_FILE:test_conv2d>	--verbose	--input	16	128	56	56	--weights	256	128	3	3	--pads_strides_dilations	1	1	1	1	1	1
    COMMAND	$<TARGET_FILE:test_conv2d>	--verbose	--input	16	256	28	28	--weights	512	256	3	3	--pads_strides_dilations	1	1	1	1	1	1
    COMMAND	$<TARGET_FILE:test_conv2d>	--verbose	--input	16	512	14	14	--weights	512	512	3	3	--pads_strides_dilations	1	1	1	1	1	1
    COMMAND	$<TARGET_FILE:test_conv2d>	--verbose	--input	16	512	7	7	--weights	512	512	3	3	--pads_strides_dilations	1	1	1	1	1	1
    COMMAND	$<TARGET_FILE:test_conv2d>	--verbose	--input	16	3	224	224	--weights	64	3	7	7	--pads_strides_dilations	3	3	2	2	1	1
    COMMAND	$<TARGET_FILE:test_conv2d>	--verbose	--input	16	192	28	28	--weights	32	192	5	5	--pads_strides_dilations	2	2	1	1	1	1
    COMMAND	$<TARGET_FILE:test_conv2d>	--verbose	--input	16	512	14	14	--weights	48	512	5	5	--pads_strides_dilations	2	2	1	1	1	1
    COMMAND	$<TARGET_FILE:test_conv2d>	--verbose	--input	16	832	7	7	--weights	128	832	5	5	--pads_strides_dilations	2	2	1	1	1	1
    COMMAND	$<TARGET_FILE:test_conv2d>	--verbose	--input	16	192	28	28	--weights	32	192	1	1	--pads_strides_dilations	0	0	1	1	1	1
    COMMAND	$<TARGET_FILE:test_conv2d>	--verbose	--input	16	512	14	14	--weights	48	512	1	1	--pads_strides_dilations	0	0	1	1	1	1
    COMMAND	$<TARGET_FILE:test_conv2d>	--verbose	--input	16	832	7	7	--weights	128	832	1	1	--pads_strides_dilations	0	0	1	1	1	1
    )
endif()

if(MIOPEN_TEST_CONV)
    add_custom_test(test_miopen_conv  MIOTENSILE_ENABLED GFX1030_ENABLED
    COMMAND	$<TARGET_FILE:test_conv2d>	--verbose	--input	1	3	32	32	--weights	1	3	7	7	--pads_strides_dilations	1	1	1	1	1	1
    COMMAND	$<TARGET_FILE:test_conv2d>	--verbose	--input	1	3	227	227	--weights	1	3	7	7	--pads_strides_dilations	1	1	1	1	1	1
    COMMAND	$<TARGET_FILE:test_conv2d>	--verbose	--input	1	64	56	56	--weights	1	64	1	1	--pads_strides_dilations	0	0	2	2	1	1
    COMMAND	$<TARGET_FILE:test_conv2d>	--verbose	--input	1	3	32	32	--weights	1	3	3	3	--pads_strides_dilations	2	2	1	1	1	1
    COMMAND	$<TARGET_FILE:test_conv2d>	--verbose	--input	1	3	224	224	--weights	1	3	3	3	--pads_strides_dilations	2	2	1	1	1	1
    COMMAND	$<TARGET_FILE:test_conv2d>	--verbose	--input	1	3	227	227	--weights	1	3	3	3	--pads_strides_dilations	2	2	1	1	1	1
    COMMAND	$<TARGET_FILE:test_conv2d>	--verbose	--input	1	3	231	231	--weights	1	3	3	3	--pads_strides_dilations	2	2	1	1	1	1
    COMMAND	$<TARGET_FILE:test_conv2d>	--verbose	--input	1	3	224	224	--weights	1	3	5	5	--pads_strides_dilations	2	2	1	1	1	1
    COMMAND	$<TARGET_FILE:test_conv2d>	--verbose	--input	1	3	227	227	--weights	1	3	5	5	--pads_strides_dilations	2	2	1	1	1	1
    COMMAND	$<TARGET_FILE:test_conv2d>	--verbose	--input	1	3	231	231	--weights	1	3	5	5	--pads_strides_dilations	2	2	1	1	1	1
    COMMAND	$<TARGET_FILE:test_conv2d>	--verbose	--input	1	3	32	32	--weights	1	3	7	7	--pads_strides_dilations	2	2	1	1	1	1
    COMMAND	$<TARGET_FILE:test_conv2d>	--verbose	--input	1	3	224	224	--weights	1	3	7	7	--pads_strides_dilations	2	2	1	1	1	1
    COMMAND	$<TARGET_FILE:test_conv2d>	--verbose	--input	1	3	227	227	--weights	1	3	7	7	--pads_strides_dilations	2	2	1	1	1	1
    COMMAND	$<TARGET_FILE:test_conv2d>	--verbose	--input	1	3	231	231	--weights	1	3	7	7	--pads_strides_dilations	2	2	1	1	1	1
    COMMAND	$<TARGET_FILE:test_conv2d>	--verbose	--input	1	64	56	56	--weights	1	64	3	3	--pads_strides_dilations	2	2	1	1	1	1
    COMMAND	$<TARGET_FILE:test_conv2d>	--verbose	--input	1	64	112	112	--weights	1	64	3	3	--pads_strides_dilations	2	2	1	1	1	1
    COMMAND	$<TARGET_FILE:test_conv2d>	--verbose	--input	1	64	512	1024	--weights	1	64	3	3	--pads_strides_dilations	2	2	1	1	1	1
    COMMAND	$<TARGET_FILE:test_conv2d>	--verbose	--input	1	96	27	27	--weights	1	96	3	3	--pads_strides_dilations	2	2	1	1	1	1
    COMMAND	$<TARGET_FILE:test_conv2d>	--verbose	--input	1	96	28	28	--weights	1	96	3	3	--pads_strides_dilations	2	2	1	1	1	1
    COMMAND	$<TARGET_FILE:test_conv2d>	--verbose	--input	1	3	32	32	--weights	1	3	3	3	--pads_strides_dilations	0	0	4	4	1	1
    COMMAND	$<TARGET_FILE:test_conv2d>	--verbose	--input	1	3	224	224	--weights	1	3	3	3	--pads_strides_dilations	0	0	4	4	1	1
    COMMAND	$<TARGET_FILE:test_conv2d>	--verbose	--input	1	3	227	227	--weights	1	3	3	3	--pads_strides_dilations	0	0	4	4	1	1
    COMMAND	$<TARGET_FILE:test_conv2d>	--verbose	--input	1	3	231	231	--weights	1	3	3	3	--pads_strides_dilations	0	0	4	4	1	1
    COMMAND	$<TARGET_FILE:test_conv2d>	--verbose	--input	1	3	32	32	--weights	1	3	5	5	--pads_strides_dilations	0	0	4	4	1	1
    COMMAND	$<TARGET_FILE:test_conv2d>	--verbose	--input	1	3	224	224	--weights	1	3	5	5	--pads_strides_dilations	0	0	4	4	1	1
    COMMAND	$<TARGET_FILE:test_conv2d>	--verbose	--input	1	3	227	227	--weights	1	3	5	5	--pads_strides_dilations	0	0	4	4	1	1
    COMMAND	$<TARGET_FILE:test_conv2d>	--verbose	--input	1	3	231	231	--weights	1	3	5	5	--pads_strides_dilations	0	0	4	4	1	1
    COMMAND	$<TARGET_FILE:test_conv2d>	--verbose	--input	1	3	32	32	--weights	1	3	7	7	--pads_strides_dilations	0	0	4	4	1	1
    COMMAND	$<TARGET_FILE:test_conv2d>	--verbose	--input	1	3	224	224	--weights	1	3	7	7	--pads_strides_dilations	0	0	4	4	1	1
    COMMAND	$<TARGET_FILE:test_conv2d>	--verbose	--input	1	3	227	227	--weights	1	3	7	7	--pads_strides_dilations	0	0	4	4	1	1
    COMMAND	$<TARGET_FILE:test_conv2d>	--verbose	--input	1	3	231	231	--weights	1	3	7	7	--pads_strides_dilations	0	0	4	4	1	1
    COMMAND	$<TARGET_FILE:test_conv2d>	--verbose	--input	1	16	14	14	--weights	1	16	5	5	--pads_strides_dilations	0	0	4	4	1	1
    COMMAND	$<TARGET_FILE:test_conv2d>	--verbose	--input	1	16	28	28	--weights	1	16	5	5	--pads_strides_dilations	0	0	4	4	1	1
    COMMAND	$<TARGET_FILE:test_conv2d>	--verbose	--input	1	24	14	14	--weights	1	24	5	5	--pads_strides_dilations	0	0	4	4	1	1
    COMMAND	$<TARGET_FILE:test_conv2d>	--verbose	--input	1	32	7	7	--weights	1	32	5	5	--pads_strides_dilations	0	0	4	4	1	1
    COMMAND	$<TARGET_FILE:test_conv2d>	--verbose	--input	1	32	8	8	--weights	1	32	5	5	--pads_strides_dilations	0	0	4	4	1	1
    COMMAND	$<TARGET_FILE:test_conv2d>	--verbose	--input	1	32	14	14	--weights	1	32	5	5	--pads_strides_dilations	0	0	4	4	1	1
    COMMAND	$<TARGET_FILE:test_conv2d>	--verbose	--input	1	32	16	16	--weights	1	32	5	5	--pads_strides_dilations	0	0	4	4	1	1
    COMMAND	$<TARGET_FILE:test_conv2d>	--verbose	--input	1	32	28	28	--weights	1	32	5	5	--pads_strides_dilations	0	0	4	4	1	1
    COMMAND	$<TARGET_FILE:test_conv2d>	--verbose	--input	1	48	7	7	--weights	1	48	5	5	--pads_strides_dilations	0	0	4	4	1	1
    )
endif()

if(MIOPEN_TEST_FLOAT)
    add_custom_test(test_reduce_double SKIP_UNLESS_ALL GFX1030_ENABLED COMMAND  $<TARGET_FILE:test_reduce_test> --double --all --verbose)
endif()

# Add here regression tests that should be run on Vega10/20 and GFX908 only with FP16.
add_custom_test(test_regression_half_vega_gfx908 FLOAT_DISABLED HALF_ENABLED GFX90A_DISABLED
# REGRESSION TEST for issue #894.
# Can't be enabled for GFX10 due to WORKAROUND_SWDEV_271887
COMMAND	MIOPEN_FIND_MODE=normal MIOPEN_DEBUG_FIND_ONLY_SOLVER=ConvOclDirectFwd1x1 $<TARGET_FILE:test_conv2d> ${MIOPEN_TEST_FLOAT_ARG} --verbose --disable-backward-data --disable-backward-weights --disable-verification-cache
    --cmode conv --pmode default --group-count 1 --input 1 16 7 7 --weights 16 16 1 1 --pads_strides_dilations 0 0 1 1 1 1
)

set(ENVS_REGRESSION_ISSUE_1012
    MIOPEN_DEBUG_IMPLICIT_GEMM_FIND_ALL_SOLUTIONS=1
    MIOPEN_FIND_MODE=normal)

set(ARGS_REGRESSION_ISSUE_1012
    --verbose
    --disable-forward
    --disable-backward-data
    --disable-validation)

add_custom_test(test_regression_opencl_float_mi100 GFX900_DISABLED GFX906_DISABLED HIP_DISABLED GFX90A_DISABLED
    # Issue #1012.
    COMMAND	${ENVS_REGRESSION_ISSUE_1012} $<TARGET_FILE:test_conv2d> ${MIOPEN_TEST_FLOAT_ARG} --cmode conv --pmode default --group-count 1 --input 128, 832, 7,  7  --weights 32,  832, 1, 1 --pads_strides_dilations 0 0 1 1 1 1 ${ARGS_REGRESSION_ISSUE_1012}
    COMMAND	${ENVS_REGRESSION_ISSUE_1012} $<TARGET_FILE:test_conv2d> ${MIOPEN_TEST_FLOAT_ARG} --cmode conv --pmode default --group-count 1 --input 64,  192, 28, 28 --weights 64,  192, 1, 1 --pads_strides_dilations 0 0 1 1 1 1 ${ARGS_REGRESSION_ISSUE_1012}
    COMMAND	${ENVS_REGRESSION_ISSUE_1012} $<TARGET_FILE:test_conv2d> ${MIOPEN_TEST_FLOAT_ARG} --cmode conv --pmode default --group-count 1 --input 64,  256, 28, 28 --weights 128, 256, 1, 1 --pads_strides_dilations 0 0 1 1 1 1 ${ARGS_REGRESSION_ISSUE_1012}
    COMMAND	${ENVS_REGRESSION_ISSUE_1012} $<TARGET_FILE:test_conv2d> ${MIOPEN_TEST_FLOAT_ARG} --cmode conv --pmode default --group-count 1 --input 64,  480, 14, 14 --weights 64,  480, 1, 1 --pads_strides_dilations 0 0 1 1 1 1 ${ARGS_REGRESSION_ISSUE_1012}
    COMMAND	${ENVS_REGRESSION_ISSUE_1012} $<TARGET_FILE:test_conv2d> ${MIOPEN_TEST_FLOAT_ARG} --cmode conv --pmode default --group-count 1 --input 64,  512, 14, 14 --weights 128, 512, 1, 1 --pads_strides_dilations 0 0 1 1 1 1 ${ARGS_REGRESSION_ISSUE_1012}
    COMMAND	${ENVS_REGRESSION_ISSUE_1012} $<TARGET_FILE:test_conv2d> ${MIOPEN_TEST_FLOAT_ARG} --cmode conv --pmode default --group-count 1 --input 64,  512, 28, 28 --weights 128, 512, 1, 1 --pads_strides_dilations 0 0 1 1 1 1 ${ARGS_REGRESSION_ISSUE_1012}
    COMMAND	${ENVS_REGRESSION_ISSUE_1012} $<TARGET_FILE:test_conv2d> ${MIOPEN_TEST_FLOAT_ARG} --cmode conv --pmode default --group-count 1 --input 64,  64,  56, 56 --weights 256, 64,  1, 1 --pads_strides_dilations 0 0 1 1 1 1 ${ARGS_REGRESSION_ISSUE_1012}
)

set(ENVS_FIND_ONLY_HIP_IGEMM_V4R4XDLOPS
    MIOPEN_FIND_MODE=normal
    MIOPEN_DEBUG_IMPLICIT_GEMM_FIND_ALL_SOLUTIONS=1
    MIOPEN_DEBUG_FIND_ONLY_SOLVER=ConvHipImplicitGemmForwardV4R4Xdlops)

set(ARGS_ENABLE_FORWARD_ONLY
    --verbose
    --disable-backward-data
    --disable-backward-weights)

add_custom_test(test_regression_half_mi200 GFX900_DISABLED GFX906_DISABLED GFX908_DISABLED FLOAT_DISABLED HALF_ENABLED
    # Issue-internal #4
    COMMAND	${ENVS_FIND_ONLY_HIP_IGEMM_V4R4XDLOPS} $<TARGET_FILE:test_conv2d> ${MIOPEN_TEST_FLOAT_ARG} --cmode conv --pmode default --input 120 64 75 75 --weights 128 64 1 1 --pads_strides_dilations 0 0 2 2 1 1 ${ARGS_ENABLE_FORWARD_ONLY}
)<|MERGE_RESOLUTION|>--- conflicted
+++ resolved
@@ -48,11 +48,6 @@
 option( WORKAROUND_ISSUE_898 "" ON)
 option( WORKAROUND_ISSUE_936 "" ON)
 option( WORKAROUND_ISSUE_1053 "" ON)
-<<<<<<< HEAD
-option( WORKAROUND_ISSUE_1064 "" ON)
-option( WORKAROUND_ISSUE_1095 "" ON)
-=======
->>>>>>> 2024ff6a
 
 # Run the test suite to a depth limit
 #limit greater than 2 leads to prolonged testing more than 5hrs per stage.
@@ -222,21 +217,6 @@
             test_pooling3d test_perfdb)
 endif()
 
-<<<<<<< HEAD
-if(MIOPEN_TEST_GFX908)
-    if(WORKAROUND_ISSUE_1064)
-        list(APPEND SKIP_TESTS test_dropout)
-    endif()
-endif()
-
-if (MIOPEN_TEST_GFX90a)
-    if(WORKAROUND_ISSUE_1095)
-        list(APPEND SKIP_TESTS test_dropout)
-    endif()
-endif()
-
-=======
->>>>>>> 2024ff6a
 if(MIOPEN_TEST_GFX1030)
     if(WORKAROUND_ISSUE_1053 AND MIOPEN_TEST_ALL)
         list(APPEND SKIP_TESTS test_lrn_test)
