--- conflicted
+++ resolved
@@ -2270,12 +2270,9 @@
                                            tensor_elem_gen_checkboard_sign{}(is...);
                 };
 
-<<<<<<< HEAD
                 auto ctx = miopen::ExecutionContext{&get_handle()};
                 ctx.DetectRocm();
 
-=======
->>>>>>> f1196f80
                 bool skip_forward = false;
 
                 bool skip_backward_data    = is_int8;
