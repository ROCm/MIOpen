/*******************************************************************************
 *
 * MIT License
 *
 * Copyright (c) 2019 Advanced Micro Devices, Inc.
 *
 * Permission is hereby granted, free of charge, to any person obtaining a copy
 * of this software and associated documentation files (the "Software"), to deal
 * in the Software without restriction, including without limitation the rights
 * to use, copy, modify, merge, publish, distribute, sublicense, and/or sell
 * copies of the Software, and to permit persons to whom the Software is
 * furnished to do so, subject to the following conditions:
 *
 * The above copyright notice and this permission notice shall be included in all
 * copies or substantial portions of the Software.
 *
 * THE SOFTWARE IS PROVIDED "AS IS", WITHOUT WARRANTY OF ANY KIND, EXPRESS OR
 * IMPLIED, INCLUDING BUT NOT LIMITED TO THE WARRANTIES OF MERCHANTABILITY,
 * FITNESS FOR A PARTICULAR PURPOSE AND NONINFRINGEMENT. IN NO EVENT SHALL THE
 * AUTHORS OR COPYRIGHT HOLDERS BE LIABLE FOR ANY CLAIM, DAMAGES OR OTHER
 * LIABILITY, WHETHER IN AN ACTION OF CONTRACT, TORT OR OTHERWISE, ARISING FROM,
 * OUT OF OR IN CONNECTION WITH THE SOFTWARE OR THE USE OR OTHER DEALINGS IN THE
 * SOFTWARE.
 *
 *******************************************************************************/
#pragma once
#include "test.hpp"
#include <array>
#include <iostream>
#include <iterator>
#include <limits>
#include <memory>
#include <miopen/convolution.hpp>
#include <miopen/miopen.h>
#include <miopen/tensor.hpp>
#include <miopen/tensor_ops.hpp>
#include <miopen/mlo_internal.hpp>
#include <miopen/solver.hpp>
#include <utility>

#include "driver.hpp"
#include "get_handle.hpp"
#include "tensor_holder.hpp"
#include "verify.hpp"
#include <miopen/stringutils.hpp>
#include "tensor_util.hpp"
#include <miopen/algorithm.hpp>
#include "cpu_conv.hpp"
#include "network_data.hpp"
#include "miopen/find_db.hpp"
#include "cpu_bias.hpp"

#define TEST_DIRECT_SUPPORTED_CONFIG_ONLY (!MIOPEN_USE_ROCBLAS)

#if TEST_DIRECT_SUPPORTED_CONFIG_ONLY
static inline bool is_direct_fwd_bwd_data_supported(miopen::Handle& handle,
                                                    const miopen::ConvolutionDescriptor convDesc,
                                                    const miopen::TensorDescriptor& xDesc,
                                                    const miopen::TensorDescriptor& wDesc,
                                                    const miopen::TensorDescriptor& yDesc)
{
    if(convDesc.GetSpatialDimension() != 2)
        return false;

    // Both Fwd and Bwd shall be supported by Direct. Return false otherwise.
    for(int direction = 1; direction >= 0; --direction)
    {
        auto ctx = miopen::ConvolutionContext{
            xDesc, wDesc, yDesc, convDesc, static_cast<miopen::conv::Direction>(direction)};
        ctx.do_search               = false;
        ctx.save_srch_req           = false;
        ctx.disable_perfdb_access   = true;
        ctx.general_compile_options = "";
        ctx.SetStream(&handle);
        ctx.SetupFloats();
        ctx.DetectRocm();
        if(FindAllDirectSolutions(ctx).empty())
            return false;
    }
    return true;
}

static inline bool is_direct_bwd_wrw_supported(miopen::Handle& handle,
                                               const miopen::ConvolutionDescriptor convDesc,
                                               const miopen::TensorDescriptor& xDesc,
                                               const miopen::TensorDescriptor& wDesc,
                                               const miopen::TensorDescriptor& yDesc)
{
    if(convDesc.GetSpatialDimension() != 2)
        return false;

    auto ctx = miopen::ConvolutionContext{
        xDesc, wDesc, yDesc, convDesc, miopen::conv::Direction::BackwardWeights};

    ctx.do_search               = false;
    ctx.save_srch_req           = false;
    ctx.general_compile_options = "";
    ctx.disable_perfdb_access   = true;
    ctx.SetStream(&handle);
    ctx.SetupFloats();
    ctx.DetectRocm();

    return !FindAllBwdWrW2DSolutions(ctx).empty();
}
#endif

static inline bool is_gemm_workspace_valid(miopen::Handle& handle,
                                           const miopen::ConvolutionDescriptor convDesc,
                                           const miopen::TensorDescriptor& xDesc,
                                           const miopen::TensorDescriptor& wDesc,
                                           const miopen::TensorDescriptor& yDesc)
{

    return !(((std::all_of(wDesc.GetLengths().begin() + 2,
                           wDesc.GetLengths().end(),
                           [](auto v) { return v == 1; }) &&
               miopen::all_of(convDesc.GetConvPads(), [](auto v) { return v == 0; })) &&
              ((std::all_of(xDesc.GetLengths().begin() + 2,
                            xDesc.GetLengths().end(),
                            [](auto v) { return v <= 14; }) &&
                miopen::all_of(convDesc.GetConvStrides(), [](auto v) { return v == 1; })) ||
               (miopen::all_of(convDesc.GetConvStrides(), [](auto v) { return v == 2; }))) &&
              (convDesc.ForwardGetWorkSpaceSize(handle, wDesc, xDesc, yDesc) <
               convDesc.ForwardGetWorkSpaceSizeGEMMTranspose(xDesc, yDesc))) ||
             (convDesc.ForwardGetWorkSpaceSize(handle, wDesc, xDesc, yDesc) <
              convDesc.ForwardGetWorkSpaceSizeGEMM(wDesc, yDesc)));
}

struct scalar_gen_random_float
{
    double min_val = 0;
    double max_val = 1;

    double operator()() const
    {
        return min_val + (max_val - min_val) * double(std::rand()) / RAND_MAX;
    }
};

struct scalar_gen_random_integer
{
    unsigned long min_val = 1;
    unsigned long max_val = 16;

    double operator()() const
    {
        return static_cast<double>(min_val + std::rand() % (max_val - min_val + 1));
    }
};

struct tensor_elem_gen_one
{
    template <class... Ts>
    double operator()(Ts...) const
    {
        return 1;
    }
};

struct conv_stats
{
    std::string solver_name{};
    miopenConvAlgorithm_t algorithm = static_cast<miopenConvAlgorithm_t>(-1);
};

template <class T, class Tout = T>
tensor<Tout> get_output_tensor(const miopen::ConvolutionDescriptor& filter,
                               const tensor<T>& input,
                               const tensor<T>& weights)
{
    return tensor<Tout>{filter.GetForwardOutputTensor(
        input.desc,
        weights.desc,
        weights.desc.GetType() == miopenInt8 || weights.desc.GetType() == miopenInt8x4
            ? (std::is_same<Tout, int>{} ? miopenInt32 : miopenFloat)
            : weights.desc.GetType())};
}

// Convolution test base class
//========================================
template <class T, class Tout = T>
struct conv_base
{
    tensor<T> input;
    tensor<T> weights;
    tensor<Tout> out;
    miopen::ConvolutionDescriptor filter;
    int bias{};
    int search{};
    bool immed{};
    bool enable_fdb{};
    int conv_spatial_dims{};
    conv_stats* stats{}; // Denotes an object after object construction (never nullptr).

    void fail(float = 0) const
    {
        std::cout << "Input tensor: " << input.desc.ToString() << std::endl;
        std::cout << "Weights tensor: " << weights.desc.ToString() << std::endl;
        std::cout << "Output tensor: " << out.desc.ToString() << std::endl;
        std::cout << "Filter: " << filter << std::endl;
    }
};

// Mainline convolution tests
//========================================
template <class T, class Tout = T>
struct verify_forward_conv : conv_base<T, Tout>
{
    using conv_base<T, Tout>::input;
    using conv_base<T, Tout>::weights;
    using conv_base<T, Tout>::filter;
    using conv_base<T, Tout>::bias;
    using conv_base<T, Tout>::search;
    using conv_base<T, Tout>::immed;
    using conv_base<T, Tout>::stats;
    bool is_vect;

    verify_forward_conv(const tensor<T>& pinput,
                        const tensor<T>& pweights,
                        const miopen::ConvolutionDescriptor& pfilter,
                        conv_stats& pstats,
                        int pbias,
                        int psearch,
                        bool pvect,
                        bool pimmed)
    {
        input   = pinput;
        weights = pweights;
        filter  = pfilter;
        bias    = pbias;
        search  = psearch;
        is_vect = pvect;
        immed   = pimmed;
        stats   = &pstats;
    }

    tensor<Tout> cpu() const
    {
        auto rout = get_output_tensor<T, Tout>(filter, input, weights);

        if(filter.mode == miopenTranspose)
        {
            std::fill(rout.begin(), rout.end(), 0);
            cpu_convolution_backward_data(filter.GetSpatialDimension(),
                                          rout,
                                          weights,
                                          input,
                                          filter.GetConvPads(),
                                          filter.GetConvStrides(),
                                          filter.GetConvDilations(),
                                          filter.GetGroupCount());
        }
        else
        {
            cpu_convolution_forward(filter.GetSpatialDimension(),
                                    input,
                                    weights,
                                    rout,
                                    filter.GetConvPads(),
                                    filter.GetConvStrides(),
                                    filter.GetConvDilations(),
                                    filter.GetGroupCount());

            bool is_int8 =
                weights.desc.GetType() == miopenInt8 || weights.desc.GetType() == miopenInt8x4;
            rout.par_for_each([&](auto... is) {
                if(is_int8)
                    rout(is...) = Tout(double(rout(is...)) + double(this->bias));
                else
                    rout(is...) = double(rout(is...)) + double(this->bias);
            });
        }

        return rout;
    }

    void resize_workspace(miopen::Handle& h,
                          const std::size_t sz,
                          std::vector<char>& ws,
                          miopen::Allocator::ManageDataPtr& ws_dev) const
    {
        ws_dev.reset();
        if(sz > 0)
        {
            ws.resize(sz);
            ws_dev = h.Write(ws);
        }
    }

    tensor<Tout> gpu() const
    {
        auto&& handle = get_handle();
        auto rout     = get_output_tensor<T, Tout>(filter, input, weights);

        auto in_dev  = handle.Write(input.data);
        auto wei_dev = handle.Write(weights.data);
        auto out_dev = handle.Write(rout.data);

        /// \section read_solver_name
        /// Find() updates find-db with the most recent information (unless find-db is
        /// disabled). Therefore, after Find(), Immediate mode returns the "best" found solution
        /// as the 1st solution in the list, and we can use Immediate mode to find out
        /// the name of the Solver selected during Find() and then used in Run().
        /// So we use one Immediate mode call during Find mode tests,
        /// to print solver name onto console.
        miopenConvSolution_t selected;
        std::size_t count = 0;

        std::vector<char> ws;
        miopen::Allocator::ManageDataPtr ws_dev = nullptr;

        if(immed)
        {
            if(filter.mode == miopenTranspose)
            {
                if(miopen::testing_find_db_enabled)
                {
                    int ret_algo_count;
                    miopenConvAlgoPerf_t perf;
                    const size_t workspace_size = filter.BackwardDataGetWorkSpaceSize(
                        handle, weights.desc, input.desc, rout.desc);
                    resize_workspace(handle, workspace_size, ws, ws_dev);

                    filter.FindConvBwdDataAlgorithm(handle,
                                                    input.desc,
                                                    in_dev.get(),
                                                    weights.desc,
                                                    wei_dev.get(),
                                                    rout.desc,
                                                    out_dev.get(),
                                                    1,
                                                    &ret_algo_count,
                                                    &perf,
                                                    ws_dev.get(),
                                                    workspace_size,
                                                    search);
                }
                count =
                    filter.GetBackwardSolutionCount(handle, input.desc, weights.desc, rout.desc);

                if(count == 0)
                {
                    std::cout << "FAILED: Using immediate mode error in GetSolutionCount."
                              << std::endl;
                    exit(-1);
                }

                auto solutions = std::vector<miopenConvSolution_t>(count);

                filter.GetBackwardSolutions(
                    handle, input.desc, weights.desc, rout.desc, count, &count, solutions.data());

                if(count == 0)
                {
                    std::cout << "FAILED: Immediate mode has no fallback for this configuration."
                              << " Solution count: " << count << std::endl;
                    exit(-1);
                }
                selected = solutions.front();

                {
                    const std::size_t ws_size = filter.GetBackwardSolutionWorkspaceSize(
                        handle, input.desc, weights.desc, rout.desc, selected.solution_id);
                    if(ws_size != selected.workspace_size)
                        std::cout << "WARNING: workspace size mismatch: " << selected.workspace_size
                                  << " != " << ws_size << std::endl;
                }
                resize_workspace(handle, selected.workspace_size, ws, ws_dev);

                filter.CompileBackwardSolution(
                    handle, input.desc, weights.desc, rout.desc, selected.solution_id);

                filter.ConvolutionBackwardImmediate(handle,
                                                    input.desc,
                                                    in_dev.get(),
                                                    weights.desc,
                                                    wei_dev.get(),
                                                    rout.desc,
                                                    out_dev.get(),
                                                    ws_dev.get(),
                                                    selected.workspace_size,
                                                    selected.solution_id);
            }
            else
            {
                if(miopen::testing_find_db_enabled)
                {
                    int ret_algo_count;
                    miopenConvAlgoPerf_t perf;
                    const size_t workspace_size =
                        filter.ForwardGetWorkSpaceSize(handle, weights.desc, input.desc, rout.desc);
                    resize_workspace(handle, workspace_size, ws, ws_dev);

                    filter.FindConvFwdAlgorithm(handle,
                                                input.desc,
                                                in_dev.get(),
                                                weights.desc,
                                                wei_dev.get(),
                                                rout.desc,
                                                out_dev.get(),
                                                1,
                                                &ret_algo_count,
                                                &perf,
                                                ws_dev.get(),
                                                workspace_size,
                                                search);
                }

                count = filter.GetForwardSolutionCount(handle, weights.desc, input.desc, rout.desc);

                if(count == 0)
                {
                    std::cout << "FAILED: Using immediate mode error in GetSolutionCount."
                              << std::endl;
                    exit(-1);
                }

                // std::cout << "Forward Conv solutions available: " << count << std::endl;
                auto solutions = std::vector<miopenConvSolution_t>(count);

                filter.GetForwardSolutions(
                    handle, weights.desc, input.desc, rout.desc, count, &count, solutions.data());

                if(count == 0)
                {
                    std::cout << "FAILED: Immediate mode has no fallback for this configuration."
                              << " Solution count: " << count << std::endl;
                    exit(-1);
                }
                selected = solutions.front();

                {
                    const std::size_t ws_size = filter.GetForwardSolutionWorkspaceSize(
                        handle, weights.desc, input.desc, rout.desc, selected.solution_id);
                    if(ws_size != selected.workspace_size)
                        std::cout << "WARNING: workspace size mismatch: " << selected.workspace_size
                                  << " != " << ws_size << std::endl;
                }
                resize_workspace(handle, selected.workspace_size, ws, ws_dev);

                filter.CompileForwardSolution(
                    handle, weights.desc, input.desc, rout.desc, selected.solution_id);

                filter.ConvolutionForwardImmediate(handle,
                                                   weights.desc,
                                                   wei_dev.get(),
                                                   input.desc,
                                                   in_dev.get(),
                                                   rout.desc,
                                                   out_dev.get(),
                                                   ws_dev.get(),
                                                   selected.workspace_size,
                                                   selected.solution_id);
            }
        }
        else // regular find path for testing
        {
            if(weights.desc.GetType() == miopenInt8 || weights.desc.GetType() == miopenInt8x4)
            {

                bool is_transform = (input.desc.GetLengths()[1] % 4 != 0 || is_vect);

                std::vector<std::size_t> in_len(input.desc.GetLengths().begin(),
                                                input.desc.GetLengths().end());
                std::vector<std::size_t> wei_len(weights.desc.GetLengths().begin(),
                                                 weights.desc.GetLengths().end());
                in_len[1]  = ((in_len[1] + 3) / 4) * 4;
                wei_len[1] = ((wei_len[1] + 3) / 4) * 4;

                miopen::TensorDescriptor input_vpad_desc(is_vect ? miopenInt8x4 : miopenInt8,
                                                         in_len);
                miopen::TensorDescriptor weight_vpad_desc(is_vect ? miopenInt8x4 : miopenInt8,
                                                          wei_len);

                auto input_vpad   = tensor<T>{in_len};
                auto weights_vpad = tensor<T>{wei_len};
                auto in_vpad_dev  = handle.Write(input_vpad.data);
                auto wei_vpad_dev = handle.Write(weights_vpad.data);

                if(is_transform)
                {
                    float aph = 1.0;
                    float bta = 0.0;
                    miopen::TransformTensor(handle,
                                            &aph,
                                            input.desc,
                                            in_dev.get(),
                                            &bta,
                                            input_vpad_desc,
                                            in_vpad_dev.get());

                    miopen::TransformTensor(handle,
                                            &aph,
                                            weights.desc,
                                            wei_dev.get(),
                                            &bta,
                                            weight_vpad_desc,
                                            wei_vpad_dev.get());
                }

                auto in_desc  = (is_transform ? input_vpad_desc : input.desc);
                auto wei_desc = (is_transform ? weight_vpad_desc : weights.desc);

                size_t workspace_size =
                    filter.ForwardGetWorkSpaceSize(handle, wei_desc, in_desc, rout.desc);

                std::vector<char> workspace(workspace_size);
                auto workspace_dev = workspace_size != 0 ? handle.Write(workspace) : nullptr;

                int ret_algo_count;
                miopenConvAlgoPerf_t perf;

                float alpha = 1, beta = 0;

                auto in_buf  = (is_transform ? in_vpad_dev.get() : in_dev.get());
                auto wei_buf = (is_transform ? wei_vpad_dev.get() : wei_dev.get());

                filter.FindConvFwdAlgorithm(handle,
                                            in_desc,
                                            in_buf,
                                            wei_desc,
                                            wei_buf,
                                            rout.desc,
                                            out_dev.get(),
                                            1,
                                            &ret_algo_count,
                                            &perf,
                                            workspace_dev.get(),
                                            workspace_size,
                                            search);

                workspace_dev.reset();
                if(perf.memory > 0)
                {
                    workspace.resize(perf.memory);
                    workspace_dev = handle.Write(workspace);
                }

                filter.ConvolutionForward(handle,
                                          &alpha,
                                          in_desc,
                                          in_buf,
                                          wei_desc,
                                          wei_buf,
                                          perf.fwd_algo,
                                          &beta,
                                          rout.desc,
                                          out_dev.get(),
                                          workspace_dev.get(),
                                          workspace_size);

                filter.GetForwardSolutions(handle,
                                           wei_desc,
                                           in_desc,
                                           rout.desc,
                                           1,
                                           &count,
                                           &selected); /// \ref read_solver_name
            }
            else
            {
                size_t workspace_size = filter.mode == miopenTranspose
                                            ? filter.BackwardDataGetWorkSpaceSize(
                                                  handle, weights.desc, input.desc, rout.desc)
                                            : filter.ForwardGetWorkSpaceSize(
                                                  handle, weights.desc, input.desc, rout.desc);

                std::vector<char> workspace(workspace_size);
                auto workspace_dev = workspace_size != 0 ? handle.Write(workspace) : nullptr;

                int ret_algo_count;
                miopenConvAlgoPerf_t perf;

                float alpha = 1, beta = 0;

                if(filter.mode == miopenTranspose)
                {
                    filter.FindConvBwdDataAlgorithm(handle,
                                                    input.desc,
                                                    in_dev.get(),
                                                    weights.desc,
                                                    wei_dev.get(),
                                                    rout.desc,
                                                    out_dev.get(),
                                                    1,
                                                    &ret_algo_count,
                                                    &perf,
                                                    workspace_dev.get(),
                                                    workspace_size,
                                                    search);

                    workspace_dev.reset();
                    if(perf.memory > 0)
                    {
                        workspace.resize(perf.memory);
                        workspace_dev = handle.Write(workspace);
                    }

                    filter.ConvolutionBackwardData(handle,
                                                   &alpha,
                                                   input.desc,
                                                   in_dev.get(),
                                                   weights.desc,
                                                   wei_dev.get(),
                                                   perf.bwd_data_algo,
                                                   &beta,
                                                   rout.desc,
                                                   out_dev.get(),
                                                   workspace_dev.get(),
                                                   workspace_size);

                    filter.GetBackwardSolutions(handle,
                                                input.desc,
                                                weights.desc,
                                                rout.desc,
                                                1,
                                                &count,
                                                &selected); /// \ref read_solver_name
                }
                else
                {
                    filter.FindConvFwdAlgorithm(handle,
                                                input.desc,
                                                in_dev.get(),
                                                weights.desc,
                                                wei_dev.get(),
                                                rout.desc,
                                                out_dev.get(),
                                                1,
                                                &ret_algo_count,
                                                &perf,
                                                workspace_dev.get(),
                                                workspace_size,
                                                search);

                    workspace_dev.reset();
                    if(perf.memory > 0)
                    {
                        workspace.resize(perf.memory);
                        workspace_dev = handle.Write(workspace);
                    }

                    filter.ConvolutionForward(handle,
                                              &alpha,
                                              input.desc,
                                              in_dev.get(),
                                              weights.desc,
                                              wei_dev.get(),
                                              perf.fwd_algo,
                                              &beta,
                                              rout.desc,
                                              out_dev.get(),
                                              workspace_dev.get(),
                                              workspace_size);

                    filter.GetForwardSolutions(handle,
                                               weights.desc,
                                               input.desc,
                                               rout.desc,
                                               1,
                                               &count,
                                               &selected); /// \ref read_solver_name
                }
            }
        }

        if(count != 0)
        {
            stats->algorithm   = selected.algorithm;
            stats->solver_name = miopen::solver::Id(selected.solution_id).ToString();
            if(selected.time < 0)
                stats->solver_name += "_fallback";
        }
        rout.data = handle.Read<Tout>(out_dev, rout.data.size());

        return rout;
    }

    void fail(float = 0) const
    {
        std::cout << "Forward convolution: " << stats->solver_name << std::endl;
        this->conv_base<T, Tout>::fail();
    }
};

template <class T>
struct verify_backward_conv : conv_base<T>
{
    using conv_base<T>::input;
    using conv_base<T>::weights;
    using conv_base<T>::out;
    using conv_base<T>::filter;
    using conv_base<T>::bias;
    using conv_base<T>::search;
    using conv_base<T>::immed;
    using conv_base<T>::stats;

    verify_backward_conv(const tensor<T>& pinput,
                         const tensor<T>& pweights,
                         const tensor<T>& pout,
                         const miopen::ConvolutionDescriptor& pfilter,
                         conv_stats& pstats,
                         int pbias,
                         int psearch,
                         bool pimmed)
    {
        input   = pinput;
        weights = pweights;
        out     = pout;
        filter  = pfilter;
        bias    = pbias;
        search  = psearch;
        immed   = pimmed;
        stats   = &pstats;
    }

    tensor<T> cpu() const
    {
        auto rinput = input;
        std::fill(rinput.begin(), rinput.end(), 0);

        if(filter.mode == miopenTranspose)
        {
            cpu_convolution_forward(filter.GetSpatialDimension(),
                                    out,
                                    weights,
                                    rinput,
                                    filter.GetConvPads(),
                                    filter.GetConvStrides(),
                                    filter.GetConvDilations(),
                                    filter.GetGroupCount());
        }
        else
        {
            cpu_convolution_backward_data(filter.GetSpatialDimension(),
                                          rinput,
                                          weights,
                                          out,
                                          filter.GetConvPads(),
                                          filter.GetConvStrides(),
                                          filter.GetConvDilations(),
                                          filter.GetGroupCount());
        }
        return rinput;
    }

    tensor<T> gpu() const
    {
        auto&& handle = get_handle();
        auto rinput   = input;
        std::fill(rinput.begin(), rinput.end(), 0);

        auto out_dev = handle.Write(out.data);
        auto wei_dev = handle.Write(weights.data);
        auto in_dev  = handle.Write(rinput.data);

        miopenConvSolution_t selected;
        std::size_t count = 0;

        if(immed)
        {
            size_t workspace_size =
                filter.mode == miopenTranspose
                    ? filter.ForwardGetWorkSpaceSize(handle, weights.desc, out.desc, rinput.desc)
                    : filter.BackwardDataGetWorkSpaceSize(
                          handle, weights.desc, out.desc, rinput.desc);

            std::vector<char> workspace(workspace_size);
            auto workspace_dev = workspace_size != 0 ? handle.Write(workspace) : nullptr;

            int ret_algo_count;
            miopenConvAlgoPerf_t perf;

            if(filter.mode == miopenTranspose)
            {
                if(miopen::testing_find_db_enabled)
                {
                    filter.FindConvFwdAlgorithm(handle,
                                                out.desc,
                                                out_dev.get(),
                                                weights.desc,
                                                wei_dev.get(),
                                                rinput.desc,
                                                in_dev.get(),
                                                1,
                                                &ret_algo_count,
                                                &perf,
                                                workspace_dev.get(),
                                                workspace_size,
                                                search);
                }
                count = filter.GetForwardSolutionCount(handle, weights.desc, out.desc, rinput.desc);

                if(count == 0)
                {
                    std::cout << "FAILED: Using immediate mode error in GetSolutionCount."
                              << std::endl;
                    exit(-1);
                }

                // std::cout << "backward transpose Conv solutions available: " << count <<
                // std::endl;
                auto solutions = std::vector<miopenConvSolution_t>(count);

                filter.GetForwardSolutions(
                    handle, weights.desc, out.desc, rinput.desc, count, &count, solutions.data());

                if(count == 0)
                {
                    std::cout << "FAILED: Immediate mode has no fallback for this configuration."
                              << " Solution count: " << count << std::endl;
                    exit(-1);
                }
                solutions.resize(count);
                std::sort(solutions.begin(), solutions.end(), [](const auto& l, const auto& r) {
                    return l.time < r.time;
                });
                selected = solutions.front();

                std::size_t ws_size;

                ws_size = filter.GetForwardSolutionWorkspaceSize(
                    handle, weights.desc, out.desc, rinput.desc, selected.solution_id);

                filter.CompileForwardSolution(
                    handle, weights.desc, out.desc, rinput.desc, selected.solution_id);

                workspace_dev.reset();
                if(selected.workspace_size > 0)
                {
                    workspace.resize(selected.workspace_size);
                    workspace_dev = handle.Write(workspace);
                }

                filter.ConvolutionForwardImmediate(handle,
                                                   weights.desc,
                                                   wei_dev.get(),
                                                   out.desc,
                                                   out_dev.get(),
                                                   rinput.desc,
                                                   in_dev.get(),
                                                   workspace_dev.get(),
                                                   ws_size,
                                                   selected.solution_id);
            }
            else
            {
                if(miopen::testing_find_db_enabled)
                {
                    filter.FindConvBwdDataAlgorithm(handle,
                                                    out.desc,
                                                    out_dev.get(),
                                                    weights.desc,
                                                    wei_dev.get(),
                                                    rinput.desc,
                                                    in_dev.get(),
                                                    1,
                                                    &ret_algo_count,
                                                    &perf,
                                                    workspace_dev.get(),
                                                    workspace_size,
                                                    search);
                }
                count =
                    filter.GetBackwardSolutionCount(handle, out.desc, weights.desc, rinput.desc);

                if(count == 0)
                {
                    std::cout << "FAILED: Using immediate mode error in GetSolutionCount."
                              << std::endl;
                    exit(-1);
                }

                // std::cout << "Backward Conv solutions available: " << count << std::endl;
                auto solutions = std::vector<miopenConvSolution_t>(count);

                filter.GetBackwardSolutions(
                    handle, out.desc, weights.desc, rinput.desc, count, &count, solutions.data());

                if(count == 0)
                {
                    std::cout << "FAILED: Immediate mode has no fallback for this configuration."
                              << " Solution count: " << count << std::endl;
                    exit(-1);
                }
                solutions.resize(count);
                std::sort(solutions.begin(), solutions.end(), [](const auto& l, const auto& r) {
                    return l.time < r.time;
                });
                selected = solutions.front();

                std::size_t ws_size;

                ws_size = filter.GetBackwardSolutionWorkspaceSize(
                    handle, out.desc, weights.desc, rinput.desc, selected.solution_id);

                filter.CompileBackwardSolution(
                    handle, out.desc, weights.desc, rinput.desc, selected.solution_id);

                workspace_dev.reset();
                if(selected.workspace_size > 0)
                {
                    workspace.resize(selected.workspace_size);
                    workspace_dev = handle.Write(workspace);
                }

                filter.ConvolutionBackwardImmediate(handle,
                                                    out.desc,
                                                    out_dev.get(),
                                                    weights.desc,
                                                    wei_dev.get(),
                                                    rinput.desc,
                                                    in_dev.get(),
                                                    workspace_dev.get(),
                                                    ws_size,
                                                    selected.solution_id);
            }
        }
        else // Conventional Find conv
        {
            size_t workspace_size =
                filter.mode == miopenTranspose
                    ? filter.ForwardGetWorkSpaceSize(handle, weights.desc, out.desc, rinput.desc)
                    : filter.BackwardDataGetWorkSpaceSize(
                          handle, weights.desc, out.desc, rinput.desc);

            std::vector<char> workspace(workspace_size);
            auto workspace_dev = workspace_size != 0 ? handle.Write(workspace) : nullptr;

            int ret_algo_count;
            miopenConvAlgoPerf_t perf;

            float alpha = 1, beta = 0;

            if(filter.mode == miopenTranspose)
            {
                filter.FindConvFwdAlgorithm(handle,
                                            out.desc,
                                            out_dev.get(),
                                            weights.desc,
                                            wei_dev.get(),
                                            rinput.desc,
                                            in_dev.get(),
                                            1,
                                            &ret_algo_count,
                                            &perf,
                                            workspace_dev.get(),
                                            workspace_size,
                                            search);

                workspace_dev.reset();
                if(perf.memory > 0)
                {
                    workspace.resize(perf.memory);
                    workspace_dev = handle.Write(workspace);
                }

                filter.ConvolutionForward(handle,
                                          &alpha,
                                          out.desc,
                                          out_dev.get(),
                                          weights.desc,
                                          wei_dev.get(),
                                          perf.fwd_algo,
                                          &beta,
                                          rinput.desc,
                                          in_dev.get(),
                                          workspace_dev.get(),
                                          workspace_size);

                filter.GetForwardSolutions(handle,
                                           weights.desc,
                                           out.desc,
                                           rinput.desc,
                                           1,
                                           &count,
                                           &selected); /// \ref read_solver_name
            }
            else
            {
                filter.FindConvBwdDataAlgorithm(handle,
                                                out.desc,
                                                out_dev.get(),
                                                weights.desc,
                                                wei_dev.get(),
                                                rinput.desc,
                                                in_dev.get(),
                                                1,
                                                &ret_algo_count,
                                                &perf,
                                                workspace_dev.get(),
                                                workspace_size,
                                                search);

                workspace_dev.reset();
                if(perf.memory > 0)
                {
                    workspace.resize(perf.memory);
                    workspace_dev = handle.Write(workspace);
                }

                filter.ConvolutionBackwardData(handle,
                                               &alpha,
                                               out.desc,
                                               out_dev.get(),
                                               weights.desc,
                                               wei_dev.get(),
                                               perf.bwd_data_algo,
                                               &beta,
                                               rinput.desc,
                                               in_dev.get(),
                                               workspace_dev.get(),
                                               workspace_size);

                filter.GetBackwardSolutions(handle,
                                            out.desc,
                                            weights.desc,
                                            rinput.desc,
                                            1,
                                            &count,
                                            &selected); /// \ref read_solver_name
            }
        }

        if(count != 0)
        {
            stats->algorithm   = selected.algorithm;
            stats->solver_name = miopen::solver::Id(selected.solution_id).ToString();
            if(selected.time < 0)
                stats->solver_name += "_fallback";
        }
        rinput.data = handle.Read<T>(in_dev, rinput.data.size());
        return rinput;
    }

    void fail(float) const
    {
        std::cout << "Backward convolution: " << stats->solver_name << std::endl;
        this->conv_base<T>::fail();
    }
};

template <class T>
struct verify_backward_weights_conv : conv_base<T>
{
    using conv_base<T>::input;
    using conv_base<T>::weights;
    using conv_base<T>::out;
    using conv_base<T>::filter;
    using conv_base<T>::bias;
    using conv_base<T>::search;
    using conv_base<T>::immed;
    using conv_base<T>::stats;
    const bool is_conv_wrw_f32 = std::is_same<T, float>::value;

    verify_backward_weights_conv(const tensor<T>& pinput,
                                 const tensor<T>& pweights,
                                 const tensor<T>& pout,
                                 const miopen::ConvolutionDescriptor& pfilter,
                                 conv_stats& pstats,
                                 int pbias,
                                 int psearch,
                                 bool pimmed)
    {
        input   = pinput;
        weights = pweights;
        out     = pout;
        filter  = pfilter;
        bias    = pbias;
        search  = psearch;
        immed   = pimmed;
        stats   = &pstats;
    }

    tensor<T> cpu() const
    {
        auto rweights = weights;
        std::fill(rweights.begin(), rweights.end(), 0);

        if(filter.mode == miopenTranspose)
        {
            cpu_convolution_backward_weight(filter.GetSpatialDimension(),
                                            out,
                                            rweights,
                                            input,
                                            filter.GetConvPads(),
                                            filter.GetConvStrides(),
                                            filter.GetConvDilations(),
                                            filter.GetGroupCount());
        }
        else
        {
            cpu_convolution_backward_weight(filter.GetSpatialDimension(),
                                            input,
                                            rweights,
                                            out,
                                            filter.GetConvPads(),
                                            filter.GetConvStrides(),
                                            filter.GetConvDilations(),
                                            filter.GetGroupCount());
        }
        return rweights;
    }

    tensor<T> gpu() const
    {
        auto&& handle = get_handle();
        auto rweights = weights;
        std::fill(rweights.begin(), rweights.end(), 0);

        auto out_dev = handle.Write(out.data);
        auto wei_dev = handle.Write(rweights.data);
        auto in_dev  = handle.Write(input.data);

        miopenConvSolution_t selected;
        std::size_t count = 0;

        if(immed)
        {
            std::size_t workspace_size = filter.BackwardWeightsGetWorkSpaceSize(
                handle,
                filter.mode == miopenTranspose ? input.desc : out.desc,
                filter.mode == miopenTranspose ? out.desc : input.desc,
                rweights.desc);

            std::vector<char> workspace(workspace_size);
            auto workspace_dev = workspace_size != 0 ? handle.Write(workspace) : nullptr;

            int ret_algo_count;
            miopenConvAlgoPerf_t perf;

            if(miopen::testing_find_db_enabled)
            {
                filter.FindConvBwdWeightsAlgorithm(
                    handle,
                    filter.mode == miopenTranspose ? input.desc : out.desc,
                    filter.mode == miopenTranspose ? in_dev.get() : out_dev.get(),
                    filter.mode == miopenTranspose ? out.desc : input.desc,
                    filter.mode == miopenTranspose ? out_dev.get() : in_dev.get(),
                    rweights.desc,
                    wei_dev.get(),
                    1,
                    &ret_algo_count,
                    &perf,
                    workspace_dev.get(),
                    workspace_size,
                    search);
            }

            count =
                filter.GetWrwSolutionCount(handle,
                                           filter.mode == miopenTranspose ? input.desc : out.desc,
                                           filter.mode == miopenTranspose ? out.desc : input.desc,
                                           rweights.desc);

            if(count == 0)
            {
                std::cout << "FAILED: Using immediate mode error in GetSolutionCount." << std::endl;
                exit(-1);
            }

            // std::cout << "Backward weights conv solutions available: " << count << std::endl;
            auto solutions = std::vector<miopenConvSolution_t>(count);

            filter.GetWrwSolutions(handle,
                                   filter.mode == miopenTranspose ? input.desc : out.desc,
                                   filter.mode == miopenTranspose ? out.desc : input.desc,
                                   rweights.desc,
                                   count,
                                   &count,
                                   solutions.data());

            if(count == 0)
            {
                std::cout << "FAILED: Immediate mode has no fallback for this configuration."
                          << " Solution count: " << count << std::endl;
                exit(-1);
            }
            solutions.resize(count);
            std::sort(solutions.begin(), solutions.end(), [](const auto& l, const auto& r) {
                return l.time < r.time;
            });
            selected = solutions.front();

            std::size_t ws_size;

            ws_size = filter.GetWrwSolutionWorkspaceSize(
                handle,
                filter.mode == miopenTranspose ? input.desc : out.desc,
                filter.mode == miopenTranspose ? out.desc : input.desc,
                rweights.desc,
                selected.solution_id);

            filter.CompileWrwSolution(handle,
                                      filter.mode == miopenTranspose ? input.desc : out.desc,
                                      filter.mode == miopenTranspose ? out.desc : input.desc,
                                      rweights.desc,
                                      selected.solution_id);

            workspace_dev.reset();
            if(selected.workspace_size > 0)
            {
                workspace.resize(selected.workspace_size);
                workspace_dev = handle.Write(workspace);
            }

            filter.ConvolutionWrwImmediate(
                handle,
                filter.mode == miopenTranspose ? input.desc : out.desc,
                filter.mode == miopenTranspose ? in_dev.get() : out_dev.get(),
                filter.mode == miopenTranspose ? out.desc : input.desc,
                filter.mode == miopenTranspose ? out_dev.get() : in_dev.get(),
                rweights.desc,
                wei_dev.get(),
                workspace_dev.get(),
                ws_size,
                selected.solution_id);
        }
        else
        {

            std::size_t workspace_size = filter.BackwardWeightsGetWorkSpaceSize(
                handle,
                filter.mode == miopenTranspose ? input.desc : out.desc,
                filter.mode == miopenTranspose ? out.desc : input.desc,
                rweights.desc);

            std::vector<char> workspace(workspace_size);
            auto workspace_dev = workspace_size != 0 ? handle.Write(workspace) : nullptr;

            int ret_algo_count;
            miopenConvAlgoPerf_t perf;

            float alpha = 1, beta = 0;
            filter.FindConvBwdWeightsAlgorithm(
                handle,
                filter.mode == miopenTranspose ? input.desc : out.desc,
                filter.mode == miopenTranspose ? in_dev.get() : out_dev.get(),
                filter.mode == miopenTranspose ? out.desc : input.desc,
                filter.mode == miopenTranspose ? out_dev.get() : in_dev.get(),
                rweights.desc,
                wei_dev.get(),
                1,
                &ret_algo_count,
                &perf,
                workspace_dev.get(),
                workspace_size,
                search);

            workspace_dev.reset();
            if(perf.memory > 0)
            {
                workspace.resize(perf.memory);
                workspace_dev = handle.Write(workspace);
            }

            filter.ConvolutionBackwardWeights(
                handle,
                &alpha,
                filter.mode == miopenTranspose ? input.desc : out.desc,
                filter.mode == miopenTranspose ? in_dev.get() : out_dev.get(),
                filter.mode == miopenTranspose ? out.desc : input.desc,
                filter.mode == miopenTranspose ? out_dev.get() : in_dev.get(),
                perf.bwd_weights_algo,
                &beta,
                rweights.desc,
                wei_dev.get(),
                workspace_dev.get(),
                workspace_size);

            filter.GetWrwSolutions(handle,
                                   filter.mode == miopenTranspose ? input.desc : out.desc,
                                   filter.mode == miopenTranspose ? out.desc : input.desc,
                                   rweights.desc,
                                   1,
                                   &count,
                                   &selected); /// \ref read_solver_name
        }

        if(count != 0)
        {
            stats->algorithm   = selected.algorithm;
            stats->solver_name = miopen::solver::Id(selected.solution_id).ToString();
            if(selected.time < 0)
                stats->solver_name += "_fallback";
        }
        rweights.data = handle.Read<T>(wei_dev, rweights.data.size());
        return rweights;
    }

    void fail(float) const
    {
        std::cout << "Backward weights convolution: " << stats->solver_name << std::endl;
        this->conv_base<T>::fail();
    }
};

template <class T>
struct verify_forward_conv_int8 : conv_base<T>
{
    using conv_base<T>::input;
    using conv_base<T>::weights;
    using conv_base<T>::filter;
    using conv_base<T>::bias;
    using conv_base<T>::search;
    using conv_base<T>::stats;
    bool is_vect;

    verify_forward_conv_int8(const tensor<T>& pinput,
                             const tensor<T>& pweights,
                             const miopen::ConvolutionDescriptor& pfilter,
                             conv_stats& pstats,
                             int pbias   = 0,
                             int psearch = 0,
                             bool pvect  = false)
    {
        input   = pinput;
        weights = pweights;
        filter  = pfilter;
        bias    = pbias;
        search  = psearch;
        is_vect = pvect;
        stats   = &pstats;
    }

    tensor<float> cpu() const
    {
        auto rout = get_output_tensor_int8(filter, input, weights);

        if(filter.mode == miopenConvolution)
        {
            cpu_convolution_forward(filter.GetSpatialDimension(),
                                    input,
                                    weights,
                                    rout,
                                    filter.GetConvPads(),
                                    filter.GetConvStrides(),
                                    filter.GetConvDilations(),
                                    filter.GetGroupCount());

            rout.par_for_each(
                [&](auto... is) { rout(is...) = double(rout(is...)) + double(this->bias); });
        }

        return rout;
    }

    tensor<float> gpu() const
    {
        auto&& handle = get_handle();
        auto rout     = get_output_tensor_int8(filter, input, weights);

        auto in_dev  = handle.Write(input.data);
        auto wei_dev = handle.Write(weights.data);
        auto out_dev = handle.Write(rout.data);

        bool is_transform = (input.desc.GetLengths()[1] % 4 != 0 || is_vect);

        std::vector<std::size_t> in_len(input.desc.GetLengths().begin(),
                                        input.desc.GetLengths().end());
        std::vector<std::size_t> wei_len(weights.desc.GetLengths().begin(),
                                         weights.desc.GetLengths().end());
        in_len[1]  = ((in_len[1] + 3) / 4) * 4;
        wei_len[1] = ((wei_len[1] + 3) / 4) * 4;

        miopen::TensorDescriptor input_vpad_desc(is_vect ? miopenInt8x4 : miopenInt8, in_len);
        miopen::TensorDescriptor weight_vpad_desc(is_vect ? miopenInt8x4 : miopenInt8, wei_len);

        auto input_vpad   = tensor<T>{in_len};
        auto weights_vpad = tensor<T>{wei_len};
        auto in_vpad_dev  = handle.Write(input_vpad.data);
        auto wei_vpad_dev = handle.Write(weights_vpad.data);

        if(is_transform)
        {
            float aph = 1.0;
            float bta = 0.0;
            miopen::TransformTensor(
                handle, &aph, input.desc, in_dev.get(), &bta, input_vpad_desc, in_vpad_dev.get());

            miopen::TransformTensor(handle,
                                    &aph,
                                    weights.desc,
                                    wei_dev.get(),
                                    &bta,
                                    weight_vpad_desc,
                                    wei_vpad_dev.get());
        }

        size_t workspace_size =
            filter.ForwardGetWorkSpaceSize(handle,
                                           (is_transform ? weight_vpad_desc : weights.desc),
                                           (is_transform ? input_vpad_desc : input.desc),
                                           rout.desc);

        std::vector<char> workspace(workspace_size);
        auto workspace_dev = workspace_size != 0 ? handle.Write(workspace) : nullptr;

        int ret_algo_count;
        miopenConvAlgoPerf_t perf;

        if(miopen::testing_find_db_enabled)
        {
            filter.FindConvFwdAlgorithm(handle,
                                        (is_transform ? input_vpad_desc : input.desc),
                                        (is_transform ? in_vpad_dev.get() : in_dev.get()),
                                        (is_transform ? weight_vpad_desc : weights.desc),
                                        (is_transform ? wei_vpad_dev.get() : wei_dev.get()),
                                        rout.desc,
                                        out_dev.get(),
                                        1,
                                        &ret_algo_count,
                                        &perf,
                                        workspace_dev.get(),
                                        workspace_size,
                                        search);
        }

        auto count =
            filter.GetForwardSolutionCount(handle,
                                           (is_transform ? weight_vpad_desc : weights.desc),
                                           (is_transform ? input_vpad_desc : input.desc),
                                           rout.desc);

        if(count == 0)
        {
            std::cout << "FAILED: Using immediate mode error in GetSolutionCount." << std::endl;
            exit(-1);
        }

        // std::cout << "Forward Conv solutions available: " << count << std::endl;
        auto solutions = std::vector<miopenConvSolution_t>(count);

        filter.GetForwardSolutions(handle,
                                   (is_transform ? weight_vpad_desc : weights.desc),
                                   (is_transform ? input_vpad_desc : input.desc),
                                   rout.desc,
                                   count,
                                   &count,
                                   solutions.data());

        if(count == 0)
        {
            std::cout << "FAILED: Immediate mode has no fallback for this configuration."
                      << " Solution count: " << count << std::endl;
            exit(-1);
        }
        solutions.resize(count);
        std::sort(solutions.begin(), solutions.end(), [](const auto& l, const auto& r) {
            return l.time < r.time;
        });
        auto selected = solutions.front();

        std::size_t ws_size;

        ws_size =
            filter.GetForwardSolutionWorkspaceSize(handle,
                                                   (is_transform ? weight_vpad_desc : weights.desc),
                                                   (is_transform ? input_vpad_desc : input.desc),
                                                   rout.desc,
                                                   selected.solution_id);

        filter.CompileForwardSolution(handle,
                                      (is_transform ? weight_vpad_desc : weights.desc),
                                      (is_transform ? input_vpad_desc : input.desc),
                                      rout.desc,
                                      selected.solution_id);

        workspace_dev.reset();
        if(selected.workspace_size > 0)
        {
            workspace.resize(selected.workspace_size);
            workspace_dev = handle.Write(workspace);
        }

        filter.ConvolutionForwardImmediate(handle,
                                           (is_transform ? weight_vpad_desc : weights.desc),
                                           (is_transform ? wei_vpad_dev.get() : wei_dev.get()),
                                           (is_transform ? input_vpad_desc : input.desc),
                                           (is_transform ? in_vpad_dev.get() : in_dev.get()),
                                           rout.desc,
                                           out_dev.get(),
                                           workspace_dev.get(),
                                           ws_size,
                                           selected.solution_id);

        if(count != 0)
        {
            stats->algorithm   = selected.algorithm;
            stats->solver_name = miopen::solver::Id(selected.solution_id).ToString();
            if(selected.time < 0)
                stats->solver_name += "_fallback";
        }
        rout.data = handle.Read<float>(out_dev, rout.data.size());

        return rout;
    }

    void fail(float = 0) const
    {
        std::cout << "Forward convolution: " << stats->solver_name << std::endl;
        this->conv_base<T>::fail();
    }
};

template <class T, bool immed_mode = false>
struct conv_driver : test_driver
{
    tensor<T> input;
    tensor<T> weights;
    miopen::ConvolutionDescriptor filter;
    std::string conv_mode;
    std::string pad_mode;
    std::vector<std::size_t> spatial_dim_elements{};
    std::vector<std::size_t> input_dims{};
<<<<<<< HEAD
    std::vector<std::size_t> weight_dims{};
=======
    std::vector<std::size_t> weight_tensor_dims{};
    std::vector<std::size_t> filter_dims{};
>>>>>>> f9c38ecf
    std::size_t batch_size{};
    std::size_t input_channels{};
    std::size_t output_channels{};
    std::vector<int> pads_strides_dilations;
    std::vector<int> trans_output_pads;
    int groupCount{};
    bool do_forward          = true;
    bool do_backward_data    = true;
    bool do_backward_weights = true;
    int search               = 0;
    bool gen_float           = false;
    bool immed               = immed_mode;
    bool enable_fdb          = true;

    std::unordered_map<std::string, miopenConvolutionMode_t> cmode_lookup = {
        {"CONV", miopenConvolution},
        {"TRANS", miopenTranspose},
        {"CONVOLUTION", miopenConvolution},
        {"TRANSPOSE", miopenTranspose}};

    std::unordered_map<std::string, miopenPaddingMode_t> pmode_lookup = {
        {"SAME", miopenPaddingSame},
        {"VALID", miopenPaddingValid},
        {"DEFAULT", miopenPaddingDefault}};

    std::vector<std::size_t> get_batch_sizes() { return {1, 16, 64, 128, 352, 512, 2, 30}; }

    std::vector<std::vector<std::size_t>> get_2d_spatial_dims()
    {
        return {{7, 7},
                {28, 28},
                {56, 56},
                {14, 14},
                {17, 17},
                {32, 32},
                {55, 55},
                {64, 128},
                {224, 224},
                {1024, 2048},
                {3072, 3072},
                {1, 1},
                {1, 7},
                {7, 1}};
    }

<<<<<<< HEAD
=======
    std::vector<std::vector<std::size_t>> get_2d_filter_dims()
    {
        return {{1, 1}, {3, 3}, {1, 7}, {7, 1}, {5, 5}, {7, 7}, {11, 11}, {2, 2}, {4, 4}};
    }

>>>>>>> f9c38ecf
    std::vector<std::size_t> get_output_channels()
    {
        return {16, 32, 96, 112, 128, 192, 256, 320, 512, 1024};
    }

    std::vector<std::size_t> get_input_channels()
    {
        return {16, 32, 96, 112, 128, 192, 256, 320, 512, 1024, 3};
    }

    std::vector<std::vector<int>> get_2d_pads_strides_dilations()
    {
        return {{0, 0, 1, 1, 1, 1},
                {0, 0, 2, 2, 1, 1},
                {1, 1, 1, 1, 1, 1},
                {1, 1, 2, 2, 1, 1},
                {2, 2, 1, 1, 1, 1},
                {3, 3, 2, 2, 1, 1},
                {0, 0, 1, 1, 2, 2},
                {1, 1, 2, 2, 3, 3},
                {3, 3, 2, 2, 4, 4},
                {0, 0, 1, 1, 1, 2},
                {1, 1, 2, 2, 2, 1}};
    }

    std::vector<std::vector<std::size_t>> get_3d_spatial_dims()
    {
        return {{3, 4, 4},
                {4, 9, 9},
                {3, 14, 14},
                {4, 28, 28},
                {4, 56, 56},
                {4, 161, 700},
                {4, 227, 227},
                {1, 1, 1},
                {1, 2, 2}};
    }

<<<<<<< HEAD
=======
    std::vector<std::vector<std::size_t>> get_3d_filter_dims()
    {
        return {{1, 1, 1},
                {3, 3, 3},
                {3, 5, 5},
                {3, 7, 7},
                {5, 7, 7},
                {3, 11, 11},
                {3, 1, 7},
                {3, 7, 1},
                {3, 5, 20}};
    }

>>>>>>> f9c38ecf
    std::vector<std::vector<int>> get_2d_trans_output_pads() { return {{0, 0}}; }

    std::vector<std::vector<int>> get_3d_pads_strides_dilations()
    {
        return {{0, 0, 0, 1, 1, 1, 1, 1, 1},
                {0, 0, 0, 2, 2, 2, 1, 1, 1},
                {1, 1, 1, 1, 1, 1, 1, 1, 1},
                {1, 1, 1, 2, 2, 2, 1, 1, 1},
                {2, 2, 2, 1, 1, 1, 1, 1, 1},
                {3, 3, 3, 2, 2, 2, 1, 1, 1},
                {0, 0, 0, 1, 1, 1, 2, 2, 2},
                {1, 1, 0, 2, 2, 2, 3, 3, 3},
                {3, 3, 3, 2, 2, 2, 4, 4, 4},
                {0, 0, 0, 1, 1, 1, 1, 1, 2},
                {1, 1, 1, 2, 2, 2, 2, 2, 1},
                {2, 2, 2, 1, 1, 1, 4, 4, 3},
                {3, 3, 3, 2, 2, 2, 3, 3, 4}};
    }

    std::vector<std::vector<int>> get_3d_trans_output_pads() { return {{0, 0, 0}}; }

    int get_spatial_dim() const
    {
        for(int i = 2; i < 4; i++)
        {
            if(input.desc.GetSize() == i + 2 and weights.desc.GetSize() == i + 2 and
               pads_strides_dilations.size() == i * 3 and trans_output_pads.size() == i)
                return i;
        }
        return -1;
    }

    conv_driver()
    {
        add(conv_mode, "cmode", generate_data({"conv"}));
        add(pad_mode, "pmode", generate_data({"default", "same", "valid"}));
        add(groupCount, "group-count", generate_data({1}));
        add(do_forward, "disable-forward", set_value(false));
        add(do_backward_data, "disable-backward-data", set_value(false));
        add(do_backward_weights, "disable-backward-weights", set_value(false));
        add(search, "search", set_value(1));
        add(gen_float, "generate-float", set_value(true));
        if(immed)
        {
            add(enable_fdb, "enable-fdb", generate_data({false, true}));
        }
    }

    void run()
    {
<<<<<<< HEAD
        filter.spatialDim       = spatial_dim_elements.size();
=======

        if(!input_dims.empty())
            filter.spatialDim = get_spatial_dim();
        else
            filter.spatialDim = filter_dims.size();

>>>>>>> f9c38ecf
        filter.mode             = cmode_lookup[miopen::ToUpper(conv_mode)];
        filter.paddingMode      = pmode_lookup[miopen::ToUpper(pad_mode)];
        std::size_t spatial_dim = filter.GetSpatialDimension();

        if(!input_dims.empty())
        {
<<<<<<< HEAD
            input = tensor<T>{input_dims}.generate(tensor_elem_gen_integer{17});
=======
            input          = tensor<T>{input_dims}.generate(tensor_elem_gen_integer{17});
            batch_size     = input_dims.at(0);
            input_channels = input_dims.at(1);
            std::copy(input_dims.begin() + 2, input_dims.end(), spatial_dim_elements.begin());
>>>>>>> f9c38ecf
        }
        else if(spatial_dim == 2)
        {
            input = tensor<T>{
                batch_size,
                input_channels,
                spatial_dim_elements.at(0),
                spatial_dim_elements.at(
                    1)}.generate(tensor_elem_gen_integer{17});
        }
        else if(spatial_dim == 3)
        {
            input = tensor<T>{
                batch_size,
                input_channels,
                spatial_dim_elements.at(0),
                spatial_dim_elements.at(1),
                spatial_dim_elements.at(
                    2)}.generate(tensor_elem_gen_integer{17});
        }

<<<<<<< HEAD
        if(!weight_dims.empty())
        {
            weights = tensor<T>{weight_dims}.generate(tensor_elem_gen_integer{17});
        }
        else if(spatial_dim == 2)
        {
            weights = tensor<T>{
                output_channels,
                input_channels,
                spatial_dim_elements.at(0),
                spatial_dim_elements.at(
                    1)}.generate(tensor_elem_gen_integer{17});
=======
        if(!weight_tensor_dims.empty())
        {
            weights         = tensor<T>{weight_tensor_dims}.generate(tensor_elem_gen_integer{17});
            output_channels = weight_tensor_dims.at(0);
        }
        else if(spatial_dim == 2)
        {
            weights =
                tensor<T>{output_channels, input_channels, filter_dims.at(0), filter_dims.at(1)}
                    .generate(tensor_elem_gen_integer{17});
>>>>>>> f9c38ecf
        }
        else if(spatial_dim == 3)
        {
            weights = tensor<T>{
                output_channels,
                input_channels,
<<<<<<< HEAD
                spatial_dim_elements.at(0),
                spatial_dim_elements.at(1),
                spatial_dim_elements.at(
=======
                filter_dims.at(0),
                filter_dims.at(1),
                filter_dims.at(
>>>>>>> f9c38ecf
                    2)}.generate(tensor_elem_gen_integer{17});
        }

        if(input.desc.GetSize() != 2 + spatial_dim || weights.desc.GetSize() != 2 + spatial_dim ||
           pads_strides_dilations.size() != 3 * spatial_dim ||
           trans_output_pads.size() != spatial_dim)
        {
            MIOPEN_LOG_E("dimension is wrong!");
        }

        filter.pads.resize(spatial_dim);
        filter.strides.resize(spatial_dim);
        filter.dilations.resize(spatial_dim);
        filter.trans_output_pads.resize(spatial_dim);

        std::copy_n(pads_strides_dilations.begin(), spatial_dim, filter.pads.begin());
        std::copy_n(
            pads_strides_dilations.begin() + spatial_dim, spatial_dim, filter.strides.begin());
        std::copy_n(pads_strides_dilations.begin() + 2 * spatial_dim,
                    spatial_dim,
                    filter.dilations.begin());
        std::copy_n(trans_output_pads.begin(), spatial_dim, filter.trans_output_pads.begin());

        filter.group_count = std::max(static_cast<int>(groupCount), 1);

        std::size_t in_c_len  = input.desc.GetLengths()[1];
        std::size_t wei_k_len = weights.desc.GetLengths()[0];
        std::size_t wei_c_len = weights.desc.GetLengths()[1];

        std::vector<std::size_t> in_spatial_len(input.desc.GetLengths().begin() + 2,
                                                input.desc.GetLengths().end());
        std::vector<std::size_t> wei_spatial_len(weights.desc.GetLengths().begin() + 2,
                                                 weights.desc.GetLengths().end());

        bool is_int8 = (input.desc.GetType() == miopenInt8 || input.desc.GetType() == miopenInt8x4);

        // lack of transposeConv or groupConv for int8 type
        if(is_int8 && (filter.mode == miopenTranspose || filter.group_count > 1))
        {
            show_command();
            std::cout << "MIOpen doesn't support int8 type transpose or group convolution."
                      << std::endl;
            return;
        }

        bool is_bfloat16 =
            (input.desc.GetType() == miopenBFloat16 && weights.desc.GetType() == miopenBFloat16);

        // bfloat16 is not supported for conv3d
        if(is_bfloat16 && !(filter.spatialDim == 2))
            return;

        if(((filter.mode == miopenTranspose) &&
            ((filter.group_count == 1 && in_c_len == wei_k_len) ||
             (filter.group_count > 1 && wei_k_len % filter.group_count == 0))) ||
           ((filter.mode == miopenConvolution) &&
            ((filter.group_count == 1 && in_c_len == wei_c_len) ||
             (filter.group_count > 1 && in_c_len % wei_c_len == 0))))
        {
            if(filter.mode == miopenConvolution &&
               (miopen::all_of(filter.GetConvDilations(), [](auto v) { return v == 1; }) ||
                miopen::all_of(wei_spatial_len, [](auto v) { return v == 1; })))
            {
                if(filter.paddingMode == miopenPaddingSame)
                {
                    if(miopen::any_of(filter.GetConvStrides(), [](auto v) { return v == 0; }))
                    {
                        return;
                    }

                    std::vector<std::size_t> pads_(spatial_dim);
                    std::vector<std::ptrdiff_t> out_spatial_len(spatial_dim);

                    for(std::size_t i = 0; i < spatial_dim; ++i)
                    {
                        pads_[i] =
                            (in_spatial_len[i] % filter.GetConvStrides()[i] == 0)
                                ? (std::max(
                                      static_cast<std::ptrdiff_t>(wei_spatial_len[i]) -
                                          static_cast<std::ptrdiff_t>(filter.GetConvStrides()[i]),
                                      static_cast<std::ptrdiff_t>(0)))
                                : (std::max(static_cast<std::ptrdiff_t>(wei_spatial_len[i]) -
                                                static_cast<std::ptrdiff_t>(
                                                    in_spatial_len[i] % filter.GetConvStrides()[i]),
                                            static_cast<std::ptrdiff_t>(0)));

                        filter.pads[i] = pads_[i] / 2;

                        out_spatial_len[i] = miopen::integer_division_ceil(
                            in_spatial_len[i], filter.GetConvStrides()[i]);
                    }

                    if(miopen::any_of(out_spatial_len, [](auto v) { return v <= 0; }))
                    {
                        return;
                    }
                }
                else if(filter.paddingMode == miopenPaddingValid)
                {
                    if(miopen::any_of(filter.GetConvStrides(), [](auto v) { return v == 0; }))
                        return;

                    std::vector<ptrdiff_t> out_spatial_len(spatial_dim);

                    for(std::size_t i = 0; i < spatial_dim; ++i)
                    {
                        filter.pads[i] = 0;

                        out_spatial_len[i] = miopen::integer_division_ceil(
                            static_cast<std::ptrdiff_t>(in_spatial_len[i]) -
                                static_cast<std::ptrdiff_t>(wei_spatial_len[i]) + 1,
                            filter.GetConvStrides()[i]);
                    }

                    if(miopen::any_of(out_spatial_len, [](auto v) { return v <= 0; }))
                    {
                        return;
                    }
                }
            }
            if(filter.mode == miopenTranspose)
            {
                for(std::size_t i = 0; i < spatial_dim; ++i)
                {
                    filter.pads[i] = filter.GetConvStrides()[i] - 1;
                }
            }

            if(((filter.mode == miopenTranspose) &&
                ((filter.group_count == 1 &&
                  (input.desc.GetLengths().at(1) == weights.desc.GetLengths().at(0))) ||
                 (filter.group_count > 1 &&
                  (weights.desc.GetLengths().at(0) % filter.group_count == 0)))) ||
               ((filter.mode == miopenConvolution) &&
                ((filter.group_count == 1 &&
                  (input.desc.GetLengths().at(1) == weights.desc.GetLengths().at(1))) ||
                 (filter.group_count > 1 &&
                  (input.desc.GetLengths().at(1) % weights.desc.GetLengths().at(1) == 0)))))
            {
                auto output = get_output_tensor(filter, input, weights);

                auto gen_positive_value = [=](auto...) {
                    auto data_type    = input.desc.GetType();
                    std::size_t v_max = is_int8 ? 16 : (data_type == miopenHalf) ? 4 : 16;

                    return gen_float ? scalar_gen_random_float{0, 1}()
                                     : scalar_gen_random_integer{1, v_max}();
                };

                auto gen_sign_value = [=](auto... is) {
                    auto data_type    = input.desc.GetType();
                    std::size_t v_max = is_int8 ? 16 : (data_type == miopenHalf) ? 4 : 16;

                    return gen_float ? scalar_gen_random_float{-1, 1}()
                                     : scalar_gen_random_integer{1, v_max}() *
                                           tensor_elem_gen_checkboard_sign{}(is...);
                };

                bool skip_forward =
                    is_int8 &&
                    !is_gemm_workspace_valid(
                        get_handle(), filter, input.desc, weights.desc, output.desc);
                if(skip_forward)
                {
                    show_command();
                    std::cout << "This config in int8 type is not supported." << std::endl;
                    return;
                }

                bool skip_backward_data    = is_int8;
                bool skip_backward_weights = is_int8;

#if TEST_DIRECT_SUPPORTED_CONFIG_ONLY
                if(input.desc.GetType() == miopenInt8 || input.desc.GetType() == miopenInt8x4 ||
                   input.desc.GetType() == miopenBFloat16)
                {
                    show_command();
                    std::cout << "Direct path doesn't support Int8 or BFloat16 type." << std::endl;
                    return;
                }
                if(input.desc.GetType() == miopenHalf && filter.mode == miopenConvolution)
                {
                    skip_forward = !is_direct_fwd_bwd_data_supported(
                        get_handle(), filter, input.desc, weights.desc, output.desc);

                    skip_backward_data = skip_forward;

                    skip_backward_weights = !is_direct_bwd_wrw_supported(
                        get_handle(), filter, input.desc, weights.desc, output.desc);
                }
#endif

                // bwd53 kernel (large images supported) doesnt support stride !=1 and dialation and
                // pad.
                if(filter.GetSpatialDimension() == 2 && in_spatial_len[1] >= 2048 &&
                   ((filter.GetConvStrides()[0] != 1) || (filter.GetConvStrides()[1] != 1) ||
                    (filter.GetConvDilations()[0] != 1) || (filter.GetConvDilations()[1] != 1) ||
                    (filter.GetConvPads()[1] != 0) || (filter.GetConvPads()[0] != 0)))
                {
                    return;
                }

                input.generate(gen_positive_value);
                output.generate(gen_positive_value);
                weights.generate(gen_sign_value);

                auto&& handle = get_handle();

                size_t total_mem;
                if(is_int8)
                {
                    auto output_int8      = get_output_tensor<T, float>(filter, input, weights);
                    size_t workspace_size = filter.ForwardGetWorkSpaceSize(
                        handle, weights.desc, input.desc, output_int8.desc);

                    // 4x because assume type is miopenInt8x4
                    total_mem = input.desc.GetNumBytes() + 4 * input.desc.GetNumBytes() +
                                weights.desc.GetNumBytes() + 4 * weights.desc.GetNumBytes() +
                                output_int8.desc.GetNumBytes() + 4 * sizeof(char) * workspace_size;
                }
                else
                {
                    size_t workspace_size_1 =
                        filter.mode == miopenTranspose
                            ? filter.ForwardGetWorkSpaceSize(
                                  handle, weights.desc, output.desc, input.desc)
                            : filter.BackwardDataGetWorkSpaceSize(
                                  handle, weights.desc, output.desc, input.desc);

                    size_t workspace_size_2 =
                        filter.mode == miopenTranspose
                            ? filter.BackwardDataGetWorkSpaceSize(
                                  handle, weights.desc, input.desc, output.desc)
                            : filter.ForwardGetWorkSpaceSize(
                                  handle, weights.desc, input.desc, output.desc);

                    size_t workspace_size_3 = filter.BackwardWeightsGetWorkSpaceSize(
                        handle,
                        filter.mode == miopenTranspose ? input.desc : output.desc,
                        filter.mode == miopenTranspose ? output.desc : input.desc,
                        weights.desc);

                    std::vector<size_t> workspace_sizes = {
                        workspace_size_1, workspace_size_2, workspace_size_3};
                    size_t workspace_size =
                        *std::max_element(workspace_sizes.begin(), workspace_sizes.end());

                    total_mem = input.desc.GetNumBytes() + weights.desc.GetNumBytes() +
                                output.desc.GetNumBytes() +
                                sizeof(char) * workspace_size; // estimate based on backward pass
                }

                size_t device_mem = get_handle().GetGlobalMemorySize();

                if(total_mem >= device_mem)
                {
                    show_command();
                    std::cout << "Config requires " << total_mem
                              << " Bytes to write all necessary tensors to GPU. GPU has "
                              << device_mem << " Bytes of memory." << std::endl;
                    return;
                }

                if(immed)
                {
                    miopen::testing_find_db_enabled = enable_fdb;
                }

                conv_stats stats;

                if(do_forward && !skip_forward)
                {
                    if(is_int8)
                    {
                        verify(verify_forward_conv<T, float>{
                            input, weights, filter, stats, 0, search, false, immed});
                        verify(verify_forward_conv<T, float>{
                            input, weights, filter, stats, 0, search, true, immed});
                        verify(verify_forward_conv<T, int>{
                            input, weights, filter, stats, 0, search, false, immed});
                        verify(verify_forward_conv<T, int>{
                            input, weights, filter, stats, 0, search, true, immed});
                    }
                    else
                    {
                        verify(verify_forward_conv<T>{
                            input, weights, filter, stats, 0, search, false, immed});
                    }
                }

                if(do_backward_data && !skip_backward_data)
                {
                    verify(verify_backward_conv<T>{
                        input, weights, output, filter, stats, 0, search, immed});
                }

                if(do_backward_weights && !skip_backward_weights)
                {
                    output.generate(gen_sign_value);

                    verify(verify_backward_weights_conv<T>{
                        input, weights, output, filter, stats, 0, search, immed});
                }
            }
        }
    }
};

// CONV BIAS
//==========================
template <class T>
struct verify_backwards_bias
{
    tensor<T> output;
    tensor<T> bias;

    tensor<T> cpu() const
    {
        auto rbias = bias;
        cpu_bias_backward_data(output, rbias);
        return rbias;
    }

    tensor<T> gpu() const
    {
        auto&& handle = get_handle();
        auto rbias    = bias;

        auto out_dev  = handle.Write(output.data);
        auto bias_dev = handle.Write(rbias.data);

        float alpha = 1, beta = 0;
        ConvolutionBackwardBias(
            handle, &alpha, output.desc, out_dev.get(), &beta, rbias.desc, bias_dev.get());

        rbias.data = handle.Read<T>(bias_dev, rbias.data.size());
        return rbias;
    }

    void fail(int = 0) const
    {
        std::cout << "Backwards bias: " << std::endl;
        std::cout << "Output tensor: " << output.desc.ToString() << std::endl;
        std::cout << "Bias tensor: " << bias.desc.ToString() << std::endl;
    }
};

template <class T>
struct conv_bias_driver : test_driver
{
    tensor<T> output;

    int get_spatial_dim() const
    {
        for(int i = 2; i < 4; i++)
        {
            if(output.desc.GetSize() == i + 2)
                return i;
        }
        return -1;
    }

    void run()
    {
        std::vector<std::size_t> bias_lens(2 + get_spatial_dim(), 1);
        bias_lens[1] = output.desc.GetLengths()[1];

        tensor<T> bias(bias_lens);

        size_t total_mem =
            bias.desc.GetNumBytes() + output.desc.GetNumBytes(); // estimate based on backward pass
        size_t device_mem = get_handle().GetGlobalMemorySize();
        if(total_mem >= device_mem)
        {
            show_command();
            std::cout << "Config requires " << total_mem
                      << " Bytes to write all necessary tensors to GPU. GPU has " << device_mem
                      << " Bytes of memory." << std::endl;
            return;
        }

        verify(verify_backwards_bias<T>{output, bias});
    }
};<|MERGE_RESOLUTION|>--- conflicted
+++ resolved
@@ -1513,12 +1513,8 @@
     std::string pad_mode;
     std::vector<std::size_t> spatial_dim_elements{};
     std::vector<std::size_t> input_dims{};
-<<<<<<< HEAD
-    std::vector<std::size_t> weight_dims{};
-=======
     std::vector<std::size_t> weight_tensor_dims{};
     std::vector<std::size_t> filter_dims{};
->>>>>>> f9c38ecf
     std::size_t batch_size{};
     std::size_t input_channels{};
     std::size_t output_channels{};
@@ -1564,14 +1560,11 @@
                 {7, 1}};
     }
 
-<<<<<<< HEAD
-=======
     std::vector<std::vector<std::size_t>> get_2d_filter_dims()
     {
         return {{1, 1}, {3, 3}, {1, 7}, {7, 1}, {5, 5}, {7, 7}, {11, 11}, {2, 2}, {4, 4}};
     }
 
->>>>>>> f9c38ecf
     std::vector<std::size_t> get_output_channels()
     {
         return {16, 32, 96, 112, 128, 192, 256, 320, 512, 1024};
@@ -1610,8 +1603,6 @@
                 {1, 2, 2}};
     }
 
-<<<<<<< HEAD
-=======
     std::vector<std::vector<std::size_t>> get_3d_filter_dims()
     {
         return {{1, 1, 1},
@@ -1625,7 +1616,6 @@
                 {3, 5, 20}};
     }
 
->>>>>>> f9c38ecf
     std::vector<std::vector<int>> get_2d_trans_output_pads() { return {{0, 0}}; }
 
     std::vector<std::vector<int>> get_3d_pads_strides_dilations()
@@ -1676,30 +1666,22 @@
 
     void run()
     {
-<<<<<<< HEAD
-        filter.spatialDim       = spatial_dim_elements.size();
-=======
 
         if(!input_dims.empty())
             filter.spatialDim = get_spatial_dim();
         else
             filter.spatialDim = filter_dims.size();
 
->>>>>>> f9c38ecf
         filter.mode             = cmode_lookup[miopen::ToUpper(conv_mode)];
         filter.paddingMode      = pmode_lookup[miopen::ToUpper(pad_mode)];
         std::size_t spatial_dim = filter.GetSpatialDimension();
 
         if(!input_dims.empty())
         {
-<<<<<<< HEAD
-            input = tensor<T>{input_dims}.generate(tensor_elem_gen_integer{17});
-=======
             input          = tensor<T>{input_dims}.generate(tensor_elem_gen_integer{17});
             batch_size     = input_dims.at(0);
             input_channels = input_dims.at(1);
             std::copy(input_dims.begin() + 2, input_dims.end(), spatial_dim_elements.begin());
->>>>>>> f9c38ecf
         }
         else if(spatial_dim == 2)
         {
@@ -1721,46 +1703,25 @@
                     2)}.generate(tensor_elem_gen_integer{17});
         }
 
-<<<<<<< HEAD
-        if(!weight_dims.empty())
-        {
-            weights = tensor<T>{weight_dims}.generate(tensor_elem_gen_integer{17});
+        if(!weight_tensor_dims.empty())
+        {
+            weights         = tensor<T>{weight_tensor_dims}.generate(tensor_elem_gen_integer{17});
+            output_channels = weight_tensor_dims.at(0);
         }
         else if(spatial_dim == 2)
+        {
+            weights =
+                tensor<T>{output_channels, input_channels, filter_dims.at(0), filter_dims.at(1)}
+                    .generate(tensor_elem_gen_integer{17});
+        }
+        else if(spatial_dim == 3)
         {
             weights = tensor<T>{
                 output_channels,
                 input_channels,
-                spatial_dim_elements.at(0),
-                spatial_dim_elements.at(
-                    1)}.generate(tensor_elem_gen_integer{17});
-=======
-        if(!weight_tensor_dims.empty())
-        {
-            weights         = tensor<T>{weight_tensor_dims}.generate(tensor_elem_gen_integer{17});
-            output_channels = weight_tensor_dims.at(0);
-        }
-        else if(spatial_dim == 2)
-        {
-            weights =
-                tensor<T>{output_channels, input_channels, filter_dims.at(0), filter_dims.at(1)}
-                    .generate(tensor_elem_gen_integer{17});
->>>>>>> f9c38ecf
-        }
-        else if(spatial_dim == 3)
-        {
-            weights = tensor<T>{
-                output_channels,
-                input_channels,
-<<<<<<< HEAD
-                spatial_dim_elements.at(0),
-                spatial_dim_elements.at(1),
-                spatial_dim_elements.at(
-=======
                 filter_dims.at(0),
                 filter_dims.at(1),
                 filter_dims.at(
->>>>>>> f9c38ecf
                     2)}.generate(tensor_elem_gen_integer{17});
         }
 
