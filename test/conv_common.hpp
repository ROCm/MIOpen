--- conflicted
+++ resolved
@@ -1830,7 +1830,6 @@
 
         if(!weight_tensor_dims.empty())
         {
-<<<<<<< HEAD
             if(fil_layout == "NCHW"){
                 weights = tensor<T>{type,
                                     weight_layout_t,
@@ -1857,12 +1856,6 @@
                                     chwn_weight_tensor_dims}
                               .generate(tensor_elem_gen_integer{17});
             }
-=======
-            weights         = tensor<T>{weight_tensor_dims}.generate(tensor_elem_gen_integer{17});
-            output_channels = weight_tensor_dims.at(0);
-            std::copy(
-                weight_tensor_dims.begin() + 2, weight_tensor_dims.end(), filter_dims.begin());
->>>>>>> 89b21e4c
         }
         else if(spatial_dim == 2)
         {
@@ -2112,19 +2105,8 @@
                                                       filter,
                                                       miopen::conv::Direction::Forward);
                 ctx.SetStream(&get_handle());
-<<<<<<< HEAD
-                bool skip_forward = is_int8 && !IsGemmAplicable(ctx);
-                if(skip_forward)
-                {
-                    show_command();
-                    std::cout << "This config in int8 type is not supported." << std::endl;
-                    return;
-                }
-
-=======
 
                 bool skip_forward = (input.desc.GetType() == miopenInt8x4 && !IsGemmAplicable(ctx));
->>>>>>> 89b21e4c
                 bool skip_backward_data    = is_int8;
                 bool skip_backward_weights = is_int8;
 
