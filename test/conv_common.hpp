--- conflicted
+++ resolved
@@ -1570,7 +1570,6 @@
     miopen::ConvolutionDescriptor filter;
     std::string conv_mode;
     std::string pad_mode;
-<<<<<<< HEAD
     std::vector<std::size_t> spatial_dim_elements{};
     std::vector<std::size_t> input_dims{};
     std::vector<std::size_t> weight_tensor_dims{};
@@ -1578,11 +1577,9 @@
     std::size_t batch_size{};
     std::size_t input_channels{};
     std::size_t output_channels{};
-=======
     std::string in_layout;
     std::string fil_layout; // keep same as MIOpenDriver argument name
     std::string out_layout;
->>>>>>> 0d20a692
     std::vector<int> pads_strides_dilations;
     std::vector<int> trans_output_pads;
     int groupCount{};
@@ -1732,14 +1729,69 @@
 
     void run()
     {
-<<<<<<< HEAD
 
         if(!input_dims.empty())
             filter.spatialDim = get_spatial_dim();
         else
             filter.spatialDim = filter_dims.size();
 
-=======
+        filter.mode             = cmode_lookup[miopen::ToUpper(conv_mode)];
+        filter.paddingMode      = pmode_lookup[miopen::ToUpper(pad_mode)];
+        std::size_t spatial_dim = filter.GetSpatialDimension();
+        filter.group_count      = std::max(static_cast<int>(groupCount), 1);
+
+        if(!input_dims.empty())
+        {
+            input          = tensor<T>{input_dims}.generate(tensor_elem_gen_integer{17});
+            batch_size     = input_dims.at(0);
+            input_channels = input_dims.at(1);
+            std::copy(input_dims.begin() + 2, input_dims.end(), spatial_dim_elements.begin());
+        }
+        else if(spatial_dim == 2)
+        {
+            input = tensor<T>{
+                batch_size,
+                input_channels,
+                spatial_dim_elements.at(0),
+                spatial_dim_elements.at(
+                    1)}.generate(tensor_elem_gen_integer{17});
+        }
+        else if(spatial_dim == 3)
+        {
+            input = tensor<T>{
+                batch_size,
+                input_channels,
+                spatial_dim_elements.at(0),
+                spatial_dim_elements.at(1),
+                spatial_dim_elements.at(
+                    2)}.generate(tensor_elem_gen_integer{17});
+        }
+
+        if(!weight_tensor_dims.empty())
+        {
+            weights         = tensor<T>{weight_tensor_dims}.generate(tensor_elem_gen_integer{17});
+            output_channels = weight_tensor_dims.at(0);
+        }
+        else if(spatial_dim == 2)
+        {
+            weights = tensor<T>{
+                output_channels,
+                input_channels / filter.group_count,
+                filter_dims.at(0),
+                filter_dims.at(
+                    1)}.generate(tensor_elem_gen_integer{17});
+        }
+        else if(spatial_dim == 3)
+        {
+            weights = tensor<T>{
+                output_channels,
+                input_channels / filter.group_count,
+                filter_dims.at(0),
+                filter_dims.at(1),
+                filter_dims.at(
+                    2)}.generate(tensor_elem_gen_integer{17});
+        }
+
         if(input.desc.GetSize() != in_layout.size() ||
            weights.desc.GetSize() != fil_layout.size() || input.desc.GetSize() != out_layout.size())
         {
@@ -1772,65 +1824,6 @@
                 fil_layout,
                 dim_strides);
             weights.desc = miopen::TensorDescriptor(miopen_type<T>{}, dim_lens, dim_strides);
-        }
-
-        filter.spatialDim       = get_spatial_dim();
->>>>>>> 0d20a692
-        filter.mode             = cmode_lookup[miopen::ToUpper(conv_mode)];
-        filter.paddingMode      = pmode_lookup[miopen::ToUpper(pad_mode)];
-        std::size_t spatial_dim = filter.GetSpatialDimension();
-        filter.group_count      = std::max(static_cast<int>(groupCount), 1);
-
-        if(!input_dims.empty())
-        {
-            input          = tensor<T>{input_dims}.generate(tensor_elem_gen_integer{17});
-            batch_size     = input_dims.at(0);
-            input_channels = input_dims.at(1);
-            std::copy(input_dims.begin() + 2, input_dims.end(), spatial_dim_elements.begin());
-        }
-        else if(spatial_dim == 2)
-        {
-            input = tensor<T>{
-                batch_size,
-                input_channels,
-                spatial_dim_elements.at(0),
-                spatial_dim_elements.at(
-                    1)}.generate(tensor_elem_gen_integer{17});
-        }
-        else if(spatial_dim == 3)
-        {
-            input = tensor<T>{
-                batch_size,
-                input_channels,
-                spatial_dim_elements.at(0),
-                spatial_dim_elements.at(1),
-                spatial_dim_elements.at(
-                    2)}.generate(tensor_elem_gen_integer{17});
-        }
-
-        if(!weight_tensor_dims.empty())
-        {
-            weights         = tensor<T>{weight_tensor_dims}.generate(tensor_elem_gen_integer{17});
-            output_channels = weight_tensor_dims.at(0);
-        }
-        else if(spatial_dim == 2)
-        {
-            weights = tensor<T>{
-                output_channels,
-                input_channels / filter.group_count,
-                filter_dims.at(0),
-                filter_dims.at(
-                    1)}.generate(tensor_elem_gen_integer{17});
-        }
-        else if(spatial_dim == 3)
-        {
-            weights = tensor<T>{
-                output_channels,
-                input_channels / filter.group_count,
-                filter_dims.at(0),
-                filter_dims.at(1),
-                filter_dims.at(
-                    2)}.generate(tensor_elem_gen_integer{17});
         }
 
         if(input.desc.GetSize() != 2 + spatial_dim || weights.desc.GetSize() != 2 + spatial_dim ||
