--- conflicted
+++ resolved
@@ -1846,11 +1846,7 @@
     }
 };
 
-<<<<<<< HEAD
-template <class T, ConvApi api = ConvApi::Find_1_0>
-=======
-template <class T, bool immed_mode = false, class Tout = T>
->>>>>>> 58d10098
+template <class T, ConvApi api = ConvApi::Find_1_0, class Tout = T>
 struct conv_driver : test_driver
 {
     tensor<T> input;
@@ -2459,29 +2455,9 @@
                 {
                     if(is_int8)
                     {
-<<<<<<< HEAD
-                        verify(verify_forward_conv<api, T, float>{
-                            input,
-                            weights,
-                            get_output_tensor<T, float>(filter, input, weights, out_layout),
-                            filter,
-                            stats,
-                            0,
-                            search,
-                            false});
-                        verify(verify_forward_conv<api, T, int>{
-                            input,
-                            weights,
-                            get_output_tensor<T, int>(filter, input, weights, out_layout),
-                            filter,
-                            stats,
-                            0,
-                            search,
-                            false});
-=======
                         if(output_type == "float")
                         {
-                            verify(verify_forward_conv<T, float>{
+                            verify(verify_forward_conv<api, T, float>{
                                 input,
                                 weights,
                                 get_output_tensor<T, float>(filter, input, weights, out_layout),
@@ -2494,7 +2470,7 @@
                         }
                         else if(output_type == "int32")
                         {
-                            verify(verify_forward_conv<T, int>{
+                            verify(verify_forward_conv<api, T, int>{
                                 input,
                                 weights,
                                 get_output_tensor<T, int>(filter, input, weights, out_layout),
@@ -2507,7 +2483,7 @@
                         }
                         else if(output_type == "int8")
                         {
-                            verify(verify_forward_conv<T, int8_t>{
+                            verify(verify_forward_conv<api, T, int8_t>{
                                 input,
                                 weights,
                                 get_output_tensor<T, int8_t>(filter, input, weights, out_layout),
@@ -2518,7 +2494,6 @@
                                 int8_vectorize,
                                 immed});
                         }
->>>>>>> 58d10098
                     }
                     else
                     {
