--- conflicted
+++ resolved
@@ -1398,9 +1398,6 @@
         this->conv_base<T>::fail();
     }
 };
-<<<<<<< HEAD
-template <class T, bool immed_mode = false, class Tout = T>
-=======
 
 template <class T>
 struct verify_forward_conv_int8 : conv_base<T>
@@ -1612,8 +1609,7 @@
     }
 };
 
-template <class T, bool immed_mode = false>
->>>>>>> 43385a36
+template <class T, bool immed_mode = false, class Tout = T>
 struct conv_driver : test_driver
 {
     tensor<T> input;
