--- conflicted
+++ resolved
@@ -108,8 +108,7 @@
 }
 #endif
 
-<<<<<<< HEAD
-=======
+#endif
 #if WORKAROUND_MI100_ROM37_HIP_COMPILER_CRASH
 static inline bool skip_config(miopen::Handle& handle,
                                const miopen::ConvolutionDescriptor convDesc,
@@ -140,25 +139,6 @@
 }
 #endif
 
-static inline bool is_gemm_workspace_valid(miopen::Handle& handle,
-                                           const miopen::ConvolutionDescriptor convDesc,
-                                           const miopen::TensorDescriptor& xDesc,
-                                           const miopen::TensorDescriptor& wDesc,
-                                           const miopen::TensorDescriptor& yDesc)
-{
-    bool is_gemmtrans = convDesc.GetSpatialDimension() == 2 &&
-                        std::all_of(wDesc.GetLengths().begin() + 2,
-                                    wDesc.GetLengths().end(),
-                                    [](auto v) { return v == 1; }) &&
-                        miopen::all_of(convDesc.GetConvPads(), [](auto v) { return v == 0; }) &&
-                        miopen::all_of(convDesc.GetConvStrides(), [](auto v) { return v == 2; });
-    auto fwd_get_wksp = convDesc.ForwardGetWorkSpaceSize(handle, wDesc, xDesc, yDesc);
-    return !((is_gemmtrans &&
-              fwd_get_wksp < convDesc.ForwardGetWorkSpaceSizeGEMMTranspose(xDesc, yDesc)) ||
-             (!is_gemmtrans && fwd_get_wksp < convDesc.ForwardGetWorkSpaceSizeGEMM(wDesc, yDesc)));
-}
-
->>>>>>> 896e823c
 struct scalar_gen_random_float
 {
     double min_val = 0;
