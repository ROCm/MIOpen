--- conflicted
+++ resolved
@@ -1429,12 +1429,9 @@
     bool gen_float           = false;
     bool immed               = immed_mode;
     bool enable_fdb          = true;
-<<<<<<< HEAD
     std::string output_type  = "";
     bool int8_vectorize      = false;
-=======
     bool deterministic       = false;
->>>>>>> 20926819
 
     std::unordered_map<std::string, miopenConvolutionMode_t> cmode_lookup = {
         {"CONV", miopenConvolution},
