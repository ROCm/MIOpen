--- conflicted
+++ resolved
@@ -1072,12 +1072,8 @@
 
     void run()
     {
-<<<<<<< HEAD
-        int n, c, h, w;
-=======
-        return;
+
         std::size_t n, c, h, w;
->>>>>>> a5024041
 
         std::tie(n, c, h, w) = miopen::tie4(input.desc.GetLengths());
 
