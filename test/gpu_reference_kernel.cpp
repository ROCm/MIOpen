--- conflicted
+++ resolved
@@ -378,21 +378,6 @@
             auto wei_sz = wei.data.size();
             auto out_sz = out.data.size();
 
-<<<<<<< HEAD
-#if MIOPEN_BACKEND_OPENCL
-            cl_context ctx;
-            clGetCommandQueueInfo(q, CL_QUEUE_CONTEXT, sizeof(cl_context), &ctx, nullptr);
-            cl_int status = CL_SUCCESS;
-            cl_mem in_dev =
-                clCreateBuffer(ctx, CL_MEM_READ_WRITE, sizeof(TRef) * in_sz, nullptr, &status);
-            cl_mem wei_dev =
-                clCreateBuffer(ctx, CL_MEM_READ_WRITE, sizeof(TRef) * wei_sz, nullptr, nullptr);
-            cl_mem out_dev =
-                clCreateBuffer(ctx, CL_MEM_READ_WRITE, sizeof(Tout) * out_sz, nullptr, nullptr);
-            EXPECT(status == CL_SUCCESS);
-#elif MIOPEN_BACKEND_HIP
-=======
->>>>>>> c34c72a2
             void* in_dev;
             void* wei_dev;
             void* out_dev;
@@ -437,31 +422,7 @@
                 rand_tensor_integer(wei);
                 /// \ref copy_non_packed_output_before_convolution
                 rand_tensor_integer(out);
-<<<<<<< HEAD
-#if MIOPEN_BACKEND_OPENCL
-                status = clEnqueueWriteBuffer(q,
-                                              in_dev,
-                                              CL_TRUE,
-                                              0,
-                                              sizeof(TRef) * in_sz,
-                                              in.data.data(),
-                                              0,
-                                              nullptr,
-                                              nullptr);
-                status |= clEnqueueWriteBuffer(q,
-                                               wei_dev,
-                                               CL_TRUE,
-                                               0,
-                                               sizeof(TRef) * wei_sz,
-                                               wei.data.data(),
-                                               0,
-                                               nullptr,
-                                               nullptr);
-                EXPECT(status == CL_SUCCESS);
-#elif MIOPEN_BACKEND_HIP
-=======
-
->>>>>>> c34c72a2
+
                 EXPECT(hipMemcpy(
                            in_dev, in.data.data(), sizeof(TRef) * in_sz, hipMemcpyHostToDevice) ==
                        hipSuccess);
@@ -481,11 +442,7 @@
                                  out.data.data(),
                                  sizeof(Tout) * out_sz,
                                  hipMemcpyHostToDevice) == hipSuccess);
-<<<<<<< HEAD
-#endif
-=======
-
->>>>>>> c34c72a2
+
                 cpu_convolution_forward(miopen::deref(convDesc).GetSpatialDimension(),
                                         in,
                                         wei,
@@ -525,33 +482,8 @@
                 rand_tensor_integer(wei);
                 /// \ref copy_non_packed_output_before_convolution
                 rand_tensor_integer(in);
-<<<<<<< HEAD
-#if MIOPEN_BACKEND_OPENCL
-                status = clEnqueueWriteBuffer(q,
-                                              out_dev,
-                                              CL_TRUE,
-                                              0,
-                                              sizeof(TRef) * out_sz,
-                                              out.data.data(),
-                                              0,
-                                              nullptr,
-                                              nullptr);
-                status |= clEnqueueWriteBuffer(q,
-                                               wei_dev,
-                                               CL_TRUE,
-                                               0,
-                                               sizeof(TRef) * wei_sz,
-                                               wei.data.data(),
-                                               0,
-                                               nullptr,
-                                               nullptr);
-                EXPECT(status == CL_SUCCESS);
-#elif MIOPEN_BACKEND_HIP
                 /// \ref copy_non_packed_output_before_convolution
-=======
-                /// \ref copy_non_packed_output_before_convolution
-
->>>>>>> c34c72a2
+
                 EXPECT(hipMemcpy(
                            in_dev, in.data.data(), sizeof(TRef) * in_sz, hipMemcpyHostToDevice) ==
                        hipSuccess);
@@ -603,31 +535,7 @@
                 rand_tensor_integer(out);
                 /// \ref copy_non_packed_output_before_convolution
                 rand_tensor_integer(wei);
-<<<<<<< HEAD
-#if MIOPEN_BACKEND_OPENCL
-                status |= clEnqueueWriteBuffer(q,
-                                               in_dev,
-                                               CL_TRUE,
-                                               0,
-                                               sizeof(TRef) * in_sz,
-                                               in.data.data(),
-                                               0,
-                                               nullptr,
-                                               nullptr);
-                status |= clEnqueueWriteBuffer(q,
-                                               out_dev,
-                                               CL_TRUE,
-                                               0,
-                                               sizeof(TRef) * out_sz,
-                                               out.data.data(),
-                                               0,
-                                               nullptr,
-                                               nullptr);
-                EXPECT(status == CL_SUCCESS);
-#elif MIOPEN_BACKEND_HIP
-=======
-
->>>>>>> c34c72a2
+
                 EXPECT(hipMemcpy(
                            in_dev, in.data.data(), sizeof(TRef) * in_sz, hipMemcpyHostToDevice) ==
                        hipSuccess);
@@ -766,21 +674,6 @@
             auto wei_sz = wei.data.size();
             auto out_sz = out.data.size();
 
-<<<<<<< HEAD
-#if MIOPEN_BACKEND_OPENCL
-            cl_context ctx;
-            clGetCommandQueueInfo(q, CL_QUEUE_CONTEXT, sizeof(cl_context), &ctx, nullptr);
-            cl_int status = CL_SUCCESS;
-            cl_mem in_dev =
-                clCreateBuffer(ctx, CL_MEM_READ_WRITE, sizeof(TRef) * in_sz, nullptr, &status);
-            cl_mem wei_dev =
-                clCreateBuffer(ctx, CL_MEM_READ_WRITE, sizeof(TRef) * wei_sz, nullptr, nullptr);
-            cl_mem out_dev =
-                clCreateBuffer(ctx, CL_MEM_READ_WRITE, sizeof(Tout) * out_sz, nullptr, nullptr);
-            EXPECT(status == CL_SUCCESS);
-#elif MIOPEN_BACKEND_HIP
-=======
->>>>>>> c34c72a2
             void* in_dev;
             void* wei_dev;
             void* out_dev;
@@ -826,31 +719,7 @@
                 rand_tensor_integer(wei);
                 /// \ref copy_non_packed_output_before_convolution
                 rand_tensor_integer(out);
-<<<<<<< HEAD
-#if MIOPEN_BACKEND_OPENCL
-                status = clEnqueueWriteBuffer(q,
-                                              in_dev,
-                                              CL_TRUE,
-                                              0,
-                                              sizeof(TRef) * in_sz,
-                                              in.data.data(),
-                                              0,
-                                              nullptr,
-                                              nullptr);
-                status |= clEnqueueWriteBuffer(q,
-                                               wei_dev,
-                                               CL_TRUE,
-                                               0,
-                                               sizeof(TRef) * wei_sz,
-                                               wei.data.data(),
-                                               0,
-                                               nullptr,
-                                               nullptr);
-                EXPECT(status == CL_SUCCESS);
-#elif MIOPEN_BACKEND_HIP
-=======
-
->>>>>>> c34c72a2
+
                 EXPECT(hipMemcpy(
                            in_dev, in.data.data(), sizeof(TRef) * in_sz, hipMemcpyHostToDevice) ==
                        hipSuccess);
@@ -904,31 +773,7 @@
                 rand_tensor_integer(wei);
                 /// \ref copy_non_packed_output_before_convolution
                 rand_tensor_integer(in);
-<<<<<<< HEAD
-#if MIOPEN_BACKEND_OPENCL
-                status = clEnqueueWriteBuffer(q,
-                                              out_dev,
-                                              CL_TRUE,
-                                              0,
-                                              sizeof(TRef) * out_sz,
-                                              out.data.data(),
-                                              0,
-                                              nullptr,
-                                              nullptr);
-                status |= clEnqueueWriteBuffer(q,
-                                               wei_dev,
-                                               CL_TRUE,
-                                               0,
-                                               sizeof(TRef) * wei_sz,
-                                               wei.data.data(),
-                                               0,
-                                               nullptr,
-                                               nullptr);
-                EXPECT(status == CL_SUCCESS);
-#elif MIOPEN_BACKEND_HIP
-=======
-
->>>>>>> c34c72a2
+
                 /// \ref copy_non_packed_output_before_convolution
                 EXPECT(hipMemcpy(
                            in_dev, in.data.data(), sizeof(TRef) * in_sz, hipMemcpyHostToDevice) ==
@@ -981,31 +826,7 @@
                 rand_tensor_integer(out, 3, -2);
                 /// \ref copy_non_packed_output_before_convolution
                 rand_tensor_integer(wei);
-<<<<<<< HEAD
-#if MIOPEN_BACKEND_OPENCL
-                status |= clEnqueueWriteBuffer(q,
-                                               in_dev,
-                                               CL_TRUE,
-                                               0,
-                                               sizeof(TRef) * in_sz,
-                                               in.data.data(),
-                                               0,
-                                               nullptr,
-                                               nullptr);
-                status |= clEnqueueWriteBuffer(q,
-                                               out_dev,
-                                               CL_TRUE,
-                                               0,
-                                               sizeof(TRef) * out_sz,
-                                               out.data.data(),
-                                               0,
-                                               nullptr,
-                                               nullptr);
-                EXPECT(status == CL_SUCCESS);
-#elif MIOPEN_BACKEND_HIP
-=======
-
->>>>>>> c34c72a2
+
                 EXPECT(hipMemcpy(
                            in_dev, in.data.data(), sizeof(TRef) * in_sz, hipMemcpyHostToDevice) ==
                        hipSuccess);
