/*******************************************************************************
 *
 * MIT License
 *
 * Copyright (c) 2020 Advanced Micro Devices, Inc.
 *
 * Permission is hereby granted, free of charge, to any person obtaining a copy
 * of this software and associated documentation files (the "Software"), to deal
 * in the Software without restriction, including without limitation the rights
 * to use, copy, modify, merge, publish, distribute, sublicense, and/or sell
 * copies of the Software, and to permit persons to whom the Software is
 * furnished to do so, subject to the following conditions:
 *
 * The above copyright notice and this permission notice shall be included in all
 * copies or substantial portions of the Software.
 *
 * THE SOFTWARE IS PROVIDED "AS IS", WITHOUT WARRANTY OF ANY KIND, EXPRESS OR
 * IMPLIED, INCLUDING BUT NOT LIMITED TO THE WARRANTIES OF MERCHANTABILITY,
 * FITNESS FOR A PARTICULAR PURPOSE AND NONINFRINGEMENT. IN NO EVENT SHALL THE
 * AUTHORS OR COPYRIGHT HOLDERS BE LIABLE FOR ANY CLAIM, DAMAGES OR OTHER
 * LIABILITY, WHETHER IN AN ACTION OF CONTRACT, TORT OR OTHERWISE, ARISING FROM,
 * OUT OF OR IN CONNECTION WITH THE SOFTWARE OR THE USE OR OTHER DEALINGS IN THE
 * SOFTWARE.
 *
 *******************************************************************************/

#include <functional>
#include <numeric>
#include <miopen/handle.hpp>
#include <miopen/miopen.h>
#include <miopen/convolution.hpp>
#include <miopen/problem_description.hpp>
#include <miopen/tensor.hpp>
#include <miopen/tensor_layout.hpp>
#include <miopen/bfloat16.hpp>
#include <vector>
#include <cstdlib>
#include <ctime>
#include <type_traits>
#if HIP_PACKAGE_VERSION_FLAT >= 5006000000ULL
#include <half/half.hpp>
#else
#include <half.hpp>
#endif
#include "test.hpp"
#include "driver.hpp"
#include "tensor_holder.hpp"
#include "cpu_conv.hpp"
#include "random.hpp"

enum tensor_layout_t
{
    miopen_tensor_layout_nchw,
    miopen_tensor_layout_ncdhw,
    miopen_tensor_layout_nhwc,
    miopen_tensor_layout_ndhwc,
};

std::string tensor_layout_to_string(tensor_layout_t layout)
{
    std::string layout_string("N/A");
    if(layout == miopen_tensor_layout_nchw)
        layout_string = "NCHW";
    else if(layout == miopen_tensor_layout_ncdhw)
        layout_string = "NCDHW";
    else if(layout == miopen_tensor_layout_nhwc)
        layout_string = "NHWC";
    else if(layout == miopen_tensor_layout_ndhwc)
        layout_string = "NDHWC";
    else
        MIOPEN_THROW("Unsupported tensor layout");
    return layout_string;
}

struct gpu_reference_kernel_base
{
    miopenHandle_t handle{};

    gpu_reference_kernel_base() { miopenCreate(&handle); }

    ~gpu_reference_kernel_base() { miopenDestroy(handle); }

    static int conv_out_size(int in_size, int pad, int dilation, int ksize, int stride)
    {
        return (in_size + 2 * pad - dilation * (ksize - 1) - 1) / stride + 1;
    }

    static std::vector<int> get_image_depth() { return {8, 10}; }

    static std::vector<int> get_image_size() { return {9, 14}; }

    // Warning: Channel size must be multiple of group size
    static std::vector<int> get_channel_size() { return {4, 8}; }

    static std::vector<int> get_filter_depth() { return {1, 3}; }

    static std::vector<int> get_filter_size() { return {1, 3}; }

    static std::vector<int> get_stride_depth() { return {1, 2}; }

    static std::vector<int> get_dilation_depth() { return {1}; }

    static std::vector<int> get_stride_dilation_size() { return {1, 2}; }

    static std::vector<int> get_pad_depth() { return {0, 1}; }

    static std::vector<int> get_pad_size() { return {0, 1}; }

    static std::vector<int> get_group_size() { return {1, 2}; }

    static std::vector<int> get_batch_size() { return {1, 2}; }

    template <typename F>
    void iterate_conv_2d(F f)
    {
        for(int c : get_channel_size())
        {
            for(int hi : get_image_size())
            {
                for(int wi : get_image_size())
                {
                    for(int fy : get_filter_size())
                    {
                        for(int fx : get_filter_size())
                        {
                            for(int py : get_pad_size())
                            {
                                for(int px : get_pad_size())
                                {
                                    int n = get_batch_size()[prng::gen_canonical<size_t>()];
                                    int g = get_group_size()[prng::gen_canonical<size_t>()];
                                    int k = get_channel_size()[prng::gen_canonical<size_t>()];
                                    int sy =
                                        get_stride_dilation_size()[prng::gen_canonical<size_t>()];
                                    int sx =
                                        get_stride_dilation_size()[prng::gen_canonical<size_t>()];
                                    int dy =
                                        get_stride_dilation_size()[prng::gen_canonical<size_t>()];
                                    int dx =
                                        get_stride_dilation_size()[prng::gen_canonical<size_t>()];
                                    int ho = conv_out_size(hi, py, dy, fy, sy);
                                    int wo = conv_out_size(wi, px, dx, fx, sx);

                                    if(fy > hi || fx > wi || (fy - 1) < py || (fx - 1) < px ||
                                       ho <= 0 || wo <= 0 || c % g != 0 || k % g != 0)
                                        continue;
                                    if((fx == 3 && fy == 5) || (fx == 5 && fy == 3))
                                        continue;
                                    f(n, wi, hi, c, k, fx, fy, px, py, sx, sy, dx, dy, g);
                                }
                            }
                        }
                    }
                }
            }
        }
    }

    template <typename F>
    void iterate_conv_3d(F f)
    {
        for(int c : get_channel_size())
        {
            for(int fy : get_filter_size())
            {
                for(int fx : get_filter_size())
                {
                    for(int py : get_pad_size())
                    {
                        for(int px : get_pad_size())
                        {
                            int n   = get_batch_size()[prng::gen_canonical<size_t>()];
                            int g   = get_group_size()[prng::gen_canonical<size_t>()];
                            int k   = get_channel_size()[prng::gen_canonical<size_t>()];
                            int di  = get_image_depth()[prng::gen_canonical<size_t>()];
                            int hi  = get_image_size()[prng::gen_canonical<size_t>()];
                            int wi  = get_image_size()[prng::gen_canonical<size_t>()];
                            int fz  = get_filter_depth()[prng::gen_canonical<size_t>()];
                            int pz  = get_pad_depth()[prng::gen_canonical<size_t>()];
                            int sx  = get_stride_dilation_size()[prng::gen_canonical<size_t>()];
                            int sy  = get_stride_dilation_size()[prng::gen_canonical<size_t>()];
                            int sz  = get_stride_depth()[prng::gen_canonical<size_t>()];
                            int dx  = get_stride_dilation_size()[prng::gen_canonical<size_t>()];
                            int dy  = get_stride_dilation_size()[prng::gen_canonical<size_t>()];
                            int dz  = get_dilation_depth()[0];
                            int ho  = conv_out_size(hi, py, dy, fy, sy);
                            int wo  = conv_out_size(wi, px, dx, fx, sx);
                            int do_ = conv_out_size(di, pz, dz, fz, sz);
                            if(fy > hi || fx > wi || fz > di || (fy - 1) < py || (fx - 1) < px ||
                               (fz - 1) < pz || ho <= 0 || wo <= 0 || do_ <= 0 || c % g != 0 ||
                               k % g != 0)
                                continue;
                            if((fx == 3 && fy == 5) || (fx == 5 && fy == 3))
                                continue;
                            f(n,
                              di,
                              wi,
                              hi,
                              c,
                              k,
                              fz,
                              fx,
                              fy,
                              pz,
                              px,
                              py,
                              sz,
                              sx,
                              sy,
                              dz,
                              dx,
                              dy,
                              g);
                        }
                    }
                }
            }
        }
    }
};

static constexpr int RAND_INTEGER_MAX       = 5;
static constexpr int RAND_INTEGER_MIN       = -4;
static constexpr float MAX_INTEGER_INTERVAL = 4.f;

/*
 * for half, if we use integer, half can express -2048 ~ 2048 without data-loss.
 * e.g. 2049 can not expressed by half.
 * from 2048~4096, half can only express 1/2 the number. number 2049, 2051, 2053, 2055.... can not
 * be expressed. (max interval is 2) from 4096~8192, half can only express 1/4 the number. number
 * 4097, 4098, 4099, 4101, 4102, 4103, 4105, 4106, 4107, 4109... can not expressd. (max interval is
 * 4) from 8192~16384, half can only express 1/8 the number. (max interval is 8)
 */
template <typename T>
void rand_tensor_integer(tensor<T>& t, int max = RAND_INTEGER_MAX, int min = RAND_INTEGER_MIN)
{
    // use integer to random.
    for(size_t i = 0; i < t.data.size(); i++)
        t[i] = static_cast<T>(prng::gen_A_to_B(min, max));
}

template <typename T>
bool verify_tensor(tensor<T>& t_gpu,
                   tensor<T>& t_cpu,
                   float integer_interval = MAX_INTEGER_INTERVAL)
{
    if(t_gpu.data.size() != t_cpu.data.size())
    {
        MIOPEN_LOG_E("size not equal, should not happen");
        return false;
    }
    auto idx          = miopen::mismatch_idx(t_gpu.data, t_cpu.data, miopen::float_equal);
    bool valid_result = true;
    if(idx < miopen::range_distance(t_cpu))
    {
        // give a re-try chance for half_float
        // max gemm_k is wrw, max_n=2, max_ho/wo=14, max integer=4, max value=2*14*14*4*4 = 6272.
        // hence max integer interval is 4
        // for gpu we cast value to float, for cpu we cast value to double. hence inside kernel
        // precision is guaranteed.
        // the problem is cast the result back.
        // round-to-nearest(default rounding mode) seems will have little difference when doing
        // double->half, compare to float->half.
        // hence we give a chance to calculate if the difference is still following our experience,
        // while doing integer computation.
        auto max_diff = miopen::max_diff(t_gpu, t_cpu);
        if(max_diff > integer_interval)
            valid_result = false;
    }

    if(!valid_result)
    {
        std::cout << "diff at:" << idx << ", gpu:" << t_gpu[idx] << ", cpu:" << t_cpu[idx]
                  << std::endl;
    }
    return valid_result;
}

static std::string direction_to_string(miopen::conv::Direction direction)
{
    if(direction == miopen::conv::Direction::Forward)
        return "fwd";
    if(direction == miopen::conv::Direction::BackwardData)
        return "bwd";
    if(direction == miopen::conv::Direction::BackwardWeights)
        return "wrw";
    return "n/a";
}

static std::string miopen_type_to_string(miopenDataType_t type)
{
    if(type == miopenHalf)
        return "fp16";
    if(type == miopenFloat)
        return "fp32";
    if(type == miopenInt32)
        return "int32";
    if(type == miopenInt8)
        return "int8";
    if(type == miopenBFloat16)
        return "bf16";
    return "n/a";
}

/// input: a vector of lengths of dims in a tensor
/// multiply each element with a random constant integer
void pad_tensor_strides(std::vector<int>& strides)
{
    constexpr int min_stride_multiplier = 1;
    constexpr int max_stride_multiplier = 5;

    auto c = prng::gen_A_to_B(min_stride_multiplier, max_stride_multiplier);
    for(auto& v : strides)
    {
        // cppcheck-suppress useStlAlgorithm
        v = v * c;
    }
}

template <miopen::conv::Direction direction,
          typename TRef,
          typename Tout,
          tensor_layout_t tensor_layout>
struct gpu_reference_conv_2d : gpu_reference_kernel_base
{
    void run()
    {
        auto run_conv_2d = [&](int n,
                               int wi,
                               int hi,
                               int c,
                               int k,
                               int fx,
                               int fy,
                               int px,
                               int py,
                               int sx,
                               int sy,
                               int dx,
                               int dy,
                               int g) {
            miopenConvolutionDescriptor_t convDesc;
            miopenTensorDescriptor_t inDesc, weiDesc, outDesc;

            int pads[]      = {py, px};
            int strides[]   = {sy, sx};
            int dilations[] = {dy, dx};
            int ho          = conv_out_size(hi, py, dy, fy, sy);
            int wo          = conv_out_size(wi, px, dx, fx, sx);
            int c_per_group = c / g;

            std::vector<int> in_len({n, c, hi, wi});
            std::vector<int> wei_len({k, c_per_group, fy, fx});
            std::vector<int> out_len({n, k, ho, wo});

            std::vector<int> in_strides;
            std::vector<int> wei_strides;
            std::vector<int> out_strides;

            std::string layout_default = miopen::tensor_layout_get_default(4);
            std::string layout_string  = tensor_layout_to_string(tensor_layout);

            miopen::tensor_layout_to_strides(in_len, layout_default, layout_string, in_strides);
            miopen::tensor_layout_to_strides(wei_len, layout_default, layout_string, wei_strides);
            miopen::tensor_layout_to_strides(out_len, layout_default, layout_string, out_strides);

            pad_tensor_strides(in_strides);
            pad_tensor_strides(wei_strides);
            pad_tensor_strides(out_strides);

            tensor<TRef> in(in_len, in_strides);
            tensor<TRef> wei(wei_len, wei_strides);
            tensor<Tout> out(out_len, out_strides);

            auto in_sz  = in.data.size();
            auto wei_sz = wei.data.size();
            auto out_sz = out.data.size();

<<<<<<< HEAD
#if MIOPEN_BACKEND_OPENCL
            cl_context ctx;
            clGetCommandQueueInfo(q, CL_QUEUE_CONTEXT, sizeof(cl_context), &ctx, nullptr);
            cl_int status = CL_SUCCESS;
            cl_mem in_dev =
                clCreateBuffer(ctx, CL_MEM_READ_WRITE, sizeof(TRef) * in_sz, nullptr, &status);
            cl_mem wei_dev =
                clCreateBuffer(ctx, CL_MEM_READ_WRITE, sizeof(TRef) * wei_sz, nullptr, nullptr);
            cl_mem out_dev =
                clCreateBuffer(ctx, CL_MEM_READ_WRITE, sizeof(Tout) * out_sz, nullptr, nullptr);
            EXPECT(status == CL_SUCCESS);
#elif MIOPEN_BACKEND_HIP
=======
>>>>>>> defb1b04
            void* in_dev;
            void* wei_dev;
            void* out_dev;
            EXPECT(hipMalloc(&in_dev, sizeof(TRef) * in_sz) == hipSuccess);
            EXPECT(hipMalloc(&wei_dev, sizeof(TRef) * wei_sz) == hipSuccess);
            EXPECT(hipMalloc(&out_dev, sizeof(Tout) * out_sz) == hipSuccess);

            EXPECT(miopenCreateConvolutionDescriptor(&convDesc) == miopenStatusSuccess);
            EXPECT(miopenInitConvolutionNdDescriptor(convDesc,
                                                     2,
                                                     static_cast<int*>(pads),
                                                     static_cast<int*>(strides),
                                                     static_cast<int*>(dilations),
                                                     miopenConvolution) == miopenStatusSuccess);
            EXPECT(miopenSetConvolutionGroupCount(convDesc, g) == miopenStatusSuccess);

            EXPECT(miopenCreateTensorDescriptor(&inDesc) == miopenStatusSuccess);
            EXPECT(miopenCreateTensorDescriptor(&weiDesc) == miopenStatusSuccess);
            EXPECT(miopenCreateTensorDescriptor(&outDesc) == miopenStatusSuccess);

            EXPECT(
                miopenSetTensorDescriptor(
                    inDesc, miopen_type<TRef>{}, in_len.size(), in_len.data(), in_strides.data()) ==
                miopenStatusSuccess);
            EXPECT(miopenSetTensorDescriptor(weiDesc,
                                             miopen_type<TRef>{},
                                             wei_len.size(),
                                             wei_len.data(),
                                             wei_strides.data()) == miopenStatusSuccess);
            EXPECT(miopenSetTensorDescriptor(outDesc,
                                             miopen_type<Tout>{},
                                             out_len.size(),
                                             out_len.data(),
                                             out_strides.data()) == miopenStatusSuccess);

            bool valid_result = false;

            if(direction == miopen::conv::Direction::Forward)
            {
                // initialize data with integer
                rand_tensor_integer(in);
                rand_tensor_integer(wei);
                /// \ref copy_non_packed_output_before_convolution
                rand_tensor_integer(out);
<<<<<<< HEAD
#if MIOPEN_BACKEND_OPENCL
                status = clEnqueueWriteBuffer(q,
                                              in_dev,
                                              CL_TRUE,
                                              0,
                                              sizeof(TRef) * in_sz,
                                              in.data.data(),
                                              0,
                                              nullptr,
                                              nullptr);
                status |= clEnqueueWriteBuffer(q,
                                               wei_dev,
                                               CL_TRUE,
                                               0,
                                               sizeof(TRef) * wei_sz,
                                               wei.data.data(),
                                               0,
                                               nullptr,
                                               nullptr);
                EXPECT(status == CL_SUCCESS);
#elif MIOPEN_BACKEND_HIP
=======

>>>>>>> defb1b04
                EXPECT(hipMemcpy(
                           in_dev, in.data.data(), sizeof(TRef) * in_sz, hipMemcpyHostToDevice) ==
                       hipSuccess);
                EXPECT(hipMemcpy(wei_dev,
                                 wei.data.data(),
                                 sizeof(TRef) * wei_sz,
                                 hipMemcpyHostToDevice) == hipSuccess);
                /// \anchor copy_non_packed_output_before_convolution
                /// \note Output is a non-packed tensor, which means there are
                /// elements that convolution will not update. In order to verify
                /// the convolution result, the GPU buffer should have the same
                /// data as the CPU in both update and not-updated elements.
                /// Therefore, we copy the output to the GPU buffer after
                /// initializing it with random values.
                ///
                EXPECT(hipMemcpy(out_dev,
                                 out.data.data(),
                                 sizeof(Tout) * out_sz,
                                 hipMemcpyHostToDevice) == hipSuccess);
<<<<<<< HEAD
#endif
=======

>>>>>>> defb1b04
                cpu_convolution_forward(miopen::deref(convDesc).GetSpatialDimension(),
                                        in,
                                        wei,
                                        out,
                                        miopen::deref(convDesc).GetConvPads(),
                                        miopen::deref(convDesc).GetConvStrides(),
                                        miopen::deref(convDesc).GetConvDilations(),
                                        miopen::deref(convDesc).GetGroupCount());

                EXPECT(miopenConvolutionForwardImmediate(
                           handle,
                           weiDesc,
                           wei_dev,
                           inDesc,
                           in_dev,
                           convDesc,
                           outDesc,
                           out_dev,
                           nullptr,
                           0,
                           miopen::solver::Id("ConvDirectNaiveConvFwd").Value()) ==
                       miopenStatusSuccess);

                tensor<Tout> out_host(out_len, out_strides);
                EXPECT(hipMemcpy(out_host.data.data(),
                                 out_dev,
                                 sizeof(Tout) * out_sz,
                                 hipMemcpyDeviceToHost) == hipSuccess);

                // we expect excact match, since use integer
                valid_result = verify_tensor(out_host, out);
            }
            else if(direction == miopen::conv::Direction::BackwardData)
            {
                // initialize data with integer
                rand_tensor_integer(out);
                rand_tensor_integer(wei);
                /// \ref copy_non_packed_output_before_convolution
                rand_tensor_integer(in);
<<<<<<< HEAD
#if MIOPEN_BACKEND_OPENCL
                status = clEnqueueWriteBuffer(q,
                                              out_dev,
                                              CL_TRUE,
                                              0,
                                              sizeof(TRef) * out_sz,
                                              out.data.data(),
                                              0,
                                              nullptr,
                                              nullptr);
                status |= clEnqueueWriteBuffer(q,
                                               wei_dev,
                                               CL_TRUE,
                                               0,
                                               sizeof(TRef) * wei_sz,
                                               wei.data.data(),
                                               0,
                                               nullptr,
                                               nullptr);
                EXPECT(status == CL_SUCCESS);
#elif MIOPEN_BACKEND_HIP
                /// \ref copy_non_packed_output_before_convolution
=======
                /// \ref copy_non_packed_output_before_convolution

>>>>>>> defb1b04
                EXPECT(hipMemcpy(
                           in_dev, in.data.data(), sizeof(TRef) * in_sz, hipMemcpyHostToDevice) ==
                       hipSuccess);
                EXPECT(hipMemcpy(out_dev,
                                 out.data.data(),
                                 sizeof(Tout) * out_sz,
                                 hipMemcpyHostToDevice) == hipSuccess);
                EXPECT(hipMemcpy(wei_dev,
                                 wei.data.data(),
                                 sizeof(TRef) * wei_sz,
                                 hipMemcpyHostToDevice) == hipSuccess);

                cpu_convolution_backward_data(miopen::deref(convDesc).GetSpatialDimension(),
                                              in,
                                              wei,
                                              out,
                                              miopen::deref(convDesc).GetConvPads(),
                                              miopen::deref(convDesc).GetConvStrides(),
                                              miopen::deref(convDesc).GetConvDilations(),
                                              miopen::deref(convDesc).GetGroupCount());

                EXPECT(miopenConvolutionBackwardDataImmediate(
                           handle,
                           outDesc,
                           out_dev,
                           weiDesc,
                           wei_dev,
                           convDesc,
                           inDesc,
                           in_dev,
                           nullptr,
                           0,
                           miopen::solver::Id("ConvDirectNaiveConvBwd").Value()) ==
                       miopenStatusSuccess);

                tensor<TRef> in_host(in_len, in_strides);

                EXPECT(hipMemcpy(in_host.data.data(),
                                 in_dev,
                                 sizeof(TRef) * in_sz,
                                 hipMemcpyDeviceToHost) == hipSuccess);

                // we expect excact match, since use integer
                valid_result = verify_tensor(in_host, in);
            }
            else if(direction == miopen::conv::Direction::BackwardWeights)
            {
                rand_tensor_integer(in);
                rand_tensor_integer(out);
                /// \ref copy_non_packed_output_before_convolution
                rand_tensor_integer(wei);
<<<<<<< HEAD
#if MIOPEN_BACKEND_OPENCL
                status |= clEnqueueWriteBuffer(q,
                                               in_dev,
                                               CL_TRUE,
                                               0,
                                               sizeof(TRef) * in_sz,
                                               in.data.data(),
                                               0,
                                               nullptr,
                                               nullptr);
                status |= clEnqueueWriteBuffer(q,
                                               out_dev,
                                               CL_TRUE,
                                               0,
                                               sizeof(TRef) * out_sz,
                                               out.data.data(),
                                               0,
                                               nullptr,
                                               nullptr);
                EXPECT(status == CL_SUCCESS);
#elif MIOPEN_BACKEND_HIP
=======

>>>>>>> defb1b04
                EXPECT(hipMemcpy(
                           in_dev, in.data.data(), sizeof(TRef) * in_sz, hipMemcpyHostToDevice) ==
                       hipSuccess);
                /// \ref copy_non_packed_output_before_convolution
                EXPECT(hipMemcpy(wei_dev,
                                 wei.data.data(),
                                 sizeof(TRef) * wei_sz,
                                 hipMemcpyHostToDevice) == hipSuccess);
                EXPECT(hipMemcpy(out_dev,
                                 out.data.data(),
                                 sizeof(Tout) * out_sz,
                                 hipMemcpyHostToDevice) == hipSuccess);

                cpu_convolution_backward_weight(miopen::deref(convDesc).GetSpatialDimension(),
                                                in,
                                                wei,
                                                out,
                                                miopen::deref(convDesc).GetConvPads(),
                                                miopen::deref(convDesc).GetConvStrides(),
                                                miopen::deref(convDesc).GetConvDilations(),
                                                miopen::deref(convDesc).GetGroupCount());

                EXPECT(miopenConvolutionBackwardWeightsImmediate(
                           handle,
                           outDesc,
                           out_dev,
                           inDesc,
                           in_dev,
                           convDesc,
                           weiDesc,
                           wei_dev,
                           nullptr,
                           0,
                           miopen::solver::Id("ConvDirectNaiveConvWrw").Value()) ==
                       miopenStatusSuccess);

                tensor<TRef> wei_host(wei_len, wei_strides);

                EXPECT(hipMemcpy(wei_host.data.data(),
                                 wei_dev,
                                 sizeof(TRef) * wei_sz,
                                 hipMemcpyDeviceToHost) == hipSuccess);

                // we expect excact match, since use integer
                valid_result = verify_tensor(wei_host, wei);
            }

            // auto error        = miopen::rms_range(out_host.data, out.data);
            // auto tolerance = get_default_tolerence<TRef>();
            // bool valid_result = error <= tolerance;
            std::cout << "n:" << n << ", c:" << c << ", hi:" << hi << ", wi:" << wi << ", k:" << k
                      << ", ho:" << ho << ", wo:" << wo << ", fy:" << fy << ",fx:" << fx
                      << ", py:" << py << ", px:" << px << ", sy:" << sy << ", sx:" << sx
                      << ", dy:" << dy << ",dx:" << dx << ", g:" << g
                      << ", dir:" << direction_to_string(direction)
                      << ", type:" << miopen_type_to_string(miopen_type<TRef>{})
                      << ", layout:" << layout_string << ", valid:" << valid_result << std::endl;
            EXPECT(valid_result == true);

            miopenDestroyConvolutionDescriptor(convDesc);
            miopenDestroyTensorDescriptor(inDesc);
            miopenDestroyTensorDescriptor(weiDesc);
            miopenDestroyTensorDescriptor(outDesc);

            hipFree(in_dev);
            hipFree(wei_dev);
            hipFree(out_dev);
        };

        iterate_conv_2d(run_conv_2d);
    }
};

template <miopen::conv::Direction direction,
          typename TRef,
          typename Tout,
          tensor_layout_t tensor_layout>
struct gpu_reference_conv_3d : gpu_reference_kernel_base
{
    void run()
    {
        auto run_conv_3d = [&](int n,
                               int di,
                               int wi,
                               int hi,
                               int c,
                               int k,
                               int fz,
                               int fx,
                               int fy,
                               int pz,
                               int px,
                               int py,
                               int sz,
                               int sx,
                               int sy,
                               int dz,
                               int dx,
                               int dy,
                               int g) {
            miopenConvolutionDescriptor_t convDesc;
            miopenTensorDescriptor_t inDesc, weiDesc, outDesc;

            int pads[]      = {pz, py, px};
            int strides[]   = {sz, sy, sx};
            int dilations[] = {dz, dy, dx};
            int ho          = conv_out_size(hi, py, dy, fy, sy);
            int wo          = conv_out_size(wi, px, dx, fx, sx);
            int do_         = conv_out_size(di, pz, dz, fz, sz);
            int c_per_group = c / g;

            std::vector<int> in_len({n, c, di, hi, wi});
            std::vector<int> wei_len({k, c_per_group, fz, fy, fx});
            std::vector<int> out_len({n, k, do_, ho, wo});

            std::vector<int> in_strides;
            std::vector<int> wei_strides;
            std::vector<int> out_strides;

            std::string layout_default = miopen::tensor_layout_get_default(5);
            std::string layout_string  = tensor_layout_to_string(tensor_layout);

            miopen::tensor_layout_to_strides(in_len, layout_default, layout_string, in_strides);
            miopen::tensor_layout_to_strides(wei_len, layout_default, layout_string, wei_strides);
            miopen::tensor_layout_to_strides(out_len, layout_default, layout_string, out_strides);

            pad_tensor_strides(in_strides);
            pad_tensor_strides(wei_strides);
            pad_tensor_strides(out_strides);

            tensor<TRef> in(in_len, in_strides);
            tensor<TRef> wei(wei_len, wei_strides);
            tensor<Tout> out(out_len, out_strides);

            auto in_sz  = in.data.size();
            auto wei_sz = wei.data.size();
            auto out_sz = out.data.size();

<<<<<<< HEAD
#if MIOPEN_BACKEND_OPENCL
            cl_context ctx;
            clGetCommandQueueInfo(q, CL_QUEUE_CONTEXT, sizeof(cl_context), &ctx, nullptr);
            cl_int status = CL_SUCCESS;
            cl_mem in_dev =
                clCreateBuffer(ctx, CL_MEM_READ_WRITE, sizeof(TRef) * in_sz, nullptr, &status);
            cl_mem wei_dev =
                clCreateBuffer(ctx, CL_MEM_READ_WRITE, sizeof(TRef) * wei_sz, nullptr, nullptr);
            cl_mem out_dev =
                clCreateBuffer(ctx, CL_MEM_READ_WRITE, sizeof(Tout) * out_sz, nullptr, nullptr);
            EXPECT(status == CL_SUCCESS);
#elif MIOPEN_BACKEND_HIP
=======
>>>>>>> defb1b04
            void* in_dev;
            void* wei_dev;
            void* out_dev;

            EXPECT(hipMalloc(&in_dev, sizeof(TRef) * in_sz) == hipSuccess);
            EXPECT(hipMalloc(&wei_dev, sizeof(TRef) * wei_sz) == hipSuccess);
            EXPECT(hipMalloc(&out_dev, sizeof(Tout) * out_sz) == hipSuccess);

            EXPECT(miopenCreateConvolutionDescriptor(&convDesc) == miopenStatusSuccess);
            EXPECT(miopenInitConvolutionNdDescriptor(convDesc,
                                                     3,
                                                     static_cast<int*>(pads),
                                                     static_cast<int*>(strides),
                                                     static_cast<int*>(dilations),
                                                     miopenConvolution) == miopenStatusSuccess);
            EXPECT(miopenSetConvolutionGroupCount(convDesc, g) == miopenStatusSuccess);

            EXPECT(miopenCreateTensorDescriptor(&inDesc) == miopenStatusSuccess);
            EXPECT(miopenCreateTensorDescriptor(&weiDesc) == miopenStatusSuccess);
            EXPECT(miopenCreateTensorDescriptor(&outDesc) == miopenStatusSuccess);

            EXPECT(
                miopenSetTensorDescriptor(
                    inDesc, miopen_type<TRef>{}, in_len.size(), in_len.data(), in_strides.data()) ==
                miopenStatusSuccess);
            EXPECT(miopenSetTensorDescriptor(weiDesc,
                                             miopen_type<TRef>{},
                                             wei_len.size(),
                                             wei_len.data(),
                                             wei_strides.data()) == miopenStatusSuccess);
            EXPECT(miopenSetTensorDescriptor(outDesc,
                                             miopen_type<Tout>{},
                                             out_len.size(),
                                             out_len.data(),
                                             out_strides.data()) == miopenStatusSuccess);

            bool valid_result = false;

            if(direction == miopen::conv::Direction::Forward)
            {
                // initialize data with integer
                rand_tensor_integer(in);
                rand_tensor_integer(wei);
                /// \ref copy_non_packed_output_before_convolution
                rand_tensor_integer(out);
<<<<<<< HEAD
#if MIOPEN_BACKEND_OPENCL
                status = clEnqueueWriteBuffer(q,
                                              in_dev,
                                              CL_TRUE,
                                              0,
                                              sizeof(TRef) * in_sz,
                                              in.data.data(),
                                              0,
                                              nullptr,
                                              nullptr);
                status |= clEnqueueWriteBuffer(q,
                                               wei_dev,
                                               CL_TRUE,
                                               0,
                                               sizeof(TRef) * wei_sz,
                                               wei.data.data(),
                                               0,
                                               nullptr,
                                               nullptr);
                EXPECT(status == CL_SUCCESS);
#elif MIOPEN_BACKEND_HIP
=======

>>>>>>> defb1b04
                EXPECT(hipMemcpy(
                           in_dev, in.data.data(), sizeof(TRef) * in_sz, hipMemcpyHostToDevice) ==
                       hipSuccess);
                /// \ref copy_non_packed_output_before_convolution
                EXPECT(hipMemcpy(out_dev,
                                 out.data.data(),
                                 sizeof(Tout) * out_sz,
                                 hipMemcpyHostToDevice) == hipSuccess);
                EXPECT(hipMemcpy(wei_dev,
                                 wei.data.data(),
                                 sizeof(TRef) * wei_sz,
                                 hipMemcpyHostToDevice) == hipSuccess);

                cpu_convolution_forward(miopen::deref(convDesc).GetSpatialDimension(),
                                        in,
                                        wei,
                                        out,
                                        miopen::deref(convDesc).GetConvPads(),
                                        miopen::deref(convDesc).GetConvStrides(),
                                        miopen::deref(convDesc).GetConvDilations(),
                                        miopen::deref(convDesc).GetGroupCount());

                EXPECT(miopenConvolutionForwardImmediate(
                           handle,
                           weiDesc,
                           wei_dev,
                           inDesc,
                           in_dev,
                           convDesc,
                           outDesc,
                           out_dev,
                           nullptr,
                           0,
                           miopen::solver::Id("ConvDirectNaiveConvFwd").Value()) ==
                       miopenStatusSuccess);

                tensor<Tout> out_host(out_len, out_strides);

                EXPECT(hipMemcpy(out_host.data.data(),
                                 out_dev,
                                 sizeof(Tout) * out_sz,
                                 hipMemcpyDeviceToHost) == hipSuccess);

                // we expect excact match, since use integer
                valid_result = verify_tensor(out_host, out);
            }
            else if(direction == miopen::conv::Direction::BackwardData)
            {
                // initialize data with integer
                rand_tensor_integer(out);
                rand_tensor_integer(wei);
                /// \ref copy_non_packed_output_before_convolution
                rand_tensor_integer(in);
<<<<<<< HEAD
#if MIOPEN_BACKEND_OPENCL
                status = clEnqueueWriteBuffer(q,
                                              out_dev,
                                              CL_TRUE,
                                              0,
                                              sizeof(TRef) * out_sz,
                                              out.data.data(),
                                              0,
                                              nullptr,
                                              nullptr);
                status |= clEnqueueWriteBuffer(q,
                                               wei_dev,
                                               CL_TRUE,
                                               0,
                                               sizeof(TRef) * wei_sz,
                                               wei.data.data(),
                                               0,
                                               nullptr,
                                               nullptr);
                EXPECT(status == CL_SUCCESS);
#elif MIOPEN_BACKEND_HIP
=======

>>>>>>> defb1b04
                /// \ref copy_non_packed_output_before_convolution
                EXPECT(hipMemcpy(
                           in_dev, in.data.data(), sizeof(TRef) * in_sz, hipMemcpyHostToDevice) ==
                       hipSuccess);
                EXPECT(hipMemcpy(out_dev,
                                 out.data.data(),
                                 sizeof(Tout) * out_sz,
                                 hipMemcpyHostToDevice) == hipSuccess);
                EXPECT(hipMemcpy(wei_dev,
                                 wei.data.data(),
                                 sizeof(TRef) * wei_sz,
                                 hipMemcpyHostToDevice) == hipSuccess);

                cpu_convolution_backward_data(miopen::deref(convDesc).GetSpatialDimension(),
                                              in,
                                              wei,
                                              out,
                                              miopen::deref(convDesc).GetConvPads(),
                                              miopen::deref(convDesc).GetConvStrides(),
                                              miopen::deref(convDesc).GetConvDilations(),
                                              miopen::deref(convDesc).GetGroupCount());

                EXPECT(miopenConvolutionBackwardDataImmediate(
                           handle,
                           outDesc,
                           out_dev,
                           weiDesc,
                           wei_dev,
                           convDesc,
                           inDesc,
                           in_dev,
                           nullptr,
                           0,
                           miopen::solver::Id("ConvDirectNaiveConvBwd").Value()) ==
                       miopenStatusSuccess);

                tensor<TRef> in_host(in_len, in_strides);

                EXPECT(hipMemcpy(in_host.data.data(),
                                 in_dev,
                                 sizeof(TRef) * in_sz,
                                 hipMemcpyDeviceToHost) == hipSuccess);

                // we expect excact match, since use integer
                valid_result = verify_tensor(in_host, in);
            }
            else if(direction == miopen::conv::Direction::BackwardWeights)
            {
                rand_tensor_integer(in, 3, -2);
                rand_tensor_integer(out, 3, -2);
                /// \ref copy_non_packed_output_before_convolution
                rand_tensor_integer(wei);
<<<<<<< HEAD
#if MIOPEN_BACKEND_OPENCL
                status |= clEnqueueWriteBuffer(q,
                                               in_dev,
                                               CL_TRUE,
                                               0,
                                               sizeof(TRef) * in_sz,
                                               in.data.data(),
                                               0,
                                               nullptr,
                                               nullptr);
                status |= clEnqueueWriteBuffer(q,
                                               out_dev,
                                               CL_TRUE,
                                               0,
                                               sizeof(TRef) * out_sz,
                                               out.data.data(),
                                               0,
                                               nullptr,
                                               nullptr);
                EXPECT(status == CL_SUCCESS);
#elif MIOPEN_BACKEND_HIP
=======

>>>>>>> defb1b04
                EXPECT(hipMemcpy(
                           in_dev, in.data.data(), sizeof(TRef) * in_sz, hipMemcpyHostToDevice) ==
                       hipSuccess);
                /// \ref copy_non_packed_output_before_convolution
                EXPECT(hipMemcpy(wei_dev,
                                 wei.data.data(),
                                 sizeof(TRef) * wei_sz,
                                 hipMemcpyHostToDevice) == hipSuccess);
                EXPECT(hipMemcpy(out_dev,
                                 out.data.data(),
                                 sizeof(Tout) * out_sz,
                                 hipMemcpyHostToDevice) == hipSuccess);

                cpu_convolution_backward_weight(miopen::deref(convDesc).GetSpatialDimension(),
                                                in,
                                                wei,
                                                out,
                                                miopen::deref(convDesc).GetConvPads(),
                                                miopen::deref(convDesc).GetConvStrides(),
                                                miopen::deref(convDesc).GetConvDilations(),
                                                miopen::deref(convDesc).GetGroupCount());

                EXPECT(miopenConvolutionBackwardWeightsImmediate(
                           handle,
                           outDesc,
                           out_dev,
                           inDesc,
                           in_dev,
                           convDesc,
                           weiDesc,
                           wei_dev,
                           nullptr,
                           0,
                           miopen::solver::Id("ConvDirectNaiveConvWrw").Value()) ==
                       miopenStatusSuccess);

                tensor<TRef> wei_host(wei_len, wei_strides);

                EXPECT(hipMemcpy(wei_host.data.data(),
                                 wei_dev,
                                 sizeof(TRef) * wei_sz,
                                 hipMemcpyDeviceToHost) == hipSuccess);

                // we expect excact match, since use integer
                valid_result = verify_tensor(wei_host, wei, 8.0); // max possible int
                                                                  // 2*14*14*10*(2*2) = 15680, hence
                                                                  // int interval might be 8
            }

            // auto error        = miopen::rms_range(out_host.data, out.data);
            // auto tolerance = get_default_tolerence<TRef>();
            // bool valid_result = error <= tolerance;
            std::cout << "n:" << n << ", c:" << c << ", di:" << di << ", hi:" << hi << ", wi:" << wi
                      << ", k:" << k << ", do:" << do_ << ", ho:" << ho << ", wo:" << wo
                      << ", fz:" << fz << ", fy:" << fy << ",fx:" << fx << ", pz:" << pz
                      << ", py:" << py << ", px:" << px << ", sz:" << sz << ", sy:" << sy
                      << ", sx:" << sx << ", dz:" << dz << ", dy:" << dy << ", dx:" << dx
                      << ", g:" << g << ", dir:" << direction_to_string(direction)
                      << ", type:" << miopen_type_to_string(miopen_type<TRef>{})
                      << ", layout:" << layout_string << ", valid:" << valid_result << std::endl;
            EXPECT(valid_result == true);

            miopenDestroyConvolutionDescriptor(convDesc);
            miopenDestroyTensorDescriptor(inDesc);
            miopenDestroyTensorDescriptor(weiDesc);
            miopenDestroyTensorDescriptor(outDesc);

            hipFree(in_dev);
            hipFree(wei_dev);
            hipFree(out_dev);
        };

        iterate_conv_3d(run_conv_3d);
    }
};

int main()
{
    // 2d NCHW
    run_test<gpu_reference_conv_2d<miopen::conv::Direction::Forward,
                                   float,
                                   float,
                                   miopen_tensor_layout_nchw>>();
    run_test<gpu_reference_conv_2d<miopen::conv::Direction::Forward,
                                   half_float::half,
                                   half_float::half,
                                   miopen_tensor_layout_nchw>>();
    run_test<gpu_reference_conv_2d<miopen::conv::Direction::Forward,
                                   bfloat16,
                                   bfloat16,
                                   miopen_tensor_layout_nchw>>();
    run_test<gpu_reference_conv_2d<miopen::conv::Direction::Forward,
                                   int8_t,
                                   int32_t,
                                   miopen_tensor_layout_nchw>>();
    run_test<gpu_reference_conv_2d<miopen::conv::Direction::Forward,
                                   int8_t,
                                   float,
                                   miopen_tensor_layout_nchw>>();
    run_test<gpu_reference_conv_2d<miopen::conv::Direction::BackwardData,
                                   float,
                                   float,
                                   miopen_tensor_layout_nchw>>();
    run_test<gpu_reference_conv_2d<miopen::conv::Direction::BackwardData,
                                   half_float::half,
                                   half_float::half,
                                   miopen_tensor_layout_nchw>>();
    run_test<gpu_reference_conv_2d<miopen::conv::Direction::BackwardData,
                                   bfloat16,
                                   bfloat16,
                                   miopen_tensor_layout_nchw>>();
    run_test<gpu_reference_conv_2d<miopen::conv::Direction::BackwardWeights,
                                   float,
                                   float,
                                   miopen_tensor_layout_nchw>>();
    run_test<gpu_reference_conv_2d<miopen::conv::Direction::BackwardWeights,
                                   half_float::half,
                                   half_float::half,
                                   miopen_tensor_layout_nchw>>();
    run_test<gpu_reference_conv_2d<miopen::conv::Direction::BackwardWeights,
                                   bfloat16,
                                   bfloat16,
                                   miopen_tensor_layout_nchw>>();

    // 3d NCDHW
    run_test<gpu_reference_conv_3d<miopen::conv::Direction::Forward,
                                   float,
                                   float,
                                   miopen_tensor_layout_ncdhw>>();
    run_test<gpu_reference_conv_3d<miopen::conv::Direction::Forward,
                                   half_float::half,
                                   half_float::half,
                                   miopen_tensor_layout_ncdhw>>();
    run_test<gpu_reference_conv_3d<miopen::conv::Direction::Forward,
                                   bfloat16,
                                   bfloat16,
                                   miopen_tensor_layout_ncdhw>>();
    run_test<gpu_reference_conv_3d<miopen::conv::Direction::Forward,
                                   int8_t,
                                   int32_t,
                                   miopen_tensor_layout_ncdhw>>();
    run_test<gpu_reference_conv_3d<miopen::conv::Direction::Forward,
                                   int8_t,
                                   float,
                                   miopen_tensor_layout_ncdhw>>();
    run_test<gpu_reference_conv_3d<miopen::conv::Direction::BackwardData,
                                   float,
                                   float,
                                   miopen_tensor_layout_ncdhw>>();
    run_test<gpu_reference_conv_3d<miopen::conv::Direction::BackwardData,
                                   half_float::half,
                                   half_float::half,
                                   miopen_tensor_layout_ncdhw>>();
    run_test<gpu_reference_conv_3d<miopen::conv::Direction::BackwardData,
                                   bfloat16,
                                   bfloat16,
                                   miopen_tensor_layout_ncdhw>>();
    run_test<gpu_reference_conv_3d<miopen::conv::Direction::BackwardWeights,
                                   float,
                                   float,
                                   miopen_tensor_layout_ncdhw>>();
    run_test<gpu_reference_conv_3d<miopen::conv::Direction::BackwardWeights,
                                   half_float::half,
                                   half_float::half,
                                   miopen_tensor_layout_ncdhw>>();
    run_test<gpu_reference_conv_3d<miopen::conv::Direction::BackwardWeights,
                                   bfloat16,
                                   bfloat16,
                                   miopen_tensor_layout_ncdhw>>();

    // 2d NHWC
    run_test<gpu_reference_conv_2d<miopen::conv::Direction::Forward,
                                   float,
                                   float,
                                   miopen_tensor_layout_nhwc>>();
    run_test<gpu_reference_conv_2d<miopen::conv::Direction::Forward,
                                   half_float::half,
                                   half_float::half,
                                   miopen_tensor_layout_nhwc>>();
    run_test<gpu_reference_conv_2d<miopen::conv::Direction::Forward,
                                   bfloat16,
                                   bfloat16,
                                   miopen_tensor_layout_nhwc>>();
    run_test<gpu_reference_conv_2d<miopen::conv::Direction::Forward,
                                   int8_t,
                                   int32_t,
                                   miopen_tensor_layout_nhwc>>();
    run_test<gpu_reference_conv_2d<miopen::conv::Direction::Forward,
                                   int8_t,
                                   float,
                                   miopen_tensor_layout_nhwc>>();
    run_test<gpu_reference_conv_2d<miopen::conv::Direction::BackwardData,
                                   float,
                                   float,
                                   miopen_tensor_layout_nhwc>>();
    run_test<gpu_reference_conv_2d<miopen::conv::Direction::BackwardData,
                                   half_float::half,
                                   half_float::half,
                                   miopen_tensor_layout_nhwc>>();
    run_test<gpu_reference_conv_2d<miopen::conv::Direction::BackwardData,
                                   bfloat16,
                                   bfloat16,
                                   miopen_tensor_layout_nhwc>>();
    run_test<gpu_reference_conv_2d<miopen::conv::Direction::BackwardWeights,
                                   float,
                                   float,
                                   miopen_tensor_layout_nhwc>>();
    run_test<gpu_reference_conv_2d<miopen::conv::Direction::BackwardWeights,
                                   half_float::half,
                                   half_float::half,
                                   miopen_tensor_layout_nhwc>>();
    run_test<gpu_reference_conv_2d<miopen::conv::Direction::BackwardWeights,
                                   bfloat16,
                                   bfloat16,
                                   miopen_tensor_layout_nhwc>>();

    // 3d NDHWC
    run_test<gpu_reference_conv_3d<miopen::conv::Direction::Forward,
                                   float,
                                   float,
                                   miopen_tensor_layout_ndhwc>>();
    run_test<gpu_reference_conv_3d<miopen::conv::Direction::Forward,
                                   half_float::half,
                                   half_float::half,
                                   miopen_tensor_layout_ndhwc>>();
    run_test<gpu_reference_conv_3d<miopen::conv::Direction::Forward,
                                   bfloat16,
                                   bfloat16,
                                   miopen_tensor_layout_ndhwc>>();
    run_test<gpu_reference_conv_3d<miopen::conv::Direction::Forward,
                                   int8_t,
                                   int32_t,
                                   miopen_tensor_layout_ndhwc>>();
    run_test<gpu_reference_conv_3d<miopen::conv::Direction::Forward,
                                   int8_t,
                                   float,
                                   miopen_tensor_layout_ndhwc>>();
    run_test<gpu_reference_conv_3d<miopen::conv::Direction::BackwardData,
                                   float,
                                   float,
                                   miopen_tensor_layout_ndhwc>>();
    run_test<gpu_reference_conv_3d<miopen::conv::Direction::BackwardData,
                                   half_float::half,
                                   half_float::half,
                                   miopen_tensor_layout_ndhwc>>();
    run_test<gpu_reference_conv_3d<miopen::conv::Direction::BackwardData,
                                   bfloat16,
                                   bfloat16,
                                   miopen_tensor_layout_ndhwc>>();
    run_test<gpu_reference_conv_3d<miopen::conv::Direction::BackwardWeights,
                                   float,
                                   float,
                                   miopen_tensor_layout_ndhwc>>();
    run_test<gpu_reference_conv_3d<miopen::conv::Direction::BackwardWeights,
                                   half_float::half,
                                   half_float::half,
                                   miopen_tensor_layout_ndhwc>>();
    run_test<gpu_reference_conv_3d<miopen::conv::Direction::BackwardWeights,
                                   bfloat16,
                                   bfloat16,
                                   miopen_tensor_layout_ndhwc>>();
}<|MERGE_RESOLUTION|>--- conflicted
+++ resolved
@@ -376,7 +376,6 @@
             auto wei_sz = wei.data.size();
             auto out_sz = out.data.size();
 
-<<<<<<< HEAD
 #if MIOPEN_BACKEND_OPENCL
             cl_context ctx;
             clGetCommandQueueInfo(q, CL_QUEUE_CONTEXT, sizeof(cl_context), &ctx, nullptr);
@@ -389,8 +388,6 @@
                 clCreateBuffer(ctx, CL_MEM_READ_WRITE, sizeof(Tout) * out_sz, nullptr, nullptr);
             EXPECT(status == CL_SUCCESS);
 #elif MIOPEN_BACKEND_HIP
-=======
->>>>>>> defb1b04
             void* in_dev;
             void* wei_dev;
             void* out_dev;
@@ -435,7 +432,6 @@
                 rand_tensor_integer(wei);
                 /// \ref copy_non_packed_output_before_convolution
                 rand_tensor_integer(out);
-<<<<<<< HEAD
 #if MIOPEN_BACKEND_OPENCL
                 status = clEnqueueWriteBuffer(q,
                                               in_dev,
@@ -457,9 +453,6 @@
                                                nullptr);
                 EXPECT(status == CL_SUCCESS);
 #elif MIOPEN_BACKEND_HIP
-=======
-
->>>>>>> defb1b04
                 EXPECT(hipMemcpy(
                            in_dev, in.data.data(), sizeof(TRef) * in_sz, hipMemcpyHostToDevice) ==
                        hipSuccess);
@@ -479,11 +472,7 @@
                                  out.data.data(),
                                  sizeof(Tout) * out_sz,
                                  hipMemcpyHostToDevice) == hipSuccess);
-<<<<<<< HEAD
 #endif
-=======
-
->>>>>>> defb1b04
                 cpu_convolution_forward(miopen::deref(convDesc).GetSpatialDimension(),
                                         in,
                                         wei,
@@ -523,7 +512,6 @@
                 rand_tensor_integer(wei);
                 /// \ref copy_non_packed_output_before_convolution
                 rand_tensor_integer(in);
-<<<<<<< HEAD
 #if MIOPEN_BACKEND_OPENCL
                 status = clEnqueueWriteBuffer(q,
                                               out_dev,
@@ -546,10 +534,6 @@
                 EXPECT(status == CL_SUCCESS);
 #elif MIOPEN_BACKEND_HIP
                 /// \ref copy_non_packed_output_before_convolution
-=======
-                /// \ref copy_non_packed_output_before_convolution
-
->>>>>>> defb1b04
                 EXPECT(hipMemcpy(
                            in_dev, in.data.data(), sizeof(TRef) * in_sz, hipMemcpyHostToDevice) ==
                        hipSuccess);
@@ -601,7 +585,6 @@
                 rand_tensor_integer(out);
                 /// \ref copy_non_packed_output_before_convolution
                 rand_tensor_integer(wei);
-<<<<<<< HEAD
 #if MIOPEN_BACKEND_OPENCL
                 status |= clEnqueueWriteBuffer(q,
                                                in_dev,
@@ -623,9 +606,6 @@
                                                nullptr);
                 EXPECT(status == CL_SUCCESS);
 #elif MIOPEN_BACKEND_HIP
-=======
-
->>>>>>> defb1b04
                 EXPECT(hipMemcpy(
                            in_dev, in.data.data(), sizeof(TRef) * in_sz, hipMemcpyHostToDevice) ==
                        hipSuccess);
@@ -764,7 +744,6 @@
             auto wei_sz = wei.data.size();
             auto out_sz = out.data.size();
 
-<<<<<<< HEAD
 #if MIOPEN_BACKEND_OPENCL
             cl_context ctx;
             clGetCommandQueueInfo(q, CL_QUEUE_CONTEXT, sizeof(cl_context), &ctx, nullptr);
@@ -777,8 +756,6 @@
                 clCreateBuffer(ctx, CL_MEM_READ_WRITE, sizeof(Tout) * out_sz, nullptr, nullptr);
             EXPECT(status == CL_SUCCESS);
 #elif MIOPEN_BACKEND_HIP
-=======
->>>>>>> defb1b04
             void* in_dev;
             void* wei_dev;
             void* out_dev;
@@ -824,7 +801,6 @@
                 rand_tensor_integer(wei);
                 /// \ref copy_non_packed_output_before_convolution
                 rand_tensor_integer(out);
-<<<<<<< HEAD
 #if MIOPEN_BACKEND_OPENCL
                 status = clEnqueueWriteBuffer(q,
                                               in_dev,
@@ -846,9 +822,6 @@
                                                nullptr);
                 EXPECT(status == CL_SUCCESS);
 #elif MIOPEN_BACKEND_HIP
-=======
-
->>>>>>> defb1b04
                 EXPECT(hipMemcpy(
                            in_dev, in.data.data(), sizeof(TRef) * in_sz, hipMemcpyHostToDevice) ==
                        hipSuccess);
@@ -902,7 +875,6 @@
                 rand_tensor_integer(wei);
                 /// \ref copy_non_packed_output_before_convolution
                 rand_tensor_integer(in);
-<<<<<<< HEAD
 #if MIOPEN_BACKEND_OPENCL
                 status = clEnqueueWriteBuffer(q,
                                               out_dev,
@@ -924,9 +896,6 @@
                                                nullptr);
                 EXPECT(status == CL_SUCCESS);
 #elif MIOPEN_BACKEND_HIP
-=======
-
->>>>>>> defb1b04
                 /// \ref copy_non_packed_output_before_convolution
                 EXPECT(hipMemcpy(
                            in_dev, in.data.data(), sizeof(TRef) * in_sz, hipMemcpyHostToDevice) ==
@@ -979,7 +948,6 @@
                 rand_tensor_integer(out, 3, -2);
                 /// \ref copy_non_packed_output_before_convolution
                 rand_tensor_integer(wei);
-<<<<<<< HEAD
 #if MIOPEN_BACKEND_OPENCL
                 status |= clEnqueueWriteBuffer(q,
                                                in_dev,
@@ -1001,9 +969,6 @@
                                                nullptr);
                 EXPECT(status == CL_SUCCESS);
 #elif MIOPEN_BACKEND_HIP
-=======
-
->>>>>>> defb1b04
                 EXPECT(hipMemcpy(
                            in_dev, in.data.data(), sizeof(TRef) * in_sz, hipMemcpyHostToDevice) ==
                        hipSuccess);
