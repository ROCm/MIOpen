/*******************************************************************************
 *
 * MIT License
 *
 * Copyright (c) 2020 Advanced Micro Devices, Inc.
 *
 * Permission is hereby granted, free of charge, to any person obtaining a copy
 * of this software and associated documentation files (the "Software"), to deal
 * in the Software without restriction, including without limitation the rights
 * to use, copy, modify, merge, publish, distribute, sublicense, and/or sell
 * copies of the Software, and to permit persons to whom the Software is
 * furnished to do so, subject to the following conditions:
 *
 * The above copyright notice and this permission notice shall be included in all
 * copies or substantial portions of the Software.
 *
 * THE SOFTWARE IS PROVIDED "AS IS", WITHOUT WARRANTY OF ANY KIND, EXPRESS OR
 * IMPLIED, INCLUDING BUT NOT LIMITED TO THE WARRANTIES OF MERCHANTABILITY,
 * FITNESS FOR A PARTICULAR PURPOSE AND NONINFRINGEMENT. IN NO EVENT SHALL THE
 * AUTHORS OR COPYRIGHT HOLDERS BE LIABLE FOR ANY CLAIM, DAMAGES OR OTHER
 * LIABILITY, WHETHER IN AN ACTION OF CONTRACT, TORT OR OTHERWISE, ARISING FROM,
 * OUT OF OR IN CONNECTION WITH THE SOFTWARE OR THE USE OR OTHER DEALINGS IN THE
 * SOFTWARE.
 *
 *******************************************************************************/

#include <miopen/handle.hpp>
#include <miopen/miopen.h>
#include <miopen/convolution.hpp>
#include <miopen/problem_description.hpp>
#include <miopen/tensor.hpp>
#include <miopen/tensor_layout.hpp>
#include <miopen/bfloat16.hpp>
#include <vector>
#include <cstdlib>
#include <ctime>
#include <type_traits>
#include <half.hpp>
#include "test.hpp"
#include "driver.hpp"
#include "tensor_holder.hpp"
#include "cpu_conv.hpp"
#include "tensor_layout.hpp"

enum tensor_layout_t
{
    miopen_tensor_layout_nchw,
    miopen_tensor_layout_ncdhw,
    miopen_tensor_layout_nhwc,
    miopen_tensor_layout_ndhwc,
};

std::string tensor_layout_to_string(tensor_layout_t layout)
{
    std::string layout_string("N/A");
    if(layout == miopen_tensor_layout_nchw)
        layout_string = "NCHW";
    else if(layout == miopen_tensor_layout_ncdhw)
        layout_string = "NCDHW";
    else if(layout == miopen_tensor_layout_nhwc)
        layout_string = "NHWC";
    else if(layout == miopen_tensor_layout_ndhwc)
        layout_string = "NDHWC";
    else
        MIOPEN_THROW("Unsupported tensor layout");
    return layout_string;
}

enum tensor_layout_t
{
    miopen_tensor_layout_nchw,
    miopen_tensor_layout_ncdhw,
    miopen_tensor_layout_nhwc,
    miopen_tensor_layout_ndhwc,
};

std::string tensor_layout_to_string(tensor_layout_t layout)
{
    std::string layout_string("N/A");
    if(layout == miopen_tensor_layout_nchw)
        layout_string = "NCHW";
    else if(layout == miopen_tensor_layout_ncdhw)
        layout_string = "NCDHW";
    else if(layout == miopen_tensor_layout_nhwc)
        layout_string = "NHWC";
    else if(layout == miopen_tensor_layout_ndhwc)
        layout_string = "NDHWC";
    else
        MIOPEN_THROW("Unsupported tensor layout");
    return layout_string;
}

static int gen_rand_integer()
{
    // NOLINTNEXTLINE (cppcoreguidelines-avoid-non-const-global-variables)
    static int inited = 0;
    if(inited == 0)
    {
        std::srand(std::time(nullptr));
        inited = 1;
    }
    return std::rand();
}

struct gpu_reference_kernel_base
{
    miopenHandle_t handle{};
#if MIOPEN_BACKEND_OPENCL
    cl_command_queue q{};
#endif

    gpu_reference_kernel_base()
    {
        miopenCreate(&handle);
#if MIOPEN_BACKEND_OPENCL
        miopenGetStream(handle, &q);
#endif
    }
    ~gpu_reference_kernel_base() { miopenDestroy(handle); }

    static int conv_out_size(int in_size, int pad, int dilation, int ksize, int stride)
    {
        return (in_size + 2 * pad - dilation * (ksize - 1) - 1) / stride + 1;
    }

    static std::vector<int> get_image_depth() { return {8, 10}; }

    static std::vector<int> get_image_size() { return {9, 14}; }

    static std::vector<int> get_channel_size() { return {3, 8}; }

    static std::vector<int> get_filter_depth() { return {1, 3}; }

    static std::vector<int> get_filter_size() { return {1, 3}; }

    static std::vector<int> get_stride_depth() { return {1, 2}; }

    static std::vector<int> get_dilation_depth() { return {1}; }

    static std::vector<int> get_stride_dilation_size() { return {1, 2}; }

    static std::vector<int> get_pad_depth() { return {0, 1}; }

    static std::vector<int> get_pad_size() { return {0, 1}; }

    static std::vector<int> get_group_size() { return {1, 2}; }

    static std::vector<int> get_batch_size() { return {1, 2}; }

    template <typename F>
    void iterate_conv_2d(F f)
    {
        for(int c : get_channel_size())
        {
            for(int hi : get_image_size())
            {
                for(int wi : get_image_size())
                {
                    for(int fy : get_filter_size())
                    {
                        for(int fx : get_filter_size())
                        {
                            for(int py : get_pad_size())
                            {
                                for(int px : get_pad_size())
                                {
                                    int n  = get_batch_size()[gen_rand_integer() % 2];
                                    int g  = get_group_size()[gen_rand_integer() % 2];
                                    int k  = get_channel_size()[gen_rand_integer() % 2];
                                    int sy = get_stride_dilation_size()[gen_rand_integer() % 2];
                                    int sx = get_stride_dilation_size()[gen_rand_integer() % 2];
                                    int dy = get_stride_dilation_size()[gen_rand_integer() % 2];
                                    int dx = get_stride_dilation_size()[gen_rand_integer() % 2];
                                    int ho = conv_out_size(hi, py, dy, fy, sy);
                                    int wo = conv_out_size(wi, px, dx, fx, sx);

                                    if(fy > hi || fx > wi || (fy - 1) < py || (fx - 1) < px ||
                                       ho <= 0 || wo <= 0 || c % g != 0 || k % g != 0)
                                        continue;
                                    if((fx == 3 && fy == 5) || (fx == 5 && fy == 3))
                                        continue;
                                    f(n, wi, hi, c, k, fx, fy, px, py, sx, sy, dx, dy, g);
                                }
                            }
                        }
                    }
                }
            }
        }
    }

    template <typename F>
    void iterate_conv_3d(F f)
    {
        for(int c : get_channel_size())
        {
            for(int fy : get_filter_size())
            {
                for(int fx : get_filter_size())
                {
                    for(int py : get_pad_size())
                    {
                        for(int px : get_pad_size())
                        {
                            int n   = get_batch_size()[gen_rand_integer() % 2];
                            int g   = get_group_size()[gen_rand_integer() % 2];
                            int k   = get_channel_size()[gen_rand_integer() % 2];
                            int di  = get_image_depth()[gen_rand_integer() % 2];
                            int hi  = get_image_size()[gen_rand_integer() % 2];
                            int wi  = get_image_size()[gen_rand_integer() % 2];
                            int fz  = get_filter_depth()[gen_rand_integer() % 2];
                            int pz  = get_pad_depth()[gen_rand_integer() % 2];
                            int sx  = get_stride_dilation_size()[gen_rand_integer() % 2];
                            int sy  = get_stride_dilation_size()[gen_rand_integer() % 2];
                            int sz  = get_stride_depth()[gen_rand_integer() % 2];
                            int dx  = get_stride_dilation_size()[gen_rand_integer() % 2];
                            int dy  = get_stride_dilation_size()[gen_rand_integer() % 2];
                            int dz  = get_dilation_depth()[0];
                            int ho  = conv_out_size(hi, py, dy, fy, sy);
                            int wo  = conv_out_size(wi, px, dx, fx, sx);
                            int do_ = conv_out_size(di, pz, dz, fz, sz);
                            if(fy > hi || fx > wi || fz > di || (fy - 1) < py || (fx - 1) < px ||
                               (fz - 1) < pz || ho <= 0 || wo <= 0 || do_ <= 0 || c % g != 0 ||
                               k % g != 0)
                                continue;
                            if((fx == 3 && fy == 5) || (fx == 5 && fy == 3))
                                continue;
                            f(n,
                              di,
                              wi,
                              hi,
                              c,
                              k,
                              fz,
                              fx,
                              fy,
                              pz,
                              px,
                              py,
                              sz,
                              sx,
                              sy,
                              dz,
                              dx,
                              dy,
                              g);
                        }
                    }
                }
            }
        }
    }
};

#define RAND_INTEGER_MAX 5
#define RAND_INTEGER_MIN (-4)
#define MAX_INTEGER_INTERVAL 4.0

/*
* for half, if we use integer, half can express -2048 ~ 2048 without data-loss.
* e.g. 2049 can not expressed by half.
* from 2048~4096, half can only express 1/2 the number. number 2049, 2051, 2053, 2055.... can not be
* expressed. (max interval is 2)
* from 4096~8192, half can only express 1/4 the number. number 4097, 4098, 4099, 4101, 4102, 4103,
* 4105, 4106, 4107, 4109...
*               can not expressd. (max interval is 4)
* from 8192~16384, half can only express 1/8 the number. (max interval is 8)
*/
template <typename T>
void rand_tensor_integer(tensor<T>& t, int max = RAND_INTEGER_MAX, int min = RAND_INTEGER_MIN)
{
    // use integer to random.
    for(int i = 0; i < t.data.size(); i++)
        t[i]  = static_cast<T>(gen_rand_integer() % (max - min) + min);
}

template <typename T>
bool verify_tensor(tensor<T>& t_gpu,
                   tensor<T>& t_cpu,
                   float integer_interval = MAX_INTEGER_INTERVAL)
{
    if(t_gpu.data.size() != t_cpu.data.size())
    {
        MIOPEN_LOG_E("size not equal, should not happen");
        return false;
    }
    auto idx          = miopen::mismatch_idx(t_gpu.data, t_cpu.data, miopen::float_equal);
    bool valid_result = true;
    if(idx < miopen::range_distance(t_cpu))
    {
        // give a re-try chance for half_float
        // max gemm_k is wrw, max_n=2, max_ho/wo=14, max integer=4, max value=2*14*14*4*4 = 6272.
        // hence max integer interval is 4
        // for gpu we cast value to float, for cpu we cast value to double. hence inside kernel
        // precision is guaranteed.
        // the problem is cast the result back.
        // round-to-nearest(default rounding mode) seems will have little difference when doing
        // double->half, compare to float->half.
        // hence we give a chance to calculate if the difference is still following our experience,
        // while doing integer computation.
        auto max_diff = miopen::max_diff(t_gpu, t_cpu);
        if(max_diff > integer_interval)
            valid_result = false;
    }

    if(!valid_result)
    {
        std::cout << "diff at:" << idx << ", gpu:" << t_gpu[idx] << ", cpu:" << t_cpu[idx]
                  << std::endl;
    }
    return valid_result;
}

static std::string direction_to_string(miopen::conv::Direction direction)
{
    if(direction == miopen::conv::Direction::Forward)
        return "fwd";
    if(direction == miopen::conv::Direction::BackwardData)
        return "bwd";
    if(direction == miopen::conv::Direction::BackwardWeights)
        return "wrw";
    return "n/a";
}

static std::string miopen_type_to_string(miopenDataType_t type)
{
    if(type == miopenHalf)
        return "fp16";
    if(type == miopenFloat)
        return "fp32";
    if(type == miopenInt32)
        return "int32";
    if(type == miopenInt8)
        return "int8";
    if(type == miopenInt8x4)
        return "int8x4";
    if(type == miopenBFloat16)
        return "bf16";
    return "n/a";
}

template <miopen::conv::Direction direction, typename TRef, tensor_layout_t tensor_layout>
struct gpu_reference_conv_2d : gpu_reference_kernel_base
{
    void run()
    {
        auto run_conv_2d = [&](int n,
                               int wi,
                               int hi,
                               int c,
                               int k,
                               int fx,
                               int fy,
                               int px,
                               int py,
                               int sx,
                               int sy,
                               int dx,
                               int dy,
                               int g) {
            miopenConvolutionDescriptor_t convDesc;
            miopenTensorDescriptor_t inDesc, weiDesc, outDesc;

            int pads[]      = {py, px};
            int strides[]   = {sy, sx};
            int dilations[] = {dy, dx};
            int ho          = conv_out_size(hi, py, dy, fy, sy);
            int wo          = conv_out_size(wi, px, dx, fx, sx);
            int c_per_group = c / g;
            int k_per_group = k / g;

            int in_sz  = g * n * c_per_group * hi * wi;
            int wei_sz = g * k_per_group * c_per_group * fy * fx;
            int out_sz = g * n * k_per_group * ho * wo;

            std::vector<int> in_len({n, c, hi, wi});
            std::vector<int> wei_len({k, c_per_group, fy, fx});
            std::vector<int> out_len({n, k, ho, wo});

            std::vector<int> in_strides;
            std::vector<int> wei_strides;
            std::vector<int> out_strides;

<<<<<<< HEAD
            std::string layout_default = miopen::tensor_layout_get_default(4);
            std::string layout_string  = tensor_layout_to_string(tensor_layout);

            miopen::tensor_layout_to_strides(in_len, layout_default, layout_string, in_strides);
            miopen::tensor_layout_to_strides(wei_len, layout_default, layout_string, wei_strides);
            miopen::tensor_layout_to_strides(out_len, layout_default, layout_string, out_strides);
=======
            std::string layout_default = tensor_layout_get_default(4);
            std::string layout_string  = tensor_layout_to_string(tensor_layout);

            tensor_layout_to_strides(in_len, layout_default, layout_string, in_strides);
            tensor_layout_to_strides(wei_len, layout_default, layout_string, wei_strides);
            tensor_layout_to_strides(out_len, layout_default, layout_string, out_strides);
>>>>>>> 1c720997

            tensor<TRef> in(in_len, in_strides);
            tensor<TRef> wei(wei_len, wei_strides);
            tensor<TRef> out(out_len, out_strides);
#if MIOPEN_BACKEND_OPENCL
            cl_context ctx;
            clGetCommandQueueInfo(q, CL_QUEUE_CONTEXT, sizeof(cl_context), &ctx, nullptr);
            cl_int status = CL_SUCCESS;
            cl_mem in_dev =
                clCreateBuffer(ctx, CL_MEM_READ_WRITE, sizeof(TRef) * in_sz, nullptr, &status);
            cl_mem wei_dev =
                clCreateBuffer(ctx, CL_MEM_READ_WRITE, sizeof(TRef) * wei_sz, nullptr, nullptr);
            cl_mem out_dev =
                clCreateBuffer(ctx, CL_MEM_READ_WRITE, sizeof(TRef) * out_sz, nullptr, nullptr);
            EXPECT(status == CL_SUCCESS);
#elif MIOPEN_BACKEND_HIP
            void* in_dev;
            void* wei_dev;
            void* out_dev;
            EXPECT(hipMalloc(&in_dev, sizeof(TRef) * in_sz) == hipSuccess);
            EXPECT(hipMalloc(&wei_dev, sizeof(TRef) * wei_sz) == hipSuccess);
            EXPECT(hipMalloc(&out_dev, sizeof(TRef) * out_sz) == hipSuccess);
#endif
            EXPECT(miopenCreateConvolutionDescriptor(&convDesc) == miopenStatusSuccess);
            EXPECT(miopenInitConvolutionNdDescriptor(convDesc,
                                                     2,
                                                     static_cast<int*>(pads),
                                                     static_cast<int*>(strides),
                                                     static_cast<int*>(dilations),
                                                     miopenConvolution) == miopenStatusSuccess);
            EXPECT(miopenSetConvolutionGroupCount(convDesc, g) == miopenStatusSuccess);

            EXPECT(miopenCreateTensorDescriptor(&inDesc) == miopenStatusSuccess);
            EXPECT(miopenCreateTensorDescriptor(&weiDesc) == miopenStatusSuccess);
            EXPECT(miopenCreateTensorDescriptor(&outDesc) == miopenStatusSuccess);

            EXPECT(
                miopenSetTensorDescriptor(
                    inDesc, miopen_type<TRef>{}, in_len.size(), in_len.data(), in_strides.data()) ==
                miopenStatusSuccess);
            EXPECT(miopenSetTensorDescriptor(weiDesc,
                                             miopen_type<TRef>{},
                                             wei_len.size(),
                                             wei_len.data(),
                                             wei_strides.data()) == miopenStatusSuccess);
            EXPECT(miopenSetTensorDescriptor(outDesc,
                                             miopen_type<TRef>{},
                                             out_len.size(),
                                             out_len.data(),
                                             out_strides.data()) == miopenStatusSuccess);

            bool valid_result = false;

            if(direction == miopen::conv::Direction::Forward)
            {
                // initialize data with integer
                rand_tensor_integer(in);
                rand_tensor_integer(wei);
#if MIOPEN_BACKEND_OPENCL
                status = clEnqueueWriteBuffer(q,
                                              in_dev,
                                              CL_TRUE,
                                              0,
                                              sizeof(TRef) * in_sz,
                                              in.data.data(),
                                              0,
                                              nullptr,
                                              nullptr);
                status |= clEnqueueWriteBuffer(q,
                                               wei_dev,
                                               CL_TRUE,
                                               0,
                                               sizeof(TRef) * wei_sz,
                                               wei.data.data(),
                                               0,
                                               nullptr,
                                               nullptr);
                EXPECT(status == CL_SUCCESS);
#elif MIOPEN_BACKEND_HIP
                EXPECT(hipMemcpy(
                           in_dev, in.data.data(), sizeof(TRef) * in_sz, hipMemcpyHostToDevice) ==
                       hipSuccess);
                EXPECT(hipMemcpy(wei_dev,
                                 wei.data.data(),
                                 sizeof(TRef) * wei_sz,
                                 hipMemcpyHostToDevice) == hipSuccess);
#endif
                cpu_convolution_forward(miopen::deref(convDesc).GetSpatialDimension(),
                                        in,
                                        wei,
                                        out,
                                        miopen::deref(convDesc).GetConvPads(),
                                        miopen::deref(convDesc).GetConvStrides(),
                                        miopen::deref(convDesc).GetConvDilations(),
                                        miopen::deref(convDesc).GetGroupCount());

                EXPECT(miopenConvolutionForwardImmediate(
                           handle,
                           weiDesc,
                           wei_dev,
                           inDesc,
                           in_dev,
                           convDesc,
                           outDesc,
                           out_dev,
                           nullptr,
                           0,
                           miopen::solver::Id("ConvDirectNaiveConvFwd").Value()) ==
                       miopenStatusSuccess);

                tensor<TRef> out_host(out_len, out_strides);
#if MIOPEN_BACKEND_OPENCL
                status = clEnqueueReadBuffer(q,
                                             out_dev,
                                             CL_TRUE,
                                             0,
                                             sizeof(TRef) * out_sz,
                                             out_host.data.data(),
                                             0,
                                             nullptr,
                                             nullptr);
                EXPECT(status == CL_SUCCESS);
#elif MIOPEN_BACKEND_HIP
                EXPECT(hipMemcpy(out_host.data.data(),
                                 out_dev,
                                 sizeof(TRef) * out_sz,
                                 hipMemcpyDeviceToHost) == hipSuccess);
#endif
                // we expect excact match, since use integer
                valid_result = verify_tensor(out_host, out);
            }
            else if(direction == miopen::conv::Direction::BackwardData)
            {
                // initialize data with integer
                rand_tensor_integer(out);
                rand_tensor_integer(wei);
#if MIOPEN_BACKEND_OPENCL
                status = clEnqueueWriteBuffer(q,
                                              out_dev,
                                              CL_TRUE,
                                              0,
                                              sizeof(TRef) * out_sz,
                                              out.data.data(),
                                              0,
                                              nullptr,
                                              nullptr);
                status |= clEnqueueWriteBuffer(q,
                                               wei_dev,
                                               CL_TRUE,
                                               0,
                                               sizeof(TRef) * wei_sz,
                                               wei.data.data(),
                                               0,
                                               nullptr,
                                               nullptr);
                EXPECT(status == CL_SUCCESS);
#elif MIOPEN_BACKEND_HIP
                EXPECT(hipMemcpy(out_dev,
                                 out.data.data(),
                                 sizeof(TRef) * out_sz,
                                 hipMemcpyHostToDevice) == hipSuccess);
                EXPECT(hipMemcpy(wei_dev,
                                 wei.data.data(),
                                 sizeof(TRef) * wei_sz,
                                 hipMemcpyHostToDevice) == hipSuccess);
#endif
                cpu_convolution_backward_data(miopen::deref(convDesc).GetSpatialDimension(),
                                              in,
                                              wei,
                                              out,
                                              miopen::deref(convDesc).GetConvPads(),
                                              miopen::deref(convDesc).GetConvStrides(),
                                              miopen::deref(convDesc).GetConvDilations(),
                                              miopen::deref(convDesc).GetGroupCount());

                EXPECT(miopenConvolutionBackwardDataImmediate(
                           handle,
                           outDesc,
                           out_dev,
                           weiDesc,
                           wei_dev,
                           convDesc,
                           inDesc,
                           in_dev,
                           nullptr,
                           0,
                           miopen::solver::Id("ConvDirectNaiveConvBwd").Value()) ==
                       miopenStatusSuccess);

                tensor<TRef> in_host(in_len, in_strides);
#if MIOPEN_BACKEND_OPENCL
                status = clEnqueueReadBuffer(q,
                                             in_dev,
                                             CL_TRUE,
                                             0,
                                             sizeof(TRef) * in_sz,
                                             in_host.data.data(),
                                             0,
                                             nullptr,
                                             nullptr);
                EXPECT(status == CL_SUCCESS);
#elif MIOPEN_BACKEND_HIP
                EXPECT(hipMemcpy(in_host.data.data(),
                                 in_dev,
                                 sizeof(TRef) * in_sz,
                                 hipMemcpyDeviceToHost) == hipSuccess);
#endif

                // we expect excact match, since use integer
                valid_result = verify_tensor(in_host, in);
            }
            else if(direction == miopen::conv::Direction::BackwardWeights)
            {
                rand_tensor_integer(in);
                rand_tensor_integer(out);
#if MIOPEN_BACKEND_OPENCL
                status |= clEnqueueWriteBuffer(q,
                                               in_dev,
                                               CL_TRUE,
                                               0,
                                               sizeof(TRef) * in_sz,
                                               in.data.data(),
                                               0,
                                               nullptr,
                                               nullptr);
                status |= clEnqueueWriteBuffer(q,
                                               out_dev,
                                               CL_TRUE,
                                               0,
                                               sizeof(TRef) * out_sz,
                                               out.data.data(),
                                               0,
                                               nullptr,
                                               nullptr);
                EXPECT(status == CL_SUCCESS);
#elif MIOPEN_BACKEND_HIP
                EXPECT(hipMemcpy(
                           in_dev, in.data.data(), sizeof(TRef) * in_sz, hipMemcpyHostToDevice) ==
                       hipSuccess);
                EXPECT(hipMemcpy(out_dev,
                                 out.data.data(),
                                 sizeof(TRef) * out_sz,
                                 hipMemcpyHostToDevice) == hipSuccess);
#endif
                cpu_convolution_backward_weight(miopen::deref(convDesc).GetSpatialDimension(),
                                                in,
                                                wei,
                                                out,
                                                miopen::deref(convDesc).GetConvPads(),
                                                miopen::deref(convDesc).GetConvStrides(),
                                                miopen::deref(convDesc).GetConvDilations(),
                                                miopen::deref(convDesc).GetGroupCount());

                EXPECT(miopenConvolutionBackwardWeightsImmediate(
                           handle,
                           outDesc,
                           out_dev,
                           inDesc,
                           in_dev,
                           convDesc,
                           weiDesc,
                           wei_dev,
                           nullptr,
                           0,
                           miopen::solver::Id("ConvDirectNaiveConvWrw").Value()) ==
                       miopenStatusSuccess);

                tensor<TRef> wei_host(wei_len, wei_strides);
#if MIOPEN_BACKEND_OPENCL
                status = clEnqueueReadBuffer(q,
                                             wei_dev,
                                             CL_TRUE,
                                             0,
                                             sizeof(TRef) * wei_sz,
                                             wei_host.data.data(),
                                             0,
                                             nullptr,
                                             nullptr);
                EXPECT(status == CL_SUCCESS);
#elif MIOPEN_BACKEND_HIP
                EXPECT(hipMemcpy(wei_host.data.data(),
                                 wei_dev,
                                 sizeof(TRef) * wei_sz,
                                 hipMemcpyDeviceToHost) == hipSuccess);
#endif

                // we expect excact match, since use integer
                valid_result = verify_tensor(wei_host, wei);
            }

            // auto error        = miopen::rms_range(out_host.data, out.data);
            // auto tolerance = get_default_tolerence<TRef>();
            // bool valid_result = error <= tolerance;
            std::cout << "n:" << n << ", c:" << c << ", hi:" << hi << ", wi:" << wi << ", k:" << k
                      << ", ho:" << ho << ", wo:" << wo << ", fy:" << fy << ",fx:" << fx
                      << ", py:" << py << ", px:" << px << ", sy:" << sy << ", sx:" << sx
                      << ", dy:" << dy << ",dx:" << dx << ", g:" << g
                      << ", dir:" << direction_to_string(direction)
                      << ", type:" << miopen_type_to_string(miopen_type<TRef>{})
                      << ", layout:" << layout_string << ", valid:" << valid_result << std::endl;
            EXPECT(valid_result == true);

            miopenDestroyConvolutionDescriptor(convDesc);
            miopenDestroyTensorDescriptor(inDesc);
            miopenDestroyTensorDescriptor(weiDesc);
            miopenDestroyTensorDescriptor(outDesc);
#if MIOPEN_BACKEND_OPENCL
            clReleaseMemObject(in_dev);
            clReleaseMemObject(wei_dev);
            clReleaseMemObject(out_dev);
#elif MIOPEN_BACKEND_HIP
            hipFree(in_dev);
            hipFree(wei_dev);
            hipFree(out_dev);
#endif
        };

        iterate_conv_2d(run_conv_2d);
    }
};

template <miopen::conv::Direction direction, typename TRef, tensor_layout_t tensor_layout>
struct gpu_reference_conv_3d : gpu_reference_kernel_base
{
    void run()
    {
        auto run_conv_3d = [&](int n,
                               int di,
                               int wi,
                               int hi,
                               int c,
                               int k,
                               int fz,
                               int fx,
                               int fy,
                               int pz,
                               int px,
                               int py,
                               int sz,
                               int sx,
                               int sy,
                               int dz,
                               int dx,
                               int dy,
                               int g) {
            miopenConvolutionDescriptor_t convDesc;
            miopenTensorDescriptor_t inDesc, weiDesc, outDesc;

            int pads[]      = {pz, py, px};
            int strides[]   = {sz, sy, sx};
            int dilations[] = {dz, dy, dx};
            int ho          = conv_out_size(hi, py, dy, fy, sy);
            int wo          = conv_out_size(wi, px, dx, fx, sx);
            int do_         = conv_out_size(di, pz, dz, fz, sz);
            int c_per_group = c / g;
            int k_per_group = k / g;

            int in_sz  = g * n * c_per_group * di * hi * wi;
            int wei_sz = g * k_per_group * c_per_group * fz * fy * fx;
            int out_sz = g * n * k_per_group * do_ * ho * wo;

            std::vector<int> in_len({n, c, di, hi, wi});
            std::vector<int> wei_len({k, c_per_group, fz, fy, fx});
            std::vector<int> out_len({n, k, do_, ho, wo});

            std::vector<int> in_strides;
            std::vector<int> wei_strides;
            std::vector<int> out_strides;

<<<<<<< HEAD
            std::string layout_default = miopen::tensor_layout_get_default(5);
            std::string layout_string  = tensor_layout_to_string(tensor_layout);

            miopen::tensor_layout_to_strides(in_len, layout_default, layout_string, in_strides);
            miopen::tensor_layout_to_strides(wei_len, layout_default, layout_string, wei_strides);
            miopen::tensor_layout_to_strides(out_len, layout_default, layout_string, out_strides);
=======
            std::string layout_default = tensor_layout_get_default(5);
            std::string layout_string  = tensor_layout_to_string(tensor_layout);

            tensor_layout_to_strides(in_len, layout_default, layout_string, in_strides);
            tensor_layout_to_strides(wei_len, layout_default, layout_string, wei_strides);
            tensor_layout_to_strides(out_len, layout_default, layout_string, out_strides);
>>>>>>> 1c720997

            tensor<TRef> in(in_len, in_strides);
            tensor<TRef> wei(wei_len, wei_strides);
            tensor<TRef> out(out_len, out_strides);
#if MIOPEN_BACKEND_OPENCL
            cl_context ctx;
            clGetCommandQueueInfo(q, CL_QUEUE_CONTEXT, sizeof(cl_context), &ctx, nullptr);
            cl_int status = CL_SUCCESS;
            cl_mem in_dev =
                clCreateBuffer(ctx, CL_MEM_READ_WRITE, sizeof(TRef) * in_sz, nullptr, &status);
            cl_mem wei_dev =
                clCreateBuffer(ctx, CL_MEM_READ_WRITE, sizeof(TRef) * wei_sz, nullptr, nullptr);
            cl_mem out_dev =
                clCreateBuffer(ctx, CL_MEM_READ_WRITE, sizeof(TRef) * out_sz, nullptr, nullptr);
            EXPECT(status == CL_SUCCESS);
#elif MIOPEN_BACKEND_HIP
            void* in_dev;
            void* wei_dev;
            void* out_dev;
            EXPECT(hipMalloc(&in_dev, sizeof(TRef) * in_sz) == hipSuccess);
            EXPECT(hipMalloc(&wei_dev, sizeof(TRef) * wei_sz) == hipSuccess);
            EXPECT(hipMalloc(&out_dev, sizeof(TRef) * out_sz) == hipSuccess);
#endif
            EXPECT(miopenCreateConvolutionDescriptor(&convDesc) == miopenStatusSuccess);
            EXPECT(miopenInitConvolutionNdDescriptor(convDesc,
                                                     3,
                                                     static_cast<int*>(pads),
                                                     static_cast<int*>(strides),
                                                     static_cast<int*>(dilations),
                                                     miopenConvolution) == miopenStatusSuccess);
            EXPECT(miopenSetConvolutionGroupCount(convDesc, g) == miopenStatusSuccess);

            EXPECT(miopenCreateTensorDescriptor(&inDesc) == miopenStatusSuccess);
            EXPECT(miopenCreateTensorDescriptor(&weiDesc) == miopenStatusSuccess);
            EXPECT(miopenCreateTensorDescriptor(&outDesc) == miopenStatusSuccess);

            EXPECT(
                miopenSetTensorDescriptor(
                    inDesc, miopen_type<TRef>{}, in_len.size(), in_len.data(), in_strides.data()) ==
                miopenStatusSuccess);
            EXPECT(miopenSetTensorDescriptor(weiDesc,
                                             miopen_type<TRef>{},
                                             wei_len.size(),
                                             wei_len.data(),
                                             wei_strides.data()) == miopenStatusSuccess);
            EXPECT(miopenSetTensorDescriptor(outDesc,
                                             miopen_type<TRef>{},
                                             out_len.size(),
                                             out_len.data(),
                                             out_strides.data()) == miopenStatusSuccess);

            bool valid_result = false;

            if(direction == miopen::conv::Direction::Forward)
            {
                // initialize data with integer
                rand_tensor_integer(in);
                rand_tensor_integer(wei);
#if MIOPEN_BACKEND_OPENCL
                status = clEnqueueWriteBuffer(q,
                                              in_dev,
                                              CL_TRUE,
                                              0,
                                              sizeof(TRef) * in_sz,
                                              in.data.data(),
                                              0,
                                              nullptr,
                                              nullptr);
                status |= clEnqueueWriteBuffer(q,
                                               wei_dev,
                                               CL_TRUE,
                                               0,
                                               sizeof(TRef) * wei_sz,
                                               wei.data.data(),
                                               0,
                                               nullptr,
                                               nullptr);
                EXPECT(status == CL_SUCCESS);
#elif MIOPEN_BACKEND_HIP
                EXPECT(hipMemcpy(
                           in_dev, in.data.data(), sizeof(TRef) * in_sz, hipMemcpyHostToDevice) ==
                       hipSuccess);
                EXPECT(hipMemcpy(wei_dev,
                                 wei.data.data(),
                                 sizeof(TRef) * wei_sz,
                                 hipMemcpyHostToDevice) == hipSuccess);
#endif

                cpu_convolution_forward(miopen::deref(convDesc).GetSpatialDimension(),
                                        in,
                                        wei,
                                        out,
                                        miopen::deref(convDesc).GetConvPads(),
                                        miopen::deref(convDesc).GetConvStrides(),
                                        miopen::deref(convDesc).GetConvDilations(),
                                        miopen::deref(convDesc).GetGroupCount());

                EXPECT(miopenConvolutionForwardImmediate(
                           handle,
                           weiDesc,
                           wei_dev,
                           inDesc,
                           in_dev,
                           convDesc,
                           outDesc,
                           out_dev,
                           nullptr,
                           0,
                           miopen::solver::Id("ConvDirectNaiveConvFwd").Value()) ==
                       miopenStatusSuccess);

                tensor<TRef> out_host(out_len, out_strides);
#if MIOPEN_BACKEND_OPENCL
                status = clEnqueueReadBuffer(q,
                                             out_dev,
                                             CL_TRUE,
                                             0,
                                             sizeof(TRef) * out_sz,
                                             out_host.data.data(),
                                             0,
                                             nullptr,
                                             nullptr);
                EXPECT(status == CL_SUCCESS);
#elif MIOPEN_BACKEND_HIP
                EXPECT(hipMemcpy(out_host.data.data(),
                                 out_dev,
                                 sizeof(TRef) * out_sz,
                                 hipMemcpyDeviceToHost) == hipSuccess);
#endif

                // we expect excact match, since use integer
                valid_result = verify_tensor(out_host, out);
            }
            else if(direction == miopen::conv::Direction::BackwardData)
            {
                // initialize data with integer
                rand_tensor_integer(out);
                rand_tensor_integer(wei);
#if MIOPEN_BACKEND_OPENCL
                status = clEnqueueWriteBuffer(q,
                                              out_dev,
                                              CL_TRUE,
                                              0,
                                              sizeof(TRef) * out_sz,
                                              out.data.data(),
                                              0,
                                              nullptr,
                                              nullptr);
                status |= clEnqueueWriteBuffer(q,
                                               wei_dev,
                                               CL_TRUE,
                                               0,
                                               sizeof(TRef) * wei_sz,
                                               wei.data.data(),
                                               0,
                                               nullptr,
                                               nullptr);
                EXPECT(status == CL_SUCCESS);
#elif MIOPEN_BACKEND_HIP
                EXPECT(hipMemcpy(out_dev,
                                 out.data.data(),
                                 sizeof(TRef) * out_sz,
                                 hipMemcpyHostToDevice) == hipSuccess);
                EXPECT(hipMemcpy(wei_dev,
                                 wei.data.data(),
                                 sizeof(TRef) * wei_sz,
                                 hipMemcpyHostToDevice) == hipSuccess);
#endif
                cpu_convolution_backward_data(miopen::deref(convDesc).GetSpatialDimension(),
                                              in,
                                              wei,
                                              out,
                                              miopen::deref(convDesc).GetConvPads(),
                                              miopen::deref(convDesc).GetConvStrides(),
                                              miopen::deref(convDesc).GetConvDilations(),
                                              miopen::deref(convDesc).GetGroupCount());

                EXPECT(miopenConvolutionBackwardDataImmediate(
                           handle,
                           outDesc,
                           out_dev,
                           weiDesc,
                           wei_dev,
                           convDesc,
                           inDesc,
                           in_dev,
                           nullptr,
                           0,
                           miopen::solver::Id("ConvDirectNaiveConvBwd").Value()) ==
                       miopenStatusSuccess);

                tensor<TRef> in_host(in_len, in_strides);
#if MIOPEN_BACKEND_OPENCL
                status = clEnqueueReadBuffer(q,
                                             in_dev,
                                             CL_TRUE,
                                             0,
                                             sizeof(TRef) * in_sz,
                                             in_host.data.data(),
                                             0,
                                             nullptr,
                                             nullptr);
                EXPECT(status == CL_SUCCESS);
#elif MIOPEN_BACKEND_HIP
                EXPECT(hipMemcpy(in_host.data.data(),
                                 in_dev,
                                 sizeof(TRef) * in_sz,
                                 hipMemcpyDeviceToHost) == hipSuccess);
#endif

                // we expect excact match, since use integer
                valid_result = verify_tensor(in_host, in);
            }
            else if(direction == miopen::conv::Direction::BackwardWeights)
            {
                rand_tensor_integer(in, 3, -2);
                rand_tensor_integer(out, 3, -2);
#if MIOPEN_BACKEND_OPENCL
                status |= clEnqueueWriteBuffer(q,
                                               in_dev,
                                               CL_TRUE,
                                               0,
                                               sizeof(TRef) * in_sz,
                                               in.data.data(),
                                               0,
                                               nullptr,
                                               nullptr);
                status |= clEnqueueWriteBuffer(q,
                                               out_dev,
                                               CL_TRUE,
                                               0,
                                               sizeof(TRef) * out_sz,
                                               out.data.data(),
                                               0,
                                               nullptr,
                                               nullptr);
                EXPECT(status == CL_SUCCESS);
#elif MIOPEN_BACKEND_HIP
                EXPECT(hipMemcpy(
                           in_dev, in.data.data(), sizeof(TRef) * in_sz, hipMemcpyHostToDevice) ==
                       hipSuccess);
                EXPECT(hipMemcpy(out_dev,
                                 out.data.data(),
                                 sizeof(TRef) * out_sz,
                                 hipMemcpyHostToDevice) == hipSuccess);
#endif
                cpu_convolution_backward_weight(miopen::deref(convDesc).GetSpatialDimension(),
                                                in,
                                                wei,
                                                out,
                                                miopen::deref(convDesc).GetConvPads(),
                                                miopen::deref(convDesc).GetConvStrides(),
                                                miopen::deref(convDesc).GetConvDilations(),
                                                miopen::deref(convDesc).GetGroupCount());

                EXPECT(miopenConvolutionBackwardWeightsImmediate(
                           handle,
                           outDesc,
                           out_dev,
                           inDesc,
                           in_dev,
                           convDesc,
                           weiDesc,
                           wei_dev,
                           nullptr,
                           0,
                           miopen::solver::Id("ConvDirectNaiveConvWrw").Value()) ==
                       miopenStatusSuccess);

                tensor<TRef> wei_host(wei_len, wei_strides);
#if MIOPEN_BACKEND_OPENCL
                status = clEnqueueReadBuffer(q,
                                             wei_dev,
                                             CL_TRUE,
                                             0,
                                             sizeof(TRef) * wei_sz,
                                             wei_host.data.data(),
                                             0,
                                             nullptr,
                                             nullptr);
                EXPECT(status == CL_SUCCESS);
#elif MIOPEN_BACKEND_HIP
                EXPECT(hipMemcpy(wei_host.data.data(),
                                 wei_dev,
                                 sizeof(TRef) * wei_sz,
                                 hipMemcpyDeviceToHost) == hipSuccess);
#endif

                // we expect excact match, since use integer
                valid_result = verify_tensor(wei_host, wei, 8.0); // max possible int
                                                                  // 2*14*14*10*(2*2) = 15680, hence
                                                                  // int interval might be 8
            }

            // auto error        = miopen::rms_range(out_host.data, out.data);
            // auto tolerance = get_default_tolerence<TRef>();
            // bool valid_result = error <= tolerance;
            std::cout << "n:" << n << ", c:" << c << ", di:" << di << ", hi:" << hi << ", wi:" << wi
                      << ", k:" << k << ", do:" << do_ << ", ho:" << ho << ", wo:" << wo
                      << ", fz:" << fz << ", fy:" << fy << ",fx:" << fx << ", pz:" << pz
                      << ", py:" << py << ", px:" << px << ", sz:" << sz << ", sy:" << sy
                      << ", sx:" << sx << ", dz:" << dz << ", dy:" << dy << ", dx:" << dx
                      << ", g:" << g << ", dir:" << direction_to_string(direction)
                      << ", type:" << miopen_type_to_string(miopen_type<TRef>{})
                      << ", layout:" << layout_string << ", valid:" << valid_result << std::endl;
            EXPECT(valid_result == true);

            miopenDestroyConvolutionDescriptor(convDesc);
            miopenDestroyTensorDescriptor(inDesc);
            miopenDestroyTensorDescriptor(weiDesc);
            miopenDestroyTensorDescriptor(outDesc);

#if MIOPEN_BACKEND_OPENCL
            clReleaseMemObject(in_dev);
            clReleaseMemObject(wei_dev);
            clReleaseMemObject(out_dev);
#elif MIOPEN_BACKEND_HIP
            hipFree(in_dev);
            hipFree(wei_dev);
            hipFree(out_dev);
#endif
        };

        iterate_conv_3d(run_conv_3d);
    }
};

int main()
{
    // 2d NCHW
    run_test<gpu_reference_conv_2d<miopen::conv::Direction::Forward,
                                   float,
                                   miopen_tensor_layout_nchw>>();
    run_test<gpu_reference_conv_2d<miopen::conv::Direction::Forward,
                                   half_float::half,
                                   miopen_tensor_layout_nchw>>();
    run_test<gpu_reference_conv_2d<miopen::conv::Direction::Forward,
                                   bfloat16,
                                   miopen_tensor_layout_nchw>>();
    run_test<gpu_reference_conv_2d<miopen::conv::Direction::BackwardData,
                                   float,
                                   miopen_tensor_layout_nchw>>();
    run_test<gpu_reference_conv_2d<miopen::conv::Direction::BackwardData,
                                   half_float::half,
                                   miopen_tensor_layout_nchw>>();
    run_test<gpu_reference_conv_2d<miopen::conv::Direction::BackwardData,
                                   bfloat16,
                                   miopen_tensor_layout_nchw>>();
    run_test<gpu_reference_conv_2d<miopen::conv::Direction::BackwardWeights,
                                   float,
                                   miopen_tensor_layout_nchw>>();
    run_test<gpu_reference_conv_2d<miopen::conv::Direction::BackwardWeights,
                                   half_float::half,
                                   miopen_tensor_layout_nchw>>();
    run_test<gpu_reference_conv_2d<miopen::conv::Direction::BackwardWeights,
                                   bfloat16,
                                   miopen_tensor_layout_nchw>>();

    // 3d NCDHW
    run_test<gpu_reference_conv_3d<miopen::conv::Direction::Forward,
                                   float,
                                   miopen_tensor_layout_ncdhw>>();
    run_test<gpu_reference_conv_3d<miopen::conv::Direction::Forward,
                                   half_float::half,
                                   miopen_tensor_layout_ncdhw>>();
    run_test<gpu_reference_conv_3d<miopen::conv::Direction::Forward,
                                   bfloat16,
                                   miopen_tensor_layout_ncdhw>>();
    run_test<gpu_reference_conv_3d<miopen::conv::Direction::BackwardData,
                                   float,
                                   miopen_tensor_layout_ncdhw>>();
    run_test<gpu_reference_conv_3d<miopen::conv::Direction::BackwardData,
                                   half_float::half,
                                   miopen_tensor_layout_ncdhw>>();
    run_test<gpu_reference_conv_3d<miopen::conv::Direction::BackwardData,
                                   bfloat16,
                                   miopen_tensor_layout_ncdhw>>();
    run_test<gpu_reference_conv_3d<miopen::conv::Direction::BackwardWeights,
                                   float,
                                   miopen_tensor_layout_ncdhw>>();
    run_test<gpu_reference_conv_3d<miopen::conv::Direction::BackwardWeights,
                                   half_float::half,
                                   miopen_tensor_layout_ncdhw>>();
    run_test<gpu_reference_conv_3d<miopen::conv::Direction::BackwardWeights,
                                   bfloat16,
                                   miopen_tensor_layout_ncdhw>>();

    // 2d NHWC
    run_test<gpu_reference_conv_2d<miopen::conv::Direction::Forward,
                                   float,
                                   miopen_tensor_layout_nhwc>>();
    run_test<gpu_reference_conv_2d<miopen::conv::Direction::Forward,
                                   half_float::half,
                                   miopen_tensor_layout_nhwc>>();
    run_test<gpu_reference_conv_2d<miopen::conv::Direction::Forward,
                                   bfloat16,
                                   miopen_tensor_layout_nhwc>>();
    run_test<gpu_reference_conv_2d<miopen::conv::Direction::BackwardData,
                                   float,
                                   miopen_tensor_layout_nhwc>>();
    run_test<gpu_reference_conv_2d<miopen::conv::Direction::BackwardData,
                                   half_float::half,
                                   miopen_tensor_layout_nhwc>>();
    run_test<gpu_reference_conv_2d<miopen::conv::Direction::BackwardData,
                                   bfloat16,
                                   miopen_tensor_layout_nhwc>>();
    run_test<gpu_reference_conv_2d<miopen::conv::Direction::BackwardWeights,
                                   float,
                                   miopen_tensor_layout_nhwc>>();
    run_test<gpu_reference_conv_2d<miopen::conv::Direction::BackwardWeights,
                                   half_float::half,
                                   miopen_tensor_layout_nhwc>>();
    run_test<gpu_reference_conv_2d<miopen::conv::Direction::BackwardWeights,
                                   bfloat16,
                                   miopen_tensor_layout_nhwc>>();

    // 3d NDHWC
    run_test<gpu_reference_conv_3d<miopen::conv::Direction::Forward,
                                   float,
                                   miopen_tensor_layout_ndhwc>>();
    run_test<gpu_reference_conv_3d<miopen::conv::Direction::Forward,
                                   half_float::half,
                                   miopen_tensor_layout_ndhwc>>();
    run_test<gpu_reference_conv_3d<miopen::conv::Direction::Forward,
                                   bfloat16,
                                   miopen_tensor_layout_ndhwc>>();
    run_test<gpu_reference_conv_3d<miopen::conv::Direction::BackwardData,
                                   float,
                                   miopen_tensor_layout_ndhwc>>();
    run_test<gpu_reference_conv_3d<miopen::conv::Direction::BackwardData,
                                   half_float::half,
                                   miopen_tensor_layout_ndhwc>>();
    run_test<gpu_reference_conv_3d<miopen::conv::Direction::BackwardData,
                                   bfloat16,
                                   miopen_tensor_layout_ndhwc>>();
    run_test<gpu_reference_conv_3d<miopen::conv::Direction::BackwardWeights,
                                   float,
                                   miopen_tensor_layout_ndhwc>>();
    run_test<gpu_reference_conv_3d<miopen::conv::Direction::BackwardWeights,
                                   half_float::half,
                                   miopen_tensor_layout_ndhwc>>();
    run_test<gpu_reference_conv_3d<miopen::conv::Direction::BackwardWeights,
                                   bfloat16,
                                   miopen_tensor_layout_ndhwc>>();
}<|MERGE_RESOLUTION|>--- conflicted
+++ resolved
@@ -40,7 +40,6 @@
 #include "driver.hpp"
 #include "tensor_holder.hpp"
 #include "cpu_conv.hpp"
-#include "tensor_layout.hpp"
 
 enum tensor_layout_t
 {
@@ -381,21 +380,12 @@
             std::vector<int> wei_strides;
             std::vector<int> out_strides;
 
-<<<<<<< HEAD
             std::string layout_default = miopen::tensor_layout_get_default(4);
             std::string layout_string  = tensor_layout_to_string(tensor_layout);
 
             miopen::tensor_layout_to_strides(in_len, layout_default, layout_string, in_strides);
             miopen::tensor_layout_to_strides(wei_len, layout_default, layout_string, wei_strides);
             miopen::tensor_layout_to_strides(out_len, layout_default, layout_string, out_strides);
-=======
-            std::string layout_default = tensor_layout_get_default(4);
-            std::string layout_string  = tensor_layout_to_string(tensor_layout);
-
-            tensor_layout_to_strides(in_len, layout_default, layout_string, in_strides);
-            tensor_layout_to_strides(wei_len, layout_default, layout_string, wei_strides);
-            tensor_layout_to_strides(out_len, layout_default, layout_string, out_strides);
->>>>>>> 1c720997
 
             tensor<TRef> in(in_len, in_strides);
             tensor<TRef> wei(wei_len, wei_strides);
@@ -765,21 +755,12 @@
             std::vector<int> wei_strides;
             std::vector<int> out_strides;
 
-<<<<<<< HEAD
             std::string layout_default = miopen::tensor_layout_get_default(5);
             std::string layout_string  = tensor_layout_to_string(tensor_layout);
 
             miopen::tensor_layout_to_strides(in_len, layout_default, layout_string, in_strides);
             miopen::tensor_layout_to_strides(wei_len, layout_default, layout_string, wei_strides);
             miopen::tensor_layout_to_strides(out_len, layout_default, layout_string, out_strides);
-=======
-            std::string layout_default = tensor_layout_get_default(5);
-            std::string layout_string  = tensor_layout_to_string(tensor_layout);
-
-            tensor_layout_to_strides(in_len, layout_default, layout_string, in_strides);
-            tensor_layout_to_strides(wei_len, layout_default, layout_string, wei_strides);
-            tensor_layout_to_strides(out_len, layout_default, layout_string, out_strides);
->>>>>>> 1c720997
 
             tensor<TRef> in(in_len, in_strides);
             tensor<TRef> wei(wei_len, wei_strides);
