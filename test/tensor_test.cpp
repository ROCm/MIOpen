/*******************************************************************************
 *
 * MIT License
 *
 * Copyright (c) 2017 Advanced Micro Devices, Inc.
 *
 * Permission is hereby granted, free of charge, to any person obtaining a copy
 * of this software and associated documentation files (the "Software"), to deal
 * in the Software without restriction, including without limitation the rights
 * to use, copy, modify, merge, publish, distribute, sublicense, and/or sell
 * copies of the Software, and to permit persons to whom the Software is
 * furnished to do so, subject to the following conditions:
 *
 * The above copyright notice and this permission notice shall be included in all
 * copies or substantial portions of the Software.
 *
 * THE SOFTWARE IS PROVIDED "AS IS", WITHOUT WARRANTY OF ANY KIND, EXPRESS OR
 * IMPLIED, INCLUDING BUT NOT LIMITED TO THE WARRANTIES OF MERCHANTABILITY,
 * FITNESS FOR A PARTICULAR PURPOSE AND NONINFRINGEMENT. IN NO EVENT SHALL THE
 * AUTHORS OR COPYRIGHT HOLDERS BE LIABLE FOR ANY CLAIM, DAMAGES OR OTHER
 * LIABILITY, WHETHER IN AN ACTION OF CONTRACT, TORT OR OTHERWISE, ARISING FROM,
 * OUT OF OR IN CONNECTION WITH THE SOFTWARE OR THE USE OR OTHER DEALINGS IN THE
 * SOFTWARE.
 *
 *******************************************************************************/
#include "test.hpp"
#include <array>
#include <iostream>
#include <algorithm>
#include <numeric>
#include <miopen/miopen.h>
#include <miopen/tensor.hpp>

struct tensor_base
{
    miopenTensorDescriptor_t tensor{};

    miopen::TensorDescriptor& get_tensor() const
    {
        CHECK(this->tensor != nullptr);
        return miopen::get_object(*tensor);
    }

    ~tensor_base() { miopenDestroyTensorDescriptor(tensor); }
};

struct tensor_fixture_4 : tensor_base
{

    tensor_fixture_4()
    {
        miopenCreateTensorDescriptor(&tensor);
        miopenSet4dTensorDescriptor(tensor, miopenFloat, 100, 32, 8, 8);
    }
};

struct tensor_fixture_4_vector : tensor_base
{

    tensor_fixture_4_vector()
    {
        miopenCreateTensorDescriptor(&tensor);
<<<<<<< HEAD
        std::size_t n = 100;
        std::size_t c = 32;
        std::size_t h = 8;
        std::size_t w = 8;

        miopenSet4dTensorDescriptorWithLayout(tensor, miopenHalf, miopenTensorNCHWc4, n, c, h, w);
=======
        std::vector<int> lens = {100, 32, 8, 8};

        miopenSetNdTensorDescriptorWithLayout(
            tensor, miopenHalf, miopenTensorNCHWc4, lens.data(), lens.size());
>>>>>>> df4a7129
    }
};

// 1-DIMENSIONAL -------------------
struct tensor_fixture_n1d : tensor_base
{
    tensor_fixture_n1d()
    {
        miopenCreateTensorDescriptor(&tensor);
        std::array<int, 1> lens = {{100}};
        miopenSetTensorDescriptor(tensor, miopenFloat, 1, lens.data(), nullptr);
    }
};

struct tensor_fixture_n1d_strides : tensor_base
{
    tensor_fixture_n1d_strides()
    {
        miopenCreateTensorDescriptor(&tensor);
        std::array<int, 1> lens    = {{100}};
        std::array<int, 1> strides = {{1}};
        miopenSetTensorDescriptor(tensor, miopenFloat, 1, lens.data(), strides.data());
    }
};

template <class Fixture>
struct tensor_test_suit_1d
{
    struct get_tensor_n1d : Fixture
    {
        void run()
        {
            int size;
            miopenGetTensorDescriptorSize(this->tensor, &size);
            EXPECT(size == 1);
            std::array<int, 1> lens{};
            std::array<int, 1> strides{};
            miopenDataType_t dt;
            miopenGetTensorDescriptor(this->tensor, &dt, lens.data(), strides.data());
            EXPECT(dt == miopenFloat);
            EXPECT(lens[0] == 100);
            EXPECT(strides[0] == 1);
            EXPECT(this->get_tensor().IsPacked());
        }
    };

    struct get_tensor_n1d_lengths : Fixture
    {
        void run()
        {
            int size;
            miopenGetTensorDescriptorSize(this->tensor, &size);
            EXPECT(size == 1);
            std::array<int, 1> lens{};
            miopenDataType_t dt;
            miopenGetTensorDescriptor(this->tensor, &dt, lens.data(), nullptr);
            EXPECT(dt == miopenFloat);
            EXPECT(lens[0] == 100);
            EXPECT(this->get_tensor().IsPacked());
        }
    };

    struct get_tensor_n1d_strides : Fixture
    {
        void run()
        {
            int size;
            miopenGetTensorDescriptorSize(this->tensor, &size);
            EXPECT(size == 1);
            std::array<int, 1> lens = {{100}};
            std::array<int, 1> strides{};
            miopenDataType_t dt;
            miopenGetTensorDescriptor(this->tensor, &dt, nullptr, strides.data());
            EXPECT(dt == miopenFloat);
            EXPECT(lens[0] == 100);
            EXPECT(strides[0] == 1);
            EXPECT(this->get_tensor().IsPacked());
        }
    };

    static void run_tests()
    {
        run_test<get_tensor_n1d>();
        run_test<get_tensor_n1d_lengths>();
        run_test<get_tensor_n1d_strides>();
    }
};
//- END 1-D ---------------------------

// 2-DIMENSIONAL ----------------------
struct tensor_fixture_n2d : tensor_base
{
    tensor_fixture_n2d()
    {
        miopenCreateTensorDescriptor(&tensor);
        std::array<int, 2> lens = {{100, 32}};
        miopenSetTensorDescriptor(tensor, miopenFloat, 2, lens.data(), nullptr);
    }
};

struct tensor_fixture_n2d_strides : tensor_base
{
    tensor_fixture_n2d_strides()
    {
        miopenCreateTensorDescriptor(&tensor);
        std::array<int, 2> lens    = {{100, 32}};
        std::array<int, 2> strides = {{32, 1}};
        miopenSetTensorDescriptor(tensor, miopenFloat, 2, lens.data(), strides.data());
    }
};

template <class Fixture>
struct tensor_test_suit_2d
{
    struct get_tensor_n2d : Fixture
    {
        void run()
        {
            int size;
            miopenGetTensorDescriptorSize(this->tensor, &size);
            EXPECT(size == 2);
            std::array<int, 2> lens{};
            std::array<int, 2> strides{};
            miopenDataType_t dt;
            miopenGetTensorDescriptor(this->tensor, &dt, lens.data(), strides.data());
            EXPECT(dt == miopenFloat);
            EXPECT(lens[0] == 100);
            EXPECT(lens[1] == 32);
            EXPECT(strides[0] == lens[1] * strides[1]);
            EXPECT(strides[1] == 1);
            EXPECT(this->get_tensor().IsPacked());
        }
    };

    struct get_tensor_n2d_lengths : Fixture
    {
        void run()
        {
            int size;
            miopenGetTensorDescriptorSize(this->tensor, &size);
            EXPECT(size == 2);
            std::array<int, 2> lens{};
            miopenDataType_t dt;
            miopenGetTensorDescriptor(this->tensor, &dt, lens.data(), nullptr);
            EXPECT(dt == miopenFloat);
            EXPECT(lens[0] == 100);
            EXPECT(lens[1] == 32);
            EXPECT(this->get_tensor().IsPacked());
        }
    };

    struct get_tensor_n2d_strides : Fixture
    {
        void run()
        {
            int size;
            miopenGetTensorDescriptorSize(this->tensor, &size);
            EXPECT(size == 2);
            std::array<int, 2> lens = {{100, 32}};
            std::array<int, 2> strides{};
            miopenDataType_t dt;
            miopenGetTensorDescriptor(this->tensor, &dt, nullptr, strides.data());
            EXPECT(dt == miopenFloat);
            EXPECT(lens[0] == 100);
            EXPECT(lens[1] == 32);
            EXPECT(strides[0] == lens[1] * strides[1]);
            EXPECT(strides[1] == 1);
            EXPECT(this->get_tensor().IsPacked());
        }
    };

    static void run_tests()
    {
        run_test<get_tensor_n2d>();
        run_test<get_tensor_n2d_lengths>();
        run_test<get_tensor_n2d_strides>();
    }
};

struct tensor_fixture_n2d_numBytes : tensor_base
{
    tensor_fixture_n2d_numBytes()
    {
        miopenCreateTensorDescriptor(&tensor);
        std::array<int, 2> lens       = {{8, 8}};
        std::array<int, 2> dimOffsets = {{0, 6}};
        std::array<int, 2> adjLens    = {{0, 0}};

        std::transform(
            lens.begin(), lens.end(), dimOffsets.begin(), adjLens.begin(), std::plus<size_t>());
        // adjLens should be: { 8, 14 }
        std::array<int, 2> strides{};
        strides.back() = 1;
        std::partial_sum(
            adjLens.rbegin(), adjLens.rend() - 1, strides.rbegin() + 1, std::multiplies<int>());
        miopenSetTensorDescriptor(tensor, miopenFloat, 2, lens.data(), strides.data());
    }
};

template <class Fixture>
struct tensor_test_suit_2d_bytes
{
    struct get_tensor_n2d_numBytes : Fixture
    {
        void run()
        {
            int size;
            miopenGetTensorDescriptorSize(this->tensor, &size);
            EXPECT(size == 2);
            std::array<int, 2> lens = {{8, 8}};
            std::array<int, 2> strides{};
            miopenDataType_t dt;
            miopenGetTensorDescriptor(this->tensor, &dt, nullptr, strides.data());
            std::size_t numBytes;
            miopenGetTensorNumBytes(this->tensor, &numBytes);
            EXPECT(numBytes == sizeof(miopenFloat) * 106); //+1
            EXPECT(dt == miopenFloat);
            EXPECT(lens[0] == 8);
            EXPECT(lens[1] == 8);
            EXPECT(strides[0] == 14);
            EXPECT(strides[1] == 1);
            EXPECT(!this->get_tensor().IsPacked());
        }
    };

    static void run_tests() { run_test<get_tensor_n2d_numBytes>(); }
};
//----------------------------

// 3-DIMENSIONAL -------------
struct tensor_fixture_n3d : tensor_base
{

    tensor_fixture_n3d()
    {
        miopenCreateTensorDescriptor(&tensor);
        std::array<int, 3> lens = {{100, 32, 8}};
        miopenSetTensorDescriptor(tensor, miopenFloat, 3, lens.data(), nullptr);
    }
};

struct tensor_fixture_n3d_strides : tensor_base
{

    tensor_fixture_n3d_strides()
    {
        miopenCreateTensorDescriptor(&tensor);
        std::array<int, 3> lens    = {{100, 32, 8}};
        std::array<int, 3> strides = {{256, 8, 1}};
        miopenSetTensorDescriptor(tensor, miopenFloat, 3, lens.data(), strides.data());
    }
};

template <class Fixture>
struct tensor_test_suit_3d
{
    struct get_tensor_n3d : Fixture
    {
        void run()
        {
            int size;
            miopenGetTensorDescriptorSize(this->tensor, &size);
            EXPECT(size == 3);
            std::array<int, 3> lens{};
            std::array<int, 3> strides{};
            miopenDataType_t dt;
            miopenGetTensorDescriptor(this->tensor, &dt, lens.data(), strides.data());
            EXPECT(dt == miopenFloat);
            EXPECT(lens[0] == 100);
            EXPECT(lens[1] == 32);
            EXPECT(lens[2] == 8);
            EXPECT(strides[0] == lens[1] * strides[1]);
            EXPECT(strides[1] == lens[2] * strides[2]);
            EXPECT(strides[2] == 1);
            EXPECT(this->get_tensor().IsPacked());
        }
    };

    struct get_tensor_n3d_lengths : Fixture
    {
        void run()
        {
            int size;
            miopenGetTensorDescriptorSize(this->tensor, &size);
            EXPECT(size == 3);
            std::array<int, 3> lens{};
            miopenDataType_t dt;
            miopenGetTensorDescriptor(this->tensor, &dt, lens.data(), nullptr);
            EXPECT(dt == miopenFloat);
            EXPECT(lens[0] == 100);
            EXPECT(lens[1] == 32);
            EXPECT(lens[2] == 8);
            EXPECT(this->get_tensor().IsPacked());
        }
    };

    struct get_tensor_n3d_strides : Fixture
    {
        void run()
        {
            int size;
            miopenGetTensorDescriptorSize(this->tensor, &size);
            EXPECT(size == 3);
            std::array<int, 3> lens = {{100, 32, 8}};
            std::array<int, 3> strides{};
            miopenDataType_t dt;
            miopenGetTensorDescriptor(this->tensor, &dt, nullptr, strides.data());
            EXPECT(dt == miopenFloat);
            EXPECT(lens[0] == 100);
            EXPECT(lens[1] == 32);
            EXPECT(lens[2] == 8);
            EXPECT(strides[0] == lens[1] * strides[1]);
            EXPECT(strides[1] == lens[2] * strides[2]);
            EXPECT(strides[2] == 1);
            EXPECT(this->get_tensor().IsPacked());
        }
    };

    static void run_tests()
    {
        run_test<get_tensor_n3d>();
        run_test<get_tensor_n3d_lengths>();
        run_test<get_tensor_n3d_strides>();
    }
};

struct tensor_fixture_n3d_numBytes : tensor_base
{
    tensor_fixture_n3d_numBytes()
    {
        miopenCreateTensorDescriptor(&tensor);
        std::array<int, 3> lens       = {{32, 8, 8}};
        std::array<int, 3> dimOffsets = {{10, 0, 6}};
        std::array<int, 3> adjLens    = {{0, 0, 0}};

        std::transform(
            lens.begin(), lens.end(), dimOffsets.begin(), adjLens.begin(), std::plus<size_t>());
        // adjLens should be: { 105, 42, 8, 14 }
        std::array<int, 3> strides{};
        strides.back() = 1;
        std::partial_sum(
            adjLens.rbegin(), adjLens.rend() - 1, strides.rbegin() + 1, std::multiplies<int>());
        miopenSetTensorDescriptor(tensor, miopenFloat, 3, lens.data(), strides.data());
    }
};

template <class Fixture>
struct tensor_test_suit_3d_bytes
{
    struct get_tensor_n3d_numBytes : Fixture
    {
        void run()
        {
            int size;
            miopenGetTensorDescriptorSize(this->tensor, &size);
            EXPECT(size == 3);
            std::array<int, 3> lens = {{32, 8, 8}};
            std::array<int, 3> strides{};
            miopenDataType_t dt;
            miopenGetTensorDescriptor(this->tensor, &dt, nullptr, strides.data());
            std::size_t numBytes;
            miopenGetTensorNumBytes(this->tensor, &numBytes);
            EXPECT(numBytes == sizeof(miopenFloat) * 3578); //+1
            EXPECT(dt == miopenFloat);
            EXPECT(lens[0] == 32);
            EXPECT(lens[1] == 8);
            EXPECT(lens[2] == 8);
            EXPECT(strides[0] == 112);
            EXPECT(strides[1] == 14);
            EXPECT(strides[2] == 1);
            EXPECT(!this->get_tensor().IsPacked());
        }
    };

    static void run_tests() { run_test<get_tensor_n3d_numBytes>(); }
};
//-----------------------------

// 4-DIMENSIONAL --------------
struct tensor_fixture_n4d : tensor_base
{
    tensor_fixture_n4d()
    {
        miopenCreateTensorDescriptor(&tensor);
        std::array<int, 4> lens = {{100, 32, 8, 8}};
        miopenSetTensorDescriptor(tensor, miopenFloat, 4, lens.data(), nullptr);
    }
};

struct tensor_fixture_n4d_strides : tensor_base
{
    tensor_fixture_n4d_strides()
    {
        miopenCreateTensorDescriptor(&tensor);
        std::array<int, 4> lens    = {{100, 32, 8, 8}};
        std::array<int, 4> strides = {{2048, 64, 8, 1}};
        miopenSetTensorDescriptor(tensor, miopenFloat, 4, lens.data(), strides.data());
    }
};

template <class Fixture>
struct tensor_test_suit_4d
{
    struct get_tensor_4d : Fixture
    {
        void run()
        {
            int n, c, h, w;
            int nStride, cStride, hStride, wStride;
            miopenDataType_t dt;
            miopenGet4dTensorDescriptor(
                this->tensor, &dt, &n, &c, &h, &w, &nStride, &cStride, &hStride, &wStride);
            EXPECT(dt == miopenFloat);
            EXPECT(n == 100);
            EXPECT(c == 32);
            EXPECT(h == 8);
            EXPECT(w == 8);
            EXPECT(nStride == c * cStride);
            EXPECT(cStride == h * hStride);
            EXPECT(hStride == w * wStride);
            EXPECT(wStride == 1);
        }
    };

    struct get_tensor_4d_strides : Fixture
    {
        void run()
        {
            int nStride, cStride, hStride, wStride;
            std::tie(nStride, cStride, hStride, wStride) =
                miopen::tien<4>(this->get_tensor().GetStrides());
            EXPECT(nStride == 32 * cStride);
            EXPECT(cStride == 8 * hStride);
            EXPECT(hStride == 8 * wStride);
            EXPECT(wStride == 1);
        }
    };

    struct get_tensor_4d_lengths : Fixture
    {
        void run()
        {
            int n, c, h, w;
            std::tie(n, c, h, w) = miopen::tien<4>(this->get_tensor().GetLengths());
            EXPECT(n == 100);
            EXPECT(c == 32);
            EXPECT(h == 8);
            EXPECT(w == 8);
        }
    };

    struct get_tensor_n : Fixture
    {
        void run()
        {
            int size;
            miopenGetTensorDescriptorSize(this->tensor, &size);
            EXPECT(size == 4);
            std::array<int, 4> lens{};
            std::array<int, 4> strides{};
            miopenDataType_t dt;
            miopenGetTensorDescriptor(this->tensor, &dt, lens.data(), strides.data());
            EXPECT(dt == miopenFloat);
            EXPECT(lens[0] == 100);
            EXPECT(lens[1] == 32);
            EXPECT(lens[2] == 8);
            EXPECT(lens[3] == 8);
            EXPECT(strides[0] == lens[1] * strides[1]);
            EXPECT(strides[1] == lens[2] * strides[2]);
            EXPECT(strides[2] == lens[3] * strides[3]);
            EXPECT(strides[3] == 1);
            EXPECT(this->get_tensor().IsPacked());
        }
    };

    struct get_tensor_n_lengths : Fixture
    {
        void run()
        {
            int size;
            miopenGetTensorDescriptorSize(this->tensor, &size);
            EXPECT(size == 4);
            std::array<int, 4> lens{};
            miopenDataType_t dt;
            miopenGetTensorDescriptor(this->tensor, &dt, lens.data(), nullptr);
            EXPECT(dt == miopenFloat);
            EXPECT(lens[0] == 100);
            EXPECT(lens[1] == 32);
            EXPECT(lens[2] == 8);
            EXPECT(lens[3] == 8);
            EXPECT(this->get_tensor().IsPacked());
        }
    };

    struct get_tensor_n_strides : Fixture
    {
        void run()
        {
            int size;
            miopenGetTensorDescriptorSize(this->tensor, &size);
            EXPECT(size == 4);
            std::array<int, 4> lens = {{100, 32, 8, 8}};
            std::array<int, 4> strides{};
            miopenDataType_t dt;
            miopenGetTensorDescriptor(this->tensor, &dt, nullptr, strides.data());
            EXPECT(dt == miopenFloat);
            EXPECT(lens[0] == 100);
            EXPECT(lens[1] == 32);
            EXPECT(lens[2] == 8);
            EXPECT(lens[3] == 8);
            EXPECT(strides[0] == lens[1] * strides[1]);
            EXPECT(strides[1] == lens[2] * strides[2]);
            EXPECT(strides[2] == lens[3] * strides[3]);
            EXPECT(strides[3] == 1);
            EXPECT(this->get_tensor().IsPacked());
        }
    };

    struct get_tensor_index : Fixture
    {
        void run()
        {
            EXPECT(this->get_tensor().GetIndex({0, 0, 0, 0}) == 0);
            EXPECT(this->get_tensor().GetIndex({0, 0, 0, 1}) == 1);
            EXPECT(this->get_tensor().GetIndex({0, 0, 0, 2}) == 2);
            EXPECT(this->get_tensor().GetIndex({0, 0, 1, 0}) == 8);
            EXPECT(this->get_tensor().GetIndex({0, 0, 1, 1}) == 9);
        }
    };

    static void run_tests()
    {
        run_test<get_tensor_4d>();
        run_test<get_tensor_4d_strides>();
        run_test<get_tensor_4d_lengths>();

        run_test<get_tensor_n>();
        run_test<get_tensor_n_lengths>();
        run_test<get_tensor_n_strides>();
        run_test<get_tensor_index>();
    }
};

template <class Fixture>
struct tensor_test_suit_4d_vector
{
    struct get_tensor_4d : Fixture
    {
        void run()
        {
            int n, c, h, w;
            int nStride, cStride, hStride, wStride;
            miopenDataType_t dt;
            miopenGet4dTensorDescriptor(
                this->tensor, &dt, &n, &c, &h, &w, &nStride, &cStride, &hStride, &wStride);
            EXPECT(dt == miopenHalf);
            EXPECT(n == 100);
            EXPECT(c == 8);
            EXPECT(h == 8);
            EXPECT(w == 8);
            EXPECT(nStride == c * cStride);
            EXPECT(cStride == h * hStride);
            EXPECT(hStride == w * wStride);
            EXPECT(wStride == 4);
        }
    };

    struct get_tensor_4d_strides : Fixture
    {
        void run()
        {
            int nStride, cStride, hStride, wStride;
            std::tie(nStride, cStride, hStride, wStride) =
                miopen::tien<4>(this->get_tensor().GetStrides());
            EXPECT(nStride == 8 * cStride);
            EXPECT(cStride == 8 * hStride);
            EXPECT(hStride == 8 * wStride);
            EXPECT(wStride == 4);
        }
    };

    struct get_tensor_4d_lengths : Fixture
    {
        void run()
        {
            int n, c, h, w;
            std::tie(n, c, h, w) = miopen::tien<4>(this->get_tensor().GetLengths());
            EXPECT(n == 100);
            EXPECT(c == 8);
            EXPECT(h == 8);
            EXPECT(w == 8);
        }
    };

    struct get_tensor_n : Fixture
    {
        void run()
        {
            int size;
            miopenGetTensorDescriptorSize(this->tensor, &size);
            EXPECT(size == 4);
            std::array<int, 4> lens{};
            std::array<int, 4> strides{};
            miopenDataType_t dt;
            miopenGetTensorDescriptor(this->tensor, &dt, lens.data(), strides.data());
            EXPECT(dt == miopenHalf);
            EXPECT(lens[0] == 100);
            EXPECT(lens[1] == 8);
            EXPECT(lens[2] == 8);
            EXPECT(lens[3] == 8);
            EXPECT(strides[0] == lens[1] * strides[1]);
            EXPECT(strides[1] == lens[2] * strides[2]);
            EXPECT(strides[2] == lens[3] * strides[3]);
            EXPECT(strides[3] == 4);
            EXPECT(this->get_tensor().IsPacked());
        }
    };

    struct get_tensor_n_lengths : Fixture
    {
        void run()
        {
            int size;
            miopenGetTensorDescriptorSize(this->tensor, &size);
            EXPECT(size == 4);
            std::array<int, 4> lens{};
            miopenDataType_t dt;
            miopenGetTensorDescriptor(this->tensor, &dt, lens.data(), nullptr);
            EXPECT(dt == miopenHalf);
            EXPECT(lens[0] == 100);
            EXPECT(lens[1] == 8);
            EXPECT(lens[2] == 8);
            EXPECT(lens[3] == 8);
            EXPECT(this->get_tensor().IsPacked());
        }
    };

    struct get_tensor_n_strides : Fixture
    {
        void run()
        {
            int size;
            miopenGetTensorDescriptorSize(this->tensor, &size);
            EXPECT(size == 4);
            std::array<int, 4> lens = {{100, 8, 8, 8}};
            std::array<int, 4> strides{};
            miopenDataType_t dt;
            miopenGetTensorDescriptor(this->tensor, &dt, nullptr, strides.data());
            EXPECT(dt == miopenHalf);
            EXPECT(lens[0] == 100);
            EXPECT(lens[1] == 8);
            EXPECT(lens[2] == 8);
            EXPECT(lens[3] == 8);
            EXPECT(strides[0] == lens[1] * strides[1]);
            EXPECT(strides[1] == lens[2] * strides[2]);
            EXPECT(strides[2] == lens[3] * strides[3]);
            EXPECT(strides[3] == 4);
            EXPECT(this->get_tensor().IsPacked());
        }
    };

    struct get_tensor_index : Fixture
    {
        void run()
        {
            EXPECT(this->get_tensor().GetIndex({0, 0, 0, 0, 0}) == 0);
            EXPECT(this->get_tensor().GetIndex({1, 0, 0, 0, 0}) == 1);
            EXPECT(this->get_tensor().GetIndex({2, 0, 0, 0, 0}) == 2);
            EXPECT(this->get_tensor().GetIndex({3, 0, 0, 0, 0}) == 3);
            EXPECT(this->get_tensor().GetIndex({0, 0, 0, 0, 1}) == 4);
        }
    };

    static void run_tests()
    {
        run_test<get_tensor_4d>();
        run_test<get_tensor_4d_strides>();
        run_test<get_tensor_4d_lengths>();

        run_test<get_tensor_n>();
        run_test<get_tensor_n_lengths>();
        run_test<get_tensor_n_strides>();
        run_test<get_tensor_index>();
    }
};

struct tensor_fixture_n4d_numBytes : tensor_base
{
    tensor_fixture_n4d_numBytes()
    {
        miopenCreateTensorDescriptor(&tensor);
        std::array<int, 4> lens       = {{100, 32, 8, 8}};
        std::array<int, 4> dimOffsets = {{5, 10, 0, 6}};
        std::array<int, 4> adjLens    = {{0, 0, 0, 0}};

        std::transform(
            lens.begin(), lens.end(), dimOffsets.begin(), adjLens.begin(), std::plus<size_t>());
        // adjLens should be: { 105, 42, 8, 14 }
        std::array<int, 4> strides{};
        strides.back() = 1;
        std::partial_sum(
            adjLens.rbegin(), adjLens.rend() - 1, strides.rbegin() + 1, std::multiplies<int>());
        miopenSetTensorDescriptor(tensor, miopenFloat, 4, lens.data(), strides.data());
    }
};

template <class Fixture>
struct tensor_test_suit_4d_bytes
{
    struct get_tensor_n4d_numBytes : Fixture
    {
        void run()
        {
            int size;
            miopenGetTensorDescriptorSize(this->tensor, &size);
            EXPECT(size == 4);
            std::array<int, 4> lens = {{100, 32, 8, 8}};
            std::array<int, 4> strides{};
            miopenDataType_t dt;
            miopenGetTensorDescriptor(this->tensor, &dt, nullptr, strides.data());
            std::size_t numBytes;
            miopenGetTensorNumBytes(this->tensor, &numBytes);
            EXPECT(numBytes == sizeof(miopenFloat) * 469274); //+1
            EXPECT(dt == miopenFloat);
            EXPECT(lens[0] == 100);
            EXPECT(lens[1] == 32);
            EXPECT(lens[2] == 8);
            EXPECT(lens[3] == 8);
            EXPECT(strides[0] == 4704);
            EXPECT(strides[1] == 112);
            EXPECT(strides[2] == 14);
            EXPECT(strides[3] == 1);
            EXPECT(!this->get_tensor().IsPacked());
        }
    };

    static void run_tests() { run_test<get_tensor_n4d_numBytes>(); }
};
//-END 4-D-----------------------------

// 5-DIMENSIONAL --------------
struct tensor_fixture_n5d : tensor_base
{
    tensor_fixture_n5d()
    {
        miopenCreateTensorDescriptor(&tensor);
        std::array<int, 5> lens = {{128, 100, 32, 8, 8}};
        miopenSetTensorDescriptor(tensor, miopenFloat, 5, lens.data(), nullptr);
    }
};

struct tensor_fixture_n5d_strides : tensor_base
{
    tensor_fixture_n5d_strides()
    {
        miopenCreateTensorDescriptor(&tensor);
        std::array<int, 5> lens    = {{128, 100, 32, 8, 8}};
        std::array<int, 5> strides = {{204800, 2048, 64, 8, 1}};
        miopenSetTensorDescriptor(tensor, miopenFloat, 5, lens.data(), strides.data());
    }
};

template <class Fixture>
struct tensor_test_suit_5d
{
    struct get_tensor_n5d : Fixture
    {
        void run()
        {
            int size;
            miopenGetTensorDescriptorSize(this->tensor, &size);
            EXPECT(size == 5);
            std::array<int, 5> lens{};
            std::array<int, 5> strides{};
            miopenDataType_t dt;
            miopenGetTensorDescriptor(this->tensor, &dt, lens.data(), strides.data());
            EXPECT(dt == miopenFloat);
            EXPECT(lens[0] == 128);
            EXPECT(lens[1] == 100);
            EXPECT(lens[2] == 32);
            EXPECT(lens[3] == 8);
            EXPECT(lens[4] == 8);
            EXPECT(strides[0] == lens[1] * strides[1]);
            EXPECT(strides[1] == lens[2] * strides[2]);
            EXPECT(strides[2] == lens[3] * strides[3]);
            EXPECT(strides[3] == lens[4] * strides[4]);
            EXPECT(strides[4] == 1);
            EXPECT(this->get_tensor().IsPacked());
        }
    };

    struct get_tensor_n5d_lengths : Fixture
    {
        void run()
        {
            int size;
            miopenGetTensorDescriptorSize(this->tensor, &size);
            EXPECT(size == 5);
            std::array<int, 5> lens{};
            miopenDataType_t dt;
            miopenGetTensorDescriptor(this->tensor, &dt, lens.data(), nullptr);
            EXPECT(dt == miopenFloat);
            EXPECT(lens[0] == 128);
            EXPECT(lens[1] == 100);
            EXPECT(lens[2] == 32);
            EXPECT(lens[3] == 8);
            EXPECT(lens[4] == 8);
            EXPECT(this->get_tensor().IsPacked());
        }
    };

    struct get_tensor_n5d_strides : Fixture
    {
        void run()
        {
            int size;
            miopenGetTensorDescriptorSize(this->tensor, &size);
            EXPECT(size == 5);
            std::array<int, 5> lens = {{128, 100, 32, 8, 8}};
            std::array<int, 5> strides{};
            miopenDataType_t dt;
            miopenGetTensorDescriptor(this->tensor, &dt, nullptr, strides.data());
            EXPECT(dt == miopenFloat);
            EXPECT(lens[0] == 128);
            EXPECT(lens[1] == 100);
            EXPECT(lens[2] == 32);
            EXPECT(lens[3] == 8);
            EXPECT(lens[4] == 8);
            EXPECT(strides[0] == lens[1] * strides[1]);
            EXPECT(strides[1] == lens[2] * strides[2]);
            EXPECT(strides[2] == lens[3] * strides[3]);
            EXPECT(strides[3] == lens[4] * strides[4]);
            EXPECT(strides[4] == 1);
            EXPECT(this->get_tensor().IsPacked());
        }
    };

    static void run_tests()
    {
        run_test<get_tensor_n5d>();
        run_test<get_tensor_n5d_lengths>();
        run_test<get_tensor_n5d_strides>();
    }
};

struct tensor_fixture_n5d_numBytes : tensor_base
{
    tensor_fixture_n5d_numBytes()
    {
        miopenCreateTensorDescriptor(&tensor);
        std::array<int, 5> lens       = {{128, 100, 32, 8, 8}};
        std::array<int, 5> dimOffsets = {{2, 5, 10, 0, 6}};
        std::array<int, 5> adjLens    = {{0, 0, 0, 0, 0}};

        std::transform(
            lens.begin(), lens.end(), dimOffsets.begin(), adjLens.begin(), std::plus<size_t>());
        // adjLens should be: { 130, 105, 42, 8, 14 }
        std::array<int, 5> strides{};
        strides.back() = 1;
        std::partial_sum(
            adjLens.rbegin(), adjLens.rend() - 1, strides.rbegin() + 1, std::multiplies<int>());
        miopenSetTensorDescriptor(tensor, miopenFloat, 5, lens.data(), strides.data());
    }
};

template <class Fixture>
struct tensor_test_suit_5d_bytes
{
    struct get_tensor_n5d_numBytes : Fixture
    {
        void run()
        {
            int size;
            miopenGetTensorDescriptorSize(this->tensor, &size);
            EXPECT(size == 5);
            std::array<int, 5> lens = {{128, 100, 32, 8, 8}};
            std::array<int, 5> strides{};
            miopenDataType_t dt;
            miopenGetTensorDescriptor(this->tensor, &dt, nullptr, strides.data());
            std::size_t numBytes;
            miopenGetTensorNumBytes(this->tensor, &numBytes);
            EXPECT(numBytes == sizeof(miopenFloat) * 63197114); //+1
            EXPECT(dt == miopenFloat);
            EXPECT(lens[0] == 128);
            EXPECT(lens[1] == 100);
            EXPECT(lens[2] == 32);
            EXPECT(lens[3] == 8);
            EXPECT(lens[4] == 8);
            EXPECT(strides[0] == 493920);
            EXPECT(strides[1] == 4704);
            EXPECT(strides[2] == 112);
            EXPECT(strides[3] == 14);
            EXPECT(strides[4] == 1);
            EXPECT(!this->get_tensor().IsPacked());
        }
    };

    static void run_tests() { run_test<get_tensor_n5d_numBytes>(); }
};
//-END 5-d -----------------------------

struct check_tensor_support : tensor_base
{

    check_tensor_support() { miopenCreateTensorDescriptor(&tensor); }

    void run()
    {
        EXPECT(miopenSet4dTensorDescriptor(tensor, miopenHalf, 100, 32, 8, 8) ==
               miopenStatusSuccess);
    }
};

void check_null_tensor()
{
    EXPECT(miopenSet4dTensorDescriptor(nullptr, miopenFloat, 100, 32, 8, 8) != miopenStatusSuccess);
}

int main()
{
    // printf("Running 1-D.\n");
    // 1-dimensional tests
    tensor_test_suit_1d<tensor_fixture_n1d>::run_tests();
    tensor_test_suit_1d<tensor_fixture_n1d_strides>::run_tests();

    // printf("Running 2-D.\n");
    // 2-dimensional tests
    tensor_test_suit_2d<tensor_fixture_n2d>::run_tests();
    tensor_test_suit_2d<tensor_fixture_n2d_strides>::run_tests();
    tensor_test_suit_2d_bytes<tensor_fixture_n2d_numBytes>::run_tests();

    // printf("Running 3-D.\n");
    // 3-dimensional tests
    tensor_test_suit_3d<tensor_fixture_n3d>::run_tests();
    tensor_test_suit_3d<tensor_fixture_n3d_strides>::run_tests();
    tensor_test_suit_3d_bytes<tensor_fixture_n3d_numBytes>::run_tests();

    // printf("Running 4-D.\n");
    // 4-dimensional tests
    tensor_test_suit_4d<tensor_fixture_4>::run_tests();
    tensor_test_suit_4d<tensor_fixture_n4d>::run_tests();
    tensor_test_suit_4d<tensor_fixture_n4d_strides>::run_tests();
    tensor_test_suit_4d_bytes<tensor_fixture_n4d_numBytes>::run_tests();

    // printf("Running 4-D vector format. \n");
    // 4-dimensional tests with vector format
    tensor_test_suit_4d_vector<tensor_fixture_4_vector>::run_tests();

    // printf("Running 5-D.\n");
    // 5-dimensional tests
    tensor_test_suit_5d<tensor_fixture_n5d>::run_tests();
    tensor_test_suit_5d<tensor_fixture_n5d_strides>::run_tests();
    tensor_test_suit_5d_bytes<tensor_fixture_n5d_numBytes>::run_tests();
    run_test<check_tensor_support>();
    check_null_tensor();
}<|MERGE_RESOLUTION|>--- conflicted
+++ resolved
@@ -60,19 +60,10 @@
     tensor_fixture_4_vector()
     {
         miopenCreateTensorDescriptor(&tensor);
-<<<<<<< HEAD
-        std::size_t n = 100;
-        std::size_t c = 32;
-        std::size_t h = 8;
-        std::size_t w = 8;
-
-        miopenSet4dTensorDescriptorWithLayout(tensor, miopenHalf, miopenTensorNCHWc4, n, c, h, w);
-=======
         std::vector<int> lens = {100, 32, 8, 8};
 
         miopenSetNdTensorDescriptorWithLayout(
             tensor, miopenHalf, miopenTensorNCHWc4, lens.data(), lens.size());
->>>>>>> df4a7129
     }
 };
 
