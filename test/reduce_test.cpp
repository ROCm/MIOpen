--- conflicted
+++ resolved
@@ -846,18 +846,8 @@
                                     : (rand_value + max_value + 1) / (rand_value + max_value);
         };
 
-<<<<<<< HEAD
-        bool need_indices =
-            ((reduceOp == MIOPEN_REDUCE_TENSOR_MIN || reduceOp == MIOPEN_REDUCE_TENSOR_MAX ||
-              reduceOp == MIOPEN_REDUCE_TENSOR_AMAX) &&
-             indicesOpt != MIOPEN_REDUCE_TENSOR_NO_INDICES);
-
-        // Special data generation for MIN/MAX/AMAX using a space of limitless number of values.
+        // Special data generation for NORM1 and NORM2 using a space of limitless number of values.
         // This method is slower due to the use of GET_RAND(), it is usually used for manual testing
-=======
-        // Special data generation for NORM1 and NORM2 using a space of limitless number of values.
-        // This method is slower due to the use of rand(), it is usually used for manual testing
->>>>>>> bbf0aef4
         auto gen_value_3 = [&](auto... is) {
             auto rand_upper   = tensor_elem_gen_integer{max_value}(is...);
             auto sign_value   = tensor_elem_gen_checkboard_sign{}(is...);
