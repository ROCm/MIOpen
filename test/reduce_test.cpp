/*******************************************************************************
 *
 * MIT License
 *
 * Copyright (c) 2020 Advanced Micro Devices, Inc.
 *
 * Permission is hereby granted, free of charge, to any person obtaining a copy
 * of this software and associated documentation files (the "Software"), to deal
 * in the Software without restriction, including without limitation the rights
 * to use, copy, modify, merge, publish, distribute, sublicense, and/or sell
 * copies of the Software, and to permit persons to whom the Software is
 * furnished to do so, subject to the following conditions:
 *
 * The above copyright notice and this permission notice shall be included in all
 * copies or substantial portions of the Software.
 *
 * THE SOFTWARE IS PROVIDED "AS IS", WITHOUT WARRANTY OF ANY KIND, EXPRESS OR
 * IMPLIED, INCLUDING BUT NOT LIMITED TO THE WARRANTIES OF MERCHANTABILITY,
 * FITNESS FOR A PARTICULAR PURPOSE AND NONINFRINGEMENT. IN NO EVENT SHALL THE
 * AUTHORS OR COPYRIGHT HOLDERS BE LIABLE FOR ANY CLAIM, DAMAGES OR OTHER
 * LIABILITY, WHETHER IN AN ACTION OF CONTRACT, TORT OR OTHERWISE, ARISING FROM,
 * OUT OF OR IN CONNECTION WITH THE SOFTWARE OR THE USE OR OTHER DEALINGS IN THE
 * SOFTWARE.
 *
 *******************************************************************************/
#include <miopen/config.h>
#include "driver.hpp"
#include "test.hpp"
#include "verify.hpp"
#include "get_handle.hpp"
#include "tensor_holder.hpp"
#include "random.hpp"
#include <miopen/miopen.h>
#include <miopen/tensor.hpp>
#include <miopen/stringutils.hpp>
#include <miopen/reducetensor.hpp>
#include <random>
#include <algorithm>
#include <iterator>
#include <limits>
#include <iostream>
#include <type_traits>

#include "cpu_reduce_util.hpp"

<<<<<<< HEAD
=======
/// Not reproducible with ROCm 4.1 and 4.2.
#define WORKAROUND_GPU_NUMERIC_ERROR \
    (HIP_PACKAGE_VERSION_MAJOR == 3 && HIP_PACKAGE_VERSION_MINOR == 7)

>>>>>>> 269f974f
template <class T, bool toVerifyData>
struct verify_reduce_with_indices
{
    miopen::ReduceTensorDescriptor reduce;
    tensor<T> input;
    tensor<T> output;
    tensor<T> workspace;
    tensor<int> indices;
    float alpha;
    float beta;

    miopenReduceTensorOp_t reduceOp;
    miopenDataType_t compTypeVal;
    miopenNanPropagation_t nanOpt;
    miopenReduceTensorIndices_t indicesOpt;
    miopenIndicesType_t indicesType;

    verify_reduce_with_indices( // NOLINT (hicpp-member-init)
        const miopen::ReduceTensorDescriptor& reduce_,
        const tensor<T>& input_,
        const tensor<T>& output_,
        const tensor<T>& workspace_,
        const tensor<int>& indices_,
        float alpha_,
        float beta_)
    {
        reduce    = reduce_;
        input     = input_;
        output    = output_;
        workspace = workspace_;
        indices   = indices_;
        alpha     = alpha_;
        beta      = beta_;

        reduceOp    = reduce.reduceTensorOp_;
        compTypeVal = reduce.reduceTensorCompType_;
        nanOpt      = reduce.reduceTensorNanOpt_;
        indicesOpt  = reduce.reduceTensorIndices_;
        indicesType = reduce.reduceTensorIndicesType_;
    }

    tensor<float> cpu() const
    {
        using reduce::convert_type;

        std::tuple<tensor<T>, tensor<int>> results;

        if(compTypeVal == miopenFloat)
        {
            if(std::is_same<T, double>::value)
                results = cpuImpl<double>();
            else
                results = cpuImpl<float>();
        }
        else if(compTypeVal == miopenHalf)
        {
            if(std::is_same<T, double>::value)
                results = cpuImpl<double>();
            else if(std::is_same<T, float>::value)
                results = cpuImpl<float>();
            else
                results = cpuImpl<half_float::half>();
        }
        else if(compTypeVal == miopenDouble)
            results = cpuImpl<double>();

        if(toVerifyData)
        {
            const auto dimLengths = output.desc.GetLengths();

            auto result_dataFloat = make_tensor<float>(dimLengths);

            auto& result_dataT = std::get<0>(results);

            for(size_t i = 0; i < result_dataT.data.size(); i++)
                result_dataFloat.data[i] = convert_type<float>(result_dataT.data[i]);

            return (result_dataFloat);
        }
        else
        {
            const auto dimLengths = indices.desc.GetLengths();

            auto result_indicesFloat = make_tensor<float>(dimLengths);

            auto& result_indices = std::get<1>(results);

            for(size_t i = 0; i < result_indices.data.size(); i++)
                result_indicesFloat.data[i] = static_cast<float>(result_indices.data[i]);

            return (result_indicesFloat);
        };
    };

    tensor<float> gpu() const
    {
        using reduce::convert_type;

        std::tuple<tensor<T>, tensor<int>> results;

        results = gpuImpl();

        if(toVerifyData)
        {
            const auto dimLengths = output.desc.GetLengths();

            auto result_dataFloat = make_tensor<float>(dimLengths);

            tensor<T>& result_dataT = std::get<0>(results);

            for(size_t i = 0; i < result_dataT.data.size(); i++)
                result_dataFloat.data[i] = convert_type<float>(result_dataT.data[i]);

            return (result_dataFloat);
        }
        else
        {
            const auto dimLengths = indices.desc.GetLengths();

            auto result_indicesFloat = make_tensor<float>(dimLengths);

            tensor<int>& result_indices = std::get<1>(results);

            for(size_t i = 0; i < result_indices.data.size(); i++)
                result_indicesFloat.data[i] = static_cast<float>(result_indices.data[i]);

            return (result_indicesFloat);
        };
    };

    template <typename compType>
    std::tuple<tensor<T>, tensor<int>> cpuImpl() const
    {
        using reduce::binop_with_nan_check;
        using reduce::binop_with_nan_check2;
        using reduce::convert_type;
        using reduce::float_equal_one;
        using reduce::float_equal_zero;
        using reduce::PosUnaryOpFn;
        using reduce::PreUnaryOpFn;
        using reduce::ReduceOpFn2;
        using reduce::ReduceOpZeroVal;

        auto inLengths  = input.desc.GetLengths();
        auto outLengths = output.desc.GetLengths();
        auto inStrides  = input.desc.GetStrides();
        auto outStrides = output.desc.GetStrides();

        // replicate
        auto res         = output;
        auto res_indices = indices;

        std::vector<std::size_t> invariantLengths;
        std::vector<std::size_t> toReduceLengths;

        std::vector<int> invariantDims;
        std::vector<int> toReduceDims;

        for(int i = 0; i < inLengths.size(); i++)
            if(inLengths[i] == outLengths[i])
                invariantDims.push_back(i);
            else
                toReduceDims.push_back(i);

        invariantLengths.resize(invariantDims.size());
        for(int i = 0; i < invariantDims.size(); i++)
            invariantLengths[i] = inLengths[invariantDims[i]];

        toReduceLengths.resize(toReduceDims.size());
        for(int i = 0; i < toReduceDims.size(); i++)
            toReduceLengths[i] = inLengths[toReduceDims[i]];

        bool reduceAllDims = invariantDims.empty();

        auto opReduce = ReduceOpFn2<compType>(reduceOp);

        std::size_t divider = std::accumulate(
            toReduceLengths.begin(), toReduceLengths.end(), std::size_t{1}, std::multiplies<>{});

        auto PreUnaryOp = PreUnaryOpFn<compType>(reduceOp, divider);

        if(reduceAllDims)
        {
            std::vector<std::vector<std::size_t>> indexes_1;

            get_all_indexes(inLengths, 0, indexes_1);

            compType accuVal = ReduceOpZeroVal<compType>(reduceOp);
            int accuIndex    = 0;

            // go through indexes of the invariant dimensions
            for(const auto& src_index : indexes_1)
            {
                auto src_offset = get_offset_from_index(inStrides, src_index);

                auto currVal = convert_type<compType>(input.data[src_offset]);

                // unary operation before reducing, only needed by AMAX. For MIN/MAX, nothing is
                // actually done
                PreUnaryOp(currVal);

                int currIndex = get_flatten_offset(inLengths, src_index);
                binop_with_nan_check2(nanOpt, opReduce, accuVal, currVal, accuIndex, currIndex);
            };

            // scale the accumulated value
            if(!float_equal_one(alpha))
                accuVal *= convert_type<compType>(alpha);

            // scale the prior dst value and add it to the accumulated value
            if(!float_equal_zero(beta))
            {
                accuVal += convert_type<compType>(output.data[0]) * convert_type<compType>(beta);
            };

            // store the reduced value to dst location
            res.data[0]         = convert_type<T>(accuVal);
            res_indices.data[0] = accuIndex;
        }
        else
        {
            std::vector<std::vector<std::size_t>> indexes_1, indexes_2;

            get_all_indexes(invariantLengths, 0, indexes_1);
            get_all_indexes(toReduceLengths, 0, indexes_2);

            // go through indexes of the invariant dimensions
            for(const auto& index_1 : indexes_1)
            {
                std::vector<std::size_t> src_index;
                std::vector<std::size_t> dst_index;

                src_index.resize(inLengths.size());
                dst_index.resize(inLengths.size());

                std::fill(dst_index.begin(), dst_index.end(), 0);

                for(int k = 0; k < invariantDims.size(); k++)
                    dst_index[invariantDims[k]] = index_1[k];

                auto dst_offset = get_offset_from_index(outStrides, dst_index);

                // generate the part of the index belonging to the invariant dims
                for(int k = 0; k < invariantDims.size(); k++)
                    src_index[invariantDims[k]] = index_1[k];

                compType accuVal = ReduceOpZeroVal<compType>(reduceOp);
                int accuIndex    = 0;

                // go through indexes of the toReduce dimensions
                for(const auto& index_2 : indexes_2)
                {
                    // generate the part of the index belonging to the toReduce dims
                    for(int k = 0; k < toReduceDims.size(); k++)
                        src_index[toReduceDims[k]] = index_2[k];

                    auto src_offset = get_offset_from_index(inStrides, src_index);

                    auto currVal = convert_type<compType>(input.data[src_offset]);

                    // unary operation before reducing, only needed by AMAX. For MIN/MAX, nothing is
                    // actually done
                    PreUnaryOp(currVal);

                    auto currIndex = get_flatten_offset(toReduceLengths, index_2);
                    binop_with_nan_check2(nanOpt, opReduce, accuVal, currVal, accuIndex, currIndex);
                };

                // scale the accumulated value
                if(!float_equal_one(alpha))
                    accuVal *= convert_type<compType>(alpha);

                // scale the prior dst value and add it to the accumulated value
                if(!float_equal_zero(beta))
                    accuVal += convert_type<compType>(output.data[dst_offset]) *
                               convert_type<compType>(beta);

                // store the reduced value to dst location
                res.data[dst_offset]         = convert_type<T>(accuVal);
                res_indices.data[dst_offset] = accuIndex; // store the index
            };
        };

        return (std::make_tuple(res, res_indices));
    }

    std::tuple<tensor<T>, tensor<int>> gpuImpl() const
    {
        auto&& handle   = get_handle();
        auto input_dev  = handle.Write(input.data);
        auto output_dev = handle.Write(output.data);

        // replicate
        auto res         = output;
        auto res_indices = indices;

        auto indices_dev = handle.Write(indices.data);

        std::size_t ws_sizeInBytes      = workspace.desc.GetElementSize() * sizeof(T);
        std::size_t indices_sizeInBytes = indices.desc.GetElementSize() * sizeof(int);

        const double alpha64 = alpha;
        const double beta64  = beta;

        const void* const alphaPtr = (std::is_same<T, double>::value)
                                         ? static_cast<const void*>(&alpha64)
                                         : static_cast<const void*>(&alpha);
        const void* const betaPtr = (std::is_same<T, double>::value)
                                        ? static_cast<const void*>(&beta64)
                                        : static_cast<const void*>(&beta);

        if(ws_sizeInBytes > 0)
        {
            auto workspace_dev = handle.Write(workspace.data);

            reduce.ReduceTensor(get_handle(),
                                indices_dev.get(),
                                indices_sizeInBytes,
                                workspace_dev.get(),
                                ws_sizeInBytes,
                                alphaPtr,
                                input.desc,
                                input_dev.get(),
                                betaPtr,
                                output.desc,
                                output_dev.get());
        }
        else
        {
            reduce.ReduceTensor(get_handle(),
                                indices_dev.get(),
                                indices_sizeInBytes,
                                nullptr,
                                0,
                                alphaPtr,
                                input.desc,
                                input_dev.get(),
                                betaPtr,
                                output.desc,
                                output_dev.get());
        };

        res.data         = handle.Read<T>(output_dev, res.data.size());
        res_indices.data = handle.Read<int>(indices_dev, res_indices.data.size());

        return (std::make_tuple(res, res_indices));
    }

    void fail(int) const
    {
        std::cout << "verify_reduce_with_indices failed" << std::endl;
        std::cout << "Input Tensor"
                  << " " << input.desc.ToString() << std::endl;
    }
};

template <class T>
struct verify_reduce_no_indices
{
    miopen::ReduceTensorDescriptor reduce;
    tensor<T> input;
    tensor<T> output;
    tensor<T> workspace;
    float alpha;
    float beta;

    miopenReduceTensorOp_t reduceOp;
    miopenDataType_t compTypeVal;
    miopenNanPropagation_t nanOpt;

    verify_reduce_no_indices( // NOLINT (hicpp-member-init)
        const miopen::ReduceTensorDescriptor& reduce_,
        const tensor<T>& input_,
        const tensor<T>& output_,
        const tensor<T>& workspace_,
        float alpha_,
        float beta_)
    {
        reduce    = reduce_;
        input     = input_;
        output    = output_;
        workspace = workspace_;
        alpha     = alpha_;
        beta      = beta_;

        reduceOp    = reduce.reduceTensorOp_;
        compTypeVal = reduce.reduceTensorCompType_;
        nanOpt      = reduce.reduceTensorNanOpt_;
    }

    tensor<float> cpu()
    {
        using reduce::convert_type;

        tensor<T> result;

        if(compTypeVal == miopenFloat)
        {
            if(std::is_same<T, double>::value)
                result = cpuImpl<double>();
            else
                result = cpuImpl<float>();
        }
        else if(compTypeVal == miopenHalf)
        {
            if(std::is_same<T, double>::value)
                result = cpuImpl<double>();
            else if(std::is_same<T, float>::value)
                result = cpuImpl<float>();
            else
                result = cpuImpl<half_float::half>();
        }
        else if(compTypeVal == miopenDouble)
            result = cpuImpl<double>();

        const auto dimLengths = output.desc.GetLengths();
        auto result_dataFloat = make_tensor<float>(dimLengths);

        for(size_t i = 0; i < result.data.size(); i++)
            result_dataFloat.data[i] = convert_type<float>(result.data[i]);

        return (result_dataFloat);
    };

    template <typename compType>
    tensor<T> cpuImpl() const
    {
        using reduce::binop_with_nan_check;
        using reduce::binop_with_nan_check2;
        using reduce::convert_type;
        using reduce::float_equal_one;
        using reduce::float_equal_zero;
        using reduce::PosUnaryOpFn;
        using reduce::PreUnaryOpFn;
        using reduce::ReduceOpFn;
        using reduce::ReduceOpZeroVal;

        auto inLengths  = input.desc.GetLengths();
        auto outLengths = output.desc.GetLengths();
        auto inStrides  = input.desc.GetStrides();
        auto outStrides = output.desc.GetStrides();

        // replicate
        auto res = output;

        std::vector<std::size_t> invariantLengths;
        std::vector<std::size_t> toReduceLengths;

        std::vector<int> invariantDims;
        std::vector<int> toReduceDims;

        for(int i = 0; i < inLengths.size(); i++)
            if(inLengths[i] == outLengths[i])
                invariantDims.push_back(i);
            else
                toReduceDims.push_back(i);

        invariantLengths.resize(invariantDims.size());
        for(int i = 0; i < invariantDims.size(); i++)
            invariantLengths[i] = inLengths[invariantDims[i]];

        toReduceLengths.resize(toReduceDims.size());
        for(int i = 0; i < toReduceDims.size(); i++)
            toReduceLengths[i] = inLengths[toReduceDims[i]];

        bool reduceAllDims = invariantDims.empty();

        auto opReduce = ReduceOpFn<compType>(reduceOp);

        std::size_t divider = std::accumulate(
            toReduceLengths.begin(), toReduceLengths.end(), std::size_t{1}, std::multiplies<>{});

        auto PreUnaryOp = PreUnaryOpFn<compType>(reduceOp, divider);
        auto PosUnaryOp = PosUnaryOpFn<compType>(reduceOp, divider);

        if(reduceAllDims)
        {
            std::vector<std::vector<std::size_t>> indexes_1;

            get_all_indexes(inLengths, 0, indexes_1);

            compType accuVal = ReduceOpZeroVal<compType>(reduceOp);

            // go through indexes of the invariant dimensions
            for(const auto& src_index : indexes_1)
            {
                auto src_offset = get_offset_from_index(inStrides, src_index);

                auto currVal = convert_type<compType>(input.data[src_offset]);

                PreUnaryOp(currVal);

                binop_with_nan_check(nanOpt, opReduce, accuVal, currVal);
            };

            PosUnaryOp(accuVal);

            // scale the accumulated value
            if(!float_equal_one(alpha))
                accuVal *= convert_type<compType>(alpha);

            // scale the prior dst value and add it to the accumulated value
            if(!float_equal_zero(beta))
                accuVal += convert_type<compType>(output.data[0]) * convert_type<compType>(beta);

            // store the reduced value to dst location
            res.data[0] = convert_type<T>(accuVal);
        }
        else
        {
            std::vector<std::vector<std::size_t>> indexes_1, indexes_2;

            get_all_indexes(invariantLengths, 0, indexes_1);
            get_all_indexes(toReduceLengths, 0, indexes_2);

            // go through indexes of the invariant dimensions
            for(const auto& index_1 : indexes_1)
            {
                std::vector<std::size_t> src_index;
                std::vector<std::size_t> dst_index;

                src_index.resize(inLengths.size());
                dst_index.resize(inLengths.size());

                std::fill(dst_index.begin(), dst_index.end(), 0);

                for(int k = 0; k < invariantDims.size(); k++)
                    dst_index[invariantDims[k]] = index_1[k];

                auto dst_offset = get_offset_from_index(outStrides, dst_index);

                // generate the part of the index belonging to the invariant dims
                for(int k = 0; k < invariantDims.size(); k++)
                    src_index[invariantDims[k]] = index_1[k];

                compType accuVal = ReduceOpZeroVal<compType>(reduceOp);

                // go through indexes of the toReduce dimensions
                for(const auto& index_2 : indexes_2)
                {
                    // generate the part of the index belonging to the toReduce dims
                    for(int k = 0; k < toReduceDims.size(); k++)
                        src_index[toReduceDims[k]] = index_2[k];

                    auto src_offset = get_offset_from_index(inStrides, src_index);

                    auto currVal = convert_type<compType>(input.data[src_offset]);

                    PreUnaryOp(currVal);

                    binop_with_nan_check(nanOpt, opReduce, accuVal, currVal);
                };

                PosUnaryOp(accuVal);

                // scale the accumulated value
                if(!float_equal_one(alpha))
                    accuVal *= convert_type<compType>(alpha);

                // scale the prior dst value and add it to the accumulated value
                if(!float_equal_zero(beta))
                    accuVal += convert_type<compType>(output.data[dst_offset]) *
                               convert_type<compType>(beta);

                // store the reduced value to dst location
                res.data[dst_offset] = convert_type<T>(accuVal);
            };
        };

        return (res);
    }

    tensor<float> gpu() const
    {
        using reduce::convert_type;

        auto result = gpuImpl();

        const auto dimLengths = output.desc.GetLengths();
        auto result_dataFloat = make_tensor<float>(dimLengths);

        for(size_t i = 0; i < result.data.size(); i++)
            result_dataFloat.data[i] = convert_type<float>(result.data[i]);

        return (result_dataFloat);
    };

    tensor<T> gpuImpl() const
    {
        auto&& handle   = get_handle();
        auto input_dev  = handle.Write(input.data);
        auto output_dev = handle.Write(output.data);

        // replicate
        auto res = output;

        std::size_t ws_sizeInBytes = workspace.desc.GetElementSize() * sizeof(T);

        const double alpha64 = alpha;
        const double beta64  = beta;

        const void* const alphaPtr = (std::is_same<T, double>::value)
                                         ? static_cast<const void*>(&alpha64)
                                         : static_cast<const void*>(&alpha);
        const void* const betaPtr = (std::is_same<T, double>::value)
                                        ? static_cast<const void*>(&beta64)
                                        : static_cast<const void*>(&beta);

        if(ws_sizeInBytes > 0)
        {
            auto workspace_dev = handle.Write(workspace.data);

            reduce.ReduceTensor(get_handle(),
                                nullptr,
                                0,
                                workspace_dev.get(),
                                ws_sizeInBytes,
                                alphaPtr,
                                input.desc,
                                input_dev.get(),
                                betaPtr,
                                output.desc,
                                output_dev.get());
        }
        else
        {
            reduce.ReduceTensor(get_handle(),
                                nullptr,
                                0,
                                nullptr,
                                0,
                                alphaPtr,
                                input.desc,
                                input_dev.get(),
                                betaPtr,
                                output.desc,
                                output_dev.get());
        };

        res.data = handle.Read<T>(output_dev, res.data.size());

        return (res);
    }

    void fail(int) const
    {
        std::cout << "verify_reduce_no_indices failed" << std::endl;
        std::cout << "Input Tensor"
                  << " " << input.desc.ToString() << std::endl;
    }
};

template <class T>
struct reduce_driver : test_driver
{
    int reduceOp                    = 0; //  miopenReduceTensorOp_t reduceOp;
    int compTypeVal                 = 1; //  miopenDataType_t compTypeVal;
    int nanOpt                      = 0; //  miopenNanPropagation_t nanOpt;
    int indicesOpt                  = 0; //  miopenReduceTensorIndices_t indicesOpt;
    miopenIndicesType_t indicesType = MIOPEN_32BIT_INDICES;

    std::vector<std::size_t> inLengths; // the lengths of the input tensor's dimensions
    std::vector<int>
        toReduceDims; // the indexes of the dimensions to be reduced in the input tensor

    std::vector<float> scales;
    float alpha = 1.0f;
    float beta  = 0.0f;

    std::vector<std::vector<std::size_t>> get_tensor_lengths()
    {
        if(std::is_same<T, half_float::half>::value)
            return {
                {4, 3, 60, 50},
            };
        else
            return {
                {64, 3, 280, 81},
            };
    }

    std::vector<std::vector<int>> get_toreduce_dims()
    {
        std::vector<std::vector<int>> tensor_dims = {
            {0}, {1}, {2}, {3}, {0, 1}, {0, 3}, {0, 2}, {2, 3}, {0, 1, 3}, {1, 2, 3}, {0, 1, 2, 3}};

        return tensor_dims;
    }

    reduce_driver()
    {
        add(inLengths, "D", generate_data(get_tensor_lengths()));
        add(toReduceDims, "R", generate_data(get_toreduce_dims()));
        add(reduceOp, "ReduceOp", generate_data({0, 1, 4, 5, 6, 7}));
        add(compTypeVal, "CompType", generate_data({1}));
        add(nanOpt, "N", generate_data({0, 1}));
        add(indicesOpt, "I", generate_data({0, 1}));

        add(scales, "scales", generate_data({{1.0f, 0.0f}, {0.5f, 0.5f}}));

        auto&& handle = get_handle();
        handle.EnableProfiling();
    }

    void run()
    {
        using reduce::convert_type;

        if(std::is_same<T, double>::value)
            compTypeVal = static_cast<int>(miopenDouble);

        if(std::is_same<T, half_float::half>::value)
        {
            if(reduceOp == MIOPEN_REDUCE_TENSOR_MIN || reduceOp == MIOPEN_REDUCE_TENSOR_MAX ||
               reduceOp == MIOPEN_REDUCE_TENSOR_AMAX)
                compTypeVal = static_cast<int>(miopenHalf); // let compType be same as the data type
            else
                compTypeVal = static_cast<int>(miopenFloat);
        }

<<<<<<< HEAD
=======
#if WORKAROUND_GPU_NUMERIC_ERROR
        if(std::is_same<T, double>::value)
        {
            if(inLengths == std::vector<std::size_t>{64, 3, 280, 81} &&
               toReduceDims == std::vector<int>{0, 1, 2, 3} && (reduceOp == 3 || reduceOp == 4) &&
               indicesOpt == 1)
            {
                std::cout << "Workaround: Skipping the test." << std::endl;
                return;
            };
        }
#endif

>>>>>>> 269f974f
        miopen::ReduceTensorDescriptor reduceDesc(
            static_cast<miopenReduceTensorOp_t>(reduceOp),
            static_cast<miopenDataType_t>(compTypeVal),
            static_cast<miopenNanPropagation_t>(nanOpt),
            static_cast<miopenReduceTensorIndices_t>(indicesOpt),
            indicesType);

        alpha = scales[0];
        beta  = scales[1];

        // The test is ignored if (alpha, beta) is not (1.0f, 0.0f) and reduceOp is not Add/MUL/AVG
        if(reduceOp != MIOPEN_REDUCE_TENSOR_ADD && reduceOp != MIOPEN_REDUCE_TENSOR_MUL &&
           reduceOp != MIOPEN_REDUCE_TENSOR_AVG && alpha != 1.0f && beta != 0.0f)
            return;

        // The test is ignored if indices are requested but the reduceOp is neither MIN nor MAX
        if(indicesOpt != MIOPEN_REDUCE_TENSOR_NO_INDICES && reduceOp != MIOPEN_REDUCE_TENSOR_MIN &&
           reduceOp != MIOPEN_REDUCE_TENSOR_MAX && reduceOp != MIOPEN_REDUCE_TENSOR_AMAX)
            return;

        auto outLengths = this->inLengths;

        assert(toReduceDims.size() <= outLengths.size());
        for(int i = 0; i < toReduceDims.size(); i++)
            assert(toReduceDims[i] < inLengths.size());

        // set the lengths of the dimensions to be reduced to 1 to represent the output Tensor
        for(const int& toReduceDim : toReduceDims)
            outLengths[toReduceDim] = static_cast<std::size_t>(1);

        unsigned long max_value;

        if(reduceOp == MIOPEN_REDUCE_TENSOR_MUL)
            max_value =
                miopen_type<T>{} == miopenHalf ? 41 : miopen_type<T>{} == miopenInt8 ? 127 : 111;
        else if(reduceOp == MIOPEN_REDUCE_TENSOR_NORM1 || reduceOp == MIOPEN_REDUCE_TENSOR_NORM2)
            max_value = 3;
        else
            max_value =
                miopen_type<T>{} == miopenHalf ? 13 : miopen_type<T>{} == miopenInt8 ? 127 : 17;

        // default data gneration (used by MIN/MAX)
        auto gen_value = [&](auto... is) {
            return (tensor_elem_gen_integer{max_value}(is...) *
                    tensor_elem_gen_checkboard_sign{}(is...));
        };

        // data generation used by ADD/AVG, data is distributed around 1.0 rather than 0.0, very low
        // probability to get a reduced result of zero-value
        auto gen_value_1 = [&](auto... is) {
            auto rand_value = tensor_elem_gen_integer{max_value}(is...);
            auto sign_value = tensor_elem_gen_checkboard_sign{}(is...);

            return (sign_value * rand_value + 1.0);
        };

        // Special data generation for MUL, to avoid all-zero and large accumulative error in the
        // reduced result
        auto gen_value_2 = [&](auto... is) {
            auto rand_value = tensor_elem_gen_integer{max_value}(is...);
            auto sign_value = tensor_elem_gen_checkboard_sign{}(is...);

            return sign_value > 0.0 ? (rand_value + max_value) / (rand_value + max_value + 1)
                                    : (rand_value + max_value + 1) / (rand_value + max_value);
        };

        // Special data generation for NORM1 and NORM2 using a space of limitless number of values.
        // This method is slower due to the use of GET_RAND(), it is usually used for manual testing
        auto gen_value_3 = [&](auto... is) {
            auto rand_upper   = tensor_elem_gen_integer{max_value}(is...);
            auto sign_value   = tensor_elem_gen_checkboard_sign{}(is...);
            double rand_ratio = static_cast<double>(GET_RAND() / (static_cast<double>(RAND_MAX)));

            return rand_upper * sign_value * rand_ratio;
        };

        // Special data generation for AMAX, no zero value used
        auto gen_value_4 = [&](auto... is) {
            auto rand_value = tensor_elem_gen_integer{max_value}(is...);
            auto sign_value = tensor_elem_gen_checkboard_sign{}(is...);

            return sign_value > 0.0 ? (rand_value + 0.5) : (-1.0 * rand_value - 0.5);
        };

        // default tolerance (refer to driver.hpp)
        this->tolerance = 80;

        if(reduceOp == MIOPEN_REDUCE_TENSOR_MUL)
            this->tolerance = 80 * 300;
        else if(reduceOp == MIOPEN_REDUCE_TENSOR_NORM1 || reduceOp == MIOPEN_REDUCE_TENSOR_NORM2)
        {
            if(toReduceDims.size() == 4)
                this->tolerance = 80 * 100;
            else
                this->tolerance = 80 * 10;
        };

        if(std::is_same<T, half_float::half>::value)
            this->tolerance *= this->tolerance * 10.0;

        tensor<T> inputTensor;

        switch(reduceOp)
        {
        case MIOPEN_REDUCE_TENSOR_ADD:
        case MIOPEN_REDUCE_TENSOR_AVG:
            inputTensor = tensor<T>{this->inLengths}.generate(gen_value_1);
            break;
        case MIOPEN_REDUCE_TENSOR_MUL:
            inputTensor = tensor<T>{this->inLengths}.generate(gen_value_2);
            break;
        case MIOPEN_REDUCE_TENSOR_NORM1:
        case MIOPEN_REDUCE_TENSOR_NORM2:
            inputTensor = tensor<T>{this->inLengths}.generate(gen_value_3);
            break;
        case MIOPEN_REDUCE_TENSOR_AMAX:
            inputTensor = tensor<T>{this->inLengths}.generate(gen_value_4);
            break;
        default: inputTensor = tensor<T>{this->inLengths}.generate(gen_value);
        };

        auto outputTensor = tensor<T>{outLengths};

        std::fill(outputTensor.begin(), outputTensor.end(), convert_type<T>(0.0f));

        auto indices_nelem =
            reduceDesc.GetIndicesSize(inputTensor.desc, outputTensor.desc) / sizeof(int);

        auto ws_sizeInBytes =
            reduceDesc.GetWorkspaceSize(get_handle(), inputTensor.desc, outputTensor.desc);
        auto workspace_nelem = (indices_nelem == 0) ? ws_sizeInBytes / sizeof(T)
                                                    : (ws_sizeInBytes + sizeof(T) - 1) / sizeof(T);

        std::vector<std::size_t> wsLengths = {static_cast<std::size_t>(workspace_nelem), 1};
        auto workspaceTensor               = tensor<T>{wsLengths};

        std::fill(workspaceTensor.begin(), workspaceTensor.end(), convert_type<T>(0.0f));

        if(indices_nelem > 0)
        {
            std::vector<std::size_t> indicesLengths = {static_cast<std::size_t>(indices_nelem), 1};
            auto indicesTensor                      = tensor<int>{indicesLengths};

            std::fill(indicesTensor.begin(), indicesTensor.end(), 1);

            verify(verify_reduce_with_indices<T, true>(
                reduceDesc, inputTensor, outputTensor, workspaceTensor, indicesTensor, 1.0f, 0.0f));

            verify_equals(verify_reduce_with_indices<T, false>(
                reduceDesc, inputTensor, outputTensor, workspaceTensor, indicesTensor, 1.0f, 0.0f));
        }
        else
        {
            verify(verify_reduce_no_indices<T>(
                reduceDesc, inputTensor, outputTensor, workspaceTensor, alpha, beta));
        };
    };
};

int main(int argc, const char* argv[])
{
    std::vector<std::string> as(argv + 1, argv + argc);

    bool test_half   = false;
    bool test_double = false;

    test_half = std::any_of(
        as.begin(), as.end(), [](const std::string& elem) { return (elem == "--half"); });

    test_double = std::any_of(
        as.begin(), as.end(), [](const std::string& elem) { return (elem == "--double"); });

    if(test_half)
        test_drive<reduce_driver<half_float::half>>(argc, argv);
    else if(test_double)
        test_drive<reduce_driver<double>>(argc, argv);
    else
        test_drive<reduce_driver<float>>(argc, argv);
};<|MERGE_RESOLUTION|>--- conflicted
+++ resolved
@@ -43,13 +43,10 @@
 
 #include "cpu_reduce_util.hpp"
 
-<<<<<<< HEAD
-=======
 /// Not reproducible with ROCm 4.1 and 4.2.
 #define WORKAROUND_GPU_NUMERIC_ERROR \
     (HIP_PACKAGE_VERSION_MAJOR == 3 && HIP_PACKAGE_VERSION_MINOR == 7)
 
->>>>>>> 269f974f
 template <class T, bool toVerifyData>
 struct verify_reduce_with_indices
 {
@@ -770,8 +767,6 @@
                 compTypeVal = static_cast<int>(miopenFloat);
         }
 
-<<<<<<< HEAD
-=======
 #if WORKAROUND_GPU_NUMERIC_ERROR
         if(std::is_same<T, double>::value)
         {
@@ -785,7 +780,6 @@
         }
 #endif
 
->>>>>>> 269f974f
         miopen::ReduceTensorDescriptor reduceDesc(
             static_cast<miopenReduceTensorOp_t>(reduceOp),
             static_cast<miopenDataType_t>(compTypeVal),
