--- conflicted
+++ resolved
@@ -78,7 +78,6 @@
     std::copy_n(in.desc.GetLengths().begin() + 2, ConvDim, in_spatial_len.begin());
     std::copy_n(wei.desc.GetLengths().begin() + 2, ConvDim, wei_spatial_len.begin());
     std::copy_n(out.desc.GetLengths().begin() + 2, ConvDim, out_spatial_len.begin());
-<<<<<<< HEAD
 
     if(wei.desc.GetLayout_str() == "CHWNc")
     {
@@ -89,8 +88,6 @@
 
     std::size_t wei_k_len_per_group = wei_k_len / group_count;
 
-=======
->>>>>>> 89b21e4c
     // f(x0, x1, xs...)
     // f1(xs...) = f(x0, x1, xs...)
     // f2(xs_array) = f1(xs...)
@@ -100,49 +97,32 @@
     par_ford_out_nk_spatial([&](std::size_t out_n_id,
                                 std::size_t out_k_id,
                                 auto... out_spatial_id_pack) {
-<<<<<<< HEAD
-        auto out_spatial_id  = make_array(out_spatial_id_pack...);
+        auto out_spatial_id = make_array(out_spatial_id_pack...);
+
         std::size_t group_id = out_k_id / wei_k_len_per_group;
-        double acc           = 0;
+        Tacc acc             = 0;
+
         ford(wei_c_len)([&](std::size_t wei_c_id) {
-            std::size_t in_c_id   = group_id * wei_c_len + wei_c_id;
+            std::size_t in_c_id = group_id * wei_c_len + wei_c_id;
+
             auto ford_wei_spatial = miopen::unpacker(ford)(wei_spatial_len);
+
             ford_wei_spatial([&](auto... wei_spatial_id_pack) {
                 auto wei_spatial_id = make_array(wei_spatial_id_pack...);
+
                 std::array<std::ptrdiff_t, ConvDim> in_spatial_id{};
-=======
-        auto out_spatial_id = make_array(out_spatial_id_pack...);
-
-        std::size_t group_id = out_k_id / wei_k_len_per_group;
-        Tacc acc             = 0;
-
-        ford(wei_c_len)([&](std::size_t wei_c_id) {
-            std::size_t in_c_id = group_id * wei_c_len + wei_c_id;
-
-            auto ford_wei_spatial = miopen::unpacker(ford)(wei_spatial_len);
-
-            ford_wei_spatial([&](auto... wei_spatial_id_pack) {
-                auto wei_spatial_id = make_array(wei_spatial_id_pack...);
-
-                std::array<std::ptrdiff_t, ConvDim> in_spatial_id{};
-
->>>>>>> 89b21e4c
+
                 for(std::size_t i = 0; i < ConvDim; ++i)
                 {
                     in_spatial_id[i] =
                         out_spatial_id[i] * strides[i] + wei_spatial_id[i] * dilations[i] - pads[i];
                 }
-<<<<<<< HEAD
-=======
-
->>>>>>> 89b21e4c
                 bool out_of_bound = false;
                 for(std::size_t i = 0; i < ConvDim; ++i)
                 {
                     out_of_bound = out_of_bound or
                                    (in_spatial_id[i] < 0 or in_spatial_id[i] >= in_spatial_len[i]);
                 }
-<<<<<<< HEAD
                 if(!out_of_bound)
                 {
                     if(vector_len > 1)
@@ -154,8 +134,8 @@
                         for(std::size_t i = 0; i < vector_len; i++)
                         {
                             in_id[0] = i;
-                            acc += double(in(in_id)) *
-                                   double(wei(i, out_k_id, wei_c_id, wei_spatial_id_pack...));
+                            acc += Tacc(in(in_id)) *
+                                   Tacc(wei(i, out_k_id, wei_c_id, wei_spatial_id_pack...));
                         }
                     }
                     else
@@ -164,8 +144,8 @@
                         in_id[0] = out_n_id;
                         in_id[1] = in_c_id;
                         std::copy_n(in_spatial_id.begin(), ConvDim, in_id.begin() + 2);
-                        acc += double(in(in_id)) *
-                               double(wei(out_k_id, wei_c_id, wei_spatial_id_pack...));
+                        acc += Tacc(in(in_id)) *
+                               Tacc(wei(out_k_id, wei_c_id, wei_spatial_id_pack...));
                     }
                 }
             });
@@ -175,22 +155,6 @@
                 acc;
         else
             out(out_n_id, out_k_id, out_spatial_id_pack...) = acc;
-=======
-
-                if(!out_of_bound)
-                {
-                    std::array<std::size_t, ConvDim + 2> in_id{};
-                    in_id[0] = out_n_id;
-                    in_id[1] = in_c_id;
-                    std::copy_n(in_spatial_id.begin(), ConvDim, in_id.begin() + 2);
-
-                    acc += Tacc(in(in_id)) * Tacc(wei(out_k_id, wei_c_id, wei_spatial_id_pack...));
-                }
-            });
-        });
-
-        out(out_n_id, out_k_id, out_spatial_id_pack...) = acc;
->>>>>>> 89b21e4c
     });
 }
 
