--- conflicted
+++ resolved
@@ -37,14 +37,6 @@
 namespace miopen {
 namespace tests {
 
-<<<<<<< HEAD
-static int Child(std::string_view cmd, const fs::path& path)
-{
-    return miopen::Process{cmd}("-source " + path);
-}
-
-=======
->>>>>>> f23fbbf7
 class InlinerTest
 {
     const TmpDir test_srcs{"test_include_inliner"};
@@ -57,13 +49,7 @@
 public:
     void Run(const fs::path& exe_path) const
     {
-<<<<<<< HEAD
-        const TmpDir test_srcs{"test_include_inliner"};
-        const auto addkernels =
-            miopen::make_executable_name(exe_path.parent_path() / "addkernels").string();
-=======
         const auto addkernels      = make_executable_name(exe_path.parent_path() / "addkernels");
->>>>>>> f23fbbf7
         const auto header_filename = "header.h";
         const auto asm_src         = test_srcs / "valid.s";
         const auto valid_src       = test_srcs / "valid.cl";
