/*******************************************************************************
*
* MIT License
*
* Copyright (c) 2017 Advanced Micro Devices, Inc.
*
* Permission is hereby granted, free of charge, to any person obtaining a copy
* of this software and associated documentation files (the "Software"), to deal
* in the Software without restriction, including without limitation the rights
* to use, copy, modify, merge, publish, distribute, sublicense, and/or sell
* copies of the Software, and to permit persons to whom the Software is
* furnished to do so, subject to the following conditions:
*
* The above copyright notice and this permission notice shall be included in all
* copies or substantial portions of the Software.
*
* THE SOFTWARE IS PROVIDED "AS IS", WITHOUT WARRANTY OF ANY KIND, EXPRESS OR
* IMPLIED, INCLUDING BUT NOT LIMITED TO THE WARRANTIES OF MERCHANTABILITY,
* FITNESS FOR A PARTICULAR PURPOSE AND NONINFRINGEMENT. IN NO EVENT SHALL THE
* AUTHORS OR COPYRIGHT HOLDERS BE LIABLE FOR ANY CLAIM, DAMAGES OR OTHER
* LIABILITY, WHETHER IN AN ACTION OF CONTRACT, TORT OR OTHERWISE, ARISING FROM,
* OUT OF OR IN CONNECTION WITH THE SOFTWARE OR THE USE OR OTHER DEALINGS IN THE
* SOFTWARE.
*
*******************************************************************************/

#include <cassert>
#include <cstdlib>
#include <fstream>
#include <functional>
#include <iostream>
#include <random>
#include <sstream>
#include <vector>

#include "miopen/db_record.hpp"
#include "temp_file_path.hpp"
#include "test.hpp"

namespace miopen {
namespace tests {

struct TestData
{
    int x;
    int y;

    TestData()
    {
        const int seed = 42;

        static std::mt19937 rng(seed);
        static std::uniform_int_distribution<std::mt19937::result_type> dist{};

        x = dist(rng);
        y = dist(rng);
    }

    TestData(int x_, int y_) : x(x_), y(y_) {}

    void Serialize(std::ostream& s) const
    {
        static const auto sep = ',';
        s << x << sep << y;
    }

    bool Deserialize(const std::string& s)
    {
        static const auto sep = ',';
        TestData t;
        std::istringstream ss(s);

        auto success = DeserializeField(ss, &t.x, sep) && DeserializeField(ss, &t.y, sep);

        if(!success)
            return false;

        *this = t;
        return true;
    }

    bool operator==(const TestData& other) const { return x == other.x && y == other.y; }

    private:
    inline static bool DeserializeField(std::istream& from, int* ret, char separator)
    {
        std::string part;

        if(!std::getline(from, part, separator))
            return false;

        const auto start = part.c_str();
        char* end;
        auto value = std::strtol(start, &end, 10);

        if(start == end)
            return false;

        *ret = value;
        return true;
    }
};

std::ostream& operator<<(std::ostream& s, const TestData& td)
{
    s << "x: " << td.x << ", y: " << td.y;
    return s;
}

class DbTest
{
    public:
    DbTest() : _temp_file_path("/tmp/miopen.tests.perfdb.XXXXXX") {}
    virtual ~DbTest() {}

    protected:
    static const TestData& key()
    {
        static const TestData data(1, 2);
        return data;
    }

    static const TestData& value0()
    {
        static const TestData data(3, 4);
        return data;
    }

    static const TestData& value1()
    {
        static const TestData data(5, 6);
        return data;
    }

    static const char* id0() { return "0"; }
    static const char* id1() { return "1"; }
    static const char* missing_id() { return "2"; }
    const char* temp_file_path() const { return _temp_file_path; }

    private:
    TempFilePath _temp_file_path;
};

class DbFindTest : public DbTest
{
public:
    inline void Run()
    {
        std::ostringstream ss_vals;
        ss_vals << key().x << ',' << key().y << '=' << id1() << ':' << value1().x << ','
            << value1().y << ';' << id0() << ':' << value0().x << ',' << value0().y;

        std::ofstream(temp_file_path()) << ss_vals.str() << std::endl;

        boost::optional<DbRecord> record0, record1;
        TestData read0, read1;
        TestData invalid_key(100, 200);

        {
            Db db(temp_file_path());

            record0 = db.FindRecord(key());
            record1 = db.FindRecord(invalid_key);
        }

        EXPECT(record0);
        EXPECT(record0->GetValues(id0(), read0));
        EXPECT(record0->GetValues(id1(), read1));
        EXPECT_EQUAL(value0(), read0);
        EXPECT_EQUAL(value1(), read1);
        EXPECT(!record1);
    }
};

class DbStoreTest : public DbTest
{
public:
    inline void Run()
    {
        (void)std::ofstream(temp_file_path());

        DbRecord record(key());
        EXPECT(record.SetValues(id0(), value0()));
        EXPECT(record.SetValues(id1(), value1()));

        {
            Db db(temp_file_path());

            EXPECT(db.StoreRecord(record));
        }

        std::string read;
        EXPECT(std::getline(std::ifstream(temp_file_path()), read).good());

        boost::optional<DbRecord> record_read;
        TestData read0, read1;

        {
            Db db(temp_file_path());

            record_read = db.FindRecord(key());
        }

        EXPECT(record_read);
        EXPECT(record_read->GetValues(id0(), read0));
        EXPECT(record_read->GetValues(id1(), read1));
        EXPECT_EQUAL(value0(), read0);
        EXPECT_EQUAL(value1(), read1);
    }
};

class DbUpdateTest : public DbTest
{
public:
    inline void Run()
    {
        (void)std::ofstream(temp_file_path());

        // Store record0 (key=id0:value0)
        DbRecord record0(key());
        EXPECT(record0.SetValues(id0(), value0()));

        {
            Db db(temp_file_path());

            EXPECT(db.StoreRecord(record0));
        }

        // Update with record1 (key=id1:value1)
        DbRecord record1(key());
        EXPECT(record1.SetValues(id1(), value1()));

        {
            Db db(temp_file_path());

            EXPECT(db.UpdateRecord(record1));
        }

        // Check record1 (key=id0:value0;id1:value1)
        TestData read0, read1;
        EXPECT(record1.GetValues(id0(), read0));
        EXPECT(record1.GetValues(id1(), read1));
        EXPECT_EQUAL(value0(), read0);
        EXPECT_EQUAL(value1(), read1);

        // Check record that is stored in db (key=id0:value0;id1:value1)
        boost::optional<DbRecord> record_read;
        {
            Db db(temp_file_path());

            record_read = db.FindRecord(key());
        }

        EXPECT(record_read);
        EXPECT(record_read->GetValues(id0(), read0));
        EXPECT(record_read->GetValues(id1(), read1));
        EXPECT_EQUAL(value0(), read0);
        EXPECT_EQUAL(value1(), read1);
    }
};

class DbReadTest : public DbTest
{
    public:
    inline void Run()
    {
        std::ostringstream ss_vals;
        ss_vals << key().x << ',' << key().y << '=' << id1() << ':' << value1().x << ','
                << value1().y << ';' << id0() << ':' << value0().x << ',' << value0().y;

        std::ofstream(temp_file_path()) << ss_vals.str() << std::endl;

        TestData read0, read1;

        {
            Db db(temp_file_path());

            EXPECT(db.Load(key(), id0(), read0));
            EXPECT(db.Load(key(), id1(), read1));
        }

        EXPECT_EQUAL(value0(), read0);
        EXPECT_EQUAL(value1(), read1);
    }
};

class DbWriteTest : public DbTest
{
    public:
    inline void Run()
    {
        (void)std::ofstream(temp_file_path());

        {
            Db db(temp_file_path());

            EXPECT(db.Store(key(), id0(), value0()));
            EXPECT(db.Store(key(), id1(), value1()));
        }

        std::string read;
        EXPECT(std::getline(std::ifstream(temp_file_path()), read).good());

        TestData read0, read1;

        {
            Db db(temp_file_path());

            EXPECT(db.Load(key(), id0(), read0));
            EXPECT(db.Load(key(), id1(), read1));
        }

        EXPECT_EQUAL(value0(), read0);
        EXPECT_EQUAL(value1(), read1);
    }
};

class DbOperationsTest : public DbTest
{
    public:
    inline void Run()
    {
        (void)std::ofstream(temp_file_path()); // To suppress warning in logs.

        TestData to_be_rewritten(7, 8);

        {
            Db db(temp_file_path());

            EXPECT(db.Store(key(), id0(), to_be_rewritten));
            EXPECT(db.Store(key(), id1(), to_be_rewritten));

            // Rewritting existing value with other.
            EXPECT(db.Store(key(), id1(), value1()));

            // Rewritting existing value with same. In fact no DB manipulation should be performed
            // inside of store in such case.
            EXPECT(db.Store(key(), id1(), value1()));
        }

        {
            Db db(temp_file_path());

            // Rewriting existing value to store it to file.
            EXPECT(db.Store(key(), id0(), value0()));
        }

        {
<<<<<<< HEAD
            Db db(temp_file_path());
=======
            TestData read0, read1, read_missing, read_missing_cmp(read_missing);
            DbRecord record(temp_file_path(), key());
>>>>>>> a4cddcb6

            // Loading by id not present in record should execute well but return false as nothing
            // was read.
            EXPECT(!db.Load(key(), missing_id(), read_missing));

            // In such case value should not be changed.
            EXPECT_EQUAL(read_missing, read_missing_cmp);

<<<<<<< HEAD
            EXPECT(db.Load(key(), id0(), read0));
            EXPECT(db.Load(key(), id1(), read1));
=======
            EXPECT(record.Load(id0(), read0));
            EXPECT(record.Load(id1(), read1));

            EXPECT_EQUAL(read0, value0());
            EXPECT_EQUAL(read1, value1());

            EXPECT(record.Remove(id0()));

            read0 = read_missing_cmp;

            EXPECT(!record.Load(id0(), read0));
            EXPECT(record.Load(id1(), read1));

            EXPECT_EQUAL(read0, read_missing_cmp);
            EXPECT_EQUAL(read1, value1());

            EXPECT(record.Remove(id0()));
>>>>>>> a4cddcb6
        }

        {
            TestData read0, read1, read_missing_cmp(read0);
            DbRecord record(temp_file_path(), key());

            EXPECT(!record.Load(id0(), read0));
            EXPECT(record.Load(id1(), read1));

            EXPECT_EQUAL(read0, read_missing_cmp);
            EXPECT_EQUAL(read1, value1());
        }
    }
};

} // namespace tests
} // namespace miopen

int main()
{
    miopen::tests::DbFindTest().Run();
    miopen::tests::DbStoreTest().Run();
    miopen::tests::DbUpdateTest().Run();
    miopen::tests::DbReadTest().Run();
    miopen::tests::DbWriteTest().Run();
    miopen::tests::DbOperationsTest().Run();

    return 0;
}<|MERGE_RESOLUTION|>--- conflicted
+++ resolved
@@ -346,12 +346,8 @@
         }
 
         {
-<<<<<<< HEAD
-            Db db(temp_file_path());
-=======
             TestData read0, read1, read_missing, read_missing_cmp(read_missing);
             DbRecord record(temp_file_path(), key());
->>>>>>> a4cddcb6
 
             // Loading by id not present in record should execute well but return false as nothing
             // was read.
@@ -360,10 +356,6 @@
             // In such case value should not be changed.
             EXPECT_EQUAL(read_missing, read_missing_cmp);
 
-<<<<<<< HEAD
-            EXPECT(db.Load(key(), id0(), read0));
-            EXPECT(db.Load(key(), id1(), read1));
-=======
             EXPECT(record.Load(id0(), read0));
             EXPECT(record.Load(id1(), read1));
 
@@ -381,7 +373,6 @@
             EXPECT_EQUAL(read1, value1());
 
             EXPECT(record.Remove(id0()));
->>>>>>> a4cddcb6
         }
 
         {
