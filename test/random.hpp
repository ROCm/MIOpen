/*******************************************************************************
 *
 * MIT License
 *
 * Copyright (c) 2021 Advanced Micro Devices, Inc.
 *
 * Permission is hereby granted, free of charge, to any person obtaining a copy
 * of this software and associated documentation files (the "Software"), to deal
 * in the Software without restriction, including without limitation the rights
 * to use, copy, modify, merge, publish, distribute, sublicense, and/or sell
 * copies of the Software, and to permit persons to whom the Software is
 * furnished to do so, subject to the following conditions:
 *
 * The above copyright notice and this permission notice shall be included in all
 * copies or substantial portions of the Software.
 *
 * THE SOFTWARE IS PROVIDED "AS IS", WITHOUT WARRANTY OF ANY KIND, EXPRESS OR
 * IMPLIED, INCLUDING BUT NOT LIMITED TO THE WARRANTIES OF MERCHANTABILITY,
 * FITNESS FOR A PARTICULAR PURPOSE AND NONINFRINGEMENT. IN NO EVENT SHALL THE
 * AUTHORS OR COPYRIGHT HOLDERS BE LIABLE FOR ANY CLAIM, DAMAGES OR OTHER
 * LIABILITY, WHETHER IN AN ACTION OF CONTRACT, TORT OR OTHERWISE, ARISING FROM,
 * OUT OF OR IN CONNECTION WITH THE SOFTWARE OR THE USE OR OTHER DEALINGS IN THE
 * SOFTWARE.
 *
 *******************************************************************************/
#ifndef GUARD_MIOPEN_TEST_RANDOM_HPP
#define GUARD_MIOPEN_TEST_RANDOM_HPP

#include "../driver/random.hpp"

namespace prng {
template <typename T>
inline T gen_descreet_uniform_sign(T scale, int32_t range)
{
    return (gen_canonical<int>() ? -scale : scale) * static_cast<T>(gen_0_to_B(range));
}

<<<<<<< HEAD
#endif
=======
template <typename T>
inline T gen_descreet_unsigned(T scale, int32_t range)
{
    return scale * static_cast<T>(gen_0_to_B(range));
}
} // namespace prng
#endif // GUARD_MIOPEN_TEST_RANDOM_HPP
>>>>>>> d176b8ff
<|MERGE_RESOLUTION|>--- conflicted
+++ resolved
@@ -35,14 +35,10 @@
     return (gen_canonical<int>() ? -scale : scale) * static_cast<T>(gen_0_to_B(range));
 }
 
-<<<<<<< HEAD
-#endif
-=======
 template <typename T>
 inline T gen_descreet_unsigned(T scale, int32_t range)
 {
     return scale * static_cast<T>(gen_0_to_B(range));
 }
 } // namespace prng
-#endif // GUARD_MIOPEN_TEST_RANDOM_HPP
->>>>>>> d176b8ff
+#endif // GUARD_MIOPEN_TEST_RANDOM_HPP