/*******************************************************************************
 *
 * MIT License
 *
 * Copyright (c) 2020 Advanced Micro Devices, Inc.
 *
 * Permission is hereby granted, free of charge, to any person obtaining a copy
 * of this software and associated documentation files (the "Software"), to deal
 * in the Software without restriction, including without limitation the rights
 * to use, copy, modify, merge, publish, distribute, sublicense, and/or sell
 * copies of the Software, and to permit persons to whom the Software is
 * furnished to do so, subject to the following conditions:
 *
 * The above copyright notice and this permission notice shall be included in all
 * copies or substantial portions of the Software.
 *
 * THE SOFTWARE IS PROVIDED "AS IS", WITHOUT WARRANTY OF ANY KIND, EXPRESS OR
 * IMPLIED, INCLUDING BUT NOT LIMITED TO THE WARRANTIES OF MERCHANTABILITY,
 * FITNESS FOR A PARTICULAR PURPOSE AND NONINFRINGEMENT. IN NO EVENT SHALL THE
 * AUTHORS OR COPYRIGHT HOLDERS BE LIABLE FOR ANY CLAIM, DAMAGES OR OTHER
 * LIABILITY, WHETHER IN AN ACTION OF CONTRACT, TORT OR OTHERWISE, ARISING FROM,
 * OUT OF OR IN CONNECTION WITH THE SOFTWARE OR THE USE OR OTHER DEALINGS IN THE
 * SOFTWARE.
 *
 *******************************************************************************/

/// SWDEV-257056?focusedCommentId=6654244&page=com.atlassian.jira.plugin.system.issuetabpanels%3Acomment-tabpanel#comment-6654244
/// \todo Create dedicated ticket and rename macro.
#define WORKAROUND_SWDEV_257056_PCH_MISSING_MACROS 1

#include <miopen/config.h>
#include <miopen/handle.hpp>
#include <miopen/execution_context.hpp>

#if WORKAROUND_SWDEV_257056_PCH_MISSING_MACROS
#include <miopen/hip_build_utils.hpp>
#endif

#include "get_handle.hpp"
#include <vector>
#include <thread>
#include "test.hpp"

enum kernel_type_t
{
    miopenHIPKernelType,
    miopenOpenCLKernelType
};

std::string Write2s(kernel_type_t kern_type)
{
    if(kern_type == miopenHIPKernelType)
    {
        return "#ifndef MIOPEN_DONT_USE_HIP_RUNTIME_HEADERS\n"
               "#include <hip/hip_runtime.h>\n"
#if WORKAROUND_SWDEV_257056_PCH_MISSING_MACROS
               "#else\n"
               "#ifdef hipThreadIdx_x\n"
               "#undef hipThreadIdx_x\n"
               "#endif\n"
               "#define hipThreadIdx_x threadIdx.x\n"
               "\n"
               "#ifdef hipBlockDim_x\n"
               "#undef hipBlockDim_x\n"
               "#endif\n"
               "#define hipBlockDim_x blockDim.x\n"
               "\n"
               "#ifdef hipBlockIdx_x\n"
               "#undef hipBlockIdx_x\n"
               "#endif\n"
               "#define hipBlockIdx_x blockIdx.x\n"
#endif
               "#endif\n"
               "extern \"C\" {\n"
               "__global__ void write(int* data) {\n"
               "    int num = hipThreadIdx_x + hipBlockDim_x * hipBlockIdx_x;\n"
               "    data[num] *= 2;\n"
               "}\n"
               "}\n";
    }
    else if(kern_type == miopenOpenCLKernelType)
    {
        return "__kernel void write(__global int* data) { data[get_global_id(0)] *= 2; }\n";
    }
    else
    {
        MIOPEN_THROW("Unsupported kernel type");
    }
}

void run2s(miopen::Handle& h, std::size_t n, kernel_type_t kern_type)
{
    std::vector<int> data_in(n, 1);
    auto data_dev = h.Write(data_in);
    if(kern_type == miopenOpenCLKernelType)
<<<<<<< HEAD
        h.AddKernel("NoAlgo",
                    "",
                    "test_ocl.cl",
                    "write",
                    {n, 1, 1},
                    {n, 1, 1},
                    "",
                    0,
                    Write2s(miopenOpenCLKernelType))(data_dev.get());
=======
    {
        h.AddKernel("GEMM", "", Write2s(miopenOpenCLKernelType), "write", {n, 1, 1}, {n, 1, 1}, "")(
            data_dev.get());
    }
>>>>>>> 5a1a840c
    else if(kern_type == miopenHIPKernelType)
    {
        h.AddKernel("NoAlgo",
                    "",
                    "test_hip.cpp",
                    "write",
                    {n, 1, 1},
                    {n, 1, 1},
                    "",
                    0,
                    Write2s(miopenHIPKernelType))(data_dev.get());
    }
    else
    {
        MIOPEN_THROW("Unsupported kernel type");
    }
    std::fill(data_in.begin(), data_in.end(), 2);

    auto data_out = h.Read<int>(data_dev, n);
    CHECK(data_out == data_in);
}

void test_multithreads(kernel_type_t kern_type, const bool with_stream = false)
{
    auto&& h1 = get_handle();
    auto&& h2 = get_handle_with_stream(h1);
    std::thread([&] { run2s(with_stream ? h2 : h1, 16, kern_type); }).join();
    std::thread([&] { run2s(with_stream ? h2 : h1, 32, kern_type); }).join();
    std::thread([&] {
        std::thread([&] { run2s(with_stream ? h2 : h1, 64, kern_type); }).join();
    }).join();
    run2s(with_stream ? h2 : h1, 4, kern_type);
}

std::string WriteError(kernel_type_t kern_type)
{
    if(kern_type == miopenOpenCLKernelType)
    {
        return "__kernel void write(__global int* data) { data[i] = 0; }\n";
    }
    else if(kern_type == miopenHIPKernelType)
    {
        return "#ifndef MIOPEN_DONT_USE_HIP_RUNTIME_HEADERS\n"
               "#include <hip/hip_runtime.h>\n"
               "#endif\n"
               "extern \"C\" {\n"
               "__global__ void write(int* data) {\n"
               "    data[num] *= 2;\n"
               "}\n"
               "}\n";
    }
    else
    {
        MIOPEN_THROW("Unsupported kernel type");
    }
}

void test_errors(kernel_type_t kern_type)
{
    auto&& h = get_handle();
    if(kern_type == miopenOpenCLKernelType)
    {
        EXPECT(throws([&] {
            h.AddKernel("NoAlgo",
                        "",
                        "error_ocl.cl",
                        "write",
                        {1, 1, 1},
                        {1, 1, 1},
                        "",
                        0,
                        WriteError(kern_type));
        }));
        try
        {
            h.AddKernel("NoAlgo",
                        "",
                        "error_ocl.cl",
                        "write",
                        {1, 1, 1},
                        {1, 1, 1},
                        "",
                        0,
                        WriteError(kern_type));
        }
        catch(miopen::Exception& e)
        {
            EXPECT(!std::string(e.what()).empty());
        }
    }
    else if(kern_type == miopenHIPKernelType)
    {
        EXPECT(throws([&] {
            h.AddKernel("NoAlgo",
                        "",
                        "error_hip.cpp",
                        "write",
                        {1, 1, 1},
                        {1, 1, 1},
                        "",
                        0,
                        WriteError(miopenHIPKernelType));
        }));
        try
        {
            h.AddKernel("NoAlgo",
                        "",
                        "error_hip.cpp",
                        "write",
                        {1, 1, 1},
                        {1, 1, 1},
                        "",
                        0,
                        WriteError(miopenHIPKernelType));
        }
        catch(miopen::Exception& e)
        {
            EXPECT(!std::string(e.what()).empty());
        }
    }
}

std::string WriteNop(kernel_type_t kern_type)
{
    if(kern_type == miopenOpenCLKernelType)
    {
        return "__kernel void write(__global int* data) {}\n";
    }
    else if(kern_type == miopenHIPKernelType)
    {
        return "#ifndef MIOPEN_DONT_USE_HIP_RUNTIME_HEADERS\n"
               "#include <hip/hip_runtime.h>\n"
               "#endif\n"
               "extern \"C\" {\n"
               "__global__ void write(int* data) {\n"
               "}\n"
               "}\n";
    }
    else
    {
        MIOPEN_THROW("Unsupported kernel type");
    }
}

void test_warnings(kernel_type_t kern_type)
{
    auto&& h = get_handle();
#if MIOPEN_BUILD_DEV
    if(kern_type == miopenOpenCLKernelType)
    {
        EXPECT(throws([&] {
            h.AddKernel("NoAlgo",
                        "",
                        "nop_ocl.cl",
                        "write",
                        {1, 1, 1},
                        {1, 1, 1},
                        "",
                        0,
                        WriteNop(kern_type));
            MIOPEN_LOG_E("FAILED: Build of the OpenCL kernel should produce warnings");
        }));
    }
    else if(kern_type == miopenHIPKernelType)
    {
        EXPECT(throws([&] {
            h.AddKernel("NoAlgo",
                        "",
                        "nop_hip.cpp",
                        "write",
                        {1, 1, 1},
                        {1, 1, 1},
                        "",
                        0,
                        WriteNop(kern_type));
            MIOPEN_LOG_E("FAILED: Build of the HIP kernel 'nop_hip.cpp' should produce warnings");
        }));
    }
#else
    (void)kern_type;
    (void)h; // To silence warnings.
#endif
}

void test_arch_name()
{
    auto&& h        = get_handle();
    auto known_arch = {"gfx908",
                       "gfx90a",
                       "gfx906",
                       "gfx900",
                       "gfx940",
                       "gfx941",
                       "gfx942",
                       "gfx803",
                       "gfx1030",
                       "gfx1031",
                       "gfx1100",
                       "gfx1101",
                       "gfx1102"};
    auto this_arch  = h.GetDeviceName();
    EXPECT(std::any_of(
        known_arch.begin(), known_arch.end(), [&](std::string arch) { return arch == this_arch; }));
}

int main()
{
    auto&& h = get_handle();
    if(h.GetDeviceName() != "gfx803" && miopen::IsHipKernelsEnabled())
    {
        test_multithreads(miopenHIPKernelType);
        test_errors(miopenHIPKernelType);
// Warnings currently dont work in opencl
#if !MIOPEN_BACKEND_OPENCL
        test_warnings(miopenHIPKernelType);
#endif
    }
    test_multithreads(miopenOpenCLKernelType);
    test_multithreads(miopenOpenCLKernelType, true);
    test_errors(miopenOpenCLKernelType);
    test_arch_name();
// Warnings currently dont work in opencl
#if !MIOPEN_BACKEND_OPENCL
    test_warnings(miopenOpenCLKernelType);
#endif
}<|MERGE_RESOLUTION|>--- conflicted
+++ resolved
@@ -93,7 +93,7 @@
     std::vector<int> data_in(n, 1);
     auto data_dev = h.Write(data_in);
     if(kern_type == miopenOpenCLKernelType)
-<<<<<<< HEAD
+    {
         h.AddKernel("NoAlgo",
                     "",
                     "test_ocl.cl",
@@ -103,12 +103,7 @@
                     "",
                     0,
                     Write2s(miopenOpenCLKernelType))(data_dev.get());
-=======
-    {
-        h.AddKernel("GEMM", "", Write2s(miopenOpenCLKernelType), "write", {n, 1, 1}, {n, 1, 1}, "")(
-            data_dev.get());
-    }
->>>>>>> 5a1a840c
+    }
     else if(kern_type == miopenHIPKernelType)
     {
         h.AddKernel("NoAlgo",
