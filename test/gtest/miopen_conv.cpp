/*******************************************************************************
 *
 * MIT License
 *
 * Copyright (c) 2023 Advanced Micro Devices, Inc.
 *
 * Permission is hereby granted, free of charge, to any person obtaining a copy
 * of this software and associated documentation files (the "Software"), to deal
 * in the Software without restriction, including without limitation the rights
 * to use, copy, modify, merge, publish, distribute, sublicense, and/or sell
 * copies of the Software, and to permit persons to whom the Software is
 * furnished to do so, subject to the following conditions:
 *
 * The above copyright notice and this permission notice shall be included in all
 * copies or substantial portions of the Software.
 *
 * THE SOFTWARE IS PROVIDED "AS IS", WITHOUT WARRANTY OF ANY KIND, EXPRESS OR
 * IMPLIED, INCLUDING BUT NOT LIMITED TO THE WARRANTIES OF MERCHANTABILITY,
 * FITNESS FOR A PARTICULAR PURPOSE AND NONINFRINGEMENT. IN NO EVENT SHALL THE
 * AUTHORS OR COPYRIGHT HOLDERS BE LIABLE FOR ANY CLAIM, DAMAGES OR OTHER
 * LIABILITY, WHETHER IN AN ACTION OF CONTRACT, TORT OR OTHERWISE, ARISING FROM,
 * OUT OF OR IN CONNECTION WITH THE SOFTWARE OR THE USE OR OTHER DEALINGS IN THE
 * SOFTWARE.
 *
 *******************************************************************************/
#include <miopen/miopen.h>
#include <gtest/gtest.h>
#include <miopen/env.hpp>
#include "../conv2d.hpp"
#include "get_handle.hpp"

MIOPEN_DECLARE_ENV_VAR_BOOL(MIOPEN_TEST_CONV)

namespace miopen_conv {

<<<<<<< HEAD
bool SkipTest() { return env::disabled(MIOPEN_TEST_CONV); }
=======
bool SkipTest() { return miopen::IsDisabled(MIOPEN_ENV(MIOPEN_TEST_CONV)); }
>>>>>>> 4f5ed42b

void GetArgs(const std::string& param, std::vector<std::string>& tokens)
{
    std::stringstream ss(param);
    std::istream_iterator<std::string> begin(ss);
    std::istream_iterator<std::string> end;
    while(begin != end)
        tokens.push_back(*begin++);
}

class Conv2dFloat_miopen_conv : public testing::TestWithParam<std::vector<std::string>>
{
};

void Run2dDriver(miopenDataType_t prec)
{
    std::vector<std::string> params;
    switch(prec)
    {
    case miopenFloat: params = Conv2dFloat_miopen_conv::GetParam(); break;
    case miopenInt8:
    case miopenBFloat8:
    case miopenFloat8:
    case miopenHalf:
    case miopenBFloat16:
    case miopenInt32:
    case miopenInt64:
    case miopenDouble:
        FAIL() << "miopenInt8, miopenBFloat8, miopenFloat8, miopenHalf, miopenBFloat16, "
                  "miopenInt32, "
                  "miopenDouble data "
                  "type not supported by "
                  "miopen_conv test";

    default: params = Conv2dFloat_miopen_conv::GetParam();
    }

    for(const auto& test_value : params)
    {
        std::vector<std::string> tokens;
        GetArgs(test_value, tokens);
        std::vector<const char*> ptrs;

        std::transform(tokens.begin(), tokens.end(), std::back_inserter(ptrs), [](const auto& str) {
            return str.data();
        });

        testing::internal::CaptureStderr();
        test_drive<conv2d_driver>(ptrs.size(), ptrs.data());
        auto capture = testing::internal::GetCapturedStderr();
        std::cout << capture;
    }
};

bool IsTestSupportedForDevice(const miopen::Handle& handle)
{
    std::string devName = handle.GetDeviceName();
    if(devName == "gfx900" || devName == "gfx906" || devName == "gfx908" || devName == "gfx90a" ||
       miopen::StartsWith(devName, "gfx94") || miopen::StartsWith(devName, "gfx103") ||
       miopen::StartsWith(devName, "gfx110"))
        return true;
    else
        return false;
}

std::vector<std::string> GetTestCases(const std::string& precision)
{
    std::string v = " --verbose";

    std::vector<std::string> test_cases = {
        // clang-format off
    {v + "	--input	1	3	32	32	--weights	1	3	7	7	--pads_strides_dilations	1	1	1	1	1	1"},
    {v + "	--input	1	3	227	227	--weights	1	3	7	7	--pads_strides_dilations	1	1	1	1	1	1"},
    {v + "	--input	1	64	56	56	--weights	1	64	1	1	--pads_strides_dilations	0	0	2	2	1	1"},
    {v + "	--input	1	3	32	32	--weights	1	3	3	3	--pads_strides_dilations	2	2	1	1	1	1"},
    {v + "	--input	1	3	224	224	--weights	1	3	3	3	--pads_strides_dilations	2	2	1	1	1	1"},
    {v + "	--input	1	3	227	227	--weights	1	3	3	3	--pads_strides_dilations	2	2	1	1	1	1"},
    {v + "	--input	1	3	231	231	--weights	1	3	3	3	--pads_strides_dilations	2	2	1	1	1	1"},
    {v + "	--input	1	3	224	224	--weights	1	3	5	5	--pads_strides_dilations	2	2	1	1	1	1"},
    {v + "	--input	1	3	227	227	--weights	1	3	5	5	--pads_strides_dilations	2	2	1	1	1	1"},
    {v + "	--input	1	3	231	231	--weights	1	3	5	5	--pads_strides_dilations	2	2	1	1	1	1"},
    {v + "	--input	1	3	32	32	--weights	1	3	7	7	--pads_strides_dilations	2	2	1	1	1	1"},
    {v + "	--input	1	3	224	224	--weights	1	3	7	7	--pads_strides_dilations	2	2	1	1	1	1"},
    {v + "	--input	1	3	227	227	--weights	1	3	7	7	--pads_strides_dilations	2	2	1	1	1	1"},
    {v + "	--input	1	3	231	231	--weights	1	3	7	7	--pads_strides_dilations	2	2	1	1	1	1"},
    {v + "	--input	1	64	56	56	--weights	1	64	3	3	--pads_strides_dilations	2	2	1	1	1	1"},
    {v + "	--input	1	64	112	112	--weights	1	64	3	3	--pads_strides_dilations	2	2	1	1	1	1"},
    {v + "	--input	1	64	512	1024	--weights	1	64	3	3	--pads_strides_dilations	2	2	1	1	1	1"},
    {v + "	--input	1	96	27	27	--weights	1	96	3	3	--pads_strides_dilations	2	2	1	1	1	1"},
    {v + "	--input	1	96	28	28	--weights	1	96	3	3	--pads_strides_dilations	2	2	1	1	1	1"},
    {v + "	--input	1	3	32	32	--weights	1	3	3	3	--pads_strides_dilations	0	0	4	4	1	1"},
    {v + "	--input	1	3	224	224	--weights	1	3	3	3	--pads_strides_dilations	0	0	4	4	1	1"},
    {v + "	--input	1	3	227	227	--weights	1	3	3	3	--pads_strides_dilations	0	0	4	4	1	1"},
    {v + "	--input	1	3	231	231	--weights	1	3	3	3	--pads_strides_dilations	0	0	4	4	1	1"},
    {v + "	--input	1	3	32	32	--weights	1	3	5	5	--pads_strides_dilations	0	0	4	4	1	1"},
    {v + "	--input	1	3	224	224	--weights	1	3	5	5	--pads_strides_dilations	0	0	4	4	1	1"},
    {v + "	--input	1	3	227	227	--weights	1	3	5	5	--pads_strides_dilations	0	0	4	4	1	1"},
    {v + "	--input	1	3	231	231	--weights	1	3	5	5	--pads_strides_dilations	0	0	4	4	1	1"},
    {v + "	--input	1	3	32	32	--weights	1	3	7	7	--pads_strides_dilations	0	0	4	4	1	1"},
    {v + "	--input	1	3	224	224	--weights	1	3	7	7	--pads_strides_dilations	0	0	4	4	1	1"},
    {v + "	--input	1	3	227	227	--weights	1	3	7	7	--pads_strides_dilations	0	0	4	4	1	1"},
    {v + "	--input	1	3	231	231	--weights	1	3	7	7	--pads_strides_dilations	0	0	4	4	1	1"},
    {v + "	--input	1	16	14	14	--weights	1	16	5	5	--pads_strides_dilations	0	0	4	4	1	1"},
    {v + "	--input	1	16	28	28	--weights	1	16	5	5	--pads_strides_dilations	0	0	4	4	1	1"},
    {v + "	--input	1	24	14	14	--weights	1	24	5	5	--pads_strides_dilations	0	0	4	4	1	1"},
    {v + "	--input	1	32	7	7	--weights	1	32	5	5	--pads_strides_dilations	0	0	4	4	1	1"},
    {v + "	--input	1	32	8	8	--weights	1	32	5	5	--pads_strides_dilations	0	0	4	4	1	1"},
    {v + "	--input	1	32	14	14	--weights	1	32	5	5	--pads_strides_dilations	0	0	4	4	1	1"},
    {v + "	--input	1	32	16	16	--weights	1	32	5	5	--pads_strides_dilations	0	0	4	4	1	1"},
    {v + "	--input	1	32	28	28	--weights	1	32	5	5	--pads_strides_dilations	0	0	4	4	1	1"},
    {v + "	--input	1	48	7	7	--weights	1	48	5	5	--pads_strides_dilations	0	0	4	4	1	1"}
        // clang-format on
    };

    return test_cases;
}

} // namespace miopen_conv
using namespace miopen_conv;

TEST_P(Conv2dFloat_miopen_conv, FloatTest)
{
    const auto& handle = get_handle();
    if(IsTestSupportedForDevice(handle) && !SkipTest())
    {
        Run2dDriver(miopenFloat);
    }
    else
    {
        GTEST_SKIP();
    }
};

INSTANTIATE_TEST_SUITE_P(MiopenConv,
                         Conv2dFloat_miopen_conv,
                         testing::Values(GetTestCases("--float")));<|MERGE_RESOLUTION|>--- conflicted
+++ resolved
@@ -33,11 +33,7 @@
 
 namespace miopen_conv {
 
-<<<<<<< HEAD
 bool SkipTest() { return env::disabled(MIOPEN_TEST_CONV); }
-=======
-bool SkipTest() { return miopen::IsDisabled(MIOPEN_ENV(MIOPEN_TEST_CONV)); }
->>>>>>> 4f5ed42b
 
 void GetArgs(const std::string& param, std::vector<std::string>& tokens)
 {
