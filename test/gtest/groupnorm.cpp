--- conflicted
+++ resolved
@@ -55,11 +55,7 @@
     if((miopen::StartsWith(handle.GetDeviceName(), "gfx908") ||
         miopen::StartsWith(handle.GetDeviceName(), "gfx90a") ||
         miopen::StartsWith(handle.GetDeviceName(), "gfx94")) &&
-<<<<<<< HEAD
-       (miopen::IsEnabled(MIOPEN_ENV(MIOPEN_TEST_ALL)) && (GetFloatArg() == "--float")))
-=======
-       miopen::IsEnabled(ENV(MIOPEN_TEST_ALL)) && (GetFloatArg() == "--float"))
->>>>>>> 6a8608bc
+       (miopen::IsEnabled(ENV(MIOPEN_TEST_ALL)) && (GetFloatArg() == "--float")))
     {
         RunTest();
         Verify();
