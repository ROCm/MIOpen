--- conflicted
+++ resolved
@@ -32,11 +32,7 @@
 #include "get_handle.hpp"
 #include "nonpack_conv3d_fwd.hpp"
 
-<<<<<<< HEAD
-struct ConvNonpackFwdSolverTest3D : ConvFwdSolverTest<half_float::half>
-=======
 struct ConvNonpackFwdSolverTest3DHalf : ConvNonpackFwdSolverTest3D<half_float::half>
->>>>>>> a13243f8
 {
 };
 
@@ -82,11 +78,7 @@
     handle.Finish();
 }
 
-<<<<<<< HEAD
-TEST_P(ConvNonpackFwdSolverTest3D, CKNonPackConvFwd3D)
-=======
 TEST_P(ConvNonpackFwdSolverTest3DHalf, CKNonPackConvFwd3D)
->>>>>>> a13243f8
 {
     SolverFwd<miopen::solver::conv::ConvHipImplicitGemm3DGroupFwdXdlops>(input.desc,
                                                                          in_dev.get(),
@@ -100,11 +92,7 @@
 }
 
 INSTANTIATE_TEST_SUITE_P(ConvFwdTest,
-<<<<<<< HEAD
-                         ConvNonpackFwdSolverTest3D,
-=======
                          ConvNonpackFwdSolverTest3DHalf,
->>>>>>> a13243f8
                          testing::Combine(testing::Values(miopenConvolutionFwdAlgoImplicitGEMM),
                                           testing::ValuesIn(ConvTestConfigs<NonPackTestCase>()),
                                           testing::Values(miopenTensorNDHWC)));