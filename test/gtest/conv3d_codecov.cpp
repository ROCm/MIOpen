/*******************************************************************************
 *
 * MIT License
 *
 * Copyright (c) 2023 Advanced Micro Devices, Inc.
 *
 * Permission is hereby granted, free of charge, to any person obtaining a copy
 * of this software and associated documentation files (the "Software"), to deal
 * in the Software without restriction, including without limitation the rights
 * to use, copy, modify, merge, publish, distribute, sublicense, and/or sell
 * copies of the Software, and to permit persons to whom the Software is
 * furnished to do so, subject to the following conditions:
 *
 * The above copyright notice and this permission notice shall be included in all
 * copies or substantial portions of the Software.
 *
 * THE SOFTWARE IS PROVIDED "AS IS", WITHOUT WARRANTY OF ANY KIND, EXPRESS OR
 * IMPLIED, INCLUDING BUT NOT LIMITED TO THE WARRANTIES OF MERCHANTABILITY,
 * FITNESS FOR A PARTICULAR PURPOSE AND NONINFRINGEMENT. IN NO EVENT SHALL THE
 * AUTHORS OR COPYRIGHT HOLDERS BE LIABLE FOR ANY CLAIM, DAMAGES OR OTHER
 * LIABILITY, WHETHER IN AN ACTION OF CONTRACT, TORT OR OTHERWISE, ARISING FROM,
 * OUT OF OR IN CONNECTION WITH THE SOFTWARE OR THE USE OR OTHER DEALINGS IN THE
 * SOFTWARE.
 *
 *******************************************************************************/
#include <gtest/gtest.h>
#include <miopen/env.hpp>
#include "get_handle.hpp"
#include "test_env.hpp"

#include "conv3d.hpp"

MIOPEN_DECLARE_ENV_VAR_BOOL(CODECOV_TEST)
MIOPEN_DECLARE_ENV_VAR_STR(MIOPEN_TEST_FLAGS_ARGS)

namespace env = miopen::env;

namespace conv3d_codecov {

class Conv3dFloat : public testing::TestWithParam<std::vector<std::string>>
{
};

class Conv3dHalf : public testing::TestWithParam<std::vector<std::string>>
{
};

class Conv3dBFloat16 : public testing::TestWithParam<std::vector<std::string>>
{
};

class Conv3dInt8 : public testing::TestWithParam<std::vector<std::string>>
{
};

<<<<<<< HEAD
static bool SkipTest(void) { return !env::enabled(CODECOV_TEST); }
=======
static bool SkipTest(void) { return !miopen::IsEnabled(MIOPEN_ENV(CODECOV_TEST)); }
>>>>>>> 4f5ed42b

void GetArgs(const std::string& param, std::vector<std::string>& tokens)
{
    std::stringstream ss(param);
    std::istream_iterator<std::string> begin(ss);
    std::istream_iterator<std::string> end;
    while(begin != end)
        tokens.push_back(*begin++);
}

void Run3dDriver(miopenDataType_t prec)
{

    std::vector<std::string> params;
    switch(prec)
    {
    case miopenHalf: params = Conv3dHalf::GetParam(); break;
    case miopenBFloat16: params = Conv3dBFloat16::GetParam(); break;
    case miopenFloat: params = Conv3dFloat::GetParam(); break;
    case miopenInt8: params = Conv3dInt8::GetParam(); break;
    case miopenFloat8:
    case miopenBFloat8:
    case miopenInt32:
    case miopenInt64:
    case miopenDouble:
        FAIL() << "miopenInt32, miopenDouble, miopenFloat8, miopenBFloat8 "
                  "data type not supported by "
                  "conv3d_codecov test";

    default: params = Conv3dFloat::GetParam();
    }

    for(const auto& test_value : params)
    {
        std::vector<std::string> tokens;
        GetArgs(test_value, tokens);
        std::vector<const char*> ptrs;

        std::transform(tokens.begin(), tokens.end(), std::back_inserter(ptrs), [](const auto& str) {
            return str.data();
        });

        testing::internal::CaptureStderr();
        test_drive<conv3d_driver>(ptrs.size(), ptrs.data());
        auto capture = testing::internal::GetCapturedStderr();
        std::cout << capture;
    }
};

bool IsTestSupportedForDevice(const miopen::Handle& handle) { return true; }

std::vector<std::string> GetTestCases(const std::string& precision)
{
<<<<<<< HEAD
    const auto& flag_arg = env::value(MIOPEN_TEST_FLAGS_ARGS);
=======
    const auto& flag_arg = miopen::GetStringEnv(MIOPEN_ENV(MIOPEN_TEST_FLAGS_ARGS));
>>>>>>> 4f5ed42b

    const std::vector<std::string> test_cases = {
        // clang-format off
    {"test_conv3d " + precision + " --input 2 4 4 4 4 --weights 2 4 1 1 1 --pads_strides_dilations 0 0 0 1 1 1 1 1 1 "+flag_arg}
        // clang-format on
    };

    return test_cases;
}

} // namespace conv3d_codecov
using namespace conv3d_codecov;

TEST_P(Conv3dFloat, FloatTest_conv3d_codecov)
{
    const auto& handle = get_handle();
    if(IsTestSupportedForDevice(handle) && !SkipTest() && IsTestRunWith("--float"))
    {
        Run3dDriver(miopenFloat);
    }
    else
    {
        GTEST_SKIP();
    }
};

TEST_P(Conv3dHalf, HalfTest_conv3d_codecov)
{
    const auto& handle = get_handle();
    if(IsTestSupportedForDevice(handle) && !SkipTest() && IsTestRunWith("--half"))
    {
        Run3dDriver(miopenHalf);
    }
    else
    {
        GTEST_SKIP();
    }
};

TEST_P(Conv3dBFloat16, BFloat16Test_conv3d_codecov)
{
    const auto& handle = get_handle();
    if(IsTestSupportedForDevice(handle) && !SkipTest() && IsTestRunWith("--bfloat16"))
    {
        Run3dDriver(miopenBFloat16);
    }
    else
    {
        GTEST_SKIP();
    }
};

TEST_P(Conv3dInt8, Int8Test_conv3d_codecov)
{
    const auto& handle = get_handle();
    if(IsTestSupportedForDevice(handle) && !SkipTest() && IsTestRunWith("--int8"))
    {
        Run3dDriver(miopenInt8);
    }
    else
    {
        GTEST_SKIP();
    }
};

INSTANTIATE_TEST_SUITE_P(Conv3D, Conv3dFloat, testing::Values(GetTestCases("--float")));

INSTANTIATE_TEST_SUITE_P(Conv3D, Conv3dHalf, testing::Values(GetTestCases("--half")));

INSTANTIATE_TEST_SUITE_P(Conv3D, Conv3dBFloat16, testing::Values(GetTestCases("--bfloat16")));

INSTANTIATE_TEST_SUITE_P(Conv3D, Conv3dInt8, testing::Values(GetTestCases("--int8")));<|MERGE_RESOLUTION|>--- conflicted
+++ resolved
@@ -53,11 +53,7 @@
 {
 };
 
-<<<<<<< HEAD
 static bool SkipTest(void) { return !env::enabled(CODECOV_TEST); }
-=======
-static bool SkipTest(void) { return !miopen::IsEnabled(MIOPEN_ENV(CODECOV_TEST)); }
->>>>>>> 4f5ed42b
 
 void GetArgs(const std::string& param, std::vector<std::string>& tokens)
 {
@@ -111,11 +107,7 @@
 
 std::vector<std::string> GetTestCases(const std::string& precision)
 {
-<<<<<<< HEAD
     const auto& flag_arg = env::value(MIOPEN_TEST_FLAGS_ARGS);
-=======
-    const auto& flag_arg = miopen::GetStringEnv(MIOPEN_ENV(MIOPEN_TEST_FLAGS_ARGS));
->>>>>>> 4f5ed42b
 
     const std::vector<std::string> test_cases = {
         // clang-format off
