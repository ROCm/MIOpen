--- conflicted
+++ resolved
@@ -44,15 +44,9 @@
 
 static bool SkipTest()
 {
-<<<<<<< HEAD
     if(!MIOPEN_TEST_ALL)
         return false;
     if(env::enabled(IMPLICITGEMM_TESTING_ENV))
-=======
-    if(miopen::IsUnset(MIOPEN_ENV(MIOPEN_TEST_ALL)))
-        return false;
-    if(miopen::IsEnabled(MIOPEN_ENV(IMPLICITGEMM_TESTING_ENV)))
->>>>>>> 4f5ed42b
         return false;
     return true;
 }
@@ -60,16 +54,9 @@
 static bool IsTestRunWith(const char* float_arg)
 {
     assert(float_arg != nullptr);
-<<<<<<< HEAD
     if(!MIOPEN_TEST_ALL)
         return true; // standalone run
     return env::enabled(MIOPEN_TEST_ALL) && env::value(MIOPEN_TEST_FLOAT_ARG) == float_arg;
-=======
-    if(miopen::IsUnset(MIOPEN_ENV(MIOPEN_TEST_ALL)))
-        return true; // standalone run
-    return miopen::IsEnabled(MIOPEN_ENV(MIOPEN_TEST_ALL)) &&
-           miopen::GetStringEnv(MIOPEN_ENV(MIOPEN_TEST_FLOAT_ARG)) == float_arg;
->>>>>>> 4f5ed42b
 }
 
 void GetArgs(const TestCase& param, std::vector<std::string>& tokens)
