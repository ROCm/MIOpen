--- conflicted
+++ resolved
@@ -285,15 +285,10 @@
     }
 };
 
-<<<<<<< HEAD
+
 INSTANTIATE_TEST_SUITE_P(Full,
                              GPU_ConvImplicitGemm_BFP16,
-                             testing::Values(GetTestCases("--bf16")));
-=======
-INSTANTIATE_TEST_SUITE_P(ConvIgemm,
-                             ConfigWithBF16,
                              testing::Values(GetTestCases("--bfloat16")));
->>>>>>> e158084f
 
 INSTANTIATE_TEST_SUITE_P(Full,
                              GPU_ConvImplicitGemm_FP16,
