--- conflicted
+++ resolved
@@ -51,11 +51,7 @@
 namespace {
 inline bool CheckFloatArg(std::string_view arg)
 {
-<<<<<<< HEAD
     const std::string& tmp = env::value(MIOPEN_TEST_FLOAT_ARG);
-=======
-    const std::string& tmp = miopen::GetStringEnv(ENV(MIOPEN_TEST_FLOAT_ARG));
->>>>>>> b4beb899
     return tmp.empty() || tmp == arg;
 }
 
@@ -113,28 +109,7 @@
 
 inline std::vector<TestCase> GetFullTestCases()
 {
-<<<<<<< HEAD
-    if(env::disabled(MIOPEN_TEST_ALL))
-        return {};
-
-    if(CheckFloatArg("--float"))
-    {
-        return {
-            {3, 15, 2047, 15, 0.0f},
-            {2049, 17, 7, 7, 0.0f},
-            {3, 3, 257, 91, 0.0f},
-            {11, 150, 255, 31, 0.0f},
-            {9, 3, 129, 1023, 0.0f},
-            {3, 15, 31, 2047, 0.0f},
-            {2049, 17, 32, 7, 0.2f},
-            {11, 150, 256, 31, 0.4f},
-        };
-    }
-    else
-=======
-    if(miopen::IsDisabled(ENV(MIOPEN_TEST_ALL)) ||
-       !(CheckFloatArg("--float") || CheckFloatArg("--float8")))
->>>>>>> b4beb899
+    if(env::disabled(MIOPEN_TEST_ALL) || !(CheckFloatArg("--float") || CheckFloatArg("--float8")))
     {
         return {};
     }
