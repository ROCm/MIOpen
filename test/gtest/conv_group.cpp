/*******************************************************************************
 *
 * MIT License
 *
 * Copyright (c) 2024 Advanced Micro Devices, Inc.
 *
 * Permission is hereby granted, free of charge, to any person obtaining a copy
 * of this software and associated documentation files (the "Software"), to deal
 * in the Software without restriction, including without limitation the rights
 * to use, copy, modify, merge, publish, distribute, sublicense, and/or sell
 * copies of the Software, and to permit persons to whom the Software is
 * furnished to do so, subject to the following conditions:
 *
 * The above copyright notice and this permission notice shall be included in all
 * copies or substantial portions of the Software.
 *
 * THE SOFTWARE IS PROVIDED "AS IS", WITHOUT WARRANTY OF ANY KIND, EXPRESS OR
 * IMPLIED, INCLUDING BUT NOT LIMITED TO THE WARRANTIES OF MERCHANTABILITY,
 * FITNESS FOR A PARTICULAR PURPOSE AND NONINFRINGEMENT. IN NO EVENT SHALL THE
 * AUTHORS OR COPYRIGHT HOLDERS BE LIABLE FOR ANY CLAIM, DAMAGES OR OTHER
 * LIABILITY, WHETHER IN AN ACTION OF CONTRACT, TORT OR OTHERWISE, ARISING FROM,
 * OUT OF OR IN CONNECTION WITH THE SOFTWARE OR THE USE OR OTHER DEALINGS IN THE
 * SOFTWARE.
 *
 *******************************************************************************/
#include "../conv2d.hpp"
#include <miopen/miopen.h>
#include <gtest/gtest_common.hpp>
#include <gtest/gtest.h>
#include <miopen/env.hpp>
#include "get_handle.hpp"

MIOPEN_DECLARE_ENV_VAR_BOOL(MIOPEN_TEST_ALL)
MIOPEN_DECLARE_ENV_VAR_STR(MIOPEN_TEST_FLOAT_ARG)

namespace conv_group {
void GetArgs(const std::string& param, std::vector<std::string>& tokens)
{
    std::stringstream ss(param);
    std::istream_iterator<std::string> begin(ss);
    std::istream_iterator<std::string> end;
    while(begin != end)
        tokens.push_back(*begin++);
}

std::vector<std::string> GetTestCases(const std::string& precision)
{
    std::string cmd_v = "test_conv2d --verbose " + precision;

    // clang-format off
    return std::vector<std::string>{
        {cmd_v + " --input	16	128	56	56	--weights	256	4	3	3	--pads_strides_dilations	1	1	1	1	1	1	--group-count	32"},
        {cmd_v + " --input	16	256	56	56	--weights	512	8	3	3	--pads_strides_dilations	1	1	2	2	1	1	--group-count	32"},
        {cmd_v + " --input	16	256	28	28	--weights	512	8	3	3	--pads_strides_dilations	1	1	1	1	1	1	--group-count	32"},
        {cmd_v + " --input	16	512	28	28	--weights	1024	16	3	3	--pads_strides_dilations	1	1	2	2	1	1	--group-count	32"},
        {cmd_v + " --input	16	512	14	14	--weights	1024	16	3	3	--pads_strides_dilations	1	1	1	1	1	1	--group-count	32"},
        {cmd_v + " --input	16	1024	14	14	--weights	2048	32	3	3	--pads_strides_dilations	1	1	2	2	1	1	--group-count	32"},
        {cmd_v + " --input	16	1024	7	7	--weights	2048	32	3	3	--pads_strides_dilations	1	1	1	1	1	1	--group-count	32"},
        {cmd_v + " --input	32	128	56	56	--weights	256	4	3	3	--pads_strides_dilations	1	1	1	1	1	1	--group-count	32"},
        {cmd_v + " --input	32	256	56	56	--weights	512	8	3	3	--pads_strides_dilations	1	1	2	2	1	1	--group-count	32"},
        //
        // Workaround for "Memory access fault by GPU node" during "HIP Release All" - WrW disabled.
        {cmd_v + " --input	32	256	28	28	--weights	512	8	3	3	--pads_strides_dilations	1	1	1	1	1	1	--group-count	32 --disable-backward-weights"},
        {cmd_v + " --input	32	512	28	28	--weights	1024	16	3	3	--pads_strides_dilations	1	1	2	2	1	1	--group-count	32"},
        {cmd_v + " --input	32	512	14	14	--weights	1024	16	3	3	--pads_strides_dilations	1	1	1	1	1	1	--group-count	32"},
        {cmd_v + " --input	32	1024	14	14	--weights	2048	32	3	3	--pads_strides_dilations	1	1	2	2	1	1	--group-count	32"},
        {cmd_v + " --input	32	1024	7	7	--weights	2048	32	3	3	--pads_strides_dilations	1	1	1	1	1	1	--group-count	32"},
        {cmd_v + " --input	4	4	161	700	--weights	32	1	5	20	--pads_strides_dilations	0	0	2	2	1	1	--group-count	4"},
        {cmd_v + " --input	8	2	161	700	--weights	32	1	5	20	--pads_strides_dilations	0	0	2	2	1	1	--group-count	2"},
        {cmd_v + " --input	16	4	161	700	--weights	32	1	5	20	--pads_strides_dilations	0	0	2	2	1	1	--group-count	4"},
        {cmd_v + " --input	32	2	161	700	--weights	32	1	5	20	--pads_strides_dilations	0	0	2	2	1	1	--group-count	2"},
        {cmd_v + " --input	4	32	79	341	--weights	32	16	5	10	--pads_strides_dilations	0	0	2	2	1	1	--group-count	2"},
        {cmd_v + " --input	8	32	79	341	--weights	32	16	5	10	--pads_strides_dilations	0	0	2	2	1	1	--group-count	2"},
        {cmd_v + " --input	16	32	79	341	--weights	32	16	5	10	--pads_strides_dilations	0	0	2	2	1	1	--group-count	2"},
        {cmd_v + " --input	32	32	79	341	--weights	32	16	5	10	--pads_strides_dilations	0	0	2	2	1	1	--group-count	2"},
        {cmd_v + " --input	16	4	48	480	--weights	16	1	3	3	--pads_strides_dilations	1	1	1	1	1	1	--group-count	4"},
        {cmd_v + " --input	16	16	24	240	--weights	32	1	3	3	--pads_strides_dilations	1	1	1	1	1	1	--group-count	16"},
        {cmd_v + " --input	16	32	12	120	--weights	64	8	3	3	--pads_strides_dilations	1	1	1	1	1	1	--group-count	4"},
        {cmd_v + " --input	16	64	6	60	--weights	128	16	3	3	--pads_strides_dilations	1	1	1	1	1	1	--group-count	4"},
        {cmd_v + " --input	8	3	108	108	--weights	63	1	3	3	--pads_strides_dilations	1	1	2	2	1	1	--group-count	3"},
        {cmd_v + " --input	8	64	54	54	--weights	64	8	3	3	--pads_strides_dilations	1	1	1	1	1	1	--group-count	8"},
        {cmd_v + " --input	8	128	27	27	--weights	128	16	3	3	--pads_strides_dilations	1	1	1	1	1	1	--group-count	8"},
        {cmd_v + " --input	8	3	224	224	--weights	63	1	3	3	--pads_strides_dilations	1	1	1	1	1	1	--group-count	3"},
        {cmd_v + " --input	8	64	112	112	--weights	128	32	3	3	--pads_strides_dilations	1	1	1	1	1	1	--group-count	2"},
        {cmd_v + " --input	16	9	224	224	--weights	63	3	3	3	--pads_strides_dilations	1	1	1	1	1	1	--group-count	3"},
        //
        // Workaround for "Memory access fault by GPU node" during "FP32 gfx908 Hip Release All subset" - WrW disabled.
        {cmd_v + " --input	16	64	112	112	--weights	128	16	3	3	--pads_strides_dilations	1	1	1	1	1	1	--group-count	4 --disable-backward-weights"},
        {cmd_v + " --input	16	3	224	224	--weights	63	1	7	7	--pads_strides_dilations	3	3	2	2	1	1	--group-count	3"},
        {cmd_v + " --input	16	192	28	28	--weights	32	12	5	5	--pads_strides_dilations	2	2	1	1	1	1	--group-count	16"},
        {cmd_v + " --input	16	832	7	7	--weights	128	52	5	5	--pads_strides_dilations	2	2	1	1	1	1	--group-count	16"},
        {cmd_v + " --input	16	192	28	28	--weights	32	24	1	1	--pads_strides_dilations	0	0	1	1	1	1	--group-count	8"},
        {cmd_v + " --input	16	832	7	7	--weights	128	104	1	1	--pads_strides_dilations	0	0	1	1	1	1	--group-count	8"},
        {cmd_v + " --input	11	23	161	700	--weights	46	1	7	7	--pads_strides_dilations	1	1	2	2	1	1	--group-count	23"},
        {cmd_v + " --input	8	7	224	224	--weights	63	1	3	3	--pads_strides_dilations	1	1	1	1	1	1	--group-count	7"},
        {cmd_v + " --input	8	7	224	224	--weights	63	1	3	3	--pads_strides_dilations	0	0	1	1	1	1	--group-count	7"},
        {cmd_v + " --input	8	7	224	224	--weights	63	1	3	3	--pads_strides_dilations	0	0	2	2	1	1	--group-count	7"},
        {cmd_v + " --input	8	7	224	224	--weights	63	1	3	3	--pads_strides_dilations	1	1	2	2	1	1	--group-count	7"},
        {cmd_v + " --input	8	7	224	224	--weights	63	1	3	3	--pads_strides_dilations	2	2	2	2	1	1	--group-count	7"},
        {cmd_v + " --input	8	3	108	108	--weights	63	1	3	3	--pads_strides_dilations	1	1	1	1	1	1	--group-count	3"},
        {cmd_v + " --input	8	3	108	108	--weights	63	1	3	3	--pads_strides_dilations	0	0	1	1	1	1	--group-count	3"},
        {cmd_v + " --input	8	3	108	108	--weights	63	1	3	3	--pads_strides_dilations	0	0	2	2	1	1	--group-count	3"},
        {cmd_v + " --input	8	3	108	108	--weights	63	1	3	3	--pads_strides_dilations	1	1	2	2	1	1	--group-count	3"},
        {cmd_v + " --input	8	3	108	108	--weights	63	1	3	3	--pads_strides_dilations	2	2	2	2	1	1	--group-count	3"}
    };
    // clang-format on
}

using TestCase = decltype(GetTestCases(std::string{}))::value_type;

class GPU_ConvGroup_FP32 : public testing::TestWithParam<std::vector<TestCase>>
{
};

bool IsTestSupportedForDevice()
{
    using namespace miopen::debug;
    using e_mask = enabled<Gpu::gfx94X, Gpu::gfx103X, Gpu::gfx110X>;
    using d_mask = disabled<Gpu::Default>;
    return ::IsTestSupportedForDevMask<d_mask, e_mask>();
}

void Run2dDriver(void)
{
    if(!(IsTestSupportedForDevice()            //
         && (!MIOPEN_TEST_ALL                  // standalone run
             || (env::enabled(MIOPEN_TEST_ALL) // or --float full tests enabled
                 && env::value(MIOPEN_TEST_FLOAT_ARG) == "--float"))))
    {
        GTEST_SKIP();
    }
    std::vector<std::string> params = GPU_ConvGroup_FP32::GetParam();

    for(const auto& test_value : params)
    {
        std::vector<std::string> tokens;
        GetArgs(test_value, tokens);
        std::vector<const char*> ptrs;

        std::transform(tokens.begin(), tokens.end(), std::back_inserter(ptrs), [](const auto& str) {
            return str.data();
        });
        testing::internal::CaptureStderr();
        test_drive<conv2d_driver>(ptrs.size(), ptrs.data());
        auto capture = testing::internal::GetCapturedStderr();
        std::cout << capture;
    }
};

} // namespace conv_group
using namespace conv_group;

TEST_P(GPU_ConvGroup_FP32, FloatTest_conv_group) { Run2dDriver(); };

<<<<<<< HEAD
INSTANTIATE_TEST_SUITE_P(Full, GPU_ConvGroup_FP32, testing::Values(GetTestCases()));
=======
INSTANTIATE_TEST_SUITE_P(ConvGroup,
                         ConfigWithFloat_conv_group,
                         testing::Values(GetTestCases("--float")));
>>>>>>> e158084f
<|MERGE_RESOLUTION|>--- conflicted
+++ resolved
@@ -152,10 +152,7 @@
 
 TEST_P(GPU_ConvGroup_FP32, FloatTest_conv_group) { Run2dDriver(); };
 
-<<<<<<< HEAD
-INSTANTIATE_TEST_SUITE_P(Full, GPU_ConvGroup_FP32, testing::Values(GetTestCases()));
-=======
-INSTANTIATE_TEST_SUITE_P(ConvGroup,
-                         ConfigWithFloat_conv_group,
-                         testing::Values(GetTestCases("--float")));
->>>>>>> e158084f
+
+INSTANTIATE_TEST_SUITE_P(Full,
+                         GPU_ConvGroup_FP32,
+                         testing::Values(GetTestCases("--float")));