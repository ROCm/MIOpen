--- conflicted
+++ resolved
@@ -44,27 +44,6 @@
     void SetUp() override
     {
 #if MIOPEN_ENABLE_AI_KERNEL_TUNING
-<<<<<<< HEAD
-        auto test_case         = GetParam();
-        tensor<G> input_tensor = tensor<G>(test_case.data_type, test_case.layout, test_case.input);
-        tensor<G> weight_tensor =
-            tensor<G>(test_case.data_type, test_case.layout, test_case.weight);
-        tensor<G> output_tensor =
-            tensor<G>(test_case.data_type, test_case.layout, test_case.output);
-
-        problem = (test_case.direction == miopen::conv::Direction::Forward)
-                      ? miopen::conv::ProblemDescription(input_tensor.desc,
-                                                         weight_tensor.desc,
-                                                         output_tensor.desc,
-                                                         test_case.GetConv(),
-                                                         test_case.direction)
-                      : miopen::conv::ProblemDescription(output_tensor.desc,
-                                                         weight_tensor.desc,
-                                                         input_tensor.desc,
-                                                         test_case.GetConv(),
-                                                         test_case.direction);
-
-=======
         auto test_case = GetParam();
         tensor<G> input_tensor =
             tensor<G>(test_case.data_type, test_case.layout, test_case.conv.GetInput());
@@ -73,9 +52,19 @@
         auto conv_desc                       = test_case.conv.GetConv();
         miopen::TensorDescriptor output_desc = conv_desc.GetForwardOutputTensor(
             input_tensor.desc, weights_tensor.desc, test_case.data_type);
-        problem = miopen::ProblemDescription(
-            input_tensor.desc, weights_tensor.desc, output_desc, conv_desc, test_case.direction);
->>>>>>> 68524a82
+
+        problem = (test_case.direction == miopen::conv::Direction::Forward)
+                      ? miopen::conv::ProblemDescription(input_tensor.desc,
+                                                         weights_tensor.desc,
+                                                         output_desc,
+                                                         conv_desc,
+                                                         test_case.direction)
+                      : miopen::conv::ProblemDescription(output_desc,
+                                                         weights_tensor.desc,
+                                                         input_tensor.desc,
+                                                         conv_desc,
+                                                         test_case.direction);
+
         expected_valid = test_case.expected_valid;
         expected       = test_case.expected_config;
 #else
