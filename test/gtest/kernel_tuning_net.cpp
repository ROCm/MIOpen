#include <gtest/ai_heuristics.hpp>
#include "../tensor_holder.hpp"
#include "get_handle.hpp"
#include <miopen/conv/solvers.hpp>
#include <miopen/conv/heuristics/ai_heuristics.hpp>

struct KernelTuningNetTestCase : AIModelTestCase
{
    std::string expected_config;
    std::string arch;
};

std::vector<KernelTuningNetTestCase> GetConvAsm1x1UTestCases_FP32()
{
    return {{{{1, 512, 192, 288, {56, 56}, {1, 1}, {0, 0}, {1, 1}, {1, 1}},
              miopen::conv::Direction::BackwardData,
              miopenFloat,
              miopenTensorNCHW},
             "1,16,1,64,2,2,1,4",
             "gfx908"}};
}
std::vector<KernelTuningNetTestCase> GetConvAsm1x1UTestCases_FP16()
{
    return {{{{1, 256, 2048, 512, {7, 7}, {1, 1}, {0, 0}, {1, 1}, {1, 1}},
              miopen::conv::Direction::Forward,
              miopenHalf,
              miopenTensorNCHW},
             "2,8,4,16,1,4,1,4",
             "gfx908"}};
}

std::vector<KernelTuningNetTestCase> GetConvHipIgemmGroupFwdXdlopsTestCases_FP32()
{
<<<<<<< HEAD
    return {
        {{{1, 128, 64, 128, {209, 209}, {3, 3}, {0, 0}, {2, 2}, {1, 1}},
          miopen::conv::Direction::Forward,
          miopenFloat,
          miopenTensorNHWC},
         "DeviceGroupedConvFwdMultipleABD_Xdl_CShuffle<256, 128, 128, 16, Default, 32, 32, 2, 2, "
         "4, 4, 4, 1, 1, 1>",
         "gfx90a"},
        {{{16, 256, 2016, 192, {7, 7}, {1, 1}, {0, 0}, {1, 1}, {1, 1}},
          miopen::conv::Direction::Forward,
          miopenHalf,
          miopenTensorNHWC},
         "DeviceGroupedConvFwdMultipleABD_Xdl_CShuffle<64, 64, 64, 32, Filter1x1Stride1Pad0, 32, "
         "32, 2, 2, 1, "
         "1, 1, 1, 1, 1>",
         "gfx942"},
    };
=======
    return {{{{1, 128, 64, 128, {209, 209}, {3, 3}, {0, 0}, {2, 2}, {1, 1}},
              miopen::conv::Direction::Forward,
              miopenFloat,
              miopenTensorNHWC},
             "DeviceGroupedConvFwdMultipleABD_Xdl_CShuffle<256, 128, 128, 16, Default, 32, 32, 2, "
             "2, 4, 4, 4, 1, 1, 1>",
             "gfx90a"}};
}

std::vector<KernelTuningNetTestCase> GetConvHipIgemmGroupFwdXdlopsTestCases_FP16()
{
    return {{{{16, 256, 2016, 192, {7, 7}, {1, 1}, {0, 0}, {1, 1}, {1, 1}},
              miopen::conv::Direction::Forward,
              miopenHalf,
              miopenTensorNHWC},
             "DeviceGroupedConvFwdMultipleABD_Xdl_CShuffle<64, 64, 64, 32, Filter1x1Stride1Pad0, "
             "32, 32, 2, 2, 1, 1, 1, 1, 1>",
             "gfx942"}};
>>>>>>> fc96df71
}

std::vector<KernelTuningNetTestCase> GetConvHipIgemmGroupBwdXdlopsTestCases_FP32()
{
    return {{{{64, 96, 64, 64, {224, 224}, {3, 3}, {1, 1}, {1, 1}, {1, 1}},
              miopen::conv::Direction::BackwardData,
              miopenFloat,
              miopenTensorNHWC},
             "DeviceGroupedConvBwdDataMultipleD_Xdl_CShuffle_v1<64, 64, 64, 32, 8, 8, Default, 32, "
             "32, 2, 2, 1, 1, 1, 1>",
             "gfx942"}};
}

std::vector<KernelTuningNetTestCase> GetConvHipIgemmGroupBwdXdlopsTestCases_FP16()
{
    return {{{{32, 4, 256, 256, {59, 59}, {3, 3}, {1, 1}, {2, 2}, {1, 1}},
              miopen::conv::Direction::BackwardData,
              miopenHalf,
              miopenTensorNHWC},
             "DeviceGroupedConvBwdDataMultipleD_Xdl_CShuffle_v1<128, 128, 32, 32, 8, 8, Default, "
             "32, 32, 2, 1, 8, 8, 1, 1>",
             "gfx90a"}};
}

std::vector<KernelTuningNetTestCase> GetConvHipIgemmGroupWrwXdlopsTestCases_FP32()
{
    return {{{{1, 512, 3, 64, {219, 219}, {11, 11}, {2, 2}, {4, 4}, {1, 1}},
              miopen::conv::Direction::BackwardWeights,
              miopenFloat,
              miopenTensorNHWC},
             "DeviceGroupedConvBwdWeight_Xdl_CShuffle<128, 128, 32, 4, Default, 4, 2, 1, 4, 4, 1, "
             "1, 1, 1, 1>+128",
             "gfx942"}};
}

std::vector<KernelTuningNetTestCase> GetConvHipIgemmGroupWrwXdlopsTestCases_FP16()
{
    return {
<<<<<<< HEAD
        {{{1, 512, 3, 64, {219, 219}, {11, 11}, {2, 2}, {4, 4}, {1, 1}},
          miopen::conv::Direction::BackwardWeights,
          miopenFloat,
          miopenTensorNHWC},
         "DeviceGroupedConvBwdWeight_Xdl_CShuffle<64, 64, 64, 4, Default, 4, 2, 2, 1, 4, 1, 4, "
         "1, 1, 1>+1",
         "gfx942"},
=======
>>>>>>> fc96df71
        {{{32, 1024, 480, 64, {14, 14}, {1, 1}, {0, 0}, {1, 1}, {1, 1}},
          miopen::conv::Direction::BackwardWeights,
          miopenHalf,
          miopenTensorNHWC},
         "DeviceGroupedConvBwdWeightTwoStage_Xdl_CShuffle<64, 16, 16, 32, Default, 8, 1, 1, 1, 4, "
         "1, 4, 1, 1, 1, BlkGemmPipelineScheduler: Intrawave, BlkGemmPipelineVersion: v2, 1>+1",
         "gfx942"},
        {{{1, 16, 128, 256, {27, 27}, {3, 3}, {0, 0}, {1, 2}, {1, 1}},
          miopen::conv::Direction::BackwardWeights,
          miopenHalf,
          miopenTensorNHWC},
         "DeviceGroupedConvBwdWeight_Xdl_CShuffle<64, 64, 32, 4, Default, 8, 2, 1, 8, 4, 8, 2, 1, "
         "1, 8>+1",
         "gfx90a"}};
}

template <typename Solver>
class KernelTuningNetTest : public ::testing::TestWithParam<KernelTuningNetTestCase>
{
protected:
    void TestParameterPredictionModel()
    {
#if MIOPEN_ENABLE_AI_KERNEL_TUNING
        auto test_case = GetParam();

        auto&& handle = get_handle();
        miopen::ExecutionContext ctx(&handle);

        if(test_case.arch != ctx.GetStream().GetDeviceName())
            GTEST_SKIP();

        auto input_tensor_desc = miopen::TensorDescriptor(
            test_case.data_type, test_case.layout, test_case.conv.GetInput());

        auto weights_tensor_desc = miopen::TensorDescriptor(
            test_case.data_type, test_case.layout, test_case.conv.GetWeights());

        auto conv_desc = test_case.conv.GetConv();

        auto output_desc = conv_desc.GetForwardOutputTensor(
            input_tensor_desc, weights_tensor_desc, test_case.data_type);

        auto problem = (test_case.direction == miopen::conv::Direction::Forward)
                           ? miopen::conv::ProblemDescription(input_tensor_desc,
                                                              weights_tensor_desc,
                                                              output_desc,
                                                              conv_desc,
                                                              test_case.direction)
                           : miopen::conv::ProblemDescription(output_desc,
                                                              weights_tensor_desc,
                                                              input_tensor_desc,
                                                              conv_desc,
                                                              test_case.direction);

        Solver perf_config;
        ASSERT_TRUE(perf_config.IsModelApplicable(ctx, problem));

        perf_config.HeuristicInit(ctx, problem);
        ASSERT_EQ(perf_config.ToString(), test_case.expected_config);
#else
        GTEST_SKIP();
#endif
    }
};

using GPU_KernelTuningNetTestConvAsm1x1U_FP32 =
    KernelTuningNetTest<miopen::solver::conv::PerformanceConfigConvAsm1x1U>;
using GPU_KernelTuningNetTestConvAsm1x1U_FP16 =
    KernelTuningNetTest<miopen::solver::conv::PerformanceConfigConvAsm1x1U>;

TEST_P(GPU_KernelTuningNetTestConvAsm1x1U_FP32, ConvAsm1x1UParameterPredictionModel)
{
    TestParameterPredictionModel();
}

TEST_P(GPU_KernelTuningNetTestConvAsm1x1U_FP16, ConvAsm1x1UParameterPredictionModel)
{
    TestParameterPredictionModel();
}

using GPU_KernelTuningNetTestConvHipIgemmGroupFwdXdlops_FP32 =
    KernelTuningNetTest<miopen::solver::conv::PerformanceConfigHipImplicitGemmGroupFwdXdlops>;

using GPU_KernelTuningNetTestConvHipIgemmGroupFwdXdlops_FP16 =
    KernelTuningNetTest<miopen::solver::conv::PerformanceConfigHipImplicitGemmGroupFwdXdlops>;

TEST_P(GPU_KernelTuningNetTestConvHipIgemmGroupFwdXdlops_FP32,
       ConvHipIgemmGroupFwdXdlopsParameterPredictionModel)
{
    TestParameterPredictionModel();
}

TEST_P(GPU_KernelTuningNetTestConvHipIgemmGroupFwdXdlops_FP16,
       ConvHipIgemmGroupFwdXdlopsParameterPredictionModel)
{
    TestParameterPredictionModel();
}

using GPU_KernelTuningNetTestConvHipIgemmGroupBwdXdlops_FP32 =
    KernelTuningNetTest<miopen::solver::conv::PerformanceConfigHipImplicitGemmGroupBwdXdlops>;

using GPU_KernelTuningNetTestConvHipIgemmGroupBwdXdlops_FP16 =
    KernelTuningNetTest<miopen::solver::conv::PerformanceConfigHipImplicitGemmGroupBwdXdlops>;

TEST_P(GPU_KernelTuningNetTestConvHipIgemmGroupBwdXdlops_FP32,
       ConvHipIgemmGroupBwdXdlopsParameterPredictionModel)
{
    TestParameterPredictionModel();
}

TEST_P(GPU_KernelTuningNetTestConvHipIgemmGroupBwdXdlops_FP16,
       ConvHipIgemmGroupBwdXdlopsParameterPredictionModel)
{
    TestParameterPredictionModel();
}

using GPU_KernelTuningNetTestConvHipIgemmGroupWrwXdlops_FP32 =
    KernelTuningNetTest<miopen::solver::conv::PerformanceConfigHipImplicitGemmGroupWrwXdlops>;

using GPU_KernelTuningNetTestConvHipIgemmGroupWrwXdlops_FP16 =
    KernelTuningNetTest<miopen::solver::conv::PerformanceConfigHipImplicitGemmGroupWrwXdlops>;

TEST_P(GPU_KernelTuningNetTestConvHipIgemmGroupWrwXdlops_FP32,
       ConvHipIgemmGroupWrwXdlopsParameterPredictionModel)
{
    TestParameterPredictionModel();
}

TEST_P(GPU_KernelTuningNetTestConvHipIgemmGroupWrwXdlops_FP16,
       ConvHipIgemmGroupWrwXdlopsParameterPredictionModel)
{
    TestParameterPredictionModel();
}

INSTANTIATE_TEST_SUITE_P(Smoke,
                         GPU_KernelTuningNetTestConvAsm1x1U_FP32,
                         testing::ValuesIn(GetConvAsm1x1UTestCases_FP32()));

INSTANTIATE_TEST_SUITE_P(Smoke,
                         GPU_KernelTuningNetTestConvAsm1x1U_FP16,
                         testing::ValuesIn(GetConvAsm1x1UTestCases_FP16()));

INSTANTIATE_TEST_SUITE_P(Smoke,
                         GPU_KernelTuningNetTestConvHipIgemmGroupFwdXdlops_FP32,
                         testing::ValuesIn(GetConvHipIgemmGroupFwdXdlopsTestCases_FP32()));

INSTANTIATE_TEST_SUITE_P(Smoke,
                         GPU_KernelTuningNetTestConvHipIgemmGroupFwdXdlops_FP16,
                         testing::ValuesIn(GetConvHipIgemmGroupFwdXdlopsTestCases_FP16()));

INSTANTIATE_TEST_SUITE_P(Smoke,
                         GPU_KernelTuningNetTestConvHipIgemmGroupBwdXdlops_FP32,
                         testing::ValuesIn(GetConvHipIgemmGroupBwdXdlopsTestCases_FP32()));

INSTANTIATE_TEST_SUITE_P(Smoke,
                         GPU_KernelTuningNetTestConvHipIgemmGroupBwdXdlops_FP16,
                         testing::ValuesIn(GetConvHipIgemmGroupBwdXdlopsTestCases_FP16()));

INSTANTIATE_TEST_SUITE_P(Smoke,
                         GPU_KernelTuningNetTestConvHipIgemmGroupWrwXdlops_FP32,
                         testing::ValuesIn(GetConvHipIgemmGroupWrwXdlopsTestCases_FP32()));

INSTANTIATE_TEST_SUITE_P(Smoke,
                         GPU_KernelTuningNetTestConvHipIgemmGroupWrwXdlops_FP16,
                         testing::ValuesIn(GetConvHipIgemmGroupWrwXdlopsTestCases_FP16()));<|MERGE_RESOLUTION|>--- conflicted
+++ resolved
@@ -31,25 +31,6 @@
 
 std::vector<KernelTuningNetTestCase> GetConvHipIgemmGroupFwdXdlopsTestCases_FP32()
 {
-<<<<<<< HEAD
-    return {
-        {{{1, 128, 64, 128, {209, 209}, {3, 3}, {0, 0}, {2, 2}, {1, 1}},
-          miopen::conv::Direction::Forward,
-          miopenFloat,
-          miopenTensorNHWC},
-         "DeviceGroupedConvFwdMultipleABD_Xdl_CShuffle<256, 128, 128, 16, Default, 32, 32, 2, 2, "
-         "4, 4, 4, 1, 1, 1>",
-         "gfx90a"},
-        {{{16, 256, 2016, 192, {7, 7}, {1, 1}, {0, 0}, {1, 1}, {1, 1}},
-          miopen::conv::Direction::Forward,
-          miopenHalf,
-          miopenTensorNHWC},
-         "DeviceGroupedConvFwdMultipleABD_Xdl_CShuffle<64, 64, 64, 32, Filter1x1Stride1Pad0, 32, "
-         "32, 2, 2, 1, "
-         "1, 1, 1, 1, 1>",
-         "gfx942"},
-    };
-=======
     return {{{{1, 128, 64, 128, {209, 209}, {3, 3}, {0, 0}, {2, 2}, {1, 1}},
               miopen::conv::Direction::Forward,
               miopenFloat,
@@ -66,9 +47,8 @@
               miopenHalf,
               miopenTensorNHWC},
              "DeviceGroupedConvFwdMultipleABD_Xdl_CShuffle<64, 64, 64, 32, Filter1x1Stride1Pad0, "
-             "32, 32, 2, 2, 1, 1, 1, 1, 1>",
+             "32, 32, 2, 2, 1, 1, 1, 1, 1, 1>",
              "gfx942"}};
->>>>>>> fc96df71
 }
 
 std::vector<KernelTuningNetTestCase> GetConvHipIgemmGroupBwdXdlopsTestCases_FP32()
@@ -107,16 +87,6 @@
 std::vector<KernelTuningNetTestCase> GetConvHipIgemmGroupWrwXdlopsTestCases_FP16()
 {
     return {
-<<<<<<< HEAD
-        {{{1, 512, 3, 64, {219, 219}, {11, 11}, {2, 2}, {4, 4}, {1, 1}},
-          miopen::conv::Direction::BackwardWeights,
-          miopenFloat,
-          miopenTensorNHWC},
-         "DeviceGroupedConvBwdWeight_Xdl_CShuffle<64, 64, 64, 4, Default, 4, 2, 2, 1, 4, 1, 4, "
-         "1, 1, 1>+1",
-         "gfx942"},
-=======
->>>>>>> fc96df71
         {{{32, 1024, 480, 64, {14, 14}, {1, 1}, {0, 0}, {1, 1}, {1, 1}},
           miopen::conv::Direction::BackwardWeights,
           miopenHalf,
