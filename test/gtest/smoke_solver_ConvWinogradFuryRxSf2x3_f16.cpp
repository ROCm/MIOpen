/*******************************************************************************
 *
 * MIT License
 *
 * Copyright (c) 2023 Advanced Micro Devices, Inc.
 *
 * Permission is hereby granted, free of charge, to any person obtaining a copy
 * of this software and associated documentation files (the "Software"), to deal
 * in the Software without restriction, including without limitation the rights
 * to use, copy, modify, merge, publish, distribute, sublicense, and/or sell
 * copies of the Software, and to permit persons to whom the Software is
 * furnished to do so, subject to the following conditions:
 *
 * The above copyright notice and this permission notice shall be included in all
 * copies or substantial portions of the Software.
 *
 * THE SOFTWARE IS PROVIDED "AS IS", WITHOUT WARRANTY OF ANY KIND, EXPRESS OR
 * IMPLIED, INCLUDING BUT NOT LIMITED TO THE WARRANTIES OF MERCHANTABILITY,
 * FITNESS FOR A PARTICULAR PURPOSE AND NONINFRINGEMENT. IN NO EVENT SHALL THE
 * AUTHORS OR COPYRIGHT HOLDERS BE LIABLE FOR ANY CLAIM, DAMAGES OR OTHER
 * LIABILITY, WHETHER IN AN ACTION OF CONTRACT, TORT OR OTHERWISE, ARISING FROM,
 * OUT OF OR IN CONNECTION WITH THE SOFTWARE OR THE USE OR OTHER DEALINGS IN THE
 * SOFTWARE.
 *
 *******************************************************************************/
#include <tuple>
#include <string_view>

#include "gtest_common.hpp"

#include "../conv2d.hpp"

namespace {

auto GetTestCases()
{
<<<<<<< HEAD
    const auto env =
        std::tuple{std::pair{MIOPEN_FIND_MODE, "normal"},
                   std::pair{MIOPEN_DEBUG_FIND_ONLY_SOLVER, "\'ConvWinoFuryRxS<2-3>\'"}};
=======
    const auto env = std::tuple{std::pair{MIOPEN_FIND_MODE, "normal"},
                                std::pair{MIOPEN_DEBUG_FIND_ONLY_SOLVER, "ConvWinoFuryRxS<2-3>"}};
>>>>>>> 2fa300db

    const std::string vf = " --verbose --disable-backward-data --disable-backward-weights";
    const std::string vb = " --verbose --disable-forward --disable-backward-weights";

    return std::vector{
        // clang-format off
    std::pair{env, vf + " --input 1 16 16 16 --weights 16 16 3 3 --pads_strides_dilations 1 1 1 1 1 1"},
    std::pair{env, vb + " --input 1 16 16 16 --weights 16 16 3 3 --pads_strides_dilations 1 1 1 1 1 1"}
        // clang-format on
    };
}

using TestCase = decltype(GetTestCases())::value_type;

bool SkipTest() { return false; }

bool IsTestSupportedForDevice()
{
    using e_mask = enabled<Gpu::gfx110X>;
    using d_mask = disabled<Gpu::gfx900, Gpu::gfx906, Gpu::gfx908, Gpu::gfx90A>;
    return ::IsTestSupportedForDevMask<d_mask, e_mask>();
}

} // namespace

class Conv2dDefaultHalf : public HalfTestCase<std::vector<TestCase>>
{
};

TEST_P(Conv2dDefaultHalf, HalfTest_smoke_solver_ConvWinoFuryRxSf2x3)
{
    if(IsTestSupportedForDevice() && !SkipTest())
    {
        invoke_with_params<conv2d_driver, Conv2dDefaultHalf>(default_check);
    }
    else
    {
        GTEST_SKIP();
    }
};

INSTANTIATE_TEST_SUITE_P(SmokeSolverConvWinoFuryRxSf2x3,
                         Conv2dDefaultHalf,
                         testing::Values(GetTestCases()));<|MERGE_RESOLUTION|>--- conflicted
+++ resolved
@@ -34,14 +34,8 @@
 
 auto GetTestCases()
 {
-<<<<<<< HEAD
-    const auto env =
-        std::tuple{std::pair{MIOPEN_FIND_MODE, "normal"},
-                   std::pair{MIOPEN_DEBUG_FIND_ONLY_SOLVER, "\'ConvWinoFuryRxS<2-3>\'"}};
-=======
     const auto env = std::tuple{std::pair{MIOPEN_FIND_MODE, "normal"},
                                 std::pair{MIOPEN_DEBUG_FIND_ONLY_SOLVER, "ConvWinoFuryRxS<2-3>"}};
->>>>>>> 2fa300db
 
     const std::string vf = " --verbose --disable-backward-data --disable-backward-weights";
     const std::string vb = " --verbose --disable-forward --disable-backward-weights";
