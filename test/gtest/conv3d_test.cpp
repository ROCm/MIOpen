--- conflicted
+++ resolved
@@ -38,16 +38,9 @@
 static bool IsTestRunWith(const char* float_arg)
 {
     assert(float_arg != nullptr);
-<<<<<<< HEAD
     if(!MIOPEN_TEST_ALL)
         return true; // standalone run
     return env::enabled(MIOPEN_TEST_ALL) && env::value(MIOPEN_TEST_FLOAT_ARG) == float_arg;
-=======
-    if(miopen::IsUnset(MIOPEN_ENV(MIOPEN_TEST_ALL)))
-        return true; // standalone run
-    return miopen::IsEnabled(MIOPEN_ENV(MIOPEN_TEST_ALL)) &&
-           miopen::GetStringEnv(MIOPEN_ENV(MIOPEN_TEST_FLOAT_ARG)) == float_arg;
->>>>>>> 4f5ed42b
 }
 
 void GetArgs(const std::string& param, std::vector<std::string>& tokens)
