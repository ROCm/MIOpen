--- conflicted
+++ resolved
@@ -44,15 +44,12 @@
 #include <exception>
 #include <unordered_set>
 
-<<<<<<< HEAD
-=======
 #define WORKAROUND_ISSUE_2493 1
 
 #define WORKAROUND_ISSUE_1987 0      // Allows testing FDB on gfx1030 (legacy fdb).
 #define SKIP_KDB_PDB_TESTING 0       // Allows testing FDB on gfx1030.
 #define SKIP_CONVOCLDIRECTFWDFUSED 0 // Allows testing FDB on gfx1030 (legacy fdb).
 
->>>>>>> f0606ba1
 struct KDBKey
 {
     std::string program_file;
@@ -74,8 +71,6 @@
         return ((hash<string>()(k.program_file)) ^ (hash<string>()(k.program_args) << 1) >> 1);
     }
 };
-<<<<<<< HEAD
-=======
 
 #if WORKAROUND_ISSUE_2493
 static void SetEnvironmentVariable(const std::string& name, const std::string& value)
@@ -120,7 +115,6 @@
     return true;
 }
 #endif
->>>>>>> f0606ba1
 
 namespace miopen {
 conv::Direction GetDirectionFromString(const std::string& direction)
@@ -438,23 +432,16 @@
         << "Db file does not exist" << fdb_file_path;
     ASSERT_TRUE(boost::filesystem::exists(pdb_file_path))
         << "Db file does not exist" << pdb_file_path;
-<<<<<<< HEAD
-    ASSERT_TRUE(boost::filesystem::exists(kdb_file_path))
-=======
     ASSERT_TRUE(SKIP_KDB_PDB_TESTING || boost::filesystem::exists(kdb_file_path))
->>>>>>> f0606ba1
         << "Db file does not exist" << kdb_file_path;
 }
 
 TEST(DBSync, KDBTargetID)
 {
     boost::filesystem::path fdb_file_path, pdb_file_path, kdb_file_path;
-<<<<<<< HEAD
-=======
 #if WORKAROUND_ISSUE_2493
     SetEnvironmentVariable("MIOPEN_DEBUG_WORKAROUND_ISSUE_2493", "0");
 #endif
->>>>>>> f0606ba1
     SetupPaths(fdb_file_path, pdb_file_path, kdb_file_path, get_handle());
     std::ignore = fdb_file_path;
     std::ignore = pdb_file_path;
@@ -591,7 +578,6 @@
     std::vector<std::thread> agents;
     agents.reserve(total_threads);
     for(auto idx = 0; idx < total_threads; ++idx)
-<<<<<<< HEAD
     {
         agents.emplace_back(CheckDynamicFDBEntry,
                             idx,
@@ -619,40 +605,9 @@
     SetupPaths(fdb_file_path, pdb_file_path, kdb_file_path, _ctx.GetStream());
     std::unordered_set<KDBKey> checked_kdbs;
     const auto data_size = data.size();
-    for(auto kidx = thread_index; kidx < data_size; kidx += total_threads)
-    {
-=======
-    {
-        agents.emplace_back(CheckDynamicFDBEntry,
-                            idx,
-                            total_threads,
-                            std::cref(fdb_data),
-                            std::cref(_ctx),
-                            std::ref(counter));
-    }
-
-    for(auto idx = 0; idx < total_threads; ++idx)
-    {
-        agents.at(idx).join();
-    }
-    ASSERT_TRUE(counter == fdb_data.size())
-        << "Multi-threading error, work done is not equal to total work";
-}
-
-void CheckFDBEntry(size_t thread_index,
-                   size_t total_threads,
-                   std::vector<FDBLine>& data,
-                   const miopen::ExecutionContext& _ctx,
-                   std::atomic<size_t>& counter)
-{
-    boost::filesystem::path fdb_file_path, pdb_file_path, kdb_file_path;
-    SetupPaths(fdb_file_path, pdb_file_path, kdb_file_path, _ctx.GetStream());
-    std::unordered_set<KDBKey> checked_kdbs;
-    const auto data_size = data.size();
     auto failures        = 0;
     for(auto kidx = thread_index; kidx < data_size; kidx += total_threads)
     {
->>>>>>> f0606ba1
         const auto& kinder = data.at(kidx);
         auto ctx           = _ctx;
         miopen::conv::ProblemDescription problem;
@@ -662,10 +617,7 @@
         problem.Serialize(ss);
         // moment of truth
         EXPECT_TRUE(ss.str() == kinder.first)
-<<<<<<< HEAD
-=======
             << '[' << (++failures) << "] " //
->>>>>>> f0606ba1
             << "Failed to parse FDB key:" << kidx << ":Parsed Key: " << ss.str();
 
         std::vector<miopen::FDBVal> fdb_vals;
@@ -703,12 +655,8 @@
                 ++fdb_idx;
                 continue;
             }
-<<<<<<< HEAD
-            EXPECT_TRUE(solv.IsApplicable(ctx, problem))
-=======
             EXPECT_TRUE(solv.IsApplicable(ctx, problem)) //
                 << '[' << (++failures) << "] "           //
->>>>>>> f0606ba1
                 << "Solver is not applicable fdb-key:" << kinder.first
                 << " Solver: " << id.ToString();
             miopen::solver::ConvSolution sol;
@@ -716,12 +664,8 @@
             {
                 const auto pdb_entry_exists = pdb_vals.find(val.solver_id) != pdb_vals.end();
                 // TODO: Print the SQL query
-<<<<<<< HEAD
-                EXPECT_TRUE(pdb_entry_exists)
-=======
                 EXPECT_TRUE(SKIP_KDB_PDB_TESTING || pdb_entry_exists)
                     << '[' << (++failures) << "] " //
->>>>>>> f0606ba1
                     << "PDB entry does not exist for tunable fdb-key:" << kinder.first << ": solver"
                     << val.solver_id << " pdb-select-query: " << pdb_select_query;
                 auto db               = miopen::GetDb(ctx);
@@ -731,10 +675,7 @@
                     pdb_entry = pdb_vals.at(val.solver_id);
                     bool res  = solv.TestPerfCfgParams(ctx, problem, pdb_vals.at(val.solver_id));
                     EXPECT_TRUE(res)
-<<<<<<< HEAD
-=======
                         << '[' << (++failures) << "] " //
->>>>>>> f0606ba1
                         << "Invalid perf config found fdb-key:" << kinder.first
                         << " Solver: " << solv.GetSolverDbId() << ":" << pdb_vals.at(val.solver_id)
                         << " pdb-select-query: " << pdb_select_query;
@@ -750,16 +691,10 @@
                 }
                 // TODO Generate the Select query for pdb
                 EXPECT_TRUE(sol.Succeeded())
-<<<<<<< HEAD
-                    << "Invalid solution fdb-key:" << kinder.first << " Solver: " << id.ToString()
-                    << " pdb-val:" << pdb_entry;
-                if(fdb_idx == 0)
-=======
                     << '[' << (++failures) << "] " //
                     << "Invalid solution fdb-key:" << kinder.first << " Solver: " << id.ToString()
                     << " pdb-val:" << pdb_entry;
                 if(!SKIP_KDB_PDB_TESTING && fdb_idx == 0)
->>>>>>> f0606ba1
                 {
                     for(const auto& kern : sol.construction_params)
                     {
@@ -784,10 +719,7 @@
                             found = checked_kdbs.count(KDBKey{program_file, compile_options}) > 0;
                         if(!found)
                             EXPECT_TRUE(found)
-<<<<<<< HEAD
-=======
                                 << '[' << (++failures) << "] " //
->>>>>>> f0606ba1
                                 << "KDB entry not found for  fdb-key:" << kinder.first
                                 << " Solver: " << id.ToString() << " pdb-val:" << pdb_entry
                                 << " filename: " << program_file << " compile args: "
@@ -800,10 +732,7 @@
             }
             else
                 EXPECT_TRUE(pdb_vals.find(val.solver_id) == pdb_vals.end())
-<<<<<<< HEAD
-=======
                     << '[' << (++failures) << "] " //
->>>>>>> f0606ba1
                     << "Non-Tunable solver found in PDB" << solv.GetSolverDbId();
             ++fdb_idx;
         }
@@ -816,7 +745,6 @@
 struct TestHandle : Handle
 {
     TestHandle(size_t _num_cu) : Handle(), num_cu(_num_cu) {}
-<<<<<<< HEAD
 
     std::size_t GetMaxComputeUnits() const
     {
@@ -851,8 +779,10 @@
     SetupPaths(fdb_file_path, pdb_file_path, kdb_file_path, handle);
     std::cout << "Handle CU count: " << handle.GetMaxComputeUnits()
               << " Parameter Value: " << num_cu << std::endl;
+#if !SKIP_KDB_PDB_TESTING
     // Warmup the kdb cache
     miopen::CheckKDBObjects(kdb_file_path, "", "");
+#endif
     const auto& find_db = miopen::ReadonlyRamDb::GetCached(fdb_file_path.string(), true);
     // assert that find_db.cache is not empty, since that indicates the file was not readable
     ASSERT_TRUE(!find_db.GetCacheMap().empty()) << "Find DB does not have any entries";
@@ -888,81 +818,6 @@
 {
 };
 
-=======
-
-    std::size_t GetMaxComputeUnits() const
-    {
-        if(num_cu == 0)
-            return Handle::GetMaxComputeUnits();
-        return num_cu;
-    }
-    size_t num_cu = 0;
-};
-} // namespace miopen
-
-static inline miopen::TestHandle& get_test_handle(size_t num_cu)
-{
-    // NOLINTNEXTLINE (cppcoreguidelines-avoid-non-const-global-variables)
-    static miopen::TestHandle h{num_cu};
-    static const std::thread::id id = std::this_thread::get_id();
-    if(std::this_thread::get_id() != id)
-    {
-        std::cout << "Cannot use handle across multiple threads\n";
-        std::abort();
-    }
-    return h;
-}
-
-void StaticFDBSync(const std::string& arch, const size_t num_cu)
-{
-    boost::filesystem::path fdb_file_path, pdb_file_path, kdb_file_path;
-    auto& handle = get_test_handle(num_cu);
-    if(handle.GetDeviceName() != arch)
-        GTEST_SKIP();
-    handle.num_cu = num_cu;
-    SetupPaths(fdb_file_path, pdb_file_path, kdb_file_path, handle);
-    std::cout << "Handle CU count: " << handle.GetMaxComputeUnits()
-              << " Parameter Value: " << num_cu << std::endl;
-#if !SKIP_KDB_PDB_TESTING
-    // Warmup the kdb cache
-    miopen::CheckKDBObjects(kdb_file_path, "", "");
-#endif
-    const auto& find_db = miopen::ReadonlyRamDb::GetCached(fdb_file_path.string(), true);
-    // assert that find_db.cache is not empty, since that indicates the file was not readable
-    ASSERT_TRUE(!find_db.GetCacheMap().empty()) << "Find DB does not have any entries";
-    auto _ctx = miopen::ExecutionContext{};
-    _ctx.SetStream(&handle);
-
-    // Convert the map to a vector
-    std::vector<std::pair<std::string, miopen::ReadonlyRamDb::CacheItem>> fdb_data;
-    const auto& find_db_map = find_db.GetCacheMap();
-    fdb_data.resize(find_db_map.size());
-    std::copy(find_db_map.begin(), find_db_map.end(), fdb_data.begin());
-    std::atomic<size_t> counter = 0;
-    const int total_threads =
-        std::min(std::thread::hardware_concurrency(), static_cast<unsigned int>(32));
-    std::vector<std::thread> agents;
-    agents.reserve(total_threads);
-    for(auto idx = 0; idx < total_threads; ++idx)
-        agents.emplace_back(CheckFDBEntry,
-                            idx,
-                            total_threads,
-                            std::ref(fdb_data),
-                            std::ref(_ctx),
-                            std::ref(counter));
-
-    for(auto idx = 0; idx < total_threads; ++idx)
-        agents.at(idx).join();
-    EXPECT_TRUE(counter == fdb_data.size())
-        << "Multi-threading error, work done is not equal to total work" << counter << " : "
-        << fdb_data.size();
-}
-
-struct DBSync : testing::TestWithParam<std::pair<std::string, size_t>>
-{
-};
-
->>>>>>> f0606ba1
 TEST_P(DBSync, StaticFDBSync)
 {
     std::string arch;
@@ -974,9 +829,6 @@
 INSTANTIATE_TEST_SUITE_P(DBSyncSuite,
                          DBSync,
                          testing::Values(std::make_pair("gfx90a", 104),
-<<<<<<< HEAD
-=======
                                          std::make_pair("gfx1030", 36),
->>>>>>> f0606ba1
                                          std::make_pair("gfx90a", 110),
                                          std::make_pair("gfx908", 120)));