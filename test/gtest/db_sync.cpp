--- conflicted
+++ resolved
@@ -398,7 +398,7 @@
 
 using FDBLine = std::pair<std::string, miopen::ReadonlyRamDb::CacheItem>;
 
-void CheckDynamicFDBEntry(size_t thread_index, size_t total_threads, const std::vector<FDBLine>& find_data, const miopen::ConvolutionContext& _ctx, std::atomic<size_t>& counter)
+void CheckDynamicFDBEntry(size_t thread_index, size_t total_threads, const std::vector<FDBLine>& find_data, const miopen::ExecutionContext& _ctx, std::atomic<size_t>& counter)
 {
     boost::filesystem::path fdb_file_path, pdb_file_path, kdb_file_path;
     auto& handle = _ctx.GetStream();
@@ -415,18 +415,8 @@
             dyn_solvers.push_back(id);
         }
     }
-<<<<<<< HEAD
     const auto data_size = find_data.size();
     for(auto kidx = thread_index; kidx < data_size; kidx += total_threads)
-=======
-
-    std::unordered_map<KDBKey, bool> checked_kdbs;
-    auto& handle = get_handle();
-    auto _ctx     = miopen::ExecutionContext{};
-    _ctx.SetStream(&handle);
-
-    for(const auto& kinder : find_db.GetCacheMap())
->>>>>>> 006165cd
     {
         auto ctx = _ctx; 
         const auto& kinder = find_data[kidx];
@@ -478,14 +468,7 @@
     // assert that find_db.cache is not empty, since that indicates the file was not readable
     ASSERT_TRUE(!find_db.GetCacheMap().empty()) << "Find DB does not have any entries";
 
-<<<<<<< HEAD
-    auto _ctx     = miopen::ConvolutionContext{};
-=======
-    std::unordered_map<KDBKey, bool> checked_kdbs;
-
-    auto& handle = get_handle();
     auto _ctx     = miopen::ExecutionContext{};
->>>>>>> 006165cd
     _ctx.SetStream(&handle);
 
      // Convert the map to a vector
@@ -510,7 +493,7 @@
 }
 
 
-void CheckFDBEntry(size_t thread_index, size_t total_threads, std::vector<FDBLine>& data, miopen::ConvolutionContext& _ctx, std::atomic<size_t>& counter)
+void CheckFDBEntry(size_t thread_index, size_t total_threads, std::vector<FDBLine>& data, miopen::ExecutionContext& _ctx, std::atomic<size_t>& counter)
 {
     boost::filesystem::path fdb_file_path, pdb_file_path, kdb_file_path;
     SetupPaths(fdb_file_path, pdb_file_path, kdb_file_path, _ctx.GetStream());
@@ -620,7 +603,7 @@
     const auto& find_db = miopen::ReadonlyRamDb::GetCached(fdb_file_path.string(), true);
     // assert that find_db.cache is not empty, since that indicates the file was not readable
     ASSERT_TRUE(!find_db.GetCacheMap().empty()) << "Find DB does not have any entries";    
-    auto _ctx     = miopen::ConvolutionContext{};
+    auto _ctx     = miopen::ExecutionContext{};
     _ctx.SetStream(&handle);
 
     // Convert the map to a vector
