/*******************************************************************************
 *
 * MIT License
 *
 * Copyright (c) 2023 Advanced Micro Devices, Inc.
 *
 * Permission is hereby granted, free of charge, to any person obtaining a copy
 * of this software and associated documentation files (the "Software"), to deal
 * in the Software without restriction, including without limitation the rights
 * to use, copy, modify, merge, publish, distribute, sublicense, and/or sell
 * copies of the Software, and to permit persons to whom the Software is
 * furnished to do so, subject to the following conditions:
 *
 * The above copyright notice and this permission notice shall be included in all
 * copies or substantial portions of the Software.
 *
 * THE SOFTWARE IS PROVIDED "AS IS", WITHOUT WARRANTY OF ANY KIND, EXPRESS OR
 * IMPLIED, INCLUDING BUT NOT LIMITED TO THE WARRANTIES OF MERCHANTABILITY,
 * FITNESS FOR A PARTICULAR PURPOSE AND NONINFRINGEMENT. IN NO EVENT SHALL THE
 * AUTHORS OR COPYRIGHT HOLDERS BE LIABLE FOR ANY CLAIM, DAMAGES OR OTHER
 * LIABILITY, WHETHER IN AN ACTION OF CONTRACT, TORT OR OTHERWISE, ARISING FROM,
 * OUT OF OR IN CONNECTION WITH THE SOFTWARE OR THE USE OR OTHER DEALINGS IN THE
 * SOFTWARE.
 *
 *******************************************************************************/

#include "bn.hpp"

struct GPU_BNFwdTrain_FP16
    : BNFwdTrainTest<half_float::half, half_float::half, half_float::half, half_float::half, float>
{
};

struct GPU_BNFwdTrain_FP32 : BNFwdTrainTest<float, float, float, float, float>
{
};

struct GPU_BNFwdTrain_FP64 : BNFwdTrainTest<double, double, double, double, double>
{
};

<<<<<<< HEAD
struct BNFwdTrainTestBFloat16 : BNFwdTrainTest<bfloat16, bfloat16, bfloat16, bfloat16, float>
=======
struct GPU_BNFwdTrain_BFP16 : BNFwdTrainTest<bfloat16, bfloat16, bfloat16, bfloat16, float>
>>>>>>> 2fa300db
{
};

TEST_P(GPU_BNFwdTrain_FP16, BnFwdTrainCKHalf) {}

TEST_P(GPU_BNFwdTrain_FP32, BnFwdTrainCKFloat) {}

<<<<<<< HEAD
TEST_P(BNFwdTrainTestDouble, BnFwdTrainCKDouble) {}
TEST_P(BNFwdTrainTestBFloat16, BnFwdTrainCKBFloat16) {}
=======
TEST_P(GPU_BNFwdTrain_FP64, BnFwdTrainCKDouble) {}
TEST_P(GPU_BNFwdTrain_BFP16, BnFwdTrainCKBFloat16) {}
>>>>>>> 2fa300db

INSTANTIATE_TEST_SUITE_P(Smoke,
                         GPU_BNFwdTrain_FP16,
                         testing::Combine(testing::ValuesIn(Network1<BNTestCase>()),
                                          testing::Values(miopenTensorNHWC)));

INSTANTIATE_TEST_SUITE_P(Smoke,
                         GPU_BNFwdTrain_FP32,
                         testing::Combine(testing::ValuesIn(Network1<BNTestCase>()),
                                          testing::Values(miopenTensorNHWC)));

<<<<<<< HEAD
INSTANTIATE_TEST_SUITE_P(BNFwdTrainTestDoubleNHWCSuite,
                         BNFwdTrainTestDouble,
                         testing::Combine(testing::ValuesIn(Network1<BNTestCase>()),
                                          testing::Values(miopenTensorNHWC)));

INSTANTIATE_TEST_SUITE_P(BNFwdTrainTestBFloat16NHWCSuite,
                         BNFwdTrainTestBFloat16,
=======
INSTANTIATE_TEST_SUITE_P(Smoke,
                         GPU_BNFwdTrain_FP64,
                         testing::Combine(testing::ValuesIn(Network1<BNTestCase>()),
                                          testing::Values(miopenTensorNHWC)));

INSTANTIATE_TEST_SUITE_P(Smoke,
                         GPU_BNFwdTrain_BFP16,
>>>>>>> 2fa300db
                         testing::Combine(testing::ValuesIn(Network1<BNTestCase>()),
                                          testing::Values(miopenTensorNHWC)));<|MERGE_RESOLUTION|>--- conflicted
+++ resolved
@@ -39,11 +39,7 @@
 {
 };
 
-<<<<<<< HEAD
-struct BNFwdTrainTestBFloat16 : BNFwdTrainTest<bfloat16, bfloat16, bfloat16, bfloat16, float>
-=======
 struct GPU_BNFwdTrain_BFP16 : BNFwdTrainTest<bfloat16, bfloat16, bfloat16, bfloat16, float>
->>>>>>> 2fa300db
 {
 };
 
@@ -51,13 +47,8 @@
 
 TEST_P(GPU_BNFwdTrain_FP32, BnFwdTrainCKFloat) {}
 
-<<<<<<< HEAD
-TEST_P(BNFwdTrainTestDouble, BnFwdTrainCKDouble) {}
-TEST_P(BNFwdTrainTestBFloat16, BnFwdTrainCKBFloat16) {}
-=======
 TEST_P(GPU_BNFwdTrain_FP64, BnFwdTrainCKDouble) {}
 TEST_P(GPU_BNFwdTrain_BFP16, BnFwdTrainCKBFloat16) {}
->>>>>>> 2fa300db
 
 INSTANTIATE_TEST_SUITE_P(Smoke,
                          GPU_BNFwdTrain_FP16,
@@ -69,15 +60,6 @@
                          testing::Combine(testing::ValuesIn(Network1<BNTestCase>()),
                                           testing::Values(miopenTensorNHWC)));
 
-<<<<<<< HEAD
-INSTANTIATE_TEST_SUITE_P(BNFwdTrainTestDoubleNHWCSuite,
-                         BNFwdTrainTestDouble,
-                         testing::Combine(testing::ValuesIn(Network1<BNTestCase>()),
-                                          testing::Values(miopenTensorNHWC)));
-
-INSTANTIATE_TEST_SUITE_P(BNFwdTrainTestBFloat16NHWCSuite,
-                         BNFwdTrainTestBFloat16,
-=======
 INSTANTIATE_TEST_SUITE_P(Smoke,
                          GPU_BNFwdTrain_FP64,
                          testing::Combine(testing::ValuesIn(Network1<BNTestCase>()),
@@ -85,6 +67,5 @@
 
 INSTANTIATE_TEST_SUITE_P(Smoke,
                          GPU_BNFwdTrain_BFP16,
->>>>>>> 2fa300db
                          testing::Combine(testing::ValuesIn(Network1<BNTestCase>()),
                                           testing::Values(miopenTensorNHWC)));