--- conflicted
+++ resolved
@@ -25,93 +25,9 @@
  *******************************************************************************/
 #pragma once
 
-<<<<<<< HEAD
-#include "get_handle.hpp"
-#include <miopen/conv/data_invoke_params.hpp>
-
-#include "../driver/tensor_driver.hpp"
-#include "conv_common.hpp"
-
-template <typename T>
-miopenDataType_t GetDataType();
-
-template <>
-miopenDataType_t GetDataType<float>()
-{
-    return miopenFloat;
-}
-
-template <>
-miopenDataType_t GetDataType<half_float::half>()
-{
-    return miopenHalf;
-}
-
-template <>
-miopenDataType_t GetDataType<int8_t>()
-{
-    return miopenInt8;
-}
-
-struct ConvTestCase
-{
-    size_t G;
-    size_t N;
-    size_t C;
-    size_t D;
-    size_t H;
-    size_t W;
-    size_t k;
-    size_t z;
-    size_t y;
-    size_t x;
-    size_t pad_x;
-    size_t pad_y;
-    size_t pad_z;
-    size_t stride_x;
-    size_t stride_y;
-    size_t stride_z;
-    size_t dilation_x;
-    size_t dilation_y;
-    size_t dilation_z;
-    miopenConvolutionMode_t conv_mode;
-    friend std::ostream& operator<<(std::ostream& os, const ConvTestCase& tc)
-    {
-        return os << " G:" << tc.G << " N:" << tc.N << " C:" << tc.C << " D:" << tc.D
-                  << " H:" << tc.H << " W:" << tc.W << " k:" << tc.k << " z:" << tc.z
-                  << " y:" << tc.y << " x:" << tc.x << " pad_z:" << tc.pad_z
-                  << " pad_y:" << tc.pad_y << " pad_x:" << tc.pad_x << " stride_z:" << tc.stride_z
-                  << " stride_y:" << tc.stride_y << " stride_x:" << tc.stride_x
-                  << " dilation_z:" << tc.dilation_z << " dilation_y:" << tc.dilation_y
-                  << " dilation_x:" << tc.dilation_x << " conv_mode:" << tc.conv_mode;
-    }
-
-    std::vector<size_t> GetInput() { return {N, C, D, H, W}; }
-    std::vector<size_t> GetWeights() { return {k, C, z, y, x}; }
-
-    miopen::ConvolutionDescriptor GetConv()
-    {
-        return miopen::ConvolutionDescriptor{
-            3,
-            miopenConvolution,
-            miopenPaddingDefault,
-            {static_cast<int>(pad_z), static_cast<int>(pad_y), static_cast<int>(pad_x)},
-            {static_cast<int>(stride_z), static_cast<int>(stride_y), static_cast<int>(stride_x)},
-            {static_cast<int>(dilation_z),
-             static_cast<int>(dilation_y),
-             static_cast<int>(dilation_x)},
-            {0, 0, 0},
-            static_cast<int>(G),
-            1.0};
-    }
-};
-
-std::vector<ConvTestCase> ConvTestConfigs()
-=======
 #include "conv3d_test_case.hpp"
 
 std::vector<Conv3DTestCase> ConvTestConfigs()
->>>>>>> 14118a41
 { // g    n   c   d    h   w   k   z  y  x pad_x pad_y pad_z stri_x stri_y stri_z dia_x dia_y dia_z
     return {{1, 128, 64, 14, 28, 28, 64, 3, 3, 3, 1, 1, 1, 1, 1, 1, 1, 1, 1, miopenConvolution},
             {1, 64, 32, 28, 28, 28, 32, 3, 3, 3, 1, 1, 1, 1, 1, 1, 1, 1, 1, miopenConvolution},
