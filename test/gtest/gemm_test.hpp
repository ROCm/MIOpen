--- conflicted
+++ resolved
@@ -104,24 +104,17 @@
 std::vector<GemmTestCase> GetTestData()
 {
     // A(M, K)  B(K, N), C(M, N)
-<<<<<<< HEAD
 
     return {
         // M,    N,    K,   StrideA (K), StrideB (N), StrideC (N)
         {960, 2048, 1024, 1024, 2048, 2048, miopenHalf}
-        // { 1024, 1024, 1024,   1088,        1088,        1088, miopenHalf} does not work
+        // { 1024, 1024, 1024,   1088,        1088,        1088, miopenHalf} /////
         /*
         { 960, 2048, 1024, 1024, 2048, 2048, miopenHalf},
         { 1024, 1024, 1024, 1024, 1024, 1024, miopenHalf},
         { 960, 2048, 2048, 2048, 2048, 2048, miopenHalf},
         { 1024, 1024, 1024, 1088, 1088, 1088, miopenHalf},*/
     };
-=======
-    // M, N, K, StrideA (K), StrideB (N), StrideC (N)
-    return {{960, 2048, 1024, 1024, 2048, 2048, miopenHalf},
-            {1024, 1024, 1024, 1024, 1024, 1024, miopenHalf},
-            {960, 2048, 2048, 2048, 2048, 2048, miopenHalf}};
->>>>>>> 4b97b554
 }
 
 template <typename T = half_float::half>
@@ -152,20 +145,11 @@
         b_dev = handle.Write(B_tensor.data);
         c_dev = handle.Write(C_tensor.data);
 
-<<<<<<< HEAD
         fusePlanDesc = miopen::FusionPlanDescriptor(
             miopenVerticalFusion, A_tensor.desc); // todo : change miopenVerticalFusion
         // Create gemm Operation. This operation will be part of fusion plan.
         auto gemmOp = std::make_shared<miopen::GemmOpDescriptor>(gemm_desc, B_tensor.desc);
         // Add Operation Gemm as part of fusion plan.
-=======
-        // Setup the Fusionplan
-        // Here for fusion we set up the B matrix. The A (in) and C (out) matrix was
-        // prepared when we call RunTunableSolver.
-        fusePlanDesc = miopen::FusionPlanDescriptor(
-            miopenVerticalFusion, A_tensor.desc); // todo : change miopenVerticalFusion
-        auto gemmOp = std::make_shared<miopen::GemmOpDescriptor>(gemm_desc, B_tensor.desc);
->>>>>>> 4b97b554
         EXPECT_EQ(fusePlanDesc.AddOp(gemmOp), miopenStatusSuccess);
         // Here for fusion we set up the B matrix space (b_dev). The A (in) and C (out) matrix was
         // prepared when we call RunTunableSolver.
@@ -176,14 +160,7 @@
         if(test_skipped)
             return;
         ref_out = tensor<T>(gemm_config.GetC());
-<<<<<<< HEAD
-        std::cout << "start host gemm\n";
         gemm<T>(gemm_config.N, gemm_config.M, gemm_config.K, A_tensor, B_tensor, ref_out);
-        std::cout << "end  host gemm\n";
-
-=======
-        gemm<T>(gemm_config.N, gemm_config.M, gemm_config.K, A_tensor, B_tensor, ref_out);
->>>>>>> 4b97b554
         auto&& handle = get_handle();
 
         C_tensor.data = handle.Read<T>(c_dev, C_tensor.data.size());
