--- conflicted
+++ resolved
@@ -81,20 +81,12 @@
                          testing::Combine(testing::ValuesIn(Network1<BNTestCase>()),
                                           testing::ValuesIn({miopenTensorNHWC, miopenTensorNCHW})));
 
-<<<<<<< HEAD
-INSTANTIATE_TEST_SUITE_P(BNInferTestDoubleNHWCNCHWSuite,
-=======
 INSTANTIATE_TEST_SUITE_P(Smoke,
->>>>>>> 5d8f0f5d
                          GPU_BNInfer_FP64,
                          testing::Combine(testing::ValuesIn(Network1<BNTestCase>()),
                                           testing::ValuesIn({miopenTensorNHWC, miopenTensorNCHW})));
 
-<<<<<<< HEAD
-INSTANTIATE_TEST_SUITE_P(BNInferTestBFloat16NHWCNCHWSuite,
-=======
 INSTANTIATE_TEST_SUITE_P(Smoke,
->>>>>>> 5d8f0f5d
                          GPU_BNInfer_BFP16,
                          testing::Combine(testing::ValuesIn(Network1<BNTestCase>()),
                                           testing::ValuesIn({miopenTensorNHWC, miopenTensorNCHW})));