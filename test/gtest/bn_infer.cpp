--- conflicted
+++ resolved
@@ -138,16 +138,6 @@
 
 // fp64 is only on CK solver
 INSTANTIATE_TEST_SUITE_P(Smoke,
-<<<<<<< HEAD
-                         GPU_BNInfer_FP64,
-                         testing::Combine(testing::ValuesIn(Network1<BNTestCase>()),
-                                          testing::ValuesIn({miopenTensorNHWC, miopenTensorNCHW})));
-
-INSTANTIATE_TEST_SUITE_P(Smoke,
-                         GPU_BNInfer_BFP16,
-                         testing::Combine(testing::ValuesIn(Network1<BNTestCase>()),
-                                          testing::ValuesIn({miopenTensorNHWC, miopenTensorNCHW})));
-=======
                          GPU_BN_V1_InferNHWC_FP64,
                          testing::Combine(testing::ValuesIn(NetworkSmall<BNTestCase>()),
                                           testing::Values(miopenTensorNHWC),
@@ -157,5 +147,4 @@
                          GPU_BN_V2_InferNHWC_FP64,
                          testing::Combine(testing::ValuesIn(NetworkLarge<BNTestCase>()),
                                           testing::Values(miopenTensorNHWC),
-                                          testing::ValuesIn({testBNAPIV2})));
->>>>>>> 0c24160d
+                                          testing::ValuesIn({testBNAPIV2})));