--- conflicted
+++ resolved
@@ -26,28 +26,15 @@
 
 #include "bn.hpp"
 
-<<<<<<< HEAD
-// struct BNInferTestHalf : BNInferTest<half_float::half, half_float::half, half_float::half,
-//     half_float::half, float>
-// {
-// };
-=======
 struct BNInferTestHalf
     : BNInferTest<half_float::half, half_float::half, half_float::half, half_float::half, float>
 {
 };
->>>>>>> 6afd0f56
 
 struct BNInferTestFloat : BNInferTest<float, float, float, float, float>
 {
 };
 
-<<<<<<< HEAD
-// TEST_P(BNInferTestHalf, BnFwdInferCKHalf)
-// {
-
-// }
-=======
 struct BNInferTestDouble : BNInferTest<double, double, double, double, double>
 {
 };
@@ -64,14 +51,12 @@
 // only supports half and float
 TEST_P(BNInferTestDouble, DISABLED_BnFwdInferCKDouble) {}
 TEST_P(BNInferTestBFloat16, DISABLED_BnFwdInferCKBFloat16) {}
->>>>>>> 6afd0f56
 
-TEST_P(BNInferTestFloat, BnFwdInferCKFloat) {}
 
-// INSTANTIATE_TEST_SUITE_P(BNInferTestHalfNHWCSuite,
-//                          BNInferTestHalf,
-//                          testing::Combine(testing::ValuesIn(Network1()),
-//                                           testing::Values(miopenTensorNHWC)));
+INSTANTIATE_TEST_SUITE_P(BNInferTestHalfNHWCSuite,
+                         BNInferTestHalf,
+                         testing::Combine(testing::ValuesIn(Network1()),
+                                          testing::Values(miopenTensorNHWC)));
 
 INSTANTIATE_TEST_SUITE_P(BNInferTestFloatNHWCSuite,
                          BNInferTestFloat,
