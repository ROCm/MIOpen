/*******************************************************************************
 *
 * MIT License
 *
 * Copyright (c) 2022 Advanced Micro Devices, Inc.
 *
 * Permission is hereby granted, free of charge, to any person obtaining a copy
 * of this software and associated documentation files (the "Software"), to deal
 * in the Software without restriction, including without limitation the rights
 * to use, copy, modify, merge, publish, distribute, sublicense, and/or sell
 * copies of the Software, and to permit persons to whom the Software is
 * furnished to do so, subject to the following conditions:
 *
 * The above copyright notice and this permission notice shall be included in all
 * copies or substantial portions of the Software.
 *
 * THE SOFTWARE IS PROVIDED "AS IS", WITHOUT WARRANTY OF ANY KIND, EXPRESS OR
 * IMPLIED, INCLUDING BUT NOT LIMITED TO THE WARRANTIES OF MERCHANTABILITY,
 * FITNESS FOR A PARTICULAR PURPOSE AND NONINFRINGEMENT. IN NO EVENT SHALL THE
 * AUTHORS OR COPYRIGHT HOLDERS BE LIABLE FOR ANY CLAIM, DAMAGES OR OTHER
 * LIABILITY, WHETHER IN AN ACTION OF CONTRACT, TORT OR OTHERWISE, ARISING FROM,
 * OUT OF OR IN CONNECTION WITH THE SOFTWARE OR THE USE OR OTHER DEALINGS IN THE
 * SOFTWARE.
 *
 *******************************************************************************/
#include "log.hpp"
#include "tensor_util.hpp"
#include "get_handle.hpp"

#include <miopen/config.h>
#include <miopen/env.hpp>
#include <miopen/fusion_plan.hpp>
#include "../random.hpp"

namespace env = miopen::env;

#if MIOPEN_BACKEND_OPENCL
#define BKEND "OpenCL"
#elif MIOPEN_BACKEND_HIP
#define BKEND "HIP"
#endif

#ifdef _WIN32
#define MDEXE "MIOpenDriver.exe"
#else
<<<<<<< HEAD
#define MDEXE "./bin/MIOpendriver"
=======
#define MDEXE "./bin/MIOpenDriver"
>>>>>>> b4beb899
#endif

const std::string logConv =
    "MIOpen(" BKEND "): Command [LogCmdConvolution] " MDEXE " conv -n 128 -c 3 -H 32 -W 32 -k "
    "64 -y 3 -x 3 -p 1 -q 1 -u 1 -v 1 -l 1 -j 1 -m conv -g 1 -F 1 -t 1";
const std::string logFindConv =
    "MIOpen(" BKEND "): Command [LogCmdFindConvolution] " MDEXE " conv -n 128 -c 3 -H 32 -W 32 "
    "-k 64 -y 3 -x 3 -p 1 -q 1 -u 1 -v 1 -l 1 -j 1 -m conv -g 1 -F 1 -t 1";

const std::string logFusionConvBiasActiv =
    "MIOpen(" BKEND "): Command [LogCmdFusion] " MDEXE " CBAInfer -F 4 -n 128 -c 3 -H 32 "
    "-W 32 -k 64 -y 3 -x 3 -p 1 -q 1 -u 1 -v 1 -l 1 -j 1";

const std::string logBnormActiv = "MIOpen(" BKEND "): Command [LogCmdFusion] " MDEXE
                                  " CBAInfer -F 2 -n 64 -c 64 -H 56 -W 56 -M 1";
<<<<<<< HEAD
=======

const std::string envConv = "MIOPEN_ENABLE_LOGGING_CMD";
>>>>>>> b4beb899

// Captures the std::cerr buffer and store it to a string.
struct CerrRedirect
{
public:
    CerrRedirect()
    {
        // Store the current stream buffer object and set
        // stringstream as a new stream buffer.
        old_stream_buf = std::cerr.rdbuf(str_buffer.rdbuf());
        EXPECT_TRUE(old_stream_buf != nullptr);
    }

    std::string getString() { return str_buffer.str(); }

    ~CerrRedirect()
    {
        // reset the old stream buffer back
        std::cerr.rdbuf(old_stream_buf);
    }

private:
    std::streambuf* old_stream_buf;
    std::stringstream str_buffer;
};

struct Tensor
{
    miopenTensorDescriptor_t desc{};
    size_t data_size;
#if MIOPEN_BACKEND_OPENCL
    cl_mem data;
#elif MIOPEN_BACKEND_HIP
    void* data;
#endif

    Tensor(int n, int c, int h, int w)
    {
        EXPECT_EQ(miopenCreateTensorDescriptor(&desc), 0);
        EXPECT_EQ(miopenSet4dTensorDescriptor(desc, miopenFloat, n, c, h, w), 0);
        data_size = n * c * h * w * sizeof(float);
#if MIOPEN_BACKEND_OPENCL
        cl_command_queue q{};
        miopenHandle_t handle{};
        miopenCreate(&handle);
        miopenGetStream(handle, &q);
        cl_context ctx;
        clGetCommandQueueInfo(q, CL_QUEUE_CONTEXT, sizeof(cl_context), &ctx, nullptr);
        data = clCreateBuffer(ctx, CL_MEM_READ_WRITE, data_size, nullptr, nullptr);
#elif MIOPEN_BACKEND_HIP
        EXPECT_EQ(hipMalloc(&data, data_size), hipSuccess);
#endif
    }

    ~Tensor()
    {
        miopenDestroyTensorDescriptor(desc);
#if MIOPEN_BACKEND_OPENCL
        clReleaseMemObject(data);
#elif MIOPEN_BACKEND_HIP
        hipFree(data);
#endif
    }
};

struct Conv
{
    Tensor input;
    Tensor output;
    Tensor weights;
    Tensor bias;
    miopenConvolutionDescriptor_t convDesc;

    Conv()
        : input(128, 3, 32, 32), output(128, 64, 32, 32), weights(64, 3, 3, 3), bias(64, 1, 32, 1)
    {
        EXPECT_EQ(miopenCreateConvolutionDescriptor(&convDesc), 0);
        EXPECT_EQ(miopenInitConvolutionDescriptor(convDesc, miopenConvolution, 1, 1, 1, 1, 1, 1),
                  0);
    }
    ~Conv() { miopenDestroyConvolutionDescriptor(convDesc); }
};

struct CreateCBAFusionPlan
{
    miopenFusionPlanDescriptor_t fusePlanDesc;
    miopen::OperatorArgs op_args;

    void CBAPlan()
    {
        Conv conv_obj;

        miopenCreateFusionPlan(&fusePlanDesc, miopenVerticalFusion, conv_obj.input.desc);

        auto convoOp = std::make_shared<miopen::ConvForwardOpDescriptor>(
            miopen::deref(conv_obj.convDesc), miopen::deref(conv_obj.weights.desc));
        auto biasOp =
            std::make_shared<miopen::BiasFusionOpDescriptor>(miopen::deref(conv_obj.weights.desc));
        auto activOp = std::make_shared<miopen::ActivFwdFusionOpDescriptor>(miopenActivationRELU);
        miopen::deref(fusePlanDesc).AddOp(convoOp);
        miopen::deref(fusePlanDesc).AddOp(biasOp);
        miopen::deref(fusePlanDesc).AddOp(activOp);
    }
};

template <typename T>
struct CreateBNormFusionPlan
{
    miopenFusionPlanDescriptor_t fusePlanDesc;
    miopen::OperatorArgs op_args;

    miopen::TensorDescriptor bn_desc;
    miopen::ActivationDescriptor activ_desc;
    miopenBatchNormMode_t bn_mode = miopenBNSpatial;
    tensor<T> input;
    tensor<T> output;
    tensor<T> scale;
    tensor<T> shift;
    tensor<T> estMean;
    tensor<T> estVariance;
    miopen::Allocator::ManageDataPtr in_dev;
    miopen::Allocator::ManageDataPtr out_dev;
    miopen::Allocator::ManageDataPtr scale_dev;
    miopen::Allocator::ManageDataPtr shift_dev;
    miopen::Allocator::ManageDataPtr estMean_dev;
    miopen::Allocator::ManageDataPtr estVariance_dev;
    miopenActivationMode_t activ_mode = miopenActivationRELU;
    const float alpha                 = static_cast<float>(1.0f);
    const float beta                  = static_cast<float>(0);
    const float activ_alpha           = static_cast<double>(0.5f);
    const float activ_beta            = static_cast<double>(0.5f);
    const float activ_gamma           = static_cast<double>(0.5f);
    double epsilon                    = 1.0e-5;
    std::vector<int> input_lens       = {64, 64, 56, 56};

    void Init()
    {

        input              = tensor<T>{input_lens};
        auto derivedBnDesc = miopen::TensorDescriptor{};
        miopenDeriveBNTensorDescriptor(&derivedBnDesc, &input.desc, bn_mode);
        scale       = tensor<T>{input_lens};
        shift       = tensor<T>{input_lens};
        estMean     = tensor<T>{input_lens};
        estVariance = tensor<T>{input_lens};

        auto gen_value = [](auto...) { return prng::gen_descreet_uniform_sign<T>(1e-2, 100); };
        input.generate(gen_value);
        scale.generate(gen_value);
        shift.generate(gen_value);
        estMean.generate(gen_value);
        auto gen_var = [](auto...) { return static_cast<T>(1e-2 * (prng::gen_0_to_B(100) + 1)); };
        estVariance.generate(gen_var);
        activ_desc    = {activ_mode, activ_alpha, activ_beta, activ_gamma};
        output        = tensor<T>{input_lens};
        auto&& handle = get_handle();
        std::fill(output.begin(), output.end(), std::numeric_limits<T>::quiet_NaN());
        in_dev          = handle.Write(input.data);
        scale_dev       = handle.Write(scale.data);
        shift_dev       = handle.Write(shift.data);
        estMean_dev     = handle.Write(estMean.data);
        estVariance_dev = handle.Write(estVariance.data);
        out_dev         = handle.Write(output.data);
    }

    void BNormActivation()
    {
        Init();
        miopenCreateFusionPlan(&fusePlanDesc, miopenVerticalFusion, &input.desc);

        activ_desc = {activ_mode, activ_alpha, activ_beta, activ_gamma};

        auto bnOp =
            std::make_shared<miopen::BatchNormInferenceFusionOpDescriptor>(bn_mode, bn_desc);
        EXPECT_EQ(miopen::deref(fusePlanDesc).AddOp(bnOp), miopenStatusSuccess);
        bnOp->SetArgs(op_args,
                      &alpha,
                      &beta,
                      scale_dev.get(),
                      shift_dev.get(),
                      estMean_dev.get(),
                      estVariance_dev.get(),
                      epsilon);
        auto activOp = std::make_shared<miopen::ActivFwdFusionOpDescriptor>(activ_desc.GetMode());
        EXPECT_EQ(miopen::deref(fusePlanDesc).AddOp(activOp), miopenStatusSuccess);
        activOp->SetArgs(op_args, &alpha, &beta, activ_alpha, activ_beta, activ_gamma);
    }
};

static bool isSubStr(const std::string& str, const std::string& sub_str)
{
    return str.find(sub_str) != std::string::npos;
}

MIOPEN_DECLARE_ENV_VAR_BOOL(MIOPEN_ENABLE_LOGGING_CMD)

void TestLogFun(std::function<void(const miopenTensorDescriptor_t&,
                                   const miopenTensorDescriptor_t&,
                                   const miopenConvolutionDescriptor_t&,
                                   const miopenTensorDescriptor_t&,
                                   const miopen::debug::ConvDirection&,
                                   bool)> const& func,
                std::string sub_str,
                bool set_env)
{
    CerrRedirect capture_cerr;
    Conv test_conv_log;
    if(set_env)
        env::update(MIOPEN_ENABLE_LOGGING_CMD, true);
    else
        env::clear(MIOPEN_ENABLE_LOGGING_CMD);

    func(test_conv_log.input.desc,
         test_conv_log.weights.desc,
         test_conv_log.convDesc,
         test_conv_log.output.desc,
         miopen::debug::ConvDirection::Fwd,
         false);

    std::string str = capture_cerr.getString();
    if(set_env)
        ASSERT_TRUE(isSubStr(str, sub_str)) << "str     : " << str << "str_sub : " << sub_str;
    else
        ASSERT_FALSE(isSubStr(str, sub_str)) << "str     : " << str << "str_sub : " << sub_str;
}

void TestLogCmdCBAFusion(std::function<void(const miopenFusionPlanDescriptor_t)> const& func,
                         std::string sub_str,
                         bool set_env)
{
    CerrRedirect capture_cerr;

    if(set_env)
        env::update(MIOPEN_ENABLE_LOGGING_CMD, true);
    else
        env::clear(MIOPEN_ENABLE_LOGGING_CMD);

    CreateCBAFusionPlan fp_cba_create;
    fp_cba_create.CBAPlan();

    func(fp_cba_create.fusePlanDesc);

    std::string str = capture_cerr.getString();

    if(set_env)
        ASSERT_TRUE(isSubStr(str, sub_str)) << "str     : " << str << "str_sub : " << sub_str;
    else
        ASSERT_FALSE(isSubStr(str, sub_str)) << "str     : " << str << "str_sub : " << sub_str;
}

void TestLogCmdBNormFusion(std::function<void(const miopenFusionPlanDescriptor_t)> const& func,
                           std::string sub_str,
                           bool set_env)
{
    CerrRedirect capture_cerr;

    if(set_env)
        env::update(MIOPEN_ENABLE_LOGGING_CMD, true);
    else
        env::clear(MIOPEN_ENABLE_LOGGING_CMD);

    CreateBNormFusionPlan<float> fp_bnorm_create;
    fp_bnorm_create.BNormActivation();

    func(fp_bnorm_create.fusePlanDesc);

    std::string str = capture_cerr.getString();

    if(set_env)
        ASSERT_TRUE(isSubStr(str, sub_str)) << "str     : " << str << "str_sub : " << sub_str;
    else
        ASSERT_FALSE(isSubStr(str, sub_str)) << "str     : " << str << "str_sub : " << sub_str;
}<|MERGE_RESOLUTION|>--- conflicted
+++ resolved
@@ -43,11 +43,7 @@
 #ifdef _WIN32
 #define MDEXE "MIOpenDriver.exe"
 #else
-<<<<<<< HEAD
-#define MDEXE "./bin/MIOpendriver"
-=======
 #define MDEXE "./bin/MIOpenDriver"
->>>>>>> b4beb899
 #endif
 
 const std::string logConv =
@@ -63,11 +59,6 @@
 
 const std::string logBnormActiv = "MIOpen(" BKEND "): Command [LogCmdFusion] " MDEXE
                                   " CBAInfer -F 2 -n 64 -c 64 -H 56 -W 56 -M 1";
-<<<<<<< HEAD
-=======
-
-const std::string envConv = "MIOPEN_ENABLE_LOGGING_CMD";
->>>>>>> b4beb899
 
 // Captures the std::cerr buffer and store it to a string.
 struct CerrRedirect
