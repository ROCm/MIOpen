/*******************************************************************************
 *
 * MIT License
 *
 * Copyright (c) 2024 Advanced Micro Devices, Inc.
 *
 * Permission is hereby granted, free of charge, to any person obtaining a copy
 * of this software and associated documentation files (the "Software"), to deal
 * in the Software without restriction, including without limitation the rights
 * to use, copy, modify, merge, publish, distribute, sublicense, and/or sell
 * copies of the Software, and to permit persons to whom the Software is
 * furnished to do so, subject to the following conditions:
 *
 * The above copyright notice and this permission notice shall be included in all
 * copies or substantial portions of the Software.
 *
 * THE SOFTWARE IS PROVIDED "AS IS", WITHOUT WARRANTY OF ANY KIND, EXPRESS OR
 * IMPLIED, INCLUDING BUT NOT LIMITED TO THE WARRANTIES OF MERCHANTABILITY,
 * FITNESS FOR A PARTICULAR PURPOSE AND NONINFRINGEMENT. IN NO EVENT SHALL THE
 * AUTHORS OR COPYRIGHT HOLDERS BE LIABLE FOR ANY CLAIM, DAMAGES OR OTHER
 * LIABILITY, WHETHER IN AN ACTION OF CONTRACT, TORT OR OTHERWISE, ARISING FROM,
 * OUT OF OR IN CONNECTION WITH THE SOFTWARE OR THE USE OR OTHER DEALINGS IN THE
 * SOFTWARE.
 *
 *******************************************************************************/

#include "graphapi_mha_cpp_common.hpp"

namespace mha_graph_test {

<<<<<<< HEAD
class MhaFwdGraphTest : public MhaGraphTestBase
{

protected:
    void createMhaGraph(size_t n, size_t h, size_t s, size_t d) override
=======
class MhaFwdGraphTest : public testing::TestWithParam<
                            std::tuple<std::size_t, std::size_t, std::size_t, std::size_t, float>>
{

    struct TensorData
    {
        using TensFlt = tensor<float>;
        using TensI64 = tensor<int64_t>;

        gr::Tensor* mTensPtr;
        std::variant<TensFlt, TensI64> mCpuTensor;
        miopen::Allocator::ManageDataPtr mGpuBuf;

        explicit TensorData(gr::Tensor* tens_ptr) : mTensPtr(tens_ptr), mCpuTensor()
        {
            assert(mTensPtr);
            if(auto dt = mTensPtr->GetType(); dt == miopenFloat)
            {
                mCpuTensor = TensFlt{mTensPtr->GetLengths()};
            }
            else if(dt == miopenInt64)
            {
                mCpuTensor = TensI64{mTensPtr->GetLengths()};
            }
            else
            {
                std::abort();
            }
        }

        void init(tensor<float>&& tens_val)
        {
            auto& handle = get_handle();
            assert(mTensPtr->GetType() == miopenFloat);
            auto& ct = std::get<TensFlt>(mCpuTensor);
            ct       = std::move(tens_val);
            mGpuBuf  = handle.Write(ct.data);
        }

        template <typename T>
        void init(T val)
        {
            auto& handle = get_handle();
            std::visit(
                [&](auto&& ct) {
                    ct.generate([=](auto...) { return val; });
                    mGpuBuf = handle.Write(ct.data);
                },
                mCpuTensor);
        }

        void copyBack()
        {
            auto& handle = get_handle();
            std::visit([&](auto&& ct) { handle.ReadToVec(mGpuBuf, ct.data); }, mCpuTensor);
        }

        TensorData(const TensorData&) = delete;
        TensorData(TensorData&&)      = default;

        TensorData& operator=(const TensorData&) = delete;
        TensorData& operator=(TensorData&&) = default;

        ~TensorData() = default;
    };

    std::unique_ptr<gr::OpGraphBuilder> mGraphBuilder;
    gr::OpGraph mGraph;
    gr::AutoDeleteAllocator mAlloc;
    std::unordered_map<std::string, TensorData> mFilledTensors;
    float mAttentionScale = 1.0f;
    float mProbDropout    = 0.0f;

    auto* makePointWiseDesc(miopenPointwiseMode_t mode)
    {
        return mAlloc.allocate(
            gr::PointwiseBuilder{}.setMode(mode).setMathPrecision(miopenFloat).build());
    }

    using TensorVec = std::vector<gr::Tensor*>;

    void addBinaryPointwiseNode(gr::Pointwise* pw,
                                const TensorVec& in_tensors,
                                const TensorVec& out_tensors)
    {

        assert(in_tensors.size() == 2);
        assert(out_tensors.size() == 1);

        mGraphBuilder->addNode(mAlloc.allocate(gr::OperationPointwiseBuilder{}
                                                   .setPointwise(pw)
                                                   .setX(in_tensors[0])
                                                   .setB(in_tensors[1])
                                                   .setY(out_tensors[0])
                                                   .build()));
    }

    void addUnaryPointwiseNode(gr::Pointwise* pw,
                               const TensorVec& in_tensors,
                               const TensorVec& out_tensors)
    {

        assert(in_tensors.size() == 1);
        assert(out_tensors.size() == 1);

        mGraphBuilder->addNode(mAlloc.allocate(gr::OperationPointwiseBuilder{}
                                                   .setPointwise(pw)
                                                   .setX(in_tensors[0])
                                                   .setY(out_tensors[0])
                                                   .build()));
    }

    void addUnaryPointwiseNode(gr::Pointwise* pw,
                               const TensorVec& in_tensors,
                               const TensorVec& out_tensors,
                               float alpha1)
    {

        assert(in_tensors.size() == 1);
        assert(out_tensors.size() == 1);

        mGraphBuilder->addNode(mAlloc.allocate(gr::OperationPointwiseBuilder{}
                                                   .setPointwise(pw)
                                                   .setX(in_tensors[0])
                                                   .setY(out_tensors[0])
                                                   .setAlpha1(alpha1)
                                                   .build()));
    }

    void addReductionNode(miopenReduceTensorOp_t red_op,
                          const TensorVec& in_tensors,
                          const TensorVec& out_tensors)
    {

        auto* red_desc = mAlloc.allocate(
            gr::ReductionBuilder{}.setCompType(miopenFloat).setReductionOperator(red_op).build());

        assert(in_tensors.size() == 1);
        assert(out_tensors.size() == 1);

        mGraphBuilder->addNode(mAlloc.allocate(gr::OperationReductionBuilder{}
                                                   .setReduction(red_desc)
                                                   .setX(in_tensors[0])
                                                   .setY(out_tensors[0])
                                                   .build()));
    }

    void addNode(std::string_view name, const TensorVec& in_tensors, const TensorVec& out_tensors)
    {

        if(name == "OP_MATMUL")
        {
            assert(in_tensors.size() == 2);
            assert(out_tensors.size() == 1);

            auto* mm_desc =
                mAlloc.allocate(gr::MatmulBuilder().setComputeType(miopenFloat8).build());
            mGraphBuilder->addNode(mAlloc.allocate(gr::OperationMatmulBuilder{}
                                                       .setA(in_tensors[0])
                                                       .setB(in_tensors[1])
                                                       .setC(out_tensors[0])
                                                       .setMatmulDescriptor(mm_desc)
                                                       .build()));
        }
        else if(name == "OP_POINTWISE:MUL")
        {

            auto* pw = makePointWiseDesc(MIOPEN_POINTWISE_MUL);
            addBinaryPointwiseNode(pw, in_tensors, out_tensors);
        }
        else if(name == "OP_POINTWISE:SUB")
        {
            auto* pw = makePointWiseDesc(MIOPEN_POINTWISE_SUB);
            addBinaryPointwiseNode(pw, in_tensors, out_tensors);
        }
        else if(name == "OP_POINTWISE:EXP")
        {
            auto* pw = makePointWiseDesc(MIOPEN_POINTWISE_EXP);
            addUnaryPointwiseNode(pw, in_tensors, out_tensors);
        }
        else if(name == "OP_POINTWISE:RECIPROCAL")
        {
            auto* pw = makePointWiseDesc(MIOPEN_POINTWISE_RECIPROCAL);
            addUnaryPointwiseNode(pw, in_tensors, out_tensors);
        }
        else if(name == "OP_REDUCTION:MAX")
        {
            addReductionNode(MIOPEN_REDUCE_TENSOR_MAX, in_tensors, out_tensors);
        }
        else if(name == "OP_REDUCTION:ADD")
        {
            addReductionNode(MIOPEN_REDUCE_TENSOR_ADD, in_tensors, out_tensors);
        }
        else if(name == "OP_RNG")
        {
            auto* rng_desc = mAlloc.allocate(gr::RngBuilder{}
                                                 .setDistribution(MIOPEN_RNG_DISTRIBUTION_BERNOULLI)
                                                 .setBernoulliProb(mProbDropout)
                                                 .build());

            assert(in_tensors.size() == 2); // first is seed tensor, second is offset
            assert(out_tensors.size() == 1);

            mGraphBuilder->addNode(mAlloc.allocate(gr::OperationRngBuilder{}
                                                       .setRng(rng_desc)
                                                       .setSeed(in_tensors[0])
                                                       .setOffset(in_tensors[1])
                                                       .setOutput(out_tensors[0])
                                                       .build()));
        }
        else
        {
            std::cerr << "Unknown graph node type" << std::endl;
            std::abort();
        }
    }

    template <bool IsVirt>
    gr::Tensor*
    makeTensor(std::string_view name, miopenDataType_t dt, const std::vector<size_t>& dims)
    {
        auto ptr = mAlloc.allocate(gr::makeTensor<IsVirt>(name, dt, dims));
        if constexpr(!IsVirt)
        {
            mFilledTensors.emplace(std::string(name), TensorData(ptr));
        }
        return ptr;
    }

    void createMhaGraph(size_t n, size_t h, size_t s, size_t d)
>>>>>>> 25169e2b
    {

        mGraphBuilder = std::make_unique<gr::OpGraphBuilder>();

        std::vector<size_t> nhsd  = {n, h, s, d};
        std::vector<size_t> nhss  = {n, h, s, s};
        std::vector<size_t> nhs1  = {n, h, s, 1};
        std::vector<size_t> all1s = {1, 1, 1, 1};

        MAKE_TENSOR_F(Q, nhsd, false);
        MAKE_TENSOR_F(K, nhsd, false);
        MAKE_TENSOR_F(V, nhsd, false);

        MAKE_TENSOR_F(T_MM_0, nhss, true);
        addNode("OP_MATMUL", {Q, K}, {T_MM_0});

        MAKE_TENSOR_F(T_SCL_0, nhss, true);
        // MAKE_TENSOR_F(ATN_SCL, all1s, false);
        // addNode("OP_POINTWISE:MUL", {T_MM_0, ATN_SCL}, {T_SCL_0});
        // NOTE(Amber): Replacing the code above with a hacky solution to pass
        // attention scale as a scalar param instead of a tensor. This is because
        // Find 2.0 for MHA expects it as a scalar param set on MHA Problem
        // Descriptor.
        auto* pw_id = makePointWiseDesc(MIOPEN_POINTWISE_IDENTITY);
        addUnaryPointwiseNode(pw_id, {T_MM_0}, {T_SCL_0}, mAttentionScale);

        MAKE_TENSOR_F(T_SCL_1, nhss, true);
        MAKE_TENSOR_F(DSCL_Q, all1s, false);

        addNode("OP_POINTWISE:MUL", {T_SCL_0, DSCL_Q}, {T_SCL_1});

        MAKE_TENSOR_F(T_SCL_2, nhss, true);
        MAKE_TENSOR_F(DSCL_K, all1s, false);

        addNode("OP_POINTWISE:MUL", {T_SCL_1, DSCL_K}, {T_SCL_2});

        MAKE_TENSOR_F(M, nhs1, false);
        addNode("OP_REDUCTION:MAX", {T_SCL_2}, {M});

        MAKE_TENSOR_F(T_SUB, nhss, true);
        addNode("OP_POINTWISE:SUB", {T_SCL_2, M}, {T_SUB});

        MAKE_TENSOR_F(T_EXP, nhss, true);
        addNode("OP_POINTWISE:EXP", {T_SUB}, {T_EXP});

        MAKE_TENSOR_F(T_SUM, nhs1, true);
        addNode("OP_REDUCTION:ADD", {T_EXP}, {T_SUM});

        MAKE_TENSOR_F(Z_INV, nhs1, false);
        addNode("OP_POINTWISE:RECIPROCAL", {T_SUM}, {Z_INV});

        MAKE_TENSOR_F(T_MUL_0, nhss, true);
        addNode("OP_POINTWISE:MUL", {T_EXP, Z_INV}, {T_MUL_0});

        MAKE_TENSOR_F(AMAX_S, all1s, false);
        addNode("OP_REDUCTION:MAX", {T_MUL_0}, {AMAX_S});

        MAKE_TENSOR_I(RND_SD, all1s, false);
        MAKE_TENSOR_I(RND_OFF, all1s, false);

        MAKE_TENSOR_F(T_RND, nhss, true);
        addNode("OP_RNG", {RND_SD, RND_OFF}, {T_RND});

        MAKE_TENSOR_F(T_MUL_1, nhss, true);
        addNode("OP_POINTWISE:MUL", {T_MUL_0, T_RND}, {T_MUL_1});

        MAKE_TENSOR_F(RND_PRB, all1s, false); // TODO(Amber): revisit
        MAKE_TENSOR_F(T_SCL_3, nhss, true);
        addNode("OP_POINTWISE:MUL", {T_MUL_1, RND_PRB}, {T_SCL_3});

        MAKE_TENSOR_F(T_SCL_4, nhss, true);
        MAKE_TENSOR_F(SCL_S, all1s, false);
        addNode("OP_POINTWISE:MUL", {T_SCL_3, SCL_S}, {T_SCL_4});

        MAKE_TENSOR_F(T_MM_1, nhsd, true);
        addNode("OP_MATMUL", {T_SCL_4, V}, {T_MM_1});

        MAKE_TENSOR_F(T_SCL_5, nhsd, true);
        MAKE_TENSOR_F(DSCL_S, all1s, false);
        addNode("OP_POINTWISE:MUL", {T_MM_1, DSCL_S}, {T_SCL_5});

        MAKE_TENSOR_F(T_SCL_6, nhsd, true);
        MAKE_TENSOR_F(DSCL_V, all1s, false);
        addNode("OP_POINTWISE:MUL", {T_SCL_5, DSCL_V}, {T_SCL_6});

        MAKE_TENSOR_F(O, nhsd, false);
        MAKE_TENSOR_F(SCL_O, all1s, false);
        addNode("OP_POINTWISE:MUL", {T_SCL_6, SCL_O}, {O});

        MAKE_TENSOR_F(AMAX_O, all1s, false);
        addNode("OP_REDUCTION:MAX", {T_SCL_6}, {AMAX_O});
    }

    void initInputs(size_t n, size_t h, size_t s, size_t d) override
    {
        using namespace test::cpu;

        auto Q = GenScaledTensor<float>(n, h, s, d);
        auto K = GenScaledTensor<float>(n, h, s, d);
        auto V = GenScaledTensor<float>(n, h, s, d);

        for(auto& [k, v] : mFilledTensors)
        {
            if(k == "Q")
            {
                v.init(std::move(Q.mTensor));
            }
            else if(k == "DSCL_Q")
            {
                v.init(Q.mDescale);
            }
            else if(k == "K")
            {
                v.init(std::move(K.mTensor));
            }
            else if(k == "DSCL_K")
            {
                v.init(K.mDescale);
            }
            else if(k == "V")
            {
                v.init(std::move(V.mTensor));
            }
            else if(k == "DSCL_V")
            {
                v.init(V.mDescale);
            }
            else if(k == "SCL_O" || k == "SCL_S" || k == "DSCL_S" || k == "ATN_SCL")
            {
                v.init(1.0f);
            }
            else if(k == "RND_PRB")
            {
                v.init(mProbDropout);
            }
            else if(k == "RND_SD" || k == "RND_OFF")
            {
                v.init(0ll);
            }
            else if(k == "M" || k == "O" || k == "Z_INV" || k == "AMAX_O" || k == "AMAX_S")
            {
                // these are outputs
                v.init(0.0f);
            }
            else
            {
                FAIL() << "Uninitialized input or output: " << k;
            }
        }
    }

    void runCpuVerify(size_t n, size_t h, size_t s, size_t d) override
    {

        CpuMhaFwdOut out = runCpuMhaFWd(n, h, s, d);

        checkAmax("AMAX_S", out.mAmaxS);
        checkAmax("AMAX_O", out.mAmaxO);

        checkTensor("M", out.mM);
        checkTensor("Z_INV", out.mZinv);
        checkTensor("O", out.mO);
    }
};

} // end namespace mha_graph_test

using namespace mha_graph_test;

TEST_P(MhaFwdGraphTest, MhaFwdGraph) { Run(); }

INSTANTIATE_TEST_SUITE_P(MhaGraphFwdSuite,
                         MhaFwdGraphTest,
                         testing::Combine(testing::ValuesIn(std::vector<std::size_t>{2}),     // n
                                          testing::ValuesIn(std::vector<std::size_t>{8}),     // h
                                          testing::ValuesIn(std::vector<std::size_t>{4, 64}), // s
                                          testing::ValuesIn(std::vector<std::size_t>{16}),    // d
                                          testing::ValuesIn({0.0f, 0.5f}) // mProbDropout
                                          ));<|MERGE_RESOLUTION|>--- conflicted
+++ resolved
@@ -28,244 +28,10 @@
 
 namespace mha_graph_test {
 
-<<<<<<< HEAD
 class MhaFwdGraphTest : public MhaGraphTestBase
 {
-
 protected:
     void createMhaGraph(size_t n, size_t h, size_t s, size_t d) override
-=======
-class MhaFwdGraphTest : public testing::TestWithParam<
-                            std::tuple<std::size_t, std::size_t, std::size_t, std::size_t, float>>
-{
-
-    struct TensorData
-    {
-        using TensFlt = tensor<float>;
-        using TensI64 = tensor<int64_t>;
-
-        gr::Tensor* mTensPtr;
-        std::variant<TensFlt, TensI64> mCpuTensor;
-        miopen::Allocator::ManageDataPtr mGpuBuf;
-
-        explicit TensorData(gr::Tensor* tens_ptr) : mTensPtr(tens_ptr), mCpuTensor()
-        {
-            assert(mTensPtr);
-            if(auto dt = mTensPtr->GetType(); dt == miopenFloat)
-            {
-                mCpuTensor = TensFlt{mTensPtr->GetLengths()};
-            }
-            else if(dt == miopenInt64)
-            {
-                mCpuTensor = TensI64{mTensPtr->GetLengths()};
-            }
-            else
-            {
-                std::abort();
-            }
-        }
-
-        void init(tensor<float>&& tens_val)
-        {
-            auto& handle = get_handle();
-            assert(mTensPtr->GetType() == miopenFloat);
-            auto& ct = std::get<TensFlt>(mCpuTensor);
-            ct       = std::move(tens_val);
-            mGpuBuf  = handle.Write(ct.data);
-        }
-
-        template <typename T>
-        void init(T val)
-        {
-            auto& handle = get_handle();
-            std::visit(
-                [&](auto&& ct) {
-                    ct.generate([=](auto...) { return val; });
-                    mGpuBuf = handle.Write(ct.data);
-                },
-                mCpuTensor);
-        }
-
-        void copyBack()
-        {
-            auto& handle = get_handle();
-            std::visit([&](auto&& ct) { handle.ReadToVec(mGpuBuf, ct.data); }, mCpuTensor);
-        }
-
-        TensorData(const TensorData&) = delete;
-        TensorData(TensorData&&)      = default;
-
-        TensorData& operator=(const TensorData&) = delete;
-        TensorData& operator=(TensorData&&) = default;
-
-        ~TensorData() = default;
-    };
-
-    std::unique_ptr<gr::OpGraphBuilder> mGraphBuilder;
-    gr::OpGraph mGraph;
-    gr::AutoDeleteAllocator mAlloc;
-    std::unordered_map<std::string, TensorData> mFilledTensors;
-    float mAttentionScale = 1.0f;
-    float mProbDropout    = 0.0f;
-
-    auto* makePointWiseDesc(miopenPointwiseMode_t mode)
-    {
-        return mAlloc.allocate(
-            gr::PointwiseBuilder{}.setMode(mode).setMathPrecision(miopenFloat).build());
-    }
-
-    using TensorVec = std::vector<gr::Tensor*>;
-
-    void addBinaryPointwiseNode(gr::Pointwise* pw,
-                                const TensorVec& in_tensors,
-                                const TensorVec& out_tensors)
-    {
-
-        assert(in_tensors.size() == 2);
-        assert(out_tensors.size() == 1);
-
-        mGraphBuilder->addNode(mAlloc.allocate(gr::OperationPointwiseBuilder{}
-                                                   .setPointwise(pw)
-                                                   .setX(in_tensors[0])
-                                                   .setB(in_tensors[1])
-                                                   .setY(out_tensors[0])
-                                                   .build()));
-    }
-
-    void addUnaryPointwiseNode(gr::Pointwise* pw,
-                               const TensorVec& in_tensors,
-                               const TensorVec& out_tensors)
-    {
-
-        assert(in_tensors.size() == 1);
-        assert(out_tensors.size() == 1);
-
-        mGraphBuilder->addNode(mAlloc.allocate(gr::OperationPointwiseBuilder{}
-                                                   .setPointwise(pw)
-                                                   .setX(in_tensors[0])
-                                                   .setY(out_tensors[0])
-                                                   .build()));
-    }
-
-    void addUnaryPointwiseNode(gr::Pointwise* pw,
-                               const TensorVec& in_tensors,
-                               const TensorVec& out_tensors,
-                               float alpha1)
-    {
-
-        assert(in_tensors.size() == 1);
-        assert(out_tensors.size() == 1);
-
-        mGraphBuilder->addNode(mAlloc.allocate(gr::OperationPointwiseBuilder{}
-                                                   .setPointwise(pw)
-                                                   .setX(in_tensors[0])
-                                                   .setY(out_tensors[0])
-                                                   .setAlpha1(alpha1)
-                                                   .build()));
-    }
-
-    void addReductionNode(miopenReduceTensorOp_t red_op,
-                          const TensorVec& in_tensors,
-                          const TensorVec& out_tensors)
-    {
-
-        auto* red_desc = mAlloc.allocate(
-            gr::ReductionBuilder{}.setCompType(miopenFloat).setReductionOperator(red_op).build());
-
-        assert(in_tensors.size() == 1);
-        assert(out_tensors.size() == 1);
-
-        mGraphBuilder->addNode(mAlloc.allocate(gr::OperationReductionBuilder{}
-                                                   .setReduction(red_desc)
-                                                   .setX(in_tensors[0])
-                                                   .setY(out_tensors[0])
-                                                   .build()));
-    }
-
-    void addNode(std::string_view name, const TensorVec& in_tensors, const TensorVec& out_tensors)
-    {
-
-        if(name == "OP_MATMUL")
-        {
-            assert(in_tensors.size() == 2);
-            assert(out_tensors.size() == 1);
-
-            auto* mm_desc =
-                mAlloc.allocate(gr::MatmulBuilder().setComputeType(miopenFloat8).build());
-            mGraphBuilder->addNode(mAlloc.allocate(gr::OperationMatmulBuilder{}
-                                                       .setA(in_tensors[0])
-                                                       .setB(in_tensors[1])
-                                                       .setC(out_tensors[0])
-                                                       .setMatmulDescriptor(mm_desc)
-                                                       .build()));
-        }
-        else if(name == "OP_POINTWISE:MUL")
-        {
-
-            auto* pw = makePointWiseDesc(MIOPEN_POINTWISE_MUL);
-            addBinaryPointwiseNode(pw, in_tensors, out_tensors);
-        }
-        else if(name == "OP_POINTWISE:SUB")
-        {
-            auto* pw = makePointWiseDesc(MIOPEN_POINTWISE_SUB);
-            addBinaryPointwiseNode(pw, in_tensors, out_tensors);
-        }
-        else if(name == "OP_POINTWISE:EXP")
-        {
-            auto* pw = makePointWiseDesc(MIOPEN_POINTWISE_EXP);
-            addUnaryPointwiseNode(pw, in_tensors, out_tensors);
-        }
-        else if(name == "OP_POINTWISE:RECIPROCAL")
-        {
-            auto* pw = makePointWiseDesc(MIOPEN_POINTWISE_RECIPROCAL);
-            addUnaryPointwiseNode(pw, in_tensors, out_tensors);
-        }
-        else if(name == "OP_REDUCTION:MAX")
-        {
-            addReductionNode(MIOPEN_REDUCE_TENSOR_MAX, in_tensors, out_tensors);
-        }
-        else if(name == "OP_REDUCTION:ADD")
-        {
-            addReductionNode(MIOPEN_REDUCE_TENSOR_ADD, in_tensors, out_tensors);
-        }
-        else if(name == "OP_RNG")
-        {
-            auto* rng_desc = mAlloc.allocate(gr::RngBuilder{}
-                                                 .setDistribution(MIOPEN_RNG_DISTRIBUTION_BERNOULLI)
-                                                 .setBernoulliProb(mProbDropout)
-                                                 .build());
-
-            assert(in_tensors.size() == 2); // first is seed tensor, second is offset
-            assert(out_tensors.size() == 1);
-
-            mGraphBuilder->addNode(mAlloc.allocate(gr::OperationRngBuilder{}
-                                                       .setRng(rng_desc)
-                                                       .setSeed(in_tensors[0])
-                                                       .setOffset(in_tensors[1])
-                                                       .setOutput(out_tensors[0])
-                                                       .build()));
-        }
-        else
-        {
-            std::cerr << "Unknown graph node type" << std::endl;
-            std::abort();
-        }
-    }
-
-    template <bool IsVirt>
-    gr::Tensor*
-    makeTensor(std::string_view name, miopenDataType_t dt, const std::vector<size_t>& dims)
-    {
-        auto ptr = mAlloc.allocate(gr::makeTensor<IsVirt>(name, dt, dims));
-        if constexpr(!IsVirt)
-        {
-            mFilledTensors.emplace(std::string(name), TensorData(ptr));
-        }
-        return ptr;
-    }
-
-    void createMhaGraph(size_t n, size_t h, size_t s, size_t d)
->>>>>>> 25169e2b
     {
 
         mGraphBuilder = std::make_unique<gr::OpGraphBuilder>();
