--- conflicted
+++ resolved
@@ -28,13 +28,7 @@
 
 namespace mha_graph_test {
 
-<<<<<<< HEAD
-class MhaFwdGraphTest : public MhaGraphTestBase
-=======
-class GPU_MhaFwdGraph_FP32
-    : public testing::TestWithParam<
-          std::tuple<std::size_t, std::size_t, std::size_t, std::size_t, float>>
->>>>>>> c9534070
+class GPU_MhaFwdGraph_FP32 : public MhaGraphTestBase
 {
 protected:
     void createMhaGraph(size_t n, size_t h, size_t s, size_t d) override
