--- conflicted
+++ resolved
@@ -238,11 +238,7 @@
 TEST(GPU_FusionPlan_FP16, UnSupportedFusionPlanDuringSearchMode)
 {
     env::setEnvironmentVariable("MIOPEN_FIND_ENFORCE", "3");
-<<<<<<< HEAD
-    TestFusionPlan<miopen::solver::fusion::ConvCKIgemmFwdBiasActivFused, half_float::half> obj(
-=======
-    GPU_FusionPlan_FP16<miopen::solver::fusion::ConvCKIgemmFwdBiasActivFused, half_float::half> obj(
->>>>>>> 2fa300db
+    GPU_FusionPlan_FP16<miopen::solver::fusion::ConvCKIgemmFwdBiasActivFused, half_float::half> obj(
         miopenTensorNHWC, miopenActivationRELU);
     if(obj.Skip())
         GTEST_SKIP();
