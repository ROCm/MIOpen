find_package(GTest REQUIRED)
find_package(rocblas)

set(SOURCES
    log.cpp
    platform.cpp
    )

if(MIOPEN_BACKEND_OPENCL)
  set(SKIP_TESTS dumpTensorTest)
endif()

function(add_gtest TEST_NAME)
  if( NOT (TEST_NAME IN_LIST SKIP_TESTS))
    message("Adding Test: " ${TEST_NAME})
    add_executable(test_${TEST_NAME} ${TEST_NAME}.cpp  ${SOURCES})
    if(WIN32)
      target_compile_definitions(test_${TEST_NAME} PRIVATE NOMINMAX)
    endif()
    add_dependencies(tests test_${TEST_NAME})
    add_dependencies(check test_${TEST_NAME})
    target_compile_options(test_${TEST_NAME} PRIVATE -Wno-global-constructors -Wno-undef)
    target_include_directories(test_${TEST_NAME} PRIVATE ../ ../../src/kernels)
    if(MIOPEN_ENABLE_AI_KERNEL_TUNING)
      target_link_libraries(test_${TEST_NAME} frugally-deep::fdeep Eigen3::Eigen)
    endif()
    target_link_libraries(test_${TEST_NAME} GTest::gtest GTest::gtest_main MIOpen ${Boost_LIBRARIES} hip::host $<BUILD_INTERFACE:roc::rocblas>)
    if(NOT MIOPEN_EMBED_DB STREQUAL "")
        target_link_libraries(test_${TEST_NAME} $<BUILD_INTERFACE:miopen_data>)
    endif()
<<<<<<< HEAD
    # Enable CMake to discover the test binary
    gtest_discover_tests(test_${TEST_NAME} PROPERTIES ENVIRONMENT "MIOPEN_USER_DB_PATH=${CMAKE_CURRENT_BINARY_DIR};MIOPEN_TEST_FLOAT_ARG=${MIOPEN_TEST_FLOAT_ARG};MIOPEN_TEST_ALL=${MIOPEN_TEST_ALL};MIOPEN_TEST_MLIR=${MIOPEN_TEST_MLIR};MIOPEN_TEST_COMPOSABLEKERNEL=${MIOPEN_TEST_COMPOSABLEKERNEL}")
    target_link_libraries(test_${TEST_NAME} BZip2::BZip2)
=======
    if(NOT WIN32) # TODO: cannot run on Windows due to missing DLL dependencies
      # Enable CMake to discover the test binary
      gtest_discover_tests(test_${TEST_NAME} PROPERTIES ENVIRONMENT "MIOPEN_USER_DB_PATH=${CMAKE_CURRENT_BINARY_DIR};MIOPEN_TEST_FLOAT_ARG=${MIOPEN_TEST_FLOAT_ARG};MIOPEN_TEST_ALL=${MIOPEN_TEST_ALL};MIOPEN_TEST_MLIR=${MIOPEN_TEST_MLIR};MIOPEN_TEST_COMPOSABLEKERNEL=${MIOPEN_TEST_COMPOSABLEKERNEL};CODECOV_TEST=${CODECOV_TEST}")
    endif()

    if(WIN32)
      # Refer to https://en.cppreference.com/w/cpp/language/types for details.
      target_compile_options(test_${TEST_NAME} PRIVATE $<BUILD_INTERFACE:$<$<CXX_COMPILER_ID:Clang>:-U__LP64__>>)
    endif()
>>>>>>> c5a2384d
  endif()
endfunction()

file(GLOB TESTS *.cpp)
# Remove files that do not contain tests
foreach(SOURCE ${SOURCES})
    list(REMOVE_ITEM TESTS ${CMAKE_CURRENT_SOURCE_DIR}/${SOURCE})
endforeach()

foreach(TEST ${TESTS})
    get_filename_component(BASE_NAME ${TEST} NAME_WE)
    add_gtest(${BASE_NAME})
endforeach()<|MERGE_RESOLUTION|>--- conflicted
+++ resolved
@@ -28,21 +28,15 @@
     if(NOT MIOPEN_EMBED_DB STREQUAL "")
         target_link_libraries(test_${TEST_NAME} $<BUILD_INTERFACE:miopen_data>)
     endif()
-<<<<<<< HEAD
-    # Enable CMake to discover the test binary
-    gtest_discover_tests(test_${TEST_NAME} PROPERTIES ENVIRONMENT "MIOPEN_USER_DB_PATH=${CMAKE_CURRENT_BINARY_DIR};MIOPEN_TEST_FLOAT_ARG=${MIOPEN_TEST_FLOAT_ARG};MIOPEN_TEST_ALL=${MIOPEN_TEST_ALL};MIOPEN_TEST_MLIR=${MIOPEN_TEST_MLIR};MIOPEN_TEST_COMPOSABLEKERNEL=${MIOPEN_TEST_COMPOSABLEKERNEL}")
-    target_link_libraries(test_${TEST_NAME} BZip2::BZip2)
-=======
     if(NOT WIN32) # TODO: cannot run on Windows due to missing DLL dependencies
       # Enable CMake to discover the test binary
       gtest_discover_tests(test_${TEST_NAME} PROPERTIES ENVIRONMENT "MIOPEN_USER_DB_PATH=${CMAKE_CURRENT_BINARY_DIR};MIOPEN_TEST_FLOAT_ARG=${MIOPEN_TEST_FLOAT_ARG};MIOPEN_TEST_ALL=${MIOPEN_TEST_ALL};MIOPEN_TEST_MLIR=${MIOPEN_TEST_MLIR};MIOPEN_TEST_COMPOSABLEKERNEL=${MIOPEN_TEST_COMPOSABLEKERNEL};CODECOV_TEST=${CODECOV_TEST}")
     endif()
-
+    target_link_libraries(test_${TEST_NAME} BZip2::BZip2)
     if(WIN32)
       # Refer to https://en.cppreference.com/w/cpp/language/types for details.
       target_compile_options(test_${TEST_NAME} PRIVATE $<BUILD_INTERFACE:$<$<CXX_COMPILER_ID:Clang>:-U__LP64__>>)
     endif()
->>>>>>> c5a2384d
   endif()
 endfunction()
 
