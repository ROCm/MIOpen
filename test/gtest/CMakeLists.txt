<<<<<<< HEAD
find_package(GTest CONFIG)
if(GTest_FOUND)
  MESSAGE(STATUS "GoogleTest: " ${GTest})
  include(GoogleTest)
else()
  message(WARNING "GoogleTest is not found! Skip GTests ... try install GTest or preferably follow instructions to install MIOpen dependencies.")
  return()
endif()

=======
find_package(GTest REQUIRED)
>>>>>>> 3b5c6ce9
find_package(rocblas)

set(SOURCES
    log.cpp
    platform.cpp
    )

if(MIOPEN_BACKEND_OPENCL)
  set(SKIP_TESTS dumpTensorTest.cpp)
endif()

function(add_gtest TEST_NAME TEST_CPP)
  message("Adding Test: " ${TEST_NAME} " : " ${TEST_CPP})
  add_executable(${TEST_NAME} ${TEST_CPP}  ${SOURCES})
  if(WIN32)
    target_compile_definitions(${TEST_NAME} PRIVATE NOMINMAX)
  endif()
  add_dependencies(tests ${TEST_NAME})
  add_dependencies(check ${TEST_NAME})
  target_compile_options(${TEST_NAME} PRIVATE -Wno-global-constructors -Wno-undef)
  target_include_directories(${TEST_NAME} PRIVATE ../ ../../src/kernels)
  if(MIOPEN_ENABLE_AI_KERNEL_TUNING)
    target_link_libraries(${TEST_NAME} frugally-deep::fdeep Eigen3::Eigen)
  endif()
  target_link_libraries(${TEST_NAME} GTest::gtest GTest::gtest_main MIOpen ${Boost_LIBRARIES} hip::host $<BUILD_INTERFACE:roc::rocblas>)
  if(NOT MIOPEN_EMBED_DB STREQUAL "")
      target_link_libraries(${TEST_NAME} $<BUILD_INTERFACE:miopen_data>)
  endif()
  if(NOT WIN32) # TODO: cannot run on Windows due to missing DLL dependencies
    # Enable CMake to discover the test binary
    # Extend GTest DISCOVERY_TIMEOUT to 5 mins
    gtest_discover_tests(${TEST_NAME} DISCOVERY_TIMEOUT 300 PROPERTIES ENVIRONMENT "MIOPEN_USER_DB_PATH=${CMAKE_CURRENT_BINARY_DIR};MIOPEN_TEST_FLOAT_ARG=${MIOPEN_TEST_FLOAT_ARG};MIOPEN_TEST_ALL=${MIOPEN_TEST_ALL};MIOPEN_TEST_MLIR=${MIOPEN_TEST_MLIR};MIOPEN_TEST_COMPOSABLEKERNEL=${MIOPEN_TEST_COMPOSABLEKERNEL};CODECOV_TEST=${CODECOV_TEST};MIOPEN_TEST_DBSYNC=${MIOPEN_TEST_DBSYNC}")
  endif()

  if(WIN32)
    # Refer to https://en.cppreference.com/w/cpp/language/types for details.
    target_compile_options(${TEST_NAME} PRIVATE $<BUILD_INTERFACE:$<$<CXX_COMPILER_ID:Clang>:-U__LP64__>>)
  endif()
endfunction()

file(GLOB TESTS *.cpp)
# Remove files that do not contain tests
foreach(SOURCE ${SOURCES})
    list(REMOVE_ITEM TESTS ${CMAKE_CURRENT_SOURCE_DIR}/${SOURCE})
endforeach()

foreach(SOURCE ${SKIP_TESTS})
    list(REMOVE_ITEM TESTS ${CMAKE_CURRENT_SOURCE_DIR}/${SOURCE})
endforeach()

if( MIOPEN_TEST_DISCRETE )
  foreach(TEST ${TESTS})
    get_filename_component(BASE_NAME ${TEST} NAME_WE)
    add_gtest(test_${BASE_NAME} ${BASE_NAME}.cpp)
  endforeach()

else()
  foreach(TEST ${TESTS})
    get_filename_component(BASE_NAME ${TEST} NAME)
    list(APPEND TESTS_CPP ${BASE_NAME})
  endforeach()

  add_gtest(miopen_gtest "${TESTS_CPP}")

  if( NOT ENABLE_ASAN_PACKAGING )
    install(TARGETS miopen_gtest
        PERMISSIONS OWNER_READ OWNER_WRITE OWNER_EXECUTE GROUP_READ GROUP_EXECUTE WORLD_READ WORLD_EXECUTE
        DESTINATION ${CMAKE_INSTALL_BINDIR})
  endif()
endif()

<|MERGE_RESOLUTION|>--- conflicted
+++ resolved
@@ -1,16 +1,4 @@
-<<<<<<< HEAD
-find_package(GTest CONFIG)
-if(GTest_FOUND)
-  MESSAGE(STATUS "GoogleTest: " ${GTest})
-  include(GoogleTest)
-else()
-  message(WARNING "GoogleTest is not found! Skip GTests ... try install GTest or preferably follow instructions to install MIOpen dependencies.")
-  return()
-endif()
-
-=======
 find_package(GTest REQUIRED)
->>>>>>> 3b5c6ce9
 find_package(rocblas)
 
 set(SOURCES
