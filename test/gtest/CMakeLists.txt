include(googletest) #include googletest.cmake
enable_testing()
include(GoogleTest)

#add_custom_target(check COMMAND ${CMAKE_CTEST_COMMAND} --output-on-failure -C ${CMAKE_CFG_INTDIR})
#add_custom_target(tests)

find_package(rocblas)

set(SOURCES)
list(APPEND SOURCES
    log_test_helper.cpp
    platform.cpp
    )

if(MIOPEN_BACKEND_OPENCL)
  set(SKIP_TESTS dumpTensorTest)
endif()

function(add_gtest TEST_NAME)
  if( NOT (TEST_NAME IN_LIST SKIP_TESTS))
    message("Adding Test: " ${TEST_NAME})
    add_executable(test_${TEST_NAME} ${TEST_NAME}.cpp  ${SOURCES})
    add_dependencies(tests test_${TEST_NAME})
    add_dependencies(check test_${TEST_NAME})
    target_compile_options(test_${TEST_NAME} PRIVATE -Wno-global-constructors -Wno-undef)
<<<<<<< HEAD
    target_include_directories(test_${TEST_NAME} PRIVATE ../ PRIVATE ${PROJECT_SOURCE_DIR}/driver)
=======
    target_include_directories(test_${TEST_NAME} PRIVATE ../)
    if(MIOPEN_ENABLE_AI_KERNEL_TUNING)
      target_include_directories(test_${TEST_NAME} SYSTEM PRIVATE $<BUILD_INTERFACE:${FDEEP_INCLUDE_DIR}>)
      target_include_directories(test_${TEST_NAME} SYSTEM PRIVATE $<BUILD_INTERFACE:${EIGEN_INCLUDE_DIR}/eigen3>)
    endif()
>>>>>>> cec8c587
    if(NOT MIOPEN_EMBED_DB STREQUAL "")
      target_link_libraries(test_${TEST_NAME} gtest_main MIOpen ${Boost_LIBRARIES} hip::host $<BUILD_INTERFACE:roc::rocblas> $<BUILD_INTERFACE:miopen_data>)
    else()
      target_link_libraries(test_${TEST_NAME} gtest_main MIOpen ${Boost_LIBRARIES} hip::host $<BUILD_INTERFACE:roc::rocblas>)
    endif()
<<<<<<< HEAD
    #Enable CMake to discover the test binary
    gtest_discover_tests(test_${TEST_NAME})
=======
    # Enable CMake to discover the test binary
    gtest_discover_tests(test_${TEST_NAME} PROPERTIES ENVIRONMENT "MIOPEN_USER_DB_PATH=${CMAKE_CURRENT_BINARY_DIR}")

>>>>>>> cec8c587
  endif()
endfunction()

file(GLOB TESTS *.cpp)
# Remove files that do not contain tests
foreach(SOURCE ${SOURCES})
    list(REMOVE_ITEM TESTS ${CMAKE_CURRENT_SOURCE_DIR}/${SOURCE})
endforeach()

foreach(TEST ${TESTS})
    get_filename_component(BASE_NAME ${TEST} NAME_WE)
    add_gtest(${BASE_NAME})
endforeach()<|MERGE_RESOLUTION|>--- conflicted
+++ resolved
@@ -24,28 +24,19 @@
     add_dependencies(tests test_${TEST_NAME})
     add_dependencies(check test_${TEST_NAME})
     target_compile_options(test_${TEST_NAME} PRIVATE -Wno-global-constructors -Wno-undef)
-<<<<<<< HEAD
-    target_include_directories(test_${TEST_NAME} PRIVATE ../ PRIVATE ${PROJECT_SOURCE_DIR}/driver)
-=======
     target_include_directories(test_${TEST_NAME} PRIVATE ../)
     if(MIOPEN_ENABLE_AI_KERNEL_TUNING)
       target_include_directories(test_${TEST_NAME} SYSTEM PRIVATE $<BUILD_INTERFACE:${FDEEP_INCLUDE_DIR}>)
       target_include_directories(test_${TEST_NAME} SYSTEM PRIVATE $<BUILD_INTERFACE:${EIGEN_INCLUDE_DIR}/eigen3>)
     endif()
->>>>>>> cec8c587
     if(NOT MIOPEN_EMBED_DB STREQUAL "")
       target_link_libraries(test_${TEST_NAME} gtest_main MIOpen ${Boost_LIBRARIES} hip::host $<BUILD_INTERFACE:roc::rocblas> $<BUILD_INTERFACE:miopen_data>)
     else()
       target_link_libraries(test_${TEST_NAME} gtest_main MIOpen ${Boost_LIBRARIES} hip::host $<BUILD_INTERFACE:roc::rocblas>)
     endif()
-<<<<<<< HEAD
-    #Enable CMake to discover the test binary
-    gtest_discover_tests(test_${TEST_NAME})
-=======
     # Enable CMake to discover the test binary
     gtest_discover_tests(test_${TEST_NAME} PROPERTIES ENVIRONMENT "MIOPEN_USER_DB_PATH=${CMAKE_CURRENT_BINARY_DIR}")
 
->>>>>>> cec8c587
   endif()
 endfunction()
 
