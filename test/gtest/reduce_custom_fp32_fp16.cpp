/*******************************************************************************
 *
 * MIT License
 *
 * Copyright (c) 2024 Advanced Micro Devices, Inc.
 *
 * Permission is hereby granted, free of charge, to any person obtaining a copy
 * of this software and associated documentation files (the "Software"), to deal
 * in the Software without restriction, including without limitation the rights
 * to use, copy, modify, merge, publish, distribute, sublicense, and/or sell
 * copies of the Software, and to permit persons to whom the Software is
 * furnished to do so, subject to the following conditions:
 *
 * The above copyright notice and this permission notice shall be included in all
 * copies or substantial portions of the Software.
 *
 * THE SOFTWARE IS PROVIDED "AS IS", WITHOUT WARRANTY OF ANY KIND, EXPRESS OR
 * IMPLIED, INCLUDING BUT NOT LIMITED TO THE WARRANTIES OF MERCHANTABILITY,
 * FITNESS FOR A PARTICULAR PURPOSE AND NONINFRINGEMENT. IN NO EVENT SHALL THE
 * AUTHORS OR COPYRIGHT HOLDERS BE LIABLE FOR ANY CLAIM, DAMAGES OR OTHER
 * LIABILITY, WHETHER IN AN ACTION OF CONTRACT, TORT OR OTHERWISE, ARISING FROM,
 * OUT OF OR IN CONNECTION WITH THE SOFTWARE OR THE USE OR OTHER DEALINGS IN THE
 * SOFTWARE.
 *
 *******************************************************************************/
#include "../reduce_test.hpp"
#include <miopen/miopen.h>
#include <gtest/gtest_common.hpp>
#include <gtest/gtest.h>
#include <miopen/env.hpp>
#include "get_handle.hpp"

MIOPEN_DECLARE_ENV_VAR_BOOL(MIOPEN_TEST_ALL)
MIOPEN_DECLARE_ENV_VAR_STR(MIOPEN_TEST_FLOAT_ARG)

namespace reduce_custom_fp32_fp16 {
std::vector<std::string> GetArgs(const std::string& param)
{
    std::stringstream ss(param);
    std::istream_iterator<std::string> begin(ss);
    std::istream_iterator<std::string> end;
    return {begin, end};
}

std::vector<std::string> GetTestCases(const std::string& precision)
{
    const std::string& cmd = "test_reduce_test " + precision;

    // clang-format off
    return std::vector<std::string>{
        {cmd + " --scales 1 0 --CompType 1 --D 8 2 1 --I 0 --N 1 --ReduceOp 0 --R 0 1 2"},
        {cmd + " --scales 1 0 --CompType 1 --D 160 10 1 --I 0 --N 1 --ReduceOp 0 --R 0 1 2"},
        {cmd + " --scales 1 0 --CompType 1 --D 7 1024 1 --I 0 --N 1 --ReduceOp 0 --R 0 1 2"},
        {cmd + " --scales 1 0 --CompType 1 --D 3 1 1 --I 0 --N 1 --ReduceOp 0 --R 0 1 2"},
        {cmd + " --scales 1 0 --CompType 1 --D 3 1 1 --I 0 --N 1 --ReduceOp 1 --R 0 1 2"},
        {cmd + " --scales 1 0 --CompType 1 --D 3 1 1 --I 1 --N 1 --ReduceOp 3 --R 0 1 2"},
        {cmd + " --scales 1 0 --CompType 1 --D 3 2 1 --I 1 --N 1 --ReduceOp 3 --R 1 2"},
        {cmd + " --scales 1 0 --CompType 1 --D 6 2 1 --I 0 --N 1 --ReduceOp 3 --R 1 2"},
        {cmd + " --scales 1 0 --CompType 1 --D 6 2 1 --I 0 --N 1 --ReduceOp 2 --R 1 2"},
        {cmd + " --scales 1 0 --CompType 1 --D 2 2 1 --I 0 --N 1 --ReduceOp 0 --R 1 2"},
        {cmd + " --scales 1 0 --CompType 1 --D 4 3 1 --I 0 --N 1 --ReduceOp 3 --R 1 2"},
        {cmd + " --scales 1 0 --CompType 1 --D 3 4 1 --I 0 --N 1 --ReduceOp 3 --R 1 2"},
        {cmd + " --scales 1 0 --CompType 1 --D 3 4 1 --I 0 --N 1 --ReduceOp 3 --R 0 2"},
        {cmd + " --scales 1 0 --CompType 1 --D 2048 32 1 --I 0 --N 1 --ReduceOp 3 --R 0 2"},
        {cmd + " --scales 1 0 --CompType 1 --D 4 3 1 --I 0 --N 1 --ReduceOp 2 --R 1 2"},
        {cmd + " --scales 1 0 --CompType 1 --D 3 4 1 --I 0 --N 1 --ReduceOp 2 --R 0 2"},
        {cmd + " --scales 1 0 --CompType 1 --D 2048 32 1 --I 0 --N 1 --ReduceOp 2 --R 0 2"},
        {cmd + " --scales 1 0 --CompType 1 --D 3 4 1 --I 0 --N 1 --ReduceOp 2 --R 0 2"},
        {cmd + " --scales 1 0 --CompType 1 --D 12 11 1 --I 0 --N 1 --ReduceOp 0 --R 0 1 2"},
        {cmd + " --scales 1 0 --CompType 1 --D 13 4 7 7 --I 0 --N 1 --ReduceOp 0 --R 0 1 2 3"},
        {cmd + " --scales 1 0 --CompType 1 --D 64 3 280 81 --I 0 --N 0 --ReduceOp 0 --R 0"}
    };
    // clang-format on
}

class ConfigWithFloat_reduce_custom_fp32_fp16
    : public testing::TestWithParam<std::vector<std::string>>
{
};

class ConfigWithHalf_reduce_custom_fp32_fp16
    : public testing::TestWithParam<std::vector<std::string>>
{
};

bool IsTestSupportedForDevice(void)
{
    using e_mask = enabled<Gpu::gfx94X, Gpu::gfx103X, Gpu::gfx110X>;
    using d_mask = disabled<Gpu::Default>;
    return ::IsTestSupportedForDevMask<d_mask, e_mask>();
}

void Run2dDriver(miopenDataType_t prec)
{
    std::vector<std::string> params;
    switch(prec)
    {
    case miopenFloat: params = ConfigWithFloat_reduce_custom_fp32_fp16::GetParam(); break;
    case miopenHalf: params = ConfigWithHalf_reduce_custom_fp32_fp16::GetParam(); break;
    case miopenInt8:
    case miopenBFloat16:
    case miopenInt32:
    case miopenInt64:
    case miopenDouble:
    case miopenFloat8:
    case miopenBFloat8:
    default:
        FAIL() << "miopenInt8, miopenBFloat16, miopenInt32, "
                  "miopenDouble, miopenFloat8, miopenBFloat8 "
                  "data type not supported by reduce_custom_fp32_fp16 test";
    }

    for(const auto& test_value : params)
    {
        std::vector<std::string> tokens = GetArgs(test_value);
        std::vector<const char*> ptrs;

        std::transform(tokens.begin(), tokens.end(), std::back_inserter(ptrs), [](const auto& str) {
            return str.data();
        });
        testing::internal::CaptureStderr();
        test_drive<reduce_driver>(ptrs.size(), ptrs.data());
        auto capture = testing::internal::GetCapturedStderr();
        std::cout << capture;
    }
};

} // namespace reduce_custom_fp32_fp16
using namespace reduce_custom_fp32_fp16;

TEST_P(ConfigWithFloat_reduce_custom_fp32_fp16, FloatTest_reduce_custom_fp32_fp16)
{
<<<<<<< HEAD
    if(!(IsTestSupportedForDevice()            //
         && (!MIOPEN_TEST_ALL                  // standalone run
             || (env::enabled(MIOPEN_TEST_ALL) // or --float full tests enabled
                 && env::value(MIOPEN_TEST_FLOAT_ARG) == "--float"))))
=======
    if(!(IsTestSupportedForDevice()                             //
         && (miopen::IsUnset(MIOPEN_ENV(MIOPEN_TEST_ALL))       // standalone run
             || (miopen::IsEnabled(MIOPEN_ENV(MIOPEN_TEST_ALL)) // or --float full tests enabled
                 && miopen::GetStringEnv(MIOPEN_ENV(MIOPEN_TEST_FLOAT_ARG)) == "--float"))))
>>>>>>> 4f5ed42b
    {
        GTEST_SKIP();
    }

    Run2dDriver(miopenFloat);
};

TEST_P(ConfigWithHalf_reduce_custom_fp32_fp16, HalfTest_reduce_custom_fp32_fp16)
{
<<<<<<< HEAD
    if(!(IsTestSupportedForDevice()            //
         && (!MIOPEN_TEST_ALL                  // standalone run
             || (env::enabled(MIOPEN_TEST_ALL) // or --half full tests enabled
                 && env::value(MIOPEN_TEST_FLOAT_ARG) == "--half"))))
=======
    if(!(IsTestSupportedForDevice()                             //
         && (miopen::IsUnset(MIOPEN_ENV(MIOPEN_TEST_ALL))       // standalone run
             || (miopen::IsEnabled(MIOPEN_ENV(MIOPEN_TEST_ALL)) // or --half full tests enabled
                 && miopen::GetStringEnv(MIOPEN_ENV(MIOPEN_TEST_FLOAT_ARG)) == "--half"))))
>>>>>>> 4f5ed42b
    {
        GTEST_SKIP();
    }

    Run2dDriver(miopenHalf);
};

INSTANTIATE_TEST_SUITE_P(ReduceCustomFp32,
                         ConfigWithFloat_reduce_custom_fp32_fp16,
                         testing::Values(GetTestCases("--float")));

INSTANTIATE_TEST_SUITE_P(ReduceCustomFp32,
                         ConfigWithHalf_reduce_custom_fp32_fp16,
                         testing::Values(GetTestCases("--half")));<|MERGE_RESOLUTION|>--- conflicted
+++ resolved
@@ -130,17 +130,10 @@
 
 TEST_P(ConfigWithFloat_reduce_custom_fp32_fp16, FloatTest_reduce_custom_fp32_fp16)
 {
-<<<<<<< HEAD
     if(!(IsTestSupportedForDevice()            //
          && (!MIOPEN_TEST_ALL                  // standalone run
              || (env::enabled(MIOPEN_TEST_ALL) // or --float full tests enabled
                  && env::value(MIOPEN_TEST_FLOAT_ARG) == "--float"))))
-=======
-    if(!(IsTestSupportedForDevice()                             //
-         && (miopen::IsUnset(MIOPEN_ENV(MIOPEN_TEST_ALL))       // standalone run
-             || (miopen::IsEnabled(MIOPEN_ENV(MIOPEN_TEST_ALL)) // or --float full tests enabled
-                 && miopen::GetStringEnv(MIOPEN_ENV(MIOPEN_TEST_FLOAT_ARG)) == "--float"))))
->>>>>>> 4f5ed42b
     {
         GTEST_SKIP();
     }
@@ -150,17 +143,10 @@
 
 TEST_P(ConfigWithHalf_reduce_custom_fp32_fp16, HalfTest_reduce_custom_fp32_fp16)
 {
-<<<<<<< HEAD
     if(!(IsTestSupportedForDevice()            //
          && (!MIOPEN_TEST_ALL                  // standalone run
              || (env::enabled(MIOPEN_TEST_ALL) // or --half full tests enabled
                  && env::value(MIOPEN_TEST_FLOAT_ARG) == "--half"))))
-=======
-    if(!(IsTestSupportedForDevice()                             //
-         && (miopen::IsUnset(MIOPEN_ENV(MIOPEN_TEST_ALL))       // standalone run
-             || (miopen::IsEnabled(MIOPEN_ENV(MIOPEN_TEST_ALL)) // or --half full tests enabled
-                 && miopen::GetStringEnv(MIOPEN_ENV(MIOPEN_TEST_FLOAT_ARG)) == "--half"))))
->>>>>>> 4f5ed42b
     {
         GTEST_SKIP();
     }
