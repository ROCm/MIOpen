/*******************************************************************************
 *
 * MIT License
 *
 * Copyright (c) 2022 Advanced Micro Devices, Inc.
 *
 * Permission is hereby granted, free of charge, to any person obtaining a copy
 * of this software and associated documentation files (the "Software"), to deal
 * in the Software without restriction, including without limitation the rights
 * to use, copy, modify, merge, publish, distribute, sublicense, and/or sell
 * copies of the Software, and to permit persons to whom the Software is
 * furnished to do so, subject to the following conditions:
 *
 * The above copyright notice and this permission notice shall be included in all
 * copies or substantial portions of the Software.
 *
 * THE SOFTWARE IS PROVIDED "AS IS", WITHOUT WARRANTY OF ANY KIND, EXPRESS OR
 * IMPLIED, INCLUDING BUT NOT LIMITED TO THE WARRANTIES OF MERCHANTABILITY,
 * FITNESS FOR A PARTICULAR PURPOSE AND NONINFRINGEMENT. IN NO EVENT SHALL THE
 * AUTHORS OR COPYRIGHT HOLDERS BE LIABLE FOR ANY CLAIM, DAMAGES OR OTHER
 * LIABILITY, WHETHER IN AN ACTION OF CONTRACT, TORT OR OTHERWISE, ARISING FROM,
 * OUT OF OR IN CONNECTION WITH THE SOFTWARE OR THE USE OR OTHER DEALINGS IN THE
 * SOFTWARE.
 *
 *******************************************************************************/
#pragma once

#include <gtest/gtest.h>
#include <string>
#include <miopen/convolution.hpp>

extern std::string const logConv;
extern std::string const logFindConv;
extern std::string const envConv;

enum class ConvDirection;

namespace miopen {
namespace debug {
// Copy of function declaration that is in miopen.
// This is for testing purpose only.
<<<<<<< HEAD
MIOPEN_EXPORT void LogCmdConvolution(const miopenTensorDescriptor_t& xDesc,
                                     const miopenTensorDescriptor_t& wDesc,
                                     const miopenConvolutionDescriptor_t& convDesc,
                                     const miopenTensorDescriptor_t& yDesc,
                                     const ConvDirection& conv_dir,
                                     bool is_immediate);
// Copy of function declaration that is in miopen.
// This is for testing purpose only.
MIOPEN_EXPORT void LogCmdFindConvolution(const miopenTensorDescriptor_t& xDesc,
                                         const miopenTensorDescriptor_t& wDesc,
                                         const miopenConvolutionDescriptor_t& convDesc,
                                         const miopenTensorDescriptor_t& yDesc,
                                         const ConvDirection& conv_dir,
                                         bool is_immediate);
=======
void LogCmdConvolution(const miopenTensorDescriptor_t& xDesc,
                       const miopenTensorDescriptor_t& wDesc,
                       const miopenConvolutionDescriptor_t& convDesc,
                       const miopenTensorDescriptor_t& yDesc,
                       ConvDirection conv_dir,
                       bool is_immediate);
// Copy of function declaration that is in miopen.
// This is for testing purpose only.
void LogCmdFindConvolution(const miopenTensorDescriptor_t& xDesc,
                           const miopenTensorDescriptor_t& wDesc,
                           const miopenConvolutionDescriptor_t& convDesc,
                           const miopenTensorDescriptor_t& yDesc,
                           ConvDirection conv_dir,
                           bool is_immediate);
>>>>>>> c488c51d
} // namespace debug
} // namespace miopen
// Function that is used in multiple test cases.
void TestLogFun(std::function<void(const miopenTensorDescriptor_t&,
                                   const miopenTensorDescriptor_t&,
                                   const miopenConvolutionDescriptor_t&,
                                   const miopenTensorDescriptor_t&,
                                   const ConvDirection&,
                                   bool)> const& func,
                std::string env_var,
                std::string sub_str,
                bool set_env);<|MERGE_RESOLUTION|>--- conflicted
+++ resolved
@@ -39,22 +39,7 @@
 namespace debug {
 // Copy of function declaration that is in miopen.
 // This is for testing purpose only.
-<<<<<<< HEAD
-MIOPEN_EXPORT void LogCmdConvolution(const miopenTensorDescriptor_t& xDesc,
-                                     const miopenTensorDescriptor_t& wDesc,
-                                     const miopenConvolutionDescriptor_t& convDesc,
-                                     const miopenTensorDescriptor_t& yDesc,
-                                     const ConvDirection& conv_dir,
-                                     bool is_immediate);
-// Copy of function declaration that is in miopen.
-// This is for testing purpose only.
-MIOPEN_EXPORT void LogCmdFindConvolution(const miopenTensorDescriptor_t& xDesc,
-                                         const miopenTensorDescriptor_t& wDesc,
-                                         const miopenConvolutionDescriptor_t& convDesc,
-                                         const miopenTensorDescriptor_t& yDesc,
-                                         const ConvDirection& conv_dir,
-                                         bool is_immediate);
-=======
+MIOPEN_EXPORT
 void LogCmdConvolution(const miopenTensorDescriptor_t& xDesc,
                        const miopenTensorDescriptor_t& wDesc,
                        const miopenConvolutionDescriptor_t& convDesc,
@@ -63,13 +48,13 @@
                        bool is_immediate);
 // Copy of function declaration that is in miopen.
 // This is for testing purpose only.
+MIOPEN_EXPORT
 void LogCmdFindConvolution(const miopenTensorDescriptor_t& xDesc,
                            const miopenTensorDescriptor_t& wDesc,
                            const miopenConvolutionDescriptor_t& convDesc,
                            const miopenTensorDescriptor_t& yDesc,
                            ConvDirection conv_dir,
                            bool is_immediate);
->>>>>>> c488c51d
 } // namespace debug
 } // namespace miopen
 // Function that is used in multiple test cases.
