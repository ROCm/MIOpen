--- conflicted
+++ resolved
@@ -34,34 +34,9 @@
 #include "conv_common.hpp"
 #include "conv_test_base.hpp"
 
-<<<<<<< HEAD
 namespace group_conv_2d {
 
-template <typename T>
-miopenDataType_t GetDataType();
-
-template <>
-miopenDataType_t GetDataType<float>()
-{
-    return miopenFloat;
-}
-
-template <>
-miopenDataType_t GetDataType<half_float::half>()
-{
-    return miopenHalf;
-}
-
-template <>
-miopenDataType_t GetDataType<int8_t>()
-{
-    return miopenInt8;
-}
-
-struct ConvTestCase
-=======
 struct ConvTestCaseGroup
->>>>>>> fdf6eb0e
 {
     size_t G;
     size_t N;
@@ -119,29 +94,11 @@
             {32, 256, 1024, 28, 28, 2048, 3, 3, 1, 1, 1, 1, 1, 1, miopenConvolution}};
 }
 
-<<<<<<< HEAD
 using Direction = miopen::conv::Direction;
 
 template <typename T, Direction CONV_DIR>
-struct GroupConvTestFix
-=======
-static int SetTensorLayout(miopen::TensorDescriptor& desc)
-{
-    // get layout string names
-    std::string layout_str = desc.GetLayout_str();
-
-    std::vector<std::size_t> lens = desc.GetLengths();
-    std::vector<int> int_lens(lens.begin(), lens.end());
-
-    // set the strides for the tensor
-    return SetTensorNd(&desc, int_lens, layout_str, desc.GetType());
-}
-
-template <typename T = float>
-struct ConvGroupFwdSolverTest
->>>>>>> fdf6eb0e
     : public ::testing::TestWithParam<
-          std::tuple<miopenConvFwdAlgorithm_t, ConvTestCaseGroup, miopenTensorLayout_t>>
+          std::tuple<onvTestCaseGroup, miopenTensorLayout_t>>
 {
 private:
 
@@ -276,11 +233,7 @@
         conv_desc = conv_config.GetConv();
 
         miopen::TensorDescriptor output_desc =
-<<<<<<< HEAD
             conv_desc.GetForwardOutputTensorWithLayout(input.desc, weights.desc, tensor_layout, GetDataType<T>());
-=======
-            conv_desc.GetForwardOutputTensor(input.desc, weights.desc, miopen_type<T>{});
->>>>>>> fdf6eb0e
         output = tensor<T>{tensor_layout, output_desc.GetLengths()};
 
         auto gen_value = [](auto...) {
@@ -310,17 +263,6 @@
 
         auto& handle = get_handle();
 
-<<<<<<< HEAD
-=======
-        miopen::TensorDescriptor output_desc =
-            conv_desc.GetForwardOutputTensor(input.desc, weights.desc, miopen_type<T>{});
-        ref_out     = tensor<T>{tensor_layout, output_desc.GetLengths()};
-        ref_out     = ref_conv_fwd(input, weights, output, conv_desc);
-        output.data = handle.Read<T>(out_dev, output.data.size());
-        EXPECT_FALSE(miopen::range_zero(ref_out)) << "Cpu data is all zeros";
-        EXPECT_FALSE(miopen::range_zero(output)) << "Gpu data is all zeros";
-        EXPECT_TRUE(miopen::range_distance(ref_out) == miopen::range_distance(output));
->>>>>>> fdf6eb0e
 
         if constexpr (CONV_DIR == Direction::Forward) {
           ref     = ref_conv_fwd(input, weights, output, conv_desc);
@@ -338,12 +280,8 @@
         }
 
     }
-<<<<<<< HEAD
-
-    ConvTestCase conv_config;
-=======
+
     ConvTestCaseGroup conv_config;
->>>>>>> fdf6eb0e
     miopen::ConvolutionDescriptor conv_desc;
     tensor<T> input;
     tensor<T> weights;
