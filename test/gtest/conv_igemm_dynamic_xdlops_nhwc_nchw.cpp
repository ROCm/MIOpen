--- conflicted
+++ resolved
@@ -40,37 +40,21 @@
 
 static bool SkipTest(const std::string& float_arg)
 {
-<<<<<<< HEAD
     if(!MIOPEN_TEST_ALL)
         return false;
     if(env::enabled(MIOPEN_TEST_ALL))
         if(env::value(MIOPEN_TEST_FLOAT_ARG) == float_arg)
-=======
-    if(miopen::IsUnset(MIOPEN_ENV(MIOPEN_TEST_ALL)))
-        return false;
-    if(miopen::IsEnabled(MIOPEN_ENV(MIOPEN_TEST_ALL)))
-        if(miopen::GetStringEnv(MIOPEN_ENV(MIOPEN_TEST_FLOAT_ARG)) == float_arg)
->>>>>>> 4f5ed42b
             return false;
     return true;
 }
 
 void SetupEnvVar()
 {
-<<<<<<< HEAD
     env::update(MIOPEN_FIND_MODE, "normal");
     env::update(MIOPEN_DEBUG_FIND_ONLY_SOLVER,
                 "ConvAsmImplicitGemmGTCDynamicFwdXdlopsNHWC;"
                 "ConvAsmImplicitGemmGTCDynamicBwdXdlopsNHWC;"
                 "ConvAsmImplicitGemmGTCDynamicWrwXdlopsNHWC");
-=======
-    miopen::UpdateEnvVar(MIOPEN_ENV(MIOPEN_FIND_MODE), std::string("normal"));
-    miopen::UpdateEnvVar(
-        MIOPEN_ENV(MIOPEN_DEBUG_FIND_ONLY_SOLVER),
-        std::string(
-            "ConvAsmImplicitGemmGTCDynamicFwdXdlopsNHWC;ConvAsmImplicitGemmGTCDynamicBwdXdlopsNHWC;"
-            "ConvAsmImplicitGemmGTCDynamicWrwXdlopsNHWC"));
->>>>>>> 4f5ed42b
 }
 
 void GetArgs(const std::string& param, std::vector<std::string>& tokens)
