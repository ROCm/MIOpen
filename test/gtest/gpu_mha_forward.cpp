/*******************************************************************************
 *
 * MIT License
 *
 * Copyright (c) 2024 Advanced Micro Devices, Inc.
 *
 * Permission is hereby granted, free of charge, to any person obtaining a copy
 * of this software and associated documentation files (the "Software"), to deal
 * in the Software without restriction, including without limitation the rights
 * to use, copy, modify, merge, publish, distribute, sublicense, and/or sell
 * copies of the Software, and to permit persons to whom the Software is
 * furnished to do so, subject to the following conditions:
 *
 * The above copyright notice and this permission notice shall be included in all
 * copies or substantial portions of the Software.
 *
 * THE SOFTWARE IS PROVIDED "AS IS", WITHOUT WARRANTY OF ANY KIND, EXPRESS OR
 * IMPLIED, INCLUDING BUT NOT LIMITED TO THE WARRANTIES OF MERCHANTABILITY,
 * FITNESS FOR A PARTICULAR PURPOSE AND NONINFRINGEMENT. IN NO EVENT SHALL THE
 * AUTHORS OR COPYRIGHT HOLDERS BE LIABLE FOR ANY CLAIM, DAMAGES OR OTHER
 * LIABILITY, WHETHER IN AN ACTION OF CONTRACT, TORT OR OTHERWISE, ARISING FROM,
 * OUT OF OR IN CONNECTION WITH THE SOFTWARE OR THE USE OR OTHER DEALINGS IN THE
 * SOFTWARE.
 *
 *******************************************************************************/
#include <miopen/config.h>

#include "get_handle.hpp"
#include "mha_helper.hpp"
#include "tensor_holder.hpp"
#include "verify.hpp"
#include "gtest_common.hpp"
#include "../workspace.hpp"

#include <miopen/miopen.h>
#include <miopen/solution.hpp>
//  #include <ck_tile/core/numeric/float8.hpp>

#include <gtest/gtest.h>

#include <map>
#include <memory>
#include <variant>
#include <vector>

MIOPEN_DECLARE_ENV_VAR_STR(MIOPEN_TEST_FLOAT_ARG)
MIOPEN_DECLARE_ENV_VAR_BOOL(MIOPEN_TEST_ALL)

using namespace miopen;
namespace {
inline bool CheckFloatArg(std::string_view arg)
{
    const std::string& tmp = env::value(MIOPEN_TEST_FLOAT_ARG);
    return tmp.empty() || tmp == arg;
}

struct TensorStruct
{
    template <typename T>
    TensorStruct(tensor<T>&& val) : m_cpu_tensor(std::move(val))
    {
    }

    TensorStruct(const TensorStruct&) = delete;
    TensorStruct& operator=(const TensorStruct&) = delete;

    ~TensorStruct() = default;

    std::variant<tensor<float>, tensor<float8>, tensor<int64_t>> m_cpu_tensor;
    Allocator::ManageDataPtr m_gpu_buffer;
};

struct TestCase
{
    size_t n;
    size_t h;
    size_t s;
    size_t d;
    float dropout;
};

struct TestCaseCK
{
    size_t n;
    size_t h;
    size_t s;
    size_t d;
    float dropout;

    bool is_ck_fp8 = false;
};

// CK's MHA currently :
// only supports seq_length % 128 == 0
// only supports dim        % 64 == 0
// row major V
// dropout : 0
// bias : no bias
// mask : no mask
// is_group_mode : flase (only support batch mode)
inline std::vector<TestCaseCK> GetCKCases(bool is_ck)
{
    if(!(CheckFloatArg("--float16") || CheckFloatArg("--float8")))
    {
        return {};
    }

    return {
        // batch, head, seq length, dim, dropout
        {1, 1, 128, 64, 0.0f, is_ck},
        {2, 12, 256, 128, 0.0f, is_ck}, // typical gpt2 fwd
    };
}

inline std::vector<TestCase> GetSmokeCases()
{
    if(!(CheckFloatArg("--float") || CheckFloatArg("--float8")))
    {
        return {};
    }

    return {
        // batch, head, seq length, dim, dropout
        {9, 8, 8, 8, 0.0f},
        {2, 2, 128, 64, 0.0f},
        {2, 1, 5, 4, 0.0f},
        {4, 2, 1, 3, 0.0f},
        {5, 3, 4, 1, 0.0f},
        {1, 2, 65, 5, 0.0f},
        {2, 1, 67, 4, 0.0f},
        {8, 7, 68, 1, 0.0f},
        {1, 2, 257, 5, 0.0f},
        {2, 1, 259, 4, 0.0f},
        {8, 7, 270, 1, 0.0f},
        {1, 1, 1, 1, 0.0f},
        {3, 5, 32, 7, 0.8f},
        {2, 2, 64, 128, 0.8f},
        {2, 1, 128, 4, 0.8f},
        {2, 7, 256, 31, 0.8f},
    };
}

inline std::vector<TestCase> GetFullTestCases()
{
    if(env::disabled(MIOPEN_TEST_ALL) || !(CheckFloatArg("--float") || CheckFloatArg("--float8")))
    {
        return {};
    }

    return {
        // batch, head, seq length, dim, dropout
        {3, 15, 2047, 15, 0.0f},
        {2049, 17, 7, 7, 0.0f},
        {3, 3, 257, 91, 0.0f},
        {11, 150, 255, 31, 0.0f},
        {9, 3, 129, 1023, 0.0f},
        {3, 15, 31, 2047, 0.0f},
        {2049, 17, 32, 7, 0.2f},
        {11, 150, 256, 31, 0.4f},
    };
}
} // namespace

template <typename T, typename TCase = TestCase>
class Test_Fwd_Mha : public testing::TestWithParam<TCase>
{
    static_assert(std::is_same_v<T, float> || std::is_same_v<T, float8>);

protected:
    void SetUp() override
    {
        prng::reset_seed();
        size_t n, h, s, d;
        float drop;
        auto test_case = this->GetParam();
        if constexpr(std::is_same<TCase, TestCaseCK>::value)
        {
            n            = test_case.n;
            h            = test_case.h;
            s            = test_case.s;
            d            = test_case.d;
            drop         = test_case.dropout;
            is_ck_solver = test_case.is_ck_fp8;
        }
        else
        {
            n    = test_case.n;
            h    = test_case.h;
            s    = test_case.s;
            d    = test_case.d;
            drop = test_case.dropout;
        }

        Handle& handle = get_handle();

        if((drop > 0.0f) && (s % handle.GetWavefrontWidth() != 0))
        {
            GTEST_SKIP() << "CPU Dropout currently supports only fully occupied warps";
        }

        mha_descriptor.SetParams(1);
        ASSERT_EQ(miopenCreateMhaProblem(&problem, &mha_descriptor, miopenProblemDirectionForward),
                  miopenStatusSuccess);

        auto InitTensor = [this, &handle](miopenTensorArgumentId_t id, auto&& tensor) {
            auto tmp = std::make_unique<TensorStruct>(std::move(tensor));
            std::visit(
                [this, id, &handle, &gpu_buff = tmp->m_gpu_buffer](auto&& cpu_tensor) {
                    EXPECT_EQ(miopenSetProblemTensorDescriptor(problem, id, &cpu_tensor.desc),
                              miopenStatusSuccess);

                    gpu_buff = handle.Write(cpu_tensor.data);
                    descVector.push_back(&(cpu_tensor.desc));
                },
                tmp->m_cpu_tensor);

            args.emplace_back();
            args.back().id = id;
            // args.back().descriptor will be filled later
            args.back().buffer = tmp->m_gpu_buffer.get();

            tensors[id] = std::move(tmp);
        };

        auto q = test::cpu::GenScaledTensor<T>(n, h, s, d);
        InitTensor(miopenTensorMhaQ, std::move(q.mTensor));

<<<<<<< HEAD
        ScaledTensor k = test::cpu::GenScaledTensor_k<T>(n, h, s, d);
        InitTensor(miopenTensorMhaK, std::move(k.mTensor));

        ScaledTensor v = test::cpu::GenScaledTensor_v<T>(n, h, d, s);

=======
        auto k = test::cpu::GenScaledTensor<T>(n, h, s, d);
        InitTensor(miopenTensorMhaK, std::move(k.mTensor));

        auto v = test::cpu::GenScaledTensor<T>(n, h, s, d);
>>>>>>> f972ecc8
        InitTensor(miopenTensorMhaV, std::move(v.mTensor));

        float s_scale = 1.f;
        // clang-tidy complains about the same expression on both sides of "/": 1.f / 1.f
        float s_descale = 1.f; // / s_scale;

        float o_scale = 1.f;
        // clang-tidy complains about the same expression on both sides of "/": 1.f / 1.f

        InitTensor(miopenTensorMhaDescaleQ,
                   tensor<float>{1, 1, 1, 1}.generate([&q](auto...) { return q.mDescale; }));
        InitTensor(miopenTensorMhaDescaleK,
                   tensor<float>{1, 1, 1, 1}.generate([&k](auto...) { return k.mDescale; }));
        InitTensor(miopenTensorMhaDescaleV,
                   tensor<float>{1, 1, 1, 1}.generate([&v](auto...) { return v.mDescale; }));
        InitTensor(miopenTensorMhaDescaleS,
                   tensor<float>{1, 1, 1, 1}.generate([=](auto...) { return s_descale; }));
        InitTensor(miopenTensorMhaScaleS,
                   tensor<float>{1, 1, 1, 1}.generate([=](auto...) { return s_scale; }));
        InitTensor(miopenTensorMhaScaleO,
                   tensor<float>{1, 1, 1, 1}.generate([=](auto...) { return o_scale; }));

        InitTensor(miopenTensorMhaDropoutProbability,
                   tensor<float>{1, 1, 1, 1}.generate([rate = drop](auto...) { return rate; }));
        InitTensor(miopenTensorMhaDropoutSeed,
                   tensor<int64_t>{1, 1, 1, 1}.generate([](auto...) { return 0xAAFFFFFFFFull; }));
        InitTensor(miopenTensorMhaDropoutOffset,
                   tensor<int64_t>{1, 1, 1, 1}.generate([](auto...) { return 1; }));

        InitTensor(miopenTensorMhaO, tensor<T>{n, h, s, d});
        InitTensor(miopenTensorMhaAmaxO, tensor<float>{1, 1, 1, 1});
        InitTensor(miopenTensorMhaAmaxS, tensor<float>{1, 1, 1, 1});
        InitTensor(miopenTensorMhaM, tensor<float>{n, h, s, 1});
        InitTensor(miopenTensorMhaZInv, tensor<float>{n, h, s, 1});

        for(size_t i = 0; i < descVector.size(); ++i)
        {
            args[i].descriptor = &descVector[i];
        }

        softmax_ref  = tensor<float>{n, h, s, s};
        oDesc_ref    = tensor<T>{n, h, s, d};
        mDesc_ref    = tensor<float>{n, h, s, 1};
        zInvDesc_ref = tensor<float>{n, h, s, 1};

        test::cpu::MultiHeadAttentionForwardfp8(
            std::get<tensor<T>>(tensors[miopenTensorMhaQ]->m_cpu_tensor),
            std::get<tensor<T>>(tensors[miopenTensorMhaK]->m_cpu_tensor),
            std::get<tensor<T>>(tensors[miopenTensorMhaV]->m_cpu_tensor),
            softmax_ref,
            mDesc_ref,
            zInvDesc_ref,
            q.mDescale,
            k.mDescale,
            v.mDescale,
            s_descale,
            s_scale,
            test::cpu::GetF8Scaling(1.0 /*since fp32 softmax's max value will always be 1.0*/),
            o_scale,
            drop,
            std::get<tensor<int64_t>>(tensors[miopenTensorMhaDropoutSeed]->m_cpu_tensor)
                .data.front(),
            std::get<tensor<int64_t>>(tensors[miopenTensorMhaDropoutOffset]->m_cpu_tensor)
                .data.front(),
            amaxS_ref,
            amaxO_ref,
            oDesc_ref);
    }

    void TestBody() override
    {
        Handle& handle = get_handle();

        std::vector<miopenSolution_t> solutions(16);
        std::size_t found;

        ASSERT_EQ(miopenFindSolutions(
                      &handle, problem, nullptr, solutions.data(), &found, solutions.size()),
                  miopenStatusSuccess);
        ASSERT_GT(found, 0);
        solutions.resize(found);

        size_t workspace_size = 0;
        Workspace workspace;

        for(const auto& solution : solutions)
        {
            miopenGetSolutionWorkspaceSize(solution, &workspace_size);
            workspace.resize(workspace_size);

            ASSERT_EQ(
                miopenRunSolution(
                    &handle, solution, args.size(), args.data(), workspace.ptr(), workspace.size()),
                miopenStatusSuccess);

            auto GetResult = [this, &handle](miopenTensorArgumentId_t id, auto type) {
                using ResultT         = std::decay_t<decltype(type)>;
                auto& tensorStructPtr = tensors[id];
                auto& cpu_tensor      = std::get<tensor<ResultT>>(tensorStructPtr->m_cpu_tensor);

                cpu_tensor.data =
                    handle.Read<ResultT>(tensorStructPtr->m_gpu_buffer, cpu_tensor.data.size());

                return cpu_tensor;
            };

            const double error_threshold = 5e-6;

            if(!is_ck_solver)
            {
                const auto& resAmaxS = GetResult(miopenTensorMhaAmaxS, float{});
                auto amaxS_abs_diff  = std::abs(amaxS_ref - resAmaxS[0]);
                EXPECT_LT(amaxS_abs_diff, error_threshold)
                    << " ref: " << amaxS_ref << " result: " << resAmaxS[0];

                const auto& resAmaxO = GetResult(miopenTensorMhaAmaxO, float{});
                auto amaxO_abs_diff  = std::abs(amaxO_ref - resAmaxO[0]);
                EXPECT_LT(amaxO_abs_diff, error_threshold)
                    << " ref: " << amaxO_ref << " result: " << resAmaxO[0];

                double M_error = miopen::rms_range(mDesc_ref, GetResult(miopenTensorMhaM, float{}));
                EXPECT_LT(M_error, error_threshold);

                double ZInv_error =
                    miopen::rms_range(zInvDesc_ref, GetResult(miopenTensorMhaZInv, float{}));
                EXPECT_LT(ZInv_error, error_threshold);
            }

            std::cout << "\ncpu data \n";
            int count = 0;
            for(auto it : oDesc_ref.data)
            {
                std::cout << std::fixed << std::setprecision(10) << static_cast<float>(it) << " : ";
                if(count++ == 100)
                    break;
            }

            auto gpu_tensor = GetResult(miopenTensorMhaO, T{});
            count           = 0;
            std::cout << "\ngpu data \n";
            for(auto& it : gpu_tensor.data)
            {
                std::cout << std::fixed << std::setprecision(10) << static_cast<float>(it) << " : ";
                if(count++ == 100)
                    break;
            }
            std::cout << "\n";

            double O_error = miopen::rms_range(oDesc_ref, gpu_tensor);
            if(!is_ck_solver)
            {

                EXPECT_LT(O_error, error_threshold);
            }
            else
            {
                // ck fp8 solver and low threshold
                EXPECT_LT(O_error, ck_fp8_solver_threshold);
            }
        }
    }

    void TearDown() override
    {
        if(problem)
        {
            ASSERT_EQ(miopenDestroyProblem(problem), miopenStatusSuccess);
        }
    }

    std::map<miopenTensorArgumentId_t, std::unique_ptr<TensorStruct>> tensors;
    std::vector<miopenTensorDescriptor_t> descVector;
    std::vector<miopenTensorArgument_t> args;

    // ref data
    tensor<float> softmax_ref;
    tensor<T> oDesc_ref;
    tensor<float> mDesc_ref;
    tensor<float> zInvDesc_ref;
    float amaxS_ref;
    float amaxO_ref;

    bool is_ck_solver             = false;
    float ck_fp8_solver_threshold = 0.015;

    MhaDescriptor mha_descriptor;
    miopenProblem_t problem = nullptr;
};

class Test_Fwd_Mha_F32 : public Test_Fwd_Mha<float, TestCase>
{
};
template <typename TCase>
class Test_Fwd_Mha_F8 : public Test_Fwd_Mha<float8, TCase>
{
    void SetUp() override
    {
        using e_mask = enabled<Gpu::gfx94X>;
        using d_mask = disabled<Gpu::gfx900, Gpu::gfx906, Gpu::gfx908, Gpu::gfx90A>;
        if(!IsTestSupportedForDevMask<d_mask, e_mask>() || MIOPEN_FP8_IEEE_EXPONENT_BIAS != 0)
        {
            GTEST_SKIP() << "FP8 is unsupported on this HW";
        }

        Test_Fwd_Mha<float8, TCase>::SetUp();
    }
};

class Test_Fwd_Mha_F8_CK : public Test_Fwd_Mha_F8<TestCaseCK>
{
};

class Test_Fwd_Mha_F8_MIOpen : public Test_Fwd_Mha_F8<TestCase>
{
};

// TEST_P(Test_Fwd_Mha_F32, Test_float) { return Test_Fwd_Mha<float, TestCase>::TestBody(); };

// INSTANTIATE_TEST_SUITE_P(Fwd_Mha_Smoke_F32, Test_Fwd_Mha_F32, testing::ValuesIn(GetSmokeCases()));
// INSTANTIATE_TEST_SUITE_P(Fwd_Mha_Full_F32, Test_Fwd_Mha_F32, testing::ValuesIn(GetFullTestCases()));
// GTEST_ALLOW_UNINSTANTIATED_PARAMETERIZED_TEST(Test_Fwd_Mha_F32);

TEST_P(Test_Fwd_Mha_F8_CK, Test_float) { return Test_Fwd_Mha<float8, TestCaseCK>::TestBody(); };

INSTANTIATE_TEST_SUITE_P(Fwd_Mha_Smoke_F8, Test_Fwd_Mha_F8_CK, testing::ValuesIn(GetCKCases(true)));
GTEST_ALLOW_UNINSTANTIATED_PARAMETERIZED_TEST(Test_Fwd_Mha_F8_CK);

// TEST_P(Test_Fwd_Mha_F8_MIOpen, Test_float) { return Test_Fwd_Mha<float8, TestCase>::TestBody(); };

// INSTANTIATE_TEST_SUITE_P(Fwd_Mha_Smoke_F8,
//                          Test_Fwd_Mha_F8_MIOpen,
//                          testing::ValuesIn(GetSmokeCases()));
// GTEST_ALLOW_UNINSTANTIATED_PARAMETERIZED_TEST(Test_Fwd_Mha_F8_MIOpen);<|MERGE_RESOLUTION|>--- conflicted
+++ resolved
@@ -225,18 +225,10 @@
         auto q = test::cpu::GenScaledTensor<T>(n, h, s, d);
         InitTensor(miopenTensorMhaQ, std::move(q.mTensor));
 
-<<<<<<< HEAD
-        ScaledTensor k = test::cpu::GenScaledTensor_k<T>(n, h, s, d);
-        InitTensor(miopenTensorMhaK, std::move(k.mTensor));
-
-        ScaledTensor v = test::cpu::GenScaledTensor_v<T>(n, h, d, s);
-
-=======
         auto k = test::cpu::GenScaledTensor<T>(n, h, s, d);
         InitTensor(miopenTensorMhaK, std::move(k.mTensor));
 
         auto v = test::cpu::GenScaledTensor<T>(n, h, s, d);
->>>>>>> f972ecc8
         InitTensor(miopenTensorMhaV, std::move(v.mTensor));
 
         float s_scale = 1.f;
@@ -455,8 +447,9 @@
 
 // TEST_P(Test_Fwd_Mha_F32, Test_float) { return Test_Fwd_Mha<float, TestCase>::TestBody(); };
 
-// INSTANTIATE_TEST_SUITE_P(Fwd_Mha_Smoke_F32, Test_Fwd_Mha_F32, testing::ValuesIn(GetSmokeCases()));
-// INSTANTIATE_TEST_SUITE_P(Fwd_Mha_Full_F32, Test_Fwd_Mha_F32, testing::ValuesIn(GetFullTestCases()));
+// INSTANTIATE_TEST_SUITE_P(Fwd_Mha_Smoke_F32, Test_Fwd_Mha_F32,
+// testing::ValuesIn(GetSmokeCases())); INSTANTIATE_TEST_SUITE_P(Fwd_Mha_Full_F32, Test_Fwd_Mha_F32,
+// testing::ValuesIn(GetFullTestCases()));
 // GTEST_ALLOW_UNINSTANTIATED_PARAMETERIZED_TEST(Test_Fwd_Mha_F32);
 
 TEST_P(Test_Fwd_Mha_F8_CK, Test_float) { return Test_Fwd_Mha<float8, TestCaseCK>::TestBody(); };
@@ -464,7 +457,8 @@
 INSTANTIATE_TEST_SUITE_P(Fwd_Mha_Smoke_F8, Test_Fwd_Mha_F8_CK, testing::ValuesIn(GetCKCases(true)));
 GTEST_ALLOW_UNINSTANTIATED_PARAMETERIZED_TEST(Test_Fwd_Mha_F8_CK);
 
-// TEST_P(Test_Fwd_Mha_F8_MIOpen, Test_float) { return Test_Fwd_Mha<float8, TestCase>::TestBody(); };
+// TEST_P(Test_Fwd_Mha_F8_MIOpen, Test_float) { return Test_Fwd_Mha<float8, TestCase>::TestBody();
+// };
 
 // INSTANTIATE_TEST_SUITE_P(Fwd_Mha_Smoke_F8,
 //                          Test_Fwd_Mha_F8_MIOpen,
