/*******************************************************************************
 *
 * MIT License
 *
 * Copyright (c) 2023 Advanced Micro Devices, Inc.
 *
 * Permission is hereby granted, free of charge, to any person obtaining a copy
 * of this software and associated documentation files (the "Software"), to deal
 * in the Software without restriction, including without limitation the rights
 * to use, copy, modify, merge, publish, distribute, sublicense, and/or sell
 * copies of the Software, and to permit persons to whom the Software is
 * furnished to do so, subject to the following conditions:
 *
 * The above copyright notice and this permission notice shall be included in all
 * copies or substantial portions of the Software.
 *
 * THE SOFTWARE IS PROVIDED "AS IS", WITHOUT WARRANTY OF ANY KIND, EXPRESS OR
 * IMPLIED, INCLUDING BUT NOT LIMITED TO THE WARRANTIES OF MERCHANTABILITY,
 * FITNESS FOR A PARTICULAR PURPOSE AND NONINFRINGEMENT. IN NO EVENT SHALL THE
 * AUTHORS OR COPYRIGHT HOLDERS BE LIABLE FOR ANY CLAIM, DAMAGES OR OTHER
 * LIABILITY, WHETHER IN AN ACTION OF CONTRACT, TORT OR OTHERWISE, ARISING FROM,
 * OUT OF OR IN CONNECTION WITH THE SOFTWARE OR THE USE OR OTHER DEALINGS IN THE
 * SOFTWARE.
 *
 *******************************************************************************/

#include <tuple>
#include <string_view>

#include "gtest_common.hpp"

#include "../conv2d.hpp"

MIOPEN_DECLARE_ENV_VAR_BOOL(MIOPEN_TEST_MLIR)
MIOPEN_DECLARE_ENV_VAR_BOOL(MIOPEN_TEST_ALL)

namespace {

auto GetTestCases()
{
<<<<<<< HEAD
    const auto bwd = std::tuple{std::pair{MIOPEN_FIND_MODE, "normal"},
                                std::pair{MIOPEN_DEBUG_FIND_ONLY_SOLVER, "ConvMlirIgemmBwdXdlops"}};

    const auto wrw = std::tuple{std::pair{MIOPEN_FIND_MODE, "normal"},
                                std::pair{MIOPEN_DEBUG_FIND_ONLY_SOLVER, "ConvMlirIgemmWrWXdlops"}};
=======
    const auto bwd = std::tuple{std::pair{MIOPEN_ENV(MIOPEN_FIND_MODE), std::string_view("normal")},
                                std::pair{MIOPEN_ENV(MIOPEN_DEBUG_FIND_ONLY_SOLVER),
                                          std::string_view("ConvMlirIgemmBwdXdlops")}};

    const auto wrw = std::tuple{std::pair{MIOPEN_ENV(MIOPEN_FIND_MODE), std::string_view("normal")},
                                std::pair{MIOPEN_ENV(MIOPEN_DEBUG_FIND_ONLY_SOLVER),
                                          std::string_view("ConvMlirIgemmWrWXdlops")}};
>>>>>>> 4f5ed42b

    const std::string flags_bwd = " --verbose --disable-forward --disable-backward-weights";
    const std::string flags_wrw = " --verbose --disable-forward --disable-backward-data";
    const std::string layout    = " --in_layout NHWC --fil_layout NHWC --out_layout NHWC";

    const std::string groupCount_32 = " --group-count 32";

    // BWD WRW test cases
    return std::vector{
        // clang-format off
    std::pair{bwd, flags_bwd + " --input 256 1024 14 14 --weights 2048 1024 1 1 --pads_strides_dilations 0 0 2 2 1 1"},
    std::pair{bwd, flags_bwd + " --input 256 1024 14 14 --weights 2048 1024 1 1 --pads_strides_dilations 0 0 2 2 1 1" + layout},
    std::pair{bwd, flags_bwd + " --input 256 128  28 28 --weights 128  128  3 3 --pads_strides_dilations 1 1 1 1 1 1"},
    std::pair{bwd, flags_bwd + " --input 256 128  28 28 --weights 128  128  3 3 --pads_strides_dilations 1 1 1 1 1 1" + layout},
    std::pair{bwd, flags_bwd + " --input 128 512  7  7  --weights 512  512  3 3 --pads_strides_dilations 1 1 1 1 1 1"},
    std::pair{bwd, flags_bwd + " --input 128 512  7  7  --weights 512  512  3 3 --pads_strides_dilations 1 1 1 1 1 1" + layout},
    std::pair{bwd, flags_bwd + " --input 128 64   56 56 --weights 64   64   1 1 --pads_strides_dilations 0 0 1 1 1 1"},
    std::pair{bwd, flags_bwd + " --input 128 64   56 56 --weights 64   64   1 1 --pads_strides_dilations 0 0 1 1 1 1" + layout},

    std::pair{wrw, flags_wrw + " --input 64  1024 14 14 --weights 256  1024 1 1 --pads_strides_dilations 0 0 1 1 1 1"},
    std::pair{wrw, flags_wrw + " --input 64  1024 14 14 --weights 256  1024 1 1 --pads_strides_dilations 0 0 1 1 1 1" + layout},
    std::pair{wrw, flags_wrw + " --input 256 256  14 14 --weights 256  256  3 3 --pads_strides_dilations 0 0 2 2 1 1"},
    std::pair{wrw, flags_wrw + " --input 256 256  14 14 --weights 256  256  3 3 --pads_strides_dilations 0 0 2 2 1 1" + layout},
    std::pair{wrw, flags_wrw + " --input 128 2048 7  7  --weights 512  2048 1 1 --pads_strides_dilations 0 0 1 1 1 1"},
    std::pair{wrw, flags_wrw + " --input 128 2048 7  7  --weights 512  2048 1 1 --pads_strides_dilations 0 0 1 1 1 1" + layout},
    std::pair{wrw, flags_wrw + " --input 128 64   56 56 --weights 64   64   1 1 --pads_strides_dilations 0 0 1 1 1 1" + layout},
    std::pair{wrw, flags_wrw + " --input 256 1024 14 14 --weights 1024 32   1 1 --pads_strides_dilations 0 0 1 1 1 1" + groupCount_32},
    std::pair{wrw, flags_wrw + " --input 64 1024 14 14 --weights 1024 1024  1 1 --pads_strides_dilations 0 0 1 1 1 1"}
        // clang-format on
    };
}

using TestCase = decltype(GetTestCases())::value_type;

<<<<<<< HEAD
bool SkipTest() { return !(env::enabled(MIOPEN_TEST_MLIR)) || env::disabled(MIOPEN_TEST_ALL); }
=======
bool SkipTest()
{
    return !(miopen::IsEnabled(MIOPEN_ENV(MIOPEN_TEST_MLIR))) ||
           miopen::IsDisabled(MIOPEN_ENV(MIOPEN_TEST_ALL));
}
>>>>>>> 4f5ed42b

bool IsTestSupportedForDevice()
{
    using e_mask = enabled<Gpu::Default>;
    using d_mask = disabled<Gpu::gfx900, Gpu::gfx906>;
    return ::IsTestSupportedForDevMask<d_mask, e_mask>();
}

} // namespace

class Conv2dDefaultHalf : public FloatTestCase<std::vector<TestCase>>
{
};

TEST_P(Conv2dDefaultHalf, HalfTest_conv_igemm_mlir_xdlops_bwd_wrw)
{
    if(IsTestSupportedForDevice() && !SkipTest())
    {
        invoke_with_params<conv2d_driver, Conv2dDefaultHalf>(db_check);
    }
    else
    {
        GTEST_SKIP();
    }
};

// Half for FWD, BWD, WRW
INSTANTIATE_TEST_SUITE_P(ConvIgemmMlirXdlops, Conv2dDefaultHalf, testing::Values(GetTestCases()));<|MERGE_RESOLUTION|>--- conflicted
+++ resolved
@@ -38,21 +38,11 @@
 
 auto GetTestCases()
 {
-<<<<<<< HEAD
     const auto bwd = std::tuple{std::pair{MIOPEN_FIND_MODE, "normal"},
                                 std::pair{MIOPEN_DEBUG_FIND_ONLY_SOLVER, "ConvMlirIgemmBwdXdlops"}};
 
     const auto wrw = std::tuple{std::pair{MIOPEN_FIND_MODE, "normal"},
                                 std::pair{MIOPEN_DEBUG_FIND_ONLY_SOLVER, "ConvMlirIgemmWrWXdlops"}};
-=======
-    const auto bwd = std::tuple{std::pair{MIOPEN_ENV(MIOPEN_FIND_MODE), std::string_view("normal")},
-                                std::pair{MIOPEN_ENV(MIOPEN_DEBUG_FIND_ONLY_SOLVER),
-                                          std::string_view("ConvMlirIgemmBwdXdlops")}};
-
-    const auto wrw = std::tuple{std::pair{MIOPEN_ENV(MIOPEN_FIND_MODE), std::string_view("normal")},
-                                std::pair{MIOPEN_ENV(MIOPEN_DEBUG_FIND_ONLY_SOLVER),
-                                          std::string_view("ConvMlirIgemmWrWXdlops")}};
->>>>>>> 4f5ed42b
 
     const std::string flags_bwd = " --verbose --disable-forward --disable-backward-weights";
     const std::string flags_wrw = " --verbose --disable-forward --disable-backward-data";
@@ -87,15 +77,7 @@
 
 using TestCase = decltype(GetTestCases())::value_type;
 
-<<<<<<< HEAD
-bool SkipTest() { return !(env::enabled(MIOPEN_TEST_MLIR)) || env::disabled(MIOPEN_TEST_ALL); }
-=======
-bool SkipTest()
-{
-    return !(miopen::IsEnabled(MIOPEN_ENV(MIOPEN_TEST_MLIR))) ||
-           miopen::IsDisabled(MIOPEN_ENV(MIOPEN_TEST_ALL));
-}
->>>>>>> 4f5ed42b
+bool SkipTest() { return !env::enabled(MIOPEN_TEST_MLIR) || env::disabled(MIOPEN_TEST_ALL); }
 
 bool IsTestSupportedForDevice()
 {
