/*******************************************************************************
 *
 * MIT License
 *
 * Copyright (c) 2023 Advanced Micro Devices, Inc.
 *
 * Permission is hereby granted, free of charge, to any person obtaining a copy
 * of this software and associated documentation files (the "Software"), to deal
 * in the Software without restriction, including without limitation the rights
 * to use, copy, modify, merge, publish, distribute, sublicense, and/or sell
 * copies of the Software, and to permit persons to whom the Software is
 * furnished to do so, subject to the following conditions:
 *
 * The above copyright notice and this permission notice shall be included in all
 * copies or substantial portions of the Software.
 *
 * THE SOFTWARE IS PROVIDED "AS IS", WITHOUT WARRANTY OF ANY KIND, EXPRESS OR
 * IMPLIED, INCLUDING BUT NOT LIMITED TO THE WARRANTIES OF MERCHANTABILITY,
 * FITNESS FOR A PARTICULAR PURPOSE AND NONINFRINGEMENT. IN NO EVENT SHALL THE
 * AUTHORS OR COPYRIGHT HOLDERS BE LIABLE FOR ANY CLAIM, DAMAGES OR OTHER
 * LIABILITY, WHETHER IN AN ACTION OF CONTRACT, TORT OR OTHERWISE, ARISING FROM,
 * OUT OF OR IN CONNECTION WITH THE SOFTWARE OR THE USE OR OTHER DEALINGS IN THE
 * SOFTWARE.
 *
 *******************************************************************************/
#include <tuple>
#include <string_view>

<<<<<<< HEAD
#include "gtest_common.hpp"
=======
#include <miopen/miopen.h>
#include <gtest/gtest.h>
#include <miopen/miopen.h>
#include "get_handle.hpp"
#include "test_env.hpp"

#include "../conv2d.hpp"
>>>>>>> 3b5c6ce9

#include "../conv2d.hpp"

MIOPEN_DECLARE_ENV_VAR_BOOL(MIOPEN_TEST_ALL)
MIOPEN_DECLARE_ENV_VAR_BOOL(MIOPEN_TEST_GPU_XNACK_ENABLED)

namespace conv_igemm_dynamic {
<<<<<<< HEAD
=======

static bool SkipTest(void) { return miopen::IsEnabled(ENV(MIOPEN_TEST_GPU_XNACK_ENABLED)); }
>>>>>>> 3b5c6ce9

auto GetTestCases()
{
    const auto env = std::tuple{std::pair{ENV(MIOPEN_FIND_MODE), std::string_view("normal")},
                                std::pair{ENV(MIOPEN_DEBUG_FIND_ONLY_SOLVER),
                                          std::string_view("ConvAsmImplicitGemmV4R1DynamicFwd")}};
    const auto env_1x1 =
        std::tuple{std::pair{ENV(MIOPEN_FIND_MODE), std::string_view("normal")},
                   std::pair{ENV(MIOPEN_DEBUG_FIND_ONLY_SOLVER),
                             std::string_view("ConvAsmImplicitGemmV4R1DynamicFwd_1x1")}};
    const auto env_wrw =
        std::tuple{std::pair{ENV(MIOPEN_FIND_MODE), std::string_view("normal")},
                   std::pair{ENV(MIOPEN_DEBUG_FIND_ONLY_SOLVER),
                             std::string_view("ConvAsmImplicitGemmV4R1DynamicWrw")}};
    const auto env_bwd =
        std::tuple{std::pair{ENV(MIOPEN_FIND_MODE), std::string_view("normal")},
                   std::pair{ENV(MIOPEN_DEBUG_FIND_ONLY_SOLVER),
                             std::string_view("ConvAsmImplicitGemmV4R1DynamicBwd")}};

    const std::string v           = " --verbose";
    const std::string dis_bk_data = " --disable-backward-data";
    const std::string dis_bk_wei  = " --disable-backward-weights";
    const std::string dis_fwd     = " --disable-forward";
    const std::string dis_vali    = " --disable-validation";

    auto basic_tests = std::vector
    {
<<<<<<< HEAD
        // clang-format off
#if CODECOV_TEST
    std::pair{env    , v +  " --input  32  32 17 17 --weights 32  32 1 7 --pads_strides_dilations 0 3 1 1 1 1" + dis_bk_data + dis_bk_wei + dis_vali},
    std::pair{env_wrw, v + " --input  64  64 28 28 --weights 32  64 1 1 --pads_strides_dilations 0 0 1 1 1 1" + dis_fwd + dis_bk_data + dis_vali},
    std::pair{env_bwd, v + " --input  64  64 28 28 --weights 16  64 1 1 --pads_strides_dilations 0 0 1 1 1 1" + dis_fwd + dis_bk_wei + dis_vali},
#else
    std::pair{env    , v + " --input  16  16 56 56 --weights 64  16 1 1 --pads_strides_dilations 0 0 1 1 1 1" + dis_bk_data + dis_bk_wei},
    std::pair{env    , v + " --input  16  64 34 34 --weights 64  64 3 3 --pads_strides_dilations 0 0 1 1 1 1" + dis_bk_data + dis_bk_wei},
    std::pair{env    , v + " --input  32  32 17 17 --weights 32  32 1 7 --pads_strides_dilations 0 3 1 1 1 1" + dis_bk_data + dis_bk_wei},
    std::pair{env_1x1, v + " --input  16 384  8  8 --weights 64 384 1 1 --pads_strides_dilations 0 0 1 1 1 1" + dis_bk_data + dis_bk_wei},
    std::pair{env_wrw, v + " --input  64  64 28 28 --weights 32  64 1 1 --pads_strides_dilations 0 0 1 1 1 1" + dis_fwd + dis_bk_data},
    std::pair{env_wrw, v + " --input  16  128 36 36 --weights 32  128 1 1 --pads_strides_dilations 0 0 1 1 1 1" + dis_fwd + dis_bk_data},
    std::pair{env_bwd, v + " --input  64  64 28 28 --weights 16  64 1 1 --pads_strides_dilations 0 0 1 1 1 1" + dis_fwd + dis_bk_wei},
    std::pair{env_bwd, v + " --input  16  128 36 36 --weights 32  128 1 1 --pads_strides_dilations 0 0 1 1 1 1" + dis_fwd + dis_bk_wei}
#endif
        // clang-format on
    };
=======
        putenv(elem.data());
    }

    auto cmd = std::get<1>(param);

    std::stringstream ss(cmd);
    std::istream_iterator<std::string> begin(ss);
    std::istream_iterator<std::string> end;
    while(begin != end)
        tokens.push_back(*begin++);
}

class Conv2dFloatDynamic : public testing::TestWithParam<std::vector<TestCase>>
{
};

void Run2dDriver(miopenDataType_t prec)
{
>>>>>>> 3b5c6ce9

    if(miopen::IsEnabled(ENV(MIOPEN_TEST_ALL)))
    {
<<<<<<< HEAD
        basic_tests.insert(basic_tests.end(),
                           {
                               // clang-format off
    std::pair{env    , v + " --input  64   64 56 56 --weights 256  64  1 1 --pads_strides_dilations 0 0 1 1 1 1" + dis_bk_data + dis_bk_wei},
    std::pair{env    , v + " --input  64  256 34 34 --weights 256  256 3 3 --pads_strides_dilations 0 0 1 1 1 1" + dis_bk_data + dis_bk_wei},
    std::pair{env    , v + " --input 128  128 35 35 --weights 128  128 3 3 --pads_strides_dilations 0 0 2 2 1 1" + dis_bk_data + dis_bk_wei},
    std::pair{env    , v + " --input  64 1536  8  8 --weights 256 1536 1 1 --pads_strides_dilations 0 0 1 1 1 1" + dis_bk_data + dis_bk_wei},
    std::pair{env    , v + " --input 128   48  7  7 --weights 128   48 5 5 --pads_strides_dilations 2 2 1 1 1 1" + dis_bk_data + dis_bk_wei},
    std::pair{env    , v + " --input 128  128 17 17 --weights 128  128 1 7 --pads_strides_dilations 0 3 1 1 1 1" + dis_bk_data + dis_bk_wei},
    std::pair{env_1x1, v + " --input 128  256 28 28 --weights 128  256 1 1 --pads_strides_dilations 0 0 1 1 1 1" + dis_bk_data + dis_bk_wei},
    std::pair{env_1x1, v + " --input  64 1536  8  8 --weights 256 1536 1 1 --pads_strides_dilations 0 0 1 1 1 1" + dis_bk_data + dis_bk_wei},
    std::pair{env_1x1, v + " --input 128  768 17 17 --weights 128  768 1 1 --pads_strides_dilations 0 0 1 1 1 1" + dis_bk_data + dis_bk_wei},
    std::pair{env_wrw, v + " --input  64   64 56 56 --weights 256  64  1 1 --pads_strides_dilations 0 0 1 1 1 1" + dis_fwd + dis_bk_data},
    std::pair{env_wrw, v + " --input  32  128 34 34 --weights 64  128  3 3 --pads_strides_dilations 0 0 1 1 1 1" + dis_fwd + dis_bk_data},
    std::pair{env_wrw, v + " --input 128  128 35 35 --weights 128  128 3 3 --pads_strides_dilations 1 1 1 1 1 1" + dis_fwd + dis_bk_data},
    std::pair{env_wrw, v + " --input 128  256 56 56 --weights 64  256 1 1 --pads_strides_dilations 0 0 1 1 1 1" + dis_fwd + dis_bk_data},
    std::pair{env_wrw, v + " --input  64  512 28 28 --weights 256 512 1 1 --pads_strides_dilations 0 0 2 2 1 1" + dis_fwd + dis_bk_data},
    std::pair{env_wrw, v + " --input  64  512 14 14 --weights 256 512 1 1 --pads_strides_dilations 0 0 1 1 1 1" + dis_fwd + dis_bk_data},
    std::pair{env_bwd, v + " --input  64   64 56 56 --weights 256  64  1 1 --pads_strides_dilations 0 0 1 1 1 1" + dis_fwd + dis_bk_wei},
    std::pair{env_bwd, v + " --input  32  128 34 34 --weights 64  128  3 3 --pads_strides_dilations 0 0 1 1 1 1" + dis_fwd + dis_bk_wei},
    std::pair{env_bwd, v + " --input 128  128 35 35 --weights 128  128 3 3 --pads_strides_dilations 1 1 1 1 1 1" + dis_fwd + dis_bk_wei},
    std::pair{env_bwd, v + " --input 128  256 56 56 --weights 64  256 1 1 --pads_strides_dilations 0 0 1 1 1 1" + dis_fwd + dis_bk_wei}
                               // clang-format on
                           });
=======
    case miopenFloat: params = Conv2dFloatDynamic::GetParam(); break;
    case miopenHalf:
    case miopenInt8:
    case miopenBFloat16:
    case miopenInt32:
    case miopenDouble:
    case miopenFloat8:
    case miopenBFloat8:
        FAIL() << "miopenHalf, miopenInt8, miopenBFloat16, miopenInt32, "
                  "miopenDouble, miopenFloat8, miopenBFloat8 "
                  "data type not supported by conv_igemm_dynamic test";

    default: params = Conv2dFloatDynamic::GetParam();
>>>>>>> 3b5c6ce9
    }
    return basic_tests;
}

using TestCase = decltype(GetTestCases())::value_type;

bool SkipTest() { return miopen::IsEnabled(ENV(MIOPEN_TEST_GPU_XNACK_ENABLED)); }

class Conv2dFloat : public FloatTestCase<std::vector<TestCase>>
{
};

bool IsTestSupportedForDevice()
{
    using e_mask = enabled<Gpu::Default>;
    using d_mask = disabled<Gpu::gfx908, Gpu::gfx90A>;
    return ::IsTestSupportedForDevMask<d_mask, e_mask>();
}

<<<<<<< HEAD
} // namespace conv_igemm_dynamic
using namespace conv_igemm_dynamic;

TEST_P(Conv2dFloat, FloatTest_conv_igemm_dynamic)
{
    if(IsTestSupportedForDevice() && !SkipTest())
    {
        invoke_with_params<conv2d_driver, Conv2dFloat>(default_check);
=======
std::vector<TestCase> GetTestCases(const std::string& precision)
{

    std::vector<std::string> env = {
        "MIOPEN_FIND_MODE=normal",
        "MIOPEN_DEBUG_FIND_ONLY_SOLVER=ConvAsmImplicitGemmV4R1DynamicFwd"};
    std::vector<std::string> env_1x1 = {
        "MIOPEN_FIND_MODE=normal",
        "MIOPEN_DEBUG_FIND_ONLY_SOLVER=ConvAsmImplicitGemmV4R1DynamicFwd_1x1"};
    std::vector<std::string> env_wrw = {
        "MIOPEN_FIND_MODE=normal",
        "MIOPEN_DEBUG_FIND_ONLY_SOLVER=ConvAsmImplicitGemmV4R1DynamicWrw"};
    std::vector<std::string> env_bwd = {
        "MIOPEN_FIND_MODE=normal",
        "MIOPEN_DEBUG_FIND_ONLY_SOLVER=ConvAsmImplicitGemmV4R1DynamicBwd"};

    std::string v           = " --verbose";
    std::string dis_bk_data = " --disable-backward-data";
    std::string dis_bk_wei  = " --disable-backward-weights";
    std::string dis_fwd     = " --disable-forward";
    std::string dis_vali    = " --disable-validation";

    const std::vector<TestCase> test_cases = {
    // clang-format off
#if CODECOV_TEST
    TestCase{env, precision + v +  " --input  32  32 17 17 --weights 32  32 1 7 --pads_strides_dilations 0 3 1 1 1 1" + dis_bk_data + dis_bk_wei + dis_vali},
    TestCase{env_wrw, precision + v + " --input  64  64 28 28 --weights 32  64 1 1 --pads_strides_dilations 0 0 1 1 1 1" + dis_fwd + dis_bk_data + dis_vali},
    TestCase{env_bwd, precision + v + " --input  64  64 28 28 --weights 16  64 1 1 --pads_strides_dilations 0 0 1 1 1 1" + dis_fwd + dis_bk_wei + dis_vali},
#else
    TestCase{env, precision + v + " --input  16  16 56 56 --weights 64  16 1 1 --pads_strides_dilations 0 0 1 1 1 1" + dis_bk_data + dis_bk_wei},
    TestCase{env, precision + v + " --input  16  64 34 34 --weights 64  64 3 3 --pads_strides_dilations 0 0 1 1 1 1" + dis_bk_data + dis_bk_wei},
    TestCase{env, precision + v + " --input  32  32 17 17 --weights 32  32 1 7 --pads_strides_dilations 0 3 1 1 1 1" + dis_bk_data + dis_bk_wei},
    TestCase{env_1x1, precision + v + " --input  16 384  8  8 --weights 64 384 1 1 --pads_strides_dilations 0 0 1 1 1 1" + dis_bk_data + dis_bk_wei},
    TestCase{env_wrw, precision + v + " --input  64  64 28 28 --weights 32  64 1 1 --pads_strides_dilations 0 0 1 1 1 1" + dis_fwd + dis_bk_data},
    TestCase{env_wrw, precision + v + " --input  16  128 36 36 --weights 32  128 1 1 --pads_strides_dilations 0 0 1 1 1 1" + dis_fwd + dis_bk_data},
    TestCase{env_bwd, precision + v + " --input  64  64 28 28 --weights 16  64 1 1 --pads_strides_dilations 0 0 1 1 1 1" + dis_fwd + dis_bk_wei},
    TestCase{env_bwd, precision + v + " --input  16  128 36 36 --weights 32  128 1 1 --pads_strides_dilations 0 0 1 1 1 1" + dis_fwd + dis_bk_wei},
#endif

#if MIOPEN_TEST_ALL
    //SKIP_UNLESS_ALL
    TestCase{env, precision + v + " --input  64   64 56 56 --weights 256  64  1 1 --pads_strides_dilations 0 0 1 1 1 1" + dis_bk_data + dis_bk_wei},
    TestCase{env, precision + v + " --input  64  256 34 34 --weights 256  256 3 3 --pads_strides_dilations 0 0 1 1 1 1" + dis_bk_data + dis_bk_wei},
    TestCase{env, precision + v + " --input 128  128 35 35 --weights 128  128 3 3 --pads_strides_dilations 0 0 2 2 1 1" + dis_bk_data + dis_bk_wei},
    TestCase{env, precision + v + " --input  64 1536  8  8 --weights 256 1536 1 1 --pads_strides_dilations 0 0 1 1 1 1" + dis_bk_data + dis_bk_wei},
    TestCase{env, precision + v + " --input 128   48  7  7 --weights 128   48 5 5 --pads_strides_dilations 2 2 1 1 1 1" + dis_bk_data + dis_bk_wei},
    TestCase{env, precision + v + " --input 128  128 17 17 --weights 128  128 1 7 --pads_strides_dilations 0 3 1 1 1 1" + dis_bk_data + dis_bk_wei},
    TestCase{env_1x1, precision + v + " --input 128  256 28 28 --weights 128  256 1 1 --pads_strides_dilations 0 0 1 1 1 1" + dis_bk_data + dis_bk_wei},
    TestCase{env_1x1, precision + v + " --input  64 1536  8  8 --weights 256 1536 1 1 --pads_strides_dilations 0 0 1 1 1 1" + dis_bk_data + dis_bk_wei},
    TestCase{env_1x1, precision + v + " --input 128  768 17 17 --weights 128  768 1 1 --pads_strides_dilations 0 0 1 1 1 1" + dis_bk_data + dis_bk_wei},
    TestCase{env_wrw, precision + v + " --input  64   64 56 56 --weights 256  64  1 1 --pads_strides_dilations 0 0 1 1 1 1" + dis_fwd + dis_bk_data},
    TestCase{env_wrw, precision + v + " --input  32  128 34 34 --weights 64  128  3 3 --pads_strides_dilations 0 0 1 1 1 1" + dis_fwd + dis_bk_data},
    TestCase{env_wrw, precision + v + " --input 128  128 35 35 --weights 128  128 3 3 --pads_strides_dilations 1 1 1 1 1 1" + dis_fwd + dis_bk_data},
    TestCase{env_wrw, precision + v + " --input 128  256 56 56 --weights 64  256 1 1 --pads_strides_dilations 0 0 1 1 1 1" + dis_fwd + dis_bk_data},
    TestCase{env_wrw, precision + v + " --input  64  512 28 28 --weights 256 512 1 1 --pads_strides_dilations 0 0 2 2 1 1" + dis_fwd + dis_bk_data},
    TestCase{env_wrw, precision + v + " --input  64  512 14 14 --weights 256 512 1 1 --pads_strides_dilations 0 0 1 1 1 1" + dis_fwd + dis_bk_data},
    TestCase{env_bwd, precision + v + " --input  64   64 56 56 --weights 256  64  1 1 --pads_strides_dilations 0 0 1 1 1 1" + dis_fwd + dis_bk_wei},
    TestCase{env_bwd, precision + v + " --input  32  128 34 34 --weights 64  128  3 3 --pads_strides_dilations 0 0 1 1 1 1" + dis_fwd + dis_bk_wei},
    TestCase{env_bwd, precision + v + " --input 128  128 35 35 --weights 128  128 3 3 --pads_strides_dilations 1 1 1 1 1 1" + dis_fwd + dis_bk_wei},
    TestCase{env_bwd, precision + v + " --input 128  256 56 56 --weights 64  256 1 1 --pads_strides_dilations 0 0 1 1 1 1" + dis_fwd + dis_bk_wei}
#endif
        // clang-format on
    };
    return test_cases;
}

} // namespace conv_igemm_dynamic
using namespace conv_igemm_dynamic;

TEST_P(Conv2dFloatDynamic, FloatTest_conv_igemm_dynamic)
{
    const auto& handle = get_handle();
    if(IsTestSupportedForDevice(handle) && !SkipTest() && IsTestRunWith("--float"))
    {
        Run2dDriver(miopenFloat);
>>>>>>> 3b5c6ce9
    }
    else
    {
        GTEST_SKIP();
    }
};

<<<<<<< HEAD
INSTANTIATE_TEST_SUITE_P(ConvIgemmDynamic, Conv2dFloat, testing::Values(GetTestCases()));
=======
INSTANTIATE_TEST_SUITE_P(ConvIgemmDynamic,
                         Conv2dFloatDynamic,
                         testing::Values(GetTestCases("--float")));
>>>>>>> 3b5c6ce9
<|MERGE_RESOLUTION|>--- conflicted
+++ resolved
@@ -26,17 +26,7 @@
 #include <tuple>
 #include <string_view>
 
-<<<<<<< HEAD
 #include "gtest_common.hpp"
-=======
-#include <miopen/miopen.h>
-#include <gtest/gtest.h>
-#include <miopen/miopen.h>
-#include "get_handle.hpp"
-#include "test_env.hpp"
-
-#include "../conv2d.hpp"
->>>>>>> 3b5c6ce9
 
 #include "../conv2d.hpp"
 
@@ -44,11 +34,6 @@
 MIOPEN_DECLARE_ENV_VAR_BOOL(MIOPEN_TEST_GPU_XNACK_ENABLED)
 
 namespace conv_igemm_dynamic {
-<<<<<<< HEAD
-=======
-
-static bool SkipTest(void) { return miopen::IsEnabled(ENV(MIOPEN_TEST_GPU_XNACK_ENABLED)); }
->>>>>>> 3b5c6ce9
 
 auto GetTestCases()
 {
@@ -76,7 +61,6 @@
 
     auto basic_tests = std::vector
     {
-<<<<<<< HEAD
         // clang-format off
 #if CODECOV_TEST
     std::pair{env    , v +  " --input  32  32 17 17 --weights 32  32 1 7 --pads_strides_dilations 0 3 1 1 1 1" + dis_bk_data + dis_bk_wei + dis_vali},
@@ -94,30 +78,9 @@
 #endif
         // clang-format on
     };
-=======
-        putenv(elem.data());
-    }
-
-    auto cmd = std::get<1>(param);
-
-    std::stringstream ss(cmd);
-    std::istream_iterator<std::string> begin(ss);
-    std::istream_iterator<std::string> end;
-    while(begin != end)
-        tokens.push_back(*begin++);
-}
-
-class Conv2dFloatDynamic : public testing::TestWithParam<std::vector<TestCase>>
-{
-};
-
-void Run2dDriver(miopenDataType_t prec)
-{
->>>>>>> 3b5c6ce9
 
     if(miopen::IsEnabled(ENV(MIOPEN_TEST_ALL)))
     {
-<<<<<<< HEAD
         basic_tests.insert(basic_tests.end(),
                            {
                                // clang-format off
@@ -142,21 +105,6 @@
     std::pair{env_bwd, v + " --input 128  256 56 56 --weights 64  256 1 1 --pads_strides_dilations 0 0 1 1 1 1" + dis_fwd + dis_bk_wei}
                                // clang-format on
                            });
-=======
-    case miopenFloat: params = Conv2dFloatDynamic::GetParam(); break;
-    case miopenHalf:
-    case miopenInt8:
-    case miopenBFloat16:
-    case miopenInt32:
-    case miopenDouble:
-    case miopenFloat8:
-    case miopenBFloat8:
-        FAIL() << "miopenHalf, miopenInt8, miopenBFloat16, miopenInt32, "
-                  "miopenDouble, miopenFloat8, miopenBFloat8 "
-                  "data type not supported by conv_igemm_dynamic test";
-
-    default: params = Conv2dFloatDynamic::GetParam();
->>>>>>> 3b5c6ce9
     }
     return basic_tests;
 }
@@ -165,7 +113,7 @@
 
 bool SkipTest() { return miopen::IsEnabled(ENV(MIOPEN_TEST_GPU_XNACK_ENABLED)); }
 
-class Conv2dFloat : public FloatTestCase<std::vector<TestCase>>
+class Conv2dFloatDynamic : public FloatTestCase<std::vector<TestCase>>
 {
 };
 
@@ -176,92 +124,14 @@
     return ::IsTestSupportedForDevMask<d_mask, e_mask>();
 }
 
-<<<<<<< HEAD
-} // namespace conv_igemm_dynamic
-using namespace conv_igemm_dynamic;
-
-TEST_P(Conv2dFloat, FloatTest_conv_igemm_dynamic)
-{
-    if(IsTestSupportedForDevice() && !SkipTest())
-    {
-        invoke_with_params<conv2d_driver, Conv2dFloat>(default_check);
-=======
-std::vector<TestCase> GetTestCases(const std::string& precision)
-{
-
-    std::vector<std::string> env = {
-        "MIOPEN_FIND_MODE=normal",
-        "MIOPEN_DEBUG_FIND_ONLY_SOLVER=ConvAsmImplicitGemmV4R1DynamicFwd"};
-    std::vector<std::string> env_1x1 = {
-        "MIOPEN_FIND_MODE=normal",
-        "MIOPEN_DEBUG_FIND_ONLY_SOLVER=ConvAsmImplicitGemmV4R1DynamicFwd_1x1"};
-    std::vector<std::string> env_wrw = {
-        "MIOPEN_FIND_MODE=normal",
-        "MIOPEN_DEBUG_FIND_ONLY_SOLVER=ConvAsmImplicitGemmV4R1DynamicWrw"};
-    std::vector<std::string> env_bwd = {
-        "MIOPEN_FIND_MODE=normal",
-        "MIOPEN_DEBUG_FIND_ONLY_SOLVER=ConvAsmImplicitGemmV4R1DynamicBwd"};
-
-    std::string v           = " --verbose";
-    std::string dis_bk_data = " --disable-backward-data";
-    std::string dis_bk_wei  = " --disable-backward-weights";
-    std::string dis_fwd     = " --disable-forward";
-    std::string dis_vali    = " --disable-validation";
-
-    const std::vector<TestCase> test_cases = {
-    // clang-format off
-#if CODECOV_TEST
-    TestCase{env, precision + v +  " --input  32  32 17 17 --weights 32  32 1 7 --pads_strides_dilations 0 3 1 1 1 1" + dis_bk_data + dis_bk_wei + dis_vali},
-    TestCase{env_wrw, precision + v + " --input  64  64 28 28 --weights 32  64 1 1 --pads_strides_dilations 0 0 1 1 1 1" + dis_fwd + dis_bk_data + dis_vali},
-    TestCase{env_bwd, precision + v + " --input  64  64 28 28 --weights 16  64 1 1 --pads_strides_dilations 0 0 1 1 1 1" + dis_fwd + dis_bk_wei + dis_vali},
-#else
-    TestCase{env, precision + v + " --input  16  16 56 56 --weights 64  16 1 1 --pads_strides_dilations 0 0 1 1 1 1" + dis_bk_data + dis_bk_wei},
-    TestCase{env, precision + v + " --input  16  64 34 34 --weights 64  64 3 3 --pads_strides_dilations 0 0 1 1 1 1" + dis_bk_data + dis_bk_wei},
-    TestCase{env, precision + v + " --input  32  32 17 17 --weights 32  32 1 7 --pads_strides_dilations 0 3 1 1 1 1" + dis_bk_data + dis_bk_wei},
-    TestCase{env_1x1, precision + v + " --input  16 384  8  8 --weights 64 384 1 1 --pads_strides_dilations 0 0 1 1 1 1" + dis_bk_data + dis_bk_wei},
-    TestCase{env_wrw, precision + v + " --input  64  64 28 28 --weights 32  64 1 1 --pads_strides_dilations 0 0 1 1 1 1" + dis_fwd + dis_bk_data},
-    TestCase{env_wrw, precision + v + " --input  16  128 36 36 --weights 32  128 1 1 --pads_strides_dilations 0 0 1 1 1 1" + dis_fwd + dis_bk_data},
-    TestCase{env_bwd, precision + v + " --input  64  64 28 28 --weights 16  64 1 1 --pads_strides_dilations 0 0 1 1 1 1" + dis_fwd + dis_bk_wei},
-    TestCase{env_bwd, precision + v + " --input  16  128 36 36 --weights 32  128 1 1 --pads_strides_dilations 0 0 1 1 1 1" + dis_fwd + dis_bk_wei},
-#endif
-
-#if MIOPEN_TEST_ALL
-    //SKIP_UNLESS_ALL
-    TestCase{env, precision + v + " --input  64   64 56 56 --weights 256  64  1 1 --pads_strides_dilations 0 0 1 1 1 1" + dis_bk_data + dis_bk_wei},
-    TestCase{env, precision + v + " --input  64  256 34 34 --weights 256  256 3 3 --pads_strides_dilations 0 0 1 1 1 1" + dis_bk_data + dis_bk_wei},
-    TestCase{env, precision + v + " --input 128  128 35 35 --weights 128  128 3 3 --pads_strides_dilations 0 0 2 2 1 1" + dis_bk_data + dis_bk_wei},
-    TestCase{env, precision + v + " --input  64 1536  8  8 --weights 256 1536 1 1 --pads_strides_dilations 0 0 1 1 1 1" + dis_bk_data + dis_bk_wei},
-    TestCase{env, precision + v + " --input 128   48  7  7 --weights 128   48 5 5 --pads_strides_dilations 2 2 1 1 1 1" + dis_bk_data + dis_bk_wei},
-    TestCase{env, precision + v + " --input 128  128 17 17 --weights 128  128 1 7 --pads_strides_dilations 0 3 1 1 1 1" + dis_bk_data + dis_bk_wei},
-    TestCase{env_1x1, precision + v + " --input 128  256 28 28 --weights 128  256 1 1 --pads_strides_dilations 0 0 1 1 1 1" + dis_bk_data + dis_bk_wei},
-    TestCase{env_1x1, precision + v + " --input  64 1536  8  8 --weights 256 1536 1 1 --pads_strides_dilations 0 0 1 1 1 1" + dis_bk_data + dis_bk_wei},
-    TestCase{env_1x1, precision + v + " --input 128  768 17 17 --weights 128  768 1 1 --pads_strides_dilations 0 0 1 1 1 1" + dis_bk_data + dis_bk_wei},
-    TestCase{env_wrw, precision + v + " --input  64   64 56 56 --weights 256  64  1 1 --pads_strides_dilations 0 0 1 1 1 1" + dis_fwd + dis_bk_data},
-    TestCase{env_wrw, precision + v + " --input  32  128 34 34 --weights 64  128  3 3 --pads_strides_dilations 0 0 1 1 1 1" + dis_fwd + dis_bk_data},
-    TestCase{env_wrw, precision + v + " --input 128  128 35 35 --weights 128  128 3 3 --pads_strides_dilations 1 1 1 1 1 1" + dis_fwd + dis_bk_data},
-    TestCase{env_wrw, precision + v + " --input 128  256 56 56 --weights 64  256 1 1 --pads_strides_dilations 0 0 1 1 1 1" + dis_fwd + dis_bk_data},
-    TestCase{env_wrw, precision + v + " --input  64  512 28 28 --weights 256 512 1 1 --pads_strides_dilations 0 0 2 2 1 1" + dis_fwd + dis_bk_data},
-    TestCase{env_wrw, precision + v + " --input  64  512 14 14 --weights 256 512 1 1 --pads_strides_dilations 0 0 1 1 1 1" + dis_fwd + dis_bk_data},
-    TestCase{env_bwd, precision + v + " --input  64   64 56 56 --weights 256  64  1 1 --pads_strides_dilations 0 0 1 1 1 1" + dis_fwd + dis_bk_wei},
-    TestCase{env_bwd, precision + v + " --input  32  128 34 34 --weights 64  128  3 3 --pads_strides_dilations 0 0 1 1 1 1" + dis_fwd + dis_bk_wei},
-    TestCase{env_bwd, precision + v + " --input 128  128 35 35 --weights 128  128 3 3 --pads_strides_dilations 1 1 1 1 1 1" + dis_fwd + dis_bk_wei},
-    TestCase{env_bwd, precision + v + " --input 128  256 56 56 --weights 64  256 1 1 --pads_strides_dilations 0 0 1 1 1 1" + dis_fwd + dis_bk_wei}
-#endif
-        // clang-format on
-    };
-    return test_cases;
-}
-
 } // namespace conv_igemm_dynamic
 using namespace conv_igemm_dynamic;
 
 TEST_P(Conv2dFloatDynamic, FloatTest_conv_igemm_dynamic)
 {
-    const auto& handle = get_handle();
-    if(IsTestSupportedForDevice(handle) && !SkipTest() && IsTestRunWith("--float"))
+    if(IsTestSupportedForDevice() && !SkipTest())
     {
-        Run2dDriver(miopenFloat);
->>>>>>> 3b5c6ce9
+        invoke_with_params<conv2d_driver, Conv2dFloatDynamic>(default_check);
     }
     else
     {
@@ -269,10 +139,4 @@
     }
 };
 
-<<<<<<< HEAD
-INSTANTIATE_TEST_SUITE_P(ConvIgemmDynamic, Conv2dFloat, testing::Values(GetTestCases()));
-=======
-INSTANTIATE_TEST_SUITE_P(ConvIgemmDynamic,
-                         Conv2dFloatDynamic,
-                         testing::Values(GetTestCases("--float")));
->>>>>>> 3b5c6ce9
+INSTANTIATE_TEST_SUITE_P(ConvIgemmDynamic, Conv2dFloatDynamic, testing::Values(GetTestCases()));