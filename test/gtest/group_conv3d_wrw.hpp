/*******************************************************************************
 *
 * MIT License
 *
 * Copyright (c) 2023 Advanced Micro Devices, Inc.
 *
 * Permission is hereby granted, free of charge, to any person obtaining a copy
 * of this software and associated documentation files (the "Software"), to deal
 * in the Software without restriction, including without limitation the rights
 * to use, copy, modify, merge, publish, distribute, sublicense, and/or sell
 * copies of the Software, and to permit persons to whom the Software is
 * furnished to do so, subject to the following conditions:
 *
 * The above copyright notice and this permission notice shall be included in all
 * copies or substantial portions of the Software.
 *
 * THE SOFTWARE IS PROVIDED "AS IS", WITHOUT WARRANTY OF ANY KIND, EXPRESS OR
 * IMPLIED, INCLUDING BUT NOT LIMITED TO THE WARRANTIES OF MERCHANTABILITY,
 * FITNESS FOR A PARTICULAR PURPOSE AND NONINFRINGEMENT. IN NO EVENT SHALL THE
 * AUTHORS OR COPYRIGHT HOLDERS BE LIABLE FOR ANY CLAIM, DAMAGES OR OTHER
 * LIABILITY, WHETHER IN AN ACTION OF CONTRACT, TORT OR OTHERWISE, ARISING FROM,
 * OUT OF OR IN CONNECTION WITH THE SOFTWARE OR THE USE OR OTHER DEALINGS IN THE
 * SOFTWARE.
 *
 *******************************************************************************/
#pragma once

#include "conv3d_test_case.hpp"

<<<<<<< HEAD
/*
static int SetTensorLayout(miopen::TensorDescriptor& desc)
=======
std::vector<Conv3DTestCase> ConvTestConfigs()
{ // g   n   c   d    h   w   k   z  y  x pad_x pad_y pad_z stri_x stri_y stri_z dia_x dia_y dia_z
    return {{1, 1, 4, 14, 28, 28, 4, 3, 3, 3, 1, 1, 1, 1, 1, 1, 1, 1, 1, miopenConvolution},
            {1, 1, 1, 1, 4, 4, 1, 2, 2, 2, 1, 1, 1, 1, 1, 1, 1, 1, 1, miopenConvolution},
            {1, 1, 1, 8, 8, 8, 1, 2, 2, 2, 0, 0, 0, 1, 1, 1, 1, 1, 1, miopenConvolution},
            {1, 1, 1, 8, 8, 8, 1, 2, 2, 2, 0, 0, 0, 2, 2, 2, 1, 1, 1, miopenConvolution},
            {1, 64, 5, 28, 28, 28, 9, 3, 3, 3, 1, 1, 1, 1, 1, 1, 1, 1, 1, miopenConvolution},
            {2, 128, 4, 28, 28, 28, 10, 3, 3, 3, 1, 1, 1, 1, 1, 1, 1, 1, 1, miopenConvolution},
            {16, 128, 32, 28, 28, 28, 32, 2, 2, 2, 1, 1, 1, 1, 1, 1, 1, 1, 1, miopenConvolution},
            {8, 64, 32, 28, 28, 28, 16, 3, 3, 3, 1, 1, 1, 1, 1, 1, 1, 1, 1, miopenConvolution},
            {16, 64, 16, 28, 28, 28, 32, 3, 3, 3, 1, 1, 1, 1, 1, 1, 1, 1, 1, miopenConvolution},
            {3, 48, 48, 28, 28, 28, 48, 3, 3, 3, 1, 1, 1, 1, 1, 1, 1, 1, 1, miopenConvolution},
            {3, 48, 39, 28, 28, 28, 12, 3, 3, 3, 1, 1, 1, 1, 1, 1, 1, 1, 1, miopenConvolution},
            {5, 120, 10, 28, 28, 28, 30, 3, 3, 3, 1, 1, 1, 1, 1, 1, 1, 1, 1, miopenConvolution}};
}

inline int SetTensorLayout(miopen::TensorDescriptor& desc)
>>>>>>> 45991db1
{
    // get layout string names
    std::string layout_str = desc.GetLayout_str();

    std::vector<std::size_t> lens = desc.GetLengths();
    std::vector<int> int_lens(lens.begin(), lens.end());

    // set the strides for the tensor
    return SetTensorNd(&desc, int_lens, layout_str, desc.GetType());
}
*/

template <typename T = float>
struct ConvWrwSolverTest
    : public ::testing::TestWithParam<
          std::tuple<miopenConvBwdWeightsAlgorithm_t, Conv3DTestCase, miopenTensorLayout_t>>
{
protected:
    void SetUp() override
    {
        test_skipped = false;

        std::tie(algo, conv_config, tensor_layout) = GetParam();
        input   = tensor<T>{tensor_layout, conv_config.GetInput()};
        weights = tensor<T>{tensor_layout, conv_config.GetWeights()};

        auto gen_value = [](auto...) {
            return prng::gen_A_to_B(static_cast<T>(-3.0), static_cast<T>(3.0));
        };
        input.generate(gen_value);

        std::fill(weights.begin(), weights.end(), 0);
        conv_desc = conv_config.GetConv();

        miopen::TensorDescriptor output_desc =
            conv_desc.GetForwardOutputTensor(input.desc, weights.desc, miopen_type<T>{});
        output = tensor<T>{tensor_layout, output_desc.GetLengths()};
        output.generate(gen_value);
        auto&& handle = get_handle();
        in_dev        = handle.Write(input.data);
        wei_dev       = handle.Write(weights.data);
        out_dev       = handle.Write(output.data);
    }
    void TearDown() override
    {
        if(test_skipped)
            return;

        auto&& handle = get_handle();

        ref_wei      = tensor<T>{tensor_layout, weights.desc.GetLengths()};
        ref_wei      = ref_conv_wrw(input, weights, output, conv_desc);
        weights.data = handle.Read<T>(wei_dev, weights.data.size());
        EXPECT_FALSE(miopen::range_zero(ref_wei)) << "Cpu data is all zeros";
        EXPECT_FALSE(miopen::range_zero(weights)) << "Gpu data is all zeros";
        EXPECT_FALSE(miopen::find_idx(ref_wei, miopen::not_finite) >= 0)
            << "Non finite number found in the CPU data";
        EXPECT_FALSE(miopen::find_idx(weights, miopen::not_finite) >= 0)
            << "Non finite number found in the CK GPU data";
        EXPECT_TRUE(miopen::range_distance(ref_wei) == miopen::range_distance(weights));

        const double tolerance = 80;
        double threshold       = 1e-5 * tolerance;
        auto error             = miopen::rms_range(ref_wei, weights);

        EXPECT_FALSE(miopen::find_idx(ref_wei, miopen::not_finite) >= 0)
            << "Non finite number found in the CPU data";

        EXPECT_TRUE(error < threshold)
            << "Error beyond tolerance Error:" << error << ",  Threshold: " << threshold;
    }
    Conv3DTestCase conv_config;
    miopen::ConvolutionDescriptor conv_desc;
    tensor<T> input;
    tensor<T> weights;
    tensor<T> output;
    tensor<T> ref_wei;
    miopen::Allocator::ManageDataPtr in_dev;
    miopen::Allocator::ManageDataPtr wei_dev;
    miopen::Allocator::ManageDataPtr out_dev;
    miopenConvBwdWeightsAlgorithm_t algo = miopenConvolutionBwdWeightsAlgoImplicitGEMM;
    bool test_skipped                    = false;
    miopenTensorLayout_t tensor_layout;
};<|MERGE_RESOLUTION|>--- conflicted
+++ resolved
@@ -27,28 +27,7 @@
 
 #include "conv3d_test_case.hpp"
 
-<<<<<<< HEAD
-/*
-static int SetTensorLayout(miopen::TensorDescriptor& desc)
-=======
-std::vector<Conv3DTestCase> ConvTestConfigs()
-{ // g   n   c   d    h   w   k   z  y  x pad_x pad_y pad_z stri_x stri_y stri_z dia_x dia_y dia_z
-    return {{1, 1, 4, 14, 28, 28, 4, 3, 3, 3, 1, 1, 1, 1, 1, 1, 1, 1, 1, miopenConvolution},
-            {1, 1, 1, 1, 4, 4, 1, 2, 2, 2, 1, 1, 1, 1, 1, 1, 1, 1, 1, miopenConvolution},
-            {1, 1, 1, 8, 8, 8, 1, 2, 2, 2, 0, 0, 0, 1, 1, 1, 1, 1, 1, miopenConvolution},
-            {1, 1, 1, 8, 8, 8, 1, 2, 2, 2, 0, 0, 0, 2, 2, 2, 1, 1, 1, miopenConvolution},
-            {1, 64, 5, 28, 28, 28, 9, 3, 3, 3, 1, 1, 1, 1, 1, 1, 1, 1, 1, miopenConvolution},
-            {2, 128, 4, 28, 28, 28, 10, 3, 3, 3, 1, 1, 1, 1, 1, 1, 1, 1, 1, miopenConvolution},
-            {16, 128, 32, 28, 28, 28, 32, 2, 2, 2, 1, 1, 1, 1, 1, 1, 1, 1, 1, miopenConvolution},
-            {8, 64, 32, 28, 28, 28, 16, 3, 3, 3, 1, 1, 1, 1, 1, 1, 1, 1, 1, miopenConvolution},
-            {16, 64, 16, 28, 28, 28, 32, 3, 3, 3, 1, 1, 1, 1, 1, 1, 1, 1, 1, miopenConvolution},
-            {3, 48, 48, 28, 28, 28, 48, 3, 3, 3, 1, 1, 1, 1, 1, 1, 1, 1, 1, miopenConvolution},
-            {3, 48, 39, 28, 28, 28, 12, 3, 3, 3, 1, 1, 1, 1, 1, 1, 1, 1, 1, miopenConvolution},
-            {5, 120, 10, 28, 28, 28, 30, 3, 3, 3, 1, 1, 1, 1, 1, 1, 1, 1, 1, miopenConvolution}};
-}
-
 inline int SetTensorLayout(miopen::TensorDescriptor& desc)
->>>>>>> 45991db1
 {
     // get layout string names
     std::string layout_str = desc.GetLayout_str();
@@ -59,7 +38,6 @@
     // set the strides for the tensor
     return SetTensorNd(&desc, int_lens, layout_str, desc.GetType());
 }
-*/
 
 template <typename T = float>
 struct ConvWrwSolverTest
