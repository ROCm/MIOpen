/*******************************************************************************
 *
 * MIT License
 *
 * Copyright (c) 2023 Advanced Micro Devices, Inc.
 *
 * Permission is hereby granted, free of charge, to any person obtaining a copy
 * of this software and associated documentation files (the "Software"), to deal
 * in the Software without restriction, including without limitation the rights
 * to use, copy, modify, merge, publish, distribute, sublicense, and/or sell
 * copies of the Software, and to permit persons to whom the Software is
 * furnished to do so, subject to the following conditions:
 *
 * The above copyright notice and this permission notice shall be included in all
 * copies or substantial portions of the Software.
 *
 * THE SOFTWARE IS PROVIDED "AS IS", WITHOUT WARRANTY OF ANY KIND, EXPRESS OR
 * IMPLIED, INCLUDING BUT NOT LIMITED TO THE WARRANTIES OF MERCHANTABILITY,
 * FITNESS FOR A PARTICULAR PURPOSE AND NONINFRINGEMENT. IN NO EVENT SHALL THE
 * AUTHORS OR COPYRIGHT HOLDERS BE LIABLE FOR ANY CLAIM, DAMAGES OR OTHER
 * LIABILITY, WHETHER IN AN ACTION OF CONTRACT, TORT OR OTHERWISE, ARISING FROM,
 * OUT OF OR IN CONNECTION WITH THE SOFTWARE OR THE USE OR OTHER DEALINGS IN THE
 * SOFTWARE.
 *
 *******************************************************************************/
#pragma once

#include "conv3d_test_case.hpp"

<<<<<<< HEAD
std::vector<Conv3DTestCase> ConvTestConfigs()
{ // g   n   c   d    h   w   k   z  y  x pad_x pad_y pad_z stri_x stri_y stri_z dia_x dia_y dia_z
    return {{1, 1, 4, 14, 28, 28, 2, 3, 3, 3, 1, 1, 1, 1, 1, 1, 1, 1, 1, miopenConvolution},
            {1, 1, 1, 1, 4, 4, 1, 2, 2, 2, 1, 1, 1, 1, 1, 1, 1, 1, 1, miopenConvolution},
            {1, 1, 1, 8, 8, 8, 1, 2, 2, 2, 0, 0, 0, 1, 1, 1, 1, 1, 1, miopenConvolution},
            {1, 1, 1, 8, 8, 8, 1, 2, 2, 2, 0, 0, 0, 2, 2, 2, 1, 1, 1, miopenConvolution},
            {1, 64, 32, 28, 28, 28, 32, 3, 3, 3, 1, 1, 1, 1, 1, 1, 1, 1, 1, miopenConvolution},
            {2, 128, 32, 28, 28, 28, 32, 3, 3, 3, 1, 1, 1, 1, 1, 1, 1, 1, 1, miopenConvolution},
            {32, 128, 32, 28, 28, 28, 32, 3, 3, 3, 1, 1, 1, 1, 1, 1, 1, 1, 1, miopenConvolution},
            {8, 64, 32, 28, 28, 28, 32, 3, 3, 3, 1, 1, 1, 1, 1, 1, 1, 1, 1, miopenConvolution},
            {16, 64, 32, 28, 28, 28, 32, 3, 3, 3, 1, 1, 1, 1, 1, 1, 1, 1, 1, miopenConvolution},
            {3, 48, 48, 28, 28, 28, 48, 3, 3, 3, 1, 1, 1, 1, 1, 1, 1, 1, 1, miopenConvolution},
            {3, 48, 39, 28, 28, 28, 39, 3, 3, 3, 1, 1, 1, 1, 1, 1, 1, 1, 1, miopenConvolution},
            {5, 120, 60, 28, 28, 28, 60, 3, 3, 3, 1, 1, 1, 1, 1, 1, 1, 1, 1, miopenConvolution}};
}

=======
>>>>>>> 3a33fe7a
inline int SetTensorLayout(miopen::TensorDescriptor& desc)
{
    // get layout string names
    std::string layout_str = desc.GetLayout_str();

    std::vector<std::size_t> lens = desc.GetLengths();
    std::vector<int> int_lens(lens.begin(), lens.end());

    // set the strides for the tensor
    return SetTensorNd(&desc, int_lens, layout_str, desc.GetType());
}

template <typename T = float>
struct ConvWrwSolverTest
    : public ::testing::TestWithParam<
          std::tuple<miopenConvBwdWeightsAlgorithm_t, Conv3DTestCase, miopenTensorLayout_t>>
{
protected:
    void SetUp() override
    {
        test_skipped = false;

        std::tie(algo, conv_config, tensor_layout) = GetParam();
        input   = tensor<T>{tensor_layout, conv_config.GetInput()};
        weights = tensor<T>{tensor_layout, conv_config.GetWeights()};

        auto gen_value = [](auto...) {
            return prng::gen_A_to_B(static_cast<T>(-3.0), static_cast<T>(3.0));
        };
        input.generate(gen_value);

        std::fill(weights.begin(), weights.end(), 0);
        conv_desc = conv_config.GetConv();

        miopen::TensorDescriptor output_desc =
            conv_desc.GetForwardOutputTensor(input.desc, weights.desc, miopen_type<T>{});
        output = tensor<T>{tensor_layout, output_desc.GetLengths()};
        output.generate(gen_value);
        auto&& handle = get_handle();
        in_dev        = handle.Write(input.data);
        wei_dev       = handle.Write(weights.data);
        out_dev       = handle.Write(output.data);
    }
    void TearDown() override
    {
        if(test_skipped)
            return;

        auto&& handle = get_handle();

        ref_wei      = tensor<T>{tensor_layout, weights.desc.GetLengths()};
        ref_wei      = ref_conv_wrw(input, weights, output, conv_desc);
        weights.data = handle.Read<T>(wei_dev, weights.data.size());
        EXPECT_FALSE(miopen::range_zero(ref_wei)) << "Cpu data is all zeros";
        EXPECT_FALSE(miopen::range_zero(weights)) << "Gpu data is all zeros";
        EXPECT_FALSE(miopen::find_idx(ref_wei, miopen::not_finite) >= 0)
            << "Non finite number found in the CPU data";
        EXPECT_FALSE(miopen::find_idx(weights, miopen::not_finite) >= 0)
            << "Non finite number found in the CK GPU data";
        EXPECT_TRUE(miopen::range_distance(ref_wei) == miopen::range_distance(weights));

        const double tolerance = 80;
        double threshold       = 1e-5 * tolerance;
        auto error             = miopen::rms_range(ref_wei, weights);

        EXPECT_FALSE(miopen::find_idx(ref_wei, miopen::not_finite) >= 0)
            << "Non finite number found in the CPU data";

        EXPECT_TRUE(error < threshold)
            << "Error beyond tolerance Error:" << error << ",  Threshold: " << threshold;
    }
    Conv3DTestCase conv_config;
    miopen::ConvolutionDescriptor conv_desc;
    tensor<T> input;
    tensor<T> weights;
    tensor<T> output;
    tensor<T> ref_wei;
    miopen::Allocator::ManageDataPtr in_dev;
    miopen::Allocator::ManageDataPtr wei_dev;
    miopen::Allocator::ManageDataPtr out_dev;
    miopenConvBwdWeightsAlgorithm_t algo = miopenConvolutionBwdWeightsAlgoImplicitGEMM;
    bool test_skipped                    = false;
    miopenTensorLayout_t tensor_layout;
};<|MERGE_RESOLUTION|>--- conflicted
+++ resolved
@@ -27,36 +27,6 @@
 
 #include "conv3d_test_case.hpp"
 
-<<<<<<< HEAD
-std::vector<Conv3DTestCase> ConvTestConfigs()
-{ // g   n   c   d    h   w   k   z  y  x pad_x pad_y pad_z stri_x stri_y stri_z dia_x dia_y dia_z
-    return {{1, 1, 4, 14, 28, 28, 2, 3, 3, 3, 1, 1, 1, 1, 1, 1, 1, 1, 1, miopenConvolution},
-            {1, 1, 1, 1, 4, 4, 1, 2, 2, 2, 1, 1, 1, 1, 1, 1, 1, 1, 1, miopenConvolution},
-            {1, 1, 1, 8, 8, 8, 1, 2, 2, 2, 0, 0, 0, 1, 1, 1, 1, 1, 1, miopenConvolution},
-            {1, 1, 1, 8, 8, 8, 1, 2, 2, 2, 0, 0, 0, 2, 2, 2, 1, 1, 1, miopenConvolution},
-            {1, 64, 32, 28, 28, 28, 32, 3, 3, 3, 1, 1, 1, 1, 1, 1, 1, 1, 1, miopenConvolution},
-            {2, 128, 32, 28, 28, 28, 32, 3, 3, 3, 1, 1, 1, 1, 1, 1, 1, 1, 1, miopenConvolution},
-            {32, 128, 32, 28, 28, 28, 32, 3, 3, 3, 1, 1, 1, 1, 1, 1, 1, 1, 1, miopenConvolution},
-            {8, 64, 32, 28, 28, 28, 32, 3, 3, 3, 1, 1, 1, 1, 1, 1, 1, 1, 1, miopenConvolution},
-            {16, 64, 32, 28, 28, 28, 32, 3, 3, 3, 1, 1, 1, 1, 1, 1, 1, 1, 1, miopenConvolution},
-            {3, 48, 48, 28, 28, 28, 48, 3, 3, 3, 1, 1, 1, 1, 1, 1, 1, 1, 1, miopenConvolution},
-            {3, 48, 39, 28, 28, 28, 39, 3, 3, 3, 1, 1, 1, 1, 1, 1, 1, 1, 1, miopenConvolution},
-            {5, 120, 60, 28, 28, 28, 60, 3, 3, 3, 1, 1, 1, 1, 1, 1, 1, 1, 1, miopenConvolution}};
-}
-
-=======
->>>>>>> 3a33fe7a
-inline int SetTensorLayout(miopen::TensorDescriptor& desc)
-{
-    // get layout string names
-    std::string layout_str = desc.GetLayout_str();
-
-    std::vector<std::size_t> lens = desc.GetLengths();
-    std::vector<int> int_lens(lens.begin(), lens.end());
-
-    // set the strides for the tensor
-    return SetTensorNd(&desc, int_lens, layout_str, desc.GetType());
-}
 
 template <typename T = float>
 struct ConvWrwSolverTest
