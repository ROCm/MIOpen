--- conflicted
+++ resolved
@@ -63,21 +63,12 @@
         test_skipped = false;
 
         std::tie(algo, conv_config, tensor_layout) = GetParam();
-<<<<<<< HEAD
-        input   = tensor<T>{miopen_type<T>{}, tensor_layout, conv_config.GetInput()};
-        weights = tensor<T>{miopen_type<T>{}, tensor_layout, conv_config.GetWeights()};
+        input   = tensor<T>{tensor_layout, conv_config.GetInput()};
+        weights = tensor<T>{tensor_layout, conv_config.GetWeights()};
 
         auto gen_value = [](auto...) {
             return prng::gen_A_to_B(static_cast<T>(-3.0), static_cast<T>(3.0));
         };
-=======
-        input   = tensor<T>{tensor_layout, conv_config.GetInput()};
-        weights = tensor<T>{tensor_layout, conv_config.GetWeights()};
-        std::random_device rd{};
-        std::mt19937 gen{rd()};
-        std::uniform_real_distribution<> d{-3, 3};
-        auto gen_value = [&](auto...) { return d(gen); };
->>>>>>> 5798751b
         input.generate(gen_value);
 
         std::fill(weights.begin(), weights.end(), 0);
