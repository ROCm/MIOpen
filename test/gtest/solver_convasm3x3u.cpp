/*******************************************************************************
 *
 * MIT License
 *
 * Copyright (c) 2022 Advanced Micro Devices, Inc.
 *
 * Permission is hereby granted, free of charge, to any person obtaining a copy
 * of this software and associated documentation files (the "Software"), to deal
 * in the Software without restriction, including without limitation the rights
 * to use, copy, modify, merge, publish, distribute, sublicense, and/or sell
 * copies of the Software, and to permit persons to whom the Software is
 * furnished to do so, subject to the following conditions:
 *
 * The above copyright notice and this permission notice shall be included in all
 * copies or substantial portions of the Software.
 *
 * THE SOFTWARE IS PROVIDED "AS IS", WITHOUT WARRANTY OF ANY KIND, EXPRESS OR
 * IMPLIED, INCLUDING BUT NOT LIMITED TO THE WARRANTIES OF MERCHANTABILITY,
 * FITNESS FOR A PARTICULAR PURPOSE AND NONINFRINGEMENT. IN NO EVENT SHALL THE
 * AUTHORS OR COPYRIGHT HOLDERS BE LIABLE FOR ANY CLAIM, DAMAGES OR OTHER
 * LIABILITY, WHETHER IN AN ACTION OF CONTRACT, TORT OR OTHERWISE, ARISING FROM,
 * OUT OF OR IN CONNECTION WITH THE SOFTWARE OR THE USE OR OTHER DEALINGS IN THE
 * SOFTWARE.
 *
 *******************************************************************************/
#include "solver_fwd.hpp"

struct ConvFwdSolverTestFloat : ConvFwdSolverTest<float>
{
};

<<<<<<< HEAD
template <typename Solver>
void SolverFwd(const miopen::TensorDescriptor& inputDesc,
               ConstData_t input,
               const miopen::TensorDescriptor& wDesc,
               ConstData_t weight,
               const miopen::TensorDescriptor& outputDesc,
               Data_t output,
               const miopen::ConvolutionDescriptor& convDesc,
               const ConvTestCase& conv_config,
               bool& test_skipped)
{
    auto&& handle = get_handle();

    Solver solv{};

    const auto tensors =
        miopen::ConvFwdTensors{inputDesc, input, wDesc, weight, outputDesc, output};

    const auto problem = miopen::conv::ProblemDescription{
        inputDesc, wDesc, outputDesc, convDesc, miopen::conv::Direction::Forward};
    auto ctx = miopen::ExecutionContext{};

    ctx.SetStream(&handle);

    if(!solv.IsApplicable(ctx, problem))
    {
        test_skipped = true;
        GTEST_SKIP() << solv.SolverDbId() << "ConvAsm3x3U Not Applicable for this problem"
                     << conv_config;
    }
    const auto invoke_params = miopen::conv::DataInvokeParams{
        tensors, nullptr, 0, convDesc.attribute.gfx90aFp16alt.GetFwd()};

    ASSERT_TRUE(solv.IsApplicable(ctx, problem));
    auto sol = solv.GetSolution(ctx, problem, solv.GetDefaultPerformanceConfig(ctx, problem));
    ASSERT_TRUE(sol.Succeeded());
    ASSERT_TRUE(sol.invoker_factory);
    const auto invoker = handle.PrepareInvoker(*sol.invoker_factory, sol.construction_params);
    (invoker)(handle, invoke_params);
    handle.Finish();
}

=======
>>>>>>> 3825849c
TEST_P(ConvFwdSolverTestFloat, ConvASM3x3UFwd)
{
    miopen::solver::ConvAsm3x3U solv{};
    SolverFwd<miopen::solver::ConvAsm3x3U>(solv);
}

INSTANTIATE_TEST_SUITE_P(ConvFwdTest,
                         ConvFwdSolverTestFloat,
                         testing::Combine(testing::Values(miopenConvolutionFwdAlgoDirect),
                                          testing::ValuesIn(ConvTestConfigs()),
                                          testing::Values(miopenTensorNCHW)));<|MERGE_RESOLUTION|>--- conflicted
+++ resolved
@@ -29,51 +29,6 @@
 {
 };
 
-<<<<<<< HEAD
-template <typename Solver>
-void SolverFwd(const miopen::TensorDescriptor& inputDesc,
-               ConstData_t input,
-               const miopen::TensorDescriptor& wDesc,
-               ConstData_t weight,
-               const miopen::TensorDescriptor& outputDesc,
-               Data_t output,
-               const miopen::ConvolutionDescriptor& convDesc,
-               const ConvTestCase& conv_config,
-               bool& test_skipped)
-{
-    auto&& handle = get_handle();
-
-    Solver solv{};
-
-    const auto tensors =
-        miopen::ConvFwdTensors{inputDesc, input, wDesc, weight, outputDesc, output};
-
-    const auto problem = miopen::conv::ProblemDescription{
-        inputDesc, wDesc, outputDesc, convDesc, miopen::conv::Direction::Forward};
-    auto ctx = miopen::ExecutionContext{};
-
-    ctx.SetStream(&handle);
-
-    if(!solv.IsApplicable(ctx, problem))
-    {
-        test_skipped = true;
-        GTEST_SKIP() << solv.SolverDbId() << "ConvAsm3x3U Not Applicable for this problem"
-                     << conv_config;
-    }
-    const auto invoke_params = miopen::conv::DataInvokeParams{
-        tensors, nullptr, 0, convDesc.attribute.gfx90aFp16alt.GetFwd()};
-
-    ASSERT_TRUE(solv.IsApplicable(ctx, problem));
-    auto sol = solv.GetSolution(ctx, problem, solv.GetDefaultPerformanceConfig(ctx, problem));
-    ASSERT_TRUE(sol.Succeeded());
-    ASSERT_TRUE(sol.invoker_factory);
-    const auto invoker = handle.PrepareInvoker(*sol.invoker_factory, sol.construction_params);
-    (invoker)(handle, invoke_params);
-    handle.Finish();
-}
-
-=======
->>>>>>> 3825849c
 TEST_P(ConvFwdSolverTestFloat, ConvASM3x3UFwd)
 {
     miopen::solver::ConvAsm3x3U solv{};
