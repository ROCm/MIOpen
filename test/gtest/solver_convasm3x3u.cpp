/*******************************************************************************
 *
 * MIT License
 *
 * Copyright (c) 2022 Advanced Micro Devices, Inc.
 *
 * Permission is hereby granted, free of charge, to any person obtaining a copy
 * of this software and associated documentation files (the "Software"), to deal
 * in the Software without restriction, including without limitation the rights
 * to use, copy, modify, merge, publish, distribute, sublicense, and/or sell
 * copies of the Software, and to permit persons to whom the Software is
 * furnished to do so, subject to the following conditions:
 *
 * The above copyright notice and this permission notice shall be included in all
 * copies or substantial portions of the Software.
 *
 * THE SOFTWARE IS PROVIDED "AS IS", WITHOUT WARRANTY OF ANY KIND, EXPRESS OR
 * IMPLIED, INCLUDING BUT NOT LIMITED TO THE WARRANTIES OF MERCHANTABILITY,
 * FITNESS FOR A PARTICULAR PURPOSE AND NONINFRINGEMENT. IN NO EVENT SHALL THE
 * AUTHORS OR COPYRIGHT HOLDERS BE LIABLE FOR ANY CLAIM, DAMAGES OR OTHER
 * LIABILITY, WHETHER IN AN ACTION OF CONTRACT, TORT OR OTHERWISE, ARISING FROM,
 * OUT OF OR IN CONNECTION WITH THE SOFTWARE OR THE USE OR OTHER DEALINGS IN THE
 * SOFTWARE.
 *
 *******************************************************************************/
#include "solver_fwd.hpp"

struct ConvFwdSolverTestFloat : ConvFwdSolverTest<float>
{
};

TEST_P(ConvFwdSolverTestFloat, ConvASM3x3UFwd)
{
<<<<<<< HEAD
    SolverFwd<miopen::solver::conv::ConvAsm3x3U>(input.desc,
                                                 in_dev.get(),
                                                 weights.desc,
                                                 wei_dev.get(),
                                                 output.desc,
                                                 out_dev.get(),
                                                 conv_desc,
                                                 conv_config,
                                                 test_skipped);
=======
    miopen::solver::ConvAsm3x3U solv{};
    SolverFwd<miopen::solver::ConvAsm3x3U>(solv);
>>>>>>> 71f159cb
}

INSTANTIATE_TEST_SUITE_P(ConvFwdTest,
                         ConvFwdSolverTestFloat,
                         testing::Combine(testing::Values(miopenConvolutionFwdAlgoDirect),
                                          testing::ValuesIn(ConvTestConfigs()),
                                          testing::Values(miopenTensorNCHW)));<|MERGE_RESOLUTION|>--- conflicted
+++ resolved
@@ -31,20 +31,8 @@
 
 TEST_P(ConvFwdSolverTestFloat, ConvASM3x3UFwd)
 {
-<<<<<<< HEAD
-    SolverFwd<miopen::solver::conv::ConvAsm3x3U>(input.desc,
-                                                 in_dev.get(),
-                                                 weights.desc,
-                                                 wei_dev.get(),
-                                                 output.desc,
-                                                 out_dev.get(),
-                                                 conv_desc,
-                                                 conv_config,
-                                                 test_skipped);
-=======
-    miopen::solver::ConvAsm3x3U solv{};
-    SolverFwd<miopen::solver::ConvAsm3x3U>(solv);
->>>>>>> 71f159cb
+    miopen::solver::conv::ConvAsm3x3U solv{};
+    SolverFwd(solv);
 }
 
 INSTANTIATE_TEST_SUITE_P(ConvFwdTest,
