/*******************************************************************************
 *
 * MIT License
 *
 * Copyright (c) 2023 Advanced Micro Devices, Inc.
 *
 * Permission is hereby granted, free of charge, to any person obtaining a copy
 * of this software and associated documentation files (the "Software"), to deal
 * in the Software without restriction, including without limitation the rights
 * to use, copy, modify, merge, publish, distribute, sublicense, and/or sell
 * copies of the Software, and to permit persons to whom the Software is
 * furnished to do so, subject to the following conditions:
 *
 * The above copyright notice and this permission notice shall be included in all
 * copies or substantial portions of the Software.
 *
 * THE SOFTWARE IS PROVIDED "AS IS", WITHOUT WARRANTY OF ANY KIND, EXPRESS OR
 * IMPLIED, INCLUDING BUT NOT LIMITED TO THE WARRANTIES OF MERCHANTABILITY,
 * FITNESS FOR A PARTICULAR PURPOSE AND NONINFRINGEMENT. IN NO EVENT SHALL THE
 * AUTHORS OR COPYRIGHT HOLDERS BE LIABLE FOR ANY CLAIM, DAMAGES OR OTHER
 * LIABILITY, WHETHER IN AN ACTION OF CONTRACT, TORT OR OTHERWISE, ARISING FROM,
 * OUT OF OR IN CONNECTION WITH THE SOFTWARE OR THE USE OR OTHER DEALINGS IN THE
 * SOFTWARE.
 *
 *******************************************************************************/
#include <tuple>

#include <miopen/miopen.h>
#include <gtest/gtest.h>
#include <miopen/miopen.h>
#include <miopen/env.hpp>
#include "get_handle.hpp"
#include "test_env.hpp"

#include "../conv2d.hpp"

MIOPEN_DECLARE_ENV_VAR_BOOL(MIOPEN_TEST_COMPOSABLEKERNEL)
MIOPEN_DECLARE_ENV_VAR_BOOL(MIOPEN_TEST_ALL)

namespace conv_hip_igemm_xdlops {
<<<<<<< HEAD

static bool IsTestRunWith(const char* float_arg)
{
    assert(float_arg != nullptr);
    const auto& s_envVar = miopen::GetStringEnv(ENV(MIOPEN_TEST_FLOAT_ARG));
    return (!s_envVar.empty() && std::strcmp(s_envVar.c_str(), float_arg) == 0);
}
=======
>>>>>>> a13243f8

void GetArgs(const std::string& param, std::vector<std::string>& tokens)
{
    std::stringstream ss(param);
    std::istream_iterator<std::string> begin(ss);
    std::istream_iterator<std::string> end;
    while(begin != end)
        tokens.push_back(*begin++);
}

class ConvHipIgemmXdlopsConfigInt8 : public testing::TestWithParam<std::vector<std::string>>
{
};

void Run2dDriver(miopenDataType_t prec)
{
    std::vector<std::string> params;
    switch(prec)
    {
    case miopenInt8: params = ConvHipIgemmXdlopsConfigInt8::GetParam(); break;
    case miopenFloat8:
    case miopenBFloat8:
    case miopenHalf:
    case miopenBFloat16:
    case miopenFloat:
    case miopenInt32:
    case miopenDouble:
        FAIL() << "miopenHalf, miopenBFloat16, miopenFloat, miopenInt32, "
                  "miopenDouble data "
                  "type not supported by "
                  "test_conv_hip_igemm_xdlops test";

    default: params = ConvHipIgemmXdlopsConfigInt8::GetParam();
    }

    for(const auto& test_value : params)
    {
        std::vector<std::string> tokens;
        GetArgs(test_value, tokens);
        std::vector<const char*> ptrs;

        std::transform(tokens.begin(), tokens.end(), std::back_inserter(ptrs), [](const auto& str) {
            return str.data();
        });

        testing::internal::CaptureStderr();
        test_drive<conv2d_driver>(ptrs.size(), ptrs.data());
        auto capture = testing::internal::GetCapturedStderr();
        std::cout << capture;
    }
};

bool IsTestSupportedForDevice(const miopen::Handle& handle)
{
    std::string devName = handle.GetDeviceName();
    if(devName == "gfx908" || devName == "gfx90a" || devName == "gfx94")
        return true;
    else
        return false;
}

std::vector<std::string> GetTestCases(const std::string& precision)
{
    std::string fwd         = " --disable-backward-data --disable-backward-weights --verbose";
    std::string bwd         = " --disable-forward --disable-backward-weights --verbose";
    std::string layout      = " --in_layout NHWC --fil_layout NHWC --out_layout NHWC";
    std::string output_int8 = " --output_type int8";
    std::string output_fp32 = " --output_type fp32";
    std::string output_fp16 = " --output_type fp16";
    std::string psd0        = " --pads_strides_dilations 0 0 1 1 1 1";
    std::string psd1        = " --pads_strides_dilations 1 1 1 1 1 1";

    std::vector<std::string> test_cases = {
        // clang-format off
    {precision + fwd + " --input 256 128  28 28 --weights 128  128  3 3" + output_int8 + layout + psd1},
    {precision + fwd + " --input 128 512  7  7  --weights 512  512  3 3" + output_int8 + layout + psd1},
    {precision + fwd + " --input 128 64   56 56 --weights 64   64   1 1" + output_int8 + layout + psd0},
    {precision + fwd + " --input 256 256  56 56 --weights 256  64   1 1" + output_int8 + layout + psd0},

    {precision + fwd + " --input 256 128  28 28 --weights 128  128  3 3" + output_fp32 + layout + psd1},
    {precision + fwd + " --input 128 512  7  7  --weights 512  512  3 3" + output_fp32 + layout + psd1},
    {precision + fwd + " --input 128 64   56 56 --weights 64   64   1 1" + output_fp32 + layout + psd0},
    {precision + fwd + " --input 256 256  56 56 --weights 256  64   1 1" + output_fp32 + layout + psd0},
    {precision + fwd + " --input 256 128  28 28 --weights 128  128  3 3" + output_fp16 + layout + psd1},
    {precision + fwd + " --input 128 512  7  7  --weights 512  512  3 3" + output_fp16 + layout + psd1},
    {precision + fwd + " --input 128 64   56 56 --weights 64   64   1 1" + output_fp16 + layout + psd0},
    {precision + fwd + " --input 256 256  56 56 --weights 256  64   1 1" + output_fp16 + layout + psd0},

    {precision + bwd + " --input 256 128  28 28 --weights 128  128  3 3" + output_fp32 + layout + psd1},
    {precision + bwd + " --input 128 512  7  7  --weights 512  512  3 3" + output_fp32 + layout + psd1},
    {precision + bwd + " --input 128 64   56 56 --weights 64   64   1 1" + output_fp32 + layout + psd0},
    {precision + bwd + " --input 256 256  56 56 --weights 256  64   1 1" + output_fp32 + layout + psd0},
    {precision + bwd + " --input 256 128  28 28 --weights 128  128  3 3" + output_fp16 + layout + psd1},
    {precision + bwd + " --input 128 512  7  7  --weights 512  512  3 3" + output_fp16 + layout + psd1},
    {precision + bwd + " --input 128 64   56 56 --weights 64   64   1 1" + output_fp16 + layout + psd0},
    {precision + bwd + " --input 256 256  56 56 --weights 256  64   1 1" + output_fp16 + layout + psd0}
        // clang-format on
    };

    return test_cases;
}

} // namespace conv_hip_igemm_xdlops
using namespace conv_hip_igemm_xdlops;

TEST_P(ConvHipIgemmXdlopsConfigInt8, Int8Test)
{
#if MIOPEN_BACKEND_OPENCL

    GTEST_SKIP() << "MIOPEN_BACKEND_HIP needed for this test";

#else // MIOPEN_BACKEND_HIP, OCL_DISABLED
    const auto& handle = get_handle();
    if(IsTestSupportedForDevice(handle) && miopen::IsEnabled(ENV(MIOPEN_TEST_COMPOSABLEKERNEL)) &&
       miopen::IsEnabled(ENV(MIOPEN_TEST_ALL)) && IsTestRunWith("--int8"))
    {
        Run2dDriver(miopenInt8);
    }
    else
    {
        GTEST_SKIP();
    }
#endif
};

INSTANTIATE_TEST_SUITE_P(ConvHipIgemmXdlops,
                         ConvHipIgemmXdlopsConfigInt8,
                         testing::Values(GetTestCases("--int8")));<|MERGE_RESOLUTION|>--- conflicted
+++ resolved
@@ -38,16 +38,6 @@
 MIOPEN_DECLARE_ENV_VAR_BOOL(MIOPEN_TEST_ALL)
 
 namespace conv_hip_igemm_xdlops {
-<<<<<<< HEAD
-
-static bool IsTestRunWith(const char* float_arg)
-{
-    assert(float_arg != nullptr);
-    const auto& s_envVar = miopen::GetStringEnv(ENV(MIOPEN_TEST_FLOAT_ARG));
-    return (!s_envVar.empty() && std::strcmp(s_envVar.c_str(), float_arg) == 0);
-}
-=======
->>>>>>> a13243f8
 
 void GetArgs(const std::string& param, std::vector<std::string>& tokens)
 {
