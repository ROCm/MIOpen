/*******************************************************************************
 *
 * MIT License
 *
 * Copyright (c) 2023 Advanced Micro Devices, Inc.
 *
 * Permission is hereby granted, free of charge, to any person obtaining a copy
 * of this software and associated documentation files (the "Software"), to deal
 * in the Software without restriction, including without limitation the rights
 * to use, copy, modify, merge, publish, distribute, sublicense, and/or sell
 * copies of the Software, and to permit persons to whom the Software is
 * furnished to do so, subject to the following conditions:
 *
 * The above copyright notice and this permission notice shall be included in all
 * copies or substantial portions of the Software.
 *
 * THE SOFTWARE IS PROVIDED "AS IS", WITHOUT WARRANTY OF ANY KIND, EXPRESS OR
 * IMPLIED, INCLUDING BUT NOT LIMITED TO THE WARRANTIES OF MERCHANTABILITY,
 * FITNESS FOR A PARTICULAR PURPOSE AND NONINFRINGEMENT. IN NO EVENT SHALL THE
 * AUTHORS OR COPYRIGHT HOLDERS BE LIABLE FOR ANY CLAIM, DAMAGES OR OTHER
 * LIABILITY, WHETHER IN AN ACTION OF CONTRACT, TORT OR OTHERWISE, ARISING FROM,
 * OUT OF OR IN CONNECTION WITH THE SOFTWARE OR THE USE OR OTHER DEALINGS IN THE
 * SOFTWARE.
 *
 *******************************************************************************/
#include <tuple>

#include <miopen/miopen.h>
#include <gtest/gtest.h>
#include <miopen/miopen.h>
#include <miopen/env.hpp>
#include "get_handle.hpp"
#include "test_env.hpp"

#include "../conv2d.hpp"

MIOPEN_DECLARE_ENV_VAR_BOOL(MIOPEN_TEST_COMPOSABLEKERNEL)
MIOPEN_DECLARE_ENV_VAR_BOOL(MIOPEN_TEST_ALL)

namespace conv_hip_igemm_xdlops {

void GetArgs(const std::string& param, std::vector<std::string>& tokens)
{
    std::stringstream ss(param);
    std::istream_iterator<std::string> begin(ss);
    std::istream_iterator<std::string> end;
    while(begin != end)
        tokens.push_back(*begin++);
}

class ConvHipIgemmXdlopsConfigInt8 : public testing::TestWithParam<std::vector<std::string>>
{
};

void Run2dDriver(miopenDataType_t prec)
{
    std::vector<std::string> params;
    switch(prec)
    {
    case miopenInt8: params = ConvHipIgemmXdlopsConfigInt8::GetParam(); break;
    case miopenFloat8:
    case miopenBFloat8:
    case miopenHalf:
    case miopenBFloat16:
    case miopenFloat:
    case miopenInt32:
    case miopenInt64:
    case miopenDouble:
        FAIL() << "miopenHalf, miopenBFloat16, miopenFloat, miopenInt32, "
                  "miopenDouble data "
                  "type not supported by "
                  "test_conv_hip_igemm_xdlops test";

    default: params = ConvHipIgemmXdlopsConfigInt8::GetParam();
    }

    for(const auto& test_value : params)
    {
        std::vector<std::string> tokens;
        GetArgs(test_value, tokens);
        std::vector<const char*> ptrs;

        std::transform(tokens.begin(), tokens.end(), std::back_inserter(ptrs), [](const auto& str) {
            return str.data();
        });

        testing::internal::CaptureStderr();
        test_drive<conv2d_driver>(ptrs.size(), ptrs.data());
        auto capture = testing::internal::GetCapturedStderr();
        std::cout << capture;
    }
};

bool IsTestSupportedForDevice(const miopen::Handle& handle)
{
    std::string devName = handle.GetDeviceName();
    if(devName == "gfx908" || devName == "gfx90a" || devName == "gfx94")
        return true;
    else
        return false;
}

std::vector<std::string> GetTestCases(const std::string& precision)
{
    std::string fwd         = " --disable-backward-data --disable-backward-weights --verbose";
    std::string bwd         = " --disable-forward --disable-backward-weights --verbose";
    std::string layout      = " --in_layout NHWC --fil_layout NHWC --out_layout NHWC";
    std::string output_int8 = " --output_type int8";
    std::string output_fp32 = " --output_type fp32";
    std::string output_fp16 = " --output_type fp16";
    std::string psd0        = " --pads_strides_dilations 0 0 1 1 1 1";
    std::string psd1        = " --pads_strides_dilations 1 1 1 1 1 1";

    std::vector<std::string> test_cases = {
        // clang-format off
    {precision + fwd + " --input 256 128  28 28 --weights 128  128  3 3" + output_int8 + layout + psd1},
    {precision + fwd + " --input 128 512  7  7  --weights 512  512  3 3" + output_int8 + layout + psd1},
    {precision + fwd + " --input 128 64   56 56 --weights 64   64   1 1" + output_int8 + layout + psd0},
    {precision + fwd + " --input 256 256  56 56 --weights 256  64   1 1" + output_int8 + layout + psd0},

    {precision + fwd + " --input 256 128  28 28 --weights 128  128  3 3" + output_fp32 + layout + psd1},
    {precision + fwd + " --input 128 512  7  7  --weights 512  512  3 3" + output_fp32 + layout + psd1},
    {precision + fwd + " --input 128 64   56 56 --weights 64   64   1 1" + output_fp32 + layout + psd0},
    {precision + fwd + " --input 256 256  56 56 --weights 256  64   1 1" + output_fp32 + layout + psd0},
    {precision + fwd + " --input 256 128  28 28 --weights 128  128  3 3" + output_fp16 + layout + psd1},
    {precision + fwd + " --input 128 512  7  7  --weights 512  512  3 3" + output_fp16 + layout + psd1},
    {precision + fwd + " --input 128 64   56 56 --weights 64   64   1 1" + output_fp16 + layout + psd0},
    {precision + fwd + " --input 256 256  56 56 --weights 256  64   1 1" + output_fp16 + layout + psd0},

    {precision + bwd + " --input 256 128  28 28 --weights 128  128  3 3" + output_fp32 + layout + psd1},
    {precision + bwd + " --input 128 512  7  7  --weights 512  512  3 3" + output_fp32 + layout + psd1},
    {precision + bwd + " --input 128 64   56 56 --weights 64   64   1 1" + output_fp32 + layout + psd0},
    {precision + bwd + " --input 256 256  56 56 --weights 256  64   1 1" + output_fp32 + layout + psd0},
    {precision + bwd + " --input 256 128  28 28 --weights 128  128  3 3" + output_fp16 + layout + psd1},
    {precision + bwd + " --input 128 512  7  7  --weights 512  512  3 3" + output_fp16 + layout + psd1},
    {precision + bwd + " --input 128 64   56 56 --weights 64   64   1 1" + output_fp16 + layout + psd0},
    {precision + bwd + " --input 256 256  56 56 --weights 256  64   1 1" + output_fp16 + layout + psd0}
        // clang-format on
    };

    return test_cases;
}

} // namespace conv_hip_igemm_xdlops
using namespace conv_hip_igemm_xdlops;

TEST_P(ConvHipIgemmXdlopsConfigInt8, Int8Test)
{
#if MIOPEN_BACKEND_OPENCL

    GTEST_SKIP() << "MIOPEN_BACKEND_HIP needed for this test";

#else // MIOPEN_BACKEND_HIP, OCL_DISABLED
    const auto& handle = get_handle();
<<<<<<< HEAD
    if(IsTestSupportedForDevice(handle) && env::enabled(MIOPEN_TEST_COMPOSABLEKERNEL) &&
       env::enabled(MIOPEN_TEST_ALL) && IsTestRunWith("--int8"))
=======
    if(IsTestSupportedForDevice(handle) &&
       miopen::IsEnabled(MIOPEN_ENV(MIOPEN_TEST_COMPOSABLEKERNEL)) &&
       miopen::IsEnabled(MIOPEN_ENV(MIOPEN_TEST_ALL)) && IsTestRunWith("--int8"))
>>>>>>> 4f5ed42b
    {
        Run2dDriver(miopenInt8);
    }
    else
    {
        GTEST_SKIP();
    }
#endif
};

INSTANTIATE_TEST_SUITE_P(ConvHipIgemmXdlops,
                         ConvHipIgemmXdlopsConfigInt8,
                         testing::Values(GetTestCases("--int8")));<|MERGE_RESOLUTION|>--- conflicted
+++ resolved
@@ -152,14 +152,8 @@
 
 #else // MIOPEN_BACKEND_HIP, OCL_DISABLED
     const auto& handle = get_handle();
-<<<<<<< HEAD
     if(IsTestSupportedForDevice(handle) && env::enabled(MIOPEN_TEST_COMPOSABLEKERNEL) &&
        env::enabled(MIOPEN_TEST_ALL) && IsTestRunWith("--int8"))
-=======
-    if(IsTestSupportedForDevice(handle) &&
-       miopen::IsEnabled(MIOPEN_ENV(MIOPEN_TEST_COMPOSABLEKERNEL)) &&
-       miopen::IsEnabled(MIOPEN_ENV(MIOPEN_TEST_ALL)) && IsTestRunWith("--int8"))
->>>>>>> 4f5ed42b
     {
         Run2dDriver(miopenInt8);
     }
