/*******************************************************************************
 *
 * MIT License
 *
 * Copyright (c) 2022 Advanced Micro Devices, Inc.
 *
 * Permission is hereby granted, free of charge, to any person obtaining a copy
 * of this software and associated documentation files (the "Software"), to deal
 * in the Software without restriction, including without limitation the rights
 * to use, copy, modify, merge, publish, distribute, sublicense, and/or sell
 * copies of the Software, and to permit persons to whom the Software is
 * furnished to do so, subject to the following conditions:
 *
 * The above copyright notice and this permission notice shall be included in all
 * copies or substantial portions of the Software.
 *
 * THE SOFTWARE IS PROVIDED "AS IS", WITHOUT WARRANTY OF ANY KIND, EXPRESS OR
 * IMPLIED, INCLUDING BUT NOT LIMITED TO THE WARRANTIES OF MERCHANTABILITY,
 * FITNESS FOR A PARTICULAR PURPOSE AND NONINFRINGEMENT. IN NO EVENT SHALL THE
 * AUTHORS OR COPYRIGHT HOLDERS BE LIABLE FOR ANY CLAIM, DAMAGES OR OTHER
 * LIABILITY, WHETHER IN AN ACTION OF CONTRACT, TORT OR OTHERWISE, ARISING FROM,
 * OUT OF OR IN CONNECTION WITH THE SOFTWARE OR THE USE OR OTHER DEALINGS IN THE
 * SOFTWARE.
 *
 *******************************************************************************/
#pragma once

#include <gtest/gtest.h>
#include "conv_common.hpp"
#include "get_handle.hpp"
#include "tensor_util.hpp"
#include <fusionHost.hpp>
#include <miopen/conv/data_invoke_params.hpp>

#include <miopen/hip_float8.hpp>
#include <miopen/type_name.hpp>
#include <miopen/rank.hpp>

#include "conv_test_base.hpp"
#include "get_solver.hpp"

template <typename T = float, typename Tref = float, bool use_cpu_ref = false>
struct ConvFwdSolverTest
    : public ::testing::TestWithParam<
          std::tuple<miopenConvFwdAlgorithm_t, ConvTestCase, miopenTensorLayout_t>>,
      ConvFwdSolverTestBase<T, Tref, use_cpu_ref>
{
    template <typename Solver>
    void SolverFwd(Solver solv)
    {
        auto&& handle = get_handle();

        const auto tensors                   = miopen::ConvFwdTensors{this->input.desc,
                                                    this->in_dev.get(),
                                                    this->weights.desc,
                                                    this->wei_dev.get(),
                                                    this->output.desc,
                                                    this->out_dev.get()};
<<<<<<< HEAD
        const auto problem                   = miopen::conv::ProblemDescription(this->input.desc,
                                                              this->weights.desc,
                                                              this->output.desc,
                                                              this->conv_desc,
                                                              miopen::conv::Direction::Forward);
        const miopen::ConvolutionContext ctx = [&] {
            auto tmp = miopen::ConvolutionContext{&handle};
            problem.SetupFloats(tmp);
=======
        const auto problem = miopen::ProblemDescription(
            miopen::conv::ProblemDescription{this->input.desc,
                                             this->weights.desc,
                                             this->output.desc,
                                             this->conv_desc,
                                             miopen::conv::Direction::Forward});
        const miopen::ExecutionContext ctx = [&] {
            auto tmp = miopen::ExecutionContext{&handle};
            problem.conv_problem.SetupFloats(tmp);
>>>>>>> f5728973
            return tmp;
        }();

        // const auto network_config = problem.BuildConfKey();

        if(!solv.IsApplicable(ctx, problem))
        {
            test_skipped = true;
            GTEST_SKIP() << solv.SolverDbId() << ": Not Applicable for this problem" << conv_config;
        }
        if(solv.MayNeedWorkspace())
        {
            const auto cur_sol_ws = solv.GetWorkspaceSize(ctx, problem);
            workspace_dev         = handle.Create<T>(cur_sol_ws);
            workspace_size        = cur_sol_ws;
        }

        const auto invoke_params =
            miopen::conv::DataInvokeParams{tensors,
                                           workspace_dev.get(),
                                           workspace_size,
                                           this->conv_desc.attribute.gfx90aFp16alt.GetFwd()};

        // auto sol = solv.GetSolution(ctx, problem);
        // This is complicated due to the split between tunable and non-tunable solvers
        // since the signature for solver.GetSolution needs a consutructed tuning params
        // in the tunable case and not otherwise
        const auto sol = GetSolution(solv, ctx, problem);
        ASSERT_TRUE(sol.Succeeded());
        ASSERT_TRUE(sol.invoker_factory);
        const auto invoker = handle.PrepareInvoker(*sol.invoker_factory, sol.construction_params);
        (invoker)(handle, invoke_params);
        handle.Finish();
    }

protected:
    void SetUp() override
    {
        test_skipped                               = false;
        std::tie(algo, conv_config, tensor_layout) = GetParam();
        this->SetUpImpl(conv_config, tensor_layout);
    }

    void TearDown() override
    {
        if(test_skipped)
            return;
        this->TearDownConv();
        this->ThresholdChecks();
    }

    ConvTestCase conv_config;
    miopen::Allocator::ManageDataPtr workspace_dev;
    size_t workspace_size;
    miopenConvFwdAlgorithm_t algo = miopenConvolutionFwdAlgoDirect;
    bool test_skipped             = false;
    miopenTensorLayout_t tensor_layout;
};<|MERGE_RESOLUTION|>--- conflicted
+++ resolved
@@ -56,26 +56,14 @@
                                                     this->wei_dev.get(),
                                                     this->output.desc,
                                                     this->out_dev.get()};
-<<<<<<< HEAD
         const auto problem                   = miopen::conv::ProblemDescription(this->input.desc,
                                                               this->weights.desc,
                                                               this->output.desc,
                                                               this->conv_desc,
                                                               miopen::conv::Direction::Forward);
-        const miopen::ConvolutionContext ctx = [&] {
-            auto tmp = miopen::ConvolutionContext{&handle};
-            problem.SetupFloats(tmp);
-=======
-        const auto problem = miopen::ProblemDescription(
-            miopen::conv::ProblemDescription{this->input.desc,
-                                             this->weights.desc,
-                                             this->output.desc,
-                                             this->conv_desc,
-                                             miopen::conv::Direction::Forward});
         const miopen::ExecutionContext ctx = [&] {
             auto tmp = miopen::ExecutionContext{&handle};
-            problem.conv_problem.SetupFloats(tmp);
->>>>>>> f5728973
+            problem.SetupFloats(tmp);
             return tmp;
         }();
 
