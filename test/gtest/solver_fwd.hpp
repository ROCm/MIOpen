--- conflicted
+++ resolved
@@ -112,14 +112,8 @@
         this->ThresholdChecks();
     }
 
-<<<<<<< HEAD
     ConvTestCaseBase conv_config;
-    miopen::Allocator::ManageDataPtr workspace_dev;
-    size_t workspace_size;
-=======
-    ConvTestCase conv_config;
     Workspace wspace{};
->>>>>>> c5a2384d
     miopenConvFwdAlgorithm_t algo = miopenConvolutionFwdAlgoDirect;
     bool test_skipped             = false;
     miopenTensorLayout_t tensor_layout;
