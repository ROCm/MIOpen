/*******************************************************************************
 *
 * MIT License
 *
 * Copyright (c) 2023 Advanced Micro Devices, Inc.
 *
 * Permission is hereby granted, free of charge, to any person obtaining a copy
 * of this software and associated documentation files (the "Software"), to deal
 * in the Software without restriction, including without limitation the rights
 * to use, copy, modify, merge, publish, distribute, sublicense, and/or sell
 * copies of the Software, and to permit persons to whom the Software is
 * furnished to do so, subject to the following conditions:
 *
 * The above copyright notice and this permission notice shall be included in all
 * copies or substantial portions of the Software.
 *
 * THE SOFTWARE IS PROVIDED "AS IS", WITHOUT WARRANTY OF ANY KIND, EXPRESS OR
 * IMPLIED, INCLUDING BUT NOT LIMITED TO THE WARRANTIES OF MERCHANTABILITY,
 * FITNESS FOR A PARTICULAR PURPOSE AND NONINFRINGEMENT. IN NO EVENT SHALL THE
 * AUTHORS OR COPYRIGHT HOLDERS BE LIABLE FOR ANY CLAIM, DAMAGES OR OTHER
 * LIABILITY, WHETHER IN AN ACTION OF CONTRACT, TORT OR OTHERWISE, ARISING FROM,
 * OUT OF OR IN CONNECTION WITH THE SOFTWARE OR THE USE OR OTHER DEALINGS IN THE
 * SOFTWARE.
 *
 *******************************************************************************/
#include <miopen/env.hpp>
#include "layernorm.hpp"

MIOPEN_DECLARE_ENV_VAR_STR(MIOPEN_TEST_FLOAT_ARG)
MIOPEN_DECLARE_ENV_VAR_BOOL(MIOPEN_TEST_ALL)

std::string GetFloatArg()
{
    const auto& tmp = miopen::GetStringEnv(MIOPEN_TEST_FLOAT_ARG{});
    if(tmp.empty())
    {
        return "";
    }
    return tmp;
}

struct LayerNormTestFloat : LayerNormTest<float>
{
};

TEST_P(LayerNormTestFloat, LayerNormTestFw)
{
    const auto& handle = get_handle();
<<<<<<< HEAD
    if(!(miopen::IsEnabled(MIOPEN_TEST_ALL{}) && (GetFloatArg() == "--float")) ||
       !(miopen::StartsWith(handle.GetDeviceName(), "gfx908") ||
         miopen::StartsWith(handle.GetDeviceName(), "gfx90a") ||
         miopen::StartsWith(handle.GetDeviceName(), "gfx94")))
=======
    if((miopen::StartsWith(handle.GetDeviceName(), "gfx908") ||
        miopen::StartsWith(handle.GetDeviceName(), "gfx90a") ||
        miopen::StartsWith(handle.GetDeviceName(), "gfx94")) &&
       miopen::IsEnvvarValueEnabled("MIOPEN_TEST_ALL") && (GetFloatArg() == "--float"))
    {
        RunTest();
        Verify();
    }
    else
>>>>>>> 8be2998d
    {
        GTEST_SKIP();
    }
};

INSTANTIATE_TEST_SUITE_P(LayerNormTestSet,
                         LayerNormTestFloat,
                         testing::ValuesIn(LayerNormTestConfigs()));<|MERGE_RESOLUTION|>--- conflicted
+++ resolved
@@ -46,12 +46,6 @@
 TEST_P(LayerNormTestFloat, LayerNormTestFw)
 {
     const auto& handle = get_handle();
-<<<<<<< HEAD
-    if(!(miopen::IsEnabled(MIOPEN_TEST_ALL{}) && (GetFloatArg() == "--float")) ||
-       !(miopen::StartsWith(handle.GetDeviceName(), "gfx908") ||
-         miopen::StartsWith(handle.GetDeviceName(), "gfx90a") ||
-         miopen::StartsWith(handle.GetDeviceName(), "gfx94")))
-=======
     if((miopen::StartsWith(handle.GetDeviceName(), "gfx908") ||
         miopen::StartsWith(handle.GetDeviceName(), "gfx90a") ||
         miopen::StartsWith(handle.GetDeviceName(), "gfx94")) &&
@@ -61,7 +55,6 @@
         Verify();
     }
     else
->>>>>>> 8be2998d
     {
         GTEST_SKIP();
     }
