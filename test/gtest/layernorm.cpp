--- conflicted
+++ resolved
@@ -45,15 +45,11 @@
 
 TEST_P(LayerNormTestFloat, LayerNormTestFw)
 {
-<<<<<<< HEAD
-    if(!(miopen::IsEnabled(MIOPEN_TEST_ALL{})) || (GetFloatArg() != "--float"))
-=======
     const auto& handle = get_handle();
-    if(!(miopen::IsEnvvarValueEnabled("MIOPEN_TEST_ALL") && (GetFloatArg() == "--float")) ||
+    if(!(miopen::IsEnabled(MIOPEN_TEST_ALL{}) && (GetFloatArg() == "--float")) ||
        !(miopen::StartsWith(handle.GetDeviceName(), "gfx908") ||
          miopen::StartsWith(handle.GetDeviceName(), "gfx90a") ||
          miopen::StartsWith(handle.GetDeviceName(), "gfx94")))
->>>>>>> 5a1a840c
     {
         GTEST_SKIP();
     }
