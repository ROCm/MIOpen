--- conflicted
+++ resolved
@@ -30,21 +30,9 @@
 MIOPEN_DECLARE_ENV_VAR_STR(MIOPEN_TEST_FLOAT_ARG)
 MIOPEN_DECLARE_ENV_VAR_BOOL(MIOPEN_TEST_ALL)
 
-<<<<<<< HEAD
-std::string GetFloatArg() { return miopen::GetStringEnv(ENV(MIOPEN_TEST_FLOAT_ARG)); }
-=======
 namespace layernorm {
 
-std::string GetFloatArg()
-{
-    const auto& tmp = miopen::GetStringEnv(ENV(MIOPEN_TEST_FLOAT_ARG));
-    if(tmp.empty())
-    {
-        return "";
-    }
-    return tmp;
-}
->>>>>>> 9e666c04
+std::string GetFloatArg() { return miopen::GetStringEnv(ENV(MIOPEN_TEST_FLOAT_ARG)); }
 
 struct LayerNormTestFloat : LayerNormTest<float>
 {
