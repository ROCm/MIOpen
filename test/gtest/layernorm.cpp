--- conflicted
+++ resolved
@@ -64,11 +64,7 @@
     if((miopen::StartsWith(handle.GetDeviceName(), "gfx908") ||
         miopen::StartsWith(handle.GetDeviceName(), "gfx90a") ||
         miopen::StartsWith(handle.GetDeviceName(), "gfx94")) &&
-<<<<<<< HEAD
-       (miopen::IsEnabled(MIOPEN_ENV(MIOPEN_TEST_ALL)) && (GetFloatArg() == "--float")))
-=======
-       miopen::IsEnabled(ENV(MIOPEN_TEST_ALL)) && (GetFloatArg() == "--float"))
->>>>>>> 6a8608bc
+       (miopen::IsEnabled(ENV(MIOPEN_TEST_ALL)) && (GetFloatArg() == "--float")))
     {
         RunTest();
         Verify();
@@ -86,11 +82,7 @@
     if((miopen::StartsWith(handle.GetDeviceName(), "gfx908") ||
         miopen::StartsWith(handle.GetDeviceName(), "gfx90a") ||
         miopen::StartsWith(handle.GetDeviceName(), "gfx94")) &&
-<<<<<<< HEAD
-       (miopen::IsEnabled(MIOPEN_ENV(MIOPEN_TEST_ALL)) && (GetFloatArg() == "--half")))
-=======
-       miopen::IsEnabled(ENV(MIOPEN_TEST_ALL)) && (GetFloatArg() == "--half"))
->>>>>>> 6a8608bc
+       (miopen::IsEnabled(ENV(MIOPEN_TEST_ALL)) && (GetFloatArg() == "--half")))
     {
         RunTest();
         Verify();
@@ -108,11 +100,7 @@
     if((miopen::StartsWith(handle.GetDeviceName(), "gfx908") ||
         miopen::StartsWith(handle.GetDeviceName(), "gfx90a") ||
         miopen::StartsWith(handle.GetDeviceName(), "gfx94")) &&
-<<<<<<< HEAD
-       (miopen::IsEnabled(MIOPEN_ENV(MIOPEN_TEST_ALL)) && (GetFloatArg() == "--bfloat16")))
-=======
-       miopen::IsEnabled(ENV(MIOPEN_TEST_ALL)) && (GetFloatArg() == "--bfloat16"))
->>>>>>> 6a8608bc
+       (miopen::IsEnabled(ENV(MIOPEN_TEST_ALL)) && (GetFloatArg() == "--bfloat16")))
     {
         RunTest();
         Verify();
