--- conflicted
+++ resolved
@@ -36,11 +36,7 @@
 
 std::string GetFloatArg()
 {
-<<<<<<< HEAD
     const auto tmp = env::value(MIOPEN_TEST_FLOAT_ARG);
-=======
-    const auto& tmp = miopen::GetStringEnv(MIOPEN_ENV(MIOPEN_TEST_FLOAT_ARG));
->>>>>>> 4f5ed42b
     if(tmp.empty())
     {
         return "";
@@ -65,15 +61,12 @@
 
 TEST_P(LayerNormTestFloat, LayerNormTestFw)
 {
-<<<<<<< HEAD
     auto TypeArg       = env::value(MIOPEN_TEST_FLOAT_ARG);
-=======
-    auto TypeArg       = miopen::GetStringEnv(MIOPEN_ENV(MIOPEN_TEST_FLOAT_ARG));
     const auto& handle = get_handle();
     if((miopen::StartsWith(handle.GetDeviceName(), "gfx908") ||
         miopen::StartsWith(handle.GetDeviceName(), "gfx90a") ||
         miopen::StartsWith(handle.GetDeviceName(), "gfx94")) &&
-       miopen::IsEnabled(MIOPEN_ENV(MIOPEN_TEST_ALL)) && (GetFloatArg() == "--float"))
+       env::enabled(MIOPEN_TEST_ALL) && (GetFloatArg() == "--float"))
     {
         RunTest();
         Verify();
@@ -86,16 +79,12 @@
 
 TEST_P(LayerNormTestHalf, LayerNormTestFw)
 {
-    auto TypeArg       = miopen::GetStringEnv(MIOPEN_ENV(MIOPEN_TEST_FLOAT_ARG));
->>>>>>> 4f5ed42b
+    auto TypeArg       = env::value(MIOPEN_TEST_FLOAT_ARG);
     const auto& handle = get_handle();
     if((miopen::StartsWith(handle.GetDeviceName(), "gfx908") ||
         miopen::StartsWith(handle.GetDeviceName(), "gfx90a") ||
         miopen::StartsWith(handle.GetDeviceName(), "gfx94")) &&
-<<<<<<< HEAD
-       env::enabled(MIOPEN_TEST_ALL) && (GetFloatArg() == "--float"))
-=======
-       miopen::IsEnabled(MIOPEN_ENV(MIOPEN_TEST_ALL)) && (GetFloatArg() == "--half"))
+       env::enabled(MIOPEN_TEST_ALL) && GetFloatArg() == "--half")
     {
         RunTest();
         Verify();
@@ -108,13 +97,12 @@
 
 TEST_P(LayerNormTestBFloat16, LayerNormTestFw)
 {
-    auto TypeArg       = miopen::GetStringEnv(MIOPEN_ENV(MIOPEN_TEST_FLOAT_ARG));
+    auto TypeArg       = env::value(MIOPEN_TEST_FLOAT_ARG);
     const auto& handle = get_handle();
     if((miopen::StartsWith(handle.GetDeviceName(), "gfx908") ||
         miopen::StartsWith(handle.GetDeviceName(), "gfx90a") ||
         miopen::StartsWith(handle.GetDeviceName(), "gfx94")) &&
-       miopen::IsEnabled(MIOPEN_ENV(MIOPEN_TEST_ALL)) && (GetFloatArg() == "--bfloat16"))
->>>>>>> 4f5ed42b
+       env::enabled(MIOPEN_TEST_ALL) && GetFloatArg() == "--bfloat16")
     {
         RunTest();
         Verify();
