/*******************************************************************************
 *
 * MIT License
 *
 * Copyright (c) 2023 Advanced Micro Devices, Inc.
 *
 * Permission is hereby granted, free of charge, to any person obtaining a copy
 * of this software and associated documentation files (the "Software"), to deal
 * in the Software without restriction, including without limitation the rights
 * to use, copy, modify, merge, publish, distribute, sublicense, and/or sell
 * copies of the Software, and to permit persons to whom the Software is
 * furnished to do so, subject to the following conditions:
 *
 * The above copyright notice and this permission notice shall be included in all
 * copies or substantial portions of the Software.
 *
 * THE SOFTWARE IS PROVIDED "AS IS", WITHOUT WARRANTY OF ANY KIND, EXPRESS OR
 * IMPLIED, INCLUDING BUT NOT LIMITED TO THE WARRANTIES OF MERCHANTABILITY,
 * FITNESS FOR A PARTICULAR PURPOSE AND NONINFRINGEMENT. IN NO EVENT SHALL THE
 * AUTHORS OR COPYRIGHT HOLDERS BE LIABLE FOR ANY CLAIM, DAMAGES OR OTHER
 * LIABILITY, WHETHER IN AN ACTION OF CONTRACT, TORT OR OTHERWISE, ARISING FROM,
 * OUT OF OR IN CONNECTION WITH THE SOFTWARE OR THE USE OR OTHER DEALINGS IN THE
 * SOFTWARE.
 *
 *******************************************************************************/

#include "layernorm.hpp"
#include "get_handle.hpp"
#include <miopen/env.hpp>

MIOPEN_DECLARE_ENV_VAR_STR(MIOPEN_TEST_FLOAT_ARG)
MIOPEN_DECLARE_ENV_VAR_BOOL(MIOPEN_TEST_ALL)

namespace layernorm {

bool SkipTest() { return get_handle_xnack(); }

std::string GetFloatArg()
{
    const auto& tmp = miopen::GetStringEnv(MIOPEN_ENV(MIOPEN_TEST_FLOAT_ARG));
    if(tmp.empty())
    {
        return "";
    }
    return tmp;
}

struct LayerNormTestFloat : LayerNormTest<float>
{
};

struct LayerNormTestHalf : LayerNormTest<half_float::half>
{
};

struct LayerNormTestBFloat16 : LayerNormTest<bfloat16>
{
};

} // namespace layernorm
using namespace layernorm;

TEST_P(LayerNormTestFloat, LayerNormTestFw)
{
<<<<<<< HEAD
    if(SkipTest())
    {
        GTEST_SKIP() << "LayerNorm does not support xnack";
    }
    auto TypeArg       = miopen::GetStringEnv(ENV(MIOPEN_TEST_FLOAT_ARG));
=======
    auto TypeArg       = miopen::GetStringEnv(MIOPEN_ENV(MIOPEN_TEST_FLOAT_ARG));
>>>>>>> 91228637
    const auto& handle = get_handle();
    if((miopen::StartsWith(handle.GetDeviceName(), "gfx908") ||
        miopen::StartsWith(handle.GetDeviceName(), "gfx90a") ||
        miopen::StartsWith(handle.GetDeviceName(), "gfx94")) &&
       miopen::IsEnabled(MIOPEN_ENV(MIOPEN_TEST_ALL)) && (GetFloatArg() == "--float"))
    {
        RunTest();
        Verify();
    }
    else
    {
        GTEST_SKIP();
    }
};

TEST_P(LayerNormTestHalf, LayerNormTestFw)
{
    auto TypeArg       = miopen::GetStringEnv(MIOPEN_ENV(MIOPEN_TEST_FLOAT_ARG));
    const auto& handle = get_handle();
    if((miopen::StartsWith(handle.GetDeviceName(), "gfx908") ||
        miopen::StartsWith(handle.GetDeviceName(), "gfx90a") ||
        miopen::StartsWith(handle.GetDeviceName(), "gfx94")) &&
       miopen::IsEnabled(MIOPEN_ENV(MIOPEN_TEST_ALL)) && (GetFloatArg() == "--half"))
    {
        RunTest();
        Verify();
    }
    else
    {
        GTEST_SKIP();
    }
};

TEST_P(LayerNormTestBFloat16, LayerNormTestFw)
{
    auto TypeArg       = miopen::GetStringEnv(MIOPEN_ENV(MIOPEN_TEST_FLOAT_ARG));
    const auto& handle = get_handle();
    if((miopen::StartsWith(handle.GetDeviceName(), "gfx908") ||
        miopen::StartsWith(handle.GetDeviceName(), "gfx90a") ||
        miopen::StartsWith(handle.GetDeviceName(), "gfx94")) &&
       miopen::IsEnabled(MIOPEN_ENV(MIOPEN_TEST_ALL)) && (GetFloatArg() == "--bfloat16"))
    {
        RunTest();
        Verify();
    }
    else
    {
        GTEST_SKIP();
    }
};

INSTANTIATE_TEST_SUITE_P(LayerNormTestSet,
                         LayerNormTestFloat,
                         testing::ValuesIn(LayerNormTestConfigs()));
INSTANTIATE_TEST_SUITE_P(LayerNormTestSet,
                         LayerNormTestHalf,
                         testing::ValuesIn(LayerNormTestConfigs()));
INSTANTIATE_TEST_SUITE_P(LayerNormTestSet,
                         LayerNormTestBFloat16,
                         testing::ValuesIn(LayerNormTestConfigs()));<|MERGE_RESOLUTION|>--- conflicted
+++ resolved
@@ -62,15 +62,11 @@
 
 TEST_P(LayerNormTestFloat, LayerNormTestFw)
 {
-<<<<<<< HEAD
     if(SkipTest())
     {
         GTEST_SKIP() << "LayerNorm does not support xnack";
     }
-    auto TypeArg       = miopen::GetStringEnv(ENV(MIOPEN_TEST_FLOAT_ARG));
-=======
     auto TypeArg       = miopen::GetStringEnv(MIOPEN_ENV(MIOPEN_TEST_FLOAT_ARG));
->>>>>>> 91228637
     const auto& handle = get_handle();
     if((miopen::StartsWith(handle.GetDeviceName(), "gfx908") ||
         miopen::StartsWith(handle.GetDeviceName(), "gfx90a") ||
