--- conflicted
+++ resolved
@@ -35,14 +35,8 @@
 
 bool CheckFloatArg(std::string arg)
 {
-<<<<<<< HEAD
-    if(miopen::IsUnset(ENV(MIOPEN_TEST_ALL)) ||
-       (miopen::IsEnabled(ENV(MIOPEN_TEST_ALL)) &&
-        (miopen::GetStringEnv(ENV(MIOPEN_TEST_FLOAT_ARG)) == arg)))
-=======
-    const auto tmp = env::value(MIOPEN_TEST_FLOAT_ARG);
-    if(tmp.empty())
->>>>>>> 4f397c6e
+    if(!MIOPEN_TEST_ALL ||
+       (env::enabled(MIOPEN_TEST_ALL) && (env::value(MIOPEN_TEST_FLOAT_ARG) == arg)))
     {
         return true;
     }
@@ -79,11 +73,7 @@
 
 TEST_P(AdamTestFloat16, AdamFloat16TestFw)
 {
-<<<<<<< HEAD
     if(CheckFloatArg("--half"))
-=======
-    if(env::enabled(MIOPEN_TEST_ALL) && GetFloatArg() == "--float")
->>>>>>> 4f397c6e
     {
         RunTest();
         Verify();
@@ -96,11 +86,7 @@
 
 TEST_P(AmpAdamTestFloat, AmpAdamTestFw)
 {
-<<<<<<< HEAD
     if(CheckFloatArg("--float"))
-=======
-    if(env::enabled(MIOPEN_TEST_ALL) && GetFloatArg() == "--float")
->>>>>>> 4f397c6e
     {
         RunTest();
         Verify();
