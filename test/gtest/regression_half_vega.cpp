--- conflicted
+++ resolved
@@ -52,15 +52,10 @@
 
 std::vector<std::string> GetTestCases()
 {
-<<<<<<< HEAD
-    const std::string& cmd       = "test_conv3d ";
-    const std::string& float_arg = env::value(MIOPEN_TEST_FLOAT_ARG);
-=======
     const std::string& cmd = "test_conv3d ";
     std::string float_arg  = env::value(MIOPEN_TEST_FLOAT_ARG);
     if(float_arg.empty())
         float_arg = "--half";
->>>>>>> 2fa300db
     const std::string& conv_verbose_b =
         float_arg + " --verbose --disable-forward --disable-backward-weights";
 
