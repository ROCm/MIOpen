--- conflicted
+++ resolved
@@ -420,10 +420,6 @@
                                        m_testH,
                                        m_testS,
                                        m_testD,
-<<<<<<< HEAD
-=======
-                                       1.0,
->>>>>>> 45ac34d2
                                        false); // no transpose for now
 
         MakeAndAddRealTensorDescriptor(miopenTensorMhaV, false, m_testN, m_testH, m_testS, m_testD);
@@ -794,24 +790,7 @@
 
         TensorDataPtr tensorDataPtr = std::make_shared<TensorData>();
         tensorDataPtr->m_gapiDesc   = realTensorGapiDesc;
-
-        // generate data
-
         tensorDataPtr->m_tensor = tensor<float>{n, h, s, d};
-
-        /*switch(generateType)
-        {
-        case GenerateType::GenerateConstant:
-            tensorDataPtr->m_tensor.generate(
-                [genConstant](auto n_, auto h_, auto s_, auto d_) { return genConstant; });
-            break;
-
-        case GenerateType::GenerateRandom:
-            tensorDataPtr->m_tensor.generate(tensor_elem_gen_integer{17});
-            break;
-
-        default: break;
-        }*/
 
         m_realTensorMap[tensorId] = tensorDataPtr;
 
