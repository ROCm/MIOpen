/*******************************************************************************
 *
 * MIT License
 *
 * Copyright (c) 2024 Advanced Micro Devices, Inc.
 *
 * Permission is hereby granted, free of charge, to any person obtaining a copy
 * of this software and associated documentation files (the "Software"), to deal
 * in the Software without restriction, including without limitation the rights
 * to use, copy, modify, merge, publish, distribute, sublicense, and/or sell
 * copies of the Software, and to permit persons to whom the Software is
 * furnished to do so, subject to the following conditions:
 *
 * The above copyright notice and this permission notice shall be included in all
 * copies or substantial portions of the Software.
 *
 * THE SOFTWARE IS PROVIDED "AS IS", WITHOUT WARRANTY OF ANY KIND, EXPRESS OR
 * IMPLIED, INCLUDING BUT NOT LIMITED TO THE WARRANTIES OF MERCHANTABILITY,
 * FITNESS FOR A PARTICULAR PURPOSE AND NONINFRINGEMENT. IN NO EVENT SHALL THE
 * AUTHORS OR COPYRIGHT HOLDERS BE LIABLE FOR ANY CLAIM, DAMAGES OR OTHER
 * LIABILITY, WHETHER IN AN ACTION OF CONTRACT, TORT OR OTHERWISE, ARISING FROM,
 * OUT OF OR IN CONNECTION WITH THE SOFTWARE OR THE USE OR OTHER DEALINGS IN THE
 * SOFTWARE.
 *
 *******************************************************************************/
#include "../conv2d.hpp"
#include <miopen/miopen.h>
#include <gtest/gtest_common.hpp>
#include <gtest/gtest.h>
#include <miopen/env.hpp>
#include "get_handle.hpp"

MIOPEN_DECLARE_ENV_VAR_BOOL(MIOPEN_TEST_ALL)
MIOPEN_DECLARE_ENV_VAR_STR(MIOPEN_TEST_FLOAT_ARG)
MIOPEN_DECLARE_ENV_VAR_STR(MIOPEN_TEST_FLAGS_ARGS)

namespace env = miopen::env;

namespace conv_extra {
void GetArgs(const std::string& param, std::vector<std::string>& tokens)
{
    std::stringstream ss(param);
    std::istream_iterator<std::string> begin(ss);
    std::istream_iterator<std::string> end;
    while(begin != end)
        tokens.push_back(*begin++);
}

std::vector<std::string> GetTestCases(void)
{
<<<<<<< HEAD
    std::string cmd       = "test_conv2d ";
    std::string v         = " --verbose ";
    std::string float_arg = env::value(MIOPEN_TEST_FLOAT_ARG);
    std::string flag_arg  = env::value(MIOPEN_TEST_FLAGS_ARGS);
=======
    const std::string cmd               = "test_conv2d";
    const std::string cmd_v             = cmd + " --verbose";
    const std::string default_float_arg = " --float";
    const std::string cmd_v_float       = cmd_v + default_float_arg;

    std::string float_arg = env::value(MIOPEN_TEST_FLOAT_ARG);
    if(float_arg.empty())
        float_arg = default_float_arg;
    else
        float_arg = " " + float_arg;

    std::string flag_arg = env::value(MIOPEN_TEST_FLAGS_ARGS);
>>>>>>> 2fa300db

    // clang-format off
    return std::vector<std::string>{
        // {cmd_v_float + " --input	1	1	1	1	--weights	1	1	2	2	--pads_strides_dilations	0	0	3	3	1	1"},
        {cmd_v_float + " --input	4	1	161	700	--weights	4	1	5	20	--pads_strides_dilations	0	0	2	2	1	1"},
        {cmd_v_float + " --input	4	1	161	700	--weights	4	1	5	20	--pads_strides_dilations	0	0	2	2	1	1"},
        {cmd_v_float + " --input	4	32	79	341	--weights	4	32	5	10	--pads_strides_dilations	0	0	2	2	1	1"},
        {cmd_v_float + " --input	4	32	79	341	--weights	4	32	5	10	--pads_strides_dilations	0	0	2	2	1	1"},
        {cmd_v_float + " --input	4	3	227	227	--weights	4	3	11	11	--pads_strides_dilations	0	0	4	4	1	1"},
        {cmd_v_float + " --input	4	3	224	224	--weights	4	3	11	11	--pads_strides_dilations	2	2	4	4	1	1"},
        {cmd_v_float + " --input	16	1	48	480	--weights	16	1	3	3	--pads_strides_dilations	1	1	1	1	1	1"},
        // Forward disabled since FFT fails verification for the forward direction
        {cmd_v_float + " --input	32	64	27	27	--weights	192	64	5	5	--pads_strides_dilations	2	2	1	1	1	1 --disable-forward"},
        // {cmd_v_float + " --input	4	64	14	14	--weights	24	64	5	5	--pads_strides_dilations	2	2	1	1	1	1"},
        {cmd_v_float + " --input	4	96	14	14	--weights	32	96	5	5	--pads_strides_dilations	2	2	1	1	1	1"},
        {cmd_v_float + " --input	4	16	14	14	--weights	4	16	5	5	--pads_strides_dilations	2	2	1	1	1	1"},
        {cmd_v_float + " --input	4	32	14	14	--weights	4	32	5	5	--pads_strides_dilations	2	2	1	1	1	1"},

        {cmd + float_arg + " --input 16 3 64 128 --weights 96 3 11 11 --pads_strides_dilations 0 0 1 1 1 1 " + flag_arg},
        {cmd + float_arg + " --input 16 3 32 32 --weights 96 3 11 11 --pads_strides_dilations 0 0 2 2 1 1  " + flag_arg},
        {cmd + float_arg + " --input 16 3 64 128 --weights 96 3 11 11 --pads_strides_dilations 5 5 2 2 1 1 " + flag_arg},
        {cmd + float_arg + " --input 16 3 32 32 --weights 96 3 11 11 --pads_strides_dilations 5 5 2 2 1 1  " + flag_arg},

        {cmd + float_arg + " --input 2 16 1024 2048 --weights 32 16 3 3 --pads_strides_dilations 0 0 1 1 1 1 " + flag_arg},
        {cmd + float_arg + " --input 2 16 1024 2048 --weights 32 16 3 3 --pads_strides_dilations 1 1 1 1 1 1 " + flag_arg},
        {cmd + float_arg + " --input 2 16 3072 3072 --weights 32 16 3 3 --pads_strides_dilations 0 0 2 2 1 1 " + flag_arg},
        {cmd + float_arg + " --input 2 16 3072 3072 --weights 32 16 3 3 --pads_strides_dilations 2 2 2 2 1 1 " + flag_arg},

        {cmd + float_arg + " --input 128 320 1 7 --weights 256 320 1 1 --pads_strides_dilations 0 0 1 1 1 1 " + flag_arg},
        {cmd + float_arg + " --input 128 1024 1 7 --weights 2048 1024 1 1 --pads_strides_dilations 1 1 1 1 1 1 " + flag_arg},
        {cmd + float_arg + " --input 352 192 7 1 --weights 320 192 1 1 --pads_strides_dilations 0 0 1 1 1 1 " + flag_arg},
        {cmd + float_arg + " --input 352 16 7 1 --weights 32 16 1 1 --pads_strides_dilations 2 2 1 1 1 1 " + flag_arg}
    };
    // clang-format on
}

using TestCase = decltype(GetTestCases())::value_type;

class ConfigWithFloat_conv_extra : public testing::TestWithParam<std::vector<TestCase>>
{
};

bool IsTestSupportedForDevice()
{
    using namespace miopen::debug;
    using e_mask = enabled<Gpu::gfx94X, Gpu::gfx103X, Gpu::gfx110X>;
    using d_mask = disabled<Gpu::Default>;
    return ::IsTestSupportedForDevMask<d_mask, e_mask>();
}

void Run2dDriver(void)
{
    if(!IsTestSupportedForDevice() && !env::enabled(MIOPEN_TEST_ALL))
    {
        GTEST_SKIP();
    }
    std::vector<std::string> params = ConfigWithFloat_conv_extra::GetParam();

    for(const auto& test_value : params)
    {
        std::vector<std::string> tokens;
        GetArgs(test_value, tokens);
        std::vector<const char*> ptrs;

        std::transform(tokens.begin(), tokens.end(), std::back_inserter(ptrs), [](const auto& str) {
            return str.data();
        });
        testing::internal::CaptureStderr();
        test_drive<conv2d_driver>(ptrs.size(), ptrs.data());
        auto capture = testing::internal::GetCapturedStderr();
        std::cout << capture;
    }
};

} // namespace conv_extra
using namespace conv_extra;

TEST_P(ConfigWithFloat_conv_extra, FloatTest_conv_extra) { Run2dDriver(); };

INSTANTIATE_TEST_SUITE_P(ConvExtra, ConfigWithFloat_conv_extra, testing::Values(GetTestCases()));<|MERGE_RESOLUTION|>--- conflicted
+++ resolved
@@ -48,12 +48,6 @@
 
 std::vector<std::string> GetTestCases(void)
 {
-<<<<<<< HEAD
-    std::string cmd       = "test_conv2d ";
-    std::string v         = " --verbose ";
-    std::string float_arg = env::value(MIOPEN_TEST_FLOAT_ARG);
-    std::string flag_arg  = env::value(MIOPEN_TEST_FLAGS_ARGS);
-=======
     const std::string cmd               = "test_conv2d";
     const std::string cmd_v             = cmd + " --verbose";
     const std::string default_float_arg = " --float";
@@ -66,7 +60,6 @@
         float_arg = " " + float_arg;
 
     std::string flag_arg = env::value(MIOPEN_TEST_FLAGS_ARGS);
->>>>>>> 2fa300db
 
     // clang-format off
     return std::vector<std::string>{
