--- conflicted
+++ resolved
@@ -36,11 +36,6 @@
 
 std::vector<std::string> GetTestCases(const std::string& modeBatchNormArg)
 {
-<<<<<<< HEAD
-    const std::string& modeBatchNormArg = env::value(MIOPENDRIVER_MODE_BN);
-
-=======
->>>>>>> b4beb899
     // clang-format off
     return std::vector<std::string>{
         // Regression test for:
@@ -64,18 +59,9 @@
 
 void RunMIOpenDriver(std::string floatArg, const std::vector<TestCase>& testCases)
 {
-<<<<<<< HEAD
-    bool runTestSuite = env::enabled(MIOPEN_TEST_WITH_MIOPENDRIVER) && IsTestSupportedForDevice() &&
-                        env::enabled(MIOPEN_TEST_ALL) &&
-                        (env::value(MIOPEN_TEST_FLOAT_ARG) == "--half" ||
-                         env::value(MIOPEN_TEST_FLOAT_ARG) == "--float");
-
-    if(!runTestSuite)
-=======
     using e_mask = enabled<Gpu::gfx103X>;
     using d_mask = disabled<Gpu::gfx900, Gpu::gfx906, Gpu::gfx908, Gpu::gfx90A>;
     if(!ShouldRunMIOpenDriverTest<d_mask, e_mask>(floatArg, true))
->>>>>>> b4beb899
     {
         GTEST_SKIP();
     }
