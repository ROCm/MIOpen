--- conflicted
+++ resolved
@@ -69,11 +69,6 @@
                 2304,
                 256,
                 16,
-<<<<<<< HEAD
-                2.0, // alpha
-                4.0  // beta
-=======
->>>>>>> 7d470df4
             },
             {
                 {1, 1, 64, 3, 16, 16, 128, 3, 3, 3, 1, 1, 1, 1, 1, 1, 1, 1, 1, miopenConvolution},
@@ -105,7 +100,6 @@
     {
         test_skipped = false;
 
-<<<<<<< HEAD
         std::tie(algo, conv_config, tensor_layout) = GetParam();
         input     = tensor<T>{tensor_layout, conv_config.GetInput(), conv_config.GetInputStrides()};
         weights   = tensor<T>{tensor_layout, conv_config.GetWeights()};
@@ -117,11 +111,6 @@
         auto gen_value = [&](auto...) { return d(gen); };
         input.generate(gen_value);
         weights.generate(gen_value);
-=======
-        std::tie(algo, conv_config, alpha_val, beta_val, tensor_layout) = GetParam();
-        input   = tensor<T>{tensor_layout, conv_config.GetInput(), conv_config.GetInputStrides()};
-        weights = tensor<T>{tensor_layout, conv_config.GetWeights()};
->>>>>>> 7d470df4
 
         conv_desc = conv_config.GetConv();
 
