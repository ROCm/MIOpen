/*******************************************************************************
 *
 * MIT License
 *
 * Copyright (c) 2019 Advanced Micro Devices, Inc.
 *
 * Permission is hereby granted, free of charge, to any person obtaining a copy
 * of this software and associated documentation files (the "Software"), to deal
 * in the Software without restriction, including without limitation the rights
 * to use, copy, modify, merge, publish, distribute, sublicense, and/or sell
 * copies of the Software, and to permit persons to whom the Software is
 * furnished to do so, subject to the following conditions:
 *
 * The above copyright notice and this permission notice shall be included in all
 * copies or substantial portions of the Software.
 *
 * THE SOFTWARE IS PROVIDED "AS IS", WITHOUT WARRANTY OF ANY KIND, EXPRESS OR
 * IMPLIED, INCLUDING BUT NOT LIMITED TO THE WARRANTIES OF MERCHANTABILITY,
 * FITNESS FOR A PARTICULAR PURPOSE AND NONINFRINGEMENT. IN NO EVENT SHALL THE
 * AUTHORS OR COPYRIGHT HOLDERS BE LIABLE FOR ANY CLAIM, DAMAGES OR OTHER
 * LIABILITY, WHETHER IN AN ACTION OF CONTRACT, TORT OR OTHERWISE, ARISING FROM,
 * OUT OF OR IN CONNECTION WITH THE SOFTWARE OR THE USE OR OTHER DEALINGS IN THE
 * SOFTWARE.
 *
 *******************************************************************************/

#include <gtest/gtest.h>
#include <miopen/env.hpp>
#include "get_handle.hpp"
#include "test_env.hpp"

#include "pooling2d.hpp"

MIOPEN_DECLARE_ENV_VAR_BOOL(MIOPEN_TEST_ALL)
MIOPEN_DECLARE_ENV_VAR_STR(MIOPEN_TEST_FLAGS_ARGS)

namespace env = miopen::env;

namespace pooling2d_wide {

class Pooling2dFloat : public testing::TestWithParam<std::vector<std::string>>
{
};

class WidePooling2dHalf : public testing::TestWithParam<std::vector<std::string>>
{
};

<<<<<<< HEAD
static bool SkipTest(void) { return env::disabled(MIOPEN_TEST_ALL); }
=======
static bool SkipTest(void) { return miopen::IsDisabled(MIOPEN_ENV(MIOPEN_TEST_ALL)); }
>>>>>>> 4f5ed42b

void GetArgs(const std::string& param, std::vector<std::string>& tokens)
{
    std::stringstream ss(param);
    std::istream_iterator<std::string> begin(ss);
    std::istream_iterator<std::string> end;
    while(begin != end)
        tokens.push_back(*begin++);
}

void Run2dDriver(miopenDataType_t prec)
{

    std::vector<std::string> params;
    switch(prec)
    {
    case miopenFloat: params = Pooling2dFloat::GetParam(); break;
    case miopenHalf: params = WidePooling2dHalf::GetParam(); break;
    case miopenBFloat16:
    case miopenInt8:
    case miopenFloat8:
    case miopenBFloat8:
    case miopenInt32:
    case miopenInt64:
    case miopenDouble:
        FAIL()
            << "miopenBFloat16, miopenInt8, miopenInt32, miopenDouble, miopenFloat8, miopenBFloat8 "
               "data type not supported by "
               "immed_conv2d_codecov test";

    default: params = Pooling2dFloat::GetParam();
    }

    for(const auto& test_value : params)
    {
        std::vector<std::string> tokens;
        GetArgs(test_value, tokens);
        std::vector<const char*> ptrs;

        std::transform(tokens.begin(), tokens.end(), std::back_inserter(ptrs), [](const auto& str) {
            return str.data();
        });

        testing::internal::CaptureStderr();
        test_drive<pooling2d_driver>(ptrs.size(), ptrs.data());
        auto capture = testing::internal::GetCapturedStderr();
        std::cout << capture;
    }
};

bool IsTestSupportedForDevice(const miopen::Handle& handle) { return true; }

std::vector<std::string> GetTestCases(const std::string precision)
{
<<<<<<< HEAD
    const auto& flag_arg = env::value(MIOPEN_TEST_FLAGS_ARGS);
=======
    const auto& flag_arg = miopen::GetStringEnv(MIOPEN_ENV(MIOPEN_TEST_FLAGS_ARGS));
>>>>>>> 4f5ed42b

    const std::vector<std::string> test_cases = {
        // clang-format off
    {"test_pooling2d " + precision + " --all --dataset 2 --limit 0 "+flag_arg}
        // clang-format on
    };

    return test_cases;
}

} // namespace pooling2d_wide
using namespace pooling2d_wide;

/*
TEST_P(Pooling2dFloat, FloatTest_pooling2d_wide)
{
    const auto& handle = get_handle();
    if(IsTestSupportedForDevice(handle) && !SkipTest() && IsTestRunWith("--float"))
    {
        Run2dDriver(miopenFloat);
    }
    else
    {
        GTEST_SKIP();
    }
};
*/

TEST_P(WidePooling2dHalf, HalfTest_pooling2d_wide)
{
    const auto& handle = get_handle();
    if(IsTestSupportedForDevice(handle) && !SkipTest() && IsTestRunWith("--half"))
    {
        Run2dDriver(miopenHalf);
    }
    else
    {
        GTEST_SKIP();
    }
};

// INSTANTIATE_TEST_SUITE_P(Pooling2D, Pooling2dFloat, testing::Values(GetTestCases("--float")));

INSTANTIATE_TEST_SUITE_P(Pooling2D, WidePooling2dHalf, testing::Values(GetTestCases("--half")));<|MERGE_RESOLUTION|>--- conflicted
+++ resolved
@@ -46,11 +46,7 @@
 {
 };
 
-<<<<<<< HEAD
 static bool SkipTest(void) { return env::disabled(MIOPEN_TEST_ALL); }
-=======
-static bool SkipTest(void) { return miopen::IsDisabled(MIOPEN_ENV(MIOPEN_TEST_ALL)); }
->>>>>>> 4f5ed42b
 
 void GetArgs(const std::string& param, std::vector<std::string>& tokens)
 {
@@ -105,11 +101,7 @@
 
 std::vector<std::string> GetTestCases(const std::string precision)
 {
-<<<<<<< HEAD
     const auto& flag_arg = env::value(MIOPEN_TEST_FLAGS_ARGS);
-=======
-    const auto& flag_arg = miopen::GetStringEnv(MIOPEN_ENV(MIOPEN_TEST_FLAGS_ARGS));
->>>>>>> 4f5ed42b
 
     const std::vector<std::string> test_cases = {
         // clang-format off
