--- conflicted
+++ resolved
@@ -32,8 +32,9 @@
 #include "get_handle.hpp"
 #include "group_solver.hpp"
 
-<<<<<<< HEAD
-struct GroupConv2DFloat : GroupConvTestFix<float>
+using namespace group_conv_2d;
+
+struct GroupConv2DFloat : GroupConvTestFix<float, Direction::Forward>
 {
 };
 
@@ -45,69 +46,4 @@
 INSTANTIATE_TEST_SUITE_P(GroupConv2DSuite,
                          GroupConv2DFloat,
                          testing::Combine(testing::ValuesIn(ConvTestConfigs()),
-=======
-struct ConvGroupFwdSolverTestFloat : ConvGroupFwdSolverTest<float>
-{
-};
-
-template <typename Solver>
-void SolverFwd(const miopen::TensorDescriptor& inputDesc,
-               ConstData_t input,
-               const miopen::TensorDescriptor& wDesc,
-               ConstData_t weight,
-               const miopen::TensorDescriptor& outputDesc,
-               Data_t output,
-               const miopen::ConvolutionDescriptor& convDesc,
-               const ConvTestCaseGroup& conv_config,
-               bool& test_skipped)
-{
-    auto&& handle = get_handle();
-
-    Solver solv{};
-
-    const auto tensors =
-        miopen::ConvFwdTensors{inputDesc, input, wDesc, weight, outputDesc, output};
-
-    const auto problem = miopen::conv::ProblemDescription{
-        inputDesc, wDesc, outputDesc, convDesc, miopen::conv::Direction::Forward};
-    auto ctx = miopen::ExecutionContext{};
-
-    ctx.SetStream(&handle);
-
-    if(!solv.IsApplicable(ctx, problem))
-    {
-        test_skipped = true;
-        GTEST_SKIP() << solv.SolverDbId()
-                     << "ConvHipImplicitGemmFwdXdlops Not Applicable for this problem"
-                     << conv_config;
-    }
-    const auto invoke_params = miopen::conv::DataInvokeParams{tensors, nullptr, 0, false};
-
-    ASSERT_TRUE(solv.IsApplicable(ctx, problem));
-    auto sol = solv.GetSolution(ctx, problem, solv.GetDefaultPerformanceConfig(ctx, problem));
-    ASSERT_TRUE(sol.Succeeded());
-    ASSERT_TRUE(sol.invoker_factory);
-    const auto invoker = handle.PrepareInvoker(*sol.invoker_factory, sol.construction_params);
-    (invoker)(handle, invoke_params);
-    handle.Finish();
-}
-
-TEST_P(ConvGroupFwdSolverTestFloat, CKGroupConvFwd)
-{
-    SolverFwd<miopen::solver::conv::ConvHipImplicitGemmGroupFwdXdlops>(input.desc,
-                                                                       in_dev.get(),
-                                                                       weights.desc,
-                                                                       wei_dev.get(),
-                                                                       output.desc,
-                                                                       out_dev.get(),
-                                                                       conv_desc,
-                                                                       conv_config,
-                                                                       test_skipped);
-}
-
-INSTANTIATE_TEST_SUITE_P(ConvFwdTest,
-                         ConvGroupFwdSolverTestFloat,
-                         testing::Combine(testing::Values(miopenConvolutionFwdAlgoImplicitGEMM),
-                                          testing::ValuesIn(ConvTestConfigs<ConvTestCaseGroup>()),
->>>>>>> fdf6eb0e
                                           testing::Values(miopenTensorNHWC)));