--- conflicted
+++ resolved
@@ -45,11 +45,7 @@
 std::vector<std::string> GetTestCases(void)
 {
     const std::string& cmd       = "test_reduce_test ";
-<<<<<<< HEAD
     const std::string& float_arg = env::value(MIOPEN_TEST_FLOAT_ARG);
-=======
-    const std::string& float_arg = miopen::GetStringEnv(MIOPEN_ENV(MIOPEN_TEST_FLOAT_ARG));
->>>>>>> 4f5ed42b
 
     // clang-format off
     return std::vector<std::string>{
@@ -73,14 +69,10 @@
 
 void Run2dDriver(void)
 {
-<<<<<<< HEAD
-    if(!(IsTestSupportedForDevice() && env::value(MIOPEN_TEST_FLOAT_ARG) == "--float"))
-=======
     if(!(IsTestSupportedForDevice() &&
-         (miopen::IsUnset(MIOPEN_ENV(MIOPEN_TEST_ALL))       // standalone run
-          || (miopen::IsEnabled(MIOPEN_ENV(MIOPEN_TEST_ALL)) // or --float full tests enabled
-              && miopen::GetStringEnv(MIOPEN_ENV(MIOPEN_TEST_FLOAT_ARG)) == "--float"))))
->>>>>>> 4f5ed42b
+         (!MIOPEN_TEST_ALL                  // standalone run
+          || (env::enabled(MIOPEN_TEST_ALL) // or --float full tests enabled
+              && env::value(MIOPEN_TEST_FLOAT_ARG) == "--float"))))
     {
         GTEST_SKIP();
     }
