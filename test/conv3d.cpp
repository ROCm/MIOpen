/*******************************************************************************
 *
 * MIT License
 *
 * Copyright (c) 2019 Advanced Micro Devices, Inc.
 *
 * Permission is hereby granted, free of charge, to any person obtaining a copy
 * of this software and associated documentation files (the "Software"), to deal
 * in the Software without restriction, including without limitation the rights
 * to use, copy, modify, merge, publish, distribute, sublicense, and/or sell
 * copies of the Software, and to permit persons to whom the Software is
 * furnished to do so, subject to the following conditions:
 *
 * The above copyright notice and this permission notice shall be included in all
 * copies or substantial portions of the Software.
 *
 * THE SOFTWARE IS PROVIDED "AS IS", WITHOUT WARRANTY OF ANY KIND, EXPRESS OR
 * IMPLIED, INCLUDING BUT NOT LIMITED TO THE WARRANTIES OF MERCHANTABILITY,
 * FITNESS FOR A PARTICULAR PURPOSE AND NONINFRINGEMENT. IN NO EVENT SHALL THE
 * AUTHORS OR COPYRIGHT HOLDERS BE LIABLE FOR ANY CLAIM, DAMAGES OR OTHER
 * LIABILITY, WHETHER IN AN ACTION OF CONTRACT, TORT OR OTHERWISE, ARISING FROM,
 * OUT OF OR IN CONNECTION WITH THE SOFTWARE OR THE USE OR OTHER DEALINGS IN THE
 * SOFTWARE.
 *
 *******************************************************************************/
#include "conv_common.hpp"

template <class T>
struct conv3d_driver : conv_driver<T>
{
    conv3d_driver() : conv_driver<T>()
    {
        this->add(this->input_dims, "input");
        this->add(this->weight_tensor_dims, "weights");
        this->add(this->batch_size,
                  "batch_size",
                  this->generate_data_limited(this->get_batch_sizes(), 1, {8}));
        this->add(this->input_channels,
                  "input_channels",
                  this->generate_data_limited(this->get_input_channels(), 1, {32}));
        this->add(this->output_channels,
                  "output_channels",
                  this->generate_data_limited(this->get_output_channels(), 1, {32}));
        this->add(this->spatial_dim_elements,
                  "spatial_dim_elements",
                  this->generate_data_limited(this->get_3d_spatial_dims(), 1, {16, 16, 16}));
        this->add(this->filter_dims,
                  "filter_dims",
                  this->generate_data_limited(this->get_3d_filter_dims(), 2, {3, 3, 3}));
        this->add(this->pads_strides_dilations,
                  "pads_strides_dilations",
                  this->generate_data_limited(this->get_3d_pads_strides_dilations(), 2));
        this->add(this->trans_output_pads,
                  "trans_output_pads",
<<<<<<< HEAD
                  this->generate_data_limited(this->get_3d_trans_output_pads(), 1));
=======
                  this->generate_data(this->get_3d_trans_output_pads()));
        this->add(this->in_layout, "in_layout", this->generate_data({"NCDHW"}));
        this->add(this->fil_layout, "fil_layout", this->generate_data({"NCDHW"}));
        this->add(this->out_layout, "out_layout", this->generate_data({"NCDHW"}));
>>>>>>> 0d20a692
    }
};

int main(int argc, const char* argv[]) { test_drive<conv3d_driver>(argc, argv); }<|MERGE_RESOLUTION|>--- conflicted
+++ resolved
@@ -52,14 +52,10 @@
                   this->generate_data_limited(this->get_3d_pads_strides_dilations(), 2));
         this->add(this->trans_output_pads,
                   "trans_output_pads",
-<<<<<<< HEAD
                   this->generate_data_limited(this->get_3d_trans_output_pads(), 1));
-=======
-                  this->generate_data(this->get_3d_trans_output_pads()));
         this->add(this->in_layout, "in_layout", this->generate_data({"NCDHW"}));
         this->add(this->fil_layout, "fil_layout", this->generate_data({"NCDHW"}));
         this->add(this->out_layout, "out_layout", this->generate_data({"NCDHW"}));
->>>>>>> 0d20a692
     }
 };
 
