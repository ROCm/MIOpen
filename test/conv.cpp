--- conflicted
+++ resolved
@@ -62,15 +62,6 @@
     // Both Fwd and Bwd shall be supported by Direct. Return false otherwise.
     for(int direction = 1; direction >= 0; --direction)
     {
-<<<<<<< HEAD
-        mlo_construct_direct2D construct(xDesc, wDesc, yDesc, convDesc, direction);
-        construct.setDoSearch(false);
-        construct.saveSearchRequest(false);
-        construct.setWorkaroundDisableSearchEnforce(true);
-        construct.setGeneralCompOptions("");
-        construct.setStream(&handle);
-        if(FindAllSolutions(construct).empty())
-=======
         auto ctx          = miopen::ConvolutionContext{xDesc, wDesc, yDesc, convDesc, direction};
         ctx.do_search     = false;
         ctx.save_srch_req = false;
@@ -80,7 +71,6 @@
         ctx.SetupFloats();
         ctx.DetectRocm();
         if(FindAllDirectSolutions(ctx).empty())
->>>>>>> 326bf225
             return false;
     }
     return true;
@@ -95,14 +85,6 @@
     if(convDesc.GetSpatialDimension() != 2)
         return false;
 
-<<<<<<< HEAD
-    mlo_construct_BwdWrW2D construct_params(xDesc, wDesc, yDesc, convDesc, 0);
-    construct_params.setDoSearch(false);
-    construct_params.saveSearchRequest(false);
-    construct_params.setWorkaroundDisableSearchEnforce(true);
-    construct_params.setGeneralCompOptions("");
-    construct_params.setStream(&handle);
-=======
     auto ctx = miopen::ConvolutionContext{xDesc, wDesc, yDesc, convDesc, 0};
 
     ctx.direction.SetBackwardWrW();
@@ -113,7 +95,6 @@
     ctx.SetStream(&handle);
     ctx.SetupFloats();
     ctx.DetectRocm();
->>>>>>> 326bf225
 
     return !FindAllBwdWrW2DSolutions(ctx).empty();
 }
@@ -362,26 +343,11 @@
         }
         else
         {
-<<<<<<< HEAD
-            cpu_convolution_forward(filter.GetSpatialDimension(),
-                                    input,
-                                    weights,
-                                    rout,
-                                    filter.GetConvPads(),
-                                    filter.GetConvStrides(),
-                                    filter.GetConvDilations(),
-                                    filter.GetGroupCount());
-
-            rout.par_for_each(
-                [&](auto... is) { rout(is...) = double(rout(is...)) + double(this->bias); });
-        }
-=======
             size_t workspace_size =
                 filter.mode == miopenTranspose
                     ? filter.BackwardDataGetWorkSpaceSize(
                           handle, weights.desc, input.desc, rout.desc)
                     : filter.ForwardGetWorkSpaceSize(handle, weights.desc, input.desc, rout.desc);
->>>>>>> 326bf225
 
             std::vector<char> workspace(workspace_size);
             auto workspace_dev = workspace_size != 0 ? handle.Write(workspace) : nullptr;
@@ -776,20 +742,8 @@
 
     void run()
     {
-<<<<<<< HEAD
-        filter.spatialDim  = conv_dim_lookup[miopen::ToUpper(conv_dim_type)];
-        filter.mode        = cmode_lookup[miopen::ToUpper(conv_mode)];
-        filter.paddingMode = pmode_lookup[miopen::ToUpper(pad_mode)];
-
-        std::size_t spatial_dim = filter.GetSpatialDimension();
-
-        if(input.desc.GetSize() != 2 + spatial_dim || weights.desc.GetSize() != 2 + spatial_dim ||
-           pads_strides_dilations.size() != 3 * spatial_dim ||
-           trans_output_pads.size() != spatial_dim)
-=======
         // Dry run prints just the entire command. One way to list all configs
         if(dry_run)
->>>>>>> 326bf225
         {
             show_command();
             return;
