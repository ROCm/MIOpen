/*******************************************************************************
 *
 * MIT License
 *
 * Copyright (c) 2019 Advanced Micro Devices, Inc.
 *
 * Permission is hereby granted, free of charge, to any person obtaining a copy
 * of this software and associated documentation files (the "Software"), to deal
 * in the Software without restriction, including without limitation the rights
 * to use, copy, modify, merge, publish, distribute, sublicense, and/or sell
 * copies of the Software, and to permit persons to whom the Software is
 * furnished to do so, subject to the following conditions:
 *
 * The above copyright notice and this permission notice shall be included in all
 * copies or substantial portions of the Software.
 *
 * THE SOFTWARE IS PROVIDED "AS IS", WITHOUT WARRANTY OF ANY KIND, EXPRESS OR
 * IMPLIED, INCLUDING BUT NOT LIMITED TO THE WARRANTIES OF MERCHANTABILITY,
 * FITNESS FOR A PARTICULAR PURPOSE AND NONINFRINGEMENT. IN NO EVENT SHALL THE
 * AUTHORS OR COPYRIGHT HOLDERS BE LIABLE FOR ANY CLAIM, DAMAGES OR OTHER
 * LIABILITY, WHETHER IN AN ACTION OF CONTRACT, TORT OR OTHERWISE, ARISING FROM,
 * OUT OF OR IN CONNECTION WITH THE SOFTWARE OR THE USE OR OTHER DEALINGS IN THE
 * SOFTWARE.
 *
 *******************************************************************************/
#include "test.hpp"
#include "driver.hpp"
#include "get_handle.hpp"

#include <miopen/config.h>

#if MIOPEN_EMBED_DB
#include <miopen_data.hpp>
#include <miopen/conv/context.hpp>
#include <miopen/mlo_internal.hpp>
#include <miopen/db.hpp>
#include <miopen/sqlite_db.hpp>
#include <miopen/find_db.hpp>

#include <boost/filesystem/path.hpp>

namespace miopen {

struct EmbedSQLite : test_driver
{
    Handle handle{};
    tensor<float> x;
    tensor<float> w;
    tensor<float> y;
    Allocator::ManageDataPtr x_dev;
    Allocator::ManageDataPtr w_dev;
    Allocator::ManageDataPtr y_dev;

    miopen::ConvolutionDescriptor filter = {
        2, miopenConvolution, miopenPaddingDefault, {0, 0}, {2, 2}, {1, 1}};

    EmbedSQLite()
    {
        x = {128, 1024, 14, 14};
        w = {2048, 1024, 1, 1};
        y = tensor<float>{filter.GetForwardOutputTensor(x.desc, w.desc)};
    }

    void run()
    {
        // create a context/problem decriptor
        const auto problem = miopen::conv::ProblemDescription{
            x.desc, w.desc, y.desc, filter, miopen::conv::Direction::Forward};
<<<<<<< HEAD
        miopen::ConvolutionContext ctx{};
=======
        const auto problem = miopen::ProblemDescription{conv_problem};
        miopen::ExecutionContext ctx{};
>>>>>>> f5728973
        ctx.SetStream(&handle);
        // Check PerfDb
        {
            // Get filename for the sys db
            // Check it in miopen_data()
            boost::filesystem::path pdb_path(ctx.GetPerfDbPath());
            const auto& it_p = miopen_data().find(pdb_path.filename().string() + ".o");
            EXPECT(it_p != miopen_data().end());
            // find all the entries in perf db
            // Assert result is non-empty
            auto pdb = GetDb(ctx);
            EXPECT(pdb.FindRecord(problem));
        }
        // Check FindDb
        {
            // FindDb will throw if the file is not present
            FindDbRecord rec{handle, problem};
            EXPECT(!rec.empty());
        }
    }
};
} // namespace miopen
#endif

int main(int argc, const char* argv[])
{
#if MIOPEN_EMBED_DB
    test_drive<miopen::EmbedSQLite>(argc, argv);
#else
    (void)argc;
    (void)argv;
#endif
}<|MERGE_RESOLUTION|>--- conflicted
+++ resolved
@@ -66,12 +66,7 @@
         // create a context/problem decriptor
         const auto problem = miopen::conv::ProblemDescription{
             x.desc, w.desc, y.desc, filter, miopen::conv::Direction::Forward};
-<<<<<<< HEAD
-        miopen::ConvolutionContext ctx{};
-=======
-        const auto problem = miopen::ProblemDescription{conv_problem};
         miopen::ExecutionContext ctx{};
->>>>>>> f5728973
         ctx.SetStream(&handle);
         // Check PerfDb
         {
