--- conflicted
+++ resolved
@@ -1,8 +1,4 @@
 [submodule "fin"]
     path = fin
-<<<<<<< HEAD
-    url = ../MIFin
-=======
     url = https://github.com/ROCm/MIFin.git
->>>>>>> 3139aff4
     branch = develop