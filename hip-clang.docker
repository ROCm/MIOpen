--- conflicted
+++ resolved
@@ -57,14 +57,12 @@
 ENV LC_ALL=C.UTF-8
 ENV LANG=C.UTF-8
 
-<<<<<<< HEAD
 # Add symlink to /opt/rocm
 RUN [ -d /opt/rocm ] || ln -sd $(realpath /opt/rocm-*) /opt/rocm
-=======
+
 # Install an init system
 RUN wget https://github.com/Yelp/dumb-init/releases/download/v1.2.0/dumb-init_1.2.0_amd64.deb
 RUN dpkg -i dumb-init_*.deb && rm dumb-init_*.deb
->>>>>>> b7630f76
 
 # Install cget
 RUN pip3 install cget
@@ -82,14 +80,7 @@
 RUN cget -p $PREFIX install pfultz2/rocm-recipes
 ADD min-requirements.txt /min-requirements.txt
 RUN CXXFLAGS='-isystem $PREFIX/include' cget -p $PREFIX install -f /min-requirements.txt
-<<<<<<< HEAD
 
-RUN if [ "$USE_TARGETID" = "ON" ] ; then export HIPCC_LINK_FLAGS_APPEND='-O3 -parallel-jobs=4' && export HIPCC_COMPILE_FLAGS_APPEND='-O3 -Wno-format-nonliteral -parallel-jobs=4' && rm /usr/bin/hipcc; fi
-# RUN export ROCM_PATH=/opt/rocm
-# RUN export PATH=${ROCM_PATH}/bin:$PATH
-# install last released miopentensile in default (master), install latest commits when MIOTENSILE_VER="latest" (develop)
-RUN if [ "$USE_TARGETID" = "OFF" ] ; then echo "MIOpenTensile is not installed."; elif [ "$MIOTENSILE_VER" = "latest" ] ; then cget -p $PREFIX install ROCmSoftwarePlatform/MIOpenTensile@403fc13acb8518c3f82a79dc501b21ef1751e470; else cget -p $PREFIX install ROCmSoftwarePlatform/MIOpenTensile@4bfe00a8de61d12862d9fa803b8ea9a981a50f97; fi
-=======
 RUN export HIPCC_LINK_FLAGS_APPEND='-O3 -parallel-jobs=4'
 RUN export HIPCC_COMPILE_FLAGS_APPEND='-O3 -Wno-format-nonliteral -parallel-jobs=4'
 
@@ -98,5 +89,7 @@
 RUN pip install -r /doc-requirements.txt
 
 # install last released miopentensile in default, install latest commits when MIOTENSILE_VER="latest"
-RUN if [ "$MIOTENSILE_VER" = "latest" ] ; then cget -p $PREFIX install ROCmSoftwarePlatform/MIOpenTensile@7568654c938d42e9a91c6b18fb382f5b978d12fd; else cget -p $PREFIX install ROCmSoftwarePlatform/MIOpenTensile@5fe0bf4a8dc59f3ab62df929297280915372ce16; fi
->>>>>>> b7630f76
+RUN if [ "$USE_TARGETID" = "ON" ] ; then export HIPCC_LINK_FLAGS_APPEND='-O3 -parallel-jobs=4' && export HIPCC_COMPILE_FLAGS_APPEND='-O3 -Wno-format-nonliteral -parallel-jobs=4' && rm /usr/bin/hipcc; fi
+
+# install last released miopentensile in default (master), install latest commits when MIOTENSILE_VER="latest" (develop)
+RUN if [ "$USE_TARGETID" = "OFF" ] ; then echo "MIOpenTensile is not installed."; elif [ "$MIOTENSILE_VER" = "latest" ] ; then cget -p $PREFIX install ROCmSoftwarePlatform/MIOpenTensile@403fc13acb8518c3f82a79dc501b21ef1751e470; else cget -p $PREFIX install ROCmSoftwarePlatform/MIOpenTensile@4bfe00a8de61d12862d9fa803b8ea9a981a50f97; fi