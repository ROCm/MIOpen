--- conflicted
+++ resolved
@@ -202,11 +202,7 @@
 #if ROCM_FEATURE_TARGETID_OFF
     // It seems like these options are used only in codegen.
     // However it seems ok to pass these to compiler.
-<<<<<<< HEAD
-    if(IsEnabledFeatureSramEcc(target.Name()))
-=======
     if(target.Sramecc())
->>>>>>> a7131eb8
         list.push_back("-msram-ecc");
     else
         list.push_back("-mno-sram-ecc");
@@ -745,11 +741,7 @@
 
         const ActionInfo action;
         action.SetLanguage(AMD_COMGR_LANGUAGE_HIP);
-<<<<<<< HEAD
-        SetIsaName(action, target.Name());
-=======
         SetIsaName(action, target);
->>>>>>> a7131eb8
         action.SetLogging(true);
 
         const Dataset exe;
@@ -849,11 +841,7 @@
 #else
         action.SetLanguage(AMD_COMGR_LANGUAGE_OPENCL_1_2);
 #endif
-<<<<<<< HEAD
-        SetIsaName(action, target.Name());
-=======
         SetIsaName(action, target);
->>>>>>> a7131eb8
         action.SetLogging(true);
 
         auto optCompile = miopen::SplitSpaceSeparated(options);
@@ -929,11 +917,7 @@
         inputs.AddData(name, text, AMD_COMGR_DATA_KIND_SOURCE);
 
         const ActionInfo action;
-<<<<<<< HEAD
-        SetIsaName(action, target.Name());
-=======
         SetIsaName(action, target);
->>>>>>> a7131eb8
         action.SetLogging(true);
         auto optAsm = miopen::SplitSpaceSeparated(options);
 #if WORKAROUND_SWDEV_255735
