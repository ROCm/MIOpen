/*******************************************************************************
 *
 * MIT License
 *
 * Copyright (c) 2020 Advanced Micro Devices, Inc.
 *
 * Permission is hereby granted, free of charge, to any person obtaining a copy
 * of this software and associated documentation files (the "Software"), to deal
 * in the Software without restriction, including without limitation the rights
 * to use, copy, modify, merge, publish, distribute, sublicense, and/or sell
 * copies of the Software, and to permit persons to whom the Software is
 * furnished to do so, subject to the following conditions:
 *
 * The above copyright notice and this permission notice shall be included in all
 * copies or substantial portions of the Software.
 *
 * THE SOFTWARE IS PROVIDED "AS IS", WITHOUT WARRANTY OF ANY KIND, EXPRESS OR
 * IMPLIED, INCLUDING BUT NOT LIMITED TO THE WARRANTIES OF MERCHANTABILITY,
 * FITNESS FOR A PARTICULAR PURPOSE AND NONINFRINGEMENT. IN NO EVENT SHALL THE
 * AUTHORS OR COPYRIGHT HOLDERS BE LIABLE FOR ANY CLAIM, DAMAGES OR OTHER
 * LIABILITY, WHETHER IN AN ACTION OF CONTRACT, TORT OR OTHERWISE, ARISING FROM,
 * OUT OF OR IN CONNECTION WITH THE SOFTWARE OR THE USE OR OTHER DEALINGS IN THE
 * SOFTWARE.
 *
 *******************************************************************************/

#include <miopen/config.h>

#include <miopen/comgr.hpp>
#include <miopen/algorithm.hpp>
#include <miopen/env.hpp>
#include <miopen/errors.hpp>
#include <miopen/hip_build_utils.hpp>
#include <miopen/gcn_asm_utils.hpp>
#include <miopen/kernel.hpp>
#include <miopen/logger.hpp>
#include <miopen/solver/implicitgemm_util.hpp>
#include <miopen/stringutils.hpp>

#include <amd_comgr/amd_comgr.h>
#include <hip/hip_runtime_api.h>
#if MIOPEN_USE_HIPRTC
#include <hip/hiprtc.h>
#endif

#include <algorithm>
#include <exception>
#include <cstddef>
#include <cstring>
#include <tuple> // std::ignore
#include <vector>

/// Correctness problems on MI200 with base driver 5.11.14 (~ROCm 4.3.1).
/// With base driver 5.11.32 the errors disappear.
/// More info at https://github.com/ROCm/MIOpen/issues/1257.
#define WORKAROUND_ISSUE_1257 (HIP_PACKAGE_VERSION_FLAT >= 4003021331ULL)

/// https://github.com/ROCm/ROCm-CompilerSupport/issues/67 about unused -nogpulib.
#define WORKAROUND_ROCMCOMPILERSUPPORT_ISSUE_67 1

MIOPEN_DECLARE_ENV_VAR_BOOL(MIOPEN_DEBUG_COMGR_LOG_CALLS)
MIOPEN_DECLARE_ENV_VAR_BOOL(MIOPEN_DEBUG_COMGR_LOG_SOURCE_NAMES)

/// 0: Off.
/// 1: Logs each option on a separate line.
/// 2: Logs all options altogether, on single line.
MIOPEN_DECLARE_ENV_VAR_UINT64(MIOPEN_DEBUG_COMGR_LOG_OPTIONS)

/// Integer, set to max number of first characters
/// you would like to log onto console.
MIOPEN_DECLARE_ENV_VAR_UINT64(MIOPEN_DEBUG_COMGR_LOG_SOURCE_TEXT)

/// \todo Temporary for debugging:
MIOPEN_DECLARE_ENV_VAR_STR(MIOPEN_DEBUG_COMGR_COMPILER_OPTIONS_INSERT)
/// \todo Temporary for debugging:
MIOPEN_DECLARE_ENV_VAR_BOOL(MIOPEN_DEBUG_COMGR_HIP_BUILD_FATBIN)

/// \todo see issue #1222, PR #1316
MIOPEN_DECLARE_ENV_VAR_BOOL(MIOPEN_DEBUG_SRAM_EDC_DISABLED)

MIOPEN_DECLARE_ENV_VAR_BOOL(MIOPEN_DEBUG_OPENCL_WAVE64_NOWGP)

#ifndef MIOPEN_AMD_COMGR_VERSION_MAJOR
#define MIOPEN_AMD_COMGR_VERSION_MAJOR 0
#endif
#ifndef MIOPEN_AMD_COMGR_VERSION_MINOR
#define MIOPEN_AMD_COMGR_VERSION_MINOR 0
#endif
#ifndef MIOPEN_AMD_COMGR_VERSION_PATCH
#define MIOPEN_AMD_COMGR_VERSION_PATCH 0
#endif

// 3 decimal digits per each number.
#if MIOPEN_AMD_COMGR_VERSION_MAJOR > 999 || MIOPEN_AMD_COMGR_VERSION_MINOR > 999 || \
    MIOPEN_AMD_COMGR_VERSION_PATCH > 999
#error "Too big COMGR version number(s)"
#endif
#define COMGR_VERSION                                                                  \
    ((MIOPEN_AMD_COMGR_VERSION_MAJOR * 1000 + MIOPEN_AMD_COMGR_VERSION_MINOR) * 1000 + \
     MIOPEN_AMD_COMGR_VERSION_PATCH)

#define COMGR_SUPPORTS_PCH (COMGR_VERSION >= 1008000)

#if COMGR_SUPPORTS_PCH

#if defined(__HIP_HAS_GET_PCH) && __HIP_HAS_GET_PCH
#define HIP_SUPPORTS_PCH 1
#else
#define HIP_SUPPORTS_PCH 0
#endif

#endif // COMGR_SUPPORTS_PCH

#define PCH_IS_SUPPORTED (COMGR_SUPPORTS_PCH && HIP_SUPPORTS_PCH)

/// It seems like precompiled headers are built with "warpSize" fixed to 64.
/// This leads to issues in HIP kernels that use "warpSize" on devices that
/// have wavesize != 64 (currently gfx10 with default build settings).
#define WORKAROUND_ISSUE_1431 PCH_IS_SUPPORTED

MIOPEN_DECLARE_ENV_VAR_BOOL(MIOPEN_DEBUG_COMGR_HIP_PCH_ENFORCE)

#define COMPILER_LC 1

#define EC_BASE(comgrcall, info, action)                                  \
    do                                                                    \
    {                                                                     \
        const amd_comgr_status_t status = (comgrcall);                    \
        if(status != AMD_COMGR_STATUS_SUCCESS)                            \
        {                                                                 \
            MIOPEN_LOG_E("\'" #comgrcall "\' " << to_string(info) << ": " \
                                               << GetStatusText(status)); \
            (action);                                                     \
        }                                                                 \
<<<<<<< HEAD
        else if(env::enabled(MIOPEN_DEBUG_COMGR_LOG_CALLS))               \
=======
        else if(miopen::IsEnabled(ENV(MIOPEN_DEBUG_COMGR_LOG_CALLS)))     \
>>>>>>> b4beb899
            MIOPEN_LOG_I("Ok \'" #comgrcall "\' " << to_string(info));    \
    } while(false)

/// \anchor comgr_throw_macros
///
/// Regarding EC*THROW* macros:
/// Q: Whats the point in logging if it is going to throw?
/// A: This prints build log (that presumably contains warning
/// and error messages from compiler/linker etc) onto console,
/// thus informing the *user*. MIOPEN_THROW informs the *library*
/// that compilation has failed.

#define EC(comgrcall) EC_BASE(comgrcall, NoInfo, (void)0)
#define EC_THROW(comgrcall) EC_BASE(comgrcall, NoInfo, Throw(status))
#define ECI_THROW(comgrcall, info) EC_BASE(comgrcall, info, Throw(status))
#define ECI_THROW_MSG(comgrcall, info, msg) EC_BASE(comgrcall, info, Throw(status, (msg)))

namespace miopen {
namespace comgr {

using OptionList = std::vector<std::string>;

/// Compiler implementation-specific functionality
/// (minimal compiler abstraction layer).
namespace compiler {

#if COMPILER_LC
namespace lc {

static auto GetOptionsNoSplit()
{
    static const std::vector<std::string> rv = {
        "-isystem", "-L", "-Wl,-rpath", "-Xclang", "-hip-path", "-mllvm", "-x"};
    return rv;
}

namespace gcnasm {

static void RemoveOptionsUnwanted(OptionList& list)
{
    list.erase(remove_if(list.begin(),
                         list.end(),
                         [&](const auto& option) { return StartsWith(option, "-mcpu="); }),
               list.end());
}

} // namespace gcnasm

namespace ocl {

#define OCL_COMPILE_SOURCE_WITH_DEVICE_LIBS (COMGR_VERSION >= 1007000)

#define OCL_EARLY_INLINE 1

#define OCL_STANDARD 200

#if !(OCL_STANDARD == 200 || OCL_STANDARD == 120)
#error "Wrong OCL_STANDARD"
#endif

static void AddCompilerOptions(OptionList& list)
{
#if OCL_STANDARD == 200
    list.push_back("-cl-std=CL2.0");
#endif
    list.push_back("-cl-kernel-arg-info");
#if 0 // For experimients.
    list.push_back("-cl-denorms-are-zero");
    list.push_back("-cl-fast-relaxed-math");
#endif
    list.push_back("-D__IMAGE_SUPPORT__=1");
    list.push_back("-D__OPENCL_VERSION__=" MIOPEN_STRINGIZE(OCL_STANDARD));
#if OCL_EARLY_INLINE
    list.push_back("-mllvm");
    list.push_back("-amdgpu-early-inline-all");
#endif
    list.push_back("-mllvm");
    list.push_back("-amdgpu-prelink");
<<<<<<< HEAD
    if(env::enabled(MIOPEN_DEBUG_OPENCL_WAVE64_NOWGP))
=======
    if(miopen::IsEnabled(ENV(MIOPEN_DEBUG_OPENCL_WAVE64_NOWGP)))
>>>>>>> b4beb899
    {
        list.push_back("-mwavefrontsize64");
        list.push_back("-mcumode");
    }
    list.push_back("-O3");
    list.push_back("-mllvm");
    list.push_back("-amdgpu-internalize-symbols");
}

/// These are produced for offline compiler and not necessary at least
/// (or even can be harmful) for building via comgr layer.
///
/// \todo Produce proper options in, er, proper places, and get rid of this.
static void RemoveOptionsUnwanted(OptionList& list)
{
    list.erase(remove_if(list.begin(),
                         list.end(),
                         [&](const auto& option) { return StartsWith(option, "-mcpu="); }),
               list.end());
}

} // namespace ocl

namespace hip {

#if PCH_IS_SUPPORTED
<<<<<<< HEAD
static bool IsPchEnabled() { return !env::disabled(MIOPEN_DEBUG_COMGR_HIP_PCH_ENFORCE); }
=======
static bool IsPchEnabled() { return !miopen::IsDisabled(ENV(MIOPEN_DEBUG_COMGR_HIP_PCH_ENFORCE)); }
>>>>>>> b4beb899
#endif

static std::string GetPchEnableStatus()
{
#if PCH_IS_SUPPORTED
    auto rv = std::string{IsPchEnabled() ? "1" : "0"};
<<<<<<< HEAD
    if(env::disabled(MIOPEN_DEBUG_COMGR_HIP_PCH_ENFORCE))
=======
    if(miopen::IsDisabled(ENV(MIOPEN_DEBUG_COMGR_HIP_PCH_ENFORCE)))
>>>>>>> b4beb899
        return rv += " (enforced)";
    return rv;
#else
    return "0 (not supported)";
#endif
}

static bool IsLinkerOption(const std::string& option)
{
    return miopen::StartsWith(option, "-L") || miopen::StartsWith(option, "-Wl,") ||
           option == "-ldl" || option == "-lm" || option == "--hip-link";
}

static void RemoveCommonOptionsUnwanted(OptionList& list)
{
    list.erase(
        remove_if(
            list.begin(),
            list.end(),
            [&](const auto& option) { // clang-format off
                             return miopen::StartsWith(option, "-mcpu=")
                                || (option == "-hc")
                                || (option == "-x hip") || (option == "-xhip")
                                || (option == "--hip-link")
                                // The following matches current "-lclang_rt.builtins-x86_64" (4.5) as weel as
                                // upcoming ".../libclang_rt.builtins-x86_64.a" and even future things like
                                // "...x86_64.../libclang_rt.builtins.a" etc.
                                || ((option.find("clang_rt.builtins") != std::string::npos)
                                 && (option.find("x86_64") != std::string::npos))
                                || miopen::StartsWith(option, "--hip-device-lib-path="); // clang-format on
            }),
        list.end());
}

static void AddCompilerOptions(const OptionList& list) // `const` is for clang-tidy.
{
    // Nothing to do here yet, but let's keep the placeholder for now.
    std::ignore = list;
}

static void RemoveCompilerOptionsUnwanted(OptionList& list)
{
    RemoveCommonOptionsUnwanted(list);
    list.erase(remove_if(list.begin(),
                         list.end(),
                         [&](const auto& option) { // clang-format off
<<<<<<< HEAD
                             return (!env::enabled(MIOPEN_DEBUG_COMGR_HIP_BUILD_FATBIN)
=======
                             return (!miopen::IsEnabled(ENV(MIOPEN_DEBUG_COMGR_HIP_BUILD_FATBIN))
>>>>>>> b4beb899
                                    && (IsLinkerOption(option))); // clang-format on
                         }),
               list.end());
}

static void RemoveLinkOptionsUnwanted(OptionList& list)
{
    RemoveCommonOptionsUnwanted(list);
    list.erase(remove_if(list.begin(),
                         list.end(),
                         [&](const auto& option) { // clang-format off
                             return miopen::StartsWith(option, "-D")
                                || miopen::StartsWith(option, "-isystem"); // clang-format on
                         }),
               list.end());
}

} // namespace hip

/// \todo Get list of supported isa names from comgr and select.
static std::string GetIsaName(const miopen::TargetProperties& target, const bool isHlcBuild)
{
    const LcOptionTargetStrings lots(target);
#if WORKAROUND_ISSUE_1257
    if(isHlcBuild)
        return {"amdgcn-amd-amdhsa--" + lots.device + lots.xnack};
#endif
    return {"amdgcn-amd-amdhsa--" + lots.targetId};
}

} // namespace lc
#undef OCL_EARLY_INLINE
#endif // COMPILER_LC

} // namespace compiler

struct EcInfoNone
{
};
static const EcInfoNone NoInfo;
static inline std::string to_string(const EcInfoNone&) { return {}; }
static inline std::string to_string(const std::string& v) { return {v}; }
static inline std::string to_string(const bool& v) { return v ? "true" : "false"; }
static inline auto to_string(const std::size_t& v) { return std::to_string(v); }

/// \todo Request comgr to expose this stuff via API.
static std::string to_string(const amd_comgr_language_t val)
{
    std::ostringstream oss;
    MIOPEN_LOG_ENUM(oss,
                    val,
                    AMD_COMGR_LANGUAGE_NONE,
                    AMD_COMGR_LANGUAGE_OPENCL_1_2,
                    AMD_COMGR_LANGUAGE_OPENCL_2_0,
                    AMD_COMGR_LANGUAGE_HC,
                    AMD_COMGR_LANGUAGE_HIP);
    return oss.str();
}

static std::string to_string(const amd_comgr_data_kind_t val)
{
    std::ostringstream oss;
    MIOPEN_LOG_ENUM(oss,
                    val,
                    AMD_COMGR_DATA_KIND_UNDEF,
                    AMD_COMGR_DATA_KIND_SOURCE,
                    AMD_COMGR_DATA_KIND_INCLUDE,
                    AMD_COMGR_DATA_KIND_PRECOMPILED_HEADER,
                    AMD_COMGR_DATA_KIND_DIAGNOSTIC,
                    AMD_COMGR_DATA_KIND_LOG,
                    AMD_COMGR_DATA_KIND_BC,
                    AMD_COMGR_DATA_KIND_RELOCATABLE,
                    AMD_COMGR_DATA_KIND_EXECUTABLE,
                    AMD_COMGR_DATA_KIND_BYTES,
                    AMD_COMGR_DATA_KIND_FATBIN);
    return oss.str();
}

static std::string to_string(const amd_comgr_action_kind_t val)
{
    std::ostringstream oss;
#if COMGR_VERSION >= 1007000
    MIOPEN_LOG_ENUM(oss,
                    val,
                    AMD_COMGR_ACTION_SOURCE_TO_PREPROCESSOR,
                    AMD_COMGR_ACTION_ADD_PRECOMPILED_HEADERS,
                    AMD_COMGR_ACTION_COMPILE_SOURCE_TO_BC,
                    AMD_COMGR_ACTION_ADD_DEVICE_LIBRARIES,
                    AMD_COMGR_ACTION_LINK_BC_TO_BC,
                    AMD_COMGR_ACTION_OPTIMIZE_BC_TO_BC,
                    AMD_COMGR_ACTION_CODEGEN_BC_TO_RELOCATABLE,
                    AMD_COMGR_ACTION_CODEGEN_BC_TO_ASSEMBLY,
                    AMD_COMGR_ACTION_LINK_RELOCATABLE_TO_RELOCATABLE,
                    AMD_COMGR_ACTION_LINK_RELOCATABLE_TO_EXECUTABLE,
                    AMD_COMGR_ACTION_ASSEMBLE_SOURCE_TO_RELOCATABLE,
                    AMD_COMGR_ACTION_DISASSEMBLE_RELOCATABLE_TO_SOURCE,
                    AMD_COMGR_ACTION_DISASSEMBLE_EXECUTABLE_TO_SOURCE,
                    AMD_COMGR_ACTION_DISASSEMBLE_BYTES_TO_SOURCE,
                    AMD_COMGR_ACTION_COMPILE_SOURCE_TO_FATBIN,
                    AMD_COMGR_ACTION_COMPILE_SOURCE_WITH_DEVICE_LIBS_TO_BC);
#else
    MIOPEN_LOG_ENUM(oss,
                    val,
                    AMD_COMGR_ACTION_SOURCE_TO_PREPROCESSOR,
                    AMD_COMGR_ACTION_ADD_PRECOMPILED_HEADERS,
                    AMD_COMGR_ACTION_COMPILE_SOURCE_TO_BC,
                    AMD_COMGR_ACTION_ADD_DEVICE_LIBRARIES,
                    AMD_COMGR_ACTION_LINK_BC_TO_BC,
                    AMD_COMGR_ACTION_OPTIMIZE_BC_TO_BC,
                    AMD_COMGR_ACTION_CODEGEN_BC_TO_RELOCATABLE,
                    AMD_COMGR_ACTION_CODEGEN_BC_TO_ASSEMBLY,
                    AMD_COMGR_ACTION_LINK_RELOCATABLE_TO_RELOCATABLE,
                    AMD_COMGR_ACTION_LINK_RELOCATABLE_TO_EXECUTABLE,
                    AMD_COMGR_ACTION_ASSEMBLE_SOURCE_TO_RELOCATABLE,
                    AMD_COMGR_ACTION_DISASSEMBLE_RELOCATABLE_TO_SOURCE,
                    AMD_COMGR_ACTION_DISASSEMBLE_EXECUTABLE_TO_SOURCE,
                    AMD_COMGR_ACTION_DISASSEMBLE_BYTES_TO_SOURCE,
                    AMD_COMGR_ACTION_COMPILE_SOURCE_TO_FATBIN);
#endif
    return oss.str();
}

static bool PrintVersionImpl()
{
    std::size_t major = 0;
    std::size_t minor = 0;
    (void)amd_comgr_get_version(&major, &minor);
    MIOPEN_LOG_NQI("COMgr v." << major << '.' << minor << '.' << MIOPEN_AMD_COMGR_VERSION_PATCH
                              << ", USE_HIP_PCH: " << compiler::lc::hip::GetPchEnableStatus());
    return true;
}

static void PrintVersion()
{
    static const auto once = PrintVersionImpl();
    std::ignore            = once;
}

static std::string GetStatusText(const amd_comgr_status_t status, const bool unknown_error = false)
{
    const char* reason = nullptr;
    if(unknown_error || AMD_COMGR_STATUS_SUCCESS != amd_comgr_status_string(status, &reason))
        reason = "<Unknown>";
    return std::string(reason) + " (" + std::to_string(static_cast<int>(status)) + ')';
}

static void LogOptions(const char* options[], size_t count)
{
<<<<<<< HEAD
    static const auto control = env::value(MIOPEN_DEBUG_COMGR_LOG_OPTIONS);
=======
    static const auto control = miopen::Value(ENV(MIOPEN_DEBUG_COMGR_LOG_OPTIONS));
>>>>>>> b4beb899
    if(!(control != 0 && miopen::IsLogging(miopen::LoggingLevel::Info)))
        return;
    if(control == 2)
    {
        for(std::size_t i = 0; i < count; ++i)
            MIOPEN_LOG_I(options[i]);
    }
    else
    {
        std::ostringstream oss;
        for(std::size_t i = 0; i < count; ++i)
            oss << options[i] << ' ';
        MIOPEN_LOG_I(oss.str());
    }
}

class Dataset;
static std::string GetLog(const Dataset& dataset, bool comgr_error_handling = false);

/// \anchor comgr_throw_errors
///
/// Q: Why arent we using MIOPEN_THROW? Using MIOPEN_THROW can report back the
/// source line numbers where the exception was thrown. Usually we write
/// a function to convert the error enum into a message and then pass that
/// MIOPEN_THROW.
///
/// A: These exceptions are not intended to report "normal" miopen errors.
/// The main purpose is to prevent resource leakage (comgr handles)
/// when compilation of the device code fails. The side functionality is to
/// hold status codes and diagnostic messages received from comgr
/// when build failure happens.
///
/// The diagnostic messages are expected to be like the ones that
/// offline compiler prints after build errors. Usually these
/// contain the file/line information of the problematic device code,
/// so file/line of the host code is not needed here
/// (and even considered harmful).
///
/// These exceptions are not allowed to escape comgr module.
///
/// The comgr module can be considered as a "library within a library"
/// that provides HIP backend with functionality similar to clBuildProgram().

struct ComgrError : std::exception
{
    amd_comgr_status_t status;
    bool unknown;
    std::string text;

    ComgrError(const amd_comgr_status_t s, bool u) : status(s), unknown(u) {}
    ComgrError(const amd_comgr_status_t s, bool u, const std::string& t)
        : status(s), unknown(u), text(t)
    {
    }
    const char* what() const noexcept override { return text.c_str(); }
};

static std::string GetStatusText(const ComgrError& ex)
{
    return GetStatusText(ex.status, ex.unknown);
}

[[noreturn]] static void Throw(const amd_comgr_status_t s) { throw ComgrError{s, false}; }
[[noreturn]] static void Throw(const amd_comgr_status_t s, const std::string& text)
{
    throw ComgrError{s, false, text};
}

struct ComgrOwner
{
    ComgrOwner(const ComgrOwner&) = delete;

protected:
    ComgrOwner() {}
    ComgrOwner(ComgrOwner&&) = default;
};

class Data : ComgrOwner
{
    amd_comgr_data_t handle = {0};
    friend class Dataset; // for GetData
    Data(amd_comgr_data_t h) : handle(h) {}

public:
    Data(amd_comgr_data_kind_t kind) { ECI_THROW(amd_comgr_create_data(kind, &handle), kind); }
    Data(Data&&) = default;
    ~Data() { EC(amd_comgr_release_data(handle)); }
    auto GetHandle() const { return handle; }
    void SetName(const std::string& s) const
    {
        ECI_THROW(amd_comgr_set_data_name(handle, s.c_str()), s);
    }
<<<<<<< HEAD
    void SetBytes(const std::string_view bytes) const
=======
    void SetBytes(std::string_view bytes) const
>>>>>>> b4beb899
    {
        ECI_THROW(amd_comgr_set_data(handle, bytes.size(), bytes.data()), bytes.size());
    }
#if PCH_IS_SUPPORTED
    void SetFromBuffer(const char* const buffer, const size_t size) const
    {
        ECI_THROW(amd_comgr_set_data(handle, size, buffer), size);
    }
#endif

private:
    std::size_t GetSize() const
    {
        std::size_t sz;
        EC_THROW(amd_comgr_get_data(handle, &sz, nullptr));
        return sz;
    }

public:
    std::size_t GetBytes(std::vector<char>& bytes) const
    {
        std::size_t sz = GetSize();
        bytes.resize(sz);
        ECI_THROW(amd_comgr_get_data(handle, &sz, &bytes[0]), sz);
        return sz;
    }
    std::string GetString() const
    {
        std::vector<char> bytes;
        if(GetSize() == 0)
            return {};
        const auto sz = GetBytes(bytes);
        return {&bytes[0], sz};
    }
};

class Dataset : ComgrOwner
{
    amd_comgr_data_set_t handle = {0};

public:
    Dataset() { EC_THROW(amd_comgr_create_data_set(&handle)); }
    ~Dataset() { EC(amd_comgr_destroy_data_set(handle)); }
    auto GetHandle() const { return handle; }
    void AddData(const Data& d) const { EC_THROW(amd_comgr_data_set_add(handle, d.GetHandle())); }
<<<<<<< HEAD
    void AddData(const fs::path& name,
                 const std::string_view content,
                 const amd_comgr_data_kind_t type) const
    {
        const Data d(type);
        if(env::enabled(MIOPEN_DEBUG_COMGR_LOG_SOURCE_NAMES))
=======
    void AddData(const std::string& name,
                 std::string_view content,
                 const amd_comgr_data_kind_t type) const
    {
        const Data d(type);
        if(miopen::IsEnabled(ENV(MIOPEN_DEBUG_COMGR_LOG_SOURCE_NAMES)))
>>>>>>> b4beb899
            MIOPEN_LOG_I(name << ' ' << content.size() << " bytes");
        d.SetName(name.string());
        d.SetBytes(content);
        AddData(d);
<<<<<<< HEAD
        const auto show_first = env::value(MIOPEN_DEBUG_COMGR_LOG_SOURCE_TEXT);
=======
        const auto show_first = miopen::Value(ENV(MIOPEN_DEBUG_COMGR_LOG_SOURCE_TEXT));
>>>>>>> b4beb899
        if(show_first > 0 && miopen::IsLogging(miopen::LoggingLevel::Info) &&
           (type == AMD_COMGR_DATA_KIND_SOURCE || type == AMD_COMGR_DATA_KIND_INCLUDE))
        {
            const auto text_length = (content.size() > show_first) ? show_first : content.size();
            const std::string text(content, 0, text_length);
            MIOPEN_LOG_I(text);
        }
    }
#if PCH_IS_SUPPORTED
    void AddDataHipPch(const char* const content, const size_t size) const
    {
        const char name[] = "hip.pch";
        const Data d(AMD_COMGR_DATA_KIND_PRECOMPILED_HEADER);
<<<<<<< HEAD
        if(env::enabled(MIOPEN_DEBUG_COMGR_LOG_SOURCE_NAMES))
=======
        if(miopen::IsEnabled(ENV(MIOPEN_DEBUG_COMGR_LOG_SOURCE_NAMES)))
>>>>>>> b4beb899
        {
            MIOPEN_LOG_I(name << ' ' << size
                              << " bytes,  ptr = " << static_cast<const void*>(content));
        }
        d.SetName(name);
        d.SetFromBuffer(content, size);
        AddData(d);
    }
#endif
    size_t GetDataCount(const amd_comgr_data_kind_t kind) const
    {
        std::size_t count = 0;
        ECI_THROW(amd_comgr_action_data_count(handle, kind, &count), kind);
        return count;
    }
    Data GetData(const amd_comgr_data_kind_t kind, const std::size_t index) const
    {
        amd_comgr_data_t d;
        ECI_THROW(amd_comgr_action_data_get_data(handle, kind, index, &d), kind);
        return {d};
    }
};

class ActionInfo : ComgrOwner
{
    amd_comgr_action_info_t handle = {0};

public:
    ActionInfo() { EC_THROW(amd_comgr_create_action_info(&handle)); }
    ~ActionInfo() { EC(amd_comgr_destroy_action_info(handle)); }
    void SetLanguage(const amd_comgr_language_t language) const
    {
        ECI_THROW(amd_comgr_action_info_set_language(handle, language), language);
    }
    void SetIsaName(const std::string& isa) const
    {
        ECI_THROW_MSG(amd_comgr_action_info_set_isa_name(handle, isa.c_str()), isa, isa);
    }
    void SetLogging(const bool state) const
    {
        ECI_THROW(amd_comgr_action_info_set_logging(handle, state), state);
    }
    void SetOptionList(const std::vector<std::string>& options_) const
    {
        // Split remaining pairs, e.g. "-mllvm -amdgpu-early-inline-all=true".
        const auto options = miopen::SplitSpaceSeparated(options_);
        std::vector<const char*> vp;
        vp.reserve(options.size());
        std::transform(options.begin(), options.end(), std::back_inserter(vp), [&](auto& opt) {
            return opt.c_str();
        });
        LogOptions(vp.data(), vp.size());
        ECI_THROW(amd_comgr_action_info_set_option_list(handle, vp.data(), vp.size()), vp.size());
    }
    void Do(const amd_comgr_action_kind_t kind, const Dataset& in, const Dataset& out) const
    {
        ECI_THROW_MSG(amd_comgr_do_action(kind, handle, in.GetHandle(), out.GetHandle()),
                      kind,
                      GetLog(out, true));
        const auto log = GetLog(out);
        if(!log.empty())
            MIOPEN_LOG_I(to_string(kind) << ": " << log);
    }
};

/// If called from the context of comgr error handling:
/// - We do not allow the comgr-induced exceptions to escape.
/// - If obtaining log fails, write some diagnostics into output.
static std::string GetLog(const Dataset& dataset, const bool comgr_error_handling)
{
    std::string text;
    try
    {
        /// Assumption: the log is the the first in the dataset.
        /// This is not specified in comgr API.
        /// Let's follow the KISS principle for now; it works.
        ///
        /// \todo Clarify API and update implementation.
        const auto count = dataset.GetDataCount(AMD_COMGR_DATA_KIND_LOG);
        if(count < 1)
            return {comgr_error_handling ? "comgr warning: error log not found" : ""};

        const auto data = dataset.GetData(AMD_COMGR_DATA_KIND_LOG, 0);
        text            = data.GetString();
        if(text.empty())
            return {comgr_error_handling ? "comgr info: error log empty" : ""};
    }
    catch(ComgrError&)
    {
        if(comgr_error_handling)
            return {"comgr error: failed to get error log"};
        // deepcode ignore EmptyThrowOutsideCatch: false positive
        throw;
        /// \anchor catch_and_rethrow_in_getlog
        /// Q: What the point in catching the error if you are just going to rethrow it?
        ///
        /// A: In the context of handling of build error, the function is invoked to get build log
        /// from comgr. If it fails, it doesn't rethrow because this would overwrite the
        /// original comgr status.
        ///
        /// The use case is when some build error happens (e.g. linking error) but we unable to
        /// obtain log data from the dataset due to comgr error. We keep original error information
        /// (albeit only status code). The user will see error message with original status code
        /// plus comgr error: "failed to get error log."
        ///
        /// Rethrowing happens when/if this function is invoked during normal flow, i.e. when
        /// there is no build errors. In such a case, the catch block does nothing and allows
        /// all exceptions to escape. This would effectively stop the build.
    }
    return text;
}

static void SetIsaName(const ActionInfo& action,
                       const miopen::TargetProperties& target,
                       const bool isHlcBuild = false)
{
    // This can't be implemented in ActionInfo because
    // comgr wrappers should not depend on compiler implementation.
    const auto isaName = compiler::lc::GetIsaName(target, isHlcBuild);
    MIOPEN_LOG_I2(isaName);
    action.SetIsaName(isaName);
}

static std::string GetDebugCompilerOptionsInsert()
{
<<<<<<< HEAD
    return env::value(MIOPEN_DEBUG_COMGR_COMPILER_OPTIONS_INSERT);
=======
    const auto& p = miopen::GetStringEnv(ENV(MIOPEN_DEBUG_COMGR_COMPILER_OPTIONS_INSERT));
    return {p};
>>>>>>> b4beb899
}

static inline bool IsWave64Enforced(const OptionList& opts)
{
    return std::any_of(
        opts.begin(), opts.end(), [](const std::string& s) { return s == "-mwavefrontsize64"; });
}

<<<<<<< HEAD
void BuildHip(const fs::path& name,
              const std::string_view text,
=======
void BuildHip(const std::string& name,
              std::string_view text,
>>>>>>> b4beb899
              const std::string& options,
              const miopen::TargetProperties& target,
              std::vector<char>& binary)
{
    PrintVersion();
    try
    {
        const Dataset inputs;
        inputs.AddData(name, text, AMD_COMGR_DATA_KIND_SOURCE);

        // For OCL and ASM sources, we do insert contents of include
        // files directly into the source text during library build phase by means
        // of the addkernels tool. We don't do that for HIP sources, and, therefore
        // have to export include files prior compilation.
        // Note that we do not need any "subdirs" in the include "pathnames" so far.
<<<<<<< HEAD
        for(const auto& inc : miopen::GetKernelIncList())
            inputs.AddData(inc, miopen::GetKernelInc(inc), AMD_COMGR_DATA_KIND_INCLUDE);
=======
        for(const auto& inc : GetKernelIncList())
            inputs.AddData(inc.get().string(), GetKernelInc(inc), AMD_COMGR_DATA_KIND_INCLUDE);
>>>>>>> b4beb899

#if PCH_IS_SUPPORTED
        if(compiler::lc::hip::IsPchEnabled())
        {
            const char* pch       = nullptr;
            unsigned int pch_size = 0;
            __hipGetPCH(&pch, &pch_size);
            inputs.AddDataHipPch(pch, pch_size);
        }
#endif

        const ActionInfo action;
        action.SetLanguage(AMD_COMGR_LANGUAGE_HIP);
        SetIsaName(action, target, true);
        action.SetLogging(true);

        const Dataset exe;
<<<<<<< HEAD
        if(env::enabled(MIOPEN_DEBUG_COMGR_HIP_BUILD_FATBIN))
=======
        if(miopen::IsEnabled(ENV(MIOPEN_DEBUG_COMGR_HIP_BUILD_FATBIN)))
>>>>>>> b4beb899
        {
            auto raw = options                                 //
                       + " " + GetDebugCompilerOptionsInsert() //
                       + " " + MIOPEN_STRINGIZE(HIP_COMPILER_FLAGS) +
                       (" -DHIP_PACKAGE_VERSION_FLAT=") + std::to_string(HIP_PACKAGE_VERSION_FLAT);
            if(miopen::solver::support_amd_buffer_atomic_fadd(target.Name()))
                raw += " -DCK_AMD_BUFFER_ATOMIC_FADD_RETURNS_FLOAT=1";
            auto optCompile = miopen::SplitSpaceSeparated(raw, compiler::lc::GetOptionsNoSplit());
            compiler::lc::hip::RemoveCompilerOptionsUnwanted(optCompile);
            action.SetOptionList(optCompile);
            action.Do(AMD_COMGR_ACTION_COMPILE_SOURCE_TO_FATBIN, inputs, exe);
        }
        else
        {
            auto raw = std::string(" -O3 ")                    // Without this, fails in lld.
                       + options                               //
                       + " " + GetDebugCompilerOptionsInsert() //
                       + " " + MIOPEN_STRINGIZE(HIP_COMPILER_FLAGS) +
                       (" -DHIP_PACKAGE_VERSION_FLAT=") + std::to_string(HIP_PACKAGE_VERSION_FLAT);
            if(miopen::solver::support_amd_buffer_atomic_fadd(target.Name()))
                raw += " -DCK_AMD_BUFFER_ATOMIC_FADD_RETURNS_FLOAT=1";
#if PCH_IS_SUPPORTED
            if(compiler::lc::hip::IsPchEnabled())
            {
                raw += " -nogpuinc -DMIOPEN_DONT_USE_HIP_RUNTIME_HEADERS";
            }
#endif
            auto optCompile = miopen::SplitSpaceSeparated(raw, compiler::lc::GetOptionsNoSplit());
            auto optLink    = optCompile;
            compiler::lc::hip::RemoveCompilerOptionsUnwanted(optCompile);
            compiler::lc::hip::AddCompilerOptions(optCompile);
#if WORKAROUND_ISSUE_1431
            if(compiler::lc::hip::IsPchEnabled())
            {
                if((StartsWith(target.Name(), "gfx10") || StartsWith(target.Name(), "gfx11")) &&
                   !IsWave64Enforced(optCompile))
                    optCompile.emplace_back("-DWORKAROUND_ISSUE_1431=1");
            }
#endif
            action.SetOptionList(optCompile);
            const Dataset compiledBc;
            action.Do(AMD_COMGR_ACTION_COMPILE_SOURCE_TO_BC, inputs, compiledBc);

            OptionList addDevLibs;
            // Use device libs for wavefrontsize64 for non-gfx10 targets
            // or when enforced via option.
            if(!(StartsWith(target.Name(), "gfx10") || StartsWith(target.Name(), "gfx11")) ||
               IsWave64Enforced(optCompile))
            {
                addDevLibs.push_back("wavefrontsize64");
            }
            addDevLibs.push_back("daz_opt");     // Assume that it's ok to flush denormals to zero.
            addDevLibs.push_back("finite_only"); // No need to handle INF correcly.
            addDevLibs.push_back("unsafe_math"); // Prefer speed over correctness for FP math.
            action.SetOptionList(addDevLibs);
            const Dataset withDevLibs;
            action.Do(AMD_COMGR_ACTION_ADD_DEVICE_LIBRARIES, compiledBc, withDevLibs);

            compiler::lc::hip::RemoveLinkOptionsUnwanted(optLink);
            action.SetOptionList(optLink);
            const Dataset linkedBc;
            action.Do(AMD_COMGR_ACTION_LINK_BC_TO_BC, withDevLibs, linkedBc);

            OptionList codegenBcToRel;
            codegenBcToRel.push_back("-O3"); // Nothing more is required at this step.
            action.SetOptionList(codegenBcToRel);
            const Dataset relocatable;
            action.Do(AMD_COMGR_ACTION_CODEGEN_BC_TO_RELOCATABLE, linkedBc, relocatable);

            action.SetOptionList(OptionList());
            action.Do(AMD_COMGR_ACTION_LINK_RELOCATABLE_TO_EXECUTABLE, relocatable, exe);
        }

        if(exe.GetDataCount(AMD_COMGR_DATA_KIND_EXECUTABLE) < 1)
            throw ComgrError{AMD_COMGR_STATUS_ERROR, true, "Executable binary not found"};
        // Assume that the first exec data contains the binary we need.
        const auto data = exe.GetData(AMD_COMGR_DATA_KIND_EXECUTABLE, 0);
        data.GetBytes(binary);
    }
    catch(ComgrError& ex)
    {
        binary.resize(0); // Necessary when "get binary" fails.
        MIOPEN_LOG_E("comgr status = " << GetStatusText(ex));
        if(!ex.text.empty())
            MIOPEN_LOG_W(ex.text);
    }
}

<<<<<<< HEAD
void BuildOcl(const fs::path& name,
              const std::string_view text,
=======
void BuildOcl(const std::string& name,
              std::string_view text,
>>>>>>> b4beb899
              const std::string& options,
              const miopen::TargetProperties& target,
              std::vector<char>& binary)
{
    PrintVersion(); // Nice to see in the user's logs.
    try
    {
        const Dataset inputs;
        inputs.AddData(name, text, AMD_COMGR_DATA_KIND_SOURCE);
        const ActionInfo action;
#if OCL_STANDARD == 200
        action.SetLanguage(AMD_COMGR_LANGUAGE_OPENCL_2_0);
#else
        action.SetLanguage(AMD_COMGR_LANGUAGE_OPENCL_1_2);
#endif
        SetIsaName(action, target, true);
        action.SetLogging(true);

        auto optCompile = miopen::SplitSpaceSeparated(options);
        compiler::lc::ocl::RemoveOptionsUnwanted(optCompile);
        compiler::lc::ocl::AddCompilerOptions(optCompile);
        action.SetOptionList(optCompile);

        const Dataset addedPch;
        action.Do(AMD_COMGR_ACTION_ADD_PRECOMPILED_HEADERS, inputs, addedPch);
#if OCL_COMPILE_SOURCE_WITH_DEVICE_LIBS
        const Dataset linkedBc;
        action.Do(AMD_COMGR_ACTION_COMPILE_SOURCE_WITH_DEVICE_LIBS_TO_BC, addedPch, linkedBc);
#else
        const Dataset compiledBc;
        action.Do(AMD_COMGR_ACTION_COMPILE_SOURCE_TO_BC, addedPch, compiledBc);

        OptionList optLink;
        // Use device libs for wavefrontsize64 for non-gfx10 targets
        // or when enforced via option.
        if(!(StartsWith(target.Name(), "gfx10") || StartsWith(target.Name(), "gfx11")) ||
           IsWave64Enforced(optCompile))
        {
            optLink.push_back("wavefrontsize64");
        }
        for(const auto& opt : optCompile)
        {
            if(opt == "-cl-fp32-correctly-rounded-divide-sqrt")
                optLink.push_back("correctly_rounded_sqrt");
            else if(opt == "-cl-denorms-are-zero")
                optLink.push_back("daz_opt");
            else if(opt == "-cl-finite-math-only" || opt == "-cl-fast-relaxed-math")
                optLink.push_back("finite_only");
            else if(opt == "-cl-unsafe-math-optimizations" || opt == "-cl-fast-relaxed-math")
                optLink.push_back("unsafe_math");
            else
            {
            } // nop
        }
        action.SetOptionList(optLink);
        const Dataset addedDevLibs;
        action.Do(AMD_COMGR_ACTION_ADD_DEVICE_LIBRARIES, compiledBc, addedDevLibs);
        const Dataset linkedBc;
        action.Do(AMD_COMGR_ACTION_LINK_BC_TO_BC, addedDevLibs, linkedBc);
#endif

        action.SetOptionList(optCompile);
        const Dataset relocatable;
        action.Do(AMD_COMGR_ACTION_CODEGEN_BC_TO_RELOCATABLE, linkedBc, relocatable);

        action.SetOptionList(OptionList());
        const Dataset exe;
        action.Do(AMD_COMGR_ACTION_LINK_RELOCATABLE_TO_EXECUTABLE, relocatable, exe);

        if(exe.GetDataCount(AMD_COMGR_DATA_KIND_EXECUTABLE) < 1)
            throw ComgrError{AMD_COMGR_STATUS_ERROR, true, "Executable binary not found"};
        // Assume that the first exec data contains the binary we need.
        const auto data = exe.GetData(AMD_COMGR_DATA_KIND_EXECUTABLE, 0);
        data.GetBytes(binary);
    }
    catch(ComgrError& ex)
    {
        binary.resize(0);
        MIOPEN_LOG_E("comgr status = " << GetStatusText(ex));
        if(!ex.text.empty())
            MIOPEN_LOG_W(ex.text);
    }
}

<<<<<<< HEAD
void BuildAsm(const fs::path& name,
              const std::string_view text,
=======
void BuildAsm(const std::string& name,
              std::string_view text,
>>>>>>> b4beb899
              const std::string& options,
              const miopen::TargetProperties& target,
              std::vector<char>& binary)
{
    PrintVersion();
    try
    {
        const Dataset inputs;
        inputs.AddData(name, text, AMD_COMGR_DATA_KIND_SOURCE);

        const ActionInfo action;
        SetIsaName(action, target);
        action.SetLogging(true);
        auto optAsm = miopen::SplitSpaceSeparated(options);
#if WORKAROUND_ISSUE_3001
        if(target.Xnack() && !*target.Xnack())
            optAsm.emplace_back("-mno-xnack");
#endif
        compiler::lc::gcnasm::RemoveOptionsUnwanted(optAsm);
#if WORKAROUND_ROCMCOMPILERSUPPORT_ISSUE_67
        optAsm.push_back("--rocm-path=.");
#endif
        action.SetOptionList(optAsm);

        const Dataset relocatable;
        action.Do(AMD_COMGR_ACTION_ASSEMBLE_SOURCE_TO_RELOCATABLE, inputs, relocatable);

        action.SetOptionList(OptionList());
        const Dataset exe;
        action.Do(AMD_COMGR_ACTION_LINK_RELOCATABLE_TO_EXECUTABLE, relocatable, exe);

        if(exe.GetDataCount(AMD_COMGR_DATA_KIND_EXECUTABLE) < 1)
            throw ComgrError{AMD_COMGR_STATUS_ERROR, true, "Executable binary not found"};
        // Assume that the first exec data contains the binary we need.
        const auto data = exe.GetData(AMD_COMGR_DATA_KIND_EXECUTABLE, 0);
        data.GetBytes(binary);
    }
    catch(ComgrError& ex)
    {
        binary.resize(0);
        MIOPEN_LOG_E("comgr status = " << GetStatusText(ex));
        if(!ex.text.empty())
            MIOPEN_LOG_W(ex.text);
    }
}

} // namespace comgr

#if MIOPEN_USE_HIPRTC

#define WORKAROUND_ISSUE_HIPRTC_HIPRTC_HEADER_H 1 // See SWDEV-307838, issue #1648.
#define WORKAROUND_ISSUE_1674 (HIP_PACKAGE_VERSION_FLAT >= 5003022305ULL)

// See WORKAROUND_SWDEV_413293 in ./CmakeLists.txt
#define WORKAROUND_SWDEV_413293 MIOPEN_HIP_COMPILER_HAS_OPTION_OFFLOAD_UNIFORM_BLOCK

namespace hiprtc {

using OptionList = std::vector<std::string>;

/// Compiler implementation-specific functionality
namespace compiler {

#if COMPILER_LC
namespace lc {

static inline void RemoveOptionsUnwanted(OptionList& list)
{
    list.erase(remove_if(list.begin(),
                         list.end(),
                         [&](const auto& option) { return miopen::StartsWith(option, "-mcpu="); }),
               list.end());
}

} // namespace lc
#endif // COMPILER_LC

} // namespace compiler

/// \ref comgr_throw_errors
struct Error : std::exception
{
    hiprtcResult status;
    std::string text;

    Error(const hiprtcResult s) : status(s) {}
    Error(const hiprtcResult s, const std::string& t) : status(s), text(t) {}
    const char* what() const noexcept override { return text.c_str(); }
};

[[noreturn]] static void Throw(const hiprtcResult s) { throw Error{s}; }
[[noreturn]] static void Throw(const hiprtcResult s, const std::string& text)
{
    throw Error{s, text};
}

<<<<<<< HEAD
=======
inline std::string_view to_string(std::string_view v) { return v; }
inline std::string_view to_string(const char* v) { return v; }
inline std::string to_string(const std::size_t& v) { return std::to_string(v); }

>>>>>>> b4beb899
static std::string GetStatusText(const hiprtcResult status)
{
    const char* reason = hiprtcGetErrorString(status);
    return std::string(reason) + " (" + std::to_string(static_cast<int>(status)) + ')';
}

<<<<<<< HEAD
#define HIPRTC_CALL_BASE(call, info, action, statusdef)                              \
    do                                                                               \
    {                                                                                \
        statusdef status = (call);                                                   \
        if(status != HIPRTC_SUCCESS)                                                 \
        {                                                                            \
            MIOPEN_LOG_E("\'" #call "\' " << info << ": " << GetStatusText(status)); \
            (action);                                                                \
        }                                                                            \
        else if(env::enabled(MIOPEN_DEBUG_COMGR_LOG_CALLS))                          \
            MIOPEN_LOG_I("Ok \'" #call "\' " << info);                               \
=======
#define HIPRTC_CALL_BASE(call, info, action, statusdef)                                         \
    do                                                                                          \
    {                                                                                           \
        statusdef status = (call);                                                              \
        if(status != HIPRTC_SUCCESS)                                                            \
        {                                                                                       \
            MIOPEN_LOG_E("\'" #call "\' " << to_string(info) << ": " << GetStatusText(status)); \
            (action);                                                                           \
        }                                                                                       \
        else if(miopen::IsEnabled(ENV(MIOPEN_DEBUG_COMGR_LOG_CALLS)))                           \
            MIOPEN_LOG_I("Ok \'" #call "\' " << to_string(info));                               \
>>>>>>> b4beb899
    } while(false)

/// \ref comgr_throw_macros
#define NOARG
#define HIPRTC_CALL_INFO_THROW(call, info) \
    HIPRTC_CALL_BASE(call, info, Throw(status), const hiprtcResult)
#define HIPRTC_CALL_INFO_THROW_MSG(call, info, msg) \
    HIPRTC_CALL_BASE(call, info, Throw(status, (msg)), const hiprtcResult)
#define HIPRTC_CALL_INFO_NOSTATUSDEF(call, info) HIPRTC_CALL_BASE(call, info, (void)0, NOARG)

static void PrintVersion()
{
    static const hiprtcResult once = []() {
        int major = 0;
        int minor = 0;
        auto rv   = hiprtcVersion(&major, &minor);
        MIOPEN_LOG_NQI("HIPRTC v." << major << '.' << minor);
        return rv;
    }();
    std::ignore = once;
}

/// \ref
/// https://github.com/ROCm/AMDMIGraphX/blob/21193e875fe2133b38872decb7b2d0f985f48496/src/targets/gpu/compile_hip.cpp#L44
/// Workaround hiprtc's broken API
static void hiprtc_program_destroy(hiprtcProgram prog) { hiprtcDestroyProgram(&prog); }
using hiprtc_program_ptr = MIOPEN_MANAGE_PTR(hiprtcProgram, hiprtc_program_destroy);

<<<<<<< HEAD
static hiprtc_program_ptr CreateProgram(const std::string_view src,
                                        const fs::path& name,
=======
static hiprtc_program_ptr CreateProgram(std::string_view src,
                                        std::string_view name,
>>>>>>> b4beb899
                                        int numHeaders,
                                        const char** headers,
                                        const char** includeNames)
{
    hiprtcProgram prog = nullptr;
    hiprtcResult status;
    HIPRTC_CALL_INFO_NOSTATUSDEF(
<<<<<<< HEAD
        hiprtcCreateProgram(
            &prog, src.data(), name.string().c_str(), numHeaders, headers, includeNames),
=======
        hiprtcCreateProgram(&prog, src.data(), name.data(), numHeaders, headers, includeNames),
>>>>>>> b4beb899
        name);
    hiprtc_program_ptr p{prog}; // To destroy prog even if hiprtcCreateProgram() failed.
    if(status != HIPRTC_SUCCESS)
    {
        Throw(status, "Create program failed");
    }
    return p;
}

class HiprtcProgram
{
    struct string_ptr_array
    {
        std::vector<const char*> c_strs{};
        string_ptr_array() {}
        string_ptr_array(const string_ptr_array&) = delete;
        std::size_t size() const { return c_strs.size(); }
        const char** data() { return c_strs.data(); }
<<<<<<< HEAD
        void push_back(const std::string_view s) { c_strs.emplace_back(s.data()); }
=======
        void push_back(std::string_view s) { c_strs.emplace_back(s.data()); }
>>>>>>> b4beb899
    };

    struct fs_path_array
    {
        std::vector<std::string> paths{};
        std::vector<const char*> c_strs{};
        fs_path_array() {}
        fs_path_array(const fs_path_array&) = delete;
        std::size_t size() const { return paths.size(); }
        const char** data() { return c_strs.data(); }
        void push_back(const fs::path& s)
        {
            paths.emplace_back(s.string());
            c_strs.push_back(paths.back().c_str());
        }
        // Use to avoid invalidation of pointers to existing strings
        // stored in 'c_strs' when new items added to 'strings'.
        void reserve(size_t new_cap) { paths.reserve(new_cap); }
    };

    hiprtc_program_ptr prog = nullptr;
    string_ptr_array include_texts{}; // Copying of text is not necessary.
    fs_path_array include_names{};

<<<<<<< HEAD
    const fs::path& src_name;
    std::string_view src_text;

public:
    HiprtcProgram(const fs::path& src_name_, const std::string_view src_text_)
=======
    std::string_view src_name;
    std::string_view src_text;

public:
    HiprtcProgram(std::string_view src_name_, std::string_view src_text_)
>>>>>>> b4beb899
        : src_name(src_name_), src_text(src_text_)
    {
        LogInputFile(src_name, src_text);
        const auto inc_names = miopen::GetKernelIncList();
        include_names.reserve(inc_names.size());
        for(const auto& inc_name : inc_names)
        {
<<<<<<< HEAD
            const auto inc_text = miopen::GetKernelInc(inc_name);
            LogInputFile(inc_name, inc_text);
            include_names.push_back(inc_name);
=======
            const auto inc_text = GetKernelInc(inc_name);
            LogInputFile(inc_name, inc_text);
            include_names.push_back(inc_name.get().string());
>>>>>>> b4beb899
            include_texts.push_back(inc_text);
        }
        prog = CreateProgram(
            src_text, src_name, include_texts.size(), include_texts.data(), include_names.data());
    }

    void Compile(const std::vector<std::string>& options)
    {
        std::vector<const char*> c_options;
        std::transform(options.begin(),
                       options.end(),
                       std::back_inserter(c_options),
                       [](const std::string& s) { return s.c_str(); });
        comgr::LogOptions(c_options.data(), c_options.size());

        HIPRTC_CALL_INFO_THROW_MSG(
            hiprtcCompileProgram(prog.get(), c_options.size(), c_options.data()),
            src_name,
            GetLog(true));
        const auto log = GetLog(false);
        if(!log.empty())
            MIOPEN_LOG_I(log);
    }

    void GetCode(std::vector<char>& bytes) const
    {
        std::size_t sz = 0;
        HIPRTC_CALL_INFO_THROW(hiprtcGetCodeSize(prog.get(), &sz), src_name);
        bytes.resize(sz);
        HIPRTC_CALL_INFO_THROW(hiprtcGetCode(prog.get(), &bytes[0]), src_name);
    }

private:
<<<<<<< HEAD
    void LogInputFile(const fs::path& name, const std::string_view content)
    {
        if(env::enabled(MIOPEN_DEBUG_COMGR_LOG_SOURCE_NAMES))
            MIOPEN_LOG_I(name << ' ' << content.size() << " bytes");
        if(miopen::IsLogging(miopen::LoggingLevel::Info))
        {
            const auto show_first = env::value(MIOPEN_DEBUG_COMGR_LOG_SOURCE_TEXT);
=======
    void LogInputFile(const fs::path& name, std::string_view content)
    {
        if(miopen::IsEnabled(ENV(MIOPEN_DEBUG_COMGR_LOG_SOURCE_NAMES)))
            MIOPEN_LOG_I(name << ' ' << content.size() << " bytes");
        if(miopen::IsLogging(miopen::LoggingLevel::Info))
        {
            const auto show_first = miopen::Value(ENV(MIOPEN_DEBUG_COMGR_LOG_SOURCE_TEXT));
>>>>>>> b4beb899
            if(show_first > 0)
            {
                const auto text_length =
                    (content.size() > show_first) ? show_first : content.size();
                const std::string text(content, 0, text_length);
                MIOPEN_LOG_I(text);
            }
        }
    }

    std::string GetLog(const bool error_handling)
    {
        std::string text;
        try
        {
            std::size_t n = 0;
            HIPRTC_CALL_INFO_THROW(hiprtcGetProgramLogSize(prog.get(), &n), n);
            if(n < 2)
                return {error_handling ? "warning: HIPRTC error log empty" : ""};
            std::vector<char> buffer(n);
            HIPRTC_CALL_INFO_THROW(hiprtcGetProgramLog(prog.get(), buffer.data()), n);
            assert(buffer.back() == 0 || buffer.back() == '\n' || buffer.back() == '\0');
            return {buffer.begin(), buffer.end() - 1};
        }
        catch(Error&)
        {
            if(error_handling)
                return {"HIPRTC error: failed to get error log"};
            throw;
            /// \ref catch_and_rethrow_in_getlog
        }
    }
};

<<<<<<< HEAD
void BuildHip(const fs::path& name,
              const std::string_view text,
=======
void BuildHip(const std::string& name,
              std::string_view text,
>>>>>>> b4beb899
              const std::string& options,
              const miopen::TargetProperties& target,
              std::vector<char>& binary)
{
    PrintVersion();
    try
    {
        auto opts =
            miopen::SplitSpaceSeparated(options, miopen::comgr::compiler::lc::GetOptionsNoSplit());
        compiler::lc::RemoveOptionsUnwanted(opts);
#if HIP_PACKAGE_VERSION_MAJOR < 6
        opts.push_back("-D__HIP_PLATFORM_HCC__=1"); // Workaround?
#endif
        opts.push_back("-D__HIP_PLATFORM_AMD__=1"); // Workaround?
        if(miopen::solver::support_amd_buffer_atomic_fadd(target.Name()))
            opts.push_back("-DCK_AMD_BUFFER_ATOMIC_FADD_RETURNS_FLOAT=1");
        opts.push_back("-DHIP_PACKAGE_VERSION_FLAT=" + std::to_string(HIP_PACKAGE_VERSION_FLAT));
        opts.push_back("-DMIOPEN_DONT_USE_HIP_RUNTIME_HEADERS");
#if HIP_PACKAGE_VERSION_FLAT < 6001024000ULL && !defined(_WIN32)
        opts.push_back("-DWORKAROUND_DONT_USE_CUSTOM_LIMITS=1");
#endif
#if WORKAROUND_ISSUE_1431
        if((StartsWith(target.Name(), "gfx10") || StartsWith(target.Name(), "gfx11")) &&
           !miopen::comgr::IsWave64Enforced(opts))
            opts.push_back("-DWORKAROUND_ISSUE_1431=1");
#endif
#if WORKAROUND_ISSUE_HIPRTC_HIPRTC_HEADER_H
        opts.push_back("-Wno-newline-eof");
        opts.push_back("-Wno-reserved-identifier");
        opts.push_back("-Wno-old-style-cast");
        opts.push_back("-Wno-extra-semi-stmt");
#endif
#if WORKAROUND_ISSUE_1674
        opts.push_back("-Wno-gnu-line-marker");
#endif
        opts.push_back("-Wno-cuda-compat");
        opts.push_back("-fno-gpu-rdc");
        opts.push_back("-O3");
#if WORKAROUND_SWDEV_413293
        opts.push_back("-fno-offload-uniform-block");
#endif
        if(std::none_of(opts.begin(), opts.end(), [](const std::string& s) {
               return StartsWith(s, "--std=") || StartsWith(s, "-std=");
           }))
            opts.push_back("-std=c++17");

        HiprtcProgram prog(name, text);
        prog.Compile(opts);
        prog.GetCode(binary);
    }
    catch(Error& ex)
    {
        binary.resize(0);
        MIOPEN_LOG_E("HIPRTC status = " << GetStatusText(ex.status) << ", source file: " << name);
        if(!ex.text.empty())
            MIOPEN_LOG_W(ex.text);
    }
}

} // namespace hiprtc
#endif // MIOPEN_USE_HIPRTC

} // namespace miopen<|MERGE_RESOLUTION|>--- conflicted
+++ resolved
@@ -132,11 +132,7 @@
                                                << GetStatusText(status)); \
             (action);                                                     \
         }                                                                 \
-<<<<<<< HEAD
         else if(env::enabled(MIOPEN_DEBUG_COMGR_LOG_CALLS))               \
-=======
-        else if(miopen::IsEnabled(ENV(MIOPEN_DEBUG_COMGR_LOG_CALLS)))     \
->>>>>>> b4beb899
             MIOPEN_LOG_I("Ok \'" #comgrcall "\' " << to_string(info));    \
     } while(false)
 
@@ -215,11 +211,7 @@
 #endif
     list.push_back("-mllvm");
     list.push_back("-amdgpu-prelink");
-<<<<<<< HEAD
     if(env::enabled(MIOPEN_DEBUG_OPENCL_WAVE64_NOWGP))
-=======
-    if(miopen::IsEnabled(ENV(MIOPEN_DEBUG_OPENCL_WAVE64_NOWGP)))
->>>>>>> b4beb899
     {
         list.push_back("-mwavefrontsize64");
         list.push_back("-mcumode");
@@ -246,22 +238,14 @@
 namespace hip {
 
 #if PCH_IS_SUPPORTED
-<<<<<<< HEAD
 static bool IsPchEnabled() { return !env::disabled(MIOPEN_DEBUG_COMGR_HIP_PCH_ENFORCE); }
-=======
-static bool IsPchEnabled() { return !miopen::IsDisabled(ENV(MIOPEN_DEBUG_COMGR_HIP_PCH_ENFORCE)); }
->>>>>>> b4beb899
 #endif
 
 static std::string GetPchEnableStatus()
 {
 #if PCH_IS_SUPPORTED
     auto rv = std::string{IsPchEnabled() ? "1" : "0"};
-<<<<<<< HEAD
     if(env::disabled(MIOPEN_DEBUG_COMGR_HIP_PCH_ENFORCE))
-=======
-    if(miopen::IsDisabled(ENV(MIOPEN_DEBUG_COMGR_HIP_PCH_ENFORCE)))
->>>>>>> b4beb899
         return rv += " (enforced)";
     return rv;
 #else
@@ -308,11 +292,7 @@
     list.erase(remove_if(list.begin(),
                          list.end(),
                          [&](const auto& option) { // clang-format off
-<<<<<<< HEAD
                              return (!env::enabled(MIOPEN_DEBUG_COMGR_HIP_BUILD_FATBIN)
-=======
-                             return (!miopen::IsEnabled(ENV(MIOPEN_DEBUG_COMGR_HIP_BUILD_FATBIN))
->>>>>>> b4beb899
                                     && (IsLinkerOption(option))); // clang-format on
                          }),
                list.end());
@@ -461,11 +441,7 @@
 
 static void LogOptions(const char* options[], size_t count)
 {
-<<<<<<< HEAD
     static const auto control = env::value(MIOPEN_DEBUG_COMGR_LOG_OPTIONS);
-=======
-    static const auto control = miopen::Value(ENV(MIOPEN_DEBUG_COMGR_LOG_OPTIONS));
->>>>>>> b4beb899
     if(!(control != 0 && miopen::IsLogging(miopen::LoggingLevel::Info)))
         return;
     if(control == 2)
@@ -558,11 +534,7 @@
     {
         ECI_THROW(amd_comgr_set_data_name(handle, s.c_str()), s);
     }
-<<<<<<< HEAD
-    void SetBytes(const std::string_view bytes) const
-=======
     void SetBytes(std::string_view bytes) const
->>>>>>> b4beb899
     {
         ECI_THROW(amd_comgr_set_data(handle, bytes.size(), bytes.data()), bytes.size());
     }
@@ -608,30 +580,17 @@
     ~Dataset() { EC(amd_comgr_destroy_data_set(handle)); }
     auto GetHandle() const { return handle; }
     void AddData(const Data& d) const { EC_THROW(amd_comgr_data_set_add(handle, d.GetHandle())); }
-<<<<<<< HEAD
-    void AddData(const fs::path& name,
-                 const std::string_view content,
-                 const amd_comgr_data_kind_t type) const
-    {
-        const Data d(type);
-        if(env::enabled(MIOPEN_DEBUG_COMGR_LOG_SOURCE_NAMES))
-=======
     void AddData(const std::string& name,
                  std::string_view content,
                  const amd_comgr_data_kind_t type) const
     {
         const Data d(type);
-        if(miopen::IsEnabled(ENV(MIOPEN_DEBUG_COMGR_LOG_SOURCE_NAMES)))
->>>>>>> b4beb899
+        if(env::enabled(MIOPEN_DEBUG_COMGR_LOG_SOURCE_NAMES))
             MIOPEN_LOG_I(name << ' ' << content.size() << " bytes");
-        d.SetName(name.string());
+        d.SetName(name);
         d.SetBytes(content);
         AddData(d);
-<<<<<<< HEAD
         const auto show_first = env::value(MIOPEN_DEBUG_COMGR_LOG_SOURCE_TEXT);
-=======
-        const auto show_first = miopen::Value(ENV(MIOPEN_DEBUG_COMGR_LOG_SOURCE_TEXT));
->>>>>>> b4beb899
         if(show_first > 0 && miopen::IsLogging(miopen::LoggingLevel::Info) &&
            (type == AMD_COMGR_DATA_KIND_SOURCE || type == AMD_COMGR_DATA_KIND_INCLUDE))
         {
@@ -645,11 +604,7 @@
     {
         const char name[] = "hip.pch";
         const Data d(AMD_COMGR_DATA_KIND_PRECOMPILED_HEADER);
-<<<<<<< HEAD
         if(env::enabled(MIOPEN_DEBUG_COMGR_LOG_SOURCE_NAMES))
-=======
-        if(miopen::IsEnabled(ENV(MIOPEN_DEBUG_COMGR_LOG_SOURCE_NAMES)))
->>>>>>> b4beb899
         {
             MIOPEN_LOG_I(name << ' ' << size
                               << " bytes,  ptr = " << static_cast<const void*>(content));
@@ -775,12 +730,7 @@
 
 static std::string GetDebugCompilerOptionsInsert()
 {
-<<<<<<< HEAD
     return env::value(MIOPEN_DEBUG_COMGR_COMPILER_OPTIONS_INSERT);
-=======
-    const auto& p = miopen::GetStringEnv(ENV(MIOPEN_DEBUG_COMGR_COMPILER_OPTIONS_INSERT));
-    return {p};
->>>>>>> b4beb899
 }
 
 static inline bool IsWave64Enforced(const OptionList& opts)
@@ -789,13 +739,8 @@
         opts.begin(), opts.end(), [](const std::string& s) { return s == "-mwavefrontsize64"; });
 }
 
-<<<<<<< HEAD
-void BuildHip(const fs::path& name,
-              const std::string_view text,
-=======
 void BuildHip(const std::string& name,
               std::string_view text,
->>>>>>> b4beb899
               const std::string& options,
               const miopen::TargetProperties& target,
               std::vector<char>& binary)
@@ -811,13 +756,8 @@
         // of the addkernels tool. We don't do that for HIP sources, and, therefore
         // have to export include files prior compilation.
         // Note that we do not need any "subdirs" in the include "pathnames" so far.
-<<<<<<< HEAD
-        for(const auto& inc : miopen::GetKernelIncList())
-            inputs.AddData(inc, miopen::GetKernelInc(inc), AMD_COMGR_DATA_KIND_INCLUDE);
-=======
         for(const auto& inc : GetKernelIncList())
             inputs.AddData(inc.get().string(), GetKernelInc(inc), AMD_COMGR_DATA_KIND_INCLUDE);
->>>>>>> b4beb899
 
 #if PCH_IS_SUPPORTED
         if(compiler::lc::hip::IsPchEnabled())
@@ -835,11 +775,7 @@
         action.SetLogging(true);
 
         const Dataset exe;
-<<<<<<< HEAD
         if(env::enabled(MIOPEN_DEBUG_COMGR_HIP_BUILD_FATBIN))
-=======
-        if(miopen::IsEnabled(ENV(MIOPEN_DEBUG_COMGR_HIP_BUILD_FATBIN)))
->>>>>>> b4beb899
         {
             auto raw = options                                 //
                        + " " + GetDebugCompilerOptionsInsert() //
@@ -928,13 +864,8 @@
     }
 }
 
-<<<<<<< HEAD
-void BuildOcl(const fs::path& name,
-              const std::string_view text,
-=======
 void BuildOcl(const std::string& name,
               std::string_view text,
->>>>>>> b4beb899
               const std::string& options,
               const miopen::TargetProperties& target,
               std::vector<char>& binary)
@@ -1019,13 +950,8 @@
     }
 }
 
-<<<<<<< HEAD
-void BuildAsm(const fs::path& name,
-              const std::string_view text,
-=======
 void BuildAsm(const std::string& name,
               std::string_view text,
->>>>>>> b4beb899
               const std::string& options,
               const miopen::TargetProperties& target,
               std::vector<char>& binary)
@@ -1122,32 +1048,16 @@
     throw Error{s, text};
 }
 
-<<<<<<< HEAD
-=======
 inline std::string_view to_string(std::string_view v) { return v; }
 inline std::string_view to_string(const char* v) { return v; }
 inline std::string to_string(const std::size_t& v) { return std::to_string(v); }
 
->>>>>>> b4beb899
 static std::string GetStatusText(const hiprtcResult status)
 {
     const char* reason = hiprtcGetErrorString(status);
     return std::string(reason) + " (" + std::to_string(static_cast<int>(status)) + ')';
 }
 
-<<<<<<< HEAD
-#define HIPRTC_CALL_BASE(call, info, action, statusdef)                              \
-    do                                                                               \
-    {                                                                                \
-        statusdef status = (call);                                                   \
-        if(status != HIPRTC_SUCCESS)                                                 \
-        {                                                                            \
-            MIOPEN_LOG_E("\'" #call "\' " << info << ": " << GetStatusText(status)); \
-            (action);                                                                \
-        }                                                                            \
-        else if(env::enabled(MIOPEN_DEBUG_COMGR_LOG_CALLS))                          \
-            MIOPEN_LOG_I("Ok \'" #call "\' " << info);                               \
-=======
 #define HIPRTC_CALL_BASE(call, info, action, statusdef)                                         \
     do                                                                                          \
     {                                                                                           \
@@ -1157,9 +1067,8 @@
             MIOPEN_LOG_E("\'" #call "\' " << to_string(info) << ": " << GetStatusText(status)); \
             (action);                                                                           \
         }                                                                                       \
-        else if(miopen::IsEnabled(ENV(MIOPEN_DEBUG_COMGR_LOG_CALLS)))                           \
+        else if(env::enabled(MIOPEN_DEBUG_COMGR_LOG_CALLS))                                     \
             MIOPEN_LOG_I("Ok \'" #call "\' " << to_string(info));                               \
->>>>>>> b4beb899
     } while(false)
 
 /// \ref comgr_throw_macros
@@ -1188,13 +1097,8 @@
 static void hiprtc_program_destroy(hiprtcProgram prog) { hiprtcDestroyProgram(&prog); }
 using hiprtc_program_ptr = MIOPEN_MANAGE_PTR(hiprtcProgram, hiprtc_program_destroy);
 
-<<<<<<< HEAD
-static hiprtc_program_ptr CreateProgram(const std::string_view src,
-                                        const fs::path& name,
-=======
 static hiprtc_program_ptr CreateProgram(std::string_view src,
                                         std::string_view name,
->>>>>>> b4beb899
                                         int numHeaders,
                                         const char** headers,
                                         const char** includeNames)
@@ -1202,12 +1106,7 @@
     hiprtcProgram prog = nullptr;
     hiprtcResult status;
     HIPRTC_CALL_INFO_NOSTATUSDEF(
-<<<<<<< HEAD
-        hiprtcCreateProgram(
-            &prog, src.data(), name.string().c_str(), numHeaders, headers, includeNames),
-=======
         hiprtcCreateProgram(&prog, src.data(), name.data(), numHeaders, headers, includeNames),
->>>>>>> b4beb899
         name);
     hiprtc_program_ptr p{prog}; // To destroy prog even if hiprtcCreateProgram() failed.
     if(status != HIPRTC_SUCCESS)
@@ -1226,48 +1125,36 @@
         string_ptr_array(const string_ptr_array&) = delete;
         std::size_t size() const { return c_strs.size(); }
         const char** data() { return c_strs.data(); }
-<<<<<<< HEAD
-        void push_back(const std::string_view s) { c_strs.emplace_back(s.data()); }
-=======
         void push_back(std::string_view s) { c_strs.emplace_back(s.data()); }
->>>>>>> b4beb899
     };
 
-    struct fs_path_array
-    {
-        std::vector<std::string> paths{};
+    struct string_array
+    {
+        std::vector<std::string> strings{};
         std::vector<const char*> c_strs{};
-        fs_path_array() {}
-        fs_path_array(const fs_path_array&) = delete;
-        std::size_t size() const { return paths.size(); }
+        string_array() {}
+        string_array(const string_array&) = delete;
+        std::size_t size() const { return strings.size(); }
         const char** data() { return c_strs.data(); }
-        void push_back(const fs::path& s)
+        void push_back(std::string s)
         {
-            paths.emplace_back(s.string());
-            c_strs.push_back(paths.back().c_str());
+            strings.push_back(std::move(s));
+            c_strs.push_back(strings.back().c_str());
         }
         // Use to avoid invalidation of pointers to existing strings
         // stored in 'c_strs' when new items added to 'strings'.
-        void reserve(size_t new_cap) { paths.reserve(new_cap); }
+        void reserve(size_t new_cap) { strings.reserve(new_cap); }
     };
 
     hiprtc_program_ptr prog = nullptr;
     string_ptr_array include_texts{}; // Copying of text is not necessary.
-    fs_path_array include_names{};
-
-<<<<<<< HEAD
-    const fs::path& src_name;
-    std::string_view src_text;
-
-public:
-    HiprtcProgram(const fs::path& src_name_, const std::string_view src_text_)
-=======
+    string_array include_names{};
+
     std::string_view src_name;
     std::string_view src_text;
 
 public:
     HiprtcProgram(std::string_view src_name_, std::string_view src_text_)
->>>>>>> b4beb899
         : src_name(src_name_), src_text(src_text_)
     {
         LogInputFile(src_name, src_text);
@@ -1275,15 +1162,9 @@
         include_names.reserve(inc_names.size());
         for(const auto& inc_name : inc_names)
         {
-<<<<<<< HEAD
-            const auto inc_text = miopen::GetKernelInc(inc_name);
-            LogInputFile(inc_name, inc_text);
-            include_names.push_back(inc_name);
-=======
             const auto inc_text = GetKernelInc(inc_name);
             LogInputFile(inc_name, inc_text);
             include_names.push_back(inc_name.get().string());
->>>>>>> b4beb899
             include_texts.push_back(inc_text);
         }
         prog = CreateProgram(
@@ -1317,23 +1198,13 @@
     }
 
 private:
-<<<<<<< HEAD
-    void LogInputFile(const fs::path& name, const std::string_view content)
+    void LogInputFile(const fs::path& name, std::string_view content)
     {
         if(env::enabled(MIOPEN_DEBUG_COMGR_LOG_SOURCE_NAMES))
             MIOPEN_LOG_I(name << ' ' << content.size() << " bytes");
         if(miopen::IsLogging(miopen::LoggingLevel::Info))
         {
             const auto show_first = env::value(MIOPEN_DEBUG_COMGR_LOG_SOURCE_TEXT);
-=======
-    void LogInputFile(const fs::path& name, std::string_view content)
-    {
-        if(miopen::IsEnabled(ENV(MIOPEN_DEBUG_COMGR_LOG_SOURCE_NAMES)))
-            MIOPEN_LOG_I(name << ' ' << content.size() << " bytes");
-        if(miopen::IsLogging(miopen::LoggingLevel::Info))
-        {
-            const auto show_first = miopen::Value(ENV(MIOPEN_DEBUG_COMGR_LOG_SOURCE_TEXT));
->>>>>>> b4beb899
             if(show_first > 0)
             {
                 const auto text_length =
@@ -1368,13 +1239,8 @@
     }
 };
 
-<<<<<<< HEAD
-void BuildHip(const fs::path& name,
-              const std::string_view text,
-=======
 void BuildHip(const std::string& name,
               std::string_view text,
->>>>>>> b4beb899
               const std::string& options,
               const miopen::TargetProperties& target,
               std::vector<char>& binary)
