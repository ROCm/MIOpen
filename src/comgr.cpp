/*******************************************************************************
 *
 * MIT License
 *
 * Copyright (c) 2020 Advanced Micro Devices, Inc.
 *
 * Permission is hereby granted, free of charge, to any person obtaining a copy
 * of this software and associated documentation files (the "Software"), to deal
 * in the Software without restriction, including without limitation the rights
 * to use, copy, modify, merge, publish, distribute, sublicense, and/or sell
 * copies of the Software, and to permit persons to whom the Software is
 * furnished to do so, subject to the following conditions:
 *
 * The above copyright notice and this permission notice shall be included in all
 * copies or substantial portions of the Software.
 *
 * THE SOFTWARE IS PROVIDED "AS IS", WITHOUT WARRANTY OF ANY KIND, EXPRESS OR
 * IMPLIED, INCLUDING BUT NOT LIMITED TO THE WARRANTIES OF MERCHANTABILITY,
 * FITNESS FOR A PARTICULAR PURPOSE AND NONINFRINGEMENT. IN NO EVENT SHALL THE
 * AUTHORS OR COPYRIGHT HOLDERS BE LIABLE FOR ANY CLAIM, DAMAGES OR OTHER
 * LIABILITY, WHETHER IN AN ACTION OF CONTRACT, TORT OR OTHERWISE, ARISING FROM,
 * OUT OF OR IN CONNECTION WITH THE SOFTWARE OR THE USE OR OTHER DEALINGS IN THE
 * SOFTWARE.
 *
 *******************************************************************************/

#include <miopen/config.h>

#include <miopen/comgr.hpp>
#include <miopen/algorithm.hpp>
#include <miopen/env.hpp>
#include <miopen/errors.hpp>
#include <miopen/hip_build_utils.hpp>
#include <miopen/gcn_asm_utils.hpp>
#include <miopen/kernel.hpp>
#include <miopen/logger.hpp>
#include <miopen/rocm_features.hpp>
#include <miopen/solver/implicitgemm_util.hpp>
#include <miopen/stringutils.hpp>

#if !defined(_WIN32) && (HIP_PACKAGE_VERSION_FLAT >= 5004000000ULL)
#include <amd_comgr/amd_comgr.h>
#else
#include <amd_comgr.h>
#endif
#include <hip/hip_runtime_api.h>
#if MIOPEN_USE_HIPRTC
#include <miopen/manage_ptr.hpp>
#include <hip/hiprtc.h>
#endif

#include <algorithm>
#include <exception>
#include <cstddef>
#include <cstring>
#include <tuple> // std::ignore
#include <vector>

/// Correctness problems on MI200 with base driver 5.11.14 (~ROCm 4.3.1).
/// With base driver 5.11.32 the errors disappear.
/// More info at https://github.com/ROCmSoftwarePlatform/MIOpen/issues/1257.
#define WORKAROUND_ISSUE_1257 (HIP_PACKAGE_VERSION_FLAT >= 4003021331ULL)

MIOPEN_DECLARE_ENV_VAR(MIOPEN_DEBUG_COMGR_LOG_CALLS)
MIOPEN_DECLARE_ENV_VAR(MIOPEN_DEBUG_COMGR_LOG_SOURCE_NAMES)

/// 0: Off.
/// 1: Logs each option on a separate line.
/// 2: Logs all options altogether, on single line.
MIOPEN_DECLARE_ENV_VAR(MIOPEN_DEBUG_COMGR_LOG_OPTIONS)

/// Integer, set to max number of first characters
/// you would like to log onto console.
MIOPEN_DECLARE_ENV_VAR(MIOPEN_DEBUG_COMGR_LOG_SOURCE_TEXT)

/// \todo Temporary for debugging:
MIOPEN_DECLARE_ENV_VAR(MIOPEN_DEBUG_COMGR_COMPILER_OPTIONS_INSERT)
/// \todo Temporary for debugging:
MIOPEN_DECLARE_ENV_VAR(MIOPEN_DEBUG_COMGR_HIP_BUILD_FATBIN)

/// \todo see issue #1222, PR #1316
MIOPEN_DECLARE_ENV_VAR(MIOPEN_DEBUG_SRAM_EDC_DISABLED)

MIOPEN_DECLARE_ENV_VAR(MIOPEN_DEBUG_OPENCL_WAVE64_NOWGP)

#ifndef MIOPEN_AMD_COMGR_VERSION_MAJOR
#define MIOPEN_AMD_COMGR_VERSION_MAJOR 0
#endif
#ifndef MIOPEN_AMD_COMGR_VERSION_MINOR
#define MIOPEN_AMD_COMGR_VERSION_MINOR 0
#endif
#ifndef MIOPEN_AMD_COMGR_VERSION_PATCH
#define MIOPEN_AMD_COMGR_VERSION_PATCH 0
#endif

// 3 decimal digits per each number.
#if MIOPEN_AMD_COMGR_VERSION_MAJOR > 999 || MIOPEN_AMD_COMGR_VERSION_MINOR > 999 || \
    MIOPEN_AMD_COMGR_VERSION_PATCH > 999
#error "Too big COMGR version number(s)"
#endif
#define COMGR_VERSION                                                                  \
    ((MIOPEN_AMD_COMGR_VERSION_MAJOR * 1000 + MIOPEN_AMD_COMGR_VERSION_MINOR) * 1000 + \
     MIOPEN_AMD_COMGR_VERSION_PATCH)

#define COMGR_SUPPORTS_PCH (COMGR_VERSION >= 1008000)

#if COMGR_SUPPORTS_PCH
/// 3.9 reports that HIP PCH is supported, but in fact it is not.
#define WORKAROUND_SWDEV_257056_PCH_INCORRECTLY_REPORTED 1

#if defined(__HIP_HAS_GET_PCH) && __HIP_HAS_GET_PCH
#define HIP_SUPPORTS_PCH 1
#else
#define HIP_SUPPORTS_PCH 0
#endif

#if WORKAROUND_SWDEV_257056_PCH_INCORRECTLY_REPORTED
#if HIP_SUPPORTS_PCH && (HIP_PACKAGE_VERSION_FLAT <= 3009999999ULL)
#undef HIP_SUPPORTS_PCH
#define HIP_SUPPORTS_PCH 0
#endif
#endif

// '__hipGetPCH' is not available in [4.4, 5.0). See SWDEV-308265.
#if HIP_SUPPORTS_PCH && (HIP_PACKAGE_VERSION_FLAT >= 4004000000ULL) && \
    (HIP_PACKAGE_VERSION_FLAT < 5000000000ULL)
#undef HIP_SUPPORTS_PCH
#define HIP_SUPPORTS_PCH 0
#endif

#endif // COMGR_SUPPORTS_PCH

#define PCH_IS_SUPPORTED (COMGR_SUPPORTS_PCH && HIP_SUPPORTS_PCH)

/// It seems like precompiled headers are built with "warpSize" fixed to 64.
/// This leads to issues in HIP kernels that use "warpSize" on devices that
/// have wavesize != 64 (currently gfx10 with default build settings).
#define WORKAROUND_ISSUE_1431 PCH_IS_SUPPORTED

MIOPEN_DECLARE_ENV_VAR(MIOPEN_DEBUG_COMGR_HIP_PCH_ENFORCE)

#define COMPILER_LC 1

#define EC_BASE(comgrcall, info, action)                                  \
    do                                                                    \
    {                                                                     \
        const amd_comgr_status_t status = (comgrcall);                    \
        if(status != AMD_COMGR_STATUS_SUCCESS)                            \
        {                                                                 \
            MIOPEN_LOG_E("\'" #comgrcall "\' " << to_string(info) << ": " \
                                               << GetStatusText(status)); \
            (action);                                                     \
        }                                                                 \
        else if(miopen::IsEnabled(MIOPEN_DEBUG_COMGR_LOG_CALLS{}))        \
            MIOPEN_LOG_I("Ok \'" #comgrcall "\' " << to_string(info));    \
    } while(false)

/// \anchor comgr_throw_macros
///
/// Regarding EC*THROW* macros:
/// Q: Whats the point in logging if it is going to throw?
/// A: This prints build log (that presumably contains warning
/// and error messages from compiler/linker etc) onto console,
/// thus informing the *user*. MIOPEN_THROW informs the *library*
/// that compilation has failed.

#define EC(comgrcall) EC_BASE(comgrcall, NoInfo, (void)0)
#define EC_THROW(comgrcall) EC_BASE(comgrcall, NoInfo, Throw(status))
#define ECI_THROW(comgrcall, info) EC_BASE(comgrcall, info, Throw(status))
#define ECI_THROW_MSG(comgrcall, info, msg) EC_BASE(comgrcall, info, Throw(status, (msg)))

namespace miopen {
namespace comgr {

using OptionList = std::vector<std::string>;

/// Compiler implementation-specific functionality
/// (minimal compiler abstraction layer).
namespace compiler {

#if COMPILER_LC
namespace lc {

static auto GetOptionsNoSplit()
{
    static const std::vector<std::string> rv = {
        "-isystem", "-L", "-Wl,-rpath", "-Xclang", "-hip-path", "-mllvm", "-x"};
    return rv;
}

namespace gcnasm {

static void RemoveOptionsUnwanted(OptionList& list)
{
    list.erase(remove_if(list.begin(),
                         list.end(),
                         [&](const auto& option) { return StartsWith(option, "-mcpu="); }),
               list.end());
}

} // namespace gcnasm

namespace ocl {

#define OCL_COMPILE_SOURCE_WITH_DEVICE_LIBS (COMGR_VERSION >= 1007000)

#define OCL_EARLY_INLINE 1

#define OCL_STANDARD 120 // For experiments.

#if !(OCL_STANDARD == 200 || OCL_STANDARD == 120)
#error "Wrong OCL_STANDARD"
#endif

static void AddCompilerOptions(OptionList& list, const miopen::TargetProperties& target)
{
    list.push_back("-cl-kernel-arg-info");
#if 0 // For experimients.
    list.push_back("-cl-denorms-are-zero");
    list.push_back("-cl-fast-relaxed-math");
#endif
    list.push_back("-D__IMAGE_SUPPORT__=1");
    list.push_back("-D__OPENCL_VERSION__=" MIOPEN_STRINGIZE(OCL_STANDARD));
#if OCL_EARLY_INLINE
    list.push_back("-mllvm");
    list.push_back("-amdgpu-early-inline-all");
#endif
    list.push_back("-mllvm");
    list.push_back("-amdgpu-prelink");
    if(miopen::IsEnabled(MIOPEN_DEBUG_OPENCL_WAVE64_NOWGP{}))
    {
        list.push_back("-mwavefrontsize64");
        list.push_back("-mcumode");
    }
    list.push_back("-O3");

#if ROCM_FEATURE_TARGETID_OFF
    // It seems like these options are used only in codegen.
    // However it seems ok to pass these to compiler.
    if(target.Sramecc())
    {
        if(*target.Sramecc())
            list.push_back("-msram-ecc");
        else
            list.push_back("-mno-sram-ecc");
    }
#else
    std::ignore = target;
#endif
    list.push_back("-mllvm");
    list.push_back("-amdgpu-internalize-symbols");
}

/// These are produced for offline compiler and not necessary at least
/// (or even can be harmful) for building via comgr layer.
///
/// \todo Produce proper options in, er, proper places, and get rid of this.
static void RemoveOptionsUnwanted(OptionList& list)
{
    list.erase(remove_if(list.begin(),
                         list.end(),
                         [&](const auto& option) { return StartsWith(option, "-mcpu="); }),
               list.end());
}

} // namespace ocl

namespace hip {

#if PCH_IS_SUPPORTED
static bool IsPchEnabled() { return !miopen::IsDisabled(MIOPEN_DEBUG_COMGR_HIP_PCH_ENFORCE{}); }
#endif

static std::string GetPchEnableStatus()
{
#if PCH_IS_SUPPORTED
    auto rv = std::string{IsPchEnabled() ? "1" : "0"};
    if(miopen::IsDisabled(MIOPEN_DEBUG_COMGR_HIP_PCH_ENFORCE{}))
        return rv += " (enforced)";
    return rv;
#else
    return "0 (not supported)";
#endif
}

static bool IsLinkerOption(const std::string& option)
{
    return miopen::StartsWith(option, "-L") || miopen::StartsWith(option, "-Wl,") ||
           option == "-ldl" || option == "-lm" || option == "--hip-link";
}

static void RemoveCommonOptionsUnwanted(OptionList& list)
{
    list.erase(
        remove_if(
            list.begin(),
            list.end(),
            [&](const auto& option) { // clang-format off
                             return miopen::StartsWith(option, "-mcpu=")
                                || (option == "-hc")
                                || (option == "-x hip") || (option == "-xhip")
                                || (option == "--hip-link")
                                // The following matches current "-lclang_rt.builtins-x86_64" (4.5) as weel as
                                // upcoming ".../libclang_rt.builtins-x86_64.a" and even future things like
                                // "...x86_64.../libclang_rt.builtins.a" etc.
                                || ((option.find("clang_rt.builtins") != std::string::npos)
                                 && (option.find("x86_64") != std::string::npos))
                                || miopen::StartsWith(option, "--hip-device-lib-path="); // clang-format on
            }),
        list.end());
}

static void AddCompilerOptions(const OptionList& list) // `const` is for clang-tidy.
{
    // Nothing to do here yet, but let's keep the placeholder for now.
    std::ignore = list;
}

static void RemoveCompilerOptionsUnwanted(OptionList& list)
{
    RemoveCommonOptionsUnwanted(list);
    list.erase(remove_if(list.begin(),
                         list.end(),
                         [&](const auto& option) { // clang-format off
                             return (!miopen::IsEnabled(MIOPEN_DEBUG_COMGR_HIP_BUILD_FATBIN{})
                                    && (IsLinkerOption(option))); // clang-format on
                         }),
               list.end());
}

static void RemoveLinkOptionsUnwanted(OptionList& list)
{
    RemoveCommonOptionsUnwanted(list);
    list.erase(remove_if(list.begin(),
                         list.end(),
                         [&](const auto& option) { // clang-format off
                             return miopen::StartsWith(option, "-D")
                                || miopen::StartsWith(option, "-isystem"); // clang-format on
                         }),
               list.end());
}

} // namespace hip

/// \todo Get list of supported isa names from comgr and select.
static std::string GetIsaName(const miopen::TargetProperties& target, const bool isHlcBuild)
{
#if ROCM_FEATURE_TARGETID_OFF
    std::ignore                  = isHlcBuild;
    const char* const ecc_suffix = (target.Sramecc() && *target.Sramecc()) ? "+sram-ecc" : "";
    return {"amdgcn-amd-amdhsa--" + target.Name() + ecc_suffix};
#else
    const LcOptionTargetStrings lots(target);
#if WORKAROUND_ISSUE_1257
    if(isHlcBuild)
        return {"amdgcn-amd-amdhsa--" + lots.device + lots.xnack};
#endif
    return {"amdgcn-amd-amdhsa--" + lots.targetId};
#endif
}

} // namespace lc
#undef OCL_EARLY_INLINE
#endif // COMPILER_LC

} // namespace compiler

struct EcInfoNone
{
};
static const EcInfoNone NoInfo;
static inline std::string to_string(const EcInfoNone&) { return {}; }
static inline std::string to_string(const std::string& v) { return {v}; }
static inline std::string to_string(const bool& v) { return v ? "true" : "false"; }
static inline auto to_string(const std::size_t& v) { return std::to_string(v); }

/// \todo Request comgr to expose this stuff via API.
static std::string to_string(const amd_comgr_language_t val)
{
    std::ostringstream oss;
    MIOPEN_LOG_ENUM(oss,
                    val,
                    AMD_COMGR_LANGUAGE_NONE,
                    AMD_COMGR_LANGUAGE_OPENCL_1_2,
                    AMD_COMGR_LANGUAGE_OPENCL_2_0,
                    AMD_COMGR_LANGUAGE_HC,
                    AMD_COMGR_LANGUAGE_HIP);
    return oss.str();
}

static std::string to_string(const amd_comgr_data_kind_t val)
{
    std::ostringstream oss;
    MIOPEN_LOG_ENUM(oss,
                    val,
                    AMD_COMGR_DATA_KIND_UNDEF,
                    AMD_COMGR_DATA_KIND_SOURCE,
                    AMD_COMGR_DATA_KIND_INCLUDE,
                    AMD_COMGR_DATA_KIND_PRECOMPILED_HEADER,
                    AMD_COMGR_DATA_KIND_DIAGNOSTIC,
                    AMD_COMGR_DATA_KIND_LOG,
                    AMD_COMGR_DATA_KIND_BC,
                    AMD_COMGR_DATA_KIND_RELOCATABLE,
                    AMD_COMGR_DATA_KIND_EXECUTABLE,
                    AMD_COMGR_DATA_KIND_BYTES,
                    AMD_COMGR_DATA_KIND_FATBIN);
    return oss.str();
}

static std::string to_string(const amd_comgr_action_kind_t val)
{
    std::ostringstream oss;
#if COMGR_VERSION >= 1007000
    MIOPEN_LOG_ENUM(oss,
                    val,
                    AMD_COMGR_ACTION_SOURCE_TO_PREPROCESSOR,
                    AMD_COMGR_ACTION_ADD_PRECOMPILED_HEADERS,
                    AMD_COMGR_ACTION_COMPILE_SOURCE_TO_BC,
                    AMD_COMGR_ACTION_ADD_DEVICE_LIBRARIES,
                    AMD_COMGR_ACTION_LINK_BC_TO_BC,
                    AMD_COMGR_ACTION_OPTIMIZE_BC_TO_BC,
                    AMD_COMGR_ACTION_CODEGEN_BC_TO_RELOCATABLE,
                    AMD_COMGR_ACTION_CODEGEN_BC_TO_ASSEMBLY,
                    AMD_COMGR_ACTION_LINK_RELOCATABLE_TO_RELOCATABLE,
                    AMD_COMGR_ACTION_LINK_RELOCATABLE_TO_EXECUTABLE,
                    AMD_COMGR_ACTION_ASSEMBLE_SOURCE_TO_RELOCATABLE,
                    AMD_COMGR_ACTION_DISASSEMBLE_RELOCATABLE_TO_SOURCE,
                    AMD_COMGR_ACTION_DISASSEMBLE_EXECUTABLE_TO_SOURCE,
                    AMD_COMGR_ACTION_DISASSEMBLE_BYTES_TO_SOURCE,
                    AMD_COMGR_ACTION_COMPILE_SOURCE_TO_FATBIN,
                    AMD_COMGR_ACTION_COMPILE_SOURCE_WITH_DEVICE_LIBS_TO_BC);
#else
    MIOPEN_LOG_ENUM(oss,
                    val,
                    AMD_COMGR_ACTION_SOURCE_TO_PREPROCESSOR,
                    AMD_COMGR_ACTION_ADD_PRECOMPILED_HEADERS,
                    AMD_COMGR_ACTION_COMPILE_SOURCE_TO_BC,
                    AMD_COMGR_ACTION_ADD_DEVICE_LIBRARIES,
                    AMD_COMGR_ACTION_LINK_BC_TO_BC,
                    AMD_COMGR_ACTION_OPTIMIZE_BC_TO_BC,
                    AMD_COMGR_ACTION_CODEGEN_BC_TO_RELOCATABLE,
                    AMD_COMGR_ACTION_CODEGEN_BC_TO_ASSEMBLY,
                    AMD_COMGR_ACTION_LINK_RELOCATABLE_TO_RELOCATABLE,
                    AMD_COMGR_ACTION_LINK_RELOCATABLE_TO_EXECUTABLE,
                    AMD_COMGR_ACTION_ASSEMBLE_SOURCE_TO_RELOCATABLE,
                    AMD_COMGR_ACTION_DISASSEMBLE_RELOCATABLE_TO_SOURCE,
                    AMD_COMGR_ACTION_DISASSEMBLE_EXECUTABLE_TO_SOURCE,
                    AMD_COMGR_ACTION_DISASSEMBLE_BYTES_TO_SOURCE,
                    AMD_COMGR_ACTION_COMPILE_SOURCE_TO_FATBIN);
#endif
    return oss.str();
}

static bool PrintVersionImpl()
{
    std::size_t major = 0;
    std::size_t minor = 0;
    (void)amd_comgr_get_version(&major, &minor);
    MIOPEN_LOG_NQI("COMgr v." << major << '.' << minor << '.' << MIOPEN_AMD_COMGR_VERSION_PATCH
                              << ", USE_HIP_PCH: " << compiler::lc::hip::GetPchEnableStatus());
    return true;
}

static void PrintVersion()
{
    static const auto once = PrintVersionImpl();
    std::ignore            = once;
}

static std::string GetStatusText(const amd_comgr_status_t status, const bool unknown_error = false)
{
    const char* reason = nullptr;
    if(unknown_error || AMD_COMGR_STATUS_SUCCESS != amd_comgr_status_string(status, &reason))
        reason = "<Unknown>";
    return std::string(reason) + " (" + std::to_string(static_cast<int>(status)) + ')';
}

static void LogOptions(const char* options[], size_t count)
{
    static const auto control = miopen::Value(MIOPEN_DEBUG_COMGR_LOG_OPTIONS{}, 0);
    if(!(control != 0 && miopen::IsLogging(miopen::LoggingLevel::Info)))
        return;
    if(control == 2)
    {
        for(std::size_t i = 0; i < count; ++i)
            MIOPEN_LOG_I(options[i]);
    }
    else
    {
        std::ostringstream oss;
        for(std::size_t i = 0; i < count; ++i)
            oss << options[i] << ' ';
        MIOPEN_LOG_I(oss.str());
    }
}

class Dataset;
static std::string GetLog(const Dataset& dataset, bool comgr_error_handling = false);

/// \anchor comgr_throw_errors
///
/// Q: Why arent we using MIOPEN_THROW? Using MIOPEN_THROW can report back the
/// source line numbers where the exception was thrown. Usually we write
/// a function to convert the error enum into a message and then pass that
/// MIOPEN_THROW.
///
/// A: These exceptions are not intended to report "normal" miopen errors.
/// The main purpose is to prevent resource leakage (comgr handles)
/// when compilation of the device code fails. The side functionality is to
/// hold status codes and diagnostic messages received from comgr
/// when build failure happens.
///
/// The diagnostic messages are expected to be like the ones that
/// offline compiler prints after build errors. Usually these
/// contain the file/line information of the problematic device code,
/// so file/line of the host code is not needed here
/// (and even considered harmful).
///
/// These exceptions are not allowed to escape comgr module.
///
/// The comgr module can be considered as a "library within a library"
/// that provides HIP backend with functionality similar to clBuildProgram().

struct ComgrError : std::exception
{
    amd_comgr_status_t status;
    bool unknown;
    std::string text;

    ComgrError(const amd_comgr_status_t s, bool u) : status(s), unknown(u) {}
    ComgrError(const amd_comgr_status_t s, bool u, const std::string& t)
        : status(s), unknown(u), text(t)
    {
    }
    const char* what() const noexcept override { return text.c_str(); }
};

static std::string GetStatusText(const ComgrError& ex)
{
    return GetStatusText(ex.status, ex.unknown);
}

[[noreturn]] static void Throw(const amd_comgr_status_t s) { throw ComgrError{s, false}; }
[[noreturn]] static void Throw(const amd_comgr_status_t s, const std::string& text)
{
    throw ComgrError{s, false, text};
}

struct ComgrOwner
{
    ComgrOwner(const ComgrOwner&) = delete;

protected:
    ComgrOwner() {}
    ComgrOwner(ComgrOwner&&) = default;
};

class Data : ComgrOwner
{
    amd_comgr_data_t handle = {0};
    friend class Dataset; // for GetData
    Data(amd_comgr_data_t h) : handle(h) {}

public:
    Data(amd_comgr_data_kind_t kind) { ECI_THROW(amd_comgr_create_data(kind, &handle), kind); }
    Data(Data&&) = default;
    ~Data() { EC(amd_comgr_release_data(handle)); }
    auto GetHandle() const { return handle; }
    void SetName(const std::string& s) const
    {
        ECI_THROW(amd_comgr_set_data_name(handle, s.c_str()), s);
    }
    void SetBytes(const std::string& bytes) const
    {
        ECI_THROW(amd_comgr_set_data(handle, bytes.size(), bytes.data()), bytes.size());
    }
#if PCH_IS_SUPPORTED
    void SetFromBuffer(const char* const buffer, const size_t size) const
    {
        ECI_THROW(amd_comgr_set_data(handle, size, buffer), size);
    }
#endif

private:
    std::size_t GetSize() const
    {
        std::size_t sz;
        EC_THROW(amd_comgr_get_data(handle, &sz, nullptr));
        return sz;
    }

public:
    std::size_t GetBytes(std::vector<char>& bytes) const
    {
        std::size_t sz = GetSize();
        bytes.resize(sz);
        ECI_THROW(amd_comgr_get_data(handle, &sz, &bytes[0]), sz);
        return sz;
    }
    std::string GetString() const
    {
        std::vector<char> bytes;
        if(GetSize() == 0)
            return {};
        const auto sz = GetBytes(bytes);
        return {&bytes[0], sz};
    }
};

class Dataset : ComgrOwner
{
    amd_comgr_data_set_t handle = {0};

public:
    Dataset() { EC_THROW(amd_comgr_create_data_set(&handle)); }
    ~Dataset() { EC(amd_comgr_destroy_data_set(handle)); }
    auto GetHandle() const { return handle; }
    void AddData(const Data& d) const { EC_THROW(amd_comgr_data_set_add(handle, d.GetHandle())); }
    void AddData(const std::string& name,
                 const std::string& content,
                 const amd_comgr_data_kind_t type) const
    {
        const Data d(type);
        if(miopen::IsEnabled(MIOPEN_DEBUG_COMGR_LOG_SOURCE_NAMES{}))
            MIOPEN_LOG_I(name << ' ' << content.size() << " bytes");
        d.SetName(name);
        d.SetBytes(content);
        AddData(d);
        const auto show_first = miopen::Value(MIOPEN_DEBUG_COMGR_LOG_SOURCE_TEXT{}, 0);
        if(show_first > 0 && miopen::IsLogging(miopen::LoggingLevel::Info) &&
           (type == AMD_COMGR_DATA_KIND_SOURCE || type == AMD_COMGR_DATA_KIND_INCLUDE))
        {
            const auto text_length = (content.size() > show_first) ? show_first : content.size();
            const std::string text(content, 0, text_length);
            MIOPEN_LOG_I(text);
        }
    }
#if PCH_IS_SUPPORTED
    void AddDataHipPch(const char* const content, const size_t size) const
    {
        const char name[] = "hip.pch";
        const Data d(AMD_COMGR_DATA_KIND_PRECOMPILED_HEADER);
        if(miopen::IsEnabled(MIOPEN_DEBUG_COMGR_LOG_SOURCE_NAMES{}))
        {
            MIOPEN_LOG_I(name << ' ' << size
                              << " bytes,  ptr = " << static_cast<const void*>(content));
        }
        d.SetName(name);
        d.SetFromBuffer(content, size);
        AddData(d);
    }
#endif
    size_t GetDataCount(const amd_comgr_data_kind_t kind) const
    {
        std::size_t count = 0;
        ECI_THROW(amd_comgr_action_data_count(handle, kind, &count), kind);
        return count;
    }
    Data GetData(const amd_comgr_data_kind_t kind, const std::size_t index) const
    {
        amd_comgr_data_t d;
        ECI_THROW(amd_comgr_action_data_get_data(handle, kind, index, &d), kind);
        return {d};
    }
};

class ActionInfo : ComgrOwner
{
    amd_comgr_action_info_t handle = {0};

public:
    ActionInfo() { EC_THROW(amd_comgr_create_action_info(&handle)); }
    ~ActionInfo() { EC(amd_comgr_destroy_action_info(handle)); }
    void SetLanguage(const amd_comgr_language_t language) const
    {
        ECI_THROW(amd_comgr_action_info_set_language(handle, language), language);
    }
    void SetIsaName(const std::string& isa) const
    {
        ECI_THROW_MSG(amd_comgr_action_info_set_isa_name(handle, isa.c_str()), isa, isa);
    }
    void SetLogging(const bool state) const
    {
        ECI_THROW(amd_comgr_action_info_set_logging(handle, state), state);
    }
    void SetOptionList(const std::vector<std::string>& options_) const
    {
        // Split remaining pairs, e.g. "-mllvm -amdgpu-early-inline-all=true".
        const auto options = miopen::SplitSpaceSeparated(options_);
        std::vector<const char*> vp;
        vp.reserve(options.size());
        std::transform(options.begin(), options.end(), std::back_inserter(vp), [&](auto& opt) {
            return opt.c_str();
        });
        LogOptions(vp.data(), vp.size());
        ECI_THROW(amd_comgr_action_info_set_option_list(handle, vp.data(), vp.size()), vp.size());
    }
    void Do(const amd_comgr_action_kind_t kind, const Dataset& in, const Dataset& out) const
    {
        ECI_THROW_MSG(amd_comgr_do_action(kind, handle, in.GetHandle(), out.GetHandle()),
                      kind,
                      GetLog(out, true));
        const auto log = GetLog(out);
        if(!log.empty())
            MIOPEN_LOG_I(to_string(kind) << ": " << log);
    }
};

/// If called from the context of comgr error handling:
/// - We do not allow the comgr-induced exceptions to escape.
/// - If obtaining log fails, write some diagnostics into output.
static std::string GetLog(const Dataset& dataset, const bool comgr_error_handling)
{
    std::string text;
    try
    {
        /// Assumption: the log is the the first in the dataset.
        /// This is not specified in comgr API.
        /// Let's follow the KISS principle for now; it works.
        ///
        /// \todo Clarify API and update implementation.
        const auto count = dataset.GetDataCount(AMD_COMGR_DATA_KIND_LOG);
        if(count < 1)
            return {comgr_error_handling ? "comgr warning: error log not found" : ""};

        const auto data = dataset.GetData(AMD_COMGR_DATA_KIND_LOG, 0);
        text            = data.GetString();
        if(text.empty())
            return {comgr_error_handling ? "comgr info: error log empty" : ""};
    }
    catch(ComgrError&)
    {
        if(comgr_error_handling)
            return {"comgr error: failed to get error log"};
        // deepcode ignore EmptyThrowOutsideCatch: false positive
        throw;
        /// \anchor catch_and_rethrow_in_getlog
        /// Q: What the point in catching the error if you are just going to rethrow it?
        ///
        /// A: In the context of handling of build error, the function is invoked to get build log
        /// from comgr. If it fails, it doesn't rethrow because this would overwrite the
        /// original comgr status.
        ///
        /// The use case is when some build error happens (e.g. linking error) but we unable to
        /// obtain log data from the dataset due to comgr error. We keep original error information
        /// (albeit only status code). The user will see error message with original status code
        /// plus comgr error: "failed to get error log."
        ///
        /// Rethrowing happens when/if this function is invoked during normal flow, i.e. when
        /// there is no build errors. In such a case, the catch block does nothing and allows
        /// all exceptions to escape. This would effectively stop the build.
    }
    return text;
}

static void SetIsaName(const ActionInfo& action,
                       const miopen::TargetProperties& target,
                       const bool isHlcBuild = false)
{
    // This can't be implemented in ActionInfo because
    // comgr wrappers should not depend on compiler implementation.
    const auto isaName = compiler::lc::GetIsaName(target, isHlcBuild);
    MIOPEN_LOG_I2(isaName);
    action.SetIsaName(isaName);
}

static std::string GetDebugCompilerOptionsInsert()
{
    const char* p = miopen::GetStringEnv(MIOPEN_DEBUG_COMGR_COMPILER_OPTIONS_INSERT{});
    if(p == nullptr)
        p = "";
    return {p};
}

static inline bool IsWave64Enforced(const OptionList& opts)
{
    return std::any_of(
        opts.begin(), opts.end(), [](const std::string& s) { return s == "-mwavefrontsize64"; });
}

void BuildHip(const std::string& name,
              const std::string& text,
              const std::string& options,
              const miopen::TargetProperties& target,
              std::vector<char>& binary)
{
    PrintVersion();
    try
    {
        const Dataset inputs;
        inputs.AddData(name, text, AMD_COMGR_DATA_KIND_SOURCE);

        // For OCL and ASM sources, we do insert contents of include
        // files directly into the source text during library build phase by means
        // of the addkernels tool. We don't do that for HIP sources, and, therefore
        // have to export include files prior compilation.
        // Note that we do not need any "subdirs" in the include "pathnames" so far.
        const auto incNames = miopen::GetHipKernelIncList();
        for(const auto& inc : incNames)
            inputs.AddData(inc, miopen::GetKernelInc(inc), AMD_COMGR_DATA_KIND_INCLUDE);

#if PCH_IS_SUPPORTED
        if(compiler::lc::hip::IsPchEnabled())
        {
            const char* pch       = nullptr;
            unsigned int pch_size = 0;
            __hipGetPCH(&pch, &pch_size);
            inputs.AddDataHipPch(pch, pch_size);
        }
#endif

        const ActionInfo action;
        action.SetLanguage(AMD_COMGR_LANGUAGE_HIP);
        SetIsaName(action, target, true);
        action.SetLogging(true);

        const Dataset exe;
        if(miopen::IsEnabled(MIOPEN_DEBUG_COMGR_HIP_BUILD_FATBIN{}))
        {
            auto raw = options                                 //
                       + " " + GetDebugCompilerOptionsInsert() //
                       + " " + MIOPEN_STRINGIZE(HIP_COMPILER_FLAGS) +
                       (" -DHIP_PACKAGE_VERSION_FLAT=") + std::to_string(HIP_PACKAGE_VERSION_FLAT);
#if ROCM_FEATURE_LLVM_AMDGCN_BUFFER_ATOMIC_FADD_F32_RETURNS_FLOAT
            if(miopen::solver::support_amd_buffer_atomic_fadd(target.Name()))
                raw += " -DCK_AMD_BUFFER_ATOMIC_FADD_RETURNS_FLOAT=1";
#endif
            auto optCompile = miopen::SplitSpaceSeparated(raw, compiler::lc::GetOptionsNoSplit());
            compiler::lc::hip::RemoveCompilerOptionsUnwanted(optCompile);
            action.SetOptionList(optCompile);
            action.Do(AMD_COMGR_ACTION_COMPILE_SOURCE_TO_FATBIN, inputs, exe);
        }
        else
        {
            auto raw = std::string(" -O3 ")                    // Without this, fails in lld.
                       + options                               //
                       + " " + GetDebugCompilerOptionsInsert() //
                       + " " + MIOPEN_STRINGIZE(HIP_COMPILER_FLAGS) +
                       (" -DHIP_PACKAGE_VERSION_FLAT=") + std::to_string(HIP_PACKAGE_VERSION_FLAT);
#if ROCM_FEATURE_LLVM_AMDGCN_BUFFER_ATOMIC_FADD_F32_RETURNS_FLOAT
            if(miopen::solver::support_amd_buffer_atomic_fadd(target.Name()))
                raw += " -DCK_AMD_BUFFER_ATOMIC_FADD_RETURNS_FLOAT=1";
#endif
#if PCH_IS_SUPPORTED
            if(compiler::lc::hip::IsPchEnabled())
            {
                raw += " -nogpuinc -DMIOPEN_DONT_USE_HIP_RUNTIME_HEADERS=1";
            }
#endif
            auto optCompile = miopen::SplitSpaceSeparated(raw, compiler::lc::GetOptionsNoSplit());
            auto optLink    = optCompile;
            compiler::lc::hip::RemoveCompilerOptionsUnwanted(optCompile);
            compiler::lc::hip::AddCompilerOptions(optCompile);
#if WORKAROUND_ISSUE_1431
            if(compiler::lc::hip::IsPchEnabled())
            {
                if((StartsWith(target.Name(), "gfx10") || StartsWith(target.Name(), "gfx11")) &&
                   !IsWave64Enforced(optCompile))
                    optCompile.emplace_back("-DWORKAROUND_ISSUE_1431=1");
            }
#endif
            action.SetOptionList(optCompile);
            const Dataset compiledBc;
            action.Do(AMD_COMGR_ACTION_COMPILE_SOURCE_TO_BC, inputs, compiledBc);

            OptionList addDevLibs;
            // Use device libs for wavefrontsize64 for non-gfx10 targets
            // or when enforced via option.
            if(!(StartsWith(target.Name(), "gfx10") || StartsWith(target.Name(), "gfx11")) ||
               IsWave64Enforced(optCompile))
            {
                addDevLibs.push_back("wavefrontsize64");
            }
            addDevLibs.push_back("daz_opt");     // Assume that it's ok to flush denormals to zero.
            addDevLibs.push_back("finite_only"); // No need to handle INF correcly.
            addDevLibs.push_back("unsafe_math"); // Prefer speed over correctness for FP math.
            action.SetOptionList(addDevLibs);
            const Dataset withDevLibs;
            action.Do(AMD_COMGR_ACTION_ADD_DEVICE_LIBRARIES, compiledBc, withDevLibs);

            compiler::lc::hip::RemoveLinkOptionsUnwanted(optLink);
            action.SetOptionList(optLink);
            const Dataset linkedBc;
            action.Do(AMD_COMGR_ACTION_LINK_BC_TO_BC, withDevLibs, linkedBc);

            OptionList codegenBcToRel;
            codegenBcToRel.push_back("-O3"); // Nothing more is required at this step.
            action.SetOptionList(codegenBcToRel);
            const Dataset relocatable;
            action.Do(AMD_COMGR_ACTION_CODEGEN_BC_TO_RELOCATABLE, linkedBc, relocatable);

            action.SetOptionList(OptionList());
            action.Do(AMD_COMGR_ACTION_LINK_RELOCATABLE_TO_EXECUTABLE, relocatable, exe);
        }

        if(exe.GetDataCount(AMD_COMGR_DATA_KIND_EXECUTABLE) < 1)
            throw ComgrError{AMD_COMGR_STATUS_ERROR, true, "Executable binary not found"};
        // Assume that the first exec data contains the binary we need.
        const auto data = exe.GetData(AMD_COMGR_DATA_KIND_EXECUTABLE, 0);
        data.GetBytes(binary);
    }
    catch(ComgrError& ex)
    {
        binary.resize(0); // Necessary when "get binary" fails.
        MIOPEN_LOG_E("comgr status = " << GetStatusText(ex));
        if(!ex.text.empty())
            MIOPEN_LOG_W(ex.text);
    }
}

void BuildOcl(const std::string& name,
              const std::string& text,
              const std::string& options,
              const miopen::TargetProperties& target,
              std::vector<char>& binary)
{
    PrintVersion(); // Nice to see in the user's logs.
    try
    {
        const Dataset inputs;
        inputs.AddData(name, text, AMD_COMGR_DATA_KIND_SOURCE);
        const ActionInfo action;
#if OCL_STANDARD == 200
        action.SetLanguage(AMD_COMGR_LANGUAGE_OPENCL_2_0);
#else
        action.SetLanguage(AMD_COMGR_LANGUAGE_OPENCL_1_2);
#endif
        SetIsaName(action, target, true);
        action.SetLogging(true);

        auto optCompile = miopen::SplitSpaceSeparated(options);
        compiler::lc::ocl::RemoveOptionsUnwanted(optCompile);
        compiler::lc::ocl::AddCompilerOptions(optCompile, target);
        action.SetOptionList(optCompile);

        const Dataset addedPch;
        action.Do(AMD_COMGR_ACTION_ADD_PRECOMPILED_HEADERS, inputs, addedPch);
#if OCL_COMPILE_SOURCE_WITH_DEVICE_LIBS
        const Dataset linkedBc;
        action.Do(AMD_COMGR_ACTION_COMPILE_SOURCE_WITH_DEVICE_LIBS_TO_BC, addedPch, linkedBc);
#else
        const Dataset compiledBc;
        action.Do(AMD_COMGR_ACTION_COMPILE_SOURCE_TO_BC, addedPch, compiledBc);

        OptionList optLink;
        // Use device libs for wavefrontsize64 for non-gfx10 targets
        // or when enforced via option.
        if(!(StartsWith(target.Name(), "gfx10") || StartsWith(target.Name(), "gfx11")) ||
           IsWave64Enforced(optCompile))
        {
            optLink.push_back("wavefrontsize64");
        }
        for(const auto& opt : optCompile)
        {
            if(opt == "-cl-fp32-correctly-rounded-divide-sqrt")
                optLink.push_back("correctly_rounded_sqrt");
            else if(opt == "-cl-denorms-are-zero")
                optLink.push_back("daz_opt");
            else if(opt == "-cl-finite-math-only" || opt == "-cl-fast-relaxed-math")
                optLink.push_back("finite_only");
            else if(opt == "-cl-unsafe-math-optimizations" || opt == "-cl-fast-relaxed-math")
                optLink.push_back("unsafe_math");
            else
            {
            } // nop
        }
        action.SetOptionList(optLink);
        const Dataset addedDevLibs;
        action.Do(AMD_COMGR_ACTION_ADD_DEVICE_LIBRARIES, compiledBc, addedDevLibs);
        const Dataset linkedBc;
        action.Do(AMD_COMGR_ACTION_LINK_BC_TO_BC, addedDevLibs, linkedBc);
#endif

        action.SetOptionList(optCompile);
        const Dataset relocatable;
        action.Do(AMD_COMGR_ACTION_CODEGEN_BC_TO_RELOCATABLE, linkedBc, relocatable);

        action.SetOptionList(OptionList());
        const Dataset exe;
        action.Do(AMD_COMGR_ACTION_LINK_RELOCATABLE_TO_EXECUTABLE, relocatable, exe);

        if(exe.GetDataCount(AMD_COMGR_DATA_KIND_EXECUTABLE) < 1)
            throw ComgrError{AMD_COMGR_STATUS_ERROR, true, "Executable binary not found"};
        // Assume that the first exec data contains the binary we need.
        const auto data = exe.GetData(AMD_COMGR_DATA_KIND_EXECUTABLE, 0);
        data.GetBytes(binary);
    }
    catch(ComgrError& ex)
    {
        binary.resize(0);
        MIOPEN_LOG_E("comgr status = " << GetStatusText(ex));
        if(!ex.text.empty())
            MIOPEN_LOG_W(ex.text);
    }
}

void BuildAsm(const std::string& name,
              const std::string& text,
              const std::string& options,
              const miopen::TargetProperties& target,
              std::vector<char>& binary)
{
    PrintVersion();
    try
    {
        const Dataset inputs;
        inputs.AddData(name, text, AMD_COMGR_DATA_KIND_SOURCE);

        const ActionInfo action;
        SetIsaName(action, target);
        action.SetLogging(true);
        auto optAsm = miopen::SplitSpaceSeparated(options);
#if ROCM_FEATURE_ASM_REQUIRES_NO_XNACK_OPTION
        if(target.Xnack() && !*target.Xnack())
            optAsm.emplace_back("-mno-xnack");
#endif
        compiler::lc::gcnasm::RemoveOptionsUnwanted(optAsm);
        action.SetOptionList(optAsm);

        const Dataset relocatable;
        action.Do(AMD_COMGR_ACTION_ASSEMBLE_SOURCE_TO_RELOCATABLE, inputs, relocatable);

        action.SetOptionList(OptionList());
        const Dataset exe;
        action.Do(AMD_COMGR_ACTION_LINK_RELOCATABLE_TO_EXECUTABLE, relocatable, exe);

        if(exe.GetDataCount(AMD_COMGR_DATA_KIND_EXECUTABLE) < 1)
            throw ComgrError{AMD_COMGR_STATUS_ERROR, true, "Executable binary not found"};
        // Assume that the first exec data contains the binary we need.
        const auto data = exe.GetData(AMD_COMGR_DATA_KIND_EXECUTABLE, 0);
        data.GetBytes(binary);
    }
    catch(ComgrError& ex)
    {
        binary.resize(0);
        MIOPEN_LOG_E("comgr status = " << GetStatusText(ex));
        if(!ex.text.empty())
            MIOPEN_LOG_W(ex.text);
    }
}

} // namespace comgr

#if MIOPEN_USE_HIPRTC

#define WORKAROUND_ISSUE_HIPRTC_HIPRTC_HEADER_H 1 // See SWDEV-307838, issue #1648.
#define WORKAROUND_ISSUE_1674 (HIP_PACKAGE_VERSION_FLAT >= 5003022305ULL)
<<<<<<< HEAD
=======
/// No assumption that HIP kernels are launched with uniform block size for backward compatibility
/// SWDEV-413293 and https://reviews.llvm.org/D155213 effective HIP_FLAT_VERSION 500723302
#ifndef _WIN32
#define WORKAROUND_SWDEV_413293 (HIP_PACKAGE_VERSION_FLAT >= 5007023302ULL)
#else
/// Do not use on Windows. Compiler error message: unknown command line option
#define WORKAROUND_SWDEV_413293 0
#endif
>>>>>>> b42dc717

namespace hiprtc {

using OptionList = std::vector<std::string>;

/// Compiler implementation-specific functionality
namespace compiler {

#if COMPILER_LC
namespace lc {

static inline void RemoveOptionsUnwanted(OptionList& list)
{
    list.erase(remove_if(list.begin(),
                         list.end(),
                         [&](const auto& option) { return miopen::StartsWith(option, "-mcpu="); }),
               list.end());
}

} // namespace lc
#endif // COMPILER_LC

} // namespace compiler

/// \ref comgr_throw_errors
struct Error : std::exception
{
    hiprtcResult status;
    std::string text;

    Error(const hiprtcResult s) : status(s) {}
    Error(const hiprtcResult s, const std::string& t) : status(s), text(t) {}
    const char* what() const noexcept override { return text.c_str(); }
};

[[noreturn]] static void Throw(const hiprtcResult s) { throw Error{s}; }
[[noreturn]] static void Throw(const hiprtcResult s, const std::string& text)
{
    throw Error{s, text};
}

static inline std::string to_string(const std::string& v) { return {v}; }
static inline std::string to_string(const char* v) { return {v}; }
static inline auto to_string(const std::size_t& v) { return std::to_string(v); }

static std::string GetStatusText(const hiprtcResult status)
{
    const char* reason = hiprtcGetErrorString(status);
    return std::string(reason) + " (" + std::to_string(static_cast<int>(status)) + ')';
}

#define HIPRTC_CALL_BASE(call, info, action, statusdef)                                         \
    do                                                                                          \
    {                                                                                           \
        statusdef status = (call);                                                              \
        if(status != HIPRTC_SUCCESS)                                                            \
        {                                                                                       \
            MIOPEN_LOG_E("\'" #call "\' " << to_string(info) << ": " << GetStatusText(status)); \
            (action);                                                                           \
        }                                                                                       \
        else if(miopen::IsEnabled(MIOPEN_DEBUG_COMGR_LOG_CALLS{}))                              \
            MIOPEN_LOG_I("Ok \'" #call "\' " << to_string(info));                               \
    } while(false)

/// \ref comgr_throw_macros
#define NOARG
#define HIPRTC_CALL_INFO_THROW(call, info) \
    HIPRTC_CALL_BASE(call, info, Throw(status), const hiprtcResult)
#define HIPRTC_CALL_INFO_THROW_MSG(call, info, msg) \
    HIPRTC_CALL_BASE(call, info, Throw(status, (msg)), const hiprtcResult)
#define HIPRTC_CALL_INFO_NOSTATUSDEF(call, info) HIPRTC_CALL_BASE(call, info, (void)0, NOARG)

static void PrintVersion()
{
    static const hiprtcResult once = []() {
        int major = 0;
        int minor = 0;
        auto rv   = hiprtcVersion(&major, &minor);
        MIOPEN_LOG_NQI("HIPRTC v." << major << '.' << minor);
        return rv;
    }();
    std::ignore = once;
}

/// \ref
/// https://github.com/ROCmSoftwarePlatform/AMDMIGraphX/blob/21193e875fe2133b38872decb7b2d0f985f48496/src/targets/gpu/compile_hip.cpp#L44
/// Workaround hiprtc's broken API
static void hiprtc_program_destroy(hiprtcProgram prog) { hiprtcDestroyProgram(&prog); }
using hiprtc_program_ptr = MIOPEN_MANAGE_PTR(hiprtcProgram, hiprtc_program_destroy);

static hiprtc_program_ptr CreateProgram(const char* src,
                                        const char* name,
                                        int numHeaders,
                                        const char** headers,
                                        const char** includeNames)
{
    hiprtcProgram prog = nullptr;
    hiprtcResult status;
    HIPRTC_CALL_INFO_NOSTATUSDEF(
        hiprtcCreateProgram(&prog, src, name, numHeaders, headers, includeNames), name);
    hiprtc_program_ptr p{prog}; // To destroy prog even if hiprtcCreateProgram() failed.
    if(status != HIPRTC_SUCCESS)
    {
        Throw(status, "Create program failed");
    }
    return p;
}

class HiprtcProgram
{
    struct string_ptr_array
    {
        std::vector<const char*> c_strs{};
        string_ptr_array() {}
        string_ptr_array(const string_ptr_array&) = delete;
        std::size_t size() const { return c_strs.size(); }
        const char** data() { return c_strs.data(); }
        void push_back(const std::string* s) { c_strs.push_back(s->c_str()); }
    };

    struct string_array
    {
        std::vector<std::string> strings{};
        std::vector<const char*> c_strs{};
        string_array() {}
        string_array(const string_array&) = delete;
        std::size_t size() const { return strings.size(); }
        const char** data() { return c_strs.data(); }
        void push_back(std::string s)
        {
            strings.push_back(std::move(s));
            c_strs.push_back(strings.back().c_str());
        }
        // Use to avoid invalidation of pointers to existing strings
        // stored in 'c_strs' when new items added to 'strings'.
        void reserve(size_t new_cap) { strings.reserve(new_cap); }
    };

    hiprtc_program_ptr prog = nullptr;
    string_ptr_array include_texts{}; // Copying of text is not necessary.
    string_array include_names{};

    const std::string& src_name;
    const std::string& src_text;

public:
    HiprtcProgram(const std::string& src_name_, const std::string& src_text_)
        : src_name(src_name_), src_text(src_text_)
    {
        LogInputFile(src_name, src_text);
        const auto inc_names = miopen::GetHipKernelIncList();
        include_names.reserve(inc_names.size());
        for(const auto& inc_name : inc_names)
        {
            const auto inc_text = miopen::GetKernelIncPtr(inc_name);
            LogInputFile(inc_name, *inc_text);
            include_names.push_back(inc_name);
            include_texts.push_back(inc_text);
        }
        prog = CreateProgram(src_text.c_str(),
                             src_name.c_str(),
                             include_texts.size(),
                             include_texts.data(),
                             include_names.data());
    }

    void Compile(const std::vector<std::string>& options)
    {
        std::vector<const char*> c_options;
        std::transform(options.begin(),
                       options.end(),
                       std::back_inserter(c_options),
                       [](const std::string& s) { return s.c_str(); });
        comgr::LogOptions(c_options.data(), c_options.size());

        HIPRTC_CALL_INFO_THROW_MSG(
            hiprtcCompileProgram(prog.get(), c_options.size(), c_options.data()),
            src_name,
            GetLog(true));
        const auto log = GetLog(false);
        if(!log.empty())
            MIOPEN_LOG_I(log);
    }

    void GetCode(std::vector<char>& bytes) const
    {
        std::size_t sz = 0;
        HIPRTC_CALL_INFO_THROW(hiprtcGetCodeSize(prog.get(), &sz), src_name);
        bytes.resize(sz);
        HIPRTC_CALL_INFO_THROW(hiprtcGetCode(prog.get(), &bytes[0]), src_name);
    }

private:
    void LogInputFile(const std::string& name, const std::string& content)
    {
        if(miopen::IsEnabled(MIOPEN_DEBUG_COMGR_LOG_SOURCE_NAMES{}))
            MIOPEN_LOG_I(name << ' ' << content.size() << " bytes");
        if(miopen::IsLogging(miopen::LoggingLevel::Info))
        {
            const auto show_first = miopen::Value(MIOPEN_DEBUG_COMGR_LOG_SOURCE_TEXT{}, 0);
            if(show_first > 0)
            {
                const auto text_length =
                    (content.size() > show_first) ? show_first : content.size();
                const std::string text(content, 0, text_length);
                MIOPEN_LOG_I(text);
            }
        }
    }

    std::string GetLog(const bool error_handling)
    {
        std::string text;
        try
        {
            std::size_t n = 0;
            HIPRTC_CALL_INFO_THROW(hiprtcGetProgramLogSize(prog.get(), &n), n);
            if(n < 2)
                return {error_handling ? "warning: HIPRTC error log empty" : ""};
            std::vector<char> buffer(n);
            HIPRTC_CALL_INFO_THROW(hiprtcGetProgramLog(prog.get(), buffer.data()), n);
            assert(buffer.back() == 0 || buffer.back() == '\n' || buffer.back() == '\0');
            return {buffer.begin(), buffer.end() - 1};
        }
        catch(Error&)
        {
            if(error_handling)
                return {"HIPRTC error: failed to get error log"};
            throw;
            /// \ref catch_and_rethrow_in_getlog
        }
    }
};

void BuildHip(const std::string& name,
              const std::string& text,
              const std::string& options,
              const miopen::TargetProperties& target,
              std::vector<char>& binary)
{
    PrintVersion();
    try
    {
        auto opts =
            miopen::SplitSpaceSeparated(options, miopen::comgr::compiler::lc::GetOptionsNoSplit());
        compiler::lc::RemoveOptionsUnwanted(opts);
        opts.push_back("-DWORKAROUND_ISSUE_HIPRTC_TRUE_TYPE"); // Workaround for SWDEV-308073
        opts.push_back("-D__HIP_PLATFORM_HCC__=1");            // Workaround?
        opts.push_back("-D__HIP_PLATFORM_AMD__=1");            // Workaround?
#if ROCM_FEATURE_LLVM_AMDGCN_BUFFER_ATOMIC_FADD_F32_RETURNS_FLOAT
        if(miopen::solver::support_amd_buffer_atomic_fadd(target.Name()))
            opts.push_back("-DCK_AMD_BUFFER_ATOMIC_FADD_RETURNS_FLOAT=1");
#endif
        opts.push_back("-DHIP_PACKAGE_VERSION_FLAT=" + std::to_string(HIP_PACKAGE_VERSION_FLAT));
        opts.push_back("-DMIOPEN_DONT_USE_HIP_RUNTIME_HEADERS=1");
#if WORKAROUND_ISSUE_1431
        if((StartsWith(target.Name(), "gfx10") || StartsWith(target.Name(), "gfx11")) &&
           !miopen::comgr::IsWave64Enforced(opts))
            opts.push_back("-DWORKAROUND_ISSUE_1431=1");
#endif
#if WORKAROUND_ISSUE_HIPRTC_HIPRTC_HEADER_H
        opts.push_back("-Wno-newline-eof");
        opts.push_back("-Wno-reserved-identifier");
        opts.push_back("-Wno-old-style-cast");
        opts.push_back("-Wno-extra-semi-stmt");
#endif
#if WORKAROUND_ISSUE_1674
        opts.push_back("-Wno-gnu-line-marker");
#endif
        opts.push_back("-Wno-cuda-compat");
        opts.push_back("-fno-gpu-rdc");
        opts.push_back("-O3");
#if WORKAROUND_SWDEV_413293
        opts.push_back("-fno-offload-uniform-block");
#endif
        if(std::none_of(opts.begin(), opts.end(), [](const std::string& s) {
               return StartsWith(s, "--std=") || StartsWith(s, "-std=");
           }))
            opts.push_back("-std=c++17");

        HiprtcProgram prog(name, text);
        prog.Compile(opts);
        prog.GetCode(binary);
    }
    catch(Error& ex)
    {
        binary.resize(0);
        MIOPEN_LOG_E("HIPRTC status = " << GetStatusText(ex.status) << ", source file: " << name);
        if(!ex.text.empty())
            MIOPEN_LOG_W(ex.text);
    }
}

} // namespace hiprtc
#endif // MIOPEN_USE_HIPRTC

} // namespace miopen<|MERGE_RESOLUTION|>--- conflicted
+++ resolved
@@ -1045,8 +1045,6 @@
 
 #define WORKAROUND_ISSUE_HIPRTC_HIPRTC_HEADER_H 1 // See SWDEV-307838, issue #1648.
 #define WORKAROUND_ISSUE_1674 (HIP_PACKAGE_VERSION_FLAT >= 5003022305ULL)
-<<<<<<< HEAD
-=======
 /// No assumption that HIP kernels are launched with uniform block size for backward compatibility
 /// SWDEV-413293 and https://reviews.llvm.org/D155213 effective HIP_FLAT_VERSION 500723302
 #ifndef _WIN32
@@ -1055,7 +1053,6 @@
 /// Do not use on Windows. Compiler error message: unknown command line option
 #define WORKAROUND_SWDEV_413293 0
 #endif
->>>>>>> b42dc717
 
 namespace hiprtc {
 
