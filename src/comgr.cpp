/*******************************************************************************
 *
 * MIT License
 *
 * Copyright (c) 2020 Advanced Micro Devices, Inc.
 *
 * Permission is hereby granted, free of charge, to any person obtaining a copy
 * of this software and associated documentation files (the "Software"), to deal
 * in the Software without restriction, including without limitation the rights
 * to use, copy, modify, merge, publish, distribute, sublicense, and/or sell
 * copies of the Software, and to permit persons to whom the Software is
 * furnished to do so, subject to the following conditions:
 *
 * The above copyright notice and this permission notice shall be included in all
 * copies or substantial portions of the Software.
 *
 * THE SOFTWARE IS PROVIDED "AS IS", WITHOUT WARRANTY OF ANY KIND, EXPRESS OR
 * IMPLIED, INCLUDING BUT NOT LIMITED TO THE WARRANTIES OF MERCHANTABILITY,
 * FITNESS FOR A PARTICULAR PURPOSE AND NONINFRINGEMENT. IN NO EVENT SHALL THE
 * AUTHORS OR COPYRIGHT HOLDERS BE LIABLE FOR ANY CLAIM, DAMAGES OR OTHER
 * LIABILITY, WHETHER IN AN ACTION OF CONTRACT, TORT OR OTHERWISE, ARISING FROM,
 * OUT OF OR IN CONNECTION WITH THE SOFTWARE OR THE USE OR OTHER DEALINGS IN THE
 * SOFTWARE.
 *
 *******************************************************************************/

#include <miopen/config.h>

#include <miopen/comgr.hpp>
#include <miopen/algorithm.hpp>
#include <miopen/env.hpp>
#include <miopen/errors.hpp>
#include <miopen/hip_build_utils.hpp>
#include <miopen/gcn_asm_utils.hpp>
#include <miopen/kernel.hpp>
#include <miopen/logger.hpp>
#include <miopen/stringutils.hpp>

#include <amd_comgr.h>
#include <hip/hip_runtime_api.h>

#include <algorithm>
#include <exception>
#include <cstddef>
#include <cstring>
#include <tuple> // std::ignore
#include <vector>

MIOPEN_DECLARE_ENV_VAR(MIOPEN_DEBUG_COMGR_LOG_CALLS)
MIOPEN_DECLARE_ENV_VAR(MIOPEN_DEBUG_COMGR_LOG_SOURCE_NAMES)

/// 0: Off.
/// 1: Logs each option on a separate line.
/// 2: Logs all options altogether, on single line.
MIOPEN_DECLARE_ENV_VAR(MIOPEN_DEBUG_COMGR_LOG_OPTIONS)

/// Integer, set to max number of first characters
/// you would like to log onto console.
MIOPEN_DECLARE_ENV_VAR(MIOPEN_DEBUG_COMGR_LOG_SOURCE_TEXT)

/// \todo Temporary for debugging:
MIOPEN_DECLARE_ENV_VAR(MIOPEN_DEBUG_COMGR_COMPILER_OPTIONS_INSERT)
/// \todo Temporary for debugging:
MIOPEN_DECLARE_ENV_VAR(MIOPEN_DEBUG_COMGR_HIP_BUILD_FATBIN)

/// \todo see issue #1222, PR #1316
MIOPEN_DECLARE_ENV_VAR(MIOPEN_DEBUG_SRAM_EDC_DISABLED)

#ifndef MIOPEN_AMD_COMGR_VERSION_MAJOR
#define MIOPEN_AMD_COMGR_VERSION_MAJOR 0
#endif
#ifndef MIOPEN_AMD_COMGR_VERSION_MINOR
#define MIOPEN_AMD_COMGR_VERSION_MINOR 0
#endif
#ifndef MIOPEN_AMD_COMGR_VERSION_PATCH
#define MIOPEN_AMD_COMGR_VERSION_PATCH 0
#endif

// 3 decimal digits per each number.
#if MIOPEN_AMD_COMGR_VERSION_MAJOR > 999 || MIOPEN_AMD_COMGR_VERSION_MINOR > 999 || \
    MIOPEN_AMD_COMGR_VERSION_PATCH > 999
#error "Too big COMGR version number(s)"
#endif
#define COMGR_VERSION                                                                  \
    ((MIOPEN_AMD_COMGR_VERSION_MAJOR * 1000 + MIOPEN_AMD_COMGR_VERSION_MINOR) * 1000 + \
     MIOPEN_AMD_COMGR_VERSION_PATCH)

#define COMGR_SUPPORTS_PCH (COMGR_VERSION >= 1008000)

#if COMGR_SUPPORTS_PCH
/// 3.9 reports that HIP PCH is supported, but in fact it is not.
#define WORKAROUND_SWDEV_257056_PCH_INCORRECTLY_REPORTED 1

#if defined(__HIP_HAS_GET_PCH) && __HIP_HAS_GET_PCH
#define HIP_SUPPORTS_PCH 1
#else
#define HIP_SUPPORTS_PCH 0
#endif

#if WORKAROUND_SWDEV_257056_PCH_INCORRECTLY_REPORTED
#if(HIP_PACKAGE_VERSION_FLAT <= 3009999999)
#undef HIP_SUPPORTS_PCH
#define HIP_SUPPORTS_PCH 0
#endif
#endif
#endif // COMGR_SUPPORTS_PCH

MIOPEN_DECLARE_ENV_VAR(MIOPEN_DEBUG_COMGR_HIP_PCH_ENFORCE)

#define COMPILER_LC 1

#define EC_BASE(comgrcall, info, action)                                  \
    do                                                                    \
    {                                                                     \
        const amd_comgr_status_t status = (comgrcall);                    \
        if(status != AMD_COMGR_STATUS_SUCCESS)                            \
        {                                                                 \
            MIOPEN_LOG_E("\'" #comgrcall "\' " << to_string(info) << ": " \
                                               << GetStatusText(status)); \
            (action);                                                     \
        }                                                                 \
        else if(miopen::IsEnabled(MIOPEN_DEBUG_COMGR_LOG_CALLS{}))        \
            MIOPEN_LOG_I("Ok \'" #comgrcall "\' " << to_string(info));    \
    } while(false)

// Regarding EC*THROW* macros:
// Q: Whats the point in logging if it is going to throw?
// A: This prints build log (that presumably contains warning
// and error messages from compiler/linker etc) onto console,
// thus informing the *user*. MIOPEN_THROW informs the *library*
// that compilation has failed.

#define EC(comgrcall) EC_BASE(comgrcall, NoInfo, (void)0)
#define EC_THROW(comgrcall) EC_BASE(comgrcall, NoInfo, Throw(status))
#define ECI_THROW(comgrcall, info) EC_BASE(comgrcall, info, Throw(status))
#define ECI_THROW_MSG(comgrcall, info, msg) EC_BASE(comgrcall, info, Throw(status, (msg)))

namespace miopen {
namespace comgr {

using OptionList = std::vector<std::string>;

/// Compiler implementation-specific functionality
/// (minimal compiler abstraction layer).
namespace compiler {

#if COMPILER_LC
namespace lc {

static auto GetOptionsNoSplit()
{
    static const std::vector<std::string> rv = {
        "-isystem", "-L", "-Wl,-rpath", "-Xclang", "-hip-path", "-mllvm", "-x"};
    return rv;
}

static bool IsEnabledFeatureSramEcc(const std::string& device)
{
    /// \todo Read actual feature status from runtime.
    static const auto rv = (device == "gfx906" || device == "gfx908") &&
                           !miopen::IsEnabled(MIOPEN_DEBUG_SRAM_EDC_DISABLED{});
    return rv;
}

namespace gcnasm {

static void RemoveOptionsUnwanted(OptionList& list)
{
    list.erase(remove_if(list.begin(),
                         list.end(),
                         [&](const auto& option) { return StartsWith(option, "-mcpu="); }),
               list.end());
}

} // namespace gcnasm

namespace ocl {

#define OCL_COMPILE_SOURCE_WITH_DEVICE_LIBS (COMGR_VERSION >= 1007000)

#define OCL_EARLY_INLINE 1

#define OCL_STANDARD 120 // For experiments.

#if !(OCL_STANDARD == 200 || OCL_STANDARD == 120)
#error "Wrong OCL_STANDARD"
#endif

<<<<<<< HEAD
static void AddCompilerOptions(OptionList& list, const std::string& device)
=======
static void AddCompilerOptions(OptionList& list, const miopen::TargetProperties& target)
>>>>>>> 21305d67
{
    list.push_back("-cl-kernel-arg-info");
#if 0 // For experimients.
    list.push_back("-cl-denorms-are-zero");
    list.push_back("-cl-fast-relaxed-math");
#endif
    list.push_back("-D__IMAGE_SUPPORT__=1");
    list.push_back("-D__OPENCL_VERSION__=" MIOPEN_STRINGIZE(OCL_STANDARD));
#if OCL_EARLY_INLINE
    list.push_back("-mllvm");
    list.push_back("-amdgpu-early-inline-all");
#endif
    list.push_back("-mllvm");
    list.push_back("-amdgpu-prelink");
    list.push_back("-mwavefrontsize64"); // gfx1000+ WAVE32 mode: always disabled.
    list.push_back("-mcumode");          // gfx1000+ WGP mode: always disabled.
    list.push_back("-O3");

    // It seems like these options are used only in codegen.
    // However it seems ok to pass these to compiler.
<<<<<<< HEAD
    if(IsEnabledFeatureSramEcc(device))
=======
    if(IsEnabledFeatureSramEcc(target.Name()))
>>>>>>> 21305d67
        list.push_back("-msram-ecc");
    else
        list.push_back("-mno-sram-ecc");
    list.push_back("-mllvm");
    list.push_back("-amdgpu-internalize-symbols");
}

/// These are produced for offline compiler and not necessary at least
/// (or even can be harmful) for building via comgr layer.
///
/// \todo Produce proper options in, er, proper places, and get rid of this.
static void RemoveOptionsUnwanted(OptionList& list)
{
    list.erase(remove_if(list.begin(),
                         list.end(),
                         [&](const auto& option) { return StartsWith(option, "-mcpu="); }),
               list.end());
}

} // namespace ocl

namespace hip {

#if COMGR_SUPPORTS_PCH
static bool IsPchEnabled()
{
    if(miopen::IsEnabled(MIOPEN_DEBUG_COMGR_HIP_PCH_ENFORCE{}))
        return true;
    if(miopen::IsDisabled(MIOPEN_DEBUG_COMGR_HIP_PCH_ENFORCE{}))
        return false;
    return HIP_SUPPORTS_PCH;
}
#endif

static std::string GetPchEnableStatus()
{
#if COMGR_SUPPORTS_PCH
    auto rv = std::string{IsPchEnabled() ? "1" : "0"};
    if(miopen::IsEnabled(MIOPEN_DEBUG_COMGR_HIP_PCH_ENFORCE{}) ||
       miopen::IsDisabled(MIOPEN_DEBUG_COMGR_HIP_PCH_ENFORCE{}))
        return rv += " (enforced)";
    return rv;
#else
    return "0 (not supported)";
#endif
}

static bool IsLinkerOption(const std::string& option)
{
    return miopen::StartsWith(option, "-L") || miopen::StartsWith(option, "-Wl,") ||
           option == "-ldl" || option == "-lm" || option == "--hip-link";
}

static void RemoveCommonOptionsUnwanted(OptionList& list)
{
    list.erase(remove_if(list.begin(),
                         list.end(),
                         [&](const auto& option) { // clang-format off
                             return miopen::StartsWith(option, "-mcpu=")
                                || (option == "-hc")
                                || (option == "-x hip") || (option == "-xhip")
                                || (option == "--hip-link")
                                || (option == "-lclang_rt.builtins-x86_64")
                                || miopen::StartsWith(option, "-mllvm -amdgpu-early-inline-all")
                                || miopen::StartsWith(option, "-mllvm -amdgpu-function-calls")
                                || miopen::StartsWith(option, "--hip-device-lib-path="); // clang-format on
                         }),
               list.end());
}

static void RemoveCompilerOptionsUnwanted(OptionList& list)
{
    RemoveCommonOptionsUnwanted(list);
    list.erase(remove_if(list.begin(),
                         list.end(),
                         [&](const auto& option) { // clang-format off
                             return (!miopen::IsEnabled(MIOPEN_DEBUG_COMGR_HIP_BUILD_FATBIN{})
                                    && (IsLinkerOption(option))); // clang-format on
                         }),
               list.end());
}

static void RemoveLinkOptionsUnwanted(OptionList& list)
{
    RemoveCommonOptionsUnwanted(list);
    list.erase(remove_if(list.begin(),
                         list.end(),
                         [&](const auto& option) { // clang-format off
                             return miopen::StartsWith(option, "-D")
                                || miopen::StartsWith(option, "-isystem"); // clang-format on
                         }),
               list.end());
}

} // namespace hip

/// \todo Get list of supported isa names from comgr and select.
static std::string GetIsaName(const std::string& device)
{
    const char* const ecc_suffix = IsEnabledFeatureSramEcc(device) ? "+sram-ecc" : "";
    return {"amdgcn-amd-amdhsa--" + device + ecc_suffix};
}

} // namespace lc
#undef OCL_EARLY_INLINE
#endif // COMPILER_LC

} // namespace compiler

struct EcInfoNone
{
};
static const EcInfoNone NoInfo;
static inline std::string to_string(const EcInfoNone&) { return {}; }
static inline std::string to_string(const std::string& v) { return {v}; }
static inline std::string to_string(const bool& v) { return v ? "true" : "false"; }
static inline auto to_string(const std::size_t& v) { return std::to_string(v); }

/// \todo Request comgr to expose this stuff via API.
static std::string to_string(const amd_comgr_language_t val)
{
    std::ostringstream oss;
    MIOPEN_LOG_ENUM(oss,
                    val,
                    AMD_COMGR_LANGUAGE_NONE,
                    AMD_COMGR_LANGUAGE_OPENCL_1_2,
                    AMD_COMGR_LANGUAGE_OPENCL_2_0,
                    AMD_COMGR_LANGUAGE_HC,
                    AMD_COMGR_LANGUAGE_HIP);
    return oss.str();
}

static std::string to_string(const amd_comgr_data_kind_t val)
{
    std::ostringstream oss;
    MIOPEN_LOG_ENUM(oss,
                    val,
                    AMD_COMGR_DATA_KIND_UNDEF,
                    AMD_COMGR_DATA_KIND_SOURCE,
                    AMD_COMGR_DATA_KIND_INCLUDE,
                    AMD_COMGR_DATA_KIND_PRECOMPILED_HEADER,
                    AMD_COMGR_DATA_KIND_DIAGNOSTIC,
                    AMD_COMGR_DATA_KIND_LOG,
                    AMD_COMGR_DATA_KIND_BC,
                    AMD_COMGR_DATA_KIND_RELOCATABLE,
                    AMD_COMGR_DATA_KIND_EXECUTABLE,
                    AMD_COMGR_DATA_KIND_BYTES,
                    AMD_COMGR_DATA_KIND_FATBIN);
    return oss.str();
}

static std::string to_string(const amd_comgr_action_kind_t val)
{
    std::ostringstream oss;
#if COMGR_VERSION >= 1007000
    MIOPEN_LOG_ENUM(oss,
                    val,
                    AMD_COMGR_ACTION_SOURCE_TO_PREPROCESSOR,
                    AMD_COMGR_ACTION_ADD_PRECOMPILED_HEADERS,
                    AMD_COMGR_ACTION_COMPILE_SOURCE_TO_BC,
                    AMD_COMGR_ACTION_ADD_DEVICE_LIBRARIES,
                    AMD_COMGR_ACTION_LINK_BC_TO_BC,
                    AMD_COMGR_ACTION_OPTIMIZE_BC_TO_BC,
                    AMD_COMGR_ACTION_CODEGEN_BC_TO_RELOCATABLE,
                    AMD_COMGR_ACTION_CODEGEN_BC_TO_ASSEMBLY,
                    AMD_COMGR_ACTION_LINK_RELOCATABLE_TO_RELOCATABLE,
                    AMD_COMGR_ACTION_LINK_RELOCATABLE_TO_EXECUTABLE,
                    AMD_COMGR_ACTION_ASSEMBLE_SOURCE_TO_RELOCATABLE,
                    AMD_COMGR_ACTION_DISASSEMBLE_RELOCATABLE_TO_SOURCE,
                    AMD_COMGR_ACTION_DISASSEMBLE_EXECUTABLE_TO_SOURCE,
                    AMD_COMGR_ACTION_DISASSEMBLE_BYTES_TO_SOURCE,
                    AMD_COMGR_ACTION_COMPILE_SOURCE_TO_FATBIN,
                    AMD_COMGR_ACTION_COMPILE_SOURCE_WITH_DEVICE_LIBS_TO_BC);
#else
    MIOPEN_LOG_ENUM(oss,
                    val,
                    AMD_COMGR_ACTION_SOURCE_TO_PREPROCESSOR,
                    AMD_COMGR_ACTION_ADD_PRECOMPILED_HEADERS,
                    AMD_COMGR_ACTION_COMPILE_SOURCE_TO_BC,
                    AMD_COMGR_ACTION_ADD_DEVICE_LIBRARIES,
                    AMD_COMGR_ACTION_LINK_BC_TO_BC,
                    AMD_COMGR_ACTION_OPTIMIZE_BC_TO_BC,
                    AMD_COMGR_ACTION_CODEGEN_BC_TO_RELOCATABLE,
                    AMD_COMGR_ACTION_CODEGEN_BC_TO_ASSEMBLY,
                    AMD_COMGR_ACTION_LINK_RELOCATABLE_TO_RELOCATABLE,
                    AMD_COMGR_ACTION_LINK_RELOCATABLE_TO_EXECUTABLE,
                    AMD_COMGR_ACTION_ASSEMBLE_SOURCE_TO_RELOCATABLE,
                    AMD_COMGR_ACTION_DISASSEMBLE_RELOCATABLE_TO_SOURCE,
                    AMD_COMGR_ACTION_DISASSEMBLE_EXECUTABLE_TO_SOURCE,
                    AMD_COMGR_ACTION_DISASSEMBLE_BYTES_TO_SOURCE,
                    AMD_COMGR_ACTION_COMPILE_SOURCE_TO_FATBIN);
#endif
    return oss.str();
}

static bool PrintVersionImpl()
{
    std::size_t major = 0;
    std::size_t minor = 0;
    (void)amd_comgr_get_version(&major, &minor);
    MIOPEN_LOG_NQI("COMgr v." << major << '.' << minor << '.' << MIOPEN_AMD_COMGR_VERSION_PATCH
                              << ", USE_HIP_PCH: "
                              << compiler::lc::hip::GetPchEnableStatus());
    return true;
}

static void PrintVersion()
{
    static const auto once = PrintVersionImpl();
    std::ignore            = once;
}

static std::string GetStatusText(const amd_comgr_status_t status)
{
    const char* reason = nullptr;
    if(AMD_COMGR_STATUS_SUCCESS != amd_comgr_status_string(status, &reason))
        reason = "<Unknown>";
    return std::string(reason) + " (" + std::to_string(static_cast<int>(status)) + ')';
}

static void LogOptions(const char* options[], size_t count)
{
    static const auto control = miopen::Value(MIOPEN_DEBUG_COMGR_LOG_OPTIONS{}, 0);
    if(!(control != 0 && miopen::IsLogging(miopen::LoggingLevel::Info)))
        return;
    if(control == 2)
    {
        for(std::size_t i = 0; i < count; ++i)
            MIOPEN_LOG_I(options[i]);
    }
    else
    {
        std::ostringstream oss;
        for(std::size_t i = 0; i < count; ++i)
            oss << options[i] << ' ';
        MIOPEN_LOG_I(oss.str());
    }
}

class Dataset;
static std::string GetLog(const Dataset& dataset, bool comgr_error_handling = false);

// Q: Why arent we using MIOPEN_THROW? Using MIOPEN_THROW can report back the
// source line numbers where the exception was thrown. Usually we write
// a function to convert the error enum into a message and then pass that
// MIOPEN_THROW.
//
// A: These exceptions are not intended to report "normal" miopen errors.
// The main purpose is to prevent resource leakage (comgr handles)
// when compilation of the device code fails. The side functionality is to
// hold status codes and diagnostic messages received from comgr
// when build failure happens.
//
// The diagnostic messages are expected to be like the ones that
// offline compiler prints after build errors. Usually these
// contain the file/line information of the problematic device code,
// so file/line of the host code is not needed here
// (and even considered harmful).
//
// These exceptions are not allowed to escape comgr module.
//
// The comgr module can be considered as a "library within a library"
// that provides HIP backend with functionality similar to clBuildProgram().

struct ComgrError : std::exception
{
    amd_comgr_status_t status;
    std::string text;

    ComgrError(const amd_comgr_status_t s) : status(s) {}
    ComgrError(const amd_comgr_status_t s, const std::string& t) : status(s), text(t) {}
    const char* what() const noexcept override { return text.c_str(); }
};

[[noreturn]] static void Throw(const amd_comgr_status_t s) { throw ComgrError{s}; }
[[noreturn]] static void Throw(const amd_comgr_status_t s, const std::string& text)
{
    throw ComgrError{s, text};
}

struct ComgrOwner
{
    ComgrOwner(const ComgrOwner&) = delete;

    protected:
    ComgrOwner() {}
    ComgrOwner(ComgrOwner&&) = default;
};

class Data : ComgrOwner
{
    amd_comgr_data_t handle = {0};
    friend class Dataset; // for GetData
    Data(amd_comgr_data_t h) : handle(h) {}

    public:
    Data(amd_comgr_data_kind_t kind) { ECI_THROW(amd_comgr_create_data(kind, &handle), kind); }
    Data(Data&&) = default;
    ~Data() { EC(amd_comgr_release_data(handle)); }
    auto GetHandle() const { return handle; }
    void SetName(const std::string& s) const
    {
        ECI_THROW(amd_comgr_set_data_name(handle, s.c_str()), s);
    }
    void SetBytes(const std::string& bytes) const
    {
        ECI_THROW(amd_comgr_set_data(handle, bytes.size(), bytes.data()), bytes.size());
    }
#if COMGR_SUPPORTS_PCH
    void SetFromBuffer(const char* const buffer, const size_t size) const
    {
        ECI_THROW(amd_comgr_set_data(handle, size, buffer), size);
    }
#endif

    private:
    std::size_t GetSize() const
    {
        std::size_t sz;
        EC_THROW(amd_comgr_get_data(handle, &sz, nullptr));
        return sz;
    }

    public:
    std::size_t GetBytes(std::vector<char>& bytes) const
    {
        std::size_t sz = GetSize();
        bytes.resize(sz);
        ECI_THROW(amd_comgr_get_data(handle, &sz, &bytes[0]), sz);
        return sz;
    }
    std::string GetString() const
    {
        std::vector<char> bytes;
        const auto sz = GetBytes(bytes);
        return {&bytes[0], sz};
    }
};

class Dataset : ComgrOwner
{
    amd_comgr_data_set_t handle = {0};

    public:
    Dataset() { EC_THROW(amd_comgr_create_data_set(&handle)); }
    ~Dataset() { EC(amd_comgr_destroy_data_set(handle)); }
    auto GetHandle() const { return handle; }
    void AddData(const Data& d) const { EC_THROW(amd_comgr_data_set_add(handle, d.GetHandle())); }
    void AddData(const std::string& name,
                 const std::string& content,
                 const amd_comgr_data_kind_t type) const
    {
        const Data d(type);
        if(miopen::IsEnabled(MIOPEN_DEBUG_COMGR_LOG_SOURCE_NAMES{}))
            MIOPEN_LOG_I(name << ' ' << content.size() << " bytes");
        d.SetName(name);
        d.SetBytes(content);
        AddData(d);
        const auto show_first = miopen::Value(MIOPEN_DEBUG_COMGR_LOG_SOURCE_TEXT{}, 0);
        if(show_first > 0 && miopen::IsLogging(miopen::LoggingLevel::Info) &&
           (type == AMD_COMGR_DATA_KIND_SOURCE || type == AMD_COMGR_DATA_KIND_INCLUDE))
        {
            const auto text_length = (content.size() > show_first) ? show_first : content.size();
            const std::string text(content, 0, text_length);
            MIOPEN_LOG_I(text);
        }
    }
#if COMGR_SUPPORTS_PCH
    void AddDataHipPch(const char* const content, const size_t size) const
    {
        const char name[] = "hip.pch";
        const Data d(AMD_COMGR_DATA_KIND_PRECOMPILED_HEADER);
        if(miopen::IsEnabled(MIOPEN_DEBUG_COMGR_LOG_SOURCE_NAMES{}))
            MIOPEN_LOG_I(
                name << ' ' << size << " bytes,  ptr = " << static_cast<const void*>(content));
        d.SetName(name);
        d.SetFromBuffer(content, size);
        AddData(d);
    }
#endif
    size_t GetDataCount(const amd_comgr_data_kind_t kind) const
    {
        std::size_t count = 0;
        ECI_THROW(amd_comgr_action_data_count(handle, kind, &count), kind);
        return count;
    }
    Data GetData(const amd_comgr_data_kind_t kind, const std::size_t index) const
    {
        amd_comgr_data_t d;
        ECI_THROW(amd_comgr_action_data_get_data(handle, kind, index, &d), kind);
        return {d};
    }
};

class ActionInfo : ComgrOwner
{
    amd_comgr_action_info_t handle = {0};

    public:
    ActionInfo() { EC_THROW(amd_comgr_create_action_info(&handle)); }
    ~ActionInfo() { EC(amd_comgr_destroy_action_info(handle)); }
    void SetLanguage(const amd_comgr_language_t language) const
    {
        ECI_THROW(amd_comgr_action_info_set_language(handle, language), language);
    }
    void SetIsaName(const std::string& isa) const
    {
        ECI_THROW_MSG(amd_comgr_action_info_set_isa_name(handle, isa.c_str()), isa, isa);
    }
    void SetLogging(const bool state) const
    {
        ECI_THROW(amd_comgr_action_info_set_logging(handle, state), state);
    }
    void SetOptionList(const std::vector<std::string>& options) const
    {
        std::vector<const char*> vp;
        vp.reserve(options.size());
        std::transform(options.begin(), options.end(), std::back_inserter(vp), [&](auto& opt) {
            return opt.c_str();
        });
        LogOptions(vp.data(), vp.size());
        ECI_THROW(amd_comgr_action_info_set_option_list(handle, vp.data(), vp.size()), vp.size());
    }
    void Do(const amd_comgr_action_kind_t kind, const Dataset& in, const Dataset& out) const
    {
        ECI_THROW_MSG(amd_comgr_do_action(kind, handle, in.GetHandle(), out.GetHandle()),
                      kind,
                      GetLog(out, true));
        const auto log = GetLog(out);
        if(!log.empty())
            MIOPEN_LOG_I(to_string(kind) << ": " << log);
    }
};

/// If called from the context of comgr error handling:
/// - We do not allow the comgr-induced exceptions to escape.
/// - If obtaining log fails, write some diagnostics into output.
static std::string GetLog(const Dataset& dataset, const bool comgr_error_handling)
{
    std::string text;
    try
    {
        /// Assumption: the log is the the first in the dataset.
        /// This is not specified in comgr API.
        /// Let's follow the KISS principle for now; it works.
        ///
        /// \todo Clarify API and update implementation.
        const auto count = dataset.GetDataCount(AMD_COMGR_DATA_KIND_LOG);
        if(count < 1)
            return {comgr_error_handling ? "comgr warning: error log not found" : ""};

        const auto data = dataset.GetData(AMD_COMGR_DATA_KIND_LOG, 0);
        text            = data.GetString();
        if(text.empty())
            return {comgr_error_handling ? "comgr info: error log empty" : ""};
    }
    catch(ComgrError&)
    {
        if(comgr_error_handling)
            return {"comgr error: failed to get error log"};
        // deepcode ignore EmptyThrowOutsideCatch: false positive
        throw;
        // Q: What the point in catching the error if you are just going to rethrow it?
        //
        // A: In the context of handling of build error, the function is invoked to get build log
        // from comgr. If it fails, it doesn't rethrow because this would overwrite the
        // original comgr status.
        //
        // The use case is when some build error happens (e.g. linking error) but we unable to
        // obtain log data from the dataset due to comgr error. We keep original error information
        // (albeit only status code). The user will see error message with original status code
        // plus comgr error: "failed to get error log."
        //
        // Rethrowing happens when/if this function is invoked during normal flow, i.e. when
        // there is no build errors. In such a case, the catch block does nothing and allows
        // all exceptions to escape. This would effectively stop the build.
    }
    return text;
}

static void SetIsaName(const ActionInfo& action, const std::string& device)
{
    // This can't be implemented in ActionInfo because
    // comgr wrappers should not depend on compiler implementation.
    const auto isaName = compiler::lc::GetIsaName(device);
    MIOPEN_LOG_I2(isaName);
    action.SetIsaName(isaName);
}

static std::string GetDebugCompilerOptionsInsert()
{
    const char* p = miopen::GetStringEnv(MIOPEN_DEBUG_COMGR_COMPILER_OPTIONS_INSERT{});
    if(p == nullptr)
        p = "";
    return {p};
}

void BuildHip(const std::string& name,
              const std::string& text,
              const std::string& options,
              const miopen::TargetProperties& target,
              std::vector<char>& binary)
{
    PrintVersion();
    try
    {
        const Dataset inputs;
        inputs.AddData(name, text, AMD_COMGR_DATA_KIND_SOURCE);

        // For OCL and ASM sources, we do insert contents of include
        // files directly into the source text during library build phase by means
        // of the addkernels tool. We don't do that for HIP sources, and, therefore
        // have to export include files prior compilation.
        // Note that we do not need any "subdirs" in the include "pathnames" so far.
        const auto incNames = miopen::GetHipKernelIncList();
        for(const auto& inc : incNames)
            inputs.AddData(inc, miopen::GetKernelInc(inc), AMD_COMGR_DATA_KIND_INCLUDE);

#if COMGR_SUPPORTS_PCH
        if(compiler::lc::hip::IsPchEnabled())
        {
            const char* pch       = nullptr;
            unsigned int pch_size = 0;
            __hipGetPCH(&pch, &pch_size);
            inputs.AddDataHipPch(pch, pch_size);
        }
#endif

        const ActionInfo action;
        action.SetLanguage(AMD_COMGR_LANGUAGE_HIP);
        SetIsaName(action, target.Name());
        action.SetLogging(true);

        const Dataset exe;
        if(miopen::IsEnabled(MIOPEN_DEBUG_COMGR_HIP_BUILD_FATBIN{}))
        {
            auto raw = options                                 //
                       + " " + GetDebugCompilerOptionsInsert() //
                       + " " + MIOPEN_STRINGIZE(HIP_COMPILER_FLAGS) +
                       (" -DHIP_PACKAGE_VERSION_FLAT=") + std::to_string(HIP_PACKAGE_VERSION_FLAT);
            auto optCompile = miopen::SplitSpaceSeparated(raw, compiler::lc::GetOptionsNoSplit());
            compiler::lc::hip::RemoveCompilerOptionsUnwanted(optCompile);
            action.SetOptionList(optCompile);
            action.Do(AMD_COMGR_ACTION_COMPILE_SOURCE_TO_FATBIN, inputs, exe);
        }
        else
        {
            auto raw = std::string(" -O3 ")                    // Without this, fails in lld.
                       + options                               //
                       + " " + GetDebugCompilerOptionsInsert() //
                       + " " + MIOPEN_STRINGIZE(HIP_COMPILER_FLAGS) +
                       (" -DHIP_PACKAGE_VERSION_FLAT=") + std::to_string(HIP_PACKAGE_VERSION_FLAT);
#if COMGR_SUPPORTS_PCH
            if(compiler::lc::hip::IsPchEnabled())
            {
                raw += " -nogpuinc -DMIOPEN_DONT_USE_HIP_RUNTIME_HEADERS=1";
            }
#endif
            auto optCompile = miopen::SplitSpaceSeparated(raw, compiler::lc::GetOptionsNoSplit());
            auto optLink    = optCompile;
            compiler::lc::hip::RemoveCompilerOptionsUnwanted(optCompile);
            compiler::lc::hip::RemoveLinkOptionsUnwanted(optLink);

            action.SetOptionList(optCompile);
            const Dataset compiledBc;
            action.Do(AMD_COMGR_ACTION_COMPILE_SOURCE_TO_BC, inputs, compiledBc);

            OptionList addDevLibs;
            addDevLibs.push_back("wavefrontsize64");
            addDevLibs.push_back("daz_opt");     // Assume that it's ok to flush denormals to zero.
            addDevLibs.push_back("finite_only"); // No need to handle INF correcly.
            addDevLibs.push_back("unsafe_math"); // Prefer speed over correctness for FP math.
            action.SetOptionList(addDevLibs);
            const Dataset withDevLibs;
            action.Do(AMD_COMGR_ACTION_ADD_DEVICE_LIBRARIES, compiledBc, withDevLibs);

            action.SetOptionList(optLink);
            const Dataset linkedBc;
            action.Do(AMD_COMGR_ACTION_LINK_BC_TO_BC, withDevLibs, linkedBc);

            OptionList codegenBcToRel;
            codegenBcToRel.push_back("-O3"); // Nothing more is required at this step.
            action.SetOptionList(codegenBcToRel);
            const Dataset relocatable;
            action.Do(AMD_COMGR_ACTION_CODEGEN_BC_TO_RELOCATABLE, linkedBc, relocatable);

            action.SetOptionList(OptionList());
            action.Do(AMD_COMGR_ACTION_LINK_RELOCATABLE_TO_EXECUTABLE, relocatable, exe);
        }

        constexpr auto INTENTIONALY_UNKNOWN = static_cast<amd_comgr_status_t>(0xffff);
        if(exe.GetDataCount(AMD_COMGR_DATA_KIND_EXECUTABLE) < 1)
            throw ComgrError{INTENTIONALY_UNKNOWN, "Executable binary not found"};
        // Assume that the first exec data contains the binary we need.
        const auto data = exe.GetData(AMD_COMGR_DATA_KIND_EXECUTABLE, 0);
        data.GetBytes(binary);
    }
    catch(ComgrError& ex)
    {
        MIOPEN_LOG_E("comgr status = " << GetStatusText(ex.status));
        if(!ex.text.empty())
            MIOPEN_LOG_W(ex.text);
    }
}

void BuildOcl(const std::string& name,
              const std::string& text,
              const std::string& options,
              const miopen::TargetProperties& target,
              std::vector<char>& binary)
{
    PrintVersion(); // Nice to see in the user's logs.
    try
    {
        const Dataset inputs;
        inputs.AddData(name, text, AMD_COMGR_DATA_KIND_SOURCE);
        const ActionInfo action;
#if OCL_STANDARD == 200
        action.SetLanguage(AMD_COMGR_LANGUAGE_OPENCL_2_0);
#else
        action.SetLanguage(AMD_COMGR_LANGUAGE_OPENCL_1_2);
#endif
        SetIsaName(action, target.Name());
        action.SetLogging(true);

        auto optCompile = miopen::SplitSpaceSeparated(options);
        compiler::lc::ocl::RemoveOptionsUnwanted(optCompile);
<<<<<<< HEAD
        compiler::lc::ocl::AddCompilerOptions(optCompile, device);
=======
        compiler::lc::ocl::AddCompilerOptions(optCompile, target);
>>>>>>> 21305d67
        action.SetOptionList(optCompile);

        const Dataset addedPch;
        action.Do(AMD_COMGR_ACTION_ADD_PRECOMPILED_HEADERS, inputs, addedPch);
#if OCL_COMPILE_SOURCE_WITH_DEVICE_LIBS
        const Dataset linkedBc;
        action.Do(AMD_COMGR_ACTION_COMPILE_SOURCE_WITH_DEVICE_LIBS_TO_BC, addedPch, linkedBc);
#else
        const Dataset compiledBc;
        action.Do(AMD_COMGR_ACTION_COMPILE_SOURCE_TO_BC, addedPch, compiledBc);

        OptionList optLink;
        optLink.push_back("wavefrontsize64");
        for(const auto& opt : optCompile)
        {
            if(opt == "-cl-fp32-correctly-rounded-divide-sqrt")
                optLink.push_back("correctly_rounded_sqrt");
            else if(opt == "-cl-denorms-are-zero")
                optLink.push_back("daz_opt");
            else if(opt == "-cl-finite-math-only" || opt == "-cl-fast-relaxed-math")
                optLink.push_back("finite_only");
            else if(opt == "-cl-unsafe-math-optimizations" || opt == "-cl-fast-relaxed-math")
                optLink.push_back("unsafe_math");
            else
            {
            } // nop
        }
        action.SetOptionList(optLink);
        const Dataset addedDevLibs;
        action.Do(AMD_COMGR_ACTION_ADD_DEVICE_LIBRARIES, compiledBc, addedDevLibs);
        const Dataset linkedBc;
        action.Do(AMD_COMGR_ACTION_LINK_BC_TO_BC, addedDevLibs, linkedBc);
#endif

        action.SetOptionList(optCompile);
        const Dataset relocatable;
        action.Do(AMD_COMGR_ACTION_CODEGEN_BC_TO_RELOCATABLE, linkedBc, relocatable);

        action.SetOptionList(OptionList());
        const Dataset exe;
        action.Do(AMD_COMGR_ACTION_LINK_RELOCATABLE_TO_EXECUTABLE, relocatable, exe);

        constexpr auto INTENTIONALY_UNKNOWN = static_cast<amd_comgr_status_t>(0xffff);
        if(exe.GetDataCount(AMD_COMGR_DATA_KIND_EXECUTABLE) < 1)
            throw ComgrError{INTENTIONALY_UNKNOWN, "Executable binary not found"};
        // Assume that the first exec data contains the binary we need.
        const auto data = exe.GetData(AMD_COMGR_DATA_KIND_EXECUTABLE, 0);
        data.GetBytes(binary);
    }
    catch(ComgrError& ex)
    {
        MIOPEN_LOG_E("comgr status = " << GetStatusText(ex.status));
        if(!ex.text.empty())
            MIOPEN_LOG_W(ex.text);
    }
}

void BuildAsm(const std::string& name,
              const std::string& text,
              const std::string& options,
              const miopen::TargetProperties& target,
              std::vector<char>& binary)
{
    PrintVersion();
    try
    {
        const Dataset inputs;
        inputs.AddData(name, text, AMD_COMGR_DATA_KIND_SOURCE);

        const ActionInfo action;
        SetIsaName(action, target.Name());
        action.SetLogging(true);
        auto optAsm = miopen::SplitSpaceSeparated(options);
#if WORKAROUND_SWDEV_255735
        if(miopen::HipCompilerVersion() >= miopen::external_tool_version_t{3, 8, 20403})
            optAsm.push_back("-mno-xnack");
#endif
        compiler::lc::gcnasm::RemoveOptionsUnwanted(optAsm);
        action.SetOptionList(optAsm);

        const Dataset relocatable;
        action.Do(AMD_COMGR_ACTION_ASSEMBLE_SOURCE_TO_RELOCATABLE, inputs, relocatable);

        action.SetOptionList(OptionList());
        const Dataset exe;
        action.Do(AMD_COMGR_ACTION_LINK_RELOCATABLE_TO_EXECUTABLE, relocatable, exe);

        constexpr auto INTENTIONALY_UNKNOWN = static_cast<amd_comgr_status_t>(0xffff);
        if(exe.GetDataCount(AMD_COMGR_DATA_KIND_EXECUTABLE) < 1)
            throw ComgrError{INTENTIONALY_UNKNOWN, "Executable binary not found"};
        // Assume that the first exec data contains the binary we need.
        const auto data = exe.GetData(AMD_COMGR_DATA_KIND_EXECUTABLE, 0);
        data.GetBytes(binary);
    }
    catch(ComgrError& ex)
    {
        MIOPEN_LOG_E("comgr status = " << GetStatusText(ex.status));
        if(!ex.text.empty())
            MIOPEN_LOG_W(ex.text);
    }
}

} // namespace comgr
} // namespace miopen<|MERGE_RESOLUTION|>--- conflicted
+++ resolved
@@ -186,11 +186,7 @@
 #error "Wrong OCL_STANDARD"
 #endif
 
-<<<<<<< HEAD
-static void AddCompilerOptions(OptionList& list, const std::string& device)
-=======
 static void AddCompilerOptions(OptionList& list, const miopen::TargetProperties& target)
->>>>>>> 21305d67
 {
     list.push_back("-cl-kernel-arg-info");
 #if 0 // For experimients.
@@ -211,11 +207,7 @@
 
     // It seems like these options are used only in codegen.
     // However it seems ok to pass these to compiler.
-<<<<<<< HEAD
-    if(IsEnabledFeatureSramEcc(device))
-=======
     if(IsEnabledFeatureSramEcc(target.Name()))
->>>>>>> 21305d67
         list.push_back("-msram-ecc");
     else
         list.push_back("-mno-sram-ecc");
@@ -843,11 +835,7 @@
 
         auto optCompile = miopen::SplitSpaceSeparated(options);
         compiler::lc::ocl::RemoveOptionsUnwanted(optCompile);
-<<<<<<< HEAD
-        compiler::lc::ocl::AddCompilerOptions(optCompile, device);
-=======
         compiler::lc::ocl::AddCompilerOptions(optCompile, target);
->>>>>>> 21305d67
         action.SetOptionList(optCompile);
 
         const Dataset addedPch;
