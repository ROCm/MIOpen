--- conflicted
+++ resolved
@@ -1056,7 +1056,6 @@
     return std::string(reason) + " (" + std::to_string(static_cast<int>(status)) + ')';
 }
 
-<<<<<<< HEAD
 #define HIPRTC_CALL_BASE(call, info, action, statusdef)                              \
     do                                                                               \
     {                                                                                \
@@ -1066,21 +1065,8 @@
             MIOPEN_LOG_E("\'" #call "\' " << info << ": " << GetStatusText(status)); \
             (action);                                                                \
         }                                                                            \
-        else if(miopen::IsEnabled(MIOPEN_ENV(MIOPEN_DEBUG_COMGR_LOG_CALLS)))         \
+        else if(miopen::IsEnabled(ENV(MIOPEN_DEBUG_COMGR_LOG_CALLS)))                \
             MIOPEN_LOG_I("Ok \'" #call "\' " << info);                               \
-=======
-#define HIPRTC_CALL_BASE(call, info, action, statusdef)                                         \
-    do                                                                                          \
-    {                                                                                           \
-        statusdef status = (call);                                                              \
-        if(status != HIPRTC_SUCCESS)                                                            \
-        {                                                                                       \
-            MIOPEN_LOG_E("\'" #call "\' " << to_string(info) << ": " << GetStatusText(status)); \
-            (action);                                                                           \
-        }                                                                                       \
-        else if(miopen::IsEnabled(ENV(MIOPEN_DEBUG_COMGR_LOG_CALLS)))                           \
-            MIOPEN_LOG_I("Ok \'" #call "\' " << to_string(info));                               \
->>>>>>> 82ba88d1
     } while(false)
 
 /// \ref comgr_throw_macros
