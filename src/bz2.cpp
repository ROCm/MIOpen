/*******************************************************************************
 *
 * MIT License
 *
 * Copyright (c) 2020 Advanced Micro Devices, Inc.
 *
 * Permission is hereby granted, free of charge, to any person obtaining a copy
 * of this software and associated documentation files (the "Software"), to deal
 * in the Software without restriction, including without limitation the rights
 * to use, copy, modify, merge, publish, distribute, sublicense, and/or sell
 * copies of the Software, and to permit persons to whom the Software is
 * furnished to do so, subject to the following conditions:
 *
 * The above copyright notice and this permission notice shall be included in all
 * copies or substantial portions of the Software.
 *
 * THE SOFTWARE IS PROVIDED "AS IS", WITHOUT WARRANTY OF ANY KIND, EXPRESS OR
 * IMPLIED, INCLUDING BUT NOT LIMITED TO THE WARRANTIES OF MERCHANTABILITY,
 * FITNESS FOR A PARTICULAR PURPOSE AND NONINFRINGEMENT. IN NO EVENT SHALL THE
 * AUTHORS OR COPYRIGHT HOLDERS BE LIABLE FOR ANY CLAIM, DAMAGES OR OTHER
 * LIABILITY, WHETHER IN AN ACTION OF CONTRACT, TORT OR OTHERWISE, ARISING FROM,
 * OUT OF OR IN CONNECTION WITH THE SOFTWARE OR THE USE OR OTHER DEALINGS IN THE
 * SOFTWARE.
 *
 *******************************************************************************/

#include <miopen/bz2.hpp>
#include <string>
#include <vector>
#include <stdexcept>
#include <bzlib.h>

namespace miopen {
void check_bz2_error(int e, const std::string& name)
{
    if(e == BZ_OK)
        return;
    if(e == BZ_MEM_ERROR)
        throw std::runtime_error(name + " failed: out of memory!");
    if(e == BZ_OUTBUFF_FULL)
    {
        throw std::runtime_error(name +
                                 " failed: the size of the compressed data exceeds *destLen");
    }
    if(e == BZ_PARAM_ERROR)
        throw std::runtime_error(name + " failed: bad parameters given to function");
    if(e == BZ_DATA_ERROR)
    {
        throw std::runtime_error(
            name + " failed: a data integrity error was detected in the compressed data");
    }
    if(e == BZ_DATA_ERROR_MAGIC)
    {
        throw std::runtime_error(
            name + " failed: the compressed data doesn't begin with the right magic bytes");
    }
    if(e == BZ_UNEXPECTED_EOF)
        throw std::runtime_error(name + " failed: the compressed data ends unexpectedly");
    throw std::runtime_error(name + " failed: unknown error!");
}

std::vector<char> compress(const std::vector<char>& v, bool* compressed)
{
    auto result      = v;
    unsigned int len = result.size();
<<<<<<< HEAD
    auto e           = BZ2_bzBuffToBuffCompress(
        result.data(), &len, const_cast<char*>(v.data()), v.size(), 9, 0, 30);
=======
    // NOLINTBEGIN(cppcoreguidelines-pro-type-const-cast)
    auto e = BZ2_bzBuffToBuffCompress(
        result.data(), &len, const_cast<char*>(v.data()), v.size(), 9, 0, 30);
    // NOLINTEND(cppcoreguidelines-pro-type-const-cast)
>>>>>>> e0b00d94
    if(compressed != nullptr and e == BZ_OUTBUFF_FULL)
    {
        *compressed = false;
        return v;
    }
    check_bz2_error(e, "BZ2_bzBuffToBuffCompress");
    result.resize(len);
    if(compressed != nullptr)
        *compressed = true;
    return result;
}

std::vector<char> decompress(const std::vector<char>& v, unsigned int size)
{
    std::vector<char> result(size, 0);
    unsigned int len = result.size();
<<<<<<< HEAD
    auto e           = BZ2_bzBuffToBuffDecompress(
        result.data(), &len, const_cast<char*>(v.data()), v.size(), 0, 0);
=======
    // NOLINTBEGIN(cppcoreguidelines-pro-type-const-cast)
    auto e = BZ2_bzBuffToBuffDecompress(
        result.data(), &len, const_cast<char*>(v.data()), v.size(), 0, 0);
    // NOLINTEND(cppcoreguidelines-pro-type-const-cast)
>>>>>>> e0b00d94
    check_bz2_error(e, "BZ2_bzBuffToBuffDecompress");
    result.resize(len);
    return result;
}

} // namespace miopen<|MERGE_RESOLUTION|>--- conflicted
+++ resolved
@@ -63,15 +63,10 @@
 {
     auto result      = v;
     unsigned int len = result.size();
-<<<<<<< HEAD
-    auto e           = BZ2_bzBuffToBuffCompress(
-        result.data(), &len, const_cast<char*>(v.data()), v.size(), 9, 0, 30);
-=======
     // NOLINTBEGIN(cppcoreguidelines-pro-type-const-cast)
     auto e = BZ2_bzBuffToBuffCompress(
         result.data(), &len, const_cast<char*>(v.data()), v.size(), 9, 0, 30);
     // NOLINTEND(cppcoreguidelines-pro-type-const-cast)
->>>>>>> e0b00d94
     if(compressed != nullptr and e == BZ_OUTBUFF_FULL)
     {
         *compressed = false;
@@ -88,15 +83,10 @@
 {
     std::vector<char> result(size, 0);
     unsigned int len = result.size();
-<<<<<<< HEAD
-    auto e           = BZ2_bzBuffToBuffDecompress(
-        result.data(), &len, const_cast<char*>(v.data()), v.size(), 0, 0);
-=======
     // NOLINTBEGIN(cppcoreguidelines-pro-type-const-cast)
     auto e = BZ2_bzBuffToBuffDecompress(
         result.data(), &len, const_cast<char*>(v.data()), v.size(), 0, 0);
     // NOLINTEND(cppcoreguidelines-pro-type-const-cast)
->>>>>>> e0b00d94
     check_bz2_error(e, "BZ2_bzBuffToBuffDecompress");
     result.resize(len);
     return result;
