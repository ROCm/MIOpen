/*******************************************************************************
 *
 * MIT License
 *
 * Copyright (c) 2017 Advanced Micro Devices, Inc.
 *
 * Permission is hereby granted, free of charge, to any person obtaining a copy
 * of this software and associated documentation files (the "Software"), to deal
 * in the Software without restriction, including without limitation the rights
 * to use, copy, modify, merge, publish, distribute, sublicense, and/or sell
 * copies of the Software, and to permit persons to whom the Software is
 * furnished to do so, subject to the following conditions:
 *
 * The above copyright notice and this permission notice shall be included in all
 * copies or substantial portions of the Software.
 *
 * THE SOFTWARE IS PROVIDED "AS IS", WITHOUT WARRANTY OF ANY KIND, EXPRESS OR
 * IMPLIED, INCLUDING BUT NOT LIMITED TO THE WARRANTIES OF MERCHANTABILITY,
 * FITNESS FOR A PARTICULAR PURPOSE AND NONINFRINGEMENT. IN NO EVENT SHALL THE
 * AUTHORS OR COPYRIGHT HOLDERS BE LIABLE FOR ANY CLAIM, DAMAGES OR OTHER
 * LIABILITY, WHETHER IN AN ACTION OF CONTRACT, TORT OR OTHERWISE, ARISING FROM,
 * OUT OF OR IN CONNECTION WITH THE SOFTWARE OR THE USE OR OTHER DEALINGS IN THE
 * SOFTWARE.
 *
 *******************************************************************************/
#include <miopen/pooling.hpp>
#include <miopen/logger.hpp>
#include <miopen/tensor.hpp>
#include <miopen/datatype.hpp>

#include <cassert>
#include <cmath>
#include <cmath>

namespace miopen {

template <class T, class U>
T iciel_div(T x, U y)
{
    auto rem = x % y;
    if(rem > 0)
        rem = 1;
    return ((x - rem) * y);
}

PoolingDescriptor::PoolingDescriptor() {}

PoolingDescriptor::PoolingDescriptor(miopenPoolingMode_t m,
                                     miopenPaddingMode_t pm,
                                     const int* plens,
                                     const int* ppads,
                                     const int* pstrides,
                                     int size)
    : lens(plens, plens + size),
      strides(pstrides, pstrides + size),
      pads(ppads, ppads + size),
      mode(m),
      pmode(pm),
      indexType(miopenIndexUint64),
      workspaceIndexMode(miopenPoolingWorkspaceIndexImage)
{
}

PoolingDescriptor::PoolingDescriptor(miopenPoolingMode_t m,
                                     miopenPaddingMode_t pm,
                                     const std::vector<int>& plens,
                                     const std::vector<int>& pstrides,
                                     const std::vector<int>& ppads)
    : lens(plens),
      strides(pstrides),
      pads(ppads),
      mode(m),
      pmode(pm),
      indexType(miopenIndexUint64),
      workspaceIndexMode(miopenPoolingWorkspaceIndexImage)
{
}

void PoolingDescriptor::SetIndexType(miopenIndexType_t index_type) { indexType = index_type; }

miopenIndexType_t PoolingDescriptor::GetIndexType() const { return indexType; }

<<<<<<< HEAD
void PoolingDescriptor::SetWorkspaceIndexMode(miopenPoolingWorkspaceIndexMode_t workspace_index)
{
    workspaceIndexMode = workspace_index;
}

miopenPoolingWorkspaceIndexMode_t PoolingDescriptor::GetWorkspaceIndexMode() const
{
    return workspaceIndexMode;
}

miopenPoolingMode_t PoolingDescriptor::GetMode() const { return (mode); }
=======
miopenPoolingMode_t PoolingDescriptor::GetMode() const { return mode; }
>>>>>>> 3ed5e856

miopenPaddingMode_t PoolingDescriptor::GetPaddingMode() const { return (pmode); }

const std::vector<int>& PoolingDescriptor::GetLengths() const { return lens; }

const std::vector<int>& PoolingDescriptor::GetStrides() const { return strides; }

const std::vector<int>& PoolingDescriptor::GetPads() const { return pads; }

int PoolingDescriptor::GetSize() const
{
    assert(lens.size() == strides.size() && lens.size() == pads.size());
    return lens.size();
}

std::tuple<std::size_t, std::size_t, std::size_t, std::size_t>
PoolingDescriptor::GetForwardOutputDim(const TensorDescriptor& xDesc) const
{

    assert(xDesc.GetLengths().size() == 4);

    std::size_t input_n;
    std::size_t input_c;
    std::size_t input_h;
    std::size_t input_w;

    std::tie(input_n, input_c, input_h, input_w) = miopen::tien<4>(xDesc.GetLengths());

    int stride_h, stride_w, pad_h, pad_w, window_h, window_w;
    std::tie(stride_h, stride_w) = miopen::tien<2>(GetStrides());
    std::tie(pad_h, pad_w)       = miopen::tien<2>(GetPads());
    std::tie(window_h, window_w) = miopen::tien<2>(GetLengths());
    miopenPaddingMode_t _pMode = GetPaddingMode();

    assert(stride_h > 0);
    assert(stride_w > 0);
    assert(window_h < (input_h + 2 * pad_h));
    assert(window_w < (input_w + 2 * pad_w));

    auto output_h = std::max<std::ptrdiff_t>(
        1, std::ptrdiff_t((input_h + 2 * pad_h - window_h) / stride_h + 1));
    auto output_w = std::max<std::ptrdiff_t>(
        1, std::ptrdiff_t((input_w + 2 * pad_w - window_w) / stride_w + 1));

    if(_pMode == miopenPaddingSame)
    {
        output_h = std::ceil(static_cast<double>(input_h) / static_cast<double>(stride_h));
        output_w = std::ceil(static_cast<double>(input_w) / static_cast<double>(stride_w));
    }
    else if(_pMode == miopenPaddingValid)
    {
        output_h =
            std::ceil(static_cast<double>(input_h - window_h + 1) / static_cast<double>(stride_h));
        output_w =
            std::ceil(static_cast<double>(input_w - window_w + 1) / static_cast<double>(stride_w));
    }

    return std::make_tuple(input_n, input_c, output_h, output_w);
}

void PoolingDescriptor::GetForwardOutputDimNd(const TensorDescriptor& xDesc,
                                              int dims,
                                              int* tensorDimArr) const
{
    assert(xDesc.GetLengths().size() == dims && xDesc.GetLengths().size() <= 5 &&
           xDesc.GetLengths().size() >= 4); // currently only support 2D/3D pooling
    std::vector<int> out_dim;
    auto input_dim             = xDesc.GetLengths();
    auto strs                  = GetStrides();
    auto padd                  = GetPads();
    auto kernels               = GetLengths();
    miopenPaddingMode_t _pMode = GetPaddingMode();

    assert(strs.size() + 2 == input_dim.size() && strs.size() == padd.size() &&
           strs.size() == kernels.size());
    assert(std::all_of(kernels.begin(), kernels.end(), [](int s) { return s > 0; }));
    assert(std::all_of(strs.begin(), strs.end(), [](int s) { return s > 0; }));
    assert(std::all_of(padd.begin(), padd.end(), [](int s) { return s >= 0; }));

    auto in_itr = input_dim.begin();
    out_dim.push_back(int(*(in_itr++))); // n
    out_dim.push_back(int(*(in_itr++))); // c

    auto str_itr = strs.begin();
    auto pad_itr = padd.begin();
    auto ker_itr = kernels.begin();

    while(in_itr != input_dim.end())
    {
        int out_tmp = std::max<std::ptrdiff_t>(
            1, std::ptrdiff_t((*in_itr + 2 * *pad_itr - *ker_itr) / (*str_itr) + 1));

        if(_pMode == miopenPaddingSame)
        {
            out_tmp =
                std::max<std::ptrdiff_t>(1,
                                         std::ptrdiff_t(std::ceil(static_cast<double>(*in_itr) /
                                                                  static_cast<double>(*str_itr))));
        }
        else if(_pMode == miopenPaddingValid)
        {
            out_tmp = std::max<std::ptrdiff_t>(
                1,
                std::ptrdiff_t(std::ceil(static_cast<double>(*in_itr - *ker_itr + 1) /
                                         static_cast<double>(*str_itr))));
        }

        in_itr++;
        str_itr++;
        pad_itr++;
        ker_itr++;

        out_dim.push_back(out_tmp);
    }

    std::copy(out_dim.begin(), out_dim.begin() + dims, tensorDimArr);
}

TensorDescriptor PoolingDescriptor::GetForwardOutputTensor(const TensorDescriptor& xDesc) const
{
    std::vector<int> out_dim(xDesc.GetSize());
    GetForwardOutputDimNd(xDesc, xDesc.GetSize(), out_dim.data());
    return TensorDescriptor(xDesc.GetType(), out_dim);
}

std::size_t PoolingDescriptor::GetWorkSpaceSize(const TensorDescriptor& yDesc) const
{
    return GetMode() == miopenPoolingMax ? yDesc.GetElementSize() * get_data_size(GetIndexType())
                                         : 0;
}

std::ostream& operator<<(std::ostream& stream, const PoolingDescriptor& x)
{
    MIOPEN_LOG_ENUM(stream, x.mode, miopenPoolingMax, miopenPoolingAverage) << ", ";
    LogRange(stream, x.lens, ", ") << ", ";
    LogRange(stream, x.pads, ", ") << ", ";
    LogRange(stream, x.strides, ", ") << ", ";
    return stream;
}

} // namespace miopen<|MERGE_RESOLUTION|>--- conflicted
+++ resolved
@@ -80,7 +80,6 @@
 
 miopenIndexType_t PoolingDescriptor::GetIndexType() const { return indexType; }
 
-<<<<<<< HEAD
 void PoolingDescriptor::SetWorkspaceIndexMode(miopenPoolingWorkspaceIndexMode_t workspace_index)
 {
     workspaceIndexMode = workspace_index;
@@ -91,10 +90,7 @@
     return workspaceIndexMode;
 }
 
-miopenPoolingMode_t PoolingDescriptor::GetMode() const { return (mode); }
-=======
 miopenPoolingMode_t PoolingDescriptor::GetMode() const { return mode; }
->>>>>>> 3ed5e856
 
 miopenPaddingMode_t PoolingDescriptor::GetPaddingMode() const { return (pmode); }
 
