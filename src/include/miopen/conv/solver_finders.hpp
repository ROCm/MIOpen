/*******************************************************************************
 *
 * MIT License
 *
 * Copyright (c) 2022 Advanced Micro Devices, Inc.
 *
 * Permission is hereby granted, free of charge, to any person obtaining a copy
 * of this software and associated documentation files (the "Software"), to deal
 * in the Software without restriction, including without limitation the rights
 * to use, copy, modify, merge, publish, distribute, sublicense, and/or sell
 * copies of the Software, and to permit persons to whom the Software is
 * furnished to do so, subject to the following conditions:
 *
 * The above copyright notice and this permission notice shall be included in all
 * copies or substantial portions of the Software.
 *
 * THE SOFTWARE IS PROVIDED "AS IS", WITHOUT WARRANTY OF ANY KIND, EXPRESS OR
 * IMPLIED, INCLUDING BUT NOT LIMITED TO THE WARRANTIES OF MERCHANTABILITY,
 * FITNESS FOR A PARTICULAR PURPOSE AND NONINFRINGEMENT. IN NO EVENT SHALL THE
 * AUTHORS OR COPYRIGHT HOLDERS BE LIABLE FOR ANY CLAIM, DAMAGES OR OTHER
 * LIABILITY, WHETHER IN AN ACTION OF CONTRACT, TORT OR OTHERWISE, ARISING FROM,
 * OUT OF OR IN CONNECTION WITH THE SOFTWARE OR THE USE OR OTHER DEALINGS IN THE
 * SOFTWARE.
 *
 *******************************************************************************/

#pragma once

#include <miopen/conv_solution.hpp>
#include <miopen/conv/problem_description.hpp>
#include <miopen/errors.hpp>
#include <miopen/problem_description.hpp>

#include <memory>
#include <vector>

namespace miopen {

class DbRecord;

class SolversFinder
{
public:
    virtual ~SolversFinder() = default;

    virtual AlgorithmName GetAlgorithmName(const conv::ProblemDescription& ptroblem) const = 0;

    inline std::vector<solver::ConvSolution> Find(const ExecutionContext& ctx,
<<<<<<< HEAD
                                                  const conv::ProblemDescription& problem,
=======
                                                  const ProblemDescription& problem,
>>>>>>> d2909a6f
                                                  const AnyInvokeParams& invoke_ctx,
                                                  bool use_winograd_only) const
    {
        if(!IsEnabled(ctx, problem, use_winograd_only))
        {
            MIOPEN_LOG_I2("Skipping " << GetAlgorithmName(problem).ToString());
            return {};
        }

        try
        {
            MIOPEN_LOG_I2("Starting find for " << GetAlgorithmName(problem).ToString());
            return FindImpl(ctx, problem, invoke_ctx, use_winograd_only);
        }
        catch(Exception& ex)
        {
            MIOPEN_LOG_WE(ex.what());
            return {};
        }
    }

protected:
    virtual bool IsEnabled(const ExecutionContext& ctx,
                           const conv::ProblemDescription& problem,
                           bool use_winograd_only) const                             = 0;
    virtual std::vector<solver::ConvSolution> FindImpl(const ExecutionContext& ctx,
<<<<<<< HEAD
                                                       const conv::ProblemDescription& problem,
=======
                                                       const ProblemDescription& problem,
>>>>>>> d2909a6f
                                                       const AnyInvokeParams& invoke_ctx,
                                                       bool use_winograd_only) const = 0;
};

const std::vector<std::unique_ptr<SolversFinder>>& GetConvSolverFinders();

void ConvFindCore(const AnyInvokeParams& invoke_ctx,
                  DbRecord& record,
                  const ExecutionContext& ctx,
<<<<<<< HEAD
                  const conv::ProblemDescription& problem,
=======
                  const ProblemDescription& problem,
>>>>>>> d2909a6f
                  bool use_winograd_only,
                  const std::vector<std::unique_ptr<SolversFinder>>& finders);

bool IsAlgorithmDisabled(miopenConvAlgorithm_t algo);
} // namespace miopen<|MERGE_RESOLUTION|>--- conflicted
+++ resolved
@@ -46,11 +46,7 @@
     virtual AlgorithmName GetAlgorithmName(const conv::ProblemDescription& ptroblem) const = 0;
 
     inline std::vector<solver::ConvSolution> Find(const ExecutionContext& ctx,
-<<<<<<< HEAD
                                                   const conv::ProblemDescription& problem,
-=======
-                                                  const ProblemDescription& problem,
->>>>>>> d2909a6f
                                                   const AnyInvokeParams& invoke_ctx,
                                                   bool use_winograd_only) const
     {
@@ -77,11 +73,7 @@
                            const conv::ProblemDescription& problem,
                            bool use_winograd_only) const                             = 0;
     virtual std::vector<solver::ConvSolution> FindImpl(const ExecutionContext& ctx,
-<<<<<<< HEAD
                                                        const conv::ProblemDescription& problem,
-=======
-                                                       const ProblemDescription& problem,
->>>>>>> d2909a6f
                                                        const AnyInvokeParams& invoke_ctx,
                                                        bool use_winograd_only) const = 0;
 };
@@ -91,11 +83,7 @@
 void ConvFindCore(const AnyInvokeParams& invoke_ctx,
                   DbRecord& record,
                   const ExecutionContext& ctx,
-<<<<<<< HEAD
                   const conv::ProblemDescription& problem,
-=======
-                  const ProblemDescription& problem,
->>>>>>> d2909a6f
                   bool use_winograd_only,
                   const std::vector<std::unique_ptr<SolversFinder>>& finders);
 
