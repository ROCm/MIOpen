--- conflicted
+++ resolved
@@ -158,7 +158,6 @@
 
 } // namespace conv
 
-<<<<<<< HEAD
 std::vector<Solution> FindCore(const AnyInvokeParams& invoke_ctx,
                                const ExecutionContext& ctx,
                                const ProblemDescriptionBase& problem,
@@ -166,15 +165,6 @@
                                const std::vector<std::unique_ptr<ISolversFinder>>& finders,
                                const std::optional<FindOptions>& options = std::nullopt,
                                bool force_attach_binary                  = false);
-=======
-bool FindCore(const AnyInvokeParams& invoke_ctx,
-              DbRecord& record,
-              const ExecutionContext& ctx,
-              const ProblemDescriptionBase& problem,
-              const PrimitiveFindParameters& parameters,
-              const std::vector<std::unique_ptr<ISolversFinder>>& finders,
-              const std::optional<FindOptions>& options = std::nullopt);
->>>>>>> fc5bac7a
 
 namespace conv {
 bool IsAlgorithmDisabled(miopenConvAlgorithm_t algo);
