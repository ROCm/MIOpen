/*******************************************************************************
 *
 * MIT License
 *
 * Copyright (c) 2022 Advanced Micro Devices, Inc.
 *
 * Permission is hereby granted, free of charge, to any person obtaining a copy
 * of this software and associated documentation files (the "Software"), to deal
 * in the Software without restriction, including without limitation the rights
 * to use, copy, modify, merge, publish, distribute, sublicense, and/or sell
 * copies of the Software, and to permit persons to whom the Software is
 * furnished to do so, subject to the following conditions:
 *
 * The above copyright notice and this permission notice shall be included in all
 * copies or substantial portions of the Software.
 *
 * THE SOFTWARE IS PROVIDED "AS IS", WITHOUT WARRANTY OF ANY KIND, EXPRESS OR
 * IMPLIED, INCLUDING BUT NOT LIMITED TO THE WARRANTIES OF MERCHANTABILITY,
 * FITNESS FOR A PARTICULAR PURPOSE AND NONINFRINGEMENT. IN NO EVENT SHALL THE
 * AUTHORS OR COPYRIGHT HOLDERS BE LIABLE FOR ANY CLAIM, DAMAGES OR OTHER
 * LIABILITY, WHETHER IN AN ACTION OF CONTRACT, TORT OR OTHERWISE, ARISING FROM,
 * OUT OF OR IN CONNECTION WITH THE SOFTWARE OR THE USE OR OTHER DEALINGS IN THE
 * SOFTWARE.
 *
 *******************************************************************************/

#pragma once

#include <miopen/conv_solution.hpp>
<<<<<<< HEAD
#include <miopen/execution_context.hpp>
#include <miopen/problem_description_base.hpp>
=======
#include <miopen/conv/problem_description.hpp>
>>>>>>> b9e724a4
#include <miopen/errors.hpp>
#include <miopen/problem_description.hpp>

#include <memory>
#include <type_traits>
#include <vector>

namespace miopen {

class DbRecord;

// This can be used to pass some primitive-specific pre-computed data to finders.
struct PrimitiveFindParameters
{
protected:
    PrimitiveFindParameters() = default;
};

class ISolversFinder
{
public:
    virtual ~ISolversFinder() = default;

    [[nodiscard]] virtual AlgorithmName
    GetAlgorithmName(const ProblemDescriptionBase& problem) const = 0;

<<<<<<< HEAD
    [[nodiscard]] inline std::vector<solver::ConvSolution>
    Find(const ExecutionContext& ctx,
         const ProblemDescriptionBase& problem,
         const AnyInvokeParams& invoke_ctx,
         const PrimitiveFindParameters& parameters) const
=======
    inline std::vector<solver::ConvSolution> Find(const ExecutionContext& ctx,
                                                  const ProblemDescription& problem,
                                                  const AnyInvokeParams& invoke_ctx,
                                                  bool use_winograd_only) const
>>>>>>> b9e724a4
    {
        if(!IsEnabled(ctx, problem, parameters))
        {
            MIOPEN_LOG_I2("Skipping " << GetAlgorithmName(problem).ToString());
            return {};
        }

        try
        {
            MIOPEN_LOG_I2("Starting find for " << GetAlgorithmName(problem).ToString());
            return FindImpl(ctx, problem, invoke_ctx, parameters);
        }
        catch(Exception& ex)
        {
            MIOPEN_LOG_WE(ex.what());
            return {};
        }
    }

protected:
<<<<<<< HEAD
    [[nodiscard]] virtual bool IsEnabled(const ExecutionContext& ctx,
                                         const ProblemDescriptionBase& problem,
                                         const PrimitiveFindParameters& parameters) const = 0;
    [[nodiscard]] virtual std::vector<solver::ConvSolution>
    FindImpl(const ExecutionContext& ctx,
             const ProblemDescriptionBase& problem,
             const AnyInvokeParams& invoke_ctx,
             const PrimitiveFindParameters& parameters) const = 0;
=======
    virtual bool IsEnabled(const ExecutionContext& ctx,
                           const conv::ProblemDescription& problem,
                           bool use_winograd_only) const                             = 0;
    virtual std::vector<solver::ConvSolution> FindImpl(const ExecutionContext& ctx,
                                                       const ProblemDescription& problem,
                                                       const AnyInvokeParams& invoke_ctx,
                                                       bool use_winograd_only) const = 0;
>>>>>>> b9e724a4
};

template <class ProblemDescription, class FindParameters>
class SolversFinderMixin : public ISolversFinder
{
public:
    static_assert(std::is_base_of_v<ProblemDescriptionBase, ProblemDescription>);
    static_assert(std::is_base_of_v<PrimitiveFindParameters, FindParameters>);

<<<<<<< HEAD
    [[nodiscard]] AlgorithmName GetAlgorithmName(const ProblemDescriptionBase& problem) const final
    {
        return GetAlgorithmName(static_cast<const ProblemDescription&>(problem));
    }

    [[nodiscard]] std::vector<solver::ConvSolution>
    FindImpl(const ExecutionContext& ctx,
             const ProblemDescriptionBase& problem,
             const AnyInvokeParams& invoke_ctx,
             const PrimitiveFindParameters& parameters) const final
    {
        return FindImpl(ctx,
                        static_cast<const ProblemDescription&>(problem),
                        invoke_ctx,
                        static_cast<const FindParameters&>(parameters));
    }

    [[nodiscard]] bool IsEnabled(const ExecutionContext& ctx,
                                 const ProblemDescriptionBase& problem,
                                 const PrimitiveFindParameters& parameters) const final
    {
        return IsEnabled(ctx,
                         static_cast<const ProblemDescription&>(problem),
                         static_cast<const FindParameters&>(parameters));
    }

protected:
    [[nodiscard]] virtual AlgorithmName
    GetAlgorithmName(const ProblemDescription& problem) const = 0;

    [[nodiscard]] virtual std::vector<solver::ConvSolution>
    FindImpl(const ExecutionContext& ctx,
             const ProblemDescription& problem,
             const AnyInvokeParams& invoke_ctx,
             const FindParameters& parameters) const = 0;

    [[nodiscard]] virtual bool IsEnabled(const ExecutionContext& ctx,
                                         const ProblemDescription& problem,
                                         const FindParameters& parameters) const = 0;
};

const std::vector<std::unique_ptr<ISolversFinder>>& GetConvSolverFinders();

void FindCore(const AnyInvokeParams& invoke_ctx,
              DbRecord& record,
              const ExecutionContext& ctx,
              const ProblemDescriptionBase& problem,
              const PrimitiveFindParameters& parameters,
              const std::vector<std::unique_ptr<ISolversFinder>>& finders);
=======
void ConvFindCore(const AnyInvokeParams& invoke_ctx,
                  DbRecord& record,
                  const ExecutionContext& ctx,
                  const ProblemDescription& problem,
                  bool use_winograd_only,
                  const std::vector<std::unique_ptr<SolversFinder>>& finders);
>>>>>>> b9e724a4

bool IsAlgorithmDisabled(miopenConvAlgorithm_t algo);

struct ConvFindParameters : PrimitiveFindParameters
{
    bool use_winograd_only;
    ConvFindParameters(bool use_winograd_only_) : use_winograd_only(use_winograd_only_) {}
};

} // namespace miopen<|MERGE_RESOLUTION|>--- conflicted
+++ resolved
@@ -27,12 +27,8 @@
 #pragma once
 
 #include <miopen/conv_solution.hpp>
-<<<<<<< HEAD
 #include <miopen/execution_context.hpp>
 #include <miopen/problem_description_base.hpp>
-=======
-#include <miopen/conv/problem_description.hpp>
->>>>>>> b9e724a4
 #include <miopen/errors.hpp>
 #include <miopen/problem_description.hpp>
 
@@ -59,18 +55,11 @@
     [[nodiscard]] virtual AlgorithmName
     GetAlgorithmName(const ProblemDescriptionBase& problem) const = 0;
 
-<<<<<<< HEAD
     [[nodiscard]] inline std::vector<solver::ConvSolution>
     Find(const ExecutionContext& ctx,
          const ProblemDescriptionBase& problem,
          const AnyInvokeParams& invoke_ctx,
          const PrimitiveFindParameters& parameters) const
-=======
-    inline std::vector<solver::ConvSolution> Find(const ExecutionContext& ctx,
-                                                  const ProblemDescription& problem,
-                                                  const AnyInvokeParams& invoke_ctx,
-                                                  bool use_winograd_only) const
->>>>>>> b9e724a4
     {
         if(!IsEnabled(ctx, problem, parameters))
         {
@@ -91,7 +80,6 @@
     }
 
 protected:
-<<<<<<< HEAD
     [[nodiscard]] virtual bool IsEnabled(const ExecutionContext& ctx,
                                          const ProblemDescriptionBase& problem,
                                          const PrimitiveFindParameters& parameters) const = 0;
@@ -100,15 +88,6 @@
              const ProblemDescriptionBase& problem,
              const AnyInvokeParams& invoke_ctx,
              const PrimitiveFindParameters& parameters) const = 0;
-=======
-    virtual bool IsEnabled(const ExecutionContext& ctx,
-                           const conv::ProblemDescription& problem,
-                           bool use_winograd_only) const                             = 0;
-    virtual std::vector<solver::ConvSolution> FindImpl(const ExecutionContext& ctx,
-                                                       const ProblemDescription& problem,
-                                                       const AnyInvokeParams& invoke_ctx,
-                                                       bool use_winograd_only) const = 0;
->>>>>>> b9e724a4
 };
 
 template <class ProblemDescription, class FindParameters>
@@ -118,7 +97,6 @@
     static_assert(std::is_base_of_v<ProblemDescriptionBase, ProblemDescription>);
     static_assert(std::is_base_of_v<PrimitiveFindParameters, FindParameters>);
 
-<<<<<<< HEAD
     [[nodiscard]] AlgorithmName GetAlgorithmName(const ProblemDescriptionBase& problem) const final
     {
         return GetAlgorithmName(static_cast<const ProblemDescription&>(problem));
@@ -168,14 +146,6 @@
               const ProblemDescriptionBase& problem,
               const PrimitiveFindParameters& parameters,
               const std::vector<std::unique_ptr<ISolversFinder>>& finders);
-=======
-void ConvFindCore(const AnyInvokeParams& invoke_ctx,
-                  DbRecord& record,
-                  const ExecutionContext& ctx,
-                  const ProblemDescription& problem,
-                  bool use_winograd_only,
-                  const std::vector<std::unique_ptr<SolversFinder>>& finders);
->>>>>>> b9e724a4
 
 bool IsAlgorithmDisabled(miopenConvAlgorithm_t algo);
 
