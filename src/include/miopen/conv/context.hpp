--- conflicted
+++ resolved
@@ -47,37 +47,15 @@
 struct ConvolutionContext : ExecutionContext
 {
     ConvolutionContext() = default;
-<<<<<<< HEAD
-    ConvolutionContext(conv::Direction dir) : problem(dir) {}
-    ConvolutionContext(const TensorDescriptor& in,
-                       const TensorDescriptor& weights,
-                       const TensorDescriptor& out,
-                       const ConvolutionDescriptor& conv,
-                       conv::Direction dir,
-                       int bias_ = 0)
-        : problem(in, weights, out, conv, dir, bias_)
-    {
-    }
-    ConvolutionContext(const ExecutionContext& exec_ctx, const ProblemDescription& problem_)
-        : ExecutionContext(exec_ctx), problem(problem_)
-    {
-    }
-=======
 
 #if MIOPEN_CONV_CONTEXT_USE_FIN_COMPAT_API
->>>>>>> f1196f80
     explicit ConvolutionContext(const ProblemDescription& problem_) : problem(problem_) {}
 #endif
     explicit ConvolutionContext(const ExecutionContext& ctx) : ExecutionContext(ctx) {}
 
-<<<<<<< HEAD
-    ConvolutionContext& SetupFloats();
-=======
 #if MIOPEN_CONV_CONTEXT_USE_FIN_COMPAT_API
-    void SetupFloats() { SetupFloats(problem); }
+    void SetupFloats() { problem.SetupFloats(*this); }
 #endif
-    void SetupFloats(const ProblemDescription& problem);
->>>>>>> f1196f80
 
 public:
     bool is_for_generic_search = false;
