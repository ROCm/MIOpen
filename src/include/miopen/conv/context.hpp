/*******************************************************************************
 *
 * MIT License
 *
 * Copyright (c) 2019 Advanced Micro Devices, Inc.
 *
 * Permission is hereby granted, free of charge, to any person obtaining a copy
 * of this software and associated documentation files (the "Software"), to deal
 * in the Software without restriction, including without limitation the rights
 * to use, copy, modify, merge, publish, distribute, sublicense, and/or sell
 * copies of the Software, and to permit persons to whom the Software is
 * furnished to do so, subject to the following conditions:
 *
 * The above copyright notice and this permission notice shall be included in all
 * copies or substantial portions of the Software.
 *
 * THE SOFTWARE IS PROVIDED "AS IS", WITHOUT WARRANTY OF ANY KIND, EXPRESS OR
 * IMPLIED, INCLUDING BUT NOT LIMITED TO THE WARRANTIES OF MERCHANTABILITY,
 * FITNESS FOR A PARTICULAR PURPOSE AND NONINFRINGEMENT. IN NO EVENT SHALL THE
 * AUTHORS OR COPYRIGHT HOLDERS BE LIABLE FOR ANY CLAIM, DAMAGES OR OTHER
 * LIABILITY, WHETHER IN AN ACTION OF CONTRACT, TORT OR OTHERWISE, ARISING FROM,
 * OUT OF OR IN CONNECTION WITH THE SOFTWARE OR THE USE OR OTHER DEALINGS IN THE
 * SOFTWARE.
 *
 *******************************************************************************/

#pragma once

#include <miopen/db_path.hpp>
#include <miopen/execution_context.hpp>
#include <miopen/problem_description.hpp>
#include <miopen/miopen.h>

#include <string>

namespace miopen {
struct ConvolutionDescriptor;
struct Handle;
struct TensorDescriptor;

struct ConvolutionUserBuffers
{
    union
    {
        struct Fwd
        {
            ConstData_t x;
            ConstData_t w;
            Data_t y;
        } fwd;
        struct Bwd
        {
            Data_t dx;
            ConstData_t w;
            ConstData_t dy;
        } bwd;
        struct WrW
        {
            ConstData_t dx;
            Data_t dw;
            ConstData_t dy;
        } wrw;
    } io;
    Data_t workSpace;
    size_t workSpaceSize;
    ConstData_t bias;
    ConvolutionUserBuffers(Data_t w, size_t s, ConstData_t b = nullptr)
        : io({{nullptr, nullptr, nullptr}}), workSpace(w), workSpaceSize(s), bias(b)
    {
    }
    ConvolutionUserBuffers() : ConvolutionUserBuffers(nullptr, 0, nullptr) {}
    void SetFwd(ConstData_t x, ConstData_t w, Data_t y)
    {
        io.fwd.x = x;
        io.fwd.y = y;
        io.fwd.w = w;
    }
    void SetBwd(Data_t dx, ConstData_t w, ConstData_t dy)
    {
        io.bwd.dx = dx;
        io.bwd.dy = dy;
        io.bwd.w  = w;
    }
    void SetWrW(ConstData_t dx, Data_t dw, ConstData_t dy)
    {
        io.wrw.dx = dx;
        io.wrw.dy = dy;
        io.wrw.dw = dw;
    }
};

/// A leftover of the legacy design, houses problem config,
/// environmental context (e.g. HW/SW platform) and solver-specific state.
///
/// TODO: These three entities should be made separate.
struct ConvolutionContext : ExecutionContext
{
    // Solution-specific
    std::string general_compile_options;

    ConvolutionContext() = default;
    ConvolutionContext(conv::Direction dir) : problem(dir) {}
    ConvolutionContext(const TensorDescriptor& in,
                       const TensorDescriptor& weights,
                       const TensorDescriptor& out,
                       const ConvolutionDescriptor& conv,
                       conv::Direction dir,
                       int bias_ = 0)
        : problem(in, weights, out, conv, dir, bias_)
    {
    }
<<<<<<< HEAD
    ConvolutionContext(const ProblemDescription& problem) : ProblemDescription(problem) {}
    ConvolutionContext(const conv::ProblemDescription& problem, const ExecutionContext& ctx)
        : ProblemDescription(problem), ExecutionContext(ctx)
    {
    }
=======
    ConvolutionContext(const ProblemDescription& problem_) : problem(problem_) {}
>>>>>>> e18c9383

    void SetupFloats();

public:
    bool is_for_generic_search = false;

    inline void SetBufs(const ConvolutionUserBuffers& bufs) { _bufs = bufs; }
    inline const ConvolutionUserBuffers& GetBufs() const { return _bufs; }

    ProblemDescription problem;

private:
    ConvolutionUserBuffers _bufs;
};

} // namespace miopen<|MERGE_RESOLUTION|>--- conflicted
+++ resolved
@@ -109,15 +109,11 @@
         : problem(in, weights, out, conv, dir, bias_)
     {
     }
-<<<<<<< HEAD
-    ConvolutionContext(const ProblemDescription& problem) : ProblemDescription(problem) {}
-    ConvolutionContext(const conv::ProblemDescription& problem, const ExecutionContext& ctx)
-        : ProblemDescription(problem), ExecutionContext(ctx)
+    ConvolutionContext(const ProblemDescription& problem_) : problem(problem_) {}
+    ConvolutionContext(const conv::ProblemDescription& problem_, const ExecutionContext& ctx)
+        : problem(problem_), ExecutionContext(ctx)
     {
     }
-=======
-    ConvolutionContext(const ProblemDescription& problem_) : problem(problem_) {}
->>>>>>> e18c9383
 
     void SetupFloats();
 
