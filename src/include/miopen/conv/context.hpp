/*******************************************************************************
 *
 * MIT License
 *
 * Copyright (c) 2019 Advanced Micro Devices, Inc.
 *
 * Permission is hereby granted, free of charge, to any person obtaining a copy
 * of this software and associated documentation files (the "Software"), to deal
 * in the Software without restriction, including without limitation the rights
 * to use, copy, modify, merge, publish, distribute, sublicense, and/or sell
 * copies of the Software, and to permit persons to whom the Software is
 * furnished to do so, subject to the following conditions:
 *
 * The above copyright notice and this permission notice shall be included in all
 * copies or substantial portions of the Software.
 *
 * THE SOFTWARE IS PROVIDED "AS IS", WITHOUT WARRANTY OF ANY KIND, EXPRESS OR
 * IMPLIED, INCLUDING BUT NOT LIMITED TO THE WARRANTIES OF MERCHANTABILITY,
 * FITNESS FOR A PARTICULAR PURPOSE AND NONINFRINGEMENT. IN NO EVENT SHALL THE
 * AUTHORS OR COPYRIGHT HOLDERS BE LIABLE FOR ANY CLAIM, DAMAGES OR OTHER
 * LIABILITY, WHETHER IN AN ACTION OF CONTRACT, TORT OR OTHERWISE, ARISING FROM,
 * OUT OF OR IN CONNECTION WITH THE SOFTWARE OR THE USE OR OTHER DEALINGS IN THE
 * SOFTWARE.
 *
 *******************************************************************************/

#pragma once

#include <miopen/execution_context.hpp>
#include <miopen/problem_description.hpp>

#include <string>

namespace miopen {
/// A leftover of the legacy design, houses
/// environmental context (e.g. HW/SW platform) and solver-specific state.
///
/// TODO: These two entities should be made separate.
struct ConvolutionContext : ExecutionContext
{
    ConvolutionContext() = default;
    explicit ConvolutionContext(const ExecutionContext& ctx) : ExecutionContext(ctx) {}

<<<<<<< HEAD
#if MIOPEN_CONV_CONTEXT_USE_FIN_COMPAT_API
    void SetupFloats() { problem.conv_problem.SetupFloats(*this); }
#endif
=======
    void SetupFloats(const ProblemDescription& problem);
>>>>>>> d986920e

public:
    bool is_for_generic_search = false;
};

} // namespace miopen<|MERGE_RESOLUTION|>--- conflicted
+++ resolved
@@ -41,14 +41,6 @@
     ConvolutionContext() = default;
     explicit ConvolutionContext(const ExecutionContext& ctx) : ExecutionContext(ctx) {}
 
-<<<<<<< HEAD
-#if MIOPEN_CONV_CONTEXT_USE_FIN_COMPAT_API
-    void SetupFloats() { problem.conv_problem.SetupFloats(*this); }
-#endif
-=======
-    void SetupFloats(const ProblemDescription& problem);
->>>>>>> d986920e
-
 public:
     bool is_for_generic_search = false;
 };
