--- conflicted
+++ resolved
@@ -303,12 +303,10 @@
                GetOutDataType() == miopenBFloat16;
     }
 
-<<<<<<< HEAD
+    bool IsLayoutDefault() const;
+
     void HeuristicUpdateLayouts();
 
-=======
-    bool IsLayoutDefault() const;
->>>>>>> 7bd59992
     void BuildConfKey(std::string& conf_key) const;
 
     NetworkConfig BuildConfKey() const
