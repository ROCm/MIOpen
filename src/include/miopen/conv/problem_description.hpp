/*******************************************************************************
 *
 * MIT License
 *
 * Copyright (c) 2020 Advanced Micro Devices, Inc.
 *
 * Permission is hereby granted, free of charge, to any person obtaining a copy
 * of this software and associated documentation files (the "Software"), to deal
 * in the Software without restriction, including without limitation the rights
 * to use, copy, modify, merge, publish, distribute, sublicense, and/or sell
 * copies of the Software, and to permit persons to whom the Software is
 * furnished to do so, subject to the following conditions:
 *
 * The above copyright notice and this permission notice shall be included in all
 * copies or substantial portions of the Software.
 *
 * THE SOFTWARE IS PROVIDED "AS IS", WITHOUT WARRANTY OF ANY KIND, EXPRESS OR
 * IMPLIED, INCLUDING BUT NOT LIMITED TO THE WARRANTIES OF MERCHANTABILITY,
 * FITNESS FOR A PARTICULAR PURPOSE AND NONINFRINGEMENT. IN NO EVENT SHALL THE
 * AUTHORS OR COPYRIGHT HOLDERS BE LIABLE FOR ANY CLAIM, DAMAGES OR OTHER
 * LIABILITY, WHETHER IN AN ACTION OF CONTRACT, TORT OR OTHERWISE, ARISING FROM,
 * OUT OF OR IN CONNECTION WITH THE SOFTWARE OR THE USE OR OTHER DEALINGS IN THE
 * SOFTWARE.
 *
 *******************************************************************************/

#pragma once

#include <miopen/conv_algo_name.hpp>
#include <miopen/convolution.hpp>
#include <miopen/names.hpp>
#if MIOPEN_ENABLE_SQLITE
#include <miopen/sqlite_db.hpp>
#endif
#include <miopen/tensor.hpp>
#include <miopen/problem_description_base.hpp>

#include <boost/any.hpp>

namespace miopen {

struct ExecutionContext;

std::string
EncodeDataTypesForKey(miopenDataType_t in, miopenDataType_t weights, miopenDataType_t out);

inline std::string GetDataTypeName(miopenDataType_t data_type)
{
    switch(data_type)
    {
    case miopenFloat: return "FP32";
    case miopenHalf: return "FP16";
    case miopenInt8: return "INT8";
    case miopenInt8x4: return "INT8x4";
    case miopenInt32: return "INT32";
    case miopenBFloat16: return "BF16";
    case miopenDouble: return "FP64";
    case miopenFloat8: return "FP8";
    case miopenBFloat8: return "BFP8";
    }

    return "Unknown(" + std::to_string(data_type) + ")";
}

template <class TElement>
constexpr auto GetDHW(unsigned spatial_dims, const std::vector<TElement>& data)
{
    if(spatial_dims == 2)
        return std::make_tuple(0, data[0], data[1]);
    return std::make_tuple(data[0], data[1], data[2]);
}

template <class TElement>
constexpr TElement GetD3(unsigned spatial_dims, const std::vector<TElement>& data)
{
    return std::get<0>(GetDHW(spatial_dims, data));
}

template <class TElement>
constexpr TElement GetH3(unsigned spatial_dims, const std::vector<TElement>& data)
{
    return std::get<1>(GetDHW(spatial_dims, data));
}

template <class TElement>
constexpr TElement GetW3(unsigned spatial_dims, const std::vector<TElement>& data)
{
    return std::get<2>(GetDHW(spatial_dims, data));
}
template <class TElement>
constexpr auto GetCHWN(const std::vector<TElement>& data)
{
    return miopen::tien<4>(data, 1);
}

template <class TElement>
constexpr TElement GetNofCHWN(const std::vector<TElement>& data)
{
    return std::get<3>(GetCHWN(data));
}

template <class TElement>
constexpr TElement GetCofCHWN(const std::vector<TElement>& data)
{
    return std::get<0>(GetCHWN(data));
}

template <class TElement>
constexpr TElement GetHofCHWN(const std::vector<TElement>& data)
{
    return std::get<1>(GetCHWN(data));
}

template <class TElement>
constexpr TElement GetWofCHWN(const std::vector<TElement>& data)
{
    return std::get<2>(GetCHWN(data));
}

template <class TElement>
constexpr TElement GetN5(unsigned spatial_dims, const std::vector<TElement>& data)
{
    return std::get<0>(GetNCDHW(spatial_dims, data));
}

template <class TElement>
constexpr TElement GetC5(unsigned spatial_dims, const std::vector<TElement>& data)
{
    return std::get<1>(GetNCDHW(spatial_dims, data));
}

template <class TElement>
constexpr TElement GetD5(unsigned spatial_dims, const std::vector<TElement>& data)
{
    return std::get<2>(GetNCDHW(spatial_dims, data));
}

template <class TElement>
constexpr TElement GetH5(unsigned spatial_dims, const std::vector<TElement>& data)
{
    return std::get<3>(GetNCDHW(spatial_dims, data));
}

template <class TElement>
constexpr TElement GetW5(unsigned spatial_dims, const std::vector<TElement>& data)
{
    return std::get<4>(GetNCDHW(spatial_dims, data));
}

namespace conv {

struct ProblemDescription : ProblemDescriptionBase
#if MIOPEN_ENABLE_SQLITE
    ,
                            SQLiteSerializable<ProblemDescription>
#endif
{
    ProblemDescription() = default;

    ProblemDescription(const TensorDescriptor& in_,
                       const TensorDescriptor& weights_,
                       const TensorDescriptor& out_,
                       const ConvolutionDescriptor& conv_,
                       Direction direction_,
                       int bias_ = 0)
        : in(in_),
          weights(weights_),
          out(out_),
          conv(conv_),
          in_layout(ComputeInLayout()),
          weights_layout(ComputeWeightsLayout()),
          out_layout(ComputeOutLayout()),
          direction(direction_),
          bias(bias_)
    {
        HeuristicUpdateLayouts();
    }

    // Conv descriptor getters
    unsigned GetSpatialDims() const { return conv.GetSpatialDimension(); }
    int GetPadD() const { return GetD3(GetSpatialDims(), conv.GetConvPads()); }
    int GetPadH() const { return GetH3(GetSpatialDims(), conv.GetConvPads()); }
    int GetPadW() const { return GetW3(GetSpatialDims(), conv.GetConvPads()); }
    int GetKernelStrideD() const { return GetD3(GetSpatialDims(), conv.GetConvStrides()); }
    int GetKernelStrideH() const { return GetH3(GetSpatialDims(), conv.GetConvStrides()); }
    int GetKernelStrideW() const { return GetW3(GetSpatialDims(), conv.GetConvStrides()); }
    int GetDilationD() const { return GetD3(GetSpatialDims(), conv.GetConvDilations()); }
    int GetDilationH() const { return GetH3(GetSpatialDims(), conv.GetConvDilations()); }
    int GetDilationW() const { return GetW3(GetSpatialDims(), conv.GetConvDilations()); }
    int GetGroupCount() const { return conv.GetGroupCount(); }
    int GetVectorLength() const { return in.GetVectorLength(); }

    // In getters
    miopenDataType_t GetInDataType() const { return in.GetType(); }
<<<<<<< HEAD
    std::optional<miopenDataType_t> GetInCastType() const { return in.GetCastType(); }
    std::size_t GetInBatchSize() const { return GetN5(GetSpatialDims(), in.GetLengths()); }
    std::size_t GetBatchSize() const { return GetInBatchSize(); } // alias of GetInBatchSize()
    std::size_t GetInChannels() const { return GetC5(GetSpatialDims(), in.GetLengths()); }
    std::size_t GetInDepth() const { return GetD5(GetSpatialDims(), in.GetLengths()); }
    std::size_t GetInHeight() const { return GetH5(GetSpatialDims(), in.GetLengths()); }
    std::size_t GetInWidth() const { return GetW5(GetSpatialDims(), in.GetLengths()); }
    std::size_t GetInBatchStride() const { return GetN5(GetSpatialDims(), in.GetStrides()); }
    std::size_t GetInChannelStride() const { return GetC5(GetSpatialDims(), in.GetStrides()); }
    std::size_t GetInStrideD() const { return GetD5(GetSpatialDims(), in.GetStrides()); }
    std::size_t GetInStrideH() const { return GetH5(GetSpatialDims(), in.GetStrides()); }
    std::size_t GetInStrideW() const { return GetW5(GetSpatialDims(), in.GetStrides()); }
=======
    unsigned GetInBatchSize_() const { return GetN5(GetSpatialDims(), in.GetLengths()); }
    unsigned GetBatchSize_() const { return GetInBatchSize_(); } // alias of GetInBatchSize_()
    unsigned GetInChannels_() const { return GetC5(GetSpatialDims(), in.GetLengths()); }
    unsigned GetInDepth_() const { return GetD5(GetSpatialDims(), in.GetLengths()); }
    unsigned GetInHeight_() const { return GetH5(GetSpatialDims(), in.GetLengths()); }
    unsigned GetInWidth_() const { return GetW5(GetSpatialDims(), in.GetLengths()); }
    unsigned GetInBatchStride_() const { return GetN5(GetSpatialDims(), in.GetStrides()); }
    unsigned GetInChannelStride_() const { return GetC5(GetSpatialDims(), in.GetStrides()); }
    unsigned GetInStrideD_() const { return GetD5(GetSpatialDims(), in.GetStrides()); }
    unsigned GetInStrideH_() const { return GetH5(GetSpatialDims(), in.GetStrides()); }
    unsigned GetInStrideW_() const { return GetW5(GetSpatialDims(), in.GetStrides()); }
>>>>>>> c3d27bb8
    std::string GetInLayout() const { return in_layout; }
    std::string ComputeInLayout() const
    {
        if(GetSpatialDims() == 2)
        {
            return in.GetLayout(in.GetLayout_str());
        }
        else
        {
            return in.GetLayout("NCDHW");
        }
    }
    std::size_t GetInElementSize() const { return GetTypeSize(GetInDataType()); }

    std::size_t GetInSize() const
    {
        return static_cast<size_t>(GetInBatchSize_()) * GetInChannels_() * GetInDepth_() *
               GetInHeight_() * GetInWidth_() * GetInElementSize();
    }

    // Out getters
    miopenDataType_t GetOutDataType() const { return out.GetType(); }
<<<<<<< HEAD
    std::optional<miopenDataType_t> GetOutCastType() const { return out.GetCastType(); }
    std::size_t GetOutBatchSize() const { return GetN5(GetSpatialDims(), out.GetLengths()); }
    std::size_t GetOutChannels() const { return GetC5(GetSpatialDims(), out.GetLengths()); }
    std::size_t GetOutDepth() const { return GetD5(GetSpatialDims(), out.GetLengths()); }
    std::size_t GetOutHeight() const { return GetH5(GetSpatialDims(), out.GetLengths()); }
    std::size_t GetOutWidth() const { return GetW5(GetSpatialDims(), out.GetLengths()); }
    std::size_t GetOutBatchStride() const { return GetN5(GetSpatialDims(), out.GetStrides()); }
    std::size_t GetOutChannelStride() const { return GetC5(GetSpatialDims(), out.GetStrides()); }
    std::size_t GetOutStrideD() const { return GetD5(GetSpatialDims(), out.GetStrides()); }
    std::size_t GetOutStrideH() const { return GetH5(GetSpatialDims(), out.GetStrides()); }
    std::size_t GetOutStrideW() const { return GetW5(GetSpatialDims(), out.GetStrides()); }
=======
    unsigned GetOutBatchSize_() const { return GetN5(GetSpatialDims(), out.GetLengths()); }
    unsigned GetOutChannels_() const { return GetC5(GetSpatialDims(), out.GetLengths()); }
    unsigned GetOutDepth_() const { return GetD5(GetSpatialDims(), out.GetLengths()); }
    unsigned GetOutHeight_() const { return GetH5(GetSpatialDims(), out.GetLengths()); }
    unsigned GetOutWidth_() const { return GetW5(GetSpatialDims(), out.GetLengths()); }
    unsigned GetOutBatchStride_() const { return GetN5(GetSpatialDims(), out.GetStrides()); }
    unsigned GetOutChannelStride_() const { return GetC5(GetSpatialDims(), out.GetStrides()); }
    unsigned GetOutStrideD_() const { return GetD5(GetSpatialDims(), out.GetStrides()); }
    unsigned GetOutStrideH_() const { return GetH5(GetSpatialDims(), out.GetStrides()); }
    unsigned GetOutStrideW_() const { return GetW5(GetSpatialDims(), out.GetStrides()); }
>>>>>>> c3d27bb8
    std::string GetOutLayout() const { return out_layout; }
    std::string ComputeOutLayout() const
    {
        if(GetSpatialDims() == 2)
        {
            return out.GetLayout(out.GetLayout_str());
        }
        else
        {
            return out.GetLayout("NCDHW");
        }
    }
    std::size_t GetOutElementSize() const { return GetTypeSize(GetOutDataType()); }

    std::size_t GetOutSize() const
    {
        return static_cast<size_t>(GetOutBatchSize_()) * GetOutChannels_() * GetOutDepth_() *
               GetOutHeight_() * GetOutWidth_() * GetOutElementSize();
    }

    // Weights getters
    miopenDataType_t GetWeightsDataType() const { return weights.GetType(); }
<<<<<<< HEAD
    std::optional<miopenDataType_t> GetWeightsCastType() const { return weights.GetCastType(); }
    std::size_t GetWeightsDepth() const { return GetD5(GetSpatialDims(), weights.GetLengths()); }
    std::size_t GetWeightsHeight() const
=======
    unsigned GetWeightsDepth_() const { return GetD5(GetSpatialDims(), weights.GetLengths()); }
    unsigned GetWeightsHeight_() const
>>>>>>> c3d27bb8
    {
        if(weights.GetLayout_str() == "CHWNc")
            return GetHofCHWN(weights.GetLengths());
        else
            return GetH5(GetSpatialDims(), weights.GetLengths());
    }
    unsigned GetWeightsWidth_() const
    {
        if(weights.GetLayout_str() == "CHWNc")
            return GetWofCHWN(weights.GetLengths());
        else
            return GetW5(GetSpatialDims(), weights.GetLengths());
    }
    // unsigned GetWeightsStrideD() const { return GetD5(GetSpatialDims(), weights.GetStrides()); }
    // unsigned GetWeightsStrideH() const { return GetH5(GetSpatialDims(), weights.GetStrides()); }
    // unsigned GetWeightsStrideW() const { return GetW5(GetSpatialDims(), weights.GetStrides()); }
    std::string GetWeightsLayout() const { return weights_layout; }
    std::string ComputeWeightsLayout() const
    {
        if(GetSpatialDims() == 2)
        {
            return weights.GetLayout(weights.GetLayout_str());
        }
        else
        {
            return weights.GetLayout("NCDHW");
        }
    }
    std::size_t GetWeightsElementSize() const { return GetTypeSize(GetWeightsDataType()); }

    std::size_t GetWeightsSize() const
    {
        return static_cast<size_t>(GetInChannels_()) * GetOutChannels_() * GetWeightsDepth_() *
               GetWeightsHeight_() * GetWeightsWidth_() * GetWeightsElementSize();
    }

    const TensorDescriptor& GetIn() const { return in; }
    const TensorDescriptor& GetWeights() const { return weights; }
    const TensorDescriptor& GetOut() const { return out; }
    const ConvolutionDescriptor& GetConv() const { return conv; }

    Direction GetDirection() const { return direction; }
    std::string GetDirectionStr() const;

    int GetBias() const { return bias; }

    std::size_t GetBiasSize() const
    {
        return (GetBias() != 0) ? (GetOutChannels_() * GetOutElementSize()) : 0;
    }

    int GetBackwardPadW() const { return static_cast<int>(GetWeightsWidth_()) - GetPadW() - 1; }
    int GetBackwardPadH() const { return static_cast<int>(GetWeightsHeight_()) - GetPadH() - 1; }

    bool IsAsymmetricPadH() const
    {
        return conv.paddingMode == miopenPaddingSame && (GetWeightsHeight_() % 2) == 0;
    }
    bool IsAsymmetricPadW() const
    {
        return conv.paddingMode == miopenPaddingSame && (GetWeightsWidth_() % 2) == 0;
    }

    bool Is2d() const { return GetSpatialDims() == 2; }
    bool Is3d() const { return GetSpatialDims() == 3; }

    bool IsFp32() const
    {
        return GetInDataType() == miopenFloat && GetWeightsDataType() == miopenFloat &&
               GetOutDataType() == miopenFloat;
    }
    bool IsFp16() const
    {
        return GetInDataType() == miopenHalf && GetWeightsDataType() == miopenHalf &&
               GetOutDataType() == miopenHalf;
    }
    bool IsBfp16() const
    {
        return GetInDataType() == miopenBFloat16 && GetWeightsDataType() == miopenBFloat16 &&
               GetOutDataType() == miopenBFloat16;
    }
    bool IsInt8() const
    {
        return GetInDataType() == miopenInt8 && GetWeightsDataType() == miopenInt8 &&
               (GetOutDataType() == miopenInt32 || GetOutDataType() == miopenFloat);
    }
    bool IsFp8() const
    {
        return GetInDataType() == miopenFloat8 || GetWeightsDataType() == miopenFloat8 ||
               GetOutDataType() == miopenFloat8;
    }
    bool IsBfp8() const
    {
        return GetInDataType() == miopenBFloat8 || GetWeightsDataType() == miopenBFloat8 ||
               GetOutDataType() == miopenBFloat8;
    }
    bool IsTensorsCasted() const
    {
        return GetInCastType() || GetWeightsCastType() || GetOutCastType();
    }

    // To be used in Solvers that do not implement ALT FP16 kernels.
    // Those Solvers must be non-applicable for gfx90a when this function returns true.
    bool IsGfx90aFp16altRequired() const
    {
        if(!IsFp16())
            return false;
        if(direction == conv::Direction::Forward)
            return conv.attribute.gfx90aFp16alt.GetFwd();
        if(direction == conv::Direction::BackwardData)
            return conv.attribute.gfx90aFp16alt.GetBwd();
        if(direction == conv::Direction::BackwardWeights)
            return conv.attribute.gfx90aFp16alt.GetWrW();
        MIOPEN_THROW("Direction must be known!");
    }

    bool IsLayoutDefault() const;
    bool IsLayoutNHWC() const;
    bool IsLayoutNCHWc() const;
    bool IsNCHWc_NCHWc() const;
    bool IsNCHWc_CHWNc() const;

    void HeuristicUpdateLayouts();

    void BuildConfKey(std::string& conf_key) const;

    NetworkConfig BuildConfKey() const
    {
        std::string ret;
        BuildConfKey(ret);
        return NetworkConfig{ret};
    }

    void Serialize(std::ostream& stream) const;

    friend std::ostream& operator<<(std::ostream& os, const ProblemDescription& obj)
    {
        obj.Serialize(os);
        return os;
    }

#if MIOPEN_ENABLE_SQLITE
    static std::string table_name() { return "config"; }

    template <class Self>
    static void Visit(Self&& self, std::function<void(int, std::string)> f)
    {
        // The column names match the driver command line argument names
        f(self.GetSpatialDims(), "spatial_dim");
        f(self.GetInChannels_(), "in_channels");
        f(self.GetInHeight_(), "in_h");
        f(self.GetInWidth_(), "in_w");
        f(self.GetInDepth_(), "in_d");
        f(self.GetWeightsHeight_(), "fil_h");
        f(self.GetWeightsWidth_(), "fil_w");
        f(self.GetWeightsDepth_(), "fil_d");
        f(self.GetOutChannels_(), "out_channels");
        f(self.GetBatchSize_(), "batchsize");
        f(self.GetPadH(), "pad_h");
        f(self.GetPadW(), "pad_w");
        f(self.GetPadD(), "pad_d");
        f(self.GetKernelStrideH(), "conv_stride_h");
        f(self.GetKernelStrideW(), "conv_stride_w");
        f(self.GetKernelStrideD(), "conv_stride_d");
        f(self.GetDilationH(), "dilation_h");
        f(self.GetDilationW(), "dilation_w");
        f(self.GetDilationD(), "dilation_d");
        f(self.GetBias(), "bias");
        f(self.GetGroupCount(), "group_count");
    }

    template <class Self>
    static void Visit(Self&& self, std::function<void(std::string, std::string)> f)
    {
        f(self.GetInLayout(), "layout");
        std::string data_type = EncodeDataTypesForKey(
            self.GetInDataType(), self.GetWeightsDataType(), self.GetOutDataType());
        f(data_type, "data_type");
        f(self.GetDirectionStr(), "direction");
    }
#endif

    void SetupFloats(ExecutionContext& ctx) const;

private:
    TensorDescriptor in;
    TensorDescriptor weights;
    TensorDescriptor out;
    ConvolutionDescriptor conv;
    std::string in_layout;
    std::string weights_layout;
    std::string out_layout;
    Direction direction = Direction::Forward;
    int bias            = 0;
};

} // namespace conv
} // namespace miopen<|MERGE_RESOLUTION|>--- conflicted
+++ resolved
@@ -192,20 +192,7 @@
 
     // In getters
     miopenDataType_t GetInDataType() const { return in.GetType(); }
-<<<<<<< HEAD
     std::optional<miopenDataType_t> GetInCastType() const { return in.GetCastType(); }
-    std::size_t GetInBatchSize() const { return GetN5(GetSpatialDims(), in.GetLengths()); }
-    std::size_t GetBatchSize() const { return GetInBatchSize(); } // alias of GetInBatchSize()
-    std::size_t GetInChannels() const { return GetC5(GetSpatialDims(), in.GetLengths()); }
-    std::size_t GetInDepth() const { return GetD5(GetSpatialDims(), in.GetLengths()); }
-    std::size_t GetInHeight() const { return GetH5(GetSpatialDims(), in.GetLengths()); }
-    std::size_t GetInWidth() const { return GetW5(GetSpatialDims(), in.GetLengths()); }
-    std::size_t GetInBatchStride() const { return GetN5(GetSpatialDims(), in.GetStrides()); }
-    std::size_t GetInChannelStride() const { return GetC5(GetSpatialDims(), in.GetStrides()); }
-    std::size_t GetInStrideD() const { return GetD5(GetSpatialDims(), in.GetStrides()); }
-    std::size_t GetInStrideH() const { return GetH5(GetSpatialDims(), in.GetStrides()); }
-    std::size_t GetInStrideW() const { return GetW5(GetSpatialDims(), in.GetStrides()); }
-=======
     unsigned GetInBatchSize_() const { return GetN5(GetSpatialDims(), in.GetLengths()); }
     unsigned GetBatchSize_() const { return GetInBatchSize_(); } // alias of GetInBatchSize_()
     unsigned GetInChannels_() const { return GetC5(GetSpatialDims(), in.GetLengths()); }
@@ -217,7 +204,6 @@
     unsigned GetInStrideD_() const { return GetD5(GetSpatialDims(), in.GetStrides()); }
     unsigned GetInStrideH_() const { return GetH5(GetSpatialDims(), in.GetStrides()); }
     unsigned GetInStrideW_() const { return GetW5(GetSpatialDims(), in.GetStrides()); }
->>>>>>> c3d27bb8
     std::string GetInLayout() const { return in_layout; }
     std::string ComputeInLayout() const
     {
@@ -240,19 +226,7 @@
 
     // Out getters
     miopenDataType_t GetOutDataType() const { return out.GetType(); }
-<<<<<<< HEAD
     std::optional<miopenDataType_t> GetOutCastType() const { return out.GetCastType(); }
-    std::size_t GetOutBatchSize() const { return GetN5(GetSpatialDims(), out.GetLengths()); }
-    std::size_t GetOutChannels() const { return GetC5(GetSpatialDims(), out.GetLengths()); }
-    std::size_t GetOutDepth() const { return GetD5(GetSpatialDims(), out.GetLengths()); }
-    std::size_t GetOutHeight() const { return GetH5(GetSpatialDims(), out.GetLengths()); }
-    std::size_t GetOutWidth() const { return GetW5(GetSpatialDims(), out.GetLengths()); }
-    std::size_t GetOutBatchStride() const { return GetN5(GetSpatialDims(), out.GetStrides()); }
-    std::size_t GetOutChannelStride() const { return GetC5(GetSpatialDims(), out.GetStrides()); }
-    std::size_t GetOutStrideD() const { return GetD5(GetSpatialDims(), out.GetStrides()); }
-    std::size_t GetOutStrideH() const { return GetH5(GetSpatialDims(), out.GetStrides()); }
-    std::size_t GetOutStrideW() const { return GetW5(GetSpatialDims(), out.GetStrides()); }
-=======
     unsigned GetOutBatchSize_() const { return GetN5(GetSpatialDims(), out.GetLengths()); }
     unsigned GetOutChannels_() const { return GetC5(GetSpatialDims(), out.GetLengths()); }
     unsigned GetOutDepth_() const { return GetD5(GetSpatialDims(), out.GetLengths()); }
@@ -263,7 +237,6 @@
     unsigned GetOutStrideD_() const { return GetD5(GetSpatialDims(), out.GetStrides()); }
     unsigned GetOutStrideH_() const { return GetH5(GetSpatialDims(), out.GetStrides()); }
     unsigned GetOutStrideW_() const { return GetW5(GetSpatialDims(), out.GetStrides()); }
->>>>>>> c3d27bb8
     std::string GetOutLayout() const { return out_layout; }
     std::string ComputeOutLayout() const
     {
@@ -286,14 +259,9 @@
 
     // Weights getters
     miopenDataType_t GetWeightsDataType() const { return weights.GetType(); }
-<<<<<<< HEAD
     std::optional<miopenDataType_t> GetWeightsCastType() const { return weights.GetCastType(); }
-    std::size_t GetWeightsDepth() const { return GetD5(GetSpatialDims(), weights.GetLengths()); }
-    std::size_t GetWeightsHeight() const
-=======
     unsigned GetWeightsDepth_() const { return GetD5(GetSpatialDims(), weights.GetLengths()); }
     unsigned GetWeightsHeight_() const
->>>>>>> c3d27bb8
     {
         if(weights.GetLayout_str() == "CHWNc")
             return GetHofCHWN(weights.GetLengths());
