/*******************************************************************************
 *
 * MIT License
 *
 * Copyright (c) 2020 Advanced Micro Devices, Inc.
 *
 * Permission is hereby granted, free of charge, to any person obtaining a copy
 * of this software and associated documentation files (the "Software"), to deal
 * in the Software without restriction, including without limitation the rights
 * to use, copy, modify, merge, publish, distribute, sublicense, and/or sell
 * copies of the Software, and to permit persons to whom the Software is
 * furnished to do so, subject to the following conditions:
 *
 * The above copyright notice and this permission notice shall be included in all
 * copies or substantial portions of the Software.
 *
 * THE SOFTWARE IS PROVIDED "AS IS", WITHOUT WARRANTY OF ANY KIND, EXPRESS OR
 * IMPLIED, INCLUDING BUT NOT LIMITED TO THE WARRANTIES OF MERCHANTABILITY,
 * FITNESS FOR A PARTICULAR PURPOSE AND NONINFRINGEMENT. IN NO EVENT SHALL THE
 * AUTHORS OR COPYRIGHT HOLDERS BE LIABLE FOR ANY CLAIM, DAMAGES OR OTHER
 * LIABILITY, WHETHER IN AN ACTION OF CONTRACT, TORT OR OTHERWISE, ARISING FROM,
 * OUT OF OR IN CONNECTION WITH THE SOFTWARE OR THE USE OR OTHER DEALINGS IN THE
 * SOFTWARE.
 *
 *******************************************************************************/

#pragma once

#include <boost/any.hpp>
#include <miopen/conv_algo_name.hpp>
#include <miopen/names.hpp>
#include <miopen/scalar.hpp>

#include <miopen/problem_description_base.hpp>
#include <miopen/tensor.hpp>
#include <miopen/convolution.hpp>

#if MIOPEN_ENABLE_SQLITE
#include <miopen/sqlite_db.hpp>
#endif

namespace miopen {

struct ExecutionContext;

std::string
EncodeDataTypesForKey(miopenDataType_t in, miopenDataType_t weights, miopenDataType_t out);

template <class TElement>
constexpr auto GetDHW(unsigned spatial_dims, const std::vector<TElement>& data)
{
    if(spatial_dims == 2)
        return std::make_tuple(0, data[0], data[1]);
    return std::make_tuple(data[0], data[1], data[2]);
}

template <class TElement>
constexpr TElement GetD3(unsigned spatial_dims, const std::vector<TElement>& data)
{
    return std::get<0>(GetDHW(spatial_dims, data));
}

template <class TElement>
constexpr TElement GetH3(unsigned spatial_dims, const std::vector<TElement>& data)
{
    return std::get<1>(GetDHW(spatial_dims, data));
}

template <class TElement>
constexpr TElement GetW3(unsigned spatial_dims, const std::vector<TElement>& data)
{
    return std::get<2>(GetDHW(spatial_dims, data));
}
template <class TElement>
constexpr auto GetCHWN(const std::vector<TElement>& data)
{
    return miopen::tien<4>(data, 1);
}

template <class TElement>
constexpr TElement GetNofCHWN(const std::vector<TElement>& data)
{
    return std::get<3>(GetCHWN(data));
}

template <class TElement>
constexpr TElement GetCofCHWN(const std::vector<TElement>& data)
{
    return std::get<0>(GetCHWN(data));
}

template <class TElement>
constexpr TElement GetHofCHWN(const std::vector<TElement>& data)
{
    return std::get<1>(GetCHWN(data));
}

template <class TElement>
constexpr TElement GetWofCHWN(const std::vector<TElement>& data)
{
    return std::get<2>(GetCHWN(data));
}

template <class TElement>
constexpr TElement GetN5(unsigned spatial_dims, const std::vector<TElement>& data)
{
    return std::get<0>(GetNCDHW(spatial_dims, data));
}

template <class TElement>
constexpr TElement GetC5(unsigned spatial_dims, const std::vector<TElement>& data)
{
    return std::get<1>(GetNCDHW(spatial_dims, data));
}

template <class TElement>
constexpr TElement GetD5(unsigned spatial_dims, const std::vector<TElement>& data)
{
    return std::get<2>(GetNCDHW(spatial_dims, data));
}

template <class TElement>
constexpr TElement GetH5(unsigned spatial_dims, const std::vector<TElement>& data)
{
    return std::get<3>(GetNCDHW(spatial_dims, data));
}

template <class TElement>
constexpr TElement GetW5(unsigned spatial_dims, const std::vector<TElement>& data)
{
    return std::get<4>(GetNCDHW(spatial_dims, data));
}

namespace conv {

enum class AlphaBetaCase
{
    /* IDENTITY      alpha = 1.0 and beta = 0.0 */
    /* SCALE         alpha = 4.2 and beta = 0.0 */
    /* BILINEAR      alpha = 3.2 and beta = 1.1 */
    /* ERROR_STATE   alpha = 0.0 and beta = 3.1 */

    DEFAULT     = 0, /* alpha = 1.0 and beta = 0.0.*/
    SCALE       = 1, /* alpha with some value and beta 0.0*/
    BILINEAR    = 2, /* both alpha and beta with some value*/
    ERROR_STATE = 3, /* alpha 0.0 and beta with some value, this should not occur.
                        But used to check for errors.*/
};

AlphaBetaCase ClassifyAlphaBeta(const Scalar& alpha, const Scalar& beta);

struct ProblemDescription : ProblemDescriptionBase
#if MIOPEN_ENABLE_SQLITE
    ,
                            SQLiteSerializable<ProblemDescription>
#endif
{
    ProblemDescription() = default;

    /// \todo Get rid of the swapping of x and y.
    ProblemDescription(const TensorDescriptor& in_, // x for Forward, y for Backward*
                       const TensorDescriptor& weights_,
                       const TensorDescriptor& out_, // y for Forward, x for Backward*
                       const ConvolutionDescriptor& conv_,
                       Direction direction_,
                       int bias_            = 0,
                       const Scalar& alpha_ = Scalar(1.0),
                       const Scalar& beta_  = Scalar(0.0))
        : in(in_),
          weights(weights_),
          out(out_),
          conv(conv_),
          in_layout(ComputeInLayout()),
          weights_layout(ComputeWeightsLayout()),
          out_layout(ComputeOutLayout()),
          direction(direction_),
          bias(bias_),
          alpha(alpha_),
          beta(beta_),
          alpha_beta_case(ClassifyAlphaBeta(alpha, beta))
    {
        HeuristicUpdateLayouts();
    }

    // Conv descriptor getters
    unsigned GetSpatialDims() const { return conv.GetSpatialDimension(); }
    int GetPadD() const { return GetD3(GetSpatialDims(), conv.GetConvPads()); }
    int GetPadH() const { return GetH3(GetSpatialDims(), conv.GetConvPads()); }
    int GetPadW() const { return GetW3(GetSpatialDims(), conv.GetConvPads()); }
    int GetKernelStrideD() const { return GetD3(GetSpatialDims(), conv.GetConvStrides()); }
    int GetKernelStrideH() const { return GetH3(GetSpatialDims(), conv.GetConvStrides()); }
    int GetKernelStrideW() const { return GetW3(GetSpatialDims(), conv.GetConvStrides()); }
    int GetDilationD() const { return GetD3(GetSpatialDims(), conv.GetConvDilations()); }
    int GetDilationH() const { return GetH3(GetSpatialDims(), conv.GetConvDilations()); }
    int GetDilationW() const { return GetW3(GetSpatialDims(), conv.GetConvDilations()); }
    int GetGroupCount() const { return conv.GetGroupCount(); }
    int GetVectorLength() const { return in.GetVectorLength(); }

    // In getters
    miopenDataType_t GetInDataType() const { return in.GetType(); }
    std::optional<miopenDataType_t> GetInCastType() const { return in.GetCastType(); }
    std::size_t GetInBatchSize() const { return GetN5(GetSpatialDims(), in.GetLengths()); }
    std::size_t GetBatchSize() const { return GetInBatchSize(); } // alias of GetInBatchSize()
    std::size_t GetInChannels() const { return GetC5(GetSpatialDims(), in.GetLengths()); }
    std::size_t GetInDepth() const { return GetD5(GetSpatialDims(), in.GetLengths()); }
    std::size_t GetInHeight() const { return GetH5(GetSpatialDims(), in.GetLengths()); }
    std::size_t GetInWidth() const { return GetW5(GetSpatialDims(), in.GetLengths()); }
    std::size_t GetInBatchStride() const { return GetN5(GetSpatialDims(), in.GetStrides()); }
    std::size_t GetInChannelStride() const { return GetC5(GetSpatialDims(), in.GetStrides()); }
    std::size_t GetInStrideD() const { return GetD5(GetSpatialDims(), in.GetStrides()); }
    std::size_t GetInStrideH() const { return GetH5(GetSpatialDims(), in.GetStrides()); }
    std::size_t GetInStrideW() const { return GetW5(GetSpatialDims(), in.GetStrides()); }
    std::string GetInLayout() const { return in_layout; }
    std::size_t GetInElementSize() const { return GetTypeSize(GetInDataType()); }
    std::size_t GetInSize() const { return in.GetNumBytes(); }

    // Out getters
    miopenDataType_t GetOutDataType() const { return out.GetType(); }
    std::optional<miopenDataType_t> GetOutCastType() const { return out.GetCastType(); }
    std::size_t GetOutBatchSize() const { return GetN5(GetSpatialDims(), out.GetLengths()); }
    std::size_t GetOutChannels() const { return GetC5(GetSpatialDims(), out.GetLengths()); }
    std::size_t GetOutDepth() const { return GetD5(GetSpatialDims(), out.GetLengths()); }
    std::size_t GetOutHeight() const { return GetH5(GetSpatialDims(), out.GetLengths()); }
    std::size_t GetOutWidth() const { return GetW5(GetSpatialDims(), out.GetLengths()); }
    std::size_t GetOutBatchStride() const { return GetN5(GetSpatialDims(), out.GetStrides()); }
    std::size_t GetOutChannelStride() const { return GetC5(GetSpatialDims(), out.GetStrides()); }
    std::size_t GetOutStrideD() const { return GetD5(GetSpatialDims(), out.GetStrides()); }
    std::size_t GetOutStrideH() const { return GetH5(GetSpatialDims(), out.GetStrides()); }
    std::size_t GetOutStrideW() const { return GetW5(GetSpatialDims(), out.GetStrides()); }
    std::string GetOutLayout() const { return out_layout; }
    std::size_t GetOutElementSize() const { return GetTypeSize(GetOutDataType()); }
    std::size_t GetOutSize() const { return out.GetNumBytes(); }

    // Weights getters
    miopenDataType_t GetWeightsDataType() const { return weights.GetType(); }
    std::optional<miopenDataType_t> GetWeightsCastType() const { return weights.GetCastType(); }
    std::size_t GetWeightsDepth() const { return GetD5(GetSpatialDims(), weights.GetLengths()); }
    std::size_t GetWeightsHeight() const
    {
        if(weights.GetLayout_str() == "CHWNc")
            return GetHofCHWN(weights.GetLengths());
        else
            return GetH5(GetSpatialDims(), weights.GetLengths());
    }
    std::size_t GetWeightsWidth() const
    {
        if(weights.GetLayout_str() == "CHWNc")
            return GetWofCHWN(weights.GetLengths());
        else
            return GetW5(GetSpatialDims(), weights.GetLengths());
    }
    // std::size_t GetWeightsStrideD() const { return GetD5(GetSpatialDims(), weights.GetStrides());
    // }
    // std::size_t GetWeightsStrideH() const { return GetH5(GetSpatialDims(), weights.GetStrides());
    // }
    // std::size_t GetWeightsStrideW() const { return GetW5(GetSpatialDims(), weights.GetStrides());
    // }
    std::string GetWeightsLayout() const { return weights_layout; }
    std::size_t GetWeightsElementSize() const { return GetTypeSize(GetWeightsDataType()); }
    std::size_t GetWeightsSize() const { return weights.GetNumBytes(); }

    const TensorDescriptor& GetIn() const { return in; }
    const TensorDescriptor& GetWeights() const { return weights; }
    const TensorDescriptor& GetOut() const { return out; }
    const ConvolutionDescriptor& GetConv() const { return conv; }

    Direction GetDirection() const { return direction; }
    bool IsDirectionForward() const { return direction == conv::Direction::Forward; }
    bool IsDirectionBackwardData() const { return direction == conv::Direction::BackwardData; }
    bool IsDirectionBackwardWrW() const { return direction == conv::Direction::BackwardWeights; }
    std::string GetDirectionStr() const;

    Scalar GetAlpha() const { return alpha; }
    Scalar GetBeta() const { return beta; }

<<<<<<< HEAD
    AlphaBetaCase GetAlphaBetaEnumCase() const { return alpha_beta_case; }
=======
    AlphaBetaCase GetAlphaBetaCase() { return alpha_beta_case; }
>>>>>>> 564192fb

    int GetBias() const { return bias; }

    std::size_t GetBiasSize() const
    {
        return (GetBias() != 0) ? (GetOutChannels() * GetOutElementSize()) : 0;
    }

    int64_t GetBackwardPadW() const
    {
        return static_cast<int64_t>(GetWeightsWidth()) - GetPadW() - 1;
    }
    int64_t GetBackwardPadH() const
    {
        return static_cast<int64_t>(GetWeightsHeight()) - GetPadH() - 1;
    }

    bool IsAsymmetricPadH() const
    {
        return conv.paddingMode == miopenPaddingSame && (GetWeightsHeight() % 2) == 0;
    }
    bool IsAsymmetricPadW() const
    {
        return conv.paddingMode == miopenPaddingSame && (GetWeightsWidth() % 2) == 0;
    }

    bool Is2d() const { return GetSpatialDims() == 2; }
    bool Is3d() const { return GetSpatialDims() == 3; }

    bool IsFp32() const
    {
        return GetInDataType() == miopenFloat && GetWeightsDataType() == miopenFloat &&
               GetOutDataType() == miopenFloat;
    }
    bool IsFp16() const
    {
        return GetInDataType() == miopenHalf && GetWeightsDataType() == miopenHalf &&
               GetOutDataType() == miopenHalf;
    }
    bool IsBfp16() const
    {
        return GetInDataType() == miopenBFloat16 && GetWeightsDataType() == miopenBFloat16 &&
               GetOutDataType() == miopenBFloat16;
    }
    bool IsInt8() const
    {
        return GetInDataType() == miopenInt8 && GetWeightsDataType() == miopenInt8 &&
               (GetOutDataType() == miopenInt32 || GetOutDataType() == miopenFloat);
    }
    bool IsFp8() const
    {
        return GetInDataType() == miopenFloat8 || GetWeightsDataType() == miopenFloat8 ||
               GetOutDataType() == miopenFloat8;
    }
    bool IsBfp8() const
    {
        return GetInDataType() == miopenBFloat8 || GetWeightsDataType() == miopenBFloat8 ||
               GetOutDataType() == miopenBFloat8;
    }
    bool IsTensorsCasted() const
    {
        return GetInCastType() || GetWeightsCastType() || GetOutCastType();
    }

    // To be used in Solvers that do not implement ALT FP16 kernels.
    // Those Solvers must be non-applicable for gfx90a when this function returns true.
    bool IsGfx90aFp16altRequired() const
    {
        if(!IsFp16())
            return false;
        if(direction == conv::Direction::Forward)
            return conv.attribute.gfx90aFp16alt.GetFwd();
        if(direction == conv::Direction::BackwardData)
            return conv.attribute.gfx90aFp16alt.GetBwd();
        if(direction == conv::Direction::BackwardWeights)
            return conv.attribute.gfx90aFp16alt.GetWrW();
        MIOPEN_THROW("Direction must be known!");
    }

    bool IsLayoutDefault() const;
    bool IsLayoutNHWC() const;
    bool IsLayoutNCHWc() const;
    bool IsNCHWc_NCHWc() const;
    bool IsNCHWc_CHWNc() const;

    bool HasNonPackedTensors() const
    {
        return !(in.IsPacked() && weights.IsPacked() && out.IsPacked());
    }

    bool HasMixedDataTypes() const
    {
        return !(GetInDataType() == GetWeightsDataType() &&
                 GetWeightsDataType() == GetOutDataType());
    }

    bool AllTensorsDimsFitIntoInt() const
    {
        return in.AllDimsFitIntoInt() && weights.AllDimsFitIntoInt() && out.AllDimsFitIntoInt();
    }

    bool AllTensorsLengthsFitIntoInt() const
    {
        return in.AllLengthsFitIntoInt() && weights.AllLengthsFitIntoInt() &&
               out.AllLengthsFitIntoInt();
    }

    void HeuristicUpdateLayouts();

    void MakeNetworkConfig(std::string& conf_key) const;

    NetworkConfig MakeNetworkConfig() const override
    {
        std::string ret;
        MakeNetworkConfig(ret);
        return NetworkConfig{ret};
    }

    // Todo: remove after fixing fin
    [[deprecated]] NetworkConfig BuildConfKey() const { return MakeNetworkConfig(); }

    void Serialize(std::ostream& stream) const;

    friend std::ostream& operator<<(std::ostream& os, const ProblemDescription& obj)
    {
        obj.Serialize(os);
        return os;
    }

#if MIOPEN_ENABLE_SQLITE
    static std::string table_name() { return "config"; }
#endif

    template <class Self>
    static void Visit(Self&& self, std::function<void(int64_t, std::string)> f)
    {
        // The column names match the driver command line argument names
        f(self.GetSpatialDims(), "spatial_dim");
        f(self.GetInChannels(), "in_channels");
        f(self.GetInHeight(), "in_h");
        f(self.GetInWidth(), "in_w");
        f(self.GetInDepth(), "in_d");
        f(self.GetWeightsHeight(), "fil_h");
        f(self.GetWeightsWidth(), "fil_w");
        f(self.GetWeightsDepth(), "fil_d");
        f(self.GetOutChannels(), "out_channels");
        f(self.GetBatchSize(), "batchsize");
        f(self.GetPadH(), "pad_h");
        f(self.GetPadW(), "pad_w");
        f(self.GetPadD(), "pad_d");
        f(self.GetKernelStrideH(), "conv_stride_h");
        f(self.GetKernelStrideW(), "conv_stride_w");
        f(self.GetKernelStrideD(), "conv_stride_d");
        f(self.GetDilationH(), "dilation_h");
        f(self.GetDilationW(), "dilation_w");
        f(self.GetDilationD(), "dilation_d");
        f(self.GetBias(), "bias");
        f(self.GetGroupCount(), "group_count");
    }

    template <class Self>
    static void Visit(Self&& self, std::function<void(std::string, std::string)> f)
    {
        f(self.GetInLayout(), "layout");
        std::string data_type = EncodeDataTypesForKey(
            self.GetInDataType(), self.GetWeightsDataType(), self.GetOutDataType());
        f(data_type, "data_type");
        f(self.GetDirectionStr(), "direction");
    }

    template <class Self, class Visitor>
    static void VisitAll(Self&& self, const Visitor& f)
    {
        Visit(std::forward<Self>(self), [&](int64_t value, std::string name) { f(value, name); });
        Visit(std::forward<Self>(self),
              [&](std::string value, std::string name) { f(value, name); });
    }

    void SetupFloats(ExecutionContext& ctx) const;

private:
    std::string ComputeInLayout() const
    {
        if(GetSpatialDims() == 2)
        {
            return in.GetLayout(in.GetLayout_str());
        }
        else
        {
            return in.GetLayout("NCDHW");
        }
    }

    std::string ComputeOutLayout() const
    {
        if(GetSpatialDims() == 2)
        {
            return out.GetLayout(out.GetLayout_str());
        }
        else
        {
            return out.GetLayout("NCDHW");
        }
    }

    std::string ComputeWeightsLayout() const
    {
        if(GetSpatialDims() == 2)
        {
            return weights.GetLayout(weights.GetLayout_str());
        }
        else
        {
            return weights.GetLayout("NCDHW");
        }
    }

    TensorDescriptor in;
    TensorDescriptor weights;
    TensorDescriptor out;
    ConvolutionDescriptor conv;
    std::string in_layout;
    std::string weights_layout;
    std::string out_layout;
    Direction direction           = Direction::Forward;
    int bias                      = 0;
    Scalar alpha                  = Scalar(1.0);
    Scalar beta                   = Scalar(0.0);
    AlphaBetaCase alpha_beta_case = AlphaBetaCase::DEFAULT;
};

} // namespace conv
} // namespace miopen<|MERGE_RESOLUTION|>--- conflicted
+++ resolved
@@ -273,11 +273,7 @@
     Scalar GetAlpha() const { return alpha; }
     Scalar GetBeta() const { return beta; }
 
-<<<<<<< HEAD
-    AlphaBetaCase GetAlphaBetaEnumCase() const { return alpha_beta_case; }
-=======
-    AlphaBetaCase GetAlphaBetaCase() { return alpha_beta_case; }
->>>>>>> 564192fb
+    AlphaBetaCase GetAlphaBetaCase() const { return alpha_beta_case; }
 
     int GetBias() const { return bias; }
 
