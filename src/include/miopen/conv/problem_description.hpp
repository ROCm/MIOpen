--- conflicted
+++ resolved
@@ -97,21 +97,6 @@
 {
     return std::get<0>(GetCHWN(data));
 }
-<<<<<<< HEAD
-
-template <class TElement>
-constexpr TElement GetHofCHWN(const std::vector<TElement>& data)
-{
-    return std::get<1>(GetCHWN(data));
-}
-
-template <class TElement>
-constexpr TElement GetWofCHWN(const std::vector<TElement>& data)
-{
-    return std::get<2>(GetCHWN(data));
-}
-=======
->>>>>>> df4a7129
 
 template <class TElement>
 constexpr TElement GetHofCHWN(const std::vector<TElement>& data)
@@ -214,11 +199,7 @@
     {
         if(GetSpatialDims() == 2)
         {
-<<<<<<< HEAD
-            return in.GetLayout(in.GetTensorLayout());
-=======
             return in.GetLayout(in.GetLayout_str());
->>>>>>> df4a7129
         }
         else
         {
@@ -252,11 +233,7 @@
     {
         if(GetSpatialDims() == 2)
         {
-<<<<<<< HEAD
-            return out.GetLayout(out.GetTensorLayout());
-=======
             return out.GetLayout(out.GetLayout_str());
->>>>>>> df4a7129
         }
         else
         {
@@ -278,22 +255,14 @@
     std::size_t GetWeightsDepth() const { return GetD5(GetSpatialDims(), weights.GetLengths()); }
     std::size_t GetWeightsHeight() const
     {
-<<<<<<< HEAD
-        if(weights.GetTensorLayout() == "CHWN_VECT_C")
-=======
         if(weights.GetLayout_str() == "CHWNc")
->>>>>>> df4a7129
             return GetHofCHWN(weights.GetLengths());
         else
             return GetH5(GetSpatialDims(), weights.GetLengths());
     }
     std::size_t GetWeightsWidth() const
     {
-<<<<<<< HEAD
-        if(weights.GetTensorLayout() == "CHWN_VECT_C")
-=======
         if(weights.GetLayout_str() == "CHWNc")
->>>>>>> df4a7129
             return GetWofCHWN(weights.GetLengths());
         else
             return GetW5(GetSpatialDims(), weights.GetLengths());
@@ -309,11 +278,7 @@
     {
         if(GetSpatialDims() == 2)
         {
-<<<<<<< HEAD
-            return weights.GetLayout(weights.GetTensorLayout());
-=======
             return weights.GetLayout(weights.GetLayout_str());
->>>>>>> df4a7129
         }
         else
         {
