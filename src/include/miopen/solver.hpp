--- conflicted
+++ resolved
@@ -121,19 +121,6 @@
     /// Searchable solvers provide a GetSolution that takes a Context and PerformanceConfig
     /// ConvSolution GetSolution(const ConvolutionContext& params,
     ///                          const PerformanceConfig& config) const;
-<<<<<<< HEAD
-=======
-
-    /// Temporary solver-specific method until we have generic means for running solutions.
-    /// int RunAndMeasureSolution(const miopen::Handle& profile_h,
-    ///                          Data_t bot_ocl_buf,
-    ///                          Data_t top_ocl_buf,
-    ///                          Data_t wei_ocl_buf,
-    ///                          Data_t bias_ocl_buf,
-    ///                          const ConvolutionContext& params,
-    ///                          const ConvSolution& solution,
-    ///                          float& elapsed_time) const;
->>>>>>> 7e8a9d00
 };
 
 struct PerformanceConfigConvAsm3x3U : Serializable<PerformanceConfigConvAsm3x3U>
@@ -173,18 +160,6 @@
     ConvSolution GetSolution(const ConvolutionContext& params,
                              const PerformanceConfigConvAsm3x3U& config,
                              bool disableConfigOverrideFromEnv = false) const;
-<<<<<<< HEAD
-=======
-    template <typename B, typename T>
-    int RunAndMeasureSolution(const miopen::Handle& profile_h,
-                              B bot_ocl_buf,
-                              T top_ocl_buf,
-                              ConstData_t wei_ocl_buf,
-                              ConstData_t bias_ocl_buf,
-                              const ConvolutionContext& params,
-                              const ConvSolution& solution,
-                              float& elapsed_time) const;
->>>>>>> 7e8a9d00
 };
 
 struct PerformanceConfigConvAsm1x1U : Serializable<PerformanceConfigConvAsm1x1U>
@@ -253,18 +228,6 @@
     ConvSolution GetSolution(const ConvolutionContext& params,
                              const PerformanceConfigConvAsm1x1U& config,
                              bool disableConfigOverrideFromEnv = false) const;
-<<<<<<< HEAD
-=======
-    template <typename B, typename T>
-    int RunAndMeasureSolution(const miopen::Handle& profile_h,
-                              B bot_ocl_buf,
-                              T top_ocl_buf,
-                              ConstData_t wei_ocl_buf,
-                              ConstData_t bias_ocl_buf,
-                              const ConvolutionContext& params,
-                              const ConvSolution& solution,
-                              float& elapsed_time) const;
->>>>>>> 7e8a9d00
 };
 
 struct PerformanceConfigConvBiasActivAsm1x1U : PerformanceConfigConvAsm1x1U
@@ -281,26 +244,12 @@
 struct ConvBiasActivAsm1x1U : ConvAsm1x1U
 {
     PerformanceConfigConvBiasActivAsm1x1U GetPerformanceConfig(const ConvolutionContext&) const;
-<<<<<<< HEAD
 
     PerformanceConfigConvBiasActivAsm1x1U Search(const ConvolutionContext&,
                                                  const AnyInvokeParams& invoke_ctx) const;
     ConvSolution GetSolution(const ConvolutionContext& params,
                              const PerformanceConfigConvAsm1x1U& config,
                              bool disableConfigOverrideFromEnv = false) const;
-=======
-    template <typename B, typename T>
-    int RunAndMeasureSolution(const miopen::Handle& profile_h,
-                              B bot_ocl_buf,
-                              T top_ocl_buf,
-                              ConstData_t wei_ocl_buf,
-                              ConstData_t bias_ocl_buf,
-                              const ConvolutionContext& params,
-                              const ConvSolution& solution,
-                              float& elapsed_time) const;
-
-    PerformanceConfigConvBiasActivAsm1x1U Search(const ConvolutionContext&) const;
->>>>>>> 7e8a9d00
 };
 
 struct PerformanceConfigConvAsm1x1UV2 : Serializable<PerformanceConfigConvAsm1x1UV2>
@@ -374,18 +323,6 @@
     ConvSolution GetSolution(const ConvolutionContext& params,
                              const PerformanceConfigConvAsm1x1UV2& config,
                              bool disableConfigOverrideFromEnv = false) const;
-<<<<<<< HEAD
-=======
-    template <typename B, typename T>
-    int RunAndMeasureSolution(const miopen::Handle& profile_h,
-                              B bot_ocl_buf,
-                              T top_ocl_buf,
-                              ConstData_t wei_ocl_buf,
-                              ConstData_t bias_ocl_buf,
-                              const ConvolutionContext& params,
-                              const ConvSolution& solution,
-                              float& elapsed_time) const;
->>>>>>> 7e8a9d00
 };
 
 struct ConvAsm5x10u2v2f1 : SolverBase<ConvolutionContext>
@@ -812,20 +749,8 @@
                              const PerformanceImplicitGemmV4R1& config,
                              bool disableConfigOverrideFromEnv = false) const;
 
-<<<<<<< HEAD
     PerformanceImplicitGemmV4R1 Search(const ConvolutionContext&,
                                        const AnyInvokeParams& invoke_ctx) const;
-=======
-    PerformanceImplicitGemmV4R1 Search(const ConvolutionContext&) const;
-    int RunAndMeasureSolution(const miopen::Handle& profile_h,
-                              ConstData_t bot_buf,
-                              Data_t top_buf,
-                              ConstData_t wei_buf,
-                              ConstData_t bias_buf,
-                              const ConvolutionContext& ctx,
-                              const ConvSolution& solution,
-                              float& elapsed_time) const;
->>>>>>> 7e8a9d00
 };
 
 struct ConvHipImplicitGemmV4R4Fwd : SolverBase<ConvolutionContext>
@@ -835,20 +760,8 @@
     PerformanceImplicitGemmV4R4Fwd GetPerformanceConfig(const ConvolutionContext& ctx) const;
     bool IsValidPerformanceConfig(const ConvolutionContext& ctx,
                                   const PerformanceImplicitGemmV4R4Fwd& config) const;
-<<<<<<< HEAD
     PerformanceImplicitGemmV4R4Fwd Search(const ConvolutionContext&,
                                           const AnyInvokeParams& invoke_ctx) const;
-=======
-    PerformanceImplicitGemmV4R4Fwd Search(const ConvolutionContext&) const;
-    int RunAndMeasureSolution(const miopen::Handle& profile_h,
-                              ConstData_t bot_buf,
-                              Data_t top_buf,
-                              ConstData_t wei_buf,
-                              ConstData_t bias_buf,
-                              const ConvolutionContext& ctx,
-                              const ConvSolution& solution,
-                              float& elapsed_time) const;
->>>>>>> 7e8a9d00
     ConvSolution GetSolution(const ConvolutionContext& ctx,
                              const PerformanceImplicitGemmV4R4Fwd& config,
                              bool disableConfigOverrideFromEnv = false) const;
@@ -864,20 +777,8 @@
                              const PerformanceImplicitGemm& config,
                              bool disableConfigOverrideFromEnv = false) const;
 
-<<<<<<< HEAD
     PerformanceImplicitGemm Search(const ConvolutionContext&,
                                    const AnyInvokeParams& invoke_ctx) const;
-=======
-    PerformanceImplicitGemm Search(const ConvolutionContext&) const;
-    int RunAndMeasureSolution(const miopen::Handle& profile_h,
-                              ConstData_t bot_buf,
-                              Data_t top_buf,
-                              ConstData_t wei_buf,
-                              ConstData_t bias_buf,
-                              const ConvolutionContext& ctx,
-                              const ConvSolution& solution,
-                              float& elapsed_time) const;
->>>>>>> 7e8a9d00
 };
 
 struct PerformanceImplicitGemmV4R4GenXdlopsFwdFp32
@@ -936,20 +837,8 @@
                              const PerformanceImplicitGemmV4R4GenXdlopsFwdFp32& config,
                              bool disableConfigOverrideFromEnv = false) const;
 
-<<<<<<< HEAD
     PerformanceImplicitGemmV4R4GenXdlopsFwdFp32 Search(const ConvolutionContext&,
                                                        const AnyInvokeParams& invoke_ctx) const;
-=======
-    PerformanceImplicitGemmV4R4GenXdlopsFwdFp32 Search(const ConvolutionContext&) const;
-    int RunAndMeasureSolution(const miopen::Handle& profile_h,
-                              ConstData_t bot_buf,
-                              Data_t top_buf,
-                              ConstData_t wei_buf,
-                              ConstData_t bias_buf,
-                              const ConvolutionContext& ctx,
-                              const ConvSolution& solution,
-                              float& elapsed_time) const;
->>>>>>> 7e8a9d00
 };
 
 struct ConvHipImplicitGemmV4R4WrW : SolverBase<ConvolutionContext>
@@ -959,15 +848,8 @@
     PerformanceImplicitGemmV4R4WrW GetPerformanceConfig(const ConvolutionContext& ctx) const;
     bool IsValidPerformanceConfig(const ConvolutionContext& ctx,
                                   const PerformanceImplicitGemmV4R4WrW& config) const;
-    PerformanceImplicitGemmV4R4WrW Search(const ConvolutionContext&) const;
-    int RunAndMeasureSolution(const miopen::Handle& profile_h,
-                              ConstData_t bot_buf,
-                              ConstData_t top_buf,
-                              Data_t wei_buf,
-                              ConstData_t bias_buf,
-                              const ConvolutionContext& ctx,
-                              const ConvSolution& solution,
-                              float& elapsed_time) const;
+    PerformanceImplicitGemmV4R4WrW Search(const ConvolutionContext&,
+                                          const AnyInvokeParams& invoke_ctx) const;
     ConvSolution GetSolution(const ConvolutionContext& ctx,
                              const PerformanceImplicitGemmV4R4WrW& config,
                              bool disableConfigOverrideFromEnv = false) const;
@@ -1035,20 +917,8 @@
                              const PerformanceImplicitGemmXdlops& config,
                              bool disableConfigOverrideFromEnv = false) const;
 
-<<<<<<< HEAD
     PerformanceImplicitGemmXdlops Search(const ConvolutionContext&,
                                          const AnyInvokeParams& invoke_ctx) const;
-=======
-    PerformanceImplicitGemmXdlops Search(const ConvolutionContext&) const;
-    int RunAndMeasureSolution(const miopen::Handle& profile_h,
-                              ConstData_t bot_buf,
-                              Data_t top_buf,
-                              ConstData_t wei_buf,
-                              ConstData_t bias_buf,
-                              const ConvolutionContext& ctx,
-                              const ConvSolution& solution,
-                              float& elapsed_time) const;
->>>>>>> 7e8a9d00
 };
 
 struct ConvHipImplicitGemmV4R4Xdlops_1x1 : SolverBase<ConvolutionContext>
@@ -1061,20 +931,8 @@
                              const PerformanceImplicitGemmXdlops& config,
                              bool disableConfigOverrideFromEnv = false) const;
 
-<<<<<<< HEAD
     PerformanceImplicitGemmXdlops Search(const ConvolutionContext&,
                                          const AnyInvokeParams& invoke_ctx) const;
-=======
-    PerformanceImplicitGemmXdlops Search(const ConvolutionContext&) const;
-    int RunAndMeasureSolution(const miopen::Handle& profile_h,
-                              ConstData_t bot_buf,
-                              Data_t top_buf,
-                              ConstData_t wei_buf,
-                              ConstData_t bias_buf,
-                              const ConvolutionContext& ctx,
-                              const ConvSolution& solution,
-                              float& elapsed_time) const;
->>>>>>> 7e8a9d00
 };
 
 struct ConvHipImplicitGemmV4R4WrWXdlops : SolverBase<ConvolutionContext>
@@ -1087,20 +945,8 @@
                              const PerformanceImplicitGemmXdlops& config,
                              bool disableConfigOverrideFromEnv = false) const;
 
-<<<<<<< HEAD
     PerformanceImplicitGemmXdlops Search(const ConvolutionContext&,
                                          const AnyInvokeParams& invoke_ctx) const;
-=======
-    PerformanceImplicitGemmXdlops Search(const ConvolutionContext&) const;
-    int RunAndMeasureSolution(const miopen::Handle& profile_h,
-                              ConstData_t bot_buf,
-                              ConstData_t top_buf,
-                              Data_t wei_buf,
-                              ConstData_t bias_buf,
-                              const ConvolutionContext& ctx,
-                              const ConvSolution& solution,
-                              float& elapsed_time) const;
->>>>>>> 7e8a9d00
 };
 
 struct ConvHipImplicitGemmV4R4GenFwdXdlops : SolverBase<ConvolutionContext>
@@ -1113,20 +959,8 @@
                              const PerformanceImplicitGemmXdlops& config,
                              bool disableConfigOverrideFromEnv = false) const;
 
-<<<<<<< HEAD
     PerformanceImplicitGemmXdlops Search(const ConvolutionContext&,
                                          const AnyInvokeParams& invoke_ctx) const;
-=======
-    PerformanceImplicitGemmXdlops Search(const ConvolutionContext&) const;
-    int RunAndMeasureSolution(const miopen::Handle& profile_h,
-                              ConstData_t bot_buf,
-                              Data_t top_buf,
-                              ConstData_t wei_buf,
-                              ConstData_t bias_buf,
-                              const ConvolutionContext& ctx,
-                              const ConvSolution& solution,
-                              float& elapsed_time) const;
->>>>>>> 7e8a9d00
 };
 
 struct PerformanceImplicitGemmV4R4GenXdlopsWrWFp32
@@ -1187,15 +1021,8 @@
                              const PerformanceImplicitGemmV4R4GenXdlopsWrWFp32& config,
                              bool disableConfigOverrideFromEnv = false) const;
 
-    PerformanceImplicitGemmV4R4GenXdlopsWrWFp32 Search(const ConvolutionContext&) const;
-    int RunAndMeasureSolution(const miopen::Handle& profile_h,
-                              ConstData_t bot_buf,
-                              ConstData_t top_buf,
-                              Data_t wei_buf,
-                              ConstData_t bias_buf,
-                              const ConvolutionContext& ctx,
-                              const ConvSolution& solution,
-                              float& elapsed_time) const;
+    PerformanceImplicitGemmV4R4GenXdlopsWrWFp32 Search(const ConvolutionContext&,
+                                                       const AnyInvokeParams& invoke_ctx) const;
 };
 
 struct ConvHipImplicitGemmV4R4GenWrWXdlops : SolverBase<ConvolutionContext>
@@ -1209,20 +1036,8 @@
                              const PerformanceImplicitGemmXdlops& config,
                              bool disableConfigOverrideFromEnv = false) const;
 
-<<<<<<< HEAD
     PerformanceImplicitGemmXdlops Search(const ConvolutionContext&,
                                          const AnyInvokeParams& invoke_ctx) const;
-=======
-    PerformanceImplicitGemmXdlops Search(const ConvolutionContext&) const;
-    int RunAndMeasureSolution(const miopen::Handle& profile_h,
-                              ConstData_t bot_buf,
-                              ConstData_t top_buf,
-                              Data_t wei_buf,
-                              ConstData_t bias_buf,
-                              const ConvolutionContext& ctx,
-                              const ConvSolution& solution,
-                              float& elapsed_time) const;
->>>>>>> 7e8a9d00
 };
 
 struct ConvHipImplicitGemmV4_1x1 : SolverBase<ConvolutionContext>
@@ -1235,20 +1050,8 @@
                              const PerformanceImplicitGemm& config,
                              bool disableConfigOverrideFromEnv = false) const;
 
-<<<<<<< HEAD
     PerformanceImplicitGemm Search(const ConvolutionContext&,
                                    const AnyInvokeParams& invoke_ctx) const;
-=======
-    PerformanceImplicitGemm Search(const ConvolutionContext&) const;
-    int RunAndMeasureSolution(const miopen::Handle& profile_h,
-                              ConstData_t bot_buf,
-                              Data_t top_buf,
-                              ConstData_t wei_buf,
-                              ConstData_t bias_buf,
-                              const ConvolutionContext& ctx,
-                              const ConvSolution& solution,
-                              float& elapsed_time) const;
->>>>>>> 7e8a9d00
 };
 
 struct ConvHipImplicitGemmV4R1WrW : SolverBase<ConvolutionContext>
@@ -1261,20 +1064,8 @@
                              const PerformanceImplicitGemmV4R1& config,
                              bool disableConfigOverrideFromEnv = false) const;
 
-<<<<<<< HEAD
     PerformanceImplicitGemmV4R1 Search(const ConvolutionContext&,
                                        const AnyInvokeParams& invoke_ctx) const;
-=======
-    PerformanceImplicitGemmV4R1 Search(const ConvolutionContext&) const;
-    int RunAndMeasureSolution(const miopen::Handle& profile_h,
-                              ConstData_t bot_buf,
-                              ConstData_t top_buf,
-                              Data_t wei_buf,
-                              ConstData_t bias_buf,
-                              const ConvolutionContext& ctx,
-                              const ConvSolution& solution,
-                              float& elapsed_time) const;
->>>>>>> 7e8a9d00
 };
 
 struct ConvHipImplicitGemmV4WrW : SolverBase<ConvolutionContext>
@@ -1287,20 +1078,8 @@
                              const PerformanceImplicitGemm& config,
                              bool disableConfigOverrideFromEnv = false) const;
 
-<<<<<<< HEAD
     PerformanceImplicitGemm Search(const ConvolutionContext&,
                                    const AnyInvokeParams& invoke_ctx) const;
-=======
-    PerformanceImplicitGemm Search(const ConvolutionContext&) const;
-    int RunAndMeasureSolution(const miopen::Handle& profile_h,
-                              ConstData_t bot_buf,
-                              ConstData_t top_buf,
-                              Data_t wei_buf,
-                              ConstData_t bias_buf,
-                              const ConvolutionContext& ctx,
-                              const ConvSolution& solution,
-                              float& elapsed_time) const;
->>>>>>> 7e8a9d00
 };
 
 struct ConvHipImplicitGemmBwdDataV1R1 : SolverBase<ConvolutionContext>
@@ -1310,20 +1089,8 @@
     PerformanceImplicitGemmBwdDataV1R1 GetPerformanceConfig(const ConvolutionContext& ctx) const;
     bool IsValidPerformanceConfig(const ConvolutionContext& ctx,
                                   const PerformanceImplicitGemmBwdDataV1R1& config) const;
-<<<<<<< HEAD
     PerformanceImplicitGemmBwdDataV1R1 Search(const ConvolutionContext&,
                                               const AnyInvokeParams& invoke_ctx) const;
-=======
-    PerformanceImplicitGemmBwdDataV1R1 Search(const ConvolutionContext&) const;
-    int RunAndMeasureSolution(const miopen::Handle& profile_h,
-                              ConstData_t bot_buf,
-                              Data_t top_buf,
-                              ConstData_t wei_buf,
-                              ConstData_t bias_buf,
-                              const ConvolutionContext& ctx,
-                              const ConvSolution& solution,
-                              float& elapsed_time) const;
->>>>>>> 7e8a9d00
     ConvSolution GetSolution(const ConvolutionContext& ctx,
                              const PerformanceImplicitGemmBwdDataV1R1& config,
                              bool disableConfigOverrideFromEnv = false) const;
@@ -1338,20 +1105,8 @@
     PerformanceImplicitGemmBwdDataV4R1 GetPerformanceConfig(const ConvolutionContext& ctx) const;
     bool IsValidPerformanceConfig(const ConvolutionContext& ctx,
                                   const PerformanceImplicitGemmBwdDataV4R1& config) const;
-<<<<<<< HEAD
     PerformanceImplicitGemmBwdDataV4R1 Search(const ConvolutionContext&,
                                               const AnyInvokeParams& invoke_ctx) const;
-=======
-    PerformanceImplicitGemmBwdDataV4R1 Search(const ConvolutionContext&) const;
-    int RunAndMeasureSolution(const miopen::Handle& profile_h,
-                              ConstData_t bot_buf,
-                              Data_t top_buf,
-                              ConstData_t wei_buf,
-                              ConstData_t bias_buf,
-                              const ConvolutionContext& ctx,
-                              const ConvSolution& solution,
-                              float& elapsed_time) const;
->>>>>>> 7e8a9d00
     ConvSolution GetSolution(const ConvolutionContext& ctx,
                              const PerformanceImplicitGemmBwdDataV4R1& config,
                              bool disableConfigOverrideFromEnv = false) const;
@@ -1369,15 +1124,8 @@
     ConvSolution GetSolution(const ConvolutionContext& ctx,
                              const PerformanceImplicitGemmBwdDataV4R1Xdlops& config,
                              bool disableConfigOverrideFromEnv = false) const;
-    PerformanceImplicitGemmBwdDataV4R1Xdlops Search(const ConvolutionContext&) const;
-    int RunAndMeasureSolution(const miopen::Handle& profile_h,
-                              ConstData_t bot_buf,
-                              Data_t top_buf,
-                              ConstData_t wei_buf,
-                              ConstData_t bias_buf,
-                              const ConvolutionContext& ctx,
-                              const ConvSolution& solution,
-                              float& elapsed_time) const;
+    PerformanceImplicitGemmBwdDataV4R1Xdlops Search(const ConvolutionContext&,
+                                                    const AnyInvokeParams& invoke_ctx) const;
 };
 
 struct ConvHipImplicitGemmBwdDataV1R1Xdlops : SolverBase<ConvolutionContext>
@@ -1390,20 +1138,8 @@
     ConvSolution GetSolution(const ConvolutionContext& ctx,
                              const PerformanceImplicitGemmXdlops& config,
                              bool disableConfigOverrideFromEnv = false) const;
-<<<<<<< HEAD
     PerformanceImplicitGemmXdlops Search(const ConvolutionContext&,
                                          const AnyInvokeParams& invoke_ctx) const;
-=======
-    PerformanceImplicitGemmXdlops Search(const ConvolutionContext&) const;
-    int RunAndMeasureSolution(const miopen::Handle& profile_h,
-                              ConstData_t bot_buf,
-                              Data_t top_buf,
-                              ConstData_t wei_buf,
-                              ConstData_t bias_buf,
-                              const ConvolutionContext& ctx,
-                              const ConvSolution& solution,
-                              float& elapsed_time) const;
->>>>>>> 7e8a9d00
 };
 
 /// Holds common member functions for the Solvers which share the same
@@ -1506,19 +1242,6 @@
         assert(group_conv != 0);
         return grid_group_size / group_conv;
     }
-<<<<<<< HEAD
-=======
-
-    template <typename B, typename T, typename TW>
-    int RunAndMeasureSolution(const miopen::Handle& profile_h,
-                              B bot_ocl_buf,
-                              T top_ocl_buf,
-                              TW wei_ocl_buf,
-                              ConstData_t bias_ocl_buf,
-                              const ConvolutionContext& config,
-                              const ConvSolution& solution,
-                              float& elapsed_time) const;
->>>>>>> 7e8a9d00
 };
 
 struct ConvBinWinogradRxSFused : SolverBase<ConvolutionContext>
@@ -1630,18 +1353,6 @@
     ConvSolution GetSolution(const ConvolutionContext& params,
                              const PerformanceConfigAsmDirect3x3WrW& config,
                              bool disableConfigOverrideFromEnv = false) const;
-<<<<<<< HEAD
-=======
-    template <typename B, typename T>
-    int RunAndMeasureSolution(const miopen::Handle& profile_h,
-                              B bot_ocl_buf,
-                              T top_ocl_buf,
-                              Data_t wei_ocl_buf,
-                              ConstData_t bias_ocl_buf,
-                              const ConvolutionContext& params,
-                              const ConvSolution& solution,
-                              float& elapsed_time) const;
->>>>>>> 7e8a9d00
 };
 
 struct PerformanceConfigConvAsmBwdWrW1x1 : Serializable<PerformanceConfigConvAsmBwdWrW1x1>
@@ -1747,17 +1458,6 @@
     ConvSolution GetSolution(const ConvolutionContext& params,
                              const PerformanceConfigConvAsmBwdWrW1x1& config,
                              bool disableConfigOverrideFromEnv = false) const;
-<<<<<<< HEAD
-=======
-    int RunAndMeasureSolution(const miopen::Handle& profile_h,
-                              ConstData_t bot_ocl_buf,
-                              ConstData_t top_ocl_buf,
-                              Data_t wei_ocl_buf,
-                              ConstData_t bias_ocl_buf,
-                              const ConvolutionContext& params,
-                              const ConvSolution& solution,
-                              float& elapsed_time) const;
->>>>>>> 7e8a9d00
 };
 
 /// N_BATCH_LOOPS - {1,2,4,8,16} Num batches processed in single workitem.
@@ -1835,34 +1535,9 @@
     ConvSolution GetSolution(const ConvolutionContext& params,
                              const PerformanceConfigConvOclBwdWrw2<N_BATCH_LOOPS>& config,
                              bool disableConfigOverrideFromEnv = false) const;
-<<<<<<< HEAD
 
     protected:
     bool IsApplicableBase(const ConvolutionContext& params) const;
-=======
-    int RunAndMeasureSolution(const miopen::Handle& profile_h,
-                              ConstData_t bot_ocl_buf,
-                              ConstData_t top_ocl_buf,
-                              Data_t wei_ocl_buf,
-                              ConstData_t bias_ocl_buf,
-                              const ConvolutionContext& context,
-                              const ConvSolution& solution,
-                              float& elapsed_time) const;
-
-    protected:
-    bool IsApplicableBase(const ConvolutionContext& params) const;
-
-    private:
-    template <typename Tgpu>
-    int RunAndMeasureSolutionImpl(const miopen::Handle& profile_h,
-                                  ConstData_t bot_ocl_buf,
-                                  ConstData_t top_ocl_buf,
-                                  Data_t wei_ocl_buf,
-                                  ConstData_t bias_ocl_buf,
-                                  const ConvolutionContext& context,
-                                  const ConvSolution& solution,
-                                  float& elapsed_time) const;
->>>>>>> 7e8a9d00
 };
 
 extern template struct ConvOclBwdWrW2<1>;
@@ -1937,18 +1612,6 @@
     ConvSolution GetSolution(const ConvolutionContext& params,
                              const PerformanceConfigSCGemmFwd<SCGemmOpFGemm>& config,
                              bool disableConfigOverrideFromEnv = false) const;
-<<<<<<< HEAD
-=======
-    template <typename B, typename TopT>
-    int RunAndMeasureSolution(const miopen::Handle& profile_h,
-                              B bot_ocl_buf,
-                              TopT top_ocl_buf,
-                              ConstData_t wei_ocl_buf,
-                              ConstData_t bias_ocl_buf,
-                              const ConvolutionContext& params,
-                              const ConvSolution& solution,
-                              float& elapsed_time) const;
->>>>>>> 7e8a9d00
     size_t GetWorkspaceSize(const ConvolutionContext& params) const;
 };
 
