/*******************************************************************************
 *
 * MIT License
 *
 * Copyright (c) 2022 Advanced Micro Devices, Inc.
 *
 * Permission is hereby granted, free of charge, to any person obtaining a copy
 * of this software and associated documentation files (the "Software"), to deal
 * in the Software without restriction, including without limitation the rights
 * to use, copy, modify, merge, publish, distribute, sublicense, and/or sell
 * copies of the Software, and to permit persons to whom the Software is
 * furnished to do so, subject to the following conditions:
 *
 * The above copyright notice and this permission notice shall be included in all
 * copies or substantial portions of the Software.
 *
 * THE SOFTWARE IS PROVIDED "AS IS", WITHOUT WARRANTY OF ANY KIND, EXPRESS OR
 * IMPLIED, INCLUDING BUT NOT LIMITED TO THE WARRANTIES OF MERCHANTABILITY,
 * FITNESS FOR A PARTICULAR PURPOSE AND NONINFRINGEMENT. IN NO EVENT SHALL THE
 * AUTHORS OR COPYRIGHT HOLDERS BE LIABLE FOR ANY CLAIM, DAMAGES OR OTHER
 * LIABILITY, WHETHER IN AN ACTION OF CONTRACT, TORT OR OTHERWISE, ARISING FROM,
 * OUT OF OR IN CONNECTION WITH THE SOFTWARE OR THE USE OR OTHER DEALINGS IN THE
 * SOFTWARE.
 *
 *******************************************************************************/

#ifndef GUARD_MIOPEN_SOLVER_HPP_
#define GUARD_MIOPEN_SOLVER_HPP_

#include <miopen/config.h>

#include <miopen/conv_solution.hpp>
#include <miopen/logger.hpp>
#include <miopen/mlo_internal.hpp>
#include <miopen/legacy_exhaustive_search.hpp>
#include <miopen/rocm_features.hpp>
#include <miopen/type_name.hpp>
#include <miopen/miopen.h>
#include <miopen/buffer_info.hpp>
#include <miopen/performance_config.hpp>

#include <boost/any.hpp>

#include <memory>
#include <string>
#include <vector>
#include <ostream>
#include <algorithm>
#include <initializer_list>

namespace miopen {

namespace debug {

/// If set to true, then always enable ConvDirectNaive* solver, regardless of environment value
/// MIOPEN_DEBUG_CONV_DIRECT_NAIVE_CONV_* that control enable/disable of these solvers.
/// Currently used during driver using naive kernel as gpu reference.
extern bool
    AlwaysEnableConvDirectNaive; // NOLINT (cppcoreguidelines-avoid-non-const-global-variables)

} // namespace debug

struct AnyInvokeParams;

namespace solver {
/// \todo Move wave_size into abstraction wich represent GPU information
const int wave_size = 64;

/// Base class for problem solvers.
///
/// Solvers are to be instantiated as const objects and shall not have any variable
/// internal state. Any non-const state information, if required, to be stored in the
/// solver-specific context objects.
///
/// There could be multiple solvers of the same algorithm for a problem config.
struct SolverBase
{
    virtual ~SolverBase() = default;

    /// This will retrieve the id of the solver to write to the database. By
    /// default it uses the class name. If the class is renamed, this function can
    /// overriden to keep the name to avoid DB corruption.
    virtual const std::string& SolverDbId() const = 0;

    /// In some instances ( particularly fusions) the fused solver might like to
    /// fallback to the non-fused variant for performance parameters, this information
    /// is returned via AltSolverDbId
    virtual const std::string& AltSolverDbId() const
    {
        static const std::string null_id = "";
        return null_id;
    }

    /// Returns true if solution can work on given SW/HW platform (runtime/device)
    /// and provides correct result for the problem config.
    ///
    /// Every SolverBase which IsApplicable() for some problem config must be able to
    /// GetDefaultPerformanceConfig() so that GetSolution() would return valid
    /// solution for a problem (i.e. convolution). In other words, if a Solution
    /// says "I'm suitable" for a problem, it agrees to solve that problem correctly.
    virtual bool IsApplicable(const ExecutionContext& ctx, const boost::any& problem) const = 0;

    /// [Informative as of Sep 2020] The minimum requirement for Dynamic Solvers:
    /// Batch size and input picture size (N, W, H) must NOT be compiled into the
    /// kernel(s) that consist a Solution. These must go into the kernel as a
    /// run-time parameters.
    virtual bool IsDynamic() const { return false; }

    /// [Informative as of Sep 2020] Returns an approximated value of the expected
    /// WTI or -2.0 when this value can't be computed. Tips:
    /// * Value 1.0 corresponds to the 100% utilization of HW capabilities as
    ///   if Direct computational algorithm is used.
    /// * [Notice] WTI may exceed 1.0 for highly optimized algorithms like Winograd.
    /// * @see https://github.com/ROCmSoftwarePlatform/MIOpen/issues/410
    virtual float GetWti(const ExecutionContext& ctx, const boost::any& problem) const = 0;

    // Returns the workspace size required by the solver for a given ExecutionContext
    virtual size_t GetWorkspaceSize(const ExecutionContext& ctx,
                                    const boost::any& problem) const = 0;

    // Must return true if a Solver has its own implementation of GetWorkspaceSize().
    virtual bool MayNeedWorkspace() const { return false; }

protected:
    template <class Solver>
    static const std::string& GetSolverDbId()
    {
        static const auto result = ComputeSolverDbId(get_type_name<Solver>());
        return result;
    }
    SolverBase()                  = default;
    SolverBase(const SolverBase&) = default;

private:
    static std::string ComputeSolverDbId(const std::string& type_name)
    {
        auto idx  = type_name.find_last_of(':');
        auto name = type_name.substr(idx + 1);
        std::replace(name.begin(), name.end(), ',', '-');
        name.erase(std::remove(name.begin(), name.end(), ' '), name.end());

        return name;
    }
};

template <class Context, class Problem>
struct SolverMixin : SolverBase
{
    static_assert(std::is_base_of<ExecutionContext, Context>{},
                  "Context must be derived of ExecutionContext");

    virtual bool IsApplicable(const Context&, const Problem&) const = 0;
    virtual float GetWti(const Context&, const Problem&) const { return -2.0f; };
    virtual size_t GetWorkspaceSize(const Context&, const Problem&) const { return 0; };

    bool IsApplicable(const ExecutionContext& ctx, const boost::any& problem) const final
    {
        return IsApplicable(dynamic_cast<const Context&>(ctx),
                            boost::any_cast<const Problem&>(problem));
    }

    float GetWti(const ExecutionContext& ctx, const boost::any& problem) const final
    {
        return GetWti(dynamic_cast<const Context&>(ctx), boost::any_cast<const Problem&>(problem));
    }

    size_t GetWorkspaceSize(const ExecutionContext& ctx, const boost::any& problem) const final
    {
        return GetWorkspaceSize(dynamic_cast<const Context&>(ctx),
                                boost::any_cast<const Problem&>(problem));
    }
};

/// Base class for non tunable solvers
template <class Context, class Problem>
struct NonTunableSolverBase : SolverMixin<Context, Problem>
{
    /// Takes problem config, optimization parameters and other info
    /// and computes information required to build and run the kernel(s).
    virtual ConvSolution GetSolution(const Context&, const Problem&) const = 0;
};

/// Typedef for convolution solvers
using ConvSolver = NonTunableSolverBase<ExecutionContext, ProblemDescription>;

/// Base class for tunable solvers
struct ConvTunableSolverBase : SolverMixin<ExecutionContext, ProblemDescription>
{
    /// Initializes performance config to the default values.
    /// The function may involve some heuristic to guess the best solution
    /// configuration. It is assumed that the function takes constant time
    /// to finish and does not run kernels to measure performance etc.
    /// The function shall always return valid config.
    ///
    /// The int parameter is needed only to not change the name of the
    /// function in the derived class. Function declarations that differ
    /// only by its return type cannot be overloaded.
    virtual boost::any GetDefaultPerformanceConfig(const ExecutionContext& ctx,
                                                   const ProblemDescription& problem,
                                                   int) const = 0;

    /// Should return false if performance config is wrong for a problem.
    /// Main use is validation of values read from the perf db.
    virtual bool IsValidPerformanceConfig(const ExecutionContext& ctx,
                                          const ProblemDescription& problem,
                                          const PerfConfig& config) const = 0;

    /// Search
    ///
    /// The int parameter is needed only to not change the name of the
    /// function in the derived class. Function declarations that differ
    /// only by its return type cannot be overloaded.
    virtual boost::any Search(const ExecutionContext& ctx,
                              const ProblemDescription& problem,
                              const AnyInvokeParams& invoke_ctx,
                              int) const = 0;

    /// Tunable solvers provide a GetSolution that takes a Context and PerformanceConfig
    virtual ConvSolution GetSolution(const ExecutionContext& ctx,
                                     const ProblemDescription& problem,
                                     const PerfConfig& config) const = 0;
};

template <class PerformanceConfig>
struct ConvTunableSolver : ConvTunableSolverBase
{
    static_assert(std::is_base_of<PerfConfig, PerformanceConfig>{},
                  "PerformanceConfig must be derived of PerfConfig");

    virtual PerformanceConfig GetDefaultPerformanceConfig(const ExecutionContext&,
                                                          const ProblemDescription&) const = 0;
    virtual bool IsValidPerformanceConfig(const ExecutionContext&,
                                          const ProblemDescription&,
                                          const PerformanceConfig&) const                  = 0;
    virtual PerformanceConfig
    Search(const ExecutionContext&, const ProblemDescription&, const AnyInvokeParams&) const = 0;
    virtual ConvSolution GetSolution(const ExecutionContext&,
                                     const ProblemDescription&,
                                     const PerformanceConfig&) const                         = 0;

    boost::any GetDefaultPerformanceConfig(const ExecutionContext& ctx,
                                           const ProblemDescription& problem,
                                           int) const final
    {
        return GetDefaultPerformanceConfig(ctx, problem);
    }

    bool IsValidPerformanceConfig(const ExecutionContext& ctx,
                                  const ProblemDescription& problem,
                                  const PerfConfig& config) const final
    {
        return IsValidPerformanceConfig(
            ctx, problem, dynamic_cast<const PerformanceConfig&>(config));
    }

    boost::any Search(const ExecutionContext& ctx,
                      const ProblemDescription& problem,
                      const AnyInvokeParams& invoke_ctx,
                      int) const final
    {
        return Search(ctx, problem, invoke_ctx);
    }

    ConvSolution GetSolution(const ExecutionContext& ctx,
                             const ProblemDescription& problem,
                             const PerfConfig& config) const final
    {
        return GetSolution(ctx, problem, dynamic_cast<const PerformanceConfig&>(config));
    }
};

struct PerformanceConfigConvAsm3x3U : PerfConfigBase<PerformanceConfigConvAsm3x3U>
{
    int limit_wave_cnt;        // [0..9]
    int filters_per_wave;      // [1..8]
    int output_lines_per_wave; // [1..8]

    PerformanceConfigConvAsm3x3U(int lwc, int fpw, int olpw);
    PerformanceConfigConvAsm3x3U() : PerformanceConfigConvAsm3x3U(-1, -1, -1) {}
    PerformanceConfigConvAsm3x3U(bool) : PerformanceConfigConvAsm3x3U(0, 1, 1) {}

    template <class Self, class F>
    static void Visit(Self&& self, F f)
    {
        f(self.limit_wave_cnt, "limit_wave_cnt");
        f(self.filters_per_wave, "filters_per_wave");
        f(self.output_lines_per_wave, "output_lines_per_wave");
    }

    void HeuristicInit(const ProblemDescription&);
    bool IsValidValue() const;
    bool SetNextValue(const ProblemDescription&);
    bool IsValid(const ExecutionContext&, const ProblemDescription& problem) const
    {
        return IsValid(problem);
    }
    bool IsValid(const ProblemDescription&) const;
    bool operator==(const PerformanceConfigConvAsm3x3U& other) const;
};

struct ConvAsm3x3U final : ConvTunableSolver<PerformanceConfigConvAsm3x3U>
{
    const std::string& SolverDbId() const override { return GetSolverDbId<ConvAsm3x3U>(); }

    bool IsApplicable(const ExecutionContext&, const ProblemDescription&) const override;
    PerformanceConfigConvAsm3x3U
    GetDefaultPerformanceConfig(const ExecutionContext&, const ProblemDescription&) const override;
    bool IsValidPerformanceConfig(const ExecutionContext&,
                                  const ProblemDescription&,
                                  const PerformanceConfigConvAsm3x3U&) const override;
    PerformanceConfigConvAsm3x3U Search(const ExecutionContext&,
                                        const ProblemDescription&,
                                        const AnyInvokeParams& invoke_ctx) const override;
    ConvSolution GetSolution(const ExecutionContext&,
                             const ProblemDescription&,
                             const PerformanceConfigConvAsm3x3U&) const override;
};

struct PerformanceConfigConvAsm1x1U : PerfConfigBase<PerformanceConfigConvAsm1x1U>
{
    // ----------------- // Full set          Optimized       Spare
    // ----------------------------------------------------------------------------
    int read_size;        // [1..4]            <same>          <same>
    int k_mult;           // 1,[4,8,12..32]    2^n[8..32]      1,4
    int chunks_per_wave;  // [1..16]           [1..8]          <same>
    int chunk_size;       // 2^n[1..64]        2^n[16..64]     1,4
    int n_mult;           // [1..8]            [1..4]          <same>
    int c_mult;           // 2^n[1..32]        2^n[1..4]       <same>
    int waves_c_in_group; // [1..8]            [1..4]          <same>
    int waves_k_in_group; // 1,[2,4,8]         1,[2,4,8]       <same>
    bool use_spare_set;

    PerformanceConfigConvAsm1x1U(int, int, int, int, int, int, int, int, bool);
    PerformanceConfigConvAsm1x1U()
        : PerformanceConfigConvAsm1x1U(-1, -1, -1, -1, -1, -1, -1, -1, false)
    {
    }
    PerformanceConfigConvAsm1x1U(bool spare);

    template <class Self, class F>
    static void Visit(Self&& self, F f)
    {
        f(self.read_size, "read_size");
        f(self.k_mult, "k_mult");
        f(self.chunks_per_wave, "chunks_per_wave");
        f(self.chunk_size, "chunk_size");
        f(self.n_mult, "n_mult");
        f(self.c_mult, "c_mult");
        f(self.waves_c_in_group, "waves_c_in_group");
        f(self.waves_k_in_group, "waves_k_in_group");
    }

    // clang-format off
    int GetReadSize() const { return read_size; }
    int GetKMult() const { return k_mult; }
    int GetChunksPerWave() const { return chunks_per_wave; }
    int GetChunkSize() const { return chunk_size; }
    int GetNMult() const { return n_mult; }
    int GetCMult() const { return c_mult; }
    int GetWavesCInGroup() const { return waves_c_in_group; }
    int GetWavesKInGroup() const { return waves_k_in_group; }
    int GetNPerGpr() const { assert(chunk_size); return 64 / chunk_size; }
    // clang-format on

    void StaticHeuristic(const ProblemDescription& problem);
    void HeuristicInit(const ExecutionContext&, const ProblemDescription&);
#if MIOPEN_ENABLE_AI_KERNEL_TUNING
    void
    RunParmeterPredictionModel(const ExecutionContext&, const ProblemDescription&, bool& valid);
    bool ModelApplyToken(int index, int value, const ProblemDescription&);
#endif
    bool IsValidValue() const { return IsValidValueImpl(8); }
    bool SetNextValue(const ProblemDescription&);
    bool IsValid(const ExecutionContext&, const ProblemDescription& problem) const
    {
        return IsValid(problem);
    }
    bool IsValid(const ProblemDescription& problem) const { return IsValidImpl(problem, 8); }
    bool operator==(const PerformanceConfigConvAsm1x1U& other) const;

private:
#if MIOPEN_ENABLE_AI_KERNEL_TUNING
    bool IsPartiallyValid(const ProblemDescription& problem, int sequence_length) const
    {
        return IsValidImpl(problem, sequence_length);
    }
    bool IsPartiallyValidValue(int sequence_length) const
    {
        return IsValidValueImpl(sequence_length);
    }
#endif
    bool IsValidImpl(const ProblemDescription& problem, int sequence_length) const;
    bool IsValidValueImpl(int sequence_length) const;
};

struct ConvAsm1x1U final : ConvTunableSolver<PerformanceConfigConvAsm1x1U>
{
    const std::string& SolverDbId() const override { return GetSolverDbId<ConvAsm1x1U>(); }

    PerformanceConfigConvAsm1x1U
    GetDefaultPerformanceConfig(const ExecutionContext&, const ProblemDescription&) const override;
    bool IsValidPerformanceConfig(const ExecutionContext&,
                                  const ProblemDescription&,
                                  const PerformanceConfigConvAsm1x1U&) const override;
    PerformanceConfigConvAsm1x1U Search(const ExecutionContext&,
                                        const ProblemDescription&,
                                        const AnyInvokeParams& invoke_ctx) const override;
    bool IsApplicable(const ExecutionContext&, const ProblemDescription&) const override;
    size_t GetWorkspaceSize(const ExecutionContext&, const ProblemDescription&) const override;
    bool MayNeedWorkspace() const override { return true; }
    ConvSolution GetSolution(const ExecutionContext&,
                             const ProblemDescription&,
                             const PerformanceConfigConvAsm1x1U&) const override;
};

struct PerformanceConfigConvAsm1x1UV2 : PerfConfigBase<PerformanceConfigConvAsm1x1UV2>
{
    // ----------------- // Full set          Optimized       Spare
    // ----------------------------------------------------------------------------
    int chunk_size;       // 2^n[1..64]        2^n[16..64]     <same>
    int dwords_per_ld;    // [1..4]            1,2,3           <same>
    int k_mult;           // [1..32]           8,16            1,2,3,4
    int c_mult;           // [1..32]           2^n[1..4]       <same>
    int n_mult;           // [1..32]           1,2             <same>
    int w_mult;           // [1..32]           1,2             <same>
    int h_mult;           // [1..32]           1,2             <same>
    int h_per_chunk;      // 2^n[1..64]        [2,4,8]         <same>
    int waves_k_in_group; // [1..8]            2,4             <same>
    int waves_c_in_group; // [1..8]            1,2             <same>
    bool use_spare_set;

    PerformanceConfigConvAsm1x1UV2(int, int, int, int, int, int, int, int, int, int, bool);
    PerformanceConfigConvAsm1x1UV2()
        : PerformanceConfigConvAsm1x1UV2(-1, -1, -1, -1, -1, -1, -1, -1, -1, -1, false)
    {
    }
    PerformanceConfigConvAsm1x1UV2(bool spare);

    template <class Self, class F>
    static void Visit(Self&& self, F f)
    {
        f(self.chunk_size, "chunk_size");
        f(self.dwords_per_ld, "dwords_per_ld");
        f(self.k_mult, "k_mult");
        f(self.c_mult, "c_mult");
        f(self.n_mult, "n_mult");
        f(self.w_mult, "w_mult");
        f(self.h_mult, "h_mult");
        f(self.h_per_chunk, "h_per_chunk");
        f(self.waves_k_in_group, "waves_k_in_group");
        f(self.waves_c_in_group, "waves_c_in_group");
    }

    // clang-format off
    int GetChunkSize() const { return chunk_size; }
    int GetDwordsPerLd() const { return dwords_per_ld; }
    int GetCMult() const { return c_mult; }
    int GetKMult() const { return k_mult; }
    int GetNMult() const { return n_mult; }
    int GetWMult() const { return w_mult; }
    int GetHMult() const { return h_mult; }
    int GetHPerChunk() const { return h_per_chunk; }
    int GetWavesCInGroup() const { return waves_c_in_group; }
    int GetWavesKInGroup() const { return waves_k_in_group; }
    int GetNPerGpr() const { assert(chunk_size); return 64 / chunk_size; }
    // clang-format on

    void HeuristicInit(const ProblemDescription&);
    bool IsValidValue() const;
    bool SetNextValue(const ProblemDescription&);
    bool IsValid(const ExecutionContext&, const ProblemDescription& problem) const
    {
        return IsValid(problem);
    }
    bool IsValid(const ProblemDescription&) const;
    bool operator==(const PerformanceConfigConvAsm1x1UV2& other) const;
};

struct ConvAsm1x1UV2 final : ConvTunableSolver<PerformanceConfigConvAsm1x1UV2>
{
    const std::string& SolverDbId() const override { return GetSolverDbId<ConvAsm1x1UV2>(); }

    PerformanceConfigConvAsm1x1UV2
    GetDefaultPerformanceConfig(const ExecutionContext&, const ProblemDescription&) const override;
    bool IsValidPerformanceConfig(const ExecutionContext&,
                                  const ProblemDescription&,
                                  const PerformanceConfigConvAsm1x1UV2&) const override;
    PerformanceConfigConvAsm1x1UV2 Search(const ExecutionContext&,
                                          const ProblemDescription&,
                                          const AnyInvokeParams& invoke_ctx) const override;
    bool IsApplicable(const ExecutionContext&, const ProblemDescription&) const override;
    ConvSolution GetSolution(const ExecutionContext&,
                             const ProblemDescription&,
                             const PerformanceConfigConvAsm1x1UV2&) const override;
};

struct ConvAsm5x10u2v2f1 final : ConvSolver
{
    // To suppress -Woverloaded-virtual
    using ConvSolver::IsApplicable;

    const std::string& SolverDbId() const override { return GetSolverDbId<ConvAsm5x10u2v2f1>(); }

<<<<<<< HEAD
    bool IsApplicable(const ExecutionContext&, const ProblemDescription&) const override;
    ConvSolution GetSolution(const ExecutionContext&, const ProblemDescription&) const override;
=======
    bool IsApplicable(const ExecutionContext& ctx,
                      const ProblemDescription& problem) const override;
    ConvSolution GetSolution(const ExecutionContext& ctx,
                             const ProblemDescription& problem) const override;
>>>>>>> b9e724a4
};

struct ConvAsm5x10u2v2b1 final : ConvSolver
{
    // To suppress -Woverloaded-virtual
    using ConvSolver::IsApplicable;

    const std::string& SolverDbId() const override { return GetSolverDbId<ConvAsm5x10u2v2b1>(); }

<<<<<<< HEAD
    bool IsApplicable(const ExecutionContext&, const ProblemDescription&) const override;
    ConvSolution GetSolution(const ExecutionContext&, const ProblemDescription&) const override;
=======
    bool IsApplicable(const ExecutionContext& ctx,
                      const ProblemDescription& problem) const override;
    ConvSolution GetSolution(const ExecutionContext& ctx,
                             const ProblemDescription& problem) const override;
>>>>>>> b9e724a4
};

struct ConvAsm7x7c3h224w224k64u2v2p3q3f1 final : ConvSolver
{
    // To suppress -Woverloaded-virtual
    using ConvSolver::IsApplicable;

    const std::string& SolverDbId() const override
    {
        return GetSolverDbId<ConvAsm7x7c3h224w224k64u2v2p3q3f1>();
    }

<<<<<<< HEAD
    bool IsApplicable(const ExecutionContext&, const ProblemDescription&) const override;
    ConvSolution GetSolution(const ExecutionContext&, const ProblemDescription&) const override;
=======
    bool IsApplicable(const ExecutionContext& ctx,
                      const ProblemDescription& problem) const override;
    ConvSolution GetSolution(const ExecutionContext& ctx,
                             const ProblemDescription& problem) const override;
>>>>>>> b9e724a4
};

struct ConvOclDirectFwd11x11 final : ConvSolver
{
    const std::string& SolverDbId() const override
    {
        return GetSolverDbId<ConvOclDirectFwd11x11>();
    }

    bool IsApplicable(const ExecutionContext&, const ProblemDescription&) const override;
    ConvSolution GetSolution(const ExecutionContext&, const ProblemDescription&) const override;
};

struct ConvOclDirectFwdGen final : ConvSolver
{
    const std::string& SolverDbId() const override { return GetSolverDbId<ConvOclDirectFwdGen>(); }

    bool IsApplicable(const ExecutionContext&, const ProblemDescription&) const override;
    ConvSolution GetSolution(const ExecutionContext&, const ProblemDescription&) const override;
};

struct PerformanceImplicitGemm : PerfConfigBase<PerformanceImplicitGemm>
{
    int BPerBlock; // 2^n[8..16]
    int KPerBlock; // 2^n[32..128]
    int EPerBlock; // 2^n[4..16]

    int GemmNRepeat; // == 2

    int GemmMPerThreadSubC; // 2^n[2..4]
    int GemmNPerThreadSubC; // 2^n[2..4]

    int GemmMLevel0Cluster; // 2^n[1..4]
    int GemmNLevel0Cluster; // 2^n[1..4]
    int GemmMLevel1Cluster; // 2^n[1..4]
    int GemmNLevel1Cluster; // 2^n[1..4]

    int InBlockCopyClusterLengths_E;  // 2^n[4..16]
    int InBlockCopyClusterLengths_B;  // 2^n[8..16]
    int InBlockCopyClusterLengths_N1; // 2^n[1..2]
    int InBlockCopyClusterLengths_N2; // 2^n[1..4]

    int WeiBlockCopyClusterLengths_E; // 2^n[1..4]
    int WeiBlockCopyClusterLengths_K; // 2^n[16..128]

    bool use_spare_set;

    PerformanceImplicitGemm(
        int, int, int, int, int, int, int, int, int, int, int, int, int, int, int, int, bool);

    PerformanceImplicitGemm()
        : PerformanceImplicitGemm(
              -1, -1, -1, -1, -1, -1, -1, -1, -1, -1, -1, -1, -1, -1, -1, -1, false)
    {
    }

    PerformanceImplicitGemm(bool spare);

    template <class Self, class F>
    static void Visit(Self&& self, F f)
    {
        f(self.BPerBlock, "BPerBlock");
        f(self.KPerBlock, "KPerBlock");
        f(self.EPerBlock, "EPerBlock");
        f(self.GemmNRepeat, "GemmNRepeat");
        f(self.GemmMPerThreadSubC, "GemmMPerThreadSubC");
        f(self.GemmNPerThreadSubC, "GemmNPerThreadSubC");
        f(self.GemmMLevel0Cluster, "GemmMLevel0Cluster");
        f(self.GemmNLevel0Cluster, "GemmNLevel0Cluster");
        f(self.GemmMLevel1Cluster, "GemmMLevel1Cluster");
        f(self.GemmNLevel1Cluster, "GemmNLevel1Cluster");
        f(self.InBlockCopyClusterLengths_E, "InBlockCopyClusterLengths_E");
        f(self.InBlockCopyClusterLengths_N1, "InBlockCopyClusterLengths_N1");
        f(self.InBlockCopyClusterLengths_B, "InBlockCopyClusterLengths_B");
        f(self.InBlockCopyClusterLengths_N2, "InBlockCopyClusterLengths_N2");
        f(self.WeiBlockCopyClusterLengths_E, "WeiBlockCopyClusterLengths_E");
        f(self.WeiBlockCopyClusterLengths_K, "WeiBlockCopyClusterLengths_K");
    }

    void HeuristicInit(const ExecutionContext&, const ProblemDescription&);
    bool IsValidValue() const;
    bool SetNextValue(const ProblemDescription&);
    bool IsValid(const ExecutionContext&, const ProblemDescription&) const;
    bool operator==(const PerformanceImplicitGemm& other) const;
};

struct PerformanceImplicitGemmV4R1 : public PerformanceImplicitGemm
{
    PerformanceImplicitGemmV4R1(int a,
                                int b,
                                int c,
                                int d,
                                int e,
                                int f,
                                int g,
                                int h,
                                int i,
                                int j,
                                int k,
                                int l,
                                int m,
                                int n,
                                int o,
                                int p,
                                bool q)
        : PerformanceImplicitGemm(a, b, c, d, e, f, g, h, i, j, k, l, m, n, o, p, q)
    {
    }

    PerformanceImplicitGemmV4R1()
        : PerformanceImplicitGemmV4R1(
              -1, -1, -1, -1, -1, -1, -1, -1, -1, -1, -1, -1, -1, -1, -1, -1, false)
    {
    }

    PerformanceImplicitGemmV4R1(bool spare) : PerformanceImplicitGemm(spare) {}

    bool IsValid(const ExecutionContext&, const ProblemDescription&) const;
};

struct PerformanceImplicitGemmV4R4Fwd : PerfConfigBase<PerformanceImplicitGemmV4R4Fwd>
{
    int BlockSize;

    int GemmMPerBlock;
    int GemmNPerBlock;
    int GemmKPerBlock;

    int GemmMPerThread;
    int GemmNPerThread;

    bool use_spare_set;

    PerformanceImplicitGemmV4R4Fwd(int, int, int, int, int, int, bool);

    PerformanceImplicitGemmV4R4Fwd(int a, int b, int c, int d, int e, int f)
        : PerformanceImplicitGemmV4R4Fwd(a, b, c, d, e, f, false)
    {
    }

    PerformanceImplicitGemmV4R4Fwd() : PerformanceImplicitGemmV4R4Fwd(-1, -1, -1, -1, -1, -1, false)
    {
    }

    PerformanceImplicitGemmV4R4Fwd(bool spare);

    bool operator==(const PerformanceImplicitGemmV4R4Fwd& other) const;

    template <class Self, class F>
    static void Visit(Self&& self, F f)
    {
        f(self.BlockSize, "BlockSize");
        f(self.GemmMPerBlock, "GemmMPerBlock");
        f(self.GemmNPerBlock, "GemmNPerBlock");
        f(self.GemmKPerBlock, "GemmKPerBlock");
        f(self.GemmMPerThread, "GemmMPerThread");
        f(self.GemmNPerThread, "GemmNPerThread");
    }

    std::tuple<int, bool> CalculateGridSize(const ProblemDescription&) const;
    std::tuple<int, int, int, int, bool> CalculateBlockGemmPerformanceParameters() const;
    std::tuple<int, int, int, int, bool> CalculateGemmABlockCopyPerformanceParameters() const;
    std::tuple<int, int, int, int, bool>
    CalculateGemmBBlockCopyPerformanceParameters(const ProblemDescription&) const;
    std::tuple<int, bool>
    CalculateGemmCThreadCopyPerformanceParameters(const ProblemDescription&) const;
    std::tuple<std::size_t, bool> CalculateLdsNumberOfByte(const ProblemDescription&) const;
    bool IsValidValue() const;
    bool IsValid(const ExecutionContext&, const ProblemDescription& problem) const
    {
        return IsValid(problem);
    }
    bool IsValid(const ProblemDescription&) const;
    void HeuristicInit(const ExecutionContext&, const ProblemDescription&);
    bool SetNextValue(const ProblemDescription&);
};

struct PerformanceImplicitGemmV4R4WrW : PerfConfigBase<PerformanceImplicitGemmV4R4WrW>
{
    int BlockSize;

    int GemmMPerBlock;
    int GemmNPerBlock;
    int GemmKPerBlock;

    int GemmMPerThread;
    int GemmNPerThread;

    bool use_spare_set;

    PerformanceImplicitGemmV4R4WrW(int, int, int, int, int, int, bool);

    PerformanceImplicitGemmV4R4WrW(int a, int b, int c, int d, int e, int f)
        : PerformanceImplicitGemmV4R4WrW(a, b, c, d, e, f, false)
    {
    }

    PerformanceImplicitGemmV4R4WrW() : PerformanceImplicitGemmV4R4WrW(-1, -1, -1, -1, -1, -1, false)
    {
    }

    PerformanceImplicitGemmV4R4WrW(bool spare);

    bool operator==(const PerformanceImplicitGemmV4R4WrW& other) const;

    template <class Self, class F>
    static void Visit(Self&& self, F f)
    {
        f(self.BlockSize, "BlockSize");
        f(self.GemmMPerBlock, "GemmMPerBlock");
        f(self.GemmNPerBlock, "GemmNPerBlock");
        f(self.GemmKPerBlock, "GemmKPerBlock");
        f(self.GemmMPerThread, "GemmMPerThread");
        f(self.GemmNPerThread, "GemmNPerThread");
    }

    std::tuple<int, bool> CalculateGridSize(const ProblemDescription&) const;
    std::tuple<int, int, int, int, bool> CalculateBlockGemmPerformanceParameters() const;
    std::tuple<int, int, int, int, bool> CalculateGemmABlockCopyPerformanceParameters() const;
    std::tuple<int, int, int, int, bool>
    CalculateGemmBBlockCopyPerformanceParameters(const ProblemDescription&) const;
    std::tuple<int, bool>
    CalculateGemmCThreadCopyPerformanceParameters(const ProblemDescription&) const;
    std::tuple<std::size_t, bool> CalculateLdsNumberOfByte(const ProblemDescription&) const;
    bool IsValidValue() const;
    bool IsValid(const ExecutionContext&, const ProblemDescription& problem) const
    {
        return IsValid(problem);
    }
    bool IsValid(const ProblemDescription&) const;
    void HeuristicInit(const ExecutionContext&, const ProblemDescription&);
    bool SetNextValue(const ProblemDescription&);
};

struct PerformanceImplicitGemmBwdDataV1R1 : PerfConfigBase<PerformanceImplicitGemmBwdDataV1R1>
{
    int BlockSize;

    int GemmMPerBlock;
    int GemmNPerBlock;
    int GemmKPerBlock;

    int GemmMPerThread;
    int GemmNPerThread;

    bool use_spare_set;

    PerformanceImplicitGemmBwdDataV1R1(int, int, int, int, int, int, bool);

    PerformanceImplicitGemmBwdDataV1R1()
        : PerformanceImplicitGemmBwdDataV1R1(-1, -1, -1, -1, -1, -1, false)
    {
    }

    PerformanceImplicitGemmBwdDataV1R1(int a, int b, int c, int d, int e, int f)
        : PerformanceImplicitGemmBwdDataV1R1(a, b, c, d, e, f, false)
    {
    }

    PerformanceImplicitGemmBwdDataV1R1(bool spare);

    bool operator==(const PerformanceImplicitGemmBwdDataV1R1& other) const;

    template <class Self, class F>
    static void Visit(Self&& self, F f)
    {
        f(self.BlockSize, "BlockSize");
        f(self.GemmMPerBlock, "GemmMPerBlock");
        f(self.GemmNPerBlock, "GemmNPerBlock");
        f(self.GemmKPerBlock, "GemmKPerBlock");
        f(self.GemmMPerThread, "GemmMPerThread");
        f(self.GemmNPerThread, "GemmNPerThread");
    }

    std::tuple<int, bool> CalculateGridSize(const ExecutionContext&,
                                            const ProblemDescription&) const;
    std::tuple<int, int, int, int, bool> CalculateBlockGemmPerformanceParameters() const;
    std::tuple<int, int, int, int, bool>
    CalculateGemmABlockCopyPerformanceParameters(const ExecutionContext&,
                                                 const ProblemDescription&) const;
    std::tuple<int, int, int, int, bool>
    CalculateGemmBBlockCopyPerformanceParameters(const ExecutionContext&,
                                                 const ProblemDescription&) const;
    std::tuple<int, bool>
    CalculateGemmCThreadCopyPerformanceParameters(const ProblemDescription&) const;
    std::tuple<std::size_t, bool> CalculateLdsNumberOfByte(const ExecutionContext&,
                                                           const ProblemDescription&) const;
    bool IsValidValue() const;
    bool IsValid(const ExecutionContext&, const ProblemDescription&) const;
    void HeuristicInit(const ExecutionContext&, const ProblemDescription&);
    bool SetNextValue(const ProblemDescription&);
};

struct PerformanceImplicitGemmBwdDataV4R1 : PerfConfigBase<PerformanceImplicitGemmBwdDataV4R1>
{
    int BlockSize;

    int GemmMPerBlock;
    int GemmNPerBlock;
    int GemmKPerBlock;

    int GemmMPerThread;
    int GemmNPerThread;

    bool use_spare_set;

    PerformanceImplicitGemmBwdDataV4R1(int, int, int, int, int, int, bool);

    PerformanceImplicitGemmBwdDataV4R1()
        : PerformanceImplicitGemmBwdDataV4R1(-1, -1, -1, -1, -1, -1, false)
    {
    }

    PerformanceImplicitGemmBwdDataV4R1(int a, int b, int c, int d, int e, int f)
        : PerformanceImplicitGemmBwdDataV4R1(a, b, c, d, e, f, false)
    {
    }

    PerformanceImplicitGemmBwdDataV4R1(bool spare);

    bool operator==(const PerformanceImplicitGemmBwdDataV4R1& other) const;

    template <class Self, class F>
    static void Visit(Self&& self, F f)
    {
        f(self.BlockSize, "BlockSize");
        f(self.GemmMPerBlock, "GemmMPerBlock");
        f(self.GemmNPerBlock, "GemmNPerBlock");
        f(self.GemmKPerBlock, "GemmKPerBlock");
        f(self.GemmMPerThread, "GemmMPerThread");
        f(self.GemmNPerThread, "GemmNPerThread");
    }

    std::tuple<int, bool> CalculateGridSize(const ProblemDescription&) const;
    std::tuple<int, int, int, int, bool> CalculateBlockGemmPerformanceParameters() const;
    std::tuple<int, int, int, int, bool>
    CalculateGemmABlockCopyPerformanceParameters(const ProblemDescription&) const;
    std::tuple<int, int, int, int, bool>
    CalculateGemmBBlockCopyPerformanceParameters(const ProblemDescription&) const;
    std::tuple<int, bool>
    CalculateGemmCThreadCopyPerformanceParameters(const ProblemDescription&) const;
    std::tuple<std::size_t, bool> CalculateLdsNumberOfByte(const ProblemDescription&) const;
    bool IsValidValue() const;
    bool IsValid(const ExecutionContext&, const ProblemDescription& problem) const
    {
        return IsValid(problem);
    }
    bool IsValid(const ProblemDescription&) const;
    void HeuristicInit(const ExecutionContext&, const ProblemDescription&);
    bool SetNextValue(const ProblemDescription&);
};

struct PerformanceImplicitGemmBwdDataV4R1Xdlops
    : PerfConfigBase<PerformanceImplicitGemmBwdDataV4R1Xdlops>
{
    int GemmNPerBlock; // 2^n[8..16]
    int GemmMPerBlock; // 2^n[32..128]
    int GemmKPerBlock; // 2^n[4..16]

    int GemmKPACKSize; // 2^[1..4]

    int GemmMPerWave;
    int GemmNPerWave;

    // GemmAThreadCopyMoreGemmK is currently a fix value, is untunable
    bool GemmAThreadCopyMoreGemmK;
    bool GemmBThreadCopyMoreGemmKPack;

    bool use_spare_set;
    PerformanceImplicitGemmBwdDataV4R1Xdlops(int, int, int, int, int, int, bool, bool, bool);

    PerformanceImplicitGemmBwdDataV4R1Xdlops();
    PerformanceImplicitGemmBwdDataV4R1Xdlops(bool spare);
    PerformanceImplicitGemmBwdDataV4R1Xdlops(
        int a, int b, int c, int d, int e, int f, bool g, bool h)
        : PerformanceImplicitGemmBwdDataV4R1Xdlops(a, b, c, d, e, f, g, h, false)
    {
    }

    bool operator==(const PerformanceImplicitGemmBwdDataV4R1Xdlops& other) const;

    template <class Self, class F>
    static void Visit(Self&& self, F f)
    {
        f(self.GemmNPerBlock, "GemmNPerBlock");
        f(self.GemmMPerBlock, "GemmMPerBlock");
        f(self.GemmKPerBlock, "GemmKPerBlock");
        f(self.GemmKPACKSize, "GemmKPACKSize");
        f(self.GemmMPerWave, "GemmMPerWave");
        f(self.GemmNPerWave, "GemmNPerWave");
        f(self.GemmAThreadCopyMoreGemmK, "GemmAThreadCopyMoreGemmK");
        f(self.GemmBThreadCopyMoreGemmKPack, "GemmBThreadCopyMoreGemmKPack");
    }

    std::tuple<int, bool> CalculateGridSize(const ProblemDescription&) const;
    std::tuple<std::size_t, bool> CalculateLdsNumberOfByte(const ProblemDescription&) const;
    std::tuple<int, int, int, int, int, bool>
    CalculateGemmABlockCopyPerformanceParameters(const ProblemDescription&) const;
    std::tuple<int, int, int, int, int, bool>
    CalculateGemmBBlockCopyPerformanceParameters(const ProblemDescription&) const;
    bool IsValidValue() const;
    bool IsValid(const ExecutionContext&, const ProblemDescription&) const;
    bool IsReallyValid(const ProblemDescription&) const;
    bool IsFastToBeUsedForTuning(const ExecutionContext&, const ProblemDescription&) const;
    void HeuristicInit(const ExecutionContext&, const ProblemDescription&);
    bool SetNextValue(const ProblemDescription&);
};

struct ConvHipImplicitGemmV4R1Fwd final : ConvTunableSolver<PerformanceImplicitGemmV4R1>
{
    const std::string& SolverDbId() const override
    {
        return GetSolverDbId<ConvHipImplicitGemmV4R1Fwd>();
    }

    PerformanceImplicitGemmV4R1
    GetDefaultPerformanceConfig(const ExecutionContext&, const ProblemDescription&) const override;
    bool IsValidPerformanceConfig(const ExecutionContext&,
                                  const ProblemDescription&,
                                  const PerformanceImplicitGemmV4R1&) const override;
    bool IsApplicable(const ExecutionContext&, const ProblemDescription&) const override;
    ConvSolution GetSolution(const ExecutionContext&,
                             const ProblemDescription&,
                             const PerformanceImplicitGemmV4R1&) const override;
    PerformanceImplicitGemmV4R1 Search(const ExecutionContext&,
                                       const ProblemDescription&,
                                       const AnyInvokeParams& invoke_ctx) const override;
};

struct ConvHipImplicitGemmV4R4Fwd final : ConvTunableSolver<PerformanceImplicitGemmV4R4Fwd>
{
    const std::string& SolverDbId() const override
    {
        return GetSolverDbId<ConvHipImplicitGemmV4R4Fwd>();
    }

    bool IsApplicable(const ExecutionContext&, const ProblemDescription&) const override;
    PerformanceImplicitGemmV4R4Fwd
    GetDefaultPerformanceConfig(const ExecutionContext&, const ProblemDescription&) const override;
    bool IsValidPerformanceConfig(const ExecutionContext&,
                                  const ProblemDescription&,
                                  const PerformanceImplicitGemmV4R4Fwd&) const override;
    PerformanceImplicitGemmV4R4Fwd Search(const ExecutionContext&,
                                          const ProblemDescription&,
                                          const AnyInvokeParams& invoke_ctx) const override;
    ConvSolution GetSolution(const ExecutionContext&,
                             const ProblemDescription&,
                             const PerformanceImplicitGemmV4R4Fwd&) const override;

private:
    static std::tuple<int, int, int> CalculateGemmSize(const ProblemDescription&);

    friend struct PerformanceImplicitGemmV4R4Fwd;
};

struct PerformanceConvMlirIgemm : PerfConfigBase<PerformanceConvMlirIgemm>
{
    int BlockSize;
    int GemmMPerBlock;
    int GemmNPerBlock;
    int GemmKPerBlock;
    int GemmMPerThread;
    int GemmNPerThread;
    bool use_spare_set;

    /// \ref https://github.com/ROCmSoftwarePlatform/MIOpen/issues/1154
    static PerformanceConvMlirIgemm& MlirHeuristicInitRequest()
    {
        static PerformanceConvMlirIgemm heur;
        heur.SetMlirHeuristicInitRequest();
        return heur;
    }

    PerformanceConvMlirIgemm(int, int, int, int, int, int, bool);

    PerformanceConvMlirIgemm(int a, int b, int c, int d, int e, int f)
        : PerformanceConvMlirIgemm(a, b, c, d, e, f, false)
    {
    }

    PerformanceConvMlirIgemm() : PerformanceConvMlirIgemm(-1, -1, -1, -1, -1, -1, false) {}

    PerformanceConvMlirIgemm(bool spare);

    bool operator==(const PerformanceConvMlirIgemm& other) const;

    template <class Self, class F>
    static void Visit(Self&& self, F f)
    {
        f(self.BlockSize, "BlockSize");
        f(self.GemmMPerBlock, "GemmMPerBlock");
        f(self.GemmNPerBlock, "GemmNPerBlock");
        f(self.GemmKPerBlock, "GemmKPerBlock");
        f(self.GemmMPerThread, "GemmMPerThread");
        f(self.GemmNPerThread, "GemmNPerThread");
    }

    bool IsValid(const ExecutionContext&, const ProblemDescription&) const;
    bool SetNextValue(const ProblemDescription&);

private:
    void SetMlirHeuristicInitRequest();
};

struct ConvMlirIgemmFwd final : ConvTunableSolver<PerformanceConvMlirIgemm>
{
    const std::string& SolverDbId() const override { return GetSolverDbId<ConvMlirIgemmFwd>(); }

    bool IsApplicable(const ExecutionContext&, const ProblemDescription&) const override;
    PerformanceConvMlirIgemm GetDefaultPerformanceConfig(const ExecutionContext&,
                                                         const ProblemDescription&) const override;
    bool IsValidPerformanceConfig(const ExecutionContext&,
                                  const ProblemDescription&,
                                  const PerformanceConvMlirIgemm&) const override;
    PerformanceConvMlirIgemm Search(const ExecutionContext&,
                                    const ProblemDescription&,
                                    const AnyInvokeParams& invoke_ctx) const override;
    ConvSolution GetSolution(const ExecutionContext&,
                             const ProblemDescription&,
                             const PerformanceConvMlirIgemm&) const override;
};

struct PerformanceConvMlirIgemmXdlops : PerfConfigBase<PerformanceConvMlirIgemmXdlops>
{
    int GemmMPerBlock; // 2^n[32..128]
    int GemmNPerBlock; // 2^n[8..16]
    int GemmKPerBlock; // 2^n[4..16]
    int GemmMPerWave;
    int GemmNPerWave;
    int GemmKPACKSize; // 2^[1..4]

    // GemmAThreadCopyMoreGemmK is currently a fix value, is untunable
    bool GemmAThreadCopyMoreGemmK;
    bool GemmBThreadCopyMoreGemmKPack;

    bool use_spare_set;

    /// \ref https://github.com/ROCmSoftwarePlatform/MIOpen/issues/1154
    static PerformanceConvMlirIgemmXdlops& MlirHeuristicInitRequest()
    {
        static PerformanceConvMlirIgemmXdlops heur;
        heur.SetMlirHeuristicInitRequest();
        return heur;
    }

    PerformanceConvMlirIgemmXdlops(int, int, int, int, int, int, bool, bool, bool);

    PerformanceConvMlirIgemmXdlops();
    PerformanceConvMlirIgemmXdlops(bool spare);
    PerformanceConvMlirIgemmXdlops(int a, int b, int c, int d, int e, int f, bool g, bool h)
        : PerformanceConvMlirIgemmXdlops(a, b, c, d, e, f, g, h, false)
    {
    }

    bool operator==(const PerformanceConvMlirIgemmXdlops& other) const;

    template <class Self, class F>
    static void Visit(Self&& self, F f)
    {
        f(self.GemmNPerBlock, "GemmNPerBlock");
        f(self.GemmMPerBlock, "GemmMPerBlock");
        f(self.GemmKPerBlock, "GemmKPerBlock");
        f(self.GemmMPerWave, "GemmMPerWave");
        f(self.GemmNPerWave, "GemmNPerWave");
        f(self.GemmKPACKSize, "GemmKPACKSize");
        f(self.GemmAThreadCopyMoreGemmK, "GemmAThreadCopyMoreGemmK");
        f(self.GemmBThreadCopyMoreGemmKPack, "GemmBThreadCopyMoreGemmKPack");
    }

    bool IsValid(const ExecutionContext&, const ProblemDescription&) const;
    bool SetNextValue(const ProblemDescription&);

private:
    void SetMlirHeuristicInitRequest();
};

struct ConvMlirIgemmFwdXdlops final : ConvTunableSolver<PerformanceConvMlirIgemmXdlops>
{
    const std::string& SolverDbId() const override
    {
        return GetSolverDbId<ConvMlirIgemmFwdXdlops>();
    }

    bool IsApplicable(const ExecutionContext&, const ProblemDescription&) const override;
    PerformanceConvMlirIgemmXdlops
    GetDefaultPerformanceConfig(const ExecutionContext&, const ProblemDescription&) const override;
    bool IsValidPerformanceConfig(const ExecutionContext&,
                                  const ProblemDescription&,
                                  const PerformanceConvMlirIgemmXdlops&) const override;
    PerformanceConvMlirIgemmXdlops Search(const ExecutionContext&,
                                          const ProblemDescription&,
                                          const AnyInvokeParams& invoke_ctx) const override;
    ConvSolution GetSolution(const ExecutionContext&,
                             const ProblemDescription&,
                             const PerformanceConvMlirIgemmXdlops&) const override;
};

struct ConvHipImplicitGemmV4R4WrW final : ConvTunableSolver<PerformanceImplicitGemmV4R4WrW>
{
    const std::string& SolverDbId() const override
    {
        return GetSolverDbId<ConvHipImplicitGemmV4R4WrW>();
    }

    bool IsApplicable(const ExecutionContext&, const ProblemDescription&) const override;
    PerformanceImplicitGemmV4R4WrW
    GetDefaultPerformanceConfig(const ExecutionContext&, const ProblemDescription&) const override;
    bool IsValidPerformanceConfig(const ExecutionContext&,
                                  const ProblemDescription&,
                                  const PerformanceImplicitGemmV4R4WrW&) const override;
    PerformanceImplicitGemmV4R4WrW Search(const ExecutionContext&,
                                          const ProblemDescription&,
                                          const AnyInvokeParams& invoke_ctx) const override;
    ConvSolution GetSolution(const ExecutionContext&,
                             const ProblemDescription&,
                             const PerformanceImplicitGemmV4R4WrW&) const override;

private:
    static std::tuple<int, int, int> CalculateGemmSize(const ProblemDescription&);

    friend struct PerformanceImplicitGemmV4R4WrW;
};

struct ConvMlirIgemmWrW final : ConvTunableSolver<PerformanceConvMlirIgemm>
{
    const std::string& SolverDbId() const override { return GetSolverDbId<ConvMlirIgemmWrW>(); }

    bool IsApplicable(const ExecutionContext&, const ProblemDescription&) const override;
    PerformanceConvMlirIgemm GetDefaultPerformanceConfig(const ExecutionContext&,
                                                         const ProblemDescription&) const override;
    bool IsValidPerformanceConfig(const ExecutionContext&,
                                  const ProblemDescription&,
                                  const PerformanceConvMlirIgemm&) const override;
    PerformanceConvMlirIgemm Search(const ExecutionContext&,
                                    const ProblemDescription&,
                                    const AnyInvokeParams& invoke_ctx) const override;
    ConvSolution GetSolution(const ExecutionContext&,
                             const ProblemDescription&,
                             const PerformanceConvMlirIgemm&) const override;
};

struct ConvMlirIgemmWrWXdlops final : ConvTunableSolver<PerformanceConvMlirIgemmXdlops>
{
    const std::string& SolverDbId() const override
    {
        return GetSolverDbId<ConvMlirIgemmWrWXdlops>();
    }

    bool IsApplicable(const ExecutionContext&, const ProblemDescription&) const override;
    PerformanceConvMlirIgemmXdlops
    GetDefaultPerformanceConfig(const ExecutionContext&, const ProblemDescription&) const override;
    bool IsValidPerformanceConfig(const ExecutionContext&,
                                  const ProblemDescription&,
                                  const PerformanceConvMlirIgemmXdlops&) const override;
    PerformanceConvMlirIgemmXdlops Search(const ExecutionContext&,
                                          const ProblemDescription&,
                                          const AnyInvokeParams& invoke_ctx) const override;
    size_t GetWorkspaceSize(const ExecutionContext&, const ProblemDescription&) const override;
    bool MayNeedWorkspace() const override { return true; }
    ConvSolution GetSolution(const ExecutionContext&,
                             const ProblemDescription&,
                             const PerformanceConvMlirIgemmXdlops&) const override;
};

struct PerformanceImplicitGemmForwardV4R4Xdlops
    : PerfConfigBase<PerformanceImplicitGemmForwardV4R4Xdlops>
{
    int GemmMPerBlock;
    int GemmNPerBlock;
    int GemmKPerBlock;
    int GemmMPerWave;
    int GemmNPerWave;
    int GemmKPack;
    bool GemmAThreadCopyMoreGemmK;
    bool GemmBThreadCopyMoreGemmKPack;
    int GemmBThreadDataPerRead_GemmN;

    PerformanceImplicitGemmForwardV4R4Xdlops(int, int, int, int, int, int, bool, bool, int);
    PerformanceImplicitGemmForwardV4R4Xdlops();
    PerformanceImplicitGemmForwardV4R4Xdlops(bool) : PerformanceImplicitGemmForwardV4R4Xdlops() {}

    template <class Self, class F>
    static void Visit(Self&& self, F f)
    {
        f(self.GemmMPerBlock, "GemmMPerBlock");
        f(self.GemmNPerBlock, "GemmNPerBlock");
        f(self.GemmKPerBlock, "GemmKPerBlock");
        f(self.GemmMPerWave, "GemmMPerWave");
        f(self.GemmNPerWave, "GemmNPerWave");
        f(self.GemmKPack, "GemmKPack");
        f(self.GemmAThreadCopyMoreGemmK, "GemmAThreadCopyMoreGemmK");
        f(self.GemmBThreadCopyMoreGemmKPack, "GemmBThreadCopyMoreGemmKPack");
        f(self.GemmBThreadDataPerRead_GemmN, "GemmBThreadDataPerRead_GemmN");
    }

    bool operator==(const PerformanceImplicitGemmForwardV4R4Xdlops& other) const;

    void HeuristicInit(const ExecutionContext&, const ProblemDescription&);
    bool SetNextValue(const ProblemDescription&);
    bool IsValidValue() const;
    bool IsValid(const ExecutionContext&, const ProblemDescription&) const;
    bool IsReallyValid(const ProblemDescription&) const;
    bool IsFastToBeUsedForTuning(const ExecutionContext&, const ProblemDescription&) const;

    std::tuple<int, bool> CalculateBlockSize() const;
    std::tuple<int, bool> CalculateGridSize(const ProblemDescription&) const;
    std::tuple<int, int, int, int, int, bool>
    CalculateGemmABlockCopyPerformanceParameters(const ProblemDescription&) const;
    std::tuple<int, int, int, int, int, bool>
    CalculateGemmBBlockCopyPerformanceParameters(const ProblemDescription&) const;
    std::tuple<std::size_t, bool> CalculateLdsNumberOfByte(const ProblemDescription&) const;
};

struct PerformanceImplicitGemmForwardV4R5Xdlops
    : PerfConfigBase<PerformanceImplicitGemmForwardV4R5Xdlops>
{
    int GemmMPerBlock;
    int GemmNPerBlock;
    int GemmKPerBlock;
    int GemmMPerWave;
    int GemmNPerWave;
    int GemmKPack;
    bool GemmAThreadCopyMoreGemmK;
    bool GemmBThreadCopyMoreGemmKPack;
    int GemmBThreadDataPerRead_GemmN;

    bool use_spare_set;

    PerformanceImplicitGemmForwardV4R5Xdlops(int, int, int, int, int, int, bool, bool, int, bool);
    PerformanceImplicitGemmForwardV4R5Xdlops();
    PerformanceImplicitGemmForwardV4R5Xdlops(bool spare);

    PerformanceImplicitGemmForwardV4R5Xdlops(
        int a, int b, int c, int d, int e, int f, bool g, bool h, int i)
        : PerformanceImplicitGemmForwardV4R5Xdlops(a, b, c, d, e, f, g, h, i, false)
    {
    }

    template <class Self, class F>
    static void Visit(Self&& self, F f)
    {
        f(self.GemmMPerBlock, "GemmMPerBlock");
        f(self.GemmNPerBlock, "GemmNPerBlock");
        f(self.GemmKPerBlock, "GemmKPerBlock");
        f(self.GemmMPerWave, "GemmMPerWave");
        f(self.GemmNPerWave, "GemmNPerWave");
        f(self.GemmKPack, "GemmKPack");
        f(self.GemmAThreadCopyMoreGemmK, "GemmAThreadCopyMoreGemmK");
        f(self.GemmBThreadCopyMoreGemmKPack, "GemmBThreadCopyMoreGemmKPack");
        f(self.GemmBThreadDataPerRead_GemmN, "GemmBThreadDataPerRead_GemmN");
    }

    bool operator==(const PerformanceImplicitGemmForwardV4R5Xdlops& other) const;

    void HeuristicInit(const ExecutionContext&, const ProblemDescription&);
    bool SetNextValue(const ProblemDescription&);
    bool IsValidValue() const;
    bool IsValid(const ExecutionContext&, const ProblemDescription&) const;
    bool IsReallyValid(const ProblemDescription&) const;
    bool IsFastToBeUsedForTuning(const ExecutionContext&, const ProblemDescription&) const;

    std::tuple<int, bool> CalculateBlockSize() const;
    std::tuple<int, bool> CalculateGridSize(const ProblemDescription&) const;
    std::tuple<int, int, int, int, int, bool>
    CalculateGemmABlockCopyPerformanceParameters(const ProblemDescription&) const;
    std::tuple<int, int, int, int, int, bool>
    CalculateGemmBBlockCopyPerformanceParameters(const ProblemDescription&) const;
    std::tuple<std::size_t, bool> CalculateLdsNumberOfByte(const ProblemDescription&) const;
};

struct PerformanceImplicitGemmForwardV4R4Xdlops_Padded_Gemm
    : PerfConfigBase<PerformanceImplicitGemmForwardV4R4Xdlops_Padded_Gemm>
{
    int GemmMPerBlock;
    int GemmNPerBlock;
    int GemmKPerBlock;
    int GemmMPerWave;
    int GemmNPerWave;
    int GemmKPack;
    int GemmMFactor;
    int GemmNFactor;
    int GemmKFactor;
    bool GemmAThreadCopyMoreGemmK;
    bool GemmBThreadCopyMoreGemmKPack;
    int GemmBThreadDataPerRead_GemmN;

    PerformanceImplicitGemmForwardV4R4Xdlops_Padded_Gemm(
        int, int, int, int, int, int, int, int, int, bool, bool, int);
    PerformanceImplicitGemmForwardV4R4Xdlops_Padded_Gemm();
    PerformanceImplicitGemmForwardV4R4Xdlops_Padded_Gemm(bool)
        : PerformanceImplicitGemmForwardV4R4Xdlops_Padded_Gemm()
    {
    }

    template <class Self, class F>
    static void Visit(Self&& self, F f)
    {
        f(self.GemmMPerBlock, "GemmMPerBlock");
        f(self.GemmNPerBlock, "GemmNPerBlock");
        f(self.GemmKPerBlock, "GemmKPerBlock");
        f(self.GemmMPerWave, "GemmMPerWave");
        f(self.GemmNPerWave, "GemmNPerWave");
        f(self.GemmKPack, "GemmKPack");
        f(self.GemmMFactor, "GemmMFactor");
        f(self.GemmNFactor, "GemmNFactor");
        f(self.GemmKFactor, "GemmKFactor");
        f(self.GemmAThreadCopyMoreGemmK, "GemmAThreadCopyMoreGemmK");
        f(self.GemmBThreadCopyMoreGemmKPack, "GemmBThreadCopyMoreGemmKPack");
        f(self.GemmBThreadDataPerRead_GemmN, "GemmBThreadDataPerRead_GemmN");
    }

    bool operator==(const PerformanceImplicitGemmForwardV4R4Xdlops_Padded_Gemm& other) const;

    void HeuristicInit(const ExecutionContext&, const ProblemDescription&);
    bool SetNextValue(const ProblemDescription&);
    bool IsValidValue() const;
    bool IsValid(const ExecutionContext&, const ProblemDescription&) const;
    bool IsReallyValid(const ProblemDescription&) const;
    bool IsFastToBeUsedForTuning(const ExecutionContext&, const ProblemDescription&) const;

    std::tuple<int, bool> CalculateBlockSize() const;
    std::tuple<int, bool> CalculateGridSize(const ProblemDescription&) const;
    std::tuple<int, int, int, int, int, bool>
    CalculateGemmABlockCopyPerformanceParameters(const ProblemDescription&) const;
    std::tuple<int, int, int, int, int, bool>
    CalculateGemmBBlockCopyPerformanceParameters(const ProblemDescription&) const;
    std::tuple<std::size_t, bool> CalculateLdsNumberOfByte(const ProblemDescription&) const;
};

struct PerformanceImplicitGemmBwdV1R1Xdlops : PerfConfigBase<PerformanceImplicitGemmBwdV1R1Xdlops>
{
    int GemmMPerBlock;
    int GemmNPerBlock;
    int GemmKPerBlock;
    int GemmMPerWave;
    int GemmNPerWave;
    int GemmKPack;
    bool GemmAThreadCopyMoreGemmK;
    bool GemmBThreadCopyMoreGemmKPack;

    PerformanceImplicitGemmBwdV1R1Xdlops(int, int, int, int, int, int, bool, bool);
    PerformanceImplicitGemmBwdV1R1Xdlops();
    PerformanceImplicitGemmBwdV1R1Xdlops(bool) : PerformanceImplicitGemmBwdV1R1Xdlops() {}

    template <class Self, class F>
    static void Visit(Self&& self, F f)
    {
        f(self.GemmMPerBlock, "GemmMPerBlock");
        f(self.GemmNPerBlock, "GemmNPerBlock");
        f(self.GemmKPerBlock, "GemmKPerBlock");
        f(self.GemmMPerWave, "GemmMPerWave");
        f(self.GemmNPerWave, "GemmNPerWave");
        f(self.GemmKPack, "GemmKPack");
        f(self.GemmAThreadCopyMoreGemmK, "GemmAThreadCopyMoreGemmK");
        f(self.GemmBThreadCopyMoreGemmKPack, "GemmBThreadCopyMoreGemmKPack");
    }

    bool operator==(const PerformanceImplicitGemmBwdV1R1Xdlops& other) const;

    void HeuristicInit(const ExecutionContext&, const ProblemDescription&);
    bool SetNextValue(const ProblemDescription&);
    bool IsValidValue() const;
    bool IsValid(const ExecutionContext&, const ProblemDescription&) const;
    bool IsReallyValid(const ProblemDescription&) const;
    bool IsFastToBeUsedForTuning(const ExecutionContext&, const ProblemDescription&) const;

    std::tuple<int, bool> CalculateBlockSize() const;
    std::tuple<int, bool> CalculateGridSize(const ProblemDescription&) const;
    std::tuple<int, int, int, int, int, bool>
    CalculateGemmABlockCopyPerformanceParameters(const ProblemDescription&) const;
    std::tuple<int, int, int, int, int, bool>
    CalculateGemmBBlockCopyPerformanceParameters(const ProblemDescription&) const;
    std::tuple<std::size_t, bool> CalculateLdsNumberOfByte(const ProblemDescription&) const;
};

struct ConvHipImplicitGemmForwardV4R4Xdlops final
    : ConvTunableSolver<PerformanceImplicitGemmForwardV4R4Xdlops>
{
    const std::string& SolverDbId() const override
    {
        return GetSolverDbId<ConvHipImplicitGemmForwardV4R4Xdlops>();
    }

    PerformanceImplicitGemmForwardV4R4Xdlops
    GetDefaultPerformanceConfig(const ExecutionContext&, const ProblemDescription&) const override;
    bool IsValidPerformanceConfig(const ExecutionContext&,
                                  const ProblemDescription&,
                                  const PerformanceImplicitGemmForwardV4R4Xdlops&) const override;
    bool IsApplicable(const ExecutionContext&, const ProblemDescription&) const override;
    ConvSolution GetSolution(const ExecutionContext&,
                             const ProblemDescription&,
                             const PerformanceImplicitGemmForwardV4R4Xdlops&) const override;
    PerformanceImplicitGemmForwardV4R4Xdlops
    Search(const ExecutionContext&,
           const ProblemDescription&,
           const AnyInvokeParams& invoke_ctx) const override;

private:
    static std::tuple<int, int, int, int> CalculateGemmSize(const ProblemDescription&);

    friend struct PerformanceImplicitGemmForwardV4R4Xdlops;
};

struct ConvHipImplicitGemmForwardV4R4Xdlops_Padded_Gemm final
    : ConvTunableSolver<PerformanceImplicitGemmForwardV4R4Xdlops_Padded_Gemm>
{
    const std::string& SolverDbId() const override
    {
        return GetSolverDbId<ConvHipImplicitGemmForwardV4R4Xdlops_Padded_Gemm>();
    }

    PerformanceImplicitGemmForwardV4R4Xdlops_Padded_Gemm
    GetDefaultPerformanceConfig(const ExecutionContext&, const ProblemDescription&) const override;
    bool IsValidPerformanceConfig(
        const ExecutionContext&,
        const ProblemDescription&,
        const PerformanceImplicitGemmForwardV4R4Xdlops_Padded_Gemm&) const override;
    bool IsApplicable(const ExecutionContext&, const ProblemDescription&) const override;
    ConvSolution
    GetSolution(const ExecutionContext&,
                const ProblemDescription&,
                const PerformanceImplicitGemmForwardV4R4Xdlops_Padded_Gemm&) const override;
    PerformanceImplicitGemmForwardV4R4Xdlops_Padded_Gemm
    Search(const ExecutionContext&,
           const ProblemDescription&,
           const AnyInvokeParams& invoke_ctx) const override;

private:
    static std::tuple<int, int, int, int, int, int, int>
    CalculateGemmSize(const ProblemDescription&, int GemmMFactor, int GemmNFactor, int GemmKFactor);

    friend struct PerformanceImplicitGemmForwardV4R4Xdlops_Padded_Gemm;
};

struct ConvHipImplicitGemmForwardV4R5Xdlops final
    : ConvTunableSolver<PerformanceImplicitGemmForwardV4R5Xdlops>
{
    const std::string& SolverDbId() const override
    {
        return GetSolverDbId<ConvHipImplicitGemmForwardV4R5Xdlops>();
    }

    PerformanceImplicitGemmForwardV4R5Xdlops
    GetDefaultPerformanceConfig(const ExecutionContext&, const ProblemDescription&) const override;
    bool IsValidPerformanceConfig(const ExecutionContext&,
                                  const ProblemDescription&,
                                  const PerformanceImplicitGemmForwardV4R5Xdlops&) const override;
    bool IsApplicable(const ExecutionContext&, const ProblemDescription&) const override;
    ConvSolution GetSolution(const ExecutionContext&,
                             const ProblemDescription&,
                             const PerformanceImplicitGemmForwardV4R5Xdlops&) const override;
    PerformanceImplicitGemmForwardV4R5Xdlops
    Search(const ExecutionContext&,
           const ProblemDescription&,
           const AnyInvokeParams& invoke_ctx) const override;
};

struct ConvHipImplicitGemmV4R1WrW final : ConvTunableSolver<PerformanceImplicitGemmV4R1>
{
    const std::string& SolverDbId() const override
    {
        return GetSolverDbId<ConvHipImplicitGemmV4R1WrW>();
    }

    PerformanceImplicitGemmV4R1
    GetDefaultPerformanceConfig(const ExecutionContext&, const ProblemDescription&) const override;
    bool IsValidPerformanceConfig(const ExecutionContext&,
                                  const ProblemDescription&,
                                  const PerformanceImplicitGemmV4R1&) const override;
    bool IsApplicable(const ExecutionContext&, const ProblemDescription&) const override;
    ConvSolution GetSolution(const ExecutionContext&,
                             const ProblemDescription&,
                             const PerformanceImplicitGemmV4R1&) const override;
    PerformanceImplicitGemmV4R1 Search(const ExecutionContext&,
                                       const ProblemDescription&,
                                       const AnyInvokeParams& invoke_ctx) const override;
};

struct ConvHipImplicitGemmBwdDataV1R1 final : ConvTunableSolver<PerformanceImplicitGemmBwdDataV1R1>
{
    const std::string& SolverDbId() const override
    {
        return GetSolverDbId<ConvHipImplicitGemmBwdDataV1R1>();
    }

    bool IsApplicable(const ExecutionContext&, const ProblemDescription&) const override;
    PerformanceImplicitGemmBwdDataV1R1
    GetDefaultPerformanceConfig(const ExecutionContext&, const ProblemDescription&) const override;
    bool IsValidPerformanceConfig(const ExecutionContext&,
                                  const ProblemDescription&,
                                  const PerformanceImplicitGemmBwdDataV1R1&) const override;
    PerformanceImplicitGemmBwdDataV1R1 Search(const ExecutionContext&,
                                              const ProblemDescription&,
                                              const AnyInvokeParams& invoke_ctx) const override;
    ConvSolution GetSolution(const ExecutionContext&,
                             const ProblemDescription&,
                             const PerformanceImplicitGemmBwdDataV1R1&) const override;
    size_t GetWorkspaceSize(const ExecutionContext&, const ProblemDescription&) const override;
    bool MayNeedWorkspace() const override { return true; }

private:
    static std::tuple<int, int, int> CalculateGemmSize(const ExecutionContext&,
                                                       const ProblemDescription&);

    friend struct PerformanceImplicitGemmBwdDataV1R1;
};

struct ConvMlirIgemmBwd final : ConvTunableSolver<PerformanceConvMlirIgemm>
{
    const std::string& SolverDbId() const override { return GetSolverDbId<ConvMlirIgemmBwd>(); }

    bool IsApplicable(const ExecutionContext&, const ProblemDescription&) const override;
    PerformanceConvMlirIgemm GetDefaultPerformanceConfig(const ExecutionContext&,
                                                         const ProblemDescription&) const override;
    bool IsValidPerformanceConfig(const ExecutionContext&,
                                  const ProblemDescription&,
                                  const PerformanceConvMlirIgemm&) const override;
    PerformanceConvMlirIgemm Search(const ExecutionContext&,
                                    const ProblemDescription&,
                                    const AnyInvokeParams& invoke_ctx) const override;
    ConvSolution GetSolution(const ExecutionContext&,
                             const ProblemDescription&,
                             const PerformanceConvMlirIgemm&) const override;
};

struct ConvMlirIgemmBwdXdlops final : ConvTunableSolver<PerformanceConvMlirIgemmXdlops>
{
    const std::string& SolverDbId() const override
    {
        return GetSolverDbId<ConvMlirIgemmBwdXdlops>();
    }

    bool IsApplicable(const ExecutionContext&, const ProblemDescription&) const override;
    PerformanceConvMlirIgemmXdlops
    GetDefaultPerformanceConfig(const ExecutionContext&, const ProblemDescription&) const override;
    bool IsValidPerformanceConfig(const ExecutionContext&,
                                  const ProblemDescription&,
                                  const PerformanceConvMlirIgemmXdlops&) const override;
    PerformanceConvMlirIgemmXdlops Search(const ExecutionContext&,
                                          const ProblemDescription&,
                                          const AnyInvokeParams& invoke_ctx) const override;
    ConvSolution GetSolution(const ExecutionContext&,
                             const ProblemDescription&,
                             const PerformanceConvMlirIgemmXdlops&) const override;
};

struct ConvHipImplicitGemmBwdDataV4R1 final : ConvTunableSolver<PerformanceImplicitGemmBwdDataV4R1>
{
    const std::string& SolverDbId() const override
    {
        return GetSolverDbId<ConvHipImplicitGemmBwdDataV4R1>();
    }

    bool IsApplicable(const ExecutionContext&, const ProblemDescription&) const override;
    PerformanceImplicitGemmBwdDataV4R1
    GetDefaultPerformanceConfig(const ExecutionContext&, const ProblemDescription&) const override;
    bool IsValidPerformanceConfig(const ExecutionContext&,
                                  const ProblemDescription&,
                                  const PerformanceImplicitGemmBwdDataV4R1&) const override;
    PerformanceImplicitGemmBwdDataV4R1 Search(const ExecutionContext&,
                                              const ProblemDescription&,
                                              const AnyInvokeParams& invoke_ctx) const override;
    ConvSolution GetSolution(const ExecutionContext&,
                             const ProblemDescription&,
                             const PerformanceImplicitGemmBwdDataV4R1&) const override;

private:
    static int CalculateNumberOfGemm(const ProblemDescription&);
    static std::tuple<int, int, int> CalculateGemmSize(const ProblemDescription&, int gemm_id);

    friend struct PerformanceImplicitGemmBwdDataV4R1;
};

struct ConvHipImplicitGemmBwdDataV4R1Xdlops final
    : ConvTunableSolver<PerformanceImplicitGemmBwdDataV4R1Xdlops>
{
    const std::string& SolverDbId() const override
    {
        return GetSolverDbId<ConvHipImplicitGemmBwdDataV4R1Xdlops>();
    }

    PerformanceImplicitGemmBwdDataV4R1Xdlops
    GetDefaultPerformanceConfig(const ExecutionContext&, const ProblemDescription&) const override;
    bool IsValidPerformanceConfig(const ExecutionContext&,
                                  const ProblemDescription&,
                                  const PerformanceImplicitGemmBwdDataV4R1Xdlops&) const override;
    bool IsApplicable(const ExecutionContext&, const ProblemDescription&) const override;
    ConvSolution GetSolution(const ExecutionContext&,
                             const ProblemDescription&,
                             const PerformanceImplicitGemmBwdDataV4R1Xdlops&) const override;
    PerformanceImplicitGemmBwdDataV4R1Xdlops
    Search(const ExecutionContext&,
           const ProblemDescription&,
           const AnyInvokeParams& invoke_ctx) const override;

private:
    static int CalculateNumberOfGemm(const ProblemDescription&);
    static std::tuple<int, int, int, int> CalculateGemmSize(const ProblemDescription&, int gemm_id);

    friend struct PerformanceImplicitGemmBwdDataV4R1Xdlops;
};

struct ConvHipImplicitGemmBwdDataV1R1Xdlops final
    : ConvTunableSolver<PerformanceImplicitGemmBwdV1R1Xdlops>
{
    const std::string& SolverDbId() const override
    {
        return GetSolverDbId<ConvHipImplicitGemmBwdDataV1R1Xdlops>();
    }

    PerformanceImplicitGemmBwdV1R1Xdlops
    GetDefaultPerformanceConfig(const ExecutionContext&, const ProblemDescription&) const override;
    bool IsValidPerformanceConfig(const ExecutionContext&,
                                  const ProblemDescription&,
                                  const PerformanceImplicitGemmBwdV1R1Xdlops&) const override;
    bool IsApplicable(const ExecutionContext&, const ProblemDescription&) const override;
    size_t GetWorkspaceSize(const ExecutionContext&, const ProblemDescription&) const override;
    bool MayNeedWorkspace() const override { return true; }
    PerformanceImplicitGemmBwdV1R1Xdlops Search(const ExecutionContext&,
                                                const ProblemDescription&,
                                                const AnyInvokeParams& invoke_ctx) const override;
    ConvSolution GetSolution(const ExecutionContext&,
                             const ProblemDescription&,
                             const PerformanceImplicitGemmBwdV1R1Xdlops&) const override;

private:
    static std::tuple<int, int, int, int> CalculateGemmSize(const ProblemDescription&);

    friend struct PerformanceImplicitGemmBwdV1R1Xdlops;
};

struct ConvAsmImplicitGemmV4R1DynamicFwd final : ConvSolver
{
    // To suppress -Woverloaded-virtual
    using ConvSolver::IsApplicable;

    const std::string& SolverDbId() const override
    {
        return GetSolverDbId<ConvAsmImplicitGemmV4R1DynamicFwd>();
    }

<<<<<<< HEAD
    bool IsDynamic() const override { return true; }

    bool IsApplicable(const ExecutionContext&, const ProblemDescription&) const override;
    ConvSolution GetSolution(const ExecutionContext&, const ProblemDescription&) const override;
=======
    bool IsApplicable(const ExecutionContext& ctx,
                      const ProblemDescription& problem) const override;

    bool IsDynamic() const override { return true; }

    ConvSolution GetSolution(const ExecutionContext& ctx,
                             const ProblemDescription& problem) const override;
>>>>>>> b9e724a4
};

struct ConvAsmImplicitGemmV4R1DynamicFwd_1x1 final : ConvSolver
{
    // To suppress -Woverloaded-virtual
    using ConvSolver::IsApplicable;

    const std::string& SolverDbId() const override
    {
        return GetSolverDbId<ConvAsmImplicitGemmV4R1DynamicFwd_1x1>();
    }

<<<<<<< HEAD
    bool IsDynamic() const override { return true; }

    bool IsApplicable(const ExecutionContext&, const ProblemDescription&) const override;
    ConvSolution GetSolution(const ExecutionContext&, const ProblemDescription&) const override;
=======
    bool IsApplicable(const ExecutionContext& ctx,
                      const ProblemDescription& problem) const override;

    bool IsDynamic() const override { return true; }

    ConvSolution GetSolution(const ExecutionContext& ctx,
                             const ProblemDescription& problem) const override;
>>>>>>> b9e724a4
};

struct ConvAsmImplicitGemmV4R1DynamicWrw final : ConvSolver
{
    // To suppress -Woverloaded-virtual
    using ConvSolver::GetWorkspaceSize;
    using ConvSolver::IsApplicable;

    const std::string& SolverDbId() const override
    {
        return GetSolverDbId<ConvAsmImplicitGemmV4R1DynamicWrw>();
    }

<<<<<<< HEAD
    bool IsDynamic() const override { return true; }

    bool MayNeedWorkspace() const override { return true; }

    bool IsApplicable(const ExecutionContext&, const ProblemDescription&) const override;
    size_t GetWorkspaceSize(const ExecutionContext&, const ProblemDescription&) const override;
    ConvSolution GetSolution(const ExecutionContext&, const ProblemDescription&) const override;
=======
    bool IsApplicable(const ExecutionContext& ctx,
                      const ProblemDescription& problem) const override;

    bool IsDynamic() const override { return true; }

    size_t GetWorkspaceSize(const ExecutionContext& ctx,
                            const ProblemDescription& problem) const override;

    bool MayNeedWorkspace() const override { return true; }

    ConvSolution GetSolution(const ExecutionContext& ctx,
                             const ProblemDescription& problem) const override;
>>>>>>> b9e724a4
};

struct ConvAsmImplicitGemmGTCDynamicWrwXdlops final : ConvSolver
{
    // To suppress -Woverloaded-virtual
    using ConvSolver::GetWorkspaceSize;
    using ConvSolver::IsApplicable;

    const std::string& SolverDbId() const override
    {
        return GetSolverDbId<ConvAsmImplicitGemmGTCDynamicWrwXdlops>();
    }

<<<<<<< HEAD
    bool IsDynamic() const override { return true; }
    bool MayNeedWorkspace() const override { return true; }

    bool IsApplicable(const ExecutionContext&, const ProblemDescription&) const override;
    size_t GetWorkspaceSize(const ExecutionContext&, const ProblemDescription&) const override;
    ConvSolution GetSolution(const ExecutionContext&, const ProblemDescription&) const override;
=======
    bool IsApplicable(const ExecutionContext& ctx,
                      const ProblemDescription& problem) const override;

    bool IsDynamic() const override { return true; }

    size_t GetWorkspaceSize(const ExecutionContext& ctx,
                            const ProblemDescription& problem) const override;

    bool MayNeedWorkspace() const override { return true; }

    ConvSolution GetSolution(const ExecutionContext& ctx,
                             const ProblemDescription& problem) const override;
>>>>>>> b9e724a4
};

struct ConvAsmImplicitGemmV4R1DynamicBwd final : ConvSolver
{
    // To suppress -Woverloaded-virtual
    using ConvSolver::IsApplicable;

    const std::string& SolverDbId() const override
    {
        return GetSolverDbId<ConvAsmImplicitGemmV4R1DynamicBwd>();
    }

<<<<<<< HEAD
    bool IsDynamic() const override { return true; }

    bool IsApplicable(const ExecutionContext&, const ProblemDescription&) const override;
    ConvSolution GetSolution(const ExecutionContext&, const ProblemDescription&) const override;
=======
    bool IsApplicable(const ExecutionContext& ctx,
                      const ProblemDescription& problem) const override;

    bool IsDynamic() const override { return true; }

    ConvSolution GetSolution(const ExecutionContext& ctx,
                             const ProblemDescription& problem) const override;
>>>>>>> b9e724a4
};

struct ConvAsmImplicitGemmGTCDynamicFwdXdlops final : ConvSolver
{
    // To suppress -Woverloaded-virtual
    using ConvSolver::IsApplicable;

    const std::string& SolverDbId() const override
    {
        return GetSolverDbId<ConvAsmImplicitGemmGTCDynamicFwdXdlops>();
    }

<<<<<<< HEAD
    bool IsDynamic() const override { return true; }

    bool IsApplicable(const ExecutionContext&, const ProblemDescription&) const override;
    ConvSolution GetSolution(const ExecutionContext&, const ProblemDescription&) const override;
=======
    bool IsApplicable(const ExecutionContext& ctx,
                      const ProblemDescription& problem) const override;

    bool IsDynamic() const override { return true; }

    ConvSolution GetSolution(const ExecutionContext& ctx,
                             const ProblemDescription& problem) const override;
>>>>>>> b9e724a4
};

struct ConvAsmImplicitGemmGTCDynamicBwdXdlops final : ConvSolver
{
    // To suppress -Woverloaded-virtual
    using ConvSolver::IsApplicable;

    const std::string& SolverDbId() const override
    {
        return GetSolverDbId<ConvAsmImplicitGemmGTCDynamicBwdXdlops>();
    }

<<<<<<< HEAD
    bool IsDynamic() const override { return true; }

    bool IsApplicable(const ExecutionContext&, const ProblemDescription&) const override;
    ConvSolution GetSolution(const ExecutionContext&, const ProblemDescription&) const override;
=======
    bool IsApplicable(const ExecutionContext& ctx,
                      const ProblemDescription& problem) const override;

    bool IsDynamic() const override { return true; }

    ConvSolution GetSolution(const ExecutionContext& ctx,
                             const ProblemDescription& problem) const override;
>>>>>>> b9e724a4
};

/// Holds common member functions for the Solvers which share the same
/// "legacy exhaustive search" machinery.
struct ConvOclDirectFwdLegacyExhaustiveSearch : ConvTunableSolver<LegacyPerformanceConfig>
{
    LegacyPerformanceConfig GetDefaultPerformanceConfig(const ExecutionContext&,
                                                        const ProblemDescription&) const override;
    LegacyPerformanceConfig Search(const ExecutionContext&,
                                   const ProblemDescription&,
                                   const AnyInvokeParams& invoke_ctx) const override;

private:
    template <typename Tgpu>
    LegacyPerformanceConfig SearchImpl(const ExecutionContext&,
                                       const ProblemDescription&,
                                       const AnyInvokeParams& invoke_ctx) const;
};

struct ConvOclDirectFwd : ConvOclDirectFwdLegacyExhaustiveSearch
{
    static ConvSolution BaseGetSolution(const ExecutionContext& ctx,
                                        const ProblemDescription& problem,
                                        const LegacyPerformanceConfig& config);
    const std::string& SolverDbId() const override { return GetSolverDbId<ConvOclDirectFwd>(); }

    bool IsApplicable(const ExecutionContext&, const ProblemDescription&) const override;
    ConvSolution GetSolution(const ExecutionContext&,
                             const ProblemDescription&,
                             const LegacyPerformanceConfig&) const override;
    bool IsValidPerformanceConfig(const ExecutionContext&,
                                  const ProblemDescription&,
                                  const LegacyPerformanceConfig&) const override;
};

struct ConvOclDirectFwd1x1 final : ConvOclDirectFwdLegacyExhaustiveSearch
{
    const std::string& SolverDbId() const override { return GetSolverDbId<ConvOclDirectFwd1x1>(); }

    bool IsApplicable(const ExecutionContext&, const ProblemDescription&) const override;
    ConvSolution GetSolution(const ExecutionContext&,
                             const ProblemDescription&,
                             const LegacyPerformanceConfig&) const override;

    bool IsValidPerformanceConfig(const ExecutionContext&,
                                  const ProblemDescription&,
                                  const LegacyPerformanceConfig&) const override
    {
        return true;
    }
};

struct ConvBinWinograd3x3U final : ConvSolver
{
    // To suppress -Woverloaded-virtual
    using ConvSolver::IsApplicable;

    const std::string& SolverDbId() const override { return GetSolverDbId<ConvBinWinograd3x3U>(); }
<<<<<<< HEAD
    bool IsDynamic() const override { return true; }

    bool IsApplicable(const ExecutionContext&, const ProblemDescription&) const override;
    ConvSolution GetSolution(const ExecutionContext&, const ProblemDescription&) const override;
=======

    bool IsApplicable(const ExecutionContext& ctx,
                      const ProblemDescription& problem) const override;

    bool IsDynamic() const override { return true; }

    ConvSolution GetSolution(const ExecutionContext& ctx,
                             const ProblemDescription& problem) const override;
>>>>>>> b9e724a4
};

struct ConvBinWinogradRxS final : ConvSolver
{
    // To suppress -Woverloaded-virtual
    using ConvSolver::IsApplicable;

    const std::string& SolverDbId() const override { return GetSolverDbId<ConvBinWinogradRxS>(); }

<<<<<<< HEAD
    bool IsDynamic() const override { return true; }

    bool IsApplicable(const ExecutionContext&, const ProblemDescription&) const override;
    ConvSolution GetSolution(const ExecutionContext&, const ProblemDescription&) const override;
=======
    bool IsApplicable(const ExecutionContext& ctx,
                      const ProblemDescription& problem) const override;

    bool IsDynamic() const override { return true; }

    ConvSolution GetSolution(const ExecutionContext& ctx,
                             const ProblemDescription& problem) const override;
>>>>>>> b9e724a4
};

struct PerformanceConfigConvBinWinogradRxS : PerfConfigBase<PerformanceConfigConvBinWinogradRxS>
{
    int n_groups;
    PerformanceConfigConvBinWinogradRxS(int n_groups_);
    PerformanceConfigConvBinWinogradRxS() : PerformanceConfigConvBinWinogradRxS(-1) {}
    PerformanceConfigConvBinWinogradRxS(bool) : PerformanceConfigConvBinWinogradRxS(1) {}

    template <class Self, class F>
    static void Visit(Self&& self, F f)
    {
        f(self.n_groups, "n_groups");
    }
    int GetNGroups() const { return n_groups; }

    template <int Winodata, int Winofilter>
    void HeuristicInit(const ExecutionContext&, const ProblemDescription&);
    bool IsValidValue() const;
    bool SetNextValue(const ProblemDescription&);
    bool IsValid(const ExecutionContext& ctx, const ProblemDescription&) const
    {
        return IsValid(ctx);
    }
    bool IsValid(const ExecutionContext&) const;
    bool operator==(const PerformanceConfigConvBinWinogradRxS& other) const;
};

template <int Winodata, int Winofilter>
struct ConvBinWinoRxS final : ConvTunableSolver<PerformanceConfigConvBinWinogradRxS>
{
    const std::string& SolverDbId() const override { return GetSolverDbId(); }

    static const std::string& GetSolverDbId()
    {
        static const std::string dbId = std::string("ConvBinWinogradRxSf")
                                            .append(std::to_string(Winodata))
                                            .append("x")
                                            .append(std::to_string(Winofilter));
        return dbId;
    }

    PerformanceConfigConvBinWinogradRxS
    GetDefaultPerformanceConfig(const ExecutionContext&, const ProblemDescription&) const override;
    bool IsValidPerformanceConfig(const ExecutionContext&,
                                  const ProblemDescription&,
                                  const PerformanceConfigConvBinWinogradRxS&) const override;
    PerformanceConfigConvBinWinogradRxS Search(const ExecutionContext&,
                                               const ProblemDescription&,
                                               const AnyInvokeParams& invoke_ctx) const override;
    bool IsApplicable(const ExecutionContext&, const ProblemDescription&) const override;
    bool IsDynamic() const override { return true; }
    ConvSolution GetSolution(const ExecutionContext&,
                             const ProblemDescription&,
                             const PerformanceConfigConvBinWinogradRxS&) const override;

private:
    static size_t GetNGroups(const size_t group_conv, const size_t grid_group_size)
    {
        assert(group_conv != 0);
        return grid_group_size / group_conv;
    }
};

// Suppress misleading clang warnings
#if defined(__clang__)
#pragma clang diagnostic push
#pragma clang diagnostic ignored "-Wweak-template-vtables"
#endif

extern template struct ConvBinWinoRxS<2, 3>;
extern template struct ConvBinWinoRxS<3, 2>;

#if defined(__clang__)
#pragma clang diagnostic pop
#endif

struct ConvBinWinogradRxSf2x3g1 final : ConvSolver
{
    const std::string& SolverDbId() const override
    {
        return GetSolverDbId<ConvBinWinogradRxSf2x3g1>();
    }

    bool IsApplicable(const ExecutionContext&, const ProblemDescription&) const override;
    bool IsDynamic() const override { return true; }
    float GetWti(const ExecutionContext&, const ProblemDescription&) const override;
    ConvSolution GetSolution(const ExecutionContext&, const ProblemDescription&) const override;
};

template <int WinoDataH, int WinoFilterH, int WinoDataW = WinoDataH, int WinoFilterW = WinoFilterH>
struct ConvMPBidirectWinograd final : ConvSolver
{
    const std::string& SolverDbId() const override
    {
        return GetSolverDbId<
            ConvMPBidirectWinograd<WinoDataH, WinoFilterH, WinoDataW, WinoFilterW>>();
    }

    bool IsApplicable(const ExecutionContext&, const ProblemDescription&) const override;
    bool IsDynamic() const override { return true; }
    size_t GetWorkspaceSize(const ExecutionContext&, const ProblemDescription&) const override;
    bool MayNeedWorkspace() const override { return true; }
    ConvSolution GetSolution(const ExecutionContext&, const ProblemDescription&) const override;

    // kernel_file_name for solver identification
    static std::string GetSolverFileNames(int id)
    {
        static const std::string names[3] = {"xform_bidirect_winograd_data.s",
                                             "xform_bidirect_winograd_filter.s",
                                             "xform_bidirect_winograd_out.s"};
        return names[id];
    }

    static std::string GetSolverKernelNames(int id)
    {
        static const std::string name_suffix =
            '_' + std::to_string(WinoDataH) + '_' + std::to_string(WinoDataW) + '_' +
            std::to_string(WinoFilterH) + '_' + std::to_string(WinoFilterW);
        static const std::string names[3] = {
            "miopenGcnAsmMPBidirectWinogradXformData" + name_suffix,
            "miopenGcnAsmMPBidirectWinogradXformFilter" + name_suffix,
            "miopenGcnAsmMPBidirectWinogradXformOut" + name_suffix};
        return names[id];
    }

    static int GetSolverWinoXformHWSize() { return WinoDataH + WinoFilterH - 1; }
};

// To suppress misleading clang warnings
#if defined(__clang__) && defined(CONV_MP_BIDIRECTIONAL_WINOGRAD_CPP)
#pragma clang diagnostic push
#pragma clang diagnostic ignored "-Wweak-template-vtables"
#endif

extern template struct ConvMPBidirectWinograd<2, 3>;
extern template struct ConvMPBidirectWinograd<3, 3>;
extern template struct ConvMPBidirectWinograd<4, 3>;
extern template struct ConvMPBidirectWinograd<5, 3>;
extern template struct ConvMPBidirectWinograd<6, 3>;

#if defined(__clang__) && defined(CONV_MP_BIDIRECTIONAL_WINOGRAD_CPP)
#pragma clang diagnostic pop
#endif

template <int WinoDataH, int WinoFilterH, int WinoDataW = WinoDataH, int WinoFilterW = WinoFilterH>
struct ConvMPBidirectWinograd_xdlops final
    : ConvTunableSolver<PerformanceImplicitGemmForwardV4R4Xdlops>
{
    const std::string& SolverDbId() const override
    {
        return GetSolverDbId<
            ConvMPBidirectWinograd_xdlops<WinoDataH, WinoFilterH, WinoDataW, WinoFilterW>>();
    }

    bool IsApplicable(const ExecutionContext&, const ProblemDescription&) const override;

    bool IsDynamic() const override
    {
        return ConvHipImplicitGemmForwardV4R4Xdlops{}.IsDynamic() &&
               ConvMPBidirectWinograd<WinoDataH, WinoFilterH, WinoDataW, WinoFilterW>{}
                   .IsDynamic() &&
               IsThisSolverDynamic();
    }

    PerformanceImplicitGemmForwardV4R4Xdlops
    GetDefaultPerformanceConfig(const ExecutionContext& ctx,
                                const ProblemDescription& problem) const override
    {
        const auto xdlops_problem = GetTransformedProblem(problem);
        const auto xdlops_ctx     = GetTransformedConvContext(ctx, xdlops_problem);

        return ConvHipImplicitGemmForwardV4R4Xdlops{}.GetDefaultPerformanceConfig(xdlops_ctx,
                                                                                  xdlops_problem);
    }

    bool
    IsValidPerformanceConfig(const ExecutionContext& ctx,
                             const ProblemDescription& problem,
                             const PerformanceImplicitGemmForwardV4R4Xdlops& config) const override
    {
        const auto xdlops_problem = GetTransformedProblem(problem);
        const auto xdlops_ctx     = GetTransformedConvContext(ctx, xdlops_problem);

        return ConvHipImplicitGemmForwardV4R4Xdlops{}.IsValidPerformanceConfig(
            xdlops_ctx, xdlops_problem, config);
    }

    size_t GetWorkspaceSize(const ExecutionContext& ctx,
                            const ProblemDescription& problem) const override
    {
        const auto xdlops_problem = GetTransformedProblem(problem);
        const auto xdlops_ctx     = GetTransformedConvContext(ctx, xdlops_problem);

        return ConvMPBidirectWinograd<WinoDataH, WinoFilterH, WinoDataW, WinoFilterW>()
                   .GetWorkspaceSize(ctx, problem) +
               ConvHipImplicitGemmForwardV4R4Xdlops{}.GetWorkspaceSize(xdlops_ctx, xdlops_problem);
    }

    bool MayNeedWorkspace() const override { return true; }

    PerformanceImplicitGemmForwardV4R4Xdlops
    Search(const ExecutionContext&,
           const ProblemDescription&,
           const AnyInvokeParams& invoke_ctx) const override;
    ConvSolution GetSolution(const ExecutionContext&,
                             const ProblemDescription&,
                             const PerformanceImplicitGemmForwardV4R4Xdlops&) const override;

private:
    ExecutionContext GetTransformedConvContext(const ExecutionContext& ctx,
                                               const ProblemDescription& transformed_problem) const;
    ProblemDescription GetTransformedProblem(const ProblemDescription& problem) const;

    // kernel_file_name for solver identification
    static std::string GetSolverFileNames(int id)
    {
        return ConvMPBidirectWinograd<WinoDataH, WinoFilterH, WinoDataW, WinoFilterW>::
            GetSolverFileNames(id);
    }

    static std::string GetSolverKernelNames(int id)
    {
        return ConvMPBidirectWinograd<WinoDataH, WinoFilterH, WinoDataW, WinoFilterW>::
            GetSolverKernelNames(id);
    }

    static int GetSolverWinoXformHWSize()
    {
        return ConvMPBidirectWinograd<WinoDataH, WinoFilterH, WinoDataW, WinoFilterW>::
            GetSolverWinoXformHWSize();
    }

    bool IsThisSolverDynamic() const { return true; }
};

// To suppress misleading clang warnings
#if defined(__clang__) && defined(CONV_MP_BIDIRECTIONAL_WINOGRAD_CPP)
#pragma clang diagnostic push
#pragma clang diagnostic ignored "-Wweak-template-vtables"
#endif

extern template struct ConvMPBidirectWinograd_xdlops<2, 3>;
extern template struct ConvMPBidirectWinograd_xdlops<3, 3>;
extern template struct ConvMPBidirectWinograd_xdlops<4, 3>;
extern template struct ConvMPBidirectWinograd_xdlops<5, 3>;
extern template struct ConvMPBidirectWinograd_xdlops<6, 3>;

#if defined(__clang__) && defined(CONV_MP_BIDIRECTIONAL_WINOGRAD_CPP)
#pragma clang diagnostic pop
#endif

template <int WinoDataH, int WinoFilterH, int WinoDataW = WinoDataH, int WinoFilterW = WinoFilterH>
struct ConvWinograd3x3MultipassWrW final : ConvSolver
{
    // To suppress -Woverloaded-virtual
    using ConvSolver::GetWorkspaceSize;
    using ConvSolver::IsApplicable;

    const std::string& SolverDbId() const override
    {
        return GetSolverDbId<
            ConvWinograd3x3MultipassWrW<WinoDataH, WinoFilterH, WinoDataW, WinoFilterW>>();
    }

<<<<<<< HEAD
    bool IsDynamic() const override { return true; }

    bool MayNeedWorkspace() const override { return true; }

=======
    bool IsApplicable(const ExecutionContext& ctx,
                      const ProblemDescription& problem) const override;

    bool IsDynamic() const override { return true; }

    size_t GetWorkspaceSize(const ExecutionContext& ctx,
                            const ProblemDescription& problem) const override;

    bool MayNeedWorkspace() const override { return true; }

    ConvSolution GetSolution(const ExecutionContext& ctx,
                             const ProblemDescription& problem) const override;

>>>>>>> b9e724a4
    // kernel_file_name for solver identification
    static std::string GetSolverFileNames(int id)
    {
        static const std::string names[3] = {"xform_data.s", "xform_filter.s", "xform_out.s"};
        return names[id];
    }

    static std::string GetSolverKernelNames(int id)
    {
        static const std::string name_suffix =
            '_' + std::to_string(WinoDataH) + '_' + std::to_string(WinoDataW) + '_' +
            std::to_string(WinoFilterH) + '_' + std::to_string(WinoFilterW);
        static const std::string names[3] = {"miopenGcnAsmWinogradXformData" + name_suffix,
                                             "miopenGcnAsmWinogradXformFilter" + name_suffix,
                                             "miopenGcnAsmWinogradXformOut" + name_suffix};

        return names[id];
    }

    static int GetGroupCountMult() { return 4; }

    static int GetSolverWinoXformHWSize(const ProblemDescription& problem, int id)
    {
        if(id == 0)
            return WinoDataH +
                   (WinoFilterH - 1) * (WinoDataH == 7 ? 2 : problem.GetKernelStrideH());
        else
            return WinoDataW +
                   (WinoFilterW - 1) * (WinoDataW == 7 ? 2 : problem.GetKernelStrideW());
    }

<<<<<<< HEAD
    bool IsApplicable(const ExecutionContext&, const ProblemDescription&) const override;
    size_t GetWorkspaceSize(const ExecutionContext&, const ProblemDescription&) const override;
    ConvSolution GetSolution(const ExecutionContext&, const ProblemDescription&) const override;

=======
private:
>>>>>>> b9e724a4
    InvokerFactory PrepareInvokerFactory(const ExecutionContext&,
                                         const ProblemDescription&,
                                         std::size_t ws_sz) const;
};

// To suppress misleading clang warnings
#if defined(__clang__) && defined(CONV_MULTIPASS_WINO3X3WRW_CPP)
#pragma clang diagnostic push
#pragma clang diagnostic ignored "-Wweak-template-vtables"
#endif

extern template struct ConvWinograd3x3MultipassWrW<3, 2>;
extern template struct ConvWinograd3x3MultipassWrW<3, 3>;
extern template struct ConvWinograd3x3MultipassWrW<3, 4>;
extern template struct ConvWinograd3x3MultipassWrW<3, 5>;
extern template struct ConvWinograd3x3MultipassWrW<3, 6>;
extern template struct ConvWinograd3x3MultipassWrW<7, 2>;
extern template struct ConvWinograd3x3MultipassWrW<7, 3>;
extern template struct ConvWinograd3x3MultipassWrW<1, 1, 7, 2>;
extern template struct ConvWinograd3x3MultipassWrW<1, 1, 7, 3>;
extern template struct ConvWinograd3x3MultipassWrW<7, 2, 1, 1>;
extern template struct ConvWinograd3x3MultipassWrW<7, 3, 1, 1>;
extern template struct ConvWinograd3x3MultipassWrW<5, 3>;
extern template struct ConvWinograd3x3MultipassWrW<5, 4>;

#if defined(__clang__) && defined(CONV_MULTIPASS_WINO3X3WRW_CPP)
#pragma clang diagnostic pop
#endif

struct PerformanceConfigAsmDirect3x3WrW : PerfConfigBase<PerformanceConfigAsmDirect3x3WrW>
{
    int limit_wave_cnt;   // [0..9]
    int reverse_inout;    // [0..1], 1 is allowed for stride=1x1 only.
    int chunk_size;       // {16,8}, Smaller values increase register pressure.
    int k_per_wave;       // {1,2,4,8} && ((chunk_size * k_per_wave) <= 64).
                          // Higher values increase register pressure.
    int pipe_lines_depth; // [1..16] && (pipe_lines_depth <= img_h).
                          // Higher values increase register pressure.
    int n_per_group;      // [1..8] && (n_per_group <= batch_size).

    PerformanceConfigAsmDirect3x3WrW(int lwc, int rio, int csz, int kpw, int pld, int npg);
    PerformanceConfigAsmDirect3x3WrW() : PerformanceConfigAsmDirect3x3WrW(-1, -1, -1, -1, -1, -1) {}
    PerformanceConfigAsmDirect3x3WrW(bool) : PerformanceConfigAsmDirect3x3WrW(0, 0, 8, 1, 1, 1) {}

    template <class Self, class F>
    static void Visit(Self&& self, F f)
    {
        f(self.limit_wave_cnt, "limit_wave_cnt");
        f(self.reverse_inout, "reverse_inout");
        f(self.chunk_size, "chunk_size");
        f(self.k_per_wave, "k_per_wave");
        f(self.pipe_lines_depth, "pipe_lines_depth");
        f(self.n_per_group, "n_per_group");
    }

    // clang-format off
    int GetLimitWaveCnt() const { return limit_wave_cnt; }
    int GetReverseInout() const { return reverse_inout; }
    int GetChunkSize() const { return chunk_size; }
    int GetKPerWave() const { return k_per_wave; }
    int GetPipeLinesDepth() const { return pipe_lines_depth; }
    int GetNPerGroup() const { return n_per_group; }
    int GetCPerWave() const { assert(chunk_size); return 64 / chunk_size; } // clang-format on

    void HeuristicInit(const ExecutionContext&, const ProblemDescription&);
    bool IsValidValue() const;
    bool SetNextValue(const ProblemDescription&);
    bool IsValid(const ExecutionContext&, const ProblemDescription&) const;
    bool operator==(const PerformanceConfigAsmDirect3x3WrW& other) const;
};

struct ConvAsmBwdWrW3x3 final : ConvTunableSolver<PerformanceConfigAsmDirect3x3WrW>
{
    const std::string& SolverDbId() const override { return GetSolverDbId<ConvAsmBwdWrW3x3>(); }

    PerformanceConfigAsmDirect3x3WrW
    GetDefaultPerformanceConfig(const ExecutionContext&, const ProblemDescription&) const override;
    bool IsValidPerformanceConfig(const ExecutionContext&,
                                  const ProblemDescription&,
                                  const PerformanceConfigAsmDirect3x3WrW&) const override;
    PerformanceConfigAsmDirect3x3WrW Search(const ExecutionContext&,
                                            const ProblemDescription&,
                                            const AnyInvokeParams& invoke_ctx) const override;
    bool IsApplicable(const ExecutionContext&, const ProblemDescription&) const override;
    ConvSolution GetSolution(const ExecutionContext&,
                             const ProblemDescription&,
                             const PerformanceConfigAsmDirect3x3WrW& config) const override;
};

template <uint32_t Winodata, uint32_t Winofilter>
struct ConvWinoFuryRxS final : ConvSolver
{
    const std::string& SolverDbId() const override
    {
        return GetSolverDbId<ConvWinoFuryRxS<Winodata, Winofilter>>();
    }

    bool IsApplicable(const ExecutionContext&, const ProblemDescription&) const override;
    bool IsDynamic() const override { return true; }
    float GetWti(const ExecutionContext&, const ProblemDescription&) const override;

    ConvSolution GetSolution(const ExecutionContext&, const ProblemDescription&) const override;

    static constexpr bool is2x3() { return Winodata == 2 && Winofilter == 3; }
    static constexpr bool is3x2() { return Winodata == 3 && Winofilter == 2; }
};

// Suppress misleading clang warnings
#if defined(__clang__)
#pragma clang diagnostic push
#pragma clang diagnostic ignored "-Wweak-template-vtables"
#endif

extern template struct ConvWinoFuryRxS<2, 3>;
// extern template struct ConvWinoFuryRxS<3, 2>;

#if defined(__clang__)
#pragma clang diagnostic pop
#endif

struct PerformanceConfigConvAsmBwdWrW1x1 : PerfConfigBase<PerformanceConfigConvAsmBwdWrW1x1>
{

    int chunk_size;    // {1,2,4,8,16}
    int c_per_gpr;     // {1,2,4,8,16}
    int c_mult;        // {1,2,4,8,16}
    int k_per_gpr;     // {1,2,4,8,16}
    int k_mult;        // {1,2,4,8,16}
    int n_per_gpr;     // {1,2,4}
    int n_part_cnt;    // [1..8]
    int read_size;     // [1..4]
    int short_store;   // {0,1}
    int data_prefetch; // [0..4]
    bool use_spare_set;

    /// The following conditions must be met.
    ///
    /// Shader design-related constraints:
    /// - (A) (chunk_size * c_per_gpr) == 16
    /// - (B) k_per_gpr <= c_per_gpr
    /// - (C) (c_mult > 1 || k_mult > 1)
    ///         ? ((fwd_C % (c_per_gpr * c_mult) == 0) && (fwd_K % (k_per_gpr * k_mult) == 0))
    ///         : (true)
    ///
    /// Resource-related constraints:
    /// - (D) c_mult * k_mult * k_per_gpr + 9 + (c_mult + k_mult) * read_size * pipe_depth <= 256
    ///
    /// Where:
    /// - fwd_C := Num input channels for forward convolution (-c).
    ///   For backward, this is actually n_outputs.
    /// - fwd_K := Num output channels for forward convolution (-k).
    ///   For backward, this is actually n_inputs.

    PerformanceConfigConvAsmBwdWrW1x1(int chunk_size_,
                                      int c_per_gpr_,
                                      int c_mult_,
                                      int k_per_gpr_,
                                      int k_mult_,
                                      int n_per_gpr_,
                                      int n_part_cnt_,
                                      int read_size_,
                                      int short_store_,
                                      int data_prefetch_,
                                      bool);
    PerformanceConfigConvAsmBwdWrW1x1()
        : PerformanceConfigConvAsmBwdWrW1x1(-1, -1, -1, -1, -1, -1, -1, -1, -1, -1, false)
    {
    }
    PerformanceConfigConvAsmBwdWrW1x1(bool spare)
        : PerformanceConfigConvAsmBwdWrW1x1(1, 1, 1, 1, 1, 1, 1, 1, 1, 1, spare)
    {
    }

    template <class Self, class F>
    static void Visit(Self&& self, F f)
    {
        f(self.chunk_size, "chunk_size");
        f(self.c_per_gpr, "c_per_gpr");
        f(self.c_mult, "c_mult");
        f(self.k_per_gpr, "k_per_gpr");
        f(self.k_mult, "k_mult");
        f(self.n_per_gpr, "n_per_gpr");
        f(self.n_part_cnt, "n_part_cnt");
        f(self.read_size, "read_size");
        f(self.short_store, "short_store");
        f(self.data_prefetch, "data_prefetch");
    }

    // clang-format off
    int GetChunkSize() const { return chunk_size; }
    int GetCPerGpr() const { return c_per_gpr; }
    int GetCMult() const { return c_mult; }
    int GetKPerGpr() const { return k_per_gpr; }
    int GetKMult() const { return k_mult; }
    int GetNPerGpr() const { return n_per_gpr; }
    int GetNPartCnt() const { return n_part_cnt; }
    int GetHWPerGpr() const {   assert(c_per_gpr); assert(n_per_gpr); assert(chunk_size);
                                return wave_size / (c_per_gpr * n_per_gpr * chunk_size); } // "hw" stands for "height-and-width".
    int GetReadSize() const { return read_size; }
    int GetShortStore() const {return short_store; }
    int GetDataPrefetch() const { return data_prefetch; }
    // clang-format on

    void HeuristicInit(const ExecutionContext&, const ProblemDescription&);
    bool IsValidValue() const;
    bool SetNextValue(const ProblemDescription&);
    bool IsValid(const ExecutionContext&, const ProblemDescription&) const;
    bool operator==(const PerformanceConfigConvAsmBwdWrW1x1& other) const;
};

struct ConvAsmBwdWrW1x1 final : ConvTunableSolver<PerformanceConfigConvAsmBwdWrW1x1>
{
    const std::string& SolverDbId() const override { return GetSolverDbId<ConvAsmBwdWrW1x1>(); }

    PerformanceConfigConvAsmBwdWrW1x1
    GetDefaultPerformanceConfig(const ExecutionContext&, const ProblemDescription&) const override;
    bool IsValidPerformanceConfig(const ExecutionContext&,
                                  const ProblemDescription&,
                                  const PerformanceConfigConvAsmBwdWrW1x1&) const override;
    PerformanceConfigConvAsmBwdWrW1x1 Search(const ExecutionContext&,
                                             const ProblemDescription&,
                                             const AnyInvokeParams& invoke_ctx) const override;
    bool IsApplicable(const ExecutionContext&, const ProblemDescription&) const override;
    size_t GetWorkspaceSize(const ExecutionContext&, const ProblemDescription&) const override;
    bool MayNeedWorkspace() const override { return true; }
    ConvSolution GetSolution(const ExecutionContext&,
                             const ProblemDescription&,
                             const PerformanceConfigConvAsmBwdWrW1x1&) const override;
};

/// N_BATCH_LOOPS - {1,2,4,8,16} Num batches processed in single workitem.
///     Required workspace size depends on it. However there is a restriction in the internal
///     Solver API that this shouldn't be so. Therefore the family of Solvers created.
///     Each Solver in the family has constant value of this parameter.
template <int N_BATCH_LOOPS>
struct PerformanceConfigConvOclBwdWrw2
    : PerfConfigBase<PerformanceConfigConvOclBwdWrw2<N_BATCH_LOOPS>>
{
    // Num waves involved a workgroup.
    int n_waves = -1; // {1,2,4,8}
    // Num values to read in a workitem (read_unit).
    int read_size = -1; // [6..12]
    // Num of output channels (top/bottom layer in forward/backward direction)
    // that share the same input channel in single workgroup.
    // Also represents number of output channels in single tile.
    int n_out_channels_per_tile = -1; // {1,2,4,8}
    // How many tiles of output channels are processed in a single workgroup?
    // n_out_channels_in_lcl * n_out_channels_tiles = total number of
    // output channels processed in single workgroup.
    int n_out_channels_tiles = -1; // {1,2,4,8}
    // Num of output rows processed in a single iteration of loop in a workitem
    // (N_ALIGNED_OUT_SCAN_BLK).
    int n_out_rows_in_lcl = -1; // [2..11]

    PerformanceConfigConvOclBwdWrw2(int nw, int rs, int nocpt, int noct, int noril)
        : n_waves(nw),
          read_size(rs),
          n_out_channels_per_tile(nocpt),
          n_out_channels_tiles(noct),
          n_out_rows_in_lcl(noril)
    {
    }
    PerformanceConfigConvOclBwdWrw2() {}
    PerformanceConfigConvOclBwdWrw2(bool) : PerformanceConfigConvOclBwdWrw2(1, 6, 1, 1, 2) {}
    // spare_set is not used in this solver.

    template <class Self, class F>
    static void Visit(Self&& self, F f)
    {
        f(self.n_waves, "n_waves");
        f(self.read_size, "read_size");
        f(self.n_out_channels_per_tile, "n_out_channels_per_tile");
        f(self.n_out_channels_tiles, "n_out_channels_tiles");
        f(self.n_out_rows_in_lcl, "n_out_rows_in_lcl");
    }

    // clang-format off
    int GetNumWaves() const { return n_waves; }
    int GetReadSize() const { return read_size; }
    int GetNumOutChannelsPerTile() const { return n_out_channels_per_tile; }
    int GetNumOutChannelTiles() const { return n_out_channels_tiles; }
    int GetNumOutRowsPerIterPerWork() const { return n_out_rows_in_lcl; } // clang-format on

    void HeuristicInit(const ProblemDescription&);
    bool IsValidValue() const;
    bool SetNextValue(const ProblemDescription&);
    bool IsValid(const ExecutionContext&, const ProblemDescription&) const;
    bool operator==(const PerformanceConfigConvOclBwdWrw2<N_BATCH_LOOPS>& other) const;
};

template <int N_BATCH_LOOPS>
struct ConvOclBwdWrW2 : ConvTunableSolver<PerformanceConfigConvOclBwdWrw2<N_BATCH_LOOPS>>
{
    const std::string& SolverDbId() const override
    {
        return this->template GetSolverDbId<ConvOclBwdWrW2<N_BATCH_LOOPS>>();
    }

    PerformanceConfigConvOclBwdWrw2<N_BATCH_LOOPS>
    GetDefaultPerformanceConfig(const ExecutionContext&, const ProblemDescription&) const override;
    bool
    IsValidPerformanceConfig(const ExecutionContext&,
                             const ProblemDescription&,
                             const PerformanceConfigConvOclBwdWrw2<N_BATCH_LOOPS>&) const override;
    PerformanceConfigConvOclBwdWrw2<N_BATCH_LOOPS>
    Search(const ExecutionContext&,
           const ProblemDescription&,
           const AnyInvokeParams& invoke_ctx) const override;
    bool IsApplicable(const ExecutionContext&, const ProblemDescription&) const override;
    size_t GetWorkspaceSize(const ExecutionContext&, const ProblemDescription&) const override;
    bool MayNeedWorkspace() const override { return true; }
    ConvSolution GetSolution(const ExecutionContext&,
                             const ProblemDescription&,
                             const PerformanceConfigConvOclBwdWrw2<N_BATCH_LOOPS>&) const override;

protected:
    bool IsApplicableBase(const ExecutionContext&, const ProblemDescription&) const;
};

// To suppress misleading clang warnings
#if defined(__clang__) && defined(CONV_OCL_DIR2D_BWDWRW_2_CPP)
#pragma clang diagnostic push
#pragma clang diagnostic ignored "-Wweak-template-vtables"
#endif

extern template struct PerformanceConfigConvOclBwdWrw2<1>;
extern template struct PerformanceConfigConvOclBwdWrw2<2>;
extern template struct PerformanceConfigConvOclBwdWrw2<4>;
extern template struct PerformanceConfigConvOclBwdWrw2<8>;
extern template struct PerformanceConfigConvOclBwdWrw2<16>;

extern template struct ConvOclBwdWrW2<1>;
extern template struct ConvOclBwdWrW2<2>;
extern template struct ConvOclBwdWrW2<4>;
extern template struct ConvOclBwdWrW2<8>;
extern template struct ConvOclBwdWrW2<16>;

#if defined(__clang__) && defined(CONV_OCL_DIR2D_BWDWRW_2_CPP)
#pragma clang diagnostic pop
#endif

/// A separate solver from ConvOclBwdWrW2 to disable auto-tuning for certain configs.
/// Basically, this is *hack* for non-group 3x3 and 1x1 cases.
/// It is assumed that Solutions provided by the ConvOclBwdWrW2 solver
/// would never beat 3x3 and 1x1 assembly WrW kernels, even after tuning.
struct ConvOclBwdWrW2NonTunable final : ConvOclBwdWrW2<1>
{
    const std::string& SolverDbId() const override
    {
        return GetSolverDbId<ConvOclBwdWrW2NonTunable>();
    }

    bool IsApplicable(const ExecutionContext&, const ProblemDescription&) const override;
    ConvSolution GetSolution(const ExecutionContext&, const ProblemDescription&) const;

private:
    // This function dervied from ConvOclBwdWrW2 is declared private
    // so that this solver is not marked searchable/tunable.
    using ConvOclBwdWrW2<1>::GetDefaultPerformanceConfig;
    using ConvOclBwdWrW2<1>::GetSolution;
};

struct ConvOclBwdWrW53 final : ConvSolver
{
    const std::string& SolverDbId() const override { return GetSolverDbId<ConvOclBwdWrW53>(); }

    bool IsApplicable(const ExecutionContext&, const ProblemDescription&) const override;
    size_t GetWorkspaceSize(const ExecutionContext&, const ProblemDescription&) const override;
    bool MayNeedWorkspace() const override { return true; }
    ConvSolution GetSolution(const ExecutionContext&, const ProblemDescription&) const override;
};

struct ConvOclBwdWrW1x1 final : ConvSolver
{
    const std::string& SolverDbId() const override { return GetSolverDbId<ConvOclBwdWrW1x1>(); }

    bool IsApplicable(const ExecutionContext&, const ProblemDescription&) const override;
    size_t GetWorkspaceSize(const ExecutionContext&, const ProblemDescription&) const override;
    bool MayNeedWorkspace() const override { return true; }
    ConvSolution GetSolution(const ExecutionContext&, const ProblemDescription&) const override;
};

struct fft final : ConvSolver
{
    // To suppress -Woverloaded-virtual
    using ConvSolver::GetWorkspaceSize;
    using ConvSolver::IsApplicable;

    const std::string& SolverDbId() const override { return GetSolverDbId<fft>(); }
<<<<<<< HEAD
    bool MayNeedWorkspace() const override { return true; }

    bool IsApplicable(const ExecutionContext&, const ProblemDescription&) const override;
    size_t GetWorkspaceSize(const ExecutionContext&, const ProblemDescription&) const override;
    ConvSolution GetSolution(const ExecutionContext&, const ProblemDescription&) const override;
=======

    bool IsApplicable(const ExecutionContext& ctx,
                      const ProblemDescription& problem) const override;

    size_t GetWorkspaceSize(const ExecutionContext& ctx,
                            const ProblemDescription& problem) const override;

    bool MayNeedWorkspace() const override { return true; }

    ConvSolution GetSolution(const ExecutionContext& ctx,
                             const ProblemDescription& problem) const override;
>>>>>>> b9e724a4
};

struct PerformanceImplicitGemmWrwV4R4Xdlops : PerfConfigBase<PerformanceImplicitGemmWrwV4R4Xdlops>
{
    int GemmMPerBlock;
    int GemmNPerBlock;
    int GemmKPerBlock;
    int GemmMPerWave;
    int GemmNPerWave;
    int GemmKPack;
    bool GemmAThreadCopyMoreGemmK;
    bool GemmBThreadCopyMoreGemmK;
    bool use_spare_set;

    PerformanceImplicitGemmWrwV4R4Xdlops(int, int, int, int, int, int, bool, bool, bool);
    PerformanceImplicitGemmWrwV4R4Xdlops();
    PerformanceImplicitGemmWrwV4R4Xdlops(bool spare);
    PerformanceImplicitGemmWrwV4R4Xdlops(int a, int b, int c, int d, int e, int f, bool g, bool h)
        : PerformanceImplicitGemmWrwV4R4Xdlops(a, b, c, d, e, f, g, h, false)
    {
    }

    template <class Self, class F>
    static void Visit(Self&& self, F f)
    {
        f(self.GemmMPerBlock, "GemmMPerBlock");
        f(self.GemmNPerBlock, "GemmNPerBlock");
        f(self.GemmKPerBlock, "GemmKPerBlock");
        f(self.GemmMPerWave, "GemmMPerWave");
        f(self.GemmNPerWave, "GemmNPerWave");
        f(self.GemmKPack, "GemmKPack");
        f(self.GemmAThreadCopyMoreGemmK, "GemmAThreadCopyMoreGemmK");
        f(self.GemmBThreadCopyMoreGemmK, "GemmBThreadCopyMoreGemmK");
    }

    bool operator==(const PerformanceImplicitGemmWrwV4R4Xdlops& other) const;

    void HeuristicInit(const ExecutionContext&, const ProblemDescription&);
    bool SetNextValue(const ProblemDescription&);
    bool IsValidValue() const;
    bool IsValid(const ExecutionContext&, const ProblemDescription&) const;
    bool IsReallyValid(const ExecutionContext&, const ProblemDescription&) const;
    bool IsFastToBeUsedForTuning(const ExecutionContext&, const ProblemDescription&) const;

    std::tuple<int, int, int, int, int, bool>
    CalculateGemmSizeAndGemmKBlock(const ExecutionContext&, const ProblemDescription&) const;
    std::tuple<int, bool> CalculateBlockSize() const;
    std::tuple<int, bool> CalculateGridSize(const ExecutionContext&,
                                            const ProblemDescription&) const;
    std::tuple<int, int, int, int, int, bool>
    CalculateGemmABlockCopyPerformanceParameters(const ProblemDescription&) const;
    std::tuple<int, int, int, int, int, bool>
    CalculateGemmBBlockCopyPerformanceParameters(const ProblemDescription&) const;
    std::tuple<std::size_t, bool> CalculateLdsNumberOfByte(const ProblemDescription&) const;
};

struct ConvHipImplicitGemmWrwV4R4Xdlops final
    : ConvTunableSolver<PerformanceImplicitGemmWrwV4R4Xdlops>
{
    const std::string& SolverDbId() const override
    {
        return GetSolverDbId<ConvHipImplicitGemmWrwV4R4Xdlops>();
    }

    PerformanceImplicitGemmWrwV4R4Xdlops
    GetDefaultPerformanceConfig(const ExecutionContext&, const ProblemDescription&) const override;
    size_t GetWorkspaceSize(const ExecutionContext&, const ProblemDescription&) const override;
    bool MayNeedWorkspace() const override { return true; }
    bool IsValidPerformanceConfig(const ExecutionContext&,
                                  const ProblemDescription&,
                                  const PerformanceImplicitGemmWrwV4R4Xdlops&) const override;
    bool IsApplicable(const ExecutionContext&, const ProblemDescription&) const override;
    ConvSolution GetSolution(const ExecutionContext&,
                             const ProblemDescription&,
                             const PerformanceImplicitGemmWrwV4R4Xdlops&) const override;
    PerformanceImplicitGemmWrwV4R4Xdlops Search(const ExecutionContext&,
                                                const ProblemDescription&,
                                                const AnyInvokeParams& invoke_ctx) const override;
};

struct PerformanceImplicitGemmWrwV4R4Xdlops_Padded_Gemm
    : PerfConfigBase<PerformanceImplicitGemmWrwV4R4Xdlops_Padded_Gemm>
{
    int GemmMPerBlock;
    int GemmNPerBlock;
    int GemmKPerBlock;
    int GemmMPerWave;
    int GemmNPerWave;
    int GemmKPack;
    int GemmMFactor;
    int GemmNFactor;
    int GemmKTotalFactor;
    bool GemmAThreadCopyMoreGemmK;
    bool GemmBThreadCopyMoreGemmK;

    PerformanceImplicitGemmWrwV4R4Xdlops_Padded_Gemm(
        int, int, int, int, int, int, int, int, int, bool, bool);
    PerformanceImplicitGemmWrwV4R4Xdlops_Padded_Gemm();
    PerformanceImplicitGemmWrwV4R4Xdlops_Padded_Gemm(bool)
        : PerformanceImplicitGemmWrwV4R4Xdlops_Padded_Gemm()
    {
    }

    template <class Self, class F>
    static void Visit(Self&& self, F f)
    {
        f(self.GemmMPerBlock, "GemmMPerBlock");
        f(self.GemmNPerBlock, "GemmNPerBlock");
        f(self.GemmKPerBlock, "GemmKPerBlock");
        f(self.GemmMPerWave, "GemmMPerWave");
        f(self.GemmNPerWave, "GemmNPerWave");
        f(self.GemmKPack, "GemmKPack");
        f(self.GemmMFactor, "GemmMFactor");
        f(self.GemmNFactor, "GemmNFactor");
        f(self.GemmKTotalFactor, "GemmKTotalFactor");
        f(self.GemmAThreadCopyMoreGemmK, "GemmAThreadCopyMoreGemmK");
        f(self.GemmBThreadCopyMoreGemmK, "GemmBThreadCopyMoreGemmK");
    }

    bool operator==(const PerformanceImplicitGemmWrwV4R4Xdlops_Padded_Gemm& other) const;

    void HeuristicInit(const ExecutionContext&, const ProblemDescription&);
    bool SetNextValue(const ProblemDescription&);
    bool IsValidValue() const;
    bool IsValid(const ExecutionContext&, const ProblemDescription&) const;
    bool IsReallyValid(const ExecutionContext&, const ProblemDescription&) const;
    bool IsFastToBeUsedForTuning(const ExecutionContext&, const ProblemDescription&) const;

    std::tuple<int, int, int, int, int, int, int, int, bool>
    CalculateGemmSizeAndGemmKBlock(const ExecutionContext&, const ProblemDescription&) const;
    std::tuple<int, bool> CalculateBlockSize() const;
    std::tuple<int, bool> CalculateGridSize(const ExecutionContext&,
                                            const ProblemDescription&) const;
    std::tuple<int, int, int, int, int, bool>
    CalculateGemmABlockCopyPerformanceParameters(const ProblemDescription&) const;
    std::tuple<int, int, int, int, int, bool>
    CalculateGemmBBlockCopyPerformanceParameters(const ProblemDescription&) const;
    std::tuple<std::size_t, bool> CalculateLdsNumberOfByte(const ProblemDescription&) const;
};

struct ConvHipImplicitGemmWrwV4R4Xdlops_Padded_Gemm final
    : ConvTunableSolver<PerformanceImplicitGemmWrwV4R4Xdlops_Padded_Gemm>
{
    const std::string& SolverDbId() const override
    {
        return GetSolverDbId<ConvHipImplicitGemmWrwV4R4Xdlops_Padded_Gemm>();
    }

    PerformanceImplicitGemmWrwV4R4Xdlops_Padded_Gemm
    GetDefaultPerformanceConfig(const ExecutionContext&, const ProblemDescription&) const override;
    size_t GetWorkspaceSize(const ExecutionContext&, const ProblemDescription&) const override;
    bool MayNeedWorkspace() const override { return true; }
    bool IsValidPerformanceConfig(
        const ExecutionContext&,
        const ProblemDescription&,
        const PerformanceImplicitGemmWrwV4R4Xdlops_Padded_Gemm&) const override;
    bool IsApplicable(const ExecutionContext&, const ProblemDescription&) const override;
    ConvSolution
    GetSolution(const ExecutionContext&,
                const ProblemDescription&,
                const PerformanceImplicitGemmWrwV4R4Xdlops_Padded_Gemm&) const override;
    PerformanceImplicitGemmWrwV4R4Xdlops_Padded_Gemm
    Search(const ExecutionContext&,
           const ProblemDescription&,
           const AnyInvokeParams& invoke_ctx) const override;
};

struct PerformanceConvCkIgemmFwdV6r1DlopsNchw
    : PerfConfigBase<PerformanceConvCkIgemmFwdV6r1DlopsNchw>
{
    int ck_tunable_list_id;

    PerformanceConvCkIgemmFwdV6r1DlopsNchw(int a) : ck_tunable_list_id(a) {}

    PerformanceConvCkIgemmFwdV6r1DlopsNchw() : PerformanceConvCkIgemmFwdV6r1DlopsNchw(-1) {}

    PerformanceConvCkIgemmFwdV6r1DlopsNchw(bool) : PerformanceConvCkIgemmFwdV6r1DlopsNchw(0) {}

    template <class Self, class F>
    static void Visit(Self&& self, F f)
    {
        f(self.ck_tunable_list_id, "ck_tunable_list_id");
    }

    bool SetNextValue(const ProblemDescription&);
    bool IsValid(const ExecutionContext&, const ProblemDescription& problem) const
    {
        return IsValid(problem);
    }
    bool IsValid(const ProblemDescription&) const;
    bool operator==(const PerformanceConvCkIgemmFwdV6r1DlopsNchw& config) const
    {
        return ck_tunable_list_id == config.ck_tunable_list_id;
    }
};

struct ConvCkIgemmFwdV6r1DlopsNchw final : ConvTunableSolver<PerformanceConvCkIgemmFwdV6r1DlopsNchw>
{
    const std::string& SolverDbId() const override
    {
        return GetSolverDbId<ConvCkIgemmFwdV6r1DlopsNchw>();
    }

    bool IsApplicable(const ExecutionContext&, const ProblemDescription&) const override;
    size_t GetWorkspaceSize(const ExecutionContext&, const ProblemDescription&) const override;
    bool MayNeedWorkspace() const override { return true; }
    bool IsDynamic() const override { return false; }
    PerformanceConvCkIgemmFwdV6r1DlopsNchw
    GetDefaultPerformanceConfig(const ExecutionContext&, const ProblemDescription&) const override;
    bool IsValidPerformanceConfig(const ExecutionContext&,
                                  const ProblemDescription&,
                                  const PerformanceConvCkIgemmFwdV6r1DlopsNchw&) const override;
    PerformanceConvCkIgemmFwdV6r1DlopsNchw Search(const ExecutionContext&,
                                                  const ProblemDescription&,
                                                  const AnyInvokeParams& invoke_ctx) const override;
    ConvSolution GetSolution(const ExecutionContext&,
                             const ProblemDescription&,
                             const PerformanceConvCkIgemmFwdV6r1DlopsNchw&) const override;
};

struct ConvDirectNaiveConvFwd final : ConvSolver
{
    const std::string& SolverDbId() const override
    {
        return GetSolverDbId<ConvDirectNaiveConvFwd>();
    }

    bool IsApplicable(const ExecutionContext&, const ProblemDescription&) const override;
    bool IsDynamic() const override { return true; }
    /// Use very small fixed value enough to backup GEMM for cases when
    /// GEMM is disabled due to MIOpenGemm or OCL compiler issues.
    float GetWti(const ExecutionContext&, const ProblemDescription&) const override
    {
        return 0.01f;
    }
    ConvSolution GetSolution(const ExecutionContext&, const ProblemDescription&) const override;
};

struct ConvDirectNaiveConvBwd final : ConvSolver
{
    const std::string& SolverDbId() const override
    {
        return GetSolverDbId<ConvDirectNaiveConvBwd>();
    }

    bool IsApplicable(const ExecutionContext&, const ProblemDescription&) const override;
    bool IsDynamic() const override { return true; }
    /// Use very small fixed value enough to backup GEMM for cases when
    /// GEMM is disabled due to MIOpenGemm or OCL compiler issues.
    float GetWti(const ExecutionContext&, const ProblemDescription&) const override
    {
        return 0.01f;
    }
    ConvSolution GetSolution(const ExecutionContext&, const ProblemDescription&) const override;
};

struct ConvDirectNaiveConvWrw final : ConvSolver
{
    const std::string& SolverDbId() const override
    {
        return GetSolverDbId<ConvDirectNaiveConvWrw>();
    }

    bool IsApplicable(const ExecutionContext&, const ProblemDescription&) const override;
    bool IsDynamic() const override { return true; }
    /// Use very small fixed value enough to backup GEMM for cases when
    /// GEMM is disabled due to MIOpenGemm or OCL compiler issues.
    float GetWti(const ExecutionContext&, const ProblemDescription&) const override
    {
        return 0.01f;
    }
    ConvSolution GetSolution(const ExecutionContext&, const ProblemDescription&) const override;
};

struct GemmFwdBase : ConvSolver
{
    // To suppress -Woverloaded-virtual
    using ConvSolver::GetWti;
    using ConvSolver::IsApplicable;

    bool IsDynamic() const override { return true; }
    float GetWti(const ExecutionContext& ctx, const ProblemDescription& problem) const override
    {
        return GetWti(ctx, static_cast<const conv::ProblemDescription&>(problem));
    }

private:
    bool IsApplicable(const ExecutionContext&, const conv::ProblemDescription&) const;
    float GetWti(const ExecutionContext& ctx, const conv::ProblemDescription& problem) const;

    friend struct GemmFwd1x1_0_2;
    friend struct GemmFwd1x1_0_1_int8;
    friend struct GemmFwd1x1_0_1;
    friend struct GemmFwdRest;
};

struct GemmFwd1x1_0_2 final : GemmFwdBase
{
    // To suppress -Woverloaded-virtual
    using GemmFwdBase::GetWorkspaceSize;

    const std::string& SolverDbId() const override { return GetSolverDbId<GemmFwd1x1_0_2>(); }

    size_t GetWorkspaceSize(const ExecutionContext& ctx,
                            const ProblemDescription& problem) const override
    {
        return GetWorkspaceSize(ctx, static_cast<const conv::ProblemDescription&>(problem));
    }

    bool MayNeedWorkspace() const override { return true; }

    bool IsApplicable(const ExecutionContext& ctx, const ProblemDescription& problem) const override
    {
        return IsApplicable(ctx, static_cast<const conv::ProblemDescription&>(problem));
    }

    ConvSolution GetSolution(const ExecutionContext& ctx,
                             const ProblemDescription& problem) const override
    {
        return GetSolution(ctx, static_cast<const conv::ProblemDescription&>(problem));
    }

private:
    size_t GetWorkspaceSize(const ExecutionContext&, const conv::ProblemDescription&) const;
    bool IsApplicable(const ExecutionContext&, const conv::ProblemDescription&) const;
    ConvSolution GetSolution(const ExecutionContext&, const conv::ProblemDescription&) const;

    friend struct GemmFwdRest;
};

struct GemmFwd1x1_0_1_int8 final : GemmFwdBase
{
    // To suppress -Woverloaded-virtual
    using GemmFwdBase::GetWorkspaceSize;

    const std::string& SolverDbId() const override { return GetSolverDbId<GemmFwd1x1_0_1_int8>(); }

    size_t GetWorkspaceSize(const ExecutionContext& ctx,
                            const ProblemDescription& problem) const override
    {
        return GetWorkspaceSize(ctx, static_cast<const conv::ProblemDescription&>(problem));
    }

    bool MayNeedWorkspace() const override { return true; }

    bool IsApplicable(const ExecutionContext& ctx, const ProblemDescription& problem) const override
    {
        return IsApplicable(ctx, static_cast<const conv::ProblemDescription&>(problem));
    }

    ConvSolution GetSolution(const ExecutionContext& ctx,
                             const ProblemDescription& problem) const override
    {
        return GetSolution(ctx, static_cast<const conv::ProblemDescription&>(problem));
    }

private:
    size_t GetWorkspaceSize(const ExecutionContext&, const conv::ProblemDescription&) const;
    bool IsApplicable(const ExecutionContext&, const conv::ProblemDescription&) const;
    ConvSolution GetSolution(const ExecutionContext&, const conv::ProblemDescription&) const;

    friend struct GemmFwdRest;
};

struct GemmFwd1x1_0_1 final : GemmFwdBase
{
    // To suppress -Woverloaded-virtual
    using GemmFwdBase::GetWorkspaceSize;

    const std::string& SolverDbId() const override { return GetSolverDbId<GemmFwd1x1_0_1>(); }

    size_t GetWorkspaceSize(const ExecutionContext& ctx,
                            const ProblemDescription& problem) const override
    {
        return GetWorkspaceSize(ctx, static_cast<const conv::ProblemDescription&>(problem));
    }

    bool MayNeedWorkspace() const override { return true; }

    bool IsApplicable(const ExecutionContext& ctx, const ProblemDescription& problem) const override
    {
        return IsApplicable(ctx, static_cast<const conv::ProblemDescription&>(problem));
    }

    ConvSolution GetSolution(const ExecutionContext& ctx,
                             const ProblemDescription& problem) const override
    {
        return GetSolution(ctx, static_cast<const conv::ProblemDescription&>(problem));
    }

private:
    size_t GetWorkspaceSize(const ExecutionContext&, const conv::ProblemDescription&) const;
    bool IsApplicable(const ExecutionContext&, const conv::ProblemDescription&) const;
    ConvSolution GetSolution(const ExecutionContext&, const conv::ProblemDescription&) const;

    friend struct GemmFwdRest;
};

struct GemmFwdRest final : GemmFwdBase
{
    // To suppress -Woverloaded-virtual
    using GemmFwdBase::GetWorkspaceSize;

    const std::string& SolverDbId() const override { return GetSolverDbId<GemmFwdRest>(); }

    size_t GetWorkspaceSize(const ExecutionContext& ctx,
                            const ProblemDescription& problem) const override
    {
        return GetWorkspaceSize(ctx, static_cast<const conv::ProblemDescription&>(problem));
    }

    bool MayNeedWorkspace() const override { return true; }

    bool IsApplicable(const ExecutionContext& ctx, const ProblemDescription& problem) const override
    {
        return IsApplicable(ctx, static_cast<const conv::ProblemDescription&>(problem));
    }

    ConvSolution GetSolution(const ExecutionContext& ctx,
                             const ProblemDescription& problem) const override
    {
        return GetSolution(ctx, static_cast<const conv::ProblemDescription&>(problem));
    }

private:
    size_t GetWorkspaceSize(const ExecutionContext&, const conv::ProblemDescription&) const;
    bool IsApplicable(const ExecutionContext&, const conv::ProblemDescription&) const;
    ConvSolution GetSolution(const ExecutionContext&, const conv::ProblemDescription&) const;
};

struct GemmBwdBase : ConvSolver
{
    // To suppress -Woverloaded-virtual
    using ConvSolver::GetWti;
    using ConvSolver::IsApplicable;

    bool IsDynamic() const override { return true; }
    float GetWti(const ExecutionContext& ctx, const ProblemDescription& problem) const override
    {
        return GetWti(ctx, static_cast<const conv::ProblemDescription&>(problem));
    }

private:
    bool IsApplicable(const ExecutionContext&, const conv::ProblemDescription&) const;
    float GetWti(const ExecutionContext& context, const conv::ProblemDescription& problem) const;

    friend struct GemmBwd1x1_stride2;
    friend struct GemmBwd1x1_stride1;
    friend struct GemmBwdRest;
};

struct GemmBwd1x1_stride2 final : GemmBwdBase
{
    // To suppress -Woverloaded-virtual
    using GemmBwdBase::GetWorkspaceSize;
    using GemmBwdBase::IsApplicable;

    const std::string& SolverDbId() const override { return GetSolverDbId<GemmBwd1x1_stride2>(); }

    size_t GetWorkspaceSize(const ExecutionContext& ctx,
                            const ProblemDescription& problem) const override
    {
        return GetWorkspaceSize(ctx, static_cast<const conv::ProblemDescription&>(problem));
    }

    bool MayNeedWorkspace() const override { return true; }

    bool IsApplicable(const ExecutionContext& ctx, const ProblemDescription& problem) const override
    {
        return IsApplicable(ctx, static_cast<const conv::ProblemDescription&>(problem));
    }

    ConvSolution GetSolution(const ExecutionContext& ctx,
                             const ProblemDescription& problem) const override
    {
        return GetSolution(ctx, static_cast<const conv::ProblemDescription&>(problem));
    }

private:
    size_t GetWorkspaceSize(const ExecutionContext&, const conv::ProblemDescription&) const;
    bool IsApplicable(const ExecutionContext&, const conv::ProblemDescription&) const;
    ConvSolution GetSolution(const ExecutionContext&, const conv::ProblemDescription&) const;

    friend struct GemmBwdRest;
};

struct GemmBwd1x1_stride1 final : GemmBwdBase
{
    // To suppress -Woverloaded-virtual
    using GemmBwdBase::GetWorkspaceSize;

    const std::string& SolverDbId() const override { return GetSolverDbId<GemmBwd1x1_stride1>(); }

    size_t GetWorkspaceSize(const ExecutionContext& ctx,
                            const ProblemDescription& problem) const override
    {
        return GetWorkspaceSize(ctx, static_cast<const conv::ProblemDescription&>(problem));
    }

    bool MayNeedWorkspace() const override { return true; }

    bool IsApplicable(const ExecutionContext& ctx, const ProblemDescription& problem) const override
    {
        return IsApplicable(ctx, static_cast<const conv::ProblemDescription&>(problem));
    }

    ConvSolution GetSolution(const ExecutionContext& ctx,
                             const ProblemDescription& problem) const override
    {
        return GetSolution(ctx, static_cast<const conv::ProblemDescription&>(problem));
    }

private:
    size_t GetWorkspaceSize(const ExecutionContext&, const conv::ProblemDescription&) const;
    bool IsApplicableBeforeWorkaround(const ExecutionContext&,
                                      const conv::ProblemDescription&) const;
    bool IsApplicable(const ExecutionContext&, const conv::ProblemDescription&) const;
    ConvSolution GetSolution(const ExecutionContext&, const conv::ProblemDescription&) const;

    friend struct GemmBwdRest;
};

struct GemmBwdRest final : GemmBwdBase
{
    // To suppress -Woverloaded-virtual
    using GemmBwdBase::GetWorkspaceSize;

    const std::string& SolverDbId() const override { return GetSolverDbId<GemmBwdRest>(); }

    size_t GetWorkspaceSize(const ExecutionContext& ctx,
                            const ProblemDescription& problem) const override
    {
        return GetWorkspaceSize(ctx, static_cast<const conv::ProblemDescription&>(problem));
    }

    bool MayNeedWorkspace() const override { return true; }

    bool IsApplicable(const ExecutionContext& ctx, const ProblemDescription& problem) const override
    {
        return IsApplicable(ctx, static_cast<const conv::ProblemDescription&>(problem));
    }

    ConvSolution GetSolution(const ExecutionContext& ctx,
                             const ProblemDescription& problem) const override
    {
        return GetSolution(ctx, static_cast<const conv::ProblemDescription&>(problem));
    }

private:
    size_t GetWorkspaceSize(const ExecutionContext&, const conv::ProblemDescription&) const;
    bool IsApplicable(const ExecutionContext&, const conv::ProblemDescription&) const;
    ConvSolution GetSolution(const ExecutionContext&, const conv::ProblemDescription&) const;
};

struct GemmWrwBase : ConvSolver
{
    // To suppress -Woverloaded-virtual
    using ConvSolver::GetWti;
    using ConvSolver::IsApplicable;

    bool IsDynamic() const override { return true; }
    float GetWti(const ExecutionContext& ctx, const ProblemDescription& problem) const override
    {
        return GetWti(ctx, static_cast<const conv::ProblemDescription&>(problem));
    }

private:
    bool IsApplicable(const ExecutionContext&, const conv::ProblemDescription&) const;
    float GetWti(const ExecutionContext& context, const conv::ProblemDescription& problem) const;

    friend struct GemmWrw1x1_stride1;
    friend struct GemmWrwUniversal;
};

struct GemmWrw1x1_stride1 final : GemmWrwBase
{
    // To suppress -Woverloaded-virtual
    using GemmWrwBase::IsApplicable;

    const std::string& SolverDbId() const override { return GetSolverDbId<GemmWrw1x1_stride1>(); }

    bool IsApplicable(const ExecutionContext& ctx, const ProblemDescription& problem) const override
    {
        return IsApplicable(ctx, static_cast<const conv::ProblemDescription&>(problem));
    }

    ConvSolution GetSolution(const ExecutionContext& ctx,
                             const ProblemDescription& problem) const override
    {
        return GetSolution(ctx, static_cast<const conv::ProblemDescription&>(problem));
    }

private:
    bool IsApplicable(const ExecutionContext&, const conv::ProblemDescription&) const;
    ConvSolution GetSolution(const ExecutionContext&, const conv::ProblemDescription&) const;

    friend struct GemmWrwUniversal;
};

struct GemmWrwUniversal final : GemmWrwBase
{
    // To suppress -Woverloaded-virtual
    using GemmWrwBase::GetWorkspaceSize;

    const std::string& SolverDbId() const override { return GetSolverDbId<GemmWrwUniversal>(); }

    size_t GetWorkspaceSize(const ExecutionContext& ctx,
                            const ProblemDescription& problem) const override
    {
        return GetWorkspaceSize(ctx, static_cast<const conv::ProblemDescription&>(problem));
    }

    bool MayNeedWorkspace() const override { return true; }

    bool IsApplicable(const ExecutionContext& ctx, const ProblemDescription& problem) const override
    {
        return IsApplicable(ctx, static_cast<const conv::ProblemDescription&>(problem));
    }

    ConvSolution GetSolution(const ExecutionContext& ctx,
                             const ProblemDescription& problem) const override
    {
        return GetSolution(ctx, static_cast<const conv::ProblemDescription&>(problem));
    }

private:
    size_t GetWorkspaceSize(const ExecutionContext&, const conv::ProblemDescription&) const;
    bool IsApplicable(const ExecutionContext&, const conv::ProblemDescription&) const;
    ConvSolution GetSolution(const ExecutionContext&, const conv::ProblemDescription&) const;
};

struct PerformanceConfigAsmImplicitGemmGTC : PerfConfigBase<PerformanceConfigAsmImplicitGemmGTC>
{
    std::string direction;
    std::string tensor_layout;
    std::string precision;
    int nxb;
    int nxe;

    int gemm_m_per_block;
    int gemm_n_per_block;
    int gemm_k_per_block;

    int wave_tile_m;
    int wave_tile_n;
    int wave_tile_k;
    int wave_step_m;
    int wave_step_n;
    int wave_repeat_m;
    int wave_repeat_n;

    int multihead;
    int vector_store;
    int gemm_k_global_split;
    int merge_e;
    int tensor_a_pass_through;

    std::vector<int> tensor_a_thread_lengths;
    std::vector<int> tensor_a_cluster_lengths;
    std::vector<int> tensor_b_thread_lengths;
    std::vector<int> tensor_b_cluster_lengths;

    bool use_spare_set;
    int index;

    PerformanceConfigAsmImplicitGemmGTC(std::string dir,
                                        std::string layout,
                                        std::string prec,
                                        int b,
                                        int e,
                                        int mpb,
                                        int npb,
                                        int kpb,
                                        int wtm,
                                        int wtn,
                                        int wtk,
                                        int wsm,
                                        int wsn,
                                        int wrm,
                                        int wrn,
                                        int mh,
                                        int vs,
                                        int gks,
                                        int me,
                                        int pta,
                                        std::initializer_list<int> ta_t,
                                        std::initializer_list<int> ta_c,
                                        std::initializer_list<int> tb_t,
                                        std::initializer_list<int> tb_c,
                                        bool spare = false);
    PerformanceConfigAsmImplicitGemmGTC(std::string dir,
                                        std::string layout,
                                        miopenDataType_t prec,
                                        int b,
                                        int e,
                                        int mpb,
                                        int npb,
                                        int kpb,
                                        int wtm,
                                        int wtn,
                                        int wtk,
                                        int wsm,
                                        int wsn,
                                        int wrm,
                                        int wrn,
                                        int mh,
                                        int vs,
                                        int gks,
                                        int me,
                                        int pta,
                                        std::initializer_list<int> ta_t,
                                        std::initializer_list<int> ta_c,
                                        std::initializer_list<int> tb_t,
                                        std::initializer_list<int> tb_c,
                                        bool spare = false);
    PerformanceConfigAsmImplicitGemmGTC()
        : PerformanceConfigAsmImplicitGemmGTC("fwd",
                                              "nchw",
                                              "fp32",
                                              1,
                                              1,
                                              1,
                                              1,
                                              1,
                                              1,
                                              1,
                                              1,
                                              1,
                                              1,
                                              1,
                                              1,
                                              1,
                                              1,
                                              1,
                                              1,
                                              1,
                                              {1, 1, 1, 1},
                                              {1, 1, 1, 1},
                                              {1, 1, 1, 1},
                                              {1, 1, 1, 1},
                                              false)
    {
    }
    PerformanceConfigAsmImplicitGemmGTC(bool spare)
        : PerformanceConfigAsmImplicitGemmGTC("fwd",
                                              "nchw",
                                              "fp32",
                                              1,
                                              1,
                                              1,
                                              1,
                                              1,
                                              1,
                                              1,
                                              1,
                                              1,
                                              1,
                                              1,
                                              1,
                                              1,
                                              1,
                                              1,
                                              1,
                                              1,
                                              {1, 1, 1, 1},
                                              {1, 1, 1, 1},
                                              {1, 1, 1, 1},
                                              {1, 1, 1, 1},
                                              spare)
    {
    }

    template <class Self, class F>
    static void Visit(Self&& self, F f)
    {
        f(self.direction, "dir");
        f(self.tensor_layout, "lyt");
        f(self.precision, "pre");
        f(self.nxb, "nxb");
        f(self.nxe, "nxe");
        f(self.gemm_m_per_block, "mpb");
        f(self.gemm_n_per_block, "npb");
        f(self.gemm_k_per_block, "kpb");

        f(self.wave_tile_m, "wtm");
        f(self.wave_tile_n, "wtn");
        f(self.wave_tile_k, "wtk");
        f(self.wave_step_m, "wsm");
        f(self.wave_step_n, "wsn");
        f(self.wave_repeat_m, "wrm");
        f(self.wave_repeat_n, "wrn");

        f(self.multihead, "mh");
        f(self.vector_store, "vs");
        f(self.gemm_k_global_split, "gks");
        f(self.merge_e, "me");
        f(self.tensor_a_pass_through, "pta");

        f(self.tensor_a_thread_lengths[0], "ta0");
        f(self.tensor_a_thread_lengths[1], "ta1");
        f(self.tensor_a_thread_lengths[2], "ta2");
        f(self.tensor_a_thread_lengths[3], "ta3");

        f(self.tensor_a_cluster_lengths[0], "ca0");
        f(self.tensor_a_cluster_lengths[1], "ca1");
        f(self.tensor_a_cluster_lengths[2], "ca2");
        f(self.tensor_a_cluster_lengths[3], "ca3");

        f(self.tensor_b_thread_lengths[0], "tb0");
        f(self.tensor_b_thread_lengths[1], "tb1");
        f(self.tensor_b_thread_lengths[2], "tb2");
        f(self.tensor_b_thread_lengths[3], "tb3");

        f(self.tensor_b_cluster_lengths[0], "cb0");
        f(self.tensor_b_cluster_lengths[1], "cb1");
        f(self.tensor_b_cluster_lengths[2], "cb2");
        f(self.tensor_b_cluster_lengths[3], "cb3");
        f(self.index, "index");
    }

    // Chilrden must provide support for ComputedContainer.
    void HeuristicInit(const ExecutionContext&)                            = delete;
    bool SetNextValue(const ProblemDescription&)                           = delete;
    bool IsValidValue() const                                              = delete;
    bool IsValid(const ExecutionContext&, const ProblemDescription&) const = delete;

    bool IsDefaultConstructed() const;
    bool operator==(const PerformanceConfigAsmImplicitGemmGTC& other) const;
    void CopyParameters(const PerformanceConfigAsmImplicitGemmGTC& other);
    std::string ToString() const override;
    std::string ToKernelName(const ExecutionContext& ctx) const;
    int BlockSize() const;
};

struct PerformanceConfigAsmImplicitGemmGTCFwdXdlopsNHWC : PerformanceConfigAsmImplicitGemmGTC
{
    PerformanceConfigAsmImplicitGemmGTCFwdXdlopsNHWC(std::string dir,
                                                     std::string layout,
                                                     std::string prec,
                                                     int b,
                                                     int e,
                                                     int mpb,
                                                     int npb,
                                                     int kpb,
                                                     int wtm,
                                                     int wtn,
                                                     int wtk,
                                                     int wsm,
                                                     int wsn,
                                                     int wrm,
                                                     int wrn,
                                                     int mh,
                                                     int vs,
                                                     int gks,
                                                     int me,
                                                     int pta,
                                                     std::initializer_list<int> ta_t,
                                                     std::initializer_list<int> ta_c,
                                                     std::initializer_list<int> tb_t,
                                                     std::initializer_list<int> tb_c,
                                                     bool spare = false)
        : PerformanceConfigAsmImplicitGemmGTC(dir,
                                              layout,
                                              prec,
                                              b,
                                              e,
                                              mpb,
                                              npb,
                                              kpb,
                                              wtm,
                                              wtn,
                                              wtk,
                                              wsm,
                                              wsn,
                                              wrm,
                                              wrn,
                                              mh,
                                              vs,
                                              gks,
                                              me,
                                              pta,
                                              ta_t,
                                              ta_c,
                                              tb_t,
                                              tb_c,
                                              spare)
    {
    }
    PerformanceConfigAsmImplicitGemmGTCFwdXdlopsNHWC(std::string dir,
                                                     std::string layout,
                                                     miopenDataType_t prec,
                                                     int b,
                                                     int e,
                                                     int mpb,
                                                     int npb,
                                                     int kpb,
                                                     int wtm,
                                                     int wtn,
                                                     int wtk,
                                                     int wsm,
                                                     int wsn,
                                                     int wrm,
                                                     int wrn,
                                                     int mh,
                                                     int vs,
                                                     int gks,
                                                     int me,
                                                     int pta,
                                                     std::initializer_list<int> ta_t,
                                                     std::initializer_list<int> ta_c,
                                                     std::initializer_list<int> tb_t,
                                                     std::initializer_list<int> tb_c,
                                                     bool spare = false)
        : PerformanceConfigAsmImplicitGemmGTC(dir,
                                              layout,
                                              prec,
                                              b,
                                              e,
                                              mpb,
                                              npb,
                                              kpb,
                                              wtm,
                                              wtn,
                                              wtk,
                                              wsm,
                                              wsn,
                                              wrm,
                                              wrn,
                                              mh,
                                              vs,
                                              gks,
                                              me,
                                              pta,
                                              ta_t,
                                              ta_c,
                                              tb_t,
                                              tb_c,
                                              spare)
    {
    }
    PerformanceConfigAsmImplicitGemmGTCFwdXdlopsNHWC()
        : PerformanceConfigAsmImplicitGemmGTCFwdXdlopsNHWC("fwd",
                                                           "nchw",
                                                           "fp32",
                                                           1,
                                                           1,
                                                           1,
                                                           1,
                                                           1,
                                                           1,
                                                           1,
                                                           1,
                                                           1,
                                                           1,
                                                           1,
                                                           1,
                                                           1,
                                                           1,
                                                           1,
                                                           1,
                                                           1,
                                                           {1, 1, 1, 1},
                                                           {1, 1, 1, 1},
                                                           {1, 1, 1, 1},
                                                           {1, 1, 1, 1},
                                                           false)
    {
    }
    PerformanceConfigAsmImplicitGemmGTCFwdXdlopsNHWC(bool spare)
        : PerformanceConfigAsmImplicitGemmGTCFwdXdlopsNHWC("fwd",
                                                           "nchw",
                                                           "fp32",
                                                           1,
                                                           1,
                                                           1,
                                                           1,
                                                           1,
                                                           1,
                                                           1,
                                                           1,
                                                           1,
                                                           1,
                                                           1,
                                                           1,
                                                           1,
                                                           1,
                                                           1,
                                                           1,
                                                           1,
                                                           {1, 1, 1, 1},
                                                           {1, 1, 1, 1},
                                                           {1, 1, 1, 1},
                                                           {1, 1, 1, 1},
                                                           spare)
    {
    }

    void HeuristicInit(const ExecutionContext&, const ProblemDescription&);
    bool SetNextValue(const ProblemDescription& config);
    bool IsValidValue() const;
    bool IsValid(const ExecutionContext&, const ProblemDescription& problem) const
    {
        return IsValid(problem);
    }
    bool IsValid(const ProblemDescription&) const;
};

struct ConvAsmImplicitGemmGTCDynamicFwdXdlopsNHWC final
    : ConvTunableSolver<PerformanceConfigAsmImplicitGemmGTCFwdXdlopsNHWC>
{
    const std::string& SolverDbId() const override
    {
        return GetSolverDbId<ConvAsmImplicitGemmGTCDynamicFwdXdlopsNHWC>();
    }

    PerformanceConfigAsmImplicitGemmGTCFwdXdlopsNHWC
    GetDefaultPerformanceConfig(const ExecutionContext&, const ProblemDescription&) const override;
    bool IsValidPerformanceConfig(
        const ExecutionContext&,
        const ProblemDescription&,
        const PerformanceConfigAsmImplicitGemmGTCFwdXdlopsNHWC&) const override;
    PerformanceConfigAsmImplicitGemmGTCFwdXdlopsNHWC
    Search(const ExecutionContext&,
           const ProblemDescription&,
           const AnyInvokeParams& invoke_ctx) const override;
    size_t GetWorkspaceSize(const ExecutionContext&, const ProblemDescription&) const override;
    bool MayNeedWorkspace() const override { return true; }
    bool IsApplicable(const ExecutionContext&, const ProblemDescription&) const override;
    bool IsDynamic() const override { return true; }
    ConvSolution
    GetSolution(const ExecutionContext&,
                const ProblemDescription&,
                const PerformanceConfigAsmImplicitGemmGTCFwdXdlopsNHWC&) const override;
};

struct PerformanceConfigAsmImplicitGemmGTCBwdXdlopsNHWC : PerformanceConfigAsmImplicitGemmGTC
{
    PerformanceConfigAsmImplicitGemmGTCBwdXdlopsNHWC(std::string dir,
                                                     std::string layout,
                                                     std::string prec,
                                                     int b,
                                                     int e,
                                                     int mpb,
                                                     int npb,
                                                     int kpb,
                                                     int wtm,
                                                     int wtn,
                                                     int wtk,
                                                     int wsm,
                                                     int wsn,
                                                     int wrm,
                                                     int wrn,
                                                     int mh,
                                                     int vs,
                                                     int gks,
                                                     int me,
                                                     int pta,
                                                     std::initializer_list<int> ta_t,
                                                     std::initializer_list<int> ta_c,
                                                     std::initializer_list<int> tb_t,
                                                     std::initializer_list<int> tb_c,
                                                     bool spare = false)
        : PerformanceConfigAsmImplicitGemmGTC(dir,
                                              layout,
                                              prec,
                                              b,
                                              e,
                                              mpb,
                                              npb,
                                              kpb,
                                              wtm,
                                              wtn,
                                              wtk,
                                              wsm,
                                              wsn,
                                              wrm,
                                              wrn,
                                              mh,
                                              vs,
                                              gks,
                                              me,
                                              pta,
                                              ta_t,
                                              ta_c,
                                              tb_t,
                                              tb_c,
                                              spare)
    {
    }
    PerformanceConfigAsmImplicitGemmGTCBwdXdlopsNHWC(std::string dir,
                                                     std::string layout,
                                                     miopenDataType_t prec,
                                                     int b,
                                                     int e,
                                                     int mpb,
                                                     int npb,
                                                     int kpb,
                                                     int wtm,
                                                     int wtn,
                                                     int wtk,
                                                     int wsm,
                                                     int wsn,
                                                     int wrm,
                                                     int wrn,
                                                     int mh,
                                                     int vs,
                                                     int gks,
                                                     int me,
                                                     int pta,
                                                     std::initializer_list<int> ta_t,
                                                     std::initializer_list<int> ta_c,
                                                     std::initializer_list<int> tb_t,
                                                     std::initializer_list<int> tb_c,
                                                     bool spare = false)
        : PerformanceConfigAsmImplicitGemmGTC(dir,
                                              layout,
                                              prec,
                                              b,
                                              e,
                                              mpb,
                                              npb,
                                              kpb,
                                              wtm,
                                              wtn,
                                              wtk,
                                              wsm,
                                              wsn,
                                              wrm,
                                              wrn,
                                              mh,
                                              vs,
                                              gks,
                                              me,
                                              pta,
                                              ta_t,
                                              ta_c,
                                              tb_t,
                                              tb_c,
                                              spare)
    {
    }
    PerformanceConfigAsmImplicitGemmGTCBwdXdlopsNHWC()
        : PerformanceConfigAsmImplicitGemmGTCBwdXdlopsNHWC("fwd",
                                                           "nchw",
                                                           "fp32",
                                                           1,
                                                           1,
                                                           1,
                                                           1,
                                                           1,
                                                           1,
                                                           1,
                                                           1,
                                                           1,
                                                           1,
                                                           1,
                                                           1,
                                                           1,
                                                           1,
                                                           1,
                                                           1,
                                                           1,
                                                           {1, 1, 1, 1},
                                                           {1, 1, 1, 1},
                                                           {1, 1, 1, 1},
                                                           {1, 1, 1, 1},
                                                           false)
    {
    }
    PerformanceConfigAsmImplicitGemmGTCBwdXdlopsNHWC(bool spare)
        : PerformanceConfigAsmImplicitGemmGTCBwdXdlopsNHWC("fwd",
                                                           "nchw",
                                                           "fp32",
                                                           1,
                                                           1,
                                                           1,
                                                           1,
                                                           1,
                                                           1,
                                                           1,
                                                           1,
                                                           1,
                                                           1,
                                                           1,
                                                           1,
                                                           1,
                                                           1,
                                                           1,
                                                           1,
                                                           1,
                                                           {1, 1, 1, 1},
                                                           {1, 1, 1, 1},
                                                           {1, 1, 1, 1},
                                                           {1, 1, 1, 1},
                                                           spare)
    {
    }
    void HeuristicInit(const ExecutionContext&, const ProblemDescription&);
    bool SetNextValue(const ProblemDescription&);
    bool IsValidValue() const;
    bool IsValid(const ExecutionContext&, const ProblemDescription& problem) const
    {
        return IsValid(problem);
    }
    bool IsValid(const ProblemDescription&) const;
};

struct ConvAsmImplicitGemmGTCDynamicBwdXdlopsNHWC final
    : ConvTunableSolver<PerformanceConfigAsmImplicitGemmGTCBwdXdlopsNHWC>
{
    const std::string& SolverDbId() const override
    {
        return GetSolverDbId<ConvAsmImplicitGemmGTCDynamicBwdXdlopsNHWC>();
    }

    PerformanceConfigAsmImplicitGemmGTCBwdXdlopsNHWC
    GetDefaultPerformanceConfig(const ExecutionContext&, const ProblemDescription&) const override;
    bool IsValidPerformanceConfig(
        const ExecutionContext&,
        const ProblemDescription&,
        const PerformanceConfigAsmImplicitGemmGTCBwdXdlopsNHWC&) const override;
    PerformanceConfigAsmImplicitGemmGTCBwdXdlopsNHWC
    Search(const ExecutionContext&,
           const ProblemDescription&,
           const AnyInvokeParams& invoke_ctx) const override;
    size_t GetWorkspaceSize(const ExecutionContext&, const ProblemDescription&) const override;
    bool MayNeedWorkspace() const override { return true; }
    bool IsApplicable(const ExecutionContext&, const ProblemDescription&) const override;
    bool IsDynamic() const override { return true; }
    ConvSolution
    GetSolution(const ExecutionContext&,
                const ProblemDescription&,
                const PerformanceConfigAsmImplicitGemmGTCBwdXdlopsNHWC&) const override;
};

struct PerformanceConfigAsmImplicitGemmGTCWrwXdlopsNHWC : PerformanceConfigAsmImplicitGemmGTC
{
    PerformanceConfigAsmImplicitGemmGTCWrwXdlopsNHWC(std::string dir,
                                                     std::string layout,
                                                     std::string prec,
                                                     int b,
                                                     int e,
                                                     int mpb,
                                                     int npb,
                                                     int kpb,
                                                     int wtm,
                                                     int wtn,
                                                     int wtk,
                                                     int wsm,
                                                     int wsn,
                                                     int wrm,
                                                     int wrn,
                                                     int mh,
                                                     int vs,
                                                     int gks,
                                                     int me,
                                                     int pta,
                                                     std::initializer_list<int> ta_t,
                                                     std::initializer_list<int> ta_c,
                                                     std::initializer_list<int> tb_t,
                                                     std::initializer_list<int> tb_c,
                                                     bool spare = false)
        : PerformanceConfigAsmImplicitGemmGTC(dir,
                                              layout,
                                              prec,
                                              b,
                                              e,
                                              mpb,
                                              npb,
                                              kpb,
                                              wtm,
                                              wtn,
                                              wtk,
                                              wsm,
                                              wsn,
                                              wrm,
                                              wrn,
                                              mh,
                                              vs,
                                              gks,
                                              me,
                                              pta,
                                              ta_t,
                                              ta_c,
                                              tb_t,
                                              tb_c,
                                              spare)
    {
    }
    PerformanceConfigAsmImplicitGemmGTCWrwXdlopsNHWC(std::string dir,
                                                     std::string layout,
                                                     miopenDataType_t prec,
                                                     int b,
                                                     int e,
                                                     int mpb,
                                                     int npb,
                                                     int kpb,
                                                     int wtm,
                                                     int wtn,
                                                     int wtk,
                                                     int wsm,
                                                     int wsn,
                                                     int wrm,
                                                     int wrn,
                                                     int mh,
                                                     int vs,
                                                     int gks,
                                                     int me,
                                                     int pta,
                                                     std::initializer_list<int> ta_t,
                                                     std::initializer_list<int> ta_c,
                                                     std::initializer_list<int> tb_t,
                                                     std::initializer_list<int> tb_c,
                                                     bool spare = false)
        : PerformanceConfigAsmImplicitGemmGTC(dir,
                                              layout,
                                              prec,
                                              b,
                                              e,
                                              mpb,
                                              npb,
                                              kpb,
                                              wtm,
                                              wtn,
                                              wtk,
                                              wsm,
                                              wsn,
                                              wrm,
                                              wrn,
                                              mh,
                                              vs,
                                              gks,
                                              me,
                                              pta,
                                              ta_t,
                                              ta_c,
                                              tb_t,
                                              tb_c,
                                              spare)
    {
    }
    PerformanceConfigAsmImplicitGemmGTCWrwXdlopsNHWC()
        : PerformanceConfigAsmImplicitGemmGTCWrwXdlopsNHWC("fwd",
                                                           "nchw",
                                                           "fp32",
                                                           1,
                                                           1,
                                                           1,
                                                           1,
                                                           1,
                                                           1,
                                                           1,
                                                           1,
                                                           1,
                                                           1,
                                                           1,
                                                           1,
                                                           1,
                                                           1,
                                                           1,
                                                           1,
                                                           1,
                                                           {1, 1, 1, 1},
                                                           {1, 1, 1, 1},
                                                           {1, 1, 1, 1},
                                                           {1, 1, 1, 1},
                                                           false)
    {
    }
    PerformanceConfigAsmImplicitGemmGTCWrwXdlopsNHWC(bool spare)
        : PerformanceConfigAsmImplicitGemmGTCWrwXdlopsNHWC("fwd",
                                                           "nchw",
                                                           "fp32",
                                                           1,
                                                           1,
                                                           1,
                                                           1,
                                                           1,
                                                           1,
                                                           1,
                                                           1,
                                                           1,
                                                           1,
                                                           1,
                                                           1,
                                                           1,
                                                           1,
                                                           1,
                                                           1,
                                                           1,
                                                           {1, 1, 1, 1},
                                                           {1, 1, 1, 1},
                                                           {1, 1, 1, 1},
                                                           {1, 1, 1, 1},
                                                           spare)
    {
    }

    void HeuristicInit(const ExecutionContext&, const ProblemDescription&);
    bool SetNextValue(const ProblemDescription&);
    bool IsValidValue() const;
    bool IsValid(const ExecutionContext&, const ProblemDescription& problem) const
    {
        return IsValid(problem);
    }
    bool IsValid(const ProblemDescription&) const;
    size_t ComputeKernelOccupancy() const;

private:
    void SetParamsForKSplit(const ProblemDescription& problem, const size_t& occupancy);
};

struct ConvAsmImplicitGemmGTCDynamicWrwXdlopsNHWC final
    : ConvTunableSolver<PerformanceConfigAsmImplicitGemmGTCWrwXdlopsNHWC>
{
    const std::string& SolverDbId() const override
    {
        return GetSolverDbId<ConvAsmImplicitGemmGTCDynamicWrwXdlopsNHWC>();
    }

    PerformanceConfigAsmImplicitGemmGTCWrwXdlopsNHWC
    GetDefaultPerformanceConfig(const ExecutionContext&, const ProblemDescription&) const override;
    bool IsValidPerformanceConfig(
        const ExecutionContext&,
        const ProblemDescription&,
        const PerformanceConfigAsmImplicitGemmGTCWrwXdlopsNHWC&) const override;
    PerformanceConfigAsmImplicitGemmGTCWrwXdlopsNHWC
    Search(const ExecutionContext&,
           const ProblemDescription&,
           const AnyInvokeParams& invoke_ctx) const override;
    size_t GetWorkspaceSize(const ExecutionContext&, const ProblemDescription&) const override;
    bool MayNeedWorkspace() const override { return true; }
    bool IsApplicable(const ExecutionContext&, const ProblemDescription&) const override;
    bool IsDynamic() const override { return true; }
    ConvSolution
    GetSolution(const ExecutionContext&,
                const ProblemDescription&,
                const PerformanceConfigAsmImplicitGemmGTCWrwXdlopsNHWC&) const override;
};

struct PerformanceConfigAsmImplicitGemmGTCvector
    : PerfConfigBase<PerformanceConfigAsmImplicitGemmGTCvector>
{
    std::string direction;
    std::string tensor_layout;
    std::string precision;
    int nxb;
    int nxe;

    int gemm_m_per_block;
    int gemm_n_per_block;
    int gemm_k_per_block;

    int lanegroup_tile_m;
    int lanegroup_tile_n;
    int lanegroup_wave_m;
    int lanegroup_wave_n;
    int lanegroup_repeat_m;
    int lanegroup_repeat_n;

    int vector_c;

    std::vector<int> tensor_a_thread_lengths;
    std::vector<int> tensor_a_cluster_lengths;
    std::vector<int> tensor_b_thread_lengths;
    std::vector<int> tensor_b_cluster_lengths;

    bool use_spare_set;
    int index;

    PerformanceConfigAsmImplicitGemmGTCvector(std::string dir,
                                              std::string layout,
                                              std::string prec,
                                              int b,
                                              int e,
                                              int mpb,
                                              int npb,
                                              int kpb,
                                              int lgtm,
                                              int lgtn,
                                              int lgpwm,
                                              int lgpwn,
                                              int lgrm,
                                              int lgrn,
                                              int vec_c,
                                              std::initializer_list<int> ta_t,
                                              std::initializer_list<int> ta_c,
                                              std::initializer_list<int> tb_t,
                                              std::initializer_list<int> tb_c,
                                              bool spare = false);

    PerformanceConfigAsmImplicitGemmGTCvector(std::string dir,
                                              std::string layout,
                                              miopenDataType_t prec,
                                              int b,
                                              int e,
                                              int mpb,
                                              int npb,
                                              int kpb,
                                              int lgtm,
                                              int lgtn,
                                              int lgpwm,
                                              int lgpwn,
                                              int lgrm,
                                              int lgrn,
                                              int vec_c,
                                              std::initializer_list<int> ta_t,
                                              std::initializer_list<int> ta_c,
                                              std::initializer_list<int> tb_t,
                                              std::initializer_list<int> tb_c,
                                              bool spare = false);

    PerformanceConfigAsmImplicitGemmGTCvector()
        : PerformanceConfigAsmImplicitGemmGTCvector("fwd",
                                                    "nchwc_kcyxc",
                                                    "Half",
                                                    1,
                                                    1,
                                                    1,
                                                    1,
                                                    1,
                                                    1,
                                                    1,
                                                    1,
                                                    1,
                                                    1,
                                                    1,
                                                    1,
                                                    {1, 1, 1, 1},
                                                    {1, 1, 1, 1},
                                                    {1, 1, 1, 1},
                                                    {1, 1, 1, 1},
                                                    false)
    {
    }
    PerformanceConfigAsmImplicitGemmGTCvector(bool spare)
        : PerformanceConfigAsmImplicitGemmGTCvector("fwd",
                                                    "nchwc_kcyxc",
                                                    "Half",
                                                    1,
                                                    1,
                                                    1,
                                                    1,
                                                    1,
                                                    1,
                                                    1,
                                                    1,
                                                    1,
                                                    1,
                                                    1,
                                                    1,
                                                    {1, 1, 1, 1},
                                                    {1, 1, 1, 1},
                                                    {1, 1, 1, 1},
                                                    {1, 1, 1, 1},
                                                    spare)
    {
    }

    template <class Self, class F>
    static void Visit(Self&& self, F f)
    {
        f(self.direction, "dir");
        f(self.tensor_layout, "lyt");
        f(self.precision, "pre");
        f(self.nxb, "nxb");
        f(self.nxe, "nxe");
        f(self.gemm_m_per_block, "mpb");
        f(self.gemm_n_per_block, "npb");
        f(self.gemm_k_per_block, "kpb");

        f(self.lanegroup_tile_m, "lgtm");
        f(self.lanegroup_tile_n, "lgtn");
        f(self.lanegroup_wave_m, "lgpwm");
        f(self.lanegroup_wave_n, "lgpwn");
        f(self.lanegroup_repeat_m, "lgrm");
        f(self.lanegroup_repeat_n, "lgrn");

        f(self.vector_c, "vec_c");

        f(self.tensor_a_thread_lengths[0], "ta0");
        f(self.tensor_a_thread_lengths[1], "ta1");
        f(self.tensor_a_thread_lengths[2], "ta2");
        f(self.tensor_a_thread_lengths[3], "ta3");

        f(self.tensor_a_cluster_lengths[0], "ca0");
        f(self.tensor_a_cluster_lengths[1], "ca1");
        f(self.tensor_a_cluster_lengths[2], "ca2");
        f(self.tensor_a_cluster_lengths[3], "ca3");

        f(self.tensor_b_thread_lengths[0], "tb0");
        f(self.tensor_b_thread_lengths[1], "tb1");
        f(self.tensor_b_thread_lengths[2], "tb2");
        f(self.tensor_b_thread_lengths[3], "tb3");

        f(self.tensor_b_cluster_lengths[0], "cb0");
        f(self.tensor_b_cluster_lengths[1], "cb1");
        f(self.tensor_b_cluster_lengths[2], "cb2");
        f(self.tensor_b_cluster_lengths[3], "cb3");
        f(self.index, "index");
    }

    // Chilrden must provide support for ComputedContainer.
    void HeuristicInit(const ExecutionContext&)                            = delete;
    bool SetNextValue(const ProblemDescription&)                           = delete;
    bool IsValidValue() const                                              = delete;
    bool IsValid(const ExecutionContext&, const ProblemDescription&) const = delete;

    bool IsDefaultConstructed() const;
    bool operator==(const PerformanceConfigAsmImplicitGemmGTCvector& other) const;
    void CopyParameters(const PerformanceConfigAsmImplicitGemmGTCvector& other);
    std::string ToString() const override;
    std::string ToKernelName(const ExecutionContext& ctx) const;
    int BlockSize() const;
};
struct PerformanceConfigAsmImplicitGemmGTCFwdDlopsNCHWC : PerformanceConfigAsmImplicitGemmGTCvector
{

    PerformanceConfigAsmImplicitGemmGTCFwdDlopsNCHWC(std::string dir,
                                                     std::string layout,
                                                     std::string prec,
                                                     int b,
                                                     int e,
                                                     int mpb,
                                                     int npb,
                                                     int kpb,
                                                     int lgtm,
                                                     int lgtn,
                                                     int lgpwm,
                                                     int lgpwn,
                                                     int lgrm,
                                                     int lgrn,
                                                     int vec_c,
                                                     std::initializer_list<int> ta_t,
                                                     std::initializer_list<int> ta_c,
                                                     std::initializer_list<int> tb_t,
                                                     std::initializer_list<int> tb_c,
                                                     bool spare = false)
        : PerformanceConfigAsmImplicitGemmGTCvector(dir,
                                                    layout,
                                                    prec,
                                                    b,
                                                    e,
                                                    mpb,
                                                    npb,
                                                    kpb,
                                                    lgtm,
                                                    lgtn,
                                                    lgpwm,
                                                    lgpwn,
                                                    lgrm,
                                                    lgrn,
                                                    vec_c,
                                                    ta_t,
                                                    ta_c,
                                                    tb_t,
                                                    tb_c,
                                                    spare)
    {
    }

    PerformanceConfigAsmImplicitGemmGTCFwdDlopsNCHWC(std::string dir,
                                                     std::string layout,
                                                     miopenDataType_t prec,
                                                     int b,
                                                     int e,
                                                     int mpb,
                                                     int npb,
                                                     int kpb,
                                                     int lgtm,
                                                     int lgtn,
                                                     int lgpwm,
                                                     int lgpwn,
                                                     int lgrm,
                                                     int lgrn,
                                                     int vec_c,
                                                     std::initializer_list<int> ta_t,
                                                     std::initializer_list<int> ta_c,
                                                     std::initializer_list<int> tb_t,
                                                     std::initializer_list<int> tb_c,
                                                     bool spare = false)
        : PerformanceConfigAsmImplicitGemmGTCvector(dir,
                                                    layout,
                                                    prec,
                                                    b,
                                                    e,
                                                    mpb,
                                                    npb,
                                                    kpb,
                                                    lgtm,
                                                    lgtn,
                                                    lgpwm,
                                                    lgpwn,
                                                    lgrm,
                                                    lgrn,
                                                    vec_c,
                                                    ta_t,
                                                    ta_c,
                                                    tb_t,
                                                    tb_c,
                                                    spare)
    {
    }

    PerformanceConfigAsmImplicitGemmGTCFwdDlopsNCHWC()
        : PerformanceConfigAsmImplicitGemmGTCFwdDlopsNCHWC("fwd",
                                                           "nchwc_kcyxc",
                                                           "Half",
                                                           1,
                                                           1,
                                                           1,
                                                           1,
                                                           1,
                                                           1,
                                                           1,
                                                           1,
                                                           1,
                                                           1,
                                                           1,
                                                           1,
                                                           {1, 1, 1, 1},
                                                           {1, 1, 1, 1},
                                                           {1, 1, 1, 1},
                                                           {1, 1, 1, 1},
                                                           false)
    {
    }
    PerformanceConfigAsmImplicitGemmGTCFwdDlopsNCHWC(bool spare)
        : PerformanceConfigAsmImplicitGemmGTCFwdDlopsNCHWC("fwd",
                                                           "nchwc_kcyxc",
                                                           "Half",
                                                           1,
                                                           1,
                                                           1,
                                                           1,
                                                           1,
                                                           1,
                                                           1,
                                                           1,
                                                           1,
                                                           1,
                                                           1,
                                                           1,
                                                           {1, 1, 1, 1},
                                                           {1, 1, 1, 1},
                                                           {1, 1, 1, 1},
                                                           {1, 1, 1, 1},
                                                           spare)
    {
    }

    void HeuristicInit(const ProblemDescription&);
    bool SetNextValue(const ProblemDescription&);
    bool IsValidValue() const;
    bool IsValid(const ExecutionContext&, const ProblemDescription& problem) const
    {
        return IsValid(problem);
    }
    bool IsValid(const ProblemDescription&) const;
};

struct ConvAsmImplicitGemmGTCDynamicFwdDlopsNCHWC final
    : ConvTunableSolver<PerformanceConfigAsmImplicitGemmGTCFwdDlopsNCHWC>
{
    const std::string& SolverDbId() const override
    {
        return GetSolverDbId<ConvAsmImplicitGemmGTCDynamicFwdDlopsNCHWC>();
    }
    PerformanceConfigAsmImplicitGemmGTCFwdDlopsNCHWC
    GetDefaultPerformanceConfig(const ExecutionContext&, const ProblemDescription&) const override;
    bool IsValidPerformanceConfig(
        const ExecutionContext&,
        const ProblemDescription&,
        const PerformanceConfigAsmImplicitGemmGTCFwdDlopsNCHWC&) const override;
    PerformanceConfigAsmImplicitGemmGTCFwdDlopsNCHWC
    Search(const ExecutionContext&,
           const ProblemDescription&,
           const AnyInvokeParams& invoke_ctx) const override;
    bool IsApplicable(const ExecutionContext&, const ProblemDescription&) const override;
    bool IsDynamic() const override { return true; }
    ConvSolution
    GetSolution(const ExecutionContext&,
                const ProblemDescription&,
                const PerformanceConfigAsmImplicitGemmGTCFwdDlopsNCHWC&) const override;
};

struct PerformanceConfigHipImplicitGemmFwdXdlops
    : PerfConfigBaseCK<PerformanceConfigHipImplicitGemmFwdXdlops>
{
    int index             = 0;
    std::string kernel_id = "";
    std::vector<std::string> valid_kernels;

    PerformanceConfigHipImplicitGemmFwdXdlops(int idx, std::string kernl_id)
        : index(idx), kernel_id(kernl_id)
    {
    }

    PerformanceConfigHipImplicitGemmFwdXdlops() = default;

    explicit PerformanceConfigHipImplicitGemmFwdXdlops(bool)
        : PerformanceConfigHipImplicitGemmFwdXdlops(0, "")
    {
    }
    void HeuristicInit(const ProblemDescription&);
    bool SetNextValue(const ProblemDescription&);
    bool IsValidValue() const;
    bool IsValid(const ExecutionContext&, const ProblemDescription& problem) const
    {
        return IsValid(problem);
    }
    bool IsValid(const ProblemDescription&) const;
    bool operator==(const PerformanceConfigHipImplicitGemmFwdXdlops& other) const;

private:
    template <typename DataType>
    void Init(const ProblemDescription&);
    template <typename DataType>
    bool CheckIsSupportCKArgs(const ProblemDescription&) const;
};

struct ConvHipImplicitGemmFwdXdlops final
    : ConvTunableSolver<PerformanceConfigHipImplicitGemmFwdXdlops>
{
    const std::string& SolverDbId() const override
    {
        return GetSolverDbId<ConvHipImplicitGemmFwdXdlops>();
    }

    PerformanceConfigHipImplicitGemmFwdXdlops
    GetDefaultPerformanceConfig(const ExecutionContext&, const ProblemDescription&) const override;
    bool IsValidPerformanceConfig(const ExecutionContext&,
                                  const ProblemDescription&,
                                  const PerformanceConfigHipImplicitGemmFwdXdlops&) const override;
    PerformanceConfigHipImplicitGemmFwdXdlops
    Search(const ExecutionContext&,
           const ProblemDescription&,
           const AnyInvokeParams& invoke_ctx) const override;
    bool IsApplicable(const ExecutionContext&, const ProblemDescription&) const override;
    bool IsDynamic() const override { return true; }
    ConvSolution GetSolution(const ExecutionContext&,
                             const ProblemDescription&,
                             const PerformanceConfigHipImplicitGemmFwdXdlops&) const override;
    /// \anchor igemm_get_wti_magic_number
    // Magic Number Alert:
    // Naive convolutions have GetWti() that return very small value (0.01f).
    // This allows MIOpen to use Naive Solvers if no other applicable Solvers
    // have known WTIs. Right now this means that in case of find-db miss,
    // the library will try to use Winograd or GEMM (whatever is faster according
    // to their GetWti's), but if both are not applicable, the library will
    // use Naive Solver
    // Since we would like to us CK before naive, and use it instead (because
    // we do expect that CK is faster than Naive), therefore we use a
    // value bigger than 0.01f, e.g. 0.02f.
    float GetWti(const ExecutionContext&, const ProblemDescription&) const override
    {
        return 0.02f;
    };

private:
    template <typename DataType>
    bool CheckCKApplicability(const ProblemDescription&) const;
};

struct PerformanceConfigHipImplicitGemmBwdXdlops
    : PerfConfigBaseCK<PerformanceConfigHipImplicitGemmBwdXdlops>
{
    int index             = 0;
    std::string kernel_id = "";
    std::vector<std::string> valid_kernels;

    PerformanceConfigHipImplicitGemmBwdXdlops(int idx, std::string kernl_id)
        : index(idx), kernel_id(kernl_id)
    {
    }

    PerformanceConfigHipImplicitGemmBwdXdlops() = default;

    explicit PerformanceConfigHipImplicitGemmBwdXdlops(bool)
        : PerformanceConfigHipImplicitGemmBwdXdlops(0, "")
    {
    }
    void HeuristicInit(const ProblemDescription&);
    bool SetNextValue(const ProblemDescription&);
    bool IsValidValue() const;
    bool IsValid(const ExecutionContext&, const ProblemDescription& problem) const
    {
        return IsValid(problem);
    }
    bool IsValid(const ProblemDescription&) const;
    bool operator==(const PerformanceConfigHipImplicitGemmBwdXdlops& other) const;

private:
    template <typename DataType>
    void Init(const ProblemDescription&);
    template <typename DataType>
    bool CheckIsSupportCKArgs(const ProblemDescription&) const;
};

struct ConvHipImplicitGemmBwdXdlops final
    : ConvTunableSolver<PerformanceConfigHipImplicitGemmBwdXdlops>
{
    const std::string& SolverDbId() const override
    {
        return GetSolverDbId<ConvHipImplicitGemmBwdXdlops>();
    }

    PerformanceConfigHipImplicitGemmBwdXdlops
    GetDefaultPerformanceConfig(const ExecutionContext&, const ProblemDescription&) const override;
    bool IsValidPerformanceConfig(const ExecutionContext&,
                                  const ProblemDescription&,
                                  const PerformanceConfigHipImplicitGemmBwdXdlops&) const override;
    PerformanceConfigHipImplicitGemmBwdXdlops
    Search(const ExecutionContext&,
           const ProblemDescription&,
           const AnyInvokeParams& invoke_ctx) const override;
    bool IsApplicable(const ExecutionContext&, const ProblemDescription&) const override;
    bool IsDynamic() const override { return true; }
    ConvSolution GetSolution(const ExecutionContext&,
                             const ProblemDescription&,
                             const PerformanceConfigHipImplicitGemmBwdXdlops&) const override;
    /// \ref igemm_get_wti_magic_number
    float GetWti(const ExecutionContext&, const ProblemDescription&) const override
    {
        return 0.02f;
    };

private:
    template <typename DataType>
    bool CheckCKApplicability(const ProblemDescription&) const;
};

struct PerformanceConfigHipImplicitGemmGroupFwdXdlops
    : PerfConfigBaseCK<PerformanceConfigHipImplicitGemmGroupFwdXdlops>
{
    int index             = 0;
    std::string kernel_id = "";
    std::vector<std::string> valid_kernels;

    PerformanceConfigHipImplicitGemmGroupFwdXdlops(int idx, std::string kernl_id)
        : index(idx), kernel_id(kernl_id)
    {
    }

    PerformanceConfigHipImplicitGemmGroupFwdXdlops() = default;

    explicit PerformanceConfigHipImplicitGemmGroupFwdXdlops(bool)
        : PerformanceConfigHipImplicitGemmGroupFwdXdlops(0, "")
    {
    }
    void HeuristicInit(const ProblemDescription&);
    bool SetNextValue(const ProblemDescription&);
    bool IsValidValue() const;
    bool IsValid(const ExecutionContext&, const ProblemDescription& problem) const
    {
        return IsValid(problem);
    }
    bool IsValid(const ProblemDescription&) const;
    bool operator==(const PerformanceConfigHipImplicitGemmGroupFwdXdlops& other) const;

private:
    template <typename DataType>
    void Init(const ProblemDescription&);
    template <typename DataType>
    bool CheckIsSupportCKArgs(const ProblemDescription&) const;
};

struct ConvHipImplicitGemmGroupFwdXdlops final
    : ConvTunableSolver<PerformanceConfigHipImplicitGemmGroupFwdXdlops>
{
    const std::string& SolverDbId() const override
    {
        return GetSolverDbId<ConvHipImplicitGemmGroupFwdXdlops>();
    }

    PerformanceConfigHipImplicitGemmGroupFwdXdlops
    GetDefaultPerformanceConfig(const ExecutionContext&, const ProblemDescription&) const override;
    bool
    IsValidPerformanceConfig(const ExecutionContext&,
                             const ProblemDescription&,
                             const PerformanceConfigHipImplicitGemmGroupFwdXdlops&) const override;
    PerformanceConfigHipImplicitGemmGroupFwdXdlops
    Search(const ExecutionContext&,
           const ProblemDescription&,
           const AnyInvokeParams& invoke_ctx) const override;
    bool IsApplicable(const ExecutionContext&, const ProblemDescription&) const override;
    bool IsDynamic() const override { return true; }
    ConvSolution GetSolution(const ExecutionContext&,
                             const ProblemDescription&,
                             const PerformanceConfigHipImplicitGemmGroupFwdXdlops&) const override;
    /// \ref igemm_get_wti_magic_number
    float GetWti(const ExecutionContext&, const ProblemDescription&) const override
    {
        return 0.02f;
    };

private:
    template <typename DataType>
    bool CheckCKApplicability(const ProblemDescription&) const;
};

struct PerformanceConfigHipImplicitGemm3DGroupFwdXdlops
    : PerfConfigBaseCK<PerformanceConfigHipImplicitGemm3DGroupFwdXdlops>
{
    int index             = 0;
    std::string kernel_id = "";
    std::vector<std::string> valid_kernels;

    PerformanceConfigHipImplicitGemm3DGroupFwdXdlops(int idx, std::string kernl_id)
        : index(idx), kernel_id(kernl_id)
    {
    }

    PerformanceConfigHipImplicitGemm3DGroupFwdXdlops() = default;

    explicit PerformanceConfigHipImplicitGemm3DGroupFwdXdlops(bool)
        : PerformanceConfigHipImplicitGemm3DGroupFwdXdlops(0, "")
    {
    }
    void HeuristicInit(const ProblemDescription&);
    bool SetNextValue(const ProblemDescription&);
    bool IsValidValue() const;
    bool IsValid(const ExecutionContext&, const ProblemDescription& problem) const
    {
        return IsValid(problem);
    }
    bool IsValid(const ProblemDescription&) const;
    bool operator==(const PerformanceConfigHipImplicitGemm3DGroupFwdXdlops& other) const;

private:
    template <typename DataType>
    void Init(const ProblemDescription&);
    template <typename DataType>
    bool CheckIsSupportCKArgs(const ProblemDescription&) const;
};

struct ConvHipImplicitGemm3DGroupFwdXdlops final
    : ConvTunableSolver<PerformanceConfigHipImplicitGemm3DGroupFwdXdlops>
{
    const std::string& SolverDbId() const override
    {
        return GetSolverDbId<ConvHipImplicitGemm3DGroupFwdXdlops>();
    }

    PerformanceConfigHipImplicitGemm3DGroupFwdXdlops
    GetDefaultPerformanceConfig(const ExecutionContext&, const ProblemDescription&) const override;
    bool IsValidPerformanceConfig(
        const ExecutionContext&,
        const ProblemDescription&,
        const PerformanceConfigHipImplicitGemm3DGroupFwdXdlops&) const override;
    PerformanceConfigHipImplicitGemm3DGroupFwdXdlops
    Search(const ExecutionContext&,
           const ProblemDescription&,
           const AnyInvokeParams& invoke_ctx) const override;
    bool IsApplicable(const ExecutionContext&, const ProblemDescription&) const override;
    bool IsDynamic() const override { return true; }
    ConvSolution
    GetSolution(const ExecutionContext&,
                const ProblemDescription&,
                const PerformanceConfigHipImplicitGemm3DGroupFwdXdlops&) const override;
    /// \ref igemm_get_wti_magic_number
    float GetWti(const ExecutionContext&, const ProblemDescription&) const override
    {
        return 0.02f;
    };

private:
    template <typename DataType>
    bool CheckCKApplicability(const ProblemDescription&) const;
};

struct PerformanceConfigHipImplicitGemm3DGroupWrwXdlops
    : PerfConfigBase<PerformanceConfigHipImplicitGemm3DGroupWrwXdlops>
{
    int index;
    std::string kernel_id;
    std::vector<std::string> valid_kernels;
    PerformanceConfigHipImplicitGemm3DGroupWrwXdlops(int idx, std::string kernl_id)
        : index(idx), kernel_id(kernl_id)
    {
    }
    PerformanceConfigHipImplicitGemm3DGroupWrwXdlops()
        : PerformanceConfigHipImplicitGemm3DGroupWrwXdlops(0, "")
    {
    }
    PerformanceConfigHipImplicitGemm3DGroupWrwXdlops(bool)
        : PerformanceConfigHipImplicitGemm3DGroupWrwXdlops(0, "")
    {
    }
    void HeuristicInit(const ProblemDescription&);
    bool SetNextValue(const ProblemDescription&);
    bool IsValidValue() const;
    bool IsValid(const ExecutionContext&, const ProblemDescription& problem) const
    {
        return IsValid(problem);
    }
    bool IsValid(const ProblemDescription&) const;
    template <typename Self, typename F>
    static void Visit(Self&& s, F f)
    {
        f(s.kernel_id, "kernel_id");
    }
    bool operator==(const PerformanceConfigHipImplicitGemm3DGroupWrwXdlops& other) const;

private:
    template <typename DataType>
    void Init(const ProblemDescription&);
    template <typename DataType>
    bool CheckIsSupportCKArgs(const ProblemDescription&) const;
};

struct ConvHipImplicitGemm3DGroupWrwXdlops final
    : ConvTunableSolver<PerformanceConfigHipImplicitGemm3DGroupWrwXdlops>
{
    const std::string& SolverDbId() const override
    {
        return GetSolverDbId<ConvHipImplicitGemm3DGroupWrwXdlops>();
    }

    PerformanceConfigHipImplicitGemm3DGroupWrwXdlops
    GetDefaultPerformanceConfig(const ExecutionContext&, const ProblemDescription&) const override;
    bool IsValidPerformanceConfig(
        const ExecutionContext&,
        const ProblemDescription&,
        const PerformanceConfigHipImplicitGemm3DGroupWrwXdlops&) const override;
    PerformanceConfigHipImplicitGemm3DGroupWrwXdlops
    Search(const ExecutionContext&,
           const ProblemDescription&,
           const AnyInvokeParams& invoke_ctx) const override;
    bool IsApplicable(const ExecutionContext&, const ProblemDescription&) const override;
    bool IsDynamic() const override { return true; }
    ConvSolution
    GetSolution(const ExecutionContext&,
                const ProblemDescription&,
                const PerformanceConfigHipImplicitGemm3DGroupWrwXdlops&) const override;
    /// \ref igemm_get_wti_magic_number
    float GetWti(const ExecutionContext&, const ProblemDescription&) const override
    {
        return 0.02f;
    };

private:
    template <typename DataType>
    bool CheckCKApplicability(const ProblemDescription&) const;
};

struct PerformanceConfigHipImplicitGemm3DGroupBwdXdlops
    : PerfConfigBase<PerformanceConfigHipImplicitGemm3DGroupBwdXdlops>
{
    int index;
    std::string kernel_id;
    std::vector<std::string> valid_kernels;
    PerformanceConfigHipImplicitGemm3DGroupBwdXdlops(int idx, std::string kernl_id)
        : index(idx), kernel_id(kernl_id)
    {
    }
    PerformanceConfigHipImplicitGemm3DGroupBwdXdlops()
        : PerformanceConfigHipImplicitGemm3DGroupBwdXdlops(0, "")
    {
    }
    PerformanceConfigHipImplicitGemm3DGroupBwdXdlops(bool)
        : PerformanceConfigHipImplicitGemm3DGroupBwdXdlops(0, "")
    {
    }
    void HeuristicInit(const ProblemDescription&);
    bool SetNextValue(const ProblemDescription&);
    bool IsValidValue() const;
    bool IsValid(const ExecutionContext&, const ProblemDescription& problem) const
    {
        return IsValid(problem);
    }
    bool IsValid(const ProblemDescription&) const;
    template <typename Self, typename F>
    static void Visit(Self&& s, F f)
    {
        f(s.kernel_id, "kernel_id");
    }
    bool operator==(const PerformanceConfigHipImplicitGemm3DGroupBwdXdlops& other) const;

private:
    template <typename DataType>
    void Init(const ProblemDescription&);
    template <typename DataType>
    bool CheckIsSupportCKArgs(const ProblemDescription&) const;
};

struct ConvHipImplicitGemm3DGroupBwdXdlops final
    : ConvTunableSolver<PerformanceConfigHipImplicitGemm3DGroupBwdXdlops>
{
    const std::string& SolverDbId() const override
    {
        return GetSolverDbId<ConvHipImplicitGemm3DGroupBwdXdlops>();
    }

    PerformanceConfigHipImplicitGemm3DGroupBwdXdlops
    GetDefaultPerformanceConfig(const ExecutionContext&, const ProblemDescription&) const override;
    bool IsValidPerformanceConfig(
        const ExecutionContext&,
        const ProblemDescription&,
        const PerformanceConfigHipImplicitGemm3DGroupBwdXdlops&) const override;
    PerformanceConfigHipImplicitGemm3DGroupBwdXdlops
    Search(const ExecutionContext&,
           const ProblemDescription&,
           const AnyInvokeParams& invoke_ctx) const override;
    bool IsApplicable(const ExecutionContext&, const ProblemDescription&) const override;
    bool IsDynamic() const override { return true; }
    ConvSolution
    GetSolution(const ExecutionContext&,
                const ProblemDescription&,
                const PerformanceConfigHipImplicitGemm3DGroupBwdXdlops&) const override;
    /// \ref igemm_get_wti_magic_number
    float GetWti(const ExecutionContext&, const ProblemDescription&) const override
    {
        return 0.02f;
    };

private:
    template <typename DataType>
    bool CheckCKApplicability(const ProblemDescription&) const;
};

// Use struct as a syntactic sugar to make the intent as clear as possible.
struct ThisSolverIsDeprecatedStatic
{
    static bool IsDisabled(const ExecutionContext& ctx);
};

} // namespace solver
} // namespace miopen

#endif // GUARD_MIOPEN_SOLVER_HPP_<|MERGE_RESOLUTION|>--- conflicted
+++ resolved
@@ -501,15 +501,10 @@
 
     const std::string& SolverDbId() const override { return GetSolverDbId<ConvAsm5x10u2v2f1>(); }
 
-<<<<<<< HEAD
-    bool IsApplicable(const ExecutionContext&, const ProblemDescription&) const override;
-    ConvSolution GetSolution(const ExecutionContext&, const ProblemDescription&) const override;
-=======
     bool IsApplicable(const ExecutionContext& ctx,
                       const ProblemDescription& problem) const override;
     ConvSolution GetSolution(const ExecutionContext& ctx,
                              const ProblemDescription& problem) const override;
->>>>>>> b9e724a4
 };
 
 struct ConvAsm5x10u2v2b1 final : ConvSolver
@@ -519,15 +514,10 @@
 
     const std::string& SolverDbId() const override { return GetSolverDbId<ConvAsm5x10u2v2b1>(); }
 
-<<<<<<< HEAD
-    bool IsApplicable(const ExecutionContext&, const ProblemDescription&) const override;
-    ConvSolution GetSolution(const ExecutionContext&, const ProblemDescription&) const override;
-=======
     bool IsApplicable(const ExecutionContext& ctx,
                       const ProblemDescription& problem) const override;
     ConvSolution GetSolution(const ExecutionContext& ctx,
                              const ProblemDescription& problem) const override;
->>>>>>> b9e724a4
 };
 
 struct ConvAsm7x7c3h224w224k64u2v2p3q3f1 final : ConvSolver
@@ -540,15 +530,10 @@
         return GetSolverDbId<ConvAsm7x7c3h224w224k64u2v2p3q3f1>();
     }
 
-<<<<<<< HEAD
-    bool IsApplicable(const ExecutionContext&, const ProblemDescription&) const override;
-    ConvSolution GetSolution(const ExecutionContext&, const ProblemDescription&) const override;
-=======
     bool IsApplicable(const ExecutionContext& ctx,
                       const ProblemDescription& problem) const override;
     ConvSolution GetSolution(const ExecutionContext& ctx,
                              const ProblemDescription& problem) const override;
->>>>>>> b9e724a4
 };
 
 struct ConvOclDirectFwd11x11 final : ConvSolver
@@ -1690,12 +1675,6 @@
         return GetSolverDbId<ConvAsmImplicitGemmV4R1DynamicFwd>();
     }
 
-<<<<<<< HEAD
-    bool IsDynamic() const override { return true; }
-
-    bool IsApplicable(const ExecutionContext&, const ProblemDescription&) const override;
-    ConvSolution GetSolution(const ExecutionContext&, const ProblemDescription&) const override;
-=======
     bool IsApplicable(const ExecutionContext& ctx,
                       const ProblemDescription& problem) const override;
 
@@ -1703,7 +1682,6 @@
 
     ConvSolution GetSolution(const ExecutionContext& ctx,
                              const ProblemDescription& problem) const override;
->>>>>>> b9e724a4
 };
 
 struct ConvAsmImplicitGemmV4R1DynamicFwd_1x1 final : ConvSolver
@@ -1716,12 +1694,6 @@
         return GetSolverDbId<ConvAsmImplicitGemmV4R1DynamicFwd_1x1>();
     }
 
-<<<<<<< HEAD
-    bool IsDynamic() const override { return true; }
-
-    bool IsApplicable(const ExecutionContext&, const ProblemDescription&) const override;
-    ConvSolution GetSolution(const ExecutionContext&, const ProblemDescription&) const override;
-=======
     bool IsApplicable(const ExecutionContext& ctx,
                       const ProblemDescription& problem) const override;
 
@@ -1729,7 +1701,6 @@
 
     ConvSolution GetSolution(const ExecutionContext& ctx,
                              const ProblemDescription& problem) const override;
->>>>>>> b9e724a4
 };
 
 struct ConvAsmImplicitGemmV4R1DynamicWrw final : ConvSolver
@@ -1743,15 +1714,6 @@
         return GetSolverDbId<ConvAsmImplicitGemmV4R1DynamicWrw>();
     }
 
-<<<<<<< HEAD
-    bool IsDynamic() const override { return true; }
-
-    bool MayNeedWorkspace() const override { return true; }
-
-    bool IsApplicable(const ExecutionContext&, const ProblemDescription&) const override;
-    size_t GetWorkspaceSize(const ExecutionContext&, const ProblemDescription&) const override;
-    ConvSolution GetSolution(const ExecutionContext&, const ProblemDescription&) const override;
-=======
     bool IsApplicable(const ExecutionContext& ctx,
                       const ProblemDescription& problem) const override;
 
@@ -1764,7 +1726,6 @@
 
     ConvSolution GetSolution(const ExecutionContext& ctx,
                              const ProblemDescription& problem) const override;
->>>>>>> b9e724a4
 };
 
 struct ConvAsmImplicitGemmGTCDynamicWrwXdlops final : ConvSolver
@@ -1778,14 +1739,6 @@
         return GetSolverDbId<ConvAsmImplicitGemmGTCDynamicWrwXdlops>();
     }
 
-<<<<<<< HEAD
-    bool IsDynamic() const override { return true; }
-    bool MayNeedWorkspace() const override { return true; }
-
-    bool IsApplicable(const ExecutionContext&, const ProblemDescription&) const override;
-    size_t GetWorkspaceSize(const ExecutionContext&, const ProblemDescription&) const override;
-    ConvSolution GetSolution(const ExecutionContext&, const ProblemDescription&) const override;
-=======
     bool IsApplicable(const ExecutionContext& ctx,
                       const ProblemDescription& problem) const override;
 
@@ -1798,7 +1751,6 @@
 
     ConvSolution GetSolution(const ExecutionContext& ctx,
                              const ProblemDescription& problem) const override;
->>>>>>> b9e724a4
 };
 
 struct ConvAsmImplicitGemmV4R1DynamicBwd final : ConvSolver
@@ -1811,12 +1763,6 @@
         return GetSolverDbId<ConvAsmImplicitGemmV4R1DynamicBwd>();
     }
 
-<<<<<<< HEAD
-    bool IsDynamic() const override { return true; }
-
-    bool IsApplicable(const ExecutionContext&, const ProblemDescription&) const override;
-    ConvSolution GetSolution(const ExecutionContext&, const ProblemDescription&) const override;
-=======
     bool IsApplicable(const ExecutionContext& ctx,
                       const ProblemDescription& problem) const override;
 
@@ -1824,7 +1770,6 @@
 
     ConvSolution GetSolution(const ExecutionContext& ctx,
                              const ProblemDescription& problem) const override;
->>>>>>> b9e724a4
 };
 
 struct ConvAsmImplicitGemmGTCDynamicFwdXdlops final : ConvSolver
@@ -1837,12 +1782,6 @@
         return GetSolverDbId<ConvAsmImplicitGemmGTCDynamicFwdXdlops>();
     }
 
-<<<<<<< HEAD
-    bool IsDynamic() const override { return true; }
-
-    bool IsApplicable(const ExecutionContext&, const ProblemDescription&) const override;
-    ConvSolution GetSolution(const ExecutionContext&, const ProblemDescription&) const override;
-=======
     bool IsApplicable(const ExecutionContext& ctx,
                       const ProblemDescription& problem) const override;
 
@@ -1850,7 +1789,6 @@
 
     ConvSolution GetSolution(const ExecutionContext& ctx,
                              const ProblemDescription& problem) const override;
->>>>>>> b9e724a4
 };
 
 struct ConvAsmImplicitGemmGTCDynamicBwdXdlops final : ConvSolver
@@ -1863,12 +1801,6 @@
         return GetSolverDbId<ConvAsmImplicitGemmGTCDynamicBwdXdlops>();
     }
 
-<<<<<<< HEAD
-    bool IsDynamic() const override { return true; }
-
-    bool IsApplicable(const ExecutionContext&, const ProblemDescription&) const override;
-    ConvSolution GetSolution(const ExecutionContext&, const ProblemDescription&) const override;
-=======
     bool IsApplicable(const ExecutionContext& ctx,
                       const ProblemDescription& problem) const override;
 
@@ -1876,7 +1808,6 @@
 
     ConvSolution GetSolution(const ExecutionContext& ctx,
                              const ProblemDescription& problem) const override;
->>>>>>> b9e724a4
 };
 
 /// Holds common member functions for the Solvers which share the same
@@ -1935,12 +1866,6 @@
     using ConvSolver::IsApplicable;
 
     const std::string& SolverDbId() const override { return GetSolverDbId<ConvBinWinograd3x3U>(); }
-<<<<<<< HEAD
-    bool IsDynamic() const override { return true; }
-
-    bool IsApplicable(const ExecutionContext&, const ProblemDescription&) const override;
-    ConvSolution GetSolution(const ExecutionContext&, const ProblemDescription&) const override;
-=======
 
     bool IsApplicable(const ExecutionContext& ctx,
                       const ProblemDescription& problem) const override;
@@ -1949,7 +1874,6 @@
 
     ConvSolution GetSolution(const ExecutionContext& ctx,
                              const ProblemDescription& problem) const override;
->>>>>>> b9e724a4
 };
 
 struct ConvBinWinogradRxS final : ConvSolver
@@ -1959,12 +1883,6 @@
 
     const std::string& SolverDbId() const override { return GetSolverDbId<ConvBinWinogradRxS>(); }
 
-<<<<<<< HEAD
-    bool IsDynamic() const override { return true; }
-
-    bool IsApplicable(const ExecutionContext&, const ProblemDescription&) const override;
-    ConvSolution GetSolution(const ExecutionContext&, const ProblemDescription&) const override;
-=======
     bool IsApplicable(const ExecutionContext& ctx,
                       const ProblemDescription& problem) const override;
 
@@ -1972,7 +1890,6 @@
 
     ConvSolution GetSolution(const ExecutionContext& ctx,
                              const ProblemDescription& problem) const override;
->>>>>>> b9e724a4
 };
 
 struct PerformanceConfigConvBinWinogradRxS : PerfConfigBase<PerformanceConfigConvBinWinogradRxS>
@@ -2238,12 +2155,6 @@
             ConvWinograd3x3MultipassWrW<WinoDataH, WinoFilterH, WinoDataW, WinoFilterW>>();
     }
 
-<<<<<<< HEAD
-    bool IsDynamic() const override { return true; }
-
-    bool MayNeedWorkspace() const override { return true; }
-
-=======
     bool IsApplicable(const ExecutionContext& ctx,
                       const ProblemDescription& problem) const override;
 
@@ -2257,7 +2168,6 @@
     ConvSolution GetSolution(const ExecutionContext& ctx,
                              const ProblemDescription& problem) const override;
 
->>>>>>> b9e724a4
     // kernel_file_name for solver identification
     static std::string GetSolverFileNames(int id)
     {
@@ -2289,14 +2199,7 @@
                    (WinoFilterW - 1) * (WinoDataW == 7 ? 2 : problem.GetKernelStrideW());
     }
 
-<<<<<<< HEAD
-    bool IsApplicable(const ExecutionContext&, const ProblemDescription&) const override;
-    size_t GetWorkspaceSize(const ExecutionContext&, const ProblemDescription&) const override;
-    ConvSolution GetSolution(const ExecutionContext&, const ProblemDescription&) const override;
-
-=======
 private:
->>>>>>> b9e724a4
     InvokerFactory PrepareInvokerFactory(const ExecutionContext&,
                                          const ProblemDescription&,
                                          std::size_t ws_sz) const;
@@ -2686,13 +2589,6 @@
     using ConvSolver::IsApplicable;
 
     const std::string& SolverDbId() const override { return GetSolverDbId<fft>(); }
-<<<<<<< HEAD
-    bool MayNeedWorkspace() const override { return true; }
-
-    bool IsApplicable(const ExecutionContext&, const ProblemDescription&) const override;
-    size_t GetWorkspaceSize(const ExecutionContext&, const ProblemDescription&) const override;
-    ConvSolution GetSolution(const ExecutionContext&, const ProblemDescription&) const override;
-=======
 
     bool IsApplicable(const ExecutionContext& ctx,
                       const ProblemDescription& problem) const override;
@@ -2704,7 +2600,6 @@
 
     ConvSolution GetSolution(const ExecutionContext& ctx,
                              const ProblemDescription& problem) const override;
->>>>>>> b9e724a4
 };
 
 struct PerformanceImplicitGemmWrwV4R4Xdlops : PerfConfigBase<PerformanceImplicitGemmWrwV4R4Xdlops>
