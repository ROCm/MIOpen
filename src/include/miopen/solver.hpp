/*******************************************************************************
*
* MIT License
*
* Copyright (c) 2017 Advanced Micro Devices, Inc.
*
* Permission is hereby granted, free of charge, to any person obtaining a copy
* of this software and associated documentation files (the "Software"), to deal
* in the Software without restriction, including without limitation the rights
* to use, copy, modify, merge, publish, distribute, sublicense, and/or sell
* copies of the Software, and to permit persons to whom the Software is
* furnished to do so, subject to the following conditions:
*
* The above copyright notice and this permission notice shall be included in all
* copies or substantial portions of the Software.
*
* THE SOFTWARE IS PROVIDED "AS IS", WITHOUT WARRANTY OF ANY KIND, EXPRESS OR
* IMPLIED, INCLUDING BUT NOT LIMITED TO THE WARRANTIES OF MERCHANTABILITY,
* FITNESS FOR A PARTICULAR PURPOSE AND NONINFRINGEMENT. IN NO EVENT SHALL THE
* AUTHORS OR COPYRIGHT HOLDERS BE LIABLE FOR ANY CLAIM, DAMAGES OR OTHER
* LIABILITY, WHETHER IN AN ACTION OF CONTRACT, TORT OR OTHERWISE, ARISING FROM,
* OUT OF OR IN CONNECTION WITH THE SOFTWARE OR THE USE OR OTHER DEALINGS IN THE
* SOFTWARE.
*
*******************************************************************************/

#ifndef GUARD_MIOPEN_SOLVER_HPP_
#define GUARD_MIOPEN_SOLVER_HPP_

#include <miopen/config.h>

#include <miopen/conv_solution.hpp>
#include <miopen/logger.hpp>
#include <miopen/mlo_internal.hpp>
#include <miopen/legacy_exhaustive_search.hpp>
#include <miopen/type_name.hpp>
#include <miopen/miopen.h>
#include <miopen/buffer_info.hpp>

#include <memory>
#include <string>
#include <vector>
#include <ostream>
#include <algorithm>

namespace miopen {

struct AnyInvokeParams;

namespace solver {
/// \todo Move wave_size into abstraction wich represent GPU information
const int wave_size = 64;
template <class Solver>
std::string ComputeSolverDbId(Solver)
{
    const auto& const_name = get_type_name<Solver>();
    auto idx               = const_name.find_last_of(':');
    auto name              = const_name.substr(idx + 1);
    std::replace(name.begin(), name.end(), ',', '-');
    name.erase(std::remove(name.begin(), name.end(), ' '), name.end());

    return name;
}

// This will retrieve the id of the solver to write to the database. By
// default it uses the class name. If the class is renamed, this function can
// overriden to keep the name to avoid DB corruption.
template <class Solver>
const std::string& SolverDbId(Solver solver)
{
    static const auto result = ComputeSolverDbId(solver);
    return result;
}

/// Base class for problem solvers.
///
/// Solvers are to be instantiated as const objects and shall not have any variable
/// internal state. Any non-const state information, if required, to be stored in the
/// solver-specific context objects.
///
/// There could be multiple solvers of the same algorithm for a problem config.
/// For example, ConvAsm3x3U and ConvOclDirectFwd3x3
/// are able to solve overlapping sets of 3x3 Direct convolution problems.
template <class Context>
struct SolverBase
{

    /// Initializes performance config to the default values.
    /// The function may involve some euristic to guess the best solution
    /// configuration. It is assumed that the function takes constant time
    /// to finish and does not run kernels to measure performance etc.
    /// The function shall always return valid config.
    /// Only implemented by SearchableSolvers
    /// PerformanceConfig GetPerformanceConfig(const ConvolutionContext&) const;

    /// Should return false if performance config is wrong for a problem.
    /// Main use is validation of values read from the perf db.
    /// Only implemented by SearchableSolvers
    /// bool IsValidPerformanceConfig(const Context&, const PerformanceConfig&) const
    /// {
    ///     return true; // Do not check by default.
    /// }

    /// Returns true if solution can work on given SW/HW platform (runtime/device)
    /// and provides correct result for the problem config.
    ///
    /// Every SolverBase which IsApplicable() for some problem config must be able to
    /// GetPerformanceConfig() so that GetSolution() would return valid
    /// solution for a problem (i.e. convolution). In other words, if a Solution
    /// says "I'm suitable" for a problem, it agrees to solve that problem correctly.
    bool IsApplicable(const Context&) const { return false; }

    /// [Informative as of Sep 2020] The minimum requirement for Dynamic Solvers:
    /// Batch size and input picture size (N, W, H) must NOT be compiled into the
    /// kernel(s) that consist a Solution. These must go into the kernel as a
    /// run-time parameters.
    bool IsDynamic() const { return false; }

    // Returns the workspace size required by the solver for a given ConvolutionContext
    size_t GetWorkspaceSize(const Context&) const { return 0; };

    /// Takes problem config, optimization parameters and other info
    /// and computes information required to build and run the kernel(s).
    /// ConvSolution GetSolution(const ConvolutionContext& params) const;

    /// Searchable solvers provide a GetSolution that takes a Context and PerformanceConfig
    /// ConvSolution GetSolution(const ConvolutionContext& params,
    ///                          const PerformanceConfig& config) const;
};

struct PerformanceConfigConvAsm3x3U : Serializable<PerformanceConfigConvAsm3x3U>
{
    int limit_wave_cnt;        // [0..9]
    int filters_per_wave;      // [1..8]
    int output_lines_per_wave; // [1..8]

    PerformanceConfigConvAsm3x3U(int lwc, int fpw, int olpw);
    PerformanceConfigConvAsm3x3U() : PerformanceConfigConvAsm3x3U(-1, -1, -1) {}
    PerformanceConfigConvAsm3x3U(bool) : PerformanceConfigConvAsm3x3U(0, 1, 1) {}

    template <class Self, class F>
    static void Visit(Self&& self, F f)
    {
        f(self.limit_wave_cnt, "limit_wave_cnt");
        f(self.filters_per_wave, "filters_per_wave");
        f(self.output_lines_per_wave, "output_lines_per_wave");
    }

    void EuristicInit(const ConvolutionContext& config);
    bool IsValidValue() const;
    bool SetNextValue();
    bool IsValid(const ConvolutionContext& config) const;
    bool operator==(const PerformanceConfigConvAsm3x3U& other) const;
    std::string ToString() const;
};

struct ConvAsm3x3U : SolverBase<ConvolutionContext>
{
    bool IsApplicable(const ConvolutionContext& params) const;
    PerformanceConfigConvAsm3x3U GetPerformanceConfig(const ConvolutionContext&) const;
    bool IsValidPerformanceConfig(const ConvolutionContext&,
                                  const PerformanceConfigConvAsm3x3U&) const;
    PerformanceConfigConvAsm3x3U Search(const ConvolutionContext&,
                                        const AnyInvokeParams& invoke_ctx) const;
    ConvSolution GetSolution(const ConvolutionContext& params,
                             const PerformanceConfigConvAsm3x3U& config,
                             bool disableConfigOverrideFromEnv = false) const;
};

struct PerformanceConfigConvAsm1x1U : Serializable<PerformanceConfigConvAsm1x1U>
{
    // ----------------- // Full set          Optimized       Spare
    // ----------------------------------------------------------------------------
    int read_size;        // [1..4]            <same>          <same>
    int k_mult;           // 1,[4,8,12..32]    2^n[8..32]      1,4
    int chunks_per_wave;  // [1..16]           [1..8]          <same>
    int chunk_size;       // 2^n[1..64]        2^n[16..64]     1,4
    int n_mult;           // [1..8]            [1..4]          <same>
    int c_mult;           // 2^n[1..32]        2^n[1..4]       <same>
    int waves_c_in_group; // [1..8]            [1..4]          <same>
    int waves_k_in_group; // 1,[2,4,8]         1,[2,4,8]       <same>
    bool use_spare_set;

    PerformanceConfigConvAsm1x1U(int, int, int, int, int, int, int, int, bool);
    PerformanceConfigConvAsm1x1U()
        : PerformanceConfigConvAsm1x1U(-1, -1, -1, -1, -1, -1, -1, -1, false)
    {
    }
    PerformanceConfigConvAsm1x1U(bool spare);

    template <class Self, class F>
    static void Visit(Self&& self, F f)
    {
        f(self.read_size, "read_size");
        f(self.k_mult, "k_mult");
        f(self.chunks_per_wave, "chunks_per_wave");
        f(self.chunk_size, "chunk_size");
        f(self.n_mult, "n_mult");
        f(self.c_mult, "c_mult");
        f(self.waves_c_in_group, "waves_c_in_group");
        f(self.waves_k_in_group, "waves_k_in_group");
    }

    // clang-format off
    int GetReadSize() const { return read_size; }
    int GetKMult() const { return k_mult; }
    int GetChunksPerWave() const { return chunks_per_wave; }
    int GetChunkSize() const { return chunk_size; }
    int GetNMult() const { return n_mult; }
    int GetCMult() const { return c_mult; }
    int GetWavesCInGroup() const { return waves_c_in_group; }
    int GetWavesKInGroup() const { return waves_k_in_group; }
    int GetNPerGpr() const { assert(chunk_size); return 64 / chunk_size; }
    // clang-format on

    void EuristicInit(const ConvolutionContext& config);
    bool IsValidValue() const;
    bool SetNextValue();
    bool IsValid(const ConvolutionContext& config) const;
    bool operator==(const PerformanceConfigConvAsm1x1U& other) const;
    std::string ToString() const;
};

struct ConvAsm1x1U : SolverBase<ConvolutionContext>
{
    PerformanceConfigConvAsm1x1U GetPerformanceConfig(const ConvolutionContext&) const;
    bool IsValidPerformanceConfig(const ConvolutionContext&,
                                  const PerformanceConfigConvAsm1x1U&) const;
    PerformanceConfigConvAsm1x1U Search(const ConvolutionContext&,
                                        const AnyInvokeParams& invoke_ctx) const;
    bool IsApplicable(const ConvolutionContext& params) const;
    size_t GetWorkspaceSize(const ConvolutionContext& params) const;
    ConvSolution GetSolution(const ConvolutionContext& params,
                             const PerformanceConfigConvAsm1x1U& config,
                             bool disableConfigOverrideFromEnv = false) const;
};

struct PerformanceConfigConvBiasActivAsm1x1U : PerformanceConfigConvAsm1x1U
{
    PerformanceConfigConvBiasActivAsm1x1U(bool spare) : PerformanceConfigConvAsm1x1U(spare) {}
    PerformanceConfigConvBiasActivAsm1x1U()
        : PerformanceConfigConvAsm1x1U(-1, -1, -1, -1, -1, -1, -1, -1, false)
    {
    }
    bool IsValid(const ConvolutionContext& config) const;
    bool operator==(const PerformanceConfigConvBiasActivAsm1x1U& other) const;
};

struct ConvBiasActivAsm1x1U : ConvAsm1x1U
{
    PerformanceConfigConvBiasActivAsm1x1U GetPerformanceConfig(const ConvolutionContext&) const;

    PerformanceConfigConvBiasActivAsm1x1U Search(const ConvolutionContext&,
                                                 const AnyInvokeParams& invoke_ctx) const;
    ConvSolution GetSolution(const ConvolutionContext& params,
                             const PerformanceConfigConvAsm1x1U& config,
                             bool disableConfigOverrideFromEnv = false) const;
};

struct PerformanceConfigConvAsm1x1UV2 : Serializable<PerformanceConfigConvAsm1x1UV2>
{
    // ----------------- // Full set          Optimized       Spare
    // ----------------------------------------------------------------------------
    int chunk_size;       // 2^n[1..64]        2^n[16..64]     <same>
    int dwords_per_ld;    // [1..4]            1,2,3           <same>
    int k_mult;           // [1..32]           8,16            1,2,3,4
    int c_mult;           // [1..32]           2^n[1..4]       <same>
    int n_mult;           // [1..32]           1,2             <same>
    int w_mult;           // [1..32]           1,2             <same>
    int h_mult;           // [1..32]           1,2             <same>
    int h_per_chunk;      // 2^n[1..64]        [2,4,8]         <same>
    int waves_k_in_group; // [1..8]            2,4             <same>
    int waves_c_in_group; // [1..8]            1,2             <same>
    bool use_spare_set;

    PerformanceConfigConvAsm1x1UV2(int, int, int, int, int, int, int, int, int, int, bool);
    PerformanceConfigConvAsm1x1UV2()
        : PerformanceConfigConvAsm1x1UV2(-1, -1, -1, -1, -1, -1, -1, -1, -1, -1, false)
    {
    }
    PerformanceConfigConvAsm1x1UV2(bool spare);

    template <class Self, class F>
    static void Visit(Self&& self, F f)
    {
        f(self.chunk_size, "chunk_size");
        f(self.dwords_per_ld, "dwords_per_ld");
        f(self.k_mult, "k_mult");
        f(self.c_mult, "c_mult");
        f(self.n_mult, "n_mult");
        f(self.w_mult, "w_mult");
        f(self.h_mult, "h_mult");
        f(self.h_per_chunk, "h_per_chunk");
        f(self.waves_k_in_group, "waves_k_in_group");
        f(self.waves_c_in_group, "waves_c_in_group");
    }

    // clang-format off
    int GetChunkSize() const { return chunk_size; }
    int GetDwordsPerLd() const { return dwords_per_ld; }
    int GetCMult() const { return c_mult; }
    int GetKMult() const { return k_mult; }
    int GetNMult() const { return n_mult; }
    int GetWMult() const { return w_mult; }
    int GetHMult() const { return h_mult; }
    int GetHPerChunk() const { return h_per_chunk; }
    int GetWavesCInGroup() const { return waves_c_in_group; }
    int GetWavesKInGroup() const { return waves_k_in_group; }
    int GetNPerGpr() const { assert(chunk_size); return 64 / chunk_size; }
    // clang-format on

    void EuristicInit(const ConvolutionContext& config);
    bool IsValidValue() const;
    bool SetNextValue();
    bool IsValid(const ConvolutionContext& config) const;
    bool operator==(const PerformanceConfigConvAsm1x1UV2& other) const;
    std::string ToString() const;
};

struct ConvAsm1x1UV2 : SolverBase<ConvolutionContext>
{
    PerformanceConfigConvAsm1x1UV2 GetPerformanceConfig(const ConvolutionContext&) const;
    bool IsValidPerformanceConfig(const ConvolutionContext&,
                                  const PerformanceConfigConvAsm1x1UV2&) const;
    PerformanceConfigConvAsm1x1UV2 Search(const ConvolutionContext&,
                                          const AnyInvokeParams& invoke_ctx) const;
    bool IsApplicable(const ConvolutionContext& params) const;
    ConvSolution GetSolution(const ConvolutionContext& params,
                             const PerformanceConfigConvAsm1x1UV2& config,
                             bool disableConfigOverrideFromEnv = false) const;
};

struct ConvAsm5x10u2v2f1 : SolverBase<ConvolutionContext>
{
    bool IsApplicable(const ConvolutionContext& params) const;
    ConvSolution GetSolution(const ConvolutionContext& params) const;
};

struct ConvAsm5x10u2v2b1 : SolverBase<ConvolutionContext>
{
    bool IsApplicable(const ConvolutionContext& params) const;
    ConvSolution GetSolution(const ConvolutionContext& params) const;
};

struct ConvAsm7x7c3h224w224k64u2v2p3q3f1 : SolverBase<ConvolutionContext>
{
    bool IsApplicable(const ConvolutionContext& params) const;
    ConvSolution GetSolution(const ConvolutionContext& params) const;
};

struct ConvOclDirectFwd11x11 : SolverBase<ConvolutionContext>
{
    bool IsApplicable(const ConvolutionContext& params) const;
    ConvSolution GetSolution(const ConvolutionContext& params) const;
};

struct ConvOclDirectFwdGen : SolverBase<ConvolutionContext>
{
    bool IsApplicable(const ConvolutionContext& params) const;
    ConvSolution GetSolution(const ConvolutionContext& params) const;
};

struct ConvOclDirectFwd3x3 : SolverBase<ConvolutionContext>
{
    bool IsApplicable(const ConvolutionContext& params) const;
    ConvSolution GetSolution(const ConvolutionContext& params) const;
};

struct PerformanceImplicitGemm : Serializable<PerformanceImplicitGemm>
{
    int BPerBlock; // 2^n[8..16]
    int KPerBlock; // 2^n[32..128]
    int EPerBlock; // 2^n[4..16]

    int GemmNRepeat; // == 2

    int GemmMPerThreadSubC; // 2^n[2..4]
    int GemmNPerThreadSubC; // 2^n[2..4]

    int GemmMLevel0Cluster; // 2^n[1..4]
    int GemmNLevel0Cluster; // 2^n[1..4]
    int GemmMLevel1Cluster; // 2^n[1..4]
    int GemmNLevel1Cluster; // 2^n[1..4]

    int InBlockCopyClusterLengths_E;  // 2^n[4..16]
    int InBlockCopyClusterLengths_B;  // 2^n[8..16]
    int InBlockCopyClusterLengths_N1; // 2^n[1..2]
    int InBlockCopyClusterLengths_N2; // 2^n[1..4]

    int WeiBlockCopyClusterLengths_E; // 2^n[1..4]
    int WeiBlockCopyClusterLengths_K; // 2^n[16..128]

    bool use_spare_set;

    PerformanceImplicitGemm(
        int, int, int, int, int, int, int, int, int, int, int, int, int, int, int, int, bool);

    PerformanceImplicitGemm()
        : PerformanceImplicitGemm(
              -1, -1, -1, -1, -1, -1, -1, -1, -1, -1, -1, -1, -1, -1, -1, -1, false)
    {
    }

    PerformanceImplicitGemm(bool spare);

    template <class Self, class F>
    static void Visit(Self&& self, F f)
    {
        f(self.BPerBlock, "BPerBlock");
        f(self.KPerBlock, "KPerBlock");
        f(self.EPerBlock, "EPerBlock");
        f(self.GemmNRepeat, "GemmNRepeat");
        f(self.GemmMPerThreadSubC, "GemmMPerThreadSubC");
        f(self.GemmNPerThreadSubC, "GemmNPerThreadSubC");
        f(self.GemmMLevel0Cluster, "GemmMLevel0Cluster");
        f(self.GemmNLevel0Cluster, "GemmNLevel0Cluster");
        f(self.GemmMLevel1Cluster, "GemmMLevel1Cluster");
        f(self.GemmNLevel1Cluster, "GemmNLevel1Cluster");
        f(self.InBlockCopyClusterLengths_E, "InBlockCopyClusterLengths_E");
        f(self.InBlockCopyClusterLengths_N1, "InBlockCopyClusterLengths_N1");
        f(self.InBlockCopyClusterLengths_B, "InBlockCopyClusterLengths_B");
        f(self.InBlockCopyClusterLengths_N2, "InBlockCopyClusterLengths_N2");
        f(self.WeiBlockCopyClusterLengths_E, "WeiBlockCopyClusterLengths_E");
        f(self.WeiBlockCopyClusterLengths_K, "WeiBlockCopyClusterLengths_K");
    }

    void EuristicInit(const ConvolutionContext& config);
    bool IsValidValue() const;
    bool SetNextValue();
    bool IsValid(const ConvolutionContext& ctx) const;
    bool operator==(const PerformanceImplicitGemm& other) const;
    std::string ToString() const;
};

struct PerformanceImplicitGemmV4R1 : public PerformanceImplicitGemm
{
    PerformanceImplicitGemmV4R1(int a,
                                int b,
                                int c,
                                int d,
                                int e,
                                int f,
                                int g,
                                int h,
                                int i,
                                int j,
                                int k,
                                int l,
                                int m,
                                int n,
                                int o,
                                int p,
                                bool q)
        : PerformanceImplicitGemm(a, b, c, d, e, f, g, h, i, j, k, l, m, n, o, p, q)
    {
    }

    PerformanceImplicitGemmV4R1()
        : PerformanceImplicitGemmV4R1(
              -1, -1, -1, -1, -1, -1, -1, -1, -1, -1, -1, -1, -1, -1, -1, -1, false)
    {
    }

    PerformanceImplicitGemmV4R1(bool spare) : PerformanceImplicitGemm(spare) {}

    bool IsValid(const ConvolutionContext& ctx) const;
};

struct PerformanceImplicitGemmV4R4Fwd : Serializable<PerformanceImplicitGemmV4R4Fwd>
{
    int BlockSize;

    int GemmMPerBlock;
    int GemmNPerBlock;
    int GemmKPerBlock;

    int GemmMPerThread;
    int GemmNPerThread;

    bool use_spare_set;

    PerformanceImplicitGemmV4R4Fwd(int, int, int, int, int, int, bool);

    PerformanceImplicitGemmV4R4Fwd(int a, int b, int c, int d, int e, int f)
        : PerformanceImplicitGemmV4R4Fwd(a, b, c, d, e, f, false)
    {
    }

    PerformanceImplicitGemmV4R4Fwd() : PerformanceImplicitGemmV4R4Fwd(-1, -1, -1, -1, -1, -1, false)
    {
    }

    PerformanceImplicitGemmV4R4Fwd(bool spare);

    bool operator==(const PerformanceImplicitGemmV4R4Fwd& other) const;

    template <class Self, class F>
    static void Visit(Self&& self, F f)
    {
        f(self.BlockSize, "BlockSize");
        f(self.GemmMPerBlock, "GemmMPerBlock");
        f(self.GemmNPerBlock, "GemmNPerBlock");
        f(self.GemmKPerBlock, "GemmKPerBlock");
        f(self.GemmMPerThread, "GemmMPerThread");
        f(self.GemmNPerThread, "GemmNPerThread");
    }

    std::tuple<int, bool> CalculateGridSize(const ConvolutionContext& ctx) const;
    std::tuple<int, int, int, int, bool>
    CalculateBlockGemmPerformanceParameters(const ConvolutionContext& ctx) const;
    std::tuple<int, int, int, int, bool>
    CalculateGemmABlockCopyPerformanceParameters(const ConvolutionContext& ctx) const;
    std::tuple<int, int, int, int, bool>
    CalculateGemmBBlockCopyPerformanceParameters(const ConvolutionContext& ctx) const;
    std::tuple<int, bool>
    CalculateGemmCThreadCopyPerformanceParameters(const ConvolutionContext& ctx) const;
    std::tuple<std::size_t, bool> CalculateLdsNumberOfByte(const ConvolutionContext& ctx) const;
    bool IsValidValue() const;
    bool IsValid(const ConvolutionContext& ctx) const;
    void EuristicInit(const ConvolutionContext& ctx);
    bool SetNextValue();
    std::string ToString() const;
};

struct PerformanceImplicitGemmV4R4WrW : Serializable<PerformanceImplicitGemmV4R4WrW>
{
    int BlockSize;

    int GemmMPerBlock;
    int GemmNPerBlock;
    int GemmKPerBlock;

    int GemmMPerThread;
    int GemmNPerThread;

    bool use_spare_set;

    PerformanceImplicitGemmV4R4WrW(int, int, int, int, int, int, bool);

    PerformanceImplicitGemmV4R4WrW(int a, int b, int c, int d, int e, int f)
        : PerformanceImplicitGemmV4R4WrW(a, b, c, d, e, f, false)
    {
    }

    PerformanceImplicitGemmV4R4WrW() : PerformanceImplicitGemmV4R4WrW(-1, -1, -1, -1, -1, -1, false)
    {
    }

    PerformanceImplicitGemmV4R4WrW(bool spare);

    bool operator==(const PerformanceImplicitGemmV4R4WrW& other) const;

    template <class Self, class F>
    static void Visit(Self&& self, F f)
    {
        f(self.BlockSize, "BlockSize");
        f(self.GemmMPerBlock, "GemmMPerBlock");
        f(self.GemmNPerBlock, "GemmNPerBlock");
        f(self.GemmKPerBlock, "GemmKPerBlock");
        f(self.GemmMPerThread, "GemmMPerThread");
        f(self.GemmNPerThread, "GemmNPerThread");
    }

    std::tuple<int, bool> CalculateGridSize(const ConvolutionContext& ctx) const;
    std::tuple<int, int, int, int, bool>
    CalculateBlockGemmPerformanceParameters(const ConvolutionContext& ctx) const;
    std::tuple<int, int, int, int, bool>
    CalculateGemmABlockCopyPerformanceParameters(const ConvolutionContext& ctx) const;
    std::tuple<int, int, int, int, bool>
    CalculateGemmBBlockCopyPerformanceParameters(const ConvolutionContext& ctx) const;
    std::tuple<int, bool>
    CalculateGemmCThreadCopyPerformanceParameters(const ConvolutionContext& ctx) const;
    std::tuple<std::size_t, bool> CalculateLdsNumberOfByte(const ConvolutionContext& ctx) const;
    bool IsValidValue() const;
    bool IsValid(const ConvolutionContext& ctx) const;
    void EuristicInit(const ConvolutionContext& ctx);
    bool SetNextValue();
    std::string ToString() const;
};

struct PerformanceImplicitGemmBwdDataV1R1 : Serializable<PerformanceImplicitGemmBwdDataV1R1>
{
    int BlockSize;

    int GemmMPerBlock;
    int GemmNPerBlock;
    int GemmKPerBlock;

    int GemmMPerThread;
    int GemmNPerThread;

    bool use_spare_set;

    PerformanceImplicitGemmBwdDataV1R1(int, int, int, int, int, int, bool);

    PerformanceImplicitGemmBwdDataV1R1()
        : PerformanceImplicitGemmBwdDataV1R1(-1, -1, -1, -1, -1, -1, false)
    {
    }

    PerformanceImplicitGemmBwdDataV1R1(int a, int b, int c, int d, int e, int f)
        : PerformanceImplicitGemmBwdDataV1R1(a, b, c, d, e, f, false)
    {
    }

    PerformanceImplicitGemmBwdDataV1R1(bool spare);

    bool operator==(const PerformanceImplicitGemmBwdDataV1R1& other) const;

    template <class Self, class F>
    static void Visit(Self&& self, F f)
    {
        f(self.BlockSize, "BlockSize");
        f(self.GemmMPerBlock, "GemmMPerBlock");
        f(self.GemmNPerBlock, "GemmNPerBlock");
        f(self.GemmKPerBlock, "GemmKPerBlock");
        f(self.GemmMPerThread, "GemmMPerThread");
        f(self.GemmNPerThread, "GemmNPerThread");
    }

    std::tuple<int, bool> CalculateGridSize(const ConvolutionContext& ctx) const;
    std::tuple<int, int, int, int, bool>
    CalculateBlockGemmPerformanceParameters(const ConvolutionContext& ctx) const;
    std::tuple<int, int, int, int, bool>
    CalculateGemmABlockCopyPerformanceParameters(const ConvolutionContext& ctx) const;
    std::tuple<int, int, int, int, bool>
    CalculateGemmBBlockCopyPerformanceParameters(const ConvolutionContext& ctx) const;
    std::tuple<int, bool>
    CalculateGemmCThreadCopyPerformanceParameters(const ConvolutionContext& ctx) const;
    std::tuple<std::size_t, bool> CalculateLdsNumberOfByte(const ConvolutionContext& ctx) const;
    bool IsValidValue() const;
    bool IsValid(const ConvolutionContext& ctx) const;
    void EuristicInit(const ConvolutionContext& ctx);
    bool SetNextValue();
    std::string ToString() const;
};

struct PerformanceImplicitGemmBwdDataV4R1 : Serializable<PerformanceImplicitGemmBwdDataV4R1>
{
    int BlockSize;

    int GemmMPerBlock;
    int GemmNPerBlock;
    int GemmKPerBlock;

    int GemmMPerThread;
    int GemmNPerThread;

    bool use_spare_set;

    PerformanceImplicitGemmBwdDataV4R1(int, int, int, int, int, int, bool);

    PerformanceImplicitGemmBwdDataV4R1()
        : PerformanceImplicitGemmBwdDataV4R1(-1, -1, -1, -1, -1, -1, false)
    {
    }

    PerformanceImplicitGemmBwdDataV4R1(int a, int b, int c, int d, int e, int f)
        : PerformanceImplicitGemmBwdDataV4R1(a, b, c, d, e, f, false)
    {
    }

    PerformanceImplicitGemmBwdDataV4R1(bool spare);

    bool operator==(const PerformanceImplicitGemmBwdDataV4R1& other) const;

    template <class Self, class F>
    static void Visit(Self&& self, F f)
    {
        f(self.BlockSize, "BlockSize");
        f(self.GemmMPerBlock, "GemmMPerBlock");
        f(self.GemmNPerBlock, "GemmNPerBlock");
        f(self.GemmKPerBlock, "GemmKPerBlock");
        f(self.GemmMPerThread, "GemmMPerThread");
        f(self.GemmNPerThread, "GemmNPerThread");
    }

    std::tuple<int, bool> CalculateGridSize(const ConvolutionContext& ctx) const;
    std::tuple<int, int, int, int, bool>
    CalculateBlockGemmPerformanceParameters(const ConvolutionContext& ctx) const;
    std::tuple<int, int, int, int, bool>
    CalculateGemmABlockCopyPerformanceParameters(const ConvolutionContext& ctx) const;
    std::tuple<int, int, int, int, bool>
    CalculateGemmBBlockCopyPerformanceParameters(const ConvolutionContext& ctx) const;
    std::tuple<int, bool>
    CalculateGemmCThreadCopyPerformanceParameters(const ConvolutionContext& ctx) const;
    std::tuple<std::size_t, bool> CalculateLdsNumberOfByte(const ConvolutionContext& ctx) const;
    bool IsValidValue() const;
    bool IsValid(const ConvolutionContext& ctx) const;
    void EuristicInit(const ConvolutionContext& ctx);
    bool SetNextValue();
    std::string ToString() const;
};

struct PerformanceImplicitGemmBwdDataV4R1Xdlops
    : Serializable<PerformanceImplicitGemmBwdDataV4R1Xdlops>
{
    int GemmNPerBlock; // 2^n[8..16]
    int GemmMPerBlock; // 2^n[32..128]
    int GemmKPerBlock; // 2^n[4..16]

    int GemmKPACKSize; // 2^[1..4]

    int GemmMPerWave;
    int GemmNPerWave;

    bool GemmAThreadCopyMoreGemmK;
    bool GemmBThreadCopyMoreGemmKPack;

    PerformanceImplicitGemmBwdDataV4R1Xdlops(int, int, int, int, int, int, bool, bool);

    PerformanceImplicitGemmBwdDataV4R1Xdlops();
    PerformanceImplicitGemmBwdDataV4R1Xdlops(bool) : PerformanceImplicitGemmBwdDataV4R1Xdlops() {}

    bool operator==(const PerformanceImplicitGemmBwdDataV4R1Xdlops& other) const;

    template <class Self, class F>
    static void Visit(Self&& self, F f)
    {
        f(self.GemmNPerBlock, "GemmNPerBlock");
        f(self.GemmMPerBlock, "GemmMPerBlock");
        f(self.GemmKPerBlock, "GemmKPerBlock");
        f(self.GemmKPACKSize, "GemmKPACKSize");
        f(self.GemmMPerWave, "GemmMPerWave");
        f(self.GemmNPerWave, "GemmNPerWave");
        f(self.GemmAThreadCopyMoreGemmK, "GemmAThreadCopyMoreGemmK");
        f(self.GemmBThreadCopyMoreGemmKPack, "GemmBThreadCopyMoreGemmKPack");
    }

    std::tuple<int, bool> CalculateGridSize(const ConvolutionContext& ctx) const;
    std::tuple<std::size_t, bool> CalculateLdsNumberOfByte(const ConvolutionContext& ctx) const;
    std::tuple<int, int, int, int, int, bool>
    CalculateGemmABlockCopyPerformanceParameters(const ConvolutionContext& ctx) const;
    std::tuple<int, int, int, int, int, bool>
    CalculateGemmBBlockCopyPerformanceParameters(const ConvolutionContext& ctx) const;
    bool IsValidValue() const;
    bool IsValid(const ConvolutionContext& ctx) const;
    bool IsReallyValid(const ConvolutionContext& ctx) const;
    bool IsFastToBeUsedForTuning(const ConvolutionContext& ctx) const;
    void EuristicInit(const ConvolutionContext& ctx);
    bool SetNextValue();
    std::string ToString() const;
};

struct ConvHipImplicitGemmV4R1Fwd : SolverBase<ConvolutionContext>
{
    PerformanceImplicitGemmV4R1 GetPerformanceConfig(const ConvolutionContext& ctx) const;
    bool IsValidPerformanceConfig(const ConvolutionContext& ctx,
                                  const PerformanceImplicitGemmV4R1& c) const;

    bool IsApplicable(const ConvolutionContext& ctx) const;
    ConvSolution GetSolution(const ConvolutionContext& ctx,
                             const PerformanceImplicitGemmV4R1& config,
                             bool disableConfigOverrideFromEnv = false) const;

    PerformanceImplicitGemmV4R1 Search(const ConvolutionContext&,
                                       const AnyInvokeParams& invoke_ctx) const;
};

struct ConvHipImplicitGemmV4R4Fwd : SolverBase<ConvolutionContext>
{
    static std::tuple<int, int, int> CalculateGemmSize(const ConvolutionContext& ctx);
    bool IsApplicable(const ConvolutionContext& ctx) const;
    PerformanceImplicitGemmV4R4Fwd GetPerformanceConfig(const ConvolutionContext& ctx) const;
    bool IsValidPerformanceConfig(const ConvolutionContext& ctx,
                                  const PerformanceImplicitGemmV4R4Fwd& config) const;
    PerformanceImplicitGemmV4R4Fwd Search(const ConvolutionContext&,
                                          const AnyInvokeParams& invoke_ctx) const;
    ConvSolution GetSolution(const ConvolutionContext& ctx,
                             const PerformanceImplicitGemmV4R4Fwd& config,
                             bool disableConfigOverrideFromEnv = false) const;
};

struct PerformanceImplicitGemmV4R4GenXdlopsFwdFp32
    : Serializable<PerformanceImplicitGemmV4R4GenXdlopsFwdFp32>
{
    int GemmMPerBlock; // 2^n[32..128]
    int GemmNPerBlock; // 2^n[8..16]
    int GemmKPerBlock; // 2^n[4..16]

    int GemmMPerWave; // [4, 16, 32, 64]
    int GemmNPerWave; // [4, 16, 32, 64]

    bool use_spare_set;

    PerformanceImplicitGemmV4R4GenXdlopsFwdFp32(int, int, int, int, int, bool);

    PerformanceImplicitGemmV4R4GenXdlopsFwdFp32()
        : PerformanceImplicitGemmV4R4GenXdlopsFwdFp32(-1, -1, -1, -1, -1, false)
    {
    }

    PerformanceImplicitGemmV4R4GenXdlopsFwdFp32(bool spare);

    template <class Self, class F>
    static void Visit(Self&& self, F f)
    {
        f(self.GemmMPerBlock, "GemmMPerBlock");
        f(self.GemmNPerBlock, "GemmNPerBlock");
        f(self.GemmKPerBlock, "GemmKPerBlock");
        f(self.GemmMPerWave, "GemmMPerWave");
        f(self.GemmNPerWave, "GemmNPerWave");
    }

    void EuristicInit(const ConvolutionContext& ctx);
    bool IsValidValue() const;
    bool SetNextValue();
    bool IsValid(const ConvolutionContext& ctx) const;
    bool operator==(const PerformanceImplicitGemmV4R4GenXdlopsFwdFp32& other) const;
    std::string ToString() const;

    std::tuple<int, int, int, int, bool>
    CalculateGemmABlockCopyPerformanceParameters(const ConvolutionContext& ctx) const;
    std::tuple<int, int, int, int, bool>
    CalculateGemmBBlockCopyPerformanceParameters(const ConvolutionContext& ctx) const;
    std::tuple<std::size_t, bool> CalculateLdsNumberOfByte(const ConvolutionContext& ctx) const;
};

struct ConvHipImplicitGemmV4R4GenXdlopsFwdFp32 : SolverBase<ConvolutionContext>
{
    PerformanceImplicitGemmV4R4GenXdlopsFwdFp32
    GetPerformanceConfig(const ConvolutionContext& ctx) const;
    bool IsValidPerformanceConfig(const ConvolutionContext& ctx,
                                  const PerformanceImplicitGemmV4R4GenXdlopsFwdFp32& c) const;
    bool IsApplicable(const ConvolutionContext& ctx) const;
    ConvSolution GetSolution(const ConvolutionContext& ctx,
                             const PerformanceImplicitGemmV4R4GenXdlopsFwdFp32& config,
                             bool disableConfigOverrideFromEnv = false) const;

    PerformanceImplicitGemmV4R4GenXdlopsFwdFp32 Search(const ConvolutionContext&,
                                                       const AnyInvokeParams& invoke_ctx) const;
};

struct ConvHipImplicitGemmV4R4WrW : SolverBase<ConvolutionContext>
{
    static std::tuple<int, int, int> CalculateGemmSize(const ConvolutionContext& ctx);
    bool IsApplicable(const ConvolutionContext& ctx) const;
    PerformanceImplicitGemmV4R4WrW GetPerformanceConfig(const ConvolutionContext& ctx) const;
    bool IsValidPerformanceConfig(const ConvolutionContext& ctx,
                                  const PerformanceImplicitGemmV4R4WrW& config) const;
    PerformanceImplicitGemmV4R4WrW Search(const ConvolutionContext&,
                                          const AnyInvokeParams& invoke_ctx) const;
    ConvSolution GetSolution(const ConvolutionContext& ctx,
                             const PerformanceImplicitGemmV4R4WrW& config,
                             bool disableConfigOverrideFromEnv = false) const;
};

struct PerformanceImplicitGemmXdlops : Serializable<PerformanceImplicitGemmXdlops>
{
    int BPerBlock; // 2^n[8..16]
    int KPerBlock; // 2^n[32..128]
    int EPerBlock; // 2^n[4..16]
    int EBlocks;   // 2*n[1..64]
    int EPACKSize; // 2*n[1..4] // 1 - fp32; 2,4 - bfp16; 4 - fp16

    int GemmMPerWave;
    int GemmNPerWave;

    int InBlockCopyClusterLengths_E; // 2^n[4..16]
    int InBlockCopyClusterLengths_B; // 2^n[8..16]

    int WeiBlockCopyClusterLengths_E; // 2^n[1..4]
    int WeiBlockCopyClusterLengths_K; // 2^n[16..128]

    bool use_spare_set;

    PerformanceImplicitGemmXdlops(int, int, int, int, int, int, int, int, int, int, int, bool);

    PerformanceImplicitGemmXdlops()
        : PerformanceImplicitGemmXdlops(-1, -1, -1, -1, -1, -1, -1, -1, -1, -1, -1, false)
    {
    }

    PerformanceImplicitGemmXdlops(bool spare);

    template <class Self, class F>
    static void Visit(Self&& self, F f)
    {
        f(self.BPerBlock, "BPerBlock");
        f(self.KPerBlock, "KPerBlock");
        f(self.EPerBlock, "EPerBlock");
        f(self.EBlocks, "EBlocks");
        f(self.EPACKSize, "EPACKSize");
        f(self.GemmMPerWave, "GemmMPerWave");
        f(self.GemmNPerWave, "GemmNPerWave");
        f(self.InBlockCopyClusterLengths_E, "InBlockCopyClusterLengths_E");
        f(self.InBlockCopyClusterLengths_B, "InBlockCopyClusterLengths_B");
        f(self.WeiBlockCopyClusterLengths_E, "WeiBlockCopyClusterLengths_E");
        f(self.WeiBlockCopyClusterLengths_K, "WeiBlockCopyClusterLengths_K");
    }

    void EuristicInit(const ConvolutionContext& ctx);
    bool IsValidValue() const;
    bool SetNextValue();
    bool IsValid(const ConvolutionContext& ctx) const;
    bool operator==(const PerformanceImplicitGemmXdlops& other) const;
    std::string ToString() const;
};

struct PerformanceImplicitGemmForwardV4R4Xdlops
    : Serializable<PerformanceImplicitGemmForwardV4R4Xdlops>
{
    int GemmMPerBlock;
    int GemmNPerBlock;
    int GemmKPerBlock;
    int GemmMPerWave;
    int GemmNPerWave;
    int GemmKPack;
    bool GemmAThreadCopyMoreGemmK;
    bool GemmBThreadCopyMoreGemmKPack;
    int GemmBThreadDataPerRead_GemmN;

    PerformanceImplicitGemmForwardV4R4Xdlops(int, int, int, int, int, int, bool, bool, int);
    PerformanceImplicitGemmForwardV4R4Xdlops();
    PerformanceImplicitGemmForwardV4R4Xdlops(bool) : PerformanceImplicitGemmForwardV4R4Xdlops() {}

    template <class Self, class F>
    static void Visit(Self&& self, F f)
    {
        f(self.GemmMPerBlock, "GemmMPerBlock");
        f(self.GemmNPerBlock, "GemmNPerBlock");
        f(self.GemmKPerBlock, "GemmKPerBlock");
        f(self.GemmMPerWave, "GemmMPerWave");
        f(self.GemmNPerWave, "GemmNPerWave");
        f(self.GemmKPack, "GemmKPack");
        f(self.GemmAThreadCopyMoreGemmK, "GemmAThreadCopyMoreGemmK");
        f(self.GemmBThreadCopyMoreGemmKPack, "GemmBThreadCopyMoreGemmKPack");
        f(self.GemmBThreadDataPerRead_GemmN, "GemmBThreadDataPerRead_GemmN");
    }

    bool operator==(const PerformanceImplicitGemmForwardV4R4Xdlops& other) const;
    std::string ToString() const;

    void EuristicInit(const ConvolutionContext& ctx);
    bool SetNextValue();
    bool IsValidValue() const;
    bool IsValid(const ConvolutionContext& ctx) const;
    bool IsReallyValid(const ConvolutionContext& ctx) const;
    bool IsFastToBeUsedForTuning(const ConvolutionContext& ctx) const;

    std::tuple<int, bool> CalculateBlockSize() const;
    std::tuple<int, bool> CalculateGridSize(const ConvolutionContext& ctx) const;
    std::tuple<int, int, int, int, int, bool>
    CalculateGemmABlockCopyPerformanceParameters(const ConvolutionContext& ctx) const;
    std::tuple<int, int, int, int, int, bool>
    CalculateGemmBBlockCopyPerformanceParameters(const ConvolutionContext& ctx) const;
    std::tuple<std::size_t, bool> CalculateLdsNumberOfByte(const ConvolutionContext& ctx) const;
};

<<<<<<< HEAD
struct PerformanceImplicitGemmForwardV4R4Xdlops_Padded_Gemm
    : Serializable<PerformanceImplicitGemmForwardV4R4Xdlops_Padded_Gemm>
=======
struct PerformanceImplicitGemmForwardV4R5Xdlops
    : Serializable<PerformanceImplicitGemmForwardV4R5Xdlops>
>>>>>>> 6c042c8a
{
    int GemmMPerBlock;
    int GemmNPerBlock;
    int GemmKPerBlock;
    int GemmMPerWave;
    int GemmNPerWave;
    int GemmKPack;
<<<<<<< HEAD
    int GemmMFactor;
    int GemmNFactor;
    int GemmKFactor;
=======
>>>>>>> 6c042c8a
    bool GemmAThreadCopyMoreGemmK;
    bool GemmBThreadCopyMoreGemmKPack;
    int GemmBThreadDataPerRead_GemmN;

<<<<<<< HEAD
    PerformanceImplicitGemmForwardV4R4Xdlops_Padded_Gemm(
        int, int, int, int, int, int, int, int, int, bool, bool, int);
    PerformanceImplicitGemmForwardV4R4Xdlops_Padded_Gemm();
    PerformanceImplicitGemmForwardV4R4Xdlops_Padded_Gemm(bool)
        : PerformanceImplicitGemmForwardV4R4Xdlops_Padded_Gemm()
    {
    }
=======
    PerformanceImplicitGemmForwardV4R5Xdlops(int, int, int, int, int, int, bool, bool, int);
    PerformanceImplicitGemmForwardV4R5Xdlops();
    PerformanceImplicitGemmForwardV4R5Xdlops(bool) : PerformanceImplicitGemmForwardV4R5Xdlops() {}
>>>>>>> 6c042c8a

    template <class Self, class F>
    static void Visit(Self&& self, F f)
    {
        f(self.GemmMPerBlock, "GemmMPerBlock");
        f(self.GemmNPerBlock, "GemmNPerBlock");
        f(self.GemmKPerBlock, "GemmKPerBlock");
        f(self.GemmMPerWave, "GemmMPerWave");
        f(self.GemmNPerWave, "GemmNPerWave");
        f(self.GemmKPack, "GemmKPack");
<<<<<<< HEAD
        f(self.GemmMFactor, "GemmMFactor");
        f(self.GemmNFactor, "GemmNFactor");
        f(self.GemmKFactor, "GemmKFactor");
=======
>>>>>>> 6c042c8a
        f(self.GemmAThreadCopyMoreGemmK, "GemmAThreadCopyMoreGemmK");
        f(self.GemmBThreadCopyMoreGemmKPack, "GemmBThreadCopyMoreGemmKPack");
        f(self.GemmBThreadDataPerRead_GemmN, "GemmBThreadDataPerRead_GemmN");
    }

<<<<<<< HEAD
    bool operator==(const PerformanceImplicitGemmForwardV4R4Xdlops_Padded_Gemm& other) const;
=======
    bool operator==(const PerformanceImplicitGemmForwardV4R5Xdlops& other) const;
>>>>>>> 6c042c8a
    std::string ToString() const;

    void EuristicInit(const ConvolutionContext& ctx);
    bool SetNextValue();
    bool IsValidValue() const;
    bool IsValid(const ConvolutionContext& ctx) const;
    bool IsReallyValid(const ConvolutionContext& ctx) const;
    bool IsFastToBeUsedForTuning(const ConvolutionContext& ctx) const;

    std::tuple<int, bool> CalculateBlockSize() const;
    std::tuple<int, bool> CalculateGridSize(const ConvolutionContext& ctx) const;
    std::tuple<int, int, int, int, int, bool>
    CalculateGemmABlockCopyPerformanceParameters(const ConvolutionContext& ctx) const;
    std::tuple<int, int, int, int, int, bool>
    CalculateGemmBBlockCopyPerformanceParameters(const ConvolutionContext& ctx) const;
    std::tuple<std::size_t, bool> CalculateLdsNumberOfByte(const ConvolutionContext& ctx) const;
};

struct PerformanceImplicitGemmBwdV1R1Xdlops : Serializable<PerformanceImplicitGemmBwdV1R1Xdlops>
{
    int GemmMPerBlock;
    int GemmNPerBlock;
    int GemmKPerBlock;
    int GemmMPerWave;
    int GemmNPerWave;
    int GemmKPack;
    bool GemmAThreadCopyMoreGemmK;
    bool GemmBThreadCopyMoreGemmKPack;

    PerformanceImplicitGemmBwdV1R1Xdlops(int, int, int, int, int, int, bool, bool);
    PerformanceImplicitGemmBwdV1R1Xdlops();
    PerformanceImplicitGemmBwdV1R1Xdlops(bool) : PerformanceImplicitGemmBwdV1R1Xdlops() {}

    template <class Self, class F>
    static void Visit(Self&& self, F f)
    {
        f(self.GemmMPerBlock, "GemmMPerBlock");
        f(self.GemmNPerBlock, "GemmNPerBlock");
        f(self.GemmKPerBlock, "GemmKPerBlock");
        f(self.GemmMPerWave, "GemmMPerWave");
        f(self.GemmNPerWave, "GemmNPerWave");
        f(self.GemmKPack, "GemmKPack");
        f(self.GemmAThreadCopyMoreGemmK, "GemmAThreadCopyMoreGemmK");
        f(self.GemmBThreadCopyMoreGemmKPack, "GemmBThreadCopyMoreGemmKPack");
    }

    bool operator==(const PerformanceImplicitGemmBwdV1R1Xdlops& other) const;
    std::string ToString() const;

    void EuristicInit(const ConvolutionContext& ctx);
    bool SetNextValue();
    bool IsValidValue() const;
    bool IsValid(const ConvolutionContext& ctx) const;
    bool IsReallyValid(const ConvolutionContext& ctx) const;
    bool IsFastToBeUsedForTuning(const ConvolutionContext& ctx) const;

    std::tuple<int, bool> CalculateBlockSize() const;
    std::tuple<int, bool> CalculateGridSize(const ConvolutionContext& ctx) const;
    std::tuple<int, int, int, int, int, bool>
    CalculateGemmABlockCopyPerformanceParameters(const ConvolutionContext& ctx) const;
    std::tuple<int, int, int, int, int, bool>
    CalculateGemmBBlockCopyPerformanceParameters(const ConvolutionContext& ctx) const;
    std::tuple<std::size_t, bool> CalculateLdsNumberOfByte(const ConvolutionContext& ctx) const;
};

struct ConvHipImplicitGemmV4R4GenFwdXdlops : SolverBase<ConvolutionContext>
{
    PerformanceImplicitGemmXdlops GetPerformanceConfig(const ConvolutionContext& ctx) const;
    bool IsValidPerformanceConfig(const ConvolutionContext& ctx,
                                  const PerformanceImplicitGemmXdlops& c) const;
    bool IsApplicable(const ConvolutionContext& ctx) const;
    ConvSolution GetSolution(const ConvolutionContext& ctx,
                             const PerformanceImplicitGemmXdlops& config,
                             bool disableConfigOverrideFromEnv = false) const;

    PerformanceImplicitGemmXdlops Search(const ConvolutionContext&,
                                         const AnyInvokeParams& invoke_ctx) const;
};

struct ConvHipImplicitGemmForwardV4R4Xdlops : SolverBase<ConvolutionContext>
{
    static std::tuple<int, int, int, int> CalculateGemmSize(const ConvolutionContext& ctx);
    PerformanceImplicitGemmForwardV4R4Xdlops
    GetPerformanceConfig(const ConvolutionContext& ctx) const;
    bool IsValidPerformanceConfig(const ConvolutionContext& ctx,
                                  const PerformanceImplicitGemmForwardV4R4Xdlops& c) const;
    bool IsApplicable(const ConvolutionContext& ctx) const;
    ConvSolution GetSolution(const ConvolutionContext& ctx,
                             const PerformanceImplicitGemmForwardV4R4Xdlops& config,
                             bool disableConfigOverrideFromEnv = false) const;

    PerformanceImplicitGemmForwardV4R4Xdlops Search(const ConvolutionContext&,
                                                    const AnyInvokeParams& invoke_ctx) const;
};

<<<<<<< HEAD
struct ConvHipImplicitGemmForwardV4R4Xdlops_Padded_Gemm : SolverBase<ConvolutionContext>
{
    static std::tuple<int, int, int, int, int, int, int> CalculateGemmSize(
        const ConvolutionContext& ctx, int GemmMFactor, int GemmNFactor, int GemmKFactor);
    PerformanceImplicitGemmForwardV4R4Xdlops_Padded_Gemm
    GetPerformanceConfig(const ConvolutionContext& ctx) const;
    bool
    IsValidPerformanceConfig(const ConvolutionContext& ctx,
                             const PerformanceImplicitGemmForwardV4R4Xdlops_Padded_Gemm& c) const;
    bool IsApplicable(const ConvolutionContext& ctx) const;
    ConvSolution GetSolution(const ConvolutionContext& ctx,
                             const PerformanceImplicitGemmForwardV4R4Xdlops_Padded_Gemm& config,
                             bool disableConfigOverrideFromEnv = false) const;

    PerformanceImplicitGemmForwardV4R4Xdlops_Padded_Gemm
    Search(const ConvolutionContext&, const AnyInvokeParams& invoke_ctx) const;
=======
struct ConvHipImplicitGemmForwardV4R5Xdlops : SolverBase<ConvolutionContext>
{
    PerformanceImplicitGemmForwardV4R5Xdlops
    GetPerformanceConfig(const ConvolutionContext& ctx) const;
    bool IsValidPerformanceConfig(const ConvolutionContext& ctx,
                                  const PerformanceImplicitGemmForwardV4R5Xdlops& c) const;
    bool IsApplicable(const ConvolutionContext& ctx) const;
    ConvSolution GetSolution(const ConvolutionContext& ctx,
                             const PerformanceImplicitGemmForwardV4R5Xdlops& config,
                             bool disableConfigOverrideFromEnv = false) const;
    PerformanceImplicitGemmForwardV4R5Xdlops Search(const ConvolutionContext&,
                                                    const AnyInvokeParams& invoke_ctx) const;
>>>>>>> 6c042c8a
};

struct PerformanceImplicitGemmV4R4GenXdlopsWrWFp32
    : Serializable<PerformanceImplicitGemmV4R4GenXdlopsWrWFp32>
{
    int GemmMPerBlock; // 2^n[32..128]
    int GemmNPerBlock; // 2^n[8..16]
    int GemmKPerBlock; // 2^n[4..16]
    int GemmKBlocks;   // 2^n[1..64]

    int GemmMPerWave; // [4, 16, 32, 64]
    int GemmNPerWave; // [4, 16, 32, 64]

    bool use_spare_set;

    PerformanceImplicitGemmV4R4GenXdlopsWrWFp32(int, int, int, int, int, int, bool);

    PerformanceImplicitGemmV4R4GenXdlopsWrWFp32()
        : PerformanceImplicitGemmV4R4GenXdlopsWrWFp32(-1, -1, -1, -1, -1, -1, false)
    {
    }

    PerformanceImplicitGemmV4R4GenXdlopsWrWFp32(bool spare);

    template <class Self, class F>
    static void Visit(Self&& self, F f)
    {
        f(self.GemmMPerBlock, "GemmMPerBlock");
        f(self.GemmNPerBlock, "GemmNPerBlock");
        f(self.GemmKPerBlock, "GemmKPerBlock");
        f(self.GemmKBlocks, "GemmKBlocks");
        f(self.GemmMPerWave, "GemmMPerWave");
        f(self.GemmNPerWave, "GemmNPerWave");
    }

    void EuristicInit(const ConvolutionContext& ctx);
    bool IsValidValue() const;
    bool SetNextValue();
    bool IsValid(const ConvolutionContext& ctx) const;
    bool operator==(const PerformanceImplicitGemmV4R4GenXdlopsWrWFp32& other) const;
    std::string ToString() const;

    std::tuple<int, int, int, int, bool>
    CalculateGemmABlockCopyPerformanceParameters(const ConvolutionContext& ctx) const;
    std::tuple<int, int, int, int, bool>
    CalculateGemmBBlockCopyPerformanceParameters(const ConvolutionContext& ctx) const;
    std::tuple<std::size_t, bool> CalculateLdsNumberOfByte(const ConvolutionContext& ctx) const;
};

struct ConvHipImplicitGemmV4R4GenXdlopsWrWFp32 : SolverBase<ConvolutionContext>
{
    PerformanceImplicitGemmV4R4GenXdlopsWrWFp32
    GetPerformanceConfig(const ConvolutionContext& ctx) const;
    bool IsValidPerformanceConfig(const ConvolutionContext& ctx,
                                  const PerformanceImplicitGemmV4R4GenXdlopsWrWFp32& c) const;
    bool IsApplicable(const ConvolutionContext& ctx) const;
    ConvSolution GetSolution(const ConvolutionContext& ctx,
                             const PerformanceImplicitGemmV4R4GenXdlopsWrWFp32& config,
                             bool disableConfigOverrideFromEnv = false) const;

    PerformanceImplicitGemmV4R4GenXdlopsWrWFp32 Search(const ConvolutionContext&,
                                                       const AnyInvokeParams& invoke_ctx) const;
};

struct ConvHipImplicitGemmV4R4GenWrWXdlops : SolverBase<ConvolutionContext>
{
    PerformanceImplicitGemmXdlops GetPerformanceConfig(const ConvolutionContext& ctx) const;
    bool IsValidPerformanceConfig(const ConvolutionContext& ctx,
                                  const PerformanceImplicitGemmXdlops& c) const;
    bool IsApplicable(const ConvolutionContext& ctx) const;
    size_t GetWorkspaceSize(const ConvolutionContext& ctx) const;
    ConvSolution GetSolution(const ConvolutionContext& ctx,
                             const PerformanceImplicitGemmXdlops& config,
                             bool disableConfigOverrideFromEnv = false) const;

    PerformanceImplicitGemmXdlops Search(const ConvolutionContext&,
                                         const AnyInvokeParams& invoke_ctx) const;
};
struct ConvHipImplicitGemmV4R1WrW : SolverBase<ConvolutionContext>
{
    PerformanceImplicitGemmV4R1 GetPerformanceConfig(const ConvolutionContext& ctx) const;
    bool IsValidPerformanceConfig(const ConvolutionContext& ctx,
                                  const PerformanceImplicitGemmV4R1& c) const;
    bool IsApplicable(const ConvolutionContext& ctx) const;
    ConvSolution GetSolution(const ConvolutionContext& ctx,
                             const PerformanceImplicitGemmV4R1& config,
                             bool disableConfigOverrideFromEnv = false) const;

    PerformanceImplicitGemmV4R1 Search(const ConvolutionContext&,
                                       const AnyInvokeParams& invoke_ctx) const;
};

struct ConvHipImplicitGemmBwdDataV1R1 : SolverBase<ConvolutionContext>
{
    static std::tuple<int, int, int> CalculateGemmSize(const ConvolutionContext& ctx);
    bool IsApplicable(const ConvolutionContext& ctx) const;
    PerformanceImplicitGemmBwdDataV1R1 GetPerformanceConfig(const ConvolutionContext& ctx) const;
    bool IsValidPerformanceConfig(const ConvolutionContext& ctx,
                                  const PerformanceImplicitGemmBwdDataV1R1& config) const;
    PerformanceImplicitGemmBwdDataV1R1 Search(const ConvolutionContext&,
                                              const AnyInvokeParams& invoke_ctx) const;
    ConvSolution GetSolution(const ConvolutionContext& ctx,
                             const PerformanceImplicitGemmBwdDataV1R1& config,
                             bool disableConfigOverrideFromEnv = false) const;
    size_t GetWorkspaceSize(const ConvolutionContext& ctx) const;
};

struct ConvHipImplicitGemmBwdDataV4R1 : SolverBase<ConvolutionContext>
{
    static int CalculateNumberOfGemm(const ConvolutionContext& ctx);
    static std::tuple<int, int, int> CalculateGemmSize(const ConvolutionContext& ctx, int gemm_id);
    bool IsApplicable(const ConvolutionContext& ctx) const;
    PerformanceImplicitGemmBwdDataV4R1 GetPerformanceConfig(const ConvolutionContext& ctx) const;
    bool IsValidPerformanceConfig(const ConvolutionContext& ctx,
                                  const PerformanceImplicitGemmBwdDataV4R1& config) const;
    PerformanceImplicitGemmBwdDataV4R1 Search(const ConvolutionContext&,
                                              const AnyInvokeParams& invoke_ctx) const;
    ConvSolution GetSolution(const ConvolutionContext& ctx,
                             const PerformanceImplicitGemmBwdDataV4R1& config,
                             bool disableConfigOverrideFromEnv = false) const;
};

struct ConvHipImplicitGemmBwdDataV4R1Xdlops : SolverBase<ConvolutionContext>
{
    static int CalculateNumberOfGemm(const ConvolutionContext& ctx);
    static std::tuple<int, int, int, int> CalculateGemmSize(const ConvolutionContext& ctx,
                                                            int gemm_id);
    PerformanceImplicitGemmBwdDataV4R1Xdlops
    GetPerformanceConfig(const ConvolutionContext& ctx) const;
    bool IsValidPerformanceConfig(const ConvolutionContext& ctx,
                                  const PerformanceImplicitGemmBwdDataV4R1Xdlops& c) const;
    bool IsApplicable(const ConvolutionContext& ctx) const;
    ConvSolution GetSolution(const ConvolutionContext& ctx,
                             const PerformanceImplicitGemmBwdDataV4R1Xdlops& config,
                             bool disableConfigOverrideFromEnv = false) const;
    PerformanceImplicitGemmBwdDataV4R1Xdlops Search(const ConvolutionContext&,
                                                    const AnyInvokeParams& invoke_ctx) const;
};

struct ConvHipImplicitGemmBwdDataV1R1Xdlops : SolverBase<ConvolutionContext>
{
    static std::tuple<int, int, int, int> CalculateGemmSize(const ConvolutionContext& ctx);
    PerformanceImplicitGemmBwdV1R1Xdlops GetPerformanceConfig(const ConvolutionContext& ctx) const;
    bool IsValidPerformanceConfig(const ConvolutionContext& ctx,
                                  const PerformanceImplicitGemmBwdV1R1Xdlops& c) const;
    bool IsApplicable(const ConvolutionContext& ctx) const;
    size_t GetWorkspaceSize(const ConvolutionContext& ctx) const;
    ConvSolution GetSolution(const ConvolutionContext& ctx,
                             const PerformanceImplicitGemmBwdV1R1Xdlops& config,
                             bool disableConfigOverrideFromEnv = false) const;
    PerformanceImplicitGemmBwdV1R1Xdlops Search(const ConvolutionContext& ctx,
                                                const AnyInvokeParams& invoke_ctx) const;
};

struct ConvAsmImplicitGemmV4R1DynamicFwd : SolverBase<ConvolutionContext>
{
    bool IsApplicable(const ConvolutionContext& ctx) const;
    bool IsDynamic() const { return true; }
    ConvSolution GetSolution(const ConvolutionContext& ctx) const;
};

struct ConvAsmImplicitGemmV4R1DynamicFwd_1x1 : SolverBase<ConvolutionContext>
{
    bool IsApplicable(const ConvolutionContext& ctx) const;
    bool IsDynamic() const { return true; }
    ConvSolution GetSolution(const ConvolutionContext& ctx) const;
};

struct TunableImplicitGemmGTCDynamic_t
{
    std::string direction;
    std::string precision;
    int nxb;
    int nxe;

    int gemm_m_per_block;
    int gemm_n_per_block;
    int gemm_k_per_block;

    int wave_tile_m;
    int wave_tile_n;
    int wave_step_m;
    int wave_step_n;
    int wave_repeat_m;
    int wave_repeat_n;

    int tensor_a_thread_lengths[4];
    int tensor_a_cluster_lengths[4];
    int tensor_b_thread_lengths[4];
    int tensor_b_cluster_lengths[4];
    int gemm_k_global_split;

    int GetBlockSize()
    {
        const auto WaveSize = 64;
        auto block_size     = (gemm_m_per_block / (wave_tile_m * wave_step_m * wave_repeat_m)) *
                          (gemm_n_per_block / (wave_tile_n * wave_step_n * wave_repeat_n)) *
                          WaveSize;
        return block_size;
    }

    std::string GetKernelName()
    {
        std::ostringstream kernel_name;
        kernel_name << "igemm_" << direction << "_gtcx_nchw_" << precision << "_bx" << nxb << "_ex"
                    << nxe << "_bt" << gemm_m_per_block << "x" << gemm_n_per_block << "x"
                    << gemm_k_per_block << "_wt" << wave_tile_m << "x" << wave_tile_n << "_ws"
                    << wave_step_m << "x" << wave_step_n << "_wr" << wave_repeat_m << "x"
                    << wave_repeat_n << "_ta" << tensor_a_thread_lengths[0] << "x"
                    << tensor_a_thread_lengths[1] << "x" << tensor_a_thread_lengths[2] << "x"
                    << tensor_a_thread_lengths[3] << "_" << tensor_a_cluster_lengths[0] << "x"
                    << tensor_a_cluster_lengths[1] << "x" << tensor_a_cluster_lengths[2] << "x"
                    << tensor_a_cluster_lengths[3] << "_tb" << tensor_b_thread_lengths[0] << "x"
                    << tensor_b_thread_lengths[1] << "x" << tensor_b_thread_lengths[2] << "x"
                    << tensor_b_thread_lengths[3] << "_" << tensor_b_cluster_lengths[0] << "x"
                    << tensor_b_cluster_lengths[1] << "x" << tensor_b_cluster_lengths[2] << "x"
                    << tensor_b_cluster_lengths[3];
        if(gemm_k_global_split != 0)
            kernel_name << "_gkgs";

        return kernel_name.str();
    }
};

struct ConvAsmImplicitGemmV4R1DynamicWrw : SolverBase<ConvolutionContext>
{
    bool IsApplicable(const ConvolutionContext& ctx) const;
    bool IsDynamic() const { return true; }
    size_t GetWorkspaceSize(const ConvolutionContext& ctx) const;
    ConvSolution GetSolution(const ConvolutionContext& ctx) const;
};

struct ConvAsmImplicitGemmGTCDynamicWrwXdlops : SolverBase<ConvolutionContext>
{
    bool IsApplicable(const ConvolutionContext& ctx) const;
    bool IsDynamic() const { return true; }
    ConvSolution GetSolution(const ConvolutionContext& ctx) const;
};

struct ConvAsmImplicitGemmV4R1DynamicBwd : SolverBase<ConvolutionContext>
{
    bool IsApplicable(const ConvolutionContext&) const;
    bool IsDynamic() const { return true; }
    ConvSolution GetSolution(const ConvolutionContext&) const;
};

struct ConvAsmImplicitGemmGTCDynamicFwdXdlops : SolverBase<ConvolutionContext>
{
    bool IsApplicable(const ConvolutionContext& ctx) const;
    bool IsDynamic() const { return true; }
    ConvSolution GetSolution(const ConvolutionContext& ctx) const;
};

/// Holds common member functions for the Solvers which share the same
/// "legacy exhaustive search" machinery.
struct ConvOclDirectFwdLegacyExhaustiveSearch : SolverBase<ConvolutionContext>
{
    LegacyPerformanceConfig GetPerformanceConfig(const ConvolutionContext&) const;
    LegacyPerformanceConfig Search(const ConvolutionContext&,
                                   const AnyInvokeParams& invoke_ctx) const;

    private:
    template <typename Tgpu>
    LegacyPerformanceConfig SearchImpl(const ConvolutionContext&) const;
};

struct ConvOclDirectFwd : ConvOclDirectFwdLegacyExhaustiveSearch
{
    bool IsApplicable(const ConvolutionContext& params) const;

    ConvSolution GetSolution(const ConvolutionContext& params,
                             const LegacyPerformanceConfig& searched_params) const;
    bool IsValidPerformanceConfig(const ConvolutionContext&, const LegacyPerformanceConfig&) const;

    protected:
    bool IsApplicableBase(const ConvolutionContext& params) const;
};

struct ConvOclDirectFwdFused : ConvOclDirectFwd
{
    ConvSolution GetSolution(const ConvolutionContext& params,
                             const LegacyPerformanceConfig& searched_params) const;
};

struct ConvOclDirectFwd1x1 : ConvOclDirectFwdLegacyExhaustiveSearch
{
    bool IsApplicable(const ConvolutionContext& params) const;
    ConvSolution GetSolution(const ConvolutionContext& params,
                             const LegacyPerformanceConfig& searched_params) const;
    bool IsValidPerformanceConfig(const ConvolutionContext&, const LegacyPerformanceConfig&) const
    {
        return true;
    }
};

struct ConvBinWinograd3x3U : SolverBase<ConvolutionContext>
{
    bool IsApplicable(const ConvolutionContext& params) const;
    bool IsDynamic() const { return true; }
    ConvSolution GetSolution(const ConvolutionContext& params) const;
};

struct ConvBinWinogradRxS : SolverBase<ConvolutionContext>
{
    bool IsApplicable(const ConvolutionContext& params) const;
    bool IsDynamic() const { return true; }
    ConvSolution GetSolution(const ConvolutionContext& params) const;
};

struct ConvBinWinogradRxSf3x2 : SolverBase<ConvolutionContext>
{
    bool IsApplicable(const ConvolutionContext& params) const;
    bool IsDynamic() const { return true; }
    ConvSolution GetSolution(const ConvolutionContext& params) const;
};

struct PerformanceConfigConvBinWinogradRxSf2x3
    : Serializable<PerformanceConfigConvBinWinogradRxSf2x3>
{
    int n_groups;
    PerformanceConfigConvBinWinogradRxSf2x3(int n_groups_);
    PerformanceConfigConvBinWinogradRxSf2x3() : PerformanceConfigConvBinWinogradRxSf2x3(-1) {}
    PerformanceConfigConvBinWinogradRxSf2x3(bool) : PerformanceConfigConvBinWinogradRxSf2x3(1) {}

    template <class Self, class F>
    static void Visit(Self&& self, F f)
    {
        f(self.n_groups, "n_groups");
    }
    int GetNGroups() const { return n_groups; }

    void EuristicInit(const ConvolutionContext& config);
    bool IsValidValue() const;
    bool SetNextValue();
    bool IsValid(const ConvolutionContext& config) const;
    bool operator==(const PerformanceConfigConvBinWinogradRxSf2x3& other) const;
    std::string ToString() const;
};

struct ConvBinWinogradRxSf2x3 : SolverBase<ConvolutionContext>
{
    PerformanceConfigConvBinWinogradRxSf2x3 GetPerformanceConfig(const ConvolutionContext&) const;
    bool IsValidPerformanceConfig(const ConvolutionContext&,
                                  const PerformanceConfigConvBinWinogradRxSf2x3&) const;
    PerformanceConfigConvBinWinogradRxSf2x3 Search(const ConvolutionContext&,
                                                   const AnyInvokeParams& invoke_ctx) const;

    bool IsApplicable(const ConvolutionContext& params) const;
    bool IsDynamic() const { return true; }
    ConvSolution GetSolution(const ConvolutionContext& params,
                             const PerformanceConfigConvBinWinogradRxSf2x3& config,
                             bool disableConfigOverrideFromEnv = false) const;
    static size_t GetNGroups(const size_t group_conv, const size_t grid_group_size)
    {
        assert(group_conv != 0);
        return grid_group_size / group_conv;
    }
};

struct ConvBinWinogradRxSFused : SolverBase<ConvolutionContext>
{
    bool IsApplicable(const ConvolutionContext& params) const;
    ConvSolution GetSolution(const ConvolutionContext& params) const;
};

template <int WinoDataH, int WinoFilterH, int WinoDataW = WinoDataH, int WinoFilterW = WinoFilterH>
struct ConvMPBidirectWinograd : SolverBase<ConvolutionContext>
{
    bool IsApplicable(const ConvolutionContext& params) const;
    bool IsDynamic() const { return true; }
    size_t GetWorkspaceSize(const ConvolutionContext& params) const;
    ConvSolution GetSolution(const ConvolutionContext& params) const;

    // kernel_file_name for solver identification
    static std::string GetSolverFileNames(int id)
    {
        static const std::string names[3] = {"xform_bidirect_winograd_data.s",
                                             "xform_bidirect_winograd_filter.s",
                                             "xform_bidirect_winograd_out.s"};
        return names[id];
    }

    static std::string GetSolverKernelNames(int id)
    {
        static const std::string name_suffix =
            '_' + std::to_string(WinoDataH) + '_' + std::to_string(WinoDataW) + '_' +
            std::to_string(WinoFilterH) + '_' + std::to_string(WinoFilterW);
        static const std::string names[3] = {
            "miopenGcnAsmMPBidirectWinogradXformData" + name_suffix,
            "miopenGcnAsmMPBidirectWinogradXformFilter" + name_suffix,
            "miopenGcnAsmMPBidirectWinogradXformOut" + name_suffix};
        return names[id];
    }

    static int GetSolverWinoXformHWSize() { return WinoDataH + WinoFilterH - 1; }
};
extern template struct ConvMPBidirectWinograd<2, 3>;
extern template struct ConvMPBidirectWinograd<3, 3>;
extern template struct ConvMPBidirectWinograd<4, 3>;
extern template struct ConvMPBidirectWinograd<5, 3>;
extern template struct ConvMPBidirectWinograd<6, 3>;

template <int WinoDataH, int WinoFilterH, int WinoDataW = WinoDataH, int WinoFilterW = WinoFilterH>
struct ConvMPBidirectWinograd_xdlops : SolverBase<ConvolutionContext>
{
    bool IsApplicable(const ConvolutionContext& ctx) const;

    bool IsValidPerformanceConfig(const ConvolutionContext& ctx,
                                  const PerformanceImplicitGemmForwardV4R4Xdlops& c) const
    {
        return ConvHipImplicitGemmForwardV4R4Xdlops{}.IsValidPerformanceConfig(
            GetTransformedConvContext(ctx), c);
    }

    size_t GetWorkspaceSize(const ConvolutionContext& ctx) const
    {
        return ConvMPBidirectWinograd<WinoDataH, WinoFilterH, WinoDataW, WinoFilterW>()
                   .GetWorkspaceSize(ctx) +
               ConvHipImplicitGemmForwardV4R4Xdlops{}.GetWorkspaceSize(
                   GetTransformedConvContext(ctx));
    }

    ConvSolution GetSolution(const ConvolutionContext& ctx,
                             const PerformanceImplicitGemmForwardV4R4Xdlops& config,
                             bool disableConfigOverrideFromEnv = false) const;

    ConvolutionContext GetTransformedConvContext(const ConvolutionContext&) const;

    // kernel_file_name for solver identification
    static std::string GetSolverFileNames(int id)
    {
        return ConvMPBidirectWinograd<WinoDataH, WinoFilterH, WinoDataW, WinoFilterW>::
            GetSolverFileNames(id);
    }

    static std::string GetSolverKernelNames(int id)
    {
        return ConvMPBidirectWinograd<WinoDataH, WinoFilterH, WinoDataW, WinoFilterW>::
            GetSolverKernelNames(id);
    }

    static int GetSolverWinoXformHWSize()
    {
        return ConvMPBidirectWinograd<WinoDataH, WinoFilterH, WinoDataW, WinoFilterW>::
            GetSolverWinoXformHWSize();
    }

    PerformanceImplicitGemmForwardV4R4Xdlops
    GetPerformanceConfig(const ConvolutionContext& ctx) const
    {
        return ConvHipImplicitGemmForwardV4R4Xdlops{}.GetPerformanceConfig(
            GetTransformedConvContext(ctx));
    }

    PerformanceImplicitGemmForwardV4R4Xdlops Search(const ConvolutionContext&,
                                                    const AnyInvokeParams&) const;
};

extern template struct ConvMPBidirectWinograd_xdlops<2, 3>;
extern template struct ConvMPBidirectWinograd_xdlops<3, 3>;
extern template struct ConvMPBidirectWinograd_xdlops<4, 3>;
extern template struct ConvMPBidirectWinograd_xdlops<5, 3>;
extern template struct ConvMPBidirectWinograd_xdlops<6, 3>;

template <int WinoDataH, int WinoFilterH, int WinoDataW = WinoDataH, int WinoFilterW = WinoFilterH>
struct ConvWinograd3x3MultipassWrW : SolverBase<ConvolutionContext>
{
    bool IsApplicable(const ConvolutionContext& params) const;
    bool IsDynamic() const { return true; }
    size_t GetWorkspaceSize(const ConvolutionContext& params) const;
    ConvSolution GetSolution(const ConvolutionContext& params) const;

    // kernel_file_name for solver identification
    static std::string GetSolverFileNames(int id)
    {
        static const std::string names[3] = {"xform_data.s", "xform_filter.s", "xform_out.s"};
        return names[id];
    }
    static std::string GetSolverKernelNames(int id)
    {
        static const std::string name_suffix =
            '_' + std::to_string(WinoDataH) + '_' + std::to_string(WinoDataW) + '_' +
            std::to_string(WinoFilterH) + '_' + std::to_string(WinoFilterW);
        static const std::string names[3] = {"miopenGcnAsmWinogradXformData" + name_suffix,
                                             "miopenGcnAsmWinogradXformFilter" + name_suffix,
                                             "miopenGcnAsmWinogradXformOut" + name_suffix};

        return names[id];
    }
    static int GetGroupCountMult() { return 4; }

    static int GetSolverWinoXformHWSize(const miopen::ConvolutionContext& ctx, int id)
    {
        if(id == 0)
            return WinoDataH + (WinoFilterH - 1) * (WinoDataH == 7 ? 2 : ctx.kernel_stride_h);
        else
            return WinoDataW + (WinoFilterW - 1) * (WinoDataW == 7 ? 2 : ctx.kernel_stride_w);
    }

    private:
    InvokerFactory PrepareInvokerFactory(const ConvolutionContext& params, std::size_t ws_sz) const;
};

extern template struct ConvWinograd3x3MultipassWrW<3, 2>;
extern template struct ConvWinograd3x3MultipassWrW<3, 3>;
extern template struct ConvWinograd3x3MultipassWrW<3, 4>;
extern template struct ConvWinograd3x3MultipassWrW<3, 5>;
extern template struct ConvWinograd3x3MultipassWrW<3, 6>;
extern template struct ConvWinograd3x3MultipassWrW<7, 2>;
extern template struct ConvWinograd3x3MultipassWrW<7, 3>;
extern template struct ConvWinograd3x3MultipassWrW<1, 1, 7, 2>;
extern template struct ConvWinograd3x3MultipassWrW<1, 1, 7, 3>;
extern template struct ConvWinograd3x3MultipassWrW<7, 2, 1, 1>;
extern template struct ConvWinograd3x3MultipassWrW<7, 3, 1, 1>;
extern template struct ConvWinograd3x3MultipassWrW<5, 3>;
extern template struct ConvWinograd3x3MultipassWrW<5, 4>;

struct PerformanceConfigAsmDirect3x3WrW : Serializable<PerformanceConfigAsmDirect3x3WrW>
{
    int limit_wave_cnt;   // [0..9]
    int reverse_inout;    // [0..1], 1 is allowed for stride=1x1 only.
    int chunk_size;       // {16,8}, Smaller values increase register pressure.
    int k_per_wave;       // {1,2,4,8} && ((chunk_size * k_per_wave) <= 64).
                          // Higher values increase register pressure.
    int pipe_lines_depth; // [1..16] && (pipe_lines_depth <= img_h).
                          // Higher values increase register pressure.
    int n_per_group;      // [1..8] && (n_per_group <= batch_size).

    PerformanceConfigAsmDirect3x3WrW(int lwc, int rio, int csz, int kpw, int pld, int npg);
    PerformanceConfigAsmDirect3x3WrW() : PerformanceConfigAsmDirect3x3WrW(-1, -1, -1, -1, -1, -1) {}
    PerformanceConfigAsmDirect3x3WrW(bool) : PerformanceConfigAsmDirect3x3WrW(0, 0, 8, 1, 1, 1) {}

    template <class Self, class F>
    static void Visit(Self&& self, F f)
    {
        f(self.limit_wave_cnt, "limit_wave_cnt");
        f(self.reverse_inout, "reverse_inout");
        f(self.chunk_size, "chunk_size");
        f(self.k_per_wave, "k_per_wave");
        f(self.pipe_lines_depth, "pipe_lines_depth");
        f(self.n_per_group, "n_per_group");
    }

    // clang-format off
    int GetLimitWaveCnt() const { return limit_wave_cnt; }
    int GetReverseInout() const { return reverse_inout; }
    int GetChunkSize() const { return chunk_size; }
    int GetKPerWave() const { return k_per_wave; }
    int GetPipeLinesDepth() const { return pipe_lines_depth; }
    int GetNPerGroup() const { return n_per_group; }
    int GetCPerWave() const { assert(chunk_size); return 64 / chunk_size; } // clang-format on

    void EuristicInit(const ConvolutionContext& config);
    bool IsValidValue() const;
    bool SetNextValue();
    bool IsValid(const ConvolutionContext& config) const;
    bool operator==(const PerformanceConfigAsmDirect3x3WrW& other) const;
    std::string ToString() const;
};

struct ConvAsmBwdWrW3x3 : SolverBase<ConvolutionContext>
{
    PerformanceConfigAsmDirect3x3WrW GetPerformanceConfig(const ConvolutionContext&) const;
    bool IsValidPerformanceConfig(const ConvolutionContext&,
                                  const PerformanceConfigAsmDirect3x3WrW&) const;
    PerformanceConfigAsmDirect3x3WrW Search(const ConvolutionContext&,
                                            const AnyInvokeParams& invoke_ctx) const;
    bool IsApplicable(const ConvolutionContext& params) const;
    ConvSolution GetSolution(const ConvolutionContext& params,
                             const PerformanceConfigAsmDirect3x3WrW& config,
                             bool disableConfigOverrideFromEnv = false) const;
};

struct PerformanceConfigConvAsmBwdWrW1x1 : Serializable<PerformanceConfigConvAsmBwdWrW1x1>
{

    int chunk_size;    // {1,2,4,8,16}
    int c_per_gpr;     // {1,2,4,8,16}
    int c_mult;        // {1,2,4,8,16}
    int k_per_gpr;     // {1,2,4,8,16}
    int k_mult;        // {1,2,4,8,16}
    int n_per_gpr;     // {1,2,4}
    int n_part_cnt;    // [1..8]
    int read_size;     // [1..4]
    int short_store;   // {0,1}
    int data_prefetch; // [0..4]
    bool use_spare_set;

    /// The following conditions must be met.
    ///
    /// Shader design-related constraints:
    /// - (A) (chunk_size * c_per_gpr) == 16
    /// - (B) k_per_gpr <= c_per_gpr
    /// - (C) (c_mult > 1 || k_mult > 1)
    ///         ? ((fwd_C % (c_per_gpr * c_mult) == 0) && (fwd_K % (k_per_gpr * k_mult) == 0))
    ///         : (true)
    ///
    /// Resource-related constraints:
    /// - (D) c_mult * k_mult * k_per_gpr + 9 + (c_mult + k_mult) * read_size * pipe_depth <= 256
    ///
    /// Where:
    /// - fwd_C := Num input channels for forward convolution (-c).
    ///   For backward, this is actually n_outputs.
    /// - fwd_K := Num output channels for forward convolution (-k).
    ///   For backward, this is actually n_inputs.

    PerformanceConfigConvAsmBwdWrW1x1(int chunk_size_,
                                      int c_per_gpr_,
                                      int c_mult_,
                                      int k_per_gpr_,
                                      int k_mult_,
                                      int n_per_gpr_,
                                      int n_part_cnt_,
                                      int read_size_,
                                      int short_store_,
                                      int data_prefetch_,
                                      bool);
    PerformanceConfigConvAsmBwdWrW1x1()
        : PerformanceConfigConvAsmBwdWrW1x1(-1, -1, -1, -1, -1, -1, -1, -1, -1, -1, false)
    {
    }
    PerformanceConfigConvAsmBwdWrW1x1(bool spare)
        : PerformanceConfigConvAsmBwdWrW1x1(1, 1, 1, 1, 1, 1, 1, 1, 1, 1, spare)
    {
    }

    template <class Self, class F>
    static void Visit(Self&& self, F f)
    {
        f(self.chunk_size, "chunk_size");
        f(self.c_per_gpr, "c_per_gpr");
        f(self.c_mult, "c_mult");
        f(self.k_per_gpr, "k_per_gpr");
        f(self.k_mult, "k_mult");
        f(self.n_per_gpr, "n_per_gpr");
        f(self.n_part_cnt, "n_part_cnt");
        f(self.read_size, "read_size");
        f(self.short_store, "short_store");
        f(self.data_prefetch, "data_prefetch");
    }

    // clang-format off
    int GetChunkSize() const { return chunk_size; }
    int GetCPerGpr() const { return c_per_gpr; }
    int GetCMult() const { return c_mult; }
    int GetKPerGpr() const { return k_per_gpr; }
    int GetKMult() const { return k_mult; }
    int GetNPerGpr() const { return n_per_gpr; }
    int GetNPartCnt() const { return n_part_cnt; }
    int GetHWPerGpr() const {   assert(c_per_gpr); assert(n_per_gpr); assert(chunk_size);
                                return wave_size / (c_per_gpr * n_per_gpr * chunk_size); } // "hw" stands for "height-and-width".
    int GetReadSize() const { return read_size; }
    int GetShortStore() const {return short_store; }
    int GetDataPrefetch() const { return data_prefetch; }
    // clang-format on

    void EuristicInit(const ConvolutionContext& config);
    bool IsValidValue() const;
    bool SetNextValue();
    bool IsValid(const ConvolutionContext& config) const;
    bool operator==(const PerformanceConfigConvAsmBwdWrW1x1& other) const;
    std::string ToString() const;
};

struct ConvAsmBwdWrW1x1 : SolverBase<ConvolutionContext>
{
    PerformanceConfigConvAsmBwdWrW1x1 GetPerformanceConfig(const ConvolutionContext&) const;
    bool IsValidPerformanceConfig(const ConvolutionContext&,
                                  const PerformanceConfigConvAsmBwdWrW1x1&) const;
    PerformanceConfigConvAsmBwdWrW1x1 Search(const ConvolutionContext&,
                                             const AnyInvokeParams& invoke_ctx) const;
    bool IsApplicable(const ConvolutionContext& params) const;
    size_t GetWorkspaceSize(const ConvolutionContext& params) const;
    ConvSolution GetSolution(const ConvolutionContext& params,
                             const PerformanceConfigConvAsmBwdWrW1x1& config,
                             bool disableConfigOverrideFromEnv = false) const;
};

/// N_BATCH_LOOPS - {1,2,4,8,16} Num batches processed in single workitem.
///     Required workspace size depends on it. However there is a restriction in the internal
///     Solver API that this shouldn't be so. Therefore the family of Solvers created.
///     Each Solver in the family has constant value of this parameter.
template <int N_BATCH_LOOPS>
struct PerformanceConfigConvOclBwdWrw2
    : Serializable<PerformanceConfigConvOclBwdWrw2<N_BATCH_LOOPS>>
{
    // Num waves involved a workgroup.
    int n_waves = -1; // {1,2,4,8}
    // Num values to read in a workitem (read_unit).
    int read_size = -1; // [6..12]
    // Num of output channels (top/bottom layer in forward/backward direction)
    // that share the same input channel in single workgroup.
    // Also represents number of output channels in single tile.
    int n_out_channels_per_tile = -1; // {1,2,4,8}
    // How many tiles of output channels are processed in a single workgroup?
    // n_out_channels_in_lcl * n_out_channels_tiles = total number of
    // output channels processed in single workgroup.
    int n_out_channels_tiles = -1; // {1,2,4,8}
    // Num of output rows processed in a single iteration of loop in a workitem
    // (N_ALIGNED_OUT_SCAN_BLK).
    int n_out_rows_in_lcl = -1; // [2..11]

    PerformanceConfigConvOclBwdWrw2(int nw, int rs, int nocpt, int noct, int noril)
        : n_waves(nw),
          read_size(rs),
          n_out_channels_per_tile(nocpt),
          n_out_channels_tiles(noct),
          n_out_rows_in_lcl(noril)
    {
    }
    PerformanceConfigConvOclBwdWrw2() {}
    PerformanceConfigConvOclBwdWrw2(bool) : PerformanceConfigConvOclBwdWrw2(1, 6, 1, 1, 2) {}
    // spare_set is not used in this solver.

    template <class Self, class F>
    static void Visit(Self&& self, F f)
    {
        f(self.n_waves, "n_waves");
        f(self.read_size, "read_size");
        f(self.n_out_channels_per_tile, "n_out_channels_per_tile");
        f(self.n_out_channels_tiles, "n_out_channels_tiles");
        f(self.n_out_rows_in_lcl, "n_out_rows_in_lcl");
    }

    // clang-format off
    int GetNumWaves() const { return n_waves; }
    int GetReadSize() const { return read_size; }
    int GetNumOutChannelsPerTile() const { return n_out_channels_per_tile; }
    int GetNumOutChannelTiles() const { return n_out_channels_tiles; }
    int GetNumOutRowsPerIterPerWork() const { return n_out_rows_in_lcl; } // clang-format on

    void EuristicInit(const ConvolutionContext& params);
    bool IsValidValue() const;
    bool SetNextValue();
    bool IsValid(const ConvolutionContext& params) const;
    bool operator==(const PerformanceConfigConvOclBwdWrw2<N_BATCH_LOOPS>& other) const;
    std::string ToString() const;
};

template <int N_BATCH_LOOPS>
struct ConvOclBwdWrW2 : SolverBase<ConvolutionContext>
{
    PerformanceConfigConvOclBwdWrw2<N_BATCH_LOOPS>
    GetPerformanceConfig(const ConvolutionContext&) const;
    bool IsValidPerformanceConfig(const ConvolutionContext&,
                                  const PerformanceConfigConvOclBwdWrw2<N_BATCH_LOOPS>&) const;
    PerformanceConfigConvOclBwdWrw2<N_BATCH_LOOPS> Search(const ConvolutionContext&,
                                                          const AnyInvokeParams& invoke_ctx) const;
    bool IsApplicable(const ConvolutionContext& params) const;
    size_t GetWorkspaceSize(const ConvolutionContext& params) const;
    ConvSolution GetSolution(const ConvolutionContext& params,
                             const PerformanceConfigConvOclBwdWrw2<N_BATCH_LOOPS>& config,
                             bool disableConfigOverrideFromEnv = false) const;

    protected:
    bool IsApplicableBase(const ConvolutionContext& params) const;
};

extern template struct ConvOclBwdWrW2<1>;
extern template struct ConvOclBwdWrW2<2>;
extern template struct ConvOclBwdWrW2<4>;
extern template struct ConvOclBwdWrW2<8>;
extern template struct ConvOclBwdWrW2<16>;

/// A separate solver from ConvOclBwdWrW2 to disable auto-tuning for certain configs.
/// Basically, this is *hack* for non-group 3x3 and 1x1 cases.
/// It is assumed that Solutions provided by the ConvOclBwdWrW2 solver
/// would never beat 3x3 and 1x1 assembly WrW kernels, even after tuning.
struct ConvOclBwdWrW2NonTunable : ConvOclBwdWrW2<1>
{
    bool IsApplicable(const ConvolutionContext& params) const;
    ConvSolution GetSolution(const ConvolutionContext& params) const;

    private:
    // This function dervied from ConvOclBwdWrW2 is declared private
    // so that this solver is not marked searchable/tunable.
    template <int N_BATCH_LOOPS>
    ConvSolution GetSolution(const ConvolutionContext& params,
                             const PerformanceConfigConvOclBwdWrw2<N_BATCH_LOOPS>& config,
                             bool disableConfigOverrideFromEnv = false) const;
};

struct ConvOclBwdWrW53 : SolverBase<ConvolutionContext>
{
    bool IsApplicable(const ConvolutionContext& params) const;
    size_t GetWorkspaceSize(const ConvolutionContext& params) const;
    ConvSolution GetSolution(const ConvolutionContext& params) const;
};

struct ConvOclBwdWrW1x1 : SolverBase<ConvolutionContext>
{
    bool IsApplicable(const ConvolutionContext& params) const;
    ConvSolution GetSolution(const ConvolutionContext& params) const;
    size_t GetWorkspaceSize(const ConvolutionContext& params) const;
};

/// Partial implementation.
struct gemm : SolverBase<ConvolutionContext>
{
    bool IsApplicable(const ConvolutionContext& /*params*/) const { return false; };
    ConvSolution GetSolution(const ConvolutionContext&) const
    {
        return ConvSolution{miopenStatusNotInitialized};
    }
};

struct PerformanceImplicitGemmWrwV4R4Xdlops : Serializable<PerformanceImplicitGemmWrwV4R4Xdlops>
{
    int GemmMPerBlock;
    int GemmNPerBlock;
    int GemmKPerBlock;
    int GemmMPerWave;
    int GemmNPerWave;
    int GemmKPack;
    bool GemmAThreadCopyMoreGemmK;
    bool GemmBThreadCopyMoreGemmKPack;

    PerformanceImplicitGemmWrwV4R4Xdlops(int, int, int, int, int, int, bool, bool);
    PerformanceImplicitGemmWrwV4R4Xdlops();
    PerformanceImplicitGemmWrwV4R4Xdlops(bool) : PerformanceImplicitGemmWrwV4R4Xdlops() {}

    template <class Self, class F>
    static void Visit(Self&& self, F f)
    {
        f(self.GemmMPerBlock, "GemmMPerBlock");
        f(self.GemmNPerBlock, "GemmNPerBlock");
        f(self.GemmKPerBlock, "GemmKPerBlock");
        f(self.GemmMPerWave, "GemmMPerWave");
        f(self.GemmNPerWave, "GemmNPerWave");
        f(self.GemmKPack, "GemmKPack");
        f(self.GemmAThreadCopyMoreGemmK, "GemmAThreadCopyMoreGemmK");
        f(self.GemmBThreadCopyMoreGemmKPack, "GemmBThreadCopyMoreGemmKPack");
    }

    bool operator==(const PerformanceImplicitGemmWrwV4R4Xdlops& other) const;
    std::string ToString() const;

    void EuristicInit(const ConvolutionContext& ctx);
    bool SetNextValue();
    bool IsValidValue() const;
    bool IsValid(const ConvolutionContext& ctx) const;
    bool IsReallyValid(const ConvolutionContext& ctx) const;
    bool IsFastToBeUsedForTuning(const ConvolutionContext& ctx) const;
    int CalculateGemmKBlocks(const ConvolutionContext& ctx) const;

    std::tuple<int, bool> CalculateBlockSize() const;
    std::tuple<int, bool> CalculateGridSize(const ConvolutionContext& ctx) const;
    std::tuple<int, int, int, int, int, bool>
    CalculateGemmABlockCopyPerformanceParameters(const ConvolutionContext& ctx) const;
    std::tuple<int, int, int, int, int, bool>
    CalculateGemmBBlockCopyPerformanceParameters(const ConvolutionContext& ctx) const;
    std::tuple<std::size_t, bool> CalculateLdsNumberOfByte(const ConvolutionContext& ctx) const;
};
struct ConvHipImplicitGemmWrwV4R4Xdlops : SolverBase<ConvolutionContext>
{
    static std::tuple<int, int, int, int> CalculateGemmSize(const ConvolutionContext& ctx);
    PerformanceImplicitGemmWrwV4R4Xdlops GetPerformanceConfig(const ConvolutionContext& ctx) const;
    size_t GetWorkspaceSize(const ConvolutionContext& ctx) const;
    bool IsValidPerformanceConfig(const ConvolutionContext& ctx,
                                  const PerformanceImplicitGemmWrwV4R4Xdlops& c) const;
    bool IsApplicable(const ConvolutionContext& ctx) const;
    ConvSolution GetSolution(const ConvolutionContext& ctx,
                             const PerformanceImplicitGemmWrwV4R4Xdlops& config,
                             bool disableConfigOverrideFromEnv = false) const;

    PerformanceImplicitGemmWrwV4R4Xdlops Search(const ConvolutionContext&,
                                                const AnyInvokeParams& invoke_ctx) const;
};
struct AnySolver;

} // namespace solver
} // namespace miopen

struct mlo_construct_direct2D_fusion : mlo_construct_base
{
    mlo_construct_direct2D_fusion(miopen::conv::Direction dir, bool do_bias = false)
        : mlo_construct_base(dir, do_bias)
    {
    }
    mlo_construct_direct2D_fusion(const miopen::TensorDescriptor& in,
                                  const miopen::TensorDescriptor& weights,
                                  const miopen::TensorDescriptor& out,
                                  const miopen::ConvolutionDescriptor& conv,
                                  miopen::conv::Direction dir,
                                  bool do_bias = false)
        : mlo_construct_base(in, weights, out, conv, dir, do_bias)
    {
    }

    bool IsAutoTuneEnabled() const { return _search_params.do_search; }

    inline void mloCopyTo(miopen::ConvolutionContext& params) const /// TODO: get rid of this
    {
        params = _search_params;
    }
    miopen::solver::ConvSolution FindSolution(const std::vector<miopen::solver::AnySolver>& solvers,
                                              const miopen::AnyInvokeParams& invoke_ctx);
};

#endif // GUARD_MIOPEN_SOLVER_HPP_<|MERGE_RESOLUTION|>--- conflicted
+++ resolved
@@ -947,88 +947,8 @@
     std::tuple<std::size_t, bool> CalculateLdsNumberOfByte(const ConvolutionContext& ctx) const;
 };
 
-<<<<<<< HEAD
-struct PerformanceImplicitGemmForwardV4R4Xdlops_Padded_Gemm
-    : Serializable<PerformanceImplicitGemmForwardV4R4Xdlops_Padded_Gemm>
-=======
 struct PerformanceImplicitGemmForwardV4R5Xdlops
     : Serializable<PerformanceImplicitGemmForwardV4R5Xdlops>
->>>>>>> 6c042c8a
-{
-    int GemmMPerBlock;
-    int GemmNPerBlock;
-    int GemmKPerBlock;
-    int GemmMPerWave;
-    int GemmNPerWave;
-    int GemmKPack;
-<<<<<<< HEAD
-    int GemmMFactor;
-    int GemmNFactor;
-    int GemmKFactor;
-=======
->>>>>>> 6c042c8a
-    bool GemmAThreadCopyMoreGemmK;
-    bool GemmBThreadCopyMoreGemmKPack;
-    int GemmBThreadDataPerRead_GemmN;
-
-<<<<<<< HEAD
-    PerformanceImplicitGemmForwardV4R4Xdlops_Padded_Gemm(
-        int, int, int, int, int, int, int, int, int, bool, bool, int);
-    PerformanceImplicitGemmForwardV4R4Xdlops_Padded_Gemm();
-    PerformanceImplicitGemmForwardV4R4Xdlops_Padded_Gemm(bool)
-        : PerformanceImplicitGemmForwardV4R4Xdlops_Padded_Gemm()
-    {
-    }
-=======
-    PerformanceImplicitGemmForwardV4R5Xdlops(int, int, int, int, int, int, bool, bool, int);
-    PerformanceImplicitGemmForwardV4R5Xdlops();
-    PerformanceImplicitGemmForwardV4R5Xdlops(bool) : PerformanceImplicitGemmForwardV4R5Xdlops() {}
->>>>>>> 6c042c8a
-
-    template <class Self, class F>
-    static void Visit(Self&& self, F f)
-    {
-        f(self.GemmMPerBlock, "GemmMPerBlock");
-        f(self.GemmNPerBlock, "GemmNPerBlock");
-        f(self.GemmKPerBlock, "GemmKPerBlock");
-        f(self.GemmMPerWave, "GemmMPerWave");
-        f(self.GemmNPerWave, "GemmNPerWave");
-        f(self.GemmKPack, "GemmKPack");
-<<<<<<< HEAD
-        f(self.GemmMFactor, "GemmMFactor");
-        f(self.GemmNFactor, "GemmNFactor");
-        f(self.GemmKFactor, "GemmKFactor");
-=======
->>>>>>> 6c042c8a
-        f(self.GemmAThreadCopyMoreGemmK, "GemmAThreadCopyMoreGemmK");
-        f(self.GemmBThreadCopyMoreGemmKPack, "GemmBThreadCopyMoreGemmKPack");
-        f(self.GemmBThreadDataPerRead_GemmN, "GemmBThreadDataPerRead_GemmN");
-    }
-
-<<<<<<< HEAD
-    bool operator==(const PerformanceImplicitGemmForwardV4R4Xdlops_Padded_Gemm& other) const;
-=======
-    bool operator==(const PerformanceImplicitGemmForwardV4R5Xdlops& other) const;
->>>>>>> 6c042c8a
-    std::string ToString() const;
-
-    void EuristicInit(const ConvolutionContext& ctx);
-    bool SetNextValue();
-    bool IsValidValue() const;
-    bool IsValid(const ConvolutionContext& ctx) const;
-    bool IsReallyValid(const ConvolutionContext& ctx) const;
-    bool IsFastToBeUsedForTuning(const ConvolutionContext& ctx) const;
-
-    std::tuple<int, bool> CalculateBlockSize() const;
-    std::tuple<int, bool> CalculateGridSize(const ConvolutionContext& ctx) const;
-    std::tuple<int, int, int, int, int, bool>
-    CalculateGemmABlockCopyPerformanceParameters(const ConvolutionContext& ctx) const;
-    std::tuple<int, int, int, int, int, bool>
-    CalculateGemmBBlockCopyPerformanceParameters(const ConvolutionContext& ctx) const;
-    std::tuple<std::size_t, bool> CalculateLdsNumberOfByte(const ConvolutionContext& ctx) const;
-};
-
-struct PerformanceImplicitGemmBwdV1R1Xdlops : Serializable<PerformanceImplicitGemmBwdV1R1Xdlops>
 {
     int GemmMPerBlock;
     int GemmNPerBlock;
@@ -1038,10 +958,11 @@
     int GemmKPack;
     bool GemmAThreadCopyMoreGemmK;
     bool GemmBThreadCopyMoreGemmKPack;
-
-    PerformanceImplicitGemmBwdV1R1Xdlops(int, int, int, int, int, int, bool, bool);
-    PerformanceImplicitGemmBwdV1R1Xdlops();
-    PerformanceImplicitGemmBwdV1R1Xdlops(bool) : PerformanceImplicitGemmBwdV1R1Xdlops() {}
+    int GemmBThreadDataPerRead_GemmN;
+
+    PerformanceImplicitGemmForwardV4R5Xdlops(int, int, int, int, int, int, bool, bool, int);
+    PerformanceImplicitGemmForwardV4R5Xdlops();
+    PerformanceImplicitGemmForwardV4R5Xdlops(bool) : PerformanceImplicitGemmForwardV4R5Xdlops() {}
 
     template <class Self, class F>
     static void Visit(Self&& self, F f)
@@ -1054,9 +975,10 @@
         f(self.GemmKPack, "GemmKPack");
         f(self.GemmAThreadCopyMoreGemmK, "GemmAThreadCopyMoreGemmK");
         f(self.GemmBThreadCopyMoreGemmKPack, "GemmBThreadCopyMoreGemmKPack");
-    }
-
-    bool operator==(const PerformanceImplicitGemmBwdV1R1Xdlops& other) const;
+        f(self.GemmBThreadDataPerRead_GemmN, "GemmBThreadDataPerRead_GemmN");
+    }
+
+    bool operator==(const PerformanceImplicitGemmForwardV4R5Xdlops& other) const;
     std::string ToString() const;
 
     void EuristicInit(const ConvolutionContext& ctx);
@@ -1075,6 +997,113 @@
     std::tuple<std::size_t, bool> CalculateLdsNumberOfByte(const ConvolutionContext& ctx) const;
 };
 
+struct PerformanceImplicitGemmForwardV4R4Xdlops_Padded_Gemm
+    : Serializable<PerformanceImplicitGemmForwardV4R4Xdlops_Padded_Gemm>
+{
+    int GemmMPerBlock;
+    int GemmNPerBlock;
+    int GemmKPerBlock;
+    int GemmMPerWave;
+    int GemmNPerWave;
+    int GemmKPack;
+    int GemmMFactor;
+    int GemmNFactor;
+    int GemmKFactor;
+    bool GemmAThreadCopyMoreGemmK;
+    bool GemmBThreadCopyMoreGemmKPack;
+    int GemmBThreadDataPerRead_GemmN;
+
+    PerformanceImplicitGemmForwardV4R4Xdlops_Padded_Gemm(
+        int, int, int, int, int, int, int, int, int, bool, bool, int);
+    PerformanceImplicitGemmForwardV4R4Xdlops_Padded_Gemm();
+    PerformanceImplicitGemmForwardV4R4Xdlops_Padded_Gemm(bool)
+        : PerformanceImplicitGemmForwardV4R4Xdlops_Padded_Gemm()
+    {
+    }
+
+    template <class Self, class F>
+    static void Visit(Self&& self, F f)
+    {
+        f(self.GemmMPerBlock, "GemmMPerBlock");
+        f(self.GemmNPerBlock, "GemmNPerBlock");
+        f(self.GemmKPerBlock, "GemmKPerBlock");
+        f(self.GemmMPerWave, "GemmMPerWave");
+        f(self.GemmNPerWave, "GemmNPerWave");
+        f(self.GemmKPack, "GemmKPack");
+        f(self.GemmMFactor, "GemmMFactor");
+        f(self.GemmNFactor, "GemmNFactor");
+        f(self.GemmKFactor, "GemmKFactor");
+        f(self.GemmAThreadCopyMoreGemmK, "GemmAThreadCopyMoreGemmK");
+        f(self.GemmBThreadCopyMoreGemmKPack, "GemmBThreadCopyMoreGemmKPack");
+        f(self.GemmBThreadDataPerRead_GemmN, "GemmBThreadDataPerRead_GemmN");
+    }
+
+    bool operator==(const PerformanceImplicitGemmForwardV4R4Xdlops_Padded_Gemm& other) const;
+    std::string ToString() const;
+
+    void EuristicInit(const ConvolutionContext& ctx);
+    bool SetNextValue();
+    bool IsValidValue() const;
+    bool IsValid(const ConvolutionContext& ctx) const;
+    bool IsReallyValid(const ConvolutionContext& ctx) const;
+    bool IsFastToBeUsedForTuning(const ConvolutionContext& ctx) const;
+
+    std::tuple<int, bool> CalculateBlockSize() const;
+    std::tuple<int, bool> CalculateGridSize(const ConvolutionContext& ctx) const;
+    std::tuple<int, int, int, int, int, bool>
+    CalculateGemmABlockCopyPerformanceParameters(const ConvolutionContext& ctx) const;
+    std::tuple<int, int, int, int, int, bool>
+    CalculateGemmBBlockCopyPerformanceParameters(const ConvolutionContext& ctx) const;
+    std::tuple<std::size_t, bool> CalculateLdsNumberOfByte(const ConvolutionContext& ctx) const;
+};
+
+struct PerformanceImplicitGemmBwdV1R1Xdlops : Serializable<PerformanceImplicitGemmBwdV1R1Xdlops>
+{
+    int GemmMPerBlock;
+    int GemmNPerBlock;
+    int GemmKPerBlock;
+    int GemmMPerWave;
+    int GemmNPerWave;
+    int GemmKPack;
+    bool GemmAThreadCopyMoreGemmK;
+    bool GemmBThreadCopyMoreGemmKPack;
+
+    PerformanceImplicitGemmBwdV1R1Xdlops(int, int, int, int, int, int, bool, bool);
+    PerformanceImplicitGemmBwdV1R1Xdlops();
+    PerformanceImplicitGemmBwdV1R1Xdlops(bool) : PerformanceImplicitGemmBwdV1R1Xdlops() {}
+
+    template <class Self, class F>
+    static void Visit(Self&& self, F f)
+    {
+        f(self.GemmMPerBlock, "GemmMPerBlock");
+        f(self.GemmNPerBlock, "GemmNPerBlock");
+        f(self.GemmKPerBlock, "GemmKPerBlock");
+        f(self.GemmMPerWave, "GemmMPerWave");
+        f(self.GemmNPerWave, "GemmNPerWave");
+        f(self.GemmKPack, "GemmKPack");
+        f(self.GemmAThreadCopyMoreGemmK, "GemmAThreadCopyMoreGemmK");
+        f(self.GemmBThreadCopyMoreGemmKPack, "GemmBThreadCopyMoreGemmKPack");
+    }
+
+    bool operator==(const PerformanceImplicitGemmBwdV1R1Xdlops& other) const;
+    std::string ToString() const;
+
+    void EuristicInit(const ConvolutionContext& ctx);
+    bool SetNextValue();
+    bool IsValidValue() const;
+    bool IsValid(const ConvolutionContext& ctx) const;
+    bool IsReallyValid(const ConvolutionContext& ctx) const;
+    bool IsFastToBeUsedForTuning(const ConvolutionContext& ctx) const;
+
+    std::tuple<int, bool> CalculateBlockSize() const;
+    std::tuple<int, bool> CalculateGridSize(const ConvolutionContext& ctx) const;
+    std::tuple<int, int, int, int, int, bool>
+    CalculateGemmABlockCopyPerformanceParameters(const ConvolutionContext& ctx) const;
+    std::tuple<int, int, int, int, int, bool>
+    CalculateGemmBBlockCopyPerformanceParameters(const ConvolutionContext& ctx) const;
+    std::tuple<std::size_t, bool> CalculateLdsNumberOfByte(const ConvolutionContext& ctx) const;
+};
+
 struct ConvHipImplicitGemmV4R4GenFwdXdlops : SolverBase<ConvolutionContext>
 {
     PerformanceImplicitGemmXdlops GetPerformanceConfig(const ConvolutionContext& ctx) const;
@@ -1105,7 +1134,6 @@
                                                     const AnyInvokeParams& invoke_ctx) const;
 };
 
-<<<<<<< HEAD
 struct ConvHipImplicitGemmForwardV4R4Xdlops_Padded_Gemm : SolverBase<ConvolutionContext>
 {
     static std::tuple<int, int, int, int, int, int, int> CalculateGemmSize(
@@ -1122,7 +1150,8 @@
 
     PerformanceImplicitGemmForwardV4R4Xdlops_Padded_Gemm
     Search(const ConvolutionContext&, const AnyInvokeParams& invoke_ctx) const;
-=======
+};
+
 struct ConvHipImplicitGemmForwardV4R5Xdlops : SolverBase<ConvolutionContext>
 {
     PerformanceImplicitGemmForwardV4R5Xdlops
@@ -1135,7 +1164,6 @@
                              bool disableConfigOverrideFromEnv = false) const;
     PerformanceImplicitGemmForwardV4R5Xdlops Search(const ConvolutionContext&,
                                                     const AnyInvokeParams& invoke_ctx) const;
->>>>>>> 6c042c8a
 };
 
 struct PerformanceImplicitGemmV4R4GenXdlopsWrWFp32
