--- conflicted
+++ resolved
@@ -1361,7 +1361,6 @@
                               float& elapsed_time) const;
 };
 
-<<<<<<< HEAD
 
 struct PerformanceImplicitGemmBwdDataV4R1Dynamic : Serializable<PerformanceImplicitGemmBwdDataV4R1Dynamic>
 {
@@ -1442,8 +1441,6 @@
                               float& elapsed_time) const;
 };
 
-=======
->>>>>>> 542d1e67
 /// Holds common member functions for the Solvers which share the same
 /// "legacy exhaustive search" machinery.
 struct ConvOclDirectFwdLegacyExhaustiveSearch : SolverBase<ConvolutionContext>
