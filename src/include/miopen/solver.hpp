--- conflicted
+++ resolved
@@ -1007,7 +1007,6 @@
     std::tuple<std::size_t, bool> CalculateLdsNumberOfByte(const ConvolutionContext& ctx) const;
 };
 
-<<<<<<< HEAD
 struct PerformanceImplicitGemmBwdV1R1Xdlops : Serializable<PerformanceImplicitGemmBwdV1R1Xdlops>
 {
     int GemmMPerBlock;
@@ -1055,71 +1054,6 @@
     std::tuple<std::size_t, bool> CalculateLdsNumberOfByte(const ConvolutionContext& ctx) const;
 };
 
-struct ConvHipImplicitGemmV4R4FwdXdlops : SolverBase<ConvolutionContext>
-{
-    PerformanceImplicitGemmXdlops GetPerformanceConfig(const ConvolutionContext& ctx) const;
-    bool IsValidPerformanceConfig(const ConvolutionContext& ctx,
-                                  const PerformanceImplicitGemmXdlops& c) const;
-    bool IsApplicable(const ConvolutionContext& ctx) const;
-    ConvSolution GetSolution(const ConvolutionContext& ctx,
-                             const PerformanceImplicitGemmXdlops& config,
-                             bool disableConfigOverrideFromEnv = false) const;
-
-    PerformanceImplicitGemmXdlops Search(const ConvolutionContext&) const;
-    int RunAndMeasureSolution(const miopen::Handle& profile_h,
-                              ConstData_t bot_buf,
-                              Data_t top_buf,
-                              ConstData_t wei_buf,
-                              ConstData_t bias_buf,
-                              const ConvolutionContext& ctx,
-                              const ConvSolution& solution,
-                              float& elapsed_time) const;
-};
-
-struct ConvHipImplicitGemmV4R4Xdlops_1x1 : SolverBase<ConvolutionContext>
-{
-    PerformanceImplicitGemmXdlops GetPerformanceConfig(const ConvolutionContext& ctx) const;
-    bool IsValidPerformanceConfig(const ConvolutionContext& ctx,
-                                  const PerformanceImplicitGemmXdlops& c) const;
-    bool IsApplicable(const ConvolutionContext& ctx) const;
-    ConvSolution GetSolution(const ConvolutionContext& ctx,
-                             const PerformanceImplicitGemmXdlops& config,
-                             bool disableConfigOverrideFromEnv = false) const;
-
-    PerformanceImplicitGemmXdlops Search(const ConvolutionContext&) const;
-    int RunAndMeasureSolution(const miopen::Handle& profile_h,
-                              ConstData_t bot_buf,
-                              Data_t top_buf,
-                              ConstData_t wei_buf,
-                              ConstData_t bias_buf,
-                              const ConvolutionContext& ctx,
-                              const ConvSolution& solution,
-                              float& elapsed_time) const;
-};
-
-struct ConvHipImplicitGemmV4R4WrWXdlops : SolverBase<ConvolutionContext>
-{
-    PerformanceImplicitGemmXdlops GetPerformanceConfig(const ConvolutionContext& ctx) const;
-    bool IsValidPerformanceConfig(const ConvolutionContext& ctx,
-                                  const PerformanceImplicitGemmXdlops& c) const;
-    bool IsApplicable(const ConvolutionContext& ctx) const;
-    ConvSolution GetSolution(const ConvolutionContext& ctx,
-                             const PerformanceImplicitGemmXdlops& config,
-                             bool disableConfigOverrideFromEnv = false) const;
-
-    PerformanceImplicitGemmXdlops Search(const ConvolutionContext&) const;
-    int RunAndMeasureSolution(const miopen::Handle& profile_h,
-                              ConstData_t bot_buf,
-                              ConstData_t top_buf,
-                              Data_t wei_buf,
-                              ConstData_t bias_buf,
-                              const ConvolutionContext& ctx,
-                              const ConvSolution& solution,
-                              float& elapsed_time) const;
-};
-
-=======
->>>>>>> 38d18b77
 struct ConvHipImplicitGemmV4R4GenFwdXdlops : SolverBase<ConvolutionContext>
 {
     PerformanceImplicitGemmXdlops GetPerformanceConfig(const ConvolutionContext& ctx) const;
