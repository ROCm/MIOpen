--- conflicted
+++ resolved
@@ -66,8 +66,6 @@
 /// \todo Move wave_size into abstraction wich represent GPU information
 const int wave_size = 64;
 
-<<<<<<< HEAD
-=======
 /// Base class for problem solvers.
 ///
 /// Solvers are to be instantiated as const objects and shall not have any variable
@@ -137,7 +135,6 @@
     }
 };
 
->>>>>>> 46b85e8f
 template <class Context>
 struct SolverMixin : SolverBase
 {
@@ -161,12 +158,6 @@
     }
 };
 
-<<<<<<< HEAD
-// Typedef for convolution solvers
-using ConvSolver = SolverMixin<ConvolutionContext>;
-
-struct PerformanceConfigConvAsm3x3U : Serializable<PerformanceConfigConvAsm3x3U>
-=======
 /// Typedef for convolution solvers
 using ConvSolver = SolverMixin<ConvolutionContext>;
 
@@ -235,7 +226,6 @@
 };
 
 struct PerformanceConfigConvAsm3x3U : PerfConfigBase<PerformanceConfigConvAsm3x3U>
->>>>>>> 46b85e8f
 {
     int limit_wave_cnt;        // [0..9]
     int filters_per_wave;      // [1..8]
@@ -329,7 +319,7 @@
     bool operator==(const PerformanceConfigConvAsm1x1U& other) const;
 };
 
-struct ConvAsm1x1U final : ConvTunableSolver<PerformanceConfigConvAsm1x1U>
+struct ConvAsm1x1U : ConvTunableSolver<PerformanceConfigConvAsm1x1U>
 {
     const std::string& SolverDbId() const override { return GetSolverDbId<ConvAsm1x1U>(); }
 
@@ -346,41 +336,7 @@
                              const PerformanceConfigConvAsm1x1U& config) const override;
 };
 
-<<<<<<< HEAD
-struct PerformanceConfigConvAsm1x1UV2 : Serializable<PerformanceConfigConvAsm1x1UV2>
-=======
-struct PerformanceConfigConvBiasActivAsm1x1U : PerformanceConfigConvAsm1x1U
-{
-    PerformanceConfigConvBiasActivAsm1x1U(bool spare) : PerformanceConfigConvAsm1x1U(spare) {}
-    PerformanceConfigConvBiasActivAsm1x1U()
-        : PerformanceConfigConvAsm1x1U(-1, -1, -1, -1, -1, -1, -1, -1, false)
-    {
-    }
-    bool IsValid(const ConvolutionContext& config) const;
-    bool operator==(const PerformanceConfigConvBiasActivAsm1x1U& other) const;
-};
-
-// Fused solver
-struct ConvBiasActivAsm1x1U final : ConvTunableSolver<PerformanceConfigConvBiasActivAsm1x1U>
-{
-    const std::string& SolverDbId() const override { return GetSolverDbId<ConvBiasActivAsm1x1U>(); }
-
-    bool IsApplicable(const ConvolutionContext& params) const override;
-    size_t GetWorkspaceSize(const ConvolutionContext& params) const override;
-    bool MayNeedWorkspace() const override { return true; }
-
-    PerformanceConfigConvBiasActivAsm1x1U
-    GetDefaultPerformanceConfig(const ConvolutionContext&) const override;
-    bool IsValidPerformanceConfig(const ConvolutionContext&,
-                                  const PerformanceConfigConvBiasActivAsm1x1U&) const override;
-    PerformanceConfigConvBiasActivAsm1x1U Search(const ConvolutionContext&,
-                                                 const AnyInvokeParams& invoke_ctx) const override;
-    ConvSolution GetSolution(const ConvolutionContext& params,
-                             const PerformanceConfigConvBiasActivAsm1x1U& config) const override;
-};
-
 struct PerformanceConfigConvAsm1x1UV2 : PerfConfigBase<PerformanceConfigConvAsm1x1UV2>
->>>>>>> 46b85e8f
 {
     // ----------------- // Full set          Optimized       Spare
     // ----------------------------------------------------------------------------
@@ -3839,11 +3795,7 @@
     bool IsValid(const ConvolutionContext& ctx) const;
     size_t ComputeKernelOccupancy() const;
 
-<<<<<<< HEAD
-    private:
-=======
 private:
->>>>>>> 46b85e8f
     void SetParamsForKSplit(const ConvolutionContext& ctx, const size_t& occupancy);
 };
 
