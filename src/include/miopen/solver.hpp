/*******************************************************************************
 *
 * MIT License
 *
 * Copyright (c) 2022 Advanced Micro Devices, Inc.
 *
 * Permission is hereby granted, free of charge, to any person obtaining a copy
 * of this software and associated documentation files (the "Software"), to deal
 * in the Software without restriction, including without limitation the rights
 * to use, copy, modify, merge, publish, distribute, sublicense, and/or sell
 * copies of the Software, and to permit persons to whom the Software is
 * furnished to do so, subject to the following conditions:
 *
 * The above copyright notice and this permission notice shall be included in all
 * copies or substantial portions of the Software.
 *
 * THE SOFTWARE IS PROVIDED "AS IS", WITHOUT WARRANTY OF ANY KIND, EXPRESS OR
 * IMPLIED, INCLUDING BUT NOT LIMITED TO THE WARRANTIES OF MERCHANTABILITY,
 * FITNESS FOR A PARTICULAR PURPOSE AND NONINFRINGEMENT. IN NO EVENT SHALL THE
 * AUTHORS OR COPYRIGHT HOLDERS BE LIABLE FOR ANY CLAIM, DAMAGES OR OTHER
 * LIABILITY, WHETHER IN AN ACTION OF CONTRACT, TORT OR OTHERWISE, ARISING FROM,
 * OUT OF OR IN CONNECTION WITH THE SOFTWARE OR THE USE OR OTHER DEALINGS IN THE
 * SOFTWARE.
 *
 *******************************************************************************/

#ifndef GUARD_MIOPEN_SOLVER_HPP_
#define GUARD_MIOPEN_SOLVER_HPP_

#include <miopen/config.h>

#include <miopen/conv_solution.hpp>
#include <miopen/logger.hpp>
#include <miopen/mlo_internal.hpp>
#include <miopen/legacy_exhaustive_search.hpp>
#include <miopen/rocm_features.hpp>
#include <miopen/type_name.hpp>
#include <miopen/miopen.h>
#include <miopen/buffer_info.hpp>
#include <miopen/performance_config.hpp>

#include <boost/any.hpp>

#include <memory>
#include <string>
#include <vector>
#include <ostream>
#include <algorithm>
#include <initializer_list>

namespace miopen {

namespace debug {

/// If set to true, then always enable ConvDirectNaive* solver, regardless of environment value
/// MIOPEN_DEBUG_CONV_DIRECT_NAIVE_CONV_* that control enable/disable of these solvers.
/// Currently used during driver using naive kernel as gpu reference.
extern bool
    AlwaysEnableConvDirectNaive; // NOLINT (cppcoreguidelines-avoid-non-const-global-variables)

} // namespace debug

struct AnyInvokeParams;

namespace solver {
/// \todo Move wave_size into abstraction wich represent GPU information
const int wave_size = 64;

/// Base class for problem solvers.
///
/// Solvers are to be instantiated as const objects and shall not have any variable
/// internal state. Any non-const state information, if required, to be stored in the
/// solver-specific context objects.
///
/// There could be multiple solvers of the same algorithm for a problem config.
struct SolverBase
{
    virtual ~SolverBase() = default;

    /// This will retrieve the id of the solver to write to the database. By
    /// default it uses the class name. If the class is renamed, this function can
    /// overriden to keep the name to avoid DB corruption.
    virtual const std::string& SolverDbId() const = 0;

    /// In some instances ( particularly fusions) the fused solver might like to
    /// fallback to the non-fused variant for performance parameters, this information
    /// is returned via AltSolverDbId
    virtual const std::string& AltSolverDbId() const
    {
        static const std::string null_id = "";
        return null_id;
    }

    /// Returns true if solution can work on given SW/HW platform (runtime/device)
    /// and provides correct result for the problem config.
    ///
    /// Every SolverBase which IsApplicable() for some problem config must be able to
    /// GetDefaultPerformanceConfig() so that GetSolution() would return valid
    /// solution for a problem (i.e. convolution). In other words, if a Solution
    /// says "I'm suitable" for a problem, it agrees to solve that problem correctly.
    virtual bool IsApplicable(const boost::any& ctx) const = 0;

    /// [Informative as of Sep 2020] The minimum requirement for Dynamic Solvers:
    /// Batch size and input picture size (N, W, H) must NOT be compiled into the
    /// kernel(s) that consist a Solution. These must go into the kernel as a
    /// run-time parameters.
    virtual bool IsDynamic() const { return false; }

    /// [Informative as of Sep 2020] Returns an approximated value of the expected
    /// WTI or -2.0 when this value can't be computed. Tips:
    /// * Value 1.0 corresponds to the 100% utilization of HW capabilities as
    ///   if Direct computational algorithm is used.
    /// * [Notice] WTI may exceed 1.0 for highly optimized algorithms like Winograd.
    /// * @see https://github.com/ROCmSoftwarePlatform/MIOpen/issues/410
    virtual float GetWti(const boost::any& ctx) const = 0;

    // Returns the workspace size required by the solver for a given ConvolutionContext
    virtual size_t GetWorkspaceSize(const boost::any& ctx) const = 0;

    // Must return true if a Solver has its own implementation of GetWorkspaceSize().
    virtual bool MayNeedWorkspace() const { return false; }

    /// Takes problem config, optimization parameters and other info
    /// and computes information required to build and run the kernel(s).
    /// ConvSolution GetSolution(const ConvolutionContext& params) const;

protected:
    template <class Solver>
    static const std::string& GetSolverDbId()
    {
        static const auto result = ComputeSolverDbId(get_type_name<Solver>());
        return result;
    }

private:
    static std::string ComputeSolverDbId(const std::string& type_name)
    {
        auto idx  = type_name.find_last_of(':');
        auto name = type_name.substr(idx + 1);
        std::replace(name.begin(), name.end(), ',', '-');
        name.erase(std::remove(name.begin(), name.end(), ' '), name.end());

        return name;
    }
};

template <class Context>
struct SolverMixin : SolverBase
{
    virtual bool IsApplicable(const Context& ctx) const = 0;
    virtual float GetWti(const Context&) const { return -2.0; };
    virtual size_t GetWorkspaceSize(const Context&) const { return 0; };

    bool IsApplicable(const boost::any& ctx) const final
    {
        return IsApplicable(boost::any_cast<const Context&>(ctx));
    }

    float GetWti(const boost::any& ctx) const final
    {
        return GetWti(boost::any_cast<const Context&>(ctx));
    }

    size_t GetWorkspaceSize(const boost::any& ctx) const final
    {
        return GetWorkspaceSize(boost::any_cast<const Context&>(ctx));
    }
};

/// Typedef for convolution solvers
using ConvSolver = SolverMixin<ConvolutionContext>;

/// Base class for tunable solvers
struct ConvTunableSolverBase : ConvSolver
{
    /// Initializes performance config to the default values.
    /// The function may involve some heuristic to guess the best solution
    /// configuration. It is assumed that the function takes constant time
    /// to finish and does not run kernels to measure performance etc.
    /// The function shall always return valid config.
    ///
    /// The int parameter is needed only to not change the name of the
    /// function in the derived class. Function declarations that differ
    /// only by its return type cannot be overloaded.
    virtual boost::any GetDefaultPerformanceConfig(const ConvolutionContext& ctx, int) const = 0;

    /// Should return false if performance config is wrong for a problem.
    /// Main use is validation of values read from the perf db.
    virtual bool IsValidPerformanceConfig(const ConvolutionContext& ctx,
                                          const boost::any& config) const = 0;

    /// Search
    ///
    /// The int parameter is needed only to not change the name of the
    /// function in the derived class. Function declarations that differ
    /// only by its return type cannot be overloaded.
    virtual boost::any
    Search(const ConvolutionContext& ctx, const AnyInvokeParams& invoke_ctx, int) const = 0;

    /// Tunable solvers provide a GetSolution that takes a Context and PerformanceConfig
    virtual ConvSolution GetSolution(const ConvolutionContext& ctx,
                                     const boost::any& config) const = 0;
};

template <class PerformanceConfig>
struct ConvTunableSolver : ConvTunableSolverBase
{
    virtual PerformanceConfig GetDefaultPerformanceConfig(const ConvolutionContext&) const      = 0;
    virtual bool IsValidPerformanceConfig(const ConvolutionContext&,
                                          const PerformanceConfig&) const                       = 0;
    virtual PerformanceConfig Search(const ConvolutionContext&, const AnyInvokeParams&) const   = 0;
    virtual ConvSolution GetSolution(const ConvolutionContext&, const PerformanceConfig&) const = 0;

    boost::any GetDefaultPerformanceConfig(const ConvolutionContext& ctx, int) const final
    {
        return GetDefaultPerformanceConfig(ctx);
    }

    bool IsValidPerformanceConfig(const ConvolutionContext& ctx,
                                  const boost::any& config) const final
    {
        return IsValidPerformanceConfig(ctx, boost::any_cast<const PerformanceConfig&>(config));
    }

    boost::any
    Search(const ConvolutionContext& ctx, const AnyInvokeParams& invoke_ctx, int) const final
    {
        return Search(ctx, invoke_ctx);
    }

    ConvSolution GetSolution(const ConvolutionContext& ctx, const boost::any& config) const final
    {
        return GetSolution(ctx, boost::any_cast<const PerformanceConfig&>(config));
    }
};

struct PerformanceConfigConvAsm3x3U : PerfConfigBase<PerformanceConfigConvAsm3x3U>
{
    int limit_wave_cnt;        // [0..9]
    int filters_per_wave;      // [1..8]
    int output_lines_per_wave; // [1..8]

    PerformanceConfigConvAsm3x3U(int lwc, int fpw, int olpw);
    PerformanceConfigConvAsm3x3U() : PerformanceConfigConvAsm3x3U(-1, -1, -1) {}
    PerformanceConfigConvAsm3x3U(bool) : PerformanceConfigConvAsm3x3U(0, 1, 1) {}

    template <class Self, class F>
    static void Visit(Self&& self, F f)
    {
        f(self.limit_wave_cnt, "limit_wave_cnt");
        f(self.filters_per_wave, "filters_per_wave");
        f(self.output_lines_per_wave, "output_lines_per_wave");
    }

    void HeuristicInit(const ConvolutionContext& config);
    bool IsValidValue() const;
    bool SetNextValue(const ConvolutionContext& config);
    bool IsValid(const ConvolutionContext& config) const;
    bool operator==(const PerformanceConfigConvAsm3x3U& other) const;
};

struct ConvAsm3x3U final : ConvTunableSolver<PerformanceConfigConvAsm3x3U>
{
    const std::string& SolverDbId() const override { return GetSolverDbId<ConvAsm3x3U>(); }

    bool IsApplicable(const ConvolutionContext& params) const override;

    PerformanceConfigConvAsm3x3U
    GetDefaultPerformanceConfig(const ConvolutionContext&) const override;
    bool IsValidPerformanceConfig(const ConvolutionContext&,
                                  const PerformanceConfigConvAsm3x3U&) const override;
    PerformanceConfigConvAsm3x3U Search(const ConvolutionContext&,
                                        const AnyInvokeParams& invoke_ctx) const override;
    ConvSolution GetSolution(const ConvolutionContext& params,
                             const PerformanceConfigConvAsm3x3U& config) const override;
};

struct PerformanceConfigConvAsm1x1U : PerfConfigBase<PerformanceConfigConvAsm1x1U>
{
    // ----------------- // Full set          Optimized       Spare
    // ----------------------------------------------------------------------------
    int read_size;        // [1..4]            <same>          <same>
    int k_mult;           // 1,[4,8,12..32]    2^n[8..32]      1,4
    int chunks_per_wave;  // [1..16]           [1..8]          <same>
    int chunk_size;       // 2^n[1..64]        2^n[16..64]     1,4
    int n_mult;           // [1..8]            [1..4]          <same>
    int c_mult;           // 2^n[1..32]        2^n[1..4]       <same>
    int waves_c_in_group; // [1..8]            [1..4]          <same>
    int waves_k_in_group; // 1,[2,4,8]         1,[2,4,8]       <same>
    bool use_spare_set;

    PerformanceConfigConvAsm1x1U(int, int, int, int, int, int, int, int, bool);
    PerformanceConfigConvAsm1x1U()
        : PerformanceConfigConvAsm1x1U(-1, -1, -1, -1, -1, -1, -1, -1, false)
    {
    }
    PerformanceConfigConvAsm1x1U(bool spare);

    template <class Self, class F>
    static void Visit(Self&& self, F f)
    {
        f(self.read_size, "read_size");
        f(self.k_mult, "k_mult");
        f(self.chunks_per_wave, "chunks_per_wave");
        f(self.chunk_size, "chunk_size");
        f(self.n_mult, "n_mult");
        f(self.c_mult, "c_mult");
        f(self.waves_c_in_group, "waves_c_in_group");
        f(self.waves_k_in_group, "waves_k_in_group");
    }

    // clang-format off
    int GetReadSize() const { return read_size; }
    int GetKMult() const { return k_mult; }
    int GetChunksPerWave() const { return chunks_per_wave; }
    int GetChunkSize() const { return chunk_size; }
    int GetNMult() const { return n_mult; }
    int GetCMult() const { return c_mult; }
    int GetWavesCInGroup() const { return waves_c_in_group; }
    int GetWavesKInGroup() const { return waves_k_in_group; }
    int GetNPerGpr() const { assert(chunk_size); return 64 / chunk_size; }
    // clang-format on

    void HeuristicInit(const ConvolutionContext& config);
    bool IsValidValue() const;
    bool SetNextValue(const ConvolutionContext& config);
    bool IsValid(const ConvolutionContext& config) const;
    bool operator==(const PerformanceConfigConvAsm1x1U& other) const;
};

struct ConvAsm1x1U : ConvTunableSolver<PerformanceConfigConvAsm1x1U>
{
    const std::string& SolverDbId() const override { return GetSolverDbId<ConvAsm1x1U>(); }

    PerformanceConfigConvAsm1x1U
    GetDefaultPerformanceConfig(const ConvolutionContext&) const override;
    bool IsValidPerformanceConfig(const ConvolutionContext&,
                                  const PerformanceConfigConvAsm1x1U&) const override;
    PerformanceConfigConvAsm1x1U Search(const ConvolutionContext&,
                                        const AnyInvokeParams& invoke_ctx) const override;
    bool IsApplicable(const ConvolutionContext& params) const override;
    size_t GetWorkspaceSize(const ConvolutionContext& params) const override;
    bool MayNeedWorkspace() const override { return true; }
    ConvSolution GetSolution(const ConvolutionContext& params,
                             const PerformanceConfigConvAsm1x1U& config) const override;
};

struct PerformanceConfigConvAsm1x1UV2 : PerfConfigBase<PerformanceConfigConvAsm1x1UV2>
{
    // ----------------- // Full set          Optimized       Spare
    // ----------------------------------------------------------------------------
    int chunk_size;       // 2^n[1..64]        2^n[16..64]     <same>
    int dwords_per_ld;    // [1..4]            1,2,3           <same>
    int k_mult;           // [1..32]           8,16            1,2,3,4
    int c_mult;           // [1..32]           2^n[1..4]       <same>
    int n_mult;           // [1..32]           1,2             <same>
    int w_mult;           // [1..32]           1,2             <same>
    int h_mult;           // [1..32]           1,2             <same>
    int h_per_chunk;      // 2^n[1..64]        [2,4,8]         <same>
    int waves_k_in_group; // [1..8]            2,4             <same>
    int waves_c_in_group; // [1..8]            1,2             <same>
    bool use_spare_set;

    PerformanceConfigConvAsm1x1UV2(int, int, int, int, int, int, int, int, int, int, bool);
    PerformanceConfigConvAsm1x1UV2()
        : PerformanceConfigConvAsm1x1UV2(-1, -1, -1, -1, -1, -1, -1, -1, -1, -1, false)
    {
    }
    PerformanceConfigConvAsm1x1UV2(bool spare);

    template <class Self, class F>
    static void Visit(Self&& self, F f)
    {
        f(self.chunk_size, "chunk_size");
        f(self.dwords_per_ld, "dwords_per_ld");
        f(self.k_mult, "k_mult");
        f(self.c_mult, "c_mult");
        f(self.n_mult, "n_mult");
        f(self.w_mult, "w_mult");
        f(self.h_mult, "h_mult");
        f(self.h_per_chunk, "h_per_chunk");
        f(self.waves_k_in_group, "waves_k_in_group");
        f(self.waves_c_in_group, "waves_c_in_group");
    }

    // clang-format off
    int GetChunkSize() const { return chunk_size; }
    int GetDwordsPerLd() const { return dwords_per_ld; }
    int GetCMult() const { return c_mult; }
    int GetKMult() const { return k_mult; }
    int GetNMult() const { return n_mult; }
    int GetWMult() const { return w_mult; }
    int GetHMult() const { return h_mult; }
    int GetHPerChunk() const { return h_per_chunk; }
    int GetWavesCInGroup() const { return waves_c_in_group; }
    int GetWavesKInGroup() const { return waves_k_in_group; }
    int GetNPerGpr() const { assert(chunk_size); return 64 / chunk_size; }
    // clang-format on

    void HeuristicInit(const ConvolutionContext& config);
    bool IsValidValue() const;
    bool SetNextValue(const ConvolutionContext& config);
    bool IsValid(const ConvolutionContext& config) const;
    bool operator==(const PerformanceConfigConvAsm1x1UV2& other) const;
};

struct ConvAsm1x1UV2 final : ConvTunableSolver<PerformanceConfigConvAsm1x1UV2>
{
    const std::string& SolverDbId() const override { return GetSolverDbId<ConvAsm1x1UV2>(); }

    PerformanceConfigConvAsm1x1UV2
    GetDefaultPerformanceConfig(const ConvolutionContext&) const override;
    bool IsValidPerformanceConfig(const ConvolutionContext&,
                                  const PerformanceConfigConvAsm1x1UV2&) const override;
    PerformanceConfigConvAsm1x1UV2 Search(const ConvolutionContext&,
                                          const AnyInvokeParams& invoke_ctx) const override;
    bool IsApplicable(const ConvolutionContext& params) const override;
    ConvSolution GetSolution(const ConvolutionContext& params,
                             const PerformanceConfigConvAsm1x1UV2& config) const override;
};

struct ConvAsm5x10u2v2f1 final : ConvSolver
{
    // To suppress -Woverloaded-virtual
    using ConvSolver::IsApplicable;

    const std::string& SolverDbId() const override { return GetSolverDbId<ConvAsm5x10u2v2f1>(); }

    bool IsApplicable(const ConvolutionContext& ctx) const override
    {
        return IsApplicable(ctx, ctx.problem);
    }
    ConvSolution GetSolution(const ConvolutionContext& ctx) const
    {
        return GetSolution(ctx, ctx.problem);
    }

private:
    bool IsApplicable(const ExecutionContext&, const ProblemDescription&) const;
    ConvSolution GetSolution(const ExecutionContext&, const ProblemDescription&) const;
};

struct ConvAsm5x10u2v2b1 final : ConvSolver
{
    // To suppress -Woverloaded-virtual
    using ConvSolver::IsApplicable;

    const std::string& SolverDbId() const override { return GetSolverDbId<ConvAsm5x10u2v2b1>(); }

    bool IsApplicable(const ConvolutionContext& ctx) const override
    {
        return IsApplicable(ctx, ctx.problem);
    }
    ConvSolution GetSolution(const ConvolutionContext& ctx) const
    {
        return GetSolution(ctx, ctx.problem);
    }

private:
    bool IsApplicable(const ExecutionContext&, const ProblemDescription&) const;
    ConvSolution GetSolution(const ExecutionContext&, const ProblemDescription&) const;
};

struct ConvAsm7x7c3h224w224k64u2v2p3q3f1 final : ConvSolver
{
    // To suppress -Woverloaded-virtual
    using ConvSolver::IsApplicable;

    const std::string& SolverDbId() const override
    {
        return GetSolverDbId<ConvAsm7x7c3h224w224k64u2v2p3q3f1>();
    }

    bool IsApplicable(const ConvolutionContext& ctx) const override
    {
        return IsApplicable(ctx, ctx.problem);
    }
    ConvSolution GetSolution(const ConvolutionContext& ctx) const
    {
        return GetSolution(ctx, ctx.problem);
    }

private:
    bool IsApplicable(const ExecutionContext&, const ProblemDescription&) const;
    ConvSolution GetSolution(const ExecutionContext&, const ProblemDescription&) const;
};

struct ConvOclDirectFwd11x11 final : ConvSolver
{
    // To suppress -Woverloaded-virtual
    using ConvSolver::IsApplicable;

    const std::string& SolverDbId() const override
    {
        return GetSolverDbId<ConvOclDirectFwd11x11>();
    }

    bool IsApplicable(const ConvolutionContext& ctx) const override
    {
        return IsApplicable(ctx, ctx.problem);
    }
    ConvSolution GetSolution(const ConvolutionContext& ctx) const
    {
        return GetSolution(ctx, ctx.problem);
    }

private:
    bool IsApplicable(const ConvolutionContext&, const ProblemDescription&) const;
    ConvSolution GetSolution(const ConvolutionContext&, const ProblemDescription&) const;
};

struct ConvOclDirectFwdGen final : ConvSolver
{
    // To suppress -Woverloaded-virtual
    using ConvSolver::IsApplicable;

    const std::string& SolverDbId() const override { return GetSolverDbId<ConvOclDirectFwdGen>(); }

    bool IsApplicable(const ConvolutionContext& ctx) const override
    {
        return IsApplicable(ctx, ctx.problem);
    }
    ConvSolution GetSolution(const ConvolutionContext& ctx) const
    {
        return GetSolution(ctx, ctx.problem);
    }

private:
    bool IsApplicable(const ConvolutionContext&, const ProblemDescription&) const;
    ConvSolution GetSolution(const ConvolutionContext&, const ProblemDescription&) const;
};

struct PerformanceImplicitGemm : PerfConfigBase<PerformanceImplicitGemm>
{
    int BPerBlock; // 2^n[8..16]
    int KPerBlock; // 2^n[32..128]
    int EPerBlock; // 2^n[4..16]

    int GemmNRepeat; // == 2

    int GemmMPerThreadSubC; // 2^n[2..4]
    int GemmNPerThreadSubC; // 2^n[2..4]

    int GemmMLevel0Cluster; // 2^n[1..4]
    int GemmNLevel0Cluster; // 2^n[1..4]
    int GemmMLevel1Cluster; // 2^n[1..4]
    int GemmNLevel1Cluster; // 2^n[1..4]

    int InBlockCopyClusterLengths_E;  // 2^n[4..16]
    int InBlockCopyClusterLengths_B;  // 2^n[8..16]
    int InBlockCopyClusterLengths_N1; // 2^n[1..2]
    int InBlockCopyClusterLengths_N2; // 2^n[1..4]

    int WeiBlockCopyClusterLengths_E; // 2^n[1..4]
    int WeiBlockCopyClusterLengths_K; // 2^n[16..128]

    bool use_spare_set;

    PerformanceImplicitGemm(
        int, int, int, int, int, int, int, int, int, int, int, int, int, int, int, int, bool);

    PerformanceImplicitGemm()
        : PerformanceImplicitGemm(
              -1, -1, -1, -1, -1, -1, -1, -1, -1, -1, -1, -1, -1, -1, -1, -1, false)
    {
    }

    PerformanceImplicitGemm(bool spare);

    template <class Self, class F>
    static void Visit(Self&& self, F f)
    {
        f(self.BPerBlock, "BPerBlock");
        f(self.KPerBlock, "KPerBlock");
        f(self.EPerBlock, "EPerBlock");
        f(self.GemmNRepeat, "GemmNRepeat");
        f(self.GemmMPerThreadSubC, "GemmMPerThreadSubC");
        f(self.GemmNPerThreadSubC, "GemmNPerThreadSubC");
        f(self.GemmMLevel0Cluster, "GemmMLevel0Cluster");
        f(self.GemmNLevel0Cluster, "GemmNLevel0Cluster");
        f(self.GemmMLevel1Cluster, "GemmMLevel1Cluster");
        f(self.GemmNLevel1Cluster, "GemmNLevel1Cluster");
        f(self.InBlockCopyClusterLengths_E, "InBlockCopyClusterLengths_E");
        f(self.InBlockCopyClusterLengths_N1, "InBlockCopyClusterLengths_N1");
        f(self.InBlockCopyClusterLengths_B, "InBlockCopyClusterLengths_B");
        f(self.InBlockCopyClusterLengths_N2, "InBlockCopyClusterLengths_N2");
        f(self.WeiBlockCopyClusterLengths_E, "WeiBlockCopyClusterLengths_E");
        f(self.WeiBlockCopyClusterLengths_K, "WeiBlockCopyClusterLengths_K");
    }

    void HeuristicInit(const ConvolutionContext& config);
    bool IsValidValue() const;
    bool SetNextValue(const ConvolutionContext& config);
    bool IsValid(const ConvolutionContext& ctx) const;
    bool operator==(const PerformanceImplicitGemm& other) const;
};

struct PerformanceImplicitGemmV4R1 : public PerformanceImplicitGemm
{
    PerformanceImplicitGemmV4R1(int a,
                                int b,
                                int c,
                                int d,
                                int e,
                                int f,
                                int g,
                                int h,
                                int i,
                                int j,
                                int k,
                                int l,
                                int m,
                                int n,
                                int o,
                                int p,
                                bool q)
        : PerformanceImplicitGemm(a, b, c, d, e, f, g, h, i, j, k, l, m, n, o, p, q)
    {
    }

    PerformanceImplicitGemmV4R1()
        : PerformanceImplicitGemmV4R1(
              -1, -1, -1, -1, -1, -1, -1, -1, -1, -1, -1, -1, -1, -1, -1, -1, false)
    {
    }

    PerformanceImplicitGemmV4R1(bool spare) : PerformanceImplicitGemm(spare) {}

    bool IsValid(const ConvolutionContext& ctx) const;
};

struct PerformanceImplicitGemmV4R4Fwd : PerfConfigBase<PerformanceImplicitGemmV4R4Fwd>
{
    int BlockSize;

    int GemmMPerBlock;
    int GemmNPerBlock;
    int GemmKPerBlock;

    int GemmMPerThread;
    int GemmNPerThread;

    bool use_spare_set;

    PerformanceImplicitGemmV4R4Fwd(int, int, int, int, int, int, bool);

    PerformanceImplicitGemmV4R4Fwd(int a, int b, int c, int d, int e, int f)
        : PerformanceImplicitGemmV4R4Fwd(a, b, c, d, e, f, false)
    {
    }

    PerformanceImplicitGemmV4R4Fwd() : PerformanceImplicitGemmV4R4Fwd(-1, -1, -1, -1, -1, -1, false)
    {
    }

    PerformanceImplicitGemmV4R4Fwd(bool spare);

    bool operator==(const PerformanceImplicitGemmV4R4Fwd& other) const;

    template <class Self, class F>
    static void Visit(Self&& self, F f)
    {
        f(self.BlockSize, "BlockSize");
        f(self.GemmMPerBlock, "GemmMPerBlock");
        f(self.GemmNPerBlock, "GemmNPerBlock");
        f(self.GemmKPerBlock, "GemmKPerBlock");
        f(self.GemmMPerThread, "GemmMPerThread");
        f(self.GemmNPerThread, "GemmNPerThread");
    }

    std::tuple<int, bool> CalculateGridSize(const ConvolutionContext& ctx) const;
    std::tuple<int, int, int, int, bool>
    CalculateBlockGemmPerformanceParameters(const ConvolutionContext& ctx) const;
    std::tuple<int, int, int, int, bool>
    CalculateGemmABlockCopyPerformanceParameters(const ConvolutionContext& ctx) const;
    std::tuple<int, int, int, int, bool>
    CalculateGemmBBlockCopyPerformanceParameters(const ConvolutionContext& ctx) const;
    std::tuple<int, bool>
    CalculateGemmCThreadCopyPerformanceParameters(const ConvolutionContext& ctx) const;
    std::tuple<std::size_t, bool> CalculateLdsNumberOfByte(const ConvolutionContext& ctx) const;
    bool IsValidValue() const;
    bool IsValid(const ConvolutionContext& ctx) const;
    void HeuristicInit(const ConvolutionContext& ctx);
    bool SetNextValue(const ConvolutionContext& config);
};

struct PerformanceImplicitGemmV4R4WrW : PerfConfigBase<PerformanceImplicitGemmV4R4WrW>
{
    int BlockSize;

    int GemmMPerBlock;
    int GemmNPerBlock;
    int GemmKPerBlock;

    int GemmMPerThread;
    int GemmNPerThread;

    bool use_spare_set;

    PerformanceImplicitGemmV4R4WrW(int, int, int, int, int, int, bool);

    PerformanceImplicitGemmV4R4WrW(int a, int b, int c, int d, int e, int f)
        : PerformanceImplicitGemmV4R4WrW(a, b, c, d, e, f, false)
    {
    }

    PerformanceImplicitGemmV4R4WrW() : PerformanceImplicitGemmV4R4WrW(-1, -1, -1, -1, -1, -1, false)
    {
    }

    PerformanceImplicitGemmV4R4WrW(bool spare);

    bool operator==(const PerformanceImplicitGemmV4R4WrW& other) const;

    template <class Self, class F>
    static void Visit(Self&& self, F f)
    {
        f(self.BlockSize, "BlockSize");
        f(self.GemmMPerBlock, "GemmMPerBlock");
        f(self.GemmNPerBlock, "GemmNPerBlock");
        f(self.GemmKPerBlock, "GemmKPerBlock");
        f(self.GemmMPerThread, "GemmMPerThread");
        f(self.GemmNPerThread, "GemmNPerThread");
    }

    std::tuple<int, bool> CalculateGridSize(const ConvolutionContext& ctx) const;
    std::tuple<int, int, int, int, bool>
    CalculateBlockGemmPerformanceParameters(const ConvolutionContext& ctx) const;
    std::tuple<int, int, int, int, bool>
    CalculateGemmABlockCopyPerformanceParameters(const ConvolutionContext& ctx) const;
    std::tuple<int, int, int, int, bool>
    CalculateGemmBBlockCopyPerformanceParameters(const ConvolutionContext& ctx) const;
    std::tuple<int, bool>
    CalculateGemmCThreadCopyPerformanceParameters(const ConvolutionContext& ctx) const;
    std::tuple<std::size_t, bool> CalculateLdsNumberOfByte(const ConvolutionContext& ctx) const;
    bool IsValidValue() const;
    bool IsValid(const ConvolutionContext& ctx) const;
    void HeuristicInit(const ConvolutionContext& ctx);
    bool SetNextValue(const ConvolutionContext& config);
};

struct PerformanceImplicitGemmBwdDataV1R1 : PerfConfigBase<PerformanceImplicitGemmBwdDataV1R1>
{
    int BlockSize;

    int GemmMPerBlock;
    int GemmNPerBlock;
    int GemmKPerBlock;

    int GemmMPerThread;
    int GemmNPerThread;

    bool use_spare_set;

    PerformanceImplicitGemmBwdDataV1R1(int, int, int, int, int, int, bool);

    PerformanceImplicitGemmBwdDataV1R1()
        : PerformanceImplicitGemmBwdDataV1R1(-1, -1, -1, -1, -1, -1, false)
    {
    }

    PerformanceImplicitGemmBwdDataV1R1(int a, int b, int c, int d, int e, int f)
        : PerformanceImplicitGemmBwdDataV1R1(a, b, c, d, e, f, false)
    {
    }

    PerformanceImplicitGemmBwdDataV1R1(bool spare);

    bool operator==(const PerformanceImplicitGemmBwdDataV1R1& other) const;

    template <class Self, class F>
    static void Visit(Self&& self, F f)
    {
        f(self.BlockSize, "BlockSize");
        f(self.GemmMPerBlock, "GemmMPerBlock");
        f(self.GemmNPerBlock, "GemmNPerBlock");
        f(self.GemmKPerBlock, "GemmKPerBlock");
        f(self.GemmMPerThread, "GemmMPerThread");
        f(self.GemmNPerThread, "GemmNPerThread");
    }

    std::tuple<int, bool> CalculateGridSize(const ConvolutionContext& ctx) const;
    std::tuple<int, int, int, int, bool>
    CalculateBlockGemmPerformanceParameters(const ConvolutionContext& ctx) const;
    std::tuple<int, int, int, int, bool>
    CalculateGemmABlockCopyPerformanceParameters(const ConvolutionContext& ctx) const;
    std::tuple<int, int, int, int, bool>
    CalculateGemmBBlockCopyPerformanceParameters(const ConvolutionContext& ctx) const;
    std::tuple<int, bool>
    CalculateGemmCThreadCopyPerformanceParameters(const ConvolutionContext& ctx) const;
    std::tuple<std::size_t, bool> CalculateLdsNumberOfByte(const ConvolutionContext& ctx) const;
    bool IsValidValue() const;
    bool IsValid(const ConvolutionContext& ctx) const;
    void HeuristicInit(const ConvolutionContext& ctx);
    bool SetNextValue(const ConvolutionContext& config);
};

struct PerformanceImplicitGemmBwdDataV4R1 : PerfConfigBase<PerformanceImplicitGemmBwdDataV4R1>
{
    int BlockSize;

    int GemmMPerBlock;
    int GemmNPerBlock;
    int GemmKPerBlock;

    int GemmMPerThread;
    int GemmNPerThread;

    bool use_spare_set;

    PerformanceImplicitGemmBwdDataV4R1(int, int, int, int, int, int, bool);

    PerformanceImplicitGemmBwdDataV4R1()
        : PerformanceImplicitGemmBwdDataV4R1(-1, -1, -1, -1, -1, -1, false)
    {
    }

    PerformanceImplicitGemmBwdDataV4R1(int a, int b, int c, int d, int e, int f)
        : PerformanceImplicitGemmBwdDataV4R1(a, b, c, d, e, f, false)
    {
    }

    PerformanceImplicitGemmBwdDataV4R1(bool spare);

    bool operator==(const PerformanceImplicitGemmBwdDataV4R1& other) const;

    template <class Self, class F>
    static void Visit(Self&& self, F f)
    {
        f(self.BlockSize, "BlockSize");
        f(self.GemmMPerBlock, "GemmMPerBlock");
        f(self.GemmNPerBlock, "GemmNPerBlock");
        f(self.GemmKPerBlock, "GemmKPerBlock");
        f(self.GemmMPerThread, "GemmMPerThread");
        f(self.GemmNPerThread, "GemmNPerThread");
    }

    std::tuple<int, bool> CalculateGridSize(const ConvolutionContext& ctx) const;
    std::tuple<int, int, int, int, bool>
    CalculateBlockGemmPerformanceParameters(const ConvolutionContext& ctx) const;
    std::tuple<int, int, int, int, bool>
    CalculateGemmABlockCopyPerformanceParameters(const ConvolutionContext& ctx) const;
    std::tuple<int, int, int, int, bool>
    CalculateGemmBBlockCopyPerformanceParameters(const ConvolutionContext& ctx) const;
    std::tuple<int, bool>
    CalculateGemmCThreadCopyPerformanceParameters(const ConvolutionContext& ctx) const;
    std::tuple<std::size_t, bool> CalculateLdsNumberOfByte(const ConvolutionContext& ctx) const;
    bool IsValidValue() const;
    bool IsValid(const ConvolutionContext& ctx) const;
    void HeuristicInit(const ConvolutionContext& ctx);
    bool SetNextValue(const ConvolutionContext& config);
};

struct PerformanceImplicitGemmBwdDataV4R1Xdlops
    : PerfConfigBase<PerformanceImplicitGemmBwdDataV4R1Xdlops>
{
    int GemmNPerBlock; // 2^n[8..16]
    int GemmMPerBlock; // 2^n[32..128]
    int GemmKPerBlock; // 2^n[4..16]

    int GemmKPACKSize; // 2^[1..4]

    int GemmMPerWave;
    int GemmNPerWave;

    // GemmAThreadCopyMoreGemmK is currently a fix value, is untunable
    bool GemmAThreadCopyMoreGemmK;
    bool GemmBThreadCopyMoreGemmKPack;

    bool use_spare_set;
    PerformanceImplicitGemmBwdDataV4R1Xdlops(int, int, int, int, int, int, bool, bool, bool);

    PerformanceImplicitGemmBwdDataV4R1Xdlops();
    PerformanceImplicitGemmBwdDataV4R1Xdlops(bool spare);
    PerformanceImplicitGemmBwdDataV4R1Xdlops(
        int a, int b, int c, int d, int e, int f, bool g, bool h)
        : PerformanceImplicitGemmBwdDataV4R1Xdlops(a, b, c, d, e, f, g, h, false)
    {
    }

    bool operator==(const PerformanceImplicitGemmBwdDataV4R1Xdlops& other) const;

    template <class Self, class F>
    static void Visit(Self&& self, F f)
    {
        f(self.GemmNPerBlock, "GemmNPerBlock");
        f(self.GemmMPerBlock, "GemmMPerBlock");
        f(self.GemmKPerBlock, "GemmKPerBlock");
        f(self.GemmKPACKSize, "GemmKPACKSize");
        f(self.GemmMPerWave, "GemmMPerWave");
        f(self.GemmNPerWave, "GemmNPerWave");
        f(self.GemmAThreadCopyMoreGemmK, "GemmAThreadCopyMoreGemmK");
        f(self.GemmBThreadCopyMoreGemmKPack, "GemmBThreadCopyMoreGemmKPack");
    }

    std::tuple<int, bool> CalculateGridSize(const ConvolutionContext& ctx) const;
    std::tuple<std::size_t, bool> CalculateLdsNumberOfByte(const ConvolutionContext& ctx) const;
    std::tuple<int, int, int, int, int, bool>
    CalculateGemmABlockCopyPerformanceParameters(const ConvolutionContext& ctx) const;
    std::tuple<int, int, int, int, int, bool>
    CalculateGemmBBlockCopyPerformanceParameters(const ConvolutionContext& ctx) const;
    bool IsValidValue() const;
    bool IsValid(const ConvolutionContext& ctx) const;
    bool IsReallyValid(const ConvolutionContext& ctx) const;
    bool IsFastToBeUsedForTuning(const ConvolutionContext& ctx) const;
    void HeuristicInit(const ConvolutionContext& ctx);
    bool SetNextValue(const ConvolutionContext& config);
};

struct ConvHipImplicitGemmV4R1Fwd final : ConvTunableSolver<PerformanceImplicitGemmV4R1>
{
    const std::string& SolverDbId() const override
    {
        return GetSolverDbId<ConvHipImplicitGemmV4R1Fwd>();
    }

    PerformanceImplicitGemmV4R1
    GetDefaultPerformanceConfig(const ConvolutionContext& ctx) const override;
    bool IsValidPerformanceConfig(const ConvolutionContext& ctx,
                                  const PerformanceImplicitGemmV4R1& c) const override;

    bool IsApplicable(const ConvolutionContext& ctx) const override;
    ConvSolution GetSolution(const ConvolutionContext& ctx,
                             const PerformanceImplicitGemmV4R1& config) const override;

    PerformanceImplicitGemmV4R1 Search(const ConvolutionContext&,
                                       const AnyInvokeParams& invoke_ctx) const override;
};

struct ConvHipImplicitGemmV4R4Fwd final : ConvTunableSolver<PerformanceImplicitGemmV4R4Fwd>
{
    const std::string& SolverDbId() const override
    {
        return GetSolverDbId<ConvHipImplicitGemmV4R4Fwd>();
    }

    bool IsApplicable(const ConvolutionContext& ctx) const override;
    PerformanceImplicitGemmV4R4Fwd
    GetDefaultPerformanceConfig(const ConvolutionContext& ctx) const override;
    bool IsValidPerformanceConfig(const ConvolutionContext& ctx,
                                  const PerformanceImplicitGemmV4R4Fwd& config) const override;
    PerformanceImplicitGemmV4R4Fwd Search(const ConvolutionContext&,
                                          const AnyInvokeParams& invoke_ctx) const override;
    ConvSolution GetSolution(const ConvolutionContext& ctx,
                             const PerformanceImplicitGemmV4R4Fwd& config) const override;

private:
    static std::tuple<int, int, int> CalculateGemmSize(const ConvolutionContext& ctx);

    friend struct PerformanceImplicitGemmV4R4Fwd;
};

struct PerformanceConvMlirIgemm : PerfConfigBase<PerformanceConvMlirIgemm>
{
    int BlockSize;
    int GemmMPerBlock;
    int GemmNPerBlock;
    int GemmKPerBlock;
    int GemmMPerThread;
    int GemmNPerThread;
    bool use_spare_set;

    /// \ref https://github.com/ROCmSoftwarePlatform/MIOpen/issues/1154
    static PerformanceConvMlirIgemm& MlirHeuristicInitRequest()
    {
        static PerformanceConvMlirIgemm heur;
        heur.SetMlirHeuristicInitRequest();
        return heur;
    }

    PerformanceConvMlirIgemm(int, int, int, int, int, int, bool);

    PerformanceConvMlirIgemm(int a, int b, int c, int d, int e, int f)
        : PerformanceConvMlirIgemm(a, b, c, d, e, f, false)
    {
    }

    PerformanceConvMlirIgemm() : PerformanceConvMlirIgemm(-1, -1, -1, -1, -1, -1, false) {}

    PerformanceConvMlirIgemm(bool spare);

    bool operator==(const PerformanceConvMlirIgemm& other) const;

    template <class Self, class F>
    static void Visit(Self&& self, F f)
    {
        f(self.BlockSize, "BlockSize");
        f(self.GemmMPerBlock, "GemmMPerBlock");
        f(self.GemmNPerBlock, "GemmNPerBlock");
        f(self.GemmKPerBlock, "GemmKPerBlock");
        f(self.GemmMPerThread, "GemmMPerThread");
        f(self.GemmNPerThread, "GemmNPerThread");
    }

    bool IsValid(const ConvolutionContext& ctx) const;
    bool SetNextValue(const ConvolutionContext& config);

private:
    void SetMlirHeuristicInitRequest();
};

struct ConvMlirIgemmFwd final : ConvTunableSolver<PerformanceConvMlirIgemm>
{
    const std::string& SolverDbId() const override { return GetSolverDbId<ConvMlirIgemmFwd>(); }

    bool IsApplicable(const ConvolutionContext& ctx) const override;

    PerformanceConvMlirIgemm
    GetDefaultPerformanceConfig(const ConvolutionContext& ctx) const override;
    bool IsValidPerformanceConfig(const ConvolutionContext& ctx,
                                  const PerformanceConvMlirIgemm& config) const override;
    PerformanceConvMlirIgemm Search(const ConvolutionContext&,
                                    const AnyInvokeParams& invoke_ctx) const override;
    ConvSolution GetSolution(const ConvolutionContext& ctx,
                             const PerformanceConvMlirIgemm& config) const override;
};

struct PerformanceConvMlirIgemmXdlops : PerfConfigBase<PerformanceConvMlirIgemmXdlops>
{
    int GemmMPerBlock; // 2^n[32..128]
    int GemmNPerBlock; // 2^n[8..16]
    int GemmKPerBlock; // 2^n[4..16]
    int GemmMPerWave;
    int GemmNPerWave;
    int GemmKPACKSize; // 2^[1..4]

    // GemmAThreadCopyMoreGemmK is currently a fix value, is untunable
    bool GemmAThreadCopyMoreGemmK;
    bool GemmBThreadCopyMoreGemmKPack;

    bool use_spare_set;

    /// \ref https://github.com/ROCmSoftwarePlatform/MIOpen/issues/1154
    static PerformanceConvMlirIgemmXdlops& MlirHeuristicInitRequest()
    {
        static PerformanceConvMlirIgemmXdlops heur;
        heur.SetMlirHeuristicInitRequest();
        return heur;
    }

    PerformanceConvMlirIgemmXdlops(int, int, int, int, int, int, bool, bool, bool);

    PerformanceConvMlirIgemmXdlops();
    PerformanceConvMlirIgemmXdlops(bool spare);
    PerformanceConvMlirIgemmXdlops(int a, int b, int c, int d, int e, int f, bool g, bool h)
        : PerformanceConvMlirIgemmXdlops(a, b, c, d, e, f, g, h, false)
    {
    }

    bool operator==(const PerformanceConvMlirIgemmXdlops& other) const;

    template <class Self, class F>
    static void Visit(Self&& self, F f)
    {
        f(self.GemmNPerBlock, "GemmNPerBlock");
        f(self.GemmMPerBlock, "GemmMPerBlock");
        f(self.GemmKPerBlock, "GemmKPerBlock");
        f(self.GemmMPerWave, "GemmMPerWave");
        f(self.GemmNPerWave, "GemmNPerWave");
        f(self.GemmKPACKSize, "GemmKPACKSize");
        f(self.GemmAThreadCopyMoreGemmK, "GemmAThreadCopyMoreGemmK");
        f(self.GemmBThreadCopyMoreGemmKPack, "GemmBThreadCopyMoreGemmKPack");
    }

    bool IsValid(const ConvolutionContext& ctx) const;
    bool SetNextValue(const ConvolutionContext& config);

private:
    void SetMlirHeuristicInitRequest();
};

struct ConvMlirIgemmFwdXdlops final : ConvTunableSolver<PerformanceConvMlirIgemmXdlops>
{
    const std::string& SolverDbId() const override
    {
        return GetSolverDbId<ConvMlirIgemmFwdXdlops>();
    }

    bool IsApplicable(const ConvolutionContext& ctx) const override;

    PerformanceConvMlirIgemmXdlops
    GetDefaultPerformanceConfig(const ConvolutionContext& ctx) const override;
    bool IsValidPerformanceConfig(const ConvolutionContext& ctx,
                                  const PerformanceConvMlirIgemmXdlops& config) const override;
    PerformanceConvMlirIgemmXdlops Search(const ConvolutionContext&,
                                          const AnyInvokeParams& invoke_ctx) const override;
    ConvSolution GetSolution(const ConvolutionContext& ctx,
                             const PerformanceConvMlirIgemmXdlops& config) const override;
};

struct ConvHipImplicitGemmV4R4WrW final : ConvTunableSolver<PerformanceImplicitGemmV4R4WrW>
{
    const std::string& SolverDbId() const override
    {
        return GetSolverDbId<ConvHipImplicitGemmV4R4WrW>();
    }

    bool IsApplicable(const ConvolutionContext& ctx) const override;
    PerformanceImplicitGemmV4R4WrW
    GetDefaultPerformanceConfig(const ConvolutionContext& ctx) const override;
    bool IsValidPerformanceConfig(const ConvolutionContext& ctx,
                                  const PerformanceImplicitGemmV4R4WrW& config) const override;
    PerformanceImplicitGemmV4R4WrW Search(const ConvolutionContext&,
                                          const AnyInvokeParams& invoke_ctx) const override;
    ConvSolution GetSolution(const ConvolutionContext& ctx,
                             const PerformanceImplicitGemmV4R4WrW& config) const override;

private:
    static std::tuple<int, int, int> CalculateGemmSize(const ConvolutionContext& ctx);

    friend struct PerformanceImplicitGemmV4R4WrW;
};

struct ConvMlirIgemmWrW final : ConvTunableSolver<PerformanceConvMlirIgemm>
{
    const std::string& SolverDbId() const override { return GetSolverDbId<ConvMlirIgemmWrW>(); }

    bool IsApplicable(const ConvolutionContext& ctx) const override;

    PerformanceConvMlirIgemm
    GetDefaultPerformanceConfig(const ConvolutionContext& ctx) const override;
    bool IsValidPerformanceConfig(const ConvolutionContext& ctx,
                                  const PerformanceConvMlirIgemm& config) const override;
    PerformanceConvMlirIgemm Search(const ConvolutionContext&,
                                    const AnyInvokeParams& invoke_ctx) const override;
    ConvSolution GetSolution(const ConvolutionContext& ctx,
                             const PerformanceConvMlirIgemm& config) const override;
};

struct ConvMlirIgemmWrWXdlops final : ConvTunableSolver<PerformanceConvMlirIgemmXdlops>
{
    const std::string& SolverDbId() const override
    {
        return GetSolverDbId<ConvMlirIgemmWrWXdlops>();
    }

    bool IsApplicable(const ConvolutionContext& ctx) const override;
    PerformanceConvMlirIgemmXdlops
    GetDefaultPerformanceConfig(const ConvolutionContext& ctx) const override;
    bool IsValidPerformanceConfig(const ConvolutionContext& ctx,
                                  const PerformanceConvMlirIgemmXdlops& config) const override;
    PerformanceConvMlirIgemmXdlops Search(const ConvolutionContext&,
                                          const AnyInvokeParams& invoke_ctx) const override;
    size_t GetWorkspaceSize(const ConvolutionContext& params) const override;
    bool MayNeedWorkspace() const override { return true; }
    ConvSolution GetSolution(const ConvolutionContext& ctx,
                             const PerformanceConvMlirIgemmXdlops& config) const override;
};

struct PerformanceImplicitGemmXdlops : PerfConfigBase<PerformanceImplicitGemmXdlops>
{
    int BPerBlock; // 2^n[8..16]
    int KPerBlock; // 2^n[32..128]
    int EPerBlock; // 2^n[4..16]
    int EBlocks;   // 2*n[1..64]
    int EPACKSize; // 2*n[1..4] // 1 - fp32; 2,4 - bfp16; 4 - fp16

    int GemmMPerWave;
    int GemmNPerWave;

    int InBlockCopyClusterLengths_E; // 2^n[4..16]
    int InBlockCopyClusterLengths_B; // 2^n[8..16]

    int WeiBlockCopyClusterLengths_E; // 2^n[1..4]
    int WeiBlockCopyClusterLengths_K; // 2^n[16..128]

    bool use_spare_set;

    PerformanceImplicitGemmXdlops(int, int, int, int, int, int, int, int, int, int, int, bool);

    PerformanceImplicitGemmXdlops()
        : PerformanceImplicitGemmXdlops(-1, -1, -1, -1, -1, -1, -1, -1, -1, -1, -1, false)
    {
    }

    PerformanceImplicitGemmXdlops(bool spare);

    template <class Self, class F>
    static void Visit(Self&& self, F f)
    {
        f(self.BPerBlock, "BPerBlock");
        f(self.KPerBlock, "KPerBlock");
        f(self.EPerBlock, "EPerBlock");
        f(self.EBlocks, "EBlocks");
        f(self.EPACKSize, "EPACKSize");
        f(self.GemmMPerWave, "GemmMPerWave");
        f(self.GemmNPerWave, "GemmNPerWave");
        f(self.InBlockCopyClusterLengths_E, "InBlockCopyClusterLengths_E");
        f(self.InBlockCopyClusterLengths_B, "InBlockCopyClusterLengths_B");
        f(self.WeiBlockCopyClusterLengths_E, "WeiBlockCopyClusterLengths_E");
        f(self.WeiBlockCopyClusterLengths_K, "WeiBlockCopyClusterLengths_K");
    }

    void HeuristicInit(const ConvolutionContext& ctx);
    bool IsValidValue() const;
    bool SetNextValue(const ConvolutionContext& config);
    bool IsValid(const ConvolutionContext& ctx) const;
    bool operator==(const PerformanceImplicitGemmXdlops& other) const;
};

struct PerformanceImplicitGemmForwardV4R4Xdlops
    : PerfConfigBase<PerformanceImplicitGemmForwardV4R4Xdlops>
{
    int GemmMPerBlock;
    int GemmNPerBlock;
    int GemmKPerBlock;
    int GemmMPerWave;
    int GemmNPerWave;
    int GemmKPack;
    bool GemmAThreadCopyMoreGemmK;
    bool GemmBThreadCopyMoreGemmKPack;
    int GemmBThreadDataPerRead_GemmN;

    PerformanceImplicitGemmForwardV4R4Xdlops(int, int, int, int, int, int, bool, bool, int);
    PerformanceImplicitGemmForwardV4R4Xdlops();
    PerformanceImplicitGemmForwardV4R4Xdlops(bool) : PerformanceImplicitGemmForwardV4R4Xdlops() {}

    template <class Self, class F>
    static void Visit(Self&& self, F f)
    {
        f(self.GemmMPerBlock, "GemmMPerBlock");
        f(self.GemmNPerBlock, "GemmNPerBlock");
        f(self.GemmKPerBlock, "GemmKPerBlock");
        f(self.GemmMPerWave, "GemmMPerWave");
        f(self.GemmNPerWave, "GemmNPerWave");
        f(self.GemmKPack, "GemmKPack");
        f(self.GemmAThreadCopyMoreGemmK, "GemmAThreadCopyMoreGemmK");
        f(self.GemmBThreadCopyMoreGemmKPack, "GemmBThreadCopyMoreGemmKPack");
        f(self.GemmBThreadDataPerRead_GemmN, "GemmBThreadDataPerRead_GemmN");
    }

    bool operator==(const PerformanceImplicitGemmForwardV4R4Xdlops& other) const;

    void HeuristicInit(const ConvolutionContext& ctx);
    bool SetNextValue(const ConvolutionContext& config);
    bool IsValidValue() const;
    bool IsValid(const ConvolutionContext& ctx) const;
    bool IsReallyValid(const ConvolutionContext& ctx) const;
    bool IsFastToBeUsedForTuning(const ConvolutionContext& ctx) const;

    std::tuple<int, bool> CalculateBlockSize() const;
    std::tuple<int, bool> CalculateGridSize(const ConvolutionContext& ctx) const;
    std::tuple<int, int, int, int, int, bool>
    CalculateGemmABlockCopyPerformanceParameters(const ConvolutionContext& ctx) const;
    std::tuple<int, int, int, int, int, bool>
    CalculateGemmBBlockCopyPerformanceParameters(const ConvolutionContext& ctx) const;
    std::tuple<std::size_t, bool> CalculateLdsNumberOfByte(const ConvolutionContext& ctx) const;
};

struct PerformanceImplicitGemmForwardV4R5Xdlops
    : PerfConfigBase<PerformanceImplicitGemmForwardV4R5Xdlops>
{
    int GemmMPerBlock;
    int GemmNPerBlock;
    int GemmKPerBlock;
    int GemmMPerWave;
    int GemmNPerWave;
    int GemmKPack;
    bool GemmAThreadCopyMoreGemmK;
    bool GemmBThreadCopyMoreGemmKPack;
    int GemmBThreadDataPerRead_GemmN;

    bool use_spare_set;

    PerformanceImplicitGemmForwardV4R5Xdlops(int, int, int, int, int, int, bool, bool, int, bool);
    PerformanceImplicitGemmForwardV4R5Xdlops();
    PerformanceImplicitGemmForwardV4R5Xdlops(bool spare);

    PerformanceImplicitGemmForwardV4R5Xdlops(
        int a, int b, int c, int d, int e, int f, bool g, bool h, int i)
        : PerformanceImplicitGemmForwardV4R5Xdlops(a, b, c, d, e, f, g, h, i, false)
    {
    }

    template <class Self, class F>
    static void Visit(Self&& self, F f)
    {
        f(self.GemmMPerBlock, "GemmMPerBlock");
        f(self.GemmNPerBlock, "GemmNPerBlock");
        f(self.GemmKPerBlock, "GemmKPerBlock");
        f(self.GemmMPerWave, "GemmMPerWave");
        f(self.GemmNPerWave, "GemmNPerWave");
        f(self.GemmKPack, "GemmKPack");
        f(self.GemmAThreadCopyMoreGemmK, "GemmAThreadCopyMoreGemmK");
        f(self.GemmBThreadCopyMoreGemmKPack, "GemmBThreadCopyMoreGemmKPack");
        f(self.GemmBThreadDataPerRead_GemmN, "GemmBThreadDataPerRead_GemmN");
    }

    bool operator==(const PerformanceImplicitGemmForwardV4R5Xdlops& other) const;

    void HeuristicInit(const ConvolutionContext& ctx);
    bool SetNextValue(const ConvolutionContext& config);
    bool IsValidValue() const;
    bool IsValid(const ConvolutionContext& ctx) const;
    bool IsReallyValid(const ConvolutionContext& ctx) const;
    bool IsFastToBeUsedForTuning(const ConvolutionContext& ctx) const;

    std::tuple<int, bool> CalculateBlockSize() const;
    std::tuple<int, bool> CalculateGridSize(const ConvolutionContext& ctx) const;
    std::tuple<int, int, int, int, int, bool>
    CalculateGemmABlockCopyPerformanceParameters(const ConvolutionContext& ctx) const;
    std::tuple<int, int, int, int, int, bool>
    CalculateGemmBBlockCopyPerformanceParameters(const ConvolutionContext& ctx) const;
    std::tuple<std::size_t, bool> CalculateLdsNumberOfByte(const ConvolutionContext& ctx) const;
};

struct PerformanceImplicitGemmForwardV4R4Xdlops_Padded_Gemm
    : PerfConfigBase<PerformanceImplicitGemmForwardV4R4Xdlops_Padded_Gemm>
{
    int GemmMPerBlock;
    int GemmNPerBlock;
    int GemmKPerBlock;
    int GemmMPerWave;
    int GemmNPerWave;
    int GemmKPack;
    int GemmMFactor;
    int GemmNFactor;
    int GemmKFactor;
    bool GemmAThreadCopyMoreGemmK;
    bool GemmBThreadCopyMoreGemmKPack;
    int GemmBThreadDataPerRead_GemmN;

    PerformanceImplicitGemmForwardV4R4Xdlops_Padded_Gemm(
        int, int, int, int, int, int, int, int, int, bool, bool, int);
    PerformanceImplicitGemmForwardV4R4Xdlops_Padded_Gemm();
    PerformanceImplicitGemmForwardV4R4Xdlops_Padded_Gemm(bool)
        : PerformanceImplicitGemmForwardV4R4Xdlops_Padded_Gemm()
    {
    }

    template <class Self, class F>
    static void Visit(Self&& self, F f)
    {
        f(self.GemmMPerBlock, "GemmMPerBlock");
        f(self.GemmNPerBlock, "GemmNPerBlock");
        f(self.GemmKPerBlock, "GemmKPerBlock");
        f(self.GemmMPerWave, "GemmMPerWave");
        f(self.GemmNPerWave, "GemmNPerWave");
        f(self.GemmKPack, "GemmKPack");
        f(self.GemmMFactor, "GemmMFactor");
        f(self.GemmNFactor, "GemmNFactor");
        f(self.GemmKFactor, "GemmKFactor");
        f(self.GemmAThreadCopyMoreGemmK, "GemmAThreadCopyMoreGemmK");
        f(self.GemmBThreadCopyMoreGemmKPack, "GemmBThreadCopyMoreGemmKPack");
        f(self.GemmBThreadDataPerRead_GemmN, "GemmBThreadDataPerRead_GemmN");
    }

    bool operator==(const PerformanceImplicitGemmForwardV4R4Xdlops_Padded_Gemm& other) const;

    void HeuristicInit(const ConvolutionContext& ctx);
    bool SetNextValue(const ConvolutionContext& config);
    bool IsValidValue() const;
    bool IsValid(const ConvolutionContext& ctx) const;
    bool IsReallyValid(const ConvolutionContext& ctx) const;
    bool IsFastToBeUsedForTuning(const ConvolutionContext& ctx) const;

    std::tuple<int, bool> CalculateBlockSize() const;
    std::tuple<int, bool> CalculateGridSize(const ConvolutionContext& ctx) const;
    std::tuple<int, int, int, int, int, bool>
    CalculateGemmABlockCopyPerformanceParameters(const ConvolutionContext& ctx) const;
    std::tuple<int, int, int, int, int, bool>
    CalculateGemmBBlockCopyPerformanceParameters(const ConvolutionContext& ctx) const;
    std::tuple<std::size_t, bool> CalculateLdsNumberOfByte(const ConvolutionContext& ctx) const;
};

struct PerformanceImplicitGemmBwdV1R1Xdlops : PerfConfigBase<PerformanceImplicitGemmBwdV1R1Xdlops>
{
    int GemmMPerBlock;
    int GemmNPerBlock;
    int GemmKPerBlock;
    int GemmMPerWave;
    int GemmNPerWave;
    int GemmKPack;
    bool GemmAThreadCopyMoreGemmK;
    bool GemmBThreadCopyMoreGemmKPack;

    PerformanceImplicitGemmBwdV1R1Xdlops(int, int, int, int, int, int, bool, bool);
    PerformanceImplicitGemmBwdV1R1Xdlops();
    PerformanceImplicitGemmBwdV1R1Xdlops(bool) : PerformanceImplicitGemmBwdV1R1Xdlops() {}

    template <class Self, class F>
    static void Visit(Self&& self, F f)
    {
        f(self.GemmMPerBlock, "GemmMPerBlock");
        f(self.GemmNPerBlock, "GemmNPerBlock");
        f(self.GemmKPerBlock, "GemmKPerBlock");
        f(self.GemmMPerWave, "GemmMPerWave");
        f(self.GemmNPerWave, "GemmNPerWave");
        f(self.GemmKPack, "GemmKPack");
        f(self.GemmAThreadCopyMoreGemmK, "GemmAThreadCopyMoreGemmK");
        f(self.GemmBThreadCopyMoreGemmKPack, "GemmBThreadCopyMoreGemmKPack");
    }

    bool operator==(const PerformanceImplicitGemmBwdV1R1Xdlops& other) const;

    void HeuristicInit(const ConvolutionContext& ctx);
    bool SetNextValue(const ConvolutionContext& config);
    bool IsValidValue() const;
    bool IsValid(const ConvolutionContext& ctx) const;
    bool IsReallyValid(const ConvolutionContext& ctx) const;
    bool IsFastToBeUsedForTuning(const ConvolutionContext& ctx) const;

    std::tuple<int, bool> CalculateBlockSize() const;
    std::tuple<int, bool> CalculateGridSize(const ConvolutionContext& ctx) const;
    std::tuple<int, int, int, int, int, bool>
    CalculateGemmABlockCopyPerformanceParameters(const ConvolutionContext& ctx) const;
    std::tuple<int, int, int, int, int, bool>
    CalculateGemmBBlockCopyPerformanceParameters(const ConvolutionContext& ctx) const;
    std::tuple<std::size_t, bool> CalculateLdsNumberOfByte(const ConvolutionContext& ctx) const;
};

struct ConvHipImplicitGemmForwardV4R4Xdlops final
    : ConvTunableSolver<PerformanceImplicitGemmForwardV4R4Xdlops>
{
    const std::string& SolverDbId() const override
    {
        return GetSolverDbId<ConvHipImplicitGemmForwardV4R4Xdlops>();
    }

    PerformanceImplicitGemmForwardV4R4Xdlops
    GetDefaultPerformanceConfig(const ConvolutionContext& ctx) const override;
    bool IsValidPerformanceConfig(const ConvolutionContext& ctx,
                                  const PerformanceImplicitGemmForwardV4R4Xdlops& c) const override;
    bool IsApplicable(const ConvolutionContext& ctx) const override;
    ConvSolution GetSolution(const ConvolutionContext& ctx,
                             const PerformanceImplicitGemmForwardV4R4Xdlops& config) const override;
    PerformanceImplicitGemmForwardV4R4Xdlops
    Search(const ConvolutionContext&, const AnyInvokeParams& invoke_ctx) const override;

private:
    static std::tuple<int, int, int, int> CalculateGemmSize(const ConvolutionContext& ctx);

    friend struct PerformanceImplicitGemmForwardV4R4Xdlops;
};

struct ConvHipImplicitGemmForwardV4R4Xdlops_Padded_Gemm final
    : ConvTunableSolver<PerformanceImplicitGemmForwardV4R4Xdlops_Padded_Gemm>
{
    const std::string& SolverDbId() const override
    {
        return GetSolverDbId<ConvHipImplicitGemmForwardV4R4Xdlops_Padded_Gemm>();
    }

    PerformanceImplicitGemmForwardV4R4Xdlops_Padded_Gemm
    GetDefaultPerformanceConfig(const ConvolutionContext& ctx) const override;
    bool IsValidPerformanceConfig(
        const ConvolutionContext& ctx,
        const PerformanceImplicitGemmForwardV4R4Xdlops_Padded_Gemm& c) const override;
    bool IsApplicable(const ConvolutionContext& ctx) const override;
    ConvSolution
    GetSolution(const ConvolutionContext& ctx,
                const PerformanceImplicitGemmForwardV4R4Xdlops_Padded_Gemm& config) const override;
    PerformanceImplicitGemmForwardV4R4Xdlops_Padded_Gemm
    Search(const ConvolutionContext&, const AnyInvokeParams& invoke_ctx) const override;

private:
    static std::tuple<int, int, int, int, int, int, int> CalculateGemmSize(
        const ConvolutionContext& ctx, int GemmMFactor, int GemmNFactor, int GemmKFactor);

    friend struct PerformanceImplicitGemmForwardV4R4Xdlops_Padded_Gemm;
};

struct ConvHipImplicitGemmForwardV4R5Xdlops final
    : ConvTunableSolver<PerformanceImplicitGemmForwardV4R5Xdlops>
{
    const std::string& SolverDbId() const override
    {
        return GetSolverDbId<ConvHipImplicitGemmForwardV4R5Xdlops>();
    }

    PerformanceImplicitGemmForwardV4R5Xdlops
    GetDefaultPerformanceConfig(const ConvolutionContext& ctx) const override;
    bool IsValidPerformanceConfig(const ConvolutionContext& ctx,
                                  const PerformanceImplicitGemmForwardV4R5Xdlops& c) const override;
    bool IsApplicable(const ConvolutionContext& ctx) const override;
    ConvSolution GetSolution(const ConvolutionContext& ctx,
                             const PerformanceImplicitGemmForwardV4R5Xdlops& config) const override;
    PerformanceImplicitGemmForwardV4R5Xdlops
    Search(const ConvolutionContext&, const AnyInvokeParams& invoke_ctx) const override;
};

struct ConvHipImplicitGemmV4R1WrW final : ConvTunableSolver<PerformanceImplicitGemmV4R1>
{
    const std::string& SolverDbId() const override
    {
        return GetSolverDbId<ConvHipImplicitGemmV4R1WrW>();
    }

    PerformanceImplicitGemmV4R1
    GetDefaultPerformanceConfig(const ConvolutionContext& ctx) const override;
    bool IsValidPerformanceConfig(const ConvolutionContext& ctx,
                                  const PerformanceImplicitGemmV4R1& c) const override;
    bool IsApplicable(const ConvolutionContext& ctx) const override;
    ConvSolution GetSolution(const ConvolutionContext& ctx,
                             const PerformanceImplicitGemmV4R1& config) const override;
    PerformanceImplicitGemmV4R1 Search(const ConvolutionContext&,
                                       const AnyInvokeParams& invoke_ctx) const override;
};

struct ConvHipImplicitGemmBwdDataV1R1 final : ConvTunableSolver<PerformanceImplicitGemmBwdDataV1R1>
{
    const std::string& SolverDbId() const override
    {
        return GetSolverDbId<ConvHipImplicitGemmBwdDataV1R1>();
    }

    bool IsApplicable(const ConvolutionContext& ctx) const override;
    PerformanceImplicitGemmBwdDataV1R1
    GetDefaultPerformanceConfig(const ConvolutionContext& ctx) const override;
    bool IsValidPerformanceConfig(const ConvolutionContext& ctx,
                                  const PerformanceImplicitGemmBwdDataV1R1& config) const override;
    PerformanceImplicitGemmBwdDataV1R1 Search(const ConvolutionContext&,
                                              const AnyInvokeParams& invoke_ctx) const override;
    ConvSolution GetSolution(const ConvolutionContext& ctx,
                             const PerformanceImplicitGemmBwdDataV1R1& config) const override;
    size_t GetWorkspaceSize(const ConvolutionContext& ctx) const override;
    bool MayNeedWorkspace() const override { return true; }

private:
    static std::tuple<int, int, int> CalculateGemmSize(const ConvolutionContext& ctx);

    friend struct PerformanceImplicitGemmBwdDataV1R1;
};

struct ConvMlirIgemmBwd final : ConvTunableSolver<PerformanceConvMlirIgemm>
{
    const std::string& SolverDbId() const override { return GetSolverDbId<ConvMlirIgemmBwd>(); }

    bool IsApplicable(const ConvolutionContext& ctx) const override;

    PerformanceConvMlirIgemm
    GetDefaultPerformanceConfig(const ConvolutionContext& ctx) const override;
    bool IsValidPerformanceConfig(const ConvolutionContext& ctx,
                                  const PerformanceConvMlirIgemm& config) const override;
    PerformanceConvMlirIgemm Search(const ConvolutionContext&,
                                    const AnyInvokeParams& invoke_ctx) const override;
    ConvSolution GetSolution(const ConvolutionContext& ctx,
                             const PerformanceConvMlirIgemm& config) const override;
};

struct ConvMlirIgemmBwdXdlops final : ConvTunableSolver<PerformanceConvMlirIgemmXdlops>
{
    const std::string& SolverDbId() const override
    {
        return GetSolverDbId<ConvMlirIgemmBwdXdlops>();
    }

    bool IsApplicable(const ConvolutionContext& ctx) const override;

    PerformanceConvMlirIgemmXdlops
    GetDefaultPerformanceConfig(const ConvolutionContext& ctx) const override;
    bool IsValidPerformanceConfig(const ConvolutionContext& ctx,
                                  const PerformanceConvMlirIgemmXdlops& config) const override;
    PerformanceConvMlirIgemmXdlops Search(const ConvolutionContext&,
                                          const AnyInvokeParams& invoke_ctx) const override;
    ConvSolution GetSolution(const ConvolutionContext& ctx,
                             const PerformanceConvMlirIgemmXdlops& config) const override;
};

struct ConvHipImplicitGemmBwdDataV4R1 final : ConvTunableSolver<PerformanceImplicitGemmBwdDataV4R1>
{
    const std::string& SolverDbId() const override
    {
        return GetSolverDbId<ConvHipImplicitGemmBwdDataV4R1>();
    }

    bool IsApplicable(const ConvolutionContext& ctx) const override;
    PerformanceImplicitGemmBwdDataV4R1
    GetDefaultPerformanceConfig(const ConvolutionContext& ctx) const override;
    bool IsValidPerformanceConfig(const ConvolutionContext& ctx,
                                  const PerformanceImplicitGemmBwdDataV4R1& config) const override;
    PerformanceImplicitGemmBwdDataV4R1 Search(const ConvolutionContext&,
                                              const AnyInvokeParams& invoke_ctx) const override;
    ConvSolution GetSolution(const ConvolutionContext& ctx,
                             const PerformanceImplicitGemmBwdDataV4R1& config) const override;

private:
    static int CalculateNumberOfGemm(const ConvolutionContext& ctx);
    static std::tuple<int, int, int> CalculateGemmSize(const ConvolutionContext& ctx, int gemm_id);

    friend struct PerformanceImplicitGemmBwdDataV4R1;
};

struct ConvHipImplicitGemmBwdDataV4R1Xdlops final
    : ConvTunableSolver<PerformanceImplicitGemmBwdDataV4R1Xdlops>
{
    const std::string& SolverDbId() const override
    {
        return GetSolverDbId<ConvHipImplicitGemmBwdDataV4R1Xdlops>();
    }

    PerformanceImplicitGemmBwdDataV4R1Xdlops
    GetDefaultPerformanceConfig(const ConvolutionContext& ctx) const override;
    bool IsValidPerformanceConfig(const ConvolutionContext& ctx,
                                  const PerformanceImplicitGemmBwdDataV4R1Xdlops& c) const override;
    bool IsApplicable(const ConvolutionContext& ctx) const override;
    ConvSolution GetSolution(const ConvolutionContext& ctx,
                             const PerformanceImplicitGemmBwdDataV4R1Xdlops& config) const override;
    PerformanceImplicitGemmBwdDataV4R1Xdlops
    Search(const ConvolutionContext&, const AnyInvokeParams& invoke_ctx) const override;

private:
    static int CalculateNumberOfGemm(const ConvolutionContext& ctx);
    static std::tuple<int, int, int, int> CalculateGemmSize(const ConvolutionContext& ctx,
                                                            int gemm_id);

    friend struct PerformanceImplicitGemmBwdDataV4R1Xdlops;
};

struct ConvHipImplicitGemmBwdDataV1R1Xdlops final
    : ConvTunableSolver<PerformanceImplicitGemmBwdV1R1Xdlops>
{
    const std::string& SolverDbId() const override
    {
        return GetSolverDbId<ConvHipImplicitGemmBwdDataV1R1Xdlops>();
    }

    PerformanceImplicitGemmBwdV1R1Xdlops
    GetDefaultPerformanceConfig(const ConvolutionContext& ctx) const override;
    bool IsValidPerformanceConfig(const ConvolutionContext& ctx,
                                  const PerformanceImplicitGemmBwdV1R1Xdlops& c) const override;
    bool IsApplicable(const ConvolutionContext& ctx) const override;
    size_t GetWorkspaceSize(const ConvolutionContext& ctx) const override;
    bool MayNeedWorkspace() const override { return true; }
    PerformanceImplicitGemmBwdV1R1Xdlops Search(const ConvolutionContext& ctx,
                                                const AnyInvokeParams& invoke_ctx) const override;
    ConvSolution GetSolution(const ConvolutionContext& ctx,
                             const PerformanceImplicitGemmBwdV1R1Xdlops& config) const override;

private:
    static std::tuple<int, int, int, int> CalculateGemmSize(const ConvolutionContext& ctx);

    friend struct PerformanceImplicitGemmBwdV1R1Xdlops;
};

struct ConvAsmImplicitGemmV4R1DynamicFwd final : ConvSolver
{
    // To suppress -Woverloaded-virtual
    using ConvSolver::IsApplicable;

    const std::string& SolverDbId() const override
    {
        return GetSolverDbId<ConvAsmImplicitGemmV4R1DynamicFwd>();
    }

    bool IsApplicable(const ConvolutionContext& ctx) const override
    {
        return IsApplicable(ctx, ctx.problem);
    }
    bool IsDynamic() const override { return true; }
    ConvSolution GetSolution(const ConvolutionContext& ctx) const
    {
        return GetSolution(ctx, ctx.problem);
    }

private:
    bool IsApplicable(const ExecutionContext&, const ProblemDescription&) const;
    ConvSolution GetSolution(const ExecutionContext&, const ProblemDescription&) const;
};

struct ConvAsmImplicitGemmV4R1DynamicFwd_1x1 final : ConvSolver
{
    // To suppress -Woverloaded-virtual
    using ConvSolver::IsApplicable;

    const std::string& SolverDbId() const override
    {
        return GetSolverDbId<ConvAsmImplicitGemmV4R1DynamicFwd_1x1>();
    }

    bool IsApplicable(const ConvolutionContext& ctx) const override
    {
        return IsApplicable(ctx, ctx.problem);
    }
    bool IsDynamic() const override { return true; }
    ConvSolution GetSolution(const ConvolutionContext& ctx) const
    {
        return GetSolution(ctx, ctx.problem);
    }

private:
    bool IsApplicable(const ExecutionContext&, const ProblemDescription&) const;
    ConvSolution GetSolution(const ExecutionContext&, const ProblemDescription&) const;
};

struct ConvAsmImplicitGemmV4R1DynamicWrw final : ConvSolver
{
    // To suppress -Woverloaded-virtual
    using ConvSolver::GetWorkspaceSize;
    using ConvSolver::IsApplicable;

    const std::string& SolverDbId() const override
    {
        return GetSolverDbId<ConvAsmImplicitGemmV4R1DynamicWrw>();
    }

    bool IsApplicable(const ConvolutionContext& ctx) const override
    {
        return IsApplicable(ctx, ctx.problem);
    }
    bool IsDynamic() const override { return true; }
    size_t GetWorkspaceSize(const ConvolutionContext& ctx) const override
    {
        return GetWorkspaceSize(ctx.problem);
    }
    bool MayNeedWorkspace() const override { return true; }
    ConvSolution GetSolution(const ConvolutionContext& ctx) const
    {
        return GetSolution(ctx, ctx.problem);
    }

private:
    bool IsApplicable(const ExecutionContext&, const ProblemDescription&) const;
    size_t GetWorkspaceSize(const ProblemDescription&) const;
    ConvSolution GetSolution(const ExecutionContext&, const ProblemDescription&) const;
};

struct ConvAsmImplicitGemmGTCDynamicWrwXdlops final : ConvSolver
{
    // To suppress -Woverloaded-virtual
    using ConvSolver::GetWorkspaceSize;
    using ConvSolver::IsApplicable;

    const std::string& SolverDbId() const override
    {
        return GetSolverDbId<ConvAsmImplicitGemmGTCDynamicWrwXdlops>();
    }

    bool IsApplicable(const ConvolutionContext& ctx) const override
    {
        return IsApplicable(ctx, ctx.problem);
    }
    bool IsDynamic() const override { return true; }
    size_t GetWorkspaceSize(const ConvolutionContext& ctx) const override
    {
        return GetWorkspaceSize(ctx.problem);
    }
    bool MayNeedWorkspace() const override { return true; }
    ConvSolution GetSolution(const ConvolutionContext& ctx) const
    {
        return GetSolution(ctx, ctx.problem);
    }

private:
    bool IsApplicable(const ExecutionContext&, const ProblemDescription&) const;
    size_t GetWorkspaceSize(const ProblemDescription&) const;
    ConvSolution GetSolution(const ExecutionContext&, const ProblemDescription&) const;
};

struct ConvAsmImplicitGemmV4R1DynamicBwd final : ConvSolver
{
    // To suppress -Woverloaded-virtual
    using ConvSolver::IsApplicable;

    const std::string& SolverDbId() const override
    {
        return GetSolverDbId<ConvAsmImplicitGemmV4R1DynamicBwd>();
    }

    bool IsApplicable(const ConvolutionContext& ctx) const override
    {
        return IsApplicable(ctx, ctx.problem);
    }
    bool IsDynamic() const override { return true; }
    ConvSolution GetSolution(const ConvolutionContext& ctx) const
    {
        return GetSolution(ctx, ctx.problem);
    }

private:
    bool IsApplicable(const ExecutionContext&, const ProblemDescription&) const;
    ConvSolution GetSolution(const ExecutionContext&, const ProblemDescription&) const;
};

struct ConvAsmImplicitGemmGTCDynamicFwdXdlops final : ConvSolver
{
    // To suppress -Woverloaded-virtual
    using ConvSolver::IsApplicable;

    const std::string& SolverDbId() const override
    {
        return GetSolverDbId<ConvAsmImplicitGemmGTCDynamicFwdXdlops>();
    }

    bool IsApplicable(const ConvolutionContext& ctx) const override
    {
        return IsApplicable(ctx, ctx.problem);
    }
    bool IsDynamic() const override { return true; }
    ConvSolution GetSolution(const ConvolutionContext& ctx) const
    {
        return GetSolution(ctx, ctx.problem);
    }

private:
    bool IsApplicable(const ExecutionContext&, const ProblemDescription&) const;
    ConvSolution GetSolution(const ExecutionContext&, const ProblemDescription&) const;
};

struct ConvAsmImplicitGemmGTCDynamicBwdXdlops final : ConvSolver
{
    // To suppress -Woverloaded-virtual
    using ConvSolver::IsApplicable;

    const std::string& SolverDbId() const override
    {
        return GetSolverDbId<ConvAsmImplicitGemmGTCDynamicBwdXdlops>();
    }

    bool IsApplicable(const ConvolutionContext& ctx) const override
    {
        return IsApplicable(ctx, ctx.problem);
    }
    bool IsDynamic() const override { return true; }
    ConvSolution GetSolution(const ConvolutionContext& ctx) const
    {
        return GetSolution(ctx, ctx.problem);
    }

private:
    bool IsApplicable(const ExecutionContext&, const ProblemDescription&) const;
    ConvSolution GetSolution(const ExecutionContext&, const ProblemDescription&) const;
};

/// Holds common member functions for the Solvers which share the same
/// "legacy exhaustive search" machinery.
struct ConvOclDirectFwdLegacyExhaustiveSearch : ConvTunableSolver<LegacyPerformanceConfig>
{
    LegacyPerformanceConfig GetDefaultPerformanceConfig(const ConvolutionContext&) const override;
    LegacyPerformanceConfig Search(const ConvolutionContext&,
                                   const AnyInvokeParams& invoke_ctx) const override;

private:
    template <typename Tgpu>
    LegacyPerformanceConfig SearchImpl(const ConvolutionContext&,
                                       const AnyInvokeParams& invoke_ctx) const;
};

struct ConvOclDirectFwd : ConvOclDirectFwdLegacyExhaustiveSearch
{
    const std::string& SolverDbId() const override { return GetSolverDbId<ConvOclDirectFwd>(); }

    bool IsApplicable(const ConvolutionContext& params) const override;

    ConvSolution GetSolution(const ConvolutionContext& params,
                             const LegacyPerformanceConfig& searched_params) const override;
    bool IsValidPerformanceConfig(const ConvolutionContext&,
                                  const LegacyPerformanceConfig&) const override;

protected:
    bool IsApplicableBase(const ConvolutionContext& params) const;
};

struct ConvOclDirectFwd1x1 final : ConvOclDirectFwdLegacyExhaustiveSearch
{
    const std::string& SolverDbId() const override { return GetSolverDbId<ConvOclDirectFwd1x1>(); }

    bool IsApplicable(const ConvolutionContext& params) const override;
    ConvSolution GetSolution(const ConvolutionContext& params,
                             const LegacyPerformanceConfig& searched_params) const override;
    bool IsValidPerformanceConfig(const ConvolutionContext&,
                                  const LegacyPerformanceConfig&) const override
    {
        return true;
    }
};

struct ConvBinWinograd3x3U final : ConvSolver
{
    // To suppress -Woverloaded-virtual
    using ConvSolver::IsApplicable;

    const std::string& SolverDbId() const override { return GetSolverDbId<ConvBinWinograd3x3U>(); }

    bool IsApplicable(const ConvolutionContext& ctx) const override
    {
        return IsApplicable(ctx, ctx.problem);
    }
    bool IsDynamic() const override { return true; }
    ConvSolution GetSolution(const ConvolutionContext& ctx) const
    {
        return GetSolution(ctx, ctx.problem);
    }

private:
    bool IsApplicable(const ExecutionContext&, const ProblemDescription&) const;
    ConvSolution GetSolution(const ExecutionContext&, const ProblemDescription&) const;
};

struct ConvBinWinogradRxS final : ConvSolver
{
    // To suppress -Woverloaded-virtual
    using ConvSolver::IsApplicable;

    const std::string& SolverDbId() const override { return GetSolverDbId<ConvBinWinogradRxS>(); }

    bool IsApplicable(const ConvolutionContext& ctx) const override
    {
        return IsApplicable(ctx, ctx.problem);
    }
    bool IsDynamic() const override { return true; }
    ConvSolution GetSolution(const ConvolutionContext& ctx) const
    {
        return GetSolution(ctx, ctx.problem);
    }

private:
    bool IsApplicable(const ExecutionContext&, const ProblemDescription&) const;
    ConvSolution GetSolution(const ExecutionContext&, const ProblemDescription&) const;
};

struct PerformanceConfigConvBinWinogradRxS : PerfConfigBase<PerformanceConfigConvBinWinogradRxS>
{
    int n_groups;
    PerformanceConfigConvBinWinogradRxS(int n_groups_);
    PerformanceConfigConvBinWinogradRxS() : PerformanceConfigConvBinWinogradRxS(-1) {}
    PerformanceConfigConvBinWinogradRxS(bool) : PerformanceConfigConvBinWinogradRxS(1) {}

    template <class Self, class F>
    static void Visit(Self&& self, F f)
    {
        f(self.n_groups, "n_groups");
    }
    int GetNGroups() const { return n_groups; }

    template <int Winodata, int Winofilter>
    void HeuristicInit(const ConvolutionContext& config);
    bool IsValidValue() const;
    bool SetNextValue(const ConvolutionContext& config);
    bool IsValid(const ConvolutionContext& config) const;
    bool operator==(const PerformanceConfigConvBinWinogradRxS& other) const;
};

template <int Winodata, int Winofilter>
struct ConvBinWinoRxS final : ConvTunableSolver<PerformanceConfigConvBinWinogradRxS>
{
    const std::string& SolverDbId() const override { return GetSolverDbId(); }

    static const std::string& GetSolverDbId()
    {
        static const std::string dbId = std::string("ConvBinWinogradRxSf")
                                            .append(std::to_string(Winodata))
                                            .append("x")
                                            .append(std::to_string(Winofilter));
        return dbId;
    }

    PerformanceConfigConvBinWinogradRxS
    GetDefaultPerformanceConfig(const ConvolutionContext&) const override;
    bool IsValidPerformanceConfig(const ConvolutionContext&,
                                  const PerformanceConfigConvBinWinogradRxS&) const override;
    PerformanceConfigConvBinWinogradRxS Search(const ConvolutionContext&,
                                               const AnyInvokeParams& invoke_ctx) const override;
    bool IsApplicable(const ConvolutionContext& params) const override;
    bool IsDynamic() const override { return true; }
    ConvSolution GetSolution(const ConvolutionContext& params,
                             const PerformanceConfigConvBinWinogradRxS& config) const override;

private:
    static size_t GetNGroups(const size_t group_conv, const size_t grid_group_size)
    {
        assert(group_conv != 0);
        return grid_group_size / group_conv;
    }
};

// Suppress misleading clang warnings
#if defined(__clang__)
#pragma clang diagnostic push
#pragma clang diagnostic ignored "-Wweak-template-vtables"
#endif

extern template struct ConvBinWinoRxS<2, 3>;
extern template struct ConvBinWinoRxS<3, 2>;

#if defined(__clang__)
#pragma clang diagnostic pop
#endif

struct ConvBinWinogradRxSf2x3g1 final : ConvSolver
{
    const std::string& SolverDbId() const override
    {
        return GetSolverDbId<ConvBinWinogradRxSf2x3g1>();
    }

    bool IsApplicable(const ConvolutionContext& params) const override;
    bool IsDynamic() const override { return true; }
    float GetWti(const ConvolutionContext& params) const override;
    ConvSolution GetSolution(const ConvolutionContext& params) const;
};

<<<<<<< HEAD
=======
struct ConvBinWinogradRxSf2x3g1Fused final : ConvSolver
{
    const std::string& SolverDbId() const override
    {
        return GetSolverDbId<ConvBinWinogradRxSf2x3g1Fused>();
    }

    bool IsApplicable(const ConvolutionContext& params) const override;
    ConvSolution GetSolution(const ConvolutionContext& params) const;
};

struct ConvBinWinogradRxSFused final : ConvSolver
{
    // To suppress -Woverloaded-virtual
    using ConvSolver::IsApplicable;

    const std::string& SolverDbId() const override
    {
        return GetSolverDbId<ConvBinWinogradRxSFused>();
    }

    bool IsApplicable(const ConvolutionContext& ctx) const override
    {
        return IsApplicable(ctx, ctx.problem);
    }
    ConvSolution GetSolution(const ConvolutionContext& ctx) const
    {
        return GetSolution(ctx, ctx.problem);
    }

private:
    bool IsApplicable(const ExecutionContext&, const ProblemDescription&) const;
    ConvSolution GetSolution(const ExecutionContext&, const ProblemDescription&) const;
};

>>>>>>> 0ef3f6ed
template <int WinoDataH, int WinoFilterH, int WinoDataW = WinoDataH, int WinoFilterW = WinoFilterH>
struct ConvMPBidirectWinograd final : ConvSolver
{
    const std::string& SolverDbId() const override
    {
        return GetSolverDbId<
            ConvMPBidirectWinograd<WinoDataH, WinoFilterH, WinoDataW, WinoFilterW>>();
    }

    bool IsApplicable(const ConvolutionContext& params) const override;
    bool IsDynamic() const override { return true; }
    size_t GetWorkspaceSize(const ConvolutionContext& params) const override;
    bool MayNeedWorkspace() const override { return true; }
    ConvSolution GetSolution(const ConvolutionContext& params) const;

    // kernel_file_name for solver identification
    static std::string GetSolverFileNames(int id)
    {
        static const std::string names[3] = {"xform_bidirect_winograd_data.s",
                                             "xform_bidirect_winograd_filter.s",
                                             "xform_bidirect_winograd_out.s"};
        return names[id];
    }

    static std::string GetSolverKernelNames(int id)
    {
        static const std::string name_suffix =
            '_' + std::to_string(WinoDataH) + '_' + std::to_string(WinoDataW) + '_' +
            std::to_string(WinoFilterH) + '_' + std::to_string(WinoFilterW);
        static const std::string names[3] = {
            "miopenGcnAsmMPBidirectWinogradXformData" + name_suffix,
            "miopenGcnAsmMPBidirectWinogradXformFilter" + name_suffix,
            "miopenGcnAsmMPBidirectWinogradXformOut" + name_suffix};
        return names[id];
    }

    static int GetSolverWinoXformHWSize() { return WinoDataH + WinoFilterH - 1; }
};

// To suppress misleading clang warnings
#if defined(__clang__) && defined(CONV_MP_BIDIRECTIONAL_WINOGRAD_CPP)
#pragma clang diagnostic push
#pragma clang diagnostic ignored "-Wweak-template-vtables"
#endif

extern template struct ConvMPBidirectWinograd<2, 3>;
extern template struct ConvMPBidirectWinograd<3, 3>;
extern template struct ConvMPBidirectWinograd<4, 3>;
extern template struct ConvMPBidirectWinograd<5, 3>;
extern template struct ConvMPBidirectWinograd<6, 3>;

#if defined(__clang__) && defined(CONV_MP_BIDIRECTIONAL_WINOGRAD_CPP)
#pragma clang diagnostic pop
#endif

template <int WinoDataH, int WinoFilterH, int WinoDataW = WinoDataH, int WinoFilterW = WinoFilterH>
struct ConvMPBidirectWinograd_xdlops final
    : ConvTunableSolver<PerformanceImplicitGemmForwardV4R4Xdlops>
{
    const std::string& SolverDbId() const override
    {
        return GetSolverDbId<
            ConvMPBidirectWinograd_xdlops<WinoDataH, WinoFilterH, WinoDataW, WinoFilterW>>();
    }

    bool IsApplicable(const ConvolutionContext& ctx) const override;

    bool IsDynamic() const override
    {
        return ConvHipImplicitGemmForwardV4R4Xdlops{}.IsDynamic() &&
               ConvMPBidirectWinograd<WinoDataH, WinoFilterH, WinoDataW, WinoFilterW>{}
                   .IsDynamic() &&
               IsThisSolverDynamic();
    }

    PerformanceImplicitGemmForwardV4R4Xdlops
    GetDefaultPerformanceConfig(const ConvolutionContext& ctx) const override
    {
        return ConvHipImplicitGemmForwardV4R4Xdlops{}.GetDefaultPerformanceConfig(
            GetTransformedConvContext(ctx));
    }

    bool IsValidPerformanceConfig(const ConvolutionContext& ctx,
                                  const PerformanceImplicitGemmForwardV4R4Xdlops& c) const override
    {
        return ConvHipImplicitGemmForwardV4R4Xdlops{}.IsValidPerformanceConfig(
            GetTransformedConvContext(ctx), c);
    }

    size_t GetWorkspaceSize(const ConvolutionContext& ctx) const override
    {
        return ConvMPBidirectWinograd<WinoDataH, WinoFilterH, WinoDataW, WinoFilterW>()
                   .GetWorkspaceSize(ctx) +
               ConvHipImplicitGemmForwardV4R4Xdlops{}.GetWorkspaceSize(
                   GetTransformedConvContext(ctx));
    }

    bool MayNeedWorkspace() const override { return true; }

    PerformanceImplicitGemmForwardV4R4Xdlops Search(const ConvolutionContext&,
                                                    const AnyInvokeParams&) const override;

    ConvSolution GetSolution(const ConvolutionContext& ctx,
                             const PerformanceImplicitGemmForwardV4R4Xdlops& config) const override;

private:
    ConvolutionContext GetTransformedConvContext(const ConvolutionContext&) const;

    // kernel_file_name for solver identification
    static std::string GetSolverFileNames(int id)
    {
        return ConvMPBidirectWinograd<WinoDataH, WinoFilterH, WinoDataW, WinoFilterW>::
            GetSolverFileNames(id);
    }

    static std::string GetSolverKernelNames(int id)
    {
        return ConvMPBidirectWinograd<WinoDataH, WinoFilterH, WinoDataW, WinoFilterW>::
            GetSolverKernelNames(id);
    }

    static int GetSolverWinoXformHWSize()
    {
        return ConvMPBidirectWinograd<WinoDataH, WinoFilterH, WinoDataW, WinoFilterW>::
            GetSolverWinoXformHWSize();
    }

    bool IsThisSolverDynamic() const { return true; }
};

// To suppress misleading clang warnings
#if defined(__clang__) && defined(CONV_MP_BIDIRECTIONAL_WINOGRAD_CPP)
#pragma clang diagnostic push
#pragma clang diagnostic ignored "-Wweak-template-vtables"
#endif

extern template struct ConvMPBidirectWinograd_xdlops<2, 3>;
extern template struct ConvMPBidirectWinograd_xdlops<3, 3>;
extern template struct ConvMPBidirectWinograd_xdlops<4, 3>;
extern template struct ConvMPBidirectWinograd_xdlops<5, 3>;
extern template struct ConvMPBidirectWinograd_xdlops<6, 3>;

#if defined(__clang__) && defined(CONV_MP_BIDIRECTIONAL_WINOGRAD_CPP)
#pragma clang diagnostic pop
#endif

template <int WinoDataH, int WinoFilterH, int WinoDataW = WinoDataH, int WinoFilterW = WinoFilterH>
struct ConvWinograd3x3MultipassWrW final : ConvSolver
{
    const std::string& SolverDbId() const override
    {
        return GetSolverDbId<
            ConvWinograd3x3MultipassWrW<WinoDataH, WinoFilterH, WinoDataW, WinoFilterW>>();
    }

    bool IsApplicable(const ConvolutionContext& params) const override;
    bool IsDynamic() const override { return true; }
    size_t GetWorkspaceSize(const ConvolutionContext& params) const override;
    bool MayNeedWorkspace() const override { return true; }
    ConvSolution GetSolution(const ConvolutionContext& params) const;

    // kernel_file_name for solver identification
    static std::string GetSolverFileNames(int id)
    {
        static const std::string names[3] = {"xform_data.s", "xform_filter.s", "xform_out.s"};
        return names[id];
    }

    static std::string GetSolverKernelNames(int id)
    {
        static const std::string name_suffix =
            '_' + std::to_string(WinoDataH) + '_' + std::to_string(WinoDataW) + '_' +
            std::to_string(WinoFilterH) + '_' + std::to_string(WinoFilterW);
        static const std::string names[3] = {"miopenGcnAsmWinogradXformData" + name_suffix,
                                             "miopenGcnAsmWinogradXformFilter" + name_suffix,
                                             "miopenGcnAsmWinogradXformOut" + name_suffix};

        return names[id];
    }

    static int GetGroupCountMult() { return 4; }

    static int GetSolverWinoXformHWSize(const miopen::ConvolutionContext& ctx, int id)
    {
        if(id == 0)
            return WinoDataH +
                   (WinoFilterH - 1) * (WinoDataH == 7 ? 2 : ctx.problem.kernel_stride_h);
        else
            return WinoDataW +
                   (WinoFilterW - 1) * (WinoDataW == 7 ? 2 : ctx.problem.kernel_stride_w);
    }

private:
    InvokerFactory PrepareInvokerFactory(const ConvolutionContext& params, std::size_t ws_sz) const;
};

// To suppress misleading clang warnings
#if defined(__clang__) && defined(CONV_MULTIPASS_WINO3X3WRW_CPP)
#pragma clang diagnostic push
#pragma clang diagnostic ignored "-Wweak-template-vtables"
#endif

extern template struct ConvWinograd3x3MultipassWrW<3, 2>;
extern template struct ConvWinograd3x3MultipassWrW<3, 3>;
extern template struct ConvWinograd3x3MultipassWrW<3, 4>;
extern template struct ConvWinograd3x3MultipassWrW<3, 5>;
extern template struct ConvWinograd3x3MultipassWrW<3, 6>;
extern template struct ConvWinograd3x3MultipassWrW<7, 2>;
extern template struct ConvWinograd3x3MultipassWrW<7, 3>;
extern template struct ConvWinograd3x3MultipassWrW<1, 1, 7, 2>;
extern template struct ConvWinograd3x3MultipassWrW<1, 1, 7, 3>;
extern template struct ConvWinograd3x3MultipassWrW<7, 2, 1, 1>;
extern template struct ConvWinograd3x3MultipassWrW<7, 3, 1, 1>;
extern template struct ConvWinograd3x3MultipassWrW<5, 3>;
extern template struct ConvWinograd3x3MultipassWrW<5, 4>;

#if defined(__clang__) && defined(CONV_MULTIPASS_WINO3X3WRW_CPP)
#pragma clang diagnostic pop
#endif

struct PerformanceConfigAsmDirect3x3WrW : PerfConfigBase<PerformanceConfigAsmDirect3x3WrW>
{
    int limit_wave_cnt;   // [0..9]
    int reverse_inout;    // [0..1], 1 is allowed for stride=1x1 only.
    int chunk_size;       // {16,8}, Smaller values increase register pressure.
    int k_per_wave;       // {1,2,4,8} && ((chunk_size * k_per_wave) <= 64).
                          // Higher values increase register pressure.
    int pipe_lines_depth; // [1..16] && (pipe_lines_depth <= img_h).
                          // Higher values increase register pressure.
    int n_per_group;      // [1..8] && (n_per_group <= batch_size).

    PerformanceConfigAsmDirect3x3WrW(int lwc, int rio, int csz, int kpw, int pld, int npg);
    PerformanceConfigAsmDirect3x3WrW() : PerformanceConfigAsmDirect3x3WrW(-1, -1, -1, -1, -1, -1) {}
    PerformanceConfigAsmDirect3x3WrW(bool) : PerformanceConfigAsmDirect3x3WrW(0, 0, 8, 1, 1, 1) {}

    template <class Self, class F>
    static void Visit(Self&& self, F f)
    {
        f(self.limit_wave_cnt, "limit_wave_cnt");
        f(self.reverse_inout, "reverse_inout");
        f(self.chunk_size, "chunk_size");
        f(self.k_per_wave, "k_per_wave");
        f(self.pipe_lines_depth, "pipe_lines_depth");
        f(self.n_per_group, "n_per_group");
    }

    // clang-format off
    int GetLimitWaveCnt() const { return limit_wave_cnt; }
    int GetReverseInout() const { return reverse_inout; }
    int GetChunkSize() const { return chunk_size; }
    int GetKPerWave() const { return k_per_wave; }
    int GetPipeLinesDepth() const { return pipe_lines_depth; }
    int GetNPerGroup() const { return n_per_group; }
    int GetCPerWave() const { assert(chunk_size); return 64 / chunk_size; } // clang-format on

    void HeuristicInit(const ConvolutionContext& config);
    bool IsValidValue() const;
    bool SetNextValue(const ConvolutionContext& config);
    bool IsValid(const ConvolutionContext& config) const;
    bool operator==(const PerformanceConfigAsmDirect3x3WrW& other) const;
};

struct ConvAsmBwdWrW3x3 final : ConvTunableSolver<PerformanceConfigAsmDirect3x3WrW>
{
    const std::string& SolverDbId() const override { return GetSolverDbId<ConvAsmBwdWrW3x3>(); }

    PerformanceConfigAsmDirect3x3WrW
    GetDefaultPerformanceConfig(const ConvolutionContext&) const override;
    bool IsValidPerformanceConfig(const ConvolutionContext&,
                                  const PerformanceConfigAsmDirect3x3WrW&) const override;
    PerformanceConfigAsmDirect3x3WrW Search(const ConvolutionContext&,
                                            const AnyInvokeParams& invoke_ctx) const override;
    bool IsApplicable(const ConvolutionContext& params) const override;
    ConvSolution GetSolution(const ConvolutionContext& params,
                             const PerformanceConfigAsmDirect3x3WrW& config) const override;
};

struct PerformanceConfigConvAsmBwdWrW1x1 : PerfConfigBase<PerformanceConfigConvAsmBwdWrW1x1>
{

    int chunk_size;    // {1,2,4,8,16}
    int c_per_gpr;     // {1,2,4,8,16}
    int c_mult;        // {1,2,4,8,16}
    int k_per_gpr;     // {1,2,4,8,16}
    int k_mult;        // {1,2,4,8,16}
    int n_per_gpr;     // {1,2,4}
    int n_part_cnt;    // [1..8]
    int read_size;     // [1..4]
    int short_store;   // {0,1}
    int data_prefetch; // [0..4]
    bool use_spare_set;

    /// The following conditions must be met.
    ///
    /// Shader design-related constraints:
    /// - (A) (chunk_size * c_per_gpr) == 16
    /// - (B) k_per_gpr <= c_per_gpr
    /// - (C) (c_mult > 1 || k_mult > 1)
    ///         ? ((fwd_C % (c_per_gpr * c_mult) == 0) && (fwd_K % (k_per_gpr * k_mult) == 0))
    ///         : (true)
    ///
    /// Resource-related constraints:
    /// - (D) c_mult * k_mult * k_per_gpr + 9 + (c_mult + k_mult) * read_size * pipe_depth <= 256
    ///
    /// Where:
    /// - fwd_C := Num input channels for forward convolution (-c).
    ///   For backward, this is actually n_outputs.
    /// - fwd_K := Num output channels for forward convolution (-k).
    ///   For backward, this is actually n_inputs.

    PerformanceConfigConvAsmBwdWrW1x1(int chunk_size_,
                                      int c_per_gpr_,
                                      int c_mult_,
                                      int k_per_gpr_,
                                      int k_mult_,
                                      int n_per_gpr_,
                                      int n_part_cnt_,
                                      int read_size_,
                                      int short_store_,
                                      int data_prefetch_,
                                      bool);
    PerformanceConfigConvAsmBwdWrW1x1()
        : PerformanceConfigConvAsmBwdWrW1x1(-1, -1, -1, -1, -1, -1, -1, -1, -1, -1, false)
    {
    }
    PerformanceConfigConvAsmBwdWrW1x1(bool spare)
        : PerformanceConfigConvAsmBwdWrW1x1(1, 1, 1, 1, 1, 1, 1, 1, 1, 1, spare)
    {
    }

    template <class Self, class F>
    static void Visit(Self&& self, F f)
    {
        f(self.chunk_size, "chunk_size");
        f(self.c_per_gpr, "c_per_gpr");
        f(self.c_mult, "c_mult");
        f(self.k_per_gpr, "k_per_gpr");
        f(self.k_mult, "k_mult");
        f(self.n_per_gpr, "n_per_gpr");
        f(self.n_part_cnt, "n_part_cnt");
        f(self.read_size, "read_size");
        f(self.short_store, "short_store");
        f(self.data_prefetch, "data_prefetch");
    }

    // clang-format off
    int GetChunkSize() const { return chunk_size; }
    int GetCPerGpr() const { return c_per_gpr; }
    int GetCMult() const { return c_mult; }
    int GetKPerGpr() const { return k_per_gpr; }
    int GetKMult() const { return k_mult; }
    int GetNPerGpr() const { return n_per_gpr; }
    int GetNPartCnt() const { return n_part_cnt; }
    int GetHWPerGpr() const {   assert(c_per_gpr); assert(n_per_gpr); assert(chunk_size);
                                return wave_size / (c_per_gpr * n_per_gpr * chunk_size); } // "hw" stands for "height-and-width".
    int GetReadSize() const { return read_size; }
    int GetShortStore() const {return short_store; }
    int GetDataPrefetch() const { return data_prefetch; }
    // clang-format on

    void HeuristicInit(const ConvolutionContext& config);
    bool IsValidValue() const;
    bool SetNextValue(const ConvolutionContext& config);
    bool IsValid(const ConvolutionContext& config) const;
    bool operator==(const PerformanceConfigConvAsmBwdWrW1x1& other) const;
};

struct ConvAsmBwdWrW1x1 final : ConvTunableSolver<PerformanceConfigConvAsmBwdWrW1x1>
{
    const std::string& SolverDbId() const override { return GetSolverDbId<ConvAsmBwdWrW1x1>(); }

    PerformanceConfigConvAsmBwdWrW1x1
    GetDefaultPerformanceConfig(const ConvolutionContext&) const override;
    bool IsValidPerformanceConfig(const ConvolutionContext&,
                                  const PerformanceConfigConvAsmBwdWrW1x1&) const override;
    PerformanceConfigConvAsmBwdWrW1x1 Search(const ConvolutionContext&,
                                             const AnyInvokeParams& invoke_ctx) const override;
    bool IsApplicable(const ConvolutionContext& params) const override;
    size_t GetWorkspaceSize(const ConvolutionContext& params) const override;
    bool MayNeedWorkspace() const override { return true; }
    ConvSolution GetSolution(const ConvolutionContext& params,
                             const PerformanceConfigConvAsmBwdWrW1x1& config) const override;
};

/// N_BATCH_LOOPS - {1,2,4,8,16} Num batches processed in single workitem.
///     Required workspace size depends on it. However there is a restriction in the internal
///     Solver API that this shouldn't be so. Therefore the family of Solvers created.
///     Each Solver in the family has constant value of this parameter.
template <int N_BATCH_LOOPS>
struct PerformanceConfigConvOclBwdWrw2
    : PerfConfigBase<PerformanceConfigConvOclBwdWrw2<N_BATCH_LOOPS>>
{
    // Num waves involved a workgroup.
    int n_waves = -1; // {1,2,4,8}
    // Num values to read in a workitem (read_unit).
    int read_size = -1; // [6..12]
    // Num of output channels (top/bottom layer in forward/backward direction)
    // that share the same input channel in single workgroup.
    // Also represents number of output channels in single tile.
    int n_out_channels_per_tile = -1; // {1,2,4,8}
    // How many tiles of output channels are processed in a single workgroup?
    // n_out_channels_in_lcl * n_out_channels_tiles = total number of
    // output channels processed in single workgroup.
    int n_out_channels_tiles = -1; // {1,2,4,8}
    // Num of output rows processed in a single iteration of loop in a workitem
    // (N_ALIGNED_OUT_SCAN_BLK).
    int n_out_rows_in_lcl = -1; // [2..11]

    PerformanceConfigConvOclBwdWrw2(int nw, int rs, int nocpt, int noct, int noril)
        : n_waves(nw),
          read_size(rs),
          n_out_channels_per_tile(nocpt),
          n_out_channels_tiles(noct),
          n_out_rows_in_lcl(noril)
    {
    }
    PerformanceConfigConvOclBwdWrw2() {}
    PerformanceConfigConvOclBwdWrw2(bool) : PerformanceConfigConvOclBwdWrw2(1, 6, 1, 1, 2) {}
    // spare_set is not used in this solver.

    template <class Self, class F>
    static void Visit(Self&& self, F f)
    {
        f(self.n_waves, "n_waves");
        f(self.read_size, "read_size");
        f(self.n_out_channels_per_tile, "n_out_channels_per_tile");
        f(self.n_out_channels_tiles, "n_out_channels_tiles");
        f(self.n_out_rows_in_lcl, "n_out_rows_in_lcl");
    }

    // clang-format off
    int GetNumWaves() const { return n_waves; }
    int GetReadSize() const { return read_size; }
    int GetNumOutChannelsPerTile() const { return n_out_channels_per_tile; }
    int GetNumOutChannelTiles() const { return n_out_channels_tiles; }
    int GetNumOutRowsPerIterPerWork() const { return n_out_rows_in_lcl; } // clang-format on

    void HeuristicInit(const ConvolutionContext& params);
    bool IsValidValue() const;
    bool SetNextValue(const ConvolutionContext& config);
    bool IsValid(const ConvolutionContext& params) const;
    bool operator==(const PerformanceConfigConvOclBwdWrw2<N_BATCH_LOOPS>& other) const;
};

template <int N_BATCH_LOOPS>
struct ConvOclBwdWrW2 : ConvTunableSolver<PerformanceConfigConvOclBwdWrw2<N_BATCH_LOOPS>>
{
    const std::string& SolverDbId() const override
    {
        return this->template GetSolverDbId<ConvOclBwdWrW2<N_BATCH_LOOPS>>();
    }

    PerformanceConfigConvOclBwdWrw2<N_BATCH_LOOPS>
    GetDefaultPerformanceConfig(const ConvolutionContext&) const override;
    bool
    IsValidPerformanceConfig(const ConvolutionContext&,
                             const PerformanceConfigConvOclBwdWrw2<N_BATCH_LOOPS>&) const override;
    PerformanceConfigConvOclBwdWrw2<N_BATCH_LOOPS>
    Search(const ConvolutionContext&, const AnyInvokeParams& invoke_ctx) const override;
    bool IsApplicable(const ConvolutionContext& params) const override;
    size_t GetWorkspaceSize(const ConvolutionContext& params) const override;
    bool MayNeedWorkspace() const override { return true; }
    ConvSolution
    GetSolution(const ConvolutionContext& params,
                const PerformanceConfigConvOclBwdWrw2<N_BATCH_LOOPS>& config) const override;

protected:
    bool IsApplicableBase(const ConvolutionContext& params) const;
};

// To suppress misleading clang warnings
#if defined(__clang__) && defined(CONV_OCL_DIR2D_BWDWRW_2_CPP)
#pragma clang diagnostic push
#pragma clang diagnostic ignored "-Wweak-template-vtables"
#endif

extern template struct PerformanceConfigConvOclBwdWrw2<1>;
extern template struct PerformanceConfigConvOclBwdWrw2<2>;
extern template struct PerformanceConfigConvOclBwdWrw2<4>;
extern template struct PerformanceConfigConvOclBwdWrw2<8>;
extern template struct PerformanceConfigConvOclBwdWrw2<16>;

extern template struct ConvOclBwdWrW2<1>;
extern template struct ConvOclBwdWrW2<2>;
extern template struct ConvOclBwdWrW2<4>;
extern template struct ConvOclBwdWrW2<8>;
extern template struct ConvOclBwdWrW2<16>;

#if defined(__clang__) && defined(CONV_OCL_DIR2D_BWDWRW_2_CPP)
#pragma clang diagnostic pop
#endif

/// A separate solver from ConvOclBwdWrW2 to disable auto-tuning for certain configs.
/// Basically, this is *hack* for non-group 3x3 and 1x1 cases.
/// It is assumed that Solutions provided by the ConvOclBwdWrW2 solver
/// would never beat 3x3 and 1x1 assembly WrW kernels, even after tuning.
struct ConvOclBwdWrW2NonTunable final : ConvOclBwdWrW2<1>
{
    const std::string& SolverDbId() const override
    {
        return GetSolverDbId<ConvOclBwdWrW2NonTunable>();
    }

    bool IsApplicable(const ConvolutionContext& params) const override;
    ConvSolution GetSolution(const ConvolutionContext& params) const;

private:
    // This function dervied from ConvOclBwdWrW2 is declared private
    // so that this solver is not marked searchable/tunable.
    using ConvOclBwdWrW2<1>::GetDefaultPerformanceConfig;
    using ConvOclBwdWrW2<1>::GetSolution;
};

struct ConvOclBwdWrW53 final : ConvSolver
{
    // To suppress -Woverloaded-virtual
    using ConvSolver::GetWorkspaceSize;
    using ConvSolver::IsApplicable;

    const std::string& SolverDbId() const override { return GetSolverDbId<ConvOclBwdWrW53>(); }

    bool IsApplicable(const ConvolutionContext& ctx) const override
    {
        return IsApplicable(ctx, ctx.problem);
    }
    size_t GetWorkspaceSize(const ConvolutionContext& ctx) const override
    {
        return GetWorkspaceSize(ctx.problem);
    }
    bool MayNeedWorkspace() const override { return true; }
    ConvSolution GetSolution(const ConvolutionContext& ctx) const
    {
        return GetSolution(ctx, ctx.problem);
    }

private:
    bool IsApplicable(const ConvolutionContext&, const ProblemDescription&) const;
    size_t GetWorkspaceSize(const ProblemDescription&) const;
    ConvSolution GetSolution(const ConvolutionContext&, const ProblemDescription&) const;
};

struct ConvOclBwdWrW1x1 final : ConvSolver
{
    // To suppress -Woverloaded-virtual
    using ConvSolver::GetWorkspaceSize;
    using ConvSolver::IsApplicable;

    const std::string& SolverDbId() const override { return GetSolverDbId<ConvOclBwdWrW1x1>(); }

    bool IsApplicable(const ConvolutionContext& ctx) const override
    {
        return IsApplicable(ctx, ctx.problem);
    }
    size_t GetWorkspaceSize(const ConvolutionContext& ctx) const override
    {
        return GetWorkspaceSize(ctx.problem);
    }
    bool MayNeedWorkspace() const override { return true; }
    ConvSolution GetSolution(const ConvolutionContext& ctx) const
    {
        return GetSolution(ctx, ctx.problem);
    }

private:
    bool IsApplicable(const ConvolutionContext&, const ProblemDescription&) const;
    size_t GetWorkspaceSize(const ProblemDescription&) const;
    ConvSolution GetSolution(const ConvolutionContext&, const ProblemDescription&) const;
};

struct fft final : ConvSolver
{
    // To suppress -Woverloaded-virtual
    using ConvSolver::GetWorkspaceSize;
    using ConvSolver::IsApplicable;

    const std::string& SolverDbId() const override { return GetSolverDbId<fft>(); }

    bool IsApplicable(const ConvolutionContext& ctx) const override
    {
        return IsApplicable(ctx, ctx.problem);
    }
    size_t GetWorkspaceSize(const ConvolutionContext& ctx) const override
    {
        return GetWorkspaceSize(ctx.problem);
    }
    bool MayNeedWorkspace() const override { return true; }
    ConvSolution GetSolution(const ConvolutionContext& ctx) const
    {
        return GetSolution(ctx, ctx.problem);
    }

private:
    bool IsApplicable(const ExecutionContext&, const ProblemDescription&) const;
    size_t GetWorkspaceSize(const ProblemDescription&) const;
    ConvSolution GetSolution(const ExecutionContext&, const ProblemDescription&) const;
};

struct PerformanceImplicitGemmWrwV4R4Xdlops : PerfConfigBase<PerformanceImplicitGemmWrwV4R4Xdlops>
{
    int GemmMPerBlock;
    int GemmNPerBlock;
    int GemmKPerBlock;
    int GemmMPerWave;
    int GemmNPerWave;
    int GemmKPack;
    bool GemmAThreadCopyMoreGemmK;
    bool GemmBThreadCopyMoreGemmK;
    bool use_spare_set;

    PerformanceImplicitGemmWrwV4R4Xdlops(int, int, int, int, int, int, bool, bool, bool);
    PerformanceImplicitGemmWrwV4R4Xdlops();
    PerformanceImplicitGemmWrwV4R4Xdlops(bool spare);
    PerformanceImplicitGemmWrwV4R4Xdlops(int a, int b, int c, int d, int e, int f, bool g, bool h)
        : PerformanceImplicitGemmWrwV4R4Xdlops(a, b, c, d, e, f, g, h, false)
    {
    }

    template <class Self, class F>
    static void Visit(Self&& self, F f)
    {
        f(self.GemmMPerBlock, "GemmMPerBlock");
        f(self.GemmNPerBlock, "GemmNPerBlock");
        f(self.GemmKPerBlock, "GemmKPerBlock");
        f(self.GemmMPerWave, "GemmMPerWave");
        f(self.GemmNPerWave, "GemmNPerWave");
        f(self.GemmKPack, "GemmKPack");
        f(self.GemmAThreadCopyMoreGemmK, "GemmAThreadCopyMoreGemmK");
        f(self.GemmBThreadCopyMoreGemmK, "GemmBThreadCopyMoreGemmK");
    }

    bool operator==(const PerformanceImplicitGemmWrwV4R4Xdlops& other) const;

    void HeuristicInit(const ConvolutionContext& ctx);
    bool SetNextValue(const ConvolutionContext& config);
    bool IsValidValue() const;
    bool IsValid(const ConvolutionContext& ctx) const;
    bool IsReallyValid(const ConvolutionContext& ctx) const;
    bool IsFastToBeUsedForTuning(const ConvolutionContext& ctx) const;

    std::tuple<int, int, int, int, int, bool>
    CalculateGemmSizeAndGemmKBlock(const ConvolutionContext& ctx) const;
    std::tuple<int, bool> CalculateBlockSize() const;
    std::tuple<int, bool> CalculateGridSize(const ConvolutionContext& ctx) const;
    std::tuple<int, int, int, int, int, bool>
    CalculateGemmABlockCopyPerformanceParameters(const ConvolutionContext& ctx) const;
    std::tuple<int, int, int, int, int, bool>
    CalculateGemmBBlockCopyPerformanceParameters(const ConvolutionContext& ctx) const;
    std::tuple<std::size_t, bool> CalculateLdsNumberOfByte(const ConvolutionContext& ctx) const;
};

struct ConvHipImplicitGemmWrwV4R4Xdlops final
    : ConvTunableSolver<PerformanceImplicitGemmWrwV4R4Xdlops>
{
    const std::string& SolverDbId() const override
    {
        return GetSolverDbId<ConvHipImplicitGemmWrwV4R4Xdlops>();
    }

    PerformanceImplicitGemmWrwV4R4Xdlops
    GetDefaultPerformanceConfig(const ConvolutionContext& ctx) const override;
    size_t GetWorkspaceSize(const ConvolutionContext& ctx) const override;
    bool MayNeedWorkspace() const override { return true; }
    bool IsValidPerformanceConfig(const ConvolutionContext& ctx,
                                  const PerformanceImplicitGemmWrwV4R4Xdlops& c) const override;
    bool IsApplicable(const ConvolutionContext& ctx) const override;
    ConvSolution GetSolution(const ConvolutionContext& ctx,
                             const PerformanceImplicitGemmWrwV4R4Xdlops& config) const override;
    PerformanceImplicitGemmWrwV4R4Xdlops Search(const ConvolutionContext&,
                                                const AnyInvokeParams& invoke_ctx) const override;
};

struct PerformanceImplicitGemmWrwV4R4Xdlops_Padded_Gemm
    : PerfConfigBase<PerformanceImplicitGemmWrwV4R4Xdlops_Padded_Gemm>
{
    int GemmMPerBlock;
    int GemmNPerBlock;
    int GemmKPerBlock;
    int GemmMPerWave;
    int GemmNPerWave;
    int GemmKPack;
    int GemmMFactor;
    int GemmNFactor;
    int GemmKTotalFactor;
    bool GemmAThreadCopyMoreGemmK;
    bool GemmBThreadCopyMoreGemmK;

    PerformanceImplicitGemmWrwV4R4Xdlops_Padded_Gemm(
        int, int, int, int, int, int, int, int, int, bool, bool);
    PerformanceImplicitGemmWrwV4R4Xdlops_Padded_Gemm();
    PerformanceImplicitGemmWrwV4R4Xdlops_Padded_Gemm(bool)
        : PerformanceImplicitGemmWrwV4R4Xdlops_Padded_Gemm()
    {
    }

    template <class Self, class F>
    static void Visit(Self&& self, F f)
    {
        f(self.GemmMPerBlock, "GemmMPerBlock");
        f(self.GemmNPerBlock, "GemmNPerBlock");
        f(self.GemmKPerBlock, "GemmKPerBlock");
        f(self.GemmMPerWave, "GemmMPerWave");
        f(self.GemmNPerWave, "GemmNPerWave");
        f(self.GemmKPack, "GemmKPack");
        f(self.GemmMFactor, "GemmMFactor");
        f(self.GemmNFactor, "GemmNFactor");
        f(self.GemmKTotalFactor, "GemmKTotalFactor");
        f(self.GemmAThreadCopyMoreGemmK, "GemmAThreadCopyMoreGemmK");
        f(self.GemmBThreadCopyMoreGemmK, "GemmBThreadCopyMoreGemmK");
    }

    bool operator==(const PerformanceImplicitGemmWrwV4R4Xdlops_Padded_Gemm& other) const;

    void HeuristicInit(const ConvolutionContext& ctx);
    bool SetNextValue(const ConvolutionContext& config);
    bool IsValidValue() const;
    bool IsValid(const ConvolutionContext& ctx) const;
    bool IsReallyValid(const ConvolutionContext& ctx) const;
    bool IsFastToBeUsedForTuning(const ConvolutionContext& ctx) const;
    int CalculateGemmKBlocks(const ConvolutionContext& ctx) const;

    std::tuple<int, int, int, int, int, int, int, int, bool>
    CalculateGemmSizeAndGemmKBlock(const ConvolutionContext& ctx) const;
    std::tuple<int, bool> CalculateBlockSize() const;
    std::tuple<int, bool> CalculateGridSize(const ConvolutionContext& ctx) const;
    std::tuple<int, int, int, int, int, bool>
    CalculateGemmABlockCopyPerformanceParameters(const ConvolutionContext& ctx) const;
    std::tuple<int, int, int, int, int, bool>
    CalculateGemmBBlockCopyPerformanceParameters(const ConvolutionContext& ctx) const;
    std::tuple<std::size_t, bool> CalculateLdsNumberOfByte(const ConvolutionContext& ctx) const;
};

struct ConvHipImplicitGemmWrwV4R4Xdlops_Padded_Gemm final
    : ConvTunableSolver<PerformanceImplicitGemmWrwV4R4Xdlops_Padded_Gemm>
{
    const std::string& SolverDbId() const override
    {
        return GetSolverDbId<ConvHipImplicitGemmWrwV4R4Xdlops_Padded_Gemm>();
    }

    PerformanceImplicitGemmWrwV4R4Xdlops_Padded_Gemm
    GetDefaultPerformanceConfig(const ConvolutionContext& ctx) const override;
    size_t GetWorkspaceSize(const ConvolutionContext& ctx) const override;
    bool MayNeedWorkspace() const override { return true; }
    bool IsValidPerformanceConfig(
        const ConvolutionContext& ctx,
        const PerformanceImplicitGemmWrwV4R4Xdlops_Padded_Gemm& c) const override;
    bool IsApplicable(const ConvolutionContext& ctx) const override;
    ConvSolution
    GetSolution(const ConvolutionContext& ctx,
                const PerformanceImplicitGemmWrwV4R4Xdlops_Padded_Gemm& config) const override;
    PerformanceImplicitGemmWrwV4R4Xdlops_Padded_Gemm
    Search(const ConvolutionContext&, const AnyInvokeParams& invoke_ctx) const override;
};

struct PerformanceConvCkIgemmFwdV6r1DlopsNchw
    : PerfConfigBase<PerformanceConvCkIgemmFwdV6r1DlopsNchw>
{
    int ck_tunable_list_id;

    PerformanceConvCkIgemmFwdV6r1DlopsNchw(int a) : ck_tunable_list_id(a) {}

    PerformanceConvCkIgemmFwdV6r1DlopsNchw() : PerformanceConvCkIgemmFwdV6r1DlopsNchw(-1) {}

    PerformanceConvCkIgemmFwdV6r1DlopsNchw(bool) : PerformanceConvCkIgemmFwdV6r1DlopsNchw(0) {}

    template <class Self, class F>
    static void Visit(Self&& self, F f)
    {
        f(self.ck_tunable_list_id, "ck_tunable_list_id");
    }

    bool SetNextValue(const ConvolutionContext&);
    bool IsValid(const ConvolutionContext&) const;
    bool operator==(const PerformanceConvCkIgemmFwdV6r1DlopsNchw& config) const
    {
        return ck_tunable_list_id == config.ck_tunable_list_id;
    }
};

struct ConvCkIgemmFwdV6r1DlopsNchw final : ConvTunableSolver<PerformanceConvCkIgemmFwdV6r1DlopsNchw>
{
    const std::string& SolverDbId() const override
    {
        return GetSolverDbId<ConvCkIgemmFwdV6r1DlopsNchw>();
    }

    bool IsApplicable(const ConvolutionContext&) const override;
    size_t GetWorkspaceSize(const ConvolutionContext&) const override;
    bool MayNeedWorkspace() const override { return true; }
    bool IsDynamic() const override { return true; }
    PerformanceConvCkIgemmFwdV6r1DlopsNchw
    GetDefaultPerformanceConfig(const ConvolutionContext&) const override;
    bool IsValidPerformanceConfig(const ConvolutionContext&,
                                  const PerformanceConvCkIgemmFwdV6r1DlopsNchw&) const override;
    PerformanceConvCkIgemmFwdV6r1DlopsNchw Search(const ConvolutionContext&,
                                                  const AnyInvokeParams&) const override;
    ConvSolution GetSolution(const ConvolutionContext&,
                             const PerformanceConvCkIgemmFwdV6r1DlopsNchw&) const override;
};

struct ConvDirectNaiveConvFwd final : ConvSolver
{
    // To suppress -Woverloaded-virtual
    using ConvSolver::IsApplicable;

    const std::string& SolverDbId() const override
    {
        return GetSolverDbId<ConvDirectNaiveConvFwd>();
    }

    bool IsApplicable(const ConvolutionContext& ctx) const override
    {
        return IsApplicable(ctx, ctx.problem);
    }
    bool IsDynamic() const override { return true; }
    /// Use very small fixed value enough to backup GEMM for cases when
    /// GEMM is disabled due to MIOpenGemm or OCL compiler issues.
    float GetWti(const ConvolutionContext&) const override { return 0.01; }
    ConvSolution GetSolution(const ConvolutionContext& ctx) const
    {
        return GetSolution(ctx, ctx.problem);
    }

private:
    bool IsApplicable(const ConvolutionContext&, const ProblemDescription&) const;
    ConvSolution GetSolution(const ConvolutionContext&, const ProblemDescription&) const;
};

struct ConvDirectNaiveConvBwd final : ConvSolver
{
    // To suppress -Woverloaded-virtual
    using ConvSolver::IsApplicable;

    const std::string& SolverDbId() const override
    {
        return GetSolverDbId<ConvDirectNaiveConvBwd>();
    }

    bool IsApplicable(const ConvolutionContext& ctx) const override
    {
        return IsApplicable(ctx, ctx.problem);
    }
    bool IsDynamic() const override { return true; }
    /// Use very small fixed value enough to backup GEMM for cases when
    /// GEMM is disabled due to MIOpenGemm or OCL compiler issues.
    float GetWti(const ConvolutionContext&) const override { return 0.01; }
    ConvSolution GetSolution(const ConvolutionContext& ctx) const
    {
        return GetSolution(ctx, ctx.problem);
    }

private:
    bool IsApplicable(const ConvolutionContext&, const ProblemDescription&) const;
    ConvSolution GetSolution(const ConvolutionContext&, const ProblemDescription&) const;
};

struct ConvDirectNaiveConvWrw final : ConvSolver
{
    // To suppress -Woverloaded-virtual
    using ConvSolver::IsApplicable;

    const std::string& SolverDbId() const override
    {
        return GetSolverDbId<ConvDirectNaiveConvWrw>();
    }

    bool IsApplicable(const ConvolutionContext& ctx) const override
    {
        return IsApplicable(ctx, ctx.problem);
    }
    bool IsDynamic() const override { return true; }
    /// Use very small fixed value enough to backup GEMM for cases when
    /// GEMM is disabled due to MIOpenGemm or OCL compiler issues.
    float GetWti(const ConvolutionContext&) const override { return 0.01; }
    ConvSolution GetSolution(const ConvolutionContext& ctx) const
    {
        return GetSolution(ctx, ctx.problem);
    }

private:
    bool IsApplicable(const ConvolutionContext&, const ProblemDescription&) const;
    ConvSolution GetSolution(const ConvolutionContext&, const ProblemDescription&) const;
};

struct GemmFwdBase : ConvSolver
{
    // To suppress -Woverloaded-virtual
    using ConvSolver::GetWti;
    using ConvSolver::IsApplicable;

    bool IsDynamic() const override { return true; }
    float GetWti(const ConvolutionContext& ctx) const override
    {
        return GetWti(ctx, ctx.problem.conv_problem);
    }

private:
    bool IsApplicable(const ExecutionContext&, const conv::ProblemDescription&) const;
    float GetWti(const ExecutionContext& context, const conv::ProblemDescription& problem) const;

    friend struct GemmFwd1x1_0_2;
    friend struct GemmFwd1x1_0_1_int8;
    friend struct GemmFwd1x1_0_1;
    friend struct GemmFwdRest;
};

struct GemmFwd1x1_0_2 final : GemmFwdBase
{
    // To suppress -Woverloaded-virtual
    using GemmFwdBase::GetWorkspaceSize;

    const std::string& SolverDbId() const override { return GetSolverDbId<GemmFwd1x1_0_2>(); }

    size_t GetWorkspaceSize(const ConvolutionContext& ctx) const override
    {
        return GetWorkspaceSize(ctx, ctx.problem.conv_problem);
    }
    bool MayNeedWorkspace() const override { return true; }

    bool IsApplicable(const ConvolutionContext& ctx) const override
    {
        return IsApplicable(ctx, ctx.problem.conv_problem);
    }

    ConvSolution GetSolution(const ConvolutionContext& ctx) const
    {
        return GetSolution(ctx, ctx.problem.conv_problem);
    }

private:
    size_t GetWorkspaceSize(const ExecutionContext&, const conv::ProblemDescription&) const;
    bool IsApplicable(const ExecutionContext&, const conv::ProblemDescription&) const;
    ConvSolution GetSolution(const ExecutionContext&, const conv::ProblemDescription&) const;

    friend struct GemmFwdRest;
};

struct GemmFwd1x1_0_1_int8 final : GemmFwdBase
{
    // To suppress -Woverloaded-virtual
    using GemmFwdBase::GetWorkspaceSize;

    const std::string& SolverDbId() const override { return GetSolverDbId<GemmFwd1x1_0_1_int8>(); }

    size_t GetWorkspaceSize(const ConvolutionContext& ctx) const override
    {
        return GetWorkspaceSize(ctx, ctx.problem.conv_problem);
    }
    bool MayNeedWorkspace() const override { return true; }

    bool IsApplicable(const ConvolutionContext& ctx) const override
    {
        return IsApplicable(ctx, ctx.problem.conv_problem);
    }

    ConvSolution GetSolution(const ConvolutionContext& ctx) const
    {
        return GetSolution(ctx, ctx.problem.conv_problem);
    }

private:
    size_t GetWorkspaceSize(const ExecutionContext&, const conv::ProblemDescription&) const;
    bool IsApplicable(const ExecutionContext&, const conv::ProblemDescription&) const;
    ConvSolution GetSolution(const ExecutionContext&, const conv::ProblemDescription&) const;

    friend struct GemmFwdRest;
};

struct GemmFwd1x1_0_1 final : GemmFwdBase
{
    // To suppress -Woverloaded-virtual
    using GemmFwdBase::GetWorkspaceSize;

    const std::string& SolverDbId() const override { return GetSolverDbId<GemmFwd1x1_0_1>(); }

    size_t GetWorkspaceSize(const ConvolutionContext& ctx) const override
    {
        return GetWorkspaceSize(ctx, ctx.problem.conv_problem);
    }
    bool MayNeedWorkspace() const override { return true; }

    bool IsApplicable(const ConvolutionContext& ctx) const override
    {
        return IsApplicable(ctx, ctx.problem.conv_problem);
    }

    ConvSolution GetSolution(const ConvolutionContext& ctx) const
    {
        return GetSolution(ctx, ctx.problem.conv_problem);
    }

private:
    size_t GetWorkspaceSize(const ExecutionContext&, const conv::ProblemDescription&) const;
    bool IsApplicable(const ExecutionContext&, const conv::ProblemDescription&) const;
    ConvSolution GetSolution(const ExecutionContext&, const conv::ProblemDescription&) const;

    friend struct GemmFwdRest;
};

struct GemmFwdRest final : GemmFwdBase
{
    // To suppress -Woverloaded-virtual
    using GemmFwdBase::GetWorkspaceSize;

    const std::string& SolverDbId() const override { return GetSolverDbId<GemmFwdRest>(); }

    size_t GetWorkspaceSize(const ConvolutionContext& ctx) const override
    {
        return GetWorkspaceSize(ctx, ctx.problem.conv_problem);
    }
    bool MayNeedWorkspace() const override { return true; }

    bool IsApplicable(const ConvolutionContext& ctx) const override
    {
        return IsApplicable(ctx, ctx.problem.conv_problem);
    }

    ConvSolution GetSolution(const ConvolutionContext& ctx) const
    {
        return GetSolution(ctx, ctx.problem.conv_problem);
    }

private:
    size_t GetWorkspaceSize(const ExecutionContext&, const conv::ProblemDescription&) const;
    bool IsApplicable(const ExecutionContext&, const conv::ProblemDescription&) const;
    ConvSolution GetSolution(const ExecutionContext&, const conv::ProblemDescription&) const;
};

struct GemmBwdBase : ConvSolver
{
    // To suppress -Woverloaded-virtual
    using ConvSolver::GetWti;
    using ConvSolver::IsApplicable;

    bool IsDynamic() const override { return true; }
    float GetWti(const ConvolutionContext& ctx) const override
    {
        return GetWti(ctx, ctx.problem.conv_problem);
    }

private:
    bool IsApplicable(const ExecutionContext&, const conv::ProblemDescription&) const;
    float GetWti(const ExecutionContext& context, const conv::ProblemDescription& problem) const;

    friend struct GemmBwd1x1_stride2;
    friend struct GemmBwd1x1_stride1;
    friend struct GemmBwdRest;
};

struct GemmBwd1x1_stride2 final : GemmBwdBase
{
    // To suppress -Woverloaded-virtual
    using GemmBwdBase::GetWorkspaceSize;
    using GemmBwdBase::IsApplicable;

    const std::string& SolverDbId() const override { return GetSolverDbId<GemmBwd1x1_stride2>(); }

    size_t GetWorkspaceSize(const ConvolutionContext& ctx) const override
    {
        return GetWorkspaceSize(ctx, ctx.problem.conv_problem);
    }
    bool MayNeedWorkspace() const override { return true; }

    bool IsApplicable(const ConvolutionContext& ctx) const override
    {
        return IsApplicable(ctx, ctx.problem.conv_problem);
    }

    ConvSolution GetSolution(const ConvolutionContext& ctx) const
    {
        return GetSolution(ctx, ctx.problem.conv_problem);
    }

private:
    size_t GetWorkspaceSize(const ExecutionContext&, const conv::ProblemDescription&) const;
    bool IsApplicable(const ExecutionContext&, const conv::ProblemDescription&) const;
    ConvSolution GetSolution(const ExecutionContext&, const conv::ProblemDescription&) const;

    friend struct GemmBwdRest;
};

struct GemmBwd1x1_stride1 final : GemmBwdBase
{
    // To suppress -Woverloaded-virtual
    using GemmBwdBase::GetWorkspaceSize;

    const std::string& SolverDbId() const override { return GetSolverDbId<GemmBwd1x1_stride1>(); }

    size_t GetWorkspaceSize(const ConvolutionContext& ctx) const override
    {
        return GetWorkspaceSize(ctx, ctx.problem.conv_problem);
    }
    bool MayNeedWorkspace() const override { return true; }

    bool IsApplicable(const ConvolutionContext& ctx) const override
    {
        return IsApplicable(ctx, ctx.problem.conv_problem);
    }

    ConvSolution GetSolution(const ConvolutionContext& ctx) const
    {
        return GetSolution(ctx, ctx.problem.conv_problem);
    }

private:
    size_t GetWorkspaceSize(const ExecutionContext&, const conv::ProblemDescription&) const;
    bool IsApplicableBeforeWorkaround(const ExecutionContext&,
                                      const conv::ProblemDescription&) const;
    bool IsApplicable(const ExecutionContext&, const conv::ProblemDescription&) const;
    ConvSolution GetSolution(const ExecutionContext&, const conv::ProblemDescription&) const;

    friend struct GemmBwdRest;
};

struct GemmBwdRest final : GemmBwdBase
{
    // To suppress -Woverloaded-virtual
    using GemmBwdBase::GetWorkspaceSize;

    const std::string& SolverDbId() const override { return GetSolverDbId<GemmBwdRest>(); }

    size_t GetWorkspaceSize(const ConvolutionContext& ctx) const override
    {
        return GetWorkspaceSize(ctx, ctx.problem.conv_problem);
    }
    bool MayNeedWorkspace() const override { return true; }

    bool IsApplicable(const ConvolutionContext& ctx) const override
    {
        return IsApplicable(ctx, ctx.problem.conv_problem);
    }

    ConvSolution GetSolution(const ConvolutionContext& ctx) const
    {
        return GetSolution(ctx, ctx.problem.conv_problem);
    }

private:
    size_t GetWorkspaceSize(const ExecutionContext&, const conv::ProblemDescription&) const;
    bool IsApplicable(const ExecutionContext&, const conv::ProblemDescription&) const;
    ConvSolution GetSolution(const ExecutionContext&, const conv::ProblemDescription&) const;
};

struct GemmWrwBase : ConvSolver
{
    // To suppress -Woverloaded-virtual
    using ConvSolver::GetWti;
    using ConvSolver::IsApplicable;

    bool IsDynamic() const override { return true; }
    float GetWti(const ConvolutionContext& ctx) const override
    {
        return GetWti(ctx, ctx.problem.conv_problem);
    }

private:
    bool IsApplicable(const ExecutionContext&, const conv::ProblemDescription&) const;
    float GetWti(const ExecutionContext& context, const conv::ProblemDescription& problem) const;

    friend struct GemmWrw1x1_stride1;
    friend struct GemmWrwUniversal;
};

struct GemmWrw1x1_stride1 final : GemmWrwBase
{
    // To suppress -Woverloaded-virtual
    using GemmWrwBase::GetWorkspaceSize;
    using GemmWrwBase::IsApplicable;

    const std::string& SolverDbId() const override { return GetSolverDbId<GemmWrw1x1_stride1>(); }

    size_t GetWorkspaceSize(const ConvolutionContext& ctx) const override
    {
        return GetWorkspaceSize(ctx, ctx.problem.conv_problem);
    }
    bool MayNeedWorkspace() const override { return true; }

    bool IsApplicable(const ConvolutionContext& ctx) const override
    {
        return IsApplicable(ctx, ctx.problem.conv_problem);
    }

    ConvSolution GetSolution(const ConvolutionContext& ctx) const
    {
        return GetSolution(ctx, ctx.problem.conv_problem);
    }

private:
    size_t GetWorkspaceSize(const ExecutionContext&, const conv::ProblemDescription&) const;
    bool IsApplicable(const ExecutionContext&, const conv::ProblemDescription&) const;
    ConvSolution GetSolution(const ExecutionContext&, const conv::ProblemDescription&) const;

    friend struct GemmWrwUniversal;
};

struct GemmWrwUniversal final : GemmWrwBase
{
    // To suppress -Woverloaded-virtual
    using GemmWrwBase::GetWorkspaceSize;

    const std::string& SolverDbId() const override { return GetSolverDbId<GemmWrwUniversal>(); }

    size_t GetWorkspaceSize(const ConvolutionContext& ctx) const override
    {
        return GetWorkspaceSize(ctx, ctx.problem.conv_problem);
    }
    bool MayNeedWorkspace() const override { return true; }

    bool IsApplicable(const ConvolutionContext& ctx) const override
    {
        return IsApplicable(ctx, ctx.problem.conv_problem);
    }

    ConvSolution GetSolution(const ConvolutionContext& ctx) const
    {
        return GetSolution(ctx, ctx.problem.conv_problem);
    }

private:
    size_t GetWorkspaceSize(const ExecutionContext&, const conv::ProblemDescription&) const;
    bool IsApplicable(const ExecutionContext&, const conv::ProblemDescription&) const;
    ConvSolution GetSolution(const ExecutionContext&, const conv::ProblemDescription&) const;
};

struct PerformanceConfigAsmImplicitGemmGTC : PerfConfigBase<PerformanceConfigAsmImplicitGemmGTC>
{
    std::string direction;
    std::string tensor_layout;
    std::string precision;
    int nxb;
    int nxe;

    int gemm_m_per_block;
    int gemm_n_per_block;
    int gemm_k_per_block;

    int wave_tile_m;
    int wave_tile_n;
    int wave_tile_k;
    int wave_step_m;
    int wave_step_n;
    int wave_repeat_m;
    int wave_repeat_n;

    int multihead;
    int vector_store;
    int gemm_k_global_split;
    int merge_e;
    int tensor_a_pass_through;

    std::vector<int> tensor_a_thread_lengths;
    std::vector<int> tensor_a_cluster_lengths;
    std::vector<int> tensor_b_thread_lengths;
    std::vector<int> tensor_b_cluster_lengths;

    bool use_spare_set;
    int index;

    PerformanceConfigAsmImplicitGemmGTC(std::string dir,
                                        std::string layout,
                                        std::string prec,
                                        int b,
                                        int e,
                                        int mpb,
                                        int npb,
                                        int kpb,
                                        int wtm,
                                        int wtn,
                                        int wtk,
                                        int wsm,
                                        int wsn,
                                        int wrm,
                                        int wrn,
                                        int mh,
                                        int vs,
                                        int gks,
                                        int me,
                                        int pta,
                                        std::initializer_list<int> ta_t,
                                        std::initializer_list<int> ta_c,
                                        std::initializer_list<int> tb_t,
                                        std::initializer_list<int> tb_c,
                                        bool spare = false);
    PerformanceConfigAsmImplicitGemmGTC(std::string dir,
                                        std::string layout,
                                        miopenDataType_t prec,
                                        int b,
                                        int e,
                                        int mpb,
                                        int npb,
                                        int kpb,
                                        int wtm,
                                        int wtn,
                                        int wtk,
                                        int wsm,
                                        int wsn,
                                        int wrm,
                                        int wrn,
                                        int mh,
                                        int vs,
                                        int gks,
                                        int me,
                                        int pta,
                                        std::initializer_list<int> ta_t,
                                        std::initializer_list<int> ta_c,
                                        std::initializer_list<int> tb_t,
                                        std::initializer_list<int> tb_c,
                                        bool spare = false);
    PerformanceConfigAsmImplicitGemmGTC()
        : PerformanceConfigAsmImplicitGemmGTC("fwd",
                                              "nchw",
                                              "fp32",
                                              1,
                                              1,
                                              1,
                                              1,
                                              1,
                                              1,
                                              1,
                                              1,
                                              1,
                                              1,
                                              1,
                                              1,
                                              1,
                                              1,
                                              1,
                                              1,
                                              1,
                                              {1, 1, 1, 1},
                                              {1, 1, 1, 1},
                                              {1, 1, 1, 1},
                                              {1, 1, 1, 1},
                                              false)
    {
    }
    PerformanceConfigAsmImplicitGemmGTC(bool spare)
        : PerformanceConfigAsmImplicitGemmGTC("fwd",
                                              "nchw",
                                              "fp32",
                                              1,
                                              1,
                                              1,
                                              1,
                                              1,
                                              1,
                                              1,
                                              1,
                                              1,
                                              1,
                                              1,
                                              1,
                                              1,
                                              1,
                                              1,
                                              1,
                                              1,
                                              {1, 1, 1, 1},
                                              {1, 1, 1, 1},
                                              {1, 1, 1, 1},
                                              {1, 1, 1, 1},
                                              spare)
    {
    }

    template <class Self, class F>
    static void Visit(Self&& self, F f)
    {
        f(self.direction, "dir");
        f(self.tensor_layout, "lyt");
        f(self.precision, "pre");
        f(self.nxb, "nxb");
        f(self.nxe, "nxe");
        f(self.gemm_m_per_block, "mpb");
        f(self.gemm_n_per_block, "npb");
        f(self.gemm_k_per_block, "kpb");

        f(self.wave_tile_m, "wtm");
        f(self.wave_tile_n, "wtn");
        f(self.wave_tile_k, "wtk");
        f(self.wave_step_m, "wsm");
        f(self.wave_step_n, "wsn");
        f(self.wave_repeat_m, "wrm");
        f(self.wave_repeat_n, "wrn");

        f(self.multihead, "mh");
        f(self.vector_store, "vs");
        f(self.gemm_k_global_split, "gks");
        f(self.merge_e, "me");
        f(self.tensor_a_pass_through, "pta");

        f(self.tensor_a_thread_lengths[0], "ta0");
        f(self.tensor_a_thread_lengths[1], "ta1");
        f(self.tensor_a_thread_lengths[2], "ta2");
        f(self.tensor_a_thread_lengths[3], "ta3");

        f(self.tensor_a_cluster_lengths[0], "ca0");
        f(self.tensor_a_cluster_lengths[1], "ca1");
        f(self.tensor_a_cluster_lengths[2], "ca2");
        f(self.tensor_a_cluster_lengths[3], "ca3");

        f(self.tensor_b_thread_lengths[0], "tb0");
        f(self.tensor_b_thread_lengths[1], "tb1");
        f(self.tensor_b_thread_lengths[2], "tb2");
        f(self.tensor_b_thread_lengths[3], "tb3");

        f(self.tensor_b_cluster_lengths[0], "cb0");
        f(self.tensor_b_cluster_lengths[1], "cb1");
        f(self.tensor_b_cluster_lengths[2], "cb2");
        f(self.tensor_b_cluster_lengths[3], "cb3");
        f(self.index, "index");
    }

    // Chilrden must provide support for ComputedContainer.
    void HeuristicInit(const ConvolutionContext&) = delete;
    bool SetNextValue(const ConvolutionContext&)  = delete;
    bool IsValidValue() const                     = delete;
    bool IsValid(const ConvolutionContext&) const = delete;

    bool IsDefaultConstructed() const;
    bool operator==(const PerformanceConfigAsmImplicitGemmGTC& other) const;
    void CopyParameters(const PerformanceConfigAsmImplicitGemmGTC& other);
    std::string ToString() const override;
    std::string ToKernelName(const ConvolutionContext& ctx) const;
    int BlockSize() const;
};

struct PerformanceConfigAsmImplicitGemmGTCFwdXdlopsNHWC : PerformanceConfigAsmImplicitGemmGTC
{
    PerformanceConfigAsmImplicitGemmGTCFwdXdlopsNHWC(std::string dir,
                                                     std::string layout,
                                                     std::string prec,
                                                     int b,
                                                     int e,
                                                     int mpb,
                                                     int npb,
                                                     int kpb,
                                                     int wtm,
                                                     int wtn,
                                                     int wtk,
                                                     int wsm,
                                                     int wsn,
                                                     int wrm,
                                                     int wrn,
                                                     int mh,
                                                     int vs,
                                                     int gks,
                                                     int me,
                                                     int pta,
                                                     std::initializer_list<int> ta_t,
                                                     std::initializer_list<int> ta_c,
                                                     std::initializer_list<int> tb_t,
                                                     std::initializer_list<int> tb_c,
                                                     bool spare = false)
        : PerformanceConfigAsmImplicitGemmGTC(dir,
                                              layout,
                                              prec,
                                              b,
                                              e,
                                              mpb,
                                              npb,
                                              kpb,
                                              wtm,
                                              wtn,
                                              wtk,
                                              wsm,
                                              wsn,
                                              wrm,
                                              wrn,
                                              mh,
                                              vs,
                                              gks,
                                              me,
                                              pta,
                                              ta_t,
                                              ta_c,
                                              tb_t,
                                              tb_c,
                                              spare)
    {
    }
    PerformanceConfigAsmImplicitGemmGTCFwdXdlopsNHWC(std::string dir,
                                                     std::string layout,
                                                     miopenDataType_t prec,
                                                     int b,
                                                     int e,
                                                     int mpb,
                                                     int npb,
                                                     int kpb,
                                                     int wtm,
                                                     int wtn,
                                                     int wtk,
                                                     int wsm,
                                                     int wsn,
                                                     int wrm,
                                                     int wrn,
                                                     int mh,
                                                     int vs,
                                                     int gks,
                                                     int me,
                                                     int pta,
                                                     std::initializer_list<int> ta_t,
                                                     std::initializer_list<int> ta_c,
                                                     std::initializer_list<int> tb_t,
                                                     std::initializer_list<int> tb_c,
                                                     bool spare = false)
        : PerformanceConfigAsmImplicitGemmGTC(dir,
                                              layout,
                                              prec,
                                              b,
                                              e,
                                              mpb,
                                              npb,
                                              kpb,
                                              wtm,
                                              wtn,
                                              wtk,
                                              wsm,
                                              wsn,
                                              wrm,
                                              wrn,
                                              mh,
                                              vs,
                                              gks,
                                              me,
                                              pta,
                                              ta_t,
                                              ta_c,
                                              tb_t,
                                              tb_c,
                                              spare)
    {
    }
    PerformanceConfigAsmImplicitGemmGTCFwdXdlopsNHWC()
        : PerformanceConfigAsmImplicitGemmGTCFwdXdlopsNHWC("fwd",
                                                           "nchw",
                                                           "fp32",
                                                           1,
                                                           1,
                                                           1,
                                                           1,
                                                           1,
                                                           1,
                                                           1,
                                                           1,
                                                           1,
                                                           1,
                                                           1,
                                                           1,
                                                           1,
                                                           1,
                                                           1,
                                                           1,
                                                           1,
                                                           {1, 1, 1, 1},
                                                           {1, 1, 1, 1},
                                                           {1, 1, 1, 1},
                                                           {1, 1, 1, 1},
                                                           false)
    {
    }
    PerformanceConfigAsmImplicitGemmGTCFwdXdlopsNHWC(bool spare)
        : PerformanceConfigAsmImplicitGemmGTCFwdXdlopsNHWC("fwd",
                                                           "nchw",
                                                           "fp32",
                                                           1,
                                                           1,
                                                           1,
                                                           1,
                                                           1,
                                                           1,
                                                           1,
                                                           1,
                                                           1,
                                                           1,
                                                           1,
                                                           1,
                                                           1,
                                                           1,
                                                           1,
                                                           1,
                                                           1,
                                                           {1, 1, 1, 1},
                                                           {1, 1, 1, 1},
                                                           {1, 1, 1, 1},
                                                           {1, 1, 1, 1},
                                                           spare)
    {
    }

    void HeuristicInit(const ConvolutionContext& ctx);
    bool SetNextValue(const ConvolutionContext& config);
    bool IsValidValue() const;
    bool IsValid(const ConvolutionContext& ctx) const;
};

struct ConvAsmImplicitGemmGTCDynamicFwdXdlopsNHWC final
    : ConvTunableSolver<PerformanceConfigAsmImplicitGemmGTCFwdXdlopsNHWC>
{
    const std::string& SolverDbId() const override
    {
        return GetSolverDbId<ConvAsmImplicitGemmGTCDynamicFwdXdlopsNHWC>();
    }

    PerformanceConfigAsmImplicitGemmGTCFwdXdlopsNHWC
    GetDefaultPerformanceConfig(const ConvolutionContext&) const override;
    bool IsValidPerformanceConfig(
        const ConvolutionContext&,
        const PerformanceConfigAsmImplicitGemmGTCFwdXdlopsNHWC&) const override;
    PerformanceConfigAsmImplicitGemmGTCFwdXdlopsNHWC
    Search(const ConvolutionContext&, const AnyInvokeParams& invoke_ctx) const override;
    size_t GetWorkspaceSize(const ConvolutionContext& ctx) const override;
    bool MayNeedWorkspace() const override { return true; }
    bool IsApplicable(const ConvolutionContext& ctx) const override;
    bool IsDynamic() const override { return true; }
    ConvSolution
    GetSolution(const ConvolutionContext& ctx,
                const PerformanceConfigAsmImplicitGemmGTCFwdXdlopsNHWC& config) const override;
};

struct PerformanceConfigAsmImplicitGemmGTCBwdXdlopsNHWC : PerformanceConfigAsmImplicitGemmGTC
{
    PerformanceConfigAsmImplicitGemmGTCBwdXdlopsNHWC(std::string dir,
                                                     std::string layout,
                                                     std::string prec,
                                                     int b,
                                                     int e,
                                                     int mpb,
                                                     int npb,
                                                     int kpb,
                                                     int wtm,
                                                     int wtn,
                                                     int wtk,
                                                     int wsm,
                                                     int wsn,
                                                     int wrm,
                                                     int wrn,
                                                     int mh,
                                                     int vs,
                                                     int gks,
                                                     int me,
                                                     int pta,
                                                     std::initializer_list<int> ta_t,
                                                     std::initializer_list<int> ta_c,
                                                     std::initializer_list<int> tb_t,
                                                     std::initializer_list<int> tb_c,
                                                     bool spare = false)
        : PerformanceConfigAsmImplicitGemmGTC(dir,
                                              layout,
                                              prec,
                                              b,
                                              e,
                                              mpb,
                                              npb,
                                              kpb,
                                              wtm,
                                              wtn,
                                              wtk,
                                              wsm,
                                              wsn,
                                              wrm,
                                              wrn,
                                              mh,
                                              vs,
                                              gks,
                                              me,
                                              pta,
                                              ta_t,
                                              ta_c,
                                              tb_t,
                                              tb_c,
                                              spare)
    {
    }
    PerformanceConfigAsmImplicitGemmGTCBwdXdlopsNHWC(std::string dir,
                                                     std::string layout,
                                                     miopenDataType_t prec,
                                                     int b,
                                                     int e,
                                                     int mpb,
                                                     int npb,
                                                     int kpb,
                                                     int wtm,
                                                     int wtn,
                                                     int wtk,
                                                     int wsm,
                                                     int wsn,
                                                     int wrm,
                                                     int wrn,
                                                     int mh,
                                                     int vs,
                                                     int gks,
                                                     int me,
                                                     int pta,
                                                     std::initializer_list<int> ta_t,
                                                     std::initializer_list<int> ta_c,
                                                     std::initializer_list<int> tb_t,
                                                     std::initializer_list<int> tb_c,
                                                     bool spare = false)
        : PerformanceConfigAsmImplicitGemmGTC(dir,
                                              layout,
                                              prec,
                                              b,
                                              e,
                                              mpb,
                                              npb,
                                              kpb,
                                              wtm,
                                              wtn,
                                              wtk,
                                              wsm,
                                              wsn,
                                              wrm,
                                              wrn,
                                              mh,
                                              vs,
                                              gks,
                                              me,
                                              pta,
                                              ta_t,
                                              ta_c,
                                              tb_t,
                                              tb_c,
                                              spare)
    {
    }
    PerformanceConfigAsmImplicitGemmGTCBwdXdlopsNHWC()
        : PerformanceConfigAsmImplicitGemmGTCBwdXdlopsNHWC("fwd",
                                                           "nchw",
                                                           "fp32",
                                                           1,
                                                           1,
                                                           1,
                                                           1,
                                                           1,
                                                           1,
                                                           1,
                                                           1,
                                                           1,
                                                           1,
                                                           1,
                                                           1,
                                                           1,
                                                           1,
                                                           1,
                                                           1,
                                                           1,
                                                           {1, 1, 1, 1},
                                                           {1, 1, 1, 1},
                                                           {1, 1, 1, 1},
                                                           {1, 1, 1, 1},
                                                           false)
    {
    }
    PerformanceConfigAsmImplicitGemmGTCBwdXdlopsNHWC(bool spare)
        : PerformanceConfigAsmImplicitGemmGTCBwdXdlopsNHWC("fwd",
                                                           "nchw",
                                                           "fp32",
                                                           1,
                                                           1,
                                                           1,
                                                           1,
                                                           1,
                                                           1,
                                                           1,
                                                           1,
                                                           1,
                                                           1,
                                                           1,
                                                           1,
                                                           1,
                                                           1,
                                                           1,
                                                           1,
                                                           1,
                                                           {1, 1, 1, 1},
                                                           {1, 1, 1, 1},
                                                           {1, 1, 1, 1},
                                                           {1, 1, 1, 1},
                                                           spare)
    {
    }
    void HeuristicInit(const ConvolutionContext& ctx);
    bool SetNextValue(const ConvolutionContext& config);
    bool IsValidValue() const;
    bool IsValid(const ConvolutionContext& ctx) const;
};

struct ConvAsmImplicitGemmGTCDynamicBwdXdlopsNHWC final
    : ConvTunableSolver<PerformanceConfigAsmImplicitGemmGTCBwdXdlopsNHWC>
{
    const std::string& SolverDbId() const override
    {
        return GetSolverDbId<ConvAsmImplicitGemmGTCDynamicBwdXdlopsNHWC>();
    }

    PerformanceConfigAsmImplicitGemmGTCBwdXdlopsNHWC
    GetDefaultPerformanceConfig(const ConvolutionContext&) const override;
    bool IsValidPerformanceConfig(
        const ConvolutionContext&,
        const PerformanceConfigAsmImplicitGemmGTCBwdXdlopsNHWC&) const override;
    PerformanceConfigAsmImplicitGemmGTCBwdXdlopsNHWC
    Search(const ConvolutionContext&, const AnyInvokeParams& invoke_ctx) const override;
    size_t GetWorkspaceSize(const ConvolutionContext& ctx) const override;
    bool MayNeedWorkspace() const override { return true; }
    bool IsApplicable(const ConvolutionContext& ctx) const override;
    bool IsDynamic() const override { return true; }
    ConvSolution
    GetSolution(const ConvolutionContext& ctx,
                const PerformanceConfigAsmImplicitGemmGTCBwdXdlopsNHWC& config) const override;
};

struct PerformanceConfigAsmImplicitGemmGTCWrwXdlopsNHWC : PerformanceConfigAsmImplicitGemmGTC
{
    PerformanceConfigAsmImplicitGemmGTCWrwXdlopsNHWC(std::string dir,
                                                     std::string layout,
                                                     std::string prec,
                                                     int b,
                                                     int e,
                                                     int mpb,
                                                     int npb,
                                                     int kpb,
                                                     int wtm,
                                                     int wtn,
                                                     int wtk,
                                                     int wsm,
                                                     int wsn,
                                                     int wrm,
                                                     int wrn,
                                                     int mh,
                                                     int vs,
                                                     int gks,
                                                     int me,
                                                     int pta,
                                                     std::initializer_list<int> ta_t,
                                                     std::initializer_list<int> ta_c,
                                                     std::initializer_list<int> tb_t,
                                                     std::initializer_list<int> tb_c,
                                                     bool spare = false)
        : PerformanceConfigAsmImplicitGemmGTC(dir,
                                              layout,
                                              prec,
                                              b,
                                              e,
                                              mpb,
                                              npb,
                                              kpb,
                                              wtm,
                                              wtn,
                                              wtk,
                                              wsm,
                                              wsn,
                                              wrm,
                                              wrn,
                                              mh,
                                              vs,
                                              gks,
                                              me,
                                              pta,
                                              ta_t,
                                              ta_c,
                                              tb_t,
                                              tb_c,
                                              spare)
    {
    }
    PerformanceConfigAsmImplicitGemmGTCWrwXdlopsNHWC(std::string dir,
                                                     std::string layout,
                                                     miopenDataType_t prec,
                                                     int b,
                                                     int e,
                                                     int mpb,
                                                     int npb,
                                                     int kpb,
                                                     int wtm,
                                                     int wtn,
                                                     int wtk,
                                                     int wsm,
                                                     int wsn,
                                                     int wrm,
                                                     int wrn,
                                                     int mh,
                                                     int vs,
                                                     int gks,
                                                     int me,
                                                     int pta,
                                                     std::initializer_list<int> ta_t,
                                                     std::initializer_list<int> ta_c,
                                                     std::initializer_list<int> tb_t,
                                                     std::initializer_list<int> tb_c,
                                                     bool spare = false)
        : PerformanceConfigAsmImplicitGemmGTC(dir,
                                              layout,
                                              prec,
                                              b,
                                              e,
                                              mpb,
                                              npb,
                                              kpb,
                                              wtm,
                                              wtn,
                                              wtk,
                                              wsm,
                                              wsn,
                                              wrm,
                                              wrn,
                                              mh,
                                              vs,
                                              gks,
                                              me,
                                              pta,
                                              ta_t,
                                              ta_c,
                                              tb_t,
                                              tb_c,
                                              spare)
    {
    }
    PerformanceConfigAsmImplicitGemmGTCWrwXdlopsNHWC()
        : PerformanceConfigAsmImplicitGemmGTCWrwXdlopsNHWC("fwd",
                                                           "nchw",
                                                           "fp32",
                                                           1,
                                                           1,
                                                           1,
                                                           1,
                                                           1,
                                                           1,
                                                           1,
                                                           1,
                                                           1,
                                                           1,
                                                           1,
                                                           1,
                                                           1,
                                                           1,
                                                           1,
                                                           1,
                                                           1,
                                                           {1, 1, 1, 1},
                                                           {1, 1, 1, 1},
                                                           {1, 1, 1, 1},
                                                           {1, 1, 1, 1},
                                                           false)
    {
    }
    PerformanceConfigAsmImplicitGemmGTCWrwXdlopsNHWC(bool spare)
        : PerformanceConfigAsmImplicitGemmGTCWrwXdlopsNHWC("fwd",
                                                           "nchw",
                                                           "fp32",
                                                           1,
                                                           1,
                                                           1,
                                                           1,
                                                           1,
                                                           1,
                                                           1,
                                                           1,
                                                           1,
                                                           1,
                                                           1,
                                                           1,
                                                           1,
                                                           1,
                                                           1,
                                                           1,
                                                           1,
                                                           {1, 1, 1, 1},
                                                           {1, 1, 1, 1},
                                                           {1, 1, 1, 1},
                                                           {1, 1, 1, 1},
                                                           spare)
    {
    }

    void HeuristicInit(const ConvolutionContext& ctx);
    bool SetNextValue(const ConvolutionContext& config);
    bool IsValidValue() const;
    bool IsValid(const ConvolutionContext& ctx) const;
    size_t ComputeKernelOccupancy() const;

private:
    void SetParamsForKSplit(const ConvolutionContext& ctx, const size_t& occupancy);
};

struct ConvAsmImplicitGemmGTCDynamicWrwXdlopsNHWC final
    : ConvTunableSolver<PerformanceConfigAsmImplicitGemmGTCWrwXdlopsNHWC>
{
    const std::string& SolverDbId() const override
    {
        return GetSolverDbId<ConvAsmImplicitGemmGTCDynamicWrwXdlopsNHWC>();
    }

    PerformanceConfigAsmImplicitGemmGTCWrwXdlopsNHWC
    GetDefaultPerformanceConfig(const ConvolutionContext&) const override;
    bool IsValidPerformanceConfig(
        const ConvolutionContext&,
        const PerformanceConfigAsmImplicitGemmGTCWrwXdlopsNHWC&) const override;
    PerformanceConfigAsmImplicitGemmGTCWrwXdlopsNHWC
    Search(const ConvolutionContext&, const AnyInvokeParams& invoke_ctx) const override;
    size_t GetWorkspaceSize(const ConvolutionContext& ctx) const override;
    bool MayNeedWorkspace() const override { return true; }
    bool IsApplicable(const ConvolutionContext& ctx) const override;
    bool IsDynamic() const override { return true; }
    ConvSolution
    GetSolution(const ConvolutionContext& ctx,
                const PerformanceConfigAsmImplicitGemmGTCWrwXdlopsNHWC& config) const override;
};

struct PerformanceConfigAsmImplicitGemmGTCvector
    : PerfConfigBase<PerformanceConfigAsmImplicitGemmGTCvector>
{
    std::string direction;
    std::string tensor_layout;
    std::string precision;
    int nxb;
    int nxe;

    int gemm_m_per_block;
    int gemm_n_per_block;
    int gemm_k_per_block;

    int lanegroup_tile_m;
    int lanegroup_tile_n;
    int lanegroup_wave_m;
    int lanegroup_wave_n;
    int lanegroup_repeat_m;
    int lanegroup_repeat_n;

    int vector_c;

    std::vector<int> tensor_a_thread_lengths;
    std::vector<int> tensor_a_cluster_lengths;
    std::vector<int> tensor_b_thread_lengths;
    std::vector<int> tensor_b_cluster_lengths;

    bool use_spare_set;
    int index;

    PerformanceConfigAsmImplicitGemmGTCvector(std::string dir,
                                              std::string layout,
                                              std::string prec,
                                              int b,
                                              int e,
                                              int mpb,
                                              int npb,
                                              int kpb,
                                              int lgtm,
                                              int lgtn,
                                              int lgpwm,
                                              int lgpwn,
                                              int lgrm,
                                              int lgrn,
                                              int vec_c,
                                              std::initializer_list<int> ta_t,
                                              std::initializer_list<int> ta_c,
                                              std::initializer_list<int> tb_t,
                                              std::initializer_list<int> tb_c,
                                              bool spare = false);

    PerformanceConfigAsmImplicitGemmGTCvector(std::string dir,
                                              std::string layout,
                                              miopenDataType_t prec,
                                              int b,
                                              int e,
                                              int mpb,
                                              int npb,
                                              int kpb,
                                              int lgtm,
                                              int lgtn,
                                              int lgpwm,
                                              int lgpwn,
                                              int lgrm,
                                              int lgrn,
                                              int vec_c,
                                              std::initializer_list<int> ta_t,
                                              std::initializer_list<int> ta_c,
                                              std::initializer_list<int> tb_t,
                                              std::initializer_list<int> tb_c,
                                              bool spare = false);

    PerformanceConfigAsmImplicitGemmGTCvector()
        : PerformanceConfigAsmImplicitGemmGTCvector("fwd",
                                                    "nchwc_kcyxc",
                                                    "Half",
                                                    1,
                                                    1,
                                                    1,
                                                    1,
                                                    1,
                                                    1,
                                                    1,
                                                    1,
                                                    1,
                                                    1,
                                                    1,
                                                    1,
                                                    {1, 1, 1, 1},
                                                    {1, 1, 1, 1},
                                                    {1, 1, 1, 1},
                                                    {1, 1, 1, 1},
                                                    false)
    {
    }
    PerformanceConfigAsmImplicitGemmGTCvector(bool spare)
        : PerformanceConfigAsmImplicitGemmGTCvector("fwd",
                                                    "nchwc_kcyxc",
                                                    "Half",
                                                    1,
                                                    1,
                                                    1,
                                                    1,
                                                    1,
                                                    1,
                                                    1,
                                                    1,
                                                    1,
                                                    1,
                                                    1,
                                                    1,
                                                    {1, 1, 1, 1},
                                                    {1, 1, 1, 1},
                                                    {1, 1, 1, 1},
                                                    {1, 1, 1, 1},
                                                    spare)
    {
    }

    template <class Self, class F>
    static void Visit(Self&& self, F f)
    {
        f(self.direction, "dir");
        f(self.tensor_layout, "lyt");
        f(self.precision, "pre");
        f(self.nxb, "nxb");
        f(self.nxe, "nxe");
        f(self.gemm_m_per_block, "mpb");
        f(self.gemm_n_per_block, "npb");
        f(self.gemm_k_per_block, "kpb");

        f(self.lanegroup_tile_m, "lgtm");
        f(self.lanegroup_tile_n, "lgtn");
        f(self.lanegroup_wave_m, "lgpwm");
        f(self.lanegroup_wave_n, "lgpwn");
        f(self.lanegroup_repeat_m, "lgrm");
        f(self.lanegroup_repeat_n, "lgrn");

        f(self.vector_c, "vec_c");

        f(self.tensor_a_thread_lengths[0], "ta0");
        f(self.tensor_a_thread_lengths[1], "ta1");
        f(self.tensor_a_thread_lengths[2], "ta2");
        f(self.tensor_a_thread_lengths[3], "ta3");

        f(self.tensor_a_cluster_lengths[0], "ca0");
        f(self.tensor_a_cluster_lengths[1], "ca1");
        f(self.tensor_a_cluster_lengths[2], "ca2");
        f(self.tensor_a_cluster_lengths[3], "ca3");

        f(self.tensor_b_thread_lengths[0], "tb0");
        f(self.tensor_b_thread_lengths[1], "tb1");
        f(self.tensor_b_thread_lengths[2], "tb2");
        f(self.tensor_b_thread_lengths[3], "tb3");

        f(self.tensor_b_cluster_lengths[0], "cb0");
        f(self.tensor_b_cluster_lengths[1], "cb1");
        f(self.tensor_b_cluster_lengths[2], "cb2");
        f(self.tensor_b_cluster_lengths[3], "cb3");
        f(self.index, "index");
    }

    // Chilrden must provide support for ComputedContainer.
    void HeuristicInit(const ConvolutionContext&) = delete;
    bool SetNextValue(const ConvolutionContext&)  = delete;
    bool IsValidValue() const                     = delete;
    bool IsValid(const ConvolutionContext&) const = delete;

    bool IsDefaultConstructed() const;
    bool operator==(const PerformanceConfigAsmImplicitGemmGTCvector& other) const;
    void CopyParameters(const PerformanceConfigAsmImplicitGemmGTCvector& other);
    std::string ToString() const override;
    std::string ToKernelName(const ConvolutionContext& ctx) const;
    int BlockSize() const;
};
struct PerformanceConfigAsmImplicitGemmGTCFwdDlopsNCHWC : PerformanceConfigAsmImplicitGemmGTCvector
{

    PerformanceConfigAsmImplicitGemmGTCFwdDlopsNCHWC(std::string dir,
                                                     std::string layout,
                                                     std::string prec,
                                                     int b,
                                                     int e,
                                                     int mpb,
                                                     int npb,
                                                     int kpb,
                                                     int lgtm,
                                                     int lgtn,
                                                     int lgpwm,
                                                     int lgpwn,
                                                     int lgrm,
                                                     int lgrn,
                                                     int vec_c,
                                                     std::initializer_list<int> ta_t,
                                                     std::initializer_list<int> ta_c,
                                                     std::initializer_list<int> tb_t,
                                                     std::initializer_list<int> tb_c,
                                                     bool spare = false)
        : PerformanceConfigAsmImplicitGemmGTCvector(dir,
                                                    layout,
                                                    prec,
                                                    b,
                                                    e,
                                                    mpb,
                                                    npb,
                                                    kpb,
                                                    lgtm,
                                                    lgtn,
                                                    lgpwm,
                                                    lgpwn,
                                                    lgrm,
                                                    lgrn,
                                                    vec_c,
                                                    ta_t,
                                                    ta_c,
                                                    tb_t,
                                                    tb_c,
                                                    spare)
    {
    }

    PerformanceConfigAsmImplicitGemmGTCFwdDlopsNCHWC(std::string dir,
                                                     std::string layout,
                                                     miopenDataType_t prec,
                                                     int b,
                                                     int e,
                                                     int mpb,
                                                     int npb,
                                                     int kpb,
                                                     int lgtm,
                                                     int lgtn,
                                                     int lgpwm,
                                                     int lgpwn,
                                                     int lgrm,
                                                     int lgrn,
                                                     int vec_c,
                                                     std::initializer_list<int> ta_t,
                                                     std::initializer_list<int> ta_c,
                                                     std::initializer_list<int> tb_t,
                                                     std::initializer_list<int> tb_c,
                                                     bool spare = false)
        : PerformanceConfigAsmImplicitGemmGTCvector(dir,
                                                    layout,
                                                    prec,
                                                    b,
                                                    e,
                                                    mpb,
                                                    npb,
                                                    kpb,
                                                    lgtm,
                                                    lgtn,
                                                    lgpwm,
                                                    lgpwn,
                                                    lgrm,
                                                    lgrn,
                                                    vec_c,
                                                    ta_t,
                                                    ta_c,
                                                    tb_t,
                                                    tb_c,
                                                    spare)
    {
    }

    PerformanceConfigAsmImplicitGemmGTCFwdDlopsNCHWC()
        : PerformanceConfigAsmImplicitGemmGTCFwdDlopsNCHWC("fwd",
                                                           "nchwc_kcyxc",
                                                           "Half",
                                                           1,
                                                           1,
                                                           1,
                                                           1,
                                                           1,
                                                           1,
                                                           1,
                                                           1,
                                                           1,
                                                           1,
                                                           1,
                                                           1,
                                                           {1, 1, 1, 1},
                                                           {1, 1, 1, 1},
                                                           {1, 1, 1, 1},
                                                           {1, 1, 1, 1},
                                                           false)
    {
    }
    PerformanceConfigAsmImplicitGemmGTCFwdDlopsNCHWC(bool spare)
        : PerformanceConfigAsmImplicitGemmGTCFwdDlopsNCHWC("fwd",
                                                           "nchwc_kcyxc",
                                                           "Half",
                                                           1,
                                                           1,
                                                           1,
                                                           1,
                                                           1,
                                                           1,
                                                           1,
                                                           1,
                                                           1,
                                                           1,
                                                           1,
                                                           1,
                                                           {1, 1, 1, 1},
                                                           {1, 1, 1, 1},
                                                           {1, 1, 1, 1},
                                                           {1, 1, 1, 1},
                                                           spare)
    {
    }

    void HeuristicInit(const ConvolutionContext& ctx);
    bool SetNextValue(const ConvolutionContext& config);
    bool IsValidValue() const;
    bool IsValid(const ConvolutionContext& ctx) const;
    size_t ComputeKernelOccupancy() const;

private:
    void SetParamsForKSplit(const ConvolutionContext& ctx, const size_t& occupancy);
};

struct ConvAsmImplicitGemmGTCDynamicFwdDlopsNCHWC final
    : ConvTunableSolver<PerformanceConfigAsmImplicitGemmGTCFwdDlopsNCHWC>
{
    const std::string& SolverDbId() const override
    {
        return GetSolverDbId<ConvAsmImplicitGemmGTCDynamicFwdDlopsNCHWC>();
    }
    PerformanceConfigAsmImplicitGemmGTCFwdDlopsNCHWC
    GetDefaultPerformanceConfig(const ConvolutionContext&) const override;
    bool IsValidPerformanceConfig(
        const ConvolutionContext&,
        const PerformanceConfigAsmImplicitGemmGTCFwdDlopsNCHWC&) const override;
    PerformanceConfigAsmImplicitGemmGTCFwdDlopsNCHWC
    Search(const ConvolutionContext&, const AnyInvokeParams& invoke_ctx) const override;
    bool MayNeedWorkspace() const override { return false; }
    bool IsApplicable(const ConvolutionContext& ctx) const override;
    bool IsDynamic() const override { return true; }
    ConvSolution
    GetSolution(const ConvolutionContext& ctx,
                const PerformanceConfigAsmImplicitGemmGTCFwdDlopsNCHWC& config) const override;
};

struct PerformanceConfigHipImplicitGemmFwdXdlops
    : PerfConfigBase<PerformanceConfigHipImplicitGemmFwdXdlops>
{
    int index;
    std::string kernel_id;
    int total_size;
    PerformanceConfigHipImplicitGemmFwdXdlops(int idx, std::string kernl_id)
        : index(idx), kernel_id(kernl_id), total_size(-1)
    {
    }
    PerformanceConfigHipImplicitGemmFwdXdlops() : PerformanceConfigHipImplicitGemmFwdXdlops(0, "")
    {
    }
    PerformanceConfigHipImplicitGemmFwdXdlops(bool)
        : PerformanceConfigHipImplicitGemmFwdXdlops(0, "")
    {
    }
    void HeuristicInit(const ConvolutionContext& ctx);
    bool SetNextValue(const ConvolutionContext& ctx);
    bool IsValidValue() const;
    bool IsValid(const ConvolutionContext& ctx) const;
    template <typename Self, typename F>
    static void Visit(Self&& s, F f)
    {
        f(s.kernel_id, "kernel_id");
    }
    bool operator==(const PerformanceConfigHipImplicitGemmFwdXdlops& other) const;
};

struct ConvHipImplicitGemmFwdXdlops final
    : ConvTunableSolver<PerformanceConfigHipImplicitGemmFwdXdlops>
{
    const std::string& SolverDbId() const override
    {
        return GetSolverDbId<ConvHipImplicitGemmFwdXdlops>();
    }

    PerformanceConfigHipImplicitGemmFwdXdlops
    GetDefaultPerformanceConfig(const ConvolutionContext&) const override;
    bool IsValidPerformanceConfig(const ConvolutionContext&,
                                  const PerformanceConfigHipImplicitGemmFwdXdlops&) const override;
    PerformanceConfigHipImplicitGemmFwdXdlops
    Search(const ConvolutionContext&, const AnyInvokeParams& invoke_ctx) const override;
    size_t GetWorkspaceSize(const ConvolutionContext& ctx) const override;
    bool MayNeedWorkspace() const override { return false; }
    bool IsApplicable(const ConvolutionContext& ctx) const override;
    bool IsDynamic() const override { return true; }
    ConvSolution
    GetSolution(const ConvolutionContext& ctx,
                const PerformanceConfigHipImplicitGemmFwdXdlops& config) const override;
    // Magic Number Alert:
    // Naive convolutions have GetWti() that return very small value (0.01f).
    // This allows MIOpen to use Naive Solvers if no other applicable Solvers
    // have known WTIs. Right now this means that in case of find-db miss,
    // the library will try to use Winograd or GEMM (whatever is faster according
    //  to their GetWti's), but if both are not applicable, the library will
    // use Naive Solver
    // Since we would like to us CK before naive, and use it instead (because
    // we do expect that CK is faster than Naive), therefore we use a
    // value bigger than 0.01f, e.g. 0.02f.
    float GetWti(const ConvolutionContext&) const override { return 0.02f; };
};

struct AnySolver;

} // namespace solver
} // namespace miopen

struct mlo_construct_direct2D_fusion : mlo_construct_base
{
    mlo_construct_direct2D_fusion(miopen::conv::Direction dir, bool do_bias = false)
        : mlo_construct_base(dir, do_bias)
    {
    }
    mlo_construct_direct2D_fusion(const miopen::TensorDescriptor& in,
                                  const miopen::TensorDescriptor& weights,
                                  const miopen::TensorDescriptor& out,
                                  const miopen::ConvolutionDescriptor& conv,
                                  miopen::conv::Direction dir,
                                  bool do_bias = false)
        : mlo_construct_base(in, weights, out, conv, dir, do_bias)
    {
    }

    bool IsAutoTuneEnabled() const { return _search_params.do_search; }

    inline void mloCopyTo(miopen::ConvolutionContext& params) const /// TODO: get rid of this
    {
        params = _search_params;
    }
    miopen::solver::ConvSolution FindSolution(const std::vector<miopen::solver::AnySolver>& solvers,
                                              const miopen::AnyInvokeParams& invoke_ctx);
};

#endif // GUARD_MIOPEN_SOLVER_HPP_<|MERGE_RESOLUTION|>--- conflicted
+++ resolved
@@ -1990,44 +1990,6 @@
     ConvSolution GetSolution(const ConvolutionContext& params) const;
 };
 
-<<<<<<< HEAD
-=======
-struct ConvBinWinogradRxSf2x3g1Fused final : ConvSolver
-{
-    const std::string& SolverDbId() const override
-    {
-        return GetSolverDbId<ConvBinWinogradRxSf2x3g1Fused>();
-    }
-
-    bool IsApplicable(const ConvolutionContext& params) const override;
-    ConvSolution GetSolution(const ConvolutionContext& params) const;
-};
-
-struct ConvBinWinogradRxSFused final : ConvSolver
-{
-    // To suppress -Woverloaded-virtual
-    using ConvSolver::IsApplicable;
-
-    const std::string& SolverDbId() const override
-    {
-        return GetSolverDbId<ConvBinWinogradRxSFused>();
-    }
-
-    bool IsApplicable(const ConvolutionContext& ctx) const override
-    {
-        return IsApplicable(ctx, ctx.problem);
-    }
-    ConvSolution GetSolution(const ConvolutionContext& ctx) const
-    {
-        return GetSolution(ctx, ctx.problem);
-    }
-
-private:
-    bool IsApplicable(const ExecutionContext&, const ProblemDescription&) const;
-    ConvSolution GetSolution(const ExecutionContext&, const ProblemDescription&) const;
-};
-
->>>>>>> 0ef3f6ed
 template <int WinoDataH, int WinoFilterH, int WinoDataW = WinoDataH, int WinoFilterW = WinoFilterH>
 struct ConvMPBidirectWinograd final : ConvSolver
 {
