--- conflicted
+++ resolved
@@ -2406,11 +2406,7 @@
 {
     std::string direction;
     std::string tensor_layout;
-<<<<<<< HEAD
     miopenDataType_t precision;
-=======
-    std::string precision;
->>>>>>> 1383b5aa
     int nxb;
     int nxe;
 
@@ -2442,11 +2438,7 @@
 
     PerformanceConfigAsmImplicitGemmGTC(std::string dir,
                                         std::string layout,
-<<<<<<< HEAD
                                         miopenDataType_t prec,
-=======
-                                        std::string prec,
->>>>>>> 1383b5aa
                                         int b,
                                         int e,
                                         int mpb,
@@ -2472,11 +2464,7 @@
     PerformanceConfigAsmImplicitGemmGTC()
         : PerformanceConfigAsmImplicitGemmGTC("fwd",
                                               "nchw",
-<<<<<<< HEAD
                                               miopenFloat,
-=======
-                                              "fp32",
->>>>>>> 1383b5aa
                                               1,
                                               1,
                                               1,
@@ -2504,11 +2492,7 @@
     PerformanceConfigAsmImplicitGemmGTC(bool spare)
         : PerformanceConfigAsmImplicitGemmGTC("fwd",
                                               "nchw",
-<<<<<<< HEAD
                                               miopenFloat,
-=======
-                                              "fp32",
->>>>>>> 1383b5aa
                                               1,
                                               1,
                                               1,
@@ -2537,16 +2521,10 @@
     template <class Self, class F>
     static void Visit(Self&& self, F f)
     {
-<<<<<<< HEAD
         std::string prec_string = self.precision == miopenFloat ? "fp32" : "fp16";
         f(self.direction, "dir");
         f(self.tensor_layout, "lyt");
         f(prec_string, "pre");
-=======
-        f(self.direction, "dir");
-        f(self.tensor_layout, "lyt");
-        f(self.precision, "pre");
->>>>>>> 1383b5aa
         f(self.nxb, "nxb");
         f(self.nxe, "nxe");
         f(self.gemm_m_per_block, "mpb");
@@ -2605,11 +2583,7 @@
 {
     PerformanceConfigAsmImplicitGemmGTCFwdXdlopsNHWC(std::string dir,
                                                      std::string layout,
-<<<<<<< HEAD
                                                      miopenDataType_t prec,
-=======
-                                                     std::string prec,
->>>>>>> 1383b5aa
                                                      int b,
                                                      int e,
                                                      int mpb,
@@ -2662,11 +2636,7 @@
     PerformanceConfigAsmImplicitGemmGTCFwdXdlopsNHWC()
         : PerformanceConfigAsmImplicitGemmGTCFwdXdlopsNHWC("fwd",
                                                            "nchw",
-<<<<<<< HEAD
                                                            miopenFloat,
-=======
-                                                           "fp32",
->>>>>>> 1383b5aa
                                                            1,
                                                            1,
                                                            1,
@@ -2694,11 +2664,7 @@
     PerformanceConfigAsmImplicitGemmGTCFwdXdlopsNHWC(bool spare)
         : PerformanceConfigAsmImplicitGemmGTCFwdXdlopsNHWC("fwd",
                                                            "nchw",
-<<<<<<< HEAD
                                                            miopenFloat,
-=======
-                                                           "fp32",
->>>>>>> 1383b5aa
                                                            1,
                                                            1,
                                                            1,
@@ -2750,11 +2716,7 @@
 {
     PerformanceConfigAsmImplicitGemmGTCBwdXdlopsNHWC(std::string dir,
                                                      std::string layout,
-<<<<<<< HEAD
                                                      miopenDataType_t prec,
-=======
-                                                     std::string prec,
->>>>>>> 1383b5aa
                                                      int b,
                                                      int e,
                                                      int mpb,
@@ -2807,11 +2769,7 @@
     PerformanceConfigAsmImplicitGemmGTCBwdXdlopsNHWC()
         : PerformanceConfigAsmImplicitGemmGTCBwdXdlopsNHWC("fwd",
                                                            "nchw",
-<<<<<<< HEAD
                                                            miopenFloat,
-=======
-                                                           "fp32",
->>>>>>> 1383b5aa
                                                            1,
                                                            1,
                                                            1,
@@ -2839,11 +2797,7 @@
     PerformanceConfigAsmImplicitGemmGTCBwdXdlopsNHWC(bool spare)
         : PerformanceConfigAsmImplicitGemmGTCBwdXdlopsNHWC("fwd",
                                                            "nchw",
-<<<<<<< HEAD
                                                            miopenFloat,
-=======
-                                                           "fp32",
->>>>>>> 1383b5aa
                                                            1,
                                                            1,
                                                            1,
@@ -2890,7 +2844,6 @@
                              bool disableConfigOverrideFromEnv = false) const;
 };
 
-<<<<<<< HEAD
 struct PerformanceConfigAsmImplicitGemmGTCWrwXdlopsNHWC : PerformanceConfigAsmImplicitGemmGTC
 {
     PerformanceConfigAsmImplicitGemmGTCWrwXdlopsNHWC(std::string dir,
@@ -3027,8 +2980,6 @@
                              bool disableConfigOverrideFromEnv = false) const;
 };
 
-=======
->>>>>>> 1383b5aa
 struct AnySolver;
 
 } // namespace solver
