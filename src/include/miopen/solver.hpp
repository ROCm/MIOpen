/*******************************************************************************
 *
 * MIT License
 *
 * Copyright (c) 2022 Advanced Micro Devices, Inc.
 *
 * Permission is hereby granted, free of charge, to any person obtaining a copy
 * of this software and associated documentation files (the "Software"), to deal
 * in the Software without restriction, including without limitation the rights
 * to use, copy, modify, merge, publish, distribute, sublicense, and/or sell
 * copies of the Software, and to permit persons to whom the Software is
 * furnished to do so, subject to the following conditions:
 *
 * The above copyright notice and this permission notice shall be included in all
 * copies or substantial portions of the Software.
 *
 * THE SOFTWARE IS PROVIDED "AS IS", WITHOUT WARRANTY OF ANY KIND, EXPRESS OR
 * IMPLIED, INCLUDING BUT NOT LIMITED TO THE WARRANTIES OF MERCHANTABILITY,
 * FITNESS FOR A PARTICULAR PURPOSE AND NONINFRINGEMENT. IN NO EVENT SHALL THE
 * AUTHORS OR COPYRIGHT HOLDERS BE LIABLE FOR ANY CLAIM, DAMAGES OR OTHER
 * LIABILITY, WHETHER IN AN ACTION OF CONTRACT, TORT OR OTHERWISE, ARISING FROM,
 * OUT OF OR IN CONNECTION WITH THE SOFTWARE OR THE USE OR OTHER DEALINGS IN THE
 * SOFTWARE.
 *
 *******************************************************************************/

#ifndef GUARD_MIOPEN_SOLVER_HPP_
#define GUARD_MIOPEN_SOLVER_HPP_

#include <miopen/config.h>

#include <miopen/conv_solution.hpp>
#include <miopen/logger.hpp>
#include <miopen/mlo_internal.hpp>
#include <miopen/legacy_exhaustive_search.hpp>
#include <miopen/rocm_features.hpp>
#include <miopen/type_name.hpp>
#include <miopen/miopen.h>
#include <miopen/buffer_info.hpp>
#include <miopen/performance_config.hpp>

#include <boost/any.hpp>

#include <memory>
#include <string>
#include <vector>
#include <ostream>
#include <algorithm>
#include <initializer_list>

namespace miopen {

namespace debug {

/// If set to true, then always enable ConvDirectNaive* solver, regardless of environment value
/// MIOPEN_DEBUG_CONV_DIRECT_NAIVE_CONV_* that control enable/disable of these solvers.
/// Currently used during driver using naive kernel as gpu reference.
extern bool
    AlwaysEnableConvDirectNaive; // NOLINT (cppcoreguidelines-avoid-non-const-global-variables)

} // namespace debug

struct AnyInvokeParams;

namespace solver {
/// \todo Move wave_size into abstraction wich represent GPU information
const int wave_size = 64;

/// Base class for problem solvers.
///
/// Solvers are to be instantiated as const objects and shall not have any variable
/// internal state. Any non-const state information, if required, to be stored in the
/// solver-specific context objects.
///
/// There could be multiple solvers of the same algorithm for a problem config.
struct SolverBase
{
    virtual ~SolverBase() = default;

    /// This will retrieve the id of the solver to write to the database. By
    /// default it uses the class name. If the class is renamed, this function can
    /// overriden to keep the name to avoid DB corruption.
    virtual const std::string& SolverDbId() const = 0;

    /// In some instances ( particularly fusions) the fused solver might like to
    /// fallback to the non-fused variant for performance parameters, this information
    /// is returned via AltSolverDbId
    virtual const std::string& AltSolverDbId() const
    {
        static const std::string null_id = "";
        return null_id;
    }

    /// Returns true if solution can work on given SW/HW platform (runtime/device)
    /// and provides correct result for the problem config.
    ///
    /// Every SolverBase which IsApplicable() for some problem config must be able to
    /// GetDefaultPerformanceConfig() so that GetSolution() would return valid
    /// solution for a problem (i.e. convolution). In other words, if a Solution
    /// says "I'm suitable" for a problem, it agrees to solve that problem correctly.
    virtual bool IsApplicable(const ExecutionContext& ctx, const boost::any& problem) const = 0;

    /// [Informative as of Sep 2020] The minimum requirement for Dynamic Solvers:
    /// Batch size and input picture size (N, W, H) must NOT be compiled into the
    /// kernel(s) that consist a Solution. These must go into the kernel as a
    /// run-time parameters.
    virtual bool IsDynamic() const { return false; }

    /// [Informative as of Sep 2020] Returns an approximated value of the expected
    /// WTI or -2.0 when this value can't be computed. Tips:
    /// * Value 1.0 corresponds to the 100% utilization of HW capabilities as
    ///   if Direct computational algorithm is used.
    /// * [Notice] WTI may exceed 1.0 for highly optimized algorithms like Winograd.
    /// * @see https://github.com/ROCmSoftwarePlatform/MIOpen/issues/410
    virtual float GetWti(const ExecutionContext& ctx, const boost::any& problem) const = 0;

    // Returns the workspace size required by the solver for a given ConvolutionContext
    virtual size_t GetWorkspaceSize(const ExecutionContext& ctx,
                                    const boost::any& problem) const = 0;

    // Must return true if a Solver has its own implementation of GetWorkspaceSize().
    virtual bool MayNeedWorkspace() const { return false; }

protected:
    template <class Solver>
    static const std::string& GetSolverDbId()
    {
        static const auto result = ComputeSolverDbId(get_type_name<Solver>());
        return result;
    }
    SolverBase()                  = default;
    SolverBase(const SolverBase&) = default;

private:
    static std::string ComputeSolverDbId(const std::string& type_name)
    {
        auto idx  = type_name.find_last_of(':');
        auto name = type_name.substr(idx + 1);
        std::replace(name.begin(), name.end(), ',', '-');
        name.erase(std::remove(name.begin(), name.end(), ' '), name.end());

        return name;
    }
};

template <class Context, class Problem>
struct SolverMixin : SolverBase
{
    static_assert(std::is_base_of<ExecutionContext, Context>{},
                  "Context must be derived of ExecutionContext");

    virtual bool IsApplicable(const Context&, const Problem&) const = 0;
    virtual float GetWti(const Context&, const Problem&) const { return -2.0f; };
    virtual size_t GetWorkspaceSize(const Context&, const Problem&) const { return 0; };

    bool IsApplicable(const ExecutionContext& ctx, const boost::any& problem) const final
    {
        return IsApplicable(dynamic_cast<const Context&>(ctx),
                            boost::any_cast<const Problem&>(problem));
    }

    float GetWti(const ExecutionContext& ctx, const boost::any& problem) const final
    {
        return GetWti(dynamic_cast<const Context&>(ctx), boost::any_cast<const Problem&>(problem));
    }

    size_t GetWorkspaceSize(const ExecutionContext& ctx, const boost::any& problem) const final
    {
        return GetWorkspaceSize(dynamic_cast<const Context&>(ctx),
                                boost::any_cast<const Problem&>(problem));
    }
};

/// Base class for non tunable solvers
template <class Context, class Problem>
struct NonTunableSolverBase : SolverMixin<Context, Problem>
{
    /// Takes problem config, optimization parameters and other info
    /// and computes information required to build and run the kernel(s).
    virtual ConvSolution GetSolution(const Context&, const Problem&) const = 0;
};

/// Typedef for convolution solvers
using ConvSolver = NonTunableSolverBase<ConvolutionContext, ProblemDescription>;

/// Base class for tunable solvers
struct ConvTunableSolverBase : SolverMixin<ConvolutionContext, ProblemDescription>
{
    /// Initializes performance config to the default values.
    /// The function may involve some heuristic to guess the best solution
    /// configuration. It is assumed that the function takes constant time
    /// to finish and does not run kernels to measure performance etc.
    /// The function shall always return valid config.
    ///
    /// The int parameter is needed only to not change the name of the
    /// function in the derived class. Function declarations that differ
    /// only by its return type cannot be overloaded.
    virtual boost::any GetDefaultPerformanceConfig(const ConvolutionContext& ctx,
                                                   const ProblemDescription& problem,
                                                   int) const = 0;

    /// Should return false if performance config is wrong for a problem.
    /// Main use is validation of values read from the perf db.
    virtual bool IsValidPerformanceConfig(const ConvolutionContext& ctx,
                                          const ProblemDescription& problem,
                                          const PerfConfig& config) const = 0;

    /// Search
    ///
    /// The int parameter is needed only to not change the name of the
    /// function in the derived class. Function declarations that differ
    /// only by its return type cannot be overloaded.
    virtual boost::any Search(const ConvolutionContext& ctx,
                              const ProblemDescription& problem,
                              const AnyInvokeParams& invoke_ctx,
                              int) const = 0;

    /// Tunable solvers provide a GetSolution that takes a Context and PerformanceConfig
    virtual ConvSolution GetSolution(const ConvolutionContext& ctx,
                                     const ProblemDescription& problem,
                                     const PerfConfig& config) const = 0;
};

template <class PerformanceConfig>
struct ConvTunableSolver : ConvTunableSolverBase
{
    static_assert(std::is_base_of<PerfConfig, PerformanceConfig>{},
                  "PerformanceConfig must be derived of PerfConfig");

    virtual PerformanceConfig GetDefaultPerformanceConfig(const ConvolutionContext&,
                                                          const ProblemDescription&) const = 0;
    virtual bool IsValidPerformanceConfig(const ConvolutionContext&,
                                          const ProblemDescription&,
                                          const PerformanceConfig&) const                  = 0;
    virtual PerformanceConfig
    Search(const ConvolutionContext&, const ProblemDescription&, const AnyInvokeParams&) const = 0;
    virtual ConvSolution GetSolution(const ConvolutionContext&,
                                     const ProblemDescription&,
                                     const PerformanceConfig&) const                           = 0;

    boost::any GetDefaultPerformanceConfig(const ConvolutionContext& ctx,
                                           const ProblemDescription& problem,
                                           int) const final
    {
        return GetDefaultPerformanceConfig(ctx, problem);
    }

    bool IsValidPerformanceConfig(const ConvolutionContext& ctx,
                                  const ProblemDescription& problem,
                                  const PerfConfig& config) const final
    {
        return IsValidPerformanceConfig(
            ctx, problem, dynamic_cast<const PerformanceConfig&>(config));
    }

    boost::any Search(const ConvolutionContext& ctx,
                      const ProblemDescription& problem,
                      const AnyInvokeParams& invoke_ctx,
                      int) const final
    {
        return Search(ctx, problem, invoke_ctx);
    }

    ConvSolution GetSolution(const ConvolutionContext& ctx,
                             const ProblemDescription& problem,
                             const PerfConfig& config) const final
    {
        return GetSolution(ctx, problem, dynamic_cast<const PerformanceConfig&>(config));
    }
};

struct PerformanceConfigConvAsm3x3U : PerfConfigBase<PerformanceConfigConvAsm3x3U>
{
    int limit_wave_cnt;        // [0..9]
    int filters_per_wave;      // [1..8]
    int output_lines_per_wave; // [1..8]

    PerformanceConfigConvAsm3x3U(int lwc, int fpw, int olpw);
    PerformanceConfigConvAsm3x3U() : PerformanceConfigConvAsm3x3U(-1, -1, -1) {}
    PerformanceConfigConvAsm3x3U(bool) : PerformanceConfigConvAsm3x3U(0, 1, 1) {}

    template <class Self, class F>
    static void Visit(Self&& self, F f)
    {
        f(self.limit_wave_cnt, "limit_wave_cnt");
        f(self.filters_per_wave, "filters_per_wave");
        f(self.output_lines_per_wave, "output_lines_per_wave");
    }

    void HeuristicInit(const ProblemDescription&);
    bool IsValidValue() const;
    bool SetNextValue(const ProblemDescription&);
    bool IsValid(const ConvolutionContext&, const ProblemDescription& problem) const
    {
        return IsValid(problem);
    }
    bool IsValid(const ProblemDescription&) const;
    bool operator==(const PerformanceConfigConvAsm3x3U& other) const;
};

struct ConvAsm3x3U final : ConvTunableSolver<PerformanceConfigConvAsm3x3U>
{
    const std::string& SolverDbId() const override { return GetSolverDbId<ConvAsm3x3U>(); }

    bool IsApplicable(const ConvolutionContext&, const ProblemDescription&) const override;
    PerformanceConfigConvAsm3x3U
    GetDefaultPerformanceConfig(const ConvolutionContext&,
                                const ProblemDescription&) const override;
    bool IsValidPerformanceConfig(const ConvolutionContext&,
                                  const ProblemDescription&,
                                  const PerformanceConfigConvAsm3x3U&) const override;
    PerformanceConfigConvAsm3x3U Search(const ConvolutionContext&,
                                        const ProblemDescription&,
                                        const AnyInvokeParams& invoke_ctx) const override;
    ConvSolution GetSolution(const ConvolutionContext&,
                             const ProblemDescription&,
                             const PerformanceConfigConvAsm3x3U&) const override;
};

struct PerformanceConfigConvAsm1x1U : PerfConfigBase<PerformanceConfigConvAsm1x1U>
{
    // ----------------- // Full set          Optimized       Spare
    // ----------------------------------------------------------------------------
    int read_size;        // [1..4]            <same>          <same>
    int k_mult;           // 1,[4,8,12..32]    2^n[8..32]      1,4
    int chunks_per_wave;  // [1..16]           [1..8]          <same>
    int chunk_size;       // 2^n[1..64]        2^n[16..64]     1,4
    int n_mult;           // [1..8]            [1..4]          <same>
    int c_mult;           // 2^n[1..32]        2^n[1..4]       <same>
    int waves_c_in_group; // [1..8]            [1..4]          <same>
    int waves_k_in_group; // 1,[2,4,8]         1,[2,4,8]       <same>
    bool use_spare_set;

    PerformanceConfigConvAsm1x1U(int, int, int, int, int, int, int, int, bool);
    PerformanceConfigConvAsm1x1U()
        : PerformanceConfigConvAsm1x1U(-1, -1, -1, -1, -1, -1, -1, -1, false)
    {
    }
    PerformanceConfigConvAsm1x1U(bool spare);

    template <class Self, class F>
    static void Visit(Self&& self, F f)
    {
        f(self.read_size, "read_size");
        f(self.k_mult, "k_mult");
        f(self.chunks_per_wave, "chunks_per_wave");
        f(self.chunk_size, "chunk_size");
        f(self.n_mult, "n_mult");
        f(self.c_mult, "c_mult");
        f(self.waves_c_in_group, "waves_c_in_group");
        f(self.waves_k_in_group, "waves_k_in_group");
    }

    // clang-format off
    int GetReadSize() const { return read_size; }
    int GetKMult() const { return k_mult; }
    int GetChunksPerWave() const { return chunks_per_wave; }
    int GetChunkSize() const { return chunk_size; }
    int GetNMult() const { return n_mult; }
    int GetCMult() const { return c_mult; }
    int GetWavesCInGroup() const { return waves_c_in_group; }
    int GetWavesKInGroup() const { return waves_k_in_group; }
    int GetNPerGpr() const { assert(chunk_size); return 64 / chunk_size; }
    // clang-format on

    void StaticHeuristic(const ProblemDescription& problem);
    void HeuristicInit(const ConvolutionContext&, const ProblemDescription&);
#if MIOPEN_ENABLE_AI_KERNEL_TUNING
    void
    RunParmeterPredictionModel(const ConvolutionContext&, const ProblemDescription&, bool& valid);
    bool ModelApplyToken(int index, int value, const ProblemDescription&);
#endif
    bool IsValidValue() const { return IsValidValueImpl(8); }
    bool SetNextValue(const ProblemDescription&);
    bool IsValid(const ConvolutionContext&, const ProblemDescription& problem) const
    {
        return IsValid(problem);
    }
    bool IsValid(const ProblemDescription& problem) const { return IsValidImpl(problem, 8); }
    bool operator==(const PerformanceConfigConvAsm1x1U& other) const;

private:
#if MIOPEN_ENABLE_AI_KERNEL_TUNING
    bool IsPartiallyValid(const ProblemDescription& problem, int sequence_length) const
    {
        return IsValidImpl(problem, sequence_length);
    }
    bool IsPartiallyValidValue(int sequence_length) const
    {
        return IsValidValueImpl(sequence_length);
    }
#endif
    bool IsValidImpl(const ProblemDescription& problem, int sequence_length) const;
    bool IsValidValueImpl(int sequence_length) const;
};

struct ConvAsm1x1U final : ConvTunableSolver<PerformanceConfigConvAsm1x1U>
{
    const std::string& SolverDbId() const override { return GetSolverDbId<ConvAsm1x1U>(); }

    PerformanceConfigConvAsm1x1U
    GetDefaultPerformanceConfig(const ConvolutionContext&,
                                const ProblemDescription&) const override;
    bool IsValidPerformanceConfig(const ConvolutionContext&,
                                  const ProblemDescription&,
                                  const PerformanceConfigConvAsm1x1U&) const override;
    PerformanceConfigConvAsm1x1U Search(const ConvolutionContext&,
                                        const ProblemDescription&,
                                        const AnyInvokeParams& invoke_ctx) const override;
    bool IsApplicable(const ConvolutionContext&, const ProblemDescription&) const override;
    size_t GetWorkspaceSize(const ConvolutionContext&, const ProblemDescription&) const override;
    bool MayNeedWorkspace() const override { return true; }
    ConvSolution GetSolution(const ConvolutionContext&,
                             const ProblemDescription&,
                             const PerformanceConfigConvAsm1x1U&) const override;
};

struct PerformanceConfigConvAsm1x1UV2 : PerfConfigBase<PerformanceConfigConvAsm1x1UV2>
{
    // ----------------- // Full set          Optimized       Spare
    // ----------------------------------------------------------------------------
    int chunk_size;       // 2^n[1..64]        2^n[16..64]     <same>
    int dwords_per_ld;    // [1..4]            1,2,3           <same>
    int k_mult;           // [1..32]           8,16            1,2,3,4
    int c_mult;           // [1..32]           2^n[1..4]       <same>
    int n_mult;           // [1..32]           1,2             <same>
    int w_mult;           // [1..32]           1,2             <same>
    int h_mult;           // [1..32]           1,2             <same>
    int h_per_chunk;      // 2^n[1..64]        [2,4,8]         <same>
    int waves_k_in_group; // [1..8]            2,4             <same>
    int waves_c_in_group; // [1..8]            1,2             <same>
    bool use_spare_set;

    PerformanceConfigConvAsm1x1UV2(int, int, int, int, int, int, int, int, int, int, bool);
    PerformanceConfigConvAsm1x1UV2()
        : PerformanceConfigConvAsm1x1UV2(-1, -1, -1, -1, -1, -1, -1, -1, -1, -1, false)
    {
    }
    PerformanceConfigConvAsm1x1UV2(bool spare);

    template <class Self, class F>
    static void Visit(Self&& self, F f)
    {
        f(self.chunk_size, "chunk_size");
        f(self.dwords_per_ld, "dwords_per_ld");
        f(self.k_mult, "k_mult");
        f(self.c_mult, "c_mult");
        f(self.n_mult, "n_mult");
        f(self.w_mult, "w_mult");
        f(self.h_mult, "h_mult");
        f(self.h_per_chunk, "h_per_chunk");
        f(self.waves_k_in_group, "waves_k_in_group");
        f(self.waves_c_in_group, "waves_c_in_group");
    }

    // clang-format off
    int GetChunkSize() const { return chunk_size; }
    int GetDwordsPerLd() const { return dwords_per_ld; }
    int GetCMult() const { return c_mult; }
    int GetKMult() const { return k_mult; }
    int GetNMult() const { return n_mult; }
    int GetWMult() const { return w_mult; }
    int GetHMult() const { return h_mult; }
    int GetHPerChunk() const { return h_per_chunk; }
    int GetWavesCInGroup() const { return waves_c_in_group; }
    int GetWavesKInGroup() const { return waves_k_in_group; }
    int GetNPerGpr() const { assert(chunk_size); return 64 / chunk_size; }
    // clang-format on

    void HeuristicInit(const ProblemDescription&);
    bool IsValidValue() const;
    bool SetNextValue(const ProblemDescription&);
    bool IsValid(const ConvolutionContext&, const ProblemDescription& problem) const
    {
        return IsValid(problem);
    }
    bool IsValid(const ProblemDescription&) const;
    bool operator==(const PerformanceConfigConvAsm1x1UV2& other) const;
};

struct ConvAsm1x1UV2 final : ConvTunableSolver<PerformanceConfigConvAsm1x1UV2>
{
    const std::string& SolverDbId() const override { return GetSolverDbId<ConvAsm1x1UV2>(); }

    PerformanceConfigConvAsm1x1UV2
    GetDefaultPerformanceConfig(const ConvolutionContext&,
                                const ProblemDescription&) const override;
    bool IsValidPerformanceConfig(const ConvolutionContext&,
                                  const ProblemDescription&,
                                  const PerformanceConfigConvAsm1x1UV2&) const override;
    PerformanceConfigConvAsm1x1UV2 Search(const ConvolutionContext&,
                                          const ProblemDescription&,
                                          const AnyInvokeParams& invoke_ctx) const override;
    bool IsApplicable(const ConvolutionContext&, const ProblemDescription&) const override;
    ConvSolution GetSolution(const ConvolutionContext&,
                             const ProblemDescription&,
                             const PerformanceConfigConvAsm1x1UV2&) const override;
};

struct ConvAsm5x10u2v2f1 final : ConvSolver
{
    // To suppress -Woverloaded-virtual
    using ConvSolver::IsApplicable;

    const std::string& SolverDbId() const override { return GetSolverDbId<ConvAsm5x10u2v2f1>(); }

    bool IsApplicable(const ConvolutionContext& ctx,
                      const ProblemDescription& problem) const override
    {
        return IsApplicable(static_cast<const ExecutionContext&>(ctx), problem);
    }
    ConvSolution GetSolution(const ConvolutionContext& ctx,
                             const ProblemDescription& problem) const override
    {
        return GetSolution(static_cast<const ExecutionContext&>(ctx), problem);
    }

private:
    bool IsApplicable(const ExecutionContext&, const ProblemDescription&) const;
    ConvSolution GetSolution(const ExecutionContext&, const ProblemDescription&) const;
};

struct ConvAsm5x10u2v2b1 final : ConvSolver
{
    // To suppress -Woverloaded-virtual
    using ConvSolver::IsApplicable;

    const std::string& SolverDbId() const override { return GetSolverDbId<ConvAsm5x10u2v2b1>(); }

    bool IsApplicable(const ConvolutionContext& ctx,
                      const ProblemDescription& problem) const override
    {
        return IsApplicable(static_cast<const ExecutionContext&>(ctx), problem);
    }
    ConvSolution GetSolution(const ConvolutionContext& ctx,
                             const ProblemDescription& problem) const override
    {
        return GetSolution(static_cast<const ExecutionContext&>(ctx), problem);
    }

private:
    bool IsApplicable(const ExecutionContext&, const ProblemDescription&) const;
    ConvSolution GetSolution(const ExecutionContext&, const ProblemDescription&) const;
};

struct ConvAsm7x7c3h224w224k64u2v2p3q3f1 final : ConvSolver
{
    // To suppress -Woverloaded-virtual
    using ConvSolver::IsApplicable;

    const std::string& SolverDbId() const override
    {
        return GetSolverDbId<ConvAsm7x7c3h224w224k64u2v2p3q3f1>();
    }

    bool IsApplicable(const ConvolutionContext& ctx,
                      const ProblemDescription& problem) const override
    {
        return IsApplicable(static_cast<const ExecutionContext&>(ctx), problem);
    }
    ConvSolution GetSolution(const ConvolutionContext& ctx,
                             const ProblemDescription& problem) const override
    {
        return GetSolution(static_cast<const ExecutionContext&>(ctx), problem);
    }

private:
    bool IsApplicable(const ExecutionContext&, const ProblemDescription&) const;
    ConvSolution GetSolution(const ExecutionContext&, const ProblemDescription&) const;
};

struct ConvOclDirectFwd11x11 final : ConvSolver
{
    const std::string& SolverDbId() const override
    {
        return GetSolverDbId<ConvOclDirectFwd11x11>();
    }

    bool IsApplicable(const ConvolutionContext&, const ProblemDescription&) const override;
    ConvSolution GetSolution(const ConvolutionContext&, const ProblemDescription&) const override;
};

struct ConvOclDirectFwdGen final : ConvSolver
{
    const std::string& SolverDbId() const override { return GetSolverDbId<ConvOclDirectFwdGen>(); }

    bool IsApplicable(const ConvolutionContext&, const ProblemDescription&) const override;
    ConvSolution GetSolution(const ConvolutionContext&, const ProblemDescription&) const override;
};

struct PerformanceImplicitGemm : PerfConfigBase<PerformanceImplicitGemm>
{
    int BPerBlock; // 2^n[8..16]
    int KPerBlock; // 2^n[32..128]
    int EPerBlock; // 2^n[4..16]

    int GemmNRepeat; // == 2

    int GemmMPerThreadSubC; // 2^n[2..4]
    int GemmNPerThreadSubC; // 2^n[2..4]

    int GemmMLevel0Cluster; // 2^n[1..4]
    int GemmNLevel0Cluster; // 2^n[1..4]
    int GemmMLevel1Cluster; // 2^n[1..4]
    int GemmNLevel1Cluster; // 2^n[1..4]

    int InBlockCopyClusterLengths_E;  // 2^n[4..16]
    int InBlockCopyClusterLengths_B;  // 2^n[8..16]
    int InBlockCopyClusterLengths_N1; // 2^n[1..2]
    int InBlockCopyClusterLengths_N2; // 2^n[1..4]

    int WeiBlockCopyClusterLengths_E; // 2^n[1..4]
    int WeiBlockCopyClusterLengths_K; // 2^n[16..128]

    bool use_spare_set;

    PerformanceImplicitGemm(
        int, int, int, int, int, int, int, int, int, int, int, int, int, int, int, int, bool);

    PerformanceImplicitGemm()
        : PerformanceImplicitGemm(
              -1, -1, -1, -1, -1, -1, -1, -1, -1, -1, -1, -1, -1, -1, -1, -1, false)
    {
    }

    PerformanceImplicitGemm(bool spare);

    template <class Self, class F>
    static void Visit(Self&& self, F f)
    {
        f(self.BPerBlock, "BPerBlock");
        f(self.KPerBlock, "KPerBlock");
        f(self.EPerBlock, "EPerBlock");
        f(self.GemmNRepeat, "GemmNRepeat");
        f(self.GemmMPerThreadSubC, "GemmMPerThreadSubC");
        f(self.GemmNPerThreadSubC, "GemmNPerThreadSubC");
        f(self.GemmMLevel0Cluster, "GemmMLevel0Cluster");
        f(self.GemmNLevel0Cluster, "GemmNLevel0Cluster");
        f(self.GemmMLevel1Cluster, "GemmMLevel1Cluster");
        f(self.GemmNLevel1Cluster, "GemmNLevel1Cluster");
        f(self.InBlockCopyClusterLengths_E, "InBlockCopyClusterLengths_E");
        f(self.InBlockCopyClusterLengths_N1, "InBlockCopyClusterLengths_N1");
        f(self.InBlockCopyClusterLengths_B, "InBlockCopyClusterLengths_B");
        f(self.InBlockCopyClusterLengths_N2, "InBlockCopyClusterLengths_N2");
        f(self.WeiBlockCopyClusterLengths_E, "WeiBlockCopyClusterLengths_E");
        f(self.WeiBlockCopyClusterLengths_K, "WeiBlockCopyClusterLengths_K");
    }

    void HeuristicInit(const ConvolutionContext&, const ProblemDescription&);
    bool IsValidValue() const;
    bool SetNextValue(const ProblemDescription&);
    bool IsValid(const ConvolutionContext&, const ProblemDescription&) const;
    bool operator==(const PerformanceImplicitGemm& other) const;
};

struct PerformanceImplicitGemmV4R1 : public PerformanceImplicitGemm
{
    PerformanceImplicitGemmV4R1(int a,
                                int b,
                                int c,
                                int d,
                                int e,
                                int f,
                                int g,
                                int h,
                                int i,
                                int j,
                                int k,
                                int l,
                                int m,
                                int n,
                                int o,
                                int p,
                                bool q)
        : PerformanceImplicitGemm(a, b, c, d, e, f, g, h, i, j, k, l, m, n, o, p, q)
    {
    }

    PerformanceImplicitGemmV4R1()
        : PerformanceImplicitGemmV4R1(
              -1, -1, -1, -1, -1, -1, -1, -1, -1, -1, -1, -1, -1, -1, -1, -1, false)
    {
    }

    PerformanceImplicitGemmV4R1(bool spare) : PerformanceImplicitGemm(spare) {}

    bool IsValid(const ConvolutionContext&, const ProblemDescription&) const;
};

struct PerformanceImplicitGemmV4R4Fwd : PerfConfigBase<PerformanceImplicitGemmV4R4Fwd>
{
    int BlockSize;

    int GemmMPerBlock;
    int GemmNPerBlock;
    int GemmKPerBlock;

    int GemmMPerThread;
    int GemmNPerThread;

    bool use_spare_set;

    PerformanceImplicitGemmV4R4Fwd(int, int, int, int, int, int, bool);

    PerformanceImplicitGemmV4R4Fwd(int a, int b, int c, int d, int e, int f)
        : PerformanceImplicitGemmV4R4Fwd(a, b, c, d, e, f, false)
    {
    }

    PerformanceImplicitGemmV4R4Fwd() : PerformanceImplicitGemmV4R4Fwd(-1, -1, -1, -1, -1, -1, false)
    {
    }

    PerformanceImplicitGemmV4R4Fwd(bool spare);

    bool operator==(const PerformanceImplicitGemmV4R4Fwd& other) const;

    template <class Self, class F>
    static void Visit(Self&& self, F f)
    {
        f(self.BlockSize, "BlockSize");
        f(self.GemmMPerBlock, "GemmMPerBlock");
        f(self.GemmNPerBlock, "GemmNPerBlock");
        f(self.GemmKPerBlock, "GemmKPerBlock");
        f(self.GemmMPerThread, "GemmMPerThread");
        f(self.GemmNPerThread, "GemmNPerThread");
    }

    std::tuple<int, bool> CalculateGridSize(const ProblemDescription&) const;
    std::tuple<int, int, int, int, bool> CalculateBlockGemmPerformanceParameters() const;
    std::tuple<int, int, int, int, bool> CalculateGemmABlockCopyPerformanceParameters() const;
    std::tuple<int, int, int, int, bool>
    CalculateGemmBBlockCopyPerformanceParameters(const ProblemDescription&) const;
    std::tuple<int, bool>
    CalculateGemmCThreadCopyPerformanceParameters(const ProblemDescription&) const;
    std::tuple<std::size_t, bool> CalculateLdsNumberOfByte(const ProblemDescription&) const;
    bool IsValidValue() const;
    bool IsValid(const ConvolutionContext&, const ProblemDescription& problem) const
    {
        return IsValid(problem);
    }
    bool IsValid(const ProblemDescription&) const;
    void HeuristicInit(const ConvolutionContext&, const ProblemDescription&);
    bool SetNextValue(const ProblemDescription&);
};

struct PerformanceImplicitGemmV4R4WrW : PerfConfigBase<PerformanceImplicitGemmV4R4WrW>
{
    int BlockSize;

    int GemmMPerBlock;
    int GemmNPerBlock;
    int GemmKPerBlock;

    int GemmMPerThread;
    int GemmNPerThread;

    bool use_spare_set;

    PerformanceImplicitGemmV4R4WrW(int, int, int, int, int, int, bool);

    PerformanceImplicitGemmV4R4WrW(int a, int b, int c, int d, int e, int f)
        : PerformanceImplicitGemmV4R4WrW(a, b, c, d, e, f, false)
    {
    }

    PerformanceImplicitGemmV4R4WrW() : PerformanceImplicitGemmV4R4WrW(-1, -1, -1, -1, -1, -1, false)
    {
    }

    PerformanceImplicitGemmV4R4WrW(bool spare);

    bool operator==(const PerformanceImplicitGemmV4R4WrW& other) const;

    template <class Self, class F>
    static void Visit(Self&& self, F f)
    {
        f(self.BlockSize, "BlockSize");
        f(self.GemmMPerBlock, "GemmMPerBlock");
        f(self.GemmNPerBlock, "GemmNPerBlock");
        f(self.GemmKPerBlock, "GemmKPerBlock");
        f(self.GemmMPerThread, "GemmMPerThread");
        f(self.GemmNPerThread, "GemmNPerThread");
    }

    std::tuple<int, bool> CalculateGridSize(const ProblemDescription&) const;
    std::tuple<int, int, int, int, bool> CalculateBlockGemmPerformanceParameters() const;
    std::tuple<int, int, int, int, bool> CalculateGemmABlockCopyPerformanceParameters() const;
    std::tuple<int, int, int, int, bool>
    CalculateGemmBBlockCopyPerformanceParameters(const ProblemDescription&) const;
    std::tuple<int, bool>
    CalculateGemmCThreadCopyPerformanceParameters(const ProblemDescription&) const;
    std::tuple<std::size_t, bool> CalculateLdsNumberOfByte(const ProblemDescription&) const;
    bool IsValidValue() const;
    bool IsValid(const ConvolutionContext&, const ProblemDescription& problem) const
    {
        return IsValid(problem);
    }
    bool IsValid(const ProblemDescription&) const;
    void HeuristicInit(const ConvolutionContext&, const ProblemDescription&);
    bool SetNextValue(const ProblemDescription&);
};

struct PerformanceImplicitGemmBwdDataV1R1 : PerfConfigBase<PerformanceImplicitGemmBwdDataV1R1>
{
    int BlockSize;

    int GemmMPerBlock;
    int GemmNPerBlock;
    int GemmKPerBlock;

    int GemmMPerThread;
    int GemmNPerThread;

    bool use_spare_set;

    PerformanceImplicitGemmBwdDataV1R1(int, int, int, int, int, int, bool);

    PerformanceImplicitGemmBwdDataV1R1()
        : PerformanceImplicitGemmBwdDataV1R1(-1, -1, -1, -1, -1, -1, false)
    {
    }

    PerformanceImplicitGemmBwdDataV1R1(int a, int b, int c, int d, int e, int f)
        : PerformanceImplicitGemmBwdDataV1R1(a, b, c, d, e, f, false)
    {
    }

    PerformanceImplicitGemmBwdDataV1R1(bool spare);

    bool operator==(const PerformanceImplicitGemmBwdDataV1R1& other) const;

    template <class Self, class F>
    static void Visit(Self&& self, F f)
    {
        f(self.BlockSize, "BlockSize");
        f(self.GemmMPerBlock, "GemmMPerBlock");
        f(self.GemmNPerBlock, "GemmNPerBlock");
        f(self.GemmKPerBlock, "GemmKPerBlock");
        f(self.GemmMPerThread, "GemmMPerThread");
        f(self.GemmNPerThread, "GemmNPerThread");
    }

    std::tuple<int, bool> CalculateGridSize(const ConvolutionContext&,
                                            const ProblemDescription&) const;
    std::tuple<int, int, int, int, bool> CalculateBlockGemmPerformanceParameters() const;
    std::tuple<int, int, int, int, bool>
    CalculateGemmABlockCopyPerformanceParameters(const ConvolutionContext&,
                                                 const ProblemDescription&) const;
    std::tuple<int, int, int, int, bool>
    CalculateGemmBBlockCopyPerformanceParameters(const ConvolutionContext&,
                                                 const ProblemDescription&) const;
    std::tuple<int, bool>
    CalculateGemmCThreadCopyPerformanceParameters(const ProblemDescription&) const;
    std::tuple<std::size_t, bool> CalculateLdsNumberOfByte(const ConvolutionContext&,
                                                           const ProblemDescription&) const;
    bool IsValidValue() const;
    bool IsValid(const ConvolutionContext&, const ProblemDescription&) const;
    void HeuristicInit(const ConvolutionContext&, const ProblemDescription&);
    bool SetNextValue(const ProblemDescription&);
};

struct PerformanceImplicitGemmBwdDataV4R1 : PerfConfigBase<PerformanceImplicitGemmBwdDataV4R1>
{
    int BlockSize;

    int GemmMPerBlock;
    int GemmNPerBlock;
    int GemmKPerBlock;

    int GemmMPerThread;
    int GemmNPerThread;

    bool use_spare_set;

    PerformanceImplicitGemmBwdDataV4R1(int, int, int, int, int, int, bool);

    PerformanceImplicitGemmBwdDataV4R1()
        : PerformanceImplicitGemmBwdDataV4R1(-1, -1, -1, -1, -1, -1, false)
    {
    }

    PerformanceImplicitGemmBwdDataV4R1(int a, int b, int c, int d, int e, int f)
        : PerformanceImplicitGemmBwdDataV4R1(a, b, c, d, e, f, false)
    {
    }

    PerformanceImplicitGemmBwdDataV4R1(bool spare);

    bool operator==(const PerformanceImplicitGemmBwdDataV4R1& other) const;

    template <class Self, class F>
    static void Visit(Self&& self, F f)
    {
        f(self.BlockSize, "BlockSize");
        f(self.GemmMPerBlock, "GemmMPerBlock");
        f(self.GemmNPerBlock, "GemmNPerBlock");
        f(self.GemmKPerBlock, "GemmKPerBlock");
        f(self.GemmMPerThread, "GemmMPerThread");
        f(self.GemmNPerThread, "GemmNPerThread");
    }

    std::tuple<int, bool> CalculateGridSize(const ProblemDescription&) const;
    std::tuple<int, int, int, int, bool> CalculateBlockGemmPerformanceParameters() const;
    std::tuple<int, int, int, int, bool>
    CalculateGemmABlockCopyPerformanceParameters(const ProblemDescription&) const;
    std::tuple<int, int, int, int, bool>
    CalculateGemmBBlockCopyPerformanceParameters(const ProblemDescription&) const;
    std::tuple<int, bool>
    CalculateGemmCThreadCopyPerformanceParameters(const ProblemDescription&) const;
    std::tuple<std::size_t, bool> CalculateLdsNumberOfByte(const ProblemDescription&) const;
    bool IsValidValue() const;
    bool IsValid(const ConvolutionContext&, const ProblemDescription& problem) const
    {
        return IsValid(problem);
    }
    bool IsValid(const ProblemDescription&) const;
    void HeuristicInit(const ConvolutionContext&, const ProblemDescription&);
    bool SetNextValue(const ProblemDescription&);
};

struct PerformanceImplicitGemmBwdDataV4R1Xdlops
    : PerfConfigBase<PerformanceImplicitGemmBwdDataV4R1Xdlops>
{
    int GemmNPerBlock; // 2^n[8..16]
    int GemmMPerBlock; // 2^n[32..128]
    int GemmKPerBlock; // 2^n[4..16]

    int GemmKPACKSize; // 2^[1..4]

    int GemmMPerWave;
    int GemmNPerWave;

    // GemmAThreadCopyMoreGemmK is currently a fix value, is untunable
    bool GemmAThreadCopyMoreGemmK;
    bool GemmBThreadCopyMoreGemmKPack;

    bool use_spare_set;
    PerformanceImplicitGemmBwdDataV4R1Xdlops(int, int, int, int, int, int, bool, bool, bool);

    PerformanceImplicitGemmBwdDataV4R1Xdlops();
    PerformanceImplicitGemmBwdDataV4R1Xdlops(bool spare);
    PerformanceImplicitGemmBwdDataV4R1Xdlops(
        int a, int b, int c, int d, int e, int f, bool g, bool h)
        : PerformanceImplicitGemmBwdDataV4R1Xdlops(a, b, c, d, e, f, g, h, false)
    {
    }

    bool operator==(const PerformanceImplicitGemmBwdDataV4R1Xdlops& other) const;

    template <class Self, class F>
    static void Visit(Self&& self, F f)
    {
        f(self.GemmNPerBlock, "GemmNPerBlock");
        f(self.GemmMPerBlock, "GemmMPerBlock");
        f(self.GemmKPerBlock, "GemmKPerBlock");
        f(self.GemmKPACKSize, "GemmKPACKSize");
        f(self.GemmMPerWave, "GemmMPerWave");
        f(self.GemmNPerWave, "GemmNPerWave");
        f(self.GemmAThreadCopyMoreGemmK, "GemmAThreadCopyMoreGemmK");
        f(self.GemmBThreadCopyMoreGemmKPack, "GemmBThreadCopyMoreGemmKPack");
    }

    std::tuple<int, bool> CalculateGridSize(const ProblemDescription&) const;
    std::tuple<std::size_t, bool> CalculateLdsNumberOfByte(const ProblemDescription&) const;
    std::tuple<int, int, int, int, int, bool>
    CalculateGemmABlockCopyPerformanceParameters(const ProblemDescription&) const;
    std::tuple<int, int, int, int, int, bool>
    CalculateGemmBBlockCopyPerformanceParameters(const ProblemDescription&) const;
    bool IsValidValue() const;
    bool IsValid(const ConvolutionContext&, const ProblemDescription&) const;
    bool IsReallyValid(const ProblemDescription&) const;
    bool IsFastToBeUsedForTuning(const ConvolutionContext&, const ProblemDescription&) const;
    void HeuristicInit(const ConvolutionContext&, const ProblemDescription&);
    bool SetNextValue(const ProblemDescription&);
};

struct ConvHipImplicitGemmV4R1Fwd final : ConvTunableSolver<PerformanceImplicitGemmV4R1>
{
    const std::string& SolverDbId() const override
    {
        return GetSolverDbId<ConvHipImplicitGemmV4R1Fwd>();
    }

    PerformanceImplicitGemmV4R1
    GetDefaultPerformanceConfig(const ConvolutionContext&,
                                const ProblemDescription&) const override;
    bool IsValidPerformanceConfig(const ConvolutionContext&,
                                  const ProblemDescription&,
                                  const PerformanceImplicitGemmV4R1&) const override;
    bool IsApplicable(const ConvolutionContext&, const ProblemDescription&) const override;
    ConvSolution GetSolution(const ConvolutionContext&,
                             const ProblemDescription&,
                             const PerformanceImplicitGemmV4R1&) const override;
    PerformanceImplicitGemmV4R1 Search(const ConvolutionContext&,
                                       const ProblemDescription&,
                                       const AnyInvokeParams& invoke_ctx) const override;
};

struct ConvHipImplicitGemmV4R4Fwd final : ConvTunableSolver<PerformanceImplicitGemmV4R4Fwd>
{
    const std::string& SolverDbId() const override
    {
        return GetSolverDbId<ConvHipImplicitGemmV4R4Fwd>();
    }

    bool IsApplicable(const ConvolutionContext&, const ProblemDescription&) const override;
    PerformanceImplicitGemmV4R4Fwd
    GetDefaultPerformanceConfig(const ConvolutionContext&,
                                const ProblemDescription&) const override;
    bool IsValidPerformanceConfig(const ConvolutionContext&,
                                  const ProblemDescription&,
                                  const PerformanceImplicitGemmV4R4Fwd&) const override;
    PerformanceImplicitGemmV4R4Fwd Search(const ConvolutionContext&,
                                          const ProblemDescription&,
                                          const AnyInvokeParams& invoke_ctx) const override;
    ConvSolution GetSolution(const ConvolutionContext&,
                             const ProblemDescription&,
                             const PerformanceImplicitGemmV4R4Fwd&) const override;

private:
    static std::tuple<int, int, int> CalculateGemmSize(const ProblemDescription&);

    friend struct PerformanceImplicitGemmV4R4Fwd;
};

struct PerformanceConvMlirIgemm : PerfConfigBase<PerformanceConvMlirIgemm>
{
    int BlockSize;
    int GemmMPerBlock;
    int GemmNPerBlock;
    int GemmKPerBlock;
    int GemmMPerThread;
    int GemmNPerThread;
    bool use_spare_set;

    /// \ref https://github.com/ROCmSoftwarePlatform/MIOpen/issues/1154
    static PerformanceConvMlirIgemm& MlirHeuristicInitRequest()
    {
        static PerformanceConvMlirIgemm heur;
        heur.SetMlirHeuristicInitRequest();
        return heur;
    }

    PerformanceConvMlirIgemm(int, int, int, int, int, int, bool);

    PerformanceConvMlirIgemm(int a, int b, int c, int d, int e, int f)
        : PerformanceConvMlirIgemm(a, b, c, d, e, f, false)
    {
    }

    PerformanceConvMlirIgemm() : PerformanceConvMlirIgemm(-1, -1, -1, -1, -1, -1, false) {}

    PerformanceConvMlirIgemm(bool spare);

    bool operator==(const PerformanceConvMlirIgemm& other) const;

    template <class Self, class F>
    static void Visit(Self&& self, F f)
    {
        f(self.BlockSize, "BlockSize");
        f(self.GemmMPerBlock, "GemmMPerBlock");
        f(self.GemmNPerBlock, "GemmNPerBlock");
        f(self.GemmKPerBlock, "GemmKPerBlock");
        f(self.GemmMPerThread, "GemmMPerThread");
        f(self.GemmNPerThread, "GemmNPerThread");
    }

    bool IsValid(const ConvolutionContext&, const ProblemDescription&) const;
    bool SetNextValue(const ProblemDescription&);

private:
    void SetMlirHeuristicInitRequest();
};

struct ConvMlirIgemmFwd final : ConvTunableSolver<PerformanceConvMlirIgemm>
{
    const std::string& SolverDbId() const override { return GetSolverDbId<ConvMlirIgemmFwd>(); }

    bool IsApplicable(const ConvolutionContext&, const ProblemDescription&) const override;
    PerformanceConvMlirIgemm GetDefaultPerformanceConfig(const ConvolutionContext&,
                                                         const ProblemDescription&) const override;
    bool IsValidPerformanceConfig(const ConvolutionContext&,
                                  const ProblemDescription&,
                                  const PerformanceConvMlirIgemm&) const override;
    PerformanceConvMlirIgemm Search(const ConvolutionContext&,
                                    const ProblemDescription&,
                                    const AnyInvokeParams& invoke_ctx) const override;
    ConvSolution GetSolution(const ConvolutionContext&,
                             const ProblemDescription&,
                             const PerformanceConvMlirIgemm&) const override;
};

struct PerformanceConvMlirIgemmXdlops : PerfConfigBase<PerformanceConvMlirIgemmXdlops>
{
    int GemmMPerBlock; // 2^n[32..128]
    int GemmNPerBlock; // 2^n[8..16]
    int GemmKPerBlock; // 2^n[4..16]
    int GemmMPerWave;
    int GemmNPerWave;
    int GemmKPACKSize; // 2^[1..4]

    // GemmAThreadCopyMoreGemmK is currently a fix value, is untunable
    bool GemmAThreadCopyMoreGemmK;
    bool GemmBThreadCopyMoreGemmKPack;

    bool use_spare_set;

    /// \ref https://github.com/ROCmSoftwarePlatform/MIOpen/issues/1154
    static PerformanceConvMlirIgemmXdlops& MlirHeuristicInitRequest()
    {
        static PerformanceConvMlirIgemmXdlops heur;
        heur.SetMlirHeuristicInitRequest();
        return heur;
    }

    PerformanceConvMlirIgemmXdlops(int, int, int, int, int, int, bool, bool, bool);

    PerformanceConvMlirIgemmXdlops();
    PerformanceConvMlirIgemmXdlops(bool spare);
    PerformanceConvMlirIgemmXdlops(int a, int b, int c, int d, int e, int f, bool g, bool h)
        : PerformanceConvMlirIgemmXdlops(a, b, c, d, e, f, g, h, false)
    {
    }

    bool operator==(const PerformanceConvMlirIgemmXdlops& other) const;

    template <class Self, class F>
    static void Visit(Self&& self, F f)
    {
        f(self.GemmNPerBlock, "GemmNPerBlock");
        f(self.GemmMPerBlock, "GemmMPerBlock");
        f(self.GemmKPerBlock, "GemmKPerBlock");
        f(self.GemmMPerWave, "GemmMPerWave");
        f(self.GemmNPerWave, "GemmNPerWave");
        f(self.GemmKPACKSize, "GemmKPACKSize");
        f(self.GemmAThreadCopyMoreGemmK, "GemmAThreadCopyMoreGemmK");
        f(self.GemmBThreadCopyMoreGemmKPack, "GemmBThreadCopyMoreGemmKPack");
    }

    bool IsValid(const ConvolutionContext&, const ProblemDescription&) const;
    bool SetNextValue(const ProblemDescription&);

private:
    void SetMlirHeuristicInitRequest();
};

struct ConvMlirIgemmFwdXdlops final : ConvTunableSolver<PerformanceConvMlirIgemmXdlops>
{
    const std::string& SolverDbId() const override
    {
        return GetSolverDbId<ConvMlirIgemmFwdXdlops>();
    }

    bool IsApplicable(const ConvolutionContext&, const ProblemDescription&) const override;
    PerformanceConvMlirIgemmXdlops
    GetDefaultPerformanceConfig(const ConvolutionContext&,
                                const ProblemDescription&) const override;
    bool IsValidPerformanceConfig(const ConvolutionContext&,
                                  const ProblemDescription&,
                                  const PerformanceConvMlirIgemmXdlops&) const override;
    PerformanceConvMlirIgemmXdlops Search(const ConvolutionContext&,
                                          const ProblemDescription&,
                                          const AnyInvokeParams& invoke_ctx) const override;
    ConvSolution GetSolution(const ConvolutionContext&,
                             const ProblemDescription&,
                             const PerformanceConvMlirIgemmXdlops&) const override;
};

struct ConvHipImplicitGemmV4R4WrW final : ConvTunableSolver<PerformanceImplicitGemmV4R4WrW>
{
    const std::string& SolverDbId() const override
    {
        return GetSolverDbId<ConvHipImplicitGemmV4R4WrW>();
    }

    bool IsApplicable(const ConvolutionContext&, const ProblemDescription&) const override;
    PerformanceImplicitGemmV4R4WrW
    GetDefaultPerformanceConfig(const ConvolutionContext&,
                                const ProblemDescription&) const override;
    bool IsValidPerformanceConfig(const ConvolutionContext&,
                                  const ProblemDescription&,
                                  const PerformanceImplicitGemmV4R4WrW&) const override;
    PerformanceImplicitGemmV4R4WrW Search(const ConvolutionContext&,
                                          const ProblemDescription&,
                                          const AnyInvokeParams& invoke_ctx) const override;
    ConvSolution GetSolution(const ConvolutionContext&,
                             const ProblemDescription&,
                             const PerformanceImplicitGemmV4R4WrW&) const override;

private:
    static std::tuple<int, int, int> CalculateGemmSize(const ProblemDescription&);

    friend struct PerformanceImplicitGemmV4R4WrW;
};

struct ConvMlirIgemmWrW final : ConvTunableSolver<PerformanceConvMlirIgemm>
{
    const std::string& SolverDbId() const override { return GetSolverDbId<ConvMlirIgemmWrW>(); }

    bool IsApplicable(const ConvolutionContext&, const ProblemDescription&) const override;
    PerformanceConvMlirIgemm GetDefaultPerformanceConfig(const ConvolutionContext&,
                                                         const ProblemDescription&) const override;
    bool IsValidPerformanceConfig(const ConvolutionContext&,
                                  const ProblemDescription&,
                                  const PerformanceConvMlirIgemm&) const override;
    PerformanceConvMlirIgemm Search(const ConvolutionContext&,
                                    const ProblemDescription&,
                                    const AnyInvokeParams& invoke_ctx) const override;
    ConvSolution GetSolution(const ConvolutionContext&,
                             const ProblemDescription&,
                             const PerformanceConvMlirIgemm&) const override;
};

struct ConvMlirIgemmWrWXdlops final : ConvTunableSolver<PerformanceConvMlirIgemmXdlops>
{
    const std::string& SolverDbId() const override
    {
        return GetSolverDbId<ConvMlirIgemmWrWXdlops>();
    }

    bool IsApplicable(const ConvolutionContext&, const ProblemDescription&) const override;
    PerformanceConvMlirIgemmXdlops
    GetDefaultPerformanceConfig(const ConvolutionContext&,
                                const ProblemDescription&) const override;
    bool IsValidPerformanceConfig(const ConvolutionContext&,
                                  const ProblemDescription&,
                                  const PerformanceConvMlirIgemmXdlops&) const override;
    PerformanceConvMlirIgemmXdlops Search(const ConvolutionContext&,
                                          const ProblemDescription&,
                                          const AnyInvokeParams& invoke_ctx) const override;
    size_t GetWorkspaceSize(const ConvolutionContext&, const ProblemDescription&) const override;
    bool MayNeedWorkspace() const override { return true; }
    ConvSolution GetSolution(const ConvolutionContext&,
                             const ProblemDescription&,
                             const PerformanceConvMlirIgemmXdlops&) const override;
};

struct PerformanceImplicitGemmForwardV4R4Xdlops
    : PerfConfigBase<PerformanceImplicitGemmForwardV4R4Xdlops>
{
    int GemmMPerBlock;
    int GemmNPerBlock;
    int GemmKPerBlock;
    int GemmMPerWave;
    int GemmNPerWave;
    int GemmKPack;
    bool GemmAThreadCopyMoreGemmK;
    bool GemmBThreadCopyMoreGemmKPack;
    int GemmBThreadDataPerRead_GemmN;

    PerformanceImplicitGemmForwardV4R4Xdlops(int, int, int, int, int, int, bool, bool, int);
    PerformanceImplicitGemmForwardV4R4Xdlops();
    PerformanceImplicitGemmForwardV4R4Xdlops(bool) : PerformanceImplicitGemmForwardV4R4Xdlops() {}

    template <class Self, class F>
    static void Visit(Self&& self, F f)
    {
        f(self.GemmMPerBlock, "GemmMPerBlock");
        f(self.GemmNPerBlock, "GemmNPerBlock");
        f(self.GemmKPerBlock, "GemmKPerBlock");
        f(self.GemmMPerWave, "GemmMPerWave");
        f(self.GemmNPerWave, "GemmNPerWave");
        f(self.GemmKPack, "GemmKPack");
        f(self.GemmAThreadCopyMoreGemmK, "GemmAThreadCopyMoreGemmK");
        f(self.GemmBThreadCopyMoreGemmKPack, "GemmBThreadCopyMoreGemmKPack");
        f(self.GemmBThreadDataPerRead_GemmN, "GemmBThreadDataPerRead_GemmN");
    }

    bool operator==(const PerformanceImplicitGemmForwardV4R4Xdlops& other) const;

    void HeuristicInit(const ConvolutionContext&, const ProblemDescription&);
    bool SetNextValue(const ProblemDescription&);
    bool IsValidValue() const;
    bool IsValid(const ConvolutionContext&, const ProblemDescription&) const;
    bool IsReallyValid(const ProblemDescription&) const;
    bool IsFastToBeUsedForTuning(const ConvolutionContext&, const ProblemDescription&) const;

    std::tuple<int, bool> CalculateBlockSize() const;
    std::tuple<int, bool> CalculateGridSize(const ProblemDescription&) const;
    std::tuple<int, int, int, int, int, bool>
    CalculateGemmABlockCopyPerformanceParameters(const ProblemDescription&) const;
    std::tuple<int, int, int, int, int, bool>
    CalculateGemmBBlockCopyPerformanceParameters(const ProblemDescription&) const;
    std::tuple<std::size_t, bool> CalculateLdsNumberOfByte(const ProblemDescription&) const;
};

struct PerformanceImplicitGemmForwardV4R5Xdlops
    : PerfConfigBase<PerformanceImplicitGemmForwardV4R5Xdlops>
{
    int GemmMPerBlock;
    int GemmNPerBlock;
    int GemmKPerBlock;
    int GemmMPerWave;
    int GemmNPerWave;
    int GemmKPack;
    bool GemmAThreadCopyMoreGemmK;
    bool GemmBThreadCopyMoreGemmKPack;
    int GemmBThreadDataPerRead_GemmN;

    bool use_spare_set;

    PerformanceImplicitGemmForwardV4R5Xdlops(int, int, int, int, int, int, bool, bool, int, bool);
    PerformanceImplicitGemmForwardV4R5Xdlops();
    PerformanceImplicitGemmForwardV4R5Xdlops(bool spare);

    PerformanceImplicitGemmForwardV4R5Xdlops(
        int a, int b, int c, int d, int e, int f, bool g, bool h, int i)
        : PerformanceImplicitGemmForwardV4R5Xdlops(a, b, c, d, e, f, g, h, i, false)
    {
    }

    template <class Self, class F>
    static void Visit(Self&& self, F f)
    {
        f(self.GemmMPerBlock, "GemmMPerBlock");
        f(self.GemmNPerBlock, "GemmNPerBlock");
        f(self.GemmKPerBlock, "GemmKPerBlock");
        f(self.GemmMPerWave, "GemmMPerWave");
        f(self.GemmNPerWave, "GemmNPerWave");
        f(self.GemmKPack, "GemmKPack");
        f(self.GemmAThreadCopyMoreGemmK, "GemmAThreadCopyMoreGemmK");
        f(self.GemmBThreadCopyMoreGemmKPack, "GemmBThreadCopyMoreGemmKPack");
        f(self.GemmBThreadDataPerRead_GemmN, "GemmBThreadDataPerRead_GemmN");
    }

    bool operator==(const PerformanceImplicitGemmForwardV4R5Xdlops& other) const;

    void HeuristicInit(const ConvolutionContext&, const ProblemDescription&);
    bool SetNextValue(const ProblemDescription&);
    bool IsValidValue() const;
    bool IsValid(const ConvolutionContext&, const ProblemDescription&) const;
    bool IsReallyValid(const ProblemDescription&) const;
    bool IsFastToBeUsedForTuning(const ConvolutionContext&, const ProblemDescription&) const;

    std::tuple<int, bool> CalculateBlockSize() const;
    std::tuple<int, bool> CalculateGridSize(const ProblemDescription&) const;
    std::tuple<int, int, int, int, int, bool>
    CalculateGemmABlockCopyPerformanceParameters(const ProblemDescription&) const;
    std::tuple<int, int, int, int, int, bool>
    CalculateGemmBBlockCopyPerformanceParameters(const ProblemDescription&) const;
    std::tuple<std::size_t, bool> CalculateLdsNumberOfByte(const ProblemDescription&) const;
};

struct PerformanceImplicitGemmForwardV4R4Xdlops_Padded_Gemm
    : PerfConfigBase<PerformanceImplicitGemmForwardV4R4Xdlops_Padded_Gemm>
{
    int GemmMPerBlock;
    int GemmNPerBlock;
    int GemmKPerBlock;
    int GemmMPerWave;
    int GemmNPerWave;
    int GemmKPack;
    int GemmMFactor;
    int GemmNFactor;
    int GemmKFactor;
    bool GemmAThreadCopyMoreGemmK;
    bool GemmBThreadCopyMoreGemmKPack;
    int GemmBThreadDataPerRead_GemmN;

    PerformanceImplicitGemmForwardV4R4Xdlops_Padded_Gemm(
        int, int, int, int, int, int, int, int, int, bool, bool, int);
    PerformanceImplicitGemmForwardV4R4Xdlops_Padded_Gemm();
    PerformanceImplicitGemmForwardV4R4Xdlops_Padded_Gemm(bool)
        : PerformanceImplicitGemmForwardV4R4Xdlops_Padded_Gemm()
    {
    }

    template <class Self, class F>
    static void Visit(Self&& self, F f)
    {
        f(self.GemmMPerBlock, "GemmMPerBlock");
        f(self.GemmNPerBlock, "GemmNPerBlock");
        f(self.GemmKPerBlock, "GemmKPerBlock");
        f(self.GemmMPerWave, "GemmMPerWave");
        f(self.GemmNPerWave, "GemmNPerWave");
        f(self.GemmKPack, "GemmKPack");
        f(self.GemmMFactor, "GemmMFactor");
        f(self.GemmNFactor, "GemmNFactor");
        f(self.GemmKFactor, "GemmKFactor");
        f(self.GemmAThreadCopyMoreGemmK, "GemmAThreadCopyMoreGemmK");
        f(self.GemmBThreadCopyMoreGemmKPack, "GemmBThreadCopyMoreGemmKPack");
        f(self.GemmBThreadDataPerRead_GemmN, "GemmBThreadDataPerRead_GemmN");
    }

    bool operator==(const PerformanceImplicitGemmForwardV4R4Xdlops_Padded_Gemm& other) const;

    void HeuristicInit(const ConvolutionContext&, const ProblemDescription&);
    bool SetNextValue(const ProblemDescription&);
    bool IsValidValue() const;
    bool IsValid(const ConvolutionContext&, const ProblemDescription&) const;
    bool IsReallyValid(const ProblemDescription&) const;
    bool IsFastToBeUsedForTuning(const ConvolutionContext&, const ProblemDescription&) const;

    std::tuple<int, bool> CalculateBlockSize() const;
    std::tuple<int, bool> CalculateGridSize(const ProblemDescription&) const;
    std::tuple<int, int, int, int, int, bool>
    CalculateGemmABlockCopyPerformanceParameters(const ProblemDescription&) const;
    std::tuple<int, int, int, int, int, bool>
    CalculateGemmBBlockCopyPerformanceParameters(const ProblemDescription&) const;
    std::tuple<std::size_t, bool> CalculateLdsNumberOfByte(const ProblemDescription&) const;
};

struct PerformanceImplicitGemmBwdV1R1Xdlops : PerfConfigBase<PerformanceImplicitGemmBwdV1R1Xdlops>
{
    int GemmMPerBlock;
    int GemmNPerBlock;
    int GemmKPerBlock;
    int GemmMPerWave;
    int GemmNPerWave;
    int GemmKPack;
    bool GemmAThreadCopyMoreGemmK;
    bool GemmBThreadCopyMoreGemmKPack;

    PerformanceImplicitGemmBwdV1R1Xdlops(int, int, int, int, int, int, bool, bool);
    PerformanceImplicitGemmBwdV1R1Xdlops();
    PerformanceImplicitGemmBwdV1R1Xdlops(bool) : PerformanceImplicitGemmBwdV1R1Xdlops() {}

    template <class Self, class F>
    static void Visit(Self&& self, F f)
    {
        f(self.GemmMPerBlock, "GemmMPerBlock");
        f(self.GemmNPerBlock, "GemmNPerBlock");
        f(self.GemmKPerBlock, "GemmKPerBlock");
        f(self.GemmMPerWave, "GemmMPerWave");
        f(self.GemmNPerWave, "GemmNPerWave");
        f(self.GemmKPack, "GemmKPack");
        f(self.GemmAThreadCopyMoreGemmK, "GemmAThreadCopyMoreGemmK");
        f(self.GemmBThreadCopyMoreGemmKPack, "GemmBThreadCopyMoreGemmKPack");
    }

    bool operator==(const PerformanceImplicitGemmBwdV1R1Xdlops& other) const;

    void HeuristicInit(const ConvolutionContext&, const ProblemDescription&);
    bool SetNextValue(const ProblemDescription&);
    bool IsValidValue() const;
    bool IsValid(const ConvolutionContext&, const ProblemDescription&) const;
    bool IsReallyValid(const ProblemDescription&) const;
    bool IsFastToBeUsedForTuning(const ConvolutionContext&, const ProblemDescription&) const;

    std::tuple<int, bool> CalculateBlockSize() const;
    std::tuple<int, bool> CalculateGridSize(const ProblemDescription&) const;
    std::tuple<int, int, int, int, int, bool>
    CalculateGemmABlockCopyPerformanceParameters(const ProblemDescription&) const;
    std::tuple<int, int, int, int, int, bool>
    CalculateGemmBBlockCopyPerformanceParameters(const ProblemDescription&) const;
    std::tuple<std::size_t, bool> CalculateLdsNumberOfByte(const ProblemDescription&) const;
};

struct ConvHipImplicitGemmForwardV4R4Xdlops final
    : ConvTunableSolver<PerformanceImplicitGemmForwardV4R4Xdlops>
{
    const std::string& SolverDbId() const override
    {
        return GetSolverDbId<ConvHipImplicitGemmForwardV4R4Xdlops>();
    }

    PerformanceImplicitGemmForwardV4R4Xdlops
    GetDefaultPerformanceConfig(const ConvolutionContext&,
                                const ProblemDescription&) const override;
    bool IsValidPerformanceConfig(const ConvolutionContext&,
                                  const ProblemDescription&,
                                  const PerformanceImplicitGemmForwardV4R4Xdlops&) const override;
    bool IsApplicable(const ConvolutionContext&, const ProblemDescription&) const override;
    ConvSolution GetSolution(const ConvolutionContext&,
                             const ProblemDescription&,
                             const PerformanceImplicitGemmForwardV4R4Xdlops&) const override;
    PerformanceImplicitGemmForwardV4R4Xdlops
    Search(const ConvolutionContext&,
           const ProblemDescription&,
           const AnyInvokeParams& invoke_ctx) const override;

private:
    static std::tuple<int, int, int, int> CalculateGemmSize(const ProblemDescription&);

    friend struct PerformanceImplicitGemmForwardV4R4Xdlops;
};

struct ConvHipImplicitGemmForwardV4R4Xdlops_Padded_Gemm final
    : ConvTunableSolver<PerformanceImplicitGemmForwardV4R4Xdlops_Padded_Gemm>
{
    const std::string& SolverDbId() const override
    {
        return GetSolverDbId<ConvHipImplicitGemmForwardV4R4Xdlops_Padded_Gemm>();
    }

    PerformanceImplicitGemmForwardV4R4Xdlops_Padded_Gemm
    GetDefaultPerformanceConfig(const ConvolutionContext&,
                                const ProblemDescription&) const override;
    bool IsValidPerformanceConfig(
        const ConvolutionContext&,
        const ProblemDescription&,
        const PerformanceImplicitGemmForwardV4R4Xdlops_Padded_Gemm&) const override;
    bool IsApplicable(const ConvolutionContext&, const ProblemDescription&) const override;
    ConvSolution
    GetSolution(const ConvolutionContext&,
                const ProblemDescription&,
                const PerformanceImplicitGemmForwardV4R4Xdlops_Padded_Gemm&) const override;
    PerformanceImplicitGemmForwardV4R4Xdlops_Padded_Gemm
    Search(const ConvolutionContext&,
           const ProblemDescription&,
           const AnyInvokeParams& invoke_ctx) const override;

private:
    static std::tuple<int, int, int, int, int, int, int>
    CalculateGemmSize(const ProblemDescription&, int GemmMFactor, int GemmNFactor, int GemmKFactor);

    friend struct PerformanceImplicitGemmForwardV4R4Xdlops_Padded_Gemm;
};

struct ConvHipImplicitGemmForwardV4R5Xdlops final
    : ConvTunableSolver<PerformanceImplicitGemmForwardV4R5Xdlops>
{
    const std::string& SolverDbId() const override
    {
        return GetSolverDbId<ConvHipImplicitGemmForwardV4R5Xdlops>();
    }

    PerformanceImplicitGemmForwardV4R5Xdlops
    GetDefaultPerformanceConfig(const ConvolutionContext&,
                                const ProblemDescription&) const override;
    bool IsValidPerformanceConfig(const ConvolutionContext&,
                                  const ProblemDescription&,
                                  const PerformanceImplicitGemmForwardV4R5Xdlops&) const override;
    bool IsApplicable(const ConvolutionContext&, const ProblemDescription&) const override;
    ConvSolution GetSolution(const ConvolutionContext&,
                             const ProblemDescription&,
                             const PerformanceImplicitGemmForwardV4R5Xdlops&) const override;
    PerformanceImplicitGemmForwardV4R5Xdlops
    Search(const ConvolutionContext&,
           const ProblemDescription&,
           const AnyInvokeParams& invoke_ctx) const override;
};

struct ConvHipImplicitGemmV4R1WrW final : ConvTunableSolver<PerformanceImplicitGemmV4R1>
{
    const std::string& SolverDbId() const override
    {
        return GetSolverDbId<ConvHipImplicitGemmV4R1WrW>();
    }

    PerformanceImplicitGemmV4R1
    GetDefaultPerformanceConfig(const ConvolutionContext&,
                                const ProblemDescription&) const override;
    bool IsValidPerformanceConfig(const ConvolutionContext&,
                                  const ProblemDescription&,
                                  const PerformanceImplicitGemmV4R1&) const override;
    bool IsApplicable(const ConvolutionContext&, const ProblemDescription&) const override;
    ConvSolution GetSolution(const ConvolutionContext&,
                             const ProblemDescription&,
                             const PerformanceImplicitGemmV4R1&) const override;
    PerformanceImplicitGemmV4R1 Search(const ConvolutionContext&,
                                       const ProblemDescription&,
                                       const AnyInvokeParams& invoke_ctx) const override;
};

struct ConvHipImplicitGemmBwdDataV1R1 final : ConvTunableSolver<PerformanceImplicitGemmBwdDataV1R1>
{
    const std::string& SolverDbId() const override
    {
        return GetSolverDbId<ConvHipImplicitGemmBwdDataV1R1>();
    }

    bool IsApplicable(const ConvolutionContext&, const ProblemDescription&) const override;
    PerformanceImplicitGemmBwdDataV1R1
    GetDefaultPerformanceConfig(const ConvolutionContext&,
                                const ProblemDescription&) const override;
    bool IsValidPerformanceConfig(const ConvolutionContext&,
                                  const ProblemDescription&,
                                  const PerformanceImplicitGemmBwdDataV1R1&) const override;
    PerformanceImplicitGemmBwdDataV1R1 Search(const ConvolutionContext&,
                                              const ProblemDescription&,
                                              const AnyInvokeParams& invoke_ctx) const override;
    ConvSolution GetSolution(const ConvolutionContext&,
                             const ProblemDescription&,
                             const PerformanceImplicitGemmBwdDataV1R1&) const override;
    size_t GetWorkspaceSize(const ConvolutionContext&, const ProblemDescription&) const override;
    bool MayNeedWorkspace() const override { return true; }

private:
    static std::tuple<int, int, int> CalculateGemmSize(const ConvolutionContext&,
                                                       const ProblemDescription&);

    friend struct PerformanceImplicitGemmBwdDataV1R1;
};

struct ConvMlirIgemmBwd final : ConvTunableSolver<PerformanceConvMlirIgemm>
{
    const std::string& SolverDbId() const override { return GetSolverDbId<ConvMlirIgemmBwd>(); }

    bool IsApplicable(const ConvolutionContext&, const ProblemDescription&) const override;
    PerformanceConvMlirIgemm GetDefaultPerformanceConfig(const ConvolutionContext&,
                                                         const ProblemDescription&) const override;
    bool IsValidPerformanceConfig(const ConvolutionContext&,
                                  const ProblemDescription&,
                                  const PerformanceConvMlirIgemm&) const override;
    PerformanceConvMlirIgemm Search(const ConvolutionContext&,
                                    const ProblemDescription&,
                                    const AnyInvokeParams& invoke_ctx) const override;
    ConvSolution GetSolution(const ConvolutionContext&,
                             const ProblemDescription&,
                             const PerformanceConvMlirIgemm&) const override;
};

struct ConvMlirIgemmBwdXdlops final : ConvTunableSolver<PerformanceConvMlirIgemmXdlops>
{
    const std::string& SolverDbId() const override
    {
        return GetSolverDbId<ConvMlirIgemmBwdXdlops>();
    }

    bool IsApplicable(const ConvolutionContext&, const ProblemDescription&) const override;
    PerformanceConvMlirIgemmXdlops
    GetDefaultPerformanceConfig(const ConvolutionContext&,
                                const ProblemDescription&) const override;
    bool IsValidPerformanceConfig(const ConvolutionContext&,
                                  const ProblemDescription&,
                                  const PerformanceConvMlirIgemmXdlops&) const override;
    PerformanceConvMlirIgemmXdlops Search(const ConvolutionContext&,
                                          const ProblemDescription&,
                                          const AnyInvokeParams& invoke_ctx) const override;
    ConvSolution GetSolution(const ConvolutionContext&,
                             const ProblemDescription&,
                             const PerformanceConvMlirIgemmXdlops&) const override;
};

struct ConvHipImplicitGemmBwdDataV4R1 final : ConvTunableSolver<PerformanceImplicitGemmBwdDataV4R1>
{
    const std::string& SolverDbId() const override
    {
        return GetSolverDbId<ConvHipImplicitGemmBwdDataV4R1>();
    }

    bool IsApplicable(const ConvolutionContext&, const ProblemDescription&) const override;
    PerformanceImplicitGemmBwdDataV4R1
    GetDefaultPerformanceConfig(const ConvolutionContext&,
                                const ProblemDescription&) const override;
    bool IsValidPerformanceConfig(const ConvolutionContext&,
                                  const ProblemDescription&,
                                  const PerformanceImplicitGemmBwdDataV4R1&) const override;
    PerformanceImplicitGemmBwdDataV4R1 Search(const ConvolutionContext&,
                                              const ProblemDescription&,
                                              const AnyInvokeParams& invoke_ctx) const override;
    ConvSolution GetSolution(const ConvolutionContext&,
                             const ProblemDescription&,
                             const PerformanceImplicitGemmBwdDataV4R1&) const override;

private:
    static int CalculateNumberOfGemm(const ProblemDescription&);
    static std::tuple<int, int, int> CalculateGemmSize(const ProblemDescription&, int gemm_id);

    friend struct PerformanceImplicitGemmBwdDataV4R1;
};

struct ConvHipImplicitGemmBwdDataV4R1Xdlops final
    : ConvTunableSolver<PerformanceImplicitGemmBwdDataV4R1Xdlops>
{
    const std::string& SolverDbId() const override
    {
        return GetSolverDbId<ConvHipImplicitGemmBwdDataV4R1Xdlops>();
    }

    PerformanceImplicitGemmBwdDataV4R1Xdlops
    GetDefaultPerformanceConfig(const ConvolutionContext&,
                                const ProblemDescription&) const override;
    bool IsValidPerformanceConfig(const ConvolutionContext&,
                                  const ProblemDescription&,
                                  const PerformanceImplicitGemmBwdDataV4R1Xdlops&) const override;
    bool IsApplicable(const ConvolutionContext&, const ProblemDescription&) const override;
    ConvSolution GetSolution(const ConvolutionContext&,
                             const ProblemDescription&,
                             const PerformanceImplicitGemmBwdDataV4R1Xdlops&) const override;
    PerformanceImplicitGemmBwdDataV4R1Xdlops
    Search(const ConvolutionContext&,
           const ProblemDescription&,
           const AnyInvokeParams& invoke_ctx) const override;

private:
    static int CalculateNumberOfGemm(const ProblemDescription&);
    static std::tuple<int, int, int, int> CalculateGemmSize(const ProblemDescription&, int gemm_id);

    friend struct PerformanceImplicitGemmBwdDataV4R1Xdlops;
};

struct ConvHipImplicitGemmBwdDataV1R1Xdlops final
    : ConvTunableSolver<PerformanceImplicitGemmBwdV1R1Xdlops>
{
    const std::string& SolverDbId() const override
    {
        return GetSolverDbId<ConvHipImplicitGemmBwdDataV1R1Xdlops>();
    }

    PerformanceImplicitGemmBwdV1R1Xdlops
    GetDefaultPerformanceConfig(const ConvolutionContext&,
                                const ProblemDescription&) const override;
    bool IsValidPerformanceConfig(const ConvolutionContext&,
                                  const ProblemDescription&,
                                  const PerformanceImplicitGemmBwdV1R1Xdlops&) const override;
    bool IsApplicable(const ConvolutionContext&, const ProblemDescription&) const override;
    size_t GetWorkspaceSize(const ConvolutionContext&, const ProblemDescription&) const override;
    bool MayNeedWorkspace() const override { return true; }
    PerformanceImplicitGemmBwdV1R1Xdlops Search(const ConvolutionContext&,
                                                const ProblemDescription&,
                                                const AnyInvokeParams& invoke_ctx) const override;
    ConvSolution GetSolution(const ConvolutionContext&,
                             const ProblemDescription&,
                             const PerformanceImplicitGemmBwdV1R1Xdlops&) const override;

private:
    static std::tuple<int, int, int, int> CalculateGemmSize(const ProblemDescription&);

    friend struct PerformanceImplicitGemmBwdV1R1Xdlops;
};

struct ConvAsmImplicitGemmV4R1DynamicFwd final : ConvSolver
{
    // To suppress -Woverloaded-virtual
    using ConvSolver::IsApplicable;

    const std::string& SolverDbId() const override
    {
        return GetSolverDbId<ConvAsmImplicitGemmV4R1DynamicFwd>();
    }

    bool IsApplicable(const ConvolutionContext& ctx,
                      const ProblemDescription& problem) const override
    {
        return IsApplicable(static_cast<const ExecutionContext&>(ctx), problem);
    }

    bool IsDynamic() const override { return true; }

    ConvSolution GetSolution(const ConvolutionContext& ctx,
                             const ProblemDescription& problem) const override
    {
        return GetSolution(static_cast<const ExecutionContext&>(ctx), problem);
    }

private:
    bool IsApplicable(const ExecutionContext&, const ProblemDescription&) const;
    ConvSolution GetSolution(const ExecutionContext&, const ProblemDescription&) const;
};

struct ConvAsmImplicitGemmV4R1DynamicFwd_1x1 final : ConvSolver
{
    // To suppress -Woverloaded-virtual
    using ConvSolver::IsApplicable;

    const std::string& SolverDbId() const override
    {
        return GetSolverDbId<ConvAsmImplicitGemmV4R1DynamicFwd_1x1>();
    }

    bool IsApplicable(const ConvolutionContext& ctx,
                      const ProblemDescription& problem) const override
    {
        return IsApplicable(static_cast<const ExecutionContext&>(ctx), problem);
    }

    bool IsDynamic() const override { return true; }

    ConvSolution GetSolution(const ConvolutionContext& ctx,
                             const ProblemDescription& problem) const override
    {
        return GetSolution(static_cast<const ExecutionContext&>(ctx), problem);
    }

private:
    bool IsApplicable(const ExecutionContext&, const ProblemDescription&) const;
    ConvSolution GetSolution(const ExecutionContext&, const ProblemDescription&) const;
};

struct ConvAsmImplicitGemmV4R1DynamicWrw final : ConvSolver
{
    // To suppress -Woverloaded-virtual
    using ConvSolver::GetWorkspaceSize;
    using ConvSolver::IsApplicable;

    const std::string& SolverDbId() const override
    {
        return GetSolverDbId<ConvAsmImplicitGemmV4R1DynamicWrw>();
    }

    bool IsApplicable(const ConvolutionContext& ctx,
                      const ProblemDescription& problem) const override
    {
        return IsApplicable(static_cast<const ExecutionContext&>(ctx), problem);
    }

    bool IsDynamic() const override { return true; }

    size_t GetWorkspaceSize(const ConvolutionContext& ctx,
                            const ProblemDescription& problem) const override
    {
        return GetWorkspaceSize(static_cast<const ExecutionContext&>(ctx), problem);
    }

    bool MayNeedWorkspace() const override { return true; }

    ConvSolution GetSolution(const ConvolutionContext& ctx,
                             const ProblemDescription& problem) const override
    {
        return GetSolution(static_cast<const ExecutionContext&>(ctx), problem);
    }

private:
    bool IsApplicable(const ExecutionContext&, const ProblemDescription&) const;
    size_t GetWorkspaceSize(const ExecutionContext&, const ProblemDescription&) const;
    ConvSolution GetSolution(const ExecutionContext&, const ProblemDescription&) const;
};

struct ConvAsmImplicitGemmGTCDynamicWrwXdlops final : ConvSolver
{
    // To suppress -Woverloaded-virtual
    using ConvSolver::GetWorkspaceSize;
    using ConvSolver::IsApplicable;

    const std::string& SolverDbId() const override
    {
        return GetSolverDbId<ConvAsmImplicitGemmGTCDynamicWrwXdlops>();
    }

    bool IsApplicable(const ConvolutionContext& ctx,
                      const ProblemDescription& problem) const override
    {
        return IsApplicable(static_cast<const ExecutionContext&>(ctx), problem);
    }

    bool IsDynamic() const override { return true; }

    size_t GetWorkspaceSize(const ConvolutionContext& ctx,
                            const ProblemDescription& problem) const override
    {
        return GetWorkspaceSize(static_cast<const ExecutionContext&>(ctx), problem);
    }

    bool MayNeedWorkspace() const override { return true; }

    ConvSolution GetSolution(const ConvolutionContext& ctx,
                             const ProblemDescription& problem) const override
    {
        return GetSolution(static_cast<const ExecutionContext&>(ctx), problem);
    }

private:
    bool IsApplicable(const ExecutionContext&, const ProblemDescription&) const;
    size_t GetWorkspaceSize(const ExecutionContext&, const ProblemDescription&) const;
    ConvSolution GetSolution(const ExecutionContext&, const ProblemDescription&) const;
};

struct ConvAsmImplicitGemmV4R1DynamicBwd final : ConvSolver
{
    // To suppress -Woverloaded-virtual
    using ConvSolver::IsApplicable;

    const std::string& SolverDbId() const override
    {
        return GetSolverDbId<ConvAsmImplicitGemmV4R1DynamicBwd>();
    }

    bool IsApplicable(const ConvolutionContext& ctx,
                      const ProblemDescription& problem) const override
    {
        return IsApplicable(static_cast<const ExecutionContext&>(ctx), problem);
    }

    bool IsDynamic() const override { return true; }

    ConvSolution GetSolution(const ConvolutionContext& ctx,
                             const ProblemDescription& problem) const override
    {
        return GetSolution(static_cast<const ExecutionContext&>(ctx), problem);
    }

private:
    bool IsApplicable(const ExecutionContext&, const ProblemDescription&) const;
    ConvSolution GetSolution(const ExecutionContext&, const ProblemDescription&) const;
};

struct ConvAsmImplicitGemmGTCDynamicFwdXdlops final : ConvSolver
{
    // To suppress -Woverloaded-virtual
    using ConvSolver::IsApplicable;

    const std::string& SolverDbId() const override
    {
        return GetSolverDbId<ConvAsmImplicitGemmGTCDynamicFwdXdlops>();
    }

    bool IsApplicable(const ConvolutionContext& ctx,
                      const ProblemDescription& problem) const override
    {
        return IsApplicable(static_cast<const ExecutionContext&>(ctx), problem);
    }

    bool IsDynamic() const override { return true; }

    ConvSolution GetSolution(const ConvolutionContext& ctx,
                             const ProblemDescription& problem) const override
    {
        return GetSolution(static_cast<const ExecutionContext&>(ctx), problem);
    }

private:
    bool IsApplicable(const ExecutionContext&, const ProblemDescription&) const;
    ConvSolution GetSolution(const ExecutionContext&, const ProblemDescription&) const;
};

struct ConvAsmImplicitGemmGTCDynamicBwdXdlops final : ConvSolver
{
    // To suppress -Woverloaded-virtual
    using ConvSolver::IsApplicable;

    const std::string& SolverDbId() const override
    {
        return GetSolverDbId<ConvAsmImplicitGemmGTCDynamicBwdXdlops>();
    }

    bool IsApplicable(const ConvolutionContext& ctx,
                      const ProblemDescription& problem) const override
    {
        return IsApplicable(static_cast<const ExecutionContext&>(ctx), problem);
    }

    bool IsDynamic() const override { return true; }

    ConvSolution GetSolution(const ConvolutionContext& ctx,
                             const ProblemDescription& problem) const override
    {
        return GetSolution(static_cast<const ExecutionContext&>(ctx), problem);
    }

private:
    bool IsApplicable(const ExecutionContext&, const ProblemDescription&) const;
    ConvSolution GetSolution(const ExecutionContext&, const ProblemDescription&) const;
};

/// Holds common member functions for the Solvers which share the same
/// "legacy exhaustive search" machinery.
struct ConvOclDirectFwdLegacyExhaustiveSearch : ConvTunableSolver<LegacyPerformanceConfig>
{
    LegacyPerformanceConfig GetDefaultPerformanceConfig(const ConvolutionContext&,
                                                        const ProblemDescription&) const override;
    LegacyPerformanceConfig Search(const ConvolutionContext&,
                                   const ProblemDescription&,
                                   const AnyInvokeParams& invoke_ctx) const override;

private:
    template <typename Tgpu>
    LegacyPerformanceConfig SearchImpl(const ConvolutionContext&,
                                       const ProblemDescription&,
                                       const AnyInvokeParams& invoke_ctx) const;
};

struct ConvOclDirectFwd : ConvOclDirectFwdLegacyExhaustiveSearch
{
    static ConvSolution BaseGetSolution(const ConvolutionContext& ctx,
                                        const ProblemDescription& problem,
                                        const LegacyPerformanceConfig& config);
    const std::string& SolverDbId() const override { return GetSolverDbId<ConvOclDirectFwd>(); }

    bool IsApplicable(const ConvolutionContext&, const ProblemDescription&) const override;
    ConvSolution GetSolution(const ConvolutionContext&,
                             const ProblemDescription&,
                             const LegacyPerformanceConfig&) const override;
    bool IsValidPerformanceConfig(const ConvolutionContext&,
                                  const ProblemDescription&,
                                  const LegacyPerformanceConfig&) const override;
};

struct ConvOclDirectFwd1x1 final : ConvOclDirectFwdLegacyExhaustiveSearch
{
    const std::string& SolverDbId() const override { return GetSolverDbId<ConvOclDirectFwd1x1>(); }

    bool IsApplicable(const ConvolutionContext&, const ProblemDescription&) const override;
    ConvSolution GetSolution(const ConvolutionContext&,
                             const ProblemDescription&,
                             const LegacyPerformanceConfig&) const override;

    bool IsValidPerformanceConfig(const ConvolutionContext&,
                                  const ProblemDescription&,
                                  const LegacyPerformanceConfig&) const override
    {
        return true;
    }
};

struct ConvBinWinograd3x3U final : ConvSolver
{
    // To suppress -Woverloaded-virtual
    using ConvSolver::IsApplicable;

    const std::string& SolverDbId() const override { return GetSolverDbId<ConvBinWinograd3x3U>(); }

    bool IsApplicable(const ConvolutionContext& ctx,
                      const ProblemDescription& problem) const override
    {
        return IsApplicable(static_cast<const ExecutionContext&>(ctx), problem);
    }

    bool IsDynamic() const override { return true; }

    ConvSolution GetSolution(const ConvolutionContext& ctx,
                             const ProblemDescription& problem) const override
    {
        return GetSolution(static_cast<const ExecutionContext&>(ctx), problem);
    }

private:
    bool IsApplicable(const ExecutionContext&, const ProblemDescription&) const;
    ConvSolution GetSolution(const ExecutionContext&, const ProblemDescription&) const;
};

struct ConvBinWinogradRxS final : ConvSolver
{
    // To suppress -Woverloaded-virtual
    using ConvSolver::IsApplicable;

    const std::string& SolverDbId() const override { return GetSolverDbId<ConvBinWinogradRxS>(); }

    bool IsApplicable(const ConvolutionContext& ctx,
                      const ProblemDescription& problem) const override
    {
        return IsApplicable(static_cast<const ExecutionContext&>(ctx), problem);
    }

    bool IsDynamic() const override { return true; }

    ConvSolution GetSolution(const ConvolutionContext& ctx,
                             const ProblemDescription& problem) const override
    {
        return GetSolution(static_cast<const ExecutionContext&>(ctx), problem);
    }

private:
    bool IsApplicable(const ExecutionContext&, const ProblemDescription&) const;
    ConvSolution GetSolution(const ExecutionContext&, const ProblemDescription&) const;
};

struct PerformanceConfigConvBinWinogradRxS : PerfConfigBase<PerformanceConfigConvBinWinogradRxS>
{
    int n_groups;
    PerformanceConfigConvBinWinogradRxS(int n_groups_);
    PerformanceConfigConvBinWinogradRxS() : PerformanceConfigConvBinWinogradRxS(-1) {}
    PerformanceConfigConvBinWinogradRxS(bool) : PerformanceConfigConvBinWinogradRxS(1) {}

    template <class Self, class F>
    static void Visit(Self&& self, F f)
    {
        f(self.n_groups, "n_groups");
    }
    int GetNGroups() const { return n_groups; }

    template <int Winodata, int Winofilter>
    void HeuristicInit(const ConvolutionContext&, const ProblemDescription&);
    bool IsValidValue() const;
    bool SetNextValue(const ProblemDescription&);
    bool IsValid(const ConvolutionContext& ctx, const ProblemDescription&) const
    {
        return IsValid(ctx);
    }
    bool IsValid(const ConvolutionContext&) const;
    bool operator==(const PerformanceConfigConvBinWinogradRxS& other) const;
};

template <int Winodata, int Winofilter>
struct ConvBinWinoRxS final : ConvTunableSolver<PerformanceConfigConvBinWinogradRxS>
{
    const std::string& SolverDbId() const override { return GetSolverDbId(); }

    static const std::string& GetSolverDbId()
    {
        static const std::string dbId = std::string("ConvBinWinogradRxSf")
                                            .append(std::to_string(Winodata))
                                            .append("x")
                                            .append(std::to_string(Winofilter));
        return dbId;
    }

    PerformanceConfigConvBinWinogradRxS
    GetDefaultPerformanceConfig(const ConvolutionContext&,
                                const ProblemDescription&) const override;
    bool IsValidPerformanceConfig(const ConvolutionContext&,
                                  const ProblemDescription&,
                                  const PerformanceConfigConvBinWinogradRxS&) const override;
    PerformanceConfigConvBinWinogradRxS Search(const ConvolutionContext&,
                                               const ProblemDescription&,
                                               const AnyInvokeParams& invoke_ctx) const override;
    bool IsApplicable(const ConvolutionContext&, const ProblemDescription&) const override;
    bool IsDynamic() const override { return true; }
    ConvSolution GetSolution(const ConvolutionContext&,
                             const ProblemDescription&,
                             const PerformanceConfigConvBinWinogradRxS&) const override;

private:
    static size_t GetNGroups(const size_t group_conv, const size_t grid_group_size)
    {
        assert(group_conv != 0);
        return grid_group_size / group_conv;
    }
};

// Suppress misleading clang warnings
#if defined(__clang__)
#pragma clang diagnostic push
#pragma clang diagnostic ignored "-Wweak-template-vtables"
#endif

extern template struct ConvBinWinoRxS<2, 3>;
extern template struct ConvBinWinoRxS<3, 2>;

#if defined(__clang__)
#pragma clang diagnostic pop
#endif

struct ConvBinWinogradRxSf2x3g1 final : ConvSolver
{
    const std::string& SolverDbId() const override
    {
        return GetSolverDbId<ConvBinWinogradRxSf2x3g1>();
    }

    bool IsApplicable(const ConvolutionContext&, const ProblemDescription&) const override;
    bool IsDynamic() const override { return true; }
    float GetWti(const ConvolutionContext&, const ProblemDescription&) const override;
    ConvSolution GetSolution(const ConvolutionContext&, const ProblemDescription&) const override;
};

template <int WinoDataH, int WinoFilterH, int WinoDataW = WinoDataH, int WinoFilterW = WinoFilterH>
struct ConvMPBidirectWinograd final : ConvSolver
{
    const std::string& SolverDbId() const override
    {
        return GetSolverDbId<
            ConvMPBidirectWinograd<WinoDataH, WinoFilterH, WinoDataW, WinoFilterW>>();
    }

    bool IsApplicable(const ConvolutionContext&, const ProblemDescription&) const override;
    bool IsDynamic() const override { return true; }
    size_t GetWorkspaceSize(const ConvolutionContext&, const ProblemDescription&) const override;
    bool MayNeedWorkspace() const override { return true; }
    ConvSolution GetSolution(const ConvolutionContext&, const ProblemDescription&) const override;

    // kernel_file_name for solver identification
    static std::string GetSolverFileNames(int id)
    {
        static const std::string names[3] = {"xform_bidirect_winograd_data.s",
                                             "xform_bidirect_winograd_filter.s",
                                             "xform_bidirect_winograd_out.s"};
        return names[id];
    }

    static std::string GetSolverKernelNames(int id)
    {
        static const std::string name_suffix =
            '_' + std::to_string(WinoDataH) + '_' + std::to_string(WinoDataW) + '_' +
            std::to_string(WinoFilterH) + '_' + std::to_string(WinoFilterW);
        static const std::string names[3] = {
            "miopenGcnAsmMPBidirectWinogradXformData" + name_suffix,
            "miopenGcnAsmMPBidirectWinogradXformFilter" + name_suffix,
            "miopenGcnAsmMPBidirectWinogradXformOut" + name_suffix};
        return names[id];
    }

    static int GetSolverWinoXformHWSize() { return WinoDataH + WinoFilterH - 1; }
};

// To suppress misleading clang warnings
#if defined(__clang__) && defined(CONV_MP_BIDIRECTIONAL_WINOGRAD_CPP)
#pragma clang diagnostic push
#pragma clang diagnostic ignored "-Wweak-template-vtables"
#endif

extern template struct ConvMPBidirectWinograd<2, 3>;
extern template struct ConvMPBidirectWinograd<3, 3>;
extern template struct ConvMPBidirectWinograd<4, 3>;
extern template struct ConvMPBidirectWinograd<5, 3>;
extern template struct ConvMPBidirectWinograd<6, 3>;

#if defined(__clang__) && defined(CONV_MP_BIDIRECTIONAL_WINOGRAD_CPP)
#pragma clang diagnostic pop
#endif

template <int WinoDataH, int WinoFilterH, int WinoDataW = WinoDataH, int WinoFilterW = WinoFilterH>
struct ConvMPBidirectWinograd_xdlops final
    : ConvTunableSolver<PerformanceImplicitGemmForwardV4R4Xdlops>
{
    const std::string& SolverDbId() const override
    {
        return GetSolverDbId<
            ConvMPBidirectWinograd_xdlops<WinoDataH, WinoFilterH, WinoDataW, WinoFilterW>>();
    }

    bool IsApplicable(const ConvolutionContext&, const ProblemDescription&) const override;

    bool IsDynamic() const override
    {
        return ConvHipImplicitGemmForwardV4R4Xdlops{}.IsDynamic() &&
               ConvMPBidirectWinograd<WinoDataH, WinoFilterH, WinoDataW, WinoFilterW>{}
                   .IsDynamic() &&
               IsThisSolverDynamic();
    }

    PerformanceImplicitGemmForwardV4R4Xdlops
    GetDefaultPerformanceConfig(const ConvolutionContext& ctx,
                                const ProblemDescription& problem) const override
    {
        const auto xdlops_problem = GetTransformedProblem(problem);
        const auto xdlops_ctx     = GetTransformedConvContext(ctx, xdlops_problem);

        return ConvHipImplicitGemmForwardV4R4Xdlops{}.GetDefaultPerformanceConfig(xdlops_ctx,
                                                                                  xdlops_problem);
    }

    bool
    IsValidPerformanceConfig(const ConvolutionContext& ctx,
                             const ProblemDescription& problem,
                             const PerformanceImplicitGemmForwardV4R4Xdlops& config) const override
    {
        const auto xdlops_problem = GetTransformedProblem(problem);
        const auto xdlops_ctx     = GetTransformedConvContext(ctx, xdlops_problem);

        return ConvHipImplicitGemmForwardV4R4Xdlops{}.IsValidPerformanceConfig(
            xdlops_ctx, xdlops_problem, config);
    }

    size_t GetWorkspaceSize(const ConvolutionContext& ctx,
                            const ProblemDescription& problem) const override
    {
        const auto xdlops_problem = GetTransformedProblem(problem);
        const auto xdlops_ctx     = GetTransformedConvContext(ctx, xdlops_problem);

        return ConvMPBidirectWinograd<WinoDataH, WinoFilterH, WinoDataW, WinoFilterW>()
                   .GetWorkspaceSize(ctx, problem) +
               ConvHipImplicitGemmForwardV4R4Xdlops{}.GetWorkspaceSize(xdlops_ctx, xdlops_problem);
    }

    bool MayNeedWorkspace() const override { return true; }

    PerformanceImplicitGemmForwardV4R4Xdlops
    Search(const ConvolutionContext&,
           const ProblemDescription&,
           const AnyInvokeParams& invoke_ctx) const override;
    ConvSolution GetSolution(const ConvolutionContext&,
                             const ProblemDescription&,
                             const PerformanceImplicitGemmForwardV4R4Xdlops&) const override;

private:
    ConvolutionContext
    GetTransformedConvContext(const ConvolutionContext& ctx,
                              const ProblemDescription& transformed_problem) const;
    ProblemDescription GetTransformedProblem(const ProblemDescription& problem) const;

    // kernel_file_name for solver identification
    static std::string GetSolverFileNames(int id)
    {
        return ConvMPBidirectWinograd<WinoDataH, WinoFilterH, WinoDataW, WinoFilterW>::
            GetSolverFileNames(id);
    }

    static std::string GetSolverKernelNames(int id)
    {
        return ConvMPBidirectWinograd<WinoDataH, WinoFilterH, WinoDataW, WinoFilterW>::
            GetSolverKernelNames(id);
    }

    static int GetSolverWinoXformHWSize()
    {
        return ConvMPBidirectWinograd<WinoDataH, WinoFilterH, WinoDataW, WinoFilterW>::
            GetSolverWinoXformHWSize();
    }

    bool IsThisSolverDynamic() const { return true; }
};

// To suppress misleading clang warnings
#if defined(__clang__) && defined(CONV_MP_BIDIRECTIONAL_WINOGRAD_CPP)
#pragma clang diagnostic push
#pragma clang diagnostic ignored "-Wweak-template-vtables"
#endif

extern template struct ConvMPBidirectWinograd_xdlops<2, 3>;
extern template struct ConvMPBidirectWinograd_xdlops<3, 3>;
extern template struct ConvMPBidirectWinograd_xdlops<4, 3>;
extern template struct ConvMPBidirectWinograd_xdlops<5, 3>;
extern template struct ConvMPBidirectWinograd_xdlops<6, 3>;

#if defined(__clang__) && defined(CONV_MP_BIDIRECTIONAL_WINOGRAD_CPP)
#pragma clang diagnostic pop
#endif

template <int WinoDataH, int WinoFilterH, int WinoDataW = WinoDataH, int WinoFilterW = WinoFilterH>
struct ConvWinograd3x3MultipassWrW final : ConvSolver
{
    // To suppress -Woverloaded-virtual
    using ConvSolver::GetWorkspaceSize;
    using ConvSolver::IsApplicable;

    const std::string& SolverDbId() const override
    {
        return GetSolverDbId<
            ConvWinograd3x3MultipassWrW<WinoDataH, WinoFilterH, WinoDataW, WinoFilterW>>();
    }

    bool IsApplicable(const ConvolutionContext& ctx,
                      const ProblemDescription& problem) const override
    {
        return IsApplicable(static_cast<const ExecutionContext&>(ctx), problem);
    }

    bool IsDynamic() const override { return true; }

    size_t GetWorkspaceSize(const ConvolutionContext& ctx,
                            const ProblemDescription& problem) const override
    {
        return GetWorkspaceSize(static_cast<const ExecutionContext&>(ctx), problem);
    }

    bool MayNeedWorkspace() const override { return true; }

    ConvSolution GetSolution(const ConvolutionContext& ctx,
                             const ProblemDescription& problem) const override
    {
        return GetSolution(static_cast<const ExecutionContext&>(ctx), problem);
    }

    // kernel_file_name for solver identification
    static std::string GetSolverFileNames(int id)
    {
        static const std::string names[3] = {"xform_data.s", "xform_filter.s", "xform_out.s"};
        return names[id];
    }

    static std::string GetSolverKernelNames(int id)
    {
        static const std::string name_suffix =
            '_' + std::to_string(WinoDataH) + '_' + std::to_string(WinoDataW) + '_' +
            std::to_string(WinoFilterH) + '_' + std::to_string(WinoFilterW);
        static const std::string names[3] = {"miopenGcnAsmWinogradXformData" + name_suffix,
                                             "miopenGcnAsmWinogradXformFilter" + name_suffix,
                                             "miopenGcnAsmWinogradXformOut" + name_suffix};

        return names[id];
    }

    static int GetGroupCountMult() { return 4; }

    static int GetSolverWinoXformHWSize(const ProblemDescription& problem, int id)
    {
        if(id == 0)
            return WinoDataH +
                   (WinoFilterH - 1) * (WinoDataH == 7 ? 2 : problem.GetKernelStrideH());
        else
            return WinoDataW +
                   (WinoFilterW - 1) * (WinoDataW == 7 ? 2 : problem.GetKernelStrideW());
    }

private:
    bool IsApplicable(const ExecutionContext&, const ProblemDescription&) const;
    size_t GetWorkspaceSize(const ExecutionContext&, const ProblemDescription&) const;
    ConvSolution GetSolution(const ExecutionContext&, const ProblemDescription&) const;

    InvokerFactory PrepareInvokerFactory(const ExecutionContext&,
                                         const ProblemDescription&,
                                         std::size_t ws_sz) const;
};

// To suppress misleading clang warnings
#if defined(__clang__) && defined(CONV_MULTIPASS_WINO3X3WRW_CPP)
#pragma clang diagnostic push
#pragma clang diagnostic ignored "-Wweak-template-vtables"
#endif

extern template struct ConvWinograd3x3MultipassWrW<3, 2>;
extern template struct ConvWinograd3x3MultipassWrW<3, 3>;
extern template struct ConvWinograd3x3MultipassWrW<3, 4>;
extern template struct ConvWinograd3x3MultipassWrW<3, 5>;
extern template struct ConvWinograd3x3MultipassWrW<3, 6>;
extern template struct ConvWinograd3x3MultipassWrW<7, 2>;
extern template struct ConvWinograd3x3MultipassWrW<7, 3>;
extern template struct ConvWinograd3x3MultipassWrW<1, 1, 7, 2>;
extern template struct ConvWinograd3x3MultipassWrW<1, 1, 7, 3>;
extern template struct ConvWinograd3x3MultipassWrW<7, 2, 1, 1>;
extern template struct ConvWinograd3x3MultipassWrW<7, 3, 1, 1>;
extern template struct ConvWinograd3x3MultipassWrW<5, 3>;
extern template struct ConvWinograd3x3MultipassWrW<5, 4>;

#if defined(__clang__) && defined(CONV_MULTIPASS_WINO3X3WRW_CPP)
#pragma clang diagnostic pop
#endif

struct PerformanceConfigAsmDirect3x3WrW : PerfConfigBase<PerformanceConfigAsmDirect3x3WrW>
{
    int limit_wave_cnt;   // [0..9]
    int reverse_inout;    // [0..1], 1 is allowed for stride=1x1 only.
    int chunk_size;       // {16,8}, Smaller values increase register pressure.
    int k_per_wave;       // {1,2,4,8} && ((chunk_size * k_per_wave) <= 64).
                          // Higher values increase register pressure.
    int pipe_lines_depth; // [1..16] && (pipe_lines_depth <= img_h).
                          // Higher values increase register pressure.
    int n_per_group;      // [1..8] && (n_per_group <= batch_size).

    PerformanceConfigAsmDirect3x3WrW(int lwc, int rio, int csz, int kpw, int pld, int npg);
    PerformanceConfigAsmDirect3x3WrW() : PerformanceConfigAsmDirect3x3WrW(-1, -1, -1, -1, -1, -1) {}
    PerformanceConfigAsmDirect3x3WrW(bool) : PerformanceConfigAsmDirect3x3WrW(0, 0, 8, 1, 1, 1) {}

    template <class Self, class F>
    static void Visit(Self&& self, F f)
    {
        f(self.limit_wave_cnt, "limit_wave_cnt");
        f(self.reverse_inout, "reverse_inout");
        f(self.chunk_size, "chunk_size");
        f(self.k_per_wave, "k_per_wave");
        f(self.pipe_lines_depth, "pipe_lines_depth");
        f(self.n_per_group, "n_per_group");
    }

    // clang-format off
    int GetLimitWaveCnt() const { return limit_wave_cnt; }
    int GetReverseInout() const { return reverse_inout; }
    int GetChunkSize() const { return chunk_size; }
    int GetKPerWave() const { return k_per_wave; }
    int GetPipeLinesDepth() const { return pipe_lines_depth; }
    int GetNPerGroup() const { return n_per_group; }
    int GetCPerWave() const { assert(chunk_size); return 64 / chunk_size; } // clang-format on

    void HeuristicInit(const ConvolutionContext&, const ProblemDescription&);
    bool IsValidValue() const;
    bool SetNextValue(const ProblemDescription&);
    bool IsValid(const ConvolutionContext&, const ProblemDescription&) const;
    bool operator==(const PerformanceConfigAsmDirect3x3WrW& other) const;
};

struct ConvAsmBwdWrW3x3 final : ConvTunableSolver<PerformanceConfigAsmDirect3x3WrW>
{
    const std::string& SolverDbId() const override { return GetSolverDbId<ConvAsmBwdWrW3x3>(); }

    PerformanceConfigAsmDirect3x3WrW
    GetDefaultPerformanceConfig(const ConvolutionContext&,
                                const ProblemDescription&) const override;
    bool IsValidPerformanceConfig(const ConvolutionContext&,
                                  const ProblemDescription&,
                                  const PerformanceConfigAsmDirect3x3WrW&) const override;
    PerformanceConfigAsmDirect3x3WrW Search(const ConvolutionContext&,
                                            const ProblemDescription&,
                                            const AnyInvokeParams& invoke_ctx) const override;
    bool IsApplicable(const ConvolutionContext&, const ProblemDescription&) const override;
    ConvSolution GetSolution(const ConvolutionContext&,
                             const ProblemDescription&,
                             const PerformanceConfigAsmDirect3x3WrW& config) const override;
};

template <uint32_t Winodata, uint32_t Winofilter>
struct ConvWinoFuryRxS final : ConvSolver
{
    const std::string& SolverDbId() const override
    {
        return GetSolverDbId<ConvWinoFuryRxS<Winodata, Winofilter>>();
    }

    bool IsApplicable(const ConvolutionContext&, const ProblemDescription&) const override;
    bool IsDynamic() const override { return true; }
    float GetWti(const ConvolutionContext&, const ProblemDescription&) const override;

    ConvSolution GetSolution(const ConvolutionContext&, const ProblemDescription&) const override;

    static constexpr bool is2x3() { return Winodata == 2 && Winofilter == 3; }
    static constexpr bool is3x2() { return Winodata == 3 && Winofilter == 2; }
};

// Suppress misleading clang warnings
#if defined(__clang__)
#pragma clang diagnostic push
#pragma clang diagnostic ignored "-Wweak-template-vtables"
#endif

extern template struct ConvWinoFuryRxS<2, 3>;
// extern template struct ConvWinoFuryRxS<3, 2>;

#if defined(__clang__)
#pragma clang diagnostic pop
#endif

struct PerformanceConfigConvAsmBwdWrW1x1 : PerfConfigBase<PerformanceConfigConvAsmBwdWrW1x1>
{

    int chunk_size;    // {1,2,4,8,16}
    int c_per_gpr;     // {1,2,4,8,16}
    int c_mult;        // {1,2,4,8,16}
    int k_per_gpr;     // {1,2,4,8,16}
    int k_mult;        // {1,2,4,8,16}
    int n_per_gpr;     // {1,2,4}
    int n_part_cnt;    // [1..8]
    int read_size;     // [1..4]
    int short_store;   // {0,1}
    int data_prefetch; // [0..4]
    bool use_spare_set;

    /// The following conditions must be met.
    ///
    /// Shader design-related constraints:
    /// - (A) (chunk_size * c_per_gpr) == 16
    /// - (B) k_per_gpr <= c_per_gpr
    /// - (C) (c_mult > 1 || k_mult > 1)
    ///         ? ((fwd_C % (c_per_gpr * c_mult) == 0) && (fwd_K % (k_per_gpr * k_mult) == 0))
    ///         : (true)
    ///
    /// Resource-related constraints:
    /// - (D) c_mult * k_mult * k_per_gpr + 9 + (c_mult + k_mult) * read_size * pipe_depth <= 256
    ///
    /// Where:
    /// - fwd_C := Num input channels for forward convolution (-c).
    ///   For backward, this is actually n_outputs.
    /// - fwd_K := Num output channels for forward convolution (-k).
    ///   For backward, this is actually n_inputs.

    PerformanceConfigConvAsmBwdWrW1x1(int chunk_size_,
                                      int c_per_gpr_,
                                      int c_mult_,
                                      int k_per_gpr_,
                                      int k_mult_,
                                      int n_per_gpr_,
                                      int n_part_cnt_,
                                      int read_size_,
                                      int short_store_,
                                      int data_prefetch_,
                                      bool);
    PerformanceConfigConvAsmBwdWrW1x1()
        : PerformanceConfigConvAsmBwdWrW1x1(-1, -1, -1, -1, -1, -1, -1, -1, -1, -1, false)
    {
    }
    PerformanceConfigConvAsmBwdWrW1x1(bool spare)
        : PerformanceConfigConvAsmBwdWrW1x1(1, 1, 1, 1, 1, 1, 1, 1, 1, 1, spare)
    {
    }

    template <class Self, class F>
    static void Visit(Self&& self, F f)
    {
        f(self.chunk_size, "chunk_size");
        f(self.c_per_gpr, "c_per_gpr");
        f(self.c_mult, "c_mult");
        f(self.k_per_gpr, "k_per_gpr");
        f(self.k_mult, "k_mult");
        f(self.n_per_gpr, "n_per_gpr");
        f(self.n_part_cnt, "n_part_cnt");
        f(self.read_size, "read_size");
        f(self.short_store, "short_store");
        f(self.data_prefetch, "data_prefetch");
    }

    // clang-format off
    int GetChunkSize() const { return chunk_size; }
    int GetCPerGpr() const { return c_per_gpr; }
    int GetCMult() const { return c_mult; }
    int GetKPerGpr() const { return k_per_gpr; }
    int GetKMult() const { return k_mult; }
    int GetNPerGpr() const { return n_per_gpr; }
    int GetNPartCnt() const { return n_part_cnt; }
    int GetHWPerGpr() const {   assert(c_per_gpr); assert(n_per_gpr); assert(chunk_size);
                                return wave_size / (c_per_gpr * n_per_gpr * chunk_size); } // "hw" stands for "height-and-width".
    int GetReadSize() const { return read_size; }
    int GetShortStore() const {return short_store; }
    int GetDataPrefetch() const { return data_prefetch; }
    // clang-format on

    void HeuristicInit(const ConvolutionContext&, const ProblemDescription&);
    bool IsValidValue() const;
    bool SetNextValue(const ProblemDescription&);
    bool IsValid(const ConvolutionContext&, const ProblemDescription&) const;
    bool operator==(const PerformanceConfigConvAsmBwdWrW1x1& other) const;
};

struct ConvAsmBwdWrW1x1 final : ConvTunableSolver<PerformanceConfigConvAsmBwdWrW1x1>
{
    const std::string& SolverDbId() const override { return GetSolverDbId<ConvAsmBwdWrW1x1>(); }

    PerformanceConfigConvAsmBwdWrW1x1
    GetDefaultPerformanceConfig(const ConvolutionContext&,
                                const ProblemDescription&) const override;
    bool IsValidPerformanceConfig(const ConvolutionContext&,
                                  const ProblemDescription&,
                                  const PerformanceConfigConvAsmBwdWrW1x1&) const override;
    PerformanceConfigConvAsmBwdWrW1x1 Search(const ConvolutionContext&,
                                             const ProblemDescription&,
                                             const AnyInvokeParams& invoke_ctx) const override;
    bool IsApplicable(const ConvolutionContext&, const ProblemDescription&) const override;
    size_t GetWorkspaceSize(const ConvolutionContext&, const ProblemDescription&) const override;
    bool MayNeedWorkspace() const override { return true; }
    ConvSolution GetSolution(const ConvolutionContext&,
                             const ProblemDescription&,
                             const PerformanceConfigConvAsmBwdWrW1x1&) const override;
};

/// N_BATCH_LOOPS - {1,2,4,8,16} Num batches processed in single workitem.
///     Required workspace size depends on it. However there is a restriction in the internal
///     Solver API that this shouldn't be so. Therefore the family of Solvers created.
///     Each Solver in the family has constant value of this parameter.
template <int N_BATCH_LOOPS>
struct PerformanceConfigConvOclBwdWrw2
    : PerfConfigBase<PerformanceConfigConvOclBwdWrw2<N_BATCH_LOOPS>>
{
    // Num waves involved a workgroup.
    int n_waves = -1; // {1,2,4,8}
    // Num values to read in a workitem (read_unit).
    int read_size = -1; // [6..12]
    // Num of output channels (top/bottom layer in forward/backward direction)
    // that share the same input channel in single workgroup.
    // Also represents number of output channels in single tile.
    int n_out_channels_per_tile = -1; // {1,2,4,8}
    // How many tiles of output channels are processed in a single workgroup?
    // n_out_channels_in_lcl * n_out_channels_tiles = total number of
    // output channels processed in single workgroup.
    int n_out_channels_tiles = -1; // {1,2,4,8}
    // Num of output rows processed in a single iteration of loop in a workitem
    // (N_ALIGNED_OUT_SCAN_BLK).
    int n_out_rows_in_lcl = -1; // [2..11]

    PerformanceConfigConvOclBwdWrw2(int nw, int rs, int nocpt, int noct, int noril)
        : n_waves(nw),
          read_size(rs),
          n_out_channels_per_tile(nocpt),
          n_out_channels_tiles(noct),
          n_out_rows_in_lcl(noril)
    {
    }
    PerformanceConfigConvOclBwdWrw2() {}
    PerformanceConfigConvOclBwdWrw2(bool) : PerformanceConfigConvOclBwdWrw2(1, 6, 1, 1, 2) {}
    // spare_set is not used in this solver.

    template <class Self, class F>
    static void Visit(Self&& self, F f)
    {
        f(self.n_waves, "n_waves");
        f(self.read_size, "read_size");
        f(self.n_out_channels_per_tile, "n_out_channels_per_tile");
        f(self.n_out_channels_tiles, "n_out_channels_tiles");
        f(self.n_out_rows_in_lcl, "n_out_rows_in_lcl");
    }

    // clang-format off
    int GetNumWaves() const { return n_waves; }
    int GetReadSize() const { return read_size; }
    int GetNumOutChannelsPerTile() const { return n_out_channels_per_tile; }
    int GetNumOutChannelTiles() const { return n_out_channels_tiles; }
    int GetNumOutRowsPerIterPerWork() const { return n_out_rows_in_lcl; } // clang-format on

    void HeuristicInit(const ProblemDescription&);
    bool IsValidValue() const;
    bool SetNextValue(const ProblemDescription&);
    bool IsValid(const ConvolutionContext&, const ProblemDescription&) const;
    bool operator==(const PerformanceConfigConvOclBwdWrw2<N_BATCH_LOOPS>& other) const;
};

template <int N_BATCH_LOOPS>
struct ConvOclBwdWrW2 : ConvTunableSolver<PerformanceConfigConvOclBwdWrw2<N_BATCH_LOOPS>>
{
    const std::string& SolverDbId() const override
    {
        return this->template GetSolverDbId<ConvOclBwdWrW2<N_BATCH_LOOPS>>();
    }

    PerformanceConfigConvOclBwdWrw2<N_BATCH_LOOPS>
    GetDefaultPerformanceConfig(const ConvolutionContext&,
                                const ProblemDescription&) const override;
    bool
    IsValidPerformanceConfig(const ConvolutionContext&,
                             const ProblemDescription&,
                             const PerformanceConfigConvOclBwdWrw2<N_BATCH_LOOPS>&) const override;
    PerformanceConfigConvOclBwdWrw2<N_BATCH_LOOPS>
    Search(const ConvolutionContext&,
           const ProblemDescription&,
           const AnyInvokeParams& invoke_ctx) const override;
    bool IsApplicable(const ConvolutionContext&, const ProblemDescription&) const override;
    size_t GetWorkspaceSize(const ConvolutionContext&, const ProblemDescription&) const override;
    bool MayNeedWorkspace() const override { return true; }
    ConvSolution GetSolution(const ConvolutionContext&,
                             const ProblemDescription&,
                             const PerformanceConfigConvOclBwdWrw2<N_BATCH_LOOPS>&) const override;

protected:
    bool IsApplicableBase(const ConvolutionContext&, const ProblemDescription&) const;
};

// To suppress misleading clang warnings
#if defined(__clang__) && defined(CONV_OCL_DIR2D_BWDWRW_2_CPP)
#pragma clang diagnostic push
#pragma clang diagnostic ignored "-Wweak-template-vtables"
#endif

extern template struct PerformanceConfigConvOclBwdWrw2<1>;
extern template struct PerformanceConfigConvOclBwdWrw2<2>;
extern template struct PerformanceConfigConvOclBwdWrw2<4>;
extern template struct PerformanceConfigConvOclBwdWrw2<8>;
extern template struct PerformanceConfigConvOclBwdWrw2<16>;

extern template struct ConvOclBwdWrW2<1>;
extern template struct ConvOclBwdWrW2<2>;
extern template struct ConvOclBwdWrW2<4>;
extern template struct ConvOclBwdWrW2<8>;
extern template struct ConvOclBwdWrW2<16>;

#if defined(__clang__) && defined(CONV_OCL_DIR2D_BWDWRW_2_CPP)
#pragma clang diagnostic pop
#endif

/// A separate solver from ConvOclBwdWrW2 to disable auto-tuning for certain configs.
/// Basically, this is *hack* for non-group 3x3 and 1x1 cases.
/// It is assumed that Solutions provided by the ConvOclBwdWrW2 solver
/// would never beat 3x3 and 1x1 assembly WrW kernels, even after tuning.
struct ConvOclBwdWrW2NonTunable final : ConvOclBwdWrW2<1>
{
    const std::string& SolverDbId() const override
    {
        return GetSolverDbId<ConvOclBwdWrW2NonTunable>();
    }

    bool IsApplicable(const ConvolutionContext&, const ProblemDescription&) const override;
    ConvSolution GetSolution(const ConvolutionContext&, const ProblemDescription&) const;

private:
    // This function dervied from ConvOclBwdWrW2 is declared private
    // so that this solver is not marked searchable/tunable.
    using ConvOclBwdWrW2<1>::GetDefaultPerformanceConfig;
    using ConvOclBwdWrW2<1>::GetSolution;
};

struct ConvOclBwdWrW53 final : ConvSolver
{
    const std::string& SolverDbId() const override { return GetSolverDbId<ConvOclBwdWrW53>(); }

    bool IsApplicable(const ConvolutionContext&, const ProblemDescription&) const override;
    size_t GetWorkspaceSize(const ConvolutionContext&, const ProblemDescription&) const override;
    bool MayNeedWorkspace() const override { return true; }
    ConvSolution GetSolution(const ConvolutionContext&, const ProblemDescription&) const override;
};

struct ConvOclBwdWrW1x1 final : ConvSolver
{
    const std::string& SolverDbId() const override { return GetSolverDbId<ConvOclBwdWrW1x1>(); }

    bool IsApplicable(const ConvolutionContext&, const ProblemDescription&) const override;
    size_t GetWorkspaceSize(const ConvolutionContext&, const ProblemDescription&) const override;
    bool MayNeedWorkspace() const override { return true; }
    ConvSolution GetSolution(const ConvolutionContext&, const ProblemDescription&) const override;
};

struct fft final : ConvSolver
{
    // To suppress -Woverloaded-virtual
    using ConvSolver::GetWorkspaceSize;
    using ConvSolver::IsApplicable;

    const std::string& SolverDbId() const override { return GetSolverDbId<fft>(); }

    bool IsApplicable(const ConvolutionContext& ctx,
                      const ProblemDescription& problem) const override
    {
        return IsApplicable(static_cast<const ExecutionContext&>(ctx), problem);
    }

    size_t GetWorkspaceSize(const ConvolutionContext& ctx,
                            const ProblemDescription& problem) const override
    {
        return GetWorkspaceSize(static_cast<const ExecutionContext&>(ctx), problem);
    }

    bool MayNeedWorkspace() const override { return true; }

    ConvSolution GetSolution(const ConvolutionContext& ctx,
                             const ProblemDescription& problem) const override
    {
        return GetSolution(static_cast<const ExecutionContext&>(ctx), problem);
    }

private:
    bool IsApplicable(const ExecutionContext&, const ProblemDescription&) const;
    size_t GetWorkspaceSize(const ExecutionContext&, const ProblemDescription&) const;
    ConvSolution GetSolution(const ExecutionContext&, const ProblemDescription&) const;
};

struct PerformanceImplicitGemmWrwV4R4Xdlops : PerfConfigBase<PerformanceImplicitGemmWrwV4R4Xdlops>
{
    int GemmMPerBlock;
    int GemmNPerBlock;
    int GemmKPerBlock;
    int GemmMPerWave;
    int GemmNPerWave;
    int GemmKPack;
    bool GemmAThreadCopyMoreGemmK;
    bool GemmBThreadCopyMoreGemmK;
    bool use_spare_set;

    PerformanceImplicitGemmWrwV4R4Xdlops(int, int, int, int, int, int, bool, bool, bool);
    PerformanceImplicitGemmWrwV4R4Xdlops();
    PerformanceImplicitGemmWrwV4R4Xdlops(bool spare);
    PerformanceImplicitGemmWrwV4R4Xdlops(int a, int b, int c, int d, int e, int f, bool g, bool h)
        : PerformanceImplicitGemmWrwV4R4Xdlops(a, b, c, d, e, f, g, h, false)
    {
    }

    template <class Self, class F>
    static void Visit(Self&& self, F f)
    {
        f(self.GemmMPerBlock, "GemmMPerBlock");
        f(self.GemmNPerBlock, "GemmNPerBlock");
        f(self.GemmKPerBlock, "GemmKPerBlock");
        f(self.GemmMPerWave, "GemmMPerWave");
        f(self.GemmNPerWave, "GemmNPerWave");
        f(self.GemmKPack, "GemmKPack");
        f(self.GemmAThreadCopyMoreGemmK, "GemmAThreadCopyMoreGemmK");
        f(self.GemmBThreadCopyMoreGemmK, "GemmBThreadCopyMoreGemmK");
    }

    bool operator==(const PerformanceImplicitGemmWrwV4R4Xdlops& other) const;

    void HeuristicInit(const ConvolutionContext&, const ProblemDescription&);
    bool SetNextValue(const ProblemDescription&);
    bool IsValidValue() const;
    bool IsValid(const ConvolutionContext&, const ProblemDescription&) const;
    bool IsReallyValid(const ConvolutionContext&, const ProblemDescription&) const;
    bool IsFastToBeUsedForTuning(const ConvolutionContext&, const ProblemDescription&) const;

    std::tuple<int, int, int, int, int, bool>
    CalculateGemmSizeAndGemmKBlock(const ConvolutionContext&, const ProblemDescription&) const;
    std::tuple<int, bool> CalculateBlockSize() const;
    std::tuple<int, bool> CalculateGridSize(const ConvolutionContext&,
                                            const ProblemDescription&) const;
    std::tuple<int, int, int, int, int, bool>
    CalculateGemmABlockCopyPerformanceParameters(const ProblemDescription&) const;
    std::tuple<int, int, int, int, int, bool>
    CalculateGemmBBlockCopyPerformanceParameters(const ProblemDescription&) const;
    std::tuple<std::size_t, bool> CalculateLdsNumberOfByte(const ProblemDescription&) const;
};

struct ConvHipImplicitGemmWrwV4R4Xdlops final
    : ConvTunableSolver<PerformanceImplicitGemmWrwV4R4Xdlops>
{
    const std::string& SolverDbId() const override
    {
        return GetSolverDbId<ConvHipImplicitGemmWrwV4R4Xdlops>();
    }

    PerformanceImplicitGemmWrwV4R4Xdlops
    GetDefaultPerformanceConfig(const ConvolutionContext&,
                                const ProblemDescription&) const override;
    size_t GetWorkspaceSize(const ConvolutionContext&, const ProblemDescription&) const override;
    bool MayNeedWorkspace() const override { return true; }
    bool IsValidPerformanceConfig(const ConvolutionContext&,
                                  const ProblemDescription&,
                                  const PerformanceImplicitGemmWrwV4R4Xdlops&) const override;
    bool IsApplicable(const ConvolutionContext&, const ProblemDescription&) const override;
    ConvSolution GetSolution(const ConvolutionContext&,
                             const ProblemDescription&,
                             const PerformanceImplicitGemmWrwV4R4Xdlops&) const override;
    PerformanceImplicitGemmWrwV4R4Xdlops Search(const ConvolutionContext&,
                                                const ProblemDescription&,
                                                const AnyInvokeParams& invoke_ctx) const override;
};

struct PerformanceImplicitGemmWrwV4R4Xdlops_Padded_Gemm
    : PerfConfigBase<PerformanceImplicitGemmWrwV4R4Xdlops_Padded_Gemm>
{
    int GemmMPerBlock;
    int GemmNPerBlock;
    int GemmKPerBlock;
    int GemmMPerWave;
    int GemmNPerWave;
    int GemmKPack;
    int GemmMFactor;
    int GemmNFactor;
    int GemmKTotalFactor;
    bool GemmAThreadCopyMoreGemmK;
    bool GemmBThreadCopyMoreGemmK;

    PerformanceImplicitGemmWrwV4R4Xdlops_Padded_Gemm(
        int, int, int, int, int, int, int, int, int, bool, bool);
    PerformanceImplicitGemmWrwV4R4Xdlops_Padded_Gemm();
    PerformanceImplicitGemmWrwV4R4Xdlops_Padded_Gemm(bool)
        : PerformanceImplicitGemmWrwV4R4Xdlops_Padded_Gemm()
    {
    }

    template <class Self, class F>
    static void Visit(Self&& self, F f)
    {
        f(self.GemmMPerBlock, "GemmMPerBlock");
        f(self.GemmNPerBlock, "GemmNPerBlock");
        f(self.GemmKPerBlock, "GemmKPerBlock");
        f(self.GemmMPerWave, "GemmMPerWave");
        f(self.GemmNPerWave, "GemmNPerWave");
        f(self.GemmKPack, "GemmKPack");
        f(self.GemmMFactor, "GemmMFactor");
        f(self.GemmNFactor, "GemmNFactor");
        f(self.GemmKTotalFactor, "GemmKTotalFactor");
        f(self.GemmAThreadCopyMoreGemmK, "GemmAThreadCopyMoreGemmK");
        f(self.GemmBThreadCopyMoreGemmK, "GemmBThreadCopyMoreGemmK");
    }

    bool operator==(const PerformanceImplicitGemmWrwV4R4Xdlops_Padded_Gemm& other) const;

    void HeuristicInit(const ConvolutionContext&, const ProblemDescription&);
    bool SetNextValue(const ProblemDescription&);
    bool IsValidValue() const;
    bool IsValid(const ConvolutionContext&, const ProblemDescription&) const;
    bool IsReallyValid(const ConvolutionContext&, const ProblemDescription&) const;
    bool IsFastToBeUsedForTuning(const ConvolutionContext&, const ProblemDescription&) const;

    std::tuple<int, int, int, int, int, int, int, int, bool>
    CalculateGemmSizeAndGemmKBlock(const ConvolutionContext&, const ProblemDescription&) const;
    std::tuple<int, bool> CalculateBlockSize() const;
    std::tuple<int, bool> CalculateGridSize(const ConvolutionContext&,
                                            const ProblemDescription&) const;
    std::tuple<int, int, int, int, int, bool>
    CalculateGemmABlockCopyPerformanceParameters(const ProblemDescription&) const;
    std::tuple<int, int, int, int, int, bool>
    CalculateGemmBBlockCopyPerformanceParameters(const ProblemDescription&) const;
    std::tuple<std::size_t, bool> CalculateLdsNumberOfByte(const ProblemDescription&) const;
};

struct ConvHipImplicitGemmWrwV4R4Xdlops_Padded_Gemm final
    : ConvTunableSolver<PerformanceImplicitGemmWrwV4R4Xdlops_Padded_Gemm>
{
    const std::string& SolverDbId() const override
    {
        return GetSolverDbId<ConvHipImplicitGemmWrwV4R4Xdlops_Padded_Gemm>();
    }

    PerformanceImplicitGemmWrwV4R4Xdlops_Padded_Gemm
    GetDefaultPerformanceConfig(const ConvolutionContext&,
                                const ProblemDescription&) const override;
    size_t GetWorkspaceSize(const ConvolutionContext&, const ProblemDescription&) const override;
    bool MayNeedWorkspace() const override { return true; }
    bool IsValidPerformanceConfig(
        const ConvolutionContext&,
        const ProblemDescription&,
        const PerformanceImplicitGemmWrwV4R4Xdlops_Padded_Gemm&) const override;
    bool IsApplicable(const ConvolutionContext&, const ProblemDescription&) const override;
    ConvSolution
    GetSolution(const ConvolutionContext&,
                const ProblemDescription&,
                const PerformanceImplicitGemmWrwV4R4Xdlops_Padded_Gemm&) const override;
    PerformanceImplicitGemmWrwV4R4Xdlops_Padded_Gemm
    Search(const ConvolutionContext&,
           const ProblemDescription&,
           const AnyInvokeParams& invoke_ctx) const override;
};

struct PerformanceConvCkIgemmFwdV6r1DlopsNchw
    : PerfConfigBase<PerformanceConvCkIgemmFwdV6r1DlopsNchw>
{
    int ck_tunable_list_id;

    PerformanceConvCkIgemmFwdV6r1DlopsNchw(int a) : ck_tunable_list_id(a) {}

    PerformanceConvCkIgemmFwdV6r1DlopsNchw() : PerformanceConvCkIgemmFwdV6r1DlopsNchw(-1) {}

    PerformanceConvCkIgemmFwdV6r1DlopsNchw(bool) : PerformanceConvCkIgemmFwdV6r1DlopsNchw(0) {}

    template <class Self, class F>
    static void Visit(Self&& self, F f)
    {
        f(self.ck_tunable_list_id, "ck_tunable_list_id");
    }

    bool SetNextValue(const ProblemDescription&);
    bool IsValid(const ConvolutionContext&, const ProblemDescription& problem) const
    {
        return IsValid(problem);
    }
    bool IsValid(const ProblemDescription&) const;
    bool operator==(const PerformanceConvCkIgemmFwdV6r1DlopsNchw& config) const
    {
        return ck_tunable_list_id == config.ck_tunable_list_id;
    }
};

struct ConvCkIgemmFwdV6r1DlopsNchw final : ConvTunableSolver<PerformanceConvCkIgemmFwdV6r1DlopsNchw>
{
    const std::string& SolverDbId() const override
    {
        return GetSolverDbId<ConvCkIgemmFwdV6r1DlopsNchw>();
    }

    bool IsApplicable(const ConvolutionContext&, const ProblemDescription&) const override;
    size_t GetWorkspaceSize(const ConvolutionContext&, const ProblemDescription&) const override;
    bool MayNeedWorkspace() const override { return true; }
    bool IsDynamic() const override { return false; }
    PerformanceConvCkIgemmFwdV6r1DlopsNchw
    GetDefaultPerformanceConfig(const ConvolutionContext&,
                                const ProblemDescription&) const override;
    bool IsValidPerformanceConfig(const ConvolutionContext&,
                                  const ProblemDescription&,
                                  const PerformanceConvCkIgemmFwdV6r1DlopsNchw&) const override;
    PerformanceConvCkIgemmFwdV6r1DlopsNchw Search(const ConvolutionContext&,
                                                  const ProblemDescription&,
                                                  const AnyInvokeParams& invoke_ctx) const override;
    ConvSolution GetSolution(const ConvolutionContext&,
                             const ProblemDescription&,
                             const PerformanceConvCkIgemmFwdV6r1DlopsNchw&) const override;
};

struct ConvDirectNaiveConvFwd final : ConvSolver
{
    const std::string& SolverDbId() const override
    {
        return GetSolverDbId<ConvDirectNaiveConvFwd>();
    }

    bool IsApplicable(const ConvolutionContext&, const ProblemDescription&) const override;
    bool IsDynamic() const override { return true; }
    /// Use very small fixed value enough to backup GEMM for cases when
    /// GEMM is disabled due to MIOpenGemm or OCL compiler issues.
    float GetWti(const ConvolutionContext&, const ProblemDescription&) const override
    {
        return 0.01f;
    }
    ConvSolution GetSolution(const ConvolutionContext&, const ProblemDescription&) const override;
};

struct ConvDirectNaiveConvBwd final : ConvSolver
{
    const std::string& SolverDbId() const override
    {
        return GetSolverDbId<ConvDirectNaiveConvBwd>();
    }

    bool IsApplicable(const ConvolutionContext&, const ProblemDescription&) const override;
    bool IsDynamic() const override { return true; }
    /// Use very small fixed value enough to backup GEMM for cases when
    /// GEMM is disabled due to MIOpenGemm or OCL compiler issues.
    float GetWti(const ConvolutionContext&, const ProblemDescription&) const override
    {
        return 0.01f;
    }
    ConvSolution GetSolution(const ConvolutionContext&, const ProblemDescription&) const override;
};

struct ConvDirectNaiveConvWrw final : ConvSolver
{
    const std::string& SolverDbId() const override
    {
        return GetSolverDbId<ConvDirectNaiveConvWrw>();
    }

    bool IsApplicable(const ConvolutionContext&, const ProblemDescription&) const override;
    bool IsDynamic() const override { return true; }
    /// Use very small fixed value enough to backup GEMM for cases when
    /// GEMM is disabled due to MIOpenGemm or OCL compiler issues.
    float GetWti(const ConvolutionContext&, const ProblemDescription&) const override
    {
        return 0.01f;
    }
    ConvSolution GetSolution(const ConvolutionContext&, const ProblemDescription&) const override;
};

struct GemmFwdBase : ConvSolver
{
    // To suppress -Woverloaded-virtual
    using ConvSolver::GetWti;
    using ConvSolver::IsApplicable;

    bool IsDynamic() const override { return true; }
    float GetWti(const ConvolutionContext& ctx, const ProblemDescription& problem) const override
    {
        return GetWti(static_cast<const ExecutionContext&>(ctx), problem);
    }

private:
    bool IsApplicable(const ExecutionContext&, const conv::ProblemDescription&) const;
    float GetWti(const ExecutionContext& context, const conv::ProblemDescription& problem) const;

    friend struct GemmFwd1x1_0_2;
    friend struct GemmFwd1x1_0_1_int8;
    friend struct GemmFwd1x1_0_1;
    friend struct GemmFwdRest;
};

struct GemmFwd1x1_0_2 final : GemmFwdBase
{
    // To suppress -Woverloaded-virtual
    using GemmFwdBase::GetWorkspaceSize;

    const std::string& SolverDbId() const override { return GetSolverDbId<GemmFwd1x1_0_2>(); }

    size_t GetWorkspaceSize(const ConvolutionContext& ctx,
                            const ProblemDescription& problem) const override
    {
        return GetWorkspaceSize(static_cast<const ExecutionContext&>(ctx), problem);
    }

    bool MayNeedWorkspace() const override { return true; }

    bool IsApplicable(const ConvolutionContext& ctx,
                      const ProblemDescription& problem) const override
    {
        return IsApplicable(static_cast<const ExecutionContext&>(ctx), problem);
    }

    ConvSolution GetSolution(const ConvolutionContext& ctx,
                             const ProblemDescription& problem) const override
    {
        return GetSolution(static_cast<const ExecutionContext&>(ctx), problem);
    }

private:
    size_t GetWorkspaceSize(const ExecutionContext&, const conv::ProblemDescription&) const;
    bool IsApplicable(const ExecutionContext&, const conv::ProblemDescription&) const;
    ConvSolution GetSolution(const ExecutionContext&, const conv::ProblemDescription&) const;

    friend struct GemmFwdRest;
};

struct GemmFwd1x1_0_1_int8 final : GemmFwdBase
{
    // To suppress -Woverloaded-virtual
    using GemmFwdBase::GetWorkspaceSize;

    const std::string& SolverDbId() const override { return GetSolverDbId<GemmFwd1x1_0_1_int8>(); }

    size_t GetWorkspaceSize(const ConvolutionContext& ctx,
                            const ProblemDescription& problem) const override
    {
        return GetWorkspaceSize(static_cast<const ExecutionContext&>(ctx), problem);
    }

    bool MayNeedWorkspace() const override { return true; }

    bool IsApplicable(const ConvolutionContext& ctx,
                      const ProblemDescription& problem) const override
    {
        return IsApplicable(static_cast<const ExecutionContext&>(ctx), problem);
    }

    ConvSolution GetSolution(const ConvolutionContext& ctx,
                             const ProblemDescription& problem) const override
    {
        return GetSolution(static_cast<const ExecutionContext&>(ctx), problem);
    }

private:
    size_t GetWorkspaceSize(const ExecutionContext&, const conv::ProblemDescription&) const;
    bool IsApplicable(const ExecutionContext&, const conv::ProblemDescription&) const;
    ConvSolution GetSolution(const ExecutionContext&, const conv::ProblemDescription&) const;

    friend struct GemmFwdRest;
};

struct GemmFwd1x1_0_1 final : GemmFwdBase
{
    // To suppress -Woverloaded-virtual
    using GemmFwdBase::GetWorkspaceSize;

    const std::string& SolverDbId() const override { return GetSolverDbId<GemmFwd1x1_0_1>(); }

    size_t GetWorkspaceSize(const ConvolutionContext& ctx,
                            const ProblemDescription& problem) const override
    {
        return GetWorkspaceSize(static_cast<const ExecutionContext&>(ctx), problem);
    }

    bool MayNeedWorkspace() const override { return true; }

    bool IsApplicable(const ConvolutionContext& ctx,
                      const ProblemDescription& problem) const override
    {
        return IsApplicable(static_cast<const ExecutionContext&>(ctx), problem);
    }

    ConvSolution GetSolution(const ConvolutionContext& ctx,
                             const ProblemDescription& problem) const override
    {
        return GetSolution(static_cast<const ExecutionContext&>(ctx), problem);
    }

private:
    size_t GetWorkspaceSize(const ExecutionContext&, const conv::ProblemDescription&) const;
    bool IsApplicable(const ExecutionContext&, const conv::ProblemDescription&) const;
    ConvSolution GetSolution(const ExecutionContext&, const conv::ProblemDescription&) const;

    friend struct GemmFwdRest;
};

struct GemmFwdRest final : GemmFwdBase
{
    // To suppress -Woverloaded-virtual
    using GemmFwdBase::GetWorkspaceSize;

    const std::string& SolverDbId() const override { return GetSolverDbId<GemmFwdRest>(); }

    size_t GetWorkspaceSize(const ConvolutionContext& ctx,
                            const ProblemDescription& problem) const override
    {
        return GetWorkspaceSize(static_cast<const ExecutionContext&>(ctx), problem);
    }

    bool MayNeedWorkspace() const override { return true; }

    bool IsApplicable(const ConvolutionContext& ctx,
                      const ProblemDescription& problem) const override
    {
        return IsApplicable(static_cast<const ExecutionContext&>(ctx), problem);
    }

    ConvSolution GetSolution(const ConvolutionContext& ctx,
                             const ProblemDescription& problem) const override
    {
        return GetSolution(static_cast<const ExecutionContext&>(ctx), problem);
    }

private:
    size_t GetWorkspaceSize(const ExecutionContext&, const conv::ProblemDescription&) const;
    bool IsApplicable(const ExecutionContext&, const conv::ProblemDescription&) const;
    ConvSolution GetSolution(const ExecutionContext&, const conv::ProblemDescription&) const;
};

struct GemmBwdBase : ConvSolver
{
    // To suppress -Woverloaded-virtual
    using ConvSolver::GetWti;
    using ConvSolver::IsApplicable;

    bool IsDynamic() const override { return true; }
    float GetWti(const ConvolutionContext& ctx, const ProblemDescription& problem) const override
    {
        return GetWti(static_cast<const ExecutionContext&>(ctx), problem);
    }

private:
    bool IsApplicable(const ExecutionContext&, const conv::ProblemDescription&) const;
    float GetWti(const ExecutionContext& context, const conv::ProblemDescription& problem) const;

    friend struct GemmBwd1x1_stride2;
    friend struct GemmBwd1x1_stride1;
    friend struct GemmBwdRest;
};

struct GemmBwd1x1_stride2 final : GemmBwdBase
{
    // To suppress -Woverloaded-virtual
    using GemmBwdBase::GetWorkspaceSize;
    using GemmBwdBase::IsApplicable;

    const std::string& SolverDbId() const override { return GetSolverDbId<GemmBwd1x1_stride2>(); }

    size_t GetWorkspaceSize(const ConvolutionContext& ctx,
                            const ProblemDescription& problem) const override
    {
        return GetWorkspaceSize(static_cast<const ExecutionContext&>(ctx), problem);
    }

    bool MayNeedWorkspace() const override { return true; }

    bool IsApplicable(const ConvolutionContext& ctx,
                      const ProblemDescription& problem) const override
    {
        return IsApplicable(static_cast<const ExecutionContext&>(ctx), problem);
    }

    ConvSolution GetSolution(const ConvolutionContext& ctx,
                             const ProblemDescription& problem) const override
    {
        return GetSolution(static_cast<const ExecutionContext&>(ctx), problem);
    }

private:
    size_t GetWorkspaceSize(const ExecutionContext&, const conv::ProblemDescription&) const;
    bool IsApplicable(const ExecutionContext&, const conv::ProblemDescription&) const;
    ConvSolution GetSolution(const ExecutionContext&, const conv::ProblemDescription&) const;

    friend struct GemmBwdRest;
};

struct GemmBwd1x1_stride1 final : GemmBwdBase
{
    // To suppress -Woverloaded-virtual
    using GemmBwdBase::GetWorkspaceSize;

    const std::string& SolverDbId() const override { return GetSolverDbId<GemmBwd1x1_stride1>(); }

    size_t GetWorkspaceSize(const ConvolutionContext& ctx,
                            const ProblemDescription& problem) const override
    {
        return GetWorkspaceSize(static_cast<const ExecutionContext&>(ctx), problem);
    }

    bool MayNeedWorkspace() const override { return true; }

    bool IsApplicable(const ConvolutionContext& ctx,
                      const ProblemDescription& problem) const override
    {
        return IsApplicable(static_cast<const ExecutionContext&>(ctx), problem);
    }

    ConvSolution GetSolution(const ConvolutionContext& ctx,
                             const ProblemDescription& problem) const override
    {
        return GetSolution(static_cast<const ExecutionContext&>(ctx), problem);
    }

private:
    size_t GetWorkspaceSize(const ExecutionContext&, const conv::ProblemDescription&) const;
    bool IsApplicableBeforeWorkaround(const ExecutionContext&,
                                      const conv::ProblemDescription&) const;
    bool IsApplicable(const ExecutionContext&, const conv::ProblemDescription&) const;
    ConvSolution GetSolution(const ExecutionContext&, const conv::ProblemDescription&) const;

    friend struct GemmBwdRest;
};

struct GemmBwdRest final : GemmBwdBase
{
    // To suppress -Woverloaded-virtual
    using GemmBwdBase::GetWorkspaceSize;

    const std::string& SolverDbId() const override { return GetSolverDbId<GemmBwdRest>(); }

    size_t GetWorkspaceSize(const ConvolutionContext& ctx,
                            const ProblemDescription& problem) const override
    {
        return GetWorkspaceSize(static_cast<const ExecutionContext&>(ctx), problem);
    }

    bool MayNeedWorkspace() const override { return true; }

    bool IsApplicable(const ConvolutionContext& ctx,
                      const ProblemDescription& problem) const override
    {
        return IsApplicable(static_cast<const ExecutionContext&>(ctx), problem);
    }

    ConvSolution GetSolution(const ConvolutionContext& ctx,
                             const ProblemDescription& problem) const override
    {
        return GetSolution(static_cast<const ExecutionContext&>(ctx), problem);
    }

private:
    size_t GetWorkspaceSize(const ExecutionContext&, const conv::ProblemDescription&) const;
    bool IsApplicable(const ExecutionContext&, const conv::ProblemDescription&) const;
    ConvSolution GetSolution(const ExecutionContext&, const conv::ProblemDescription&) const;
};

struct GemmWrwBase : ConvSolver
{
    // To suppress -Woverloaded-virtual
    using ConvSolver::GetWti;
    using ConvSolver::IsApplicable;

    bool IsDynamic() const override { return true; }
    float GetWti(const ConvolutionContext& ctx, const ProblemDescription& problem) const override
    {
        return GetWti(static_cast<const ExecutionContext&>(ctx), problem);
    }

private:
    bool IsApplicable(const ExecutionContext&, const conv::ProblemDescription&) const;
    float GetWti(const ExecutionContext& context, const conv::ProblemDescription& problem) const;

    friend struct GemmWrw1x1_stride1;
    friend struct GemmWrwUniversal;
};

struct GemmWrw1x1_stride1 final : GemmWrwBase
{
    // To suppress -Woverloaded-virtual
    using GemmWrwBase::IsApplicable;

    const std::string& SolverDbId() const override { return GetSolverDbId<GemmWrw1x1_stride1>(); }

    bool IsApplicable(const ConvolutionContext& ctx,
                      const ProblemDescription& problem) const override
    {
        return IsApplicable(static_cast<const ExecutionContext&>(ctx), problem);
    }

    ConvSolution GetSolution(const ConvolutionContext& ctx,
                             const ProblemDescription& problem) const override
    {
        return GetSolution(static_cast<const ExecutionContext&>(ctx), problem);
    }

private:
    bool IsApplicable(const ExecutionContext&, const conv::ProblemDescription&) const;
    ConvSolution GetSolution(const ExecutionContext&, const conv::ProblemDescription&) const;

    friend struct GemmWrwUniversal;
};

struct GemmWrwUniversal final : GemmWrwBase
{
    // To suppress -Woverloaded-virtual
    using GemmWrwBase::GetWorkspaceSize;

    const std::string& SolverDbId() const override { return GetSolverDbId<GemmWrwUniversal>(); }

    size_t GetWorkspaceSize(const ConvolutionContext& ctx,
                            const ProblemDescription& problem) const override
    {
        return GetWorkspaceSize(static_cast<const ExecutionContext&>(ctx), problem);
    }

    bool MayNeedWorkspace() const override { return true; }

    bool IsApplicable(const ConvolutionContext& ctx,
                      const ProblemDescription& problem) const override
    {
        return IsApplicable(static_cast<const ExecutionContext&>(ctx), problem);
    }

    ConvSolution GetSolution(const ConvolutionContext& ctx,
                             const ProblemDescription& problem) const override
    {
        return GetSolution(static_cast<const ExecutionContext&>(ctx), problem);
    }

private:
    size_t GetWorkspaceSize(const ExecutionContext&, const conv::ProblemDescription&) const;
    bool IsApplicable(const ExecutionContext&, const conv::ProblemDescription&) const;
    ConvSolution GetSolution(const ExecutionContext&, const conv::ProblemDescription&) const;
};

struct PerformanceConfigAsmImplicitGemmGTC : PerfConfigBase<PerformanceConfigAsmImplicitGemmGTC>
{
    std::string direction;
    std::string tensor_layout;
    std::string precision;
    int nxb;
    int nxe;

    int gemm_m_per_block;
    int gemm_n_per_block;
    int gemm_k_per_block;

    int wave_tile_m;
    int wave_tile_n;
    int wave_tile_k;
    int wave_step_m;
    int wave_step_n;
    int wave_repeat_m;
    int wave_repeat_n;

    int multihead;
    int vector_store;
    int gemm_k_global_split;
    int merge_e;
    int tensor_a_pass_through;

    std::vector<int> tensor_a_thread_lengths;
    std::vector<int> tensor_a_cluster_lengths;
    std::vector<int> tensor_b_thread_lengths;
    std::vector<int> tensor_b_cluster_lengths;

    bool use_spare_set;
    int index;

    PerformanceConfigAsmImplicitGemmGTC(std::string dir,
                                        std::string layout,
                                        std::string prec,
                                        int b,
                                        int e,
                                        int mpb,
                                        int npb,
                                        int kpb,
                                        int wtm,
                                        int wtn,
                                        int wtk,
                                        int wsm,
                                        int wsn,
                                        int wrm,
                                        int wrn,
                                        int mh,
                                        int vs,
                                        int gks,
                                        int me,
                                        int pta,
                                        std::initializer_list<int> ta_t,
                                        std::initializer_list<int> ta_c,
                                        std::initializer_list<int> tb_t,
                                        std::initializer_list<int> tb_c,
                                        bool spare = false);
    PerformanceConfigAsmImplicitGemmGTC(std::string dir,
                                        std::string layout,
                                        miopenDataType_t prec,
                                        int b,
                                        int e,
                                        int mpb,
                                        int npb,
                                        int kpb,
                                        int wtm,
                                        int wtn,
                                        int wtk,
                                        int wsm,
                                        int wsn,
                                        int wrm,
                                        int wrn,
                                        int mh,
                                        int vs,
                                        int gks,
                                        int me,
                                        int pta,
                                        std::initializer_list<int> ta_t,
                                        std::initializer_list<int> ta_c,
                                        std::initializer_list<int> tb_t,
                                        std::initializer_list<int> tb_c,
                                        bool spare = false);
    PerformanceConfigAsmImplicitGemmGTC()
        : PerformanceConfigAsmImplicitGemmGTC("fwd",
                                              "nchw",
                                              "fp32",
                                              1,
                                              1,
                                              1,
                                              1,
                                              1,
                                              1,
                                              1,
                                              1,
                                              1,
                                              1,
                                              1,
                                              1,
                                              1,
                                              1,
                                              1,
                                              1,
                                              1,
                                              {1, 1, 1, 1},
                                              {1, 1, 1, 1},
                                              {1, 1, 1, 1},
                                              {1, 1, 1, 1},
                                              false)
    {
    }
    PerformanceConfigAsmImplicitGemmGTC(bool spare)
        : PerformanceConfigAsmImplicitGemmGTC("fwd",
                                              "nchw",
                                              "fp32",
                                              1,
                                              1,
                                              1,
                                              1,
                                              1,
                                              1,
                                              1,
                                              1,
                                              1,
                                              1,
                                              1,
                                              1,
                                              1,
                                              1,
                                              1,
                                              1,
                                              1,
                                              {1, 1, 1, 1},
                                              {1, 1, 1, 1},
                                              {1, 1, 1, 1},
                                              {1, 1, 1, 1},
                                              spare)
    {
    }

    template <class Self, class F>
    static void Visit(Self&& self, F f)
    {
        f(self.direction, "dir");
        f(self.tensor_layout, "lyt");
        f(self.precision, "pre");
        f(self.nxb, "nxb");
        f(self.nxe, "nxe");
        f(self.gemm_m_per_block, "mpb");
        f(self.gemm_n_per_block, "npb");
        f(self.gemm_k_per_block, "kpb");

        f(self.wave_tile_m, "wtm");
        f(self.wave_tile_n, "wtn");
        f(self.wave_tile_k, "wtk");
        f(self.wave_step_m, "wsm");
        f(self.wave_step_n, "wsn");
        f(self.wave_repeat_m, "wrm");
        f(self.wave_repeat_n, "wrn");

        f(self.multihead, "mh");
        f(self.vector_store, "vs");
        f(self.gemm_k_global_split, "gks");
        f(self.merge_e, "me");
        f(self.tensor_a_pass_through, "pta");

        f(self.tensor_a_thread_lengths[0], "ta0");
        f(self.tensor_a_thread_lengths[1], "ta1");
        f(self.tensor_a_thread_lengths[2], "ta2");
        f(self.tensor_a_thread_lengths[3], "ta3");

        f(self.tensor_a_cluster_lengths[0], "ca0");
        f(self.tensor_a_cluster_lengths[1], "ca1");
        f(self.tensor_a_cluster_lengths[2], "ca2");
        f(self.tensor_a_cluster_lengths[3], "ca3");

        f(self.tensor_b_thread_lengths[0], "tb0");
        f(self.tensor_b_thread_lengths[1], "tb1");
        f(self.tensor_b_thread_lengths[2], "tb2");
        f(self.tensor_b_thread_lengths[3], "tb3");

        f(self.tensor_b_cluster_lengths[0], "cb0");
        f(self.tensor_b_cluster_lengths[1], "cb1");
        f(self.tensor_b_cluster_lengths[2], "cb2");
        f(self.tensor_b_cluster_lengths[3], "cb3");
        f(self.index, "index");
    }

    // Chilrden must provide support for ComputedContainer.
    void HeuristicInit(const ConvolutionContext&)                            = delete;
    bool SetNextValue(const ProblemDescription&)                             = delete;
    bool IsValidValue() const                                                = delete;
    bool IsValid(const ConvolutionContext&, const ProblemDescription&) const = delete;

    bool IsDefaultConstructed() const;
    bool operator==(const PerformanceConfigAsmImplicitGemmGTC& other) const;
    void CopyParameters(const PerformanceConfigAsmImplicitGemmGTC& other);
    std::string ToString() const override;
    std::string ToKernelName(const ConvolutionContext& ctx) const;
    int BlockSize() const;
};

struct PerformanceConfigAsmImplicitGemmGTCFwdXdlopsNHWC : PerformanceConfigAsmImplicitGemmGTC
{
    PerformanceConfigAsmImplicitGemmGTCFwdXdlopsNHWC(std::string dir,
                                                     std::string layout,
                                                     std::string prec,
                                                     int b,
                                                     int e,
                                                     int mpb,
                                                     int npb,
                                                     int kpb,
                                                     int wtm,
                                                     int wtn,
                                                     int wtk,
                                                     int wsm,
                                                     int wsn,
                                                     int wrm,
                                                     int wrn,
                                                     int mh,
                                                     int vs,
                                                     int gks,
                                                     int me,
                                                     int pta,
                                                     std::initializer_list<int> ta_t,
                                                     std::initializer_list<int> ta_c,
                                                     std::initializer_list<int> tb_t,
                                                     std::initializer_list<int> tb_c,
                                                     bool spare = false)
        : PerformanceConfigAsmImplicitGemmGTC(dir,
                                              layout,
                                              prec,
                                              b,
                                              e,
                                              mpb,
                                              npb,
                                              kpb,
                                              wtm,
                                              wtn,
                                              wtk,
                                              wsm,
                                              wsn,
                                              wrm,
                                              wrn,
                                              mh,
                                              vs,
                                              gks,
                                              me,
                                              pta,
                                              ta_t,
                                              ta_c,
                                              tb_t,
                                              tb_c,
                                              spare)
    {
    }
    PerformanceConfigAsmImplicitGemmGTCFwdXdlopsNHWC(std::string dir,
                                                     std::string layout,
                                                     miopenDataType_t prec,
                                                     int b,
                                                     int e,
                                                     int mpb,
                                                     int npb,
                                                     int kpb,
                                                     int wtm,
                                                     int wtn,
                                                     int wtk,
                                                     int wsm,
                                                     int wsn,
                                                     int wrm,
                                                     int wrn,
                                                     int mh,
                                                     int vs,
                                                     int gks,
                                                     int me,
                                                     int pta,
                                                     std::initializer_list<int> ta_t,
                                                     std::initializer_list<int> ta_c,
                                                     std::initializer_list<int> tb_t,
                                                     std::initializer_list<int> tb_c,
                                                     bool spare = false)
        : PerformanceConfigAsmImplicitGemmGTC(dir,
                                              layout,
                                              prec,
                                              b,
                                              e,
                                              mpb,
                                              npb,
                                              kpb,
                                              wtm,
                                              wtn,
                                              wtk,
                                              wsm,
                                              wsn,
                                              wrm,
                                              wrn,
                                              mh,
                                              vs,
                                              gks,
                                              me,
                                              pta,
                                              ta_t,
                                              ta_c,
                                              tb_t,
                                              tb_c,
                                              spare)
    {
    }
    PerformanceConfigAsmImplicitGemmGTCFwdXdlopsNHWC()
        : PerformanceConfigAsmImplicitGemmGTCFwdXdlopsNHWC("fwd",
                                                           "nchw",
                                                           "fp32",
                                                           1,
                                                           1,
                                                           1,
                                                           1,
                                                           1,
                                                           1,
                                                           1,
                                                           1,
                                                           1,
                                                           1,
                                                           1,
                                                           1,
                                                           1,
                                                           1,
                                                           1,
                                                           1,
                                                           1,
                                                           {1, 1, 1, 1},
                                                           {1, 1, 1, 1},
                                                           {1, 1, 1, 1},
                                                           {1, 1, 1, 1},
                                                           false)
    {
    }
    PerformanceConfigAsmImplicitGemmGTCFwdXdlopsNHWC(bool spare)
        : PerformanceConfigAsmImplicitGemmGTCFwdXdlopsNHWC("fwd",
                                                           "nchw",
                                                           "fp32",
                                                           1,
                                                           1,
                                                           1,
                                                           1,
                                                           1,
                                                           1,
                                                           1,
                                                           1,
                                                           1,
                                                           1,
                                                           1,
                                                           1,
                                                           1,
                                                           1,
                                                           1,
                                                           1,
                                                           1,
                                                           {1, 1, 1, 1},
                                                           {1, 1, 1, 1},
                                                           {1, 1, 1, 1},
                                                           {1, 1, 1, 1},
                                                           spare)
    {
    }

    void HeuristicInit(const ConvolutionContext&, const ProblemDescription&);
    bool SetNextValue(const ProblemDescription& config);
    bool IsValidValue() const;
    bool IsValid(const ConvolutionContext&, const ProblemDescription& problem) const
    {
        return IsValid(problem);
    }
    bool IsValid(const ProblemDescription&) const;
};

struct ConvAsmImplicitGemmGTCDynamicFwdXdlopsNHWC final
    : ConvTunableSolver<PerformanceConfigAsmImplicitGemmGTCFwdXdlopsNHWC>
{
    const std::string& SolverDbId() const override
    {
        return GetSolverDbId<ConvAsmImplicitGemmGTCDynamicFwdXdlopsNHWC>();
    }

    PerformanceConfigAsmImplicitGemmGTCFwdXdlopsNHWC
    GetDefaultPerformanceConfig(const ConvolutionContext&,
                                const ProblemDescription&) const override;
    bool IsValidPerformanceConfig(
        const ConvolutionContext&,
        const ProblemDescription&,
        const PerformanceConfigAsmImplicitGemmGTCFwdXdlopsNHWC&) const override;
    PerformanceConfigAsmImplicitGemmGTCFwdXdlopsNHWC
    Search(const ConvolutionContext&,
           const ProblemDescription&,
           const AnyInvokeParams& invoke_ctx) const override;
    size_t GetWorkspaceSize(const ConvolutionContext&, const ProblemDescription&) const override;
    bool MayNeedWorkspace() const override { return true; }
    bool IsApplicable(const ConvolutionContext&, const ProblemDescription&) const override;
    bool IsDynamic() const override { return true; }
    ConvSolution
    GetSolution(const ConvolutionContext&,
                const ProblemDescription&,
                const PerformanceConfigAsmImplicitGemmGTCFwdXdlopsNHWC&) const override;
};

struct PerformanceConfigAsmImplicitGemmGTCBwdXdlopsNHWC : PerformanceConfigAsmImplicitGemmGTC
{
    PerformanceConfigAsmImplicitGemmGTCBwdXdlopsNHWC(std::string dir,
                                                     std::string layout,
                                                     std::string prec,
                                                     int b,
                                                     int e,
                                                     int mpb,
                                                     int npb,
                                                     int kpb,
                                                     int wtm,
                                                     int wtn,
                                                     int wtk,
                                                     int wsm,
                                                     int wsn,
                                                     int wrm,
                                                     int wrn,
                                                     int mh,
                                                     int vs,
                                                     int gks,
                                                     int me,
                                                     int pta,
                                                     std::initializer_list<int> ta_t,
                                                     std::initializer_list<int> ta_c,
                                                     std::initializer_list<int> tb_t,
                                                     std::initializer_list<int> tb_c,
                                                     bool spare = false)
        : PerformanceConfigAsmImplicitGemmGTC(dir,
                                              layout,
                                              prec,
                                              b,
                                              e,
                                              mpb,
                                              npb,
                                              kpb,
                                              wtm,
                                              wtn,
                                              wtk,
                                              wsm,
                                              wsn,
                                              wrm,
                                              wrn,
                                              mh,
                                              vs,
                                              gks,
                                              me,
                                              pta,
                                              ta_t,
                                              ta_c,
                                              tb_t,
                                              tb_c,
                                              spare)
    {
    }
    PerformanceConfigAsmImplicitGemmGTCBwdXdlopsNHWC(std::string dir,
                                                     std::string layout,
                                                     miopenDataType_t prec,
                                                     int b,
                                                     int e,
                                                     int mpb,
                                                     int npb,
                                                     int kpb,
                                                     int wtm,
                                                     int wtn,
                                                     int wtk,
                                                     int wsm,
                                                     int wsn,
                                                     int wrm,
                                                     int wrn,
                                                     int mh,
                                                     int vs,
                                                     int gks,
                                                     int me,
                                                     int pta,
                                                     std::initializer_list<int> ta_t,
                                                     std::initializer_list<int> ta_c,
                                                     std::initializer_list<int> tb_t,
                                                     std::initializer_list<int> tb_c,
                                                     bool spare = false)
        : PerformanceConfigAsmImplicitGemmGTC(dir,
                                              layout,
                                              prec,
                                              b,
                                              e,
                                              mpb,
                                              npb,
                                              kpb,
                                              wtm,
                                              wtn,
                                              wtk,
                                              wsm,
                                              wsn,
                                              wrm,
                                              wrn,
                                              mh,
                                              vs,
                                              gks,
                                              me,
                                              pta,
                                              ta_t,
                                              ta_c,
                                              tb_t,
                                              tb_c,
                                              spare)
    {
    }
    PerformanceConfigAsmImplicitGemmGTCBwdXdlopsNHWC()
        : PerformanceConfigAsmImplicitGemmGTCBwdXdlopsNHWC("fwd",
                                                           "nchw",
                                                           "fp32",
                                                           1,
                                                           1,
                                                           1,
                                                           1,
                                                           1,
                                                           1,
                                                           1,
                                                           1,
                                                           1,
                                                           1,
                                                           1,
                                                           1,
                                                           1,
                                                           1,
                                                           1,
                                                           1,
                                                           1,
                                                           {1, 1, 1, 1},
                                                           {1, 1, 1, 1},
                                                           {1, 1, 1, 1},
                                                           {1, 1, 1, 1},
                                                           false)
    {
    }
    PerformanceConfigAsmImplicitGemmGTCBwdXdlopsNHWC(bool spare)
        : PerformanceConfigAsmImplicitGemmGTCBwdXdlopsNHWC("fwd",
                                                           "nchw",
                                                           "fp32",
                                                           1,
                                                           1,
                                                           1,
                                                           1,
                                                           1,
                                                           1,
                                                           1,
                                                           1,
                                                           1,
                                                           1,
                                                           1,
                                                           1,
                                                           1,
                                                           1,
                                                           1,
                                                           1,
                                                           1,
                                                           {1, 1, 1, 1},
                                                           {1, 1, 1, 1},
                                                           {1, 1, 1, 1},
                                                           {1, 1, 1, 1},
                                                           spare)
    {
    }
    void HeuristicInit(const ConvolutionContext&, const ProblemDescription&);
    bool SetNextValue(const ProblemDescription&);
    bool IsValidValue() const;
    bool IsValid(const ConvolutionContext&, const ProblemDescription& problem) const
    {
        return IsValid(problem);
    }
    bool IsValid(const ProblemDescription&) const;
};

struct ConvAsmImplicitGemmGTCDynamicBwdXdlopsNHWC final
    : ConvTunableSolver<PerformanceConfigAsmImplicitGemmGTCBwdXdlopsNHWC>
{
    const std::string& SolverDbId() const override
    {
        return GetSolverDbId<ConvAsmImplicitGemmGTCDynamicBwdXdlopsNHWC>();
    }

    PerformanceConfigAsmImplicitGemmGTCBwdXdlopsNHWC
    GetDefaultPerformanceConfig(const ConvolutionContext&,
                                const ProblemDescription&) const override;
    bool IsValidPerformanceConfig(
        const ConvolutionContext&,
        const ProblemDescription&,
        const PerformanceConfigAsmImplicitGemmGTCBwdXdlopsNHWC&) const override;
    PerformanceConfigAsmImplicitGemmGTCBwdXdlopsNHWC
    Search(const ConvolutionContext&,
           const ProblemDescription&,
           const AnyInvokeParams& invoke_ctx) const override;
    size_t GetWorkspaceSize(const ConvolutionContext&, const ProblemDescription&) const override;
    bool MayNeedWorkspace() const override { return true; }
    bool IsApplicable(const ConvolutionContext&, const ProblemDescription&) const override;
    bool IsDynamic() const override { return true; }
    ConvSolution
    GetSolution(const ConvolutionContext&,
                const ProblemDescription&,
                const PerformanceConfigAsmImplicitGemmGTCBwdXdlopsNHWC&) const override;
};

struct PerformanceConfigAsmImplicitGemmGTCWrwXdlopsNHWC : PerformanceConfigAsmImplicitGemmGTC
{
    PerformanceConfigAsmImplicitGemmGTCWrwXdlopsNHWC(std::string dir,
                                                     std::string layout,
                                                     std::string prec,
                                                     int b,
                                                     int e,
                                                     int mpb,
                                                     int npb,
                                                     int kpb,
                                                     int wtm,
                                                     int wtn,
                                                     int wtk,
                                                     int wsm,
                                                     int wsn,
                                                     int wrm,
                                                     int wrn,
                                                     int mh,
                                                     int vs,
                                                     int gks,
                                                     int me,
                                                     int pta,
                                                     std::initializer_list<int> ta_t,
                                                     std::initializer_list<int> ta_c,
                                                     std::initializer_list<int> tb_t,
                                                     std::initializer_list<int> tb_c,
                                                     bool spare = false)
        : PerformanceConfigAsmImplicitGemmGTC(dir,
                                              layout,
                                              prec,
                                              b,
                                              e,
                                              mpb,
                                              npb,
                                              kpb,
                                              wtm,
                                              wtn,
                                              wtk,
                                              wsm,
                                              wsn,
                                              wrm,
                                              wrn,
                                              mh,
                                              vs,
                                              gks,
                                              me,
                                              pta,
                                              ta_t,
                                              ta_c,
                                              tb_t,
                                              tb_c,
                                              spare)
    {
    }
    PerformanceConfigAsmImplicitGemmGTCWrwXdlopsNHWC(std::string dir,
                                                     std::string layout,
                                                     miopenDataType_t prec,
                                                     int b,
                                                     int e,
                                                     int mpb,
                                                     int npb,
                                                     int kpb,
                                                     int wtm,
                                                     int wtn,
                                                     int wtk,
                                                     int wsm,
                                                     int wsn,
                                                     int wrm,
                                                     int wrn,
                                                     int mh,
                                                     int vs,
                                                     int gks,
                                                     int me,
                                                     int pta,
                                                     std::initializer_list<int> ta_t,
                                                     std::initializer_list<int> ta_c,
                                                     std::initializer_list<int> tb_t,
                                                     std::initializer_list<int> tb_c,
                                                     bool spare = false)
        : PerformanceConfigAsmImplicitGemmGTC(dir,
                                              layout,
                                              prec,
                                              b,
                                              e,
                                              mpb,
                                              npb,
                                              kpb,
                                              wtm,
                                              wtn,
                                              wtk,
                                              wsm,
                                              wsn,
                                              wrm,
                                              wrn,
                                              mh,
                                              vs,
                                              gks,
                                              me,
                                              pta,
                                              ta_t,
                                              ta_c,
                                              tb_t,
                                              tb_c,
                                              spare)
    {
    }
    PerformanceConfigAsmImplicitGemmGTCWrwXdlopsNHWC()
        : PerformanceConfigAsmImplicitGemmGTCWrwXdlopsNHWC("fwd",
                                                           "nchw",
                                                           "fp32",
                                                           1,
                                                           1,
                                                           1,
                                                           1,
                                                           1,
                                                           1,
                                                           1,
                                                           1,
                                                           1,
                                                           1,
                                                           1,
                                                           1,
                                                           1,
                                                           1,
                                                           1,
                                                           1,
                                                           1,
                                                           {1, 1, 1, 1},
                                                           {1, 1, 1, 1},
                                                           {1, 1, 1, 1},
                                                           {1, 1, 1, 1},
                                                           false)
    {
    }
    PerformanceConfigAsmImplicitGemmGTCWrwXdlopsNHWC(bool spare)
        : PerformanceConfigAsmImplicitGemmGTCWrwXdlopsNHWC("fwd",
                                                           "nchw",
                                                           "fp32",
                                                           1,
                                                           1,
                                                           1,
                                                           1,
                                                           1,
                                                           1,
                                                           1,
                                                           1,
                                                           1,
                                                           1,
                                                           1,
                                                           1,
                                                           1,
                                                           1,
                                                           1,
                                                           1,
                                                           1,
                                                           {1, 1, 1, 1},
                                                           {1, 1, 1, 1},
                                                           {1, 1, 1, 1},
                                                           {1, 1, 1, 1},
                                                           spare)
    {
    }

    void HeuristicInit(const ConvolutionContext&, const ProblemDescription&);
    bool SetNextValue(const ProblemDescription&);
    bool IsValidValue() const;
    bool IsValid(const ConvolutionContext&, const ProblemDescription& problem) const
    {
        return IsValid(problem);
    }
    bool IsValid(const ProblemDescription&) const;
    size_t ComputeKernelOccupancy() const;

private:
    void SetParamsForKSplit(const ProblemDescription& problem, const size_t& occupancy);
};

struct ConvAsmImplicitGemmGTCDynamicWrwXdlopsNHWC final
    : ConvTunableSolver<PerformanceConfigAsmImplicitGemmGTCWrwXdlopsNHWC>
{
    const std::string& SolverDbId() const override
    {
        return GetSolverDbId<ConvAsmImplicitGemmGTCDynamicWrwXdlopsNHWC>();
    }

    PerformanceConfigAsmImplicitGemmGTCWrwXdlopsNHWC
    GetDefaultPerformanceConfig(const ConvolutionContext&,
                                const ProblemDescription&) const override;
    bool IsValidPerformanceConfig(
        const ConvolutionContext&,
        const ProblemDescription&,
        const PerformanceConfigAsmImplicitGemmGTCWrwXdlopsNHWC&) const override;
    PerformanceConfigAsmImplicitGemmGTCWrwXdlopsNHWC
    Search(const ConvolutionContext&,
           const ProblemDescription&,
           const AnyInvokeParams& invoke_ctx) const override;
    size_t GetWorkspaceSize(const ConvolutionContext&, const ProblemDescription&) const override;
    bool MayNeedWorkspace() const override { return true; }
    bool IsApplicable(const ConvolutionContext&, const ProblemDescription&) const override;
    bool IsDynamic() const override { return true; }
    ConvSolution
    GetSolution(const ConvolutionContext&,
                const ProblemDescription&,
                const PerformanceConfigAsmImplicitGemmGTCWrwXdlopsNHWC&) const override;
};

struct PerformanceConfigAsmImplicitGemmGTCvector
    : PerfConfigBase<PerformanceConfigAsmImplicitGemmGTCvector>
{
    std::string direction;
    std::string tensor_layout;
    std::string precision;
    int nxb;
    int nxe;

    int gemm_m_per_block;
    int gemm_n_per_block;
    int gemm_k_per_block;

    int lanegroup_tile_m;
    int lanegroup_tile_n;
    int lanegroup_wave_m;
    int lanegroup_wave_n;
    int lanegroup_repeat_m;
    int lanegroup_repeat_n;

    int vector_c;

    std::vector<int> tensor_a_thread_lengths;
    std::vector<int> tensor_a_cluster_lengths;
    std::vector<int> tensor_b_thread_lengths;
    std::vector<int> tensor_b_cluster_lengths;

    bool use_spare_set;
    int index;

    PerformanceConfigAsmImplicitGemmGTCvector(std::string dir,
                                              std::string layout,
                                              std::string prec,
                                              int b,
                                              int e,
                                              int mpb,
                                              int npb,
                                              int kpb,
                                              int lgtm,
                                              int lgtn,
                                              int lgpwm,
                                              int lgpwn,
                                              int lgrm,
                                              int lgrn,
                                              int vec_c,
                                              std::initializer_list<int> ta_t,
                                              std::initializer_list<int> ta_c,
                                              std::initializer_list<int> tb_t,
                                              std::initializer_list<int> tb_c,
                                              bool spare = false);

    PerformanceConfigAsmImplicitGemmGTCvector(std::string dir,
                                              std::string layout,
                                              miopenDataType_t prec,
                                              int b,
                                              int e,
                                              int mpb,
                                              int npb,
                                              int kpb,
                                              int lgtm,
                                              int lgtn,
                                              int lgpwm,
                                              int lgpwn,
                                              int lgrm,
                                              int lgrn,
                                              int vec_c,
                                              std::initializer_list<int> ta_t,
                                              std::initializer_list<int> ta_c,
                                              std::initializer_list<int> tb_t,
                                              std::initializer_list<int> tb_c,
                                              bool spare = false);

    PerformanceConfigAsmImplicitGemmGTCvector()
        : PerformanceConfigAsmImplicitGemmGTCvector("fwd",
                                                    "nchwc_kcyxc",
                                                    "Half",
                                                    1,
                                                    1,
                                                    1,
                                                    1,
                                                    1,
                                                    1,
                                                    1,
                                                    1,
                                                    1,
                                                    1,
                                                    1,
                                                    1,
                                                    {1, 1, 1, 1},
                                                    {1, 1, 1, 1},
                                                    {1, 1, 1, 1},
                                                    {1, 1, 1, 1},
                                                    false)
    {
    }
    PerformanceConfigAsmImplicitGemmGTCvector(bool spare)
        : PerformanceConfigAsmImplicitGemmGTCvector("fwd",
                                                    "nchwc_kcyxc",
                                                    "Half",
                                                    1,
                                                    1,
                                                    1,
                                                    1,
                                                    1,
                                                    1,
                                                    1,
                                                    1,
                                                    1,
                                                    1,
                                                    1,
                                                    1,
                                                    {1, 1, 1, 1},
                                                    {1, 1, 1, 1},
                                                    {1, 1, 1, 1},
                                                    {1, 1, 1, 1},
                                                    spare)
    {
    }

    template <class Self, class F>
    static void Visit(Self&& self, F f)
    {
        f(self.direction, "dir");
        f(self.tensor_layout, "lyt");
        f(self.precision, "pre");
        f(self.nxb, "nxb");
        f(self.nxe, "nxe");
        f(self.gemm_m_per_block, "mpb");
        f(self.gemm_n_per_block, "npb");
        f(self.gemm_k_per_block, "kpb");

        f(self.lanegroup_tile_m, "lgtm");
        f(self.lanegroup_tile_n, "lgtn");
        f(self.lanegroup_wave_m, "lgpwm");
        f(self.lanegroup_wave_n, "lgpwn");
        f(self.lanegroup_repeat_m, "lgrm");
        f(self.lanegroup_repeat_n, "lgrn");

        f(self.vector_c, "vec_c");

        f(self.tensor_a_thread_lengths[0], "ta0");
        f(self.tensor_a_thread_lengths[1], "ta1");
        f(self.tensor_a_thread_lengths[2], "ta2");
        f(self.tensor_a_thread_lengths[3], "ta3");

        f(self.tensor_a_cluster_lengths[0], "ca0");
        f(self.tensor_a_cluster_lengths[1], "ca1");
        f(self.tensor_a_cluster_lengths[2], "ca2");
        f(self.tensor_a_cluster_lengths[3], "ca3");

        f(self.tensor_b_thread_lengths[0], "tb0");
        f(self.tensor_b_thread_lengths[1], "tb1");
        f(self.tensor_b_thread_lengths[2], "tb2");
        f(self.tensor_b_thread_lengths[3], "tb3");

        f(self.tensor_b_cluster_lengths[0], "cb0");
        f(self.tensor_b_cluster_lengths[1], "cb1");
        f(self.tensor_b_cluster_lengths[2], "cb2");
        f(self.tensor_b_cluster_lengths[3], "cb3");
        f(self.index, "index");
    }

    // Chilrden must provide support for ComputedContainer.
    void HeuristicInit(const ConvolutionContext&)                            = delete;
    bool SetNextValue(const ProblemDescription&)                             = delete;
    bool IsValidValue() const                                                = delete;
    bool IsValid(const ConvolutionContext&, const ProblemDescription&) const = delete;

    bool IsDefaultConstructed() const;
    bool operator==(const PerformanceConfigAsmImplicitGemmGTCvector& other) const;
    void CopyParameters(const PerformanceConfigAsmImplicitGemmGTCvector& other);
    std::string ToString() const override;
    std::string ToKernelName(const ConvolutionContext& ctx) const;
    int BlockSize() const;
};
struct PerformanceConfigAsmImplicitGemmGTCFwdDlopsNCHWC : PerformanceConfigAsmImplicitGemmGTCvector
{

    PerformanceConfigAsmImplicitGemmGTCFwdDlopsNCHWC(std::string dir,
                                                     std::string layout,
                                                     std::string prec,
                                                     int b,
                                                     int e,
                                                     int mpb,
                                                     int npb,
                                                     int kpb,
                                                     int lgtm,
                                                     int lgtn,
                                                     int lgpwm,
                                                     int lgpwn,
                                                     int lgrm,
                                                     int lgrn,
                                                     int vec_c,
                                                     std::initializer_list<int> ta_t,
                                                     std::initializer_list<int> ta_c,
                                                     std::initializer_list<int> tb_t,
                                                     std::initializer_list<int> tb_c,
                                                     bool spare = false)
        : PerformanceConfigAsmImplicitGemmGTCvector(dir,
                                                    layout,
                                                    prec,
                                                    b,
                                                    e,
                                                    mpb,
                                                    npb,
                                                    kpb,
                                                    lgtm,
                                                    lgtn,
                                                    lgpwm,
                                                    lgpwn,
                                                    lgrm,
                                                    lgrn,
                                                    vec_c,
                                                    ta_t,
                                                    ta_c,
                                                    tb_t,
                                                    tb_c,
                                                    spare)
    {
    }

    PerformanceConfigAsmImplicitGemmGTCFwdDlopsNCHWC(std::string dir,
                                                     std::string layout,
                                                     miopenDataType_t prec,
                                                     int b,
                                                     int e,
                                                     int mpb,
                                                     int npb,
                                                     int kpb,
                                                     int lgtm,
                                                     int lgtn,
                                                     int lgpwm,
                                                     int lgpwn,
                                                     int lgrm,
                                                     int lgrn,
                                                     int vec_c,
                                                     std::initializer_list<int> ta_t,
                                                     std::initializer_list<int> ta_c,
                                                     std::initializer_list<int> tb_t,
                                                     std::initializer_list<int> tb_c,
                                                     bool spare = false)
        : PerformanceConfigAsmImplicitGemmGTCvector(dir,
                                                    layout,
                                                    prec,
                                                    b,
                                                    e,
                                                    mpb,
                                                    npb,
                                                    kpb,
                                                    lgtm,
                                                    lgtn,
                                                    lgpwm,
                                                    lgpwn,
                                                    lgrm,
                                                    lgrn,
                                                    vec_c,
                                                    ta_t,
                                                    ta_c,
                                                    tb_t,
                                                    tb_c,
                                                    spare)
    {
    }

    PerformanceConfigAsmImplicitGemmGTCFwdDlopsNCHWC()
        : PerformanceConfigAsmImplicitGemmGTCFwdDlopsNCHWC("fwd",
                                                           "nchwc_kcyxc",
                                                           "Half",
                                                           1,
                                                           1,
                                                           1,
                                                           1,
                                                           1,
                                                           1,
                                                           1,
                                                           1,
                                                           1,
                                                           1,
                                                           1,
                                                           1,
                                                           {1, 1, 1, 1},
                                                           {1, 1, 1, 1},
                                                           {1, 1, 1, 1},
                                                           {1, 1, 1, 1},
                                                           false)
    {
    }
    PerformanceConfigAsmImplicitGemmGTCFwdDlopsNCHWC(bool spare)
        : PerformanceConfigAsmImplicitGemmGTCFwdDlopsNCHWC("fwd",
                                                           "nchwc_kcyxc",
                                                           "Half",
                                                           1,
                                                           1,
                                                           1,
                                                           1,
                                                           1,
                                                           1,
                                                           1,
                                                           1,
                                                           1,
                                                           1,
                                                           1,
                                                           1,
                                                           {1, 1, 1, 1},
                                                           {1, 1, 1, 1},
                                                           {1, 1, 1, 1},
                                                           {1, 1, 1, 1},
                                                           spare)
    {
    }

    void HeuristicInit(const ProblemDescription&);
    bool SetNextValue(const ProblemDescription&);
    bool IsValidValue() const;
    bool IsValid(const ConvolutionContext&, const ProblemDescription& problem) const
    {
        return IsValid(problem);
    }
    bool IsValid(const ProblemDescription&) const;
};

struct ConvAsmImplicitGemmGTCDynamicFwdDlopsNCHWC final
    : ConvTunableSolver<PerformanceConfigAsmImplicitGemmGTCFwdDlopsNCHWC>
{
    const std::string& SolverDbId() const override
    {
        return GetSolverDbId<ConvAsmImplicitGemmGTCDynamicFwdDlopsNCHWC>();
    }
    PerformanceConfigAsmImplicitGemmGTCFwdDlopsNCHWC
    GetDefaultPerformanceConfig(const ConvolutionContext&,
                                const ProblemDescription&) const override;
    bool IsValidPerformanceConfig(
        const ConvolutionContext&,
        const ProblemDescription&,
        const PerformanceConfigAsmImplicitGemmGTCFwdDlopsNCHWC&) const override;
    PerformanceConfigAsmImplicitGemmGTCFwdDlopsNCHWC
    Search(const ConvolutionContext&,
           const ProblemDescription&,
           const AnyInvokeParams& invoke_ctx) const override;
    bool IsApplicable(const ConvolutionContext&, const ProblemDescription&) const override;
    bool IsDynamic() const override { return true; }
    ConvSolution
    GetSolution(const ConvolutionContext&,
                const ProblemDescription&,
                const PerformanceConfigAsmImplicitGemmGTCFwdDlopsNCHWC&) const override;
};

struct PerformanceConfigHipImplicitGemmFwdXdlops
    : PerfConfigBase<PerformanceConfigHipImplicitGemmFwdXdlops>
{
    int index             = 0;
    std::string kernel_id = "";
    std::vector<std::string> valid_kernels;

    PerformanceConfigHipImplicitGemmFwdXdlops(int idx, std::string kernl_id)
        : index(idx), kernel_id(kernl_id)
    {
    }

    PerformanceConfigHipImplicitGemmFwdXdlops() = default;

    explicit PerformanceConfigHipImplicitGemmFwdXdlops(bool)
        : PerformanceConfigHipImplicitGemmFwdXdlops(0, "")
    {
    }
    void HeuristicInit(const ProblemDescription&);
    bool SetNextValue(const ProblemDescription&);
    bool IsValidValue() const;
    bool IsValid(const ConvolutionContext&, const ProblemDescription& problem) const
    {
        return IsValid(problem);
    }
    bool IsValid(const ProblemDescription&) const;
    template <typename Self, typename F>
    static void Visit(Self&& s, F f)
    {
        f(s.kernel_id, "kernel_id");
    }
    bool operator==(const PerformanceConfigHipImplicitGemmFwdXdlops& other) const;

private:
    template <typename DataType>
    void Init(const ProblemDescription&);
    template <typename DataType>
    bool CheckIsSupportCKArgs(const ProblemDescription&) const;
};

struct ConvHipImplicitGemmFwdXdlops final
    : ConvTunableSolver<PerformanceConfigHipImplicitGemmFwdXdlops>
{
    const std::string& SolverDbId() const override
    {
        return GetSolverDbId<ConvHipImplicitGemmFwdXdlops>();
    }

    PerformanceConfigHipImplicitGemmFwdXdlops
    GetDefaultPerformanceConfig(const ConvolutionContext&,
                                const ProblemDescription&) const override;
    bool IsValidPerformanceConfig(const ConvolutionContext&,
                                  const ProblemDescription&,
                                  const PerformanceConfigHipImplicitGemmFwdXdlops&) const override;
    PerformanceConfigHipImplicitGemmFwdXdlops
    Search(const ConvolutionContext&,
           const ProblemDescription&,
           const AnyInvokeParams& invoke_ctx) const override;
    bool IsApplicable(const ConvolutionContext&, const ProblemDescription&) const override;
    bool IsDynamic() const override { return true; }
    ConvSolution GetSolution(const ConvolutionContext&,
                             const ProblemDescription&,
                             const PerformanceConfigHipImplicitGemmFwdXdlops&) const override;
    /// \anchor igemm_get_wti_magic_number
    // Magic Number Alert:
    // Naive convolutions have GetWti() that return very small value (0.01f).
    // This allows MIOpen to use Naive Solvers if no other applicable Solvers
    // have known WTIs. Right now this means that in case of find-db miss,
    // the library will try to use Winograd or GEMM (whatever is faster according
    // to their GetWti's), but if both are not applicable, the library will
    // use Naive Solver
    // Since we would like to us CK before naive, and use it instead (because
    // we do expect that CK is faster than Naive), therefore we use a
    // value bigger than 0.01f, e.g. 0.02f.
    float GetWti(const ConvolutionContext&, const ProblemDescription&) const override
    {
        return 0.02f;
    };

private:
    template <typename DataType>
    bool CheckCKApplicability(const ProblemDescription&) const;
};

struct PerformanceConfigHipImplicitGemmBwdXdlops
    : PerfConfigBase<PerformanceConfigHipImplicitGemmBwdXdlops>
{
    int index;
    std::string kernel_id;
    std::vector<std::string> valid_kernels;
    PerformanceConfigHipImplicitGemmBwdXdlops(int idx, std::string kernl_id)
        : index(idx), kernel_id(kernl_id)
    {
    }
    PerformanceConfigHipImplicitGemmBwdXdlops() : PerformanceConfigHipImplicitGemmBwdXdlops(0, "")
    {
    }
    PerformanceConfigHipImplicitGemmBwdXdlops(bool)
        : PerformanceConfigHipImplicitGemmBwdXdlops(0, "")
    {
    }
    void HeuristicInit(const ProblemDescription&);
    bool SetNextValue(const ProblemDescription&);
    bool IsValidValue() const;
    bool IsValid(const ConvolutionContext&, const ProblemDescription& problem) const
    {
        return IsValid(problem);
    }
    bool IsValid(const ProblemDescription&) const;
    template <typename Self, typename F>
    static void Visit(Self&& s, F f)
    {
        f(s.kernel_id, "kernel_id");
    }
    bool operator==(const PerformanceConfigHipImplicitGemmBwdXdlops& other) const;

private:
    template <typename DataType>
    void Init(const ProblemDescription&);
    template <typename DataType>
    bool CheckIsSupportCKArgs(const ProblemDescription&) const;
};

struct ConvHipImplicitGemmBwdXdlops final
    : ConvTunableSolver<PerformanceConfigHipImplicitGemmBwdXdlops>
{
    const std::string& SolverDbId() const override
    {
        return GetSolverDbId<ConvHipImplicitGemmBwdXdlops>();
    }

    PerformanceConfigHipImplicitGemmBwdXdlops
    GetDefaultPerformanceConfig(const ConvolutionContext&,
                                const ProblemDescription&) const override;
    bool IsValidPerformanceConfig(const ConvolutionContext&,
                                  const ProblemDescription&,
                                  const PerformanceConfigHipImplicitGemmBwdXdlops&) const override;
    PerformanceConfigHipImplicitGemmBwdXdlops
    Search(const ConvolutionContext&,
           const ProblemDescription&,
           const AnyInvokeParams& invoke_ctx) const override;
    bool IsApplicable(const ConvolutionContext&, const ProblemDescription&) const override;
    bool IsDynamic() const override { return true; }
    ConvSolution GetSolution(const ConvolutionContext&,
                             const ProblemDescription&,
                             const PerformanceConfigHipImplicitGemmBwdXdlops&) const override;
    /// \ref igemm_get_wti_magic_number
    float GetWti(const ConvolutionContext&, const ProblemDescription&) const override
    {
        return 0.02f;
    };

private:
    template <typename DataType>
    bool CheckCKApplicability(const ProblemDescription&) const;
};

struct PerformanceConfigHipImplicitGemmGroupFwdXdlops
    : PerfConfigBase<PerformanceConfigHipImplicitGemmGroupFwdXdlops>
{
    int index;
    std::string kernel_id;
    std::vector<std::string> valid_kernels;
    PerformanceConfigHipImplicitGemmGroupFwdXdlops(int idx, std::string kernl_id)
        : index(idx), kernel_id(kernl_id)
    {
    }
    PerformanceConfigHipImplicitGemmGroupFwdXdlops()
        : PerformanceConfigHipImplicitGemmGroupFwdXdlops(0, "")
    {
    }
    PerformanceConfigHipImplicitGemmGroupFwdXdlops(bool)
        : PerformanceConfigHipImplicitGemmGroupFwdXdlops(0, "")
    {
    }
    void HeuristicInit(const ProblemDescription&);
    bool SetNextValue(const ProblemDescription&);
    bool IsValidValue() const;
    bool IsValid(const ConvolutionContext&, const ProblemDescription& problem) const
    {
        return IsValid(problem);
    }
    bool IsValid(const ProblemDescription&) const;
    template <typename Self, typename F>
    static void Visit(Self&& s, F f)
    {
        f(s.kernel_id, "kernel_id");
    }
    bool operator==(const PerformanceConfigHipImplicitGemmGroupFwdXdlops& other) const;

private:
    template <typename DataType>
    void Init(const ProblemDescription&);
    template <typename DataType>
    bool CheckIsSupportCKArgs(const ProblemDescription&) const;
};

struct ConvHipImplicitGemmGroupFwdXdlops final
    : ConvTunableSolver<PerformanceConfigHipImplicitGemmGroupFwdXdlops>
{
    const std::string& SolverDbId() const override
    {
        return GetSolverDbId<ConvHipImplicitGemmGroupFwdXdlops>();
    }

    PerformanceConfigHipImplicitGemmGroupFwdXdlops
    GetDefaultPerformanceConfig(const ConvolutionContext&,
                                const ProblemDescription&) const override;
    bool
    IsValidPerformanceConfig(const ConvolutionContext&,
                             const ProblemDescription&,
                             const PerformanceConfigHipImplicitGemmGroupFwdXdlops&) const override;
    PerformanceConfigHipImplicitGemmGroupFwdXdlops
    Search(const ConvolutionContext&,
           const ProblemDescription&,
           const AnyInvokeParams& invoke_ctx) const override;
    bool IsApplicable(const ConvolutionContext&, const ProblemDescription&) const override;
    bool IsDynamic() const override { return true; }
    ConvSolution GetSolution(const ConvolutionContext&,
                             const ProblemDescription&,
                             const PerformanceConfigHipImplicitGemmGroupFwdXdlops&) const override;
    /// \ref igemm_get_wti_magic_number
    float GetWti(const ConvolutionContext&, const ProblemDescription&) const override
    {
        return 0.02f;
    };

private:
    template <typename DataType>
    bool CheckCKApplicability(const ProblemDescription&) const;
};

struct PerformanceConfigHipImplicitGemm3DGroupFwdXdlops
    : PerfConfigBase<PerformanceConfigHipImplicitGemm3DGroupFwdXdlops>
{
    int index;
    std::string kernel_id;
    std::vector<std::string> valid_kernels;
    PerformanceConfigHipImplicitGemm3DGroupFwdXdlops(int idx, std::string kernl_id)
        : index(idx), kernel_id(kernl_id)
    {
    }
    PerformanceConfigHipImplicitGemm3DGroupFwdXdlops()
        : PerformanceConfigHipImplicitGemm3DGroupFwdXdlops(0, "")
    {
    }
    PerformanceConfigHipImplicitGemm3DGroupFwdXdlops(bool)
        : PerformanceConfigHipImplicitGemm3DGroupFwdXdlops(0, "")
    {
    }
    void HeuristicInit(const ProblemDescription&);
    bool SetNextValue(const ProblemDescription&);
    bool IsValidValue() const;
    bool IsValid(const ConvolutionContext&, const ProblemDescription& problem) const
    {
        return IsValid(problem);
    }
    bool IsValid(const ProblemDescription&) const;
    template <typename Self, typename F>
    static void Visit(Self&& s, F f)
    {
        f(s.kernel_id, "kernel_id");
    }
    bool operator==(const PerformanceConfigHipImplicitGemm3DGroupFwdXdlops& other) const;

private:
    template <typename DataType>
    void Init(const ProblemDescription&);
    template <typename DataType>
    bool CheckIsSupportCKArgs(const ProblemDescription&) const;
};

struct ConvHipImplicitGemm3DGroupFwdXdlops final
    : ConvTunableSolver<PerformanceConfigHipImplicitGemm3DGroupFwdXdlops>
{
    const std::string& SolverDbId() const override
    {
        return GetSolverDbId<ConvHipImplicitGemm3DGroupFwdXdlops>();
    }

    PerformanceConfigHipImplicitGemm3DGroupFwdXdlops
    GetDefaultPerformanceConfig(const ConvolutionContext&,
                                const ProblemDescription&) const override;
    bool IsValidPerformanceConfig(
        const ConvolutionContext&,
        const ProblemDescription&,
        const PerformanceConfigHipImplicitGemm3DGroupFwdXdlops&) const override;
    PerformanceConfigHipImplicitGemm3DGroupFwdXdlops
    Search(const ConvolutionContext&,
           const ProblemDescription&,
           const AnyInvokeParams& invoke_ctx) const override;
    bool IsApplicable(const ConvolutionContext&, const ProblemDescription&) const override;
    bool IsDynamic() const override { return true; }
    ConvSolution
    GetSolution(const ConvolutionContext&,
                const ProblemDescription&,
                const PerformanceConfigHipImplicitGemm3DGroupFwdXdlops&) const override;
    /// \ref igemm_get_wti_magic_number
    float GetWti(const ConvolutionContext&, const ProblemDescription&) const override
    {
        return 0.02f;
    };

private:
    template <typename DataType>
    bool CheckCKApplicability(const ProblemDescription&) const;
};

<<<<<<< HEAD
struct PerformanceConfigHipImplicitGemm3DGroupWrwXdlops
    : PerfConfigBase<PerformanceConfigHipImplicitGemm3DGroupWrwXdlops>
=======
struct PerformanceConfigHipImplicitGemm3DGroupBwdXdlops
    : PerfConfigBase<PerformanceConfigHipImplicitGemm3DGroupBwdXdlops>
>>>>>>> a7a62837
{
    int index;
    std::string kernel_id;
    std::vector<std::string> valid_kernels;
<<<<<<< HEAD
    PerformanceConfigHipImplicitGemm3DGroupWrwXdlops(int idx, std::string kernl_id)
        : index(idx), kernel_id(kernl_id)
    {
    }
    PerformanceConfigHipImplicitGemm3DGroupWrwXdlops()
        : PerformanceConfigHipImplicitGemm3DGroupWrwXdlops(0, "")
    {
    }
    PerformanceConfigHipImplicitGemm3DGroupWrwXdlops(bool)
        : PerformanceConfigHipImplicitGemm3DGroupWrwXdlops(0, "")
=======
    PerformanceConfigHipImplicitGemm3DGroupBwdXdlops(int idx, std::string kernl_id)
        : index(idx), kernel_id(kernl_id)
    {
    }
    PerformanceConfigHipImplicitGemm3DGroupBwdXdlops()
        : PerformanceConfigHipImplicitGemm3DGroupBwdXdlops(0, "")
    {
    }
    PerformanceConfigHipImplicitGemm3DGroupBwdXdlops(bool)
        : PerformanceConfigHipImplicitGemm3DGroupBwdXdlops(0, "")
>>>>>>> a7a62837
    {
    }
    void HeuristicInit(const ProblemDescription&);
    bool SetNextValue(const ProblemDescription&);
    bool IsValidValue() const;
    bool IsValid(const ConvolutionContext&, const ProblemDescription& problem) const
    {
        return IsValid(problem);
    }
    bool IsValid(const ProblemDescription&) const;
    template <typename Self, typename F>
    static void Visit(Self&& s, F f)
    {
        f(s.kernel_id, "kernel_id");
    }
<<<<<<< HEAD
    bool operator==(const PerformanceConfigHipImplicitGemm3DGroupWrwXdlops& other) const;
=======
    bool operator==(const PerformanceConfigHipImplicitGemm3DGroupBwdXdlops& other) const;
>>>>>>> a7a62837

private:
    template <typename DataType>
    void Init(const ProblemDescription&);
    template <typename DataType>
    bool CheckIsSupportCKArgs(const ProblemDescription&) const;
};

<<<<<<< HEAD
struct ConvHipImplicitGemm3DGroupWrwXdlops final
    : ConvTunableSolver<PerformanceConfigHipImplicitGemm3DGroupWrwXdlops>
{
    const std::string& SolverDbId() const override
    {
        return GetSolverDbId<ConvHipImplicitGemm3DGroupWrwXdlops>();
    }

    PerformanceConfigHipImplicitGemm3DGroupWrwXdlops
=======
struct ConvHipImplicitGemm3DGroupBwdXdlops final
    : ConvTunableSolver<PerformanceConfigHipImplicitGemm3DGroupBwdXdlops>
{
    const std::string& SolverDbId() const override
    {
        return GetSolverDbId<ConvHipImplicitGemm3DGroupBwdXdlops>();
    }

    PerformanceConfigHipImplicitGemm3DGroupBwdXdlops
>>>>>>> a7a62837
    GetDefaultPerformanceConfig(const ConvolutionContext&,
                                const ProblemDescription&) const override;
    bool IsValidPerformanceConfig(
        const ConvolutionContext&,
        const ProblemDescription&,
<<<<<<< HEAD
        const PerformanceConfigHipImplicitGemm3DGroupWrwXdlops&) const override;
    PerformanceConfigHipImplicitGemm3DGroupWrwXdlops
=======
        const PerformanceConfigHipImplicitGemm3DGroupBwdXdlops&) const override;
    PerformanceConfigHipImplicitGemm3DGroupBwdXdlops
>>>>>>> a7a62837
    Search(const ConvolutionContext&,
           const ProblemDescription&,
           const AnyInvokeParams& invoke_ctx) const override;
    bool IsApplicable(const ConvolutionContext&, const ProblemDescription&) const override;
    bool IsDynamic() const override { return true; }
    ConvSolution
    GetSolution(const ConvolutionContext&,
                const ProblemDescription&,
<<<<<<< HEAD
                const PerformanceConfigHipImplicitGemm3DGroupWrwXdlops&) const override;
=======
                const PerformanceConfigHipImplicitGemm3DGroupBwdXdlops&) const override;
>>>>>>> a7a62837
    /// \ref igemm_get_wti_magic_number
    float GetWti(const ConvolutionContext&, const ProblemDescription&) const override
    {
        return 0.02f;
    };

private:
    template <typename DataType>
    bool CheckCKApplicability(const ProblemDescription&) const;
};

// Use struct as a syntactic sugar to make the intent as clear as possible.
struct ThisSolverIsDeprecatedStatic
{
    static bool IsDisabled(const ConvolutionContext& ctx);
};

} // namespace solver
} // namespace miopen

#endif // GUARD_MIOPEN_SOLVER_HPP_<|MERGE_RESOLUTION|>--- conflicted
+++ resolved
@@ -4887,18 +4887,12 @@
     bool CheckCKApplicability(const ProblemDescription&) const;
 };
 
-<<<<<<< HEAD
 struct PerformanceConfigHipImplicitGemm3DGroupWrwXdlops
     : PerfConfigBase<PerformanceConfigHipImplicitGemm3DGroupWrwXdlops>
-=======
-struct PerformanceConfigHipImplicitGemm3DGroupBwdXdlops
-    : PerfConfigBase<PerformanceConfigHipImplicitGemm3DGroupBwdXdlops>
->>>>>>> a7a62837
 {
     int index;
     std::string kernel_id;
     std::vector<std::string> valid_kernels;
-<<<<<<< HEAD
     PerformanceConfigHipImplicitGemm3DGroupWrwXdlops(int idx, std::string kernl_id)
         : index(idx), kernel_id(kernl_id)
     {
@@ -4909,18 +4903,6 @@
     }
     PerformanceConfigHipImplicitGemm3DGroupWrwXdlops(bool)
         : PerformanceConfigHipImplicitGemm3DGroupWrwXdlops(0, "")
-=======
-    PerformanceConfigHipImplicitGemm3DGroupBwdXdlops(int idx, std::string kernl_id)
-        : index(idx), kernel_id(kernl_id)
-    {
-    }
-    PerformanceConfigHipImplicitGemm3DGroupBwdXdlops()
-        : PerformanceConfigHipImplicitGemm3DGroupBwdXdlops(0, "")
-    {
-    }
-    PerformanceConfigHipImplicitGemm3DGroupBwdXdlops(bool)
-        : PerformanceConfigHipImplicitGemm3DGroupBwdXdlops(0, "")
->>>>>>> a7a62837
     {
     }
     void HeuristicInit(const ProblemDescription&);
@@ -4936,11 +4918,7 @@
     {
         f(s.kernel_id, "kernel_id");
     }
-<<<<<<< HEAD
     bool operator==(const PerformanceConfigHipImplicitGemm3DGroupWrwXdlops& other) const;
-=======
-    bool operator==(const PerformanceConfigHipImplicitGemm3DGroupBwdXdlops& other) const;
->>>>>>> a7a62837
 
 private:
     template <typename DataType>
@@ -4949,7 +4927,6 @@
     bool CheckIsSupportCKArgs(const ProblemDescription&) const;
 };
 
-<<<<<<< HEAD
 struct ConvHipImplicitGemm3DGroupWrwXdlops final
     : ConvTunableSolver<PerformanceConfigHipImplicitGemm3DGroupWrwXdlops>
 {
@@ -4959,29 +4936,13 @@
     }
 
     PerformanceConfigHipImplicitGemm3DGroupWrwXdlops
-=======
-struct ConvHipImplicitGemm3DGroupBwdXdlops final
-    : ConvTunableSolver<PerformanceConfigHipImplicitGemm3DGroupBwdXdlops>
-{
-    const std::string& SolverDbId() const override
-    {
-        return GetSolverDbId<ConvHipImplicitGemm3DGroupBwdXdlops>();
-    }
-
-    PerformanceConfigHipImplicitGemm3DGroupBwdXdlops
->>>>>>> a7a62837
     GetDefaultPerformanceConfig(const ConvolutionContext&,
                                 const ProblemDescription&) const override;
     bool IsValidPerformanceConfig(
         const ConvolutionContext&,
         const ProblemDescription&,
-<<<<<<< HEAD
         const PerformanceConfigHipImplicitGemm3DGroupWrwXdlops&) const override;
     PerformanceConfigHipImplicitGemm3DGroupWrwXdlops
-=======
-        const PerformanceConfigHipImplicitGemm3DGroupBwdXdlops&) const override;
-    PerformanceConfigHipImplicitGemm3DGroupBwdXdlops
->>>>>>> a7a62837
     Search(const ConvolutionContext&,
            const ProblemDescription&,
            const AnyInvokeParams& invoke_ctx) const override;
@@ -4990,11 +4951,7 @@
     ConvSolution
     GetSolution(const ConvolutionContext&,
                 const ProblemDescription&,
-<<<<<<< HEAD
                 const PerformanceConfigHipImplicitGemm3DGroupWrwXdlops&) const override;
-=======
-                const PerformanceConfigHipImplicitGemm3DGroupBwdXdlops&) const override;
->>>>>>> a7a62837
     /// \ref igemm_get_wti_magic_number
     float GetWti(const ConvolutionContext&, const ProblemDescription&) const override
     {
@@ -5006,6 +4963,82 @@
     bool CheckCKApplicability(const ProblemDescription&) const;
 };
 
+struct PerformanceConfigHipImplicitGemm3DGroupBwdXdlops
+    : PerfConfigBase<PerformanceConfigHipImplicitGemm3DGroupBwdXdlops>
+{
+    int index;
+    std::string kernel_id;
+    std::vector<std::string> valid_kernels;
+    PerformanceConfigHipImplicitGemm3DGroupBwdXdlops(int idx, std::string kernl_id)
+        : index(idx), kernel_id(kernl_id)
+    {
+    }
+    PerformanceConfigHipImplicitGemm3DGroupBwdXdlops()
+        : PerformanceConfigHipImplicitGemm3DGroupBwdXdlops(0, "")
+    {
+    }
+    PerformanceConfigHipImplicitGemm3DGroupBwdXdlops(bool)
+        : PerformanceConfigHipImplicitGemm3DGroupBwdXdlops(0, "")
+    {
+    }
+    void HeuristicInit(const ProblemDescription&);
+    bool SetNextValue(const ProblemDescription&);
+    bool IsValidValue() const;
+    bool IsValid(const ConvolutionContext&, const ProblemDescription& problem) const
+    {
+        return IsValid(problem);
+    }
+    bool IsValid(const ProblemDescription&) const;
+    template <typename Self, typename F>
+    static void Visit(Self&& s, F f)
+    {
+        f(s.kernel_id, "kernel_id");
+    }
+    bool operator==(const PerformanceConfigHipImplicitGemm3DGroupBwdXdlops& other) const;
+
+private:
+    template <typename DataType>
+    void Init(const ProblemDescription&);
+    template <typename DataType>
+    bool CheckIsSupportCKArgs(const ProblemDescription&) const;
+};
+
+struct ConvHipImplicitGemm3DGroupBwdXdlops final
+    : ConvTunableSolver<PerformanceConfigHipImplicitGemm3DGroupBwdXdlops>
+{
+    const std::string& SolverDbId() const override
+    {
+        return GetSolverDbId<ConvHipImplicitGemm3DGroupBwdXdlops>();
+    }
+
+    PerformanceConfigHipImplicitGemm3DGroupBwdXdlops
+    GetDefaultPerformanceConfig(const ConvolutionContext&,
+                                const ProblemDescription&) const override;
+    bool IsValidPerformanceConfig(
+        const ConvolutionContext&,
+        const ProblemDescription&,
+        const PerformanceConfigHipImplicitGemm3DGroupBwdXdlops&) const override;
+    PerformanceConfigHipImplicitGemm3DGroupBwdXdlops
+    Search(const ConvolutionContext&,
+           const ProblemDescription&,
+           const AnyInvokeParams& invoke_ctx) const override;
+    bool IsApplicable(const ConvolutionContext&, const ProblemDescription&) const override;
+    bool IsDynamic() const override { return true; }
+    ConvSolution
+    GetSolution(const ConvolutionContext&,
+                const ProblemDescription&,
+                const PerformanceConfigHipImplicitGemm3DGroupBwdXdlops&) const override;
+    /// \ref igemm_get_wti_magic_number
+    float GetWti(const ConvolutionContext&, const ProblemDescription&) const override
+    {
+        return 0.02f;
+    };
+
+private:
+    template <typename DataType>
+    bool CheckCKApplicability(const ProblemDescription&) const;
+};
+
 // Use struct as a syntactic sugar to make the intent as clear as possible.
 struct ThisSolverIsDeprecatedStatic
 {
