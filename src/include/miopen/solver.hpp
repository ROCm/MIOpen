--- conflicted
+++ resolved
@@ -1951,25 +1951,24 @@
     ConvSolution GetSolution(const ExecutionContext&, const ProblemDescription&) const;
 };
 
-<<<<<<< HEAD
 struct ConvBinWinogradUltraRxSf2x3 final : ConvSolver
 {
+    // To suppress -Woverloaded-virtual
+    using ConvSolver::IsApplicable;
+
     const std::string& SolverDbId() const override
     {
         return GetSolverDbId<ConvBinWinogradUltraRxSf2x3>();
     }
 
-    bool IsApplicable(const ConvolutionContext& params) const override;
+    bool IsApplicable(const ConvolutionContext& ctx) const override;
     bool IsDynamic() const override { return true; }
-    size_t GetWorkspaceSize(const ConvolutionContext& params) const override;
+    size_t GetWorkspaceSize(const ConvolutionContext& ctx) const override;
     bool MayNeedWorkspace() const override { return true; }
-    ConvSolution GetSolution(const ConvolutionContext& params) const;
-};
-
-struct PerformanceConfigConvBinWinogradRxS : Serializable<PerformanceConfigConvBinWinogradRxS>
-=======
+    ConvSolution GetSolution(const ConvolutionContext& ctx) const;
+};
+
 struct PerformanceConfigConvBinWinogradRxS : PerfConfigBase<PerformanceConfigConvBinWinogradRxS>
->>>>>>> a5f11792
 {
     int n_groups;
     PerformanceConfigConvBinWinogradRxS(int n_groups_);
