--- conflicted
+++ resolved
@@ -1267,11 +1267,14 @@
     ConvSolution GetSolution(const ConvolutionContext&) const;
 };
 
-<<<<<<< HEAD
+struct ConvAsmImplicitGemmGTCDynamicFwdXdlops : SolverBase<ConvolutionContext>
+{
+    bool IsApplicable(const ConvolutionContext& ctx) const;
+    bool IsDynamic() const { return true; }
+    ConvSolution GetSolution(const ConvolutionContext& ctx) const;
+};
+
 struct ConvAsmImplicitGemmGTCDynamicBwdXdlops : SolverBase<ConvolutionContext>
-=======
-struct ConvAsmImplicitGemmGTCDynamicFwdXdlops : SolverBase<ConvolutionContext>
->>>>>>> 26f5d05b
 {
     bool IsApplicable(const ConvolutionContext& ctx) const;
     bool IsDynamic() const { return true; }
