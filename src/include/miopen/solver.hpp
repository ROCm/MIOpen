/*******************************************************************************
*
* MIT License
*
* Copyright (c) 2017 Advanced Micro Devices, Inc.
*
* Permission is hereby granted, free of charge, to any person obtaining a copy
* of this software and associated documentation files (the "Software"), to deal
* in the Software without restriction, including without limitation the rights
* to use, copy, modify, merge, publish, distribute, sublicense, and/or sell
* copies of the Software, and to permit persons to whom the Software is
* furnished to do so, subject to the following conditions:
*
* The above copyright notice and this permission notice shall be included in all
* copies or substantial portions of the Software.
*
* THE SOFTWARE IS PROVIDED "AS IS", WITHOUT WARRANTY OF ANY KIND, EXPRESS OR
* IMPLIED, INCLUDING BUT NOT LIMITED TO THE WARRANTIES OF MERCHANTABILITY,
* FITNESS FOR A PARTICULAR PURPOSE AND NONINFRINGEMENT. IN NO EVENT SHALL THE
* AUTHORS OR COPYRIGHT HOLDERS BE LIABLE FOR ANY CLAIM, DAMAGES OR OTHER
* LIABILITY, WHETHER IN AN ACTION OF CONTRACT, TORT OR OTHERWISE, ARISING FROM,
* OUT OF OR IN CONNECTION WITH THE SOFTWARE OR THE USE OR OTHER DEALINGS IN THE
* SOFTWARE.
*
*******************************************************************************/

#ifndef GUARD_MIOPEN_SOLVER_HPP_
#define GUARD_MIOPEN_SOLVER_HPP_

#include <miopen/config.h>

#include <miopen/conv_solution.hpp>
#include <miopen/logger.hpp>
#include <miopen/mlo_internal.hpp>
#include <miopen/legacy_exhaustive_search.hpp>
#include <miopen/type_name.hpp>
#include <miopen/miopen.h>
#include <miopen/buffer_info.hpp>
#include <miopen/scgemm_param.hpp>

#include <memory>
#include <string>
#include <vector>
#include <ostream>
#include <algorithm>

namespace miopen {

namespace solver {
/// \todo Move wave_size into abstraction wich represent GPU information
const int wave_size = 64;
template <class Solver>
std::string ComputeSolverDbId(Solver)
{
    const auto& const_name = get_type_name<Solver>();
    auto idx               = const_name.find_last_of(':');
    auto name              = const_name.substr(idx + 1);
    std::replace(name.begin(), name.end(), ',', '-');
    name.erase(std::remove(name.begin(), name.end(), ' '), name.end());

    return name;
}

// This will retrieve the id of the solver to write to the database. By
// default it uses the class name. If the class is renamed, this function can
// overriden to keep the name to avoid DB corruption.
template <class Solver>
const std::string& SolverDbId(Solver solver)
{
    static const auto result = ComputeSolverDbId(solver);
    return result;
}

/// Base class for problem solvers.
///
/// Solvers are to be instantiated as const objects and shall not have any variable
/// internal state. Any non-const state information, if required, to be stored in the
/// solver-specific context objects.
///
/// There could be multiple solvers of the same algorithm for a problem config.
/// For example, ConvAsm3x3U and ConvOclDirectFwd3x3
/// are able to solve overlapping sets of 3x3 Direct convolution problems.
template <class Context>
struct SolverBase
{

    /// Initializes performance config to the default values.
    /// The function may involve some euristic to guess the best solution
    /// configuration. It is assumed that the function takes constant time
    /// to finish and does not run kernels to measure performance etc.
    /// The function shall always return valid config.
    /// Only implemented by SearchableSolvers
    /// PerformanceConfig GetPerformanceConfig(const ConvolutionContext&) const;

    /// Should return false if performance config is wrong for a problem.
    /// Main use is validation of values read from the perf db.
    /// Only implemented by SearchableSolvers
    /// bool IsValidPerformanceConfig(const Context&, const PerformanceConfig&) const
    /// {
    ///     return true; // Do not check by default.
    /// }

    /// Returns true if solution can work on given SW/HW platform (runtime/device)
    /// and provides correct result for the problem config.
    ///
    /// Every SolverBase which IsApplicable() for some problem config must be able to
    /// GetPerformanceConfig() so that GetSolution() would return valid
    /// solution for a problem (i.e. convolution). In other words, if a Solution
    /// says "I'm suitable" for a problem, it agrees to solve that problem correctly.
    bool IsApplicable(const Context&) const { return false; }

    // Returns the workspace size required by the solver for a given ConvolutionContext
    size_t GetWorkspaceSize(const Context&) const { return 0; };

    /// Takes problem config, optimization parameters and other info
    /// and computes information required to build and run the kernel(s).
    /// ConvSolution GetSolution(const ConvolutionContext& params) const;

    /// Searchable solvers provide a GetSolution that takes a Context and PerformanceConfig
    /// ConvSolution GetSolution(const ConvolutionContext& params,
    ///                          const PerformanceConfig& config) const;

    /// Temporary solver-specific method until we have generic means for running solutions.
    /// int RunAndMeasureSolution(const miopen::Handle& profile_h,
    ///                          Data_t bot_ocl_buf,
    ///                          Data_t top_ocl_buf,
    ///                          Data_t wei_ocl_buf,
    ///                          Data_t bias_ocl_buf,
    ///                          const ConvolutionContext& params,
    ///                          const ConvSolution& solution,
    ///                          float& elapsed_time) const;
};

struct PerformanceConfigConvAsm3x3U : Serializable<PerformanceConfigConvAsm3x3U>
{
    int limit_wave_cnt;        // [0..9]
    int filters_per_wave;      // [1..8]
    int output_lines_per_wave; // [1..8]

    PerformanceConfigConvAsm3x3U(int lwc, int fpw, int olpw);
    PerformanceConfigConvAsm3x3U() : PerformanceConfigConvAsm3x3U(-1, -1, -1) {}
    PerformanceConfigConvAsm3x3U(bool) : PerformanceConfigConvAsm3x3U(0, 1, 1) {}

    template <class Self, class F>
    static void Visit(Self&& self, F f)
    {
        f(self.limit_wave_cnt, "limit_wave_cnt");
        f(self.filters_per_wave, "filters_per_wave");
        f(self.output_lines_per_wave, "output_lines_per_wave");
    }

    void EuristicInit(const ConvolutionContext& config);
    bool IsValidValue() const;
    bool SetNextValue();
    bool IsValid(const ConvolutionContext& config) const;
    bool operator==(const PerformanceConfigConvAsm3x3U& other) const;
    std::string ToString() const;
};

struct ConvAsm3x3U : SolverBase<ConvolutionContext>
{
    bool IsApplicable(const ConvolutionContext& params) const;
    PerformanceConfigConvAsm3x3U GetPerformanceConfig(const ConvolutionContext&) const;
    bool IsValidPerformanceConfig(const ConvolutionContext&,
                                  const PerformanceConfigConvAsm3x3U&) const;
    PerformanceConfigConvAsm3x3U Search(const ConvolutionContext&) const;
    ConvSolution GetSolution(const ConvolutionContext& params,
                             const PerformanceConfigConvAsm3x3U& config,
                             bool disableConfigOverrideFromEnv = false) const;
    template <typename B, typename T>
    int RunAndMeasureSolution(const miopen::Handle& profile_h,
                              B bot_ocl_buf,
                              T top_ocl_buf,
                              ConstData_t wei_ocl_buf,
                              ConstData_t bias_ocl_buf,
                              const ConvolutionContext& params,
                              const ConvSolution& solution,
                              float& elapsed_time) const;
};

struct PerformanceConfigConvAsm1x1U : Serializable<PerformanceConfigConvAsm1x1U>
{
    // ----------------- // Full set          Optimized       Spare
    // ----------------------------------------------------------------------------
    int read_size;        // [1..4]            <same>          <same>
    int k_mult;           // 1,[4,8,12..32]    2^n[8..32]      1,4
    int chunks_per_wave;  // [1..16]           [1..8]          <same>
    int chunk_size;       // 2^n[1..64]        2^n[16..64]     1,4
    int n_mult;           // [1..8]            [1..4]          <same>
    int c_mult;           // 2^n[1..32]        2^n[1..4]       <same>
    int waves_c_in_group; // [1..8]            [1..4]          <same>
    int waves_k_in_group; // 1,[2,4,8]         1,[2,4,8]       <same>
    bool use_spare_set;

    PerformanceConfigConvAsm1x1U(int, int, int, int, int, int, int, int, bool);
    PerformanceConfigConvAsm1x1U()
        : PerformanceConfigConvAsm1x1U(-1, -1, -1, -1, -1, -1, -1, -1, false)
    {
    }
    PerformanceConfigConvAsm1x1U(bool spare);

    template <class Self, class F>
    static void Visit(Self&& self, F f)
    {
        f(self.read_size, "read_size");
        f(self.k_mult, "k_mult");
        f(self.chunks_per_wave, "chunks_per_wave");
        f(self.chunk_size, "chunk_size");
        f(self.n_mult, "n_mult");
        f(self.c_mult, "c_mult");
        f(self.waves_c_in_group, "waves_c_in_group");
        f(self.waves_k_in_group, "waves_k_in_group");
    }

    // clang-format off
    int GetReadSize() const { return read_size; }
    int GetKMult() const { return k_mult; }
    int GetChunksPerWave() const { return chunks_per_wave; }
    int GetChunkSize() const { return chunk_size; }
    int GetNMult() const { return n_mult; }
    int GetCMult() const { return c_mult; }
    int GetWavesCInGroup() const { return waves_c_in_group; }
    int GetWavesKInGroup() const { return waves_k_in_group; }
    int GetNPerGpr() const { assert(chunk_size); return 64 / chunk_size; }
    // clang-format on

    void EuristicInit(const ConvolutionContext& config);
    bool IsValidValue() const;
    bool SetNextValue();
    bool IsValid(const ConvolutionContext& config) const;
    bool operator==(const PerformanceConfigConvAsm1x1U& other) const;
    std::string ToString() const;
};

struct ConvAsm1x1U : SolverBase<ConvolutionContext>
{
    PerformanceConfigConvAsm1x1U GetPerformanceConfig(const ConvolutionContext&) const;
    bool IsValidPerformanceConfig(const ConvolutionContext&,
                                  const PerformanceConfigConvAsm1x1U&) const;
    PerformanceConfigConvAsm1x1U Search(const ConvolutionContext&) const;
    bool IsApplicable(const ConvolutionContext& params) const;
    size_t GetWorkspaceSize(const ConvolutionContext& params) const;
    ConvSolution GetSolution(const ConvolutionContext& params,
                             const PerformanceConfigConvAsm1x1U& config,
                             bool disableConfigOverrideFromEnv = false) const;
    template <typename B, typename T>
    int RunAndMeasureSolution(const miopen::Handle& profile_h,
                              B bot_ocl_buf,
                              T top_ocl_buf,
                              ConstData_t wei_ocl_buf,
                              ConstData_t bias_ocl_buf,
                              const ConvolutionContext& params,
                              const ConvSolution& solution,
                              float& elapsed_time) const;
};

struct PerformanceConfigConvBiasActivAsm1x1U : PerformanceConfigConvAsm1x1U
{
    PerformanceConfigConvBiasActivAsm1x1U(bool spare) : PerformanceConfigConvAsm1x1U(spare) {}
    PerformanceConfigConvBiasActivAsm1x1U()
        : PerformanceConfigConvAsm1x1U(-1, -1, -1, -1, -1, -1, -1, -1, false)
    {
    }
    bool IsValid(const ConvolutionContext& config) const;
    bool operator==(const PerformanceConfigConvBiasActivAsm1x1U& other) const;
};

struct ConvBiasActivAsm1x1U : ConvAsm1x1U
{
    PerformanceConfigConvBiasActivAsm1x1U GetPerformanceConfig(const ConvolutionContext&) const;
    template <typename B, typename T>
    int RunAndMeasureSolution(const miopen::Handle& profile_h,
                              B bot_ocl_buf,
                              T top_ocl_buf,
                              ConstData_t wei_ocl_buf,
                              ConstData_t bias_ocl_buf,
                              const ConvolutionContext& params,
                              const ConvSolution& solution,
                              float& elapsed_time) const;

    PerformanceConfigConvBiasActivAsm1x1U Search(const ConvolutionContext&) const;
};

struct PerformanceConfigConvAsm1x1UV2 : Serializable<PerformanceConfigConvAsm1x1UV2>
{
    // ----------------- // Full set          Optimized       Spare
    // ----------------------------------------------------------------------------
    int chunk_size;       // 2^n[1..64]        2^n[16..64]     <same>
    int dwords_per_ld;    // [1..4]            1,2,3           <same>
    int k_mult;           // [1..32]           8,16            1,2,3,4
    int c_mult;           // [1..32]           2^n[1..4]       <same>
    int n_mult;           // [1..32]           1,2             <same>
    int w_mult;           // [1..32]           1,2             <same>
    int h_mult;           // [1..32]           1,2             <same>
    int h_per_chunk;      // 2^n[1..64]        [2,4,8]         <same>
    int waves_k_in_group; // [1..8]            2,4             <same>
    int waves_c_in_group; // [1..8]            1,2             <same>
    bool use_spare_set;

    PerformanceConfigConvAsm1x1UV2(int, int, int, int, int, int, int, int, int, int, bool);
    PerformanceConfigConvAsm1x1UV2()
        : PerformanceConfigConvAsm1x1UV2(-1, -1, -1, -1, -1, -1, -1, -1, -1, -1, false)
    {
    }
    PerformanceConfigConvAsm1x1UV2(bool spare);

    template <class Self, class F>
    static void Visit(Self&& self, F f)
    {
        f(self.chunk_size, "chunk_size");
        f(self.dwords_per_ld, "dwords_per_ld");
        f(self.k_mult, "k_mult");
        f(self.c_mult, "c_mult");
        f(self.n_mult, "n_mult");
        f(self.w_mult, "w_mult");
        f(self.h_mult, "h_mult");
        f(self.h_per_chunk, "h_per_chunk");
        f(self.waves_k_in_group, "waves_k_in_group");
        f(self.waves_c_in_group, "waves_c_in_group");
    }

    // clang-format off
    int GetChunkSize() const { return chunk_size; }
    int GetDwordsPerLd() const { return dwords_per_ld; }
    int GetCMult() const { return c_mult; }
    int GetKMult() const { return k_mult; }
    int GetNMult() const { return n_mult; }
    int GetWMult() const { return w_mult; }
    int GetHMult() const { return h_mult; }
    int GetHPerChunk() const { return h_per_chunk; }
    int GetWavesCInGroup() const { return waves_c_in_group; }
    int GetWavesKInGroup() const { return waves_k_in_group; }
    int GetNPerGpr() const { assert(chunk_size); return 64 / chunk_size; }
    // clang-format on

    void EuristicInit(const ConvolutionContext& config);
    bool IsValidValue() const;
    bool SetNextValue();
    bool IsValid(const ConvolutionContext& config) const;
    bool operator==(const PerformanceConfigConvAsm1x1UV2& other) const;
    std::string ToString() const;
};

struct ConvAsm1x1UV2 : SolverBase<ConvolutionContext>
{
    PerformanceConfigConvAsm1x1UV2 GetPerformanceConfig(const ConvolutionContext&) const;
    bool IsValidPerformanceConfig(const ConvolutionContext&,
                                  const PerformanceConfigConvAsm1x1UV2&) const;
    PerformanceConfigConvAsm1x1UV2 Search(const ConvolutionContext&) const;
    bool IsApplicable(const ConvolutionContext& params) const;
    ConvSolution GetSolution(const ConvolutionContext& params,
                             const PerformanceConfigConvAsm1x1UV2& config,
                             bool disableConfigOverrideFromEnv = false) const;
    template <typename B, typename T>
    int RunAndMeasureSolution(const miopen::Handle& profile_h,
                              B bot_ocl_buf,
                              T top_ocl_buf,
                              ConstData_t wei_ocl_buf,
                              ConstData_t bias_ocl_buf,
                              const ConvolutionContext& params,
                              const ConvSolution& solution,
                              float& elapsed_time) const;
};

struct ConvAsm5x10u2v2f1 : SolverBase<ConvolutionContext>
{
    bool IsApplicable(const ConvolutionContext& params) const;
    ConvSolution GetSolution(const ConvolutionContext& params) const;
};

struct ConvAsm5x10u2v2b1 : SolverBase<ConvolutionContext>
{
    bool IsApplicable(const ConvolutionContext& params) const;
    ConvSolution GetSolution(const ConvolutionContext& params) const;
};

struct ConvAsm7x7c3h224w224k64u2v2p3q3f1 : SolverBase<ConvolutionContext>
{
    bool IsApplicable(const ConvolutionContext& params) const;
    ConvSolution GetSolution(const ConvolutionContext& params) const;
};

struct ConvOclDirectFwd11x11 : SolverBase<ConvolutionContext>
{
    bool IsApplicable(const ConvolutionContext& params) const;
    ConvSolution GetSolution(const ConvolutionContext& params) const;
};

struct ConvOclDirectFwdGen : SolverBase<ConvolutionContext>
{
    bool IsApplicable(const ConvolutionContext& params) const;
    ConvSolution GetSolution(const ConvolutionContext& params) const;
};

struct ConvOclDirectFwd3x3 : SolverBase<ConvolutionContext>
{
    bool IsApplicable(const ConvolutionContext& params) const;
    ConvSolution GetSolution(const ConvolutionContext& params) const;
};

struct PerformanceImplicitGemm : Serializable<PerformanceImplicitGemm>
{
    int BPerBlock; // 2^n[8..16]
    int KPerBlock; // 2^n[32..128]
    int EPerBlock; // 2^n[4..16]

    int GemmNRepeat; // == 2

    int GemmMPerThreadSubC; // 2^n[2..4]
    int GemmNPerThreadSubC; // 2^n[2..4]

    int GemmMLevel0Cluster; // 2^n[1..4]
    int GemmNLevel0Cluster; // 2^n[1..4]
    int GemmMLevel1Cluster; // 2^n[1..4]
    int GemmNLevel1Cluster; // 2^n[1..4]

    int InBlockCopyClusterLengths_E;  // 2^n[4..16]
    int InBlockCopyClusterLengths_B;  // 2^n[8..16]
    int InBlockCopyClusterLengths_N1; // 2^n[1..2]
    int InBlockCopyClusterLengths_N2; // 2^n[1..4]

    int WeiBlockCopyClusterLengths_E; // 2^n[1..4]
    int WeiBlockCopyClusterLengths_K; // 2^n[16..128]

    bool use_spare_set;

    PerformanceImplicitGemm(
        int, int, int, int, int, int, int, int, int, int, int, int, int, int, int, int, bool);

    PerformanceImplicitGemm()
        : PerformanceImplicitGemm(
              -1, -1, -1, -1, -1, -1, -1, -1, -1, -1, -1, -1, -1, -1, -1, -1, false)
    {
    }

    PerformanceImplicitGemm(bool spare);

    template <class Self, class F>
    static void Visit(Self&& self, F f)
    {
        f(self.BPerBlock, "BPerBlock");
        f(self.KPerBlock, "KPerBlock");
        f(self.EPerBlock, "EPerBlock");
        f(self.GemmNRepeat, "GemmNRepeat");
        f(self.GemmMPerThreadSubC, "GemmMPerThreadSubC");
        f(self.GemmNPerThreadSubC, "GemmNPerThreadSubC");
        f(self.GemmMLevel0Cluster, "GemmMLevel0Cluster");
        f(self.GemmNLevel0Cluster, "GemmNLevel0Cluster");
        f(self.GemmMLevel1Cluster, "GemmMLevel1Cluster");
        f(self.GemmNLevel1Cluster, "GemmNLevel1Cluster");
        f(self.InBlockCopyClusterLengths_E, "InBlockCopyClusterLengths_E");
        f(self.InBlockCopyClusterLengths_N1, "InBlockCopyClusterLengths_N1");
        f(self.InBlockCopyClusterLengths_B, "InBlockCopyClusterLengths_B");
        f(self.InBlockCopyClusterLengths_N2, "InBlockCopyClusterLengths_N2");
        f(self.WeiBlockCopyClusterLengths_E, "WeiBlockCopyClusterLengths_E");
        f(self.WeiBlockCopyClusterLengths_K, "WeiBlockCopyClusterLengths_K");
    }

    void EuristicInit(const ConvolutionContext& config);
    bool IsValidValue() const;
    bool SetNextValue();
    bool IsValid(const ConvolutionContext& ctx) const;
    bool operator==(const PerformanceImplicitGemm& other) const;
    std::string ToString() const;
};

struct PerformanceImplicitGemmV4R1 : public PerformanceImplicitGemm
{
    PerformanceImplicitGemmV4R1(int a,
                                int b,
                                int c,
                                int d,
                                int e,
                                int f,
                                int g,
                                int h,
                                int i,
                                int j,
                                int k,
                                int l,
                                int m,
                                int n,
                                int o,
                                int p,
                                bool q)
        : PerformanceImplicitGemm(a, b, c, d, e, f, g, h, i, j, k, l, m, n, o, p, q)
    {
    }

    PerformanceImplicitGemmV4R1()
        : PerformanceImplicitGemmV4R1(
              -1, -1, -1, -1, -1, -1, -1, -1, -1, -1, -1, -1, -1, -1, -1, -1, false)
    {
    }

    PerformanceImplicitGemmV4R1(bool spare) : PerformanceImplicitGemm(spare) {}

    bool IsValid(const ConvolutionContext& ctx) const;
};

struct PerformanceImplicitGemmV4R4Fwd : Serializable<PerformanceImplicitGemmV4R4Fwd>
{
    int BlockSize;

    int GemmMPerBlock;
    int GemmNPerBlock;
    int GemmKPerBlock;

    int GemmMPerThread;
    int GemmNPerThread;

    bool use_spare_set;

    PerformanceImplicitGemmV4R4Fwd(int, int, int, int, int, int, bool);

    PerformanceImplicitGemmV4R4Fwd(int a, int b, int c, int d, int e, int f)
        : PerformanceImplicitGemmV4R4Fwd(a, b, c, d, e, f, false)
    {
    }

    PerformanceImplicitGemmV4R4Fwd() : PerformanceImplicitGemmV4R4Fwd(-1, -1, -1, -1, -1, -1, false)
    {
    }

    PerformanceImplicitGemmV4R4Fwd(bool spare);

    bool operator==(const PerformanceImplicitGemmV4R4Fwd& other) const;

    template <class Self, class F>
    static void Visit(Self&& self, F f)
    {
        f(self.BlockSize, "BlockSize");
        f(self.GemmMPerBlock, "GemmMPerBlock");
        f(self.GemmNPerBlock, "GemmNPerBlock");
        f(self.GemmKPerBlock, "GemmKPerBlock");
        f(self.GemmMPerThread, "GemmMPerThread");
        f(self.GemmNPerThread, "GemmNPerThread");
    }

    std::tuple<int, bool> CalculateGridSize(const ConvolutionContext& ctx) const;
    std::tuple<int, int, int, int, bool>
    CalculateBlockGemmPerformanceParameters(const ConvolutionContext& ctx) const;
    std::tuple<int, int, int, int, bool>
    CalculateGemmABlockCopyPerformanceParameters(const ConvolutionContext& ctx) const;
    std::tuple<int, int, int, int, bool>
    CalculateGemmBBlockCopyPerformanceParameters(const ConvolutionContext& ctx) const;
    std::tuple<int, bool>
    CalculateGemmCThreadCopyPerformanceParameters(const ConvolutionContext& ctx) const;
    std::tuple<std::size_t, bool> CalculateLdsNumberOfByte(const ConvolutionContext& ctx) const;
    bool IsValidValue() const;
    bool IsValid(const ConvolutionContext& ctx) const;
    void EuristicInit(const ConvolutionContext& ctx);
    bool SetNextValue();
    std::string ToString() const;
};

struct PerformanceImplicitGemmV4R4WrW : Serializable<PerformanceImplicitGemmV4R4WrW>
{
    int BlockSize;

    int GemmMPerBlock;
    int GemmNPerBlock;
    int GemmKPerBlock;

    int GemmMPerThread;
    int GemmNPerThread;

    bool use_spare_set;

    PerformanceImplicitGemmV4R4WrW(int, int, int, int, int, int, bool);

    PerformanceImplicitGemmV4R4WrW(int a, int b, int c, int d, int e, int f)
        : PerformanceImplicitGemmV4R4WrW(a, b, c, d, e, f, false)
    {
    }

    PerformanceImplicitGemmV4R4WrW() : PerformanceImplicitGemmV4R4WrW(-1, -1, -1, -1, -1, -1, false)
    {
    }

    PerformanceImplicitGemmV4R4WrW(bool spare);

    bool operator==(const PerformanceImplicitGemmV4R4WrW& other) const;

    template <class Self, class F>
    static void Visit(Self&& self, F f)
    {
        f(self.BlockSize, "BlockSize");
        f(self.GemmMPerBlock, "GemmMPerBlock");
        f(self.GemmNPerBlock, "GemmNPerBlock");
        f(self.GemmKPerBlock, "GemmKPerBlock");
        f(self.GemmMPerThread, "GemmMPerThread");
        f(self.GemmNPerThread, "GemmNPerThread");
    }

    std::tuple<int, bool> CalculateGridSize(const ConvolutionContext& ctx) const;
    std::tuple<int, int, int, int, bool>
    CalculateBlockGemmPerformanceParameters(const ConvolutionContext& ctx) const;
    std::tuple<int, int, int, int, bool>
    CalculateGemmABlockCopyPerformanceParameters(const ConvolutionContext& ctx) const;
    std::tuple<int, int, int, int, bool>
    CalculateGemmBBlockCopyPerformanceParameters(const ConvolutionContext& ctx) const;
    std::tuple<int, bool>
    CalculateGemmCThreadCopyPerformanceParameters(const ConvolutionContext& ctx) const;
    std::tuple<std::size_t, bool> CalculateLdsNumberOfByte(const ConvolutionContext& ctx) const;
    bool IsValidValue() const;
    bool IsValid(const ConvolutionContext& ctx) const;
    void EuristicInit(const ConvolutionContext& ctx);
    bool SetNextValue();
    std::string ToString() const;
};

struct PerformanceImplicitGemmBwdDataV1R1 : Serializable<PerformanceImplicitGemmBwdDataV1R1>
{
    int BlockSize;

    int GemmMPerBlock;
    int GemmNPerBlock;
    int GemmKPerBlock;

    int GemmMPerThread;
    int GemmNPerThread;

    bool use_spare_set;

    PerformanceImplicitGemmBwdDataV1R1(int, int, int, int, int, int, bool);

    PerformanceImplicitGemmBwdDataV1R1()
        : PerformanceImplicitGemmBwdDataV1R1(-1, -1, -1, -1, -1, -1, false)
    {
    }

    PerformanceImplicitGemmBwdDataV1R1(int a, int b, int c, int d, int e, int f)
        : PerformanceImplicitGemmBwdDataV1R1(a, b, c, d, e, f, false)
    {
    }

    PerformanceImplicitGemmBwdDataV1R1(bool spare);

    bool operator==(const PerformanceImplicitGemmBwdDataV1R1& other) const;

    template <class Self, class F>
    static void Visit(Self&& self, F f)
    {
        f(self.BlockSize, "BlockSize");
        f(self.GemmMPerBlock, "GemmMPerBlock");
        f(self.GemmNPerBlock, "GemmNPerBlock");
        f(self.GemmKPerBlock, "GemmKPerBlock");
        f(self.GemmMPerThread, "GemmMPerThread");
        f(self.GemmNPerThread, "GemmNPerThread");
    }

    std::tuple<int, bool> CalculateGridSize(const ConvolutionContext& ctx) const;
    std::tuple<int, int, int, int, bool>
    CalculateBlockGemmPerformanceParameters(const ConvolutionContext& ctx) const;
    std::tuple<int, int, int, int, bool>
    CalculateGemmABlockCopyPerformanceParameters(const ConvolutionContext& ctx) const;
    std::tuple<int, int, int, int, bool>
    CalculateGemmBBlockCopyPerformanceParameters(const ConvolutionContext& ctx) const;
    std::tuple<int, bool>
    CalculateGemmCThreadCopyPerformanceParameters(const ConvolutionContext& ctx) const;
    std::tuple<std::size_t, bool> CalculateLdsNumberOfByte(const ConvolutionContext& ctx) const;
    bool IsValidValue() const;
    bool IsValid(const ConvolutionContext& ctx) const;
    void EuristicInit(const ConvolutionContext& ctx);
    bool SetNextValue();
    std::string ToString() const;
};

struct PerformanceImplicitGemmBwdDataV4R1 : Serializable<PerformanceImplicitGemmBwdDataV4R1>
{
    int BlockSize;

    int GemmMPerBlock;
    int GemmNPerBlock;
    int GemmKPerBlock;

    int GemmMPerThread;
    int GemmNPerThread;

    bool use_spare_set;

    PerformanceImplicitGemmBwdDataV4R1(int, int, int, int, int, int, bool);

    PerformanceImplicitGemmBwdDataV4R1()
        : PerformanceImplicitGemmBwdDataV4R1(-1, -1, -1, -1, -1, -1, false)
    {
    }

    PerformanceImplicitGemmBwdDataV4R1(int a, int b, int c, int d, int e, int f)
        : PerformanceImplicitGemmBwdDataV4R1(a, b, c, d, e, f, false)
    {
    }

    PerformanceImplicitGemmBwdDataV4R1(bool spare);

    bool operator==(const PerformanceImplicitGemmBwdDataV4R1& other) const;

    template <class Self, class F>
    static void Visit(Self&& self, F f)
    {
        f(self.BlockSize, "BlockSize");
        f(self.GemmMPerBlock, "GemmMPerBlock");
        f(self.GemmNPerBlock, "GemmNPerBlock");
        f(self.GemmKPerBlock, "GemmKPerBlock");
        f(self.GemmMPerThread, "GemmMPerThread");
        f(self.GemmNPerThread, "GemmNPerThread");
    }

    std::tuple<int, bool> CalculateGridSize(const ConvolutionContext& ctx) const;
    std::tuple<int, int, int, int, bool>
    CalculateBlockGemmPerformanceParameters(const ConvolutionContext& ctx) const;
    std::tuple<int, int, int, int, bool>
    CalculateGemmABlockCopyPerformanceParameters(const ConvolutionContext& ctx) const;
    std::tuple<int, int, int, int, bool>
    CalculateGemmBBlockCopyPerformanceParameters(const ConvolutionContext& ctx) const;
    std::tuple<int, bool>
    CalculateGemmCThreadCopyPerformanceParameters(const ConvolutionContext& ctx) const;
    std::tuple<std::size_t, bool> CalculateLdsNumberOfByte(const ConvolutionContext& ctx) const;
    bool IsValidValue() const;
    bool IsValid(const ConvolutionContext& ctx) const;
    void EuristicInit(const ConvolutionContext& ctx);
    bool SetNextValue();
    std::string ToString() const;
};

struct PerformanceImplicitGemmBwdDataV4R1Xdlops
    : Serializable<PerformanceImplicitGemmBwdDataV4R1Xdlops>
{
    int GemmNPerBlock; // 2^n[8..16]
    int GemmMPerBlock; // 2^n[32..128]
    int GemmKPerBlock; // 2^n[4..16]

    int GemmKPACKSize; // 2^[1..4]

    int GemmMPerWave;
    int GemmNPerWave;

    bool use_spare_set;

    PerformanceImplicitGemmBwdDataV4R1Xdlops(int, int, int, int, int, int, bool);

    PerformanceImplicitGemmBwdDataV4R1Xdlops()
        : PerformanceImplicitGemmBwdDataV4R1Xdlops(-1, -1, -1, -1, -1, -1, false)
    {
    }

    PerformanceImplicitGemmBwdDataV4R1Xdlops(int a, int b, int c, int d, int e, int f)
        : PerformanceImplicitGemmBwdDataV4R1Xdlops(a, b, c, d, e, f, false)
    {
    }

    PerformanceImplicitGemmBwdDataV4R1Xdlops(bool spare);

    bool operator==(const PerformanceImplicitGemmBwdDataV4R1Xdlops& other) const;

    template <class Self, class F>
    static void Visit(Self&& self, F f)
    {
        f(self.GemmNPerBlock, "GemmNPerBlock");
        f(self.GemmMPerBlock, "GemmMPerBlock");
        f(self.GemmKPerBlock, "GemmKPerBlock");
        f(self.GemmKPACKSize, "GemmKPACKSize");
        f(self.GemmMPerWave, "GemmMPerWave");
        f(self.GemmNPerWave, "GemmNPerWave");
    }

    std::tuple<int, bool> CalculateGridSize(const ConvolutionContext& ctx) const;
    std::tuple<std::size_t, bool> CalculateLdsNumberOfByte(const ConvolutionContext& ctx) const;
    std::tuple<int, int, int, int, bool>
    CalculateGemmABlockCopyPerformanceParameters(const ConvolutionContext& ctx) const;
    std::tuple<int, int, int, int, bool>
    CalculateGemmBBlockCopyPerformanceParameters(const ConvolutionContext& ctx) const;
    bool IsValidValue() const;
    bool IsValid(const ConvolutionContext& ctx) const;
    void EuristicInit(const ConvolutionContext& ctx);
    bool SetNextValue();
    std::string ToString() const;
};

struct ConvHipImplicitGemmV4R1Fwd : SolverBase<ConvolutionContext>
{
    PerformanceImplicitGemmV4R1 GetPerformanceConfig(const ConvolutionContext& ctx) const;
    bool IsValidPerformanceConfig(const ConvolutionContext& ctx,
                                  const PerformanceImplicitGemmV4R1& c) const;

    bool IsApplicable(const ConvolutionContext& ctx) const;
    ConvSolution GetSolution(const ConvolutionContext& ctx,
                             const PerformanceImplicitGemmV4R1& config,
                             bool disableConfigOverrideFromEnv = false) const;

    PerformanceImplicitGemmV4R1 Search(const ConvolutionContext&) const;
    int RunAndMeasureSolution(const miopen::Handle& profile_h,
                              ConstData_t bot_buf,
                              Data_t top_buf,
                              ConstData_t wei_buf,
                              ConstData_t bias_buf,
                              const ConvolutionContext& ctx,
                              const ConvSolution& solution,
                              float& elapsed_time) const;
};

struct ConvHipImplicitGemmV4R4Fwd : SolverBase<ConvolutionContext>
{
    static std::tuple<int, int, int> CalculateGemmSize(const ConvolutionContext& ctx);
    bool IsApplicable(const ConvolutionContext& ctx) const;
    PerformanceImplicitGemmV4R4Fwd GetPerformanceConfig(const ConvolutionContext& ctx) const;
    bool IsValidPerformanceConfig(const ConvolutionContext& ctx,
                                  const PerformanceImplicitGemmV4R4Fwd& config) const;
    PerformanceImplicitGemmV4R4Fwd Search(const ConvolutionContext&) const;
    int RunAndMeasureSolution(const miopen::Handle& profile_h,
                              ConstData_t bot_buf,
                              Data_t top_buf,
                              ConstData_t wei_buf,
                              ConstData_t bias_buf,
                              const ConvolutionContext& ctx,
                              const ConvSolution& solution,
                              float& elapsed_time) const;
    ConvSolution GetSolution(const ConvolutionContext& ctx,
                             const PerformanceImplicitGemmV4R4Fwd& config,
                             bool disableConfigOverrideFromEnv = false) const;
};

struct ConvHipImplicitGemmV4Fwd : SolverBase<ConvolutionContext>
{
    PerformanceImplicitGemm GetPerformanceConfig(const ConvolutionContext& ctx) const;
    bool IsValidPerformanceConfig(const ConvolutionContext& ctx,
                                  const PerformanceImplicitGemm& c) const;
    bool IsApplicable(const ConvolutionContext& ctx) const;
    ConvSolution GetSolution(const ConvolutionContext& ctx,
                             const PerformanceImplicitGemm& config,
                             bool disableConfigOverrideFromEnv = false) const;

    PerformanceImplicitGemm Search(const ConvolutionContext&) const;
    int RunAndMeasureSolution(const miopen::Handle& profile_h,
                              ConstData_t bot_buf,
                              Data_t top_buf,
                              ConstData_t wei_buf,
                              ConstData_t bias_buf,
                              const ConvolutionContext& ctx,
                              const ConvSolution& solution,
                              float& elapsed_time) const;
};

struct PerformanceImplicitGemmV4R4GenXdlopsFwdFp32
    : Serializable<PerformanceImplicitGemmV4R4GenXdlopsFwdFp32>
{
    int GemmMPerBlock; // 2^n[32..128]
    int GemmNPerBlock; // 2^n[8..16]
    int GemmKPerBlock; // 2^n[4..16]

    int GemmMPerWave; // [4, 16, 32, 64]
    int GemmNPerWave; // [4, 16, 32, 64]

    bool use_spare_set;

    PerformanceImplicitGemmV4R4GenXdlopsFwdFp32(int, int, int, int, int, bool);

    PerformanceImplicitGemmV4R4GenXdlopsFwdFp32()
        : PerformanceImplicitGemmV4R4GenXdlopsFwdFp32(-1, -1, -1, -1, -1, false)
    {
    }

    PerformanceImplicitGemmV4R4GenXdlopsFwdFp32(bool spare);

    template <class Self, class F>
    static void Visit(Self&& self, F f)
    {
        f(self.GemmMPerBlock, "GemmMPerBlock");
        f(self.GemmNPerBlock, "GemmNPerBlock");
        f(self.GemmKPerBlock, "GemmKPerBlock");
        f(self.GemmMPerWave, "GemmMPerWave");
        f(self.GemmNPerWave, "GemmNPerWave");
    }

    void EuristicInit(const ConvolutionContext& ctx);
    bool IsValidValue() const;
    bool SetNextValue();
    bool IsValid(const ConvolutionContext& ctx) const;
    bool operator==(const PerformanceImplicitGemmV4R4GenXdlopsFwdFp32& other) const;
    std::string ToString() const;

    std::tuple<int, int, int, int, bool>
    CalculateGemmABlockCopyPerformanceParameters(const ConvolutionContext& ctx) const;
    std::tuple<int, int, int, int, bool>
    CalculateGemmBBlockCopyPerformanceParameters(const ConvolutionContext& ctx) const;
    std::tuple<std::size_t, bool> CalculateLdsNumberOfByte(const ConvolutionContext& ctx) const;
};

struct ConvHipImplicitGemmV4R4GenXdlopsFwdFp32 : SolverBase<ConvolutionContext>
{
    PerformanceImplicitGemmV4R4GenXdlopsFwdFp32
    GetPerformanceConfig(const ConvolutionContext& ctx) const;
    bool IsValidPerformanceConfig(const ConvolutionContext& ctx,
                                  const PerformanceImplicitGemmV4R4GenXdlopsFwdFp32& c) const;
    bool IsApplicable(const ConvolutionContext& ctx) const;
    ConvSolution GetSolution(const ConvolutionContext& ctx,
                             const PerformanceImplicitGemmV4R4GenXdlopsFwdFp32& config,
                             bool disableConfigOverrideFromEnv = false) const;

    PerformanceImplicitGemmV4R4GenXdlopsFwdFp32 Search(const ConvolutionContext&) const;
    int RunAndMeasureSolution(const miopen::Handle& profile_h,
                              ConstData_t bot_buf,
                              Data_t top_buf,
                              ConstData_t wei_buf,
                              ConstData_t bias_buf,
                              const ConvolutionContext& ctx,
                              const ConvSolution& solution,
                              float& elapsed_time) const;
};

struct ConvHipImplicitGemmV4R4WrW : SolverBase<ConvolutionContext>
{
    static std::tuple<int, int, int> CalculateGemmSize(const ConvolutionContext& ctx);
    bool IsApplicable(const ConvolutionContext& ctx) const;
    PerformanceImplicitGemmV4R4WrW GetPerformanceConfig(const ConvolutionContext& ctx) const;
    bool IsValidPerformanceConfig(const ConvolutionContext& ctx,
                                  const PerformanceImplicitGemmV4R4WrW& config) const;
    PerformanceImplicitGemmV4R4WrW Search(const ConvolutionContext&) const;
    int RunAndMeasureSolution(const miopen::Handle& profile_h,
                              ConstData_t bot_buf,
                              ConstData_t top_buf,
                              Data_t wei_buf,
                              ConstData_t bias_buf,
                              const ConvolutionContext& ctx,
                              const ConvSolution& solution,
                              float& elapsed_time) const;
    ConvSolution GetSolution(const ConvolutionContext& ctx,
                             const PerformanceImplicitGemmV4R4WrW& config,
                             bool disableConfigOverrideFromEnv = false) const;
};

struct PerformanceImplicitGemmXdlops : Serializable<PerformanceImplicitGemmXdlops>
{
    int BPerBlock; // 2^n[8..16]
    int KPerBlock; // 2^n[32..128]
    int EPerBlock; // 2^n[4..16]
    int EBlocks;   // 2*n[1..64]
    int EPACKSize; // 2*n[1..4] // 1 - fp32; 2,4 - bfp16; 4 - fp16

    int GemmMPerWave;
    int GemmNPerWave;

    int InBlockCopyClusterLengths_E; // 2^n[4..16]
    int InBlockCopyClusterLengths_B; // 2^n[8..16]

    int WeiBlockCopyClusterLengths_E; // 2^n[1..4]
    int WeiBlockCopyClusterLengths_K; // 2^n[16..128]

    bool use_spare_set;

    PerformanceImplicitGemmXdlops(int, int, int, int, int, int, int, int, int, int, int, bool);

    PerformanceImplicitGemmXdlops()
        : PerformanceImplicitGemmXdlops(-1, -1, -1, -1, -1, -1, -1, -1, -1, -1, -1, false)
    {
    }

    PerformanceImplicitGemmXdlops(bool spare);

    template <class Self, class F>
    static void Visit(Self&& self, F f)
    {
        f(self.BPerBlock, "BPerBlock");
        f(self.KPerBlock, "KPerBlock");
        f(self.EPerBlock, "EPerBlock");
        f(self.EBlocks, "EBlocks");
        f(self.EPACKSize, "EPACKSize");
        f(self.GemmMPerWave, "GemmMPerWave");
        f(self.GemmNPerWave, "GemmNPerWave");
        f(self.InBlockCopyClusterLengths_E, "InBlockCopyClusterLengths_E");
        f(self.InBlockCopyClusterLengths_B, "InBlockCopyClusterLengths_B");
        f(self.WeiBlockCopyClusterLengths_E, "WeiBlockCopyClusterLengths_E");
        f(self.WeiBlockCopyClusterLengths_K, "WeiBlockCopyClusterLengths_K");
    }

    void EuristicInit(const ConvolutionContext& ctx);
    bool IsValidValue() const;
    bool SetNextValue();
    bool IsValid(const ConvolutionContext& ctx) const;
    bool operator==(const PerformanceImplicitGemmXdlops& other) const;
    std::string ToString() const;
};

struct PerformanceImplicitGemmForwardV4R4Xdlops
    : Serializable<PerformanceImplicitGemmForwardV4R4Xdlops>
{
    int GemmMPerBlock;
    int GemmNPerBlock;
    int GemmKPerBlock;
    int GemmMPerWave;
    int GemmNPerWave;
    int GemmKPack;
    bool GemmAThreadCopyMoreGemmK;
    bool GemmBThreadCopyMoreGemmKPack;

    PerformanceImplicitGemmForwardV4R4Xdlops(int, int, int, int, int, int, bool, bool);
    PerformanceImplicitGemmForwardV4R4Xdlops();
    PerformanceImplicitGemmForwardV4R4Xdlops(bool) : PerformanceImplicitGemmForwardV4R4Xdlops() {}

    template <class Self, class F>
    static void Visit(Self&& self, F f)
    {
        f(self.GemmMPerBlock, "GemmMPerBlock");
        f(self.GemmNPerBlock, "GemmNPerBlock");
        f(self.GemmKPerBlock, "GemmKPerBlock");
        f(self.GemmMPerWave, "GemmMPerWave");
        f(self.GemmNPerWave, "GemmNPerWave");
        f(self.GemmKPack, "GemmKPack");
        f(self.GemmAThreadCopyMoreGemmK, "GemmAThreadCopyMoreGemmK");
        f(self.GemmBThreadCopyMoreGemmKPack, "GemmBThreadCopyMoreGemmKPack");
    }

    bool operator==(const PerformanceImplicitGemmForwardV4R4Xdlops& other) const;
    std::string ToString() const;

    void EuristicInit(const ConvolutionContext& ctx);
    bool SetNextValue();
    bool IsValidValue() const;
    bool IsValid(const ConvolutionContext& ctx) const;
    bool IsReallyValid(const ConvolutionContext& ctx) const;
    bool IsFastToBeUsedForTuning(const ConvolutionContext& ctx) const;

    std::tuple<int, bool> CalculateBlockSize() const;
    std::tuple<int, bool> CalculateGridSize(const ConvolutionContext& ctx) const;
    std::tuple<int, int, int, int, int, bool>
    CalculateGemmABlockCopyPerformanceParameters(const ConvolutionContext& ctx) const;
    std::tuple<int, int, int, int, int, bool>
    CalculateGemmBBlockCopyPerformanceParameters(const ConvolutionContext& ctx) const;
    std::tuple<std::size_t, bool> CalculateLdsNumberOfByte(const ConvolutionContext& ctx) const;
};

<<<<<<< HEAD
struct PerformanceImplicitGemmBwdV1R1Xdlops
    : Serializable<PerformanceImplicitGemmBwdV1R1Xdlops>
{
    int GemmMPerBlock;
    int GemmNPerBlock;
    int GemmKPerBlock;
    int GemmMPerWave;
    int GemmNPerWave;
    int GemmKPack;
    bool GemmAThreadCopyMoreGemmK;
    bool GemmBThreadCopyMoreGemmKPack;

    PerformanceImplicitGemmBwdV1R1Xdlops(int, int, int, int, int, int, bool, bool);
    PerformanceImplicitGemmBwdV1R1Xdlops();
    PerformanceImplicitGemmBwdV1R1Xdlops(bool) : PerformanceImplicitGemmBwdV1R1Xdlops() {}

    template <class Self, class F>
    static void Visit(Self&& self, F f)
    {
        f(self.GemmMPerBlock, "GemmMPerBlock");
        f(self.GemmNPerBlock, "GemmNPerBlock");
        f(self.GemmKPerBlock, "GemmKPerBlock");
        f(self.GemmMPerWave, "GemmMPerWave");
        f(self.GemmNPerWave, "GemmNPerWave");
        f(self.GemmKPack, "GemmKPack");
        f(self.GemmAThreadCopyMoreGemmK, "GemmAThreadCopyMoreGemmK");
        f(self.GemmBThreadCopyMoreGemmKPack, "GemmBThreadCopyMoreGemmKPack");
    }

    bool operator==(const PerformanceImplicitGemmBwdV1R1Xdlops& other) const;
    std::string ToString() const;

    void EuristicInit(const ConvolutionContext& ctx);
    bool SetNextValue();
    bool IsValidValue() const;
    bool IsValid(const ConvolutionContext& ctx) const;
    bool IsReallyValid(const ConvolutionContext& ctx) const;
    bool IsFastToBeUsedForTuning(const ConvolutionContext& ctx) const;

    std::tuple<int, bool> CalculateBlockSize() const;
    std::tuple<int, bool> CalculateGridSize(const ConvolutionContext& ctx) const;
    std::tuple<int, int, int, int, int, bool>
    CalculateGemmABlockCopyPerformanceParameters(const ConvolutionContext& ctx) const;
    std::tuple<int, int, int, int, int, bool>
    CalculateGemmBBlockCopyPerformanceParameters(const ConvolutionContext& ctx) const;
    std::tuple<std::size_t, bool> CalculateLdsNumberOfByte(const ConvolutionContext& ctx) const;
};

=======
>>>>>>> da79ca10
struct ConvHipImplicitGemmV4R4FwdXdlops : SolverBase<ConvolutionContext>
{
    PerformanceImplicitGemmXdlops GetPerformanceConfig(const ConvolutionContext& ctx) const;
    bool IsValidPerformanceConfig(const ConvolutionContext& ctx,
                                  const PerformanceImplicitGemmXdlops& c) const;
    bool IsApplicable(const ConvolutionContext& ctx) const;
    ConvSolution GetSolution(const ConvolutionContext& ctx,
                             const PerformanceImplicitGemmXdlops& config,
                             bool disableConfigOverrideFromEnv = false) const;

    PerformanceImplicitGemmXdlops Search(const ConvolutionContext&) const;
    int RunAndMeasureSolution(const miopen::Handle& profile_h,
                              ConstData_t bot_buf,
                              Data_t top_buf,
                              ConstData_t wei_buf,
                              ConstData_t bias_buf,
                              const ConvolutionContext& ctx,
                              const ConvSolution& solution,
                              float& elapsed_time) const;
};

struct ConvHipImplicitGemmV4R4Xdlops_1x1 : SolverBase<ConvolutionContext>
{
    PerformanceImplicitGemmXdlops GetPerformanceConfig(const ConvolutionContext& ctx) const;
    bool IsValidPerformanceConfig(const ConvolutionContext& ctx,
                                  const PerformanceImplicitGemmXdlops& c) const;
    bool IsApplicable(const ConvolutionContext& ctx) const;
    ConvSolution GetSolution(const ConvolutionContext& ctx,
                             const PerformanceImplicitGemmXdlops& config,
                             bool disableConfigOverrideFromEnv = false) const;

    PerformanceImplicitGemmXdlops Search(const ConvolutionContext&) const;
    int RunAndMeasureSolution(const miopen::Handle& profile_h,
                              ConstData_t bot_buf,
                              Data_t top_buf,
                              ConstData_t wei_buf,
                              ConstData_t bias_buf,
                              const ConvolutionContext& ctx,
                              const ConvSolution& solution,
                              float& elapsed_time) const;
};

struct ConvHipImplicitGemmV4R4WrWXdlops : SolverBase<ConvolutionContext>
{
    PerformanceImplicitGemmXdlops GetPerformanceConfig(const ConvolutionContext& ctx) const;
    bool IsValidPerformanceConfig(const ConvolutionContext& ctx,
                                  const PerformanceImplicitGemmXdlops& c) const;
    bool IsApplicable(const ConvolutionContext& ctx) const;
    ConvSolution GetSolution(const ConvolutionContext& ctx,
                             const PerformanceImplicitGemmXdlops& config,
                             bool disableConfigOverrideFromEnv = false) const;

    PerformanceImplicitGemmXdlops Search(const ConvolutionContext&) const;
    int RunAndMeasureSolution(const miopen::Handle& profile_h,
                              ConstData_t bot_buf,
                              ConstData_t top_buf,
                              Data_t wei_buf,
                              ConstData_t bias_buf,
                              const ConvolutionContext& ctx,
                              const ConvSolution& solution,
                              float& elapsed_time) const;
};

struct ConvHipImplicitGemmV4R4GenFwdXdlops : SolverBase<ConvolutionContext>
{
    PerformanceImplicitGemmXdlops GetPerformanceConfig(const ConvolutionContext& ctx) const;
    bool IsValidPerformanceConfig(const ConvolutionContext& ctx,
                                  const PerformanceImplicitGemmXdlops& c) const;
    bool IsApplicable(const ConvolutionContext& ctx) const;
    ConvSolution GetSolution(const ConvolutionContext& ctx,
                             const PerformanceImplicitGemmXdlops& config,
                             bool disableConfigOverrideFromEnv = false) const;

    PerformanceImplicitGemmXdlops Search(const ConvolutionContext&) const;
    int RunAndMeasureSolution(const miopen::Handle& profile_h,
                              ConstData_t bot_buf,
                              Data_t top_buf,
                              ConstData_t wei_buf,
                              ConstData_t bias_buf,
                              const ConvolutionContext& ctx,
                              const ConvSolution& solution,
                              float& elapsed_time) const;
};

struct ConvHipImplicitGemmForwardV4R4Xdlops : SolverBase<ConvolutionContext>
{
    static std::tuple<int, int, int, int> CalculateGemmSize(const ConvolutionContext& ctx);
    PerformanceImplicitGemmForwardV4R4Xdlops
    GetPerformanceConfig(const ConvolutionContext& ctx) const;
    bool IsValidPerformanceConfig(const ConvolutionContext& ctx,
                                  const PerformanceImplicitGemmForwardV4R4Xdlops& c) const;
    bool IsApplicable(const ConvolutionContext& ctx) const;
    ConvSolution GetSolution(const ConvolutionContext& ctx,
                             const PerformanceImplicitGemmForwardV4R4Xdlops& config,
                             bool disableConfigOverrideFromEnv = false) const;

    PerformanceImplicitGemmForwardV4R4Xdlops Search(const ConvolutionContext&) const;
<<<<<<< HEAD
    int RunAndMeasureSolution(miopen::Handle& profile_h,
=======
    int RunAndMeasureSolution(const miopen::Handle& profile_h,
>>>>>>> da79ca10
                              ConstData_t bot_buf,
                              Data_t top_buf,
                              ConstData_t wei_buf,
                              ConstData_t bias_buf,
                              const ConvolutionContext& ctx,
                              const ConvSolution& solution,
                              float& elapsed_time) const;
};

struct PerformanceImplicitGemmV4R4GenXdlopsWrWFp32
    : Serializable<PerformanceImplicitGemmV4R4GenXdlopsWrWFp32>
{
    int GemmMPerBlock; // 2^n[32..128]
    int GemmNPerBlock; // 2^n[8..16]
    int GemmKPerBlock; // 2^n[4..16]
    int GemmKBlocks;   // 2^n[1..64]

    int GemmMPerWave; // [4, 16, 32, 64]
    int GemmNPerWave; // [4, 16, 32, 64]

    bool use_spare_set;

    PerformanceImplicitGemmV4R4GenXdlopsWrWFp32(int, int, int, int, int, int, bool);

    PerformanceImplicitGemmV4R4GenXdlopsWrWFp32()
        : PerformanceImplicitGemmV4R4GenXdlopsWrWFp32(-1, -1, -1, -1, -1, -1, false)
    {
    }

    PerformanceImplicitGemmV4R4GenXdlopsWrWFp32(bool spare);

    template <class Self, class F>
    static void Visit(Self&& self, F f)
    {
        f(self.GemmMPerBlock, "GemmMPerBlock");
        f(self.GemmNPerBlock, "GemmNPerBlock");
        f(self.GemmKPerBlock, "GemmKPerBlock");
        f(self.GemmKBlocks, "GemmKBlocks");
        f(self.GemmMPerWave, "GemmMPerWave");
        f(self.GemmNPerWave, "GemmNPerWave");
    }

    void EuristicInit(const ConvolutionContext& ctx);
    bool IsValidValue() const;
    bool SetNextValue();
    bool IsValid(const ConvolutionContext& ctx) const;
    bool operator==(const PerformanceImplicitGemmV4R4GenXdlopsWrWFp32& other) const;
    std::string ToString() const;

    std::tuple<int, int, int, int, bool>
    CalculateGemmABlockCopyPerformanceParameters(const ConvolutionContext& ctx) const;
    std::tuple<int, int, int, int, bool>
    CalculateGemmBBlockCopyPerformanceParameters(const ConvolutionContext& ctx) const;
    std::tuple<std::size_t, bool> CalculateLdsNumberOfByte(const ConvolutionContext& ctx) const;
};

struct ConvHipImplicitGemmV4R4GenXdlopsWrWFp32 : SolverBase<ConvolutionContext>
{
    PerformanceImplicitGemmV4R4GenXdlopsWrWFp32
    GetPerformanceConfig(const ConvolutionContext& ctx) const;
    bool IsValidPerformanceConfig(const ConvolutionContext& ctx,
                                  const PerformanceImplicitGemmV4R4GenXdlopsWrWFp32& c) const;
    bool IsApplicable(const ConvolutionContext& ctx) const;
    ConvSolution GetSolution(const ConvolutionContext& ctx,
                             const PerformanceImplicitGemmV4R4GenXdlopsWrWFp32& config,
                             bool disableConfigOverrideFromEnv = false) const;

    PerformanceImplicitGemmV4R4GenXdlopsWrWFp32 Search(const ConvolutionContext&) const;
    int RunAndMeasureSolution(const miopen::Handle& profile_h,
                              ConstData_t bot_buf,
                              ConstData_t top_buf,
                              Data_t wei_buf,
                              ConstData_t bias_buf,
                              const ConvolutionContext& ctx,
                              const ConvSolution& solution,
                              float& elapsed_time) const;
};

struct ConvHipImplicitGemmV4R4GenWrWXdlops : SolverBase<ConvolutionContext>
{
    PerformanceImplicitGemmXdlops GetPerformanceConfig(const ConvolutionContext& ctx) const;
    bool IsValidPerformanceConfig(const ConvolutionContext& ctx,
                                  const PerformanceImplicitGemmXdlops& c) const;
    bool IsApplicable(const ConvolutionContext& ctx) const;
    size_t GetWorkspaceSize(const ConvolutionContext& ctx) const;
    ConvSolution GetSolution(const ConvolutionContext& ctx,
                             const PerformanceImplicitGemmXdlops& config,
                             bool disableConfigOverrideFromEnv = false) const;

    PerformanceImplicitGemmXdlops Search(const ConvolutionContext&) const;
    int RunAndMeasureSolution(const miopen::Handle& profile_h,
                              ConstData_t bot_buf,
                              ConstData_t top_buf,
                              Data_t wei_buf,
                              ConstData_t bias_buf,
                              const ConvolutionContext& ctx,
                              const ConvSolution& solution,
                              float& elapsed_time) const;
};

struct ConvHipImplicitGemmV4_1x1 : SolverBase<ConvolutionContext>
{
    PerformanceImplicitGemm GetPerformanceConfig(const ConvolutionContext& ctx) const;
    bool IsValidPerformanceConfig(const ConvolutionContext& ctx,
                                  const PerformanceImplicitGemm& c) const;
    bool IsApplicable(const ConvolutionContext& ctx) const;
    ConvSolution GetSolution(const ConvolutionContext& ctx,
                             const PerformanceImplicitGemm& config,
                             bool disableConfigOverrideFromEnv = false) const;

    PerformanceImplicitGemm Search(const ConvolutionContext&) const;
    int RunAndMeasureSolution(const miopen::Handle& profile_h,
                              ConstData_t bot_buf,
                              Data_t top_buf,
                              ConstData_t wei_buf,
                              ConstData_t bias_buf,
                              const ConvolutionContext& ctx,
                              const ConvSolution& solution,
                              float& elapsed_time) const;
};

struct ConvHipImplicitGemmV4R1WrW : SolverBase<ConvolutionContext>
{
    PerformanceImplicitGemmV4R1 GetPerformanceConfig(const ConvolutionContext& ctx) const;
    bool IsValidPerformanceConfig(const ConvolutionContext& ctx,
                                  const PerformanceImplicitGemmV4R1& c) const;
    bool IsApplicable(const ConvolutionContext& ctx) const;
    ConvSolution GetSolution(const ConvolutionContext& ctx,
                             const PerformanceImplicitGemmV4R1& config,
                             bool disableConfigOverrideFromEnv = false) const;

    PerformanceImplicitGemmV4R1 Search(const ConvolutionContext&) const;
    int RunAndMeasureSolution(const miopen::Handle& profile_h,
                              ConstData_t bot_buf,
                              ConstData_t top_buf,
                              Data_t wei_buf,
                              ConstData_t bias_buf,
                              const ConvolutionContext& ctx,
                              const ConvSolution& solution,
                              float& elapsed_time) const;
};

struct ConvHipImplicitGemmV4WrW : SolverBase<ConvolutionContext>
{
    PerformanceImplicitGemm GetPerformanceConfig(const ConvolutionContext& ctx) const;
    bool IsValidPerformanceConfig(const ConvolutionContext& ctx,
                                  const PerformanceImplicitGemm& c) const;
    bool IsApplicable(const ConvolutionContext& ctx) const;
    ConvSolution GetSolution(const ConvolutionContext& ctx,
                             const PerformanceImplicitGemm& config,
                             bool disableConfigOverrideFromEnv = false) const;

    PerformanceImplicitGemm Search(const ConvolutionContext&) const;
    int RunAndMeasureSolution(const miopen::Handle& profile_h,
                              ConstData_t bot_buf,
                              ConstData_t top_buf,
                              Data_t wei_buf,
                              ConstData_t bias_buf,
                              const ConvolutionContext& ctx,
                              const ConvSolution& solution,
                              float& elapsed_time) const;
};

struct ConvHipImplicitGemmBwdDataV1R1 : SolverBase<ConvolutionContext>
{
    static std::tuple<int, int, int> CalculateGemmSize(const ConvolutionContext& ctx);
    bool IsApplicable(const ConvolutionContext& ctx) const;
    PerformanceImplicitGemmBwdDataV1R1 GetPerformanceConfig(const ConvolutionContext& ctx) const;
    bool IsValidPerformanceConfig(const ConvolutionContext& ctx,
                                  const PerformanceImplicitGemmBwdDataV1R1& config) const;
    PerformanceImplicitGemmBwdDataV1R1 Search(const ConvolutionContext&) const;
    int RunAndMeasureSolution(const miopen::Handle& profile_h,
                              ConstData_t bot_buf,
                              Data_t top_buf,
                              ConstData_t wei_buf,
                              ConstData_t bias_buf,
                              const ConvolutionContext& ctx,
                              const ConvSolution& solution,
                              float& elapsed_time) const;
    ConvSolution GetSolution(const ConvolutionContext& ctx,
                             const PerformanceImplicitGemmBwdDataV1R1& config,
                             bool disableConfigOverrideFromEnv = false) const;
    size_t GetWorkspaceSize(const ConvolutionContext& ctx) const;
};

struct ConvHipImplicitGemmBwdDataV4R1 : SolverBase<ConvolutionContext>
{
    static int CalculateNumberOfGemm(const ConvolutionContext& ctx);
    static std::tuple<int, int, int> CalculateGemmSize(const ConvolutionContext& ctx, int gemm_id);
    bool IsApplicable(const ConvolutionContext& ctx) const;
    PerformanceImplicitGemmBwdDataV4R1 GetPerformanceConfig(const ConvolutionContext& ctx) const;
    bool IsValidPerformanceConfig(const ConvolutionContext& ctx,
                                  const PerformanceImplicitGemmBwdDataV4R1& config) const;
    PerformanceImplicitGemmBwdDataV4R1 Search(const ConvolutionContext&) const;
    int RunAndMeasureSolution(const miopen::Handle& profile_h,
                              ConstData_t bot_buf,
                              Data_t top_buf,
                              ConstData_t wei_buf,
                              ConstData_t bias_buf,
                              const ConvolutionContext& ctx,
                              const ConvSolution& solution,
                              float& elapsed_time) const;
    ConvSolution GetSolution(const ConvolutionContext& ctx,
                             const PerformanceImplicitGemmBwdDataV4R1& config,
                             bool disableConfigOverrideFromEnv = false) const;
};

struct ConvHipImplicitGemmBwdDataV4R1Xdlops : SolverBase<ConvolutionContext>
{
    static int CalculateNumberOfGemm(const ConvolutionContext& ctx);
    static std::tuple<int, int, int> CalculateGemmSize(const ConvolutionContext& ctx, int gemm_id);
    PerformanceImplicitGemmBwdDataV4R1Xdlops
    GetPerformanceConfig(const ConvolutionContext& ctx) const;
    bool IsValidPerformanceConfig(const ConvolutionContext& ctx,
                                  const PerformanceImplicitGemmBwdDataV4R1Xdlops& c) const;
    bool IsApplicable(const ConvolutionContext& ctx) const;
    ConvSolution GetSolution(const ConvolutionContext& ctx,
                             const PerformanceImplicitGemmBwdDataV4R1Xdlops& config,
                             bool disableConfigOverrideFromEnv = false) const;
    PerformanceImplicitGemmBwdDataV4R1Xdlops Search(const ConvolutionContext&) const;
    int RunAndMeasureSolution(const miopen::Handle& profile_h,
                              ConstData_t bot_buf,
                              Data_t top_buf,
                              ConstData_t wei_buf,
                              ConstData_t bias_buf,
                              const ConvolutionContext& ctx,
                              const ConvSolution& solution,
                              float& elapsed_time) const;
};

struct ConvHipImplicitGemmBwdDataV1R1Xdlops : SolverBase<ConvolutionContext>
{
    static std::tuple<int, int, int, int> CalculateGemmSize(const ConvolutionContext& ctx);
    PerformanceImplicitGemmBwdV1R1Xdlops GetPerformanceConfig(const ConvolutionContext& ctx) const;
    bool IsValidPerformanceConfig(const ConvolutionContext& ctx,
                                  const PerformanceImplicitGemmBwdV1R1Xdlops& c) const;
    bool IsApplicable(const ConvolutionContext& ctx) const;
    size_t GetWorkspaceSize(const ConvolutionContext& ctx) const;
    ConvSolution GetSolution(const ConvolutionContext& ctx,
                             const PerformanceImplicitGemmBwdV1R1Xdlops& config,
                             bool disableConfigOverrideFromEnv = false) const;
    PerformanceImplicitGemmBwdV1R1Xdlops Search(const ConvolutionContext&) const;
    int RunAndMeasureSolution(const miopen::Handle& profile_h,
                              ConstData_t bot_buf,
                              Data_t top_buf,
                              ConstData_t wei_buf,
                              ConstData_t bias_buf,
                              const ConvolutionContext& ctx,
                              const ConvSolution& solution,
                              float& elapsed_time) const;
};

struct PerformanceImplicitGemmV4R1Dynamic : Serializable<PerformanceImplicitGemmV4R1Dynamic>
{
    int BPerBlock;
    int KPerBlock;
    int EPerBlock;

    int GemmNRepeat;

    int GemmMPerThreadSubC;
    int GemmNPerThreadSubC;

    int GemmMLevel0Cluster;
    int GemmNLevel0Cluster;
    int GemmMLevel1Cluster;
    int GemmNLevel1Cluster;

    int InBlockCopyClusterLengths_E;
    int InBlockCopyClusterLengths_N1;
    int InBlockCopyClusterLengths_B;
    int InBlockCopyClusterLengths_N2;

    int WeiBlockCopyClusterLengths_E;
    int WeiBlockCopyClusterLengths_K;

    int PreGeneratedKernelIndex;

    PerformanceImplicitGemmV4R1Dynamic(
        int, int, int, int, int, int, int, int, int, int, int, int, int, int, int, int);

    PerformanceImplicitGemmV4R1Dynamic(bool);

    PerformanceImplicitGemmV4R1Dynamic()
        : PerformanceImplicitGemmV4R1Dynamic(
              -1, -1, -1, -1, -1, -1, -1, -1, -1, -1, -1, -1, -1, -1, -1, -1)
    {
    }

    template <class Self, class F>
    static void Visit(Self&& self, F f)
    {
        f(self.BPerBlock, "BPerBlock");
        f(self.KPerBlock, "KPerBlock");
        f(self.EPerBlock, "EPerBlock");
        f(self.GemmNRepeat, "GemmNRepeat");
        f(self.GemmMPerThreadSubC, "GemmMPerThreadSubC");
        f(self.GemmNPerThreadSubC, "GemmNPerThreadSubC");
        f(self.GemmMLevel0Cluster, "GemmMLevel0Cluster");
        f(self.GemmNLevel0Cluster, "GemmNLevel0Cluster");
        f(self.GemmMLevel1Cluster, "GemmMLevel1Cluster");
        f(self.GemmNLevel1Cluster, "GemmNLevel1Cluster");
        f(self.InBlockCopyClusterLengths_E, "InBlockCopyClusterLengths_E");
        f(self.InBlockCopyClusterLengths_N1, "InBlockCopyClusterLengths_N1");
        f(self.InBlockCopyClusterLengths_B, "InBlockCopyClusterLengths_B");
        f(self.InBlockCopyClusterLengths_N2, "InBlockCopyClusterLengths_N2");
        f(self.WeiBlockCopyClusterLengths_E, "WeiBlockCopyClusterLengths_E");
        f(self.WeiBlockCopyClusterLengths_K, "WeiBlockCopyClusterLengths_K");
    }

    void EuristicInit(const ConvolutionContext& config);
    bool IsValidValue() const;
    bool SetNextValue();
    bool IsValid(const ConvolutionContext& ctx) const;
    bool operator==(const PerformanceImplicitGemmV4R1Dynamic& other) const;
    std::string ToString() const;
    void Copy(const PerformanceImplicitGemmV4R1Dynamic& other);
};

struct ConvAsmImplicitGemmV4R1DynamicFwd : SolverBase<ConvolutionContext>
{
    PerformanceImplicitGemmV4R1Dynamic GetPerformanceConfig(const ConvolutionContext& ctx) const;
    bool IsValidPerformanceConfig(const ConvolutionContext& ctx,
                                  const PerformanceImplicitGemmV4R1Dynamic& c) const;

    bool IsApplicable(const ConvolutionContext& ctx) const;
    ConvSolution GetSolution(const ConvolutionContext& ctx,
                             const PerformanceImplicitGemmV4R1Dynamic& config,
                             bool disableConfigOverrideFromEnv = false) const;

    PerformanceImplicitGemmV4R1Dynamic Search(const ConvolutionContext&) const;
    int RunAndMeasureSolution(miopen::Handle& profile_h,
                              ConstData_t bot_buf,
                              Data_t top_buf,
                              ConstData_t wei_buf,
                              ConstData_t bias_buf,
                              const ConvolutionContext& ctx,
                              const ConvSolution& solution,
                              float& elapsed_time) const;
};

struct ConvAsmImplicitGemmV4R1DynamicFwd_1x1 : SolverBase<ConvolutionContext>
{
    PerformanceImplicitGemmV4R1Dynamic GetPerformanceConfig(const ConvolutionContext& ctx) const;
    bool IsValidPerformanceConfig(const ConvolutionContext& ctx,
                                  const PerformanceImplicitGemmV4R1Dynamic& c) const;

    bool IsApplicable(const ConvolutionContext& ctx) const;
    ConvSolution GetSolution(const ConvolutionContext& ctx,
                             const PerformanceImplicitGemmV4R1Dynamic& config,
                             bool disableConfigOverrideFromEnv = false) const;

    PerformanceImplicitGemmV4R1Dynamic Search(const ConvolutionContext&) const;
    int RunAndMeasureSolution(miopen::Handle& profile_h,
                              ConstData_t bot_buf,
                              Data_t top_buf,
                              ConstData_t wei_buf,
                              ConstData_t bias_buf,
                              const ConvolutionContext& ctx,
                              const ConvSolution& solution,
                              float& elapsed_time) const;
};

/// Holds common member functions for the Solvers which share the same
/// "legacy exhaustive search" machinery.
struct ConvOclDirectFwdLegacyExhaustiveSearch : SolverBase<ConvolutionContext>
{
    LegacyPerformanceConfig GetPerformanceConfig(const ConvolutionContext&) const;
    LegacyPerformanceConfig Search(const ConvolutionContext&) const;

    private:
    template <typename Tgpu>
    LegacyPerformanceConfig SearchImpl(const ConvolutionContext&) const;
};

struct ConvOclDirectFwd : ConvOclDirectFwdLegacyExhaustiveSearch
{
    bool IsApplicable(const ConvolutionContext& params) const;

    ConvSolution GetSolution(const ConvolutionContext& params,
                             const LegacyPerformanceConfig& searched_params) const;
    bool IsValidPerformanceConfig(const ConvolutionContext&, const LegacyPerformanceConfig&) const;

    protected:
    bool IsApplicableBase(const ConvolutionContext& params) const;
};

struct ConvOclDirectFwdFused : ConvOclDirectFwd
{
    ConvSolution GetSolution(const ConvolutionContext& params,
                             const LegacyPerformanceConfig& searched_params) const;
};

struct ConvOclDirectFwd1x1 : ConvOclDirectFwdLegacyExhaustiveSearch
{
    bool IsApplicable(const ConvolutionContext& params) const;
    ConvSolution GetSolution(const ConvolutionContext& params,
                             const LegacyPerformanceConfig& searched_params) const;
    bool IsValidPerformanceConfig(const ConvolutionContext&, const LegacyPerformanceConfig&) const
    {
        return true;
    }
};

struct ConvBinWinograd3x3U : SolverBase<ConvolutionContext>
{
    bool IsApplicable(const ConvolutionContext& params) const;
    ConvSolution GetSolution(const ConvolutionContext& params) const;
};

struct ConvBinWinogradRxS : SolverBase<ConvolutionContext>
{
    bool IsApplicable(const ConvolutionContext& params) const;
    ConvSolution GetSolution(const ConvolutionContext& params) const;
};

struct ConvBinWinogradRxSf3x2 : SolverBase<ConvolutionContext>
{
    bool IsApplicable(const ConvolutionContext& params) const;
    ConvSolution GetSolution(const ConvolutionContext& params) const;
};

struct PerformanceConfigConvBinWinogradRxSf2x3
    : Serializable<PerformanceConfigConvBinWinogradRxSf2x3>
{
    int n_groups;
    PerformanceConfigConvBinWinogradRxSf2x3(int n_groups_);
    PerformanceConfigConvBinWinogradRxSf2x3() : PerformanceConfigConvBinWinogradRxSf2x3(-1) {}
    PerformanceConfigConvBinWinogradRxSf2x3(bool) : PerformanceConfigConvBinWinogradRxSf2x3(1) {}

    template <class Self, class F>
    static void Visit(Self&& self, F f)
    {
        f(self.n_groups, "n_groups");
    }
    int GetNGroups() const { return n_groups; }

    void EuristicInit(const ConvolutionContext& config);
    bool IsValidValue() const;
    bool SetNextValue();
    bool IsValid(const ConvolutionContext& config) const;
    bool operator==(const PerformanceConfigConvBinWinogradRxSf2x3& other) const;
    std::string ToString() const;
};

struct ConvBinWinogradRxSf2x3 : SolverBase<ConvolutionContext>
{
    PerformanceConfigConvBinWinogradRxSf2x3 GetPerformanceConfig(const ConvolutionContext&) const;
    bool IsValidPerformanceConfig(const ConvolutionContext&,
                                  const PerformanceConfigConvBinWinogradRxSf2x3&) const;
    PerformanceConfigConvBinWinogradRxSf2x3 Search(const ConvolutionContext&) const;

    bool IsApplicable(const ConvolutionContext& params) const;
    ConvSolution GetSolution(const ConvolutionContext& params,
                             const PerformanceConfigConvBinWinogradRxSf2x3& config,
                             bool disableConfigOverrideFromEnv = false) const;
    static size_t GetNGroups(const size_t group_conv, const size_t grid_group_size)
    {
        assert(group_conv != 0);
        return grid_group_size / group_conv;
    }

    template <typename B, typename T, typename TW>
    int RunAndMeasureSolution(const miopen::Handle& profile_h,
                              B bot_ocl_buf,
                              T top_ocl_buf,
                              TW wei_ocl_buf,
                              ConstData_t bias_ocl_buf,
                              const ConvolutionContext& config,
                              const ConvSolution& solution,
                              float& elapsed_time) const;
};

struct ConvBinWinogradRxSFused : SolverBase<ConvolutionContext>
{
    bool IsApplicable(const ConvolutionContext& params) const;
    ConvSolution GetSolution(const ConvolutionContext& params) const;
};

template <int WinoDataH, int WinoFilterH, int WinoDataW = WinoDataH, int WinoFilterW = WinoFilterH>
struct ConvWinograd3x3MultipassWrW : SolverBase<ConvolutionContext>
{
    bool IsApplicable(const ConvolutionContext& params) const;
    size_t GetWorkspaceSize(const ConvolutionContext& params) const;
    ConvSolution GetSolution(const ConvolutionContext& params) const;

    // kernel_file_name for solver identification
    static std::string GetSolverFileNames(int id)
    {
        static const std::string names[3] = {"xform_data.s", "xform_filter.s", "xform_out.s"};
        return names[id];
    }
    static std::string GetSolverKernelNames(int id)
    {
        static const std::string name_suffix =
            '_' + std::to_string(WinoDataH) + '_' + std::to_string(WinoDataW) + '_' +
            std::to_string(WinoFilterH) + '_' + std::to_string(WinoFilterW);
        static const std::string names[3] = {"miopenGcnAsmWinogradXformData" + name_suffix,
                                             "miopenGcnAsmWinogradXformFilter" + name_suffix,
                                             "miopenGcnAsmWinogradXformOut" + name_suffix};

        return names[id];
    }
    static int GetGroupCountMult() { return 4; }

    static int GetSolverWinoXformHWSize(const miopen::ConvolutionContext& ctx, int id)
    {
        if(id == 0)
            return WinoDataH + (WinoFilterH - 1) * (WinoDataH == 7 ? 2 : ctx.kernel_stride_h);
        else
            return WinoDataW + (WinoFilterW - 1) * (WinoDataW == 7 ? 2 : ctx.kernel_stride_w);
    }
};

extern template struct ConvWinograd3x3MultipassWrW<3, 2>;
extern template struct ConvWinograd3x3MultipassWrW<3, 3>;
extern template struct ConvWinograd3x3MultipassWrW<3, 4>;
extern template struct ConvWinograd3x3MultipassWrW<3, 5>;
extern template struct ConvWinograd3x3MultipassWrW<3, 6>;
extern template struct ConvWinograd3x3MultipassWrW<7, 2>;
extern template struct ConvWinograd3x3MultipassWrW<7, 3>;
extern template struct ConvWinograd3x3MultipassWrW<1, 1, 7, 2>;
extern template struct ConvWinograd3x3MultipassWrW<1, 1, 7, 3>;
extern template struct ConvWinograd3x3MultipassWrW<7, 2, 1, 1>;
extern template struct ConvWinograd3x3MultipassWrW<7, 3, 1, 1>;
extern template struct ConvWinograd3x3MultipassWrW<5, 3>;
extern template struct ConvWinograd3x3MultipassWrW<5, 4>;

struct PerformanceConfigAsmDirect3x3WrW : Serializable<PerformanceConfigAsmDirect3x3WrW>
{
    int limit_wave_cnt;   // [0..9]
    int reverse_inout;    // [0..1], 1 is allowed for stride=1x1 only.
    int chunk_size;       // {16,8}, Smaller values increase register pressure.
    int k_per_wave;       // {1,2,4,8} && ((chunk_size * k_per_wave) <= 64).
                          // Higher values increase register pressure.
    int pipe_lines_depth; // [1..16] && (pipe_lines_depth <= img_h).
                          // Higher values increase register pressure.
    int n_per_group;      // [1..8] && (n_per_group <= batch_size).

    PerformanceConfigAsmDirect3x3WrW(int lwc, int rio, int csz, int kpw, int pld, int npg);
    PerformanceConfigAsmDirect3x3WrW() : PerformanceConfigAsmDirect3x3WrW(-1, -1, -1, -1, -1, -1) {}
    PerformanceConfigAsmDirect3x3WrW(bool) : PerformanceConfigAsmDirect3x3WrW(0, 0, 8, 1, 1, 1) {}

    template <class Self, class F>
    static void Visit(Self&& self, F f)
    {
        f(self.limit_wave_cnt, "limit_wave_cnt");
        f(self.reverse_inout, "reverse_inout");
        f(self.chunk_size, "chunk_size");
        f(self.k_per_wave, "k_per_wave");
        f(self.pipe_lines_depth, "pipe_lines_depth");
        f(self.n_per_group, "n_per_group");
    }

    // clang-format off
    int GetLimitWaveCnt() const { return limit_wave_cnt; }
    int GetReverseInout() const { return reverse_inout; }
    int GetChunkSize() const { return chunk_size; }
    int GetKPerWave() const { return k_per_wave; }
    int GetPipeLinesDepth() const { return pipe_lines_depth; }
    int GetNPerGroup() const { return n_per_group; }
    int GetCPerWave() const { assert(chunk_size); return 64 / chunk_size; } // clang-format on

    void EuristicInit(const ConvolutionContext& config);
    bool IsValidValue() const;
    bool SetNextValue();
    bool IsValid(const ConvolutionContext& config) const;
    bool operator==(const PerformanceConfigAsmDirect3x3WrW& other) const;
    std::string ToString() const;
};

struct ConvAsmBwdWrW3x3 : SolverBase<ConvolutionContext>
{
    PerformanceConfigAsmDirect3x3WrW GetPerformanceConfig(const ConvolutionContext&) const;
    bool IsValidPerformanceConfig(const ConvolutionContext&,
                                  const PerformanceConfigAsmDirect3x3WrW&) const;
    PerformanceConfigAsmDirect3x3WrW Search(const ConvolutionContext&) const;
    bool IsApplicable(const ConvolutionContext& params) const;
    ConvSolution GetSolution(const ConvolutionContext& params,
                             const PerformanceConfigAsmDirect3x3WrW& config,
                             bool disableConfigOverrideFromEnv = false) const;
    template <typename B, typename T>
    int RunAndMeasureSolution(const miopen::Handle& profile_h,
                              B bot_ocl_buf,
                              T top_ocl_buf,
                              Data_t wei_ocl_buf,
                              ConstData_t bias_ocl_buf,
                              const ConvolutionContext& params,
                              const ConvSolution& solution,
                              float& elapsed_time) const;
};

struct PerformanceConfigConvAsmBwdWrW1x1 : Serializable<PerformanceConfigConvAsmBwdWrW1x1>
{

    int chunk_size;    // {1,2,4,8,16}
    int c_per_gpr;     // {1,2,4,8,16}
    int c_mult;        // {1,2,4,8,16}
    int k_per_gpr;     // {1,2,4,8,16}
    int k_mult;        // {1,2,4,8,16}
    int n_per_gpr;     // {1,2,4}
    int n_part_cnt;    // [1..8]
    int read_size;     // [1..4]
    int short_store;   // {0,1}
    int data_prefetch; // [0..4]
    bool use_spare_set;

    /// The following conditions must be met.
    ///
    /// Shader design-related constraints:
    /// - (A) (chunk_size * c_per_gpr) == 16
    /// - (B) k_per_gpr <= c_per_gpr
    /// - (C) (c_mult > 1 || k_mult > 1)
    ///         ? ((fwd_C % (c_per_gpr * c_mult) == 0) && (fwd_K % (k_per_gpr * k_mult) == 0))
    ///         : (true)
    ///
    /// Resource-related constraints:
    /// - (D) c_mult * k_mult * k_per_gpr + 9 + (c_mult + k_mult) * read_size * pipe_depth <= 256
    ///
    /// Where:
    /// - fwd_C := Num input channels for forward convolution (-c).
    ///   For backward, this is actually n_outputs.
    /// - fwd_K := Num output channels for forward convolution (-k).
    ///   For backward, this is actually n_inputs.

    PerformanceConfigConvAsmBwdWrW1x1(int chunk_size_,
                                      int c_per_gpr_,
                                      int c_mult_,
                                      int k_per_gpr_,
                                      int k_mult_,
                                      int n_per_gpr_,
                                      int n_part_cnt_,
                                      int read_size_,
                                      int short_store_,
                                      int data_prefetch_,
                                      bool);
    PerformanceConfigConvAsmBwdWrW1x1()
        : PerformanceConfigConvAsmBwdWrW1x1(-1, -1, -1, -1, -1, -1, -1, -1, -1, -1, false)
    {
    }
    PerformanceConfigConvAsmBwdWrW1x1(bool spare)
        : PerformanceConfigConvAsmBwdWrW1x1(1, 1, 1, 1, 1, 1, 1, 1, 1, 1, spare)
    {
    }

    template <class Self, class F>
    static void Visit(Self&& self, F f)
    {
        f(self.chunk_size, "chunk_size");
        f(self.c_per_gpr, "c_per_gpr");
        f(self.c_mult, "c_mult");
        f(self.k_per_gpr, "k_per_gpr");
        f(self.k_mult, "k_mult");
        f(self.n_per_gpr, "n_per_gpr");
        f(self.n_part_cnt, "n_part_cnt");
        f(self.read_size, "read_size");
        f(self.short_store, "short_store");
        f(self.data_prefetch, "data_prefetch");
    }

    // clang-format off
    int GetChunkSize() const { return chunk_size; }
    int GetCPerGpr() const { return c_per_gpr; }
    int GetCMult() const { return c_mult; }
    int GetKPerGpr() const { return k_per_gpr; }
    int GetKMult() const { return k_mult; }
    int GetNPerGpr() const { return n_per_gpr; }
    int GetNPartCnt() const { return n_part_cnt; }
    int GetHWPerGpr() const {   assert(c_per_gpr); assert(n_per_gpr); assert(chunk_size);
                                return wave_size / (c_per_gpr * n_per_gpr * chunk_size); } // "hw" stands for "height-and-width".
    int GetReadSize() const { return read_size; }
    int GetShortStore() const {return short_store; }
    int GetDataPrefetch() const { return data_prefetch; }
    // clang-format on

    void EuristicInit(const ConvolutionContext& config);
    bool IsValidValue() const;
    bool SetNextValue();
    bool IsValid(const ConvolutionContext& config) const;
    bool operator==(const PerformanceConfigConvAsmBwdWrW1x1& other) const;
    std::string ToString() const;
};

struct ConvAsmBwdWrW1x1 : SolverBase<ConvolutionContext>
{
    PerformanceConfigConvAsmBwdWrW1x1 GetPerformanceConfig(const ConvolutionContext&) const;
    bool IsValidPerformanceConfig(const ConvolutionContext&,
                                  const PerformanceConfigConvAsmBwdWrW1x1&) const;
    PerformanceConfigConvAsmBwdWrW1x1 Search(const ConvolutionContext&) const;
    bool IsApplicable(const ConvolutionContext& params) const;
    size_t GetWorkspaceSize(const ConvolutionContext& params) const;
    ConvSolution GetSolution(const ConvolutionContext& params,
                             const PerformanceConfigConvAsmBwdWrW1x1& config,
                             bool disableConfigOverrideFromEnv = false) const;
    int RunAndMeasureSolution(const miopen::Handle& profile_h,
                              ConstData_t bot_ocl_buf,
                              ConstData_t top_ocl_buf,
                              Data_t wei_ocl_buf,
                              ConstData_t bias_ocl_buf,
                              const ConvolutionContext& params,
                              const ConvSolution& solution,
                              float& elapsed_time) const;
};

/// N_BATCH_LOOPS - {1,2,4,8,16} Num batches processed in single workitem.
///     Required workspace size depends on it. However there is a restriction in the internal
///     Solver API that this shouldn't be so. Therefore the family of Solvers created.
///     Each Solver in the family has constant value of this parameter.
template <int N_BATCH_LOOPS>
struct PerformanceConfigConvOclBwdWrw2
    : Serializable<PerformanceConfigConvOclBwdWrw2<N_BATCH_LOOPS>>
{
    // Num waves involved a workgroup.
    int n_waves = -1; // {1,2,4,8}
    // Num values to read in a workitem (read_unit).
    int read_size = -1; // [6..12]
    // Num of output channels (top/bottom layer in forward/backward direction)
    // that share the same input channel in single workgroup.
    // Also represents number of output channels in single tile.
    int n_out_channels_per_tile = -1; // {1,2,4,8}
    // How many tiles of output channels are processed in a single workgroup?
    // n_out_channels_in_lcl * n_out_channels_tiles = total number of
    // output channels processed in single workgroup.
    int n_out_channels_tiles = -1; // {1,2,4,8}
    // Num of output rows processed in a single iteration of loop in a workitem
    // (N_ALIGNED_OUT_SCAN_BLK).
    int n_out_rows_in_lcl = -1; // [2..11]

    PerformanceConfigConvOclBwdWrw2(int nw, int rs, int nocpt, int noct, int noril)
        : n_waves(nw),
          read_size(rs),
          n_out_channels_per_tile(nocpt),
          n_out_channels_tiles(noct),
          n_out_rows_in_lcl(noril)
    {
    }
    PerformanceConfigConvOclBwdWrw2() {}
    PerformanceConfigConvOclBwdWrw2(bool) : PerformanceConfigConvOclBwdWrw2(1, 6, 1, 1, 2) {}
    // spare_set is not used in this solver.

    template <class Self, class F>
    static void Visit(Self&& self, F f)
    {
        f(self.n_waves, "n_waves");
        f(self.read_size, "read_size");
        f(self.n_out_channels_per_tile, "n_out_channels_per_tile");
        f(self.n_out_channels_tiles, "n_out_channels_tiles");
        f(self.n_out_rows_in_lcl, "n_out_rows_in_lcl");
    }

    // clang-format off
    int GetNumWaves() const { return n_waves; }
    int GetReadSize() const { return read_size; }
    int GetNumOutChannelsPerTile() const { return n_out_channels_per_tile; }
    int GetNumOutChannelTiles() const { return n_out_channels_tiles; }
    int GetNumOutRowsPerIterPerWork() const { return n_out_rows_in_lcl; } // clang-format on

    void EuristicInit(const ConvolutionContext& params);
    bool IsValidValue() const;
    bool SetNextValue();
    bool IsValid(const ConvolutionContext& params) const;
    bool operator==(const PerformanceConfigConvOclBwdWrw2<N_BATCH_LOOPS>& other) const;
    std::string ToString() const;
};

template <int N_BATCH_LOOPS>
struct ConvOclBwdWrW2 : SolverBase<ConvolutionContext>
{
    PerformanceConfigConvOclBwdWrw2<N_BATCH_LOOPS>
    GetPerformanceConfig(const ConvolutionContext&) const;
    bool IsValidPerformanceConfig(const ConvolutionContext&,
                                  const PerformanceConfigConvOclBwdWrw2<N_BATCH_LOOPS>&) const;
    PerformanceConfigConvOclBwdWrw2<N_BATCH_LOOPS> Search(const ConvolutionContext&) const;
    bool IsApplicable(const ConvolutionContext& params) const;
    size_t GetWorkspaceSize(const ConvolutionContext& params) const;
    ConvSolution GetSolution(const ConvolutionContext& params,
                             const PerformanceConfigConvOclBwdWrw2<N_BATCH_LOOPS>& config,
                             bool disableConfigOverrideFromEnv = false) const;
    int RunAndMeasureSolution(const miopen::Handle& profile_h,
                              ConstData_t bot_ocl_buf,
                              ConstData_t top_ocl_buf,
                              Data_t wei_ocl_buf,
                              ConstData_t bias_ocl_buf,
                              const ConvolutionContext& context,
                              const ConvSolution& solution,
                              float& elapsed_time) const;

    protected:
    bool IsApplicableBase(const ConvolutionContext& params) const;

    private:
    template <typename Tgpu>
    int RunAndMeasureSolutionImpl(const miopen::Handle& profile_h,
                                  ConstData_t bot_ocl_buf,
                                  ConstData_t top_ocl_buf,
                                  Data_t wei_ocl_buf,
                                  ConstData_t bias_ocl_buf,
                                  const ConvolutionContext& context,
                                  const ConvSolution& solution,
                                  float& elapsed_time) const;
};

extern template struct ConvOclBwdWrW2<1>;
extern template struct ConvOclBwdWrW2<2>;
extern template struct ConvOclBwdWrW2<4>;
extern template struct ConvOclBwdWrW2<8>;
extern template struct ConvOclBwdWrW2<16>;

/// A separate solver from ConvOclBwdWrW2 to disable auto-tuning for certain configs.
/// Basically, this is *hack* for non-group 3x3 and 1x1 cases.
/// It is assumed that Solutions provided by the ConvOclBwdWrW2 solver
/// would never beat 3x3 and 1x1 assembly WrW kernels, even after tuning.
struct ConvOclBwdWrW2NonTunable : ConvOclBwdWrW2<1>
{
    bool IsApplicable(const ConvolutionContext& params) const;
    ConvSolution GetSolution(const ConvolutionContext& params) const;

    private:
    // This function dervied from ConvOclBwdWrW2 is declared private
    // so that this solver is not marked searchable/tunable.
    template <int N_BATCH_LOOPS>
    ConvSolution GetSolution(const ConvolutionContext& params,
                             const PerformanceConfigConvOclBwdWrw2<N_BATCH_LOOPS>& config,
                             bool disableConfigOverrideFromEnv = false) const;
};

struct ConvOclBwdWrW53 : SolverBase<ConvolutionContext>
{
    bool IsApplicable(const ConvolutionContext& params) const;
    size_t GetWorkspaceSize(const ConvolutionContext& params) const;
    ConvSolution GetSolution(const ConvolutionContext& params) const;
};

struct ConvOclBwdWrW1x1 : SolverBase<ConvolutionContext>
{
    bool IsApplicable(const ConvolutionContext& params) const;
    ConvSolution GetSolution(const ConvolutionContext& params) const;
    size_t GetWorkspaceSize(const ConvolutionContext& params) const;
};

#if MIOPEN_USE_SCGEMM
template <SCGemmOpType T>
struct PerformanceConfigSCGemmFwd : Serializable<PerformanceConfigSCGemmFwd<T>>
{
    int routine = -1; //[0..6]

    PerformanceConfigSCGemmFwd();
    PerformanceConfigSCGemmFwd(bool);

    template <class Self, class F>
    static void Visit(Self&& self, F f)
    {
        f(self.routine, "routine");
    }

    void EuristicInit(const ConvolutionContext& config);
    bool IsValidValue() const;
    bool SetNextValue();
    bool IsValid(const ConvolutionContext& config) const;
    bool operator==(const PerformanceConfigSCGemmFwd& other) const;
    std::string ToString() const;
};

struct ConvSCGemmFGemm : SolverBase<ConvolutionContext>
{
    PerformanceConfigSCGemmFwd<SCGemmOpFGemm> GetPerformanceConfig(const ConvolutionContext&) const;
    bool IsValidPerformanceConfig(const ConvolutionContext&,
                                  const PerformanceConfigSCGemmFwd<SCGemmOpFGemm>&) const;
    PerformanceConfigSCGemmFwd<SCGemmOpFGemm> Search(const ConvolutionContext&) const;
    bool IsApplicable(const ConvolutionContext& params) const;
    ConvSolution GetSolution(const ConvolutionContext& params,
                             const PerformanceConfigSCGemmFwd<SCGemmOpFGemm>& config,
                             bool disableConfigOverrideFromEnv = false) const;
    template <typename B, typename TopT>
    int RunAndMeasureSolution(const miopen::Handle& profile_h,
                              B bot_ocl_buf,
                              TopT top_ocl_buf,
                              ConstData_t wei_ocl_buf,
                              ConstData_t bias_ocl_buf,
                              const ConvolutionContext& params,
                              const ConvSolution& solution,
                              float& elapsed_time) const;
    size_t GetWorkspaceSize(const ConvolutionContext& params) const;
};

extern template struct PerformanceConfigSCGemmFwd<SCGemmOpFGemm>;
#endif

/// Partial implementation.
struct gemm : SolverBase<ConvolutionContext>
{
    bool IsApplicable(const ConvolutionContext& /*params*/) const { return false; };
    ConvSolution GetSolution(const ConvolutionContext&) const
    {
        return ConvSolution{miopenStatusNotInitialized};
    }
};

struct AnySolver;

} // namespace solver
} // namespace miopen

struct mlo_construct_direct2D_fusion : mlo_construct_base
{
    mlo_construct_direct2D_fusion(miopen::conv::Direction dir, bool do_bias = false)
        : mlo_construct_base(dir, do_bias)
    {
    }
    mlo_construct_direct2D_fusion(const miopen::TensorDescriptor& in,
                                  const miopen::TensorDescriptor& weights,
                                  const miopen::TensorDescriptor& out,
                                  const miopen::ConvolutionDescriptor& conv,
                                  miopen::conv::Direction dir,
                                  bool do_bias = false)
        : mlo_construct_base(in, weights, out, conv, dir, do_bias)
    {
    }

    inline void mloCopyTo(miopen::ConvolutionContext& params) const /// TODO: get rid of this
    {
        params = _search_params;
    }
    miopen::solver::ConvSolution
    FindSolution(const std::vector<miopen::solver::AnySolver>& solvers);
};

#endif // GUARD_MIOPEN_SOLVER_HPP_<|MERGE_RESOLUTION|>--- conflicted
+++ resolved
@@ -1030,9 +1030,7 @@
     std::tuple<std::size_t, bool> CalculateLdsNumberOfByte(const ConvolutionContext& ctx) const;
 };
 
-<<<<<<< HEAD
-struct PerformanceImplicitGemmBwdV1R1Xdlops
-    : Serializable<PerformanceImplicitGemmBwdV1R1Xdlops>
+struct PerformanceImplicitGemmBwdV1R1Xdlops : Serializable<PerformanceImplicitGemmBwdV1R1Xdlops>
 {
     int GemmMPerBlock;
     int GemmNPerBlock;
@@ -1079,8 +1077,6 @@
     std::tuple<std::size_t, bool> CalculateLdsNumberOfByte(const ConvolutionContext& ctx) const;
 };
 
-=======
->>>>>>> da79ca10
 struct ConvHipImplicitGemmV4R4FwdXdlops : SolverBase<ConvolutionContext>
 {
     PerformanceImplicitGemmXdlops GetPerformanceConfig(const ConvolutionContext& ctx) const;
@@ -1178,11 +1174,7 @@
                              bool disableConfigOverrideFromEnv = false) const;
 
     PerformanceImplicitGemmForwardV4R4Xdlops Search(const ConvolutionContext&) const;
-<<<<<<< HEAD
-    int RunAndMeasureSolution(miopen::Handle& profile_h,
-=======
-    int RunAndMeasureSolution(const miopen::Handle& profile_h,
->>>>>>> da79ca10
+    int RunAndMeasureSolution(const miopen::Handle& profile_h,
                               ConstData_t bot_buf,
                               Data_t top_buf,
                               ConstData_t wei_buf,
