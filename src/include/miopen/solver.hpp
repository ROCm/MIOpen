/*******************************************************************************
 *
 * MIT License
 *
 * Copyright (c) 2022 Advanced Micro Devices, Inc.
 *
 * Permission is hereby granted, free of charge, to any person obtaining a copy
 * of this software and associated documentation files (the "Software"), to deal
 * in the Software without restriction, including without limitation the rights
 * to use, copy, modify, merge, publish, distribute, sublicense, and/or sell
 * copies of the Software, and to permit persons to whom the Software is
 * furnished to do so, subject to the following conditions:
 *
 * The above copyright notice and this permission notice shall be included in all
 * copies or substantial portions of the Software.
 *
 * THE SOFTWARE IS PROVIDED "AS IS", WITHOUT WARRANTY OF ANY KIND, EXPRESS OR
 * IMPLIED, INCLUDING BUT NOT LIMITED TO THE WARRANTIES OF MERCHANTABILITY,
 * FITNESS FOR A PARTICULAR PURPOSE AND NONINFRINGEMENT. IN NO EVENT SHALL THE
 * AUTHORS OR COPYRIGHT HOLDERS BE LIABLE FOR ANY CLAIM, DAMAGES OR OTHER
 * LIABILITY, WHETHER IN AN ACTION OF CONTRACT, TORT OR OTHERWISE, ARISING FROM,
 * OUT OF OR IN CONNECTION WITH THE SOFTWARE OR THE USE OR OTHER DEALINGS IN THE
 * SOFTWARE.
 *
 *******************************************************************************/

#ifndef GUARD_MIOPEN_SOLVER_HPP_
#define GUARD_MIOPEN_SOLVER_HPP_

#include <miopen/config.h>

#include <miopen/conv_solution.hpp>
#include <miopen/logger.hpp>
#include <miopen/mlo_internal.hpp>
#include <miopen/legacy_exhaustive_search.hpp>
#include <miopen/rocm_features.hpp>
#include <miopen/type_name.hpp>
#include <miopen/miopen.h>
#include <miopen/buffer_info.hpp>

#include <boost/any.hpp>

#include <memory>
#include <string>
#include <vector>
#include <ostream>
#include <algorithm>
#include <initializer_list>

namespace miopen {

namespace debug {

/// If set to true, then always enable ConvDirectNaive* solver, regardless of environment value
/// MIOPEN_DEBUG_CONV_DIRECT_NAIVE_CONV_* that control enable/disable of these solvers.
/// Currently used during driver using naive kernel as gpu reference.
extern bool
    AlwaysEnableConvDirectNaive; // NOLINT (cppcoreguidelines-avoid-non-const-global-variables)

} // namespace debug

struct AnyInvokeParams;

namespace solver {
/// \todo Move wave_size into abstraction wich represent GPU information
const int wave_size = 64;

/// Base class for problem solvers.
///
/// Solvers are to be instantiated as const objects and shall not have any variable
/// internal state. Any non-const state information, if required, to be stored in the
/// solver-specific context objects.
///
/// There could be multiple solvers of the same algorithm for a problem config.
struct SolverBase
{
    virtual ~SolverBase() = default;

    /// This will retrieve the id of the solver to write to the database. By
    /// default it uses the class name. If the class is renamed, this function can
    /// overriden to keep the name to avoid DB corruption.
    virtual const std::string& SolverDbId() const = 0;

    /// Returns true if solution can work on given SW/HW platform (runtime/device)
    /// and provides correct result for the problem config.
    ///
    /// Every SolverBase which IsApplicable() for some problem config must be able to
    /// GetDefaultPerformanceConfig() so that GetSolution() would return valid
    /// solution for a problem (i.e. convolution). In other words, if a Solution
    /// says "I'm suitable" for a problem, it agrees to solve that problem correctly.
    virtual bool IsApplicable(const boost::any& ctx) const = 0;

    /// [Informative as of Sep 2020] The minimum requirement for Dynamic Solvers:
    /// Batch size and input picture size (N, W, H) must NOT be compiled into the
    /// kernel(s) that consist a Solution. These must go into the kernel as a
    /// run-time parameters.
    virtual bool IsDynamic() const { return false; }

    /// [Informative as of Sep 2020] Returns an approximated value of the expected
    /// WTI or -2.0 when this value can't be computed. Tips:
    /// * Value 1.0 corresponds to the 100% utilization of HW capabilities as
    ///   if Direct computational algorithm is used.
    /// * [Notice] WTI may exceed 1.0 for highly optimized algorithms like Winograd.
    /// * @see https://github.com/ROCmSoftwarePlatform/MIOpen/issues/410
    virtual float GetWti(const boost::any& ctx) const = 0;

    // Returns the workspace size required by the solver for a given ConvolutionContext
    virtual size_t GetWorkspaceSize(const boost::any& ctx) const = 0;

    // Must return true if a Solver has its own implementation of GetWorkspaceSize().
    virtual bool MayNeedWorkspace() const { return false; }

    /// Takes problem config, optimization parameters and other info
    /// and computes information required to build and run the kernel(s).
    /// ConvSolution GetSolution(const ConvolutionContext& params) const;

protected:
    template <class Solver>
    static const std::string& GetSolverDbId()
    {
        static const auto result = ComputeSolverDbId(get_type_name<Solver>());
        return result;
    }

private:
    static std::string ComputeSolverDbId(const std::string& type_name)
    {
        auto idx  = type_name.find_last_of(':');
        auto name = type_name.substr(idx + 1);
        std::replace(name.begin(), name.end(), ',', '-');
        name.erase(std::remove(name.begin(), name.end(), ' '), name.end());

        return name;
    }
};

template <class Context>
struct SolverMixin : SolverBase
{
    virtual bool IsApplicable(const Context& ctx) const = 0;
    virtual float GetWti(const Context&) const { return -2.0; };
    virtual size_t GetWorkspaceSize(const Context&) const { return 0; };

    bool IsApplicable(const boost::any& ctx) const final
    {
        return IsApplicable(boost::any_cast<const Context&>(ctx));
    }

    float GetWti(const boost::any& ctx) const final
    {
        return GetWti(boost::any_cast<const Context&>(ctx));
    }

    size_t GetWorkspaceSize(const boost::any& ctx) const final
    {
        return GetWorkspaceSize(boost::any_cast<const Context&>(ctx));
    }
};

/// Typedef for convolution solvers
using ConvSolver = SolverMixin<ConvolutionContext>;

/// Base class for tunable solvers
struct ConvTunableSolverBase : ConvSolver
{
    /// Initializes performance config to the default values.
    /// The function may involve some heuristic to guess the best solution
    /// configuration. It is assumed that the function takes constant time
    /// to finish and does not run kernels to measure performance etc.
    /// The function shall always return valid config.
    virtual boost::any GetDefaultPerformanceConfig(const ConvolutionContext& ctx) const = 0;

    /// Should return false if performance config is wrong for a problem.
    /// Main use is validation of values read from the perf db.
    virtual bool IsValidPerformanceConfig(const ConvolutionContext& ctx,
                                          const boost::any& config) const = 0;

    /// Search
    virtual boost::any Search(const ConvolutionContext& ctx,
                              const AnyInvokeParams& invoke_ctx) const = 0;

    /// Tunable solvers provide a GetSolution that takes a Context and PerformanceConfig
    virtual ConvSolution GetSolution(const ConvolutionContext& ctx,
                                     const boost::any& config) const = 0;
};

template <class PerformanceConfig>
struct ConvTunableSolver : ConvTunableSolverBase
{
    virtual PerformanceConfig GetDefaultPerformanceConfigCTS(const ConvolutionContext&) const = 0;
    virtual bool IsValidPerformanceConfigCTS(const ConvolutionContext&,
                                             const PerformanceConfig&) const                  = 0;
    virtual PerformanceConfig SearchCTS(const ConvolutionContext&,
                                        const AnyInvokeParams&) const                         = 0;
    virtual ConvSolution GetSolutionCTS(const ConvolutionContext&,
                                        const PerformanceConfig&) const                       = 0;

    boost::any GetDefaultPerformanceConfig(const ConvolutionContext& ctx) const final
    {
        return GetDefaultPerformanceConfigCTS(ctx);
    }

    bool IsValidPerformanceConfig(const ConvolutionContext& ctx,
                                  const boost::any& config) const final
    {
        return IsValidPerformanceConfigCTS(ctx, boost::any_cast<const PerformanceConfig&>(config));
    }

    boost::any Search(const ConvolutionContext& ctx, const AnyInvokeParams& invoke_ctx) const final
    {
        return SearchCTS(ctx, invoke_ctx);
    }

    ConvSolution GetSolution(const ConvolutionContext& ctx, const boost::any& config) const final
    {
        return GetSolutionCTS(ctx, boost::any_cast<const PerformanceConfig&>(config));
    }
};

struct PerformanceConfigConvAsm3x3U : Serializable<PerformanceConfigConvAsm3x3U>
{
    int limit_wave_cnt;        // [0..9]
    int filters_per_wave;      // [1..8]
    int output_lines_per_wave; // [1..8]

    PerformanceConfigConvAsm3x3U(int lwc, int fpw, int olpw);
    PerformanceConfigConvAsm3x3U() : PerformanceConfigConvAsm3x3U(-1, -1, -1) {}
    PerformanceConfigConvAsm3x3U(bool) : PerformanceConfigConvAsm3x3U(0, 1, 1) {}

    template <class Self, class F>
    static void Visit(Self&& self, F f)
    {
        f(self.limit_wave_cnt, "limit_wave_cnt");
        f(self.filters_per_wave, "filters_per_wave");
        f(self.output_lines_per_wave, "output_lines_per_wave");
    }

    void HeuristicInit(const ConvolutionContext& config);
    bool IsValidValue() const;
    bool SetNextValue(const ConvolutionContext& config);
    bool IsValid(const ConvolutionContext& config) const;
    bool operator==(const PerformanceConfigConvAsm3x3U& other) const;
    std::string ToString() const;
};

struct ConvAsm3x3U : ConvTunableSolver<PerformanceConfigConvAsm3x3U>
{
    const std::string& SolverDbId() const override { return GetSolverDbId<ConvAsm3x3U>(); }

    bool IsApplicable(const ConvolutionContext& params) const override;

    PerformanceConfigConvAsm3x3U
    GetDefaultPerformanceConfigCTS(const ConvolutionContext&) const final;
    bool IsValidPerformanceConfigCTS(const ConvolutionContext&,
                                     const PerformanceConfigConvAsm3x3U&) const final;
    PerformanceConfigConvAsm3x3U SearchCTS(const ConvolutionContext&,
                                           const AnyInvokeParams& invoke_ctx) const final;
    ConvSolution GetSolutionCTS(const ConvolutionContext& params,
                                const PerformanceConfigConvAsm3x3U& config) const final;
};

struct PerformanceConfigConvAsm1x1U : Serializable<PerformanceConfigConvAsm1x1U>
{
    // ----------------- // Full set          Optimized       Spare
    // ----------------------------------------------------------------------------
    int read_size;        // [1..4]            <same>          <same>
    int k_mult;           // 1,[4,8,12..32]    2^n[8..32]      1,4
    int chunks_per_wave;  // [1..16]           [1..8]          <same>
    int chunk_size;       // 2^n[1..64]        2^n[16..64]     1,4
    int n_mult;           // [1..8]            [1..4]          <same>
    int c_mult;           // 2^n[1..32]        2^n[1..4]       <same>
    int waves_c_in_group; // [1..8]            [1..4]          <same>
    int waves_k_in_group; // 1,[2,4,8]         1,[2,4,8]       <same>
    bool use_spare_set;

    PerformanceConfigConvAsm1x1U(int, int, int, int, int, int, int, int, bool);
    PerformanceConfigConvAsm1x1U()
        : PerformanceConfigConvAsm1x1U(-1, -1, -1, -1, -1, -1, -1, -1, false)
    {
    }
    PerformanceConfigConvAsm1x1U(bool spare);

    template <class Self, class F>
    static void Visit(Self&& self, F f)
    {
        f(self.read_size, "read_size");
        f(self.k_mult, "k_mult");
        f(self.chunks_per_wave, "chunks_per_wave");
        f(self.chunk_size, "chunk_size");
        f(self.n_mult, "n_mult");
        f(self.c_mult, "c_mult");
        f(self.waves_c_in_group, "waves_c_in_group");
        f(self.waves_k_in_group, "waves_k_in_group");
    }

    // clang-format off
    int GetReadSize() const { return read_size; }
    int GetKMult() const { return k_mult; }
    int GetChunksPerWave() const { return chunks_per_wave; }
    int GetChunkSize() const { return chunk_size; }
    int GetNMult() const { return n_mult; }
    int GetCMult() const { return c_mult; }
    int GetWavesCInGroup() const { return waves_c_in_group; }
    int GetWavesKInGroup() const { return waves_k_in_group; }
    int GetNPerGpr() const { assert(chunk_size); return 64 / chunk_size; }
    // clang-format on

    void HeuristicInit(const ConvolutionContext& config);
    bool IsValidValue() const;
    bool SetNextValue(const ConvolutionContext& config);
    bool IsValid(const ConvolutionContext& config) const;
    bool operator==(const PerformanceConfigConvAsm1x1U& other) const;
    std::string ToString() const;
};

struct ConvAsm1x1U : ConvTunableSolver<PerformanceConfigConvAsm1x1U>
{
    const std::string& SolverDbId() const override { return GetSolverDbId<ConvAsm1x1U>(); }

    bool IsApplicable(const ConvolutionContext& params) const override;
    size_t GetWorkspaceSize(const ConvolutionContext& params) const override;
    bool MayNeedWorkspace() const override { return true; }

    PerformanceConfigConvAsm1x1U
    GetDefaultPerformanceConfigCTS(const ConvolutionContext&) const final;
    bool IsValidPerformanceConfigCTS(const ConvolutionContext&,
                                     const PerformanceConfigConvAsm1x1U&) const final;
    PerformanceConfigConvAsm1x1U SearchCTS(const ConvolutionContext&,
                                           const AnyInvokeParams& invoke_ctx) const final;
    ConvSolution GetSolutionCTS(const ConvolutionContext& params,
                                const PerformanceConfigConvAsm1x1U& config) const final;
};

struct PerformanceConfigConvBiasActivAsm1x1U : PerformanceConfigConvAsm1x1U
{
    PerformanceConfigConvBiasActivAsm1x1U(bool spare) : PerformanceConfigConvAsm1x1U(spare) {}
    PerformanceConfigConvBiasActivAsm1x1U()
        : PerformanceConfigConvAsm1x1U(-1, -1, -1, -1, -1, -1, -1, -1, false)
    {
    }
    bool IsValid(const ConvolutionContext& config) const;
    bool operator==(const PerformanceConfigConvBiasActivAsm1x1U& other) const;
};

// Fused solver
struct ConvBiasActivAsm1x1U : ConvTunableSolver<PerformanceConfigConvBiasActivAsm1x1U>
{
    const std::string& SolverDbId() const override { return GetSolverDbId<ConvBiasActivAsm1x1U>(); }

    bool IsApplicable(const ConvolutionContext& params) const override;
    size_t GetWorkspaceSize(const ConvolutionContext& params) const override;
    bool MayNeedWorkspace() const override { return true; }

    PerformanceConfigConvBiasActivAsm1x1U
    GetDefaultPerformanceConfigCTS(const ConvolutionContext&) const final;
    bool IsValidPerformanceConfigCTS(const ConvolutionContext&,
                                     const PerformanceConfigConvBiasActivAsm1x1U&) const final;
    PerformanceConfigConvBiasActivAsm1x1U SearchCTS(const ConvolutionContext&,
                                                    const AnyInvokeParams& invoke_ctx) const final;
    ConvSolution GetSolutionCTS(const ConvolutionContext& params,
                                const PerformanceConfigConvBiasActivAsm1x1U& config) const final;
};

struct PerformanceConfigConvAsm1x1UV2 : Serializable<PerformanceConfigConvAsm1x1UV2>
{
    // ----------------- // Full set          Optimized       Spare
    // ----------------------------------------------------------------------------
    int chunk_size;       // 2^n[1..64]        2^n[16..64]     <same>
    int dwords_per_ld;    // [1..4]            1,2,3           <same>
    int k_mult;           // [1..32]           8,16            1,2,3,4
    int c_mult;           // [1..32]           2^n[1..4]       <same>
    int n_mult;           // [1..32]           1,2             <same>
    int w_mult;           // [1..32]           1,2             <same>
    int h_mult;           // [1..32]           1,2             <same>
    int h_per_chunk;      // 2^n[1..64]        [2,4,8]         <same>
    int waves_k_in_group; // [1..8]            2,4             <same>
    int waves_c_in_group; // [1..8]            1,2             <same>
    bool use_spare_set;

    PerformanceConfigConvAsm1x1UV2(int, int, int, int, int, int, int, int, int, int, bool);
    PerformanceConfigConvAsm1x1UV2()
        : PerformanceConfigConvAsm1x1UV2(-1, -1, -1, -1, -1, -1, -1, -1, -1, -1, false)
    {
    }
    PerformanceConfigConvAsm1x1UV2(bool spare);

    template <class Self, class F>
    static void Visit(Self&& self, F f)
    {
        f(self.chunk_size, "chunk_size");
        f(self.dwords_per_ld, "dwords_per_ld");
        f(self.k_mult, "k_mult");
        f(self.c_mult, "c_mult");
        f(self.n_mult, "n_mult");
        f(self.w_mult, "w_mult");
        f(self.h_mult, "h_mult");
        f(self.h_per_chunk, "h_per_chunk");
        f(self.waves_k_in_group, "waves_k_in_group");
        f(self.waves_c_in_group, "waves_c_in_group");
    }

    // clang-format off
    int GetChunkSize() const { return chunk_size; }
    int GetDwordsPerLd() const { return dwords_per_ld; }
    int GetCMult() const { return c_mult; }
    int GetKMult() const { return k_mult; }
    int GetNMult() const { return n_mult; }
    int GetWMult() const { return w_mult; }
    int GetHMult() const { return h_mult; }
    int GetHPerChunk() const { return h_per_chunk; }
    int GetWavesCInGroup() const { return waves_c_in_group; }
    int GetWavesKInGroup() const { return waves_k_in_group; }
    int GetNPerGpr() const { assert(chunk_size); return 64 / chunk_size; }
    // clang-format on

    void HeuristicInit(const ConvolutionContext& config);
    bool IsValidValue() const;
    bool SetNextValue(const ConvolutionContext& config);
    bool IsValid(const ConvolutionContext& config) const;
    bool operator==(const PerformanceConfigConvAsm1x1UV2& other) const;
    std::string ToString() const;
};

struct ConvAsm1x1UV2 : ConvTunableSolver<PerformanceConfigConvAsm1x1UV2>
{
    const std::string& SolverDbId() const override { return GetSolverDbId<ConvAsm1x1UV2>(); }

    bool IsApplicable(const ConvolutionContext& params) const override;

    PerformanceConfigConvAsm1x1UV2
    GetDefaultPerformanceConfigCTS(const ConvolutionContext&) const final;
    bool IsValidPerformanceConfigCTS(const ConvolutionContext&,
                                     const PerformanceConfigConvAsm1x1UV2&) const final;
    PerformanceConfigConvAsm1x1UV2 SearchCTS(const ConvolutionContext&,
                                             const AnyInvokeParams& invoke_ctx) const final;
    ConvSolution GetSolutionCTS(const ConvolutionContext& params,
                                const PerformanceConfigConvAsm1x1UV2& config) const final;
};

struct ConvAsm5x10u2v2f1 : ConvSolver
{
    const std::string& SolverDbId() const override { return GetSolverDbId<ConvAsm5x10u2v2f1>(); }

    bool IsApplicable(const ConvolutionContext& params) const override;
    ConvSolution GetSolution(const ConvolutionContext& params) const;
};

struct ConvAsm5x10u2v2b1 : ConvSolver
{
    const std::string& SolverDbId() const override { return GetSolverDbId<ConvAsm5x10u2v2b1>(); }

    bool IsApplicable(const ConvolutionContext& params) const override;
    ConvSolution GetSolution(const ConvolutionContext& params) const;
};

struct ConvAsm7x7c3h224w224k64u2v2p3q3f1 : ConvSolver
{
    const std::string& SolverDbId() const override
    {
        return GetSolverDbId<ConvAsm7x7c3h224w224k64u2v2p3q3f1>();
    }

    bool IsApplicable(const ConvolutionContext& params) const override;
    ConvSolution GetSolution(const ConvolutionContext& params) const;
};

struct ConvOclDirectFwd11x11 : ConvSolver
{
    const std::string& SolverDbId() const override
    {
        return GetSolverDbId<ConvOclDirectFwd11x11>();
    }

    bool IsApplicable(const ConvolutionContext& params) const override;
    ConvSolution GetSolution(const ConvolutionContext& params) const;
};

struct ConvOclDirectFwdGen : ConvSolver
{
    const std::string& SolverDbId() const override { return GetSolverDbId<ConvOclDirectFwdGen>(); }

    bool IsApplicable(const ConvolutionContext& params) const override;
    ConvSolution GetSolution(const ConvolutionContext& params) const;
};

struct PerformanceImplicitGemm : Serializable<PerformanceImplicitGemm>
{
    int BPerBlock; // 2^n[8..16]
    int KPerBlock; // 2^n[32..128]
    int EPerBlock; // 2^n[4..16]

    int GemmNRepeat; // == 2

    int GemmMPerThreadSubC; // 2^n[2..4]
    int GemmNPerThreadSubC; // 2^n[2..4]

    int GemmMLevel0Cluster; // 2^n[1..4]
    int GemmNLevel0Cluster; // 2^n[1..4]
    int GemmMLevel1Cluster; // 2^n[1..4]
    int GemmNLevel1Cluster; // 2^n[1..4]

    int InBlockCopyClusterLengths_E;  // 2^n[4..16]
    int InBlockCopyClusterLengths_B;  // 2^n[8..16]
    int InBlockCopyClusterLengths_N1; // 2^n[1..2]
    int InBlockCopyClusterLengths_N2; // 2^n[1..4]

    int WeiBlockCopyClusterLengths_E; // 2^n[1..4]
    int WeiBlockCopyClusterLengths_K; // 2^n[16..128]

    bool use_spare_set;

    PerformanceImplicitGemm(
        int, int, int, int, int, int, int, int, int, int, int, int, int, int, int, int, bool);

    PerformanceImplicitGemm()
        : PerformanceImplicitGemm(
              -1, -1, -1, -1, -1, -1, -1, -1, -1, -1, -1, -1, -1, -1, -1, -1, false)
    {
    }

    PerformanceImplicitGemm(bool spare);

    template <class Self, class F>
    static void Visit(Self&& self, F f)
    {
        f(self.BPerBlock, "BPerBlock");
        f(self.KPerBlock, "KPerBlock");
        f(self.EPerBlock, "EPerBlock");
        f(self.GemmNRepeat, "GemmNRepeat");
        f(self.GemmMPerThreadSubC, "GemmMPerThreadSubC");
        f(self.GemmNPerThreadSubC, "GemmNPerThreadSubC");
        f(self.GemmMLevel0Cluster, "GemmMLevel0Cluster");
        f(self.GemmNLevel0Cluster, "GemmNLevel0Cluster");
        f(self.GemmMLevel1Cluster, "GemmMLevel1Cluster");
        f(self.GemmNLevel1Cluster, "GemmNLevel1Cluster");
        f(self.InBlockCopyClusterLengths_E, "InBlockCopyClusterLengths_E");
        f(self.InBlockCopyClusterLengths_N1, "InBlockCopyClusterLengths_N1");
        f(self.InBlockCopyClusterLengths_B, "InBlockCopyClusterLengths_B");
        f(self.InBlockCopyClusterLengths_N2, "InBlockCopyClusterLengths_N2");
        f(self.WeiBlockCopyClusterLengths_E, "WeiBlockCopyClusterLengths_E");
        f(self.WeiBlockCopyClusterLengths_K, "WeiBlockCopyClusterLengths_K");
    }

    void HeuristicInit(const ConvolutionContext& config);
    bool IsValidValue() const;
    bool SetNextValue(const ConvolutionContext& config);
    bool IsValid(const ConvolutionContext& ctx) const;
    bool operator==(const PerformanceImplicitGemm& other) const;
    std::string ToString() const;
};

struct PerformanceImplicitGemmV4R1 : public PerformanceImplicitGemm
{
    PerformanceImplicitGemmV4R1(int a,
                                int b,
                                int c,
                                int d,
                                int e,
                                int f,
                                int g,
                                int h,
                                int i,
                                int j,
                                int k,
                                int l,
                                int m,
                                int n,
                                int o,
                                int p,
                                bool q)
        : PerformanceImplicitGemm(a, b, c, d, e, f, g, h, i, j, k, l, m, n, o, p, q)
    {
    }

    PerformanceImplicitGemmV4R1()
        : PerformanceImplicitGemmV4R1(
              -1, -1, -1, -1, -1, -1, -1, -1, -1, -1, -1, -1, -1, -1, -1, -1, false)
    {
    }

    PerformanceImplicitGemmV4R1(bool spare) : PerformanceImplicitGemm(spare) {}

    bool IsValid(const ConvolutionContext& ctx) const;
};

struct PerformanceImplicitGemmV4R4Fwd : Serializable<PerformanceImplicitGemmV4R4Fwd>
{
    int BlockSize;

    int GemmMPerBlock;
    int GemmNPerBlock;
    int GemmKPerBlock;

    int GemmMPerThread;
    int GemmNPerThread;

    bool use_spare_set;

    PerformanceImplicitGemmV4R4Fwd(int, int, int, int, int, int, bool);

    PerformanceImplicitGemmV4R4Fwd(int a, int b, int c, int d, int e, int f)
        : PerformanceImplicitGemmV4R4Fwd(a, b, c, d, e, f, false)
    {
    }

    PerformanceImplicitGemmV4R4Fwd() : PerformanceImplicitGemmV4R4Fwd(-1, -1, -1, -1, -1, -1, false)
    {
    }

    PerformanceImplicitGemmV4R4Fwd(bool spare);

    bool operator==(const PerformanceImplicitGemmV4R4Fwd& other) const;

    template <class Self, class F>
    static void Visit(Self&& self, F f)
    {
        f(self.BlockSize, "BlockSize");
        f(self.GemmMPerBlock, "GemmMPerBlock");
        f(self.GemmNPerBlock, "GemmNPerBlock");
        f(self.GemmKPerBlock, "GemmKPerBlock");
        f(self.GemmMPerThread, "GemmMPerThread");
        f(self.GemmNPerThread, "GemmNPerThread");
    }

    std::tuple<int, bool> CalculateGridSize(const ConvolutionContext& ctx) const;
    std::tuple<int, int, int, int, bool>
    CalculateBlockGemmPerformanceParameters(const ConvolutionContext& ctx) const;
    std::tuple<int, int, int, int, bool>
    CalculateGemmABlockCopyPerformanceParameters(const ConvolutionContext& ctx) const;
    std::tuple<int, int, int, int, bool>
    CalculateGemmBBlockCopyPerformanceParameters(const ConvolutionContext& ctx) const;
    std::tuple<int, bool>
    CalculateGemmCThreadCopyPerformanceParameters(const ConvolutionContext& ctx) const;
    std::tuple<std::size_t, bool> CalculateLdsNumberOfByte(const ConvolutionContext& ctx) const;
    bool IsValidValue() const;
    bool IsValid(const ConvolutionContext& ctx) const;
    void HeuristicInit(const ConvolutionContext& ctx);
    bool SetNextValue(const ConvolutionContext& config);
    std::string ToString() const;
};

struct PerformanceImplicitGemmV4R4WrW : Serializable<PerformanceImplicitGemmV4R4WrW>
{
    int BlockSize;

    int GemmMPerBlock;
    int GemmNPerBlock;
    int GemmKPerBlock;

    int GemmMPerThread;
    int GemmNPerThread;

    bool use_spare_set;

    PerformanceImplicitGemmV4R4WrW(int, int, int, int, int, int, bool);

    PerformanceImplicitGemmV4R4WrW(int a, int b, int c, int d, int e, int f)
        : PerformanceImplicitGemmV4R4WrW(a, b, c, d, e, f, false)
    {
    }

    PerformanceImplicitGemmV4R4WrW() : PerformanceImplicitGemmV4R4WrW(-1, -1, -1, -1, -1, -1, false)
    {
    }

    PerformanceImplicitGemmV4R4WrW(bool spare);

    bool operator==(const PerformanceImplicitGemmV4R4WrW& other) const;

    template <class Self, class F>
    static void Visit(Self&& self, F f)
    {
        f(self.BlockSize, "BlockSize");
        f(self.GemmMPerBlock, "GemmMPerBlock");
        f(self.GemmNPerBlock, "GemmNPerBlock");
        f(self.GemmKPerBlock, "GemmKPerBlock");
        f(self.GemmMPerThread, "GemmMPerThread");
        f(self.GemmNPerThread, "GemmNPerThread");
    }

    std::tuple<int, bool> CalculateGridSize(const ConvolutionContext& ctx) const;
    std::tuple<int, int, int, int, bool>
    CalculateBlockGemmPerformanceParameters(const ConvolutionContext& ctx) const;
    std::tuple<int, int, int, int, bool>
    CalculateGemmABlockCopyPerformanceParameters(const ConvolutionContext& ctx) const;
    std::tuple<int, int, int, int, bool>
    CalculateGemmBBlockCopyPerformanceParameters(const ConvolutionContext& ctx) const;
    std::tuple<int, bool>
    CalculateGemmCThreadCopyPerformanceParameters(const ConvolutionContext& ctx) const;
    std::tuple<std::size_t, bool> CalculateLdsNumberOfByte(const ConvolutionContext& ctx) const;
    bool IsValidValue() const;
    bool IsValid(const ConvolutionContext& ctx) const;
    void HeuristicInit(const ConvolutionContext& ctx);
    bool SetNextValue(const ConvolutionContext& config);
    std::string ToString() const;
};

struct PerformanceImplicitGemmBwdDataV1R1 : Serializable<PerformanceImplicitGemmBwdDataV1R1>
{
    int BlockSize;

    int GemmMPerBlock;
    int GemmNPerBlock;
    int GemmKPerBlock;

    int GemmMPerThread;
    int GemmNPerThread;

    bool use_spare_set;

    PerformanceImplicitGemmBwdDataV1R1(int, int, int, int, int, int, bool);

    PerformanceImplicitGemmBwdDataV1R1()
        : PerformanceImplicitGemmBwdDataV1R1(-1, -1, -1, -1, -1, -1, false)
    {
    }

    PerformanceImplicitGemmBwdDataV1R1(int a, int b, int c, int d, int e, int f)
        : PerformanceImplicitGemmBwdDataV1R1(a, b, c, d, e, f, false)
    {
    }

    PerformanceImplicitGemmBwdDataV1R1(bool spare);

    bool operator==(const PerformanceImplicitGemmBwdDataV1R1& other) const;

    template <class Self, class F>
    static void Visit(Self&& self, F f)
    {
        f(self.BlockSize, "BlockSize");
        f(self.GemmMPerBlock, "GemmMPerBlock");
        f(self.GemmNPerBlock, "GemmNPerBlock");
        f(self.GemmKPerBlock, "GemmKPerBlock");
        f(self.GemmMPerThread, "GemmMPerThread");
        f(self.GemmNPerThread, "GemmNPerThread");
    }

    std::tuple<int, bool> CalculateGridSize(const ConvolutionContext& ctx) const;
    std::tuple<int, int, int, int, bool>
    CalculateBlockGemmPerformanceParameters(const ConvolutionContext& ctx) const;
    std::tuple<int, int, int, int, bool>
    CalculateGemmABlockCopyPerformanceParameters(const ConvolutionContext& ctx) const;
    std::tuple<int, int, int, int, bool>
    CalculateGemmBBlockCopyPerformanceParameters(const ConvolutionContext& ctx) const;
    std::tuple<int, bool>
    CalculateGemmCThreadCopyPerformanceParameters(const ConvolutionContext& ctx) const;
    std::tuple<std::size_t, bool> CalculateLdsNumberOfByte(const ConvolutionContext& ctx) const;
    bool IsValidValue() const;
    bool IsValid(const ConvolutionContext& ctx) const;
    void HeuristicInit(const ConvolutionContext& ctx);
    bool SetNextValue(const ConvolutionContext& config);
    std::string ToString() const;
};

struct PerformanceImplicitGemmBwdDataV4R1 : Serializable<PerformanceImplicitGemmBwdDataV4R1>
{
    int BlockSize;

    int GemmMPerBlock;
    int GemmNPerBlock;
    int GemmKPerBlock;

    int GemmMPerThread;
    int GemmNPerThread;

    bool use_spare_set;

    PerformanceImplicitGemmBwdDataV4R1(int, int, int, int, int, int, bool);

    PerformanceImplicitGemmBwdDataV4R1()
        : PerformanceImplicitGemmBwdDataV4R1(-1, -1, -1, -1, -1, -1, false)
    {
    }

    PerformanceImplicitGemmBwdDataV4R1(int a, int b, int c, int d, int e, int f)
        : PerformanceImplicitGemmBwdDataV4R1(a, b, c, d, e, f, false)
    {
    }

    PerformanceImplicitGemmBwdDataV4R1(bool spare);

    bool operator==(const PerformanceImplicitGemmBwdDataV4R1& other) const;

    template <class Self, class F>
    static void Visit(Self&& self, F f)
    {
        f(self.BlockSize, "BlockSize");
        f(self.GemmMPerBlock, "GemmMPerBlock");
        f(self.GemmNPerBlock, "GemmNPerBlock");
        f(self.GemmKPerBlock, "GemmKPerBlock");
        f(self.GemmMPerThread, "GemmMPerThread");
        f(self.GemmNPerThread, "GemmNPerThread");
    }

    std::tuple<int, bool> CalculateGridSize(const ConvolutionContext& ctx) const;
    std::tuple<int, int, int, int, bool>
    CalculateBlockGemmPerformanceParameters(const ConvolutionContext& ctx) const;
    std::tuple<int, int, int, int, bool>
    CalculateGemmABlockCopyPerformanceParameters(const ConvolutionContext& ctx) const;
    std::tuple<int, int, int, int, bool>
    CalculateGemmBBlockCopyPerformanceParameters(const ConvolutionContext& ctx) const;
    std::tuple<int, bool>
    CalculateGemmCThreadCopyPerformanceParameters(const ConvolutionContext& ctx) const;
    std::tuple<std::size_t, bool> CalculateLdsNumberOfByte(const ConvolutionContext& ctx) const;
    bool IsValidValue() const;
    bool IsValid(const ConvolutionContext& ctx) const;
    void HeuristicInit(const ConvolutionContext& ctx);
    bool SetNextValue(const ConvolutionContext& config);
    std::string ToString() const;
};

struct PerformanceImplicitGemmBwdDataV4R1Xdlops
    : Serializable<PerformanceImplicitGemmBwdDataV4R1Xdlops>
{
    int GemmNPerBlock; // 2^n[8..16]
    int GemmMPerBlock; // 2^n[32..128]
    int GemmKPerBlock; // 2^n[4..16]

    int GemmKPACKSize; // 2^[1..4]

    int GemmMPerWave;
    int GemmNPerWave;

    // GemmAThreadCopyMoreGemmK is currently a fix value, is untunable
    bool GemmAThreadCopyMoreGemmK;
    bool GemmBThreadCopyMoreGemmKPack;

    bool use_spare_set;
    PerformanceImplicitGemmBwdDataV4R1Xdlops(int, int, int, int, int, int, bool, bool, bool);

    PerformanceImplicitGemmBwdDataV4R1Xdlops();
    PerformanceImplicitGemmBwdDataV4R1Xdlops(bool spare);
    PerformanceImplicitGemmBwdDataV4R1Xdlops(
        int a, int b, int c, int d, int e, int f, bool g, bool h)
        : PerformanceImplicitGemmBwdDataV4R1Xdlops(a, b, c, d, e, f, g, h, false)
    {
    }

    bool operator==(const PerformanceImplicitGemmBwdDataV4R1Xdlops& other) const;

    template <class Self, class F>
    static void Visit(Self&& self, F f)
    {
        f(self.GemmNPerBlock, "GemmNPerBlock");
        f(self.GemmMPerBlock, "GemmMPerBlock");
        f(self.GemmKPerBlock, "GemmKPerBlock");
        f(self.GemmKPACKSize, "GemmKPACKSize");
        f(self.GemmMPerWave, "GemmMPerWave");
        f(self.GemmNPerWave, "GemmNPerWave");
        f(self.GemmAThreadCopyMoreGemmK, "GemmAThreadCopyMoreGemmK");
        f(self.GemmBThreadCopyMoreGemmKPack, "GemmBThreadCopyMoreGemmKPack");
    }

    std::tuple<int, bool> CalculateGridSize(const ConvolutionContext& ctx) const;
    std::tuple<std::size_t, bool> CalculateLdsNumberOfByte(const ConvolutionContext& ctx) const;
    std::tuple<int, int, int, int, int, bool>
    CalculateGemmABlockCopyPerformanceParameters(const ConvolutionContext& ctx) const;
    std::tuple<int, int, int, int, int, bool>
    CalculateGemmBBlockCopyPerformanceParameters(const ConvolutionContext& ctx) const;
    bool IsValidValue() const;
    bool IsValid(const ConvolutionContext& ctx) const;
    bool IsReallyValid(const ConvolutionContext& ctx) const;
    bool IsFastToBeUsedForTuning(const ConvolutionContext& ctx) const;
    void HeuristicInit(const ConvolutionContext& ctx);
    bool SetNextValue(const ConvolutionContext& config);
    std::string ToString() const;
};

struct ConvHipImplicitGemmV4R1Fwd : ConvTunableSolver<PerformanceImplicitGemmV4R1>
{
    const std::string& SolverDbId() const override
    {
        return GetSolverDbId<ConvHipImplicitGemmV4R1Fwd>();
    }

    bool IsApplicable(const ConvolutionContext& ctx) const override;

    PerformanceImplicitGemmV4R1
    GetDefaultPerformanceConfigCTS(const ConvolutionContext& ctx) const final;
    bool IsValidPerformanceConfigCTS(const ConvolutionContext& ctx,
                                     const PerformanceImplicitGemmV4R1& c) const final;
    PerformanceImplicitGemmV4R1 SearchCTS(const ConvolutionContext&,
                                          const AnyInvokeParams& invoke_ctx) const final;
    ConvSolution GetSolutionCTS(const ConvolutionContext& ctx,
                                const PerformanceImplicitGemmV4R1& config) const final;
};

struct ConvHipImplicitGemmV4R4Fwd : ConvTunableSolver<PerformanceImplicitGemmV4R4Fwd>
{
    const std::string& SolverDbId() const override
    {
        return GetSolverDbId<ConvHipImplicitGemmV4R4Fwd>();
    }

    bool IsApplicable(const ConvolutionContext& ctx) const override;

    PerformanceImplicitGemmV4R4Fwd
    GetDefaultPerformanceConfigCTS(const ConvolutionContext& ctx) const final;
    bool IsValidPerformanceConfigCTS(const ConvolutionContext& ctx,
                                     const PerformanceImplicitGemmV4R4Fwd& config) const final;
    PerformanceImplicitGemmV4R4Fwd SearchCTS(const ConvolutionContext&,
                                             const AnyInvokeParams& invoke_ctx) const final;
    ConvSolution GetSolutionCTS(const ConvolutionContext& ctx,
                                const PerformanceImplicitGemmV4R4Fwd& config) const final;

    static std::tuple<int, int, int> CalculateGemmSize(const ConvolutionContext& ctx);
};

struct PerformanceConvMlirIgemm : Serializable<PerformanceConvMlirIgemm>
{
    int BlockSize;
    int GemmMPerBlock;
    int GemmNPerBlock;
    int GemmKPerBlock;
    int GemmMPerThread;
    int GemmNPerThread;
    bool use_spare_set;

    /// \ref https://github.com/ROCmSoftwarePlatform/MIOpen/issues/1154
    static PerformanceConvMlirIgemm& MlirHeuristicInitRequest()
    {
        static PerformanceConvMlirIgemm heur;
        heur.SetMlirHeuristicInitRequest();
        return heur;
    }

    PerformanceConvMlirIgemm(int, int, int, int, int, int, bool);

    PerformanceConvMlirIgemm(int a, int b, int c, int d, int e, int f)
        : PerformanceConvMlirIgemm(a, b, c, d, e, f, false)
    {
    }

    PerformanceConvMlirIgemm() : PerformanceConvMlirIgemm(-1, -1, -1, -1, -1, -1, false) {}

    PerformanceConvMlirIgemm(bool spare);

    bool operator==(const PerformanceConvMlirIgemm& other) const;

    template <class Self, class F>
    static void Visit(Self&& self, F f)
    {
        f(self.BlockSize, "BlockSize");
        f(self.GemmMPerBlock, "GemmMPerBlock");
        f(self.GemmNPerBlock, "GemmNPerBlock");
        f(self.GemmKPerBlock, "GemmKPerBlock");
        f(self.GemmMPerThread, "GemmMPerThread");
        f(self.GemmNPerThread, "GemmNPerThread");
    }

    bool IsValid(const ConvolutionContext& ctx) const;
    bool SetNextValue(const ConvolutionContext& config);
    std::string ToString() const;

private:
    void SetMlirHeuristicInitRequest();
};

struct ConvMlirIgemmFwd : ConvTunableSolver<PerformanceConvMlirIgemm>
{
    const std::string& SolverDbId() const override { return GetSolverDbId<ConvMlirIgemmFwd>(); }

    bool IsApplicable(const ConvolutionContext& ctx) const override;

    PerformanceConvMlirIgemm
    GetDefaultPerformanceConfigCTS(const ConvolutionContext& ctx) const final;
    bool IsValidPerformanceConfigCTS(const ConvolutionContext& ctx,
                                     const PerformanceConvMlirIgemm& config) const final;
    PerformanceConvMlirIgemm SearchCTS(const ConvolutionContext&,
                                       const AnyInvokeParams& invoke_ctx) const final;
    ConvSolution GetSolutionCTS(const ConvolutionContext& ctx,
                                const PerformanceConvMlirIgemm& config) const final;
};

struct PerformanceConvMlirIgemmXdlops : Serializable<PerformanceConvMlirIgemmXdlops>
{
    int GemmMPerBlock; // 2^n[32..128]
    int GemmNPerBlock; // 2^n[8..16]
    int GemmKPerBlock; // 2^n[4..16]
    int GemmMPerWave;
    int GemmNPerWave;
    int GemmKPACKSize; // 2^[1..4]

    // GemmAThreadCopyMoreGemmK is currently a fix value, is untunable
    bool GemmAThreadCopyMoreGemmK;
    bool GemmBThreadCopyMoreGemmKPack;

    bool use_spare_set;

    /// \ref https://github.com/ROCmSoftwarePlatform/MIOpen/issues/1154
    static PerformanceConvMlirIgemmXdlops& MlirHeuristicInitRequest()
    {
        static PerformanceConvMlirIgemmXdlops heur;
        heur.SetMlirHeuristicInitRequest();
        return heur;
    }

    PerformanceConvMlirIgemmXdlops(int, int, int, int, int, int, bool, bool, bool);

    PerformanceConvMlirIgemmXdlops();
    PerformanceConvMlirIgemmXdlops(bool spare);
    PerformanceConvMlirIgemmXdlops(int a, int b, int c, int d, int e, int f, bool g, bool h)
        : PerformanceConvMlirIgemmXdlops(a, b, c, d, e, f, g, h, false)
    {
    }

    bool operator==(const PerformanceConvMlirIgemmXdlops& other) const;

    template <class Self, class F>
    static void Visit(Self&& self, F f)
    {
        f(self.GemmNPerBlock, "GemmNPerBlock");
        f(self.GemmMPerBlock, "GemmMPerBlock");
        f(self.GemmKPerBlock, "GemmKPerBlock");
        f(self.GemmMPerWave, "GemmMPerWave");
        f(self.GemmNPerWave, "GemmNPerWave");
        f(self.GemmKPACKSize, "GemmKPACKSize");
        f(self.GemmAThreadCopyMoreGemmK, "GemmAThreadCopyMoreGemmK");
        f(self.GemmBThreadCopyMoreGemmKPack, "GemmBThreadCopyMoreGemmKPack");
    }

    bool IsValid(const ConvolutionContext& ctx) const;
    bool SetNextValue(const ConvolutionContext& config);
    std::string ToString() const;

private:
    void SetMlirHeuristicInitRequest();
};

struct ConvMlirIgemmFwdXdlops : ConvTunableSolver<PerformanceConvMlirIgemmXdlops>
{
    const std::string& SolverDbId() const override
    {
        return GetSolverDbId<ConvMlirIgemmFwdXdlops>();
    }

    bool IsApplicable(const ConvolutionContext& ctx) const override;

    PerformanceConvMlirIgemmXdlops
    GetDefaultPerformanceConfigCTS(const ConvolutionContext& ctx) const final;
    bool IsValidPerformanceConfigCTS(const ConvolutionContext& ctx,
                                     const PerformanceConvMlirIgemmXdlops& config) const final;
    PerformanceConvMlirIgemmXdlops SearchCTS(const ConvolutionContext&,
                                             const AnyInvokeParams& invoke_ctx) const final;
    ConvSolution GetSolutionCTS(const ConvolutionContext& ctx,
                                const PerformanceConvMlirIgemmXdlops& config) const final;
};

struct PerformanceImplicitGemmV4R4GenXdlopsFwdFp32
    : Serializable<PerformanceImplicitGemmV4R4GenXdlopsFwdFp32>
{
    int GemmMPerBlock; // 2^n[32..128]
    int GemmNPerBlock; // 2^n[8..16]
    int GemmKPerBlock; // 2^n[4..16]

    int GemmMPerWave; // [4, 16, 32, 64]
    int GemmNPerWave; // [4, 16, 32, 64]

    bool use_spare_set;

    PerformanceImplicitGemmV4R4GenXdlopsFwdFp32(int, int, int, int, int, bool);

    PerformanceImplicitGemmV4R4GenXdlopsFwdFp32()
        : PerformanceImplicitGemmV4R4GenXdlopsFwdFp32(-1, -1, -1, -1, -1, false)
    {
    }

    PerformanceImplicitGemmV4R4GenXdlopsFwdFp32(bool spare);

    template <class Self, class F>
    static void Visit(Self&& self, F f)
    {
        f(self.GemmMPerBlock, "GemmMPerBlock");
        f(self.GemmNPerBlock, "GemmNPerBlock");
        f(self.GemmKPerBlock, "GemmKPerBlock");
        f(self.GemmMPerWave, "GemmMPerWave");
        f(self.GemmNPerWave, "GemmNPerWave");
    }

    void HeuristicInit(const ConvolutionContext& ctx);
    bool IsValidValue() const;
    bool SetNextValue(const ConvolutionContext& config);
    bool IsValid(const ConvolutionContext& ctx) const;
    bool operator==(const PerformanceImplicitGemmV4R4GenXdlopsFwdFp32& other) const;
    std::string ToString() const;

    std::tuple<int, int, int, int, bool>
    CalculateGemmABlockCopyPerformanceParameters(const ConvolutionContext& ctx) const;
    std::tuple<int, int, int, int, bool>
    CalculateGemmBBlockCopyPerformanceParameters(const ConvolutionContext& ctx) const;
    std::tuple<std::size_t, bool> CalculateLdsNumberOfByte(const ConvolutionContext& ctx) const;
};

struct ConvHipImplicitGemmV4R4WrW : ConvTunableSolver<PerformanceImplicitGemmV4R4WrW>
{
    const std::string& SolverDbId() const override
    {
        return GetSolverDbId<ConvHipImplicitGemmV4R4WrW>();
    }

    bool IsApplicable(const ConvolutionContext& ctx) const override;

    PerformanceImplicitGemmV4R4WrW
    GetDefaultPerformanceConfigCTS(const ConvolutionContext& ctx) const final;
    bool IsValidPerformanceConfigCTS(const ConvolutionContext& ctx,
                                     const PerformanceImplicitGemmV4R4WrW& config) const final;
    PerformanceImplicitGemmV4R4WrW SearchCTS(const ConvolutionContext&,
                                             const AnyInvokeParams& invoke_ctx) const final;
    ConvSolution GetSolutionCTS(const ConvolutionContext& ctx,
                                const PerformanceImplicitGemmV4R4WrW& config) const final;

    static std::tuple<int, int, int> CalculateGemmSize(const ConvolutionContext& ctx);
};

struct ConvMlirIgemmWrW : ConvTunableSolver<PerformanceConvMlirIgemm>
{
    const std::string& SolverDbId() const override { return GetSolverDbId<ConvMlirIgemmWrW>(); }

    bool IsApplicable(const ConvolutionContext& ctx) const override;

    PerformanceConvMlirIgemm
    GetDefaultPerformanceConfigCTS(const ConvolutionContext& ctx) const final;
    bool IsValidPerformanceConfigCTS(const ConvolutionContext& ctx,
                                     const PerformanceConvMlirIgemm& config) const final;
    PerformanceConvMlirIgemm SearchCTS(const ConvolutionContext&,
                                       const AnyInvokeParams& invoke_ctx) const final;
    ConvSolution GetSolutionCTS(const ConvolutionContext& ctx,
                                const PerformanceConvMlirIgemm& config) const final;
};

struct ConvMlirIgemmWrWXdlops : ConvTunableSolver<PerformanceConvMlirIgemmXdlops>
{
    const std::string& SolverDbId() const override
    {
        return GetSolverDbId<ConvMlirIgemmWrWXdlops>();
    }

    bool IsApplicable(const ConvolutionContext& ctx) const override;
    size_t GetWorkspaceSize(const ConvolutionContext& params) const override;
    bool MayNeedWorkspace() const override { return true; }

    PerformanceConvMlirIgemmXdlops
    GetDefaultPerformanceConfigCTS(const ConvolutionContext& ctx) const final;
    bool IsValidPerformanceConfigCTS(const ConvolutionContext& ctx,
                                     const PerformanceConvMlirIgemmXdlops& config) const final;
    PerformanceConvMlirIgemmXdlops SearchCTS(const ConvolutionContext&,
                                             const AnyInvokeParams& invoke_ctx) const final;
    ConvSolution GetSolutionCTS(const ConvolutionContext& ctx,
                                const PerformanceConvMlirIgemmXdlops& config) const final;
};

struct PerformanceImplicitGemmXdlops : Serializable<PerformanceImplicitGemmXdlops>
{
    int BPerBlock; // 2^n[8..16]
    int KPerBlock; // 2^n[32..128]
    int EPerBlock; // 2^n[4..16]
    int EBlocks;   // 2*n[1..64]
    int EPACKSize; // 2*n[1..4] // 1 - fp32; 2,4 - bfp16; 4 - fp16

    int GemmMPerWave;
    int GemmNPerWave;

    int InBlockCopyClusterLengths_E; // 2^n[4..16]
    int InBlockCopyClusterLengths_B; // 2^n[8..16]

    int WeiBlockCopyClusterLengths_E; // 2^n[1..4]
    int WeiBlockCopyClusterLengths_K; // 2^n[16..128]

    bool use_spare_set;

    PerformanceImplicitGemmXdlops(int, int, int, int, int, int, int, int, int, int, int, bool);

    PerformanceImplicitGemmXdlops()
        : PerformanceImplicitGemmXdlops(-1, -1, -1, -1, -1, -1, -1, -1, -1, -1, -1, false)
    {
    }

    PerformanceImplicitGemmXdlops(bool spare);

    template <class Self, class F>
    static void Visit(Self&& self, F f)
    {
        f(self.BPerBlock, "BPerBlock");
        f(self.KPerBlock, "KPerBlock");
        f(self.EPerBlock, "EPerBlock");
        f(self.EBlocks, "EBlocks");
        f(self.EPACKSize, "EPACKSize");
        f(self.GemmMPerWave, "GemmMPerWave");
        f(self.GemmNPerWave, "GemmNPerWave");
        f(self.InBlockCopyClusterLengths_E, "InBlockCopyClusterLengths_E");
        f(self.InBlockCopyClusterLengths_B, "InBlockCopyClusterLengths_B");
        f(self.WeiBlockCopyClusterLengths_E, "WeiBlockCopyClusterLengths_E");
        f(self.WeiBlockCopyClusterLengths_K, "WeiBlockCopyClusterLengths_K");
    }

    void HeuristicInit(const ConvolutionContext& ctx);
    bool IsValidValue() const;
    bool SetNextValue(const ConvolutionContext& config);
    bool IsValid(const ConvolutionContext& ctx) const;
    bool operator==(const PerformanceImplicitGemmXdlops& other) const;
    std::string ToString() const;
};

struct PerformanceImplicitGemmForwardV4R4Xdlops
    : Serializable<PerformanceImplicitGemmForwardV4R4Xdlops>
{
    int GemmMPerBlock;
    int GemmNPerBlock;
    int GemmKPerBlock;
    int GemmMPerWave;
    int GemmNPerWave;
    int GemmKPack;
    bool GemmAThreadCopyMoreGemmK;
    bool GemmBThreadCopyMoreGemmKPack;
    int GemmBThreadDataPerRead_GemmN;

    PerformanceImplicitGemmForwardV4R4Xdlops(int, int, int, int, int, int, bool, bool, int);
    PerformanceImplicitGemmForwardV4R4Xdlops();
    PerformanceImplicitGemmForwardV4R4Xdlops(bool) : PerformanceImplicitGemmForwardV4R4Xdlops() {}

    template <class Self, class F>
    static void Visit(Self&& self, F f)
    {
        f(self.GemmMPerBlock, "GemmMPerBlock");
        f(self.GemmNPerBlock, "GemmNPerBlock");
        f(self.GemmKPerBlock, "GemmKPerBlock");
        f(self.GemmMPerWave, "GemmMPerWave");
        f(self.GemmNPerWave, "GemmNPerWave");
        f(self.GemmKPack, "GemmKPack");
        f(self.GemmAThreadCopyMoreGemmK, "GemmAThreadCopyMoreGemmK");
        f(self.GemmBThreadCopyMoreGemmKPack, "GemmBThreadCopyMoreGemmKPack");
        f(self.GemmBThreadDataPerRead_GemmN, "GemmBThreadDataPerRead_GemmN");
    }

    bool operator==(const PerformanceImplicitGemmForwardV4R4Xdlops& other) const;
    std::string ToString() const;

    void HeuristicInit(const ConvolutionContext& ctx);
    bool SetNextValue(const ConvolutionContext& config);
    bool IsValidValue() const;
    bool IsValid(const ConvolutionContext& ctx) const;
    bool IsReallyValid(const ConvolutionContext& ctx) const;
    bool IsFastToBeUsedForTuning(const ConvolutionContext& ctx) const;

    std::tuple<int, bool> CalculateBlockSize() const;
    std::tuple<int, bool> CalculateGridSize(const ConvolutionContext& ctx) const;
    std::tuple<int, int, int, int, int, bool>
    CalculateGemmABlockCopyPerformanceParameters(const ConvolutionContext& ctx) const;
    std::tuple<int, int, int, int, int, bool>
    CalculateGemmBBlockCopyPerformanceParameters(const ConvolutionContext& ctx) const;
    std::tuple<std::size_t, bool> CalculateLdsNumberOfByte(const ConvolutionContext& ctx) const;
};

struct PerformanceImplicitGemmForwardV4R5Xdlops
    : Serializable<PerformanceImplicitGemmForwardV4R5Xdlops>
{
    int GemmMPerBlock;
    int GemmNPerBlock;
    int GemmKPerBlock;
    int GemmMPerWave;
    int GemmNPerWave;
    int GemmKPack;
    bool GemmAThreadCopyMoreGemmK;
    bool GemmBThreadCopyMoreGemmKPack;
    int GemmBThreadDataPerRead_GemmN;

    bool use_spare_set;

    PerformanceImplicitGemmForwardV4R5Xdlops(int, int, int, int, int, int, bool, bool, int, bool);
    PerformanceImplicitGemmForwardV4R5Xdlops();
    PerformanceImplicitGemmForwardV4R5Xdlops(bool spare);

    PerformanceImplicitGemmForwardV4R5Xdlops(
        int a, int b, int c, int d, int e, int f, bool g, bool h, int i)
        : PerformanceImplicitGemmForwardV4R5Xdlops(a, b, c, d, e, f, g, h, i, false)
    {
    }

    template <class Self, class F>
    static void Visit(Self&& self, F f)
    {
        f(self.GemmMPerBlock, "GemmMPerBlock");
        f(self.GemmNPerBlock, "GemmNPerBlock");
        f(self.GemmKPerBlock, "GemmKPerBlock");
        f(self.GemmMPerWave, "GemmMPerWave");
        f(self.GemmNPerWave, "GemmNPerWave");
        f(self.GemmKPack, "GemmKPack");
        f(self.GemmAThreadCopyMoreGemmK, "GemmAThreadCopyMoreGemmK");
        f(self.GemmBThreadCopyMoreGemmKPack, "GemmBThreadCopyMoreGemmKPack");
        f(self.GemmBThreadDataPerRead_GemmN, "GemmBThreadDataPerRead_GemmN");
    }

    bool operator==(const PerformanceImplicitGemmForwardV4R5Xdlops& other) const;
    std::string ToString() const;

    void HeuristicInit(const ConvolutionContext& ctx);
    bool SetNextValue(const ConvolutionContext& config);
    bool IsValidValue() const;
    bool IsValid(const ConvolutionContext& ctx) const;
    bool IsReallyValid(const ConvolutionContext& ctx) const;
    bool IsFastToBeUsedForTuning(const ConvolutionContext& ctx) const;

    std::tuple<int, bool> CalculateBlockSize() const;
    std::tuple<int, bool> CalculateGridSize(const ConvolutionContext& ctx) const;
    std::tuple<int, int, int, int, int, bool>
    CalculateGemmABlockCopyPerformanceParameters(const ConvolutionContext& ctx) const;
    std::tuple<int, int, int, int, int, bool>
    CalculateGemmBBlockCopyPerformanceParameters(const ConvolutionContext& ctx) const;
    std::tuple<std::size_t, bool> CalculateLdsNumberOfByte(const ConvolutionContext& ctx) const;
};

struct PerformanceImplicitGemmForwardV4R4Xdlops_Padded_Gemm
    : Serializable<PerformanceImplicitGemmForwardV4R4Xdlops_Padded_Gemm>
{
    int GemmMPerBlock;
    int GemmNPerBlock;
    int GemmKPerBlock;
    int GemmMPerWave;
    int GemmNPerWave;
    int GemmKPack;
    int GemmMFactor;
    int GemmNFactor;
    int GemmKFactor;
    bool GemmAThreadCopyMoreGemmK;
    bool GemmBThreadCopyMoreGemmKPack;
    int GemmBThreadDataPerRead_GemmN;

    PerformanceImplicitGemmForwardV4R4Xdlops_Padded_Gemm(
        int, int, int, int, int, int, int, int, int, bool, bool, int);
    PerformanceImplicitGemmForwardV4R4Xdlops_Padded_Gemm();
    PerformanceImplicitGemmForwardV4R4Xdlops_Padded_Gemm(bool)
        : PerformanceImplicitGemmForwardV4R4Xdlops_Padded_Gemm()
    {
    }

    template <class Self, class F>
    static void Visit(Self&& self, F f)
    {
        f(self.GemmMPerBlock, "GemmMPerBlock");
        f(self.GemmNPerBlock, "GemmNPerBlock");
        f(self.GemmKPerBlock, "GemmKPerBlock");
        f(self.GemmMPerWave, "GemmMPerWave");
        f(self.GemmNPerWave, "GemmNPerWave");
        f(self.GemmKPack, "GemmKPack");
        f(self.GemmMFactor, "GemmMFactor");
        f(self.GemmNFactor, "GemmNFactor");
        f(self.GemmKFactor, "GemmKFactor");
        f(self.GemmAThreadCopyMoreGemmK, "GemmAThreadCopyMoreGemmK");
        f(self.GemmBThreadCopyMoreGemmKPack, "GemmBThreadCopyMoreGemmKPack");
        f(self.GemmBThreadDataPerRead_GemmN, "GemmBThreadDataPerRead_GemmN");
    }

    bool operator==(const PerformanceImplicitGemmForwardV4R4Xdlops_Padded_Gemm& other) const;
    std::string ToString() const;

    void HeuristicInit(const ConvolutionContext& ctx);
    bool SetNextValue(const ConvolutionContext& config);
    bool IsValidValue() const;
    bool IsValid(const ConvolutionContext& ctx) const;
    bool IsReallyValid(const ConvolutionContext& ctx) const;
    bool IsFastToBeUsedForTuning(const ConvolutionContext& ctx) const;

    std::tuple<int, bool> CalculateBlockSize() const;
    std::tuple<int, bool> CalculateGridSize(const ConvolutionContext& ctx) const;
    std::tuple<int, int, int, int, int, bool>
    CalculateGemmABlockCopyPerformanceParameters(const ConvolutionContext& ctx) const;
    std::tuple<int, int, int, int, int, bool>
    CalculateGemmBBlockCopyPerformanceParameters(const ConvolutionContext& ctx) const;
    std::tuple<std::size_t, bool> CalculateLdsNumberOfByte(const ConvolutionContext& ctx) const;
};

struct PerformanceImplicitGemmBwdV1R1Xdlops : Serializable<PerformanceImplicitGemmBwdV1R1Xdlops>
{
    int GemmMPerBlock;
    int GemmNPerBlock;
    int GemmKPerBlock;
    int GemmMPerWave;
    int GemmNPerWave;
    int GemmKPack;
    bool GemmAThreadCopyMoreGemmK;
    bool GemmBThreadCopyMoreGemmKPack;

    PerformanceImplicitGemmBwdV1R1Xdlops(int, int, int, int, int, int, bool, bool);
    PerformanceImplicitGemmBwdV1R1Xdlops();
    PerformanceImplicitGemmBwdV1R1Xdlops(bool) : PerformanceImplicitGemmBwdV1R1Xdlops() {}

    template <class Self, class F>
    static void Visit(Self&& self, F f)
    {
        f(self.GemmMPerBlock, "GemmMPerBlock");
        f(self.GemmNPerBlock, "GemmNPerBlock");
        f(self.GemmKPerBlock, "GemmKPerBlock");
        f(self.GemmMPerWave, "GemmMPerWave");
        f(self.GemmNPerWave, "GemmNPerWave");
        f(self.GemmKPack, "GemmKPack");
        f(self.GemmAThreadCopyMoreGemmK, "GemmAThreadCopyMoreGemmK");
        f(self.GemmBThreadCopyMoreGemmKPack, "GemmBThreadCopyMoreGemmKPack");
    }

    bool operator==(const PerformanceImplicitGemmBwdV1R1Xdlops& other) const;
    std::string ToString() const;

    void HeuristicInit(const ConvolutionContext& ctx);
    bool SetNextValue(const ConvolutionContext& config);
    bool IsValidValue() const;
    bool IsValid(const ConvolutionContext& ctx) const;
    bool IsReallyValid(const ConvolutionContext& ctx) const;
    bool IsFastToBeUsedForTuning(const ConvolutionContext& ctx) const;

    std::tuple<int, bool> CalculateBlockSize() const;
    std::tuple<int, bool> CalculateGridSize(const ConvolutionContext& ctx) const;
    std::tuple<int, int, int, int, int, bool>
    CalculateGemmABlockCopyPerformanceParameters(const ConvolutionContext& ctx) const;
    std::tuple<int, int, int, int, int, bool>
    CalculateGemmBBlockCopyPerformanceParameters(const ConvolutionContext& ctx) const;
    std::tuple<std::size_t, bool> CalculateLdsNumberOfByte(const ConvolutionContext& ctx) const;
};

struct ConvHipImplicitGemmForwardV4R4Xdlops
    : ConvTunableSolver<PerformanceImplicitGemmForwardV4R4Xdlops>
{
    const std::string& SolverDbId() const override
    {
        return GetSolverDbId<ConvHipImplicitGemmForwardV4R4Xdlops>();
    }

    bool IsApplicable(const ConvolutionContext& ctx) const override;

    PerformanceImplicitGemmForwardV4R4Xdlops
    GetDefaultPerformanceConfigCTS(const ConvolutionContext& ctx) const final;
    bool IsValidPerformanceConfigCTS(const ConvolutionContext& ctx,
                                     const PerformanceImplicitGemmForwardV4R4Xdlops& c) const final;
    PerformanceImplicitGemmForwardV4R4Xdlops
    SearchCTS(const ConvolutionContext&, const AnyInvokeParams& invoke_ctx) const final;
    ConvSolution GetSolutionCTS(const ConvolutionContext& ctx,
                                const PerformanceImplicitGemmForwardV4R4Xdlops& config) const final;

    static std::tuple<int, int, int, int> CalculateGemmSize(const ConvolutionContext& ctx);
};

struct ConvHipImplicitGemmForwardV4R4Xdlops_Padded_Gemm
    : ConvTunableSolver<PerformanceImplicitGemmForwardV4R4Xdlops_Padded_Gemm>
{
    const std::string& SolverDbId() const override
    {
        return GetSolverDbId<ConvHipImplicitGemmForwardV4R4Xdlops_Padded_Gemm>();
    }

    bool IsApplicable(const ConvolutionContext& ctx) const override;

    PerformanceImplicitGemmForwardV4R4Xdlops_Padded_Gemm
    GetDefaultPerformanceConfigCTS(const ConvolutionContext& ctx) const final;
    bool IsValidPerformanceConfigCTS(
        const ConvolutionContext& ctx,
        const PerformanceImplicitGemmForwardV4R4Xdlops_Padded_Gemm& c) const final;
    PerformanceImplicitGemmForwardV4R4Xdlops_Padded_Gemm
    SearchCTS(const ConvolutionContext&, const AnyInvokeParams& invoke_ctx) const final;
    ConvSolution
    GetSolutionCTS(const ConvolutionContext& ctx,
                   const PerformanceImplicitGemmForwardV4R4Xdlops_Padded_Gemm& config) const final;

    static std::tuple<int, int, int, int, int, int, int> CalculateGemmSize(
        const ConvolutionContext& ctx, int GemmMFactor, int GemmNFactor, int GemmKFactor);
};

struct ConvHipImplicitGemmForwardV4R5Xdlops
    : ConvTunableSolver<PerformanceImplicitGemmForwardV4R5Xdlops>
{
    const std::string& SolverDbId() const override
    {
        return GetSolverDbId<ConvHipImplicitGemmForwardV4R5Xdlops>();
    }

    bool IsApplicable(const ConvolutionContext& ctx) const override;

    PerformanceImplicitGemmForwardV4R5Xdlops
    GetDefaultPerformanceConfigCTS(const ConvolutionContext& ctx) const final;
    bool IsValidPerformanceConfigCTS(const ConvolutionContext& ctx,
                                     const PerformanceImplicitGemmForwardV4R5Xdlops& c) const final;
    PerformanceImplicitGemmForwardV4R5Xdlops
    SearchCTS(const ConvolutionContext&, const AnyInvokeParams& invoke_ctx) const final;
    ConvSolution GetSolutionCTS(const ConvolutionContext& ctx,
                                const PerformanceImplicitGemmForwardV4R5Xdlops& config) const final;
};

struct PerformanceImplicitGemmV4R4GenXdlopsWrWFp32
    : Serializable<PerformanceImplicitGemmV4R4GenXdlopsWrWFp32>
{
    int GemmMPerBlock; // 2^n[32..128]
    int GemmNPerBlock; // 2^n[8..16]
    int GemmKPerBlock; // 2^n[4..16]
    int GemmKBlocks;   // 2^n[1..64]

    int GemmMPerWave; // [4, 16, 32, 64]
    int GemmNPerWave; // [4, 16, 32, 64]

    bool use_spare_set;

    PerformanceImplicitGemmV4R4GenXdlopsWrWFp32(int, int, int, int, int, int, bool);

    PerformanceImplicitGemmV4R4GenXdlopsWrWFp32()
        : PerformanceImplicitGemmV4R4GenXdlopsWrWFp32(-1, -1, -1, -1, -1, -1, false)
    {
    }

    PerformanceImplicitGemmV4R4GenXdlopsWrWFp32(bool spare);

    template <class Self, class F>
    static void Visit(Self&& self, F f)
    {
        f(self.GemmMPerBlock, "GemmMPerBlock");
        f(self.GemmNPerBlock, "GemmNPerBlock");
        f(self.GemmKPerBlock, "GemmKPerBlock");
        f(self.GemmKBlocks, "GemmKBlocks");
        f(self.GemmMPerWave, "GemmMPerWave");
        f(self.GemmNPerWave, "GemmNPerWave");
    }

    void HeuristicInit(const ConvolutionContext& ctx);
    bool IsValidValue() const;
    bool SetNextValue(const ConvolutionContext& config);
    bool IsValid(const ConvolutionContext& ctx) const;
    bool operator==(const PerformanceImplicitGemmV4R4GenXdlopsWrWFp32& other) const;
    std::string ToString() const;

    std::tuple<int, int, int, int, bool>
    CalculateGemmABlockCopyPerformanceParameters(const ConvolutionContext& ctx) const;
    std::tuple<int, int, int, int, bool>
    CalculateGemmBBlockCopyPerformanceParameters(const ConvolutionContext& ctx) const;
    std::tuple<std::size_t, bool> CalculateLdsNumberOfByte(const ConvolutionContext& ctx) const;
};

struct ConvHipImplicitGemmV4R1WrW : ConvTunableSolver<PerformanceImplicitGemmV4R1>
{
    const std::string& SolverDbId() const override
    {
        return GetSolverDbId<ConvHipImplicitGemmV4R1WrW>();
    }

    bool IsApplicable(const ConvolutionContext& ctx) const override;

    PerformanceImplicitGemmV4R1
    GetDefaultPerformanceConfigCTS(const ConvolutionContext& ctx) const final;
    bool IsValidPerformanceConfigCTS(const ConvolutionContext& ctx,
                                     const PerformanceImplicitGemmV4R1& c) const final;
    PerformanceImplicitGemmV4R1 SearchCTS(const ConvolutionContext&,
                                          const AnyInvokeParams& invoke_ctx) const final;
    ConvSolution GetSolutionCTS(const ConvolutionContext& ctx,
                                const PerformanceImplicitGemmV4R1& config) const final;
};

struct ConvHipImplicitGemmBwdDataV1R1 : ConvTunableSolver<PerformanceImplicitGemmBwdDataV1R1>
{
    const std::string& SolverDbId() const override
    {
        return GetSolverDbId<ConvHipImplicitGemmBwdDataV1R1>();
    }

    bool IsApplicable(const ConvolutionContext& ctx) const override;
    size_t GetWorkspaceSize(const ConvolutionContext& ctx) const override;
    bool MayNeedWorkspace() const override { return true; }

    PerformanceImplicitGemmBwdDataV1R1
    GetDefaultPerformanceConfigCTS(const ConvolutionContext& ctx) const final;
    bool IsValidPerformanceConfigCTS(const ConvolutionContext& ctx,
                                     const PerformanceImplicitGemmBwdDataV1R1& config) const final;
    PerformanceImplicitGemmBwdDataV1R1 SearchCTS(const ConvolutionContext&,
                                                 const AnyInvokeParams& invoke_ctx) const final;
    ConvSolution GetSolutionCTS(const ConvolutionContext& ctx,
                                const PerformanceImplicitGemmBwdDataV1R1& config) const final;

    static std::tuple<int, int, int> CalculateGemmSize(const ConvolutionContext& ctx);
};

struct ConvMlirIgemmBwd : ConvTunableSolver<PerformanceConvMlirIgemm>
{
    const std::string& SolverDbId() const override { return GetSolverDbId<ConvMlirIgemmBwd>(); }

    bool IsApplicable(const ConvolutionContext& ctx) const override;

    PerformanceConvMlirIgemm
    GetDefaultPerformanceConfigCTS(const ConvolutionContext& ctx) const final;
    bool IsValidPerformanceConfigCTS(const ConvolutionContext& ctx,
                                     const PerformanceConvMlirIgemm& config) const final;
    PerformanceConvMlirIgemm SearchCTS(const ConvolutionContext&,
                                       const AnyInvokeParams& invoke_ctx) const final;
    ConvSolution GetSolutionCTS(const ConvolutionContext& ctx,
                                const PerformanceConvMlirIgemm& config) const final;
};

struct ConvMlirIgemmBwdXdlops : ConvTunableSolver<PerformanceConvMlirIgemmXdlops>
{
    const std::string& SolverDbId() const override
    {
        return GetSolverDbId<ConvMlirIgemmBwdXdlops>();
    }

    bool IsApplicable(const ConvolutionContext& ctx) const override;

    PerformanceConvMlirIgemmXdlops
    GetDefaultPerformanceConfigCTS(const ConvolutionContext& ctx) const final;
    bool IsValidPerformanceConfigCTS(const ConvolutionContext& ctx,
                                     const PerformanceConvMlirIgemmXdlops& config) const final;
    PerformanceConvMlirIgemmXdlops SearchCTS(const ConvolutionContext&,
                                             const AnyInvokeParams& invoke_ctx) const final;
    ConvSolution GetSolutionCTS(const ConvolutionContext& ctx,
                                const PerformanceConvMlirIgemmXdlops& config) const final;
};

struct ConvHipImplicitGemmBwdDataV4R1 : ConvTunableSolver<PerformanceImplicitGemmBwdDataV4R1>
{
    const std::string& SolverDbId() const override
    {
        return GetSolverDbId<ConvHipImplicitGemmBwdDataV4R1>();
    }

    bool IsApplicable(const ConvolutionContext& ctx) const override;

    PerformanceImplicitGemmBwdDataV4R1
    GetDefaultPerformanceConfigCTS(const ConvolutionContext& ctx) const final;
    bool IsValidPerformanceConfigCTS(const ConvolutionContext& ctx,
                                     const PerformanceImplicitGemmBwdDataV4R1& config) const final;
    PerformanceImplicitGemmBwdDataV4R1 SearchCTS(const ConvolutionContext&,
                                                 const AnyInvokeParams& invoke_ctx) const final;
    ConvSolution GetSolutionCTS(const ConvolutionContext& ctx,
                                const PerformanceImplicitGemmBwdDataV4R1& config) const final;

    static int CalculateNumberOfGemm(const ConvolutionContext& ctx);
    static std::tuple<int, int, int> CalculateGemmSize(const ConvolutionContext& ctx, int gemm_id);
};

struct ConvHipImplicitGemmBwdDataV4R1Xdlops
    : ConvTunableSolver<PerformanceImplicitGemmBwdDataV4R1Xdlops>
{
    const std::string& SolverDbId() const override
    {
        return GetSolverDbId<ConvHipImplicitGemmBwdDataV4R1Xdlops>();
    }

    bool IsApplicable(const ConvolutionContext& ctx) const override;

    PerformanceImplicitGemmBwdDataV4R1Xdlops
    GetDefaultPerformanceConfigCTS(const ConvolutionContext& ctx) const final;
    bool IsValidPerformanceConfigCTS(const ConvolutionContext& ctx,
                                     const PerformanceImplicitGemmBwdDataV4R1Xdlops& c) const final;
    PerformanceImplicitGemmBwdDataV4R1Xdlops
    SearchCTS(const ConvolutionContext&, const AnyInvokeParams& invoke_ctx) const final;
    ConvSolution GetSolutionCTS(const ConvolutionContext& ctx,
                                const PerformanceImplicitGemmBwdDataV4R1Xdlops& config) const final;

    static int CalculateNumberOfGemm(const ConvolutionContext& ctx);
    static std::tuple<int, int, int, int> CalculateGemmSize(const ConvolutionContext& ctx,
                                                            int gemm_id);
};

struct ConvHipImplicitGemmBwdDataV1R1Xdlops
    : ConvTunableSolver<PerformanceImplicitGemmBwdV1R1Xdlops>
{
    const std::string& SolverDbId() const override
    {
        return GetSolverDbId<ConvHipImplicitGemmBwdDataV1R1Xdlops>();
    }

    bool IsApplicable(const ConvolutionContext& ctx) const override;
    size_t GetWorkspaceSize(const ConvolutionContext& ctx) const override;
    bool MayNeedWorkspace() const override { return true; }

    PerformanceImplicitGemmBwdV1R1Xdlops
    GetDefaultPerformanceConfigCTS(const ConvolutionContext& ctx) const final;
    bool IsValidPerformanceConfigCTS(const ConvolutionContext& ctx,
                                     const PerformanceImplicitGemmBwdV1R1Xdlops& c) const final;
    PerformanceImplicitGemmBwdV1R1Xdlops SearchCTS(const ConvolutionContext& ctx,
                                                   const AnyInvokeParams& invoke_ctx) const final;
    ConvSolution GetSolutionCTS(const ConvolutionContext& ctx,
                                const PerformanceImplicitGemmBwdV1R1Xdlops& config) const final;

    static std::tuple<int, int, int, int> CalculateGemmSize(const ConvolutionContext& ctx);
};

struct ConvAsmImplicitGemmV4R1DynamicFwd : ConvSolver
{
    const std::string& SolverDbId() const override
    {
        return GetSolverDbId<ConvAsmImplicitGemmV4R1DynamicFwd>();
    }

    bool IsApplicable(const ConvolutionContext& ctx) const override;
    bool IsDynamic() const override { return true; }
    ConvSolution GetSolution(const ConvolutionContext& ctx) const;
};

struct ConvAsmImplicitGemmV4R1DynamicFwd_1x1 : ConvSolver
{
    const std::string& SolverDbId() const override
    {
        return GetSolverDbId<ConvAsmImplicitGemmV4R1DynamicFwd_1x1>();
    }

    bool IsApplicable(const ConvolutionContext& ctx) const override;
    bool IsDynamic() const override { return true; }
    ConvSolution GetSolution(const ConvolutionContext& ctx) const;
};

struct ConvAsmImplicitGemmV4R1DynamicWrw : ConvSolver
{
    const std::string& SolverDbId() const override
    {
        return GetSolverDbId<ConvAsmImplicitGemmV4R1DynamicWrw>();
    }

    bool IsApplicable(const ConvolutionContext& ctx) const override;
    bool IsDynamic() const override { return true; }
    size_t GetWorkspaceSize(const ConvolutionContext& ctx) const override;
    bool MayNeedWorkspace() const override { return true; }
    ConvSolution GetSolution(const ConvolutionContext& ctx) const;
};

struct ConvAsmImplicitGemmGTCDynamicWrwXdlops : ConvSolver
{
    const std::string& SolverDbId() const override
    {
        return GetSolverDbId<ConvAsmImplicitGemmGTCDynamicWrwXdlops>();
    }

    bool IsApplicable(const ConvolutionContext& ctx) const override;
    bool IsDynamic() const override { return true; }
    size_t GetWorkspaceSize(const ConvolutionContext& ctx) const override;
    bool MayNeedWorkspace() const override { return true; }
    ConvSolution GetSolution(const ConvolutionContext& ctx) const;
};

struct ConvAsmImplicitGemmV4R1DynamicBwd : ConvSolver
{
    const std::string& SolverDbId() const override
    {
        return GetSolverDbId<ConvAsmImplicitGemmV4R1DynamicBwd>();
    }

    bool IsApplicable(const ConvolutionContext&) const override;
    bool IsDynamic() const override { return true; }
    ConvSolution GetSolution(const ConvolutionContext&) const;
};

struct ConvAsmImplicitGemmGTCDynamicFwdXdlops : ConvSolver
{
    const std::string& SolverDbId() const override
    {
        return GetSolverDbId<ConvAsmImplicitGemmGTCDynamicFwdXdlops>();
    }

    bool IsApplicable(const ConvolutionContext& ctx) const override;
    bool IsDynamic() const override { return true; }
    ConvSolution GetSolution(const ConvolutionContext& ctx) const;
};

struct ConvAsmImplicitGemmGTCDynamicBwdXdlops : ConvSolver
{
    const std::string& SolverDbId() const override
    {
        return GetSolverDbId<ConvAsmImplicitGemmGTCDynamicBwdXdlops>();
    }

    bool IsApplicable(const ConvolutionContext& ctx) const override;
    bool IsDynamic() const override { return true; }
    ConvSolution GetSolution(const ConvolutionContext& ctx) const;
};

/// Holds common member functions for the Solvers which share the same
/// "legacy exhaustive search" machinery.
struct ConvOclDirectFwdLegacyExhaustiveSearch : ConvTunableSolver<LegacyPerformanceConfig>
{
    LegacyPerformanceConfig GetDefaultPerformanceConfigCTS(const ConvolutionContext&) const final;
    LegacyPerformanceConfig SearchCTS(const ConvolutionContext&,
                                      const AnyInvokeParams& invoke_ctx) const final;

private:
    template <typename Tgpu>
    LegacyPerformanceConfig SearchImpl(const ConvolutionContext&) const;
};

struct ConvOclDirectFwd : ConvOclDirectFwdLegacyExhaustiveSearch
{
    const std::string& SolverDbId() const override { return GetSolverDbId<ConvOclDirectFwd>(); }

    bool IsApplicable(const ConvolutionContext& params) const override;

    bool IsValidPerformanceConfigCTS(const ConvolutionContext&,
                                     const LegacyPerformanceConfig&) const final;
    ConvSolution GetSolutionCTS(const ConvolutionContext& params,
                                const LegacyPerformanceConfig& searched_params) const override;

protected:
    bool IsApplicableBase(const ConvolutionContext& params) const;
};

struct ConvOclDirectFwdFused : ConvOclDirectFwd
{
    const std::string& SolverDbId() const override
    {
        return GetSolverDbId<ConvOclDirectFwdFused>();
    }

    ConvSolution GetSolutionCTS(const ConvolutionContext& params,
                                const LegacyPerformanceConfig& searched_params) const final;
};

struct ConvOclDirectFwd1x1 : ConvOclDirectFwdLegacyExhaustiveSearch
{
    const std::string& SolverDbId() const override { return GetSolverDbId<ConvOclDirectFwd1x1>(); }

    bool IsApplicable(const ConvolutionContext& params) const override;

    bool IsValidPerformanceConfigCTS(const ConvolutionContext&,
                                     const LegacyPerformanceConfig&) const final
    {
        return true;
    }

    ConvSolution GetSolutionCTS(const ConvolutionContext& params,
                                const LegacyPerformanceConfig& searched_params) const final;
};

struct ConvBinWinograd3x3U : ConvSolver
{
    const std::string& SolverDbId() const override { return GetSolverDbId<ConvBinWinograd3x3U>(); }

    bool IsApplicable(const ConvolutionContext& params) const override;
    bool IsDynamic() const override { return true; }
    ConvSolution GetSolution(const ConvolutionContext& params) const;
};

struct ConvBinWinogradRxS : ConvSolver
{
    const std::string& SolverDbId() const override { return GetSolverDbId<ConvBinWinogradRxS>(); }

    bool IsApplicable(const ConvolutionContext& params) const override;
    bool IsDynamic() const override { return true; }
    ConvSolution GetSolution(const ConvolutionContext& params) const;
};

struct PerformanceConfigConvBinWinogradRxSf3x2
    : Serializable<PerformanceConfigConvBinWinogradRxSf3x2>
{
    int n_groups;
    PerformanceConfigConvBinWinogradRxSf3x2(int n_groups_);
    PerformanceConfigConvBinWinogradRxSf3x2() : PerformanceConfigConvBinWinogradRxSf3x2(-1) {}
    PerformanceConfigConvBinWinogradRxSf3x2(bool) : PerformanceConfigConvBinWinogradRxSf3x2(1) {}

    template <class Self, class F>
    static void Visit(Self&& self, F f)
    {
        f(self.n_groups, "n_groups");
    }
    int GetNGroups() const { return n_groups; }

    void HeuristicInit(const ConvolutionContext& config);
    bool IsValidValue() const;
    bool SetNextValue(const ConvolutionContext& config);
    bool IsValid(const ConvolutionContext& config) const;
    bool operator==(const PerformanceConfigConvBinWinogradRxSf3x2& other) const;
    std::string ToString() const;
};

struct ConvBinWinogradRxSf3x2 : ConvTunableSolver<PerformanceConfigConvBinWinogradRxSf3x2>
{
    const std::string& SolverDbId() const override
    {
        return GetSolverDbId<ConvBinWinogradRxSf3x2>();
    }

    bool IsApplicable(const ConvolutionContext& params) const override;
    bool IsDynamic() const override { return true; }

    PerformanceConfigConvBinWinogradRxSf3x2
    GetDefaultPerformanceConfigCTS(const ConvolutionContext&) const final;
    bool IsValidPerformanceConfigCTS(const ConvolutionContext&,
                                     const PerformanceConfigConvBinWinogradRxSf3x2&) const final;
    PerformanceConfigConvBinWinogradRxSf3x2
    SearchCTS(const ConvolutionContext&, const AnyInvokeParams& invoke_ctx) const final;
    ConvSolution GetSolutionCTS(const ConvolutionContext& params,
                                const PerformanceConfigConvBinWinogradRxSf3x2& config) const final;

    static size_t GetNGroups(const size_t group_conv, const size_t grid_group_size)
    {
        assert(group_conv != 0);
        return grid_group_size / group_conv;
    }
};

struct PerformanceConfigConvBinWinogradRxSf2x3
    : Serializable<PerformanceConfigConvBinWinogradRxSf2x3>
{
    int n_groups;
    PerformanceConfigConvBinWinogradRxSf2x3(int n_groups_);
    PerformanceConfigConvBinWinogradRxSf2x3() : PerformanceConfigConvBinWinogradRxSf2x3(-1) {}
    PerformanceConfigConvBinWinogradRxSf2x3(bool) : PerformanceConfigConvBinWinogradRxSf2x3(1) {}

    template <class Self, class F>
    static void Visit(Self&& self, F f)
    {
        f(self.n_groups, "n_groups");
    }
    int GetNGroups() const { return n_groups; }

    void HeuristicInit(const ConvolutionContext& config);
    bool IsValidValue() const;
    bool SetNextValue(const ConvolutionContext& config);
    bool IsValid(const ConvolutionContext& config) const;
    bool operator==(const PerformanceConfigConvBinWinogradRxSf2x3& other) const;
    std::string ToString() const;
};

struct ConvBinWinogradRxSf2x3 : ConvTunableSolver<PerformanceConfigConvBinWinogradRxSf2x3>
{
    const std::string& SolverDbId() const override
    {
        return GetSolverDbId<ConvBinWinogradRxSf2x3>();
    }

    bool IsApplicable(const ConvolutionContext& params) const override;
    bool IsDynamic() const override { return true; }
    float GetWti(const ConvolutionContext& params) const override;

    PerformanceConfigConvBinWinogradRxSf2x3
    GetDefaultPerformanceConfigCTS(const ConvolutionContext&) const final;
    bool IsValidPerformanceConfigCTS(const ConvolutionContext&,
                                     const PerformanceConfigConvBinWinogradRxSf2x3&) const final;
    PerformanceConfigConvBinWinogradRxSf2x3
    SearchCTS(const ConvolutionContext&, const AnyInvokeParams& invoke_ctx) const final;
    ConvSolution GetSolutionCTS(const ConvolutionContext& params,
                                const PerformanceConfigConvBinWinogradRxSf2x3& config) const final;

    static size_t GetNGroups(const size_t group_conv, const size_t grid_group_size)
    {
        assert(group_conv != 0);
        return grid_group_size / group_conv;
    }
};

struct ConvBinWinogradRxSf2x3g1 : ConvSolver
{
    const std::string& SolverDbId() const override
    {
        return GetSolverDbId<ConvBinWinogradRxSf2x3g1>();
    }

    bool IsApplicable(const ConvolutionContext& params) const override;
    bool IsDynamic() const override { return true; }
    float GetWti(const ConvolutionContext& params) const override;
    ConvSolution GetSolution(const ConvolutionContext& params) const;
};

struct ConvBinWinogradRxSf2x3g1Fused : ConvSolver
{
    const std::string& SolverDbId() const override
    {
        return GetSolverDbId<ConvBinWinogradRxSf2x3g1Fused>();
    }

    bool IsApplicable(const ConvolutionContext& params) const override;
    ConvSolution GetSolution(const ConvolutionContext& params) const;
};

struct ConvBinWinogradRxSFused : ConvSolver
{
    const std::string& SolverDbId() const override
    {
        return GetSolverDbId<ConvBinWinogradRxSFused>();
    }

    bool IsApplicable(const ConvolutionContext& params) const override;
    ConvSolution GetSolution(const ConvolutionContext& params) const;
};

template <int WinoDataH, int WinoFilterH, int WinoDataW = WinoDataH, int WinoFilterW = WinoFilterH>
struct ConvMPBidirectWinograd : ConvSolver
{
    const std::string& SolverDbId() const override
    {
        return GetSolverDbId<
            ConvMPBidirectWinograd<WinoDataH, WinoFilterH, WinoDataW, WinoFilterW>>();
    }

    bool IsApplicable(const ConvolutionContext& params) const override;
    bool IsDynamic() const override { return true; }
    size_t GetWorkspaceSize(const ConvolutionContext& params) const override;
    bool MayNeedWorkspace() const override { return true; }
    ConvSolution GetSolution(const ConvolutionContext& params) const;

    // kernel_file_name for solver identification
    static std::string GetSolverFileNames(int id)
    {
        static const std::string names[3] = {"xform_bidirect_winograd_data.s",
                                             "xform_bidirect_winograd_filter.s",
                                             "xform_bidirect_winograd_out.s"};
        return names[id];
    }

    static std::string GetSolverKernelNames(int id)
    {
        static const std::string name_suffix =
            '_' + std::to_string(WinoDataH) + '_' + std::to_string(WinoDataW) + '_' +
            std::to_string(WinoFilterH) + '_' + std::to_string(WinoFilterW);
        static const std::string names[3] = {
            "miopenGcnAsmMPBidirectWinogradXformData" + name_suffix,
            "miopenGcnAsmMPBidirectWinogradXformFilter" + name_suffix,
            "miopenGcnAsmMPBidirectWinogradXformOut" + name_suffix};
        return names[id];
    }

    static int GetSolverWinoXformHWSize() { return WinoDataH + WinoFilterH - 1; }
};

// To suppress misleading clang warnings
#if defined(__clang__) && defined(CONV_MP_BIDIRECTIONAL_WINOGRAD_CPP)
#pragma clang diagnostic push
#pragma clang diagnostic ignored "-Wweak-template-vtables"
#endif

extern template struct ConvMPBidirectWinograd<2, 3>;
extern template struct ConvMPBidirectWinograd<3, 3>;
extern template struct ConvMPBidirectWinograd<4, 3>;
extern template struct ConvMPBidirectWinograd<5, 3>;
extern template struct ConvMPBidirectWinograd<6, 3>;

#if defined(__clang__) && defined(CONV_MP_BIDIRECTIONAL_WINOGRAD_CPP)
#pragma clang diagnostic pop
#endif

template <int WinoDataH, int WinoFilterH, int WinoDataW = WinoDataH, int WinoFilterW = WinoFilterH>
struct ConvMPBidirectWinograd_xdlops : ConvTunableSolver<PerformanceImplicitGemmForwardV4R4Xdlops>
{
    const std::string& SolverDbId() const override
    {
        return GetSolverDbId<
            ConvMPBidirectWinograd_xdlops<WinoDataH, WinoFilterH, WinoDataW, WinoFilterW>>();
    }

    bool IsApplicable(const ConvolutionContext& ctx) const override;

    bool IsDynamic() const override
    {
        return ConvHipImplicitGemmForwardV4R4Xdlops{}.IsDynamic() &&
               ConvMPBidirectWinograd<WinoDataH, WinoFilterH, WinoDataW, WinoFilterW>{}
                   .IsDynamic() &&
               IsThisSolverDynamic();
    }

    size_t GetWorkspaceSize(const ConvolutionContext& ctx) const override
    {
        return ConvMPBidirectWinograd<WinoDataH, WinoFilterH, WinoDataW, WinoFilterW>()
                   .GetWorkspaceSize(ctx) +
               ConvHipImplicitGemmForwardV4R4Xdlops{}.GetWorkspaceSize(
                   GetTransformedConvContext(ctx));
    }

    bool MayNeedWorkspace() const override { return true; }

    PerformanceImplicitGemmForwardV4R4Xdlops
    GetDefaultPerformanceConfigCTS(const ConvolutionContext& ctx) const final
    {
        return ConvHipImplicitGemmForwardV4R4Xdlops{}.GetDefaultPerformanceConfigCTS(
            GetTransformedConvContext(ctx));
    }

    bool IsValidPerformanceConfigCTS(const ConvolutionContext& ctx,
                                     const PerformanceImplicitGemmForwardV4R4Xdlops& c) const final
    {
        return ConvHipImplicitGemmForwardV4R4Xdlops{}.IsValidPerformanceConfigCTS(
            GetTransformedConvContext(ctx), c);
    }

    ConvSolution GetSolutionCTS(const ConvolutionContext& ctx,
                                const PerformanceImplicitGemmForwardV4R4Xdlops& config) const final;

    ConvolutionContext GetTransformedConvContext(const ConvolutionContext&) const;

    // kernel_file_name for solver identification
    static std::string GetSolverFileNames(int id)
    {
        return ConvMPBidirectWinograd<WinoDataH, WinoFilterH, WinoDataW, WinoFilterW>::
            GetSolverFileNames(id);
    }

    static std::string GetSolverKernelNames(int id)
    {
        return ConvMPBidirectWinograd<WinoDataH, WinoFilterH, WinoDataW, WinoFilterW>::
            GetSolverKernelNames(id);
    }

    static int GetSolverWinoXformHWSize()
    {
        return ConvMPBidirectWinograd<WinoDataH, WinoFilterH, WinoDataW, WinoFilterW>::
            GetSolverWinoXformHWSize();
    }

    bool IsThisSolverDynamic() const { return true; }

    PerformanceImplicitGemmForwardV4R4Xdlops SearchCTS(const ConvolutionContext&,
                                                       const AnyInvokeParams&) const final;
};

// To suppress misleading clang warnings
#if defined(__clang__) && defined(CONV_MP_BIDIRECTIONAL_WINOGRAD_CPP)
#pragma clang diagnostic push
#pragma clang diagnostic ignored "-Wweak-template-vtables"
#endif

extern template struct ConvMPBidirectWinograd_xdlops<2, 3>;
extern template struct ConvMPBidirectWinograd_xdlops<3, 3>;
extern template struct ConvMPBidirectWinograd_xdlops<4, 3>;
extern template struct ConvMPBidirectWinograd_xdlops<5, 3>;
extern template struct ConvMPBidirectWinograd_xdlops<6, 3>;

#if defined(__clang__) && defined(CONV_MP_BIDIRECTIONAL_WINOGRAD_CPP)
#pragma clang diagnostic pop
#endif

template <int WinoDataH, int WinoFilterH, int WinoDataW = WinoDataH, int WinoFilterW = WinoFilterH>
struct ConvWinograd3x3MultipassWrW : ConvSolver
{
    const std::string& SolverDbId() const override
    {
        return GetSolverDbId<
            ConvWinograd3x3MultipassWrW<WinoDataH, WinoFilterH, WinoDataW, WinoFilterW>>();
    }

    bool IsApplicable(const ConvolutionContext& params) const override;
    bool IsDynamic() const override { return true; }
    size_t GetWorkspaceSize(const ConvolutionContext& params) const override;
    bool MayNeedWorkspace() const override { return true; }
    ConvSolution GetSolution(const ConvolutionContext& params) const;

    // kernel_file_name for solver identification
    static std::string GetSolverFileNames(int id)
    {
        static const std::string names[3] = {"xform_data.s", "xform_filter.s", "xform_out.s"};
        return names[id];
    }

    static std::string GetSolverKernelNames(int id)
    {
        static const std::string name_suffix =
            '_' + std::to_string(WinoDataH) + '_' + std::to_string(WinoDataW) + '_' +
            std::to_string(WinoFilterH) + '_' + std::to_string(WinoFilterW);
        static const std::string names[3] = {"miopenGcnAsmWinogradXformData" + name_suffix,
                                             "miopenGcnAsmWinogradXformFilter" + name_suffix,
                                             "miopenGcnAsmWinogradXformOut" + name_suffix};

        return names[id];
    }

    static int GetGroupCountMult() { return 4; }

    static int GetSolverWinoXformHWSize(const miopen::ConvolutionContext& ctx, int id)
    {
        if(id == 0)
            return WinoDataH + (WinoFilterH - 1) * (WinoDataH == 7 ? 2 : ctx.kernel_stride_h);
        else
            return WinoDataW + (WinoFilterW - 1) * (WinoDataW == 7 ? 2 : ctx.kernel_stride_w);
    }

private:
    InvokerFactory PrepareInvokerFactory(const ConvolutionContext& params, std::size_t ws_sz) const;
};

// To suppress misleading clang warnings
#if defined(__clang__) && defined(CONV_MULTIPASS_WINO3X3WRW_CPP)
#pragma clang diagnostic push
#pragma clang diagnostic ignored "-Wweak-template-vtables"
#endif

extern template struct ConvWinograd3x3MultipassWrW<3, 2>;
extern template struct ConvWinograd3x3MultipassWrW<3, 3>;
extern template struct ConvWinograd3x3MultipassWrW<3, 4>;
extern template struct ConvWinograd3x3MultipassWrW<3, 5>;
extern template struct ConvWinograd3x3MultipassWrW<3, 6>;
extern template struct ConvWinograd3x3MultipassWrW<7, 2>;
extern template struct ConvWinograd3x3MultipassWrW<7, 3>;
extern template struct ConvWinograd3x3MultipassWrW<1, 1, 7, 2>;
extern template struct ConvWinograd3x3MultipassWrW<1, 1, 7, 3>;
extern template struct ConvWinograd3x3MultipassWrW<7, 2, 1, 1>;
extern template struct ConvWinograd3x3MultipassWrW<7, 3, 1, 1>;
extern template struct ConvWinograd3x3MultipassWrW<5, 3>;
extern template struct ConvWinograd3x3MultipassWrW<5, 4>;

#if defined(__clang__) && defined(CONV_MULTIPASS_WINO3X3WRW_CPP)
#pragma clang diagnostic pop
#endif

struct PerformanceConfigAsmDirect3x3WrW : Serializable<PerformanceConfigAsmDirect3x3WrW>
{
    int limit_wave_cnt;   // [0..9]
    int reverse_inout;    // [0..1], 1 is allowed for stride=1x1 only.
    int chunk_size;       // {16,8}, Smaller values increase register pressure.
    int k_per_wave;       // {1,2,4,8} && ((chunk_size * k_per_wave) <= 64).
                          // Higher values increase register pressure.
    int pipe_lines_depth; // [1..16] && (pipe_lines_depth <= img_h).
                          // Higher values increase register pressure.
    int n_per_group;      // [1..8] && (n_per_group <= batch_size).

    PerformanceConfigAsmDirect3x3WrW(int lwc, int rio, int csz, int kpw, int pld, int npg);
    PerformanceConfigAsmDirect3x3WrW() : PerformanceConfigAsmDirect3x3WrW(-1, -1, -1, -1, -1, -1) {}
    PerformanceConfigAsmDirect3x3WrW(bool) : PerformanceConfigAsmDirect3x3WrW(0, 0, 8, 1, 1, 1) {}

    template <class Self, class F>
    static void Visit(Self&& self, F f)
    {
        f(self.limit_wave_cnt, "limit_wave_cnt");
        f(self.reverse_inout, "reverse_inout");
        f(self.chunk_size, "chunk_size");
        f(self.k_per_wave, "k_per_wave");
        f(self.pipe_lines_depth, "pipe_lines_depth");
        f(self.n_per_group, "n_per_group");
    }

    // clang-format off
    int GetLimitWaveCnt() const { return limit_wave_cnt; }
    int GetReverseInout() const { return reverse_inout; }
    int GetChunkSize() const { return chunk_size; }
    int GetKPerWave() const { return k_per_wave; }
    int GetPipeLinesDepth() const { return pipe_lines_depth; }
    int GetNPerGroup() const { return n_per_group; }
    int GetCPerWave() const { assert(chunk_size); return 64 / chunk_size; } // clang-format on

    void HeuristicInit(const ConvolutionContext& config);
    bool IsValidValue() const;
    bool SetNextValue(const ConvolutionContext& config);
    bool IsValid(const ConvolutionContext& config) const;
    bool operator==(const PerformanceConfigAsmDirect3x3WrW& other) const;
    std::string ToString() const;
};

struct ConvAsmBwdWrW3x3 : ConvTunableSolver<PerformanceConfigAsmDirect3x3WrW>
{
    const std::string& SolverDbId() const override { return GetSolverDbId<ConvAsmBwdWrW3x3>(); }

    bool IsApplicable(const ConvolutionContext& params) const override;

    PerformanceConfigAsmDirect3x3WrW
    GetDefaultPerformanceConfigCTS(const ConvolutionContext&) const final;
    bool IsValidPerformanceConfigCTS(const ConvolutionContext&,
                                     const PerformanceConfigAsmDirect3x3WrW&) const final;
    PerformanceConfigAsmDirect3x3WrW SearchCTS(const ConvolutionContext&,
                                               const AnyInvokeParams& invoke_ctx) const final;
    ConvSolution GetSolutionCTS(const ConvolutionContext& params,
                                const PerformanceConfigAsmDirect3x3WrW& config) const final;
};

struct PerformanceConfigConvAsmBwdWrW1x1 : Serializable<PerformanceConfigConvAsmBwdWrW1x1>
{

    int chunk_size;    // {1,2,4,8,16}
    int c_per_gpr;     // {1,2,4,8,16}
    int c_mult;        // {1,2,4,8,16}
    int k_per_gpr;     // {1,2,4,8,16}
    int k_mult;        // {1,2,4,8,16}
    int n_per_gpr;     // {1,2,4}
    int n_part_cnt;    // [1..8]
    int read_size;     // [1..4]
    int short_store;   // {0,1}
    int data_prefetch; // [0..4]
    bool use_spare_set;

    /// The following conditions must be met.
    ///
    /// Shader design-related constraints:
    /// - (A) (chunk_size * c_per_gpr) == 16
    /// - (B) k_per_gpr <= c_per_gpr
    /// - (C) (c_mult > 1 || k_mult > 1)
    ///         ? ((fwd_C % (c_per_gpr * c_mult) == 0) && (fwd_K % (k_per_gpr * k_mult) == 0))
    ///         : (true)
    ///
    /// Resource-related constraints:
    /// - (D) c_mult * k_mult * k_per_gpr + 9 + (c_mult + k_mult) * read_size * pipe_depth <= 256
    ///
    /// Where:
    /// - fwd_C := Num input channels for forward convolution (-c).
    ///   For backward, this is actually n_outputs.
    /// - fwd_K := Num output channels for forward convolution (-k).
    ///   For backward, this is actually n_inputs.

    PerformanceConfigConvAsmBwdWrW1x1(int chunk_size_,
                                      int c_per_gpr_,
                                      int c_mult_,
                                      int k_per_gpr_,
                                      int k_mult_,
                                      int n_per_gpr_,
                                      int n_part_cnt_,
                                      int read_size_,
                                      int short_store_,
                                      int data_prefetch_,
                                      bool);
    PerformanceConfigConvAsmBwdWrW1x1()
        : PerformanceConfigConvAsmBwdWrW1x1(-1, -1, -1, -1, -1, -1, -1, -1, -1, -1, false)
    {
    }
    PerformanceConfigConvAsmBwdWrW1x1(bool spare)
        : PerformanceConfigConvAsmBwdWrW1x1(1, 1, 1, 1, 1, 1, 1, 1, 1, 1, spare)
    {
    }

    template <class Self, class F>
    static void Visit(Self&& self, F f)
    {
        f(self.chunk_size, "chunk_size");
        f(self.c_per_gpr, "c_per_gpr");
        f(self.c_mult, "c_mult");
        f(self.k_per_gpr, "k_per_gpr");
        f(self.k_mult, "k_mult");
        f(self.n_per_gpr, "n_per_gpr");
        f(self.n_part_cnt, "n_part_cnt");
        f(self.read_size, "read_size");
        f(self.short_store, "short_store");
        f(self.data_prefetch, "data_prefetch");
    }

    // clang-format off
    int GetChunkSize() const { return chunk_size; }
    int GetCPerGpr() const { return c_per_gpr; }
    int GetCMult() const { return c_mult; }
    int GetKPerGpr() const { return k_per_gpr; }
    int GetKMult() const { return k_mult; }
    int GetNPerGpr() const { return n_per_gpr; }
    int GetNPartCnt() const { return n_part_cnt; }
    int GetHWPerGpr() const {   assert(c_per_gpr); assert(n_per_gpr); assert(chunk_size);
                                return wave_size / (c_per_gpr * n_per_gpr * chunk_size); } // "hw" stands for "height-and-width".
    int GetReadSize() const { return read_size; }
    int GetShortStore() const {return short_store; }
    int GetDataPrefetch() const { return data_prefetch; }
    // clang-format on

    void HeuristicInit(const ConvolutionContext& config);
    bool IsValidValue() const;
    bool SetNextValue(const ConvolutionContext& config);
    bool IsValid(const ConvolutionContext& config) const;
    bool operator==(const PerformanceConfigConvAsmBwdWrW1x1& other) const;
    std::string ToString() const;
};

struct ConvAsmBwdWrW1x1 : ConvTunableSolver<PerformanceConfigConvAsmBwdWrW1x1>
{
    const std::string& SolverDbId() const override { return GetSolverDbId<ConvAsmBwdWrW1x1>(); }

    bool IsApplicable(const ConvolutionContext& params) const override;
    size_t GetWorkspaceSize(const ConvolutionContext& params) const override;
    bool MayNeedWorkspace() const override { return true; }

    PerformanceConfigConvAsmBwdWrW1x1
    GetDefaultPerformanceConfigCTS(const ConvolutionContext&) const final;
    bool IsValidPerformanceConfigCTS(const ConvolutionContext&,
                                     const PerformanceConfigConvAsmBwdWrW1x1&) const final;
    PerformanceConfigConvAsmBwdWrW1x1 SearchCTS(const ConvolutionContext&,
                                                const AnyInvokeParams& invoke_ctx) const final;
    ConvSolution GetSolutionCTS(const ConvolutionContext& params,
                                const PerformanceConfigConvAsmBwdWrW1x1& config) const final;
};

/// N_BATCH_LOOPS - {1,2,4,8,16} Num batches processed in single workitem.
///     Required workspace size depends on it. However there is a restriction in the internal
///     Solver API that this shouldn't be so. Therefore the family of Solvers created.
///     Each Solver in the family has constant value of this parameter.
template <int N_BATCH_LOOPS>
struct PerformanceConfigConvOclBwdWrw2
    : Serializable<PerformanceConfigConvOclBwdWrw2<N_BATCH_LOOPS>>
{
    // Num waves involved a workgroup.
    int n_waves = -1; // {1,2,4,8}
    // Num values to read in a workitem (read_unit).
    int read_size = -1; // [6..12]
    // Num of output channels (top/bottom layer in forward/backward direction)
    // that share the same input channel in single workgroup.
    // Also represents number of output channels in single tile.
    int n_out_channels_per_tile = -1; // {1,2,4,8}
    // How many tiles of output channels are processed in a single workgroup?
    // n_out_channels_in_lcl * n_out_channels_tiles = total number of
    // output channels processed in single workgroup.
    int n_out_channels_tiles = -1; // {1,2,4,8}
    // Num of output rows processed in a single iteration of loop in a workitem
    // (N_ALIGNED_OUT_SCAN_BLK).
    int n_out_rows_in_lcl = -1; // [2..11]

    PerformanceConfigConvOclBwdWrw2(int nw, int rs, int nocpt, int noct, int noril)
        : n_waves(nw),
          read_size(rs),
          n_out_channels_per_tile(nocpt),
          n_out_channels_tiles(noct),
          n_out_rows_in_lcl(noril)
    {
    }
    PerformanceConfigConvOclBwdWrw2() {}
    PerformanceConfigConvOclBwdWrw2(bool) : PerformanceConfigConvOclBwdWrw2(1, 6, 1, 1, 2) {}
    // spare_set is not used in this solver.

    template <class Self, class F>
    static void Visit(Self&& self, F f)
    {
        f(self.n_waves, "n_waves");
        f(self.read_size, "read_size");
        f(self.n_out_channels_per_tile, "n_out_channels_per_tile");
        f(self.n_out_channels_tiles, "n_out_channels_tiles");
        f(self.n_out_rows_in_lcl, "n_out_rows_in_lcl");
    }

    // clang-format off
    int GetNumWaves() const { return n_waves; }
    int GetReadSize() const { return read_size; }
    int GetNumOutChannelsPerTile() const { return n_out_channels_per_tile; }
    int GetNumOutChannelTiles() const { return n_out_channels_tiles; }
    int GetNumOutRowsPerIterPerWork() const { return n_out_rows_in_lcl; } // clang-format on

    void HeuristicInit(const ConvolutionContext& params);
    bool IsValidValue() const;
    bool SetNextValue(const ConvolutionContext& config);
    bool IsValid(const ConvolutionContext& params) const;
    bool operator==(const PerformanceConfigConvOclBwdWrw2<N_BATCH_LOOPS>& other) const;
    std::string ToString() const;
};

// Unable to use ConvTunableSolver as a base class
// because PerformanceConfigConvOclBwdWrw2 is a class template
template <int N_BATCH_LOOPS>
struct ConvOclBwdWrW2 : ConvTunableSolverBase
{
    const std::string& SolverDbId() const override
    {
        return GetSolverDbId<ConvOclBwdWrW2<N_BATCH_LOOPS>>();
    }

    bool IsApplicable(const ConvolutionContext& params) const override;
    size_t GetWorkspaceSize(const ConvolutionContext& params) const override;
    bool MayNeedWorkspace() const override { return true; }

    PerformanceConfigConvOclBwdWrw2<N_BATCH_LOOPS>
    GetDefaultPerformanceConfigCTS(const ConvolutionContext&) const;
    bool IsValidPerformanceConfigCTS(const ConvolutionContext&,
                                     const PerformanceConfigConvOclBwdWrw2<N_BATCH_LOOPS>&) const;
    PerformanceConfigConvOclBwdWrw2<N_BATCH_LOOPS>
    SearchCTS(const ConvolutionContext&, const AnyInvokeParams& invoke_ctx) const;
    ConvSolution GetSolutionCTS(const ConvolutionContext& params,
                                const PerformanceConfigConvOclBwdWrw2<N_BATCH_LOOPS>& config) const;

    // GetDefaultPerformanceConfig(), IsValidPerformanceConfig(), Search() and GetSolution()
    // are only needed if ConvTunableSolverBase is used as a base class for solver
    boost::any GetDefaultPerformanceConfig(const ConvolutionContext& ctx) const final
    {
        return GetDefaultPerformanceConfigCTS(ctx);
    }

    bool IsValidPerformanceConfig(const ConvolutionContext& ctx,
                                  const boost::any& config) const final
    {
        return IsValidPerformanceConfigCTS(
            ctx, boost::any_cast<const PerformanceConfigConvOclBwdWrw2<N_BATCH_LOOPS>&>(config));
    }

    boost::any Search(const ConvolutionContext& ctx, const AnyInvokeParams& invoke_ctx) const final
    {
        return SearchCTS(ctx, invoke_ctx);
    }

    ConvSolution GetSolution(const ConvolutionContext& ctx, const boost::any& config) const final
    {
        return GetSolutionCTS(
            ctx, boost::any_cast<const PerformanceConfigConvOclBwdWrw2<N_BATCH_LOOPS>&>(config));
    }

protected:
    bool IsApplicableBase(const ConvolutionContext& params) const;
};

// To suppress misleading clang warnings
#if defined(__clang__) && defined(CONV_OCL_DIR2D_BWDWRW_2_CPP)
#pragma clang diagnostic push
#pragma clang diagnostic ignored "-Wweak-template-vtables"
#pragma clang diagnostic ignored "-Wunneeded-internal-declaration"
#endif

extern template struct PerformanceConfigConvOclBwdWrw2<1>;
extern template struct PerformanceConfigConvOclBwdWrw2<2>;
extern template struct PerformanceConfigConvOclBwdWrw2<4>;
extern template struct PerformanceConfigConvOclBwdWrw2<8>;
extern template struct PerformanceConfigConvOclBwdWrw2<16>;

extern template struct ConvOclBwdWrW2<1>;
extern template struct ConvOclBwdWrW2<2>;
extern template struct ConvOclBwdWrW2<4>;
extern template struct ConvOclBwdWrW2<8>;
extern template struct ConvOclBwdWrW2<16>;

#if defined(__clang__) && defined(CONV_OCL_DIR2D_BWDWRW_2_CPP)
#pragma clang diagnostic pop
#endif

/// A separate solver from ConvOclBwdWrW2 to disable auto-tuning for certain configs.
/// Basically, this is *hack* for non-group 3x3 and 1x1 cases.
/// It is assumed that Solutions provided by the ConvOclBwdWrW2 solver
/// would never beat 3x3 and 1x1 assembly WrW kernels, even after tuning.
struct ConvOclBwdWrW2NonTunable : ConvOclBwdWrW2<1>
{
    const std::string& SolverDbId() const override
    {
        return GetSolverDbId<ConvOclBwdWrW2NonTunable>();
    }

    bool IsApplicable(const ConvolutionContext& params) const override;
    ConvSolution GetSolution(const ConvolutionContext& params) const;

private:
    // To suppress -Woverloaded-virtual
    using ConvOclBwdWrW2<1>::GetSolution;

    // This function dervied from ConvOclBwdWrW2 is declared private
    // so that this solver is not marked searchable/tunable.
<<<<<<< HEAD
    PerformanceConfigConvOclBwdWrw2<1> GetPerformanceConfig(const ConvolutionContext&) const;
    template <int N_BATCH_LOOPS>
    ConvSolution GetSolution(const ConvolutionContext& params,
                             const PerformanceConfigConvOclBwdWrw2<N_BATCH_LOOPS>& config,
                             bool disableConfigOverrideFromEnv = false) const;
=======
    ConvSolution GetSolutionCTS(const ConvolutionContext& params,
                                const PerformanceConfigConvOclBwdWrw2<1>& config) const;
>>>>>>> 1c84bf39
};

struct ConvOclBwdWrW53 : ConvSolver
{
    const std::string& SolverDbId() const override { return GetSolverDbId<ConvOclBwdWrW53>(); }

    bool IsApplicable(const ConvolutionContext& params) const override;
    size_t GetWorkspaceSize(const ConvolutionContext& params) const override;
    bool MayNeedWorkspace() const override { return true; }
    ConvSolution GetSolution(const ConvolutionContext& params) const;
};

struct ConvOclBwdWrW1x1 : ConvSolver
{
    const std::string& SolverDbId() const override { return GetSolverDbId<ConvOclBwdWrW1x1>(); }

    bool IsApplicable(const ConvolutionContext& params) const override;
    size_t GetWorkspaceSize(const ConvolutionContext& params) const override;
    bool MayNeedWorkspace() const override { return true; }
    ConvSolution GetSolution(const ConvolutionContext& params) const;
};

struct fft : ConvSolver
{
    const std::string& SolverDbId() const override { return GetSolverDbId<fft>(); }

    bool IsApplicable(const ConvolutionContext& ctx) const override;
    size_t GetWorkspaceSize(const ConvolutionContext& ctx) const override;
    bool MayNeedWorkspace() const override { return true; }
    ConvSolution GetSolution(const ConvolutionContext& ctx) const;
};

struct PerformanceImplicitGemmWrwV4R4Xdlops : Serializable<PerformanceImplicitGemmWrwV4R4Xdlops>
{
    int GemmMPerBlock;
    int GemmNPerBlock;
    int GemmKPerBlock;
    int GemmMPerWave;
    int GemmNPerWave;
    int GemmKPack;
    bool GemmAThreadCopyMoreGemmK;
    bool GemmBThreadCopyMoreGemmK;
    bool use_spare_set;

    PerformanceImplicitGemmWrwV4R4Xdlops(int, int, int, int, int, int, bool, bool, bool);
    PerformanceImplicitGemmWrwV4R4Xdlops();
    PerformanceImplicitGemmWrwV4R4Xdlops(bool spare);
    PerformanceImplicitGemmWrwV4R4Xdlops(int a, int b, int c, int d, int e, int f, bool g, bool h)
        : PerformanceImplicitGemmWrwV4R4Xdlops(a, b, c, d, e, f, g, h, false)
    {
    }

    template <class Self, class F>
    static void Visit(Self&& self, F f)
    {
        f(self.GemmMPerBlock, "GemmMPerBlock");
        f(self.GemmNPerBlock, "GemmNPerBlock");
        f(self.GemmKPerBlock, "GemmKPerBlock");
        f(self.GemmMPerWave, "GemmMPerWave");
        f(self.GemmNPerWave, "GemmNPerWave");
        f(self.GemmKPack, "GemmKPack");
        f(self.GemmAThreadCopyMoreGemmK, "GemmAThreadCopyMoreGemmK");
        f(self.GemmBThreadCopyMoreGemmK, "GemmBThreadCopyMoreGemmK");
    }

    bool operator==(const PerformanceImplicitGemmWrwV4R4Xdlops& other) const;
    std::string ToString() const;

    void HeuristicInit(const ConvolutionContext& ctx);
    bool SetNextValue(const ConvolutionContext& config);
    bool IsValidValue() const;
    bool IsValid(const ConvolutionContext& ctx) const;
    bool IsReallyValid(const ConvolutionContext& ctx) const;
    bool IsFastToBeUsedForTuning(const ConvolutionContext& ctx) const;

    std::tuple<int, int, int, int, int, bool>
    CalculateGemmSizeAndGemmKBlock(const ConvolutionContext& ctx) const;
    std::tuple<int, bool> CalculateBlockSize() const;
    std::tuple<int, bool> CalculateGridSize(const ConvolutionContext& ctx) const;
    std::tuple<int, int, int, int, int, bool>
    CalculateGemmABlockCopyPerformanceParameters(const ConvolutionContext& ctx) const;
    std::tuple<int, int, int, int, int, bool>
    CalculateGemmBBlockCopyPerformanceParameters(const ConvolutionContext& ctx) const;
    std::tuple<std::size_t, bool> CalculateLdsNumberOfByte(const ConvolutionContext& ctx) const;
};

struct ConvHipImplicitGemmWrwV4R4Xdlops : ConvTunableSolver<PerformanceImplicitGemmWrwV4R4Xdlops>
{
    const std::string& SolverDbId() const override
    {
        return GetSolverDbId<ConvHipImplicitGemmWrwV4R4Xdlops>();
    }

    bool IsApplicable(const ConvolutionContext& ctx) const override;
    size_t GetWorkspaceSize(const ConvolutionContext& ctx) const override;
    bool MayNeedWorkspace() const override { return true; }

    PerformanceImplicitGemmWrwV4R4Xdlops
    GetDefaultPerformanceConfigCTS(const ConvolutionContext& ctx) const final;
    bool IsValidPerformanceConfigCTS(const ConvolutionContext& ctx,
                                     const PerformanceImplicitGemmWrwV4R4Xdlops& c) const final;
    PerformanceImplicitGemmWrwV4R4Xdlops SearchCTS(const ConvolutionContext&,
                                                   const AnyInvokeParams& invoke_ctx) const final;
    ConvSolution GetSolutionCTS(const ConvolutionContext& ctx,
                                const PerformanceImplicitGemmWrwV4R4Xdlops& config) const final;
};

struct PerformanceImplicitGemmWrwV4R4Xdlops_Padded_Gemm
    : Serializable<PerformanceImplicitGemmWrwV4R4Xdlops_Padded_Gemm>
{
    int GemmMPerBlock;
    int GemmNPerBlock;
    int GemmKPerBlock;
    int GemmMPerWave;
    int GemmNPerWave;
    int GemmKPack;
    int GemmMFactor;
    int GemmNFactor;
    int GemmKTotalFactor;
    bool GemmAThreadCopyMoreGemmK;
    bool GemmBThreadCopyMoreGemmK;

    PerformanceImplicitGemmWrwV4R4Xdlops_Padded_Gemm(
        int, int, int, int, int, int, int, int, int, bool, bool);
    PerformanceImplicitGemmWrwV4R4Xdlops_Padded_Gemm();
    PerformanceImplicitGemmWrwV4R4Xdlops_Padded_Gemm(bool)
        : PerformanceImplicitGemmWrwV4R4Xdlops_Padded_Gemm()
    {
    }

    template <class Self, class F>
    static void Visit(Self&& self, F f)
    {
        f(self.GemmMPerBlock, "GemmMPerBlock");
        f(self.GemmNPerBlock, "GemmNPerBlock");
        f(self.GemmKPerBlock, "GemmKPerBlock");
        f(self.GemmMPerWave, "GemmMPerWave");
        f(self.GemmNPerWave, "GemmNPerWave");
        f(self.GemmKPack, "GemmKPack");
        f(self.GemmMFactor, "GemmMFactor");
        f(self.GemmNFactor, "GemmNFactor");
        f(self.GemmKTotalFactor, "GemmKTotalFactor");
        f(self.GemmAThreadCopyMoreGemmK, "GemmAThreadCopyMoreGemmK");
        f(self.GemmBThreadCopyMoreGemmK, "GemmBThreadCopyMoreGemmK");
    }

    bool operator==(const PerformanceImplicitGemmWrwV4R4Xdlops_Padded_Gemm& other) const;
    std::string ToString() const;

    void HeuristicInit(const ConvolutionContext& ctx);
    bool SetNextValue(const ConvolutionContext& config);
    bool IsValidValue() const;
    bool IsValid(const ConvolutionContext& ctx) const;
    bool IsReallyValid(const ConvolutionContext& ctx) const;
    bool IsFastToBeUsedForTuning(const ConvolutionContext& ctx) const;
    int CalculateGemmKBlocks(const ConvolutionContext& ctx) const;

    std::tuple<int, int, int, int, int, int, int, int, bool>
    CalculateGemmSizeAndGemmKBlock(const ConvolutionContext& ctx) const;
    std::tuple<int, bool> CalculateBlockSize() const;
    std::tuple<int, bool> CalculateGridSize(const ConvolutionContext& ctx) const;
    std::tuple<int, int, int, int, int, bool>
    CalculateGemmABlockCopyPerformanceParameters(const ConvolutionContext& ctx) const;
    std::tuple<int, int, int, int, int, bool>
    CalculateGemmBBlockCopyPerformanceParameters(const ConvolutionContext& ctx) const;
    std::tuple<std::size_t, bool> CalculateLdsNumberOfByte(const ConvolutionContext& ctx) const;
};

struct ConvHipImplicitGemmWrwV4R4Xdlops_Padded_Gemm
    : ConvTunableSolver<PerformanceImplicitGemmWrwV4R4Xdlops_Padded_Gemm>
{
    const std::string& SolverDbId() const override
    {
        return GetSolverDbId<ConvHipImplicitGemmWrwV4R4Xdlops_Padded_Gemm>();
    }

    bool IsApplicable(const ConvolutionContext& ctx) const override;
    size_t GetWorkspaceSize(const ConvolutionContext& ctx) const override;
    bool MayNeedWorkspace() const override { return true; }

    PerformanceImplicitGemmWrwV4R4Xdlops_Padded_Gemm
    GetDefaultPerformanceConfigCTS(const ConvolutionContext& ctx) const final;
    bool IsValidPerformanceConfigCTS(
        const ConvolutionContext& ctx,
        const PerformanceImplicitGemmWrwV4R4Xdlops_Padded_Gemm& c) const final;
    PerformanceImplicitGemmWrwV4R4Xdlops_Padded_Gemm
    SearchCTS(const ConvolutionContext&, const AnyInvokeParams& invoke_ctx) const final;
    ConvSolution
    GetSolutionCTS(const ConvolutionContext& ctx,
                   const PerformanceImplicitGemmWrwV4R4Xdlops_Padded_Gemm& config) const final;
};

struct PerformanceConvCkIgemmFwdV6r1DlopsNchw : Serializable<PerformanceConvCkIgemmFwdV6r1DlopsNchw>
{
    int ck_tunable_list_id;

    PerformanceConvCkIgemmFwdV6r1DlopsNchw(int a) : ck_tunable_list_id(a) {}

    PerformanceConvCkIgemmFwdV6r1DlopsNchw() : PerformanceConvCkIgemmFwdV6r1DlopsNchw(-1) {}

    PerformanceConvCkIgemmFwdV6r1DlopsNchw(bool) : PerformanceConvCkIgemmFwdV6r1DlopsNchw(0) {}

    template <class Self, class F>
    static void Visit(Self&& self, F f)
    {
        f(self.ck_tunable_list_id, "ck_tunable_list_id");
    }

    bool SetNextValue(const ConvolutionContext&);
    bool IsValid(const ConvolutionContext&) const;
    bool operator==(const PerformanceConvCkIgemmFwdV6r1DlopsNchw& config) const
    {
        return ck_tunable_list_id == config.ck_tunable_list_id;
    }
};

struct ConvCkIgemmFwdV6r1DlopsNchw : ConvTunableSolver<PerformanceConvCkIgemmFwdV6r1DlopsNchw>
{
    const std::string& SolverDbId() const override
    {
        return GetSolverDbId<ConvCkIgemmFwdV6r1DlopsNchw>();
    }

    bool IsApplicable(const ConvolutionContext&) const override;
    bool IsDynamic() const override { return true; }
    size_t GetWorkspaceSize(const ConvolutionContext&) const override;
    bool MayNeedWorkspace() const override { return true; }

    PerformanceConvCkIgemmFwdV6r1DlopsNchw
    GetDefaultPerformanceConfigCTS(const ConvolutionContext&) const final;
    bool IsValidPerformanceConfigCTS(const ConvolutionContext&,
                                     const PerformanceConvCkIgemmFwdV6r1DlopsNchw&) const final;
    PerformanceConvCkIgemmFwdV6r1DlopsNchw SearchCTS(const ConvolutionContext&,
                                                     const AnyInvokeParams&) const final;
    ConvSolution GetSolutionCTS(const ConvolutionContext&,
                                const PerformanceConvCkIgemmFwdV6r1DlopsNchw&) const final;
};

struct ConvDirectNaiveConvFwd : ConvSolver
{
    const std::string& SolverDbId() const override
    {
        return GetSolverDbId<ConvDirectNaiveConvFwd>();
    }

    bool IsApplicable(const ConvolutionContext& ctx) const override;
    bool IsDynamic() const override { return true; }
    /// Use very small fixed value enough to backup GEMM for cases when
    /// GEMM is disabled due to MIOpenGemm or OCL compiler issues.
    float GetWti(const ConvolutionContext&) const override { return 0.01; }
    ConvSolution GetSolution(const ConvolutionContext& ctx) const;
};

struct ConvDirectNaiveConvBwd : ConvSolver
{
    const std::string& SolverDbId() const override
    {
        return GetSolverDbId<ConvDirectNaiveConvBwd>();
    }

    bool IsApplicable(const ConvolutionContext& ctx) const override;
    bool IsDynamic() const override { return true; }
    /// Use very small fixed value enough to backup GEMM for cases when
    /// GEMM is disabled due to MIOpenGemm or OCL compiler issues.
    float GetWti(const ConvolutionContext&) const override { return 0.01; }
    ConvSolution GetSolution(const ConvolutionContext& ctx) const;
};

struct ConvDirectNaiveConvWrw : ConvSolver
{
    const std::string& SolverDbId() const override
    {
        return GetSolverDbId<ConvDirectNaiveConvWrw>();
    }

    bool IsApplicable(const ConvolutionContext& ctx) const override;
    bool IsDynamic() const override { return true; }
    /// Use very small fixed value enough to backup GEMM for cases when
    /// GEMM is disabled due to MIOpenGemm or OCL compiler issues.
    float GetWti(const ConvolutionContext&) const override { return 0.01; }
    ConvSolution GetSolution(const ConvolutionContext& ctx) const;
};

struct GemmFwdBase : ConvSolver
{
    // To suppress -Woverloaded-virtual
    using ConvSolver::GetWti;
    using ConvSolver::IsApplicable;

    bool IsApplicable(const ExecutionContext&, const conv::ProblemDescription&) const;
    bool IsDynamic() const override { return true; }
    float GetWti(const ConvolutionContext& ctx) const override
    {
        return GetWti(ctx, ctx.conv_problem);
    }

    float GetWti(const ExecutionContext& context, const conv::ProblemDescription& problem) const;
};

struct GemmFwd1x1_0_2 : GemmFwdBase
{
    // To suppress -Woverloaded-virtual
    using GemmFwdBase::GetWorkspaceSize;
    using GemmFwdBase::IsApplicable;

    const std::string& SolverDbId() const override { return GetSolverDbId<GemmFwd1x1_0_2>(); }

    bool IsApplicable(const ConvolutionContext& ctx) const override
    {
        return IsApplicable(ctx, ctx.conv_problem);
    }

    size_t GetWorkspaceSize(const ConvolutionContext& ctx) const override
    {
        return GetWorkspaceSize(ctx, ctx.conv_problem);
    }

    bool MayNeedWorkspace() const override { return true; }

    ConvSolution GetSolution(const ConvolutionContext& ctx) const
    {
        return GetSolution(ctx, ctx.conv_problem);
    }

    bool IsApplicable(const ExecutionContext&, const conv::ProblemDescription&) const;
    size_t GetWorkspaceSize(const ExecutionContext&, const conv::ProblemDescription&) const;
    ConvSolution GetSolution(const ExecutionContext&, const conv::ProblemDescription&) const;
};

struct GemmFwd1x1_0_1_int8 : GemmFwdBase
{
    // To suppress -Woverloaded-virtual
    using GemmFwdBase::GetWorkspaceSize;
    using GemmFwdBase::IsApplicable;

    const std::string& SolverDbId() const override { return GetSolverDbId<GemmFwd1x1_0_1_int8>(); }

    bool IsApplicable(const ConvolutionContext& ctx) const override
    {
        return IsApplicable(ctx, ctx.conv_problem);
    }

    size_t GetWorkspaceSize(const ConvolutionContext& ctx) const override
    {
        return GetWorkspaceSize(ctx, ctx.conv_problem);
    }

    bool MayNeedWorkspace() const override { return true; }

    ConvSolution GetSolution(const ConvolutionContext& ctx) const
    {
        return GetSolution(ctx, ctx.conv_problem);
    }

    bool IsApplicable(const ExecutionContext&, const conv::ProblemDescription&) const;
    size_t GetWorkspaceSize(const ExecutionContext&, const conv::ProblemDescription&) const;
    ConvSolution GetSolution(const ExecutionContext&, const conv::ProblemDescription&) const;
};

struct GemmFwd1x1_0_1 : GemmFwdBase
{
    // To suppress -Woverloaded-virtual
    using GemmFwdBase::GetWorkspaceSize;
    using GemmFwdBase::IsApplicable;

    const std::string& SolverDbId() const override { return GetSolverDbId<GemmFwd1x1_0_1>(); }

    bool IsApplicable(const ConvolutionContext& ctx) const override
    {
        return IsApplicable(ctx, ctx.conv_problem);
    }

    size_t GetWorkspaceSize(const ConvolutionContext& ctx) const override
    {
        return GetWorkspaceSize(ctx, ctx.conv_problem);
    }

    bool MayNeedWorkspace() const override { return true; }

    ConvSolution GetSolution(const ConvolutionContext& ctx) const
    {
        return GetSolution(ctx, ctx.conv_problem);
    }

    bool IsApplicable(const ExecutionContext&, const conv::ProblemDescription&) const;
    size_t GetWorkspaceSize(const ExecutionContext&, const conv::ProblemDescription&) const;
    ConvSolution GetSolution(const ExecutionContext&, const conv::ProblemDescription&) const;
};

struct GemmFwdRest : GemmFwdBase
{
    // To suppress -Woverloaded-virtual
    using GemmFwdBase::GetWorkspaceSize;
    using GemmFwdBase::IsApplicable;

    const std::string& SolverDbId() const override { return GetSolverDbId<GemmFwdRest>(); }

    bool IsApplicable(const ConvolutionContext& ctx) const override
    {
        return IsApplicable(ctx, ctx.conv_problem);
    }

    size_t GetWorkspaceSize(const ConvolutionContext& ctx) const override
    {
        return GetWorkspaceSize(ctx, ctx.conv_problem);
    }

    bool MayNeedWorkspace() const override { return true; }

    ConvSolution GetSolution(const ConvolutionContext& ctx) const
    {
        return GetSolution(ctx, ctx.conv_problem);
    }

    bool IsApplicable(const ExecutionContext&, const conv::ProblemDescription&) const;
    size_t GetWorkspaceSize(const ExecutionContext&, const conv::ProblemDescription&) const;
    ConvSolution GetSolution(const ExecutionContext&, const conv::ProblemDescription&) const;
};

struct GemmBwdBase : ConvSolver
{
    // To suppress -Woverloaded-virtual
    using ConvSolver::GetWti;
    using ConvSolver::IsApplicable;

    bool IsApplicable(const ExecutionContext&, const conv::ProblemDescription&) const;
    bool IsDynamic() const override { return true; }
    float GetWti(const ConvolutionContext& ctx) const override
    {
        return GetWti(ctx, ctx.conv_problem);
    }

    float GetWti(const ExecutionContext& context, const conv::ProblemDescription& problem) const;
};

struct GemmBwd1x1_stride2 : GemmBwdBase
{
    // To suppress -Woverloaded-virtual
    using GemmBwdBase::GetWorkspaceSize;
    using GemmBwdBase::IsApplicable;

    const std::string& SolverDbId() const override { return GetSolverDbId<GemmBwd1x1_stride2>(); }

    bool IsApplicable(const ConvolutionContext& ctx) const override
    {
        return IsApplicable(ctx, ctx.conv_problem);
    }

    size_t GetWorkspaceSize(const ConvolutionContext& ctx) const override
    {
        return GetWorkspaceSize(ctx, ctx.conv_problem);
    }

    bool MayNeedWorkspace() const override { return true; }

    ConvSolution GetSolution(const ConvolutionContext& ctx) const
    {
        return GetSolution(ctx, ctx.conv_problem);
    }

    bool IsApplicable(const ExecutionContext&, const conv::ProblemDescription&) const;
    size_t GetWorkspaceSize(const ExecutionContext&, const conv::ProblemDescription&) const;
    ConvSolution GetSolution(const ExecutionContext&, const conv::ProblemDescription&) const;
};

struct GemmBwd1x1_stride1 : GemmBwdBase
{
    // To suppress -Woverloaded-virtual
    using GemmBwdBase::GetWorkspaceSize;
    using GemmBwdBase::IsApplicable;

    const std::string& SolverDbId() const override { return GetSolverDbId<GemmBwd1x1_stride1>(); }

    bool IsApplicable(const ConvolutionContext& ctx) const override
    {
        return IsApplicable(ctx, ctx.conv_problem);
    }

    size_t GetWorkspaceSize(const ConvolutionContext& ctx) const override
    {
        return GetWorkspaceSize(ctx, ctx.conv_problem);
    }

    bool MayNeedWorkspace() const override { return true; }

    ConvSolution GetSolution(const ConvolutionContext& ctx) const
    {
        return GetSolution(ctx, ctx.conv_problem);
    }

    bool IsApplicable(const ExecutionContext&, const conv::ProblemDescription&) const;
    size_t GetWorkspaceSize(const ExecutionContext&, const conv::ProblemDescription&) const;
    ConvSolution GetSolution(const ExecutionContext&, const conv::ProblemDescription&) const;
};

struct GemmBwdRest : GemmBwdBase
{
    // To suppress -Woverloaded-virtual
    using GemmBwdBase::GetWorkspaceSize;
    using GemmBwdBase::IsApplicable;

    const std::string& SolverDbId() const override { return GetSolverDbId<GemmBwdRest>(); }

    bool IsApplicable(const ConvolutionContext& ctx) const override
    {
        return IsApplicable(ctx, ctx.conv_problem);
    }

    size_t GetWorkspaceSize(const ConvolutionContext& ctx) const override
    {
        return GetWorkspaceSize(ctx, ctx.conv_problem);
    }

    bool MayNeedWorkspace() const override { return true; }

    ConvSolution GetSolution(const ConvolutionContext& ctx) const
    {
        return GetSolution(ctx, ctx.conv_problem);
    }

    bool IsApplicable(const ExecutionContext&, const conv::ProblemDescription&) const;
    size_t GetWorkspaceSize(const ExecutionContext&, const conv::ProblemDescription&) const;
    ConvSolution GetSolution(const ExecutionContext&, const conv::ProblemDescription&) const;
};

struct GemmWrwBase : ConvSolver
{
    // To suppress -Woverloaded-virtual
    using ConvSolver::GetWti;
    using ConvSolver::IsApplicable;

    bool IsApplicable(const ExecutionContext&, const conv::ProblemDescription&) const;
    bool IsDynamic() const override { return true; }
    float GetWti(const ConvolutionContext& ctx) const override
    {
        return GetWti(ctx, ctx.conv_problem);
    }

    float GetWti(const ExecutionContext& context, const conv::ProblemDescription& problem) const;
};

struct GemmWrw1x1_stride1 : GemmWrwBase
{
    // To suppress -Woverloaded-virtual
    using GemmWrwBase::GetWorkspaceSize;
    using GemmWrwBase::IsApplicable;

    const std::string& SolverDbId() const override { return GetSolverDbId<GemmWrw1x1_stride1>(); }

    bool IsApplicable(const ConvolutionContext& ctx) const override
    {
        return IsApplicable(ctx, ctx.conv_problem);
    }

    size_t GetWorkspaceSize(const ConvolutionContext& ctx) const override
    {
        return GetWorkspaceSize(ctx, ctx.conv_problem);
    }

    bool MayNeedWorkspace() const override { return true; }

    ConvSolution GetSolution(const ConvolutionContext& ctx) const
    {
        return GetSolution(ctx, ctx.conv_problem);
    }

    bool IsApplicable(const ExecutionContext&, const conv::ProblemDescription&) const;
    size_t GetWorkspaceSize(const ExecutionContext&, const conv::ProblemDescription&) const;
    ConvSolution GetSolution(const ExecutionContext&, const conv::ProblemDescription&) const;
};

struct GemmWrwUniversal : GemmWrwBase
{
    // To suppress -Woverloaded-virtual
    using GemmWrwBase::GetWorkspaceSize;
    using GemmWrwBase::IsApplicable;

    const std::string& SolverDbId() const override { return GetSolverDbId<GemmWrwUniversal>(); }

    bool IsApplicable(const ConvolutionContext& ctx) const override
    {
        return IsApplicable(ctx, ctx.conv_problem);
    }

    size_t GetWorkspaceSize(const ConvolutionContext& ctx) const override
    {
        return GetWorkspaceSize(ctx, ctx.conv_problem);
    }

    bool MayNeedWorkspace() const override { return true; }

    ConvSolution GetSolution(const ConvolutionContext& ctx) const
    {
        return GetSolution(ctx, ctx.conv_problem);
    }

    bool IsApplicable(const ExecutionContext&, const conv::ProblemDescription&) const;
    size_t GetWorkspaceSize(const ExecutionContext&, const conv::ProblemDescription&) const;
    ConvSolution GetSolution(const ExecutionContext&, const conv::ProblemDescription&) const;
};

struct PerformanceConfigAsmImplicitGemmGTC : Serializable<PerformanceConfigAsmImplicitGemmGTC>
{
    std::string direction;
    std::string tensor_layout;
    std::string precision;
    int nxb;
    int nxe;

    int gemm_m_per_block;
    int gemm_n_per_block;
    int gemm_k_per_block;

    int wave_tile_m;
    int wave_tile_n;
    int wave_tile_k;
    int wave_step_m;
    int wave_step_n;
    int wave_repeat_m;
    int wave_repeat_n;

    int multihead;
    int vector_store;
    int gemm_k_global_split;
    int merge_e;
    int tensor_a_pass_through;

    std::vector<int> tensor_a_thread_lengths;
    std::vector<int> tensor_a_cluster_lengths;
    std::vector<int> tensor_b_thread_lengths;
    std::vector<int> tensor_b_cluster_lengths;

    bool use_spare_set;
    int index;

    PerformanceConfigAsmImplicitGemmGTC(std::string dir,
                                        std::string layout,
                                        std::string prec,
                                        int b,
                                        int e,
                                        int mpb,
                                        int npb,
                                        int kpb,
                                        int wtm,
                                        int wtn,
                                        int wtk,
                                        int wsm,
                                        int wsn,
                                        int wrm,
                                        int wrn,
                                        int mh,
                                        int vs,
                                        int gks,
                                        int me,
                                        int pta,
                                        std::initializer_list<int> ta_t,
                                        std::initializer_list<int> ta_c,
                                        std::initializer_list<int> tb_t,
                                        std::initializer_list<int> tb_c,
                                        bool spare = false);
    PerformanceConfigAsmImplicitGemmGTC(std::string dir,
                                        std::string layout,
                                        miopenDataType_t prec,
                                        int b,
                                        int e,
                                        int mpb,
                                        int npb,
                                        int kpb,
                                        int wtm,
                                        int wtn,
                                        int wtk,
                                        int wsm,
                                        int wsn,
                                        int wrm,
                                        int wrn,
                                        int mh,
                                        int vs,
                                        int gks,
                                        int me,
                                        int pta,
                                        std::initializer_list<int> ta_t,
                                        std::initializer_list<int> ta_c,
                                        std::initializer_list<int> tb_t,
                                        std::initializer_list<int> tb_c,
                                        bool spare = false);
    PerformanceConfigAsmImplicitGemmGTC()
        : PerformanceConfigAsmImplicitGemmGTC("fwd",
                                              "nchw",
                                              "fp32",
                                              1,
                                              1,
                                              1,
                                              1,
                                              1,
                                              1,
                                              1,
                                              1,
                                              1,
                                              1,
                                              1,
                                              1,
                                              1,
                                              1,
                                              1,
                                              1,
                                              1,
                                              {1, 1, 1, 1},
                                              {1, 1, 1, 1},
                                              {1, 1, 1, 1},
                                              {1, 1, 1, 1},
                                              false)
    {
    }
    PerformanceConfigAsmImplicitGemmGTC(bool spare)
        : PerformanceConfigAsmImplicitGemmGTC("fwd",
                                              "nchw",
                                              "fp32",
                                              1,
                                              1,
                                              1,
                                              1,
                                              1,
                                              1,
                                              1,
                                              1,
                                              1,
                                              1,
                                              1,
                                              1,
                                              1,
                                              1,
                                              1,
                                              1,
                                              1,
                                              {1, 1, 1, 1},
                                              {1, 1, 1, 1},
                                              {1, 1, 1, 1},
                                              {1, 1, 1, 1},
                                              spare)
    {
    }

    template <class Self, class F>
    static void Visit(Self&& self, F f)
    {
        f(self.direction, "dir");
        f(self.tensor_layout, "lyt");
        f(self.precision, "pre");
        f(self.nxb, "nxb");
        f(self.nxe, "nxe");
        f(self.gemm_m_per_block, "mpb");
        f(self.gemm_n_per_block, "npb");
        f(self.gemm_k_per_block, "kpb");

        f(self.wave_tile_m, "wtm");
        f(self.wave_tile_n, "wtn");
        f(self.wave_tile_k, "wtk");
        f(self.wave_step_m, "wsm");
        f(self.wave_step_n, "wsn");
        f(self.wave_repeat_m, "wrm");
        f(self.wave_repeat_n, "wrn");

        f(self.multihead, "mh");
        f(self.vector_store, "vs");
        f(self.gemm_k_global_split, "gks");
        f(self.merge_e, "me");
        f(self.tensor_a_pass_through, "pta");

        f(self.tensor_a_thread_lengths[0], "ta0");
        f(self.tensor_a_thread_lengths[1], "ta1");
        f(self.tensor_a_thread_lengths[2], "ta2");
        f(self.tensor_a_thread_lengths[3], "ta3");

        f(self.tensor_a_cluster_lengths[0], "ca0");
        f(self.tensor_a_cluster_lengths[1], "ca1");
        f(self.tensor_a_cluster_lengths[2], "ca2");
        f(self.tensor_a_cluster_lengths[3], "ca3");

        f(self.tensor_b_thread_lengths[0], "tb0");
        f(self.tensor_b_thread_lengths[1], "tb1");
        f(self.tensor_b_thread_lengths[2], "tb2");
        f(self.tensor_b_thread_lengths[3], "tb3");

        f(self.tensor_b_cluster_lengths[0], "cb0");
        f(self.tensor_b_cluster_lengths[1], "cb1");
        f(self.tensor_b_cluster_lengths[2], "cb2");
        f(self.tensor_b_cluster_lengths[3], "cb3");
        f(self.index, "index");
    }

    // Chilrden must provide support for ComputedContainer.
    void HeuristicInit(const ConvolutionContext&) = delete;
    bool SetNextValue(const ConvolutionContext&)  = delete;
    bool IsValidValue() const                     = delete;
    bool IsValid(const ConvolutionContext&) const = delete;

    bool IsDefaultConstructed() const;
    bool operator==(const PerformanceConfigAsmImplicitGemmGTC& other) const;
    void CopyParameters(const PerformanceConfigAsmImplicitGemmGTC& other);
    std::string ToString() const;
    std::string ToKernelName(const ConvolutionContext& ctx) const;
    int BlockSize() const;
};

struct PerformanceConfigAsmImplicitGemmGTCFwdXdlopsNHWC : PerformanceConfigAsmImplicitGemmGTC
{
    PerformanceConfigAsmImplicitGemmGTCFwdXdlopsNHWC(std::string dir,
                                                     std::string layout,
                                                     std::string prec,
                                                     int b,
                                                     int e,
                                                     int mpb,
                                                     int npb,
                                                     int kpb,
                                                     int wtm,
                                                     int wtn,
                                                     int wtk,
                                                     int wsm,
                                                     int wsn,
                                                     int wrm,
                                                     int wrn,
                                                     int mh,
                                                     int vs,
                                                     int gks,
                                                     int me,
                                                     int pta,
                                                     std::initializer_list<int> ta_t,
                                                     std::initializer_list<int> ta_c,
                                                     std::initializer_list<int> tb_t,
                                                     std::initializer_list<int> tb_c,
                                                     bool spare = false)
        : PerformanceConfigAsmImplicitGemmGTC(dir,
                                              layout,
                                              prec,
                                              b,
                                              e,
                                              mpb,
                                              npb,
                                              kpb,
                                              wtm,
                                              wtn,
                                              wtk,
                                              wsm,
                                              wsn,
                                              wrm,
                                              wrn,
                                              mh,
                                              vs,
                                              gks,
                                              me,
                                              pta,
                                              ta_t,
                                              ta_c,
                                              tb_t,
                                              tb_c,
                                              spare)
    {
    }
    PerformanceConfigAsmImplicitGemmGTCFwdXdlopsNHWC(std::string dir,
                                                     std::string layout,
                                                     miopenDataType_t prec,
                                                     int b,
                                                     int e,
                                                     int mpb,
                                                     int npb,
                                                     int kpb,
                                                     int wtm,
                                                     int wtn,
                                                     int wtk,
                                                     int wsm,
                                                     int wsn,
                                                     int wrm,
                                                     int wrn,
                                                     int mh,
                                                     int vs,
                                                     int gks,
                                                     int me,
                                                     int pta,
                                                     std::initializer_list<int> ta_t,
                                                     std::initializer_list<int> ta_c,
                                                     std::initializer_list<int> tb_t,
                                                     std::initializer_list<int> tb_c,
                                                     bool spare = false)
        : PerformanceConfigAsmImplicitGemmGTC(dir,
                                              layout,
                                              prec,
                                              b,
                                              e,
                                              mpb,
                                              npb,
                                              kpb,
                                              wtm,
                                              wtn,
                                              wtk,
                                              wsm,
                                              wsn,
                                              wrm,
                                              wrn,
                                              mh,
                                              vs,
                                              gks,
                                              me,
                                              pta,
                                              ta_t,
                                              ta_c,
                                              tb_t,
                                              tb_c,
                                              spare)
    {
    }
    PerformanceConfigAsmImplicitGemmGTCFwdXdlopsNHWC()
        : PerformanceConfigAsmImplicitGemmGTCFwdXdlopsNHWC("fwd",
                                                           "nchw",
                                                           "fp32",
                                                           1,
                                                           1,
                                                           1,
                                                           1,
                                                           1,
                                                           1,
                                                           1,
                                                           1,
                                                           1,
                                                           1,
                                                           1,
                                                           1,
                                                           1,
                                                           1,
                                                           1,
                                                           1,
                                                           1,
                                                           {1, 1, 1, 1},
                                                           {1, 1, 1, 1},
                                                           {1, 1, 1, 1},
                                                           {1, 1, 1, 1},
                                                           false)
    {
    }
    PerformanceConfigAsmImplicitGemmGTCFwdXdlopsNHWC(bool spare)
        : PerformanceConfigAsmImplicitGemmGTCFwdXdlopsNHWC("fwd",
                                                           "nchw",
                                                           "fp32",
                                                           1,
                                                           1,
                                                           1,
                                                           1,
                                                           1,
                                                           1,
                                                           1,
                                                           1,
                                                           1,
                                                           1,
                                                           1,
                                                           1,
                                                           1,
                                                           1,
                                                           1,
                                                           1,
                                                           1,
                                                           {1, 1, 1, 1},
                                                           {1, 1, 1, 1},
                                                           {1, 1, 1, 1},
                                                           {1, 1, 1, 1},
                                                           spare)
    {
    }

    void HeuristicInit(const ConvolutionContext& ctx);
    bool SetNextValue(const ConvolutionContext& config);
    bool IsValidValue() const;
    bool IsValid(const ConvolutionContext& ctx) const;
};

struct ConvAsmImplicitGemmGTCDynamicFwdXdlopsNHWC
    : ConvTunableSolver<PerformanceConfigAsmImplicitGemmGTCFwdXdlopsNHWC>
{
    const std::string& SolverDbId() const override
    {
        return GetSolverDbId<ConvAsmImplicitGemmGTCDynamicFwdXdlopsNHWC>();
    }

    bool IsApplicable(const ConvolutionContext& ctx) const override;
    bool IsDynamic() const override { return true; }
    size_t GetWorkspaceSize(const ConvolutionContext& ctx) const override;
    bool MayNeedWorkspace() const override { return true; }

    PerformanceConfigAsmImplicitGemmGTCFwdXdlopsNHWC
    GetDefaultPerformanceConfigCTS(const ConvolutionContext&) const final;
    bool IsValidPerformanceConfigCTS(
        const ConvolutionContext&,
        const PerformanceConfigAsmImplicitGemmGTCFwdXdlopsNHWC&) const final;
    PerformanceConfigAsmImplicitGemmGTCFwdXdlopsNHWC
    SearchCTS(const ConvolutionContext&, const AnyInvokeParams& invoke_ctx) const final;
    ConvSolution
    GetSolutionCTS(const ConvolutionContext& ctx,
                   const PerformanceConfigAsmImplicitGemmGTCFwdXdlopsNHWC& config) const final;
};

struct PerformanceConfigAsmImplicitGemmGTCBwdXdlopsNHWC : PerformanceConfigAsmImplicitGemmGTC
{
    PerformanceConfigAsmImplicitGemmGTCBwdXdlopsNHWC(std::string dir,
                                                     std::string layout,
                                                     std::string prec,
                                                     int b,
                                                     int e,
                                                     int mpb,
                                                     int npb,
                                                     int kpb,
                                                     int wtm,
                                                     int wtn,
                                                     int wtk,
                                                     int wsm,
                                                     int wsn,
                                                     int wrm,
                                                     int wrn,
                                                     int mh,
                                                     int vs,
                                                     int gks,
                                                     int me,
                                                     int pta,
                                                     std::initializer_list<int> ta_t,
                                                     std::initializer_list<int> ta_c,
                                                     std::initializer_list<int> tb_t,
                                                     std::initializer_list<int> tb_c,
                                                     bool spare = false)
        : PerformanceConfigAsmImplicitGemmGTC(dir,
                                              layout,
                                              prec,
                                              b,
                                              e,
                                              mpb,
                                              npb,
                                              kpb,
                                              wtm,
                                              wtn,
                                              wtk,
                                              wsm,
                                              wsn,
                                              wrm,
                                              wrn,
                                              mh,
                                              vs,
                                              gks,
                                              me,
                                              pta,
                                              ta_t,
                                              ta_c,
                                              tb_t,
                                              tb_c,
                                              spare)
    {
    }
    PerformanceConfigAsmImplicitGemmGTCBwdXdlopsNHWC(std::string dir,
                                                     std::string layout,
                                                     miopenDataType_t prec,
                                                     int b,
                                                     int e,
                                                     int mpb,
                                                     int npb,
                                                     int kpb,
                                                     int wtm,
                                                     int wtn,
                                                     int wtk,
                                                     int wsm,
                                                     int wsn,
                                                     int wrm,
                                                     int wrn,
                                                     int mh,
                                                     int vs,
                                                     int gks,
                                                     int me,
                                                     int pta,
                                                     std::initializer_list<int> ta_t,
                                                     std::initializer_list<int> ta_c,
                                                     std::initializer_list<int> tb_t,
                                                     std::initializer_list<int> tb_c,
                                                     bool spare = false)
        : PerformanceConfigAsmImplicitGemmGTC(dir,
                                              layout,
                                              prec,
                                              b,
                                              e,
                                              mpb,
                                              npb,
                                              kpb,
                                              wtm,
                                              wtn,
                                              wtk,
                                              wsm,
                                              wsn,
                                              wrm,
                                              wrn,
                                              mh,
                                              vs,
                                              gks,
                                              me,
                                              pta,
                                              ta_t,
                                              ta_c,
                                              tb_t,
                                              tb_c,
                                              spare)
    {
    }
    PerformanceConfigAsmImplicitGemmGTCBwdXdlopsNHWC()
        : PerformanceConfigAsmImplicitGemmGTCBwdXdlopsNHWC("fwd",
                                                           "nchw",
                                                           "fp32",
                                                           1,
                                                           1,
                                                           1,
                                                           1,
                                                           1,
                                                           1,
                                                           1,
                                                           1,
                                                           1,
                                                           1,
                                                           1,
                                                           1,
                                                           1,
                                                           1,
                                                           1,
                                                           1,
                                                           1,
                                                           {1, 1, 1, 1},
                                                           {1, 1, 1, 1},
                                                           {1, 1, 1, 1},
                                                           {1, 1, 1, 1},
                                                           false)
    {
    }
    PerformanceConfigAsmImplicitGemmGTCBwdXdlopsNHWC(bool spare)
        : PerformanceConfigAsmImplicitGemmGTCBwdXdlopsNHWC("fwd",
                                                           "nchw",
                                                           "fp32",
                                                           1,
                                                           1,
                                                           1,
                                                           1,
                                                           1,
                                                           1,
                                                           1,
                                                           1,
                                                           1,
                                                           1,
                                                           1,
                                                           1,
                                                           1,
                                                           1,
                                                           1,
                                                           1,
                                                           1,
                                                           {1, 1, 1, 1},
                                                           {1, 1, 1, 1},
                                                           {1, 1, 1, 1},
                                                           {1, 1, 1, 1},
                                                           spare)
    {
    }
    void HeuristicInit(const ConvolutionContext& ctx);
    bool SetNextValue(const ConvolutionContext& config);
    bool IsValidValue() const;
    bool IsValid(const ConvolutionContext& ctx) const;
};

struct ConvAsmImplicitGemmGTCDynamicBwdXdlopsNHWC
    : ConvTunableSolver<PerformanceConfigAsmImplicitGemmGTCBwdXdlopsNHWC>
{
    const std::string& SolverDbId() const override
    {
        return GetSolverDbId<ConvAsmImplicitGemmGTCDynamicBwdXdlopsNHWC>();
    }

    bool IsApplicable(const ConvolutionContext& ctx) const override;
    bool IsDynamic() const override { return true; }
    size_t GetWorkspaceSize(const ConvolutionContext& ctx) const override;
    bool MayNeedWorkspace() const override { return true; }

    PerformanceConfigAsmImplicitGemmGTCBwdXdlopsNHWC
    GetDefaultPerformanceConfigCTS(const ConvolutionContext&) const final;
    bool IsValidPerformanceConfigCTS(
        const ConvolutionContext&,
        const PerformanceConfigAsmImplicitGemmGTCBwdXdlopsNHWC&) const final;
    PerformanceConfigAsmImplicitGemmGTCBwdXdlopsNHWC
    SearchCTS(const ConvolutionContext&, const AnyInvokeParams& invoke_ctx) const final;
    ConvSolution
    GetSolutionCTS(const ConvolutionContext& ctx,
                   const PerformanceConfigAsmImplicitGemmGTCBwdXdlopsNHWC& config) const final;
};

struct PerformanceConfigAsmImplicitGemmGTCWrwXdlopsNHWC : PerformanceConfigAsmImplicitGemmGTC
{
    PerformanceConfigAsmImplicitGemmGTCWrwXdlopsNHWC(std::string dir,
                                                     std::string layout,
                                                     std::string prec,
                                                     int b,
                                                     int e,
                                                     int mpb,
                                                     int npb,
                                                     int kpb,
                                                     int wtm,
                                                     int wtn,
                                                     int wtk,
                                                     int wsm,
                                                     int wsn,
                                                     int wrm,
                                                     int wrn,
                                                     int mh,
                                                     int vs,
                                                     int gks,
                                                     int me,
                                                     int pta,
                                                     std::initializer_list<int> ta_t,
                                                     std::initializer_list<int> ta_c,
                                                     std::initializer_list<int> tb_t,
                                                     std::initializer_list<int> tb_c,
                                                     bool spare = false)
        : PerformanceConfigAsmImplicitGemmGTC(dir,
                                              layout,
                                              prec,
                                              b,
                                              e,
                                              mpb,
                                              npb,
                                              kpb,
                                              wtm,
                                              wtn,
                                              wtk,
                                              wsm,
                                              wsn,
                                              wrm,
                                              wrn,
                                              mh,
                                              vs,
                                              gks,
                                              me,
                                              pta,
                                              ta_t,
                                              ta_c,
                                              tb_t,
                                              tb_c,
                                              spare)
    {
    }
    PerformanceConfigAsmImplicitGemmGTCWrwXdlopsNHWC(std::string dir,
                                                     std::string layout,
                                                     miopenDataType_t prec,
                                                     int b,
                                                     int e,
                                                     int mpb,
                                                     int npb,
                                                     int kpb,
                                                     int wtm,
                                                     int wtn,
                                                     int wtk,
                                                     int wsm,
                                                     int wsn,
                                                     int wrm,
                                                     int wrn,
                                                     int mh,
                                                     int vs,
                                                     int gks,
                                                     int me,
                                                     int pta,
                                                     std::initializer_list<int> ta_t,
                                                     std::initializer_list<int> ta_c,
                                                     std::initializer_list<int> tb_t,
                                                     std::initializer_list<int> tb_c,
                                                     bool spare = false)
        : PerformanceConfigAsmImplicitGemmGTC(dir,
                                              layout,
                                              prec,
                                              b,
                                              e,
                                              mpb,
                                              npb,
                                              kpb,
                                              wtm,
                                              wtn,
                                              wtk,
                                              wsm,
                                              wsn,
                                              wrm,
                                              wrn,
                                              mh,
                                              vs,
                                              gks,
                                              me,
                                              pta,
                                              ta_t,
                                              ta_c,
                                              tb_t,
                                              tb_c,
                                              spare)
    {
    }
    PerformanceConfigAsmImplicitGemmGTCWrwXdlopsNHWC()
        : PerformanceConfigAsmImplicitGemmGTCWrwXdlopsNHWC("fwd",
                                                           "nchw",
                                                           "fp32",
                                                           1,
                                                           1,
                                                           1,
                                                           1,
                                                           1,
                                                           1,
                                                           1,
                                                           1,
                                                           1,
                                                           1,
                                                           1,
                                                           1,
                                                           1,
                                                           1,
                                                           1,
                                                           1,
                                                           1,
                                                           {1, 1, 1, 1},
                                                           {1, 1, 1, 1},
                                                           {1, 1, 1, 1},
                                                           {1, 1, 1, 1},
                                                           false)
    {
    }
    PerformanceConfigAsmImplicitGemmGTCWrwXdlopsNHWC(bool spare)
        : PerformanceConfigAsmImplicitGemmGTCWrwXdlopsNHWC("fwd",
                                                           "nchw",
                                                           "fp32",
                                                           1,
                                                           1,
                                                           1,
                                                           1,
                                                           1,
                                                           1,
                                                           1,
                                                           1,
                                                           1,
                                                           1,
                                                           1,
                                                           1,
                                                           1,
                                                           1,
                                                           1,
                                                           1,
                                                           1,
                                                           {1, 1, 1, 1},
                                                           {1, 1, 1, 1},
                                                           {1, 1, 1, 1},
                                                           {1, 1, 1, 1},
                                                           spare)
    {
    }

    void HeuristicInit(const ConvolutionContext& ctx);
    bool SetNextValue(const ConvolutionContext& config);
    bool IsValidValue() const;
    bool IsValid(const ConvolutionContext& ctx) const;
    size_t ComputeKernelOccupancy() const;

private:
    void SetParamsForKSplit(const ConvolutionContext& ctx, const size_t& occupancy);
};

struct ConvAsmImplicitGemmGTCDynamicWrwXdlopsNHWC
    : ConvTunableSolver<PerformanceConfigAsmImplicitGemmGTCWrwXdlopsNHWC>
{
    const std::string& SolverDbId() const override
    {
        return GetSolverDbId<ConvAsmImplicitGemmGTCDynamicWrwXdlopsNHWC>();
    }

    bool IsApplicable(const ConvolutionContext& ctx) const override;
    bool IsDynamic() const override { return true; }
    size_t GetWorkspaceSize(const ConvolutionContext& ctx) const override;
    bool MayNeedWorkspace() const override { return true; }

    PerformanceConfigAsmImplicitGemmGTCWrwXdlopsNHWC
    GetDefaultPerformanceConfigCTS(const ConvolutionContext&) const final;
    bool IsValidPerformanceConfigCTS(
        const ConvolutionContext&,
        const PerformanceConfigAsmImplicitGemmGTCWrwXdlopsNHWC&) const final;
    PerformanceConfigAsmImplicitGemmGTCWrwXdlopsNHWC
    SearchCTS(const ConvolutionContext&, const AnyInvokeParams& invoke_ctx) const final;
    ConvSolution
    GetSolutionCTS(const ConvolutionContext& ctx,
                   const PerformanceConfigAsmImplicitGemmGTCWrwXdlopsNHWC& config) const final;
};

struct AnySolver;

} // namespace solver
} // namespace miopen

struct mlo_construct_direct2D_fusion : mlo_construct_base
{
    mlo_construct_direct2D_fusion(miopen::conv::Direction dir, bool do_bias = false)
        : mlo_construct_base(dir, do_bias)
    {
    }
    mlo_construct_direct2D_fusion(const miopen::TensorDescriptor& in,
                                  const miopen::TensorDescriptor& weights,
                                  const miopen::TensorDescriptor& out,
                                  const miopen::ConvolutionDescriptor& conv,
                                  miopen::conv::Direction dir,
                                  bool do_bias = false)
        : mlo_construct_base(in, weights, out, conv, dir, do_bias)
    {
    }

    bool IsAutoTuneEnabled() const { return _search_params.do_search; }

    inline void mloCopyTo(miopen::ConvolutionContext& params) const /// TODO: get rid of this
    {
        params = _search_params;
    }
    miopen::solver::ConvSolution FindSolution(const std::vector<miopen::solver::AnySolver>& solvers,
                                              const miopen::AnyInvokeParams& invoke_ctx);
};

#endif // GUARD_MIOPEN_SOLVER_HPP_<|MERGE_RESOLUTION|>--- conflicted
+++ resolved
@@ -2512,16 +2512,10 @@
 
     // This function dervied from ConvOclBwdWrW2 is declared private
     // so that this solver is not marked searchable/tunable.
-<<<<<<< HEAD
-    PerformanceConfigConvOclBwdWrw2<1> GetPerformanceConfig(const ConvolutionContext&) const;
-    template <int N_BATCH_LOOPS>
-    ConvSolution GetSolution(const ConvolutionContext& params,
-                             const PerformanceConfigConvOclBwdWrw2<N_BATCH_LOOPS>& config,
-                             bool disableConfigOverrideFromEnv = false) const;
-=======
-    ConvSolution GetSolutionCTS(const ConvolutionContext& params,
-                                const PerformanceConfigConvOclBwdWrw2<1>& config) const;
->>>>>>> 1c84bf39
+	PerformanceConfigConvOclBwdWrw2<1> 
+	GetDefaultPerformanceConfigCTS(const ConvolutionContext& ctx) const;
+	ConvSolution GetSolutionCTS(const ConvolutionContext& params,
+								const PerformanceConfigConvOclBwdWrw2<1>& config) const;
 };
 
 struct ConvOclBwdWrW53 : ConvSolver
