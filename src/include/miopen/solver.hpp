--- conflicted
+++ resolved
@@ -1129,13 +1129,9 @@
 {
     const std::string& SolverDbId() const final { return GetSolverDbId<ConvMlirIgemmWrWXdlops>(); }
 
-<<<<<<< HEAD
     bool IsApplicable(const ConvolutionContext& ctx) const final;
-=======
-    bool IsApplicable(const ConvolutionContext& ctx) const override;
-    size_t GetWorkspaceSize(const ConvolutionContext& params) const override;
-    bool MayNeedWorkspace() const override { return true; }
->>>>>>> b79456e9
+    size_t GetWorkspaceSize(const ConvolutionContext& params) const final;
+    bool MayNeedWorkspace() const final { return true; }
 
     PerformanceConvMlirIgemmXdlops GetPerformanceConfig(const ConvolutionContext& ctx) const final;
     bool IsValidPerformanceConfig(const ConvolutionContext& ctx,
