--- conflicted
+++ resolved
@@ -2117,53 +2117,29 @@
 {
     bool IsApplicable(const ConvolutionContext& ctx) const;
     bool IsDynamic() const { return true; }
-<<<<<<< HEAD
-#if WORKAROUND_MIOPENGEMM_SINCE_ROCM41
     /// Use very small fixed value enough to backup GEMM for cases when
     /// GEMM is disabled due to MIOpenGemm or OCL compiler issues.
     float GetWti(const ConvolutionContext&) const { return 0.01; }
-#endif
-=======
+    ConvSolution GetSolution(const ConvolutionContext& ctx) const;
+};
+
+struct ConvDirectNaiveConvBwd : SolverBase<ConvolutionContext>
+{
+    bool IsApplicable(const ConvolutionContext& ctx) const;
+    bool IsDynamic() const { return true; }
     /// Use very small fixed value enough to backup GEMM for cases when
     /// GEMM is disabled due to MIOpenGemm or OCL compiler issues.
     float GetWti(const ConvolutionContext&) const { return 0.01; }
->>>>>>> 4d0489c7
     ConvSolution GetSolution(const ConvolutionContext& ctx) const;
 };
 
-struct ConvDirectNaiveConvBwd : SolverBase<ConvolutionContext>
+struct ConvDirectNaiveConvWrw : SolverBase<ConvolutionContext>
 {
     bool IsApplicable(const ConvolutionContext& ctx) const;
     bool IsDynamic() const { return true; }
-<<<<<<< HEAD
-#if WORKAROUND_MIOPENGEMM_SINCE_ROCM41
     /// Use very small fixed value enough to backup GEMM for cases when
     /// GEMM is disabled due to MIOpenGemm or OCL compiler issues.
     float GetWti(const ConvolutionContext&) const { return 0.01; }
-#endif
-=======
-    /// Use very small fixed value enough to backup GEMM for cases when
-    /// GEMM is disabled due to MIOpenGemm or OCL compiler issues.
-    float GetWti(const ConvolutionContext&) const { return 0.01; }
->>>>>>> 4d0489c7
-    ConvSolution GetSolution(const ConvolutionContext& ctx) const;
-};
-
-struct ConvDirectNaiveConvWrw : SolverBase<ConvolutionContext>
-{
-    bool IsApplicable(const ConvolutionContext& ctx) const;
-    bool IsDynamic() const { return true; }
-<<<<<<< HEAD
-#if WORKAROUND_MIOPENGEMM_SINCE_ROCM41
-    /// Use very small fixed value enough to backup GEMM for cases when
-    /// GEMM is disabled due to MIOpenGemm or OCL compiler issues.
-    float GetWti(const ConvolutionContext&) const { return 0.01; }
-#endif
-=======
-    /// Use very small fixed value enough to backup GEMM for cases when
-    /// GEMM is disabled due to MIOpenGemm or OCL compiler issues.
-    float GetWti(const ConvolutionContext&) const { return 0.01; }
->>>>>>> 4d0489c7
     ConvSolution GetSolution(const ConvolutionContext& ctx) const;
 };
 
