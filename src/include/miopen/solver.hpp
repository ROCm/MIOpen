--- conflicted
+++ resolved
@@ -1846,12 +1846,8 @@
     std::string ToString() const;
 };
 
-<<<<<<< HEAD
 template <int Winodata, int Winofilter>
-struct ConvBinWinoRxS : ConvSolver
-=======
-struct ConvBinWinogradRxSf3x2 final : ConvTunableSolver<PerformanceConfigConvBinWinogradRxSf3x2>
->>>>>>> 72d89b40
+struct ConvBinWinoRxS final : ConvTunableSolver<PerformanceConfigConvBinWinogradRxS>
 {
     const std::string& SolverDbId() const override { return GetSolverDbId(); }
 
@@ -1864,31 +1860,17 @@
         return dbId;
     }
 
-<<<<<<< HEAD
-    PerformanceConfigConvBinWinogradRxS GetPerformanceConfig(const ConvolutionContext&) const;
+    PerformanceConfigConvBinWinogradRxS
+    GetDefaultPerformanceConfig(const ConvolutionContext&) const override;
     bool IsValidPerformanceConfig(const ConvolutionContext&,
-                                  const PerformanceConfigConvBinWinogradRxS&) const;
+                                  const PerformanceConfigConvBinWinogradRxS&) const override;
     PerformanceConfigConvBinWinogradRxS Search(const ConvolutionContext&,
-                                               const AnyInvokeParams& invoke_ctx) const;
-
+                                               const AnyInvokeParams& invoke_ctx) const override;
     bool IsApplicable(const ConvolutionContext& params) const override;
     bool IsDynamic() const override { return true; }
     ConvSolution GetSolution(const ConvolutionContext& params,
-                             const PerformanceConfigConvBinWinogradRxS& config,
-                             bool disableConfigOverrideFromEnv = false) const;
-=======
-    PerformanceConfigConvBinWinogradRxSf3x2
-    GetDefaultPerformanceConfig(const ConvolutionContext&) const override;
-    bool IsValidPerformanceConfig(const ConvolutionContext&,
-                                  const PerformanceConfigConvBinWinogradRxSf3x2&) const override;
-    PerformanceConfigConvBinWinogradRxSf3x2
-    Search(const ConvolutionContext&, const AnyInvokeParams& invoke_ctx) const override;
-    bool IsApplicable(const ConvolutionContext& params) const override;
-    bool IsDynamic() const override { return true; }
-    ConvSolution GetSolution(const ConvolutionContext& params,
-                             const PerformanceConfigConvBinWinogradRxSf3x2& config) const override;
-
->>>>>>> 72d89b40
+                             const PerformanceConfigConvBinWinogradRxS& config) const override;
+
     static size_t GetNGroups(const size_t group_conv, const size_t grid_group_size)
     {
         assert(group_conv != 0);
@@ -1896,7 +1878,6 @@
     }
 };
 
-<<<<<<< HEAD
 // Suppress misleading clang warnings
 #if defined(__clang__)
 #pragma clang diagnostic push
@@ -1909,56 +1890,6 @@
 #if defined(__clang__)
 #pragma clang diagnostic pop
 #endif
-=======
-struct PerformanceConfigConvBinWinogradRxSf2x3
-    : Serializable<PerformanceConfigConvBinWinogradRxSf2x3>
-{
-    int n_groups;
-    PerformanceConfigConvBinWinogradRxSf2x3(int n_groups_);
-    PerformanceConfigConvBinWinogradRxSf2x3() : PerformanceConfigConvBinWinogradRxSf2x3(-1) {}
-    PerformanceConfigConvBinWinogradRxSf2x3(bool) : PerformanceConfigConvBinWinogradRxSf2x3(1) {}
-
-    template <class Self, class F>
-    static void Visit(Self&& self, F f)
-    {
-        f(self.n_groups, "n_groups");
-    }
-    int GetNGroups() const { return n_groups; }
-
-    void HeuristicInit(const ConvolutionContext& config);
-    bool IsValidValue() const;
-    bool SetNextValue(const ConvolutionContext& config);
-    bool IsValid(const ConvolutionContext& config) const;
-    bool operator==(const PerformanceConfigConvBinWinogradRxSf2x3& other) const;
-    std::string ToString() const;
-};
-
-struct ConvBinWinogradRxSf2x3 final : ConvTunableSolver<PerformanceConfigConvBinWinogradRxSf2x3>
-{
-    const std::string& SolverDbId() const override
-    {
-        return GetSolverDbId<ConvBinWinogradRxSf2x3>();
-    }
-
-    PerformanceConfigConvBinWinogradRxSf2x3
-    GetDefaultPerformanceConfig(const ConvolutionContext&) const override;
-    bool IsValidPerformanceConfig(const ConvolutionContext&,
-                                  const PerformanceConfigConvBinWinogradRxSf2x3&) const override;
-    PerformanceConfigConvBinWinogradRxSf2x3
-    Search(const ConvolutionContext&, const AnyInvokeParams& invoke_ctx) const override;
-    bool IsApplicable(const ConvolutionContext& params) const override;
-    bool IsDynamic() const override { return true; }
-    float GetWti(const ConvolutionContext& params) const override;
-    ConvSolution GetSolution(const ConvolutionContext& params,
-                             const PerformanceConfigConvBinWinogradRxSf2x3& config) const override;
-
-    static size_t GetNGroups(const size_t group_conv, const size_t grid_group_size)
-    {
-        assert(group_conv != 0);
-        return grid_group_size / group_conv;
-    }
-};
->>>>>>> 72d89b40
 
 struct ConvBinWinogradRxSf2x3g1 : ConvSolver
 {
