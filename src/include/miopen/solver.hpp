--- conflicted
+++ resolved
@@ -2621,20 +2621,15 @@
         return GetSolverDbId<ConvOclBwdWrW2NonTunable>();
     }
 
-<<<<<<< HEAD
-    bool IsApplicable(const ConvolutionContext&, const ProblemDescription&) const override;
-    ConvSolution GetSolution(const ConvolutionContext&, const ProblemDescription&) const;
-    InvokerFactory GetInvokerFactory(const ConvolutionContext& ctx,
-                                     const ProblemDescription& problem) const
+    bool IsApplicable(const ExecutionContext&,
+                      const miopen::conv::ProblemDescription&) const override;
+    ConvSolution GetSolution(const ExecutionContext&,
+                             const miopen::conv::ProblemDescription&) const;
+    InvokerFactory GetInvokerFactory(const ExecutionContext& ctx,
+                                     const miopen::conv::ProblemDescription& problem) const
     {
         return *GetSolution(ctx, problem).invoker_factory;
     }
-=======
-    bool IsApplicable(const ExecutionContext&,
-                      const miopen::conv::ProblemDescription&) const override;
-    ConvSolution GetSolution(const ExecutionContext&,
-                             const miopen::conv::ProblemDescription&) const;
->>>>>>> 0334279c
 
 private:
     // This function dervied from ConvOclBwdWrW2 is declared private
