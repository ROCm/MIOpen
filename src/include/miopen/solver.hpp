/*******************************************************************************
 *
 * MIT License
 *
 * Copyright (c) 2022 Advanced Micro Devices, Inc.
 *
 * Permission is hereby granted, free of charge, to any person obtaining a copy
 * of this software and associated documentation files (the "Software"), to deal
 * in the Software without restriction, including without limitation the rights
 * to use, copy, modify, merge, publish, distribute, sublicense, and/or sell
 * copies of the Software, and to permit persons to whom the Software is
 * furnished to do so, subject to the following conditions:
 *
 * The above copyright notice and this permission notice shall be included in all
 * copies or substantial portions of the Software.
 *
 * THE SOFTWARE IS PROVIDED "AS IS", WITHOUT WARRANTY OF ANY KIND, EXPRESS OR
 * IMPLIED, INCLUDING BUT NOT LIMITED TO THE WARRANTIES OF MERCHANTABILITY,
 * FITNESS FOR A PARTICULAR PURPOSE AND NONINFRINGEMENT. IN NO EVENT SHALL THE
 * AUTHORS OR COPYRIGHT HOLDERS BE LIABLE FOR ANY CLAIM, DAMAGES OR OTHER
 * LIABILITY, WHETHER IN AN ACTION OF CONTRACT, TORT OR OTHERWISE, ARISING FROM,
 * OUT OF OR IN CONNECTION WITH THE SOFTWARE OR THE USE OR OTHER DEALINGS IN THE
 * SOFTWARE.
 *
 *******************************************************************************/

#ifndef GUARD_MIOPEN_SOLVER_HPP_
#define GUARD_MIOPEN_SOLVER_HPP_

#include <miopen/config.h>

#include <miopen/conv_solution.hpp>
#include <miopen/logger.hpp>
#include <miopen/mlo_internal.hpp>
#include <miopen/legacy_exhaustive_search.hpp>
#include <miopen/rocm_features.hpp>
#include <miopen/type_name.hpp>
#include <miopen/miopen.h>
#include <miopen/buffer_info.hpp>

#include <boost/any.hpp>

#include <memory>
#include <string>
#include <vector>
#include <ostream>
#include <algorithm>
#include <initializer_list>

namespace miopen {

namespace debug {

/// If set to true, then always enable ConvDirectNaive* solver, regardless of environment value
/// MIOPEN_DEBUG_CONV_DIRECT_NAIVE_CONV_* that control enable/disable of these solvers.
/// Currently used during driver using naive kernel as gpu reference.
extern bool
    AlwaysEnableConvDirectNaive; // NOLINT (cppcoreguidelines-avoid-non-const-global-variables)

} // namespace debug

struct AnyInvokeParams;

namespace solver {
/// \todo Move wave_size into abstraction wich represent GPU information
const int wave_size = 64;

/// Base class for problem solvers.
///
/// Solvers are to be instantiated as const objects and shall not have any variable
/// internal state. Any non-const state information, if required, to be stored in the
/// solver-specific context objects.
///
/// There could be multiple solvers of the same algorithm for a problem config.
struct SolverBase
{
    virtual ~SolverBase() = default;

    /// This will retrieve the id of the solver to write to the database. By
    /// default it uses the class name. If the class is renamed, this function can
    /// overriden to keep the name to avoid DB corruption.
    virtual const std::string& SolverDbId() const = 0;

    /// Returns true if solution can work on given SW/HW platform (runtime/device)
    /// and provides correct result for the problem config.
    ///
    /// Every SolverBase which IsApplicable() for some problem config must be able to
    /// GetPerformanceConfig() so that GetSolution() would return valid
    /// solution for a problem (i.e. convolution). In other words, if a Solution
    /// says "I'm suitable" for a problem, it agrees to solve that problem correctly.
    virtual bool IsApplicable(const boost::any& ctx) const = 0;

    /// [Informative as of Sep 2020] The minimum requirement for Dynamic Solvers:
    /// Batch size and input picture size (N, W, H) must NOT be compiled into the
    /// kernel(s) that consist a Solution. These must go into the kernel as a
    /// run-time parameters.
    virtual bool IsDynamic() const { return false; }

    /// [Informative as of Sep 2020] Returns an approximated value of the expected
    /// WTI or -2.0 when this value can't be computed. Tips:
    /// * Value 1.0 corresponds to the 100% utilization of HW capabilities as
    ///   if Direct computational algorithm is used.
    /// * [Notice] WTI may exceed 1.0 for highly optimized algorithms like Winograd.
    /// * @see https://github.com/ROCmSoftwarePlatform/MIOpen/issues/410
    virtual float GetWti(const boost::any& ctx) const = 0;

    // Returns the workspace size required by the solver for a given ConvolutionContext
    virtual size_t GetWorkspaceSize(const boost::any& ctx) const = 0;

    // Must return true if a Solver has its own implementation of GetWorkspaceSize().
    virtual bool MayNeedWorkspace() const { return false; }

    /// Takes problem config, optimization parameters and other info
    /// and computes information required to build and run the kernel(s).
    /// ConvSolution GetSolution(const ConvolutionContext& params) const;

protected:
    template <class Solver>
    static const std::string& GetSolverDbId()
    {
        static const auto result = ComputeSolverDbId(get_type_name<Solver>());
        return result;
    }

private:
    static std::string ComputeSolverDbId(const std::string& type_name)
    {
        auto idx  = type_name.find_last_of(':');
        auto name = type_name.substr(idx + 1);
        std::replace(name.begin(), name.end(), ',', '-');
        name.erase(std::remove(name.begin(), name.end(), ' '), name.end());

        return name;
    }
};

template <class Context>
struct SolverMixin : SolverBase
{
    virtual bool IsApplicable(const Context& ctx) const = 0;
    virtual float GetWti(const Context&) const { return -2.0; };
    virtual size_t GetWorkspaceSize(const Context&) const { return 0; };

    bool IsApplicable(const boost::any& ctx) const final
    {
        return IsApplicable(boost::any_cast<const Context&>(ctx));
    }

    float GetWti(const boost::any& ctx) const final
    {
        return GetWti(boost::any_cast<const Context&>(ctx));
    }

    size_t GetWorkspaceSize(const boost::any& ctx) const final
    {
        return GetWorkspaceSize(boost::any_cast<const Context&>(ctx));
    }
};

/// Typedef for convolution solvers
using ConvSolver = SolverMixin<ConvolutionContext>;

/// Base class for searchable solvers
struct SearchableSolverBase : ConvSolver
{
    /// Initializes performance config to the default values.
    /// The function may involve some heuristic to guess the best solution
    /// configuration. It is assumed that the function takes constant time
    /// to finish and does not run kernels to measure performance etc.
    /// The function shall always return valid config.
    virtual boost::any GetPerformanceConfig_(const ConvolutionContext& ctx) const = 0;

    /// Should return false if performance config is wrong for a problem.
    /// Main use is validation of values read from the perf db.
    virtual bool IsValidPerformanceConfig_(const ConvolutionContext& ctx,
                                           const boost::any& config) const = 0;

    /// Search
    virtual boost::any Search_(const ConvolutionContext& ctx,
                               const AnyInvokeParams& invoke_ctx) const = 0;

    /// Searchable solvers provide a GetSolution that takes a Context and PerformanceConfig
    virtual ConvSolution GetSolution_(const ConvolutionContext& ctx,
                                      const boost::any& config) const = 0;
};

template <class PerformanceConfig>
struct SearchableSolver : SearchableSolverBase
{
    virtual PerformanceConfig GetPerformanceConfig(const ConvolutionContext&) const             = 0;
    virtual bool IsValidPerformanceConfig(const ConvolutionContext&,
                                          const PerformanceConfig&) const                       = 0;
    virtual PerformanceConfig Search(const ConvolutionContext&, const AnyInvokeParams&) const   = 0;
    virtual ConvSolution GetSolution(const ConvolutionContext&, const PerformanceConfig&) const = 0;

    boost::any GetPerformanceConfig_(const ConvolutionContext& ctx) const final
    {
        return GetPerformanceConfig(ctx);
    }

    bool IsValidPerformanceConfig_(const ConvolutionContext& ctx,
                                   const boost::any& config) const final
    {
        return IsValidPerformanceConfig(ctx, boost::any_cast<const PerformanceConfig&>(config));
    }

    boost::any Search_(const ConvolutionContext& ctx, const AnyInvokeParams& invoke_ctx) const final
    {
        return Search(ctx, invoke_ctx);
    }

    ConvSolution GetSolution_(const ConvolutionContext& ctx, const boost::any& config) const final
    {
        return GetSolution(ctx, boost::any_cast<const PerformanceConfig&>(config));
    }
};

template <class PerformanceConfig>
struct SearchableSolver1 : SearchableSolver<PerformanceConfig>
{
    virtual ConvSolution GetSolution(const ConvolutionContext& params,
                                     const PerformanceConfig& config,
                                     bool disableConfigOverrideFromEnv) const = 0;

    ConvSolution GetSolution(const ConvolutionContext& params,
                             const PerformanceConfig& config) const final
    {
        return GetSolution(params, config, false);
    }
};

struct PerformanceConfigConvAsm3x3U : Serializable<PerformanceConfigConvAsm3x3U>
{
    int limit_wave_cnt;        // [0..9]
    int filters_per_wave;      // [1..8]
    int output_lines_per_wave; // [1..8]

    PerformanceConfigConvAsm3x3U(int lwc, int fpw, int olpw);
    PerformanceConfigConvAsm3x3U() : PerformanceConfigConvAsm3x3U(-1, -1, -1) {}
    PerformanceConfigConvAsm3x3U(bool) : PerformanceConfigConvAsm3x3U(0, 1, 1) {}

    template <class Self, class F>
    static void Visit(Self&& self, F f)
    {
        f(self.limit_wave_cnt, "limit_wave_cnt");
        f(self.filters_per_wave, "filters_per_wave");
        f(self.output_lines_per_wave, "output_lines_per_wave");
    }

    void HeuristicInit(const ConvolutionContext& config);
    bool IsValidValue() const;
    bool SetNextValue(const ConvolutionContext& config);
    bool IsValid(const ConvolutionContext& config) const;
    bool operator==(const PerformanceConfigConvAsm3x3U& other) const;
    std::string ToString() const;
};

struct ConvAsm3x3U : SearchableSolver1<PerformanceConfigConvAsm3x3U>
{
    const std::string& SolverDbId() const override { return GetSolverDbId<ConvAsm3x3U>(); }

    bool IsApplicable(const ConvolutionContext& params) const override;

    PerformanceConfigConvAsm3x3U GetPerformanceConfig(const ConvolutionContext&) const final;
    bool IsValidPerformanceConfig(const ConvolutionContext&,
                                  const PerformanceConfigConvAsm3x3U&) const final;
    PerformanceConfigConvAsm3x3U Search(const ConvolutionContext&,
                                        const AnyInvokeParams& invoke_ctx) const final;
    using SearchableSolver1::GetSolution;
    ConvSolution GetSolution(const ConvolutionContext& params,
                             const PerformanceConfigConvAsm3x3U& config,
                             bool disableConfigOverrideFromEnv) const final;
};

struct PerformanceConfigConvAsm1x1U : Serializable<PerformanceConfigConvAsm1x1U>
{
    // ----------------- // Full set          Optimized       Spare
    // ----------------------------------------------------------------------------
    int read_size;        // [1..4]            <same>          <same>
    int k_mult;           // 1,[4,8,12..32]    2^n[8..32]      1,4
    int chunks_per_wave;  // [1..16]           [1..8]          <same>
    int chunk_size;       // 2^n[1..64]        2^n[16..64]     1,4
    int n_mult;           // [1..8]            [1..4]          <same>
    int c_mult;           // 2^n[1..32]        2^n[1..4]       <same>
    int waves_c_in_group; // [1..8]            [1..4]          <same>
    int waves_k_in_group; // 1,[2,4,8]         1,[2,4,8]       <same>
    bool use_spare_set;

    PerformanceConfigConvAsm1x1U(int, int, int, int, int, int, int, int, bool);
    PerformanceConfigConvAsm1x1U()
        : PerformanceConfigConvAsm1x1U(-1, -1, -1, -1, -1, -1, -1, -1, false)
    {
    }
    PerformanceConfigConvAsm1x1U(bool spare);

    template <class Self, class F>
    static void Visit(Self&& self, F f)
    {
        f(self.read_size, "read_size");
        f(self.k_mult, "k_mult");
        f(self.chunks_per_wave, "chunks_per_wave");
        f(self.chunk_size, "chunk_size");
        f(self.n_mult, "n_mult");
        f(self.c_mult, "c_mult");
        f(self.waves_c_in_group, "waves_c_in_group");
        f(self.waves_k_in_group, "waves_k_in_group");
    }

    // clang-format off
    int GetReadSize() const { return read_size; }
    int GetKMult() const { return k_mult; }
    int GetChunksPerWave() const { return chunks_per_wave; }
    int GetChunkSize() const { return chunk_size; }
    int GetNMult() const { return n_mult; }
    int GetCMult() const { return c_mult; }
    int GetWavesCInGroup() const { return waves_c_in_group; }
    int GetWavesKInGroup() const { return waves_k_in_group; }
    int GetNPerGpr() const { assert(chunk_size); return 64 / chunk_size; }
    // clang-format on

    void HeuristicInit(const ConvolutionContext& config);
    bool IsValidValue() const;
    bool SetNextValue(const ConvolutionContext& config);
    bool IsValid(const ConvolutionContext& config) const;
    bool operator==(const PerformanceConfigConvAsm1x1U& other) const;
    std::string ToString() const;
};

struct ConvAsm1x1U : ConvSolver
{
    const std::string& SolverDbId() const override { return GetSolverDbId<ConvAsm1x1U>(); }

    bool IsApplicable(const ConvolutionContext& params) const override;
    size_t GetWorkspaceSize(const ConvolutionContext& params) const override;
    bool MayNeedWorkspace() const override { return true; }

    PerformanceConfigConvAsm1x1U GetPerformanceConfig(const ConvolutionContext&) const;
    bool IsValidPerformanceConfig(const ConvolutionContext&,
                                  const PerformanceConfigConvAsm1x1U&) const;
    PerformanceConfigConvAsm1x1U Search(const ConvolutionContext&,
                                        const AnyInvokeParams& invoke_ctx) const;
    ConvSolution GetSolution(const ConvolutionContext& params,
                             const PerformanceConfigConvAsm1x1U& config,
                             bool disableConfigOverrideFromEnv = false) const;
};

struct PerformanceConfigConvBiasActivAsm1x1U : PerformanceConfigConvAsm1x1U
{
    PerformanceConfigConvBiasActivAsm1x1U(bool spare) : PerformanceConfigConvAsm1x1U(spare) {}
    PerformanceConfigConvBiasActivAsm1x1U()
        : PerformanceConfigConvAsm1x1U(-1, -1, -1, -1, -1, -1, -1, -1, false)
    {
    }
    bool IsValid(const ConvolutionContext& config) const;
    bool operator==(const PerformanceConfigConvBiasActivAsm1x1U& other) const;
};

struct ConvBiasActivAsm1x1U : ConvAsm1x1U
{
    const std::string& SolverDbId() const override { return GetSolverDbId<ConvBiasActivAsm1x1U>(); }

    PerformanceConfigConvBiasActivAsm1x1U GetPerformanceConfig(const ConvolutionContext&) const;
    PerformanceConfigConvBiasActivAsm1x1U Search(const ConvolutionContext&,
                                                 const AnyInvokeParams& invoke_ctx) const;
    ConvSolution GetSolution(const ConvolutionContext& params,
                             const PerformanceConfigConvAsm1x1U& config,
                             bool disableConfigOverrideFromEnv = false) const;
};

struct PerformanceConfigConvAsm1x1UV2 : Serializable<PerformanceConfigConvAsm1x1UV2>
{
    // ----------------- // Full set          Optimized       Spare
    // ----------------------------------------------------------------------------
    int chunk_size;       // 2^n[1..64]        2^n[16..64]     <same>
    int dwords_per_ld;    // [1..4]            1,2,3           <same>
    int k_mult;           // [1..32]           8,16            1,2,3,4
    int c_mult;           // [1..32]           2^n[1..4]       <same>
    int n_mult;           // [1..32]           1,2             <same>
    int w_mult;           // [1..32]           1,2             <same>
    int h_mult;           // [1..32]           1,2             <same>
    int h_per_chunk;      // 2^n[1..64]        [2,4,8]         <same>
    int waves_k_in_group; // [1..8]            2,4             <same>
    int waves_c_in_group; // [1..8]            1,2             <same>
    bool use_spare_set;

    PerformanceConfigConvAsm1x1UV2(int, int, int, int, int, int, int, int, int, int, bool);
    PerformanceConfigConvAsm1x1UV2()
        : PerformanceConfigConvAsm1x1UV2(-1, -1, -1, -1, -1, -1, -1, -1, -1, -1, false)
    {
    }
    PerformanceConfigConvAsm1x1UV2(bool spare);

    template <class Self, class F>
    static void Visit(Self&& self, F f)
    {
        f(self.chunk_size, "chunk_size");
        f(self.dwords_per_ld, "dwords_per_ld");
        f(self.k_mult, "k_mult");
        f(self.c_mult, "c_mult");
        f(self.n_mult, "n_mult");
        f(self.w_mult, "w_mult");
        f(self.h_mult, "h_mult");
        f(self.h_per_chunk, "h_per_chunk");
        f(self.waves_k_in_group, "waves_k_in_group");
        f(self.waves_c_in_group, "waves_c_in_group");
    }

    // clang-format off
    int GetChunkSize() const { return chunk_size; }
    int GetDwordsPerLd() const { return dwords_per_ld; }
    int GetCMult() const { return c_mult; }
    int GetKMult() const { return k_mult; }
    int GetNMult() const { return n_mult; }
    int GetWMult() const { return w_mult; }
    int GetHMult() const { return h_mult; }
    int GetHPerChunk() const { return h_per_chunk; }
    int GetWavesCInGroup() const { return waves_c_in_group; }
    int GetWavesKInGroup() const { return waves_k_in_group; }
    int GetNPerGpr() const { assert(chunk_size); return 64 / chunk_size; }
    // clang-format on

    void HeuristicInit(const ConvolutionContext& config);
    bool IsValidValue() const;
    bool SetNextValue(const ConvolutionContext& config);
    bool IsValid(const ConvolutionContext& config) const;
    bool operator==(const PerformanceConfigConvAsm1x1UV2& other) const;
    std::string ToString() const;
};

struct ConvAsm1x1UV2 : SearchableSolver1<PerformanceConfigConvAsm1x1UV2>
{
    const std::string& SolverDbId() const override { return GetSolverDbId<ConvAsm1x1UV2>(); }

    bool IsApplicable(const ConvolutionContext& params) const override;

    PerformanceConfigConvAsm1x1UV2 GetPerformanceConfig(const ConvolutionContext&) const final;
    bool IsValidPerformanceConfig(const ConvolutionContext&,
                                  const PerformanceConfigConvAsm1x1UV2&) const final;
    PerformanceConfigConvAsm1x1UV2 Search(const ConvolutionContext&,
                                          const AnyInvokeParams& invoke_ctx) const final;
    using SearchableSolver1::GetSolution;
    ConvSolution GetSolution(const ConvolutionContext& params,
                             const PerformanceConfigConvAsm1x1UV2& config,
                             bool disableConfigOverrideFromEnv) const final;
};

struct ConvAsm5x10u2v2f1 : ConvSolver
{
    const std::string& SolverDbId() const override { return GetSolverDbId<ConvAsm5x10u2v2f1>(); }

    bool IsApplicable(const ConvolutionContext& params) const override;
    ConvSolution GetSolution(const ConvolutionContext& params) const;
};

struct ConvAsm5x10u2v2b1 : ConvSolver
{
    const std::string& SolverDbId() const override { return GetSolverDbId<ConvAsm5x10u2v2b1>(); }

    bool IsApplicable(const ConvolutionContext& params) const override;
    ConvSolution GetSolution(const ConvolutionContext& params) const;
};

struct ConvAsm7x7c3h224w224k64u2v2p3q3f1 : ConvSolver
{
    const std::string& SolverDbId() const override
    {
        return GetSolverDbId<ConvAsm7x7c3h224w224k64u2v2p3q3f1>();
    }

    bool IsApplicable(const ConvolutionContext& params) const override;
    ConvSolution GetSolution(const ConvolutionContext& params) const;
};

struct ConvOclDirectFwd11x11 : ConvSolver
{
    const std::string& SolverDbId() const override
    {
        return GetSolverDbId<ConvOclDirectFwd11x11>();
    }

    bool IsApplicable(const ConvolutionContext& params) const override;
    ConvSolution GetSolution(const ConvolutionContext& params) const;
};

struct ConvOclDirectFwdGen : ConvSolver
{
    const std::string& SolverDbId() const override { return GetSolverDbId<ConvOclDirectFwdGen>(); }

    bool IsApplicable(const ConvolutionContext& params) const override;
    ConvSolution GetSolution(const ConvolutionContext& params) const;
};

struct PerformanceImplicitGemm : Serializable<PerformanceImplicitGemm>
{
    int BPerBlock; // 2^n[8..16]
    int KPerBlock; // 2^n[32..128]
    int EPerBlock; // 2^n[4..16]

    int GemmNRepeat; // == 2

    int GemmMPerThreadSubC; // 2^n[2..4]
    int GemmNPerThreadSubC; // 2^n[2..4]

    int GemmMLevel0Cluster; // 2^n[1..4]
    int GemmNLevel0Cluster; // 2^n[1..4]
    int GemmMLevel1Cluster; // 2^n[1..4]
    int GemmNLevel1Cluster; // 2^n[1..4]

    int InBlockCopyClusterLengths_E;  // 2^n[4..16]
    int InBlockCopyClusterLengths_B;  // 2^n[8..16]
    int InBlockCopyClusterLengths_N1; // 2^n[1..2]
    int InBlockCopyClusterLengths_N2; // 2^n[1..4]

    int WeiBlockCopyClusterLengths_E; // 2^n[1..4]
    int WeiBlockCopyClusterLengths_K; // 2^n[16..128]

    bool use_spare_set;

    PerformanceImplicitGemm(
        int, int, int, int, int, int, int, int, int, int, int, int, int, int, int, int, bool);

    PerformanceImplicitGemm()
        : PerformanceImplicitGemm(
              -1, -1, -1, -1, -1, -1, -1, -1, -1, -1, -1, -1, -1, -1, -1, -1, false)
    {
    }

    PerformanceImplicitGemm(bool spare);

    template <class Self, class F>
    static void Visit(Self&& self, F f)
    {
        f(self.BPerBlock, "BPerBlock");
        f(self.KPerBlock, "KPerBlock");
        f(self.EPerBlock, "EPerBlock");
        f(self.GemmNRepeat, "GemmNRepeat");
        f(self.GemmMPerThreadSubC, "GemmMPerThreadSubC");
        f(self.GemmNPerThreadSubC, "GemmNPerThreadSubC");
        f(self.GemmMLevel0Cluster, "GemmMLevel0Cluster");
        f(self.GemmNLevel0Cluster, "GemmNLevel0Cluster");
        f(self.GemmMLevel1Cluster, "GemmMLevel1Cluster");
        f(self.GemmNLevel1Cluster, "GemmNLevel1Cluster");
        f(self.InBlockCopyClusterLengths_E, "InBlockCopyClusterLengths_E");
        f(self.InBlockCopyClusterLengths_N1, "InBlockCopyClusterLengths_N1");
        f(self.InBlockCopyClusterLengths_B, "InBlockCopyClusterLengths_B");
        f(self.InBlockCopyClusterLengths_N2, "InBlockCopyClusterLengths_N2");
        f(self.WeiBlockCopyClusterLengths_E, "WeiBlockCopyClusterLengths_E");
        f(self.WeiBlockCopyClusterLengths_K, "WeiBlockCopyClusterLengths_K");
    }

    void HeuristicInit(const ConvolutionContext& config);
    bool IsValidValue() const;
    bool SetNextValue(const ConvolutionContext& config);
    bool IsValid(const ConvolutionContext& ctx) const;
    bool operator==(const PerformanceImplicitGemm& other) const;
    std::string ToString() const;
};

struct PerformanceImplicitGemmV4R1 : public PerformanceImplicitGemm
{
    PerformanceImplicitGemmV4R1(int a,
                                int b,
                                int c,
                                int d,
                                int e,
                                int f,
                                int g,
                                int h,
                                int i,
                                int j,
                                int k,
                                int l,
                                int m,
                                int n,
                                int o,
                                int p,
                                bool q)
        : PerformanceImplicitGemm(a, b, c, d, e, f, g, h, i, j, k, l, m, n, o, p, q)
    {
    }

    PerformanceImplicitGemmV4R1()
        : PerformanceImplicitGemmV4R1(
              -1, -1, -1, -1, -1, -1, -1, -1, -1, -1, -1, -1, -1, -1, -1, -1, false)
    {
    }

    PerformanceImplicitGemmV4R1(bool spare) : PerformanceImplicitGemm(spare) {}

    bool IsValid(const ConvolutionContext& ctx) const;
};

struct PerformanceImplicitGemmV4R4Fwd : Serializable<PerformanceImplicitGemmV4R4Fwd>
{
    int BlockSize;

    int GemmMPerBlock;
    int GemmNPerBlock;
    int GemmKPerBlock;

    int GemmMPerThread;
    int GemmNPerThread;

    bool use_spare_set;

    PerformanceImplicitGemmV4R4Fwd(int, int, int, int, int, int, bool);

    PerformanceImplicitGemmV4R4Fwd(int a, int b, int c, int d, int e, int f)
        : PerformanceImplicitGemmV4R4Fwd(a, b, c, d, e, f, false)
    {
    }

    PerformanceImplicitGemmV4R4Fwd() : PerformanceImplicitGemmV4R4Fwd(-1, -1, -1, -1, -1, -1, false)
    {
    }

    PerformanceImplicitGemmV4R4Fwd(bool spare);

    bool operator==(const PerformanceImplicitGemmV4R4Fwd& other) const;

    template <class Self, class F>
    static void Visit(Self&& self, F f)
    {
        f(self.BlockSize, "BlockSize");
        f(self.GemmMPerBlock, "GemmMPerBlock");
        f(self.GemmNPerBlock, "GemmNPerBlock");
        f(self.GemmKPerBlock, "GemmKPerBlock");
        f(self.GemmMPerThread, "GemmMPerThread");
        f(self.GemmNPerThread, "GemmNPerThread");
    }

    std::tuple<int, bool> CalculateGridSize(const ConvolutionContext& ctx) const;
    std::tuple<int, int, int, int, bool>
    CalculateBlockGemmPerformanceParameters(const ConvolutionContext& ctx) const;
    std::tuple<int, int, int, int, bool>
    CalculateGemmABlockCopyPerformanceParameters(const ConvolutionContext& ctx) const;
    std::tuple<int, int, int, int, bool>
    CalculateGemmBBlockCopyPerformanceParameters(const ConvolutionContext& ctx) const;
    std::tuple<int, bool>
    CalculateGemmCThreadCopyPerformanceParameters(const ConvolutionContext& ctx) const;
    std::tuple<std::size_t, bool> CalculateLdsNumberOfByte(const ConvolutionContext& ctx) const;
    bool IsValidValue() const;
    bool IsValid(const ConvolutionContext& ctx) const;
    void HeuristicInit(const ConvolutionContext& ctx);
    bool SetNextValue(const ConvolutionContext& config);
    std::string ToString() const;
};

struct PerformanceImplicitGemmV4R4WrW : Serializable<PerformanceImplicitGemmV4R4WrW>
{
    int BlockSize;

    int GemmMPerBlock;
    int GemmNPerBlock;
    int GemmKPerBlock;

    int GemmMPerThread;
    int GemmNPerThread;

    bool use_spare_set;

    PerformanceImplicitGemmV4R4WrW(int, int, int, int, int, int, bool);

    PerformanceImplicitGemmV4R4WrW(int a, int b, int c, int d, int e, int f)
        : PerformanceImplicitGemmV4R4WrW(a, b, c, d, e, f, false)
    {
    }

    PerformanceImplicitGemmV4R4WrW() : PerformanceImplicitGemmV4R4WrW(-1, -1, -1, -1, -1, -1, false)
    {
    }

    PerformanceImplicitGemmV4R4WrW(bool spare);

    bool operator==(const PerformanceImplicitGemmV4R4WrW& other) const;

    template <class Self, class F>
    static void Visit(Self&& self, F f)
    {
        f(self.BlockSize, "BlockSize");
        f(self.GemmMPerBlock, "GemmMPerBlock");
        f(self.GemmNPerBlock, "GemmNPerBlock");
        f(self.GemmKPerBlock, "GemmKPerBlock");
        f(self.GemmMPerThread, "GemmMPerThread");
        f(self.GemmNPerThread, "GemmNPerThread");
    }

    std::tuple<int, bool> CalculateGridSize(const ConvolutionContext& ctx) const;
    std::tuple<int, int, int, int, bool>
    CalculateBlockGemmPerformanceParameters(const ConvolutionContext& ctx) const;
    std::tuple<int, int, int, int, bool>
    CalculateGemmABlockCopyPerformanceParameters(const ConvolutionContext& ctx) const;
    std::tuple<int, int, int, int, bool>
    CalculateGemmBBlockCopyPerformanceParameters(const ConvolutionContext& ctx) const;
    std::tuple<int, bool>
    CalculateGemmCThreadCopyPerformanceParameters(const ConvolutionContext& ctx) const;
    std::tuple<std::size_t, bool> CalculateLdsNumberOfByte(const ConvolutionContext& ctx) const;
    bool IsValidValue() const;
    bool IsValid(const ConvolutionContext& ctx) const;
    void HeuristicInit(const ConvolutionContext& ctx);
    bool SetNextValue(const ConvolutionContext& config);
    std::string ToString() const;
};

struct PerformanceImplicitGemmBwdDataV1R1 : Serializable<PerformanceImplicitGemmBwdDataV1R1>
{
    int BlockSize;

    int GemmMPerBlock;
    int GemmNPerBlock;
    int GemmKPerBlock;

    int GemmMPerThread;
    int GemmNPerThread;

    bool use_spare_set;

    PerformanceImplicitGemmBwdDataV1R1(int, int, int, int, int, int, bool);

    PerformanceImplicitGemmBwdDataV1R1()
        : PerformanceImplicitGemmBwdDataV1R1(-1, -1, -1, -1, -1, -1, false)
    {
    }

    PerformanceImplicitGemmBwdDataV1R1(int a, int b, int c, int d, int e, int f)
        : PerformanceImplicitGemmBwdDataV1R1(a, b, c, d, e, f, false)
    {
    }

    PerformanceImplicitGemmBwdDataV1R1(bool spare);

    bool operator==(const PerformanceImplicitGemmBwdDataV1R1& other) const;

    template <class Self, class F>
    static void Visit(Self&& self, F f)
    {
        f(self.BlockSize, "BlockSize");
        f(self.GemmMPerBlock, "GemmMPerBlock");
        f(self.GemmNPerBlock, "GemmNPerBlock");
        f(self.GemmKPerBlock, "GemmKPerBlock");
        f(self.GemmMPerThread, "GemmMPerThread");
        f(self.GemmNPerThread, "GemmNPerThread");
    }

    std::tuple<int, bool> CalculateGridSize(const ConvolutionContext& ctx) const;
    std::tuple<int, int, int, int, bool>
    CalculateBlockGemmPerformanceParameters(const ConvolutionContext& ctx) const;
    std::tuple<int, int, int, int, bool>
    CalculateGemmABlockCopyPerformanceParameters(const ConvolutionContext& ctx) const;
    std::tuple<int, int, int, int, bool>
    CalculateGemmBBlockCopyPerformanceParameters(const ConvolutionContext& ctx) const;
    std::tuple<int, bool>
    CalculateGemmCThreadCopyPerformanceParameters(const ConvolutionContext& ctx) const;
    std::tuple<std::size_t, bool> CalculateLdsNumberOfByte(const ConvolutionContext& ctx) const;
    bool IsValidValue() const;
    bool IsValid(const ConvolutionContext& ctx) const;
    void HeuristicInit(const ConvolutionContext& ctx);
    bool SetNextValue(const ConvolutionContext& config);
    std::string ToString() const;
};

struct PerformanceImplicitGemmBwdDataV4R1 : Serializable<PerformanceImplicitGemmBwdDataV4R1>
{
    int BlockSize;

    int GemmMPerBlock;
    int GemmNPerBlock;
    int GemmKPerBlock;

    int GemmMPerThread;
    int GemmNPerThread;

    bool use_spare_set;

    PerformanceImplicitGemmBwdDataV4R1(int, int, int, int, int, int, bool);

    PerformanceImplicitGemmBwdDataV4R1()
        : PerformanceImplicitGemmBwdDataV4R1(-1, -1, -1, -1, -1, -1, false)
    {
    }

    PerformanceImplicitGemmBwdDataV4R1(int a, int b, int c, int d, int e, int f)
        : PerformanceImplicitGemmBwdDataV4R1(a, b, c, d, e, f, false)
    {
    }

    PerformanceImplicitGemmBwdDataV4R1(bool spare);

    bool operator==(const PerformanceImplicitGemmBwdDataV4R1& other) const;

    template <class Self, class F>
    static void Visit(Self&& self, F f)
    {
        f(self.BlockSize, "BlockSize");
        f(self.GemmMPerBlock, "GemmMPerBlock");
        f(self.GemmNPerBlock, "GemmNPerBlock");
        f(self.GemmKPerBlock, "GemmKPerBlock");
        f(self.GemmMPerThread, "GemmMPerThread");
        f(self.GemmNPerThread, "GemmNPerThread");
    }

    std::tuple<int, bool> CalculateGridSize(const ConvolutionContext& ctx) const;
    std::tuple<int, int, int, int, bool>
    CalculateBlockGemmPerformanceParameters(const ConvolutionContext& ctx) const;
    std::tuple<int, int, int, int, bool>
    CalculateGemmABlockCopyPerformanceParameters(const ConvolutionContext& ctx) const;
    std::tuple<int, int, int, int, bool>
    CalculateGemmBBlockCopyPerformanceParameters(const ConvolutionContext& ctx) const;
    std::tuple<int, bool>
    CalculateGemmCThreadCopyPerformanceParameters(const ConvolutionContext& ctx) const;
    std::tuple<std::size_t, bool> CalculateLdsNumberOfByte(const ConvolutionContext& ctx) const;
    bool IsValidValue() const;
    bool IsValid(const ConvolutionContext& ctx) const;
    void HeuristicInit(const ConvolutionContext& ctx);
    bool SetNextValue(const ConvolutionContext& config);
    std::string ToString() const;
};

struct PerformanceImplicitGemmBwdDataV4R1Xdlops
    : Serializable<PerformanceImplicitGemmBwdDataV4R1Xdlops>
{
    int GemmNPerBlock; // 2^n[8..16]
    int GemmMPerBlock; // 2^n[32..128]
    int GemmKPerBlock; // 2^n[4..16]

    int GemmKPACKSize; // 2^[1..4]

    int GemmMPerWave;
    int GemmNPerWave;

    // GemmAThreadCopyMoreGemmK is currently a fix value, is untunable
    bool GemmAThreadCopyMoreGemmK;
    bool GemmBThreadCopyMoreGemmKPack;

    bool use_spare_set;
    PerformanceImplicitGemmBwdDataV4R1Xdlops(int, int, int, int, int, int, bool, bool, bool);

    PerformanceImplicitGemmBwdDataV4R1Xdlops();
    PerformanceImplicitGemmBwdDataV4R1Xdlops(bool spare);
    PerformanceImplicitGemmBwdDataV4R1Xdlops(
        int a, int b, int c, int d, int e, int f, bool g, bool h)
        : PerformanceImplicitGemmBwdDataV4R1Xdlops(a, b, c, d, e, f, g, h, false)
    {
    }

    bool operator==(const PerformanceImplicitGemmBwdDataV4R1Xdlops& other) const;

    template <class Self, class F>
    static void Visit(Self&& self, F f)
    {
        f(self.GemmNPerBlock, "GemmNPerBlock");
        f(self.GemmMPerBlock, "GemmMPerBlock");
        f(self.GemmKPerBlock, "GemmKPerBlock");
        f(self.GemmKPACKSize, "GemmKPACKSize");
        f(self.GemmMPerWave, "GemmMPerWave");
        f(self.GemmNPerWave, "GemmNPerWave");
        f(self.GemmAThreadCopyMoreGemmK, "GemmAThreadCopyMoreGemmK");
        f(self.GemmBThreadCopyMoreGemmKPack, "GemmBThreadCopyMoreGemmKPack");
    }

    std::tuple<int, bool> CalculateGridSize(const ConvolutionContext& ctx) const;
    std::tuple<std::size_t, bool> CalculateLdsNumberOfByte(const ConvolutionContext& ctx) const;
    std::tuple<int, int, int, int, int, bool>
    CalculateGemmABlockCopyPerformanceParameters(const ConvolutionContext& ctx) const;
    std::tuple<int, int, int, int, int, bool>
    CalculateGemmBBlockCopyPerformanceParameters(const ConvolutionContext& ctx) const;
    bool IsValidValue() const;
    bool IsValid(const ConvolutionContext& ctx) const;
    bool IsReallyValid(const ConvolutionContext& ctx) const;
    bool IsFastToBeUsedForTuning(const ConvolutionContext& ctx) const;
    void HeuristicInit(const ConvolutionContext& ctx);
    bool SetNextValue(const ConvolutionContext& config);
    std::string ToString() const;
};

struct ConvHipImplicitGemmV4R1Fwd : SearchableSolver1<PerformanceImplicitGemmV4R1>
{
    const std::string& SolverDbId() const override
    {
        return GetSolverDbId<ConvHipImplicitGemmV4R1Fwd>();
    }

    bool IsApplicable(const ConvolutionContext& ctx) const override;

    PerformanceImplicitGemmV4R1 GetPerformanceConfig(const ConvolutionContext& ctx) const final;
    bool IsValidPerformanceConfig(const ConvolutionContext& ctx,
                                  const PerformanceImplicitGemmV4R1& c) const final;
    using SearchableSolver1::GetSolution;
    PerformanceImplicitGemmV4R1 Search(const ConvolutionContext&,
                                       const AnyInvokeParams& invoke_ctx) const final;
    ConvSolution GetSolution(const ConvolutionContext& ctx,
                             const PerformanceImplicitGemmV4R1& config,
                             bool disableConfigOverrideFromEnv) const final;
};

struct ConvHipImplicitGemmV4R4Fwd : SearchableSolver1<PerformanceImplicitGemmV4R4Fwd>
{
    const std::string& SolverDbId() const override
    {
        return GetSolverDbId<ConvHipImplicitGemmV4R4Fwd>();
    }

    bool IsApplicable(const ConvolutionContext& ctx) const override;

    PerformanceImplicitGemmV4R4Fwd GetPerformanceConfig(const ConvolutionContext& ctx) const final;
    bool IsValidPerformanceConfig(const ConvolutionContext& ctx,
                                  const PerformanceImplicitGemmV4R4Fwd& config) const final;
    PerformanceImplicitGemmV4R4Fwd Search(const ConvolutionContext&,
                                          const AnyInvokeParams& invoke_ctx) const final;
    using SearchableSolver1::GetSolution;
    ConvSolution GetSolution(const ConvolutionContext& ctx,
                             const PerformanceImplicitGemmV4R4Fwd& config,
                             bool disableConfigOverrideFromEnv) const final;

    static std::tuple<int, int, int> CalculateGemmSize(const ConvolutionContext& ctx);
};

struct PerformanceConvMlirIgemm : Serializable<PerformanceConvMlirIgemm>
{
    int BlockSize;
    int GemmMPerBlock;
    int GemmNPerBlock;
    int GemmKPerBlock;
    int GemmMPerThread;
    int GemmNPerThread;
    bool use_spare_set;

    /// \ref https://github.com/ROCmSoftwarePlatform/MIOpen/issues/1154
    static const PerformanceConvMlirIgemm& MlirHeuristicInitRequest();

    PerformanceConvMlirIgemm(int, int, int, int, int, int, bool);

    PerformanceConvMlirIgemm(int a, int b, int c, int d, int e, int f)
        : PerformanceConvMlirIgemm(a, b, c, d, e, f, false)
    {
    }

    PerformanceConvMlirIgemm() : PerformanceConvMlirIgemm(-1, -1, -1, -1, -1, -1, false) {}

    PerformanceConvMlirIgemm(bool spare);

    bool operator==(const PerformanceConvMlirIgemm& other) const;

    template <class Self, class F>
    static void Visit(Self&& self, F f)
    {
        f(self.BlockSize, "BlockSize");
        f(self.GemmMPerBlock, "GemmMPerBlock");
        f(self.GemmNPerBlock, "GemmNPerBlock");
        f(self.GemmKPerBlock, "GemmKPerBlock");
        f(self.GemmMPerThread, "GemmMPerThread");
        f(self.GemmNPerThread, "GemmNPerThread");
    }

    bool IsValid(const ConvolutionContext& ctx) const;
    bool SetNextValue(const ConvolutionContext& config);
    std::string ToString() const;
};

struct ConvMlirIgemmFwd : SearchableSolver1<PerformanceConvMlirIgemm>
{
    const std::string& SolverDbId() const override { return GetSolverDbId<ConvMlirIgemmFwd>(); }

    bool IsApplicable(const ConvolutionContext& ctx) const override;

    PerformanceConvMlirIgemm GetPerformanceConfig(const ConvolutionContext& ctx) const final;
    bool IsValidPerformanceConfig(const ConvolutionContext& ctx,
                                  const PerformanceConvMlirIgemm& config) const final;
    PerformanceConvMlirIgemm Search(const ConvolutionContext&,
                                    const AnyInvokeParams& invoke_ctx) const final;
    using SearchableSolver1::GetSolution;
    ConvSolution GetSolution(const ConvolutionContext& ctx,
                             const PerformanceConvMlirIgemm& config,
                             bool disableConfigOverrideFromEnv) const final;
};

struct PerformanceConvMlirIgemmXdlops : Serializable<PerformanceConvMlirIgemmXdlops>
{
    int GemmMPerBlock; // 2^n[32..128]
    int GemmNPerBlock; // 2^n[8..16]
    int GemmKPerBlock; // 2^n[4..16]
    int GemmMPerWave;
    int GemmNPerWave;
    int GemmKPACKSize; // 2^[1..4]

    // GemmAThreadCopyMoreGemmK is currently a fix value, is untunable
    bool GemmAThreadCopyMoreGemmK;
    bool GemmBThreadCopyMoreGemmKPack;

    bool use_spare_set;

    /// \ref https://github.com/ROCmSoftwarePlatform/MIOpen/issues/1154
    static const PerformanceConvMlirIgemmXdlops& MlirHeuristicInitRequest();

    PerformanceConvMlirIgemmXdlops(int, int, int, int, int, int, bool, bool, bool);

    PerformanceConvMlirIgemmXdlops();
    PerformanceConvMlirIgemmXdlops(bool spare);
    PerformanceConvMlirIgemmXdlops(int a, int b, int c, int d, int e, int f, bool g, bool h)
        : PerformanceConvMlirIgemmXdlops(a, b, c, d, e, f, g, h, false)
    {
    }

    bool operator==(const PerformanceConvMlirIgemmXdlops& other) const;

    template <class Self, class F>
    static void Visit(Self&& self, F f)
    {
        f(self.GemmNPerBlock, "GemmNPerBlock");
        f(self.GemmMPerBlock, "GemmMPerBlock");
        f(self.GemmKPerBlock, "GemmKPerBlock");
        f(self.GemmMPerWave, "GemmMPerWave");
        f(self.GemmNPerWave, "GemmNPerWave");
        f(self.GemmKPACKSize, "GemmKPACKSize");
        f(self.GemmAThreadCopyMoreGemmK, "GemmAThreadCopyMoreGemmK");
        f(self.GemmBThreadCopyMoreGemmKPack, "GemmBThreadCopyMoreGemmKPack");
    }

    bool IsValid(const ConvolutionContext& ctx) const;
    bool SetNextValue(const ConvolutionContext& config);
    std::string ToString() const;
};

struct ConvMlirIgemmFwdXdlops : SearchableSolver1<PerformanceConvMlirIgemmXdlops>
{
    const std::string& SolverDbId() const override
    {
        return GetSolverDbId<ConvMlirIgemmFwdXdlops>();
    }

    bool IsApplicable(const ConvolutionContext& ctx) const override;

    PerformanceConvMlirIgemmXdlops GetPerformanceConfig(const ConvolutionContext& ctx) const final;
    bool IsValidPerformanceConfig(const ConvolutionContext& ctx,
                                  const PerformanceConvMlirIgemmXdlops& config) const final;
    PerformanceConvMlirIgemmXdlops Search(const ConvolutionContext&,
                                          const AnyInvokeParams& invoke_ctx) const final;
    using SearchableSolver1::GetSolution;
    ConvSolution GetSolution(const ConvolutionContext& ctx,
                             const PerformanceConvMlirIgemmXdlops& config,
                             bool disableConfigOverrideFromEnv) const final;
};

struct PerformanceImplicitGemmV4R4GenXdlopsFwdFp32
    : Serializable<PerformanceImplicitGemmV4R4GenXdlopsFwdFp32>
{
    int GemmMPerBlock; // 2^n[32..128]
    int GemmNPerBlock; // 2^n[8..16]
    int GemmKPerBlock; // 2^n[4..16]

    int GemmMPerWave; // [4, 16, 32, 64]
    int GemmNPerWave; // [4, 16, 32, 64]

    bool use_spare_set;

    PerformanceImplicitGemmV4R4GenXdlopsFwdFp32(int, int, int, int, int, bool);

    PerformanceImplicitGemmV4R4GenXdlopsFwdFp32()
        : PerformanceImplicitGemmV4R4GenXdlopsFwdFp32(-1, -1, -1, -1, -1, false)
    {
    }

    PerformanceImplicitGemmV4R4GenXdlopsFwdFp32(bool spare);

    template <class Self, class F>
    static void Visit(Self&& self, F f)
    {
        f(self.GemmMPerBlock, "GemmMPerBlock");
        f(self.GemmNPerBlock, "GemmNPerBlock");
        f(self.GemmKPerBlock, "GemmKPerBlock");
        f(self.GemmMPerWave, "GemmMPerWave");
        f(self.GemmNPerWave, "GemmNPerWave");
    }

    void HeuristicInit(const ConvolutionContext& ctx);
    bool IsValidValue() const;
    bool SetNextValue(const ConvolutionContext& config);
    bool IsValid(const ConvolutionContext& ctx) const;
    bool operator==(const PerformanceImplicitGemmV4R4GenXdlopsFwdFp32& other) const;
    std::string ToString() const;

    std::tuple<int, int, int, int, bool>
    CalculateGemmABlockCopyPerformanceParameters(const ConvolutionContext& ctx) const;
    std::tuple<int, int, int, int, bool>
    CalculateGemmBBlockCopyPerformanceParameters(const ConvolutionContext& ctx) const;
    std::tuple<std::size_t, bool> CalculateLdsNumberOfByte(const ConvolutionContext& ctx) const;
};

struct ConvHipImplicitGemmV4R4WrW : SearchableSolver1<PerformanceImplicitGemmV4R4WrW>
{
    const std::string& SolverDbId() const override
    {
        return GetSolverDbId<ConvHipImplicitGemmV4R4WrW>();
    }

    bool IsApplicable(const ConvolutionContext& ctx) const override;

    PerformanceImplicitGemmV4R4WrW GetPerformanceConfig(const ConvolutionContext& ctx) const final;
    bool IsValidPerformanceConfig(const ConvolutionContext& ctx,
                                  const PerformanceImplicitGemmV4R4WrW& config) const final;
    PerformanceImplicitGemmV4R4WrW Search(const ConvolutionContext&,
                                          const AnyInvokeParams& invoke_ctx) const final;
    using SearchableSolver1::GetSolution;
    ConvSolution GetSolution(const ConvolutionContext& ctx,
                             const PerformanceImplicitGemmV4R4WrW& config,
                             bool disableConfigOverrideFromEnv) const final;

    static std::tuple<int, int, int> CalculateGemmSize(const ConvolutionContext& ctx);
};

struct ConvMlirIgemmWrW : SearchableSolver1<PerformanceConvMlirIgemm>
{
    const std::string& SolverDbId() const override { return GetSolverDbId<ConvMlirIgemmWrW>(); }

    bool IsApplicable(const ConvolutionContext& ctx) const override;

    PerformanceConvMlirIgemm GetPerformanceConfig(const ConvolutionContext& ctx) const final;
    bool IsValidPerformanceConfig(const ConvolutionContext& ctx,
                                  const PerformanceConvMlirIgemm& config) const final;
    PerformanceConvMlirIgemm Search(const ConvolutionContext&,
                                    const AnyInvokeParams& invoke_ctx) const final;
    using SearchableSolver1::GetSolution;
    ConvSolution GetSolution(const ConvolutionContext& ctx,
                             const PerformanceConvMlirIgemm& config,
                             bool disableConfigOverrideFromEnv) const final;
};

struct ConvMlirIgemmWrWXdlops : SearchableSolver1<PerformanceConvMlirIgemmXdlops>
{
    const std::string& SolverDbId() const override
    {
        return GetSolverDbId<ConvMlirIgemmWrWXdlops>();
    }

    bool IsApplicable(const ConvolutionContext& ctx) const override;

    PerformanceConvMlirIgemmXdlops GetPerformanceConfig(const ConvolutionContext& ctx) const final;
    bool IsValidPerformanceConfig(const ConvolutionContext& ctx,
                                  const PerformanceConvMlirIgemmXdlops& config) const final;
    PerformanceConvMlirIgemmXdlops Search(const ConvolutionContext&,
<<<<<<< HEAD
                                          const AnyInvokeParams& invoke_ctx) const final;
    using SearchableSolver1::GetSolution;
=======
                                          const AnyInvokeParams& invoke_ctx) const;
    size_t GetWorkspaceSize(const ConvolutionContext& params) const override;
    bool MayNeedWorkspace() const override { return true; }
>>>>>>> 11872ac0
    ConvSolution GetSolution(const ConvolutionContext& ctx,
                             const PerformanceConvMlirIgemmXdlops& config,
                             bool disableConfigOverrideFromEnv) const final;
};

struct PerformanceImplicitGemmXdlops : Serializable<PerformanceImplicitGemmXdlops>
{
    int BPerBlock; // 2^n[8..16]
    int KPerBlock; // 2^n[32..128]
    int EPerBlock; // 2^n[4..16]
    int EBlocks;   // 2*n[1..64]
    int EPACKSize; // 2*n[1..4] // 1 - fp32; 2,4 - bfp16; 4 - fp16

    int GemmMPerWave;
    int GemmNPerWave;

    int InBlockCopyClusterLengths_E; // 2^n[4..16]
    int InBlockCopyClusterLengths_B; // 2^n[8..16]

    int WeiBlockCopyClusterLengths_E; // 2^n[1..4]
    int WeiBlockCopyClusterLengths_K; // 2^n[16..128]

    bool use_spare_set;

    PerformanceImplicitGemmXdlops(int, int, int, int, int, int, int, int, int, int, int, bool);

    PerformanceImplicitGemmXdlops()
        : PerformanceImplicitGemmXdlops(-1, -1, -1, -1, -1, -1, -1, -1, -1, -1, -1, false)
    {
    }

    PerformanceImplicitGemmXdlops(bool spare);

    template <class Self, class F>
    static void Visit(Self&& self, F f)
    {
        f(self.BPerBlock, "BPerBlock");
        f(self.KPerBlock, "KPerBlock");
        f(self.EPerBlock, "EPerBlock");
        f(self.EBlocks, "EBlocks");
        f(self.EPACKSize, "EPACKSize");
        f(self.GemmMPerWave, "GemmMPerWave");
        f(self.GemmNPerWave, "GemmNPerWave");
        f(self.InBlockCopyClusterLengths_E, "InBlockCopyClusterLengths_E");
        f(self.InBlockCopyClusterLengths_B, "InBlockCopyClusterLengths_B");
        f(self.WeiBlockCopyClusterLengths_E, "WeiBlockCopyClusterLengths_E");
        f(self.WeiBlockCopyClusterLengths_K, "WeiBlockCopyClusterLengths_K");
    }

    void HeuristicInit(const ConvolutionContext& ctx);
    bool IsValidValue() const;
    bool SetNextValue(const ConvolutionContext& config);
    bool IsValid(const ConvolutionContext& ctx) const;
    bool operator==(const PerformanceImplicitGemmXdlops& other) const;
    std::string ToString() const;
};

struct PerformanceImplicitGemmForwardV4R4Xdlops
    : Serializable<PerformanceImplicitGemmForwardV4R4Xdlops>
{
    int GemmMPerBlock;
    int GemmNPerBlock;
    int GemmKPerBlock;
    int GemmMPerWave;
    int GemmNPerWave;
    int GemmKPack;
    bool GemmAThreadCopyMoreGemmK;
    bool GemmBThreadCopyMoreGemmKPack;
    int GemmBThreadDataPerRead_GemmN;

    PerformanceImplicitGemmForwardV4R4Xdlops(int, int, int, int, int, int, bool, bool, int);
    PerformanceImplicitGemmForwardV4R4Xdlops();
    PerformanceImplicitGemmForwardV4R4Xdlops(bool) : PerformanceImplicitGemmForwardV4R4Xdlops() {}

    template <class Self, class F>
    static void Visit(Self&& self, F f)
    {
        f(self.GemmMPerBlock, "GemmMPerBlock");
        f(self.GemmNPerBlock, "GemmNPerBlock");
        f(self.GemmKPerBlock, "GemmKPerBlock");
        f(self.GemmMPerWave, "GemmMPerWave");
        f(self.GemmNPerWave, "GemmNPerWave");
        f(self.GemmKPack, "GemmKPack");
        f(self.GemmAThreadCopyMoreGemmK, "GemmAThreadCopyMoreGemmK");
        f(self.GemmBThreadCopyMoreGemmKPack, "GemmBThreadCopyMoreGemmKPack");
        f(self.GemmBThreadDataPerRead_GemmN, "GemmBThreadDataPerRead_GemmN");
    }

    bool operator==(const PerformanceImplicitGemmForwardV4R4Xdlops& other) const;
    std::string ToString() const;

    void HeuristicInit(const ConvolutionContext& ctx);
    bool SetNextValue(const ConvolutionContext& config);
    bool IsValidValue() const;
    bool IsValid(const ConvolutionContext& ctx) const;
    bool IsReallyValid(const ConvolutionContext& ctx) const;
    bool IsFastToBeUsedForTuning(const ConvolutionContext& ctx) const;

    std::tuple<int, bool> CalculateBlockSize() const;
    std::tuple<int, bool> CalculateGridSize(const ConvolutionContext& ctx) const;
    std::tuple<int, int, int, int, int, bool>
    CalculateGemmABlockCopyPerformanceParameters(const ConvolutionContext& ctx) const;
    std::tuple<int, int, int, int, int, bool>
    CalculateGemmBBlockCopyPerformanceParameters(const ConvolutionContext& ctx) const;
    std::tuple<std::size_t, bool> CalculateLdsNumberOfByte(const ConvolutionContext& ctx) const;
};

struct PerformanceImplicitGemmForwardV4R5Xdlops
    : Serializable<PerformanceImplicitGemmForwardV4R5Xdlops>
{
    int GemmMPerBlock;
    int GemmNPerBlock;
    int GemmKPerBlock;
    int GemmMPerWave;
    int GemmNPerWave;
    int GemmKPack;
    bool GemmAThreadCopyMoreGemmK;
    bool GemmBThreadCopyMoreGemmKPack;
    int GemmBThreadDataPerRead_GemmN;

    bool use_spare_set;

    PerformanceImplicitGemmForwardV4R5Xdlops(int, int, int, int, int, int, bool, bool, int, bool);
    PerformanceImplicitGemmForwardV4R5Xdlops();
    PerformanceImplicitGemmForwardV4R5Xdlops(bool spare);

    PerformanceImplicitGemmForwardV4R5Xdlops(
        int a, int b, int c, int d, int e, int f, bool g, bool h, int i)
        : PerformanceImplicitGemmForwardV4R5Xdlops(a, b, c, d, e, f, g, h, i, false)
    {
    }

    template <class Self, class F>
    static void Visit(Self&& self, F f)
    {
        f(self.GemmMPerBlock, "GemmMPerBlock");
        f(self.GemmNPerBlock, "GemmNPerBlock");
        f(self.GemmKPerBlock, "GemmKPerBlock");
        f(self.GemmMPerWave, "GemmMPerWave");
        f(self.GemmNPerWave, "GemmNPerWave");
        f(self.GemmKPack, "GemmKPack");
        f(self.GemmAThreadCopyMoreGemmK, "GemmAThreadCopyMoreGemmK");
        f(self.GemmBThreadCopyMoreGemmKPack, "GemmBThreadCopyMoreGemmKPack");
        f(self.GemmBThreadDataPerRead_GemmN, "GemmBThreadDataPerRead_GemmN");
    }

    bool operator==(const PerformanceImplicitGemmForwardV4R5Xdlops& other) const;
    std::string ToString() const;

    void HeuristicInit(const ConvolutionContext& ctx);
    bool SetNextValue(const ConvolutionContext& config);
    bool IsValidValue() const;
    bool IsValid(const ConvolutionContext& ctx) const;
    bool IsReallyValid(const ConvolutionContext& ctx) const;
    bool IsFastToBeUsedForTuning(const ConvolutionContext& ctx) const;

    std::tuple<int, bool> CalculateBlockSize() const;
    std::tuple<int, bool> CalculateGridSize(const ConvolutionContext& ctx) const;
    std::tuple<int, int, int, int, int, bool>
    CalculateGemmABlockCopyPerformanceParameters(const ConvolutionContext& ctx) const;
    std::tuple<int, int, int, int, int, bool>
    CalculateGemmBBlockCopyPerformanceParameters(const ConvolutionContext& ctx) const;
    std::tuple<std::size_t, bool> CalculateLdsNumberOfByte(const ConvolutionContext& ctx) const;
};

struct PerformanceImplicitGemmForwardV4R4Xdlops_Padded_Gemm
    : Serializable<PerformanceImplicitGemmForwardV4R4Xdlops_Padded_Gemm>
{
    int GemmMPerBlock;
    int GemmNPerBlock;
    int GemmKPerBlock;
    int GemmMPerWave;
    int GemmNPerWave;
    int GemmKPack;
    int GemmMFactor;
    int GemmNFactor;
    int GemmKFactor;
    bool GemmAThreadCopyMoreGemmK;
    bool GemmBThreadCopyMoreGemmKPack;
    int GemmBThreadDataPerRead_GemmN;

    PerformanceImplicitGemmForwardV4R4Xdlops_Padded_Gemm(
        int, int, int, int, int, int, int, int, int, bool, bool, int);
    PerformanceImplicitGemmForwardV4R4Xdlops_Padded_Gemm();
    PerformanceImplicitGemmForwardV4R4Xdlops_Padded_Gemm(bool)
        : PerformanceImplicitGemmForwardV4R4Xdlops_Padded_Gemm()
    {
    }

    template <class Self, class F>
    static void Visit(Self&& self, F f)
    {
        f(self.GemmMPerBlock, "GemmMPerBlock");
        f(self.GemmNPerBlock, "GemmNPerBlock");
        f(self.GemmKPerBlock, "GemmKPerBlock");
        f(self.GemmMPerWave, "GemmMPerWave");
        f(self.GemmNPerWave, "GemmNPerWave");
        f(self.GemmKPack, "GemmKPack");
        f(self.GemmMFactor, "GemmMFactor");
        f(self.GemmNFactor, "GemmNFactor");
        f(self.GemmKFactor, "GemmKFactor");
        f(self.GemmAThreadCopyMoreGemmK, "GemmAThreadCopyMoreGemmK");
        f(self.GemmBThreadCopyMoreGemmKPack, "GemmBThreadCopyMoreGemmKPack");
        f(self.GemmBThreadDataPerRead_GemmN, "GemmBThreadDataPerRead_GemmN");
    }

    bool operator==(const PerformanceImplicitGemmForwardV4R4Xdlops_Padded_Gemm& other) const;
    std::string ToString() const;

    void HeuristicInit(const ConvolutionContext& ctx);
    bool SetNextValue(const ConvolutionContext& config);
    bool IsValidValue() const;
    bool IsValid(const ConvolutionContext& ctx) const;
    bool IsReallyValid(const ConvolutionContext& ctx) const;
    bool IsFastToBeUsedForTuning(const ConvolutionContext& ctx) const;

    std::tuple<int, bool> CalculateBlockSize() const;
    std::tuple<int, bool> CalculateGridSize(const ConvolutionContext& ctx) const;
    std::tuple<int, int, int, int, int, bool>
    CalculateGemmABlockCopyPerformanceParameters(const ConvolutionContext& ctx) const;
    std::tuple<int, int, int, int, int, bool>
    CalculateGemmBBlockCopyPerformanceParameters(const ConvolutionContext& ctx) const;
    std::tuple<std::size_t, bool> CalculateLdsNumberOfByte(const ConvolutionContext& ctx) const;
};

struct PerformanceImplicitGemmBwdV1R1Xdlops : Serializable<PerformanceImplicitGemmBwdV1R1Xdlops>
{
    int GemmMPerBlock;
    int GemmNPerBlock;
    int GemmKPerBlock;
    int GemmMPerWave;
    int GemmNPerWave;
    int GemmKPack;
    bool GemmAThreadCopyMoreGemmK;
    bool GemmBThreadCopyMoreGemmKPack;

    PerformanceImplicitGemmBwdV1R1Xdlops(int, int, int, int, int, int, bool, bool);
    PerformanceImplicitGemmBwdV1R1Xdlops();
    PerformanceImplicitGemmBwdV1R1Xdlops(bool) : PerformanceImplicitGemmBwdV1R1Xdlops() {}

    template <class Self, class F>
    static void Visit(Self&& self, F f)
    {
        f(self.GemmMPerBlock, "GemmMPerBlock");
        f(self.GemmNPerBlock, "GemmNPerBlock");
        f(self.GemmKPerBlock, "GemmKPerBlock");
        f(self.GemmMPerWave, "GemmMPerWave");
        f(self.GemmNPerWave, "GemmNPerWave");
        f(self.GemmKPack, "GemmKPack");
        f(self.GemmAThreadCopyMoreGemmK, "GemmAThreadCopyMoreGemmK");
        f(self.GemmBThreadCopyMoreGemmKPack, "GemmBThreadCopyMoreGemmKPack");
    }

    bool operator==(const PerformanceImplicitGemmBwdV1R1Xdlops& other) const;
    std::string ToString() const;

    void HeuristicInit(const ConvolutionContext& ctx);
    bool SetNextValue(const ConvolutionContext& config);
    bool IsValidValue() const;
    bool IsValid(const ConvolutionContext& ctx) const;
    bool IsReallyValid(const ConvolutionContext& ctx) const;
    bool IsFastToBeUsedForTuning(const ConvolutionContext& ctx) const;

    std::tuple<int, bool> CalculateBlockSize() const;
    std::tuple<int, bool> CalculateGridSize(const ConvolutionContext& ctx) const;
    std::tuple<int, int, int, int, int, bool>
    CalculateGemmABlockCopyPerformanceParameters(const ConvolutionContext& ctx) const;
    std::tuple<int, int, int, int, int, bool>
    CalculateGemmBBlockCopyPerformanceParameters(const ConvolutionContext& ctx) const;
    std::tuple<std::size_t, bool> CalculateLdsNumberOfByte(const ConvolutionContext& ctx) const;
};

struct ConvHipImplicitGemmForwardV4R4Xdlops
    : SearchableSolver1<PerformanceImplicitGemmForwardV4R4Xdlops>
{
    const std::string& SolverDbId() const override
    {
        return GetSolverDbId<ConvHipImplicitGemmForwardV4R4Xdlops>();
    }

    bool IsApplicable(const ConvolutionContext& ctx) const override;

    PerformanceImplicitGemmForwardV4R4Xdlops
    GetPerformanceConfig(const ConvolutionContext& ctx) const final;
    bool IsValidPerformanceConfig(const ConvolutionContext& ctx,
                                  const PerformanceImplicitGemmForwardV4R4Xdlops& c) const final;
    PerformanceImplicitGemmForwardV4R4Xdlops Search(const ConvolutionContext&,
                                                    const AnyInvokeParams& invoke_ctx) const final;
    using SearchableSolver1::GetSolution;
    ConvSolution GetSolution(const ConvolutionContext& ctx,
                             const PerformanceImplicitGemmForwardV4R4Xdlops& config,
                             bool disableConfigOverrideFromEnv) const final;

    static std::tuple<int, int, int, int> CalculateGemmSize(const ConvolutionContext& ctx);
};

struct ConvHipImplicitGemmForwardV4R4Xdlops_Padded_Gemm
    : SearchableSolver1<PerformanceImplicitGemmForwardV4R4Xdlops_Padded_Gemm>
{
    const std::string& SolverDbId() const override
    {
        return GetSolverDbId<ConvHipImplicitGemmForwardV4R4Xdlops_Padded_Gemm>();
    }

    bool IsApplicable(const ConvolutionContext& ctx) const override;

    PerformanceImplicitGemmForwardV4R4Xdlops_Padded_Gemm
    GetPerformanceConfig(const ConvolutionContext& ctx) const final;
    bool IsValidPerformanceConfig(
        const ConvolutionContext& ctx,
        const PerformanceImplicitGemmForwardV4R4Xdlops_Padded_Gemm& c) const final;
    PerformanceImplicitGemmForwardV4R4Xdlops_Padded_Gemm
    Search(const ConvolutionContext&, const AnyInvokeParams& invoke_ctx) const final;
    using SearchableSolver1::GetSolution;
    ConvSolution GetSolution(const ConvolutionContext& ctx,
                             const PerformanceImplicitGemmForwardV4R4Xdlops_Padded_Gemm& config,
                             bool disableConfigOverrideFromEnv) const final;

    static std::tuple<int, int, int, int, int, int, int> CalculateGemmSize(
        const ConvolutionContext& ctx, int GemmMFactor, int GemmNFactor, int GemmKFactor);
};

struct ConvHipImplicitGemmForwardV4R5Xdlops
    : SearchableSolver1<PerformanceImplicitGemmForwardV4R5Xdlops>
{
    const std::string& SolverDbId() const override
    {
        return GetSolverDbId<ConvHipImplicitGemmForwardV4R5Xdlops>();
    }

    bool IsApplicable(const ConvolutionContext& ctx) const override;

    PerformanceImplicitGemmForwardV4R5Xdlops
    GetPerformanceConfig(const ConvolutionContext& ctx) const final;
    bool IsValidPerformanceConfig(const ConvolutionContext& ctx,
                                  const PerformanceImplicitGemmForwardV4R5Xdlops& c) const final;
    PerformanceImplicitGemmForwardV4R5Xdlops Search(const ConvolutionContext&,
                                                    const AnyInvokeParams& invoke_ctx) const final;
    using SearchableSolver1::GetSolution;
    ConvSolution GetSolution(const ConvolutionContext& ctx,
                             const PerformanceImplicitGemmForwardV4R5Xdlops& config,
                             bool disableConfigOverrideFromEnv) const final;
};

struct PerformanceImplicitGemmV4R4GenXdlopsWrWFp32
    : Serializable<PerformanceImplicitGemmV4R4GenXdlopsWrWFp32>
{
    int GemmMPerBlock; // 2^n[32..128]
    int GemmNPerBlock; // 2^n[8..16]
    int GemmKPerBlock; // 2^n[4..16]
    int GemmKBlocks;   // 2^n[1..64]

    int GemmMPerWave; // [4, 16, 32, 64]
    int GemmNPerWave; // [4, 16, 32, 64]

    bool use_spare_set;

    PerformanceImplicitGemmV4R4GenXdlopsWrWFp32(int, int, int, int, int, int, bool);

    PerformanceImplicitGemmV4R4GenXdlopsWrWFp32()
        : PerformanceImplicitGemmV4R4GenXdlopsWrWFp32(-1, -1, -1, -1, -1, -1, false)
    {
    }

    PerformanceImplicitGemmV4R4GenXdlopsWrWFp32(bool spare);

    template <class Self, class F>
    static void Visit(Self&& self, F f)
    {
        f(self.GemmMPerBlock, "GemmMPerBlock");
        f(self.GemmNPerBlock, "GemmNPerBlock");
        f(self.GemmKPerBlock, "GemmKPerBlock");
        f(self.GemmKBlocks, "GemmKBlocks");
        f(self.GemmMPerWave, "GemmMPerWave");
        f(self.GemmNPerWave, "GemmNPerWave");
    }

    void HeuristicInit(const ConvolutionContext& ctx);
    bool IsValidValue() const;
    bool SetNextValue(const ConvolutionContext& config);
    bool IsValid(const ConvolutionContext& ctx) const;
    bool operator==(const PerformanceImplicitGemmV4R4GenXdlopsWrWFp32& other) const;
    std::string ToString() const;

    std::tuple<int, int, int, int, bool>
    CalculateGemmABlockCopyPerformanceParameters(const ConvolutionContext& ctx) const;
    std::tuple<int, int, int, int, bool>
    CalculateGemmBBlockCopyPerformanceParameters(const ConvolutionContext& ctx) const;
    std::tuple<std::size_t, bool> CalculateLdsNumberOfByte(const ConvolutionContext& ctx) const;
};

struct ConvHipImplicitGemmV4R1WrW : SearchableSolver1<PerformanceImplicitGemmV4R1>
{
    const std::string& SolverDbId() const override
    {
        return GetSolverDbId<ConvHipImplicitGemmV4R1WrW>();
    }

    bool IsApplicable(const ConvolutionContext& ctx) const override;

    PerformanceImplicitGemmV4R1 GetPerformanceConfig(const ConvolutionContext& ctx) const final;
    bool IsValidPerformanceConfig(const ConvolutionContext& ctx,
                                  const PerformanceImplicitGemmV4R1& c) const final;
    PerformanceImplicitGemmV4R1 Search(const ConvolutionContext&,
                                       const AnyInvokeParams& invoke_ctx) const final;
    using SearchableSolver1::GetSolution;
    ConvSolution GetSolution(const ConvolutionContext& ctx,
                             const PerformanceImplicitGemmV4R1& config,
                             bool disableConfigOverrideFromEnv) const final;
};

struct ConvHipImplicitGemmBwdDataV1R1 : SearchableSolver1<PerformanceImplicitGemmBwdDataV1R1>
{
    const std::string& SolverDbId() const override
    {
        return GetSolverDbId<ConvHipImplicitGemmBwdDataV1R1>();
    }

    bool IsApplicable(const ConvolutionContext& ctx) const override;
    size_t GetWorkspaceSize(const ConvolutionContext& ctx) const override;
    bool MayNeedWorkspace() const override { return true; }

    PerformanceImplicitGemmBwdDataV1R1
    GetPerformanceConfig(const ConvolutionContext& ctx) const final;
    bool IsValidPerformanceConfig(const ConvolutionContext& ctx,
                                  const PerformanceImplicitGemmBwdDataV1R1& config) const final;
    PerformanceImplicitGemmBwdDataV1R1 Search(const ConvolutionContext&,
                                              const AnyInvokeParams& invoke_ctx) const final;
    using SearchableSolver1::GetSolution;
    ConvSolution GetSolution(const ConvolutionContext& ctx,
                             const PerformanceImplicitGemmBwdDataV1R1& config,
                             bool disableConfigOverrideFromEnv) const final;

    static std::tuple<int, int, int> CalculateGemmSize(const ConvolutionContext& ctx);
};

struct ConvMlirIgemmBwd : SearchableSolver1<PerformanceConvMlirIgemm>
{
    const std::string& SolverDbId() const override { return GetSolverDbId<ConvMlirIgemmBwd>(); }

    bool IsApplicable(const ConvolutionContext& ctx) const override;

    PerformanceConvMlirIgemm GetPerformanceConfig(const ConvolutionContext& ctx) const final;
    bool IsValidPerformanceConfig(const ConvolutionContext& ctx,
                                  const PerformanceConvMlirIgemm& config) const final;
    PerformanceConvMlirIgemm Search(const ConvolutionContext&,
                                    const AnyInvokeParams& invoke_ctx) const final;
    using SearchableSolver1::GetSolution;
    ConvSolution GetSolution(const ConvolutionContext& ctx,
                             const PerformanceConvMlirIgemm& config,
                             bool disableConfigOverrideFromEnv) const final;
};

struct ConvMlirIgemmBwdXdlops : SearchableSolver1<PerformanceConvMlirIgemmXdlops>
{
    const std::string& SolverDbId() const override
    {
        return GetSolverDbId<ConvMlirIgemmBwdXdlops>();
    }

    bool IsApplicable(const ConvolutionContext& ctx) const override;

    PerformanceConvMlirIgemmXdlops GetPerformanceConfig(const ConvolutionContext& ctx) const final;
    bool IsValidPerformanceConfig(const ConvolutionContext& ctx,
                                  const PerformanceConvMlirIgemmXdlops& config) const final;
    PerformanceConvMlirIgemmXdlops Search(const ConvolutionContext&,
                                          const AnyInvokeParams& invoke_ctx) const final;
    using SearchableSolver1::GetSolution;
    ConvSolution GetSolution(const ConvolutionContext& ctx,
                             const PerformanceConvMlirIgemmXdlops& config,
                             bool disableConfigOverrideFromEnv) const final;
};

struct ConvHipImplicitGemmBwdDataV4R1 : SearchableSolver1<PerformanceImplicitGemmBwdDataV4R1>
{
    const std::string& SolverDbId() const override
    {
        return GetSolverDbId<ConvHipImplicitGemmBwdDataV4R1>();
    }

    bool IsApplicable(const ConvolutionContext& ctx) const override;

    PerformanceImplicitGemmBwdDataV4R1
    GetPerformanceConfig(const ConvolutionContext& ctx) const final;
    bool IsValidPerformanceConfig(const ConvolutionContext& ctx,
                                  const PerformanceImplicitGemmBwdDataV4R1& config) const final;
    PerformanceImplicitGemmBwdDataV4R1 Search(const ConvolutionContext&,
                                              const AnyInvokeParams& invoke_ctx) const final;
    using SearchableSolver1::GetSolution;
    ConvSolution GetSolution(const ConvolutionContext& ctx,
                             const PerformanceImplicitGemmBwdDataV4R1& config,
                             bool disableConfigOverrideFromEnv) const final;

    static int CalculateNumberOfGemm(const ConvolutionContext& ctx);
    static std::tuple<int, int, int> CalculateGemmSize(const ConvolutionContext& ctx, int gemm_id);
};

struct ConvHipImplicitGemmBwdDataV4R1Xdlops
    : SearchableSolver1<PerformanceImplicitGemmBwdDataV4R1Xdlops>
{
    const std::string& SolverDbId() const override
    {
        return GetSolverDbId<ConvHipImplicitGemmBwdDataV4R1Xdlops>();
    }

    bool IsApplicable(const ConvolutionContext& ctx) const override;

    PerformanceImplicitGemmBwdDataV4R1Xdlops
    GetPerformanceConfig(const ConvolutionContext& ctx) const final;
    bool IsValidPerformanceConfig(const ConvolutionContext& ctx,
                                  const PerformanceImplicitGemmBwdDataV4R1Xdlops& c) const final;
    PerformanceImplicitGemmBwdDataV4R1Xdlops Search(const ConvolutionContext&,
                                                    const AnyInvokeParams& invoke_ctx) const final;
    using SearchableSolver1::GetSolution;
    ConvSolution GetSolution(const ConvolutionContext& ctx,
                             const PerformanceImplicitGemmBwdDataV4R1Xdlops& config,
                             bool disableConfigOverrideFromEnv) const final;

    static int CalculateNumberOfGemm(const ConvolutionContext& ctx);
    static std::tuple<int, int, int, int> CalculateGemmSize(const ConvolutionContext& ctx,
                                                            int gemm_id);
};

struct ConvHipImplicitGemmBwdDataV1R1Xdlops
    : SearchableSolver1<PerformanceImplicitGemmBwdV1R1Xdlops>
{
    const std::string& SolverDbId() const override
    {
        return GetSolverDbId<ConvHipImplicitGemmBwdDataV1R1Xdlops>();
    }

    bool IsApplicable(const ConvolutionContext& ctx) const override;
    size_t GetWorkspaceSize(const ConvolutionContext& ctx) const override;
    bool MayNeedWorkspace() const override { return true; }

    PerformanceImplicitGemmBwdV1R1Xdlops
    GetPerformanceConfig(const ConvolutionContext& ctx) const final;
    bool IsValidPerformanceConfig(const ConvolutionContext& ctx,
                                  const PerformanceImplicitGemmBwdV1R1Xdlops& c) const final;
    PerformanceImplicitGemmBwdV1R1Xdlops Search(const ConvolutionContext& ctx,
                                                const AnyInvokeParams& invoke_ctx) const final;
    using SearchableSolver1::GetSolution;
    ConvSolution GetSolution(const ConvolutionContext& ctx,
                             const PerformanceImplicitGemmBwdV1R1Xdlops& config,
                             bool disableConfigOverrideFromEnv) const final;

    static std::tuple<int, int, int, int> CalculateGemmSize(const ConvolutionContext& ctx);
};

struct ConvAsmImplicitGemmV4R1DynamicFwd : ConvSolver
{
    const std::string& SolverDbId() const override
    {
        return GetSolverDbId<ConvAsmImplicitGemmV4R1DynamicFwd>();
    }

    bool IsApplicable(const ConvolutionContext& ctx) const override;
    bool IsDynamic() const override { return true; }
    ConvSolution GetSolution(const ConvolutionContext& ctx) const;
};

struct ConvAsmImplicitGemmV4R1DynamicFwd_1x1 : ConvSolver
{
    const std::string& SolverDbId() const override
    {
        return GetSolverDbId<ConvAsmImplicitGemmV4R1DynamicFwd_1x1>();
    }

    bool IsApplicable(const ConvolutionContext& ctx) const override;
    bool IsDynamic() const override { return true; }
    ConvSolution GetSolution(const ConvolutionContext& ctx) const;
};

struct ConvAsmImplicitGemmV4R1DynamicWrw : ConvSolver
{
    const std::string& SolverDbId() const override
    {
        return GetSolverDbId<ConvAsmImplicitGemmV4R1DynamicWrw>();
    }

    bool IsApplicable(const ConvolutionContext& ctx) const override;
    bool IsDynamic() const override { return true; }
    size_t GetWorkspaceSize(const ConvolutionContext& ctx) const override;
    bool MayNeedWorkspace() const override { return true; }
    ConvSolution GetSolution(const ConvolutionContext& ctx) const;
};

struct ConvAsmImplicitGemmGTCDynamicWrwXdlops : ConvSolver
{
    const std::string& SolverDbId() const override
    {
        return GetSolverDbId<ConvAsmImplicitGemmGTCDynamicWrwXdlops>();
    }

    bool IsApplicable(const ConvolutionContext& ctx) const override;
    bool IsDynamic() const override { return true; }
    size_t GetWorkspaceSize(const ConvolutionContext& ctx) const override;
    bool MayNeedWorkspace() const override { return true; }
    ConvSolution GetSolution(const ConvolutionContext& ctx) const;
};

struct ConvAsmImplicitGemmV4R1DynamicBwd : ConvSolver
{
    const std::string& SolverDbId() const override
    {
        return GetSolverDbId<ConvAsmImplicitGemmV4R1DynamicBwd>();
    }

    bool IsApplicable(const ConvolutionContext&) const override;
    bool IsDynamic() const override { return true; }
    ConvSolution GetSolution(const ConvolutionContext&) const;
};

struct ConvAsmImplicitGemmGTCDynamicFwdXdlops : ConvSolver
{
    const std::string& SolverDbId() const override
    {
        return GetSolverDbId<ConvAsmImplicitGemmGTCDynamicFwdXdlops>();
    }

    bool IsApplicable(const ConvolutionContext& ctx) const override;
    bool IsDynamic() const override { return true; }
    ConvSolution GetSolution(const ConvolutionContext& ctx) const;
};

struct ConvAsmImplicitGemmGTCDynamicBwdXdlops : ConvSolver
{
    const std::string& SolverDbId() const override
    {
        return GetSolverDbId<ConvAsmImplicitGemmGTCDynamicBwdXdlops>();
    }

    bool IsApplicable(const ConvolutionContext& ctx) const override;
    bool IsDynamic() const override { return true; }
    ConvSolution GetSolution(const ConvolutionContext& ctx) const;
};

/// Holds common member functions for the Solvers which share the same
/// "legacy exhaustive search" machinery.
struct ConvOclDirectFwdLegacyExhaustiveSearch : SearchableSolver<LegacyPerformanceConfig>
{
    LegacyPerformanceConfig GetPerformanceConfig(const ConvolutionContext&) const final;
    LegacyPerformanceConfig Search(const ConvolutionContext&,
                                   const AnyInvokeParams& invoke_ctx) const final;

private:
    template <typename Tgpu>
    LegacyPerformanceConfig SearchImpl(const ConvolutionContext&) const;
};

struct ConvOclDirectFwd : ConvOclDirectFwdLegacyExhaustiveSearch
{
    const std::string& SolverDbId() const override { return GetSolverDbId<ConvOclDirectFwd>(); }

    bool IsApplicable(const ConvolutionContext& params) const override;

    bool IsValidPerformanceConfig(const ConvolutionContext&,
                                  const LegacyPerformanceConfig&) const final;
    ConvSolution GetSolution(const ConvolutionContext& params,
                             const LegacyPerformanceConfig& searched_params) const override;

protected:
    bool IsApplicableBase(const ConvolutionContext& params) const;
};

struct ConvOclDirectFwdFused : ConvOclDirectFwd
{
    const std::string& SolverDbId() const override
    {
        return GetSolverDbId<ConvOclDirectFwdFused>();
    }

    ConvSolution GetSolution(const ConvolutionContext& params,
                             const LegacyPerformanceConfig& searched_params) const final;
};

struct ConvOclDirectFwd1x1 : ConvOclDirectFwdLegacyExhaustiveSearch
{
    const std::string& SolverDbId() const override { return GetSolverDbId<ConvOclDirectFwd1x1>(); }

    bool IsApplicable(const ConvolutionContext& params) const override;

    bool IsValidPerformanceConfig(const ConvolutionContext&,
                                  const LegacyPerformanceConfig&) const final
    {
        return true;
    }

    ConvSolution GetSolution(const ConvolutionContext& params,
                             const LegacyPerformanceConfig& searched_params) const final;
};

struct ConvBinWinograd3x3U : ConvSolver
{
    const std::string& SolverDbId() const override { return GetSolverDbId<ConvBinWinograd3x3U>(); }

    bool IsApplicable(const ConvolutionContext& params) const override;
    bool IsDynamic() const override { return true; }
    ConvSolution GetSolution(const ConvolutionContext& params) const;
};

struct ConvBinWinogradRxS : ConvSolver
{
    const std::string& SolverDbId() const override { return GetSolverDbId<ConvBinWinogradRxS>(); }

    bool IsApplicable(const ConvolutionContext& params) const override;
    bool IsDynamic() const override { return true; }
    ConvSolution GetSolution(const ConvolutionContext& params) const;
};

struct PerformanceConfigConvBinWinogradRxSf3x2
    : Serializable<PerformanceConfigConvBinWinogradRxSf3x2>
{
    int n_groups;
    PerformanceConfigConvBinWinogradRxSf3x2(int n_groups_);
    PerformanceConfigConvBinWinogradRxSf3x2() : PerformanceConfigConvBinWinogradRxSf3x2(-1) {}
    PerformanceConfigConvBinWinogradRxSf3x2(bool) : PerformanceConfigConvBinWinogradRxSf3x2(1) {}

    template <class Self, class F>
    static void Visit(Self&& self, F f)
    {
        f(self.n_groups, "n_groups");
    }
    int GetNGroups() const { return n_groups; }

    void HeuristicInit(const ConvolutionContext& config);
    bool IsValidValue() const;
    bool SetNextValue(const ConvolutionContext& config);
    bool IsValid(const ConvolutionContext& config) const;
    bool operator==(const PerformanceConfigConvBinWinogradRxSf3x2& other) const;
    std::string ToString() const;
};

struct ConvBinWinogradRxSf3x2 : SearchableSolver1<PerformanceConfigConvBinWinogradRxSf3x2>
{
    const std::string& SolverDbId() const override
    {
        return GetSolverDbId<ConvBinWinogradRxSf3x2>();
    }

    bool IsApplicable(const ConvolutionContext& params) const override;
    bool IsDynamic() const override { return true; }

    PerformanceConfigConvBinWinogradRxSf3x2
    GetPerformanceConfig(const ConvolutionContext&) const final;
    bool IsValidPerformanceConfig(const ConvolutionContext&,
                                  const PerformanceConfigConvBinWinogradRxSf3x2&) const final;
    PerformanceConfigConvBinWinogradRxSf3x2 Search(const ConvolutionContext&,
                                                   const AnyInvokeParams& invoke_ctx) const final;
    using SearchableSolver1::GetSolution;
    ConvSolution GetSolution(const ConvolutionContext& params,
                             const PerformanceConfigConvBinWinogradRxSf3x2& config,
                             bool disableConfigOverrideFromEnv) const final;

    static size_t GetNGroups(const size_t group_conv, const size_t grid_group_size)
    {
        assert(group_conv != 0);
        return grid_group_size / group_conv;
    }
};

struct PerformanceConfigConvBinWinogradRxSf2x3
    : Serializable<PerformanceConfigConvBinWinogradRxSf2x3>
{
    int n_groups;
    PerformanceConfigConvBinWinogradRxSf2x3(int n_groups_);
    PerformanceConfigConvBinWinogradRxSf2x3() : PerformanceConfigConvBinWinogradRxSf2x3(-1) {}
    PerformanceConfigConvBinWinogradRxSf2x3(bool) : PerformanceConfigConvBinWinogradRxSf2x3(1) {}

    template <class Self, class F>
    static void Visit(Self&& self, F f)
    {
        f(self.n_groups, "n_groups");
    }
    int GetNGroups() const { return n_groups; }

    void HeuristicInit(const ConvolutionContext& config);
    bool IsValidValue() const;
    bool SetNextValue(const ConvolutionContext& config);
    bool IsValid(const ConvolutionContext& config) const;
    bool operator==(const PerformanceConfigConvBinWinogradRxSf2x3& other) const;
    std::string ToString() const;
};

struct ConvBinWinogradRxSf2x3 : SearchableSolver1<PerformanceConfigConvBinWinogradRxSf2x3>
{
    const std::string& SolverDbId() const override
    {
        return GetSolverDbId<ConvBinWinogradRxSf2x3>();
    }

    bool IsApplicable(const ConvolutionContext& params) const override;
    bool IsDynamic() const override { return true; }
    float GetWti(const ConvolutionContext& params) const override;

    PerformanceConfigConvBinWinogradRxSf2x3
    GetPerformanceConfig(const ConvolutionContext&) const final;
    bool IsValidPerformanceConfig(const ConvolutionContext&,
                                  const PerformanceConfigConvBinWinogradRxSf2x3&) const final;
    PerformanceConfigConvBinWinogradRxSf2x3 Search(const ConvolutionContext&,
                                                   const AnyInvokeParams& invoke_ctx) const final;
    using SearchableSolver1::GetSolution;
    ConvSolution GetSolution(const ConvolutionContext& params,
                             const PerformanceConfigConvBinWinogradRxSf2x3& config,
                             bool disableConfigOverrideFromEnv) const final;

    static size_t GetNGroups(const size_t group_conv, const size_t grid_group_size)
    {
        assert(group_conv != 0);
        return grid_group_size / group_conv;
    }
};

struct ConvBinWinogradRxSf2x3g1 : ConvSolver
{
    const std::string& SolverDbId() const override
    {
        return GetSolverDbId<ConvBinWinogradRxSf2x3g1>();
    }

    bool IsApplicable(const ConvolutionContext& params) const override;
    bool IsDynamic() const override { return true; }
    float GetWti(const ConvolutionContext& params) const override;
    ConvSolution GetSolution(const ConvolutionContext& params) const;
};

struct ConvBinWinogradRxSf2x3g1Fused : ConvSolver
{
    const std::string& SolverDbId() const override
    {
        return GetSolverDbId<ConvBinWinogradRxSf2x3g1Fused>();
    }

    bool IsApplicable(const ConvolutionContext& params) const override;
    ConvSolution GetSolution(const ConvolutionContext& params) const;
};

struct ConvBinWinogradRxSFused : ConvSolver
{
    const std::string& SolverDbId() const override
    {
        return GetSolverDbId<ConvBinWinogradRxSFused>();
    }

    bool IsApplicable(const ConvolutionContext& params) const override;
    ConvSolution GetSolution(const ConvolutionContext& params) const;
};

template <int WinoDataH, int WinoFilterH, int WinoDataW = WinoDataH, int WinoFilterW = WinoFilterH>
struct ConvMPBidirectWinograd : ConvSolver
{
    const std::string& SolverDbId() const override
    {
        return GetSolverDbId<
            ConvMPBidirectWinograd<WinoDataH, WinoFilterH, WinoDataW, WinoFilterW>>();
    }

    bool IsApplicable(const ConvolutionContext& params) const override;
    bool IsDynamic() const override { return true; }
    size_t GetWorkspaceSize(const ConvolutionContext& params) const override;
    bool MayNeedWorkspace() const override { return true; }
    ConvSolution GetSolution(const ConvolutionContext& params) const;

    // kernel_file_name for solver identification
    static std::string GetSolverFileNames(int id)
    {
        static const std::string names[3] = {"xform_bidirect_winograd_data.s",
                                             "xform_bidirect_winograd_filter.s",
                                             "xform_bidirect_winograd_out.s"};
        return names[id];
    }

    static std::string GetSolverKernelNames(int id)
    {
        static const std::string name_suffix =
            '_' + std::to_string(WinoDataH) + '_' + std::to_string(WinoDataW) + '_' +
            std::to_string(WinoFilterH) + '_' + std::to_string(WinoFilterW);
        static const std::string names[3] = {
            "miopenGcnAsmMPBidirectWinogradXformData" + name_suffix,
            "miopenGcnAsmMPBidirectWinogradXformFilter" + name_suffix,
            "miopenGcnAsmMPBidirectWinogradXformOut" + name_suffix};
        return names[id];
    }

    static int GetSolverWinoXformHWSize() { return WinoDataH + WinoFilterH - 1; }
};

// To suppress misleading clang warnings
#if defined(__clang__) && defined(CONV_MP_BIDIRECTIONAL_WINOGRAD_CPP)
#pragma clang diagnostic push
#pragma clang diagnostic ignored "-Wweak-template-vtables"
#endif

extern template struct ConvMPBidirectWinograd<2, 3>;
extern template struct ConvMPBidirectWinograd<3, 3>;
extern template struct ConvMPBidirectWinograd<4, 3>;
extern template struct ConvMPBidirectWinograd<5, 3>;
extern template struct ConvMPBidirectWinograd<6, 3>;

#if defined(__clang__) && defined(CONV_MP_BIDIRECTIONAL_WINOGRAD_CPP)
#pragma clang diagnostic pop
#endif

template <int WinoDataH, int WinoFilterH, int WinoDataW = WinoDataH, int WinoFilterW = WinoFilterH>
struct ConvMPBidirectWinograd_xdlops : SearchableSolver1<PerformanceImplicitGemmForwardV4R4Xdlops>
{
    const std::string& SolverDbId() const override
    {
        return GetSolverDbId<
            ConvMPBidirectWinograd_xdlops<WinoDataH, WinoFilterH, WinoDataW, WinoFilterW>>();
    }

    bool IsApplicable(const ConvolutionContext& ctx) const override;

    bool IsDynamic() const override
    {
        return ConvHipImplicitGemmForwardV4R4Xdlops{}.IsDynamic() &&
               ConvMPBidirectWinograd<WinoDataH, WinoFilterH, WinoDataW, WinoFilterW>{}
                   .IsDynamic() &&
               IsThisSolverDynamic();
    }

    size_t GetWorkspaceSize(const ConvolutionContext& ctx) const override
    {
        return ConvMPBidirectWinograd<WinoDataH, WinoFilterH, WinoDataW, WinoFilterW>()
                   .GetWorkspaceSize(ctx) +
               ConvHipImplicitGemmForwardV4R4Xdlops{}.GetWorkspaceSize(
                   GetTransformedConvContext(ctx));
    }

    bool MayNeedWorkspace() const override { return true; }

    PerformanceImplicitGemmForwardV4R4Xdlops
    GetPerformanceConfig(const ConvolutionContext& ctx) const final
    {
        return ConvHipImplicitGemmForwardV4R4Xdlops{}.GetPerformanceConfig(
            GetTransformedConvContext(ctx));
    }

    bool IsValidPerformanceConfig(const ConvolutionContext& ctx,
                                  const PerformanceImplicitGemmForwardV4R4Xdlops& c) const final
    {
        return ConvHipImplicitGemmForwardV4R4Xdlops{}.IsValidPerformanceConfig(
            GetTransformedConvContext(ctx), c);
    }

    using SearchableSolver1::GetSolution;
    ConvSolution GetSolution(const ConvolutionContext& ctx,
                             const PerformanceImplicitGemmForwardV4R4Xdlops& config,
                             bool disableConfigOverrideFromEnv) const final;

    ConvolutionContext GetTransformedConvContext(const ConvolutionContext&) const;

    // kernel_file_name for solver identification
    static std::string GetSolverFileNames(int id)
    {
        return ConvMPBidirectWinograd<WinoDataH, WinoFilterH, WinoDataW, WinoFilterW>::
            GetSolverFileNames(id);
    }

    static std::string GetSolverKernelNames(int id)
    {
        return ConvMPBidirectWinograd<WinoDataH, WinoFilterH, WinoDataW, WinoFilterW>::
            GetSolverKernelNames(id);
    }

    static int GetSolverWinoXformHWSize()
    {
        return ConvMPBidirectWinograd<WinoDataH, WinoFilterH, WinoDataW, WinoFilterW>::
            GetSolverWinoXformHWSize();
    }

    bool IsThisSolverDynamic() const { return true; }

    PerformanceImplicitGemmForwardV4R4Xdlops Search(const ConvolutionContext&,
                                                    const AnyInvokeParams&) const final;
};

// To suppress misleading clang warnings
#if defined(__clang__) && defined(CONV_MP_BIDIRECTIONAL_WINOGRAD_CPP)
#pragma clang diagnostic push
#pragma clang diagnostic ignored "-Wweak-template-vtables"
#endif

extern template struct ConvMPBidirectWinograd_xdlops<2, 3>;
extern template struct ConvMPBidirectWinograd_xdlops<3, 3>;
extern template struct ConvMPBidirectWinograd_xdlops<4, 3>;
extern template struct ConvMPBidirectWinograd_xdlops<5, 3>;
extern template struct ConvMPBidirectWinograd_xdlops<6, 3>;

#if defined(__clang__) && defined(CONV_MP_BIDIRECTIONAL_WINOGRAD_CPP)
#pragma clang diagnostic pop
#endif

template <int WinoDataH, int WinoFilterH, int WinoDataW = WinoDataH, int WinoFilterW = WinoFilterH>
struct ConvWinograd3x3MultipassWrW : ConvSolver
{
    const std::string& SolverDbId() const override
    {
        return GetSolverDbId<
            ConvWinograd3x3MultipassWrW<WinoDataH, WinoFilterH, WinoDataW, WinoFilterW>>();
    }

    bool IsApplicable(const ConvolutionContext& params) const override;
    bool IsDynamic() const override { return true; }
    size_t GetWorkspaceSize(const ConvolutionContext& params) const override;
    bool MayNeedWorkspace() const override { return true; }
    ConvSolution GetSolution(const ConvolutionContext& params) const;

    // kernel_file_name for solver identification
    static std::string GetSolverFileNames(int id)
    {
        static const std::string names[3] = {"xform_data.s", "xform_filter.s", "xform_out.s"};
        return names[id];
    }

    static std::string GetSolverKernelNames(int id)
    {
        static const std::string name_suffix =
            '_' + std::to_string(WinoDataH) + '_' + std::to_string(WinoDataW) + '_' +
            std::to_string(WinoFilterH) + '_' + std::to_string(WinoFilterW);
        static const std::string names[3] = {"miopenGcnAsmWinogradXformData" + name_suffix,
                                             "miopenGcnAsmWinogradXformFilter" + name_suffix,
                                             "miopenGcnAsmWinogradXformOut" + name_suffix};

        return names[id];
    }

    static int GetGroupCountMult() { return 4; }

    static int GetSolverWinoXformHWSize(const miopen::ConvolutionContext& ctx, int id)
    {
        if(id == 0)
            return WinoDataH + (WinoFilterH - 1) * (WinoDataH == 7 ? 2 : ctx.kernel_stride_h);
        else
            return WinoDataW + (WinoFilterW - 1) * (WinoDataW == 7 ? 2 : ctx.kernel_stride_w);
    }

private:
    InvokerFactory PrepareInvokerFactory(const ConvolutionContext& params, std::size_t ws_sz) const;
};

// To suppress misleading clang warnings
#if defined(__clang__) && defined(CONV_MULTIPASS_WINO3X3WRW_CPP)
#pragma clang diagnostic push
#pragma clang diagnostic ignored "-Wweak-template-vtables"
#endif

extern template struct ConvWinograd3x3MultipassWrW<3, 2>;
extern template struct ConvWinograd3x3MultipassWrW<3, 3>;
extern template struct ConvWinograd3x3MultipassWrW<3, 4>;
extern template struct ConvWinograd3x3MultipassWrW<3, 5>;
extern template struct ConvWinograd3x3MultipassWrW<3, 6>;
extern template struct ConvWinograd3x3MultipassWrW<7, 2>;
extern template struct ConvWinograd3x3MultipassWrW<7, 3>;
extern template struct ConvWinograd3x3MultipassWrW<1, 1, 7, 2>;
extern template struct ConvWinograd3x3MultipassWrW<1, 1, 7, 3>;
extern template struct ConvWinograd3x3MultipassWrW<7, 2, 1, 1>;
extern template struct ConvWinograd3x3MultipassWrW<7, 3, 1, 1>;
extern template struct ConvWinograd3x3MultipassWrW<5, 3>;
extern template struct ConvWinograd3x3MultipassWrW<5, 4>;

#if defined(__clang__) && defined(CONV_MULTIPASS_WINO3X3WRW_CPP)
#pragma clang diagnostic pop
#endif

struct PerformanceConfigAsmDirect3x3WrW : Serializable<PerformanceConfigAsmDirect3x3WrW>
{
    int limit_wave_cnt;   // [0..9]
    int reverse_inout;    // [0..1], 1 is allowed for stride=1x1 only.
    int chunk_size;       // {16,8}, Smaller values increase register pressure.
    int k_per_wave;       // {1,2,4,8} && ((chunk_size * k_per_wave) <= 64).
                          // Higher values increase register pressure.
    int pipe_lines_depth; // [1..16] && (pipe_lines_depth <= img_h).
                          // Higher values increase register pressure.
    int n_per_group;      // [1..8] && (n_per_group <= batch_size).

    PerformanceConfigAsmDirect3x3WrW(int lwc, int rio, int csz, int kpw, int pld, int npg);
    PerformanceConfigAsmDirect3x3WrW() : PerformanceConfigAsmDirect3x3WrW(-1, -1, -1, -1, -1, -1) {}
    PerformanceConfigAsmDirect3x3WrW(bool) : PerformanceConfigAsmDirect3x3WrW(0, 0, 8, 1, 1, 1) {}

    template <class Self, class F>
    static void Visit(Self&& self, F f)
    {
        f(self.limit_wave_cnt, "limit_wave_cnt");
        f(self.reverse_inout, "reverse_inout");
        f(self.chunk_size, "chunk_size");
        f(self.k_per_wave, "k_per_wave");
        f(self.pipe_lines_depth, "pipe_lines_depth");
        f(self.n_per_group, "n_per_group");
    }

    // clang-format off
    int GetLimitWaveCnt() const { return limit_wave_cnt; }
    int GetReverseInout() const { return reverse_inout; }
    int GetChunkSize() const { return chunk_size; }
    int GetKPerWave() const { return k_per_wave; }
    int GetPipeLinesDepth() const { return pipe_lines_depth; }
    int GetNPerGroup() const { return n_per_group; }
    int GetCPerWave() const { assert(chunk_size); return 64 / chunk_size; } // clang-format on

    void HeuristicInit(const ConvolutionContext& config);
    bool IsValidValue() const;
    bool SetNextValue(const ConvolutionContext& config);
    bool IsValid(const ConvolutionContext& config) const;
    bool operator==(const PerformanceConfigAsmDirect3x3WrW& other) const;
    std::string ToString() const;
};

struct ConvAsmBwdWrW3x3 : SearchableSolver1<PerformanceConfigAsmDirect3x3WrW>
{
    const std::string& SolverDbId() const override { return GetSolverDbId<ConvAsmBwdWrW3x3>(); }

    bool IsApplicable(const ConvolutionContext& params) const override;

    PerformanceConfigAsmDirect3x3WrW GetPerformanceConfig(const ConvolutionContext&) const final;
    bool IsValidPerformanceConfig(const ConvolutionContext&,
                                  const PerformanceConfigAsmDirect3x3WrW&) const final;
    PerformanceConfigAsmDirect3x3WrW Search(const ConvolutionContext&,
                                            const AnyInvokeParams& invoke_ctx) const final;
    using SearchableSolver1::GetSolution;
    ConvSolution GetSolution(const ConvolutionContext& params,
                             const PerformanceConfigAsmDirect3x3WrW& config,
                             bool disableConfigOverrideFromEnv) const final;
};

struct PerformanceConfigConvAsmBwdWrW1x1 : Serializable<PerformanceConfigConvAsmBwdWrW1x1>
{

    int chunk_size;    // {1,2,4,8,16}
    int c_per_gpr;     // {1,2,4,8,16}
    int c_mult;        // {1,2,4,8,16}
    int k_per_gpr;     // {1,2,4,8,16}
    int k_mult;        // {1,2,4,8,16}
    int n_per_gpr;     // {1,2,4}
    int n_part_cnt;    // [1..8]
    int read_size;     // [1..4]
    int short_store;   // {0,1}
    int data_prefetch; // [0..4]
    bool use_spare_set;

    /// The following conditions must be met.
    ///
    /// Shader design-related constraints:
    /// - (A) (chunk_size * c_per_gpr) == 16
    /// - (B) k_per_gpr <= c_per_gpr
    /// - (C) (c_mult > 1 || k_mult > 1)
    ///         ? ((fwd_C % (c_per_gpr * c_mult) == 0) && (fwd_K % (k_per_gpr * k_mult) == 0))
    ///         : (true)
    ///
    /// Resource-related constraints:
    /// - (D) c_mult * k_mult * k_per_gpr + 9 + (c_mult + k_mult) * read_size * pipe_depth <= 256
    ///
    /// Where:
    /// - fwd_C := Num input channels for forward convolution (-c).
    ///   For backward, this is actually n_outputs.
    /// - fwd_K := Num output channels for forward convolution (-k).
    ///   For backward, this is actually n_inputs.

    PerformanceConfigConvAsmBwdWrW1x1(int chunk_size_,
                                      int c_per_gpr_,
                                      int c_mult_,
                                      int k_per_gpr_,
                                      int k_mult_,
                                      int n_per_gpr_,
                                      int n_part_cnt_,
                                      int read_size_,
                                      int short_store_,
                                      int data_prefetch_,
                                      bool);
    PerformanceConfigConvAsmBwdWrW1x1()
        : PerformanceConfigConvAsmBwdWrW1x1(-1, -1, -1, -1, -1, -1, -1, -1, -1, -1, false)
    {
    }
    PerformanceConfigConvAsmBwdWrW1x1(bool spare)
        : PerformanceConfigConvAsmBwdWrW1x1(1, 1, 1, 1, 1, 1, 1, 1, 1, 1, spare)
    {
    }

    template <class Self, class F>
    static void Visit(Self&& self, F f)
    {
        f(self.chunk_size, "chunk_size");
        f(self.c_per_gpr, "c_per_gpr");
        f(self.c_mult, "c_mult");
        f(self.k_per_gpr, "k_per_gpr");
        f(self.k_mult, "k_mult");
        f(self.n_per_gpr, "n_per_gpr");
        f(self.n_part_cnt, "n_part_cnt");
        f(self.read_size, "read_size");
        f(self.short_store, "short_store");
        f(self.data_prefetch, "data_prefetch");
    }

    // clang-format off
    int GetChunkSize() const { return chunk_size; }
    int GetCPerGpr() const { return c_per_gpr; }
    int GetCMult() const { return c_mult; }
    int GetKPerGpr() const { return k_per_gpr; }
    int GetKMult() const { return k_mult; }
    int GetNPerGpr() const { return n_per_gpr; }
    int GetNPartCnt() const { return n_part_cnt; }
    int GetHWPerGpr() const {   assert(c_per_gpr); assert(n_per_gpr); assert(chunk_size);
                                return wave_size / (c_per_gpr * n_per_gpr * chunk_size); } // "hw" stands for "height-and-width".
    int GetReadSize() const { return read_size; }
    int GetShortStore() const {return short_store; }
    int GetDataPrefetch() const { return data_prefetch; }
    // clang-format on

    void HeuristicInit(const ConvolutionContext& config);
    bool IsValidValue() const;
    bool SetNextValue(const ConvolutionContext& config);
    bool IsValid(const ConvolutionContext& config) const;
    bool operator==(const PerformanceConfigConvAsmBwdWrW1x1& other) const;
    std::string ToString() const;
};

struct ConvAsmBwdWrW1x1 : SearchableSolver1<PerformanceConfigConvAsmBwdWrW1x1>
{
    const std::string& SolverDbId() const override { return GetSolverDbId<ConvAsmBwdWrW1x1>(); }

    bool IsApplicable(const ConvolutionContext& params) const override;
    size_t GetWorkspaceSize(const ConvolutionContext& params) const override;
    bool MayNeedWorkspace() const override { return true; }

    PerformanceConfigConvAsmBwdWrW1x1 GetPerformanceConfig(const ConvolutionContext&) const final;
    bool IsValidPerformanceConfig(const ConvolutionContext&,
                                  const PerformanceConfigConvAsmBwdWrW1x1&) const final;
    PerformanceConfigConvAsmBwdWrW1x1 Search(const ConvolutionContext&,
                                             const AnyInvokeParams& invoke_ctx) const final;
    using SearchableSolver1::GetSolution;
    ConvSolution GetSolution(const ConvolutionContext& params,
                             const PerformanceConfigConvAsmBwdWrW1x1& config,
                             bool disableConfigOverrideFromEnv) const final;
};

/// N_BATCH_LOOPS - {1,2,4,8,16} Num batches processed in single workitem.
///     Required workspace size depends on it. However there is a restriction in the internal
///     Solver API that this shouldn't be so. Therefore the family of Solvers created.
///     Each Solver in the family has constant value of this parameter.
template <int N_BATCH_LOOPS>
struct PerformanceConfigConvOclBwdWrw2
    : Serializable<PerformanceConfigConvOclBwdWrw2<N_BATCH_LOOPS>>
{
    // Num waves involved a workgroup.
    int n_waves = -1; // {1,2,4,8}
    // Num values to read in a workitem (read_unit).
    int read_size = -1; // [6..12]
    // Num of output channels (top/bottom layer in forward/backward direction)
    // that share the same input channel in single workgroup.
    // Also represents number of output channels in single tile.
    int n_out_channels_per_tile = -1; // {1,2,4,8}
    // How many tiles of output channels are processed in a single workgroup?
    // n_out_channels_in_lcl * n_out_channels_tiles = total number of
    // output channels processed in single workgroup.
    int n_out_channels_tiles = -1; // {1,2,4,8}
    // Num of output rows processed in a single iteration of loop in a workitem
    // (N_ALIGNED_OUT_SCAN_BLK).
    int n_out_rows_in_lcl = -1; // [2..11]

    PerformanceConfigConvOclBwdWrw2(int nw, int rs, int nocpt, int noct, int noril)
        : n_waves(nw),
          read_size(rs),
          n_out_channels_per_tile(nocpt),
          n_out_channels_tiles(noct),
          n_out_rows_in_lcl(noril)
    {
    }
    PerformanceConfigConvOclBwdWrw2() {}
    PerformanceConfigConvOclBwdWrw2(bool) : PerformanceConfigConvOclBwdWrw2(1, 6, 1, 1, 2) {}
    // spare_set is not used in this solver.

    template <class Self, class F>
    static void Visit(Self&& self, F f)
    {
        f(self.n_waves, "n_waves");
        f(self.read_size, "read_size");
        f(self.n_out_channels_per_tile, "n_out_channels_per_tile");
        f(self.n_out_channels_tiles, "n_out_channels_tiles");
        f(self.n_out_rows_in_lcl, "n_out_rows_in_lcl");
    }

    // clang-format off
    int GetNumWaves() const { return n_waves; }
    int GetReadSize() const { return read_size; }
    int GetNumOutChannelsPerTile() const { return n_out_channels_per_tile; }
    int GetNumOutChannelTiles() const { return n_out_channels_tiles; }
    int GetNumOutRowsPerIterPerWork() const { return n_out_rows_in_lcl; } // clang-format on

    void HeuristicInit(const ConvolutionContext& params);
    bool IsValidValue() const;
    bool SetNextValue(const ConvolutionContext& config);
    bool IsValid(const ConvolutionContext& params) const;
    bool operator==(const PerformanceConfigConvOclBwdWrw2<N_BATCH_LOOPS>& other) const;
    std::string ToString() const;
};

// Unable to use SearchableSolver as a base class
// because PerformanceConfigConvOclBwdWrw2 is a class template
template <int N_BATCH_LOOPS>
struct ConvOclBwdWrW2 : SearchableSolverBase
{
    const std::string& SolverDbId() const override
    {
        return GetSolverDbId<ConvOclBwdWrW2<N_BATCH_LOOPS>>();
    }

    bool IsApplicable(const ConvolutionContext& params) const override;
    size_t GetWorkspaceSize(const ConvolutionContext& params) const override;
    bool MayNeedWorkspace() const override { return true; }

    PerformanceConfigConvOclBwdWrw2<N_BATCH_LOOPS>
    GetPerformanceConfig(const ConvolutionContext&) const;
    bool IsValidPerformanceConfig(const ConvolutionContext&,
                                  const PerformanceConfigConvOclBwdWrw2<N_BATCH_LOOPS>&) const;
    PerformanceConfigConvOclBwdWrw2<N_BATCH_LOOPS> Search(const ConvolutionContext&,
                                                          const AnyInvokeParams& invoke_ctx) const;
    ConvSolution GetSolution(const ConvolutionContext& params,
                             const PerformanceConfigConvOclBwdWrw2<N_BATCH_LOOPS>& config,
                             bool disableConfigOverrideFromEnv = false) const;

    // GetPerformanceConfig_(), IsValidPerformanceConfig_(), Search_() and GetSolution_()
    // are only needed if SearchableSolverBase is used as a base class for solver
    boost::any GetPerformanceConfig_(const ConvolutionContext& ctx) const final
    {
        return GetPerformanceConfig(ctx);
    }

    bool IsValidPerformanceConfig_(const ConvolutionContext& ctx,
                                   const boost::any& config) const final
    {
        return IsValidPerformanceConfig(
            ctx, boost::any_cast<const PerformanceConfigConvOclBwdWrw2<N_BATCH_LOOPS>&>(config));
    }

    boost::any Search_(const ConvolutionContext& ctx, const AnyInvokeParams& invoke_ctx) const final
    {
        return Search(ctx, invoke_ctx);
    }

    ConvSolution GetSolution_(const ConvolutionContext& ctx, const boost::any& config) const final
    {
        return GetSolution(
            ctx, boost::any_cast<const PerformanceConfigConvOclBwdWrw2<N_BATCH_LOOPS>&>(config));
    }

protected:
    bool IsApplicableBase(const ConvolutionContext& params) const;
};

// To suppress misleading clang warnings
#if defined(__clang__) && defined(CONV_OCL_DIR2D_BWDWRW_2_CPP)
#pragma clang diagnostic push
#pragma clang diagnostic ignored "-Wweak-template-vtables"
#endif

extern template struct ConvOclBwdWrW2<1>;
extern template struct ConvOclBwdWrW2<2>;
extern template struct ConvOclBwdWrW2<4>;
extern template struct ConvOclBwdWrW2<8>;
extern template struct ConvOclBwdWrW2<16>;

#if defined(__clang__) && defined(CONV_OCL_DIR2D_BWDWRW_2_CPP)
#pragma clang diagnostic pop
#endif

/// A separate solver from ConvOclBwdWrW2 to disable auto-tuning for certain configs.
/// Basically, this is *hack* for non-group 3x3 and 1x1 cases.
/// It is assumed that Solutions provided by the ConvOclBwdWrW2 solver
/// would never beat 3x3 and 1x1 assembly WrW kernels, even after tuning.
struct ConvOclBwdWrW2NonTunable : ConvOclBwdWrW2<1>
{
    const std::string& SolverDbId() const override
    {
        return GetSolverDbId<ConvOclBwdWrW2NonTunable>();
    }

    bool IsApplicable(const ConvolutionContext& params) const override;
    ConvSolution GetSolution(const ConvolutionContext& params) const;

private:
    // This function dervied from ConvOclBwdWrW2 is declared private
    // so that this solver is not marked searchable/tunable.
    ConvSolution GetSolution(const ConvolutionContext& params,
                             const PerformanceConfigConvOclBwdWrw2<1>& config,
                             bool disableConfigOverrideFromEnv = false) const;
};

struct ConvOclBwdWrW53 : ConvSolver
{
    const std::string& SolverDbId() const override { return GetSolverDbId<ConvOclBwdWrW53>(); }

    bool IsApplicable(const ConvolutionContext& params) const override;
    size_t GetWorkspaceSize(const ConvolutionContext& params) const override;
    bool MayNeedWorkspace() const override { return true; }
    ConvSolution GetSolution(const ConvolutionContext& params) const;
};

struct ConvOclBwdWrW1x1 : ConvSolver
{
    const std::string& SolverDbId() const override { return GetSolverDbId<ConvOclBwdWrW1x1>(); }

    bool IsApplicable(const ConvolutionContext& params) const override;
    size_t GetWorkspaceSize(const ConvolutionContext& params) const override;
    bool MayNeedWorkspace() const override { return true; }
    ConvSolution GetSolution(const ConvolutionContext& params) const;
};

struct fft : ConvSolver
{
    const std::string& SolverDbId() const override { return GetSolverDbId<fft>(); }

    bool IsApplicable(const ConvolutionContext& ctx) const override;
    size_t GetWorkspaceSize(const ConvolutionContext& ctx) const override;
    bool MayNeedWorkspace() const override { return true; }
    ConvSolution GetSolution(const ConvolutionContext& ctx) const;
};

struct PerformanceImplicitGemmWrwV4R4Xdlops : Serializable<PerformanceImplicitGemmWrwV4R4Xdlops>
{
    int GemmMPerBlock;
    int GemmNPerBlock;
    int GemmKPerBlock;
    int GemmMPerWave;
    int GemmNPerWave;
    int GemmKPack;
    bool GemmAThreadCopyMoreGemmK;
    bool GemmBThreadCopyMoreGemmK;
    bool use_spare_set;

    PerformanceImplicitGemmWrwV4R4Xdlops(int, int, int, int, int, int, bool, bool, bool);
    PerformanceImplicitGemmWrwV4R4Xdlops();
    PerformanceImplicitGemmWrwV4R4Xdlops(bool spare);
    PerformanceImplicitGemmWrwV4R4Xdlops(int a, int b, int c, int d, int e, int f, bool g, bool h)
        : PerformanceImplicitGemmWrwV4R4Xdlops(a, b, c, d, e, f, g, h, false)
    {
    }

    template <class Self, class F>
    static void Visit(Self&& self, F f)
    {
        f(self.GemmMPerBlock, "GemmMPerBlock");
        f(self.GemmNPerBlock, "GemmNPerBlock");
        f(self.GemmKPerBlock, "GemmKPerBlock");
        f(self.GemmMPerWave, "GemmMPerWave");
        f(self.GemmNPerWave, "GemmNPerWave");
        f(self.GemmKPack, "GemmKPack");
        f(self.GemmAThreadCopyMoreGemmK, "GemmAThreadCopyMoreGemmK");
        f(self.GemmBThreadCopyMoreGemmK, "GemmBThreadCopyMoreGemmK");
    }

    bool operator==(const PerformanceImplicitGemmWrwV4R4Xdlops& other) const;
    std::string ToString() const;

    void HeuristicInit(const ConvolutionContext& ctx);
    bool SetNextValue(const ConvolutionContext& config);
    bool IsValidValue() const;
    bool IsValid(const ConvolutionContext& ctx) const;
    bool IsReallyValid(const ConvolutionContext& ctx) const;
    bool IsFastToBeUsedForTuning(const ConvolutionContext& ctx) const;

    std::tuple<int, int, int, int, int, bool>
    CalculateGemmSizeAndGemmKBlock(const ConvolutionContext& ctx) const;
    std::tuple<int, bool> CalculateBlockSize() const;
    std::tuple<int, bool> CalculateGridSize(const ConvolutionContext& ctx) const;
    std::tuple<int, int, int, int, int, bool>
    CalculateGemmABlockCopyPerformanceParameters(const ConvolutionContext& ctx) const;
    std::tuple<int, int, int, int, int, bool>
    CalculateGemmBBlockCopyPerformanceParameters(const ConvolutionContext& ctx) const;
    std::tuple<std::size_t, bool> CalculateLdsNumberOfByte(const ConvolutionContext& ctx) const;
};

struct ConvHipImplicitGemmWrwV4R4Xdlops : SearchableSolver1<PerformanceImplicitGemmWrwV4R4Xdlops>
{
    const std::string& SolverDbId() const override
    {
        return GetSolverDbId<ConvHipImplicitGemmWrwV4R4Xdlops>();
    }

    bool IsApplicable(const ConvolutionContext& ctx) const override;
    size_t GetWorkspaceSize(const ConvolutionContext& ctx) const override;
    bool MayNeedWorkspace() const override { return true; }

    PerformanceImplicitGemmWrwV4R4Xdlops
    GetPerformanceConfig(const ConvolutionContext& ctx) const final;
    bool IsValidPerformanceConfig(const ConvolutionContext& ctx,
                                  const PerformanceImplicitGemmWrwV4R4Xdlops& c) const final;
    PerformanceImplicitGemmWrwV4R4Xdlops Search(const ConvolutionContext&,
                                                const AnyInvokeParams& invoke_ctx) const final;
    using SearchableSolver1::GetSolution;
    ConvSolution GetSolution(const ConvolutionContext& ctx,
                             const PerformanceImplicitGemmWrwV4R4Xdlops& config,
                             bool disableConfigOverrideFromEnv) const final;
};

struct PerformanceImplicitGemmWrwV4R4Xdlops_Padded_Gemm
    : Serializable<PerformanceImplicitGemmWrwV4R4Xdlops_Padded_Gemm>
{
    int GemmMPerBlock;
    int GemmNPerBlock;
    int GemmKPerBlock;
    int GemmMPerWave;
    int GemmNPerWave;
    int GemmKPack;
    int GemmMFactor;
    int GemmNFactor;
    int GemmKTotalFactor;
    bool GemmAThreadCopyMoreGemmK;
    bool GemmBThreadCopyMoreGemmK;

    PerformanceImplicitGemmWrwV4R4Xdlops_Padded_Gemm(
        int, int, int, int, int, int, int, int, int, bool, bool);
    PerformanceImplicitGemmWrwV4R4Xdlops_Padded_Gemm();
    PerformanceImplicitGemmWrwV4R4Xdlops_Padded_Gemm(bool)
        : PerformanceImplicitGemmWrwV4R4Xdlops_Padded_Gemm()
    {
    }

    template <class Self, class F>
    static void Visit(Self&& self, F f)
    {
        f(self.GemmMPerBlock, "GemmMPerBlock");
        f(self.GemmNPerBlock, "GemmNPerBlock");
        f(self.GemmKPerBlock, "GemmKPerBlock");
        f(self.GemmMPerWave, "GemmMPerWave");
        f(self.GemmNPerWave, "GemmNPerWave");
        f(self.GemmKPack, "GemmKPack");
        f(self.GemmMFactor, "GemmMFactor");
        f(self.GemmNFactor, "GemmNFactor");
        f(self.GemmKTotalFactor, "GemmKTotalFactor");
        f(self.GemmAThreadCopyMoreGemmK, "GemmAThreadCopyMoreGemmK");
        f(self.GemmBThreadCopyMoreGemmK, "GemmBThreadCopyMoreGemmK");
    }

    bool operator==(const PerformanceImplicitGemmWrwV4R4Xdlops_Padded_Gemm& other) const;
    std::string ToString() const;

    void HeuristicInit(const ConvolutionContext& ctx);
    bool SetNextValue(const ConvolutionContext& config);
    bool IsValidValue() const;
    bool IsValid(const ConvolutionContext& ctx) const;
    bool IsReallyValid(const ConvolutionContext& ctx) const;
    bool IsFastToBeUsedForTuning(const ConvolutionContext& ctx) const;
    int CalculateGemmKBlocks(const ConvolutionContext& ctx) const;

    std::tuple<int, int, int, int, int, int, int, int, bool>
    CalculateGemmSizeAndGemmKBlock(const ConvolutionContext& ctx) const;
    std::tuple<int, bool> CalculateBlockSize() const;
    std::tuple<int, bool> CalculateGridSize(const ConvolutionContext& ctx) const;
    std::tuple<int, int, int, int, int, bool>
    CalculateGemmABlockCopyPerformanceParameters(const ConvolutionContext& ctx) const;
    std::tuple<int, int, int, int, int, bool>
    CalculateGemmBBlockCopyPerformanceParameters(const ConvolutionContext& ctx) const;
    std::tuple<std::size_t, bool> CalculateLdsNumberOfByte(const ConvolutionContext& ctx) const;
};

struct ConvHipImplicitGemmWrwV4R4Xdlops_Padded_Gemm
    : SearchableSolver1<PerformanceImplicitGemmWrwV4R4Xdlops_Padded_Gemm>
{
    const std::string& SolverDbId() const override
    {
        return GetSolverDbId<ConvHipImplicitGemmWrwV4R4Xdlops_Padded_Gemm>();
    }

    bool IsApplicable(const ConvolutionContext& ctx) const override;
    size_t GetWorkspaceSize(const ConvolutionContext& ctx) const override;
    bool MayNeedWorkspace() const override { return true; }

    PerformanceImplicitGemmWrwV4R4Xdlops_Padded_Gemm
    GetPerformanceConfig(const ConvolutionContext& ctx) const final;
    bool
    IsValidPerformanceConfig(const ConvolutionContext& ctx,
                             const PerformanceImplicitGemmWrwV4R4Xdlops_Padded_Gemm& c) const final;
    PerformanceImplicitGemmWrwV4R4Xdlops_Padded_Gemm
    Search(const ConvolutionContext&, const AnyInvokeParams& invoke_ctx) const final;
    using SearchableSolver1::GetSolution;
    ConvSolution GetSolution(const ConvolutionContext& ctx,
                             const PerformanceImplicitGemmWrwV4R4Xdlops_Padded_Gemm& config,
                             bool disableConfigOverrideFromEnv) const final;
};

struct PerformanceConvCkIgemmFwdV6r1DlopsNchw : Serializable<PerformanceConvCkIgemmFwdV6r1DlopsNchw>
{
    int ck_tunable_list_id;

    PerformanceConvCkIgemmFwdV6r1DlopsNchw(int a) : ck_tunable_list_id(a) {}

    PerformanceConvCkIgemmFwdV6r1DlopsNchw() : PerformanceConvCkIgemmFwdV6r1DlopsNchw(-1) {}

    PerformanceConvCkIgemmFwdV6r1DlopsNchw(bool) : PerformanceConvCkIgemmFwdV6r1DlopsNchw(0) {}

    template <class Self, class F>
    static void Visit(Self&& self, F f)
    {
        f(self.ck_tunable_list_id, "ck_tunable_list_id");
    }

    bool SetNextValue(const ConvolutionContext&);
    bool IsValid(const ConvolutionContext&) const;
    bool operator==(const PerformanceConvCkIgemmFwdV6r1DlopsNchw& config) const
    {
        return ck_tunable_list_id == config.ck_tunable_list_id;
    }
};

struct ConvCkIgemmFwdV6r1DlopsNchw : SearchableSolver1<PerformanceConvCkIgemmFwdV6r1DlopsNchw>
{
    const std::string& SolverDbId() const override
    {
        return GetSolverDbId<ConvCkIgemmFwdV6r1DlopsNchw>();
    }

    bool IsApplicable(const ConvolutionContext&) const override;
    bool IsDynamic() const override { return true; }
    size_t GetWorkspaceSize(const ConvolutionContext&) const override;
    bool MayNeedWorkspace() const override { return true; }

    PerformanceConvCkIgemmFwdV6r1DlopsNchw
    GetPerformanceConfig(const ConvolutionContext&) const final;
    bool IsValidPerformanceConfig(const ConvolutionContext&,
                                  const PerformanceConvCkIgemmFwdV6r1DlopsNchw&) const final;
    PerformanceConvCkIgemmFwdV6r1DlopsNchw Search(const ConvolutionContext&,
                                                  const AnyInvokeParams&) const final;
    using SearchableSolver1::GetSolution;
    ConvSolution GetSolution(const ConvolutionContext&,
                             const PerformanceConvCkIgemmFwdV6r1DlopsNchw&,
                             bool disableConfigOverrideFromEnv) const final;
};

struct ConvDirectNaiveConvFwd : ConvSolver
{
    const std::string& SolverDbId() const override
    {
        return GetSolverDbId<ConvDirectNaiveConvFwd>();
    }

    bool IsApplicable(const ConvolutionContext& ctx) const override;
    bool IsDynamic() const override { return true; }
    /// Use very small fixed value enough to backup GEMM for cases when
    /// GEMM is disabled due to MIOpenGemm or OCL compiler issues.
    float GetWti(const ConvolutionContext&) const override { return 0.01; }
    ConvSolution GetSolution(const ConvolutionContext& ctx) const;
};

struct ConvDirectNaiveConvBwd : ConvSolver
{
    const std::string& SolverDbId() const override
    {
        return GetSolverDbId<ConvDirectNaiveConvBwd>();
    }

    bool IsApplicable(const ConvolutionContext& ctx) const override;
    bool IsDynamic() const override { return true; }
    /// Use very small fixed value enough to backup GEMM for cases when
    /// GEMM is disabled due to MIOpenGemm or OCL compiler issues.
    float GetWti(const ConvolutionContext&) const override { return 0.01; }
    ConvSolution GetSolution(const ConvolutionContext& ctx) const;
};

struct ConvDirectNaiveConvWrw : ConvSolver
{
    const std::string& SolverDbId() const override
    {
        return GetSolverDbId<ConvDirectNaiveConvWrw>();
    }

    bool IsApplicable(const ConvolutionContext& ctx) const override;
    bool IsDynamic() const override { return true; }
    /// Use very small fixed value enough to backup GEMM for cases when
    /// GEMM is disabled due to MIOpenGemm or OCL compiler issues.
    float GetWti(const ConvolutionContext&) const override { return 0.01; }
    ConvSolution GetSolution(const ConvolutionContext& ctx) const;
};

struct GemmFwdBase : ConvSolver
{
    // To suppress -Woverloaded-virtual
    using ConvSolver::GetWti;
    using ConvSolver::IsApplicable;

    bool IsApplicable(const ExecutionContext&, const conv::ProblemDescription&) const;
    bool IsDynamic() const override { return true; }
    float GetWti(const ConvolutionContext& ctx) const override
    {
        return GetWti(ctx, ctx.conv_problem);
    }

    float GetWti(const ExecutionContext& context, const conv::ProblemDescription& problem) const;
};

struct GemmFwd1x1_0_2 : GemmFwdBase
{
    // To suppress -Woverloaded-virtual
    using GemmFwdBase::GetWorkspaceSize;
    using GemmFwdBase::IsApplicable;

    const std::string& SolverDbId() const override { return GetSolverDbId<GemmFwd1x1_0_2>(); }

    bool IsApplicable(const ConvolutionContext& ctx) const override
    {
        return IsApplicable(ctx, ctx.conv_problem);
    }

    size_t GetWorkspaceSize(const ConvolutionContext& ctx) const override
    {
        return GetWorkspaceSize(ctx, ctx.conv_problem);
    }

    bool MayNeedWorkspace() const override { return true; }

    ConvSolution GetSolution(const ConvolutionContext& ctx) const
    {
        return GetSolution(ctx, ctx.conv_problem);
    }

    bool IsApplicable(const ExecutionContext&, const conv::ProblemDescription&) const;
    size_t GetWorkspaceSize(const ExecutionContext&, const conv::ProblemDescription&) const;
    ConvSolution GetSolution(const ExecutionContext&, const conv::ProblemDescription&) const;
};

struct GemmFwd1x1_0_1_int8 : GemmFwdBase
{
    // To suppress -Woverloaded-virtual
    using GemmFwdBase::GetWorkspaceSize;
    using GemmFwdBase::IsApplicable;

    const std::string& SolverDbId() const override { return GetSolverDbId<GemmFwd1x1_0_1_int8>(); }

    bool IsApplicable(const ConvolutionContext& ctx) const override
    {
        return IsApplicable(ctx, ctx.conv_problem);
    }

    size_t GetWorkspaceSize(const ConvolutionContext& ctx) const override
    {
        return GetWorkspaceSize(ctx, ctx.conv_problem);
    }

    bool MayNeedWorkspace() const override { return true; }

    ConvSolution GetSolution(const ConvolutionContext& ctx) const
    {
        return GetSolution(ctx, ctx.conv_problem);
    }

    bool IsApplicable(const ExecutionContext&, const conv::ProblemDescription&) const;
    size_t GetWorkspaceSize(const ExecutionContext&, const conv::ProblemDescription&) const;
    ConvSolution GetSolution(const ExecutionContext&, const conv::ProblemDescription&) const;
};

struct GemmFwd1x1_0_1 : GemmFwdBase
{
    // To suppress -Woverloaded-virtual
    using GemmFwdBase::GetWorkspaceSize;
    using GemmFwdBase::IsApplicable;

    const std::string& SolverDbId() const override { return GetSolverDbId<GemmFwd1x1_0_1>(); }

    bool IsApplicable(const ConvolutionContext& ctx) const override
    {
        return IsApplicable(ctx, ctx.conv_problem);
    }

    size_t GetWorkspaceSize(const ConvolutionContext& ctx) const override
    {
        return GetWorkspaceSize(ctx, ctx.conv_problem);
    }

    bool MayNeedWorkspace() const override { return true; }

    ConvSolution GetSolution(const ConvolutionContext& ctx) const
    {
        return GetSolution(ctx, ctx.conv_problem);
    }

    bool IsApplicable(const ExecutionContext&, const conv::ProblemDescription&) const;
    size_t GetWorkspaceSize(const ExecutionContext&, const conv::ProblemDescription&) const;
    ConvSolution GetSolution(const ExecutionContext&, const conv::ProblemDescription&) const;
};

struct GemmFwdRest : GemmFwdBase
{
    // To suppress -Woverloaded-virtual
    using GemmFwdBase::GetWorkspaceSize;
    using GemmFwdBase::IsApplicable;

    const std::string& SolverDbId() const override { return GetSolverDbId<GemmFwdRest>(); }

    bool IsApplicable(const ConvolutionContext& ctx) const override
    {
        return IsApplicable(ctx, ctx.conv_problem);
    }

    size_t GetWorkspaceSize(const ConvolutionContext& ctx) const override
    {
        return GetWorkspaceSize(ctx, ctx.conv_problem);
    }

    bool MayNeedWorkspace() const override { return true; }

    ConvSolution GetSolution(const ConvolutionContext& ctx) const
    {
        return GetSolution(ctx, ctx.conv_problem);
    }

    bool IsApplicable(const ExecutionContext&, const conv::ProblemDescription&) const;
    size_t GetWorkspaceSize(const ExecutionContext&, const conv::ProblemDescription&) const;
    ConvSolution GetSolution(const ExecutionContext&, const conv::ProblemDescription&) const;
};

struct GemmBwdBase : ConvSolver
{
    // To suppress -Woverloaded-virtual
    using ConvSolver::GetWti;
    using ConvSolver::IsApplicable;

    bool IsApplicable(const ExecutionContext&, const conv::ProblemDescription&) const;
    bool IsDynamic() const override { return true; }
    float GetWti(const ConvolutionContext& ctx) const override
    {
        return GetWti(ctx, ctx.conv_problem);
    }

    float GetWti(const ExecutionContext& context, const conv::ProblemDescription& problem) const;
};

struct GemmBwd1x1_stride2 : GemmBwdBase
{
    // To suppress -Woverloaded-virtual
    using GemmBwdBase::GetWorkspaceSize;
    using GemmBwdBase::IsApplicable;

    const std::string& SolverDbId() const override { return GetSolverDbId<GemmBwd1x1_stride2>(); }

    bool IsApplicable(const ConvolutionContext& ctx) const override
    {
        return IsApplicable(ctx, ctx.conv_problem);
    }

    size_t GetWorkspaceSize(const ConvolutionContext& ctx) const override
    {
        return GetWorkspaceSize(ctx, ctx.conv_problem);
    }

    bool MayNeedWorkspace() const override { return true; }

    ConvSolution GetSolution(const ConvolutionContext& ctx) const
    {
        return GetSolution(ctx, ctx.conv_problem);
    }

    bool IsApplicable(const ExecutionContext&, const conv::ProblemDescription&) const;
    size_t GetWorkspaceSize(const ExecutionContext&, const conv::ProblemDescription&) const;
    ConvSolution GetSolution(const ExecutionContext&, const conv::ProblemDescription&) const;
};

struct GemmBwd1x1_stride1 : GemmBwdBase
{
    // To suppress -Woverloaded-virtual
    using GemmBwdBase::GetWorkspaceSize;
    using GemmBwdBase::IsApplicable;

    const std::string& SolverDbId() const override { return GetSolverDbId<GemmBwd1x1_stride1>(); }

    bool IsApplicable(const ConvolutionContext& ctx) const override
    {
        return IsApplicable(ctx, ctx.conv_problem);
    }

    size_t GetWorkspaceSize(const ConvolutionContext& ctx) const override
    {
        return GetWorkspaceSize(ctx, ctx.conv_problem);
    }

    bool MayNeedWorkspace() const override { return true; }

    ConvSolution GetSolution(const ConvolutionContext& ctx) const
    {
        return GetSolution(ctx, ctx.conv_problem);
    }

    bool IsApplicable(const ExecutionContext&, const conv::ProblemDescription&) const;
    size_t GetWorkspaceSize(const ExecutionContext&, const conv::ProblemDescription&) const;
    ConvSolution GetSolution(const ExecutionContext&, const conv::ProblemDescription&) const;
};

struct GemmBwdRest : GemmBwdBase
{
    // To suppress -Woverloaded-virtual
    using GemmBwdBase::GetWorkspaceSize;
    using GemmBwdBase::IsApplicable;

    const std::string& SolverDbId() const override { return GetSolverDbId<GemmBwdRest>(); }

    bool IsApplicable(const ConvolutionContext& ctx) const override
    {
        return IsApplicable(ctx, ctx.conv_problem);
    }

    size_t GetWorkspaceSize(const ConvolutionContext& ctx) const override
    {
        return GetWorkspaceSize(ctx, ctx.conv_problem);
    }

    bool MayNeedWorkspace() const override { return true; }

    ConvSolution GetSolution(const ConvolutionContext& ctx) const
    {
        return GetSolution(ctx, ctx.conv_problem);
    }

    bool IsApplicable(const ExecutionContext&, const conv::ProblemDescription&) const;
    size_t GetWorkspaceSize(const ExecutionContext&, const conv::ProblemDescription&) const;
    ConvSolution GetSolution(const ExecutionContext&, const conv::ProblemDescription&) const;
};

struct GemmWrwBase : ConvSolver
{
    // To suppress -Woverloaded-virtual
    using ConvSolver::GetWti;
    using ConvSolver::IsApplicable;

    bool IsApplicable(const ExecutionContext&, const conv::ProblemDescription&) const;
    bool IsDynamic() const override { return true; }
    float GetWti(const ConvolutionContext& ctx) const override
    {
        return GetWti(ctx, ctx.conv_problem);
    }

    float GetWti(const ExecutionContext& context, const conv::ProblemDescription& problem) const;
};

struct GemmWrw1x1_stride1 : GemmWrwBase
{
    // To suppress -Woverloaded-virtual
    using GemmWrwBase::GetWorkspaceSize;
    using GemmWrwBase::IsApplicable;

    const std::string& SolverDbId() const override { return GetSolverDbId<GemmWrw1x1_stride1>(); }

    bool IsApplicable(const ConvolutionContext& ctx) const override
    {
        return IsApplicable(ctx, ctx.conv_problem);
    }

    size_t GetWorkspaceSize(const ConvolutionContext& ctx) const override
    {
        return GetWorkspaceSize(ctx, ctx.conv_problem);
    }

    bool MayNeedWorkspace() const override { return true; }

    ConvSolution GetSolution(const ConvolutionContext& ctx) const
    {
        return GetSolution(ctx, ctx.conv_problem);
    }

    bool IsApplicable(const ExecutionContext&, const conv::ProblemDescription&) const;
    size_t GetWorkspaceSize(const ExecutionContext&, const conv::ProblemDescription&) const;
    ConvSolution GetSolution(const ExecutionContext&, const conv::ProblemDescription&) const;
};

struct GemmWrwUniversal : GemmWrwBase
{
    // To suppress -Woverloaded-virtual
    using GemmWrwBase::GetWorkspaceSize;
    using GemmWrwBase::IsApplicable;

    const std::string& SolverDbId() const override { return GetSolverDbId<GemmWrwUniversal>(); }

    bool IsApplicable(const ConvolutionContext& ctx) const override
    {
        return IsApplicable(ctx, ctx.conv_problem);
    }

    size_t GetWorkspaceSize(const ConvolutionContext& ctx) const override
    {
        return GetWorkspaceSize(ctx, ctx.conv_problem);
    }

    bool MayNeedWorkspace() const override { return true; }

    ConvSolution GetSolution(const ConvolutionContext& ctx) const
    {
        return GetSolution(ctx, ctx.conv_problem);
    }

    bool IsApplicable(const ExecutionContext&, const conv::ProblemDescription&) const;
    size_t GetWorkspaceSize(const ExecutionContext&, const conv::ProblemDescription&) const;
    ConvSolution GetSolution(const ExecutionContext&, const conv::ProblemDescription&) const;
};

struct PerformanceConfigAsmImplicitGemmGTC : Serializable<PerformanceConfigAsmImplicitGemmGTC>
{
    std::string direction;
    std::string tensor_layout;
    std::string precision;
    int nxb;
    int nxe;

    int gemm_m_per_block;
    int gemm_n_per_block;
    int gemm_k_per_block;

    int wave_tile_m;
    int wave_tile_n;
    int wave_tile_k;
    int wave_step_m;
    int wave_step_n;
    int wave_repeat_m;
    int wave_repeat_n;

    int multihead;
    int vector_store;
    int gemm_k_global_split;
    int merge_e;
    int tensor_a_pass_through;

    std::vector<int> tensor_a_thread_lengths;
    std::vector<int> tensor_a_cluster_lengths;
    std::vector<int> tensor_b_thread_lengths;
    std::vector<int> tensor_b_cluster_lengths;

    bool use_spare_set;
    int index;

    PerformanceConfigAsmImplicitGemmGTC(std::string dir,
                                        std::string layout,
                                        std::string prec,
                                        int b,
                                        int e,
                                        int mpb,
                                        int npb,
                                        int kpb,
                                        int wtm,
                                        int wtn,
                                        int wtk,
                                        int wsm,
                                        int wsn,
                                        int wrm,
                                        int wrn,
                                        int mh,
                                        int vs,
                                        int gks,
                                        int me,
                                        int pta,
                                        std::initializer_list<int> ta_t,
                                        std::initializer_list<int> ta_c,
                                        std::initializer_list<int> tb_t,
                                        std::initializer_list<int> tb_c,
                                        bool spare = false);
    PerformanceConfigAsmImplicitGemmGTC(std::string dir,
                                        std::string layout,
                                        miopenDataType_t prec,
                                        int b,
                                        int e,
                                        int mpb,
                                        int npb,
                                        int kpb,
                                        int wtm,
                                        int wtn,
                                        int wtk,
                                        int wsm,
                                        int wsn,
                                        int wrm,
                                        int wrn,
                                        int mh,
                                        int vs,
                                        int gks,
                                        int me,
                                        int pta,
                                        std::initializer_list<int> ta_t,
                                        std::initializer_list<int> ta_c,
                                        std::initializer_list<int> tb_t,
                                        std::initializer_list<int> tb_c,
                                        bool spare = false);
    PerformanceConfigAsmImplicitGemmGTC()
        : PerformanceConfigAsmImplicitGemmGTC("fwd",
                                              "nchw",
                                              "fp32",
                                              1,
                                              1,
                                              1,
                                              1,
                                              1,
                                              1,
                                              1,
                                              1,
                                              1,
                                              1,
                                              1,
                                              1,
                                              1,
                                              1,
                                              1,
                                              1,
                                              1,
                                              {1, 1, 1, 1},
                                              {1, 1, 1, 1},
                                              {1, 1, 1, 1},
                                              {1, 1, 1, 1},
                                              false)
    {
    }
    PerformanceConfigAsmImplicitGemmGTC(bool spare)
        : PerformanceConfigAsmImplicitGemmGTC("fwd",
                                              "nchw",
                                              "fp32",
                                              1,
                                              1,
                                              1,
                                              1,
                                              1,
                                              1,
                                              1,
                                              1,
                                              1,
                                              1,
                                              1,
                                              1,
                                              1,
                                              1,
                                              1,
                                              1,
                                              1,
                                              {1, 1, 1, 1},
                                              {1, 1, 1, 1},
                                              {1, 1, 1, 1},
                                              {1, 1, 1, 1},
                                              spare)
    {
    }

    template <class Self, class F>
    static void Visit(Self&& self, F f)
    {
        f(self.direction, "dir");
        f(self.tensor_layout, "lyt");
        f(self.precision, "pre");
        f(self.nxb, "nxb");
        f(self.nxe, "nxe");
        f(self.gemm_m_per_block, "mpb");
        f(self.gemm_n_per_block, "npb");
        f(self.gemm_k_per_block, "kpb");

        f(self.wave_tile_m, "wtm");
        f(self.wave_tile_n, "wtn");
        f(self.wave_tile_k, "wtk");
        f(self.wave_step_m, "wsm");
        f(self.wave_step_n, "wsn");
        f(self.wave_repeat_m, "wrm");
        f(self.wave_repeat_n, "wrn");

        f(self.multihead, "mh");
        f(self.vector_store, "vs");
        f(self.gemm_k_global_split, "gks");
        f(self.merge_e, "me");
        f(self.tensor_a_pass_through, "pta");

        f(self.tensor_a_thread_lengths[0], "ta0");
        f(self.tensor_a_thread_lengths[1], "ta1");
        f(self.tensor_a_thread_lengths[2], "ta2");
        f(self.tensor_a_thread_lengths[3], "ta3");

        f(self.tensor_a_cluster_lengths[0], "ca0");
        f(self.tensor_a_cluster_lengths[1], "ca1");
        f(self.tensor_a_cluster_lengths[2], "ca2");
        f(self.tensor_a_cluster_lengths[3], "ca3");

        f(self.tensor_b_thread_lengths[0], "tb0");
        f(self.tensor_b_thread_lengths[1], "tb1");
        f(self.tensor_b_thread_lengths[2], "tb2");
        f(self.tensor_b_thread_lengths[3], "tb3");

        f(self.tensor_b_cluster_lengths[0], "cb0");
        f(self.tensor_b_cluster_lengths[1], "cb1");
        f(self.tensor_b_cluster_lengths[2], "cb2");
        f(self.tensor_b_cluster_lengths[3], "cb3");
        f(self.index, "index");
    }

    // Chilrden must provide support for ComputedContainer.
    void HeuristicInit(const ConvolutionContext&) = delete;
    bool SetNextValue(const ConvolutionContext&)  = delete;
    bool IsValidValue() const                     = delete;
    bool IsValid(const ConvolutionContext&) const = delete;

    bool IsDefaultConstructed() const;
    bool operator==(const PerformanceConfigAsmImplicitGemmGTC& other) const;
    void CopyParameters(const PerformanceConfigAsmImplicitGemmGTC& other);
    std::string ToString() const;
    std::string ToKernelName(const ConvolutionContext& ctx) const;
    int BlockSize() const;
};

struct PerformanceConfigAsmImplicitGemmGTCFwdXdlopsNHWC : PerformanceConfigAsmImplicitGemmGTC
{
    PerformanceConfigAsmImplicitGemmGTCFwdXdlopsNHWC(std::string dir,
                                                     std::string layout,
                                                     std::string prec,
                                                     int b,
                                                     int e,
                                                     int mpb,
                                                     int npb,
                                                     int kpb,
                                                     int wtm,
                                                     int wtn,
                                                     int wtk,
                                                     int wsm,
                                                     int wsn,
                                                     int wrm,
                                                     int wrn,
                                                     int mh,
                                                     int vs,
                                                     int gks,
                                                     int me,
                                                     int pta,
                                                     std::initializer_list<int> ta_t,
                                                     std::initializer_list<int> ta_c,
                                                     std::initializer_list<int> tb_t,
                                                     std::initializer_list<int> tb_c,
                                                     bool spare = false)
        : PerformanceConfigAsmImplicitGemmGTC(dir,
                                              layout,
                                              prec,
                                              b,
                                              e,
                                              mpb,
                                              npb,
                                              kpb,
                                              wtm,
                                              wtn,
                                              wtk,
                                              wsm,
                                              wsn,
                                              wrm,
                                              wrn,
                                              mh,
                                              vs,
                                              gks,
                                              me,
                                              pta,
                                              ta_t,
                                              ta_c,
                                              tb_t,
                                              tb_c,
                                              spare)
    {
    }
    PerformanceConfigAsmImplicitGemmGTCFwdXdlopsNHWC(std::string dir,
                                                     std::string layout,
                                                     miopenDataType_t prec,
                                                     int b,
                                                     int e,
                                                     int mpb,
                                                     int npb,
                                                     int kpb,
                                                     int wtm,
                                                     int wtn,
                                                     int wtk,
                                                     int wsm,
                                                     int wsn,
                                                     int wrm,
                                                     int wrn,
                                                     int mh,
                                                     int vs,
                                                     int gks,
                                                     int me,
                                                     int pta,
                                                     std::initializer_list<int> ta_t,
                                                     std::initializer_list<int> ta_c,
                                                     std::initializer_list<int> tb_t,
                                                     std::initializer_list<int> tb_c,
                                                     bool spare = false)
        : PerformanceConfigAsmImplicitGemmGTC(dir,
                                              layout,
                                              prec,
                                              b,
                                              e,
                                              mpb,
                                              npb,
                                              kpb,
                                              wtm,
                                              wtn,
                                              wtk,
                                              wsm,
                                              wsn,
                                              wrm,
                                              wrn,
                                              mh,
                                              vs,
                                              gks,
                                              me,
                                              pta,
                                              ta_t,
                                              ta_c,
                                              tb_t,
                                              tb_c,
                                              spare)
    {
    }
    PerformanceConfigAsmImplicitGemmGTCFwdXdlopsNHWC()
        : PerformanceConfigAsmImplicitGemmGTCFwdXdlopsNHWC("fwd",
                                                           "nchw",
                                                           "fp32",
                                                           1,
                                                           1,
                                                           1,
                                                           1,
                                                           1,
                                                           1,
                                                           1,
                                                           1,
                                                           1,
                                                           1,
                                                           1,
                                                           1,
                                                           1,
                                                           1,
                                                           1,
                                                           1,
                                                           1,
                                                           {1, 1, 1, 1},
                                                           {1, 1, 1, 1},
                                                           {1, 1, 1, 1},
                                                           {1, 1, 1, 1},
                                                           false)
    {
    }
    PerformanceConfigAsmImplicitGemmGTCFwdXdlopsNHWC(bool spare)
        : PerformanceConfigAsmImplicitGemmGTCFwdXdlopsNHWC("fwd",
                                                           "nchw",
                                                           "fp32",
                                                           1,
                                                           1,
                                                           1,
                                                           1,
                                                           1,
                                                           1,
                                                           1,
                                                           1,
                                                           1,
                                                           1,
                                                           1,
                                                           1,
                                                           1,
                                                           1,
                                                           1,
                                                           1,
                                                           1,
                                                           {1, 1, 1, 1},
                                                           {1, 1, 1, 1},
                                                           {1, 1, 1, 1},
                                                           {1, 1, 1, 1},
                                                           spare)
    {
    }

    void HeuristicInit(const ConvolutionContext& ctx);
    bool SetNextValue(const ConvolutionContext& config);
    bool IsValidValue() const;
    bool IsValid(const ConvolutionContext& ctx) const;
};

struct ConvAsmImplicitGemmGTCDynamicFwdXdlopsNHWC
    : SearchableSolver1<PerformanceConfigAsmImplicitGemmGTCFwdXdlopsNHWC>
{
    const std::string& SolverDbId() const override
    {
        return GetSolverDbId<ConvAsmImplicitGemmGTCDynamicFwdXdlopsNHWC>();
    }

    bool IsApplicable(const ConvolutionContext& ctx) const override;
    bool IsDynamic() const override { return true; }
    size_t GetWorkspaceSize(const ConvolutionContext& ctx) const override;
    bool MayNeedWorkspace() const override { return true; }

    PerformanceConfigAsmImplicitGemmGTCFwdXdlopsNHWC
    GetPerformanceConfig(const ConvolutionContext&) const final;
    bool
    IsValidPerformanceConfig(const ConvolutionContext&,
                             const PerformanceConfigAsmImplicitGemmGTCFwdXdlopsNHWC&) const final;
    PerformanceConfigAsmImplicitGemmGTCFwdXdlopsNHWC
    Search(const ConvolutionContext&, const AnyInvokeParams& invoke_ctx) const final;
    using SearchableSolver1::GetSolution;
    ConvSolution GetSolution(const ConvolutionContext& ctx,
                             const PerformanceConfigAsmImplicitGemmGTCFwdXdlopsNHWC& config,
                             bool disableConfigOverrideFromEnv) const final;
};

struct PerformanceConfigAsmImplicitGemmGTCBwdXdlopsNHWC : PerformanceConfigAsmImplicitGemmGTC
{
    PerformanceConfigAsmImplicitGemmGTCBwdXdlopsNHWC(std::string dir,
                                                     std::string layout,
                                                     std::string prec,
                                                     int b,
                                                     int e,
                                                     int mpb,
                                                     int npb,
                                                     int kpb,
                                                     int wtm,
                                                     int wtn,
                                                     int wtk,
                                                     int wsm,
                                                     int wsn,
                                                     int wrm,
                                                     int wrn,
                                                     int mh,
                                                     int vs,
                                                     int gks,
                                                     int me,
                                                     int pta,
                                                     std::initializer_list<int> ta_t,
                                                     std::initializer_list<int> ta_c,
                                                     std::initializer_list<int> tb_t,
                                                     std::initializer_list<int> tb_c,
                                                     bool spare = false)
        : PerformanceConfigAsmImplicitGemmGTC(dir,
                                              layout,
                                              prec,
                                              b,
                                              e,
                                              mpb,
                                              npb,
                                              kpb,
                                              wtm,
                                              wtn,
                                              wtk,
                                              wsm,
                                              wsn,
                                              wrm,
                                              wrn,
                                              mh,
                                              vs,
                                              gks,
                                              me,
                                              pta,
                                              ta_t,
                                              ta_c,
                                              tb_t,
                                              tb_c,
                                              spare)
    {
    }
    PerformanceConfigAsmImplicitGemmGTCBwdXdlopsNHWC(std::string dir,
                                                     std::string layout,
                                                     miopenDataType_t prec,
                                                     int b,
                                                     int e,
                                                     int mpb,
                                                     int npb,
                                                     int kpb,
                                                     int wtm,
                                                     int wtn,
                                                     int wtk,
                                                     int wsm,
                                                     int wsn,
                                                     int wrm,
                                                     int wrn,
                                                     int mh,
                                                     int vs,
                                                     int gks,
                                                     int me,
                                                     int pta,
                                                     std::initializer_list<int> ta_t,
                                                     std::initializer_list<int> ta_c,
                                                     std::initializer_list<int> tb_t,
                                                     std::initializer_list<int> tb_c,
                                                     bool spare = false)
        : PerformanceConfigAsmImplicitGemmGTC(dir,
                                              layout,
                                              prec,
                                              b,
                                              e,
                                              mpb,
                                              npb,
                                              kpb,
                                              wtm,
                                              wtn,
                                              wtk,
                                              wsm,
                                              wsn,
                                              wrm,
                                              wrn,
                                              mh,
                                              vs,
                                              gks,
                                              me,
                                              pta,
                                              ta_t,
                                              ta_c,
                                              tb_t,
                                              tb_c,
                                              spare)
    {
    }
    PerformanceConfigAsmImplicitGemmGTCBwdXdlopsNHWC()
        : PerformanceConfigAsmImplicitGemmGTCBwdXdlopsNHWC("fwd",
                                                           "nchw",
                                                           "fp32",
                                                           1,
                                                           1,
                                                           1,
                                                           1,
                                                           1,
                                                           1,
                                                           1,
                                                           1,
                                                           1,
                                                           1,
                                                           1,
                                                           1,
                                                           1,
                                                           1,
                                                           1,
                                                           1,
                                                           1,
                                                           {1, 1, 1, 1},
                                                           {1, 1, 1, 1},
                                                           {1, 1, 1, 1},
                                                           {1, 1, 1, 1},
                                                           false)
    {
    }
    PerformanceConfigAsmImplicitGemmGTCBwdXdlopsNHWC(bool spare)
        : PerformanceConfigAsmImplicitGemmGTCBwdXdlopsNHWC("fwd",
                                                           "nchw",
                                                           "fp32",
                                                           1,
                                                           1,
                                                           1,
                                                           1,
                                                           1,
                                                           1,
                                                           1,
                                                           1,
                                                           1,
                                                           1,
                                                           1,
                                                           1,
                                                           1,
                                                           1,
                                                           1,
                                                           1,
                                                           1,
                                                           {1, 1, 1, 1},
                                                           {1, 1, 1, 1},
                                                           {1, 1, 1, 1},
                                                           {1, 1, 1, 1},
                                                           spare)
    {
    }
    void HeuristicInit(const ConvolutionContext& ctx);
    bool SetNextValue(const ConvolutionContext& config);
    bool IsValidValue() const;
    bool IsValid(const ConvolutionContext& ctx) const;
};

struct ConvAsmImplicitGemmGTCDynamicBwdXdlopsNHWC
    : SearchableSolver1<PerformanceConfigAsmImplicitGemmGTCBwdXdlopsNHWC>
{
    const std::string& SolverDbId() const override
    {
        return GetSolverDbId<ConvAsmImplicitGemmGTCDynamicBwdXdlopsNHWC>();
    }

    bool IsApplicable(const ConvolutionContext& ctx) const override;
    bool IsDynamic() const override { return true; }
    size_t GetWorkspaceSize(const ConvolutionContext& ctx) const override;
    bool MayNeedWorkspace() const override { return true; }

    PerformanceConfigAsmImplicitGemmGTCBwdXdlopsNHWC
    GetPerformanceConfig(const ConvolutionContext&) const final;
    bool
    IsValidPerformanceConfig(const ConvolutionContext&,
                             const PerformanceConfigAsmImplicitGemmGTCBwdXdlopsNHWC&) const final;
    PerformanceConfigAsmImplicitGemmGTCBwdXdlopsNHWC
    Search(const ConvolutionContext&, const AnyInvokeParams& invoke_ctx) const final;
    using SearchableSolver1::GetSolution;
    ConvSolution GetSolution(const ConvolutionContext& ctx,
                             const PerformanceConfigAsmImplicitGemmGTCBwdXdlopsNHWC& config,
                             bool disableConfigOverrideFromEnv) const final;
};

struct PerformanceConfigAsmImplicitGemmGTCWrwXdlopsNHWC : PerformanceConfigAsmImplicitGemmGTC
{
    PerformanceConfigAsmImplicitGemmGTCWrwXdlopsNHWC(std::string dir,
                                                     std::string layout,
                                                     std::string prec,
                                                     int b,
                                                     int e,
                                                     int mpb,
                                                     int npb,
                                                     int kpb,
                                                     int wtm,
                                                     int wtn,
                                                     int wtk,
                                                     int wsm,
                                                     int wsn,
                                                     int wrm,
                                                     int wrn,
                                                     int mh,
                                                     int vs,
                                                     int gks,
                                                     int me,
                                                     int pta,
                                                     std::initializer_list<int> ta_t,
                                                     std::initializer_list<int> ta_c,
                                                     std::initializer_list<int> tb_t,
                                                     std::initializer_list<int> tb_c,
                                                     bool spare = false)
        : PerformanceConfigAsmImplicitGemmGTC(dir,
                                              layout,
                                              prec,
                                              b,
                                              e,
                                              mpb,
                                              npb,
                                              kpb,
                                              wtm,
                                              wtn,
                                              wtk,
                                              wsm,
                                              wsn,
                                              wrm,
                                              wrn,
                                              mh,
                                              vs,
                                              gks,
                                              me,
                                              pta,
                                              ta_t,
                                              ta_c,
                                              tb_t,
                                              tb_c,
                                              spare)
    {
    }
    PerformanceConfigAsmImplicitGemmGTCWrwXdlopsNHWC(std::string dir,
                                                     std::string layout,
                                                     miopenDataType_t prec,
                                                     int b,
                                                     int e,
                                                     int mpb,
                                                     int npb,
                                                     int kpb,
                                                     int wtm,
                                                     int wtn,
                                                     int wtk,
                                                     int wsm,
                                                     int wsn,
                                                     int wrm,
                                                     int wrn,
                                                     int mh,
                                                     int vs,
                                                     int gks,
                                                     int me,
                                                     int pta,
                                                     std::initializer_list<int> ta_t,
                                                     std::initializer_list<int> ta_c,
                                                     std::initializer_list<int> tb_t,
                                                     std::initializer_list<int> tb_c,
                                                     bool spare = false)
        : PerformanceConfigAsmImplicitGemmGTC(dir,
                                              layout,
                                              prec,
                                              b,
                                              e,
                                              mpb,
                                              npb,
                                              kpb,
                                              wtm,
                                              wtn,
                                              wtk,
                                              wsm,
                                              wsn,
                                              wrm,
                                              wrn,
                                              mh,
                                              vs,
                                              gks,
                                              me,
                                              pta,
                                              ta_t,
                                              ta_c,
                                              tb_t,
                                              tb_c,
                                              spare)
    {
    }
    PerformanceConfigAsmImplicitGemmGTCWrwXdlopsNHWC()
        : PerformanceConfigAsmImplicitGemmGTCWrwXdlopsNHWC("fwd",
                                                           "nchw",
                                                           "fp32",
                                                           1,
                                                           1,
                                                           1,
                                                           1,
                                                           1,
                                                           1,
                                                           1,
                                                           1,
                                                           1,
                                                           1,
                                                           1,
                                                           1,
                                                           1,
                                                           1,
                                                           1,
                                                           1,
                                                           1,
                                                           {1, 1, 1, 1},
                                                           {1, 1, 1, 1},
                                                           {1, 1, 1, 1},
                                                           {1, 1, 1, 1},
                                                           false)
    {
    }
    PerformanceConfigAsmImplicitGemmGTCWrwXdlopsNHWC(bool spare)
        : PerformanceConfigAsmImplicitGemmGTCWrwXdlopsNHWC("fwd",
                                                           "nchw",
                                                           "fp32",
                                                           1,
                                                           1,
                                                           1,
                                                           1,
                                                           1,
                                                           1,
                                                           1,
                                                           1,
                                                           1,
                                                           1,
                                                           1,
                                                           1,
                                                           1,
                                                           1,
                                                           1,
                                                           1,
                                                           1,
                                                           {1, 1, 1, 1},
                                                           {1, 1, 1, 1},
                                                           {1, 1, 1, 1},
                                                           {1, 1, 1, 1},
                                                           spare)
    {
    }

    void HeuristicInit(const ConvolutionContext& ctx);
    bool SetNextValue(const ConvolutionContext& config);
    bool IsValidValue() const;
    bool IsValid(const ConvolutionContext& ctx) const;
    size_t ComputeKernelOccupancy() const;

private:
    void SetParamsForKSplit(const ConvolutionContext& ctx, const size_t& occupancy);
};

struct ConvAsmImplicitGemmGTCDynamicWrwXdlopsNHWC
    : SearchableSolver1<PerformanceConfigAsmImplicitGemmGTCWrwXdlopsNHWC>
{
    const std::string& SolverDbId() const override
    {
        return GetSolverDbId<ConvAsmImplicitGemmGTCDynamicWrwXdlopsNHWC>();
    }

    bool IsApplicable(const ConvolutionContext& ctx) const override;
    bool IsDynamic() const override { return true; }
    size_t GetWorkspaceSize(const ConvolutionContext& ctx) const override;
    bool MayNeedWorkspace() const override { return true; }

    PerformanceConfigAsmImplicitGemmGTCWrwXdlopsNHWC
    GetPerformanceConfig(const ConvolutionContext&) const final;
    bool
    IsValidPerformanceConfig(const ConvolutionContext&,
                             const PerformanceConfigAsmImplicitGemmGTCWrwXdlopsNHWC&) const final;
    PerformanceConfigAsmImplicitGemmGTCWrwXdlopsNHWC
    Search(const ConvolutionContext&, const AnyInvokeParams& invoke_ctx) const final;
    using SearchableSolver1::GetSolution;
    ConvSolution GetSolution(const ConvolutionContext& ctx,
                             const PerformanceConfigAsmImplicitGemmGTCWrwXdlopsNHWC& config,
                             bool disableConfigOverrideFromEnv) const final;
};

struct AnySolver;

} // namespace solver
} // namespace miopen

struct mlo_construct_direct2D_fusion : mlo_construct_base
{
    mlo_construct_direct2D_fusion(miopen::conv::Direction dir, bool do_bias = false)
        : mlo_construct_base(dir, do_bias)
    {
    }
    mlo_construct_direct2D_fusion(const miopen::TensorDescriptor& in,
                                  const miopen::TensorDescriptor& weights,
                                  const miopen::TensorDescriptor& out,
                                  const miopen::ConvolutionDescriptor& conv,
                                  miopen::conv::Direction dir,
                                  bool do_bias = false)
        : mlo_construct_base(in, weights, out, conv, dir, do_bias)
    {
    }

    bool IsAutoTuneEnabled() const { return _search_params.do_search; }

    inline void mloCopyTo(miopen::ConvolutionContext& params) const /// TODO: get rid of this
    {
        params = _search_params;
    }
    miopen::solver::ConvSolution FindSolution(const std::vector<miopen::solver::AnySolver>& solvers,
                                              const miopen::AnyInvokeParams& invoke_ctx);
};

#endif // GUARD_MIOPEN_SOLVER_HPP_<|MERGE_RESOLUTION|>--- conflicted
+++ resolved
@@ -1133,19 +1133,15 @@
     }
 
     bool IsApplicable(const ConvolutionContext& ctx) const override;
+    size_t GetWorkspaceSize(const ConvolutionContext& params) const override;
+    bool MayNeedWorkspace() const override { return true; }
 
     PerformanceConvMlirIgemmXdlops GetPerformanceConfig(const ConvolutionContext& ctx) const final;
     bool IsValidPerformanceConfig(const ConvolutionContext& ctx,
                                   const PerformanceConvMlirIgemmXdlops& config) const final;
     PerformanceConvMlirIgemmXdlops Search(const ConvolutionContext&,
-<<<<<<< HEAD
                                           const AnyInvokeParams& invoke_ctx) const final;
     using SearchableSolver1::GetSolution;
-=======
-                                          const AnyInvokeParams& invoke_ctx) const;
-    size_t GetWorkspaceSize(const ConvolutionContext& params) const override;
-    bool MayNeedWorkspace() const override { return true; }
->>>>>>> 11872ac0
     ConvSolution GetSolution(const ConvolutionContext& ctx,
                              const PerformanceConvMlirIgemmXdlops& config,
                              bool disableConfigOverrideFromEnv) const final;
