--- conflicted
+++ resolved
@@ -1855,8 +1855,7 @@
     ConvSolution GetSolution(const ConvolutionContext& params) const;
 };
 
-<<<<<<< HEAD
-struct ConvBinWinogradUltraRxSf2x3 : ConvSolver
+struct ConvBinWinogradUltraRxSf2x3 final : ConvSolver
 {
     const std::string& SolverDbId() const override
     {
@@ -1870,11 +1869,7 @@
     ConvSolution GetSolution(const ConvolutionContext& params) const;
 };
 
-struct PerformanceConfigConvBinWinogradRxSf3x2
-    : Serializable<PerformanceConfigConvBinWinogradRxSf3x2>
-=======
 struct PerformanceConfigConvBinWinogradRxS : Serializable<PerformanceConfigConvBinWinogradRxS>
->>>>>>> 8b7e20c0
 {
     int n_groups;
     PerformanceConfigConvBinWinogradRxS(int n_groups_);
