--- conflicted
+++ resolved
@@ -2057,7 +2057,27 @@
     Search(const ConvolutionContext&, const AnyInvokeParams& invoke_ctx) const;
 };
 
-<<<<<<< HEAD
+struct ConvDirectNaiveConvFwd : SolverBase<ConvolutionContext>
+{
+    bool IsApplicable(const ConvolutionContext& ctx) const;
+    bool IsDynamic() const { return true; }
+    ConvSolution GetSolution(const ConvolutionContext& ctx) const;
+};
+
+struct ConvDirectNaiveConvBwd : SolverBase<ConvolutionContext>
+{
+    bool IsApplicable(const ConvolutionContext& ctx) const;
+    bool IsDynamic() const { return true; }
+    ConvSolution GetSolution(const ConvolutionContext& ctx) const;
+};
+
+struct ConvDirectNaiveConvWrw : SolverBase<ConvolutionContext>
+{
+    bool IsApplicable(const ConvolutionContext& ctx) const;
+    bool IsDynamic() const { return true; }
+    ConvSolution GetSolution(const ConvolutionContext& ctx) const;
+};
+
 struct GemmFwdBase : SolverBase<ConvolutionContext>
 {
     bool IsApplicable(const ExecutionContext&, const conv::ProblemDescription&) const;
@@ -2152,27 +2172,6 @@
     size_t GetWorkspaceSize(const ExecutionContext&, const conv::ProblemDescription&) const;
     bool IsApplicable(const ExecutionContext&, const conv::ProblemDescription&) const;
     ConvSolution GetSolution(const ExecutionContext&, const conv::ProblemDescription&) const;
-=======
-struct ConvDirectNaiveConvFwd : SolverBase<ConvolutionContext>
-{
-    bool IsApplicable(const ConvolutionContext& ctx) const;
-    bool IsDynamic() const { return true; }
-    ConvSolution GetSolution(const ConvolutionContext& ctx) const;
-};
-
-struct ConvDirectNaiveConvBwd : SolverBase<ConvolutionContext>
-{
-    bool IsApplicable(const ConvolutionContext& ctx) const;
-    bool IsDynamic() const { return true; }
-    ConvSolution GetSolution(const ConvolutionContext& ctx) const;
-};
-
-struct ConvDirectNaiveConvWrw : SolverBase<ConvolutionContext>
-{
-    bool IsApplicable(const ConvolutionContext& ctx) const;
-    bool IsDynamic() const { return true; }
-    ConvSolution GetSolution(const ConvolutionContext& ctx) const;
->>>>>>> 50866aca
 };
 
 struct AnySolver;
