--- conflicted
+++ resolved
@@ -934,18 +934,12 @@
 } // namespace solver
 } // namespace miopen
 
-<<<<<<< HEAD
-// MLO construct for ConvBiasBatchNormActiv
-struct mlo_construct_direct2D_fusion : mlo_construct_direct2D
-{
-=======
 struct mlo_construct_direct2D_fusion : mlo_construct_direct2D
 {
     mlo_construct_direct2D_fusion(int dir, bool do_bias = false)
         : mlo_construct_direct2D(dir, do_bias)
     {
     }
->>>>>>> df4896d1
     mlo_construct_direct2D_fusion(const miopen::TensorDescriptor& in,
                                   const miopen::TensorDescriptor& weights,
                                   const miopen::TensorDescriptor& out,
@@ -955,13 +949,6 @@
         : mlo_construct_direct2D(in, weights, out, conv, dir, do_bias)
     {
     }
-<<<<<<< HEAD
-    mlo_construct_direct2D_fusion(int dir, bool do_bias = false)
-        : mlo_construct_direct2D(dir, do_bias)
-    {
-    }
-=======
->>>>>>> df4896d1
 
     inline void mloCopyTo(miopen::ConvolutionContext& params) const /// TODO: get rid of this
     {
