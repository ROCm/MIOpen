/*******************************************************************************
 *
 * MIT License
 *
 * Copyright (c) 2017 Advanced Micro Devices, Inc.
 *
 * Permission is hereby granted, free of charge, to any person obtaining a copy
 * of this software and associated documentation files (the "Software"), to deal
 * in the Software without restriction, including without limitation the rights
 * to use, copy, modify, merge, publish, distribute, sublicense, and/or sell
 * copies of the Software, and to permit persons to whom the Software is
 * furnished to do so, subject to the following conditions:
 *
 * The above copyright notice and this permission notice shall be included in all
 * copies or substantial portions of the Software.
 *
 * THE SOFTWARE IS PROVIDED "AS IS", WITHOUT WARRANTY OF ANY KIND, EXPRESS OR
 * IMPLIED, INCLUDING BUT NOT LIMITED TO THE WARRANTIES OF MERCHANTABILITY,
 * FITNESS FOR A PARTICULAR PURPOSE AND NONINFRINGEMENT. IN NO EVENT SHALL THE
 * AUTHORS OR COPYRIGHT HOLDERS BE LIABLE FOR ANY CLAIM, DAMAGES OR OTHER
 * LIABILITY, WHETHER IN AN ACTION OF CONTRACT, TORT OR OTHERWISE, ARISING FROM,
 * OUT OF OR IN CONNECTION WITH THE SOFTWARE OR THE USE OR OTHER DEALINGS IN THE
 * SOFTWARE.
 *
 *******************************************************************************/

#ifndef GUARD_MIOPEN_SOLVER_HPP_
#define GUARD_MIOPEN_SOLVER_HPP_

#include <miopen/config.h>

#include <miopen/problem_description_base.hpp>
#include <miopen/conv_solution.hpp>
#include <miopen/logger.hpp>
#include <miopen/mlo_internal.hpp>
#include <miopen/legacy_exhaustive_search.hpp>
#include <miopen/rocm_features.hpp>
#include <miopen/type_name.hpp>
#include <miopen/miopen.h>
#include <miopen/buffer_info.hpp>

#include <boost/any.hpp>

#include <memory>
#include <string>
#include <vector>
#include <ostream>
#include <algorithm>
#include <initializer_list>

namespace miopen {

namespace debug {

/// If set to true, then always enable ConvDirectNaive* solver, regardless of environment value
/// MIOPEN_DEBUG_CONV_DIRECT_NAIVE_CONV_* that control enable/disable of these solvers.
/// Currently used during driver using naive kernel as gpu reference.
extern bool
    AlwaysEnableConvDirectNaive; // NOLINT (cppcoreguidelines-avoid-non-const-global-variables)

} // namespace debug

struct AnyInvokeParams;

namespace solver {
/// \todo Move wave_size into abstraction wich represent GPU information
const int wave_size = 64;
template <class Solver>
std::string ComputeSolverDbId(Solver)
{
    const auto& const_name = get_type_name<Solver>();
    auto idx               = const_name.find_last_of(':');
    auto name              = const_name.substr(idx + 1);
    std::replace(name.begin(), name.end(), ',', '-');
    name.erase(std::remove(name.begin(), name.end(), ' '), name.end());

    return name;
}

// This will retrieve the id of the solver to write to the database. By
// default it uses the class name. If the class is renamed, this function can
// overriden to keep the name to avoid DB corruption.
template <class Solver>
const std::string& SolverDbId(Solver solver)
{
    static const auto result = ComputeSolverDbId(solver);
    return result;
}

/// Base class for problem solvers.
///
/// Solvers are to be instantiated as const objects and shall not have any variable
/// internal state. Any non-const state information, if required, to be stored in the
/// solver-specific context objects.
///
/// There could be multiple solvers of the same algorithm for a problem config.
struct SolverBase
{
    virtual ~SolverBase() = default;

    /// Initializes performance config to the default values.
    /// The function may involve some heuristic to guess the best solution
    /// configuration. It is assumed that the function takes constant time
    /// to finish and does not run kernels to measure performance etc.
    /// The function shall always return valid config.
    /// Only implemented by SearchableSolvers
    /// PerformanceConfig GetPerformanceConfig(const ConvolutionContext&) const;

    /// Should return false if performance config is wrong for a problem.
    /// Main use is validation of values read from the perf db.
    /// Only implemented by SearchableSolvers
    /// bool IsValidPerformanceConfig(const Context&, const PerformanceConfig&) const
    /// {
    ///     return true; // Do not check by default.
    /// }

    /// Returns true if solution can work on given SW/HW platform (runtime/device)
    /// and provides correct result for the problem config.
    ///
    /// Every SolverBase which IsApplicable() for some problem config must be able to
    /// GetPerformanceConfig() so that GetSolution() would return valid
    /// solution for a problem (i.e. convolution). In other words, if a Solution
    /// says "I'm suitable" for a problem, it agrees to solve that problem correctly.
<<<<<<< HEAD
    virtual bool IsApplicable(const boost::any& ctx_) const = 0;
=======
    // Perhaps these two should throw indicating that the called function was not implemented by
    // the derived class, which would be an implementation bug.
>>>>>>> cb29a860

    /// [Informative as of Sep 2020] The minimum requirement for Dynamic Solvers:
    /// Batch size and input picture size (N, W, H) must NOT be compiled into the
    /// kernel(s) that consist a Solution. These must go into the kernel as a
    /// run-time parameters.
    virtual bool IsDynamic() const { return false; }

    /// [Informative as of Sep 2020] Returns an approximated value of the expected
    /// WTI or -2.0 when this value can't be computed. Tips:
    /// * Value 1.0 corresponds to the 100% utilization of HW capabilities as
    ///   if Direct computational algorithm is used.
    /// * [Notice] WTI may exceed 1.0 for highly optimized algorithms like Winograd.
    /// * @see https://github.com/ROCmSoftwarePlatform/MIOpen/issues/410
    virtual float GetWti(const boost::any& ctx_) const
    {
        std::ignore = ctx_;
        return -2.0;
    }

    // Returns the workspace size required by the solver for a given ConvolutionContext
    virtual size_t GetWorkspaceSize(const boost::any& ctx_) const
    {
        std::ignore = ctx_;
        return 0;
    }

    /// Takes problem config, optimization parameters and other info
    /// and computes information required to build and run the kernel(s).
    /// ConvSolution GetSolution(const ConvolutionContext& params) const;

    /// Searchable solvers provide a GetSolution that takes a Context and PerformanceConfig
    /// ConvSolution GetSolution(const ConvolutionContext& params,
    ///                          const PerformanceConfig& config) const;
};

struct PerformanceConfigConvAsm3x3U : Serializable<PerformanceConfigConvAsm3x3U>
{
    int limit_wave_cnt;        // [0..9]
    int filters_per_wave;      // [1..8]
    int output_lines_per_wave; // [1..8]

    PerformanceConfigConvAsm3x3U(int lwc, int fpw, int olpw);
    PerformanceConfigConvAsm3x3U() : PerformanceConfigConvAsm3x3U(-1, -1, -1) {}
    PerformanceConfigConvAsm3x3U(bool) : PerformanceConfigConvAsm3x3U(0, 1, 1) {}

    template <class Self, class F>
    static void Visit(Self&& self, F f)
    {
        f(self.limit_wave_cnt, "limit_wave_cnt");
        f(self.filters_per_wave, "filters_per_wave");
        f(self.output_lines_per_wave, "output_lines_per_wave");
    }

    void HeuristicInit(const ConvolutionContext& config);
    bool IsValidValue() const;
    bool SetNextValue(const ConvolutionContext& config);
    bool IsValid(const ConvolutionContext& config) const;
    bool operator==(const PerformanceConfigConvAsm3x3U& other) const;
    std::string ToString() const;
};

struct ConvAsm3x3U : SolverBase
{
    bool IsApplicable(const boost::any& ctx_) const override;
    PerformanceConfigConvAsm3x3U GetPerformanceConfig(const ConvolutionContext&) const;
    bool IsValidPerformanceConfig(const ConvolutionContext&,
                                  const PerformanceConfigConvAsm3x3U&) const;
    PerformanceConfigConvAsm3x3U Search(const ConvolutionContext&,
                                        const AnyInvokeParams& invoke_ctx) const;
    ConvSolution GetSolution(const ConvolutionContext& params,
                             const PerformanceConfigConvAsm3x3U& config,
                             bool disableConfigOverrideFromEnv = false) const;
};

struct PerformanceConfigConvAsm1x1U : Serializable<PerformanceConfigConvAsm1x1U>
{
    // ----------------- // Full set          Optimized       Spare
    // ----------------------------------------------------------------------------
    int read_size;        // [1..4]            <same>          <same>
    int k_mult;           // 1,[4,8,12..32]    2^n[8..32]      1,4
    int chunks_per_wave;  // [1..16]           [1..8]          <same>
    int chunk_size;       // 2^n[1..64]        2^n[16..64]     1,4
    int n_mult;           // [1..8]            [1..4]          <same>
    int c_mult;           // 2^n[1..32]        2^n[1..4]       <same>
    int waves_c_in_group; // [1..8]            [1..4]          <same>
    int waves_k_in_group; // 1,[2,4,8]         1,[2,4,8]       <same>
    bool use_spare_set;

    PerformanceConfigConvAsm1x1U(int, int, int, int, int, int, int, int, bool);
    PerformanceConfigConvAsm1x1U()
        : PerformanceConfigConvAsm1x1U(-1, -1, -1, -1, -1, -1, -1, -1, false)
    {
    }
    PerformanceConfigConvAsm1x1U(bool spare);

    template <class Self, class F>
    static void Visit(Self&& self, F f)
    {
        f(self.read_size, "read_size");
        f(self.k_mult, "k_mult");
        f(self.chunks_per_wave, "chunks_per_wave");
        f(self.chunk_size, "chunk_size");
        f(self.n_mult, "n_mult");
        f(self.c_mult, "c_mult");
        f(self.waves_c_in_group, "waves_c_in_group");
        f(self.waves_k_in_group, "waves_k_in_group");
    }

    // clang-format off
    int GetReadSize() const { return read_size; }
    int GetKMult() const { return k_mult; }
    int GetChunksPerWave() const { return chunks_per_wave; }
    int GetChunkSize() const { return chunk_size; }
    int GetNMult() const { return n_mult; }
    int GetCMult() const { return c_mult; }
    int GetWavesCInGroup() const { return waves_c_in_group; }
    int GetWavesKInGroup() const { return waves_k_in_group; }
    int GetNPerGpr() const { assert(chunk_size); return 64 / chunk_size; }
    // clang-format on

    void HeuristicInit(const ConvolutionContext& config);
    bool IsValidValue() const;
    bool SetNextValue(const ConvolutionContext& config);
    bool IsValid(const ConvolutionContext& config) const;
    bool operator==(const PerformanceConfigConvAsm1x1U& other) const;
    std::string ToString() const;
};

struct ConvAsm1x1U : SolverBase
{
    PerformanceConfigConvAsm1x1U GetPerformanceConfig(const ConvolutionContext&) const;
    bool IsValidPerformanceConfig(const ConvolutionContext&,
                                  const PerformanceConfigConvAsm1x1U&) const;
    PerformanceConfigConvAsm1x1U Search(const ConvolutionContext&,
                                        const AnyInvokeParams& invoke_ctx) const;
    bool IsApplicable(const boost::any& ctx_) const override;
    size_t GetWorkspaceSize(const boost::any& ctx_) const override;
    ConvSolution GetSolution(const ConvolutionContext& params,
                             const PerformanceConfigConvAsm1x1U& config,
                             bool disableConfigOverrideFromEnv = false) const;
};

struct PerformanceConfigConvBiasActivAsm1x1U : PerformanceConfigConvAsm1x1U
{
    PerformanceConfigConvBiasActivAsm1x1U(bool spare) : PerformanceConfigConvAsm1x1U(spare) {}
    PerformanceConfigConvBiasActivAsm1x1U()
        : PerformanceConfigConvAsm1x1U(-1, -1, -1, -1, -1, -1, -1, -1, false)
    {
    }
    bool IsValid(const ConvolutionContext& config) const;
    bool operator==(const PerformanceConfigConvBiasActivAsm1x1U& other) const;
};

using FusionProblemDescriptor = std::tuple<const ExecutionContext*,
                                           const std::vector<miopen::ProblemDescriptionBase>*,
                                           const std::vector<solver::Primitive>*>;
struct ConvBiasActivAsm1x1U : public SolverBase<FusionProblemDescriptor>, public ConvAsm1x1U
{
    inline bool IsApplicable(const FusionProblemDescriptor& problem) const
    {
        return IsApplicable(*std::get<0>(problem), *std::get<1>(problem), *std::get<2>(problem));
    }

    inline ConvSolution GetSolution(const FusionProblemDescriptor& problem,
                                    const PerformanceConfigConvBiasActivAsm1x1U& config,
                                    bool disableConfigOverrideFromEnv = false) const
    {
        return GetSolution(*std::get<0>(problem),
                           *std::get<1>(problem),
                           *std::get<2>(problem),
                           config,
                           disableConfigOverrideFromEnv);
    }

    PerformanceConfigConvBiasActivAsm1x1U GetPerformanceConfig(const ConvolutionContext&) const;

    PerformanceConfigConvBiasActivAsm1x1U Search(const ConvolutionContext&,
                                                 const AnyInvokeParams& invoke_ctx) const;
    ConvSolution GetSolution(const ExecutionContext& context,
                             const std::vector<miopen::ProblemDescriptionBase>& problems,
                             const std::vector<solver::Primitive>& prims,
                             const PerformanceConfigConvAsm1x1U& config,
                             bool disableConfigOverrideFromEnv = false) const;
    bool IsApplicable(const ExecutionContext& context,
                      const std::vector<miopen::ProblemDescriptionBase>& problems,
                      const std::vector<solver::Primitive>& prims) const;
};

struct PerformanceConfigConvAsm1x1UV2 : Serializable<PerformanceConfigConvAsm1x1UV2>
{
    // ----------------- // Full set          Optimized       Spare
    // ----------------------------------------------------------------------------
    int chunk_size;       // 2^n[1..64]        2^n[16..64]     <same>
    int dwords_per_ld;    // [1..4]            1,2,3           <same>
    int k_mult;           // [1..32]           8,16            1,2,3,4
    int c_mult;           // [1..32]           2^n[1..4]       <same>
    int n_mult;           // [1..32]           1,2             <same>
    int w_mult;           // [1..32]           1,2             <same>
    int h_mult;           // [1..32]           1,2             <same>
    int h_per_chunk;      // 2^n[1..64]        [2,4,8]         <same>
    int waves_k_in_group; // [1..8]            2,4             <same>
    int waves_c_in_group; // [1..8]            1,2             <same>
    bool use_spare_set;

    PerformanceConfigConvAsm1x1UV2(int, int, int, int, int, int, int, int, int, int, bool);
    PerformanceConfigConvAsm1x1UV2()
        : PerformanceConfigConvAsm1x1UV2(-1, -1, -1, -1, -1, -1, -1, -1, -1, -1, false)
    {
    }
    PerformanceConfigConvAsm1x1UV2(bool spare);

    template <class Self, class F>
    static void Visit(Self&& self, F f)
    {
        f(self.chunk_size, "chunk_size");
        f(self.dwords_per_ld, "dwords_per_ld");
        f(self.k_mult, "k_mult");
        f(self.c_mult, "c_mult");
        f(self.n_mult, "n_mult");
        f(self.w_mult, "w_mult");
        f(self.h_mult, "h_mult");
        f(self.h_per_chunk, "h_per_chunk");
        f(self.waves_k_in_group, "waves_k_in_group");
        f(self.waves_c_in_group, "waves_c_in_group");
    }

    // clang-format off
    int GetChunkSize() const { return chunk_size; }
    int GetDwordsPerLd() const { return dwords_per_ld; }
    int GetCMult() const { return c_mult; }
    int GetKMult() const { return k_mult; }
    int GetNMult() const { return n_mult; }
    int GetWMult() const { return w_mult; }
    int GetHMult() const { return h_mult; }
    int GetHPerChunk() const { return h_per_chunk; }
    int GetWavesCInGroup() const { return waves_c_in_group; }
    int GetWavesKInGroup() const { return waves_k_in_group; }
    int GetNPerGpr() const { assert(chunk_size); return 64 / chunk_size; }
    // clang-format on

    void HeuristicInit(const ConvolutionContext& config);
    bool IsValidValue() const;
    bool SetNextValue(const ConvolutionContext& config);
    bool IsValid(const ConvolutionContext& config) const;
    bool operator==(const PerformanceConfigConvAsm1x1UV2& other) const;
    std::string ToString() const;
};

struct ConvAsm1x1UV2 : SolverBase
{
    PerformanceConfigConvAsm1x1UV2 GetPerformanceConfig(const ConvolutionContext&) const;
    bool IsValidPerformanceConfig(const ConvolutionContext&,
                                  const PerformanceConfigConvAsm1x1UV2&) const;
    PerformanceConfigConvAsm1x1UV2 Search(const ConvolutionContext&,
                                          const AnyInvokeParams& invoke_ctx) const;
    bool IsApplicable(const boost::any& ctx_) const override;
    ConvSolution GetSolution(const ConvolutionContext& params,
                             const PerformanceConfigConvAsm1x1UV2& config,
                             bool disableConfigOverrideFromEnv = false) const;
};

struct ConvAsm5x10u2v2f1 : SolverBase
{
    bool IsApplicable(const boost::any& ctx_) const override;
    ConvSolution GetSolution(const ConvolutionContext& params) const;
};

struct ConvAsm5x10u2v2b1 : SolverBase
{
    bool IsApplicable(const boost::any& ctx_) const override;
    ConvSolution GetSolution(const ConvolutionContext& params) const;
};

struct ConvAsm7x7c3h224w224k64u2v2p3q3f1 : SolverBase
{
    bool IsApplicable(const boost::any& ctx_) const override;
    ConvSolution GetSolution(const ConvolutionContext& params) const;
};

struct ConvOclDirectFwd11x11 : SolverBase
{
    bool IsApplicable(const boost::any& ctx_) const override;
    ConvSolution GetSolution(const ConvolutionContext& params) const;
};

struct ConvOclDirectFwdGen : SolverBase
{
    bool IsApplicable(const boost::any& ctx_) const override;
    ConvSolution GetSolution(const ConvolutionContext& params) const;
};

struct PerformanceImplicitGemm : Serializable<PerformanceImplicitGemm>
{
    int BPerBlock; // 2^n[8..16]
    int KPerBlock; // 2^n[32..128]
    int EPerBlock; // 2^n[4..16]

    int GemmNRepeat; // == 2

    int GemmMPerThreadSubC; // 2^n[2..4]
    int GemmNPerThreadSubC; // 2^n[2..4]

    int GemmMLevel0Cluster; // 2^n[1..4]
    int GemmNLevel0Cluster; // 2^n[1..4]
    int GemmMLevel1Cluster; // 2^n[1..4]
    int GemmNLevel1Cluster; // 2^n[1..4]

    int InBlockCopyClusterLengths_E;  // 2^n[4..16]
    int InBlockCopyClusterLengths_B;  // 2^n[8..16]
    int InBlockCopyClusterLengths_N1; // 2^n[1..2]
    int InBlockCopyClusterLengths_N2; // 2^n[1..4]

    int WeiBlockCopyClusterLengths_E; // 2^n[1..4]
    int WeiBlockCopyClusterLengths_K; // 2^n[16..128]

    bool use_spare_set;

    PerformanceImplicitGemm(
        int, int, int, int, int, int, int, int, int, int, int, int, int, int, int, int, bool);

    PerformanceImplicitGemm()
        : PerformanceImplicitGemm(
              -1, -1, -1, -1, -1, -1, -1, -1, -1, -1, -1, -1, -1, -1, -1, -1, false)
    {
    }

    PerformanceImplicitGemm(bool spare);

    template <class Self, class F>
    static void Visit(Self&& self, F f)
    {
        f(self.BPerBlock, "BPerBlock");
        f(self.KPerBlock, "KPerBlock");
        f(self.EPerBlock, "EPerBlock");
        f(self.GemmNRepeat, "GemmNRepeat");
        f(self.GemmMPerThreadSubC, "GemmMPerThreadSubC");
        f(self.GemmNPerThreadSubC, "GemmNPerThreadSubC");
        f(self.GemmMLevel0Cluster, "GemmMLevel0Cluster");
        f(self.GemmNLevel0Cluster, "GemmNLevel0Cluster");
        f(self.GemmMLevel1Cluster, "GemmMLevel1Cluster");
        f(self.GemmNLevel1Cluster, "GemmNLevel1Cluster");
        f(self.InBlockCopyClusterLengths_E, "InBlockCopyClusterLengths_E");
        f(self.InBlockCopyClusterLengths_N1, "InBlockCopyClusterLengths_N1");
        f(self.InBlockCopyClusterLengths_B, "InBlockCopyClusterLengths_B");
        f(self.InBlockCopyClusterLengths_N2, "InBlockCopyClusterLengths_N2");
        f(self.WeiBlockCopyClusterLengths_E, "WeiBlockCopyClusterLengths_E");
        f(self.WeiBlockCopyClusterLengths_K, "WeiBlockCopyClusterLengths_K");
    }

    void HeuristicInit(const ConvolutionContext& config);
    bool IsValidValue() const;
    bool SetNextValue(const ConvolutionContext& config);
    bool IsValid(const ConvolutionContext& ctx) const;
    bool operator==(const PerformanceImplicitGemm& other) const;
    std::string ToString() const;
};

struct PerformanceImplicitGemmV4R1 : public PerformanceImplicitGemm
{
    PerformanceImplicitGemmV4R1(int a,
                                int b,
                                int c,
                                int d,
                                int e,
                                int f,
                                int g,
                                int h,
                                int i,
                                int j,
                                int k,
                                int l,
                                int m,
                                int n,
                                int o,
                                int p,
                                bool q)
        : PerformanceImplicitGemm(a, b, c, d, e, f, g, h, i, j, k, l, m, n, o, p, q)
    {
    }

    PerformanceImplicitGemmV4R1()
        : PerformanceImplicitGemmV4R1(
              -1, -1, -1, -1, -1, -1, -1, -1, -1, -1, -1, -1, -1, -1, -1, -1, false)
    {
    }

    PerformanceImplicitGemmV4R1(bool spare) : PerformanceImplicitGemm(spare) {}

    bool IsValid(const ConvolutionContext& ctx) const;
};

struct PerformanceImplicitGemmV4R4Fwd : Serializable<PerformanceImplicitGemmV4R4Fwd>
{
    int BlockSize;

    int GemmMPerBlock;
    int GemmNPerBlock;
    int GemmKPerBlock;

    int GemmMPerThread;
    int GemmNPerThread;

    bool use_spare_set;

    PerformanceImplicitGemmV4R4Fwd(int, int, int, int, int, int, bool);

    PerformanceImplicitGemmV4R4Fwd(int a, int b, int c, int d, int e, int f)
        : PerformanceImplicitGemmV4R4Fwd(a, b, c, d, e, f, false)
    {
    }

    PerformanceImplicitGemmV4R4Fwd() : PerformanceImplicitGemmV4R4Fwd(-1, -1, -1, -1, -1, -1, false)
    {
    }

    PerformanceImplicitGemmV4R4Fwd(bool spare);

    bool operator==(const PerformanceImplicitGemmV4R4Fwd& other) const;

    template <class Self, class F>
    static void Visit(Self&& self, F f)
    {
        f(self.BlockSize, "BlockSize");
        f(self.GemmMPerBlock, "GemmMPerBlock");
        f(self.GemmNPerBlock, "GemmNPerBlock");
        f(self.GemmKPerBlock, "GemmKPerBlock");
        f(self.GemmMPerThread, "GemmMPerThread");
        f(self.GemmNPerThread, "GemmNPerThread");
    }

    std::tuple<int, bool> CalculateGridSize(const ConvolutionContext& ctx) const;
    std::tuple<int, int, int, int, bool>
    CalculateBlockGemmPerformanceParameters(const ConvolutionContext& ctx) const;
    std::tuple<int, int, int, int, bool>
    CalculateGemmABlockCopyPerformanceParameters(const ConvolutionContext& ctx) const;
    std::tuple<int, int, int, int, bool>
    CalculateGemmBBlockCopyPerformanceParameters(const ConvolutionContext& ctx) const;
    std::tuple<int, bool>
    CalculateGemmCThreadCopyPerformanceParameters(const ConvolutionContext& ctx) const;
    std::tuple<std::size_t, bool> CalculateLdsNumberOfByte(const ConvolutionContext& ctx) const;
    bool IsValidValue() const;
    bool IsValid(const ConvolutionContext& ctx) const;
    void HeuristicInit(const ConvolutionContext& ctx);
    bool SetNextValue(const ConvolutionContext& config);
    std::string ToString() const;
};

struct PerformanceImplicitGemmV4R4WrW : Serializable<PerformanceImplicitGemmV4R4WrW>
{
    int BlockSize;

    int GemmMPerBlock;
    int GemmNPerBlock;
    int GemmKPerBlock;

    int GemmMPerThread;
    int GemmNPerThread;

    bool use_spare_set;

    PerformanceImplicitGemmV4R4WrW(int, int, int, int, int, int, bool);

    PerformanceImplicitGemmV4R4WrW(int a, int b, int c, int d, int e, int f)
        : PerformanceImplicitGemmV4R4WrW(a, b, c, d, e, f, false)
    {
    }

    PerformanceImplicitGemmV4R4WrW() : PerformanceImplicitGemmV4R4WrW(-1, -1, -1, -1, -1, -1, false)
    {
    }

    PerformanceImplicitGemmV4R4WrW(bool spare);

    bool operator==(const PerformanceImplicitGemmV4R4WrW& other) const;

    template <class Self, class F>
    static void Visit(Self&& self, F f)
    {
        f(self.BlockSize, "BlockSize");
        f(self.GemmMPerBlock, "GemmMPerBlock");
        f(self.GemmNPerBlock, "GemmNPerBlock");
        f(self.GemmKPerBlock, "GemmKPerBlock");
        f(self.GemmMPerThread, "GemmMPerThread");
        f(self.GemmNPerThread, "GemmNPerThread");
    }

    std::tuple<int, bool> CalculateGridSize(const ConvolutionContext& ctx) const;
    std::tuple<int, int, int, int, bool>
    CalculateBlockGemmPerformanceParameters(const ConvolutionContext& ctx) const;
    std::tuple<int, int, int, int, bool>
    CalculateGemmABlockCopyPerformanceParameters(const ConvolutionContext& ctx) const;
    std::tuple<int, int, int, int, bool>
    CalculateGemmBBlockCopyPerformanceParameters(const ConvolutionContext& ctx) const;
    std::tuple<int, bool>
    CalculateGemmCThreadCopyPerformanceParameters(const ConvolutionContext& ctx) const;
    std::tuple<std::size_t, bool> CalculateLdsNumberOfByte(const ConvolutionContext& ctx) const;
    bool IsValidValue() const;
    bool IsValid(const ConvolutionContext& ctx) const;
    void HeuristicInit(const ConvolutionContext& ctx);
    bool SetNextValue(const ConvolutionContext& config);
    std::string ToString() const;
};

struct PerformanceImplicitGemmBwdDataV1R1 : Serializable<PerformanceImplicitGemmBwdDataV1R1>
{
    int BlockSize;

    int GemmMPerBlock;
    int GemmNPerBlock;
    int GemmKPerBlock;

    int GemmMPerThread;
    int GemmNPerThread;

    bool use_spare_set;

    PerformanceImplicitGemmBwdDataV1R1(int, int, int, int, int, int, bool);

    PerformanceImplicitGemmBwdDataV1R1()
        : PerformanceImplicitGemmBwdDataV1R1(-1, -1, -1, -1, -1, -1, false)
    {
    }

    PerformanceImplicitGemmBwdDataV1R1(int a, int b, int c, int d, int e, int f)
        : PerformanceImplicitGemmBwdDataV1R1(a, b, c, d, e, f, false)
    {
    }

    PerformanceImplicitGemmBwdDataV1R1(bool spare);

    bool operator==(const PerformanceImplicitGemmBwdDataV1R1& other) const;

    template <class Self, class F>
    static void Visit(Self&& self, F f)
    {
        f(self.BlockSize, "BlockSize");
        f(self.GemmMPerBlock, "GemmMPerBlock");
        f(self.GemmNPerBlock, "GemmNPerBlock");
        f(self.GemmKPerBlock, "GemmKPerBlock");
        f(self.GemmMPerThread, "GemmMPerThread");
        f(self.GemmNPerThread, "GemmNPerThread");
    }

    std::tuple<int, bool> CalculateGridSize(const ConvolutionContext& ctx) const;
    std::tuple<int, int, int, int, bool>
    CalculateBlockGemmPerformanceParameters(const ConvolutionContext& ctx) const;
    std::tuple<int, int, int, int, bool>
    CalculateGemmABlockCopyPerformanceParameters(const ConvolutionContext& ctx) const;
    std::tuple<int, int, int, int, bool>
    CalculateGemmBBlockCopyPerformanceParameters(const ConvolutionContext& ctx) const;
    std::tuple<int, bool>
    CalculateGemmCThreadCopyPerformanceParameters(const ConvolutionContext& ctx) const;
    std::tuple<std::size_t, bool> CalculateLdsNumberOfByte(const ConvolutionContext& ctx) const;
    bool IsValidValue() const;
    bool IsValid(const ConvolutionContext& ctx) const;
    void HeuristicInit(const ConvolutionContext& ctx);
    bool SetNextValue(const ConvolutionContext& config);
    std::string ToString() const;
};

struct PerformanceImplicitGemmBwdDataV4R1 : Serializable<PerformanceImplicitGemmBwdDataV4R1>
{
    int BlockSize;

    int GemmMPerBlock;
    int GemmNPerBlock;
    int GemmKPerBlock;

    int GemmMPerThread;
    int GemmNPerThread;

    bool use_spare_set;

    PerformanceImplicitGemmBwdDataV4R1(int, int, int, int, int, int, bool);

    PerformanceImplicitGemmBwdDataV4R1()
        : PerformanceImplicitGemmBwdDataV4R1(-1, -1, -1, -1, -1, -1, false)
    {
    }

    PerformanceImplicitGemmBwdDataV4R1(int a, int b, int c, int d, int e, int f)
        : PerformanceImplicitGemmBwdDataV4R1(a, b, c, d, e, f, false)
    {
    }

    PerformanceImplicitGemmBwdDataV4R1(bool spare);

    bool operator==(const PerformanceImplicitGemmBwdDataV4R1& other) const;

    template <class Self, class F>
    static void Visit(Self&& self, F f)
    {
        f(self.BlockSize, "BlockSize");
        f(self.GemmMPerBlock, "GemmMPerBlock");
        f(self.GemmNPerBlock, "GemmNPerBlock");
        f(self.GemmKPerBlock, "GemmKPerBlock");
        f(self.GemmMPerThread, "GemmMPerThread");
        f(self.GemmNPerThread, "GemmNPerThread");
    }

    std::tuple<int, bool> CalculateGridSize(const ConvolutionContext& ctx) const;
    std::tuple<int, int, int, int, bool>
    CalculateBlockGemmPerformanceParameters(const ConvolutionContext& ctx) const;
    std::tuple<int, int, int, int, bool>
    CalculateGemmABlockCopyPerformanceParameters(const ConvolutionContext& ctx) const;
    std::tuple<int, int, int, int, bool>
    CalculateGemmBBlockCopyPerformanceParameters(const ConvolutionContext& ctx) const;
    std::tuple<int, bool>
    CalculateGemmCThreadCopyPerformanceParameters(const ConvolutionContext& ctx) const;
    std::tuple<std::size_t, bool> CalculateLdsNumberOfByte(const ConvolutionContext& ctx) const;
    bool IsValidValue() const;
    bool IsValid(const ConvolutionContext& ctx) const;
    void HeuristicInit(const ConvolutionContext& ctx);
    bool SetNextValue(const ConvolutionContext& config);
    std::string ToString() const;
};

struct PerformanceImplicitGemmBwdDataV4R1Xdlops
    : Serializable<PerformanceImplicitGemmBwdDataV4R1Xdlops>
{
    int GemmNPerBlock; // 2^n[8..16]
    int GemmMPerBlock; // 2^n[32..128]
    int GemmKPerBlock; // 2^n[4..16]

    int GemmKPACKSize; // 2^[1..4]

    int GemmMPerWave;
    int GemmNPerWave;

    // GemmAThreadCopyMoreGemmK is currently a fix value, is untunable
    bool GemmAThreadCopyMoreGemmK;
    bool GemmBThreadCopyMoreGemmKPack;

    bool use_spare_set;
    PerformanceImplicitGemmBwdDataV4R1Xdlops(int, int, int, int, int, int, bool, bool, bool);

    PerformanceImplicitGemmBwdDataV4R1Xdlops();
    PerformanceImplicitGemmBwdDataV4R1Xdlops(bool spare);
    PerformanceImplicitGemmBwdDataV4R1Xdlops(
        int a, int b, int c, int d, int e, int f, bool g, bool h)
        : PerformanceImplicitGemmBwdDataV4R1Xdlops(a, b, c, d, e, f, g, h, false)
    {
    }

    bool operator==(const PerformanceImplicitGemmBwdDataV4R1Xdlops& other) const;

    template <class Self, class F>
    static void Visit(Self&& self, F f)
    {
        f(self.GemmNPerBlock, "GemmNPerBlock");
        f(self.GemmMPerBlock, "GemmMPerBlock");
        f(self.GemmKPerBlock, "GemmKPerBlock");
        f(self.GemmKPACKSize, "GemmKPACKSize");
        f(self.GemmMPerWave, "GemmMPerWave");
        f(self.GemmNPerWave, "GemmNPerWave");
        f(self.GemmAThreadCopyMoreGemmK, "GemmAThreadCopyMoreGemmK");
        f(self.GemmBThreadCopyMoreGemmKPack, "GemmBThreadCopyMoreGemmKPack");
    }

    std::tuple<int, bool> CalculateGridSize(const ConvolutionContext& ctx) const;
    std::tuple<std::size_t, bool> CalculateLdsNumberOfByte(const ConvolutionContext& ctx) const;
    std::tuple<int, int, int, int, int, bool>
    CalculateGemmABlockCopyPerformanceParameters(const ConvolutionContext& ctx) const;
    std::tuple<int, int, int, int, int, bool>
    CalculateGemmBBlockCopyPerformanceParameters(const ConvolutionContext& ctx) const;
    bool IsValidValue() const;
    bool IsValid(const ConvolutionContext& ctx) const;
    bool IsReallyValid(const ConvolutionContext& ctx) const;
    bool IsFastToBeUsedForTuning(const ConvolutionContext& ctx) const;
    void HeuristicInit(const ConvolutionContext& ctx);
    bool SetNextValue(const ConvolutionContext& config);
    std::string ToString() const;
};

struct ConvHipImplicitGemmV4R1Fwd : SolverBase
{
    PerformanceImplicitGemmV4R1 GetPerformanceConfig(const ConvolutionContext& ctx) const;
    bool IsValidPerformanceConfig(const ConvolutionContext& ctx,
                                  const PerformanceImplicitGemmV4R1& c) const;

    bool IsApplicable(const boost::any& ctx_) const override;
    ConvSolution GetSolution(const ConvolutionContext& ctx,
                             const PerformanceImplicitGemmV4R1& config,
                             bool disableConfigOverrideFromEnv = false) const;

    PerformanceImplicitGemmV4R1 Search(const ConvolutionContext&,
                                       const AnyInvokeParams& invoke_ctx) const;
};

struct ConvHipImplicitGemmV4R4Fwd : SolverBase
{
    static std::tuple<int, int, int> CalculateGemmSize(const ConvolutionContext& ctx);
    bool IsApplicable(const boost::any& ctx_) const override;
    PerformanceImplicitGemmV4R4Fwd GetPerformanceConfig(const ConvolutionContext& ctx) const;
    bool IsValidPerformanceConfig(const ConvolutionContext& ctx,
                                  const PerformanceImplicitGemmV4R4Fwd& config) const;
    PerformanceImplicitGemmV4R4Fwd Search(const ConvolutionContext&,
                                          const AnyInvokeParams& invoke_ctx) const;
    ConvSolution GetSolution(const ConvolutionContext& ctx,
                             const PerformanceImplicitGemmV4R4Fwd& config,
                             bool disableConfigOverrideFromEnv = false) const;
};

struct PerformanceConvMlirIgemm : Serializable<PerformanceConvMlirIgemm>
{
    int BlockSize;
    int GemmMPerBlock;
    int GemmNPerBlock;
    int GemmKPerBlock;
    int GemmMPerThread;
    int GemmNPerThread;
    bool use_spare_set;

    /// \ref https://github.com/ROCmSoftwarePlatform/MIOpen/issues/1154
    static const PerformanceConvMlirIgemm& MlirHeuristicInitRequest();

    PerformanceConvMlirIgemm(int, int, int, int, int, int, bool);

    PerformanceConvMlirIgemm(int a, int b, int c, int d, int e, int f)
        : PerformanceConvMlirIgemm(a, b, c, d, e, f, false)
    {
    }

    PerformanceConvMlirIgemm() : PerformanceConvMlirIgemm(-1, -1, -1, -1, -1, -1, false) {}

    PerformanceConvMlirIgemm(bool spare);

    bool operator==(const PerformanceConvMlirIgemm& other) const;

    template <class Self, class F>
    static void Visit(Self&& self, F f)
    {
        f(self.BlockSize, "BlockSize");
        f(self.GemmMPerBlock, "GemmMPerBlock");
        f(self.GemmNPerBlock, "GemmNPerBlock");
        f(self.GemmKPerBlock, "GemmKPerBlock");
        f(self.GemmMPerThread, "GemmMPerThread");
        f(self.GemmNPerThread, "GemmNPerThread");
    }

    bool IsValid(const ConvolutionContext& ctx) const;
    bool SetNextValue(const ConvolutionContext& config);
    std::string ToString() const;
};

struct ConvMlirIgemmFwd : SolverBase
{
    bool IsApplicable(const boost::any& ctx_) const override;
    PerformanceConvMlirIgemm GetPerformanceConfig(const ConvolutionContext& ctx) const;
    bool IsValidPerformanceConfig(const ConvolutionContext& ctx,
                                  const PerformanceConvMlirIgemm& config) const;
    PerformanceConvMlirIgemm Search(const ConvolutionContext&,
                                    const AnyInvokeParams& invoke_ctx) const;
    ConvSolution GetSolution(const ConvolutionContext& ctx,
                             const PerformanceConvMlirIgemm& config,
                             bool disableConfigOverrideFromEnv = false) const;
};

struct PerformanceConvMlirIgemmXdlops : Serializable<PerformanceConvMlirIgemmXdlops>
{
    int GemmMPerBlock; // 2^n[32..128]
    int GemmNPerBlock; // 2^n[8..16]
    int GemmKPerBlock; // 2^n[4..16]
    int GemmMPerWave;
    int GemmNPerWave;
    int GemmKPACKSize; // 2^[1..4]

    // GemmAThreadCopyMoreGemmK is currently a fix value, is untunable
    bool GemmAThreadCopyMoreGemmK;
    bool GemmBThreadCopyMoreGemmKPack;

    bool use_spare_set;

    /// \ref https://github.com/ROCmSoftwarePlatform/MIOpen/issues/1154
    static const PerformanceConvMlirIgemmXdlops& MlirHeuristicInitRequest();

    PerformanceConvMlirIgemmXdlops(int, int, int, int, int, int, bool, bool, bool);

    PerformanceConvMlirIgemmXdlops();
    PerformanceConvMlirIgemmXdlops(bool spare);
    PerformanceConvMlirIgemmXdlops(int a, int b, int c, int d, int e, int f, bool g, bool h)
        : PerformanceConvMlirIgemmXdlops(a, b, c, d, e, f, g, h, false)
    {
    }

    bool operator==(const PerformanceConvMlirIgemmXdlops& other) const;

    template <class Self, class F>
    static void Visit(Self&& self, F f)
    {
        f(self.GemmNPerBlock, "GemmNPerBlock");
        f(self.GemmMPerBlock, "GemmMPerBlock");
        f(self.GemmKPerBlock, "GemmKPerBlock");
        f(self.GemmMPerWave, "GemmMPerWave");
        f(self.GemmNPerWave, "GemmNPerWave");
        f(self.GemmKPACKSize, "GemmKPACKSize");
        f(self.GemmAThreadCopyMoreGemmK, "GemmAThreadCopyMoreGemmK");
        f(self.GemmBThreadCopyMoreGemmKPack, "GemmBThreadCopyMoreGemmKPack");
    }

    bool IsValid(const ConvolutionContext& ctx) const;
    bool SetNextValue(const ConvolutionContext& config);
    std::string ToString() const;
};

struct ConvMlirIgemmFwdXdlops : SolverBase
{
    bool IsApplicable(const boost::any& ctx_) const override;
    ConvSolution GetSolution(const ConvolutionContext& ctx) const;
    PerformanceConvMlirIgemmXdlops GetPerformanceConfig(const ConvolutionContext& ctx) const;
    bool IsValidPerformanceConfig(const ConvolutionContext& ctx,
                                  const PerformanceConvMlirIgemmXdlops& config) const;
    PerformanceConvMlirIgemmXdlops Search(const ConvolutionContext&,
                                          const AnyInvokeParams& invoke_ctx) const;
    ConvSolution GetSolution(const ConvolutionContext& ctx,
                             const PerformanceConvMlirIgemmXdlops& config,
                             bool disableConfigOverrideFromEnv = false) const;
};

struct PerformanceImplicitGemmV4R4GenXdlopsFwdFp32
    : Serializable<PerformanceImplicitGemmV4R4GenXdlopsFwdFp32>
{
    int GemmMPerBlock; // 2^n[32..128]
    int GemmNPerBlock; // 2^n[8..16]
    int GemmKPerBlock; // 2^n[4..16]

    int GemmMPerWave; // [4, 16, 32, 64]
    int GemmNPerWave; // [4, 16, 32, 64]

    bool use_spare_set;

    PerformanceImplicitGemmV4R4GenXdlopsFwdFp32(int, int, int, int, int, bool);

    PerformanceImplicitGemmV4R4GenXdlopsFwdFp32()
        : PerformanceImplicitGemmV4R4GenXdlopsFwdFp32(-1, -1, -1, -1, -1, false)
    {
    }

    PerformanceImplicitGemmV4R4GenXdlopsFwdFp32(bool spare);

    template <class Self, class F>
    static void Visit(Self&& self, F f)
    {
        f(self.GemmMPerBlock, "GemmMPerBlock");
        f(self.GemmNPerBlock, "GemmNPerBlock");
        f(self.GemmKPerBlock, "GemmKPerBlock");
        f(self.GemmMPerWave, "GemmMPerWave");
        f(self.GemmNPerWave, "GemmNPerWave");
    }

    void HeuristicInit(const ConvolutionContext& ctx);
    bool IsValidValue() const;
    bool SetNextValue(const ConvolutionContext& config);
    bool IsValid(const ConvolutionContext& ctx) const;
    bool operator==(const PerformanceImplicitGemmV4R4GenXdlopsFwdFp32& other) const;
    std::string ToString() const;

    std::tuple<int, int, int, int, bool>
    CalculateGemmABlockCopyPerformanceParameters(const ConvolutionContext& ctx) const;
    std::tuple<int, int, int, int, bool>
    CalculateGemmBBlockCopyPerformanceParameters(const ConvolutionContext& ctx) const;
    std::tuple<std::size_t, bool> CalculateLdsNumberOfByte(const ConvolutionContext& ctx) const;
};

struct ConvHipImplicitGemmV4R4WrW : SolverBase
{
    static std::tuple<int, int, int> CalculateGemmSize(const ConvolutionContext& ctx);
    bool IsApplicable(const boost::any& ctx_) const override;
    PerformanceImplicitGemmV4R4WrW GetPerformanceConfig(const ConvolutionContext& ctx) const;
    bool IsValidPerformanceConfig(const ConvolutionContext& ctx,
                                  const PerformanceImplicitGemmV4R4WrW& config) const;
    PerformanceImplicitGemmV4R4WrW Search(const ConvolutionContext&,
                                          const AnyInvokeParams& invoke_ctx) const;
    ConvSolution GetSolution(const ConvolutionContext& ctx,
                             const PerformanceImplicitGemmV4R4WrW& config,
                             bool disableConfigOverrideFromEnv = false) const;
};

struct ConvMlirIgemmWrW : SolverBase
{
    bool IsApplicable(const boost::any& ctx_) const override;
    PerformanceConvMlirIgemm GetPerformanceConfig(const ConvolutionContext& ctx) const;
    bool IsValidPerformanceConfig(const ConvolutionContext& ctx,
                                  const PerformanceConvMlirIgemm& config) const;
    PerformanceConvMlirIgemm Search(const ConvolutionContext&,
                                    const AnyInvokeParams& invoke_ctx) const;
    ConvSolution GetSolution(const ConvolutionContext& ctx,
                             const PerformanceConvMlirIgemm& config,
                             bool disableConfigOverrideFromEnv = false) const;
};

struct ConvMlirIgemmWrWXdlops : SolverBase
{
    bool IsApplicable(const boost::any& ctx_) const override;
    PerformanceConvMlirIgemmXdlops GetPerformanceConfig(const ConvolutionContext& ctx) const;
    bool IsValidPerformanceConfig(const ConvolutionContext& ctx,
                                  const PerformanceConvMlirIgemmXdlops& config) const;
    PerformanceConvMlirIgemmXdlops Search(const ConvolutionContext&,
                                          const AnyInvokeParams& invoke_ctx) const;
    ConvSolution GetSolution(const ConvolutionContext& ctx,
                             const PerformanceConvMlirIgemmXdlops& config,
                             bool disableConfigOverrideFromEnv = false) const;
};

struct PerformanceImplicitGemmXdlops : Serializable<PerformanceImplicitGemmXdlops>
{
    int BPerBlock; // 2^n[8..16]
    int KPerBlock; // 2^n[32..128]
    int EPerBlock; // 2^n[4..16]
    int EBlocks;   // 2*n[1..64]
    int EPACKSize; // 2*n[1..4] // 1 - fp32; 2,4 - bfp16; 4 - fp16

    int GemmMPerWave;
    int GemmNPerWave;

    int InBlockCopyClusterLengths_E; // 2^n[4..16]
    int InBlockCopyClusterLengths_B; // 2^n[8..16]

    int WeiBlockCopyClusterLengths_E; // 2^n[1..4]
    int WeiBlockCopyClusterLengths_K; // 2^n[16..128]

    bool use_spare_set;

    PerformanceImplicitGemmXdlops(int, int, int, int, int, int, int, int, int, int, int, bool);

    PerformanceImplicitGemmXdlops()
        : PerformanceImplicitGemmXdlops(-1, -1, -1, -1, -1, -1, -1, -1, -1, -1, -1, false)
    {
    }

    PerformanceImplicitGemmXdlops(bool spare);

    template <class Self, class F>
    static void Visit(Self&& self, F f)
    {
        f(self.BPerBlock, "BPerBlock");
        f(self.KPerBlock, "KPerBlock");
        f(self.EPerBlock, "EPerBlock");
        f(self.EBlocks, "EBlocks");
        f(self.EPACKSize, "EPACKSize");
        f(self.GemmMPerWave, "GemmMPerWave");
        f(self.GemmNPerWave, "GemmNPerWave");
        f(self.InBlockCopyClusterLengths_E, "InBlockCopyClusterLengths_E");
        f(self.InBlockCopyClusterLengths_B, "InBlockCopyClusterLengths_B");
        f(self.WeiBlockCopyClusterLengths_E, "WeiBlockCopyClusterLengths_E");
        f(self.WeiBlockCopyClusterLengths_K, "WeiBlockCopyClusterLengths_K");
    }

    void HeuristicInit(const ConvolutionContext& ctx);
    bool IsValidValue() const;
    bool SetNextValue(const ConvolutionContext& config);
    bool IsValid(const ConvolutionContext& ctx) const;
    bool operator==(const PerformanceImplicitGemmXdlops& other) const;
    std::string ToString() const;
};

struct PerformanceImplicitGemmForwardV4R4Xdlops
    : Serializable<PerformanceImplicitGemmForwardV4R4Xdlops>
{
    int GemmMPerBlock;
    int GemmNPerBlock;
    int GemmKPerBlock;
    int GemmMPerWave;
    int GemmNPerWave;
    int GemmKPack;
    bool GemmAThreadCopyMoreGemmK;
    bool GemmBThreadCopyMoreGemmKPack;
    int GemmBThreadDataPerRead_GemmN;

    PerformanceImplicitGemmForwardV4R4Xdlops(int, int, int, int, int, int, bool, bool, int);
    PerformanceImplicitGemmForwardV4R4Xdlops();
    PerformanceImplicitGemmForwardV4R4Xdlops(bool) : PerformanceImplicitGemmForwardV4R4Xdlops() {}

    template <class Self, class F>
    static void Visit(Self&& self, F f)
    {
        f(self.GemmMPerBlock, "GemmMPerBlock");
        f(self.GemmNPerBlock, "GemmNPerBlock");
        f(self.GemmKPerBlock, "GemmKPerBlock");
        f(self.GemmMPerWave, "GemmMPerWave");
        f(self.GemmNPerWave, "GemmNPerWave");
        f(self.GemmKPack, "GemmKPack");
        f(self.GemmAThreadCopyMoreGemmK, "GemmAThreadCopyMoreGemmK");
        f(self.GemmBThreadCopyMoreGemmKPack, "GemmBThreadCopyMoreGemmKPack");
        f(self.GemmBThreadDataPerRead_GemmN, "GemmBThreadDataPerRead_GemmN");
    }

    bool operator==(const PerformanceImplicitGemmForwardV4R4Xdlops& other) const;
    std::string ToString() const;

    void HeuristicInit(const ConvolutionContext& ctx);
    bool SetNextValue(const ConvolutionContext& config);
    bool IsValidValue() const;
    bool IsValid(const ConvolutionContext& ctx) const;
    bool IsReallyValid(const ConvolutionContext& ctx) const;
    bool IsFastToBeUsedForTuning(const ConvolutionContext& ctx) const;

    std::tuple<int, bool> CalculateBlockSize() const;
    std::tuple<int, bool> CalculateGridSize(const ConvolutionContext& ctx) const;
    std::tuple<int, int, int, int, int, bool>
    CalculateGemmABlockCopyPerformanceParameters(const ConvolutionContext& ctx) const;
    std::tuple<int, int, int, int, int, bool>
    CalculateGemmBBlockCopyPerformanceParameters(const ConvolutionContext& ctx) const;
    std::tuple<std::size_t, bool> CalculateLdsNumberOfByte(const ConvolutionContext& ctx) const;
};

struct PerformanceImplicitGemmForwardV4R5Xdlops
    : Serializable<PerformanceImplicitGemmForwardV4R5Xdlops>
{
    int GemmMPerBlock;
    int GemmNPerBlock;
    int GemmKPerBlock;
    int GemmMPerWave;
    int GemmNPerWave;
    int GemmKPack;
    bool GemmAThreadCopyMoreGemmK;
    bool GemmBThreadCopyMoreGemmKPack;
    int GemmBThreadDataPerRead_GemmN;

    bool use_spare_set;

    PerformanceImplicitGemmForwardV4R5Xdlops(int, int, int, int, int, int, bool, bool, int, bool);
    PerformanceImplicitGemmForwardV4R5Xdlops();
    PerformanceImplicitGemmForwardV4R5Xdlops(bool spare);

    PerformanceImplicitGemmForwardV4R5Xdlops(
        int a, int b, int c, int d, int e, int f, bool g, bool h, int i)
        : PerformanceImplicitGemmForwardV4R5Xdlops(a, b, c, d, e, f, g, h, i, false)
    {
    }

    template <class Self, class F>
    static void Visit(Self&& self, F f)
    {
        f(self.GemmMPerBlock, "GemmMPerBlock");
        f(self.GemmNPerBlock, "GemmNPerBlock");
        f(self.GemmKPerBlock, "GemmKPerBlock");
        f(self.GemmMPerWave, "GemmMPerWave");
        f(self.GemmNPerWave, "GemmNPerWave");
        f(self.GemmKPack, "GemmKPack");
        f(self.GemmAThreadCopyMoreGemmK, "GemmAThreadCopyMoreGemmK");
        f(self.GemmBThreadCopyMoreGemmKPack, "GemmBThreadCopyMoreGemmKPack");
        f(self.GemmBThreadDataPerRead_GemmN, "GemmBThreadDataPerRead_GemmN");
    }

    bool operator==(const PerformanceImplicitGemmForwardV4R5Xdlops& other) const;
    std::string ToString() const;

    void HeuristicInit(const ConvolutionContext& ctx);
    bool SetNextValue(const ConvolutionContext& config);
    bool IsValidValue() const;
    bool IsValid(const ConvolutionContext& ctx) const;
    bool IsReallyValid(const ConvolutionContext& ctx) const;
    bool IsFastToBeUsedForTuning(const ConvolutionContext& ctx) const;

    std::tuple<int, bool> CalculateBlockSize() const;
    std::tuple<int, bool> CalculateGridSize(const ConvolutionContext& ctx) const;
    std::tuple<int, int, int, int, int, bool>
    CalculateGemmABlockCopyPerformanceParameters(const ConvolutionContext& ctx) const;
    std::tuple<int, int, int, int, int, bool>
    CalculateGemmBBlockCopyPerformanceParameters(const ConvolutionContext& ctx) const;
    std::tuple<std::size_t, bool> CalculateLdsNumberOfByte(const ConvolutionContext& ctx) const;
};

struct PerformanceImplicitGemmForwardV4R4Xdlops_Padded_Gemm
    : Serializable<PerformanceImplicitGemmForwardV4R4Xdlops_Padded_Gemm>
{
    int GemmMPerBlock;
    int GemmNPerBlock;
    int GemmKPerBlock;
    int GemmMPerWave;
    int GemmNPerWave;
    int GemmKPack;
    int GemmMFactor;
    int GemmNFactor;
    int GemmKFactor;
    bool GemmAThreadCopyMoreGemmK;
    bool GemmBThreadCopyMoreGemmKPack;
    int GemmBThreadDataPerRead_GemmN;

    PerformanceImplicitGemmForwardV4R4Xdlops_Padded_Gemm(
        int, int, int, int, int, int, int, int, int, bool, bool, int);
    PerformanceImplicitGemmForwardV4R4Xdlops_Padded_Gemm();
    PerformanceImplicitGemmForwardV4R4Xdlops_Padded_Gemm(bool)
        : PerformanceImplicitGemmForwardV4R4Xdlops_Padded_Gemm()
    {
    }

    template <class Self, class F>
    static void Visit(Self&& self, F f)
    {
        f(self.GemmMPerBlock, "GemmMPerBlock");
        f(self.GemmNPerBlock, "GemmNPerBlock");
        f(self.GemmKPerBlock, "GemmKPerBlock");
        f(self.GemmMPerWave, "GemmMPerWave");
        f(self.GemmNPerWave, "GemmNPerWave");
        f(self.GemmKPack, "GemmKPack");
        f(self.GemmMFactor, "GemmMFactor");
        f(self.GemmNFactor, "GemmNFactor");
        f(self.GemmKFactor, "GemmKFactor");
        f(self.GemmAThreadCopyMoreGemmK, "GemmAThreadCopyMoreGemmK");
        f(self.GemmBThreadCopyMoreGemmKPack, "GemmBThreadCopyMoreGemmKPack");
        f(self.GemmBThreadDataPerRead_GemmN, "GemmBThreadDataPerRead_GemmN");
    }

    bool operator==(const PerformanceImplicitGemmForwardV4R4Xdlops_Padded_Gemm& other) const;
    std::string ToString() const;

    void HeuristicInit(const ConvolutionContext& ctx);
    bool SetNextValue(const ConvolutionContext& config);
    bool IsValidValue() const;
    bool IsValid(const ConvolutionContext& ctx) const;
    bool IsReallyValid(const ConvolutionContext& ctx) const;
    bool IsFastToBeUsedForTuning(const ConvolutionContext& ctx) const;

    std::tuple<int, bool> CalculateBlockSize() const;
    std::tuple<int, bool> CalculateGridSize(const ConvolutionContext& ctx) const;
    std::tuple<int, int, int, int, int, bool>
    CalculateGemmABlockCopyPerformanceParameters(const ConvolutionContext& ctx) const;
    std::tuple<int, int, int, int, int, bool>
    CalculateGemmBBlockCopyPerformanceParameters(const ConvolutionContext& ctx) const;
    std::tuple<std::size_t, bool> CalculateLdsNumberOfByte(const ConvolutionContext& ctx) const;
};

struct PerformanceImplicitGemmBwdV1R1Xdlops : Serializable<PerformanceImplicitGemmBwdV1R1Xdlops>
{
    int GemmMPerBlock;
    int GemmNPerBlock;
    int GemmKPerBlock;
    int GemmMPerWave;
    int GemmNPerWave;
    int GemmKPack;
    bool GemmAThreadCopyMoreGemmK;
    bool GemmBThreadCopyMoreGemmKPack;

    PerformanceImplicitGemmBwdV1R1Xdlops(int, int, int, int, int, int, bool, bool);
    PerformanceImplicitGemmBwdV1R1Xdlops();
    PerformanceImplicitGemmBwdV1R1Xdlops(bool) : PerformanceImplicitGemmBwdV1R1Xdlops() {}

    template <class Self, class F>
    static void Visit(Self&& self, F f)
    {
        f(self.GemmMPerBlock, "GemmMPerBlock");
        f(self.GemmNPerBlock, "GemmNPerBlock");
        f(self.GemmKPerBlock, "GemmKPerBlock");
        f(self.GemmMPerWave, "GemmMPerWave");
        f(self.GemmNPerWave, "GemmNPerWave");
        f(self.GemmKPack, "GemmKPack");
        f(self.GemmAThreadCopyMoreGemmK, "GemmAThreadCopyMoreGemmK");
        f(self.GemmBThreadCopyMoreGemmKPack, "GemmBThreadCopyMoreGemmKPack");
    }

    bool operator==(const PerformanceImplicitGemmBwdV1R1Xdlops& other) const;
    std::string ToString() const;

    void HeuristicInit(const ConvolutionContext& ctx);
    bool SetNextValue(const ConvolutionContext& config);
    bool IsValidValue() const;
    bool IsValid(const ConvolutionContext& ctx) const;
    bool IsReallyValid(const ConvolutionContext& ctx) const;
    bool IsFastToBeUsedForTuning(const ConvolutionContext& ctx) const;

    std::tuple<int, bool> CalculateBlockSize() const;
    std::tuple<int, bool> CalculateGridSize(const ConvolutionContext& ctx) const;
    std::tuple<int, int, int, int, int, bool>
    CalculateGemmABlockCopyPerformanceParameters(const ConvolutionContext& ctx) const;
    std::tuple<int, int, int, int, int, bool>
    CalculateGemmBBlockCopyPerformanceParameters(const ConvolutionContext& ctx) const;
    std::tuple<std::size_t, bool> CalculateLdsNumberOfByte(const ConvolutionContext& ctx) const;
};

struct ConvHipImplicitGemmForwardV4R4Xdlops : SolverBase
{
    static std::tuple<int, int, int, int> CalculateGemmSize(const ConvolutionContext& ctx);
    PerformanceImplicitGemmForwardV4R4Xdlops
    GetPerformanceConfig(const ConvolutionContext& ctx) const;
    bool IsValidPerformanceConfig(const ConvolutionContext& ctx,
                                  const PerformanceImplicitGemmForwardV4R4Xdlops& c) const;
    bool IsApplicable(const boost::any& ctx_) const override;
    ConvSolution GetSolution(const ConvolutionContext& ctx,
                             const PerformanceImplicitGemmForwardV4R4Xdlops& config,
                             bool disableConfigOverrideFromEnv = false) const;

    PerformanceImplicitGemmForwardV4R4Xdlops Search(const ConvolutionContext&,
                                                    const AnyInvokeParams& invoke_ctx) const;
};

struct ConvHipImplicitGemmForwardV4R4Xdlops_Padded_Gemm : SolverBase
{
    static std::tuple<int, int, int, int, int, int, int> CalculateGemmSize(
        const ConvolutionContext& ctx, int GemmMFactor, int GemmNFactor, int GemmKFactor);
    PerformanceImplicitGemmForwardV4R4Xdlops_Padded_Gemm
    GetPerformanceConfig(const ConvolutionContext& ctx) const;
    bool
    IsValidPerformanceConfig(const ConvolutionContext& ctx,
                             const PerformanceImplicitGemmForwardV4R4Xdlops_Padded_Gemm& c) const;
    bool IsApplicable(const boost::any& ctx_) const override;
    ConvSolution GetSolution(const ConvolutionContext& ctx,
                             const PerformanceImplicitGemmForwardV4R4Xdlops_Padded_Gemm& config,
                             bool disableConfigOverrideFromEnv = false) const;

    PerformanceImplicitGemmForwardV4R4Xdlops_Padded_Gemm
    Search(const ConvolutionContext&, const AnyInvokeParams& invoke_ctx) const;
};

struct ConvHipImplicitGemmForwardV4R5Xdlops : SolverBase
{
    PerformanceImplicitGemmForwardV4R5Xdlops
    GetPerformanceConfig(const ConvolutionContext& ctx) const;
    bool IsValidPerformanceConfig(const ConvolutionContext& ctx,
                                  const PerformanceImplicitGemmForwardV4R5Xdlops& c) const;
    bool IsApplicable(const boost::any& ctx_) const override;
    ConvSolution GetSolution(const ConvolutionContext& ctx,
                             const PerformanceImplicitGemmForwardV4R5Xdlops& config,
                             bool disableConfigOverrideFromEnv = false) const;
    PerformanceImplicitGemmForwardV4R5Xdlops Search(const ConvolutionContext&,
                                                    const AnyInvokeParams& invoke_ctx) const;
};

struct PerformanceImplicitGemmV4R4GenXdlopsWrWFp32
    : Serializable<PerformanceImplicitGemmV4R4GenXdlopsWrWFp32>
{
    int GemmMPerBlock; // 2^n[32..128]
    int GemmNPerBlock; // 2^n[8..16]
    int GemmKPerBlock; // 2^n[4..16]
    int GemmKBlocks;   // 2^n[1..64]

    int GemmMPerWave; // [4, 16, 32, 64]
    int GemmNPerWave; // [4, 16, 32, 64]

    bool use_spare_set;

    PerformanceImplicitGemmV4R4GenXdlopsWrWFp32(int, int, int, int, int, int, bool);

    PerformanceImplicitGemmV4R4GenXdlopsWrWFp32()
        : PerformanceImplicitGemmV4R4GenXdlopsWrWFp32(-1, -1, -1, -1, -1, -1, false)
    {
    }

    PerformanceImplicitGemmV4R4GenXdlopsWrWFp32(bool spare);

    template <class Self, class F>
    static void Visit(Self&& self, F f)
    {
        f(self.GemmMPerBlock, "GemmMPerBlock");
        f(self.GemmNPerBlock, "GemmNPerBlock");
        f(self.GemmKPerBlock, "GemmKPerBlock");
        f(self.GemmKBlocks, "GemmKBlocks");
        f(self.GemmMPerWave, "GemmMPerWave");
        f(self.GemmNPerWave, "GemmNPerWave");
    }

    void HeuristicInit(const ConvolutionContext& ctx);
    bool IsValidValue() const;
    bool SetNextValue(const ConvolutionContext& config);
    bool IsValid(const ConvolutionContext& ctx) const;
    bool operator==(const PerformanceImplicitGemmV4R4GenXdlopsWrWFp32& other) const;
    std::string ToString() const;

    std::tuple<int, int, int, int, bool>
    CalculateGemmABlockCopyPerformanceParameters(const ConvolutionContext& ctx) const;
    std::tuple<int, int, int, int, bool>
    CalculateGemmBBlockCopyPerformanceParameters(const ConvolutionContext& ctx) const;
    std::tuple<std::size_t, bool> CalculateLdsNumberOfByte(const ConvolutionContext& ctx) const;
};

struct ConvHipImplicitGemmV4R1WrW : SolverBase
{
    PerformanceImplicitGemmV4R1 GetPerformanceConfig(const ConvolutionContext& ctx) const;
    bool IsValidPerformanceConfig(const ConvolutionContext& ctx,
                                  const PerformanceImplicitGemmV4R1& c) const;
    bool IsApplicable(const boost::any& ctx_) const override;
    ConvSolution GetSolution(const ConvolutionContext& ctx,
                             const PerformanceImplicitGemmV4R1& config,
                             bool disableConfigOverrideFromEnv = false) const;

    PerformanceImplicitGemmV4R1 Search(const ConvolutionContext&,
                                       const AnyInvokeParams& invoke_ctx) const;
};

struct ConvHipImplicitGemmBwdDataV1R1 : SolverBase
{
    static std::tuple<int, int, int> CalculateGemmSize(const ConvolutionContext& ctx);
    bool IsApplicable(const boost::any& ctx_) const override;
    PerformanceImplicitGemmBwdDataV1R1 GetPerformanceConfig(const ConvolutionContext& ctx) const;
    bool IsValidPerformanceConfig(const ConvolutionContext& ctx,
                                  const PerformanceImplicitGemmBwdDataV1R1& config) const;
    PerformanceImplicitGemmBwdDataV1R1 Search(const ConvolutionContext&,
                                              const AnyInvokeParams& invoke_ctx) const;
    ConvSolution GetSolution(const ConvolutionContext& ctx,
                             const PerformanceImplicitGemmBwdDataV1R1& config,
                             bool disableConfigOverrideFromEnv = false) const;
    size_t GetWorkspaceSize(const boost::any& ctx_) const override;
};

struct ConvMlirIgemmBwd : SolverBase
{
    bool IsApplicable(const boost::any& ctx_) const override;
    PerformanceConvMlirIgemm GetPerformanceConfig(const ConvolutionContext& ctx) const;
    bool IsValidPerformanceConfig(const ConvolutionContext& ctx,
                                  const PerformanceConvMlirIgemm& config) const;
    PerformanceConvMlirIgemm Search(const ConvolutionContext&,
                                    const AnyInvokeParams& invoke_ctx) const;
    ConvSolution GetSolution(const ConvolutionContext& ctx,
                             const PerformanceConvMlirIgemm& config,
                             bool disableConfigOverrideFromEnv = false) const;
};

struct ConvMlirIgemmBwdXdlops : SolverBase
{
    bool IsApplicable(const boost::any& ctx_) const override;
    PerformanceConvMlirIgemmXdlops GetPerformanceConfig(const ConvolutionContext& ctx) const;
    bool IsValidPerformanceConfig(const ConvolutionContext& ctx,
                                  const PerformanceConvMlirIgemmXdlops& config) const;
    PerformanceConvMlirIgemmXdlops Search(const ConvolutionContext&,
                                          const AnyInvokeParams& invoke_ctx) const;
    ConvSolution GetSolution(const ConvolutionContext& ctx,
                             const PerformanceConvMlirIgemmXdlops& config,
                             bool disableConfigOverrideFromEnv = false) const;
};

struct ConvHipImplicitGemmBwdDataV4R1 : SolverBase
{
    static int CalculateNumberOfGemm(const ConvolutionContext& ctx);
    static std::tuple<int, int, int> CalculateGemmSize(const ConvolutionContext& ctx, int gemm_id);
    bool IsApplicable(const boost::any& ctx_) const override;
    PerformanceImplicitGemmBwdDataV4R1 GetPerformanceConfig(const ConvolutionContext& ctx) const;
    bool IsValidPerformanceConfig(const ConvolutionContext& ctx,
                                  const PerformanceImplicitGemmBwdDataV4R1& config) const;
    PerformanceImplicitGemmBwdDataV4R1 Search(const ConvolutionContext&,
                                              const AnyInvokeParams& invoke_ctx) const;
    ConvSolution GetSolution(const ConvolutionContext& ctx,
                             const PerformanceImplicitGemmBwdDataV4R1& config,
                             bool disableConfigOverrideFromEnv = false) const;
};

struct ConvHipImplicitGemmBwdDataV4R1Xdlops : SolverBase
{
    static int CalculateNumberOfGemm(const ConvolutionContext& ctx);
    static std::tuple<int, int, int, int> CalculateGemmSize(const ConvolutionContext& ctx,
                                                            int gemm_id);
    PerformanceImplicitGemmBwdDataV4R1Xdlops
    GetPerformanceConfig(const ConvolutionContext& ctx) const;
    bool IsValidPerformanceConfig(const ConvolutionContext& ctx,
                                  const PerformanceImplicitGemmBwdDataV4R1Xdlops& c) const;
    bool IsApplicable(const boost::any& ctx_) const override;
    ConvSolution GetSolution(const ConvolutionContext& ctx,
                             const PerformanceImplicitGemmBwdDataV4R1Xdlops& config,
                             bool disableConfigOverrideFromEnv = false) const;
    PerformanceImplicitGemmBwdDataV4R1Xdlops Search(const ConvolutionContext&,
                                                    const AnyInvokeParams& invoke_ctx) const;
};

struct ConvHipImplicitGemmBwdDataV1R1Xdlops : SolverBase
{
    static std::tuple<int, int, int, int> CalculateGemmSize(const ConvolutionContext& ctx);
    PerformanceImplicitGemmBwdV1R1Xdlops GetPerformanceConfig(const ConvolutionContext& ctx) const;
    bool IsValidPerformanceConfig(const ConvolutionContext& ctx,
                                  const PerformanceImplicitGemmBwdV1R1Xdlops& c) const;
    bool IsApplicable(const boost::any& ctx_) const override;
    size_t GetWorkspaceSize(const boost::any& ctx_) const override;
    ConvSolution GetSolution(const ConvolutionContext& ctx,
                             const PerformanceImplicitGemmBwdV1R1Xdlops& config,
                             bool disableConfigOverrideFromEnv = false) const;
    PerformanceImplicitGemmBwdV1R1Xdlops Search(const ConvolutionContext& ctx,
                                                const AnyInvokeParams& invoke_ctx) const;
};

struct ConvAsmImplicitGemmV4R1DynamicFwd : SolverBase
{
    bool IsApplicable(const boost::any& ctx_) const override;
    bool IsDynamic() const override { return true; }
    ConvSolution GetSolution(const ConvolutionContext& ctx) const;
};

struct ConvAsmImplicitGemmV4R1DynamicFwd_1x1 : SolverBase
{
    bool IsApplicable(const boost::any& ctx_) const override;
    bool IsDynamic() const override { return true; }
    ConvSolution GetSolution(const ConvolutionContext& ctx) const;
};

struct ConvAsmImplicitGemmV4R1DynamicWrw : SolverBase
{
    bool IsApplicable(const boost::any& ctx_) const override;
    bool IsDynamic() const override { return true; }
    size_t GetWorkspaceSize(const boost::any& ctx_) const override;
    ConvSolution GetSolution(const ConvolutionContext& ctx) const;
};

struct ConvAsmImplicitGemmGTCDynamicWrwXdlops : SolverBase
{
    bool IsApplicable(const boost::any& ctx_) const override;
    bool IsDynamic() const override { return true; }
    size_t GetWorkspaceSize(const boost::any& ctx_) const override;
    ConvSolution GetSolution(const ConvolutionContext& ctx) const;
};

struct ConvAsmImplicitGemmV4R1DynamicBwd : SolverBase
{
    bool IsApplicable(const boost::any& ctx_) const override;
    bool IsDynamic() const override { return true; }
    ConvSolution GetSolution(const ConvolutionContext&) const;
};

struct ConvAsmImplicitGemmGTCDynamicFwdXdlops : SolverBase
{
    bool IsApplicable(const boost::any& ctx_) const override;
    bool IsDynamic() const override { return true; }
    ConvSolution GetSolution(const ConvolutionContext& ctx) const;
};

struct ConvAsmImplicitGemmGTCDynamicBwdXdlops : SolverBase
{
    bool IsApplicable(const boost::any& ctx_) const override;
    bool IsDynamic() const override { return true; }
    ConvSolution GetSolution(const ConvolutionContext& ctx) const;
};

/// Holds common member functions for the Solvers which share the same
/// "legacy exhaustive search" machinery.
struct ConvOclDirectFwdLegacyExhaustiveSearch : SolverBase
{
    LegacyPerformanceConfig GetPerformanceConfig(const ConvolutionContext&) const;
    LegacyPerformanceConfig Search(const ConvolutionContext&,
                                   const AnyInvokeParams& invoke_ctx) const;

    private:
    template <typename Tgpu>
    LegacyPerformanceConfig SearchImpl(const ConvolutionContext&) const;
};

struct ConvOclDirectFwd : ConvOclDirectFwdLegacyExhaustiveSearch
{
    bool IsApplicable(const boost::any& ctx_) const override;

    ConvSolution GetSolution(const ConvolutionContext& params,
                             const LegacyPerformanceConfig& searched_params) const;
    bool IsValidPerformanceConfig(const ConvolutionContext&, const LegacyPerformanceConfig&) const;

    protected:
    bool IsApplicableBase(const ConvolutionContext& params) const;
};

struct ConvOclDirectFwdFused : ConvOclDirectFwd
{
    ConvSolution GetSolution(const ConvolutionContext& params,
                             const LegacyPerformanceConfig& searched_params) const;
};

struct ConvOclDirectFwd1x1 : ConvOclDirectFwdLegacyExhaustiveSearch
{
    bool IsApplicable(const boost::any& ctx_) const override;
    ConvSolution GetSolution(const ConvolutionContext& params,
                             const LegacyPerformanceConfig& searched_params) const;
    bool IsValidPerformanceConfig(const ConvolutionContext&, const LegacyPerformanceConfig&) const
    {
        return true;
    }
};

struct ConvBinWinograd3x3U : SolverBase
{
    bool IsApplicable(const boost::any& ctx_) const override;
    bool IsDynamic() const override { return true; }
    ConvSolution GetSolution(const ConvolutionContext& params) const;
};

struct ConvBinWinogradRxS : SolverBase
{
    bool IsApplicable(const boost::any& ctx_) const override;
    bool IsDynamic() const override { return true; }
    ConvSolution GetSolution(const ConvolutionContext& params) const;
};

struct PerformanceConfigConvBinWinogradRxSf3x2
    : Serializable<PerformanceConfigConvBinWinogradRxSf3x2>
{
    int n_groups;
    PerformanceConfigConvBinWinogradRxSf3x2(int n_groups_);
    PerformanceConfigConvBinWinogradRxSf3x2() : PerformanceConfigConvBinWinogradRxSf3x2(-1) {}
    PerformanceConfigConvBinWinogradRxSf3x2(bool) : PerformanceConfigConvBinWinogradRxSf3x2(1) {}

    template <class Self, class F>
    static void Visit(Self&& self, F f)
    {
        f(self.n_groups, "n_groups");
    }
    int GetNGroups() const { return n_groups; }

    void HeuristicInit(const ConvolutionContext& config);
    bool IsValidValue() const;
    bool SetNextValue(const ConvolutionContext& config);
    bool IsValid(const ConvolutionContext& config) const;
    bool operator==(const PerformanceConfigConvBinWinogradRxSf3x2& other) const;
    std::string ToString() const;
};

struct ConvBinWinogradRxSf3x2 : SolverBase
{
    PerformanceConfigConvBinWinogradRxSf3x2 GetPerformanceConfig(const ConvolutionContext&) const;
    bool IsValidPerformanceConfig(const ConvolutionContext&,
                                  const PerformanceConfigConvBinWinogradRxSf3x2&) const;
    PerformanceConfigConvBinWinogradRxSf3x2 Search(const ConvolutionContext&,
                                                   const AnyInvokeParams& invoke_ctx) const;

    bool IsApplicable(const boost::any& ctx_) const override;
    bool IsDynamic() const override { return true; }
    ConvSolution GetSolution(const ConvolutionContext& params,
                             const PerformanceConfigConvBinWinogradRxSf3x2& config,
                             bool disableConfigOverrideFromEnv = false) const;
    static size_t GetNGroups(const size_t group_conv, const size_t grid_group_size)
    {
        assert(group_conv != 0);
        return grid_group_size / group_conv;
    }
};

struct PerformanceConfigConvBinWinogradRxSf2x3
    : Serializable<PerformanceConfigConvBinWinogradRxSf2x3>
{
    int n_groups;
    PerformanceConfigConvBinWinogradRxSf2x3(int n_groups_);
    PerformanceConfigConvBinWinogradRxSf2x3() : PerformanceConfigConvBinWinogradRxSf2x3(-1) {}
    PerformanceConfigConvBinWinogradRxSf2x3(bool) : PerformanceConfigConvBinWinogradRxSf2x3(1) {}

    template <class Self, class F>
    static void Visit(Self&& self, F f)
    {
        f(self.n_groups, "n_groups");
    }
    int GetNGroups() const { return n_groups; }

    void HeuristicInit(const ConvolutionContext& config);
    bool IsValidValue() const;
    bool SetNextValue(const ConvolutionContext& config);
    bool IsValid(const ConvolutionContext& config) const;
    bool operator==(const PerformanceConfigConvBinWinogradRxSf2x3& other) const;
    std::string ToString() const;
};

struct ConvBinWinogradRxSf2x3 : SolverBase
{
    PerformanceConfigConvBinWinogradRxSf2x3 GetPerformanceConfig(const ConvolutionContext&) const;
    bool IsValidPerformanceConfig(const ConvolutionContext&,
                                  const PerformanceConfigConvBinWinogradRxSf2x3&) const;
    PerformanceConfigConvBinWinogradRxSf2x3 Search(const ConvolutionContext&,
                                                   const AnyInvokeParams& invoke_ctx) const;

    bool IsApplicable(const boost::any& ctx_) const override;
    bool IsDynamic() const override { return true; }
    float GetWti(const boost::any& ctx_) const override;
    ConvSolution GetSolution(const ConvolutionContext& params,
                             const PerformanceConfigConvBinWinogradRxSf2x3& config,
                             bool disableConfigOverrideFromEnv = false) const;
    static size_t GetNGroups(const size_t group_conv, const size_t grid_group_size)
    {
        assert(group_conv != 0);
        return grid_group_size / group_conv;
    }
};

struct ConvBinWinogradRxSf2x3g1 : SolverBase
{
    bool IsApplicable(const boost::any& ctx_) const override;
    bool IsDynamic() const override { return true; }
    float GetWti(const boost::any& ctx_) const override;
    ConvSolution GetSolution(const ConvolutionContext& params) const;
};

struct ConvBinWinogradRxSf2x3g1Fused : SolverBase
{
    bool IsApplicable(const boost::any& ctx_) const override;
    ConvSolution GetSolution(const ConvolutionContext& params) const;
};

struct ConvBinWinogradRxSFused : SolverBase
{
    bool IsApplicable(const boost::any& ctx_) const override;
    ConvSolution GetSolution(const ConvolutionContext& params) const;
};

template <int WinoDataH, int WinoFilterH, int WinoDataW = WinoDataH, int WinoFilterW = WinoFilterH>
struct ConvMPBidirectWinograd : SolverBase
{
    bool IsApplicable(const boost::any& ctx_) const override;
    bool IsDynamic() const override { return true; }
    size_t GetWorkspaceSize(const boost::any& ctx_) const override;
    ConvSolution GetSolution(const ConvolutionContext& params) const;

    // kernel_file_name for solver identification
    static std::string GetSolverFileNames(int id)
    {
        static const std::string names[3] = {"xform_bidirect_winograd_data.s",
                                             "xform_bidirect_winograd_filter.s",
                                             "xform_bidirect_winograd_out.s"};
        return names[id];
    }

    static std::string GetSolverKernelNames(int id)
    {
        static const std::string name_suffix =
            '_' + std::to_string(WinoDataH) + '_' + std::to_string(WinoDataW) + '_' +
            std::to_string(WinoFilterH) + '_' + std::to_string(WinoFilterW);
        static const std::string names[3] = {
            "miopenGcnAsmMPBidirectWinogradXformData" + name_suffix,
            "miopenGcnAsmMPBidirectWinogradXformFilter" + name_suffix,
            "miopenGcnAsmMPBidirectWinogradXformOut" + name_suffix};
        return names[id];
    }

    static int GetSolverWinoXformHWSize() { return WinoDataH + WinoFilterH - 1; }
};

// To suppress misleading clang warnings
#if defined(__clang__) && defined(CONV_MP_BIDIRECTIONAL_WINOGRAD_CPP)
#pragma clang diagnostic push
#pragma clang diagnostic ignored "-Wweak-template-vtables"
#endif

extern template struct ConvMPBidirectWinograd<2, 3>;
extern template struct ConvMPBidirectWinograd<3, 3>;
extern template struct ConvMPBidirectWinograd<4, 3>;
extern template struct ConvMPBidirectWinograd<5, 3>;
extern template struct ConvMPBidirectWinograd<6, 3>;

#if defined(__clang__) && defined(CONV_MP_BIDIRECTIONAL_WINOGRAD_CPP)
#pragma clang diagnostic pop
#endif

template <int WinoDataH, int WinoFilterH, int WinoDataW = WinoDataH, int WinoFilterW = WinoFilterH>
struct ConvMPBidirectWinograd_xdlops : SolverBase
{
    bool IsApplicable(const boost::any& ctx_) const override;

    bool IsValidPerformanceConfig(const ConvolutionContext& ctx,
                                  const PerformanceImplicitGemmForwardV4R4Xdlops& c) const
    {
        return ConvHipImplicitGemmForwardV4R4Xdlops{}.IsValidPerformanceConfig(
            GetTransformedConvContext(ctx), c);
    }

    size_t GetWorkspaceSize(const boost::any& ctx_) const override
    {
        auto ctx = boost::any_cast<const ConvolutionContext&>(ctx_);

        return ConvMPBidirectWinograd<WinoDataH, WinoFilterH, WinoDataW, WinoFilterW>()
                   .GetWorkspaceSize(ctx) +
               ConvHipImplicitGemmForwardV4R4Xdlops{}.GetWorkspaceSize(
                   GetTransformedConvContext(ctx));
    }

    ConvSolution GetSolution(const ConvolutionContext& ctx,
                             const PerformanceImplicitGemmForwardV4R4Xdlops& config,
                             bool disableConfigOverrideFromEnv = false) const;

    ConvolutionContext GetTransformedConvContext(const ConvolutionContext&) const;

    // kernel_file_name for solver identification
    static std::string GetSolverFileNames(int id)
    {
        return ConvMPBidirectWinograd<WinoDataH, WinoFilterH, WinoDataW, WinoFilterW>::
            GetSolverFileNames(id);
    }

    static std::string GetSolverKernelNames(int id)
    {
        return ConvMPBidirectWinograd<WinoDataH, WinoFilterH, WinoDataW, WinoFilterW>::
            GetSolverKernelNames(id);
    }

    static int GetSolverWinoXformHWSize()
    {
        return ConvMPBidirectWinograd<WinoDataH, WinoFilterH, WinoDataW, WinoFilterW>::
            GetSolverWinoXformHWSize();
    }

    PerformanceImplicitGemmForwardV4R4Xdlops
    GetPerformanceConfig(const ConvolutionContext& ctx) const
    {
        return ConvHipImplicitGemmForwardV4R4Xdlops{}.GetPerformanceConfig(
            GetTransformedConvContext(ctx));
    }
    bool IsThisSolverDynamic() const { return true; }

    bool IsDynamic() const override
    {
        return ConvHipImplicitGemmForwardV4R4Xdlops{}.IsDynamic() &&
               ConvMPBidirectWinograd<WinoDataH, WinoFilterH, WinoDataW, WinoFilterW>{}
                   .IsDynamic() &&
               IsThisSolverDynamic();
    }

    PerformanceImplicitGemmForwardV4R4Xdlops Search(const ConvolutionContext&,
                                                    const AnyInvokeParams&) const;
};

// To suppress misleading clang warnings
#if defined(__clang__) && defined(CONV_MP_BIDIRECTIONAL_WINOGRAD_CPP)
#pragma clang diagnostic push
#pragma clang diagnostic ignored "-Wweak-template-vtables"
#endif

extern template struct ConvMPBidirectWinograd_xdlops<2, 3>;
extern template struct ConvMPBidirectWinograd_xdlops<3, 3>;
extern template struct ConvMPBidirectWinograd_xdlops<4, 3>;
extern template struct ConvMPBidirectWinograd_xdlops<5, 3>;
extern template struct ConvMPBidirectWinograd_xdlops<6, 3>;

#if defined(__clang__) && defined(CONV_MP_BIDIRECTIONAL_WINOGRAD_CPP)
#pragma clang diagnostic pop
#endif

template <int WinoDataH, int WinoFilterH, int WinoDataW = WinoDataH, int WinoFilterW = WinoFilterH>
struct ConvWinograd3x3MultipassWrW : SolverBase
{
    bool IsApplicable(const boost::any& ctx_) const override;
    bool IsDynamic() const override { return true; }
    size_t GetWorkspaceSize(const boost::any& ctx_) const override;
    ConvSolution GetSolution(const ConvolutionContext& params) const;

    // kernel_file_name for solver identification
    static std::string GetSolverFileNames(int id)
    {
        static const std::string names[3] = {"xform_data.s", "xform_filter.s", "xform_out.s"};
        return names[id];
    }
    static std::string GetSolverKernelNames(int id)
    {
        static const std::string name_suffix =
            '_' + std::to_string(WinoDataH) + '_' + std::to_string(WinoDataW) + '_' +
            std::to_string(WinoFilterH) + '_' + std::to_string(WinoFilterW);
        static const std::string names[3] = {"miopenGcnAsmWinogradXformData" + name_suffix,
                                             "miopenGcnAsmWinogradXformFilter" + name_suffix,
                                             "miopenGcnAsmWinogradXformOut" + name_suffix};

        return names[id];
    }
    static int GetGroupCountMult() { return 4; }

    static int GetSolverWinoXformHWSize(const miopen::ConvolutionContext& ctx, int id)
    {
        if(id == 0)
            return WinoDataH + (WinoFilterH - 1) * (WinoDataH == 7 ? 2 : ctx.kernel_stride_h);
        else
            return WinoDataW + (WinoFilterW - 1) * (WinoDataW == 7 ? 2 : ctx.kernel_stride_w);
    }

    private:
    InvokerFactory PrepareInvokerFactory(const ConvolutionContext& params, std::size_t ws_sz) const;
};

// To suppress misleading clang warnings
#if defined(__clang__) && defined(CONV_MULTIPASS_WINO3X3WRW_CPP)
#pragma clang diagnostic push
#pragma clang diagnostic ignored "-Wweak-template-vtables"
#endif

extern template struct ConvWinograd3x3MultipassWrW<3, 2>;
extern template struct ConvWinograd3x3MultipassWrW<3, 3>;
extern template struct ConvWinograd3x3MultipassWrW<3, 4>;
extern template struct ConvWinograd3x3MultipassWrW<3, 5>;
extern template struct ConvWinograd3x3MultipassWrW<3, 6>;
extern template struct ConvWinograd3x3MultipassWrW<7, 2>;
extern template struct ConvWinograd3x3MultipassWrW<7, 3>;
extern template struct ConvWinograd3x3MultipassWrW<1, 1, 7, 2>;
extern template struct ConvWinograd3x3MultipassWrW<1, 1, 7, 3>;
extern template struct ConvWinograd3x3MultipassWrW<7, 2, 1, 1>;
extern template struct ConvWinograd3x3MultipassWrW<7, 3, 1, 1>;
extern template struct ConvWinograd3x3MultipassWrW<5, 3>;
extern template struct ConvWinograd3x3MultipassWrW<5, 4>;

#if defined(__clang__) && defined(CONV_MULTIPASS_WINO3X3WRW_CPP)
#pragma clang diagnostic pop
#endif

struct PerformanceConfigAsmDirect3x3WrW : Serializable<PerformanceConfigAsmDirect3x3WrW>
{
    int limit_wave_cnt;   // [0..9]
    int reverse_inout;    // [0..1], 1 is allowed for stride=1x1 only.
    int chunk_size;       // {16,8}, Smaller values increase register pressure.
    int k_per_wave;       // {1,2,4,8} && ((chunk_size * k_per_wave) <= 64).
                          // Higher values increase register pressure.
    int pipe_lines_depth; // [1..16] && (pipe_lines_depth <= img_h).
                          // Higher values increase register pressure.
    int n_per_group;      // [1..8] && (n_per_group <= batch_size).

    PerformanceConfigAsmDirect3x3WrW(int lwc, int rio, int csz, int kpw, int pld, int npg);
    PerformanceConfigAsmDirect3x3WrW() : PerformanceConfigAsmDirect3x3WrW(-1, -1, -1, -1, -1, -1) {}
    PerformanceConfigAsmDirect3x3WrW(bool) : PerformanceConfigAsmDirect3x3WrW(0, 0, 8, 1, 1, 1) {}

    template <class Self, class F>
    static void Visit(Self&& self, F f)
    {
        f(self.limit_wave_cnt, "limit_wave_cnt");
        f(self.reverse_inout, "reverse_inout");
        f(self.chunk_size, "chunk_size");
        f(self.k_per_wave, "k_per_wave");
        f(self.pipe_lines_depth, "pipe_lines_depth");
        f(self.n_per_group, "n_per_group");
    }

    // clang-format off
    int GetLimitWaveCnt() const { return limit_wave_cnt; }
    int GetReverseInout() const { return reverse_inout; }
    int GetChunkSize() const { return chunk_size; }
    int GetKPerWave() const { return k_per_wave; }
    int GetPipeLinesDepth() const { return pipe_lines_depth; }
    int GetNPerGroup() const { return n_per_group; }
    int GetCPerWave() const { assert(chunk_size); return 64 / chunk_size; } // clang-format on

    void HeuristicInit(const ConvolutionContext& config);
    bool IsValidValue() const;
    bool SetNextValue(const ConvolutionContext& config);
    bool IsValid(const ConvolutionContext& config) const;
    bool operator==(const PerformanceConfigAsmDirect3x3WrW& other) const;
    std::string ToString() const;
};

struct ConvAsmBwdWrW3x3 : SolverBase
{
    PerformanceConfigAsmDirect3x3WrW GetPerformanceConfig(const ConvolutionContext&) const;
    bool IsValidPerformanceConfig(const ConvolutionContext&,
                                  const PerformanceConfigAsmDirect3x3WrW&) const;
    PerformanceConfigAsmDirect3x3WrW Search(const ConvolutionContext&,
                                            const AnyInvokeParams& invoke_ctx) const;
    bool IsApplicable(const boost::any& ctx_) const override;
    ConvSolution GetSolution(const ConvolutionContext& params,
                             const PerformanceConfigAsmDirect3x3WrW& config,
                             bool disableConfigOverrideFromEnv = false) const;
};

struct PerformanceConfigConvAsmBwdWrW1x1 : Serializable<PerformanceConfigConvAsmBwdWrW1x1>
{

    int chunk_size;    // {1,2,4,8,16}
    int c_per_gpr;     // {1,2,4,8,16}
    int c_mult;        // {1,2,4,8,16}
    int k_per_gpr;     // {1,2,4,8,16}
    int k_mult;        // {1,2,4,8,16}
    int n_per_gpr;     // {1,2,4}
    int n_part_cnt;    // [1..8]
    int read_size;     // [1..4]
    int short_store;   // {0,1}
    int data_prefetch; // [0..4]
    bool use_spare_set;

    /// The following conditions must be met.
    ///
    /// Shader design-related constraints:
    /// - (A) (chunk_size * c_per_gpr) == 16
    /// - (B) k_per_gpr <= c_per_gpr
    /// - (C) (c_mult > 1 || k_mult > 1)
    ///         ? ((fwd_C % (c_per_gpr * c_mult) == 0) && (fwd_K % (k_per_gpr * k_mult) == 0))
    ///         : (true)
    ///
    /// Resource-related constraints:
    /// - (D) c_mult * k_mult * k_per_gpr + 9 + (c_mult + k_mult) * read_size * pipe_depth <= 256
    ///
    /// Where:
    /// - fwd_C := Num input channels for forward convolution (-c).
    ///   For backward, this is actually n_outputs.
    /// - fwd_K := Num output channels for forward convolution (-k).
    ///   For backward, this is actually n_inputs.

    PerformanceConfigConvAsmBwdWrW1x1(int chunk_size_,
                                      int c_per_gpr_,
                                      int c_mult_,
                                      int k_per_gpr_,
                                      int k_mult_,
                                      int n_per_gpr_,
                                      int n_part_cnt_,
                                      int read_size_,
                                      int short_store_,
                                      int data_prefetch_,
                                      bool);
    PerformanceConfigConvAsmBwdWrW1x1()
        : PerformanceConfigConvAsmBwdWrW1x1(-1, -1, -1, -1, -1, -1, -1, -1, -1, -1, false)
    {
    }
    PerformanceConfigConvAsmBwdWrW1x1(bool spare)
        : PerformanceConfigConvAsmBwdWrW1x1(1, 1, 1, 1, 1, 1, 1, 1, 1, 1, spare)
    {
    }

    template <class Self, class F>
    static void Visit(Self&& self, F f)
    {
        f(self.chunk_size, "chunk_size");
        f(self.c_per_gpr, "c_per_gpr");
        f(self.c_mult, "c_mult");
        f(self.k_per_gpr, "k_per_gpr");
        f(self.k_mult, "k_mult");
        f(self.n_per_gpr, "n_per_gpr");
        f(self.n_part_cnt, "n_part_cnt");
        f(self.read_size, "read_size");
        f(self.short_store, "short_store");
        f(self.data_prefetch, "data_prefetch");
    }

    // clang-format off
    int GetChunkSize() const { return chunk_size; }
    int GetCPerGpr() const { return c_per_gpr; }
    int GetCMult() const { return c_mult; }
    int GetKPerGpr() const { return k_per_gpr; }
    int GetKMult() const { return k_mult; }
    int GetNPerGpr() const { return n_per_gpr; }
    int GetNPartCnt() const { return n_part_cnt; }
    int GetHWPerGpr() const {   assert(c_per_gpr); assert(n_per_gpr); assert(chunk_size);
                                return wave_size / (c_per_gpr * n_per_gpr * chunk_size); } // "hw" stands for "height-and-width".
    int GetReadSize() const { return read_size; }
    int GetShortStore() const {return short_store; }
    int GetDataPrefetch() const { return data_prefetch; }
    // clang-format on

    void HeuristicInit(const ConvolutionContext& config);
    bool IsValidValue() const;
    bool SetNextValue(const ConvolutionContext& config);
    bool IsValid(const ConvolutionContext& config) const;
    bool operator==(const PerformanceConfigConvAsmBwdWrW1x1& other) const;
    std::string ToString() const;
};

struct ConvAsmBwdWrW1x1 : SolverBase
{
    PerformanceConfigConvAsmBwdWrW1x1 GetPerformanceConfig(const ConvolutionContext&) const;
    bool IsValidPerformanceConfig(const ConvolutionContext&,
                                  const PerformanceConfigConvAsmBwdWrW1x1&) const;
    PerformanceConfigConvAsmBwdWrW1x1 Search(const ConvolutionContext&,
                                             const AnyInvokeParams& invoke_ctx) const;
    bool IsApplicable(const boost::any& ctx_) const override;
    size_t GetWorkspaceSize(const boost::any& ctx_) const override;
    ConvSolution GetSolution(const ConvolutionContext& params,
                             const PerformanceConfigConvAsmBwdWrW1x1& config,
                             bool disableConfigOverrideFromEnv = false) const;
};

/// N_BATCH_LOOPS - {1,2,4,8,16} Num batches processed in single workitem.
///     Required workspace size depends on it. However there is a restriction in the internal
///     Solver API that this shouldn't be so. Therefore the family of Solvers created.
///     Each Solver in the family has constant value of this parameter.
template <int N_BATCH_LOOPS>
struct PerformanceConfigConvOclBwdWrw2
    : Serializable<PerformanceConfigConvOclBwdWrw2<N_BATCH_LOOPS>>
{
    // Num waves involved a workgroup.
    int n_waves = -1; // {1,2,4,8}
    // Num values to read in a workitem (read_unit).
    int read_size = -1; // [6..12]
    // Num of output channels (top/bottom layer in forward/backward direction)
    // that share the same input channel in single workgroup.
    // Also represents number of output channels in single tile.
    int n_out_channels_per_tile = -1; // {1,2,4,8}
    // How many tiles of output channels are processed in a single workgroup?
    // n_out_channels_in_lcl * n_out_channels_tiles = total number of
    // output channels processed in single workgroup.
    int n_out_channels_tiles = -1; // {1,2,4,8}
    // Num of output rows processed in a single iteration of loop in a workitem
    // (N_ALIGNED_OUT_SCAN_BLK).
    int n_out_rows_in_lcl = -1; // [2..11]

    PerformanceConfigConvOclBwdWrw2(int nw, int rs, int nocpt, int noct, int noril)
        : n_waves(nw),
          read_size(rs),
          n_out_channels_per_tile(nocpt),
          n_out_channels_tiles(noct),
          n_out_rows_in_lcl(noril)
    {
    }
    PerformanceConfigConvOclBwdWrw2() {}
    PerformanceConfigConvOclBwdWrw2(bool) : PerformanceConfigConvOclBwdWrw2(1, 6, 1, 1, 2) {}
    // spare_set is not used in this solver.

    template <class Self, class F>
    static void Visit(Self&& self, F f)
    {
        f(self.n_waves, "n_waves");
        f(self.read_size, "read_size");
        f(self.n_out_channels_per_tile, "n_out_channels_per_tile");
        f(self.n_out_channels_tiles, "n_out_channels_tiles");
        f(self.n_out_rows_in_lcl, "n_out_rows_in_lcl");
    }

    // clang-format off
    int GetNumWaves() const { return n_waves; }
    int GetReadSize() const { return read_size; }
    int GetNumOutChannelsPerTile() const { return n_out_channels_per_tile; }
    int GetNumOutChannelTiles() const { return n_out_channels_tiles; }
    int GetNumOutRowsPerIterPerWork() const { return n_out_rows_in_lcl; } // clang-format on

    void HeuristicInit(const ConvolutionContext& params);
    bool IsValidValue() const;
    bool SetNextValue(const ConvolutionContext& config);
    bool IsValid(const ConvolutionContext& params) const;
    bool operator==(const PerformanceConfigConvOclBwdWrw2<N_BATCH_LOOPS>& other) const;
    std::string ToString() const;
};

template <int N_BATCH_LOOPS>
struct ConvOclBwdWrW2 : SolverBase
{
    PerformanceConfigConvOclBwdWrw2<N_BATCH_LOOPS>
    GetPerformanceConfig(const ConvolutionContext&) const;
    bool IsValidPerformanceConfig(const ConvolutionContext&,
                                  const PerformanceConfigConvOclBwdWrw2<N_BATCH_LOOPS>&) const;
    PerformanceConfigConvOclBwdWrw2<N_BATCH_LOOPS> Search(const ConvolutionContext&,
                                                          const AnyInvokeParams& invoke_ctx) const;
    bool IsApplicable(const boost::any& ctx_) const override;
    size_t GetWorkspaceSize(const boost::any& ctx_) const override;
    ConvSolution GetSolution(const ConvolutionContext& params,
                             const PerformanceConfigConvOclBwdWrw2<N_BATCH_LOOPS>& config,
                             bool disableConfigOverrideFromEnv = false) const;

    protected:
    bool IsApplicableBase(const ConvolutionContext& params) const;
};

// To suppress misleading clang warnings
#if defined(__clang__) && defined(CONV_OCL_DIR2D_BWDWRW_2_CPP)
#pragma clang diagnostic push
#pragma clang diagnostic ignored "-Wweak-template-vtables"
#endif

extern template struct ConvOclBwdWrW2<1>;
extern template struct ConvOclBwdWrW2<2>;
extern template struct ConvOclBwdWrW2<4>;
extern template struct ConvOclBwdWrW2<8>;
extern template struct ConvOclBwdWrW2<16>;

#if defined(__clang__) && defined(CONV_OCL_DIR2D_BWDWRW_2_CPP)
#pragma clang diagnostic pop
#endif

/// A separate solver from ConvOclBwdWrW2 to disable auto-tuning for certain configs.
/// Basically, this is *hack* for non-group 3x3 and 1x1 cases.
/// It is assumed that Solutions provided by the ConvOclBwdWrW2 solver
/// would never beat 3x3 and 1x1 assembly WrW kernels, even after tuning.
struct ConvOclBwdWrW2NonTunable : ConvOclBwdWrW2<1>
{
    bool IsApplicable(const boost::any& ctx_) const override;
    ConvSolution GetSolution(const ConvolutionContext& params) const;

    private:
    // This function dervied from ConvOclBwdWrW2 is declared private
    // so that this solver is not marked searchable/tunable.
    template <int N_BATCH_LOOPS>
    ConvSolution GetSolution(const ConvolutionContext& params,
                             const PerformanceConfigConvOclBwdWrw2<N_BATCH_LOOPS>& config,
                             bool disableConfigOverrideFromEnv = false) const;
};

struct ConvOclBwdWrW53 : SolverBase
{
    bool IsApplicable(const boost::any& ctx_) const override;
    size_t GetWorkspaceSize(const boost::any& ctx_) const override;
    ConvSolution GetSolution(const ConvolutionContext& params) const;
};

struct ConvOclBwdWrW1x1 : SolverBase
{
    bool IsApplicable(const boost::any& ctx_) const override;
    ConvSolution GetSolution(const ConvolutionContext& params) const;
    size_t GetWorkspaceSize(const boost::any& ctx_) const override;
};

struct fft : SolverBase
{
    bool IsApplicable(const boost::any& ctx_) const override;
    size_t GetWorkspaceSize(const boost::any& ctx_) const override;
    ConvSolution GetSolution(const ConvolutionContext& ctx) const;
};

struct PerformanceImplicitGemmWrwV4R4Xdlops : Serializable<PerformanceImplicitGemmWrwV4R4Xdlops>
{
    int GemmMPerBlock;
    int GemmNPerBlock;
    int GemmKPerBlock;
    int GemmMPerWave;
    int GemmNPerWave;
    int GemmKPack;
    bool GemmAThreadCopyMoreGemmK;
    bool GemmBThreadCopyMoreGemmK;
    bool use_spare_set;

    PerformanceImplicitGemmWrwV4R4Xdlops(int, int, int, int, int, int, bool, bool, bool);
    PerformanceImplicitGemmWrwV4R4Xdlops();
    PerformanceImplicitGemmWrwV4R4Xdlops(bool spare);
    PerformanceImplicitGemmWrwV4R4Xdlops(int a, int b, int c, int d, int e, int f, bool g, bool h)
        : PerformanceImplicitGemmWrwV4R4Xdlops(a, b, c, d, e, f, g, h, false)
    {
    }

    template <class Self, class F>
    static void Visit(Self&& self, F f)
    {
        f(self.GemmMPerBlock, "GemmMPerBlock");
        f(self.GemmNPerBlock, "GemmNPerBlock");
        f(self.GemmKPerBlock, "GemmKPerBlock");
        f(self.GemmMPerWave, "GemmMPerWave");
        f(self.GemmNPerWave, "GemmNPerWave");
        f(self.GemmKPack, "GemmKPack");
        f(self.GemmAThreadCopyMoreGemmK, "GemmAThreadCopyMoreGemmK");
        f(self.GemmBThreadCopyMoreGemmK, "GemmBThreadCopyMoreGemmK");
    }

    bool operator==(const PerformanceImplicitGemmWrwV4R4Xdlops& other) const;
    std::string ToString() const;

    void HeuristicInit(const ConvolutionContext& ctx);
    bool SetNextValue(const ConvolutionContext& config);
    bool IsValidValue() const;
    bool IsValid(const ConvolutionContext& ctx) const;
    bool IsReallyValid(const ConvolutionContext& ctx) const;
    bool IsFastToBeUsedForTuning(const ConvolutionContext& ctx) const;

    std::tuple<int, int, int, int, int, bool>
    CalculateGemmSizeAndGemmKBlock(const ConvolutionContext& ctx) const;
    std::tuple<int, bool> CalculateBlockSize() const;
    std::tuple<int, bool> CalculateGridSize(const ConvolutionContext& ctx) const;
    std::tuple<int, int, int, int, int, bool>
    CalculateGemmABlockCopyPerformanceParameters(const ConvolutionContext& ctx) const;
    std::tuple<int, int, int, int, int, bool>
    CalculateGemmBBlockCopyPerformanceParameters(const ConvolutionContext& ctx) const;
    std::tuple<std::size_t, bool> CalculateLdsNumberOfByte(const ConvolutionContext& ctx) const;
};

struct ConvHipImplicitGemmWrwV4R4Xdlops : SolverBase
{
    PerformanceImplicitGemmWrwV4R4Xdlops GetPerformanceConfig(const ConvolutionContext& ctx) const;
    size_t GetWorkspaceSize(const boost::any& ctx_) const override;
    bool IsValidPerformanceConfig(const ConvolutionContext& ctx,
                                  const PerformanceImplicitGemmWrwV4R4Xdlops& c) const;
    bool IsApplicable(const boost::any& ctx_) const override;
    ConvSolution GetSolution(const ConvolutionContext& ctx,
                             const PerformanceImplicitGemmWrwV4R4Xdlops& config,
                             bool disableConfigOverrideFromEnv = false) const;

    PerformanceImplicitGemmWrwV4R4Xdlops Search(const ConvolutionContext&,
                                                const AnyInvokeParams& invoke_ctx) const;
};

struct PerformanceImplicitGemmWrwV4R4Xdlops_Padded_Gemm
    : Serializable<PerformanceImplicitGemmWrwV4R4Xdlops_Padded_Gemm>
{
    int GemmMPerBlock;
    int GemmNPerBlock;
    int GemmKPerBlock;
    int GemmMPerWave;
    int GemmNPerWave;
    int GemmKPack;
    int GemmMFactor;
    int GemmNFactor;
    int GemmKTotalFactor;
    bool GemmAThreadCopyMoreGemmK;
    bool GemmBThreadCopyMoreGemmK;

    PerformanceImplicitGemmWrwV4R4Xdlops_Padded_Gemm(
        int, int, int, int, int, int, int, int, int, bool, bool);
    PerformanceImplicitGemmWrwV4R4Xdlops_Padded_Gemm();
    PerformanceImplicitGemmWrwV4R4Xdlops_Padded_Gemm(bool)
        : PerformanceImplicitGemmWrwV4R4Xdlops_Padded_Gemm()
    {
    }

    template <class Self, class F>
    static void Visit(Self&& self, F f)
    {
        f(self.GemmMPerBlock, "GemmMPerBlock");
        f(self.GemmNPerBlock, "GemmNPerBlock");
        f(self.GemmKPerBlock, "GemmKPerBlock");
        f(self.GemmMPerWave, "GemmMPerWave");
        f(self.GemmNPerWave, "GemmNPerWave");
        f(self.GemmKPack, "GemmKPack");
        f(self.GemmMFactor, "GemmMFactor");
        f(self.GemmNFactor, "GemmNFactor");
        f(self.GemmKTotalFactor, "GemmKTotalFactor");
        f(self.GemmAThreadCopyMoreGemmK, "GemmAThreadCopyMoreGemmK");
        f(self.GemmBThreadCopyMoreGemmK, "GemmBThreadCopyMoreGemmK");
    }

    bool operator==(const PerformanceImplicitGemmWrwV4R4Xdlops_Padded_Gemm& other) const;
    std::string ToString() const;

    void HeuristicInit(const ConvolutionContext& ctx);
    bool SetNextValue(const ConvolutionContext& config);
    bool IsValidValue() const;
    bool IsValid(const ConvolutionContext& ctx) const;
    bool IsReallyValid(const ConvolutionContext& ctx) const;
    bool IsFastToBeUsedForTuning(const ConvolutionContext& ctx) const;
    int CalculateGemmKBlocks(const ConvolutionContext& ctx) const;

    std::tuple<int, int, int, int, int, int, int, int, bool>
    CalculateGemmSizeAndGemmKBlock(const ConvolutionContext& ctx) const;
    std::tuple<int, bool> CalculateBlockSize() const;
    std::tuple<int, bool> CalculateGridSize(const ConvolutionContext& ctx) const;
    std::tuple<int, int, int, int, int, bool>
    CalculateGemmABlockCopyPerformanceParameters(const ConvolutionContext& ctx) const;
    std::tuple<int, int, int, int, int, bool>
    CalculateGemmBBlockCopyPerformanceParameters(const ConvolutionContext& ctx) const;
    std::tuple<std::size_t, bool> CalculateLdsNumberOfByte(const ConvolutionContext& ctx) const;
};

struct ConvHipImplicitGemmWrwV4R4Xdlops_Padded_Gemm : SolverBase
{
    PerformanceImplicitGemmWrwV4R4Xdlops_Padded_Gemm
    GetPerformanceConfig(const ConvolutionContext& ctx) const;
    size_t GetWorkspaceSize(const boost::any& ctx_) const override;
    bool IsValidPerformanceConfig(const ConvolutionContext& ctx,
                                  const PerformanceImplicitGemmWrwV4R4Xdlops_Padded_Gemm& c) const;
    bool IsApplicable(const boost::any& ctx_) const override;
    ConvSolution GetSolution(const ConvolutionContext& ctx,
                             const PerformanceImplicitGemmWrwV4R4Xdlops_Padded_Gemm& config,
                             bool disableConfigOverrideFromEnv = false) const;

    PerformanceImplicitGemmWrwV4R4Xdlops_Padded_Gemm
    Search(const ConvolutionContext&, const AnyInvokeParams& invoke_ctx) const;
};

struct PerformanceConvCkIgemmFwdV6r1DlopsNchw : Serializable<PerformanceConvCkIgemmFwdV6r1DlopsNchw>
{
    int ck_tunable_list_id;

    PerformanceConvCkIgemmFwdV6r1DlopsNchw(int a) : ck_tunable_list_id(a) {}

    PerformanceConvCkIgemmFwdV6r1DlopsNchw() : PerformanceConvCkIgemmFwdV6r1DlopsNchw(-1) {}

    PerformanceConvCkIgemmFwdV6r1DlopsNchw(bool) : PerformanceConvCkIgemmFwdV6r1DlopsNchw(0) {}

    template <class Self, class F>
    static void Visit(Self&& self, F f)
    {
        f(self.ck_tunable_list_id, "ck_tunable_list_id");
    }

    bool SetNextValue(const ConvolutionContext&);
    bool IsValid(const ConvolutionContext&) const;
    bool operator==(const PerformanceConvCkIgemmFwdV6r1DlopsNchw& config) const
    {
        return ck_tunable_list_id == config.ck_tunable_list_id;
    }
};

struct ConvCkIgemmFwdV6r1DlopsNchw : SolverBase
{
    bool IsApplicable(const boost::any& ctx_) const override;
    size_t GetWorkspaceSize(const boost::any& ctx_) const override;
    bool IsDynamic() const override { return true; }
    PerformanceConvCkIgemmFwdV6r1DlopsNchw GetPerformanceConfig(const ConvolutionContext&) const;
    bool IsValidPerformanceConfig(const ConvolutionContext&,
                                  const PerformanceConvCkIgemmFwdV6r1DlopsNchw&) const;
    PerformanceConvCkIgemmFwdV6r1DlopsNchw Search(const ConvolutionContext&,
                                                  const AnyInvokeParams&) const;
    ConvSolution GetSolution(const ConvolutionContext&,
                             const PerformanceConvCkIgemmFwdV6r1DlopsNchw&,
                             bool disableConfigOverrideFromEnv = false) const;
};

struct ConvDirectNaiveConvFwd : SolverBase
{
    bool IsApplicable(const boost::any& ctx_) const override;
    bool IsDynamic() const override { return true; }
    /// Use very small fixed value enough to backup GEMM for cases when
    /// GEMM is disabled due to MIOpenGemm or OCL compiler issues.
    float GetWti(const boost::any& ctx_) const override
    {
        auto ctx = boost::any_cast<const ConvolutionContext&>(ctx_);
        std::ignore = ctx;
        return 0.01;
    }
    ConvSolution GetSolution(const ConvolutionContext& ctx) const;
};

struct ConvDirectNaiveConvBwd : SolverBase
{
    bool IsApplicable(const boost::any& ctx_) const override;
    bool IsDynamic() const override { return true; }
    /// Use very small fixed value enough to backup GEMM for cases when
    /// GEMM is disabled due to MIOpenGemm or OCL compiler issues.
    float GetWti(const boost::any& ctx_) const override
    {
        auto ctx = boost::any_cast<const ConvolutionContext&>(ctx_);
        std::ignore = ctx;
        return 0.01;
    }
    ConvSolution GetSolution(const ConvolutionContext& ctx) const;
};

struct ConvDirectNaiveConvWrw : SolverBase
{
    bool IsApplicable(const boost::any& ctx_) const override;
    bool IsDynamic() const override { return true; }
    /// Use very small fixed value enough to backup GEMM for cases when
    /// GEMM is disabled due to MIOpenGemm or OCL compiler issues.
    float GetWti(const boost::any& ctx_) const override
    {
        auto ctx = boost::any_cast<const ConvolutionContext&>(ctx_);
        std::ignore = ctx;
        return 0.01;
    }
    ConvSolution GetSolution(const ConvolutionContext& ctx) const;
};

struct GemmFwdBase : SolverBase
{
    using SolverBase::IsApplicable;
    bool IsApplicable(const ExecutionContext&, const conv::ProblemDescription&) const;
    bool IsDynamic() const override { return true; }
    float GetWti(const boost::any& ctx_) const override
    {
        auto ctx = boost::any_cast<const ConvolutionContext&>(ctx_);
        return GetWti(ctx, ctx.conv_problem);
    }
    float GetWti(const ExecutionContext& context, const conv::ProblemDescription& problem) const;
};

struct GemmFwd1x1_0_2 : GemmFwdBase
{
    size_t GetWorkspaceSize(const boost::any& ctx_) const override
    {
        auto ctx = boost::any_cast<const ConvolutionContext&>(ctx_);
        return GetWorkspaceSize(ctx, ctx.conv_problem);
    }

    bool IsApplicable(const boost::any& ctx_) const override
    {
        auto ctx = boost::any_cast<const ConvolutionContext&>(ctx_);
        return IsApplicable(ctx, ctx.conv_problem);
    }

    ConvSolution GetSolution(const ConvolutionContext& ctx) const
    {
        return GetSolution(ctx, ctx.conv_problem);
    }

    size_t GetWorkspaceSize(const ExecutionContext&, const conv::ProblemDescription&) const;
    bool IsApplicable(const ExecutionContext&, const conv::ProblemDescription&) const;
    ConvSolution GetSolution(const ExecutionContext&, const conv::ProblemDescription&) const;
};

struct GemmFwd1x1_0_1_int8 : GemmFwdBase
{
    size_t GetWorkspaceSize(const boost::any& ctx_) const override
    {
        auto ctx = boost::any_cast<const ConvolutionContext&>(ctx_);
        return GetWorkspaceSize(ctx, ctx.conv_problem);
    }

    bool IsApplicable(const boost::any& ctx_) const override
    {
        auto ctx = boost::any_cast<const ConvolutionContext&>(ctx_);
        return IsApplicable(ctx, ctx.conv_problem);
    }

    ConvSolution GetSolution(const ConvolutionContext& ctx) const
    {
        return GetSolution(ctx, ctx.conv_problem);
    }

    size_t GetWorkspaceSize(const ExecutionContext&, const conv::ProblemDescription&) const;
    bool IsApplicable(const ExecutionContext&, const conv::ProblemDescription&) const;
    ConvSolution GetSolution(const ExecutionContext&, const conv::ProblemDescription&) const;
};

struct GemmFwd1x1_0_1 : GemmFwdBase
{
    size_t GetWorkspaceSize(const boost::any& ctx_) const override
    {
        auto ctx = boost::any_cast<const ConvolutionContext&>(ctx_);
        return GetWorkspaceSize(ctx, ctx.conv_problem);
    }

    bool IsApplicable(const boost::any& ctx_) const override
    {
        auto ctx = boost::any_cast<const ConvolutionContext&>(ctx_);
        return IsApplicable(ctx, ctx.conv_problem);
    }

    ConvSolution GetSolution(const ConvolutionContext& ctx) const
    {
        return GetSolution(ctx, ctx.conv_problem);
    }

    size_t GetWorkspaceSize(const ExecutionContext&, const conv::ProblemDescription&) const;
    bool IsApplicable(const ExecutionContext&, const conv::ProblemDescription&) const;
    ConvSolution GetSolution(const ExecutionContext&, const conv::ProblemDescription&) const;
};

struct GemmFwdRest : GemmFwdBase
{
    size_t GetWorkspaceSize(const boost::any& ctx_) const override
    {
        auto ctx = boost::any_cast<const ConvolutionContext&>(ctx_);
        return GetWorkspaceSize(ctx, ctx.conv_problem);
    }

    bool IsApplicable(const boost::any& ctx_) const override
    {
        auto ctx = boost::any_cast<const ConvolutionContext&>(ctx_);
        return IsApplicable(ctx, ctx.conv_problem);
    }

    ConvSolution GetSolution(const ConvolutionContext& ctx) const
    {
        return GetSolution(ctx, ctx.conv_problem);
    }

    size_t GetWorkspaceSize(const ExecutionContext&, const conv::ProblemDescription&) const;
    bool IsApplicable(const ExecutionContext&, const conv::ProblemDescription&) const;
    ConvSolution GetSolution(const ExecutionContext&, const conv::ProblemDescription&) const;
};

struct GemmBwdBase : SolverBase
{
    using SolverBase::IsApplicable;
    bool IsApplicable(const ExecutionContext&, const conv::ProblemDescription&) const;
    bool IsDynamic() const override { return true; }
    float GetWti(const boost::any& ctx_) const override
    {
        auto ctx = boost::any_cast<const ConvolutionContext&>(ctx_);
        return GetWti(ctx, ctx.conv_problem);
    }
    float GetWti(const ExecutionContext& context, const conv::ProblemDescription& problem) const;
};

struct GemmBwd1x1_stride2 : GemmBwdBase
{
    size_t GetWorkspaceSize(const boost::any& ctx_) const override
    {
        auto ctx = boost::any_cast<const ConvolutionContext&>(ctx_);
        return GetWorkspaceSize(ctx, ctx.conv_problem);
    }

    bool IsApplicable(const boost::any& ctx_) const override
    {
        auto ctx = boost::any_cast<const ConvolutionContext&>(ctx_);
        return IsApplicable(ctx, ctx.conv_problem);
    }

    ConvSolution GetSolution(const ConvolutionContext& ctx) const
    {
        return GetSolution(ctx, ctx.conv_problem);
    }

    size_t GetWorkspaceSize(const ExecutionContext&, const conv::ProblemDescription&) const;
    bool IsApplicable(const ExecutionContext&, const conv::ProblemDescription&) const;
    ConvSolution GetSolution(const ExecutionContext&, const conv::ProblemDescription&) const;
};

struct GemmBwd1x1_stride1 : GemmBwdBase
{
    size_t GetWorkspaceSize(const boost::any& ctx_) const override
    {
        auto ctx = boost::any_cast<const ConvolutionContext&>(ctx_);
        return GetWorkspaceSize(ctx, ctx.conv_problem);
    }

    bool IsApplicable(const boost::any& ctx_) const override
    {
        auto ctx = boost::any_cast<const ConvolutionContext&>(ctx_);
        return IsApplicable(ctx, ctx.conv_problem);
    }

    ConvSolution GetSolution(const ConvolutionContext& ctx) const
    {
        return GetSolution(ctx, ctx.conv_problem);
    }

    size_t GetWorkspaceSize(const ExecutionContext&, const conv::ProblemDescription&) const;
    bool IsApplicable(const ExecutionContext&, const conv::ProblemDescription&) const;
    ConvSolution GetSolution(const ExecutionContext&, const conv::ProblemDescription&) const;
};

struct GemmBwdRest : GemmBwdBase
{
    size_t GetWorkspaceSize(const boost::any& ctx_) const override
    {
        auto ctx = boost::any_cast<const ConvolutionContext&>(ctx_);
        return GetWorkspaceSize(ctx, ctx.conv_problem);
    }

    bool IsApplicable(const boost::any& ctx_) const override
    {
        auto ctx = boost::any_cast<const ConvolutionContext&>(ctx_);
        return IsApplicable(ctx, ctx.conv_problem);
    }

    ConvSolution GetSolution(const ConvolutionContext& ctx) const
    {
        return GetSolution(ctx, ctx.conv_problem);
    }

    size_t GetWorkspaceSize(const ExecutionContext&, const conv::ProblemDescription&) const;
    bool IsApplicable(const ExecutionContext&, const conv::ProblemDescription&) const;
    ConvSolution GetSolution(const ExecutionContext&, const conv::ProblemDescription&) const;
};

struct GemmWrwBase : SolverBase
{
    using SolverBase::IsApplicable;
    bool IsApplicable(const ExecutionContext&, const conv::ProblemDescription&) const;
    bool IsDynamic() const override { return true; }
    float GetWti(const boost::any& ctx_) const override
    {
        auto ctx = boost::any_cast<const ConvolutionContext&>(ctx_);
        return GetWti(ctx, ctx.conv_problem);
    }
    float GetWti(const ExecutionContext& context, const conv::ProblemDescription& problem) const;
};

struct GemmWrw1x1_stride1 : GemmWrwBase
{
    size_t GetWorkspaceSize(const boost::any& ctx_) const override
    {
        auto ctx = boost::any_cast<const ConvolutionContext&>(ctx_);
        return GetWorkspaceSize(ctx, ctx.conv_problem);
    }

    bool IsApplicable(const boost::any& ctx_) const override
    {
        auto ctx = boost::any_cast<const ConvolutionContext&>(ctx_);
        return IsApplicable(ctx, ctx.conv_problem);
    }

    ConvSolution GetSolution(const ConvolutionContext& ctx) const
    {
        return GetSolution(ctx, ctx.conv_problem);
    }

    size_t GetWorkspaceSize(const ExecutionContext&, const conv::ProblemDescription&) const;
    bool IsApplicable(const ExecutionContext&, const conv::ProblemDescription&) const;
    ConvSolution GetSolution(const ExecutionContext&, const conv::ProblemDescription&) const;
};

struct GemmWrwUniversal : GemmWrwBase
{
    size_t GetWorkspaceSize(const boost::any& ctx_) const override
    {
        auto ctx = boost::any_cast<const ConvolutionContext&>(ctx_);
        return GetWorkspaceSize(ctx, ctx.conv_problem);
    }

    bool IsApplicable(const boost::any& ctx_) const override
    {
        auto ctx = boost::any_cast<const ConvolutionContext&>(ctx_);
        return IsApplicable(ctx, ctx.conv_problem);
    }

    ConvSolution GetSolution(const ConvolutionContext& ctx) const
    {
        return GetSolution(ctx, ctx.conv_problem);
    }

    size_t GetWorkspaceSize(const ExecutionContext&, const conv::ProblemDescription&) const;
    bool IsApplicable(const ExecutionContext&, const conv::ProblemDescription&) const;
    ConvSolution GetSolution(const ExecutionContext&, const conv::ProblemDescription&) const;
};

struct PerformanceConfigAsmImplicitGemmGTC : Serializable<PerformanceConfigAsmImplicitGemmGTC>
{
    std::string direction;
    std::string tensor_layout;
    miopenDataType_t precision;
    int nxb;
    int nxe;

    int gemm_m_per_block;
    int gemm_n_per_block;
    int gemm_k_per_block;

    int wave_tile_m;
    int wave_tile_n;
    int wave_tile_k;
    int wave_step_m;
    int wave_step_n;
    int wave_repeat_m;
    int wave_repeat_n;

    int multihead;
    int vector_store;
    int gemm_k_global_split;
    int merge_e;
    int tensor_a_pass_through;

    std::vector<int> tensor_a_thread_lengths;
    std::vector<int> tensor_a_cluster_lengths;
    std::vector<int> tensor_b_thread_lengths;
    std::vector<int> tensor_b_cluster_lengths;

    bool use_spare_set;
    int index;

    PerformanceConfigAsmImplicitGemmGTC(std::string dir,
                                        std::string layout,
                                        miopenDataType_t prec,
                                        int b,
                                        int e,
                                        int mpb,
                                        int npb,
                                        int kpb,
                                        int wtm,
                                        int wtn,
                                        int wtk,
                                        int wsm,
                                        int wsn,
                                        int wrm,
                                        int wrn,
                                        int mh,
                                        int vs,
                                        int gks,
                                        int me,
                                        int pta,
                                        std::initializer_list<int> ta_t,
                                        std::initializer_list<int> ta_c,
                                        std::initializer_list<int> tb_t,
                                        std::initializer_list<int> tb_c,
                                        bool spare = false);
    PerformanceConfigAsmImplicitGemmGTC()
        : PerformanceConfigAsmImplicitGemmGTC("fwd",
                                              "nchw",
                                              miopenFloat,
                                              1,
                                              1,
                                              1,
                                              1,
                                              1,
                                              1,
                                              1,
                                              1,
                                              1,
                                              1,
                                              1,
                                              1,
                                              1,
                                              1,
                                              1,
                                              1,
                                              1,
                                              {1, 1, 1, 1},
                                              {1, 1, 1, 1},
                                              {1, 1, 1, 1},
                                              {1, 1, 1, 1},
                                              false)
    {
    }
    PerformanceConfigAsmImplicitGemmGTC(bool spare)
        : PerformanceConfigAsmImplicitGemmGTC("fwd",
                                              "nchw",
                                              miopenFloat,
                                              1,
                                              1,
                                              1,
                                              1,
                                              1,
                                              1,
                                              1,
                                              1,
                                              1,
                                              1,
                                              1,
                                              1,
                                              1,
                                              1,
                                              1,
                                              1,
                                              1,
                                              {1, 1, 1, 1},
                                              {1, 1, 1, 1},
                                              {1, 1, 1, 1},
                                              {1, 1, 1, 1},
                                              spare)
    {
    }

    template <class Self, class F>
    static void Visit(Self&& self, F f)
    {
        std::string prec_string = self.precision == miopenFloat
                                      ? "fp32"
                                      : (self.precision == miopenHalf ? "fp16" : "bf16");
        f(self.direction, "dir");
        f(self.tensor_layout, "lyt");
        f(prec_string, "pre");
        f(self.nxb, "nxb");
        f(self.nxe, "nxe");
        f(self.gemm_m_per_block, "mpb");
        f(self.gemm_n_per_block, "npb");
        f(self.gemm_k_per_block, "kpb");

        f(self.wave_tile_m, "wtm");
        f(self.wave_tile_n, "wtn");
        f(self.wave_tile_k, "wtk");
        f(self.wave_step_m, "wsm");
        f(self.wave_step_n, "wsn");
        f(self.wave_repeat_m, "wrm");
        f(self.wave_repeat_n, "wrn");

        f(self.multihead, "mh");
        f(self.vector_store, "vs");
        f(self.gemm_k_global_split, "gks");
        f(self.merge_e, "me");
        f(self.tensor_a_pass_through, "pta");

        f(self.tensor_a_thread_lengths[0], "ta0");
        f(self.tensor_a_thread_lengths[1], "ta1");
        f(self.tensor_a_thread_lengths[2], "ta2");
        f(self.tensor_a_thread_lengths[3], "ta3");

        f(self.tensor_a_cluster_lengths[0], "ca0");
        f(self.tensor_a_cluster_lengths[1], "ca1");
        f(self.tensor_a_cluster_lengths[2], "ca2");
        f(self.tensor_a_cluster_lengths[3], "ca3");

        f(self.tensor_b_thread_lengths[0], "tb0");
        f(self.tensor_b_thread_lengths[1], "tb1");
        f(self.tensor_b_thread_lengths[2], "tb2");
        f(self.tensor_b_thread_lengths[3], "tb3");

        f(self.tensor_b_cluster_lengths[0], "cb0");
        f(self.tensor_b_cluster_lengths[1], "cb1");
        f(self.tensor_b_cluster_lengths[2], "cb2");
        f(self.tensor_b_cluster_lengths[3], "cb3");
        f(self.index, "index");
    }

    // Chilrden must provide support for ComputedContainer.
    void HeuristicInit(const ConvolutionContext&) = delete;
    bool SetNextValue(const ConvolutionContext&)  = delete;
    bool IsValidValue() const                     = delete;
    bool IsValid(const ConvolutionContext&) const = delete;

    bool IsDefaultConstructed() const;
    bool operator==(const PerformanceConfigAsmImplicitGemmGTC& other) const;
    void CopyParameters(const PerformanceConfigAsmImplicitGemmGTC& other);
    std::string ToString() const;
    std::string ToKernelName(const ConvolutionContext& ctx) const;
    int BlockSize() const;
};

struct PerformanceConfigAsmImplicitGemmGTCFwdXdlopsNHWC : PerformanceConfigAsmImplicitGemmGTC
{
    PerformanceConfigAsmImplicitGemmGTCFwdXdlopsNHWC(std::string dir,
                                                     std::string layout,
                                                     miopenDataType_t prec,
                                                     int b,
                                                     int e,
                                                     int mpb,
                                                     int npb,
                                                     int kpb,
                                                     int wtm,
                                                     int wtn,
                                                     int wtk,
                                                     int wsm,
                                                     int wsn,
                                                     int wrm,
                                                     int wrn,
                                                     int mh,
                                                     int vs,
                                                     int gks,
                                                     int me,
                                                     int pta,
                                                     std::initializer_list<int> ta_t,
                                                     std::initializer_list<int> ta_c,
                                                     std::initializer_list<int> tb_t,
                                                     std::initializer_list<int> tb_c,
                                                     bool spare = false)
        : PerformanceConfigAsmImplicitGemmGTC(dir,
                                              layout,
                                              prec,
                                              b,
                                              e,
                                              mpb,
                                              npb,
                                              kpb,
                                              wtm,
                                              wtn,
                                              wtk,
                                              wsm,
                                              wsn,
                                              wrm,
                                              wrn,
                                              mh,
                                              vs,
                                              gks,
                                              me,
                                              pta,
                                              ta_t,
                                              ta_c,
                                              tb_t,
                                              tb_c,
                                              spare)
    {
    }
    PerformanceConfigAsmImplicitGemmGTCFwdXdlopsNHWC()
        : PerformanceConfigAsmImplicitGemmGTCFwdXdlopsNHWC("fwd",
                                                           "nchw",
                                                           miopenFloat,
                                                           1,
                                                           1,
                                                           1,
                                                           1,
                                                           1,
                                                           1,
                                                           1,
                                                           1,
                                                           1,
                                                           1,
                                                           1,
                                                           1,
                                                           1,
                                                           1,
                                                           1,
                                                           1,
                                                           1,
                                                           {1, 1, 1, 1},
                                                           {1, 1, 1, 1},
                                                           {1, 1, 1, 1},
                                                           {1, 1, 1, 1},
                                                           false)
    {
    }
    PerformanceConfigAsmImplicitGemmGTCFwdXdlopsNHWC(bool spare)
        : PerformanceConfigAsmImplicitGemmGTCFwdXdlopsNHWC("fwd",
                                                           "nchw",
                                                           miopenFloat,
                                                           1,
                                                           1,
                                                           1,
                                                           1,
                                                           1,
                                                           1,
                                                           1,
                                                           1,
                                                           1,
                                                           1,
                                                           1,
                                                           1,
                                                           1,
                                                           1,
                                                           1,
                                                           1,
                                                           1,
                                                           {1, 1, 1, 1},
                                                           {1, 1, 1, 1},
                                                           {1, 1, 1, 1},
                                                           {1, 1, 1, 1},
                                                           spare)
    {
    }

    void HeuristicInit(const ConvolutionContext& ctx);
    bool SetNextValue(const ConvolutionContext& config);
    bool IsValidValue() const;
    bool IsValid(const ConvolutionContext& ctx) const;
};

struct ConvAsmImplicitGemmGTCDynamicFwdXdlopsNHWC : SolverBase
{
    PerformanceConfigAsmImplicitGemmGTCFwdXdlopsNHWC
    GetPerformanceConfig(const ConvolutionContext&) const;
    bool IsValidPerformanceConfig(const ConvolutionContext&,
                                  const PerformanceConfigAsmImplicitGemmGTCFwdXdlopsNHWC&) const;
    PerformanceConfigAsmImplicitGemmGTCFwdXdlopsNHWC
    Search(const ConvolutionContext&, const AnyInvokeParams& invoke_ctx) const;
    size_t GetWorkspaceSize(const boost::any& ctx_) const override;
    bool IsApplicable(const boost::any& ctx_) const override;
    bool IsDynamic() const override { return true; }
    ConvSolution GetSolution(const ConvolutionContext& ctx,
                             const PerformanceConfigAsmImplicitGemmGTCFwdXdlopsNHWC& config,
                             bool disableConfigOverrideFromEnv = false) const;
};

struct PerformanceConfigAsmImplicitGemmGTCBwdXdlopsNHWC : PerformanceConfigAsmImplicitGemmGTC
{
    PerformanceConfigAsmImplicitGemmGTCBwdXdlopsNHWC(std::string dir,
                                                     std::string layout,
                                                     miopenDataType_t prec,
                                                     int b,
                                                     int e,
                                                     int mpb,
                                                     int npb,
                                                     int kpb,
                                                     int wtm,
                                                     int wtn,
                                                     int wtk,
                                                     int wsm,
                                                     int wsn,
                                                     int wrm,
                                                     int wrn,
                                                     int mh,
                                                     int vs,
                                                     int gks,
                                                     int me,
                                                     int pta,
                                                     std::initializer_list<int> ta_t,
                                                     std::initializer_list<int> ta_c,
                                                     std::initializer_list<int> tb_t,
                                                     std::initializer_list<int> tb_c,
                                                     bool spare = false)
        : PerformanceConfigAsmImplicitGemmGTC(dir,
                                              layout,
                                              prec,
                                              b,
                                              e,
                                              mpb,
                                              npb,
                                              kpb,
                                              wtm,
                                              wtn,
                                              wtk,
                                              wsm,
                                              wsn,
                                              wrm,
                                              wrn,
                                              mh,
                                              vs,
                                              gks,
                                              me,
                                              pta,
                                              ta_t,
                                              ta_c,
                                              tb_t,
                                              tb_c,
                                              spare)
    {
    }
    PerformanceConfigAsmImplicitGemmGTCBwdXdlopsNHWC()
        : PerformanceConfigAsmImplicitGemmGTCBwdXdlopsNHWC("fwd",
                                                           "nchw",
                                                           miopenFloat,
                                                           1,
                                                           1,
                                                           1,
                                                           1,
                                                           1,
                                                           1,
                                                           1,
                                                           1,
                                                           1,
                                                           1,
                                                           1,
                                                           1,
                                                           1,
                                                           1,
                                                           1,
                                                           1,
                                                           1,
                                                           {1, 1, 1, 1},
                                                           {1, 1, 1, 1},
                                                           {1, 1, 1, 1},
                                                           {1, 1, 1, 1},
                                                           false)
    {
    }
    PerformanceConfigAsmImplicitGemmGTCBwdXdlopsNHWC(bool spare)
        : PerformanceConfigAsmImplicitGemmGTCBwdXdlopsNHWC("fwd",
                                                           "nchw",
                                                           miopenFloat,
                                                           1,
                                                           1,
                                                           1,
                                                           1,
                                                           1,
                                                           1,
                                                           1,
                                                           1,
                                                           1,
                                                           1,
                                                           1,
                                                           1,
                                                           1,
                                                           1,
                                                           1,
                                                           1,
                                                           1,
                                                           {1, 1, 1, 1},
                                                           {1, 1, 1, 1},
                                                           {1, 1, 1, 1},
                                                           {1, 1, 1, 1},
                                                           spare)
    {
    }
    void HeuristicInit(const ConvolutionContext& ctx);
    bool SetNextValue(const ConvolutionContext& config);
    bool IsValidValue() const;
    bool IsValid(const ConvolutionContext& ctx) const;
};

struct ConvAsmImplicitGemmGTCDynamicBwdXdlopsNHWC : SolverBase
{
    PerformanceConfigAsmImplicitGemmGTCBwdXdlopsNHWC
    GetPerformanceConfig(const ConvolutionContext&) const;
    bool IsValidPerformanceConfig(const ConvolutionContext&,
                                  const PerformanceConfigAsmImplicitGemmGTCBwdXdlopsNHWC&) const;
    PerformanceConfigAsmImplicitGemmGTCBwdXdlopsNHWC
    Search(const ConvolutionContext&, const AnyInvokeParams& invoke_ctx) const;
    size_t GetWorkspaceSize(const boost::any& ctx_) const override;
    bool IsApplicable(const boost::any& ctx_) const override;
    bool IsDynamic() const override { return true; }
    ConvSolution GetSolution(const ConvolutionContext& ctx,
                             const PerformanceConfigAsmImplicitGemmGTCBwdXdlopsNHWC& config,
                             bool disableConfigOverrideFromEnv = false) const;
};

struct PerformanceConfigAsmImplicitGemmGTCWrwXdlopsNHWC : PerformanceConfigAsmImplicitGemmGTC
{
    PerformanceConfigAsmImplicitGemmGTCWrwXdlopsNHWC(std::string dir,
                                                     std::string layout,
                                                     miopenDataType_t prec,
                                                     int b,
                                                     int e,
                                                     int mpb,
                                                     int npb,
                                                     int kpb,
                                                     int wtm,
                                                     int wtn,
                                                     int wtk,
                                                     int wsm,
                                                     int wsn,
                                                     int wrm,
                                                     int wrn,
                                                     int mh,
                                                     int vs,
                                                     int gks,
                                                     int me,
                                                     int pta,
                                                     std::initializer_list<int> ta_t,
                                                     std::initializer_list<int> ta_c,
                                                     std::initializer_list<int> tb_t,
                                                     std::initializer_list<int> tb_c,
                                                     bool spare = false)
        : PerformanceConfigAsmImplicitGemmGTC(dir,
                                              layout,
                                              prec,
                                              b,
                                              e,
                                              mpb,
                                              npb,
                                              kpb,
                                              wtm,
                                              wtn,
                                              wtk,
                                              wsm,
                                              wsn,
                                              wrm,
                                              wrn,
                                              mh,
                                              vs,
                                              gks,
                                              me,
                                              pta,
                                              ta_t,
                                              ta_c,
                                              tb_t,
                                              tb_c,
                                              spare)
    {
    }
    PerformanceConfigAsmImplicitGemmGTCWrwXdlopsNHWC()
        : PerformanceConfigAsmImplicitGemmGTCWrwXdlopsNHWC("fwd",
                                                           "nchw",
                                                           miopenFloat,
                                                           1,
                                                           1,
                                                           1,
                                                           1,
                                                           1,
                                                           1,
                                                           1,
                                                           1,
                                                           1,
                                                           1,
                                                           1,
                                                           1,
                                                           1,
                                                           1,
                                                           1,
                                                           1,
                                                           1,
                                                           {1, 1, 1, 1},
                                                           {1, 1, 1, 1},
                                                           {1, 1, 1, 1},
                                                           {1, 1, 1, 1},
                                                           false)
    {
    }
    PerformanceConfigAsmImplicitGemmGTCWrwXdlopsNHWC(bool spare)
        : PerformanceConfigAsmImplicitGemmGTCWrwXdlopsNHWC("fwd",
                                                           "nchw",
                                                           miopenFloat,
                                                           1,
                                                           1,
                                                           1,
                                                           1,
                                                           1,
                                                           1,
                                                           1,
                                                           1,
                                                           1,
                                                           1,
                                                           1,
                                                           1,
                                                           1,
                                                           1,
                                                           1,
                                                           1,
                                                           1,
                                                           {1, 1, 1, 1},
                                                           {1, 1, 1, 1},
                                                           {1, 1, 1, 1},
                                                           {1, 1, 1, 1},
                                                           spare)
    {
    }

    void HeuristicInit(const ConvolutionContext& ctx);
    bool SetNextValue(const ConvolutionContext& config);
    bool IsValidValue() const;
    bool IsValid(const ConvolutionContext& ctx) const;
    size_t ComputeKernelOccupancy() const;
};

struct ConvAsmImplicitGemmGTCDynamicWrwXdlopsNHWC : SolverBase
{
    PerformanceConfigAsmImplicitGemmGTCWrwXdlopsNHWC
    GetPerformanceConfig(const ConvolutionContext&) const;
    bool IsValidPerformanceConfig(const ConvolutionContext&,
                                  const PerformanceConfigAsmImplicitGemmGTCWrwXdlopsNHWC&) const;
    PerformanceConfigAsmImplicitGemmGTCWrwXdlopsNHWC
    Search(const ConvolutionContext&, const AnyInvokeParams& invoke_ctx) const;
    size_t GetWorkspaceSize(const boost::any& ctx_) const override;
    bool IsApplicable(const boost::any& ctx_) const override;
    bool IsDynamic() const override { return true; }
    ConvSolution GetSolution(const ConvolutionContext& ctx,
                             const PerformanceConfigAsmImplicitGemmGTCWrwXdlopsNHWC& config,
                             bool disableConfigOverrideFromEnv = false) const;
};

struct AnySolver;

} // namespace solver
} // namespace miopen

struct mlo_construct_direct2D_fusion : mlo_construct_base
{
    mlo_construct_direct2D_fusion(miopen::conv::Direction dir, bool do_bias = false)
        : mlo_construct_base(dir, do_bias)
    {
    }
    mlo_construct_direct2D_fusion(const miopen::TensorDescriptor& in,
                                  const miopen::TensorDescriptor& weights,
                                  const miopen::TensorDescriptor& out,
                                  const miopen::ConvolutionDescriptor& conv,
                                  miopen::conv::Direction dir,
                                  bool do_bias = false)
        : mlo_construct_base(in, weights, out, conv, dir, do_bias)
    {
    }

    bool IsAutoTuneEnabled() const { return _search_params.do_search; }

    inline void mloCopyTo(miopen::ConvolutionContext& params) const /// TODO: get rid of this
    {
        params = _search_params;
    }
    miopen::solver::ConvSolution FindSolution(const std::vector<miopen::solver::AnySolver>& solvers,
                                              const miopen::AnyInvokeParams& invoke_ctx);
};

#endif // GUARD_MIOPEN_SOLVER_HPP_<|MERGE_RESOLUTION|>--- conflicted
+++ resolved
@@ -121,12 +121,7 @@
     /// GetPerformanceConfig() so that GetSolution() would return valid
     /// solution for a problem (i.e. convolution). In other words, if a Solution
     /// says "I'm suitable" for a problem, it agrees to solve that problem correctly.
-<<<<<<< HEAD
     virtual bool IsApplicable(const boost::any& ctx_) const = 0;
-=======
-    // Perhaps these two should throw indicating that the called function was not implemented by
-    // the derived class, which would be an implementation bug.
->>>>>>> cb29a860
 
     /// [Informative as of Sep 2020] The minimum requirement for Dynamic Solvers:
     /// Batch size and input picture size (N, W, H) must NOT be compiled into the
@@ -2392,7 +2387,7 @@
     /// GEMM is disabled due to MIOpenGemm or OCL compiler issues.
     float GetWti(const boost::any& ctx_) const override
     {
-        auto ctx = boost::any_cast<const ConvolutionContext&>(ctx_);
+        auto ctx    = boost::any_cast<const ConvolutionContext&>(ctx_);
         std::ignore = ctx;
         return 0.01;
     }
@@ -2407,7 +2402,7 @@
     /// GEMM is disabled due to MIOpenGemm or OCL compiler issues.
     float GetWti(const boost::any& ctx_) const override
     {
-        auto ctx = boost::any_cast<const ConvolutionContext&>(ctx_);
+        auto ctx    = boost::any_cast<const ConvolutionContext&>(ctx_);
         std::ignore = ctx;
         return 0.01;
     }
@@ -2422,7 +2417,7 @@
     /// GEMM is disabled due to MIOpenGemm or OCL compiler issues.
     float GetWti(const boost::any& ctx_) const override
     {
-        auto ctx = boost::any_cast<const ConvolutionContext&>(ctx_);
+        auto ctx    = boost::any_cast<const ConvolutionContext&>(ctx_);
         std::ignore = ctx;
         return 0.01;
     }
