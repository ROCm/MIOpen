--- conflicted
+++ resolved
@@ -368,20 +368,9 @@
     int GetNPerGpr() const { assert(chunk_size); return 64 / chunk_size; }
     // clang-format on
 
-<<<<<<< HEAD
-    void StaticHeuristic(const ProblemDescription& problem);
-    void HeuristicInit(const ExecutionContext&, const ProblemDescription&);
-    bool IsModelApplicable(const ExecutionContext& ctx, const ProblemDescription& problem) const;
-=======
     void StaticHeuristic(const miopen::conv::ProblemDescription& problem);
     void HeuristicInit(const ExecutionContext&, const miopen::conv::ProblemDescription&);
-#if MIOPEN_ENABLE_AI_KERNEL_TUNING
-    void RunParmeterPredictionModel(const ExecutionContext&,
-                                    const miopen::conv::ProblemDescription&,
-                                    bool& valid);
-    bool ModelApplyToken(int index, int value, const miopen::conv::ProblemDescription&);
-#endif
->>>>>>> 60cf9c09
+    bool IsModelApplicable(const ExecutionContext& ctx, const miopen::conv::ProblemDescription& problem) const;
     bool IsValidValue() const { return IsValidValueImpl(8); }
     bool SetNextValue(const miopen::conv::ProblemDescription&);
     bool IsValid(const ExecutionContext&, const miopen::conv::ProblemDescription& problem) const
@@ -406,8 +395,8 @@
         return IsValidValueImpl(sequence_length);
     }
     void
-    RunParmeterPredictionModel(const ExecutionContext&, const ProblemDescription&, bool& valid);
-    bool ModelApplyToken(int index, std::string value, const ProblemDescription&);
+    RunParmeterPredictionModel(const ExecutionContext&, const miopen::conv::ProblemDescription&, bool& valid);
+    bool ModelApplyToken(int index, std::string value, const miopen::conv::ProblemDescription&);
 #endif
     bool IsValidImpl(const miopen::conv::ProblemDescription& problem, int sequence_length) const;
     bool IsValidValueImpl(int sequence_length) const;
@@ -4497,13 +4486,8 @@
         : PerformanceConfigHipImplicitGemmGroupFwdXdlops(0, "")
     {
     }
-<<<<<<< HEAD
-    void HeuristicInit(const ExecutionContext&, const ProblemDescription&);
-    bool SetNextValue(const ProblemDescription&);
-=======
-    void HeuristicInit(const miopen::conv::ProblemDescription&);
+    void HeuristicInit(const ExecutionContext&, const miopen::conv::ProblemDescription&);
     bool SetNextValue(const miopen::conv::ProblemDescription&);
->>>>>>> 60cf9c09
     bool IsValidValue() const;
     bool IsValid(const ExecutionContext&, const miopen::conv::ProblemDescription& problem) const
     {
@@ -4519,16 +4503,12 @@
     template <typename DataType>
     void Init(const miopen::conv::ProblemDescription&);
     template <typename DataType>
-<<<<<<< HEAD
-    bool CheckIsSupportCKArgs(const ProblemDescription&) const;
+    bool CheckIsSupportCKArgs(const miopen::conv::ProblemDescription&) const;
     template <typename DataType>
     void RunParameterPredictionModel(const ExecutionContext& ctx,
-                                     const ProblemDescription& problem);
+                                     const miopen::conv::ProblemDescription& problem);
     void InitHeuristicKernelIDs();
     bool ModelApplyToken(int idx, std::string value);
-=======
-    bool CheckIsSupportCKArgs(const miopen::conv::ProblemDescription&) const;
->>>>>>> 60cf9c09
 };
 
 struct ConvHipImplicitGemmGroupFwdXdlops final
