--- conflicted
+++ resolved
@@ -360,9 +360,6 @@
 {
     const std::string& SolverDbId() const override { return GetSolverDbId<ConvBiasActivAsm1x1U>(); }
 
-<<<<<<< HEAD
-    PerformanceConfigConvBiasActivAsm1x1U GetPerformanceConfig(const ConvolutionContext&) const;
-=======
     bool IsApplicable(const ConvolutionContext& params) const override;
     size_t GetWorkspaceSize(const ConvolutionContext& params) const override;
     bool MayNeedWorkspace() const override { return true; }
@@ -370,7 +367,6 @@
     PerformanceConfigConvBiasActivAsm1x1U GetPerformanceConfig(const ConvolutionContext&) const;
     bool IsValidPerformanceConfig(const ConvolutionContext&,
                                   const PerformanceConfigConvBiasActivAsm1x1U&) const;
->>>>>>> 69800c03
     PerformanceConfigConvBiasActivAsm1x1U Search(const ConvolutionContext&,
                                                  const AnyInvokeParams& invoke_ctx) const;
     ConvSolution GetSolution(const ConvolutionContext& params,
