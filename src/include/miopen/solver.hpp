--- conflicted
+++ resolved
@@ -4771,7 +4771,6 @@
     bool CheckCKApplicability(const miopen::conv::ProblemDescription&) const;
 };
 
-<<<<<<< HEAD
 struct PerformanceConfigHipImplicitGemmGroupBwdXdlops
     : PerfConfigBase<PerformanceConfigHipImplicitGemmGroupBwdXdlops>
 {
@@ -4790,14 +4789,14 @@
         : PerformanceConfigHipImplicitGemmGroupBwdXdlops(0, "")
     {
     }
-    void HeuristicInit(const ProblemDescription&);
-    bool SetNextValue(const ProblemDescription&);
+    void HeuristicInit(const miopen::conv::ProblemDescription&);
+    bool SetNextValue(const miopen::conv::ProblemDescription&);
     bool IsValidValue() const;
-    bool IsValid(const ExecutionContext&, const ProblemDescription& problem) const
+    bool IsValid(const ExecutionContext&, const miopen::conv::ProblemDescription& problem) const
     {
         return IsValid(problem);
     }
-    bool IsValid(const ProblemDescription&) const;
+    bool IsValid(const miopen::conv::ProblemDescription&) const;
     template <typename Self, typename F>
     static void Visit(Self&& s, F f)
     {
@@ -4807,9 +4806,9 @@
 
 private:
     template <typename DataType>
-    void Init(const ProblemDescription&);
+    void Init(const miopen::conv::ProblemDescription&);
     template <typename DataType>
-    bool CheckIsSupportCKArgs(const ProblemDescription&) const;
+    bool CheckIsSupportCKArgs(const miopen::conv::ProblemDescription&) const;
 };
 
 struct ConvHipImplicitGemmGroupBwdXdlops final
@@ -4821,29 +4820,29 @@
     }
 
     PerformanceConfigHipImplicitGemmGroupBwdXdlops
-    GetDefaultPerformanceConfig(const ExecutionContext&, const ProblemDescription&) const override;
+    GetDefaultPerformanceConfig(const ExecutionContext&, const miopen::conv::ProblemDescription&) const override;
     bool
     IsValidPerformanceConfig(const ExecutionContext&,
-                             const ProblemDescription&,
+                             const miopen::conv::ProblemDescription&,
                              const PerformanceConfigHipImplicitGemmGroupBwdXdlops&) const override;
     PerformanceConfigHipImplicitGemmGroupBwdXdlops
     Search(const ExecutionContext&,
-           const ProblemDescription&,
+           const miopen::conv::ProblemDescription&,
            const AnyInvokeParams& invoke_ctx) const override;
-    bool IsApplicable(const ExecutionContext&, const ProblemDescription&) const override;
+    bool IsApplicable(const ExecutionContext&, const miopen::conv::ProblemDescription&) const override;
     bool IsDynamic() const override { return true; }
     ConvSolution GetSolution(const ExecutionContext&,
-                             const ProblemDescription&,
+                             const miopen::conv::ProblemDescription&,
                              const PerformanceConfigHipImplicitGemmGroupBwdXdlops&) const override;
     /// \ref igemm_get_wti_magic_number
-    float GetWti(const ExecutionContext&, const ProblemDescription&) const override
+    float GetWti(const ExecutionContext&, const miopen::conv::ProblemDescription&) const override
     {
         return 0.02f;
     };
 
 private:
     template <typename DataType>
-    bool CheckCKApplicability(const ProblemDescription&) const;
+    bool CheckCKApplicability(const miopen::conv::ProblemDescription&) const;
 };
 
 struct PerformanceConfigHipImplicitGemmGroupWrwXdlops
@@ -4864,14 +4863,14 @@
         : PerformanceConfigHipImplicitGemmGroupWrwXdlops(0, "")
     {
     }
-    void HeuristicInit(const ProblemDescription&);
-    bool SetNextValue(const ProblemDescription&);
+    void HeuristicInit(const miopen::conv::ProblemDescription&);
+    bool SetNextValue(const miopen::conv::ProblemDescription&);
     bool IsValidValue() const;
-    bool IsValid(const ExecutionContext&, const ProblemDescription& problem) const
+    bool IsValid(const ExecutionContext&, const miopen::conv::ProblemDescription& problem) const
     {
         return IsValid(problem);
     }
-    bool IsValid(const ProblemDescription&) const;
+    bool IsValid(const miopen::conv::ProblemDescription&) const;
     template <typename Self, typename F>
     static void Visit(Self&& s, F f)
     {
@@ -4881,9 +4880,9 @@
 
 private:
     template <typename DataType>
-    void Init(const ProblemDescription&);
+    void Init(const miopen::conv::ProblemDescription&);
     template <typename DataType>
-    bool CheckIsSupportCKArgs(const ProblemDescription&) const;
+    bool CheckIsSupportCKArgs(const miopen::conv::ProblemDescription&) const;
 };
 
 struct ConvHipImplicitGemmGroupWrwXdlops final
@@ -4895,33 +4894,32 @@
     }
 
     PerformanceConfigHipImplicitGemmGroupWrwXdlops
-    GetDefaultPerformanceConfig(const ExecutionContext&, const ProblemDescription&) const override;
+    GetDefaultPerformanceConfig(const ExecutionContext&, const miopen::conv::ProblemDescription&) const override;
     bool
     IsValidPerformanceConfig(const ExecutionContext&,
-                             const ProblemDescription&,
+                             const miopen::conv::ProblemDescription&,
                              const PerformanceConfigHipImplicitGemmGroupWrwXdlops&) const override;
     PerformanceConfigHipImplicitGemmGroupWrwXdlops
     Search(const ExecutionContext&,
-           const ProblemDescription&,
+           const miopen::conv::ProblemDescription&,
            const AnyInvokeParams& invoke_ctx) const override;
-    bool IsApplicable(const ExecutionContext&, const ProblemDescription&) const override;
+    bool IsApplicable(const ExecutionContext&, const miopen::conv::ProblemDescription&) const override;
     bool IsDynamic() const override { return true; }
     ConvSolution GetSolution(const ExecutionContext&,
-                             const ProblemDescription&,
+                             const miopen::conv::ProblemDescription&,
                              const PerformanceConfigHipImplicitGemmGroupWrwXdlops&) const override;
     /// \ref igemm_get_wti_magic_number
-    float GetWti(const ExecutionContext&, const ProblemDescription&) const override
+    float GetWti(const ExecutionContext&, const miopen::conv::ProblemDescription&) const override
     {
         return 0.02f;
     };
 
 private:
     template <typename DataType>
-    bool CheckCKApplicability(const ProblemDescription&) const;
-};
-=======
+    bool CheckCKApplicability(const miopen::conv::ProblemDescription&) const;
+};
+
 } // namespace conv
->>>>>>> 5a1a840c
 
 // Use struct as a syntactic sugar to make the intent as clear as possible.
 struct ThisSolverIsDeprecatedStatic
