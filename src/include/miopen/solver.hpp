/*******************************************************************************
*
* MIT License
*
* Copyright (c) 2017 Advanced Micro Devices, Inc.
*
* Permission is hereby granted, free of charge, to any person obtaining a copy
* of this software and associated documentation files (the "Software"), to deal
* in the Software without restriction, including without limitation the rights
* to use, copy, modify, merge, publish, distribute, sublicense, and/or sell
* copies of the Software, and to permit persons to whom the Software is
* furnished to do so, subject to the following conditions:
*
* The above copyright notice and this permission notice shall be included in all
* copies or substantial portions of the Software.
*
* THE SOFTWARE IS PROVIDED "AS IS", WITHOUT WARRANTY OF ANY KIND, EXPRESS OR
* IMPLIED, INCLUDING BUT NOT LIMITED TO THE WARRANTIES OF MERCHANTABILITY,
* FITNESS FOR A PARTICULAR PURPOSE AND NONINFRINGEMENT. IN NO EVENT SHALL THE
* AUTHORS OR COPYRIGHT HOLDERS BE LIABLE FOR ANY CLAIM, DAMAGES OR OTHER
* LIABILITY, WHETHER IN AN ACTION OF CONTRACT, TORT OR OTHERWISE, ARISING FROM,
* OUT OF OR IN CONNECTION WITH THE SOFTWARE OR THE USE OR OTHER DEALINGS IN THE
* SOFTWARE.
*
*******************************************************************************/

#ifndef GUARD_MIOPEN_SOLVER_HPP_
#define GUARD_MIOPEN_SOLVER_HPP_

#include <miopen/config.h>

#include <functional>
#include <memory>
#include <string>
#include <vector>
#include <ostream>

#include <miopen/logger.hpp>
#include <miopen/find_controls.hpp>
#include <miopen/db.hpp>
#include <miopen/mlo_internal.hpp>
#include <miopen/legacy_exhaustive_search.hpp>
#include <miopen/env.hpp>
#include <miopen/type_name.hpp>
#include <miopen/miopen.h>

namespace miopen {

MIOPEN_DECLARE_ENV_VAR(MIOPEN_DEBUG_AMD_ASM_KERNELS_PERF_FILTERING)

namespace solver {

/// Describes a kernel source and whatever information required in order
/// to build and run it (the former is unused for binary kernels).
struct KernelInfo
{
    std::string comp_options;
    std::vector<size_t> l_wk;
    std::vector<size_t> g_wk;
    std::string kernel_file;
    std::string kernel_name;
    friend std::ostream& operator<<(std::ostream& os, const KernelInfo& k);
};

/// Information required to build and run a kernel (or a set of kernels),
/// which is expected to perform computatons as per the problem config.
///
/// TODO: Currently best suits a subset of existing solvers,
/// namely some OpenCL-written forward direct convolutions.
/// Shall be refactored (possibly, to a class hierarchy).
struct ConvSolution
{
    /// \todo Use better name than construction_params.
    std::vector<KernelInfo> construction_params; // impl may consist of multiple kernels.
    miopenStatus_t status;

    size_t workspce_sz;
    int grp_tile1;       // total number ALUs per group
    int grp_tile0;       // total number ALUs per group
    int in_tile1;        // size of in-tile in local memory
    int in_tile0;        // size of in-tile in local memory
    int out_pix_tile1;   // # of generated pixels per output per wk-item  (ALU)
    int out_pix_tile0;   // # of generated pixels per output per wk-item  (ALU)
    int n_out_pix_tiles; // # output pixel tiles per wk-item (ALU)
    int n_in_data_tiles; // # of blocks of different inputs in LDS
    int n_stacks;        // # of diff stacks (part of batch).

    ConvSolution(miopenStatus_t status_ = miopenStatusSuccess)
        : status(status_),
          workspce_sz(0),
          grp_tile1(-1),
          grp_tile0(-1),
          in_tile1(-1),
          in_tile0(-1),
          out_pix_tile1(-1),
          out_pix_tile0(-1),
          n_out_pix_tiles(-1),
          n_in_data_tiles(-1),
          n_stacks(-1)
    {
    }

    inline bool Succeeded() const { return status == miopenStatusSuccess; }
};

template <class Solver>
std::string ComputeSolverDbId(Solver)
{
    const auto& name = get_type_name<Solver>();
    auto idx         = name.find_last_of(':');
    return name.substr(idx + 1);
}

// This will retrieve the id of the solver to write to the database. By
// default it uses the class name. If the class is renamed, this function can
// overriden to keep the name to avoid DB corruption.
template <class Solver>
const std::string& SolverDbId(Solver solver)
{
    static const auto result = ComputeSolverDbId(solver);
    return result;
}

template <class Solver, class Context>
auto FindSolutionImpl(rank<1>, Solver s, const Context& context, Db& db)
    -> decltype(s.GetSolution(context, s.Search(context)))
{
    const FindEnforce enforce;
    MIOPEN_LOG_I(SolverDbId(s));
    if(enforce.IsDbClean(context))
    {
        if(db.Remove(context, SolverDbId(s)))
            MIOPEN_LOG_W("Perf Db: record removed: " << SolverDbId(s) << ", enforce: " << enforce);
    }
    else
    {
        if((context.do_search || enforce.IsSearch(context)) && enforce.IsDbUpdate(context))
        {
            MIOPEN_LOG_W("Perf Db: load skipped: " << SolverDbId(s) << ", enforce: " << enforce);
        }
        else
        {
            using PerformanceConfig = decltype(s.GetPerformanceConfig(context));
            PerformanceConfig config{};
            if(db.Load(context, SolverDbId(s), config))
            {
                MIOPEN_LOG_I("Perf Db: record loaded: " << SolverDbId(s));
                if(s.IsValidPerformanceConfig(context, config))
                {
                    return s.GetSolution(context, config);
                }
                MIOPEN_LOG_E("Invalid config loaded from Perf Db: " << SolverDbId(s) << ": "
                                                                    << config);
            }
        }

        if(context.do_search || enforce.IsSearch(context)) // TODO: Make it a customization point
        {
            MIOPEN_LOG_I("Starting search: " << SolverDbId(s) << ", enforce: " << enforce);
            try
            {
                auto c = s.Search(context);
                db.Update(context, SolverDbId(s), c);
                return s.GetSolution(context, c);
            }
            catch(const miopen::Exception& ex)
            {
                MIOPEN_LOG_E("Search failed for: " << SolverDbId(s) << ": " << ex.what());
            }
        }
    }
    return s.GetSolution(context, s.GetPerformanceConfig(context));
}

template <class Solver, class Context>
auto FindSolutionImpl(rank<0>, Solver s, const Context& context, Db&)
    -> decltype(s.GetSolution(context))
{
    MIOPEN_LOG_I("Not searchable: " << SolverDbId(s));
    return s.GetSolution(context);
}

/// Finds optimized Solution. Generic method.
///
/// Given the specific problem config, finds (hopefully) optimal
/// solution-specific parameters and returns the Solution object.
/// Could take long if an exhaustive search is requested/performed.
/// May read/write perfDb.
template <class Solver, class Context>
ConvSolution FindSolution(Solver s, const Context& context, Db& db)
{
    static_assert(std::is_empty<Solver>{} && std::is_trivially_constructible<Solver>{},
                  "Solver must be stateless");
    // TODO: This assumes all solutions are ConvSolution
    return FindSolutionImpl(rank<1>{}, s, context, db);
}

// Search for a solution among many solvers
template <class... Solvers, class Context>
auto SearchForSolution(const Context& search_params, miopen::Db db) ->
    typename std::common_type<decltype(FindSolution(Solvers{}, search_params, db))...>::type
{
    using Solution =
        typename std::common_type<decltype(FindSolution(Solvers{}, search_params, db))...>::type;
    Solution solution{miopenStatusUnknownError};

// Using const here causes gcc to ICE
#if(!defined(__GNUC__) || defined(__clang__))
    const
#endif
        auto no_perf_filtering = miopen::IsDisabled(MIOPEN_DEBUG_AMD_ASM_KERNELS_PERF_FILTERING{});

    // clang-format off
    MIOPEN_STATIC_FOR_EACH(solver, Solvers{}, {
        if(!solution.Succeeded() && solver.IsApplicable(search_params) &&
           (no_perf_filtering || solver.IsFast(search_params)))
        {
<<<<<<< HEAD
            solution = FindSolution(solver, search_params, dbRecord);
            if(solution.Succeeded() && solution.construction_params.empty())
=======
            solution = FindSolution(solver, search_params, db);
            if(solution.Succeeded() && !search_params.n_passes && solution.construction_params.empty())
>>>>>>> bb141f1c
            {
                MIOPEN_THROW(std::string("Internal error in solver: ") + SolverDbId(solver));
            }
        }
    });
    // clang-format on

    return solution;
}

// Search for all applicable solutions among many solvers
template <class... Solvers, class Context, class Solution>
void SearchForAllSolutions(const Context& search_params,
                           miopen::DbRecord dbRecord,
                           std::vector<Solution>& ss)
{
    assert(ss.empty());
    assert(search_params.direction.IsBackwardWrW());

// Using const here causes gcc to ICE
#if(!defined(__GNUC__) || defined(__clang__))
    const
#endif
        auto no_perf_filtering = miopen::IsDisabled(MIOPEN_DEBUG_AMD_ASM_KERNELS_PERF_FILTERING{});

    // clang-format off
    MIOPEN_STATIC_FOR_EACH(solver, Solvers{}, {
        if(solver.IsApplicable(search_params) &&
            (no_perf_filtering || solver.IsFast(search_params)))
        {
            const Solution s = FindSolution(solver, search_params, dbRecord);
            if(s.Succeeded())
            {
                ss.push_back(s);
                MIOPEN_LLOG_I2(SolverDbId(solver) << ": Success.");
            }
            else
            {
                /// \todo If Solver is applicable it must provide an appropriate Solution.
                /// This is not the case for some 20x5 convolutions (and possibly others).
                /// Normally we should not get here and message level should be Error.
                /// For now, let's use Info (not Warning) level is not used to avoid
                /// flooding the console.
                MIOPEN_LLOG_I(SolverDbId(solver) << ": [Warning] Applicable Solver not succeeded.");
            }
        }
        else
        {
            MIOPEN_LLOG_I2(SolverDbId(solver) << ": Not applicable");
        }
    });
    // clang-format on
}

/// Base class for problem solvers.
///
/// Solvers are to be instantiated as const objects and shall not have any variable
/// internal state. Any non-const state information, if required, to be stored in the
/// solver-specific context objects.
///
/// There could be multiple solvers of the same algorithm for a problem config.
/// For example, ConvAsm3x3U and ConvOclDirectFwd3x3
/// are able to solve overlapping sets of 3x3 Direct convolution problems.
template <class Context>
struct SolverBase
{

    /// Initializes performance config to the default values.
    /// The function may involve some euristic to guess the best solution
    /// configuration. It is assumed that the function takes constant time
    /// to finish and does not run kernels to measure performance etc.
    /// The function shall always return valid config.
    /// Only implemented by SearchableSolvers
    /// PerformanceConfig GetPerformanceConfig(const ConvolutionContext&) const;

    /// Should return false if performance config is wrong for a problem.
    /// Main use is validation of values read from the perf db.
    /// Only implemented by SearchableSolvers
    /// bool IsValidPerformanceConfig(const Context&, const PerformanceConfig&) const
    /// {
    ///     return true; // Do not check by default.
    /// }

    /// Returns true if solution can work on given SW/HW platform (runtime/device)
    /// and provides correct result for the problem config.
    ///
    /// Every SolverBase which IsApplicable() for some problem config must be able to
    /// GetPerformanceConfig() so that GetSolution() would return valid
    /// solution for a problem (i.e. convolution). In other words, if a Solution
    /// says "I'm suitable" for a problem, it agrees to solve that problem correctly.
    bool IsApplicable(const Context&) const { return true; }

    /// Legacy euristic method which shall return false when a solution
    /// is known to be slower than some another solution for the same problem config.
    /// Intended to be used for performance optimization.
    /// Warning: Non-trivial implementations introduce implicit dependencies between solutions.
    bool IsFast(const Context&) const { return true; }

    /// Takes problem config, optimization parameters and other info
    /// and computes information required to build and run the kernel(s).
    /// ConvSolution GetSolution(const ConvolutionContext& params) const;

    /// Searchable solvers provide a GetSolution that takes a Context and PerformanceConfig
    /// ConvSolution GetSolution(const ConvolutionContext& params,
    ///                          const PerformanceConfig& config) const;

    /// Temporary solver-specific method until we have generic means for running solutions.
    /// int RunAndMeasureSolution(miopen::Handle& profile_h,
    ///                          Data_t bot_ocl_buf,
    ///                          Data_t top_ocl_buf,
    ///                          Data_t wei_ocl_buf,
    ///                          Data_t bias_ocl_buf,
    ///                          const ConvolutionContext& params,
    ///                          const ConvSolution& solution,
    ///                          float& elapsed_time) const;
};

struct PerformanceConfigConvAsm3x3U : Serializable<PerformanceConfigConvAsm3x3U>
{
    int limit_wave_cnt;        // [0..9]
    int filters_per_wave;      // [1..8]
    int output_lines_per_wave; // [1..8]

    PerformanceConfigConvAsm3x3U(int lwc, int fpw, int olpw);
    PerformanceConfigConvAsm3x3U() : PerformanceConfigConvAsm3x3U(-1, -1, -1) {}
    PerformanceConfigConvAsm3x3U(bool) : PerformanceConfigConvAsm3x3U(0, 1, 1) {}

    template <class Self, class F>
    static void Visit(Self&& self, F f)
    {
        f(self.limit_wave_cnt, "limit_wave_cnt");
        f(self.filters_per_wave, "filters_per_wave");
        f(self.output_lines_per_wave, "output_lines_per_wave");
    }

    void EuristicInit(const ConvolutionContext& config);
    bool IsValidValue() const;
    bool SetNextValue();
    bool IsValid(const ConvolutionContext& config) const;
    bool operator==(const PerformanceConfigConvAsm3x3U& other) const;
    std::string ToString() const;
};

struct ConvAsm3x3U : SolverBase<ConvolutionContext>
{
    bool IsApplicable(const ConvolutionContext& params) const;
    bool IsFast(const ConvolutionContext& params) const;
    PerformanceConfigConvAsm3x3U GetPerformanceConfig(const ConvolutionContext&) const;
    bool IsValidPerformanceConfig(const ConvolutionContext&,
                                  const PerformanceConfigConvAsm3x3U&) const;
    PerformanceConfigConvAsm3x3U Search(const ConvolutionContext&) const;
    ConvSolution GetSolution(const ConvolutionContext& params,
                             const PerformanceConfigConvAsm3x3U& config,
                             bool disableConfigOverrideFromEnv = false) const;
    int RunAndMeasureSolution(miopen::Handle& profile_h,
                              Data_t bot_ocl_buf,
                              Data_t top_ocl_buf,
                              Data_t wei_ocl_buf,
                              Data_t bias_ocl_buf,
                              const ConvolutionContext& params,
                              const ConvSolution& solution,
                              float& elapsed_time) const;
};

struct PerformanceConfigConvAsm1x1U : Serializable<PerformanceConfigConvAsm1x1U>
{
    // ------------------- // Full set          Optimized       Spare
    // ----------------------------------------------------------------------------
    int read_size;         // [1..4]            <same>          <same>
    int k_mult;            // 1,[4,8,12..32]    16,32           1,4
    int chunks_per_wave;   // [1..16]           [1..8]          <same>
    int chunk_size;        // 2^n[1..64]        2^n[16..64]     1,4
    int n_blocks_per_wave; // [1..8]            [1..4]          <same>
    int waves_in_group;    // [1..8]            [1..4]          <same>
    bool use_spare_set;

    PerformanceConfigConvAsm1x1U(int, int, int, int, int, int, bool);
    PerformanceConfigConvAsm1x1U() : PerformanceConfigConvAsm1x1U(-1, -1, -1, -1, -1, -1, false) {}
    PerformanceConfigConvAsm1x1U(bool spare) : PerformanceConfigConvAsm1x1U(1, 1, 1, 1, 1, 1, spare)
    {
    }

    template <class Self, class F>
    static void Visit(Self&& self, F f)
    {
        f(self.read_size, "read_size");
        f(self.k_mult, "k_mult");
        f(self.chunks_per_wave, "chunks_per_wave");
        f(self.chunk_size, "chunk_size");
        f(self.n_blocks_per_wave, "n_blocks_per_wave");
        f(self.waves_in_group, "waves_in_group");
    }

    // clang-format off
    int GetReadSize() const { return read_size; }
    int GetKMult() const { return k_mult; }
    int GetChunksPerWave() const { return chunks_per_wave; }
    int GetChunkSize() const { return chunk_size; }
    int GetNBlocksPerWave() const { return n_blocks_per_wave; }
    int GetWavesInGroup() const { return waves_in_group; }
    int GetNPerGpr() const { assert(chunk_size); return 64 / chunk_size; }
    // clang-format on

    void EuristicInit(const ConvolutionContext& config);
    bool IsValidValue() const;
    bool SetNextValue();
    bool IsValid(const ConvolutionContext& config) const;
    bool operator==(const PerformanceConfigConvAsm1x1U& other) const;
    std::string ToString() const;
    bool IsValidForProblem(const ConvolutionContext& config) const;
};

struct ConvAsm1x1U : SolverBase<ConvolutionContext>
{
    PerformanceConfigConvAsm1x1U GetPerformanceConfig(const ConvolutionContext&) const;
    bool IsValidPerformanceConfig(const ConvolutionContext&,
                                  const PerformanceConfigConvAsm1x1U&) const;
    PerformanceConfigConvAsm1x1U Search(const ConvolutionContext&) const;
    bool IsApplicable(const ConvolutionContext& params) const;
    bool IsFast(const ConvolutionContext& params) const;
    ConvSolution GetSolution(const ConvolutionContext& params,
                             const PerformanceConfigConvAsm1x1U& config,
                             bool disableConfigOverrideFromEnv = false) const;
    int RunAndMeasureSolution(miopen::Handle& profile_h,
                              Data_t bot_ocl_buf,
                              Data_t top_ocl_buf,
                              Data_t wei_ocl_buf,
                              Data_t bias_ocl_buf,
                              const ConvolutionContext& params,
                              const ConvSolution& solution,
                              float& elapsed_time) const;
};

struct ConvAsm5x10u2v2f1 : SolverBase<ConvolutionContext>
{
    bool IsApplicable(const ConvolutionContext& params) const;
    ConvSolution GetSolution(const ConvolutionContext& params) const;
};

struct ConvAsm5x10u2v2b1 : SolverBase<ConvolutionContext>
{
    bool IsApplicable(const ConvolutionContext& params) const;
    ConvSolution GetSolution(const ConvolutionContext& params) const;
};

struct ConvAsm7x7c3h224w224k64u2v2p3q3f1 : SolverBase<ConvolutionContext>
{
    bool IsApplicable(const ConvolutionContext& params) const;
    ConvSolution GetSolution(const ConvolutionContext& params) const;
};

struct ConvOclDirectFwd11x11 : SolverBase<ConvolutionContext>
{
    bool IsApplicable(const ConvolutionContext& params) const;
    ConvSolution GetSolution(const ConvolutionContext& params) const;
};

struct ConvOclDirectFwdGen : SolverBase<ConvolutionContext>
{
    bool IsApplicable(const ConvolutionContext& params) const;
    ConvSolution GetSolution(const ConvolutionContext& params) const;
};

struct ConvOclDirectFwd3x3 : SolverBase<ConvolutionContext>
{
    bool IsApplicable(const ConvolutionContext& params) const;
    ConvSolution GetSolution(const ConvolutionContext& params) const;
};

/// Holds common member functions for the Solvers which share the same
/// "legacy exhaustive search" machinery.
struct ConvOclDirectFwdLegacyExhaustiveSearch : SolverBase<ConvolutionContext>
{
    LegacyPerformanceConfig GetPerformanceConfig(const ConvolutionContext&) const;
    bool IsValidPerformanceConfig(const ConvolutionContext&, const LegacyPerformanceConfig&) const
    {
        return true; // Do not check by default.
    }
    LegacyPerformanceConfig Search(const ConvolutionContext&) const;
};

struct ConvOclDirectFwd : ConvOclDirectFwdLegacyExhaustiveSearch
{
    bool IsApplicable(const ConvolutionContext& params) const;

    ConvSolution GetSolution(const ConvolutionContext& params,
                             const LegacyPerformanceConfig& searched_params) const;
};

struct ConvOclDirectFwd1x1 : ConvOclDirectFwdLegacyExhaustiveSearch
{
    bool IsApplicable(const ConvolutionContext& params) const;
    ConvSolution GetSolution(const ConvolutionContext& params,
                             const LegacyPerformanceConfig& searched_params) const;
};

struct ConvOclDirectFwdC : ConvOclDirectFwdLegacyExhaustiveSearch
{
    bool IsApplicable(const ConvolutionContext& params) const;
    ConvSolution GetSolution(const ConvolutionContext& params,
                             const LegacyPerformanceConfig& searched_params) const;
};

struct ConvBinWinograd3x3U : SolverBase<ConvolutionContext>
{
    bool IsApplicable(const ConvolutionContext& params) const;
    ConvSolution GetSolution(const ConvolutionContext& params) const;
};

struct ConvBinWinogradRxS : SolverBase<ConvolutionContext>
{
    bool IsApplicable(const ConvolutionContext& params) const;
    ConvSolution GetSolution(const ConvolutionContext& params) const;
};

struct PerformanceConfigAsmDirect3x3WrW : Serializable<PerformanceConfigAsmDirect3x3WrW>
{
    int limit_wave_cnt;   // [0..9]
    int reverse_inout;    // [0..1], 1 is allowed for stride=1x1 only.
    int chunk_size;       // {16,8}, Smaller values increase register pressure.
    int k_per_wave;       // {1,2,4,8} && ((chunk_size * k_per_wave) <= 64).
                          // Higher values increase register pressure.
    int pipe_lines_depth; // [1..16] && (pipe_lines_depth <= img_h).
                          // Higher values increase register pressure.
    int n_per_group;      // [1..8] && (n_per_group <= batch_size).

    PerformanceConfigAsmDirect3x3WrW(int lwc, int rio, int csz, int kpw, int pld, int npg);
    PerformanceConfigAsmDirect3x3WrW() : PerformanceConfigAsmDirect3x3WrW(-1, -1, -1, -1, -1, -1) {}
    PerformanceConfigAsmDirect3x3WrW(bool) : PerformanceConfigAsmDirect3x3WrW(0, 0, 8, 1, 1, 1) {}

    template <class Self, class F>
    static void Visit(Self&& self, F f)
    {
        f(self.limit_wave_cnt, "limit_wave_cnt");
        f(self.reverse_inout, "reverse_inout");
        f(self.chunk_size, "chunk_size");
        f(self.k_per_wave, "k_per_wave");
        f(self.pipe_lines_depth, "pipe_lines_depth");
        f(self.n_per_group, "n_per_group");
    }

    // clang-format off
    int GetLimitWaveCnt() const { return limit_wave_cnt; }
    int GetReverseInout() const { return reverse_inout; }
    int GetChunkSize() const { return chunk_size; }
    int GetKPerWave() const { return k_per_wave; }
    int GetPipeLinesDepth() const { return pipe_lines_depth; }
    int GetNPerGroup() const { return n_per_group; }
    int GetCPerWave() const { assert(chunk_size); return 64 / chunk_size; } // clang-format on

    void EuristicInit(const ConvolutionContext& config);
    bool IsValidValue() const;
    bool SetNextValue();
    bool IsValid(const ConvolutionContext& config) const;
    bool operator==(const PerformanceConfigAsmDirect3x3WrW& other) const;
    std::string ToString() const;
};

struct ConvAsmBwdWrW3x3 : SolverBase<ConvolutionContext>
{
    PerformanceConfigAsmDirect3x3WrW GetPerformanceConfig(const ConvolutionContext&) const;
    bool IsValidPerformanceConfig(const ConvolutionContext&,
                                  const PerformanceConfigAsmDirect3x3WrW&) const;
    PerformanceConfigAsmDirect3x3WrW Search(const ConvolutionContext&) const;
    bool IsApplicable(const ConvolutionContext& params) const;
    bool IsFast(const ConvolutionContext& params) const;
    ConvSolution GetSolution(const ConvolutionContext& params,
                             const PerformanceConfigAsmDirect3x3WrW& config,
                             bool disableConfigOverrideFromEnv = false) const;
    int RunAndMeasureSolution(miopen::Handle& profile_h,
                              Data_t bot_ocl_buf,
                              Data_t top_ocl_buf,
                              Data_t wei_ocl_buf,
                              Data_t bias_ocl_buf,
                              const ConvolutionContext& params,
                              const ConvSolution& solution,
                              float& elapsed_time) const;
};

struct PerformanceConfigConvAsmBwdWrW1x1 : Serializable<PerformanceConfigConvAsmBwdWrW1x1>
{
    int c_per_gpr; // {1,2,4,8,16}
    int c_mult;    // {1,2,4,8,16}
    int k_per_gpr; // {1,2,4,8,16}
    int k_mult;    // {1,2,4,8,16}
    int read_size; // [1..4]
    int n_per_gpr; // {1,2,4}

    /// The following conditions must be met.
    ///
    /// Shader design-related constraints:
    /// - (A) (chunk_size * c_per_gpr) == 16
    /// - (B) k_per_gpr <= c_per_gpr
    /// - (C) (c_mult > 1 || k_mult > 1)
    ///         ? ((fwd_C % (c_per_gpr * c_mult) == 0) && (fwd_K % (k_per_gpr * k_mult) == 0))
    ///         : (true)
    ///
    /// Resource-related constraints:
    /// - (D) c_mult * k_mult * k_per_gpr + 9 + (c_mult + k_mult) * read_size * pipe_depth <= 256
    ///
    /// Where:
    /// - fwd_C := Num input channels for forward convolution (-c).
    ///   For backward, this is actually n_outputs.
    /// - fwd_K := Num output channels for forward convolution (-k).
    ///   For backward, this is actually n_inputs.

    PerformanceConfigConvAsmBwdWrW1x1(
        int c_per_gpr_, int c_mult_, int k_per_gpr_, int k_mult_, int read_size_, int n_per_gpr_);
    PerformanceConfigConvAsmBwdWrW1x1() : PerformanceConfigConvAsmBwdWrW1x1(-1, -1, -1, -1, -1, -1)
    {
    }
    PerformanceConfigConvAsmBwdWrW1x1(bool) : PerformanceConfigConvAsmBwdWrW1x1(1, 1, 1, 1, 1, 1) {}

    template <class Self, class F>
    static void Visit(Self&& self, F f)
    {
        f(self.c_per_gpr, "c_per_gpr");
        f(self.c_mult, "c_mult");
        f(self.k_per_gpr, "k_per_gpr");
        f(self.k_mult, "k_mult");
        f(self.read_size, "read_size");
        f(self.n_per_gpr, "n_per_gpr");
    }

    // clang-format off
    int GetNPerGpr() const { return n_per_gpr; }
    int GetPipeDepth() const { return 1; }
    int GetCPerGpr() const { return c_per_gpr; }
    int GetCMult() const { return c_mult; }
    int GetKPerGpr() const { return k_per_gpr; }
    int GetKMult() const { return k_mult; }
    int GetReadSize() const { return read_size; }
    int GetChunkSize() const { assert(c_per_gpr); return 16 / c_per_gpr; }
    int GetHwPerGpr() const { assert(n_per_gpr); return 4 / n_per_gpr; } // "hw" stands for "height-and-width".
    // clang-format on

    void EuristicInit(const ConvolutionContext& config);
    bool IsValidValue() const;
    bool SetNextValue();
    bool IsValid(const ConvolutionContext& config) const;
    bool operator==(const PerformanceConfigConvAsmBwdWrW1x1& other) const;
    std::string ToString() const;
};

struct ConvAsmBwdWrW1x1 : SolverBase<ConvolutionContext>
{
    PerformanceConfigConvAsmBwdWrW1x1 GetPerformanceConfig(const ConvolutionContext&) const;
    bool IsValidPerformanceConfig(const ConvolutionContext&,
                                  const PerformanceConfigConvAsmBwdWrW1x1&) const;
    PerformanceConfigConvAsmBwdWrW1x1 Search(const ConvolutionContext&) const;
    bool IsApplicable(const ConvolutionContext& params) const;
    bool IsFast(const ConvolutionContext& params) const;
    ConvSolution GetSolution(const ConvolutionContext& params,
                             const PerformanceConfigConvAsmBwdWrW1x1& config,
                             bool disableConfigOverrideFromEnv = false) const;
    int RunAndMeasureSolution(miopen::Handle& profile_h,
                              Data_t bot_ocl_buf,
                              Data_t top_ocl_buf,
                              Data_t wei_ocl_buf,
                              Data_t bias_ocl_buf,
                              const ConvolutionContext& params,
                              const ConvSolution& solution,
                              float& elapsed_time) const;
};

struct ConvOclBwdWrW2 : SolverBase<ConvolutionContext>
{
    bool IsApplicable(const ConvolutionContext& params) const;
    ConvSolution GetSolution(const ConvolutionContext& params) const;
};

struct ConvOclBwdWrW53 : SolverBase<ConvolutionContext>
{
    bool IsApplicable(const ConvolutionContext& params) const;
    ConvSolution GetSolution(const ConvolutionContext& params) const;
};

struct ConvOclBwdWrW1x1 : SolverBase<ConvolutionContext>
{
    bool IsApplicable(const ConvolutionContext& params) const;
    ConvSolution GetSolution(const ConvolutionContext& params) const;
};

} // namespace solver
} // namespace miopen

#endif // GUARD_MIOPEN_SOLVER_HPP_<|MERGE_RESOLUTION|>--- conflicted
+++ resolved
@@ -215,13 +215,8 @@
         if(!solution.Succeeded() && solver.IsApplicable(search_params) &&
            (no_perf_filtering || solver.IsFast(search_params)))
         {
-<<<<<<< HEAD
-            solution = FindSolution(solver, search_params, dbRecord);
+            solution = FindSolution(solver, search_params, db);
             if(solution.Succeeded() && solution.construction_params.empty())
-=======
-            solution = FindSolution(solver, search_params, db);
-            if(solution.Succeeded() && !search_params.n_passes && solution.construction_params.empty())
->>>>>>> bb141f1c
             {
                 MIOPEN_THROW(std::string("Internal error in solver: ") + SolverDbId(solver));
             }
@@ -234,9 +229,7 @@
 
 // Search for all applicable solutions among many solvers
 template <class... Solvers, class Context, class Solution>
-void SearchForAllSolutions(const Context& search_params,
-                           miopen::DbRecord dbRecord,
-                           std::vector<Solution>& ss)
+void SearchForAllSolutions(const Context& search_params, miopen::Db db, std::vector<Solution>& ss)
 {
     assert(ss.empty());
     assert(search_params.direction.IsBackwardWrW());
@@ -252,7 +245,7 @@
         if(solver.IsApplicable(search_params) &&
             (no_perf_filtering || solver.IsFast(search_params)))
         {
-            const Solution s = FindSolution(solver, search_params, dbRecord);
+            const Solution s = FindSolution(solver, search_params, db);
             if(s.Succeeded())
             {
                 ss.push_back(s);
