--- conflicted
+++ resolved
@@ -223,20 +223,13 @@
                               int) const = 0;
 
     /// Tunable solvers provide a GetSolution that takes a Context and PerformanceConfig
-<<<<<<< HEAD
-    virtual ConvSolution GetSolution(const ExecutionContext& ctx,
-                                     const miopen::conv::ProblemDescription& problem,
-                                     const PerfConfig& config) const = 0;
-    virtual InvokerFactory GetInvokerFactory(const ExecutionContext& ctx,
-                                             const miopen::conv::ProblemDescription& problem,
-                                             const PerfConfig& config) const
-    {
-        return *GetSolution(ctx, problem, config).invoker_factory;
-    }
-=======
     virtual ConvSolution
     GetSolution(const Context& ctx, const Problem& problem, const PerfConfig& config) const = 0;
->>>>>>> 5f136335
+    virtual InvokerFactory
+    GetInvokerFactory(const Context& ctx, const Problem& problem, const PerfConfig& config) const
+    {
+        return *GetSolution(ctx, problem, config).invoker_factory;
+    }
 };
 
 template <class Context, class Problem, class PerformanceConfig>
