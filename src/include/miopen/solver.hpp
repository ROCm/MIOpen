/*******************************************************************************
 *
 * MIT License
 *
 * Copyright (c) 2017 Advanced Micro Devices, Inc.
 *
 * Permission is hereby granted, free of charge, to any person obtaining a copy
 * of this software and associated documentation files (the "Software"), to deal
 * in the Software without restriction, including without limitation the rights
 * to use, copy, modify, merge, publish, distribute, sublicense, and/or sell
 * copies of the Software, and to permit persons to whom the Software is
 * furnished to do so, subject to the following conditions:
 *
 * The above copyright notice and this permission notice shall be included in all
 * copies or substantial portions of the Software.
 *
 * THE SOFTWARE IS PROVIDED "AS IS", WITHOUT WARRANTY OF ANY KIND, EXPRESS OR
 * IMPLIED, INCLUDING BUT NOT LIMITED TO THE WARRANTIES OF MERCHANTABILITY,
 * FITNESS FOR A PARTICULAR PURPOSE AND NONINFRINGEMENT. IN NO EVENT SHALL THE
 * AUTHORS OR COPYRIGHT HOLDERS BE LIABLE FOR ANY CLAIM, DAMAGES OR OTHER
 * LIABILITY, WHETHER IN AN ACTION OF CONTRACT, TORT OR OTHERWISE, ARISING FROM,
 * OUT OF OR IN CONNECTION WITH THE SOFTWARE OR THE USE OR OTHER DEALINGS IN THE
 * SOFTWARE.
 *
 *******************************************************************************/

#ifndef GUARD_MIOPEN_SOLVER_HPP_
#define GUARD_MIOPEN_SOLVER_HPP_

#include <miopen/config.h>

#include <miopen/problem_description_base.hpp>
#include <miopen/conv_solution.hpp>
#include <miopen/logger.hpp>
#include <miopen/mlo_internal.hpp>
#include <miopen/legacy_exhaustive_search.hpp>
#include <miopen/rocm_features.hpp>
#include <miopen/type_name.hpp>
#include <miopen/miopen.h>
#include <miopen/buffer_info.hpp>
#include <miopen/solver_base.hpp>

#include <boost/any.hpp>

#include <boost/any.hpp>

#include <memory>
#include <string>
#include <vector>
#include <ostream>
#include <algorithm>
#include <initializer_list>

namespace miopen {

namespace debug {

/// If set to true, then always enable ConvDirectNaive* solver, regardless of environment value
/// MIOPEN_DEBUG_CONV_DIRECT_NAIVE_CONV_* that control enable/disable of these solvers.
/// Currently used during driver using naive kernel as gpu reference.
extern bool
    AlwaysEnableConvDirectNaive; // NOLINT (cppcoreguidelines-avoid-non-const-global-variables)

} // namespace debug

struct AnyInvokeParams;

namespace solver {
/// \todo Move wave_size into abstraction wich represent GPU information
const int wave_size = 64;
template <class Solver>
std::string ComputeSolverDbId(Solver)
{
    const auto& const_name = get_type_name<Solver>();
    auto idx               = const_name.find_last_of(':');
    auto name              = const_name.substr(idx + 1);
    std::replace(name.begin(), name.end(), ',', '-');
    name.erase(std::remove(name.begin(), name.end(), ' '), name.end());

    return name;
}

// This will retrieve the id of the solver to write to the database. By
// default it uses the class name. If the class is renamed, this function can
// overriden to keep the name to avoid DB corruption.
template <class Solver>
const std::string& SolverDbId(Solver solver)
{
    static const auto result = ComputeSolverDbId(solver);
    return result;
}

<<<<<<< HEAD
template <class Context>
struct SolverMixin : SolverBase
{
    virtual bool IsApplicable(const Context& ctx) const = 0;
    virtual float GetWti(const Context&) const { return -2.0; };
    virtual size_t GetWorkspaceSize(const Context&) const { return 0; };

    bool IsApplicable(const boost::any& ctx) const override
    {
        return IsApplicable(boost::any_cast<const Context&>(ctx));
    }

    float GetWti(const boost::any& ctx) const final
    {
        return GetWti(boost::any_cast<const Context&>(ctx));
    }

    size_t GetWorkspaceSize(const boost::any& ctx) const final
    {
        return GetWorkspaceSize(boost::any_cast<const Context&>(ctx));
    }
};

// Typedef for convolution solvers
using ConvSolver = SolverMixin<ConvolutionContext>;

=======
/// Base class for problem solvers.
///
/// Solvers are to be instantiated as const objects and shall not have any variable
/// internal state. Any non-const state information, if required, to be stored in the
/// solver-specific context objects.
///
/// There could be multiple solvers of the same algorithm for a problem config.
struct SolverBase
{
    virtual ~SolverBase() = default;

    /// Initializes performance config to the default values.
    /// The function may involve some heuristic to guess the best solution
    /// configuration. It is assumed that the function takes constant time
    /// to finish and does not run kernels to measure performance etc.
    /// The function shall always return valid config.
    /// Only implemented by SearchableSolvers
    /// PerformanceConfig GetPerformanceConfig(const ConvolutionContext&) const;

    /// Should return false if performance config is wrong for a problem.
    /// Main use is validation of values read from the perf db.
    /// Only implemented by SearchableSolvers
    /// bool IsValidPerformanceConfig(const Context&, const PerformanceConfig&) const
    /// {
    ///     return true; // Do not check by default.
    /// }

    /// Returns true if solution can work on given SW/HW platform (runtime/device)
    /// and provides correct result for the problem config.
    ///
    /// Every SolverBase which IsApplicable() for some problem config must be able to
    /// GetPerformanceConfig() so that GetSolution() would return valid
    /// solution for a problem (i.e. convolution). In other words, if a Solution
    /// says "I'm suitable" for a problem, it agrees to solve that problem correctly.
    virtual bool IsApplicable(const boost::any& ctx) const = 0;

    /// [Informative as of Sep 2020] The minimum requirement for Dynamic Solvers:
    /// Batch size and input picture size (N, W, H) must NOT be compiled into the
    /// kernel(s) that consist a Solution. These must go into the kernel as a
    /// run-time parameters.
    virtual bool IsDynamic() const { return false; }

    /// [Informative as of Sep 2020] Returns an approximated value of the expected
    /// WTI or -2.0 when this value can't be computed. Tips:
    /// * Value 1.0 corresponds to the 100% utilization of HW capabilities as
    ///   if Direct computational algorithm is used.
    /// * [Notice] WTI may exceed 1.0 for highly optimized algorithms like Winograd.
    /// * @see https://github.com/ROCmSoftwarePlatform/MIOpen/issues/410
    virtual float GetWti(const boost::any& ctx) const = 0;

    // Returns the workspace size required by the solver for a given ConvolutionContext
    virtual size_t GetWorkspaceSize(const boost::any& ctx) const = 0;

    // Must return true if a Solver has its own implementation of GetWorkspaceSize().
    virtual bool MayNeedWorkspace() const { return false; }

    /// Takes problem config, optimization parameters and other info
    /// and computes information required to build and run the kernel(s).
    /// ConvSolution GetSolution(const ConvolutionContext& params) const;

    /// Searchable solvers provide a GetSolution that takes a Context and PerformanceConfig
    /// ConvSolution GetSolution(const ConvolutionContext& params,
    ///                          const PerformanceConfig& config) const;
};

template<class Context>
struct SolverMixin : SolverBase
{
    virtual bool IsApplicable(const Context& ctx) const = 0;
    virtual float GetWti(const Context&) const { return -2.0; };
    virtual size_t GetWorkspaceSize(const Context&) const { return 0; };

    bool IsApplicable(const boost::any& ctx) const final
    {
        return IsApplicable(boost::any_cast<const Context&>(ctx));
    }

    float GetWti(const boost::any& ctx) const final
    {
        return GetWti(boost::any_cast<const Context&>(ctx));
    }

    size_t GetWorkspaceSize(const boost::any& ctx) const final
    {
        return GetWorkspaceSize(boost::any_cast<const Context&>(ctx));
    }
};

//Typedef for convolution solvers
using ConvSolver = SolverMixin<ConvolutionContext>;


>>>>>>> 9c672775
struct PerformanceConfigConvAsm3x3U : Serializable<PerformanceConfigConvAsm3x3U>
{
    int limit_wave_cnt;        // [0..9]
    int filters_per_wave;      // [1..8]
    int output_lines_per_wave; // [1..8]

    PerformanceConfigConvAsm3x3U(int lwc, int fpw, int olpw);
    PerformanceConfigConvAsm3x3U() : PerformanceConfigConvAsm3x3U(-1, -1, -1) {}
    PerformanceConfigConvAsm3x3U(bool) : PerformanceConfigConvAsm3x3U(0, 1, 1) {}

    template <class Self, class F>
    static void Visit(Self&& self, F f)
    {
        f(self.limit_wave_cnt, "limit_wave_cnt");
        f(self.filters_per_wave, "filters_per_wave");
        f(self.output_lines_per_wave, "output_lines_per_wave");
    }

    void HeuristicInit(const ConvolutionContext& config);
    bool IsValidValue() const;
    bool SetNextValue(const ConvolutionContext& config);
    bool IsValid(const ConvolutionContext& config) const;
    bool operator==(const PerformanceConfigConvAsm3x3U& other) const;
    std::string ToString() const;
};

struct ConvAsm3x3U : ConvSolver
{
    bool IsApplicable(const ConvolutionContext& params) const override;
    PerformanceConfigConvAsm3x3U GetPerformanceConfig(const ConvolutionContext&) const;
    bool IsValidPerformanceConfig(const ConvolutionContext&,
                                  const PerformanceConfigConvAsm3x3U&) const;
    PerformanceConfigConvAsm3x3U Search(const ConvolutionContext&,
                                        const AnyInvokeParams& invoke_ctx) const;
    ConvSolution GetSolution(const ConvolutionContext& params,
                             const PerformanceConfigConvAsm3x3U& config,
                             bool disableConfigOverrideFromEnv = false) const;
};

struct PerformanceConfigConvAsm1x1U : Serializable<PerformanceConfigConvAsm1x1U>
{
    // ----------------- // Full set          Optimized       Spare
    // ----------------------------------------------------------------------------
    int read_size;        // [1..4]            <same>          <same>
    int k_mult;           // 1,[4,8,12..32]    2^n[8..32]      1,4
    int chunks_per_wave;  // [1..16]           [1..8]          <same>
    int chunk_size;       // 2^n[1..64]        2^n[16..64]     1,4
    int n_mult;           // [1..8]            [1..4]          <same>
    int c_mult;           // 2^n[1..32]        2^n[1..4]       <same>
    int waves_c_in_group; // [1..8]            [1..4]          <same>
    int waves_k_in_group; // 1,[2,4,8]         1,[2,4,8]       <same>
    bool use_spare_set;

    PerformanceConfigConvAsm1x1U(int, int, int, int, int, int, int, int, bool);
    PerformanceConfigConvAsm1x1U()
        : PerformanceConfigConvAsm1x1U(-1, -1, -1, -1, -1, -1, -1, -1, false)
    {
    }
    PerformanceConfigConvAsm1x1U(bool spare);

    template <class Self, class F>
    static void Visit(Self&& self, F f)
    {
        f(self.read_size, "read_size");
        f(self.k_mult, "k_mult");
        f(self.chunks_per_wave, "chunks_per_wave");
        f(self.chunk_size, "chunk_size");
        f(self.n_mult, "n_mult");
        f(self.c_mult, "c_mult");
        f(self.waves_c_in_group, "waves_c_in_group");
        f(self.waves_k_in_group, "waves_k_in_group");
    }

    // clang-format off
    int GetReadSize() const { return read_size; }
    int GetKMult() const { return k_mult; }
    int GetChunksPerWave() const { return chunks_per_wave; }
    int GetChunkSize() const { return chunk_size; }
    int GetNMult() const { return n_mult; }
    int GetCMult() const { return c_mult; }
    int GetWavesCInGroup() const { return waves_c_in_group; }
    int GetWavesKInGroup() const { return waves_k_in_group; }
    int GetNPerGpr() const { assert(chunk_size); return 64 / chunk_size; }
    // clang-format on

    void HeuristicInit(const ConvolutionContext& config);
    bool IsValidValue() const;
    bool SetNextValue(const ConvolutionContext& config);
    bool IsValid(const ConvolutionContext& config) const;
    bool operator==(const PerformanceConfigConvAsm1x1U& other) const;
    std::string ToString() const;
};

struct ConvAsm1x1U : ConvSolver
{
    PerformanceConfigConvAsm1x1U GetPerformanceConfig(const ConvolutionContext&) const;
    bool IsValidPerformanceConfig(const ConvolutionContext&,
                                  const PerformanceConfigConvAsm1x1U&) const;
    PerformanceConfigConvAsm1x1U Search(const ConvolutionContext&,
                                        const AnyInvokeParams& invoke_ctx) const;
    bool IsApplicable(const ConvolutionContext& params) const override;
    size_t GetWorkspaceSize(const ConvolutionContext& params) const override;
<<<<<<< HEAD
=======
    bool MayNeedWorkspace() const override { return true; }
>>>>>>> 9c672775
    ConvSolution GetSolution(const ConvolutionContext& params,
                             const PerformanceConfigConvAsm1x1U& config,
                             bool disableConfigOverrideFromEnv = false) const;
};

struct PerformanceConfigConvBiasActivAsm1x1U : PerformanceConfigConvAsm1x1U
{
    PerformanceConfigConvBiasActivAsm1x1U(bool spare) : PerformanceConfigConvAsm1x1U(spare) {}
    PerformanceConfigConvBiasActivAsm1x1U()
        : PerformanceConfigConvAsm1x1U(-1, -1, -1, -1, -1, -1, -1, -1, false)
    {
    }
    bool IsValid(const ConvolutionContext& config) const;
    bool operator==(const PerformanceConfigConvBiasActivAsm1x1U& other) const;
};

using FusionProblemDescriptor = std::tuple<const ExecutionContext*,
                                           const std::vector<miopen::ProblemDescriptionBase>*,
                                           const std::vector<solver::Primitive>*>;
struct ConvBiasActivAsm1x1U : public ConvAsm1x1U
{
    /*
    inline bool IsApplicable(const boost::any& problem) const override
    {
        const auto& ctx = boost::any_cast<const FusionProblemDescriptor&>(problem);
        return IsApplicable(*std::get<0>(ctx), *std::get<1>(ctx), *std::get<2>(ctx));
    }
    */
    inline ConvSolution GetSolution(const FusionProblemDescriptor& problem,
                                    const PerformanceConfigConvBiasActivAsm1x1U& config,
                                    bool disableConfigOverrideFromEnv = false) const
    {
        return GetSolution(*std::get<0>(problem),
                           *std::get<1>(problem),
                           *std::get<2>(problem),
                           config,
                           disableConfigOverrideFromEnv);
    }

    PerformanceConfigConvBiasActivAsm1x1U GetPerformanceConfig(const ConvolutionContext&) const;

    PerformanceConfigConvBiasActivAsm1x1U Search(const ConvolutionContext&,
                                                 const AnyInvokeParams& invoke_ctx) const;
    ConvSolution GetSolution(const ExecutionContext& context,
                             const std::vector<miopen::ProblemDescriptionBase>& problems,
                             const std::vector<solver::Primitive>& prims,
                             const PerformanceConfigConvAsm1x1U& config,
                             bool disableConfigOverrideFromEnv = false) const;
    /*
    bool IsApplicable(const ExecutionContext& context,
                      const std::vector<miopen::ProblemDescriptionBase>& problems,
                      const std::vector<solver::Primitive>& prims) const;
    */
};

struct PerformanceConfigConvAsm1x1UV2 : Serializable<PerformanceConfigConvAsm1x1UV2>
{
    // ----------------- // Full set          Optimized       Spare
    // ----------------------------------------------------------------------------
    int chunk_size;       // 2^n[1..64]        2^n[16..64]     <same>
    int dwords_per_ld;    // [1..4]            1,2,3           <same>
    int k_mult;           // [1..32]           8,16            1,2,3,4
    int c_mult;           // [1..32]           2^n[1..4]       <same>
    int n_mult;           // [1..32]           1,2             <same>
    int w_mult;           // [1..32]           1,2             <same>
    int h_mult;           // [1..32]           1,2             <same>
    int h_per_chunk;      // 2^n[1..64]        [2,4,8]         <same>
    int waves_k_in_group; // [1..8]            2,4             <same>
    int waves_c_in_group; // [1..8]            1,2             <same>
    bool use_spare_set;

    PerformanceConfigConvAsm1x1UV2(int, int, int, int, int, int, int, int, int, int, bool);
    PerformanceConfigConvAsm1x1UV2()
        : PerformanceConfigConvAsm1x1UV2(-1, -1, -1, -1, -1, -1, -1, -1, -1, -1, false)
    {
    }
    PerformanceConfigConvAsm1x1UV2(bool spare);

    template <class Self, class F>
    static void Visit(Self&& self, F f)
    {
        f(self.chunk_size, "chunk_size");
        f(self.dwords_per_ld, "dwords_per_ld");
        f(self.k_mult, "k_mult");
        f(self.c_mult, "c_mult");
        f(self.n_mult, "n_mult");
        f(self.w_mult, "w_mult");
        f(self.h_mult, "h_mult");
        f(self.h_per_chunk, "h_per_chunk");
        f(self.waves_k_in_group, "waves_k_in_group");
        f(self.waves_c_in_group, "waves_c_in_group");
    }

    // clang-format off
    int GetChunkSize() const { return chunk_size; }
    int GetDwordsPerLd() const { return dwords_per_ld; }
    int GetCMult() const { return c_mult; }
    int GetKMult() const { return k_mult; }
    int GetNMult() const { return n_mult; }
    int GetWMult() const { return w_mult; }
    int GetHMult() const { return h_mult; }
    int GetHPerChunk() const { return h_per_chunk; }
    int GetWavesCInGroup() const { return waves_c_in_group; }
    int GetWavesKInGroup() const { return waves_k_in_group; }
    int GetNPerGpr() const { assert(chunk_size); return 64 / chunk_size; }
    // clang-format on

    void HeuristicInit(const ConvolutionContext& config);
    bool IsValidValue() const;
    bool SetNextValue(const ConvolutionContext& config);
    bool IsValid(const ConvolutionContext& config) const;
    bool operator==(const PerformanceConfigConvAsm1x1UV2& other) const;
    std::string ToString() const;
};

struct ConvAsm1x1UV2 : ConvSolver
{
    PerformanceConfigConvAsm1x1UV2 GetPerformanceConfig(const ConvolutionContext&) const;
    bool IsValidPerformanceConfig(const ConvolutionContext&,
                                  const PerformanceConfigConvAsm1x1UV2&) const;
    PerformanceConfigConvAsm1x1UV2 Search(const ConvolutionContext&,
                                          const AnyInvokeParams& invoke_ctx) const;
    bool IsApplicable(const ConvolutionContext& params) const override;
    ConvSolution GetSolution(const ConvolutionContext& params,
                             const PerformanceConfigConvAsm1x1UV2& config,
                             bool disableConfigOverrideFromEnv = false) const;
};

struct ConvAsm5x10u2v2f1 : ConvSolver
{
    bool IsApplicable(const ConvolutionContext& params) const override;
    ConvSolution GetSolution(const ConvolutionContext& params) const;
};

struct ConvAsm5x10u2v2b1 : ConvSolver
{
    bool IsApplicable(const ConvolutionContext& params) const override;
    ConvSolution GetSolution(const ConvolutionContext& params) const;
};

struct ConvAsm7x7c3h224w224k64u2v2p3q3f1 : ConvSolver
{
    bool IsApplicable(const ConvolutionContext& params) const override;
    ConvSolution GetSolution(const ConvolutionContext& params) const;
};

struct ConvOclDirectFwd11x11 : ConvSolver
{
    bool IsApplicable(const ConvolutionContext& params) const override;
    ConvSolution GetSolution(const ConvolutionContext& params) const;
};

struct ConvOclDirectFwdGen : ConvSolver
{
    bool IsApplicable(const ConvolutionContext& params) const override;
    ConvSolution GetSolution(const ConvolutionContext& params) const;
};

struct PerformanceImplicitGemm : Serializable<PerformanceImplicitGemm>
{
    int BPerBlock; // 2^n[8..16]
    int KPerBlock; // 2^n[32..128]
    int EPerBlock; // 2^n[4..16]

    int GemmNRepeat; // == 2

    int GemmMPerThreadSubC; // 2^n[2..4]
    int GemmNPerThreadSubC; // 2^n[2..4]

    int GemmMLevel0Cluster; // 2^n[1..4]
    int GemmNLevel0Cluster; // 2^n[1..4]
    int GemmMLevel1Cluster; // 2^n[1..4]
    int GemmNLevel1Cluster; // 2^n[1..4]

    int InBlockCopyClusterLengths_E;  // 2^n[4..16]
    int InBlockCopyClusterLengths_B;  // 2^n[8..16]
    int InBlockCopyClusterLengths_N1; // 2^n[1..2]
    int InBlockCopyClusterLengths_N2; // 2^n[1..4]

    int WeiBlockCopyClusterLengths_E; // 2^n[1..4]
    int WeiBlockCopyClusterLengths_K; // 2^n[16..128]

    bool use_spare_set;

    PerformanceImplicitGemm(
        int, int, int, int, int, int, int, int, int, int, int, int, int, int, int, int, bool);

    PerformanceImplicitGemm()
        : PerformanceImplicitGemm(
              -1, -1, -1, -1, -1, -1, -1, -1, -1, -1, -1, -1, -1, -1, -1, -1, false)
    {
    }

    PerformanceImplicitGemm(bool spare);

    template <class Self, class F>
    static void Visit(Self&& self, F f)
    {
        f(self.BPerBlock, "BPerBlock");
        f(self.KPerBlock, "KPerBlock");
        f(self.EPerBlock, "EPerBlock");
        f(self.GemmNRepeat, "GemmNRepeat");
        f(self.GemmMPerThreadSubC, "GemmMPerThreadSubC");
        f(self.GemmNPerThreadSubC, "GemmNPerThreadSubC");
        f(self.GemmMLevel0Cluster, "GemmMLevel0Cluster");
        f(self.GemmNLevel0Cluster, "GemmNLevel0Cluster");
        f(self.GemmMLevel1Cluster, "GemmMLevel1Cluster");
        f(self.GemmNLevel1Cluster, "GemmNLevel1Cluster");
        f(self.InBlockCopyClusterLengths_E, "InBlockCopyClusterLengths_E");
        f(self.InBlockCopyClusterLengths_N1, "InBlockCopyClusterLengths_N1");
        f(self.InBlockCopyClusterLengths_B, "InBlockCopyClusterLengths_B");
        f(self.InBlockCopyClusterLengths_N2, "InBlockCopyClusterLengths_N2");
        f(self.WeiBlockCopyClusterLengths_E, "WeiBlockCopyClusterLengths_E");
        f(self.WeiBlockCopyClusterLengths_K, "WeiBlockCopyClusterLengths_K");
    }

    void HeuristicInit(const ConvolutionContext& config);
    bool IsValidValue() const;
    bool SetNextValue(const ConvolutionContext& config);
    bool IsValid(const ConvolutionContext& ctx) const;
    bool operator==(const PerformanceImplicitGemm& other) const;
    std::string ToString() const;
};

struct PerformanceImplicitGemmV4R1 : public PerformanceImplicitGemm
{
    PerformanceImplicitGemmV4R1(int a,
                                int b,
                                int c,
                                int d,
                                int e,
                                int f,
                                int g,
                                int h,
                                int i,
                                int j,
                                int k,
                                int l,
                                int m,
                                int n,
                                int o,
                                int p,
                                bool q)
        : PerformanceImplicitGemm(a, b, c, d, e, f, g, h, i, j, k, l, m, n, o, p, q)
    {
    }

    PerformanceImplicitGemmV4R1()
        : PerformanceImplicitGemmV4R1(
              -1, -1, -1, -1, -1, -1, -1, -1, -1, -1, -1, -1, -1, -1, -1, -1, false)
    {
    }

    PerformanceImplicitGemmV4R1(bool spare) : PerformanceImplicitGemm(spare) {}

    bool IsValid(const ConvolutionContext& ctx) const;
};

struct PerformanceImplicitGemmV4R4Fwd : Serializable<PerformanceImplicitGemmV4R4Fwd>
{
    int BlockSize;

    int GemmMPerBlock;
    int GemmNPerBlock;
    int GemmKPerBlock;

    int GemmMPerThread;
    int GemmNPerThread;

    bool use_spare_set;

    PerformanceImplicitGemmV4R4Fwd(int, int, int, int, int, int, bool);

    PerformanceImplicitGemmV4R4Fwd(int a, int b, int c, int d, int e, int f)
        : PerformanceImplicitGemmV4R4Fwd(a, b, c, d, e, f, false)
    {
    }

    PerformanceImplicitGemmV4R4Fwd() : PerformanceImplicitGemmV4R4Fwd(-1, -1, -1, -1, -1, -1, false)
    {
    }

    PerformanceImplicitGemmV4R4Fwd(bool spare);

    bool operator==(const PerformanceImplicitGemmV4R4Fwd& other) const;

    template <class Self, class F>
    static void Visit(Self&& self, F f)
    {
        f(self.BlockSize, "BlockSize");
        f(self.GemmMPerBlock, "GemmMPerBlock");
        f(self.GemmNPerBlock, "GemmNPerBlock");
        f(self.GemmKPerBlock, "GemmKPerBlock");
        f(self.GemmMPerThread, "GemmMPerThread");
        f(self.GemmNPerThread, "GemmNPerThread");
    }

    std::tuple<int, bool> CalculateGridSize(const ConvolutionContext& ctx) const;
    std::tuple<int, int, int, int, bool>
    CalculateBlockGemmPerformanceParameters(const ConvolutionContext& ctx) const;
    std::tuple<int, int, int, int, bool>
    CalculateGemmABlockCopyPerformanceParameters(const ConvolutionContext& ctx) const;
    std::tuple<int, int, int, int, bool>
    CalculateGemmBBlockCopyPerformanceParameters(const ConvolutionContext& ctx) const;
    std::tuple<int, bool>
    CalculateGemmCThreadCopyPerformanceParameters(const ConvolutionContext& ctx) const;
    std::tuple<std::size_t, bool> CalculateLdsNumberOfByte(const ConvolutionContext& ctx) const;
    bool IsValidValue() const;
    bool IsValid(const ConvolutionContext& ctx) const;
    void HeuristicInit(const ConvolutionContext& ctx);
    bool SetNextValue(const ConvolutionContext& config);
    std::string ToString() const;
};

struct PerformanceImplicitGemmV4R4WrW : Serializable<PerformanceImplicitGemmV4R4WrW>
{
    int BlockSize;

    int GemmMPerBlock;
    int GemmNPerBlock;
    int GemmKPerBlock;

    int GemmMPerThread;
    int GemmNPerThread;

    bool use_spare_set;

    PerformanceImplicitGemmV4R4WrW(int, int, int, int, int, int, bool);

    PerformanceImplicitGemmV4R4WrW(int a, int b, int c, int d, int e, int f)
        : PerformanceImplicitGemmV4R4WrW(a, b, c, d, e, f, false)
    {
    }

    PerformanceImplicitGemmV4R4WrW() : PerformanceImplicitGemmV4R4WrW(-1, -1, -1, -1, -1, -1, false)
    {
    }

    PerformanceImplicitGemmV4R4WrW(bool spare);

    bool operator==(const PerformanceImplicitGemmV4R4WrW& other) const;

    template <class Self, class F>
    static void Visit(Self&& self, F f)
    {
        f(self.BlockSize, "BlockSize");
        f(self.GemmMPerBlock, "GemmMPerBlock");
        f(self.GemmNPerBlock, "GemmNPerBlock");
        f(self.GemmKPerBlock, "GemmKPerBlock");
        f(self.GemmMPerThread, "GemmMPerThread");
        f(self.GemmNPerThread, "GemmNPerThread");
    }

    std::tuple<int, bool> CalculateGridSize(const ConvolutionContext& ctx) const;
    std::tuple<int, int, int, int, bool>
    CalculateBlockGemmPerformanceParameters(const ConvolutionContext& ctx) const;
    std::tuple<int, int, int, int, bool>
    CalculateGemmABlockCopyPerformanceParameters(const ConvolutionContext& ctx) const;
    std::tuple<int, int, int, int, bool>
    CalculateGemmBBlockCopyPerformanceParameters(const ConvolutionContext& ctx) const;
    std::tuple<int, bool>
    CalculateGemmCThreadCopyPerformanceParameters(const ConvolutionContext& ctx) const;
    std::tuple<std::size_t, bool> CalculateLdsNumberOfByte(const ConvolutionContext& ctx) const;
    bool IsValidValue() const;
    bool IsValid(const ConvolutionContext& ctx) const;
    void HeuristicInit(const ConvolutionContext& ctx);
    bool SetNextValue(const ConvolutionContext& config);
    std::string ToString() const;
};

struct PerformanceImplicitGemmBwdDataV1R1 : Serializable<PerformanceImplicitGemmBwdDataV1R1>
{
    int BlockSize;

    int GemmMPerBlock;
    int GemmNPerBlock;
    int GemmKPerBlock;

    int GemmMPerThread;
    int GemmNPerThread;

    bool use_spare_set;

    PerformanceImplicitGemmBwdDataV1R1(int, int, int, int, int, int, bool);

    PerformanceImplicitGemmBwdDataV1R1()
        : PerformanceImplicitGemmBwdDataV1R1(-1, -1, -1, -1, -1, -1, false)
    {
    }

    PerformanceImplicitGemmBwdDataV1R1(int a, int b, int c, int d, int e, int f)
        : PerformanceImplicitGemmBwdDataV1R1(a, b, c, d, e, f, false)
    {
    }

    PerformanceImplicitGemmBwdDataV1R1(bool spare);

    bool operator==(const PerformanceImplicitGemmBwdDataV1R1& other) const;

    template <class Self, class F>
    static void Visit(Self&& self, F f)
    {
        f(self.BlockSize, "BlockSize");
        f(self.GemmMPerBlock, "GemmMPerBlock");
        f(self.GemmNPerBlock, "GemmNPerBlock");
        f(self.GemmKPerBlock, "GemmKPerBlock");
        f(self.GemmMPerThread, "GemmMPerThread");
        f(self.GemmNPerThread, "GemmNPerThread");
    }

    std::tuple<int, bool> CalculateGridSize(const ConvolutionContext& ctx) const;
    std::tuple<int, int, int, int, bool>
    CalculateBlockGemmPerformanceParameters(const ConvolutionContext& ctx) const;
    std::tuple<int, int, int, int, bool>
    CalculateGemmABlockCopyPerformanceParameters(const ConvolutionContext& ctx) const;
    std::tuple<int, int, int, int, bool>
    CalculateGemmBBlockCopyPerformanceParameters(const ConvolutionContext& ctx) const;
    std::tuple<int, bool>
    CalculateGemmCThreadCopyPerformanceParameters(const ConvolutionContext& ctx) const;
    std::tuple<std::size_t, bool> CalculateLdsNumberOfByte(const ConvolutionContext& ctx) const;
    bool IsValidValue() const;
    bool IsValid(const ConvolutionContext& ctx) const;
    void HeuristicInit(const ConvolutionContext& ctx);
    bool SetNextValue(const ConvolutionContext& config);
    std::string ToString() const;
};

struct PerformanceImplicitGemmBwdDataV4R1 : Serializable<PerformanceImplicitGemmBwdDataV4R1>
{
    int BlockSize;

    int GemmMPerBlock;
    int GemmNPerBlock;
    int GemmKPerBlock;

    int GemmMPerThread;
    int GemmNPerThread;

    bool use_spare_set;

    PerformanceImplicitGemmBwdDataV4R1(int, int, int, int, int, int, bool);

    PerformanceImplicitGemmBwdDataV4R1()
        : PerformanceImplicitGemmBwdDataV4R1(-1, -1, -1, -1, -1, -1, false)
    {
    }

    PerformanceImplicitGemmBwdDataV4R1(int a, int b, int c, int d, int e, int f)
        : PerformanceImplicitGemmBwdDataV4R1(a, b, c, d, e, f, false)
    {
    }

    PerformanceImplicitGemmBwdDataV4R1(bool spare);

    bool operator==(const PerformanceImplicitGemmBwdDataV4R1& other) const;

    template <class Self, class F>
    static void Visit(Self&& self, F f)
    {
        f(self.BlockSize, "BlockSize");
        f(self.GemmMPerBlock, "GemmMPerBlock");
        f(self.GemmNPerBlock, "GemmNPerBlock");
        f(self.GemmKPerBlock, "GemmKPerBlock");
        f(self.GemmMPerThread, "GemmMPerThread");
        f(self.GemmNPerThread, "GemmNPerThread");
    }

    std::tuple<int, bool> CalculateGridSize(const ConvolutionContext& ctx) const;
    std::tuple<int, int, int, int, bool>
    CalculateBlockGemmPerformanceParameters(const ConvolutionContext& ctx) const;
    std::tuple<int, int, int, int, bool>
    CalculateGemmABlockCopyPerformanceParameters(const ConvolutionContext& ctx) const;
    std::tuple<int, int, int, int, bool>
    CalculateGemmBBlockCopyPerformanceParameters(const ConvolutionContext& ctx) const;
    std::tuple<int, bool>
    CalculateGemmCThreadCopyPerformanceParameters(const ConvolutionContext& ctx) const;
    std::tuple<std::size_t, bool> CalculateLdsNumberOfByte(const ConvolutionContext& ctx) const;
    bool IsValidValue() const;
    bool IsValid(const ConvolutionContext& ctx) const;
    void HeuristicInit(const ConvolutionContext& ctx);
    bool SetNextValue(const ConvolutionContext& config);
    std::string ToString() const;
};

struct PerformanceImplicitGemmBwdDataV4R1Xdlops
    : Serializable<PerformanceImplicitGemmBwdDataV4R1Xdlops>
{
    int GemmNPerBlock; // 2^n[8..16]
    int GemmMPerBlock; // 2^n[32..128]
    int GemmKPerBlock; // 2^n[4..16]

    int GemmKPACKSize; // 2^[1..4]

    int GemmMPerWave;
    int GemmNPerWave;

    // GemmAThreadCopyMoreGemmK is currently a fix value, is untunable
    bool GemmAThreadCopyMoreGemmK;
    bool GemmBThreadCopyMoreGemmKPack;

    bool use_spare_set;
    PerformanceImplicitGemmBwdDataV4R1Xdlops(int, int, int, int, int, int, bool, bool, bool);

    PerformanceImplicitGemmBwdDataV4R1Xdlops();
    PerformanceImplicitGemmBwdDataV4R1Xdlops(bool spare);
    PerformanceImplicitGemmBwdDataV4R1Xdlops(
        int a, int b, int c, int d, int e, int f, bool g, bool h)
        : PerformanceImplicitGemmBwdDataV4R1Xdlops(a, b, c, d, e, f, g, h, false)
    {
    }

    bool operator==(const PerformanceImplicitGemmBwdDataV4R1Xdlops& other) const;

    template <class Self, class F>
    static void Visit(Self&& self, F f)
    {
        f(self.GemmNPerBlock, "GemmNPerBlock");
        f(self.GemmMPerBlock, "GemmMPerBlock");
        f(self.GemmKPerBlock, "GemmKPerBlock");
        f(self.GemmKPACKSize, "GemmKPACKSize");
        f(self.GemmMPerWave, "GemmMPerWave");
        f(self.GemmNPerWave, "GemmNPerWave");
        f(self.GemmAThreadCopyMoreGemmK, "GemmAThreadCopyMoreGemmK");
        f(self.GemmBThreadCopyMoreGemmKPack, "GemmBThreadCopyMoreGemmKPack");
    }

    std::tuple<int, bool> CalculateGridSize(const ConvolutionContext& ctx) const;
    std::tuple<std::size_t, bool> CalculateLdsNumberOfByte(const ConvolutionContext& ctx) const;
    std::tuple<int, int, int, int, int, bool>
    CalculateGemmABlockCopyPerformanceParameters(const ConvolutionContext& ctx) const;
    std::tuple<int, int, int, int, int, bool>
    CalculateGemmBBlockCopyPerformanceParameters(const ConvolutionContext& ctx) const;
    bool IsValidValue() const;
    bool IsValid(const ConvolutionContext& ctx) const;
    bool IsReallyValid(const ConvolutionContext& ctx) const;
    bool IsFastToBeUsedForTuning(const ConvolutionContext& ctx) const;
    void HeuristicInit(const ConvolutionContext& ctx);
    bool SetNextValue(const ConvolutionContext& config);
    std::string ToString() const;
};

struct ConvHipImplicitGemmV4R1Fwd : ConvSolver
{
    PerformanceImplicitGemmV4R1 GetPerformanceConfig(const ConvolutionContext& ctx) const;
    bool IsValidPerformanceConfig(const ConvolutionContext& ctx,
                                  const PerformanceImplicitGemmV4R1& c) const;

    bool IsApplicable(const ConvolutionContext& ctx) const override;
    ConvSolution GetSolution(const ConvolutionContext& ctx,
                             const PerformanceImplicitGemmV4R1& config,
                             bool disableConfigOverrideFromEnv = false) const;

    PerformanceImplicitGemmV4R1 Search(const ConvolutionContext&,
                                       const AnyInvokeParams& invoke_ctx) const;
};

struct ConvHipImplicitGemmV4R4Fwd : ConvSolver
{
    static std::tuple<int, int, int> CalculateGemmSize(const ConvolutionContext& ctx);
    bool IsApplicable(const ConvolutionContext& ctx) const override;
    PerformanceImplicitGemmV4R4Fwd GetPerformanceConfig(const ConvolutionContext& ctx) const;
    bool IsValidPerformanceConfig(const ConvolutionContext& ctx,
                                  const PerformanceImplicitGemmV4R4Fwd& config) const;
    PerformanceImplicitGemmV4R4Fwd Search(const ConvolutionContext&,
                                          const AnyInvokeParams& invoke_ctx) const;
    ConvSolution GetSolution(const ConvolutionContext& ctx,
                             const PerformanceImplicitGemmV4R4Fwd& config,
                             bool disableConfigOverrideFromEnv = false) const;
};

struct PerformanceConvMlirIgemm : Serializable<PerformanceConvMlirIgemm>
{
    int BlockSize;
    int GemmMPerBlock;
    int GemmNPerBlock;
    int GemmKPerBlock;
    int GemmMPerThread;
    int GemmNPerThread;
    bool use_spare_set;

    /// \ref https://github.com/ROCmSoftwarePlatform/MIOpen/issues/1154
    static const PerformanceConvMlirIgemm& MlirHeuristicInitRequest();

    PerformanceConvMlirIgemm(int, int, int, int, int, int, bool);

    PerformanceConvMlirIgemm(int a, int b, int c, int d, int e, int f)
        : PerformanceConvMlirIgemm(a, b, c, d, e, f, false)
    {
    }

    PerformanceConvMlirIgemm() : PerformanceConvMlirIgemm(-1, -1, -1, -1, -1, -1, false) {}

    PerformanceConvMlirIgemm(bool spare);

    bool operator==(const PerformanceConvMlirIgemm& other) const;

    template <class Self, class F>
    static void Visit(Self&& self, F f)
    {
        f(self.BlockSize, "BlockSize");
        f(self.GemmMPerBlock, "GemmMPerBlock");
        f(self.GemmNPerBlock, "GemmNPerBlock");
        f(self.GemmKPerBlock, "GemmKPerBlock");
        f(self.GemmMPerThread, "GemmMPerThread");
        f(self.GemmNPerThread, "GemmNPerThread");
    }

    bool IsValid(const ConvolutionContext& ctx) const;
    bool SetNextValue(const ConvolutionContext& config);
    std::string ToString() const;
};

struct ConvMlirIgemmFwd : ConvSolver
{
    bool IsApplicable(const ConvolutionContext& ctx) const override;
    PerformanceConvMlirIgemm GetPerformanceConfig(const ConvolutionContext& ctx) const;
    bool IsValidPerformanceConfig(const ConvolutionContext& ctx,
                                  const PerformanceConvMlirIgemm& config) const;
    PerformanceConvMlirIgemm Search(const ConvolutionContext&,
                                    const AnyInvokeParams& invoke_ctx) const;
    ConvSolution GetSolution(const ConvolutionContext& ctx,
                             const PerformanceConvMlirIgemm& config,
                             bool disableConfigOverrideFromEnv = false) const;
};

struct PerformanceConvMlirIgemmXdlops : Serializable<PerformanceConvMlirIgemmXdlops>
{
    int GemmMPerBlock; // 2^n[32..128]
    int GemmNPerBlock; // 2^n[8..16]
    int GemmKPerBlock; // 2^n[4..16]
    int GemmMPerWave;
    int GemmNPerWave;
    int GemmKPACKSize; // 2^[1..4]

    // GemmAThreadCopyMoreGemmK is currently a fix value, is untunable
    bool GemmAThreadCopyMoreGemmK;
    bool GemmBThreadCopyMoreGemmKPack;

    bool use_spare_set;

    /// \ref https://github.com/ROCmSoftwarePlatform/MIOpen/issues/1154
    static const PerformanceConvMlirIgemmXdlops& MlirHeuristicInitRequest();

    PerformanceConvMlirIgemmXdlops(int, int, int, int, int, int, bool, bool, bool);

    PerformanceConvMlirIgemmXdlops();
    PerformanceConvMlirIgemmXdlops(bool spare);
    PerformanceConvMlirIgemmXdlops(int a, int b, int c, int d, int e, int f, bool g, bool h)
        : PerformanceConvMlirIgemmXdlops(a, b, c, d, e, f, g, h, false)
    {
    }

    bool operator==(const PerformanceConvMlirIgemmXdlops& other) const;

    template <class Self, class F>
    static void Visit(Self&& self, F f)
    {
        f(self.GemmNPerBlock, "GemmNPerBlock");
        f(self.GemmMPerBlock, "GemmMPerBlock");
        f(self.GemmKPerBlock, "GemmKPerBlock");
        f(self.GemmMPerWave, "GemmMPerWave");
        f(self.GemmNPerWave, "GemmNPerWave");
        f(self.GemmKPACKSize, "GemmKPACKSize");
        f(self.GemmAThreadCopyMoreGemmK, "GemmAThreadCopyMoreGemmK");
        f(self.GemmBThreadCopyMoreGemmKPack, "GemmBThreadCopyMoreGemmKPack");
    }

    bool IsValid(const ConvolutionContext& ctx) const;
    bool SetNextValue(const ConvolutionContext& config);
    std::string ToString() const;
};

struct ConvMlirIgemmFwdXdlops : ConvSolver
{
    bool IsApplicable(const ConvolutionContext& ctx) const override;
    ConvSolution GetSolution(const ConvolutionContext& ctx) const;
    PerformanceConvMlirIgemmXdlops GetPerformanceConfig(const ConvolutionContext& ctx) const;
    bool IsValidPerformanceConfig(const ConvolutionContext& ctx,
                                  const PerformanceConvMlirIgemmXdlops& config) const;
    PerformanceConvMlirIgemmXdlops Search(const ConvolutionContext&,
                                          const AnyInvokeParams& invoke_ctx) const;
    ConvSolution GetSolution(const ConvolutionContext& ctx,
                             const PerformanceConvMlirIgemmXdlops& config,
                             bool disableConfigOverrideFromEnv = false) const;
};

struct PerformanceImplicitGemmV4R4GenXdlopsFwdFp32
    : Serializable<PerformanceImplicitGemmV4R4GenXdlopsFwdFp32>
{
    int GemmMPerBlock; // 2^n[32..128]
    int GemmNPerBlock; // 2^n[8..16]
    int GemmKPerBlock; // 2^n[4..16]

    int GemmMPerWave; // [4, 16, 32, 64]
    int GemmNPerWave; // [4, 16, 32, 64]

    bool use_spare_set;

    PerformanceImplicitGemmV4R4GenXdlopsFwdFp32(int, int, int, int, int, bool);

    PerformanceImplicitGemmV4R4GenXdlopsFwdFp32()
        : PerformanceImplicitGemmV4R4GenXdlopsFwdFp32(-1, -1, -1, -1, -1, false)
    {
    }

    PerformanceImplicitGemmV4R4GenXdlopsFwdFp32(bool spare);

    template <class Self, class F>
    static void Visit(Self&& self, F f)
    {
        f(self.GemmMPerBlock, "GemmMPerBlock");
        f(self.GemmNPerBlock, "GemmNPerBlock");
        f(self.GemmKPerBlock, "GemmKPerBlock");
        f(self.GemmMPerWave, "GemmMPerWave");
        f(self.GemmNPerWave, "GemmNPerWave");
    }

    void HeuristicInit(const ConvolutionContext& ctx);
    bool IsValidValue() const;
    bool SetNextValue(const ConvolutionContext& config);
    bool IsValid(const ConvolutionContext& ctx) const;
    bool operator==(const PerformanceImplicitGemmV4R4GenXdlopsFwdFp32& other) const;
    std::string ToString() const;

    std::tuple<int, int, int, int, bool>
    CalculateGemmABlockCopyPerformanceParameters(const ConvolutionContext& ctx) const;
    std::tuple<int, int, int, int, bool>
    CalculateGemmBBlockCopyPerformanceParameters(const ConvolutionContext& ctx) const;
    std::tuple<std::size_t, bool> CalculateLdsNumberOfByte(const ConvolutionContext& ctx) const;
};

struct ConvHipImplicitGemmV4R4WrW : ConvSolver
{
    static std::tuple<int, int, int> CalculateGemmSize(const ConvolutionContext& ctx);
    bool IsApplicable(const ConvolutionContext& ctx) const override;
    PerformanceImplicitGemmV4R4WrW GetPerformanceConfig(const ConvolutionContext& ctx) const;
    bool IsValidPerformanceConfig(const ConvolutionContext& ctx,
                                  const PerformanceImplicitGemmV4R4WrW& config) const;
    PerformanceImplicitGemmV4R4WrW Search(const ConvolutionContext&,
                                          const AnyInvokeParams& invoke_ctx) const;
    ConvSolution GetSolution(const ConvolutionContext& ctx,
                             const PerformanceImplicitGemmV4R4WrW& config,
                             bool disableConfigOverrideFromEnv = false) const;
};

struct ConvMlirIgemmWrW : ConvSolver
{
    bool IsApplicable(const ConvolutionContext& ctx) const override;
    PerformanceConvMlirIgemm GetPerformanceConfig(const ConvolutionContext& ctx) const;
    bool IsValidPerformanceConfig(const ConvolutionContext& ctx,
                                  const PerformanceConvMlirIgemm& config) const;
    PerformanceConvMlirIgemm Search(const ConvolutionContext&,
                                    const AnyInvokeParams& invoke_ctx) const;
    ConvSolution GetSolution(const ConvolutionContext& ctx,
                             const PerformanceConvMlirIgemm& config,
                             bool disableConfigOverrideFromEnv = false) const;
};

struct ConvMlirIgemmWrWXdlops : ConvSolver
{
    bool IsApplicable(const ConvolutionContext& ctx) const override;
    PerformanceConvMlirIgemmXdlops GetPerformanceConfig(const ConvolutionContext& ctx) const;
    bool IsValidPerformanceConfig(const ConvolutionContext& ctx,
                                  const PerformanceConvMlirIgemmXdlops& config) const;
    PerformanceConvMlirIgemmXdlops Search(const ConvolutionContext&,
                                          const AnyInvokeParams& invoke_ctx) const;
    ConvSolution GetSolution(const ConvolutionContext& ctx,
                             const PerformanceConvMlirIgemmXdlops& config,
                             bool disableConfigOverrideFromEnv = false) const;
};

struct PerformanceImplicitGemmXdlops : Serializable<PerformanceImplicitGemmXdlops>
{
    int BPerBlock; // 2^n[8..16]
    int KPerBlock; // 2^n[32..128]
    int EPerBlock; // 2^n[4..16]
    int EBlocks;   // 2*n[1..64]
    int EPACKSize; // 2*n[1..4] // 1 - fp32; 2,4 - bfp16; 4 - fp16

    int GemmMPerWave;
    int GemmNPerWave;

    int InBlockCopyClusterLengths_E; // 2^n[4..16]
    int InBlockCopyClusterLengths_B; // 2^n[8..16]

    int WeiBlockCopyClusterLengths_E; // 2^n[1..4]
    int WeiBlockCopyClusterLengths_K; // 2^n[16..128]

    bool use_spare_set;

    PerformanceImplicitGemmXdlops(int, int, int, int, int, int, int, int, int, int, int, bool);

    PerformanceImplicitGemmXdlops()
        : PerformanceImplicitGemmXdlops(-1, -1, -1, -1, -1, -1, -1, -1, -1, -1, -1, false)
    {
    }

    PerformanceImplicitGemmXdlops(bool spare);

    template <class Self, class F>
    static void Visit(Self&& self, F f)
    {
        f(self.BPerBlock, "BPerBlock");
        f(self.KPerBlock, "KPerBlock");
        f(self.EPerBlock, "EPerBlock");
        f(self.EBlocks, "EBlocks");
        f(self.EPACKSize, "EPACKSize");
        f(self.GemmMPerWave, "GemmMPerWave");
        f(self.GemmNPerWave, "GemmNPerWave");
        f(self.InBlockCopyClusterLengths_E, "InBlockCopyClusterLengths_E");
        f(self.InBlockCopyClusterLengths_B, "InBlockCopyClusterLengths_B");
        f(self.WeiBlockCopyClusterLengths_E, "WeiBlockCopyClusterLengths_E");
        f(self.WeiBlockCopyClusterLengths_K, "WeiBlockCopyClusterLengths_K");
    }

    void HeuristicInit(const ConvolutionContext& ctx);
    bool IsValidValue() const;
    bool SetNextValue(const ConvolutionContext& config);
    bool IsValid(const ConvolutionContext& ctx) const;
    bool operator==(const PerformanceImplicitGemmXdlops& other) const;
    std::string ToString() const;
};

struct PerformanceImplicitGemmForwardV4R4Xdlops
    : Serializable<PerformanceImplicitGemmForwardV4R4Xdlops>
{
    int GemmMPerBlock;
    int GemmNPerBlock;
    int GemmKPerBlock;
    int GemmMPerWave;
    int GemmNPerWave;
    int GemmKPack;
    bool GemmAThreadCopyMoreGemmK;
    bool GemmBThreadCopyMoreGemmKPack;
    int GemmBThreadDataPerRead_GemmN;

    PerformanceImplicitGemmForwardV4R4Xdlops(int, int, int, int, int, int, bool, bool, int);
    PerformanceImplicitGemmForwardV4R4Xdlops();
    PerformanceImplicitGemmForwardV4R4Xdlops(bool) : PerformanceImplicitGemmForwardV4R4Xdlops() {}

    template <class Self, class F>
    static void Visit(Self&& self, F f)
    {
        f(self.GemmMPerBlock, "GemmMPerBlock");
        f(self.GemmNPerBlock, "GemmNPerBlock");
        f(self.GemmKPerBlock, "GemmKPerBlock");
        f(self.GemmMPerWave, "GemmMPerWave");
        f(self.GemmNPerWave, "GemmNPerWave");
        f(self.GemmKPack, "GemmKPack");
        f(self.GemmAThreadCopyMoreGemmK, "GemmAThreadCopyMoreGemmK");
        f(self.GemmBThreadCopyMoreGemmKPack, "GemmBThreadCopyMoreGemmKPack");
        f(self.GemmBThreadDataPerRead_GemmN, "GemmBThreadDataPerRead_GemmN");
    }

    bool operator==(const PerformanceImplicitGemmForwardV4R4Xdlops& other) const;
    std::string ToString() const;

    void HeuristicInit(const ConvolutionContext& ctx);
    bool SetNextValue(const ConvolutionContext& config);
    bool IsValidValue() const;
    bool IsValid(const ConvolutionContext& ctx) const;
    bool IsReallyValid(const ConvolutionContext& ctx) const;
    bool IsFastToBeUsedForTuning(const ConvolutionContext& ctx) const;

    std::tuple<int, bool> CalculateBlockSize() const;
    std::tuple<int, bool> CalculateGridSize(const ConvolutionContext& ctx) const;
    std::tuple<int, int, int, int, int, bool>
    CalculateGemmABlockCopyPerformanceParameters(const ConvolutionContext& ctx) const;
    std::tuple<int, int, int, int, int, bool>
    CalculateGemmBBlockCopyPerformanceParameters(const ConvolutionContext& ctx) const;
    std::tuple<std::size_t, bool> CalculateLdsNumberOfByte(const ConvolutionContext& ctx) const;
};

struct PerformanceImplicitGemmForwardV4R5Xdlops
    : Serializable<PerformanceImplicitGemmForwardV4R5Xdlops>
{
    int GemmMPerBlock;
    int GemmNPerBlock;
    int GemmKPerBlock;
    int GemmMPerWave;
    int GemmNPerWave;
    int GemmKPack;
    bool GemmAThreadCopyMoreGemmK;
    bool GemmBThreadCopyMoreGemmKPack;
    int GemmBThreadDataPerRead_GemmN;

    bool use_spare_set;

    PerformanceImplicitGemmForwardV4R5Xdlops(int, int, int, int, int, int, bool, bool, int, bool);
    PerformanceImplicitGemmForwardV4R5Xdlops();
    PerformanceImplicitGemmForwardV4R5Xdlops(bool spare);

    PerformanceImplicitGemmForwardV4R5Xdlops(
        int a, int b, int c, int d, int e, int f, bool g, bool h, int i)
        : PerformanceImplicitGemmForwardV4R5Xdlops(a, b, c, d, e, f, g, h, i, false)
    {
    }

    template <class Self, class F>
    static void Visit(Self&& self, F f)
    {
        f(self.GemmMPerBlock, "GemmMPerBlock");
        f(self.GemmNPerBlock, "GemmNPerBlock");
        f(self.GemmKPerBlock, "GemmKPerBlock");
        f(self.GemmMPerWave, "GemmMPerWave");
        f(self.GemmNPerWave, "GemmNPerWave");
        f(self.GemmKPack, "GemmKPack");
        f(self.GemmAThreadCopyMoreGemmK, "GemmAThreadCopyMoreGemmK");
        f(self.GemmBThreadCopyMoreGemmKPack, "GemmBThreadCopyMoreGemmKPack");
        f(self.GemmBThreadDataPerRead_GemmN, "GemmBThreadDataPerRead_GemmN");
    }

    bool operator==(const PerformanceImplicitGemmForwardV4R5Xdlops& other) const;
    std::string ToString() const;

    void HeuristicInit(const ConvolutionContext& ctx);
    bool SetNextValue(const ConvolutionContext& config);
    bool IsValidValue() const;
    bool IsValid(const ConvolutionContext& ctx) const;
    bool IsReallyValid(const ConvolutionContext& ctx) const;
    bool IsFastToBeUsedForTuning(const ConvolutionContext& ctx) const;

    std::tuple<int, bool> CalculateBlockSize() const;
    std::tuple<int, bool> CalculateGridSize(const ConvolutionContext& ctx) const;
    std::tuple<int, int, int, int, int, bool>
    CalculateGemmABlockCopyPerformanceParameters(const ConvolutionContext& ctx) const;
    std::tuple<int, int, int, int, int, bool>
    CalculateGemmBBlockCopyPerformanceParameters(const ConvolutionContext& ctx) const;
    std::tuple<std::size_t, bool> CalculateLdsNumberOfByte(const ConvolutionContext& ctx) const;
};

struct PerformanceImplicitGemmForwardV4R4Xdlops_Padded_Gemm
    : Serializable<PerformanceImplicitGemmForwardV4R4Xdlops_Padded_Gemm>
{
    int GemmMPerBlock;
    int GemmNPerBlock;
    int GemmKPerBlock;
    int GemmMPerWave;
    int GemmNPerWave;
    int GemmKPack;
    int GemmMFactor;
    int GemmNFactor;
    int GemmKFactor;
    bool GemmAThreadCopyMoreGemmK;
    bool GemmBThreadCopyMoreGemmKPack;
    int GemmBThreadDataPerRead_GemmN;

    PerformanceImplicitGemmForwardV4R4Xdlops_Padded_Gemm(
        int, int, int, int, int, int, int, int, int, bool, bool, int);
    PerformanceImplicitGemmForwardV4R4Xdlops_Padded_Gemm();
    PerformanceImplicitGemmForwardV4R4Xdlops_Padded_Gemm(bool)
        : PerformanceImplicitGemmForwardV4R4Xdlops_Padded_Gemm()
    {
    }

    template <class Self, class F>
    static void Visit(Self&& self, F f)
    {
        f(self.GemmMPerBlock, "GemmMPerBlock");
        f(self.GemmNPerBlock, "GemmNPerBlock");
        f(self.GemmKPerBlock, "GemmKPerBlock");
        f(self.GemmMPerWave, "GemmMPerWave");
        f(self.GemmNPerWave, "GemmNPerWave");
        f(self.GemmKPack, "GemmKPack");
        f(self.GemmMFactor, "GemmMFactor");
        f(self.GemmNFactor, "GemmNFactor");
        f(self.GemmKFactor, "GemmKFactor");
        f(self.GemmAThreadCopyMoreGemmK, "GemmAThreadCopyMoreGemmK");
        f(self.GemmBThreadCopyMoreGemmKPack, "GemmBThreadCopyMoreGemmKPack");
        f(self.GemmBThreadDataPerRead_GemmN, "GemmBThreadDataPerRead_GemmN");
    }

    bool operator==(const PerformanceImplicitGemmForwardV4R4Xdlops_Padded_Gemm& other) const;
    std::string ToString() const;

    void HeuristicInit(const ConvolutionContext& ctx);
    bool SetNextValue(const ConvolutionContext& config);
    bool IsValidValue() const;
    bool IsValid(const ConvolutionContext& ctx) const;
    bool IsReallyValid(const ConvolutionContext& ctx) const;
    bool IsFastToBeUsedForTuning(const ConvolutionContext& ctx) const;

    std::tuple<int, bool> CalculateBlockSize() const;
    std::tuple<int, bool> CalculateGridSize(const ConvolutionContext& ctx) const;
    std::tuple<int, int, int, int, int, bool>
    CalculateGemmABlockCopyPerformanceParameters(const ConvolutionContext& ctx) const;
    std::tuple<int, int, int, int, int, bool>
    CalculateGemmBBlockCopyPerformanceParameters(const ConvolutionContext& ctx) const;
    std::tuple<std::size_t, bool> CalculateLdsNumberOfByte(const ConvolutionContext& ctx) const;
};

struct PerformanceImplicitGemmBwdV1R1Xdlops : Serializable<PerformanceImplicitGemmBwdV1R1Xdlops>
{
    int GemmMPerBlock;
    int GemmNPerBlock;
    int GemmKPerBlock;
    int GemmMPerWave;
    int GemmNPerWave;
    int GemmKPack;
    bool GemmAThreadCopyMoreGemmK;
    bool GemmBThreadCopyMoreGemmKPack;

    PerformanceImplicitGemmBwdV1R1Xdlops(int, int, int, int, int, int, bool, bool);
    PerformanceImplicitGemmBwdV1R1Xdlops();
    PerformanceImplicitGemmBwdV1R1Xdlops(bool) : PerformanceImplicitGemmBwdV1R1Xdlops() {}

    template <class Self, class F>
    static void Visit(Self&& self, F f)
    {
        f(self.GemmMPerBlock, "GemmMPerBlock");
        f(self.GemmNPerBlock, "GemmNPerBlock");
        f(self.GemmKPerBlock, "GemmKPerBlock");
        f(self.GemmMPerWave, "GemmMPerWave");
        f(self.GemmNPerWave, "GemmNPerWave");
        f(self.GemmKPack, "GemmKPack");
        f(self.GemmAThreadCopyMoreGemmK, "GemmAThreadCopyMoreGemmK");
        f(self.GemmBThreadCopyMoreGemmKPack, "GemmBThreadCopyMoreGemmKPack");
    }

    bool operator==(const PerformanceImplicitGemmBwdV1R1Xdlops& other) const;
    std::string ToString() const;

    void HeuristicInit(const ConvolutionContext& ctx);
    bool SetNextValue(const ConvolutionContext& config);
    bool IsValidValue() const;
    bool IsValid(const ConvolutionContext& ctx) const;
    bool IsReallyValid(const ConvolutionContext& ctx) const;
    bool IsFastToBeUsedForTuning(const ConvolutionContext& ctx) const;

    std::tuple<int, bool> CalculateBlockSize() const;
    std::tuple<int, bool> CalculateGridSize(const ConvolutionContext& ctx) const;
    std::tuple<int, int, int, int, int, bool>
    CalculateGemmABlockCopyPerformanceParameters(const ConvolutionContext& ctx) const;
    std::tuple<int, int, int, int, int, bool>
    CalculateGemmBBlockCopyPerformanceParameters(const ConvolutionContext& ctx) const;
    std::tuple<std::size_t, bool> CalculateLdsNumberOfByte(const ConvolutionContext& ctx) const;
};

struct ConvHipImplicitGemmForwardV4R4Xdlops : ConvSolver
{
    static std::tuple<int, int, int, int> CalculateGemmSize(const ConvolutionContext& ctx);
    PerformanceImplicitGemmForwardV4R4Xdlops
    GetPerformanceConfig(const ConvolutionContext& ctx) const;
    bool IsValidPerformanceConfig(const ConvolutionContext& ctx,
                                  const PerformanceImplicitGemmForwardV4R4Xdlops& c) const;
    bool IsApplicable(const ConvolutionContext& ctx) const override;
    ConvSolution GetSolution(const ConvolutionContext& ctx,
                             const PerformanceImplicitGemmForwardV4R4Xdlops& config,
                             bool disableConfigOverrideFromEnv = false) const;

    PerformanceImplicitGemmForwardV4R4Xdlops Search(const ConvolutionContext&,
                                                    const AnyInvokeParams& invoke_ctx) const;
};

struct ConvHipImplicitGemmForwardV4R4Xdlops_Padded_Gemm : ConvSolver
{
    static std::tuple<int, int, int, int, int, int, int> CalculateGemmSize(
        const ConvolutionContext& ctx, int GemmMFactor, int GemmNFactor, int GemmKFactor);
    PerformanceImplicitGemmForwardV4R4Xdlops_Padded_Gemm
    GetPerformanceConfig(const ConvolutionContext& ctx) const;
    bool
    IsValidPerformanceConfig(const ConvolutionContext& ctx,
                             const PerformanceImplicitGemmForwardV4R4Xdlops_Padded_Gemm& c) const;
    bool IsApplicable(const ConvolutionContext& ctx) const override;
    ConvSolution GetSolution(const ConvolutionContext& ctx,
                             const PerformanceImplicitGemmForwardV4R4Xdlops_Padded_Gemm& config,
                             bool disableConfigOverrideFromEnv = false) const;

    PerformanceImplicitGemmForwardV4R4Xdlops_Padded_Gemm
    Search(const ConvolutionContext&, const AnyInvokeParams& invoke_ctx) const;
};

struct ConvHipImplicitGemmForwardV4R5Xdlops : ConvSolver
{
    PerformanceImplicitGemmForwardV4R5Xdlops
    GetPerformanceConfig(const ConvolutionContext& ctx) const;
    bool IsValidPerformanceConfig(const ConvolutionContext& ctx,
                                  const PerformanceImplicitGemmForwardV4R5Xdlops& c) const;
    bool IsApplicable(const ConvolutionContext& ctx) const override;
    ConvSolution GetSolution(const ConvolutionContext& ctx,
                             const PerformanceImplicitGemmForwardV4R5Xdlops& config,
                             bool disableConfigOverrideFromEnv = false) const;
    PerformanceImplicitGemmForwardV4R5Xdlops Search(const ConvolutionContext&,
                                                    const AnyInvokeParams& invoke_ctx) const;
};

struct PerformanceImplicitGemmV4R4GenXdlopsWrWFp32
    : Serializable<PerformanceImplicitGemmV4R4GenXdlopsWrWFp32>
{
    int GemmMPerBlock; // 2^n[32..128]
    int GemmNPerBlock; // 2^n[8..16]
    int GemmKPerBlock; // 2^n[4..16]
    int GemmKBlocks;   // 2^n[1..64]

    int GemmMPerWave; // [4, 16, 32, 64]
    int GemmNPerWave; // [4, 16, 32, 64]

    bool use_spare_set;

    PerformanceImplicitGemmV4R4GenXdlopsWrWFp32(int, int, int, int, int, int, bool);

    PerformanceImplicitGemmV4R4GenXdlopsWrWFp32()
        : PerformanceImplicitGemmV4R4GenXdlopsWrWFp32(-1, -1, -1, -1, -1, -1, false)
    {
    }

    PerformanceImplicitGemmV4R4GenXdlopsWrWFp32(bool spare);

    template <class Self, class F>
    static void Visit(Self&& self, F f)
    {
        f(self.GemmMPerBlock, "GemmMPerBlock");
        f(self.GemmNPerBlock, "GemmNPerBlock");
        f(self.GemmKPerBlock, "GemmKPerBlock");
        f(self.GemmKBlocks, "GemmKBlocks");
        f(self.GemmMPerWave, "GemmMPerWave");
        f(self.GemmNPerWave, "GemmNPerWave");
    }

    void HeuristicInit(const ConvolutionContext& ctx);
    bool IsValidValue() const;
    bool SetNextValue(const ConvolutionContext& config);
    bool IsValid(const ConvolutionContext& ctx) const;
    bool operator==(const PerformanceImplicitGemmV4R4GenXdlopsWrWFp32& other) const;
    std::string ToString() const;

    std::tuple<int, int, int, int, bool>
    CalculateGemmABlockCopyPerformanceParameters(const ConvolutionContext& ctx) const;
    std::tuple<int, int, int, int, bool>
    CalculateGemmBBlockCopyPerformanceParameters(const ConvolutionContext& ctx) const;
    std::tuple<std::size_t, bool> CalculateLdsNumberOfByte(const ConvolutionContext& ctx) const;
};

struct ConvHipImplicitGemmV4R1WrW : ConvSolver
{
    PerformanceImplicitGemmV4R1 GetPerformanceConfig(const ConvolutionContext& ctx) const;
    bool IsValidPerformanceConfig(const ConvolutionContext& ctx,
                                  const PerformanceImplicitGemmV4R1& c) const;
    bool IsApplicable(const ConvolutionContext& ctx) const override;
    ConvSolution GetSolution(const ConvolutionContext& ctx,
                             const PerformanceImplicitGemmV4R1& config,
                             bool disableConfigOverrideFromEnv = false) const;

    PerformanceImplicitGemmV4R1 Search(const ConvolutionContext&,
                                       const AnyInvokeParams& invoke_ctx) const;
};

struct ConvHipImplicitGemmBwdDataV1R1 : ConvSolver
{
    static std::tuple<int, int, int> CalculateGemmSize(const ConvolutionContext& ctx);
    bool IsApplicable(const ConvolutionContext& ctx) const override;
    PerformanceImplicitGemmBwdDataV1R1 GetPerformanceConfig(const ConvolutionContext& ctx) const;
    bool IsValidPerformanceConfig(const ConvolutionContext& ctx,
                                  const PerformanceImplicitGemmBwdDataV1R1& config) const;
    PerformanceImplicitGemmBwdDataV1R1 Search(const ConvolutionContext&,
                                              const AnyInvokeParams& invoke_ctx) const;
    ConvSolution GetSolution(const ConvolutionContext& ctx,
                             const PerformanceImplicitGemmBwdDataV1R1& config,
                             bool disableConfigOverrideFromEnv = false) const;
    size_t GetWorkspaceSize(const ConvolutionContext& ctx) const override;
<<<<<<< HEAD
=======
    bool MayNeedWorkspace() const override { return true; }
>>>>>>> 9c672775
};

struct ConvMlirIgemmBwd : ConvSolver
{
    bool IsApplicable(const ConvolutionContext& ctx) const override;
    PerformanceConvMlirIgemm GetPerformanceConfig(const ConvolutionContext& ctx) const;
    bool IsValidPerformanceConfig(const ConvolutionContext& ctx,
                                  const PerformanceConvMlirIgemm& config) const;
    PerformanceConvMlirIgemm Search(const ConvolutionContext&,
                                    const AnyInvokeParams& invoke_ctx) const;
    ConvSolution GetSolution(const ConvolutionContext& ctx,
                             const PerformanceConvMlirIgemm& config,
                             bool disableConfigOverrideFromEnv = false) const;
};

struct ConvMlirIgemmBwdXdlops : ConvSolver
{
    bool IsApplicable(const ConvolutionContext& ctx) const override;
    PerformanceConvMlirIgemmXdlops GetPerformanceConfig(const ConvolutionContext& ctx) const;
    bool IsValidPerformanceConfig(const ConvolutionContext& ctx,
                                  const PerformanceConvMlirIgemmXdlops& config) const;
    PerformanceConvMlirIgemmXdlops Search(const ConvolutionContext&,
                                          const AnyInvokeParams& invoke_ctx) const;
    ConvSolution GetSolution(const ConvolutionContext& ctx,
                             const PerformanceConvMlirIgemmXdlops& config,
                             bool disableConfigOverrideFromEnv = false) const;
};

struct ConvHipImplicitGemmBwdDataV4R1 : ConvSolver
{
    static int CalculateNumberOfGemm(const ConvolutionContext& ctx);
    static std::tuple<int, int, int> CalculateGemmSize(const ConvolutionContext& ctx, int gemm_id);
    bool IsApplicable(const ConvolutionContext& ctx) const override;
    PerformanceImplicitGemmBwdDataV4R1 GetPerformanceConfig(const ConvolutionContext& ctx) const;
    bool IsValidPerformanceConfig(const ConvolutionContext& ctx,
                                  const PerformanceImplicitGemmBwdDataV4R1& config) const;
    PerformanceImplicitGemmBwdDataV4R1 Search(const ConvolutionContext&,
                                              const AnyInvokeParams& invoke_ctx) const;
    ConvSolution GetSolution(const ConvolutionContext& ctx,
                             const PerformanceImplicitGemmBwdDataV4R1& config,
                             bool disableConfigOverrideFromEnv = false) const;
};

struct ConvHipImplicitGemmBwdDataV4R1Xdlops : ConvSolver
{
    static int CalculateNumberOfGemm(const ConvolutionContext& ctx);
    static std::tuple<int, int, int, int> CalculateGemmSize(const ConvolutionContext& ctx,
                                                            int gemm_id);
    PerformanceImplicitGemmBwdDataV4R1Xdlops
    GetPerformanceConfig(const ConvolutionContext& ctx) const;
    bool IsValidPerformanceConfig(const ConvolutionContext& ctx,
                                  const PerformanceImplicitGemmBwdDataV4R1Xdlops& c) const;
    bool IsApplicable(const ConvolutionContext& ctx) const override;
    ConvSolution GetSolution(const ConvolutionContext& ctx,
                             const PerformanceImplicitGemmBwdDataV4R1Xdlops& config,
                             bool disableConfigOverrideFromEnv = false) const;
    PerformanceImplicitGemmBwdDataV4R1Xdlops Search(const ConvolutionContext&,
                                                    const AnyInvokeParams& invoke_ctx) const;
};

struct ConvHipImplicitGemmBwdDataV1R1Xdlops : ConvSolver
{
    static std::tuple<int, int, int, int> CalculateGemmSize(const ConvolutionContext& ctx);
    PerformanceImplicitGemmBwdV1R1Xdlops GetPerformanceConfig(const ConvolutionContext& ctx) const;
    bool IsValidPerformanceConfig(const ConvolutionContext& ctx,
                                  const PerformanceImplicitGemmBwdV1R1Xdlops& c) const;
    bool IsApplicable(const ConvolutionContext& ctx) const override;
    size_t GetWorkspaceSize(const ConvolutionContext& ctx) const override;
<<<<<<< HEAD
=======
    bool MayNeedWorkspace() const override { return true; }
>>>>>>> 9c672775
    ConvSolution GetSolution(const ConvolutionContext& ctx,
                             const PerformanceImplicitGemmBwdV1R1Xdlops& config,
                             bool disableConfigOverrideFromEnv = false) const;
    PerformanceImplicitGemmBwdV1R1Xdlops Search(const ConvolutionContext& ctx,
                                                const AnyInvokeParams& invoke_ctx) const;
};

struct ConvAsmImplicitGemmV4R1DynamicFwd : ConvSolver
{
    bool IsApplicable(const ConvolutionContext& ctx) const override;
    bool IsDynamic() const override { return true; }
    ConvSolution GetSolution(const ConvolutionContext& ctx) const;
};

struct ConvAsmImplicitGemmV4R1DynamicFwd_1x1 : ConvSolver
{
    bool IsApplicable(const ConvolutionContext& ctx) const override;
    bool IsDynamic() const override { return true; }
    ConvSolution GetSolution(const ConvolutionContext& ctx) const;
};

struct ConvAsmImplicitGemmV4R1DynamicWrw : ConvSolver
{
    bool IsApplicable(const ConvolutionContext& ctx) const override;
    bool IsDynamic() const override { return true; }
    size_t GetWorkspaceSize(const ConvolutionContext& ctx) const override;
<<<<<<< HEAD
=======
    bool MayNeedWorkspace() const override { return true; }
>>>>>>> 9c672775
    ConvSolution GetSolution(const ConvolutionContext& ctx) const;
};

struct ConvAsmImplicitGemmGTCDynamicWrwXdlops : ConvSolver
{
    bool IsApplicable(const ConvolutionContext& ctx) const override;
    bool IsDynamic() const override { return true; }
    size_t GetWorkspaceSize(const ConvolutionContext& ctx) const override;
<<<<<<< HEAD
=======
    bool MayNeedWorkspace() const override { return true; }
>>>>>>> 9c672775
    ConvSolution GetSolution(const ConvolutionContext& ctx) const;
};

struct ConvAsmImplicitGemmV4R1DynamicBwd : ConvSolver
{
    bool IsApplicable(const ConvolutionContext&) const override;
    bool IsDynamic() const override { return true; }
    ConvSolution GetSolution(const ConvolutionContext&) const;
};

struct ConvAsmImplicitGemmGTCDynamicFwdXdlops : ConvSolver
{
    bool IsApplicable(const ConvolutionContext& ctx) const override;
    bool IsDynamic() const override { return true; }
    ConvSolution GetSolution(const ConvolutionContext& ctx) const;
};

struct ConvAsmImplicitGemmGTCDynamicBwdXdlops : ConvSolver
{
    bool IsApplicable(const ConvolutionContext& ctx) const override;
    bool IsDynamic() const override { return true; }
    ConvSolution GetSolution(const ConvolutionContext& ctx) const;
};

/// Holds common member functions for the Solvers which share the same
/// "legacy exhaustive search" machinery.
struct ConvOclDirectFwdLegacyExhaustiveSearch : ConvSolver
{
    LegacyPerformanceConfig GetPerformanceConfig(const ConvolutionContext&) const;
    LegacyPerformanceConfig Search(const ConvolutionContext&,
                                   const AnyInvokeParams& invoke_ctx) const;

    private:
    template <typename Tgpu>
    LegacyPerformanceConfig SearchImpl(const ConvolutionContext&) const;
};

struct ConvOclDirectFwd : ConvOclDirectFwdLegacyExhaustiveSearch
{
    bool IsApplicable(const ConvolutionContext& params) const override;

    ConvSolution GetSolution(const ConvolutionContext& params,
                             const LegacyPerformanceConfig& searched_params) const;
    bool IsValidPerformanceConfig(const ConvolutionContext&, const LegacyPerformanceConfig&) const;

    protected:
    bool IsApplicableBase(const ConvolutionContext& params) const;
};

struct ConvOclDirectFwdFused : ConvOclDirectFwd
{
    ConvSolution GetSolution(const ConvolutionContext& params,
                             const LegacyPerformanceConfig& searched_params) const;
};

struct ConvOclDirectFwd1x1 : ConvOclDirectFwdLegacyExhaustiveSearch
{
    bool IsApplicable(const ConvolutionContext& params) const override;
    ConvSolution GetSolution(const ConvolutionContext& params,
                             const LegacyPerformanceConfig& searched_params) const;
    bool IsValidPerformanceConfig(const ConvolutionContext&, const LegacyPerformanceConfig&) const
    {
        return true;
    }
};

struct ConvBinWinograd3x3U : ConvSolver
{
    bool IsApplicable(const ConvolutionContext& params) const override;
    bool IsDynamic() const override { return true; }
    ConvSolution GetSolution(const ConvolutionContext& params) const;
};

struct ConvBinWinogradRxS : ConvSolver
{
    bool IsApplicable(const ConvolutionContext& params) const override;
    bool IsDynamic() const override { return true; }
    ConvSolution GetSolution(const ConvolutionContext& params) const;
};

struct PerformanceConfigConvBinWinogradRxSf3x2
    : Serializable<PerformanceConfigConvBinWinogradRxSf3x2>
{
    int n_groups;
    PerformanceConfigConvBinWinogradRxSf3x2(int n_groups_);
    PerformanceConfigConvBinWinogradRxSf3x2() : PerformanceConfigConvBinWinogradRxSf3x2(-1) {}
    PerformanceConfigConvBinWinogradRxSf3x2(bool) : PerformanceConfigConvBinWinogradRxSf3x2(1) {}

    template <class Self, class F>
    static void Visit(Self&& self, F f)
    {
        f(self.n_groups, "n_groups");
    }
    int GetNGroups() const { return n_groups; }

    void HeuristicInit(const ConvolutionContext& config);
    bool IsValidValue() const;
    bool SetNextValue(const ConvolutionContext& config);
    bool IsValid(const ConvolutionContext& config) const;
    bool operator==(const PerformanceConfigConvBinWinogradRxSf3x2& other) const;
    std::string ToString() const;
};

struct ConvBinWinogradRxSf3x2 : ConvSolver
{
    PerformanceConfigConvBinWinogradRxSf3x2 GetPerformanceConfig(const ConvolutionContext&) const;
    bool IsValidPerformanceConfig(const ConvolutionContext&,
                                  const PerformanceConfigConvBinWinogradRxSf3x2&) const;
    PerformanceConfigConvBinWinogradRxSf3x2 Search(const ConvolutionContext&,
                                                   const AnyInvokeParams& invoke_ctx) const;

    bool IsApplicable(const ConvolutionContext& params) const override;
    bool IsDynamic() const override { return true; }
    ConvSolution GetSolution(const ConvolutionContext& params,
                             const PerformanceConfigConvBinWinogradRxSf3x2& config,
                             bool disableConfigOverrideFromEnv = false) const;
    static size_t GetNGroups(const size_t group_conv, const size_t grid_group_size)
    {
        assert(group_conv != 0);
        return grid_group_size / group_conv;
    }
};

struct PerformanceConfigConvBinWinogradRxSf2x3
    : Serializable<PerformanceConfigConvBinWinogradRxSf2x3>
{
    int n_groups;
    PerformanceConfigConvBinWinogradRxSf2x3(int n_groups_);
    PerformanceConfigConvBinWinogradRxSf2x3() : PerformanceConfigConvBinWinogradRxSf2x3(-1) {}
    PerformanceConfigConvBinWinogradRxSf2x3(bool) : PerformanceConfigConvBinWinogradRxSf2x3(1) {}

    template <class Self, class F>
    static void Visit(Self&& self, F f)
    {
        f(self.n_groups, "n_groups");
    }
    int GetNGroups() const { return n_groups; }

    void HeuristicInit(const ConvolutionContext& config);
    bool IsValidValue() const;
    bool SetNextValue(const ConvolutionContext& config);
    bool IsValid(const ConvolutionContext& config) const;
    bool operator==(const PerformanceConfigConvBinWinogradRxSf2x3& other) const;
    std::string ToString() const;
};

struct ConvBinWinogradRxSf2x3 : ConvSolver
{
    PerformanceConfigConvBinWinogradRxSf2x3 GetPerformanceConfig(const ConvolutionContext&) const;
    bool IsValidPerformanceConfig(const ConvolutionContext&,
                                  const PerformanceConfigConvBinWinogradRxSf2x3&) const;
    PerformanceConfigConvBinWinogradRxSf2x3 Search(const ConvolutionContext&,
                                                   const AnyInvokeParams& invoke_ctx) const;

    bool IsApplicable(const ConvolutionContext& params) const override;
    bool IsDynamic() const override { return true; }
    float GetWti(const ConvolutionContext& params) const override;
    ConvSolution GetSolution(const ConvolutionContext& params,
                             const PerformanceConfigConvBinWinogradRxSf2x3& config,
                             bool disableConfigOverrideFromEnv = false) const;
    static size_t GetNGroups(const size_t group_conv, const size_t grid_group_size)
    {
        assert(group_conv != 0);
        return grid_group_size / group_conv;
    }
};

struct ConvBinWinogradRxSf2x3g1 : ConvSolver
{
    bool IsApplicable(const ConvolutionContext& params) const override;
    bool IsDynamic() const override { return true; }
    float GetWti(const ConvolutionContext& params) const override;
    ConvSolution GetSolution(const ConvolutionContext& params) const;
};

struct ConvBinWinogradRxSf2x3g1Fused : ConvSolver
{
    bool IsApplicable(const ConvolutionContext& params) const override;
    ConvSolution GetSolution(const ConvolutionContext& params) const;
};

struct ConvBinWinogradRxSFused : ConvSolver
{
    bool IsApplicable(const ConvolutionContext& params) const override;
    ConvSolution GetSolution(const ConvolutionContext& params) const;
};

template <int WinoDataH, int WinoFilterH, int WinoDataW = WinoDataH, int WinoFilterW = WinoFilterH>
struct ConvMPBidirectWinograd : ConvSolver
{
    bool IsApplicable(const ConvolutionContext& params) const override;
    bool IsDynamic() const override { return true; }
    size_t GetWorkspaceSize(const ConvolutionContext& params) const override;
<<<<<<< HEAD
=======
    bool MayNeedWorkspace() const override { return true; }
>>>>>>> 9c672775
    ConvSolution GetSolution(const ConvolutionContext& params) const;

    // kernel_file_name for solver identification
    static std::string GetSolverFileNames(int id)
    {
        static const std::string names[3] = {"xform_bidirect_winograd_data.s",
                                             "xform_bidirect_winograd_filter.s",
                                             "xform_bidirect_winograd_out.s"};
        return names[id];
    }

    static std::string GetSolverKernelNames(int id)
    {
        static const std::string name_suffix =
            '_' + std::to_string(WinoDataH) + '_' + std::to_string(WinoDataW) + '_' +
            std::to_string(WinoFilterH) + '_' + std::to_string(WinoFilterW);
        static const std::string names[3] = {
            "miopenGcnAsmMPBidirectWinogradXformData" + name_suffix,
            "miopenGcnAsmMPBidirectWinogradXformFilter" + name_suffix,
            "miopenGcnAsmMPBidirectWinogradXformOut" + name_suffix};
        return names[id];
    }

    static int GetSolverWinoXformHWSize() { return WinoDataH + WinoFilterH - 1; }
};

// To suppress misleading clang warnings
#if defined(__clang__) && defined(CONV_MP_BIDIRECTIONAL_WINOGRAD_CPP)
#pragma clang diagnostic push
#pragma clang diagnostic ignored "-Wweak-template-vtables"
#endif

extern template struct ConvMPBidirectWinograd<2, 3>;
extern template struct ConvMPBidirectWinograd<3, 3>;
extern template struct ConvMPBidirectWinograd<4, 3>;
extern template struct ConvMPBidirectWinograd<5, 3>;
extern template struct ConvMPBidirectWinograd<6, 3>;

#if defined(__clang__) && defined(CONV_MP_BIDIRECTIONAL_WINOGRAD_CPP)
#pragma clang diagnostic pop
#endif

template <int WinoDataH, int WinoFilterH, int WinoDataW = WinoDataH, int WinoFilterW = WinoFilterH>
struct ConvMPBidirectWinograd_xdlops : ConvSolver
{
    bool IsApplicable(const ConvolutionContext& ctx) const override;

    bool IsValidPerformanceConfig(const ConvolutionContext& ctx,
                                  const PerformanceImplicitGemmForwardV4R4Xdlops& c) const
    {
        return ConvHipImplicitGemmForwardV4R4Xdlops{}.IsValidPerformanceConfig(
            GetTransformedConvContext(ctx), c);
    }

    size_t GetWorkspaceSize(const ConvolutionContext& ctx) const override
    {
        return ConvMPBidirectWinograd<WinoDataH, WinoFilterH, WinoDataW, WinoFilterW>()
                   .GetWorkspaceSize(ctx) +
               ConvHipImplicitGemmForwardV4R4Xdlops{}.GetWorkspaceSize(
                   GetTransformedConvContext(ctx));
    }
    bool MayNeedWorkspace() const override { return true; }

    ConvSolution GetSolution(const ConvolutionContext& ctx,
                             const PerformanceImplicitGemmForwardV4R4Xdlops& config,
                             bool disableConfigOverrideFromEnv = false) const;

    ConvolutionContext GetTransformedConvContext(const ConvolutionContext&) const;

    // kernel_file_name for solver identification
    static std::string GetSolverFileNames(int id)
    {
        return ConvMPBidirectWinograd<WinoDataH, WinoFilterH, WinoDataW, WinoFilterW>::
            GetSolverFileNames(id);
    }

    static std::string GetSolverKernelNames(int id)
    {
        return ConvMPBidirectWinograd<WinoDataH, WinoFilterH, WinoDataW, WinoFilterW>::
            GetSolverKernelNames(id);
    }

    static int GetSolverWinoXformHWSize()
    {
        return ConvMPBidirectWinograd<WinoDataH, WinoFilterH, WinoDataW, WinoFilterW>::
            GetSolverWinoXformHWSize();
    }

    PerformanceImplicitGemmForwardV4R4Xdlops
    GetPerformanceConfig(const ConvolutionContext& ctx) const
    {
        return ConvHipImplicitGemmForwardV4R4Xdlops{}.GetPerformanceConfig(
            GetTransformedConvContext(ctx));
    }
    bool IsThisSolverDynamic() const { return true; }

    bool IsDynamic() const override
    {
        return ConvHipImplicitGemmForwardV4R4Xdlops{}.IsDynamic() &&
               ConvMPBidirectWinograd<WinoDataH, WinoFilterH, WinoDataW, WinoFilterW>{}
                   .IsDynamic() &&
               IsThisSolverDynamic();
    }

    PerformanceImplicitGemmForwardV4R4Xdlops Search(const ConvolutionContext&,
                                                    const AnyInvokeParams&) const;
};

// To suppress misleading clang warnings
#if defined(__clang__) && defined(CONV_MP_BIDIRECTIONAL_WINOGRAD_CPP)
#pragma clang diagnostic push
#pragma clang diagnostic ignored "-Wweak-template-vtables"
#endif

extern template struct ConvMPBidirectWinograd_xdlops<2, 3>;
extern template struct ConvMPBidirectWinograd_xdlops<3, 3>;
extern template struct ConvMPBidirectWinograd_xdlops<4, 3>;
extern template struct ConvMPBidirectWinograd_xdlops<5, 3>;
extern template struct ConvMPBidirectWinograd_xdlops<6, 3>;

#if defined(__clang__) && defined(CONV_MP_BIDIRECTIONAL_WINOGRAD_CPP)
#pragma clang diagnostic pop
#endif

template <int WinoDataH, int WinoFilterH, int WinoDataW = WinoDataH, int WinoFilterW = WinoFilterH>
struct ConvWinograd3x3MultipassWrW : ConvSolver
{
    bool IsApplicable(const ConvolutionContext& params) const override;
    bool IsDynamic() const override { return true; }
    size_t GetWorkspaceSize(const ConvolutionContext& params) const override;
<<<<<<< HEAD
=======
    bool MayNeedWorkspace() const override { return true; }
>>>>>>> 9c672775
    ConvSolution GetSolution(const ConvolutionContext& params) const;

    // kernel_file_name for solver identification
    static std::string GetSolverFileNames(int id)
    {
        static const std::string names[3] = {"xform_data.s", "xform_filter.s", "xform_out.s"};
        return names[id];
    }
    static std::string GetSolverKernelNames(int id)
    {
        static const std::string name_suffix =
            '_' + std::to_string(WinoDataH) + '_' + std::to_string(WinoDataW) + '_' +
            std::to_string(WinoFilterH) + '_' + std::to_string(WinoFilterW);
        static const std::string names[3] = {"miopenGcnAsmWinogradXformData" + name_suffix,
                                             "miopenGcnAsmWinogradXformFilter" + name_suffix,
                                             "miopenGcnAsmWinogradXformOut" + name_suffix};

        return names[id];
    }
    static int GetGroupCountMult() { return 4; }

    static int GetSolverWinoXformHWSize(const miopen::ConvolutionContext& ctx, int id)
    {
        if(id == 0)
            return WinoDataH + (WinoFilterH - 1) * (WinoDataH == 7 ? 2 : ctx.kernel_stride_h);
        else
            return WinoDataW + (WinoFilterW - 1) * (WinoDataW == 7 ? 2 : ctx.kernel_stride_w);
    }

    private:
    InvokerFactory PrepareInvokerFactory(const ConvolutionContext& params, std::size_t ws_sz) const;
};

// To suppress misleading clang warnings
#if defined(__clang__) && defined(CONV_MULTIPASS_WINO3X3WRW_CPP)
#pragma clang diagnostic push
#pragma clang diagnostic ignored "-Wweak-template-vtables"
#endif

extern template struct ConvWinograd3x3MultipassWrW<3, 2>;
extern template struct ConvWinograd3x3MultipassWrW<3, 3>;
extern template struct ConvWinograd3x3MultipassWrW<3, 4>;
extern template struct ConvWinograd3x3MultipassWrW<3, 5>;
extern template struct ConvWinograd3x3MultipassWrW<3, 6>;
extern template struct ConvWinograd3x3MultipassWrW<7, 2>;
extern template struct ConvWinograd3x3MultipassWrW<7, 3>;
extern template struct ConvWinograd3x3MultipassWrW<1, 1, 7, 2>;
extern template struct ConvWinograd3x3MultipassWrW<1, 1, 7, 3>;
extern template struct ConvWinograd3x3MultipassWrW<7, 2, 1, 1>;
extern template struct ConvWinograd3x3MultipassWrW<7, 3, 1, 1>;
extern template struct ConvWinograd3x3MultipassWrW<5, 3>;
extern template struct ConvWinograd3x3MultipassWrW<5, 4>;

#if defined(__clang__) && defined(CONV_MULTIPASS_WINO3X3WRW_CPP)
#pragma clang diagnostic pop
#endif

struct PerformanceConfigAsmDirect3x3WrW : Serializable<PerformanceConfigAsmDirect3x3WrW>
{
    int limit_wave_cnt;   // [0..9]
    int reverse_inout;    // [0..1], 1 is allowed for stride=1x1 only.
    int chunk_size;       // {16,8}, Smaller values increase register pressure.
    int k_per_wave;       // {1,2,4,8} && ((chunk_size * k_per_wave) <= 64).
                          // Higher values increase register pressure.
    int pipe_lines_depth; // [1..16] && (pipe_lines_depth <= img_h).
                          // Higher values increase register pressure.
    int n_per_group;      // [1..8] && (n_per_group <= batch_size).

    PerformanceConfigAsmDirect3x3WrW(int lwc, int rio, int csz, int kpw, int pld, int npg);
    PerformanceConfigAsmDirect3x3WrW() : PerformanceConfigAsmDirect3x3WrW(-1, -1, -1, -1, -1, -1) {}
    PerformanceConfigAsmDirect3x3WrW(bool) : PerformanceConfigAsmDirect3x3WrW(0, 0, 8, 1, 1, 1) {}

    template <class Self, class F>
    static void Visit(Self&& self, F f)
    {
        f(self.limit_wave_cnt, "limit_wave_cnt");
        f(self.reverse_inout, "reverse_inout");
        f(self.chunk_size, "chunk_size");
        f(self.k_per_wave, "k_per_wave");
        f(self.pipe_lines_depth, "pipe_lines_depth");
        f(self.n_per_group, "n_per_group");
    }

    // clang-format off
    int GetLimitWaveCnt() const { return limit_wave_cnt; }
    int GetReverseInout() const { return reverse_inout; }
    int GetChunkSize() const { return chunk_size; }
    int GetKPerWave() const { return k_per_wave; }
    int GetPipeLinesDepth() const { return pipe_lines_depth; }
    int GetNPerGroup() const { return n_per_group; }
    int GetCPerWave() const { assert(chunk_size); return 64 / chunk_size; } // clang-format on

    void HeuristicInit(const ConvolutionContext& config);
    bool IsValidValue() const;
    bool SetNextValue(const ConvolutionContext& config);
    bool IsValid(const ConvolutionContext& config) const;
    bool operator==(const PerformanceConfigAsmDirect3x3WrW& other) const;
    std::string ToString() const;
};

struct ConvAsmBwdWrW3x3 : ConvSolver
{
    PerformanceConfigAsmDirect3x3WrW GetPerformanceConfig(const ConvolutionContext&) const;
    bool IsValidPerformanceConfig(const ConvolutionContext&,
                                  const PerformanceConfigAsmDirect3x3WrW&) const;
    PerformanceConfigAsmDirect3x3WrW Search(const ConvolutionContext&,
                                            const AnyInvokeParams& invoke_ctx) const;
    bool IsApplicable(const ConvolutionContext& params) const override;
    ConvSolution GetSolution(const ConvolutionContext& params,
                             const PerformanceConfigAsmDirect3x3WrW& config,
                             bool disableConfigOverrideFromEnv = false) const;
};

struct PerformanceConfigConvAsmBwdWrW1x1 : Serializable<PerformanceConfigConvAsmBwdWrW1x1>
{

    int chunk_size;    // {1,2,4,8,16}
    int c_per_gpr;     // {1,2,4,8,16}
    int c_mult;        // {1,2,4,8,16}
    int k_per_gpr;     // {1,2,4,8,16}
    int k_mult;        // {1,2,4,8,16}
    int n_per_gpr;     // {1,2,4}
    int n_part_cnt;    // [1..8]
    int read_size;     // [1..4]
    int short_store;   // {0,1}
    int data_prefetch; // [0..4]
    bool use_spare_set;

    /// The following conditions must be met.
    ///
    /// Shader design-related constraints:
    /// - (A) (chunk_size * c_per_gpr) == 16
    /// - (B) k_per_gpr <= c_per_gpr
    /// - (C) (c_mult > 1 || k_mult > 1)
    ///         ? ((fwd_C % (c_per_gpr * c_mult) == 0) && (fwd_K % (k_per_gpr * k_mult) == 0))
    ///         : (true)
    ///
    /// Resource-related constraints:
    /// - (D) c_mult * k_mult * k_per_gpr + 9 + (c_mult + k_mult) * read_size * pipe_depth <= 256
    ///
    /// Where:
    /// - fwd_C := Num input channels for forward convolution (-c).
    ///   For backward, this is actually n_outputs.
    /// - fwd_K := Num output channels for forward convolution (-k).
    ///   For backward, this is actually n_inputs.

    PerformanceConfigConvAsmBwdWrW1x1(int chunk_size_,
                                      int c_per_gpr_,
                                      int c_mult_,
                                      int k_per_gpr_,
                                      int k_mult_,
                                      int n_per_gpr_,
                                      int n_part_cnt_,
                                      int read_size_,
                                      int short_store_,
                                      int data_prefetch_,
                                      bool);
    PerformanceConfigConvAsmBwdWrW1x1()
        : PerformanceConfigConvAsmBwdWrW1x1(-1, -1, -1, -1, -1, -1, -1, -1, -1, -1, false)
    {
    }
    PerformanceConfigConvAsmBwdWrW1x1(bool spare)
        : PerformanceConfigConvAsmBwdWrW1x1(1, 1, 1, 1, 1, 1, 1, 1, 1, 1, spare)
    {
    }

    template <class Self, class F>
    static void Visit(Self&& self, F f)
    {
        f(self.chunk_size, "chunk_size");
        f(self.c_per_gpr, "c_per_gpr");
        f(self.c_mult, "c_mult");
        f(self.k_per_gpr, "k_per_gpr");
        f(self.k_mult, "k_mult");
        f(self.n_per_gpr, "n_per_gpr");
        f(self.n_part_cnt, "n_part_cnt");
        f(self.read_size, "read_size");
        f(self.short_store, "short_store");
        f(self.data_prefetch, "data_prefetch");
    }

    // clang-format off
    int GetChunkSize() const { return chunk_size; }
    int GetCPerGpr() const { return c_per_gpr; }
    int GetCMult() const { return c_mult; }
    int GetKPerGpr() const { return k_per_gpr; }
    int GetKMult() const { return k_mult; }
    int GetNPerGpr() const { return n_per_gpr; }
    int GetNPartCnt() const { return n_part_cnt; }
    int GetHWPerGpr() const {   assert(c_per_gpr); assert(n_per_gpr); assert(chunk_size);
                                return wave_size / (c_per_gpr * n_per_gpr * chunk_size); } // "hw" stands for "height-and-width".
    int GetReadSize() const { return read_size; }
    int GetShortStore() const {return short_store; }
    int GetDataPrefetch() const { return data_prefetch; }
    // clang-format on

    void HeuristicInit(const ConvolutionContext& config);
    bool IsValidValue() const;
    bool SetNextValue(const ConvolutionContext& config);
    bool IsValid(const ConvolutionContext& config) const;
    bool operator==(const PerformanceConfigConvAsmBwdWrW1x1& other) const;
    std::string ToString() const;
};

struct ConvAsmBwdWrW1x1 : ConvSolver
{
    PerformanceConfigConvAsmBwdWrW1x1 GetPerformanceConfig(const ConvolutionContext&) const;
    bool IsValidPerformanceConfig(const ConvolutionContext&,
                                  const PerformanceConfigConvAsmBwdWrW1x1&) const;
    PerformanceConfigConvAsmBwdWrW1x1 Search(const ConvolutionContext&,
                                             const AnyInvokeParams& invoke_ctx) const;
    bool IsApplicable(const ConvolutionContext& params) const override;
    size_t GetWorkspaceSize(const ConvolutionContext& params) const override;
<<<<<<< HEAD
=======
    bool MayNeedWorkspace() const override { return true; }
>>>>>>> 9c672775
    ConvSolution GetSolution(const ConvolutionContext& params,
                             const PerformanceConfigConvAsmBwdWrW1x1& config,
                             bool disableConfigOverrideFromEnv = false) const;
};

/// N_BATCH_LOOPS - {1,2,4,8,16} Num batches processed in single workitem.
///     Required workspace size depends on it. However there is a restriction in the internal
///     Solver API that this shouldn't be so. Therefore the family of Solvers created.
///     Each Solver in the family has constant value of this parameter.
template <int N_BATCH_LOOPS>
struct PerformanceConfigConvOclBwdWrw2
    : Serializable<PerformanceConfigConvOclBwdWrw2<N_BATCH_LOOPS>>
{
    // Num waves involved a workgroup.
    int n_waves = -1; // {1,2,4,8}
    // Num values to read in a workitem (read_unit).
    int read_size = -1; // [6..12]
    // Num of output channels (top/bottom layer in forward/backward direction)
    // that share the same input channel in single workgroup.
    // Also represents number of output channels in single tile.
    int n_out_channels_per_tile = -1; // {1,2,4,8}
    // How many tiles of output channels are processed in a single workgroup?
    // n_out_channels_in_lcl * n_out_channels_tiles = total number of
    // output channels processed in single workgroup.
    int n_out_channels_tiles = -1; // {1,2,4,8}
    // Num of output rows processed in a single iteration of loop in a workitem
    // (N_ALIGNED_OUT_SCAN_BLK).
    int n_out_rows_in_lcl = -1; // [2..11]

    PerformanceConfigConvOclBwdWrw2(int nw, int rs, int nocpt, int noct, int noril)
        : n_waves(nw),
          read_size(rs),
          n_out_channels_per_tile(nocpt),
          n_out_channels_tiles(noct),
          n_out_rows_in_lcl(noril)
    {
    }
    PerformanceConfigConvOclBwdWrw2() {}
    PerformanceConfigConvOclBwdWrw2(bool) : PerformanceConfigConvOclBwdWrw2(1, 6, 1, 1, 2) {}
    // spare_set is not used in this solver.

    template <class Self, class F>
    static void Visit(Self&& self, F f)
    {
        f(self.n_waves, "n_waves");
        f(self.read_size, "read_size");
        f(self.n_out_channels_per_tile, "n_out_channels_per_tile");
        f(self.n_out_channels_tiles, "n_out_channels_tiles");
        f(self.n_out_rows_in_lcl, "n_out_rows_in_lcl");
    }

    // clang-format off
    int GetNumWaves() const { return n_waves; }
    int GetReadSize() const { return read_size; }
    int GetNumOutChannelsPerTile() const { return n_out_channels_per_tile; }
    int GetNumOutChannelTiles() const { return n_out_channels_tiles; }
    int GetNumOutRowsPerIterPerWork() const { return n_out_rows_in_lcl; } // clang-format on

    void HeuristicInit(const ConvolutionContext& params);
    bool IsValidValue() const;
    bool SetNextValue(const ConvolutionContext& config);
    bool IsValid(const ConvolutionContext& params) const;
    bool operator==(const PerformanceConfigConvOclBwdWrw2<N_BATCH_LOOPS>& other) const;
    std::string ToString() const;
};

template <int N_BATCH_LOOPS>
struct ConvOclBwdWrW2 : ConvSolver
{
    PerformanceConfigConvOclBwdWrw2<N_BATCH_LOOPS>
    GetPerformanceConfig(const ConvolutionContext&) const;
    bool IsValidPerformanceConfig(const ConvolutionContext&,
                                  const PerformanceConfigConvOclBwdWrw2<N_BATCH_LOOPS>&) const;
    PerformanceConfigConvOclBwdWrw2<N_BATCH_LOOPS> Search(const ConvolutionContext&,
                                                          const AnyInvokeParams& invoke_ctx) const;
    bool IsApplicable(const ConvolutionContext& params) const override;
    size_t GetWorkspaceSize(const ConvolutionContext& params) const override;
<<<<<<< HEAD
=======
    bool MayNeedWorkspace() const override { return true; }
>>>>>>> 9c672775
    ConvSolution GetSolution(const ConvolutionContext& params,
                             const PerformanceConfigConvOclBwdWrw2<N_BATCH_LOOPS>& config,
                             bool disableConfigOverrideFromEnv = false) const;

    protected:
    bool IsApplicableBase(const ConvolutionContext& params) const;
};

// To suppress misleading clang warnings
#if defined(__clang__) && defined(CONV_OCL_DIR2D_BWDWRW_2_CPP)
#pragma clang diagnostic push
#pragma clang diagnostic ignored "-Wweak-template-vtables"
#endif

extern template struct ConvOclBwdWrW2<1>;
extern template struct ConvOclBwdWrW2<2>;
extern template struct ConvOclBwdWrW2<4>;
extern template struct ConvOclBwdWrW2<8>;
extern template struct ConvOclBwdWrW2<16>;

#if defined(__clang__) && defined(CONV_OCL_DIR2D_BWDWRW_2_CPP)
#pragma clang diagnostic pop
#endif

/// A separate solver from ConvOclBwdWrW2 to disable auto-tuning for certain configs.
/// Basically, this is *hack* for non-group 3x3 and 1x1 cases.
/// It is assumed that Solutions provided by the ConvOclBwdWrW2 solver
/// would never beat 3x3 and 1x1 assembly WrW kernels, even after tuning.
struct ConvOclBwdWrW2NonTunable : ConvOclBwdWrW2<1>
{
    bool IsApplicable(const ConvolutionContext& params) const override;
    ConvSolution GetSolution(const ConvolutionContext& params) const;

    private:
    // This function dervied from ConvOclBwdWrW2 is declared private
    // so that this solver is not marked searchable/tunable.
    template <int N_BATCH_LOOPS>
    ConvSolution GetSolution(const ConvolutionContext& params,
                             const PerformanceConfigConvOclBwdWrw2<N_BATCH_LOOPS>& config,
                             bool disableConfigOverrideFromEnv = false) const;
};

struct ConvOclBwdWrW53 : ConvSolver
{
    bool IsApplicable(const ConvolutionContext& params) const override;
    size_t GetWorkspaceSize(const ConvolutionContext& params) const override;
<<<<<<< HEAD
=======
    bool MayNeedWorkspace() const override { return true; }
>>>>>>> 9c672775
    ConvSolution GetSolution(const ConvolutionContext& params) const;
};

struct ConvOclBwdWrW1x1 : ConvSolver
{
    bool IsApplicable(const ConvolutionContext& params) const override;
    ConvSolution GetSolution(const ConvolutionContext& params) const;
    size_t GetWorkspaceSize(const ConvolutionContext& params) const override;
<<<<<<< HEAD
=======
    bool MayNeedWorkspace() const override { return true; }
>>>>>>> 9c672775
};

struct fft : ConvSolver
{
    bool IsApplicable(const ConvolutionContext& ctx) const override;
    size_t GetWorkspaceSize(const ConvolutionContext& ctx) const override;
<<<<<<< HEAD
=======
    bool MayNeedWorkspace() const override { return true; }
>>>>>>> 9c672775
    ConvSolution GetSolution(const ConvolutionContext& ctx) const;
};

struct PerformanceImplicitGemmWrwV4R4Xdlops : Serializable<PerformanceImplicitGemmWrwV4R4Xdlops>
{
    int GemmMPerBlock;
    int GemmNPerBlock;
    int GemmKPerBlock;
    int GemmMPerWave;
    int GemmNPerWave;
    int GemmKPack;
    bool GemmAThreadCopyMoreGemmK;
    bool GemmBThreadCopyMoreGemmK;
    bool use_spare_set;

    PerformanceImplicitGemmWrwV4R4Xdlops(int, int, int, int, int, int, bool, bool, bool);
    PerformanceImplicitGemmWrwV4R4Xdlops();
    PerformanceImplicitGemmWrwV4R4Xdlops(bool spare);
    PerformanceImplicitGemmWrwV4R4Xdlops(int a, int b, int c, int d, int e, int f, bool g, bool h)
        : PerformanceImplicitGemmWrwV4R4Xdlops(a, b, c, d, e, f, g, h, false)
    {
    }

    template <class Self, class F>
    static void Visit(Self&& self, F f)
    {
        f(self.GemmMPerBlock, "GemmMPerBlock");
        f(self.GemmNPerBlock, "GemmNPerBlock");
        f(self.GemmKPerBlock, "GemmKPerBlock");
        f(self.GemmMPerWave, "GemmMPerWave");
        f(self.GemmNPerWave, "GemmNPerWave");
        f(self.GemmKPack, "GemmKPack");
        f(self.GemmAThreadCopyMoreGemmK, "GemmAThreadCopyMoreGemmK");
        f(self.GemmBThreadCopyMoreGemmK, "GemmBThreadCopyMoreGemmK");
    }

    bool operator==(const PerformanceImplicitGemmWrwV4R4Xdlops& other) const;
    std::string ToString() const;

    void HeuristicInit(const ConvolutionContext& ctx);
    bool SetNextValue(const ConvolutionContext& config);
    bool IsValidValue() const;
    bool IsValid(const ConvolutionContext& ctx) const;
    bool IsReallyValid(const ConvolutionContext& ctx) const;
    bool IsFastToBeUsedForTuning(const ConvolutionContext& ctx) const;

    std::tuple<int, int, int, int, int, bool>
    CalculateGemmSizeAndGemmKBlock(const ConvolutionContext& ctx) const;
    std::tuple<int, bool> CalculateBlockSize() const;
    std::tuple<int, bool> CalculateGridSize(const ConvolutionContext& ctx) const;
    std::tuple<int, int, int, int, int, bool>
    CalculateGemmABlockCopyPerformanceParameters(const ConvolutionContext& ctx) const;
    std::tuple<int, int, int, int, int, bool>
    CalculateGemmBBlockCopyPerformanceParameters(const ConvolutionContext& ctx) const;
    std::tuple<std::size_t, bool> CalculateLdsNumberOfByte(const ConvolutionContext& ctx) const;
};

struct ConvHipImplicitGemmWrwV4R4Xdlops : ConvSolver
{
    PerformanceImplicitGemmWrwV4R4Xdlops GetPerformanceConfig(const ConvolutionContext& ctx) const;
    size_t GetWorkspaceSize(const ConvolutionContext& ctx) const override;
<<<<<<< HEAD
=======
    bool MayNeedWorkspace() const override { return true; }
>>>>>>> 9c672775
    bool IsValidPerformanceConfig(const ConvolutionContext& ctx,
                                  const PerformanceImplicitGemmWrwV4R4Xdlops& c) const;
    bool IsApplicable(const ConvolutionContext& ctx) const override;
    ConvSolution GetSolution(const ConvolutionContext& ctx,
                             const PerformanceImplicitGemmWrwV4R4Xdlops& config,
                             bool disableConfigOverrideFromEnv = false) const;

    PerformanceImplicitGemmWrwV4R4Xdlops Search(const ConvolutionContext&,
                                                const AnyInvokeParams& invoke_ctx) const;
};

struct PerformanceImplicitGemmWrwV4R4Xdlops_Padded_Gemm
    : Serializable<PerformanceImplicitGemmWrwV4R4Xdlops_Padded_Gemm>
{
    int GemmMPerBlock;
    int GemmNPerBlock;
    int GemmKPerBlock;
    int GemmMPerWave;
    int GemmNPerWave;
    int GemmKPack;
    int GemmMFactor;
    int GemmNFactor;
    int GemmKTotalFactor;
    bool GemmAThreadCopyMoreGemmK;
    bool GemmBThreadCopyMoreGemmK;

    PerformanceImplicitGemmWrwV4R4Xdlops_Padded_Gemm(
        int, int, int, int, int, int, int, int, int, bool, bool);
    PerformanceImplicitGemmWrwV4R4Xdlops_Padded_Gemm();
    PerformanceImplicitGemmWrwV4R4Xdlops_Padded_Gemm(bool)
        : PerformanceImplicitGemmWrwV4R4Xdlops_Padded_Gemm()
    {
    }

    template <class Self, class F>
    static void Visit(Self&& self, F f)
    {
        f(self.GemmMPerBlock, "GemmMPerBlock");
        f(self.GemmNPerBlock, "GemmNPerBlock");
        f(self.GemmKPerBlock, "GemmKPerBlock");
        f(self.GemmMPerWave, "GemmMPerWave");
        f(self.GemmNPerWave, "GemmNPerWave");
        f(self.GemmKPack, "GemmKPack");
        f(self.GemmMFactor, "GemmMFactor");
        f(self.GemmNFactor, "GemmNFactor");
        f(self.GemmKTotalFactor, "GemmKTotalFactor");
        f(self.GemmAThreadCopyMoreGemmK, "GemmAThreadCopyMoreGemmK");
        f(self.GemmBThreadCopyMoreGemmK, "GemmBThreadCopyMoreGemmK");
    }

    bool operator==(const PerformanceImplicitGemmWrwV4R4Xdlops_Padded_Gemm& other) const;
    std::string ToString() const;

    void HeuristicInit(const ConvolutionContext& ctx);
    bool SetNextValue(const ConvolutionContext& config);
    bool IsValidValue() const;
    bool IsValid(const ConvolutionContext& ctx) const;
    bool IsReallyValid(const ConvolutionContext& ctx) const;
    bool IsFastToBeUsedForTuning(const ConvolutionContext& ctx) const;
    int CalculateGemmKBlocks(const ConvolutionContext& ctx) const;

    std::tuple<int, int, int, int, int, int, int, int, bool>
    CalculateGemmSizeAndGemmKBlock(const ConvolutionContext& ctx) const;
    std::tuple<int, bool> CalculateBlockSize() const;
    std::tuple<int, bool> CalculateGridSize(const ConvolutionContext& ctx) const;
    std::tuple<int, int, int, int, int, bool>
    CalculateGemmABlockCopyPerformanceParameters(const ConvolutionContext& ctx) const;
    std::tuple<int, int, int, int, int, bool>
    CalculateGemmBBlockCopyPerformanceParameters(const ConvolutionContext& ctx) const;
    std::tuple<std::size_t, bool> CalculateLdsNumberOfByte(const ConvolutionContext& ctx) const;
};

struct ConvHipImplicitGemmWrwV4R4Xdlops_Padded_Gemm : ConvSolver
{
    PerformanceImplicitGemmWrwV4R4Xdlops_Padded_Gemm
    GetPerformanceConfig(const ConvolutionContext& ctx) const;
    size_t GetWorkspaceSize(const ConvolutionContext& ctx) const override;
<<<<<<< HEAD
=======
    bool MayNeedWorkspace() const override { return true; }
>>>>>>> 9c672775
    bool IsValidPerformanceConfig(const ConvolutionContext& ctx,
                                  const PerformanceImplicitGemmWrwV4R4Xdlops_Padded_Gemm& c) const;
    bool IsApplicable(const ConvolutionContext& ctx) const override;
    ConvSolution GetSolution(const ConvolutionContext& ctx,
                             const PerformanceImplicitGemmWrwV4R4Xdlops_Padded_Gemm& config,
                             bool disableConfigOverrideFromEnv = false) const;

    PerformanceImplicitGemmWrwV4R4Xdlops_Padded_Gemm
    Search(const ConvolutionContext&, const AnyInvokeParams& invoke_ctx) const;
};

struct PerformanceConvCkIgemmFwdV6r1DlopsNchw : Serializable<PerformanceConvCkIgemmFwdV6r1DlopsNchw>
{
    int ck_tunable_list_id;

    PerformanceConvCkIgemmFwdV6r1DlopsNchw(int a) : ck_tunable_list_id(a) {}

    PerformanceConvCkIgemmFwdV6r1DlopsNchw() : PerformanceConvCkIgemmFwdV6r1DlopsNchw(-1) {}

    PerformanceConvCkIgemmFwdV6r1DlopsNchw(bool) : PerformanceConvCkIgemmFwdV6r1DlopsNchw(0) {}

    template <class Self, class F>
    static void Visit(Self&& self, F f)
    {
        f(self.ck_tunable_list_id, "ck_tunable_list_id");
    }

    bool SetNextValue(const ConvolutionContext&);
    bool IsValid(const ConvolutionContext&) const;
    bool operator==(const PerformanceConvCkIgemmFwdV6r1DlopsNchw& config) const
    {
        return ck_tunable_list_id == config.ck_tunable_list_id;
    }
};

struct ConvCkIgemmFwdV6r1DlopsNchw : ConvSolver
{
    bool IsApplicable(const ConvolutionContext&) const override;
    size_t GetWorkspaceSize(const ConvolutionContext&) const override;
<<<<<<< HEAD
=======
    bool MayNeedWorkspace() const override { return true; }
>>>>>>> 9c672775
    bool IsDynamic() const override { return true; }
    PerformanceConvCkIgemmFwdV6r1DlopsNchw GetPerformanceConfig(const ConvolutionContext&) const;
    bool IsValidPerformanceConfig(const ConvolutionContext&,
                                  const PerformanceConvCkIgemmFwdV6r1DlopsNchw&) const;
    PerformanceConvCkIgemmFwdV6r1DlopsNchw Search(const ConvolutionContext&,
                                                  const AnyInvokeParams&) const;
    ConvSolution GetSolution(const ConvolutionContext&,
                             const PerformanceConvCkIgemmFwdV6r1DlopsNchw&,
                             bool disableConfigOverrideFromEnv = false) const;
};

struct ConvDirectNaiveConvFwd : ConvSolver
{
    bool IsApplicable(const ConvolutionContext& ctx) const override;
    bool IsDynamic() const override { return true; }
    /// Use very small fixed value enough to backup GEMM for cases when
    /// GEMM is disabled due to MIOpenGemm or OCL compiler issues.
    float GetWti(const ConvolutionContext&) const override { return 0.01; }
    ConvSolution GetSolution(const ConvolutionContext& ctx) const;
};

struct ConvDirectNaiveConvBwd : ConvSolver
{
    bool IsApplicable(const ConvolutionContext& ctx) const override;
    bool IsDynamic() const override { return true; }
    /// Use very small fixed value enough to backup GEMM for cases when
    /// GEMM is disabled due to MIOpenGemm or OCL compiler issues.
    float GetWti(const ConvolutionContext&) const override { return 0.01; }
    ConvSolution GetSolution(const ConvolutionContext& ctx) const;
};

struct ConvDirectNaiveConvWrw : ConvSolver
{
    bool IsApplicable(const ConvolutionContext& ctx) const override;
    bool IsDynamic() const override { return true; }
    /// Use very small fixed value enough to backup GEMM for cases when
    /// GEMM is disabled due to MIOpenGemm or OCL compiler issues.
    float GetWti(const ConvolutionContext&) const override { return 0.01; }
    ConvSolution GetSolution(const ConvolutionContext& ctx) const;
};

struct GemmFwdBase : ConvSolver
{
<<<<<<< HEAD
    // To suppress -Woverloaded-virtual
    using ConvSolver::GetWti;
    using ConvSolver::IsApplicable;
=======
    //To suppress -Woverloaded-virtual
    using ConvSolver::IsApplicable;
    using ConvSolver::GetWti;
>>>>>>> 9c672775

    bool IsApplicable(const ExecutionContext&, const conv::ProblemDescription&) const;
    bool IsDynamic() const override { return true; }
    float GetWti(const ConvolutionContext& ctx) const override
    {
        return GetWti(ctx, ctx.conv_problem);
    }
    float GetWti(const ExecutionContext& context, const conv::ProblemDescription& problem) const;
};

struct GemmFwd1x1_0_2 : GemmFwdBase
{
<<<<<<< HEAD
    // To suppress -Woverloaded-virtual
=======
    //To suppress -Woverloaded-virtual
>>>>>>> 9c672775
    using GemmFwdBase::GetWorkspaceSize;
    using GemmFwdBase::IsApplicable;

    size_t GetWorkspaceSize(const ConvolutionContext& ctx) const override
    {
        return GetWorkspaceSize(ctx, ctx.conv_problem);
    }
    bool MayNeedWorkspace() const override { return true; }

    bool IsApplicable(const ConvolutionContext& ctx) const override
    {
        return IsApplicable(ctx, ctx.conv_problem);
    }

    ConvSolution GetSolution(const ConvolutionContext& ctx) const
    {
        return GetSolution(ctx, ctx.conv_problem);
    }

    size_t GetWorkspaceSize(const ExecutionContext&, const conv::ProblemDescription&) const;
    bool IsApplicable(const ExecutionContext&, const conv::ProblemDescription&) const;
    ConvSolution GetSolution(const ExecutionContext&, const conv::ProblemDescription&) const;
};

struct GemmFwd1x1_0_1_int8 : GemmFwdBase
{
<<<<<<< HEAD
    // To suppress -Woverloaded-virtual
=======
    //To suppress -Woverloaded-virtual
>>>>>>> 9c672775
    using GemmFwdBase::GetWorkspaceSize;
    using GemmFwdBase::IsApplicable;

    size_t GetWorkspaceSize(const ConvolutionContext& ctx) const override
    {
        return GetWorkspaceSize(ctx, ctx.conv_problem);
    }
    bool MayNeedWorkspace() const override { return true; }

    bool IsApplicable(const ConvolutionContext& ctx) const override
    {
        return IsApplicable(ctx, ctx.conv_problem);
    }

    ConvSolution GetSolution(const ConvolutionContext& ctx) const
    {
        return GetSolution(ctx, ctx.conv_problem);
    }

    size_t GetWorkspaceSize(const ExecutionContext&, const conv::ProblemDescription&) const;
    bool IsApplicable(const ExecutionContext&, const conv::ProblemDescription&) const;
    ConvSolution GetSolution(const ExecutionContext&, const conv::ProblemDescription&) const;
};

struct GemmFwd1x1_0_1 : GemmFwdBase
{
<<<<<<< HEAD
    // To suppress -Woverloaded-virtual
=======
    //To suppress -Woverloaded-virtual
>>>>>>> 9c672775
    using GemmFwdBase::GetWorkspaceSize;
    using GemmFwdBase::IsApplicable;

    size_t GetWorkspaceSize(const ConvolutionContext& ctx) const override
    {
        return GetWorkspaceSize(ctx, ctx.conv_problem);
    }
    bool MayNeedWorkspace() const override { return true; }

    bool IsApplicable(const ConvolutionContext& ctx) const override
    {
        return IsApplicable(ctx, ctx.conv_problem);
    }

    ConvSolution GetSolution(const ConvolutionContext& ctx) const
    {
        return GetSolution(ctx, ctx.conv_problem);
    }

    size_t GetWorkspaceSize(const ExecutionContext&, const conv::ProblemDescription&) const;
    bool IsApplicable(const ExecutionContext&, const conv::ProblemDescription&) const;
    ConvSolution GetSolution(const ExecutionContext&, const conv::ProblemDescription&) const;
};

struct GemmFwdRest : GemmFwdBase
{
<<<<<<< HEAD
    // To suppress -Woverloaded-virtual
=======
    //To suppress -Woverloaded-virtual
>>>>>>> 9c672775
    using GemmFwdBase::GetWorkspaceSize;
    using GemmFwdBase::IsApplicable;

    size_t GetWorkspaceSize(const ConvolutionContext& ctx) const override
    {
        return GetWorkspaceSize(ctx, ctx.conv_problem);
    }
    bool MayNeedWorkspace() const override { return true; }

    bool IsApplicable(const ConvolutionContext& ctx) const override
    {
        return IsApplicable(ctx, ctx.conv_problem);
    }

    ConvSolution GetSolution(const ConvolutionContext& ctx) const
    {
        return GetSolution(ctx, ctx.conv_problem);
    }

    size_t GetWorkspaceSize(const ExecutionContext&, const conv::ProblemDescription&) const;
    bool IsApplicable(const ExecutionContext&, const conv::ProblemDescription&) const;
    ConvSolution GetSolution(const ExecutionContext&, const conv::ProblemDescription&) const;
};

struct GemmBwdBase : ConvSolver
{
<<<<<<< HEAD
    // To suppress -Woverloaded-virtual
    using ConvSolver::GetWti;
    using ConvSolver::IsApplicable;
=======
    //To suppress -Woverloaded-virtual
    using ConvSolver::IsApplicable;
    using ConvSolver::GetWti;
>>>>>>> 9c672775

    bool IsApplicable(const ExecutionContext&, const conv::ProblemDescription&) const;
    bool IsDynamic() const override { return true; }
    float GetWti(const ConvolutionContext& ctx) const override
    {
        return GetWti(ctx, ctx.conv_problem);
    }
    float GetWti(const ExecutionContext& context, const conv::ProblemDescription& problem) const;
};

struct GemmBwd1x1_stride2 : GemmBwdBase
{
<<<<<<< HEAD
    // To suppress -Woverloaded-virtual
=======
    //To suppress -Woverloaded-virtual
>>>>>>> 9c672775
    using GemmBwdBase::GetWorkspaceSize;
    using GemmBwdBase::IsApplicable;

    size_t GetWorkspaceSize(const ConvolutionContext& ctx) const override
    {
        return GetWorkspaceSize(ctx, ctx.conv_problem);
    }
    bool MayNeedWorkspace() const override { return true; }

    bool IsApplicable(const ConvolutionContext& ctx) const override
    {
        return IsApplicable(ctx, ctx.conv_problem);
    }

    ConvSolution GetSolution(const ConvolutionContext& ctx) const
    {
        return GetSolution(ctx, ctx.conv_problem);
    }

    size_t GetWorkspaceSize(const ExecutionContext&, const conv::ProblemDescription&) const;
    bool IsApplicable(const ExecutionContext&, const conv::ProblemDescription&) const;
    ConvSolution GetSolution(const ExecutionContext&, const conv::ProblemDescription&) const;
};

struct GemmBwd1x1_stride1 : GemmBwdBase
{
<<<<<<< HEAD
    // To suppress -Woverloaded-virtual
=======
    //To suppress -Woverloaded-virtual
>>>>>>> 9c672775
    using GemmBwdBase::GetWorkspaceSize;
    using GemmBwdBase::IsApplicable;

    size_t GetWorkspaceSize(const ConvolutionContext& ctx) const override
    {
        return GetWorkspaceSize(ctx, ctx.conv_problem);
    }
    bool MayNeedWorkspace() const override { return true; }

    bool IsApplicable(const ConvolutionContext& ctx) const override
    {
        return IsApplicable(ctx, ctx.conv_problem);
    }

    ConvSolution GetSolution(const ConvolutionContext& ctx) const
    {
        return GetSolution(ctx, ctx.conv_problem);
    }

    size_t GetWorkspaceSize(const ExecutionContext&, const conv::ProblemDescription&) const;
    bool IsApplicable(const ExecutionContext&, const conv::ProblemDescription&) const;
    ConvSolution GetSolution(const ExecutionContext&, const conv::ProblemDescription&) const;
};

struct GemmBwdRest : GemmBwdBase
{
<<<<<<< HEAD
    // To suppress -Woverloaded-virtual
=======
    //To suppress -Woverloaded-virtual
>>>>>>> 9c672775
    using GemmBwdBase::GetWorkspaceSize;
    using GemmBwdBase::IsApplicable;

    size_t GetWorkspaceSize(const ConvolutionContext& ctx) const override
    {
        return GetWorkspaceSize(ctx, ctx.conv_problem);
    }
    bool MayNeedWorkspace() const override { return true; }

    bool IsApplicable(const ConvolutionContext& ctx) const override
    {
        return IsApplicable(ctx, ctx.conv_problem);
    }

    ConvSolution GetSolution(const ConvolutionContext& ctx) const
    {
        return GetSolution(ctx, ctx.conv_problem);
    }

    size_t GetWorkspaceSize(const ExecutionContext&, const conv::ProblemDescription&) const;
    bool IsApplicable(const ExecutionContext&, const conv::ProblemDescription&) const;
    ConvSolution GetSolution(const ExecutionContext&, const conv::ProblemDescription&) const;
};

struct GemmWrwBase : ConvSolver
{
<<<<<<< HEAD
    // To suppress -Woverloaded-virtual
    using ConvSolver::GetWti;
    using ConvSolver::IsApplicable;
=======
    //To suppress -Woverloaded-virtual
    using ConvSolver::IsApplicable;
    using ConvSolver::GetWti;
>>>>>>> 9c672775

    bool IsApplicable(const ExecutionContext&, const conv::ProblemDescription&) const;
    bool IsDynamic() const override { return true; }
    float GetWti(const ConvolutionContext& ctx) const override
    {
        return GetWti(ctx, ctx.conv_problem);
    }
    float GetWti(const ExecutionContext& context, const conv::ProblemDescription& problem) const;
};

struct GemmWrw1x1_stride1 : GemmWrwBase
{
<<<<<<< HEAD
    // To suppress -Woverloaded-virtual
=======
    //To suppress -Woverloaded-virtual
>>>>>>> 9c672775
    using GemmWrwBase::GetWorkspaceSize;
    using GemmWrwBase::IsApplicable;

    size_t GetWorkspaceSize(const ConvolutionContext& ctx) const override
    {
        return GetWorkspaceSize(ctx, ctx.conv_problem);
    }
    bool MayNeedWorkspace() const override { return true; }

    bool IsApplicable(const ConvolutionContext& ctx) const override
    {
        return IsApplicable(ctx, ctx.conv_problem);
    }

    ConvSolution GetSolution(const ConvolutionContext& ctx) const
    {
        return GetSolution(ctx, ctx.conv_problem);
    }

    size_t GetWorkspaceSize(const ExecutionContext&, const conv::ProblemDescription&) const;
    bool IsApplicable(const ExecutionContext&, const conv::ProblemDescription&) const;
    ConvSolution GetSolution(const ExecutionContext&, const conv::ProblemDescription&) const;
};

struct GemmWrwUniversal : GemmWrwBase
{
<<<<<<< HEAD
    // To suppress -Woverloaded-virtual
=======
    //To suppress -Woverloaded-virtual
>>>>>>> 9c672775
    using GemmWrwBase::GetWorkspaceSize;
    using GemmWrwBase::IsApplicable;

    size_t GetWorkspaceSize(const ConvolutionContext& ctx) const override
    {
        return GetWorkspaceSize(ctx, ctx.conv_problem);
    }
    bool MayNeedWorkspace() const override { return true; }

    bool IsApplicable(const ConvolutionContext& ctx) const override
    {
        return IsApplicable(ctx, ctx.conv_problem);
    }

    ConvSolution GetSolution(const ConvolutionContext& ctx) const
    {
        return GetSolution(ctx, ctx.conv_problem);
    }

    size_t GetWorkspaceSize(const ExecutionContext&, const conv::ProblemDescription&) const;
    bool IsApplicable(const ExecutionContext&, const conv::ProblemDescription&) const;
    ConvSolution GetSolution(const ExecutionContext&, const conv::ProblemDescription&) const;
};

struct PerformanceConfigAsmImplicitGemmGTC : Serializable<PerformanceConfigAsmImplicitGemmGTC>
{
    std::string direction;
    std::string tensor_layout;
    std::string precision;
    int nxb;
    int nxe;

    int gemm_m_per_block;
    int gemm_n_per_block;
    int gemm_k_per_block;

    int wave_tile_m;
    int wave_tile_n;
    int wave_tile_k;
    int wave_step_m;
    int wave_step_n;
    int wave_repeat_m;
    int wave_repeat_n;

    int multihead;
    int vector_store;
    int gemm_k_global_split;
    int merge_e;
    int tensor_a_pass_through;

    std::vector<int> tensor_a_thread_lengths;
    std::vector<int> tensor_a_cluster_lengths;
    std::vector<int> tensor_b_thread_lengths;
    std::vector<int> tensor_b_cluster_lengths;

    bool use_spare_set;
    int index;

    PerformanceConfigAsmImplicitGemmGTC(std::string dir,
                                        std::string layout,
                                        std::string prec,
                                        int b,
                                        int e,
                                        int mpb,
                                        int npb,
                                        int kpb,
                                        int wtm,
                                        int wtn,
                                        int wtk,
                                        int wsm,
                                        int wsn,
                                        int wrm,
                                        int wrn,
                                        int mh,
                                        int vs,
                                        int gks,
                                        int me,
                                        int pta,
                                        std::initializer_list<int> ta_t,
                                        std::initializer_list<int> ta_c,
                                        std::initializer_list<int> tb_t,
                                        std::initializer_list<int> tb_c,
                                        bool spare = false);
    PerformanceConfigAsmImplicitGemmGTC(std::string dir,
                                        std::string layout,
                                        miopenDataType_t prec,
                                        int b,
                                        int e,
                                        int mpb,
                                        int npb,
                                        int kpb,
                                        int wtm,
                                        int wtn,
                                        int wtk,
                                        int wsm,
                                        int wsn,
                                        int wrm,
                                        int wrn,
                                        int mh,
                                        int vs,
                                        int gks,
                                        int me,
                                        int pta,
                                        std::initializer_list<int> ta_t,
                                        std::initializer_list<int> ta_c,
                                        std::initializer_list<int> tb_t,
                                        std::initializer_list<int> tb_c,
                                        bool spare = false);
    PerformanceConfigAsmImplicitGemmGTC()
        : PerformanceConfigAsmImplicitGemmGTC("fwd",
                                              "nchw",
                                              "fp32",
                                              1,
                                              1,
                                              1,
                                              1,
                                              1,
                                              1,
                                              1,
                                              1,
                                              1,
                                              1,
                                              1,
                                              1,
                                              1,
                                              1,
                                              1,
                                              1,
                                              1,
                                              {1, 1, 1, 1},
                                              {1, 1, 1, 1},
                                              {1, 1, 1, 1},
                                              {1, 1, 1, 1},
                                              false)
    {
    }
    PerformanceConfigAsmImplicitGemmGTC(bool spare)
        : PerformanceConfigAsmImplicitGemmGTC("fwd",
                                              "nchw",
                                              "fp32",
                                              1,
                                              1,
                                              1,
                                              1,
                                              1,
                                              1,
                                              1,
                                              1,
                                              1,
                                              1,
                                              1,
                                              1,
                                              1,
                                              1,
                                              1,
                                              1,
                                              1,
                                              {1, 1, 1, 1},
                                              {1, 1, 1, 1},
                                              {1, 1, 1, 1},
                                              {1, 1, 1, 1},
                                              spare)
    {
    }

    template <class Self, class F>
    static void Visit(Self&& self, F f)
    {
        f(self.direction, "dir");
        f(self.tensor_layout, "lyt");
        f(self.precision, "pre");
        f(self.nxb, "nxb");
        f(self.nxe, "nxe");
        f(self.gemm_m_per_block, "mpb");
        f(self.gemm_n_per_block, "npb");
        f(self.gemm_k_per_block, "kpb");

        f(self.wave_tile_m, "wtm");
        f(self.wave_tile_n, "wtn");
        f(self.wave_tile_k, "wtk");
        f(self.wave_step_m, "wsm");
        f(self.wave_step_n, "wsn");
        f(self.wave_repeat_m, "wrm");
        f(self.wave_repeat_n, "wrn");

        f(self.multihead, "mh");
        f(self.vector_store, "vs");
        f(self.gemm_k_global_split, "gks");
        f(self.merge_e, "me");
        f(self.tensor_a_pass_through, "pta");

        f(self.tensor_a_thread_lengths[0], "ta0");
        f(self.tensor_a_thread_lengths[1], "ta1");
        f(self.tensor_a_thread_lengths[2], "ta2");
        f(self.tensor_a_thread_lengths[3], "ta3");

        f(self.tensor_a_cluster_lengths[0], "ca0");
        f(self.tensor_a_cluster_lengths[1], "ca1");
        f(self.tensor_a_cluster_lengths[2], "ca2");
        f(self.tensor_a_cluster_lengths[3], "ca3");

        f(self.tensor_b_thread_lengths[0], "tb0");
        f(self.tensor_b_thread_lengths[1], "tb1");
        f(self.tensor_b_thread_lengths[2], "tb2");
        f(self.tensor_b_thread_lengths[3], "tb3");

        f(self.tensor_b_cluster_lengths[0], "cb0");
        f(self.tensor_b_cluster_lengths[1], "cb1");
        f(self.tensor_b_cluster_lengths[2], "cb2");
        f(self.tensor_b_cluster_lengths[3], "cb3");
        f(self.index, "index");
    }

    // Chilrden must provide support for ComputedContainer.
    void HeuristicInit(const ConvolutionContext&) = delete;
    bool SetNextValue(const ConvolutionContext&)  = delete;
    bool IsValidValue() const                     = delete;
    bool IsValid(const ConvolutionContext&) const = delete;

    bool IsDefaultConstructed() const;
    bool operator==(const PerformanceConfigAsmImplicitGemmGTC& other) const;
    void CopyParameters(const PerformanceConfigAsmImplicitGemmGTC& other);
    std::string ToString() const;
    std::string ToKernelName(const ConvolutionContext& ctx) const;
    int BlockSize() const;
};

struct PerformanceConfigAsmImplicitGemmGTCFwdXdlopsNHWC : PerformanceConfigAsmImplicitGemmGTC
{
    PerformanceConfigAsmImplicitGemmGTCFwdXdlopsNHWC(std::string dir,
                                                     std::string layout,
                                                     std::string prec,
                                                     int b,
                                                     int e,
                                                     int mpb,
                                                     int npb,
                                                     int kpb,
                                                     int wtm,
                                                     int wtn,
                                                     int wtk,
                                                     int wsm,
                                                     int wsn,
                                                     int wrm,
                                                     int wrn,
                                                     int mh,
                                                     int vs,
                                                     int gks,
                                                     int me,
                                                     int pta,
                                                     std::initializer_list<int> ta_t,
                                                     std::initializer_list<int> ta_c,
                                                     std::initializer_list<int> tb_t,
                                                     std::initializer_list<int> tb_c,
                                                     bool spare = false)
        : PerformanceConfigAsmImplicitGemmGTC(dir,
                                              layout,
                                              prec,
                                              b,
                                              e,
                                              mpb,
                                              npb,
                                              kpb,
                                              wtm,
                                              wtn,
                                              wtk,
                                              wsm,
                                              wsn,
                                              wrm,
                                              wrn,
                                              mh,
                                              vs,
                                              gks,
                                              me,
                                              pta,
                                              ta_t,
                                              ta_c,
                                              tb_t,
                                              tb_c,
                                              spare)
    {
    }
    PerformanceConfigAsmImplicitGemmGTCFwdXdlopsNHWC(std::string dir,
                                                     std::string layout,
                                                     miopenDataType_t prec,
                                                     int b,
                                                     int e,
                                                     int mpb,
                                                     int npb,
                                                     int kpb,
                                                     int wtm,
                                                     int wtn,
                                                     int wtk,
                                                     int wsm,
                                                     int wsn,
                                                     int wrm,
                                                     int wrn,
                                                     int mh,
                                                     int vs,
                                                     int gks,
                                                     int me,
                                                     int pta,
                                                     std::initializer_list<int> ta_t,
                                                     std::initializer_list<int> ta_c,
                                                     std::initializer_list<int> tb_t,
                                                     std::initializer_list<int> tb_c,
                                                     bool spare = false)
        : PerformanceConfigAsmImplicitGemmGTC(dir,
                                              layout,
                                              prec,
                                              b,
                                              e,
                                              mpb,
                                              npb,
                                              kpb,
                                              wtm,
                                              wtn,
                                              wtk,
                                              wsm,
                                              wsn,
                                              wrm,
                                              wrn,
                                              mh,
                                              vs,
                                              gks,
                                              me,
                                              pta,
                                              ta_t,
                                              ta_c,
                                              tb_t,
                                              tb_c,
                                              spare)
    {
    }
    PerformanceConfigAsmImplicitGemmGTCFwdXdlopsNHWC()
        : PerformanceConfigAsmImplicitGemmGTCFwdXdlopsNHWC("fwd",
                                                           "nchw",
                                                           "fp32",
                                                           1,
                                                           1,
                                                           1,
                                                           1,
                                                           1,
                                                           1,
                                                           1,
                                                           1,
                                                           1,
                                                           1,
                                                           1,
                                                           1,
                                                           1,
                                                           1,
                                                           1,
                                                           1,
                                                           1,
                                                           {1, 1, 1, 1},
                                                           {1, 1, 1, 1},
                                                           {1, 1, 1, 1},
                                                           {1, 1, 1, 1},
                                                           false)
    {
    }
    PerformanceConfigAsmImplicitGemmGTCFwdXdlopsNHWC(bool spare)
        : PerformanceConfigAsmImplicitGemmGTCFwdXdlopsNHWC("fwd",
                                                           "nchw",
                                                           "fp32",
                                                           1,
                                                           1,
                                                           1,
                                                           1,
                                                           1,
                                                           1,
                                                           1,
                                                           1,
                                                           1,
                                                           1,
                                                           1,
                                                           1,
                                                           1,
                                                           1,
                                                           1,
                                                           1,
                                                           1,
                                                           {1, 1, 1, 1},
                                                           {1, 1, 1, 1},
                                                           {1, 1, 1, 1},
                                                           {1, 1, 1, 1},
                                                           spare)
    {
    }

    void HeuristicInit(const ConvolutionContext& ctx);
    bool SetNextValue(const ConvolutionContext& config);
    bool IsValidValue() const;
    bool IsValid(const ConvolutionContext& ctx) const;
};

struct ConvAsmImplicitGemmGTCDynamicFwdXdlopsNHWC : ConvSolver
{
    PerformanceConfigAsmImplicitGemmGTCFwdXdlopsNHWC
    GetPerformanceConfig(const ConvolutionContext&) const;
    bool IsValidPerformanceConfig(const ConvolutionContext&,
                                  const PerformanceConfigAsmImplicitGemmGTCFwdXdlopsNHWC&) const;
    PerformanceConfigAsmImplicitGemmGTCFwdXdlopsNHWC
    Search(const ConvolutionContext&, const AnyInvokeParams& invoke_ctx) const;
    size_t GetWorkspaceSize(const ConvolutionContext& ctx) const override;
<<<<<<< HEAD
=======
    bool MayNeedWorkspace() const override { return true; }
>>>>>>> 9c672775
    bool IsApplicable(const ConvolutionContext& ctx) const override;
    bool IsDynamic() const override { return true; }
    ConvSolution GetSolution(const ConvolutionContext& ctx,
                             const PerformanceConfigAsmImplicitGemmGTCFwdXdlopsNHWC& config,
                             bool disableConfigOverrideFromEnv = false) const;
};

struct PerformanceConfigAsmImplicitGemmGTCBwdXdlopsNHWC : PerformanceConfigAsmImplicitGemmGTC
{
    PerformanceConfigAsmImplicitGemmGTCBwdXdlopsNHWC(std::string dir,
                                                     std::string layout,
                                                     std::string prec,
                                                     int b,
                                                     int e,
                                                     int mpb,
                                                     int npb,
                                                     int kpb,
                                                     int wtm,
                                                     int wtn,
                                                     int wtk,
                                                     int wsm,
                                                     int wsn,
                                                     int wrm,
                                                     int wrn,
                                                     int mh,
                                                     int vs,
                                                     int gks,
                                                     int me,
                                                     int pta,
                                                     std::initializer_list<int> ta_t,
                                                     std::initializer_list<int> ta_c,
                                                     std::initializer_list<int> tb_t,
                                                     std::initializer_list<int> tb_c,
                                                     bool spare = false)
        : PerformanceConfigAsmImplicitGemmGTC(dir,
                                              layout,
                                              prec,
                                              b,
                                              e,
                                              mpb,
                                              npb,
                                              kpb,
                                              wtm,
                                              wtn,
                                              wtk,
                                              wsm,
                                              wsn,
                                              wrm,
                                              wrn,
                                              mh,
                                              vs,
                                              gks,
                                              me,
                                              pta,
                                              ta_t,
                                              ta_c,
                                              tb_t,
                                              tb_c,
                                              spare)
    {
    }
    PerformanceConfigAsmImplicitGemmGTCBwdXdlopsNHWC(std::string dir,
                                                     std::string layout,
                                                     miopenDataType_t prec,
                                                     int b,
                                                     int e,
                                                     int mpb,
                                                     int npb,
                                                     int kpb,
                                                     int wtm,
                                                     int wtn,
                                                     int wtk,
                                                     int wsm,
                                                     int wsn,
                                                     int wrm,
                                                     int wrn,
                                                     int mh,
                                                     int vs,
                                                     int gks,
                                                     int me,
                                                     int pta,
                                                     std::initializer_list<int> ta_t,
                                                     std::initializer_list<int> ta_c,
                                                     std::initializer_list<int> tb_t,
                                                     std::initializer_list<int> tb_c,
                                                     bool spare = false)
        : PerformanceConfigAsmImplicitGemmGTC(dir,
                                              layout,
                                              prec,
                                              b,
                                              e,
                                              mpb,
                                              npb,
                                              kpb,
                                              wtm,
                                              wtn,
                                              wtk,
                                              wsm,
                                              wsn,
                                              wrm,
                                              wrn,
                                              mh,
                                              vs,
                                              gks,
                                              me,
                                              pta,
                                              ta_t,
                                              ta_c,
                                              tb_t,
                                              tb_c,
                                              spare)
    {
    }
    PerformanceConfigAsmImplicitGemmGTCBwdXdlopsNHWC()
        : PerformanceConfigAsmImplicitGemmGTCBwdXdlopsNHWC("fwd",
                                                           "nchw",
                                                           "fp32",
                                                           1,
                                                           1,
                                                           1,
                                                           1,
                                                           1,
                                                           1,
                                                           1,
                                                           1,
                                                           1,
                                                           1,
                                                           1,
                                                           1,
                                                           1,
                                                           1,
                                                           1,
                                                           1,
                                                           1,
                                                           {1, 1, 1, 1},
                                                           {1, 1, 1, 1},
                                                           {1, 1, 1, 1},
                                                           {1, 1, 1, 1},
                                                           false)
    {
    }
    PerformanceConfigAsmImplicitGemmGTCBwdXdlopsNHWC(bool spare)
        : PerformanceConfigAsmImplicitGemmGTCBwdXdlopsNHWC("fwd",
                                                           "nchw",
                                                           "fp32",
                                                           1,
                                                           1,
                                                           1,
                                                           1,
                                                           1,
                                                           1,
                                                           1,
                                                           1,
                                                           1,
                                                           1,
                                                           1,
                                                           1,
                                                           1,
                                                           1,
                                                           1,
                                                           1,
                                                           1,
                                                           {1, 1, 1, 1},
                                                           {1, 1, 1, 1},
                                                           {1, 1, 1, 1},
                                                           {1, 1, 1, 1},
                                                           spare)
    {
    }
    void HeuristicInit(const ConvolutionContext& ctx);
    bool SetNextValue(const ConvolutionContext& config);
    bool IsValidValue() const;
    bool IsValid(const ConvolutionContext& ctx) const;
};

struct ConvAsmImplicitGemmGTCDynamicBwdXdlopsNHWC : ConvSolver
{
    PerformanceConfigAsmImplicitGemmGTCBwdXdlopsNHWC
    GetPerformanceConfig(const ConvolutionContext&) const;
    bool IsValidPerformanceConfig(const ConvolutionContext&,
                                  const PerformanceConfigAsmImplicitGemmGTCBwdXdlopsNHWC&) const;
    PerformanceConfigAsmImplicitGemmGTCBwdXdlopsNHWC
    Search(const ConvolutionContext&, const AnyInvokeParams& invoke_ctx) const;
    size_t GetWorkspaceSize(const ConvolutionContext& ctx) const override;
<<<<<<< HEAD
=======
    bool MayNeedWorkspace() const override { return true; }
>>>>>>> 9c672775
    bool IsApplicable(const ConvolutionContext& ctx) const override;
    bool IsDynamic() const override { return true; }
    ConvSolution GetSolution(const ConvolutionContext& ctx,
                             const PerformanceConfigAsmImplicitGemmGTCBwdXdlopsNHWC& config,
                             bool disableConfigOverrideFromEnv = false) const;
};

struct PerformanceConfigAsmImplicitGemmGTCWrwXdlopsNHWC : PerformanceConfigAsmImplicitGemmGTC
{
    PerformanceConfigAsmImplicitGemmGTCWrwXdlopsNHWC(std::string dir,
                                                     std::string layout,
                                                     std::string prec,
                                                     int b,
                                                     int e,
                                                     int mpb,
                                                     int npb,
                                                     int kpb,
                                                     int wtm,
                                                     int wtn,
                                                     int wtk,
                                                     int wsm,
                                                     int wsn,
                                                     int wrm,
                                                     int wrn,
                                                     int mh,
                                                     int vs,
                                                     int gks,
                                                     int me,
                                                     int pta,
                                                     std::initializer_list<int> ta_t,
                                                     std::initializer_list<int> ta_c,
                                                     std::initializer_list<int> tb_t,
                                                     std::initializer_list<int> tb_c,
                                                     bool spare = false)
        : PerformanceConfigAsmImplicitGemmGTC(dir,
                                              layout,
                                              prec,
                                              b,
                                              e,
                                              mpb,
                                              npb,
                                              kpb,
                                              wtm,
                                              wtn,
                                              wtk,
                                              wsm,
                                              wsn,
                                              wrm,
                                              wrn,
                                              mh,
                                              vs,
                                              gks,
                                              me,
                                              pta,
                                              ta_t,
                                              ta_c,
                                              tb_t,
                                              tb_c,
                                              spare)
    {
    }
    PerformanceConfigAsmImplicitGemmGTCWrwXdlopsNHWC(std::string dir,
                                                     std::string layout,
                                                     miopenDataType_t prec,
                                                     int b,
                                                     int e,
                                                     int mpb,
                                                     int npb,
                                                     int kpb,
                                                     int wtm,
                                                     int wtn,
                                                     int wtk,
                                                     int wsm,
                                                     int wsn,
                                                     int wrm,
                                                     int wrn,
                                                     int mh,
                                                     int vs,
                                                     int gks,
                                                     int me,
                                                     int pta,
                                                     std::initializer_list<int> ta_t,
                                                     std::initializer_list<int> ta_c,
                                                     std::initializer_list<int> tb_t,
                                                     std::initializer_list<int> tb_c,
                                                     bool spare = false)
        : PerformanceConfigAsmImplicitGemmGTC(dir,
                                              layout,
                                              prec,
                                              b,
                                              e,
                                              mpb,
                                              npb,
                                              kpb,
                                              wtm,
                                              wtn,
                                              wtk,
                                              wsm,
                                              wsn,
                                              wrm,
                                              wrn,
                                              mh,
                                              vs,
                                              gks,
                                              me,
                                              pta,
                                              ta_t,
                                              ta_c,
                                              tb_t,
                                              tb_c,
                                              spare)
    {
    }
    PerformanceConfigAsmImplicitGemmGTCWrwXdlopsNHWC()
        : PerformanceConfigAsmImplicitGemmGTCWrwXdlopsNHWC("fwd",
                                                           "nchw",
                                                           "fp32",
                                                           1,
                                                           1,
                                                           1,
                                                           1,
                                                           1,
                                                           1,
                                                           1,
                                                           1,
                                                           1,
                                                           1,
                                                           1,
                                                           1,
                                                           1,
                                                           1,
                                                           1,
                                                           1,
                                                           1,
                                                           {1, 1, 1, 1},
                                                           {1, 1, 1, 1},
                                                           {1, 1, 1, 1},
                                                           {1, 1, 1, 1},
                                                           false)
    {
    }
    PerformanceConfigAsmImplicitGemmGTCWrwXdlopsNHWC(bool spare)
        : PerformanceConfigAsmImplicitGemmGTCWrwXdlopsNHWC("fwd",
                                                           "nchw",
                                                           "fp32",
                                                           1,
                                                           1,
                                                           1,
                                                           1,
                                                           1,
                                                           1,
                                                           1,
                                                           1,
                                                           1,
                                                           1,
                                                           1,
                                                           1,
                                                           1,
                                                           1,
                                                           1,
                                                           1,
                                                           1,
                                                           {1, 1, 1, 1},
                                                           {1, 1, 1, 1},
                                                           {1, 1, 1, 1},
                                                           {1, 1, 1, 1},
                                                           spare)
    {
    }

    void HeuristicInit(const ConvolutionContext& ctx);
    bool SetNextValue(const ConvolutionContext& config);
    bool IsValidValue() const;
    bool IsValid(const ConvolutionContext& ctx) const;
    size_t ComputeKernelOccupancy() const;

    private:
    void SetParamsForKSplit(const ConvolutionContext& ctx, const size_t& occupancy);
};

struct ConvAsmImplicitGemmGTCDynamicWrwXdlopsNHWC : ConvSolver
{
    PerformanceConfigAsmImplicitGemmGTCWrwXdlopsNHWC
    GetPerformanceConfig(const ConvolutionContext&) const;
    bool IsValidPerformanceConfig(const ConvolutionContext&,
                                  const PerformanceConfigAsmImplicitGemmGTCWrwXdlopsNHWC&) const;
    PerformanceConfigAsmImplicitGemmGTCWrwXdlopsNHWC
    Search(const ConvolutionContext&, const AnyInvokeParams& invoke_ctx) const;
    size_t GetWorkspaceSize(const ConvolutionContext& ctx) const override;
<<<<<<< HEAD
=======
    bool MayNeedWorkspace() const override { return true; }
>>>>>>> 9c672775
    bool IsApplicable(const ConvolutionContext& ctx) const override;
    bool IsDynamic() const override { return true; }
    ConvSolution GetSolution(const ConvolutionContext& ctx,
                             const PerformanceConfigAsmImplicitGemmGTCWrwXdlopsNHWC& config,
                             bool disableConfigOverrideFromEnv = false) const;
};

struct AnySolver;

} // namespace solver
} // namespace miopen

struct mlo_construct_direct2D_fusion : mlo_construct_base
{
    mlo_construct_direct2D_fusion(miopen::conv::Direction dir, bool do_bias = false)
        : mlo_construct_base(dir, do_bias)
    {
    }
    mlo_construct_direct2D_fusion(const miopen::TensorDescriptor& in,
                                  const miopen::TensorDescriptor& weights,
                                  const miopen::TensorDescriptor& out,
                                  const miopen::ConvolutionDescriptor& conv,
                                  miopen::conv::Direction dir,
                                  bool do_bias = false)
        : mlo_construct_base(in, weights, out, conv, dir, do_bias)
    {
    }

    bool IsAutoTuneEnabled() const { return _search_params.do_search; }

    inline void mloCopyTo(miopen::ConvolutionContext& params) const /// TODO: get rid of this
    {
        params = _search_params;
    }
    miopen::solver::ConvSolution FindSolution(const std::vector<miopen::solver::AnySolver>& solvers,
                                              const miopen::AnyInvokeParams& invoke_ctx);
};

#endif // GUARD_MIOPEN_SOLVER_HPP_<|MERGE_RESOLUTION|>--- conflicted
+++ resolved
@@ -29,7 +29,6 @@
 
 #include <miopen/config.h>
 
-#include <miopen/problem_description_base.hpp>
 #include <miopen/conv_solution.hpp>
 #include <miopen/logger.hpp>
 #include <miopen/mlo_internal.hpp>
@@ -38,9 +37,6 @@
 #include <miopen/type_name.hpp>
 #include <miopen/miopen.h>
 #include <miopen/buffer_info.hpp>
-#include <miopen/solver_base.hpp>
-
-#include <boost/any.hpp>
 
 #include <boost/any.hpp>
 
@@ -90,7 +86,6 @@
     return result;
 }
 
-<<<<<<< HEAD
 template <class Context>
 struct SolverMixin : SolverBase
 {
@@ -98,7 +93,7 @@
     virtual float GetWti(const Context&) const { return -2.0; };
     virtual size_t GetWorkspaceSize(const Context&) const { return 0; };
 
-    bool IsApplicable(const boost::any& ctx) const override
+    bool IsApplicable(const boost::any& ctx) const final
     {
         return IsApplicable(boost::any_cast<const Context&>(ctx));
     }
@@ -117,100 +112,6 @@
 // Typedef for convolution solvers
 using ConvSolver = SolverMixin<ConvolutionContext>;
 
-=======
-/// Base class for problem solvers.
-///
-/// Solvers are to be instantiated as const objects and shall not have any variable
-/// internal state. Any non-const state information, if required, to be stored in the
-/// solver-specific context objects.
-///
-/// There could be multiple solvers of the same algorithm for a problem config.
-struct SolverBase
-{
-    virtual ~SolverBase() = default;
-
-    /// Initializes performance config to the default values.
-    /// The function may involve some heuristic to guess the best solution
-    /// configuration. It is assumed that the function takes constant time
-    /// to finish and does not run kernels to measure performance etc.
-    /// The function shall always return valid config.
-    /// Only implemented by SearchableSolvers
-    /// PerformanceConfig GetPerformanceConfig(const ConvolutionContext&) const;
-
-    /// Should return false if performance config is wrong for a problem.
-    /// Main use is validation of values read from the perf db.
-    /// Only implemented by SearchableSolvers
-    /// bool IsValidPerformanceConfig(const Context&, const PerformanceConfig&) const
-    /// {
-    ///     return true; // Do not check by default.
-    /// }
-
-    /// Returns true if solution can work on given SW/HW platform (runtime/device)
-    /// and provides correct result for the problem config.
-    ///
-    /// Every SolverBase which IsApplicable() for some problem config must be able to
-    /// GetPerformanceConfig() so that GetSolution() would return valid
-    /// solution for a problem (i.e. convolution). In other words, if a Solution
-    /// says "I'm suitable" for a problem, it agrees to solve that problem correctly.
-    virtual bool IsApplicable(const boost::any& ctx) const = 0;
-
-    /// [Informative as of Sep 2020] The minimum requirement for Dynamic Solvers:
-    /// Batch size and input picture size (N, W, H) must NOT be compiled into the
-    /// kernel(s) that consist a Solution. These must go into the kernel as a
-    /// run-time parameters.
-    virtual bool IsDynamic() const { return false; }
-
-    /// [Informative as of Sep 2020] Returns an approximated value of the expected
-    /// WTI or -2.0 when this value can't be computed. Tips:
-    /// * Value 1.0 corresponds to the 100% utilization of HW capabilities as
-    ///   if Direct computational algorithm is used.
-    /// * [Notice] WTI may exceed 1.0 for highly optimized algorithms like Winograd.
-    /// * @see https://github.com/ROCmSoftwarePlatform/MIOpen/issues/410
-    virtual float GetWti(const boost::any& ctx) const = 0;
-
-    // Returns the workspace size required by the solver for a given ConvolutionContext
-    virtual size_t GetWorkspaceSize(const boost::any& ctx) const = 0;
-
-    // Must return true if a Solver has its own implementation of GetWorkspaceSize().
-    virtual bool MayNeedWorkspace() const { return false; }
-
-    /// Takes problem config, optimization parameters and other info
-    /// and computes information required to build and run the kernel(s).
-    /// ConvSolution GetSolution(const ConvolutionContext& params) const;
-
-    /// Searchable solvers provide a GetSolution that takes a Context and PerformanceConfig
-    /// ConvSolution GetSolution(const ConvolutionContext& params,
-    ///                          const PerformanceConfig& config) const;
-};
-
-template<class Context>
-struct SolverMixin : SolverBase
-{
-    virtual bool IsApplicable(const Context& ctx) const = 0;
-    virtual float GetWti(const Context&) const { return -2.0; };
-    virtual size_t GetWorkspaceSize(const Context&) const { return 0; };
-
-    bool IsApplicable(const boost::any& ctx) const final
-    {
-        return IsApplicable(boost::any_cast<const Context&>(ctx));
-    }
-
-    float GetWti(const boost::any& ctx) const final
-    {
-        return GetWti(boost::any_cast<const Context&>(ctx));
-    }
-
-    size_t GetWorkspaceSize(const boost::any& ctx) const final
-    {
-        return GetWorkspaceSize(boost::any_cast<const Context&>(ctx));
-    }
-};
-
-//Typedef for convolution solvers
-using ConvSolver = SolverMixin<ConvolutionContext>;
-
-
->>>>>>> 9c672775
 struct PerformanceConfigConvAsm3x3U : Serializable<PerformanceConfigConvAsm3x3U>
 {
     int limit_wave_cnt;        // [0..9]
@@ -313,63 +214,10 @@
                                         const AnyInvokeParams& invoke_ctx) const;
     bool IsApplicable(const ConvolutionContext& params) const override;
     size_t GetWorkspaceSize(const ConvolutionContext& params) const override;
-<<<<<<< HEAD
-=======
     bool MayNeedWorkspace() const override { return true; }
->>>>>>> 9c672775
     ConvSolution GetSolution(const ConvolutionContext& params,
                              const PerformanceConfigConvAsm1x1U& config,
                              bool disableConfigOverrideFromEnv = false) const;
-};
-
-struct PerformanceConfigConvBiasActivAsm1x1U : PerformanceConfigConvAsm1x1U
-{
-    PerformanceConfigConvBiasActivAsm1x1U(bool spare) : PerformanceConfigConvAsm1x1U(spare) {}
-    PerformanceConfigConvBiasActivAsm1x1U()
-        : PerformanceConfigConvAsm1x1U(-1, -1, -1, -1, -1, -1, -1, -1, false)
-    {
-    }
-    bool IsValid(const ConvolutionContext& config) const;
-    bool operator==(const PerformanceConfigConvBiasActivAsm1x1U& other) const;
-};
-
-using FusionProblemDescriptor = std::tuple<const ExecutionContext*,
-                                           const std::vector<miopen::ProblemDescriptionBase>*,
-                                           const std::vector<solver::Primitive>*>;
-struct ConvBiasActivAsm1x1U : public ConvAsm1x1U
-{
-    /*
-    inline bool IsApplicable(const boost::any& problem) const override
-    {
-        const auto& ctx = boost::any_cast<const FusionProblemDescriptor&>(problem);
-        return IsApplicable(*std::get<0>(ctx), *std::get<1>(ctx), *std::get<2>(ctx));
-    }
-    */
-    inline ConvSolution GetSolution(const FusionProblemDescriptor& problem,
-                                    const PerformanceConfigConvBiasActivAsm1x1U& config,
-                                    bool disableConfigOverrideFromEnv = false) const
-    {
-        return GetSolution(*std::get<0>(problem),
-                           *std::get<1>(problem),
-                           *std::get<2>(problem),
-                           config,
-                           disableConfigOverrideFromEnv);
-    }
-
-    PerformanceConfigConvBiasActivAsm1x1U GetPerformanceConfig(const ConvolutionContext&) const;
-
-    PerformanceConfigConvBiasActivAsm1x1U Search(const ConvolutionContext&,
-                                                 const AnyInvokeParams& invoke_ctx) const;
-    ConvSolution GetSolution(const ExecutionContext& context,
-                             const std::vector<miopen::ProblemDescriptionBase>& problems,
-                             const std::vector<solver::Primitive>& prims,
-                             const PerformanceConfigConvAsm1x1U& config,
-                             bool disableConfigOverrideFromEnv = false) const;
-    /*
-    bool IsApplicable(const ExecutionContext& context,
-                      const std::vector<miopen::ProblemDescriptionBase>& problems,
-                      const std::vector<solver::Primitive>& prims) const;
-    */
 };
 
 struct PerformanceConfigConvAsm1x1UV2 : Serializable<PerformanceConfigConvAsm1x1UV2>
@@ -1477,10 +1325,7 @@
                              const PerformanceImplicitGemmBwdDataV1R1& config,
                              bool disableConfigOverrideFromEnv = false) const;
     size_t GetWorkspaceSize(const ConvolutionContext& ctx) const override;
-<<<<<<< HEAD
-=======
     bool MayNeedWorkspace() const override { return true; }
->>>>>>> 9c672775
 };
 
 struct ConvMlirIgemmBwd : ConvSolver
@@ -1549,10 +1394,7 @@
                                   const PerformanceImplicitGemmBwdV1R1Xdlops& c) const;
     bool IsApplicable(const ConvolutionContext& ctx) const override;
     size_t GetWorkspaceSize(const ConvolutionContext& ctx) const override;
-<<<<<<< HEAD
-=======
     bool MayNeedWorkspace() const override { return true; }
->>>>>>> 9c672775
     ConvSolution GetSolution(const ConvolutionContext& ctx,
                              const PerformanceImplicitGemmBwdV1R1Xdlops& config,
                              bool disableConfigOverrideFromEnv = false) const;
@@ -1579,10 +1421,7 @@
     bool IsApplicable(const ConvolutionContext& ctx) const override;
     bool IsDynamic() const override { return true; }
     size_t GetWorkspaceSize(const ConvolutionContext& ctx) const override;
-<<<<<<< HEAD
-=======
     bool MayNeedWorkspace() const override { return true; }
->>>>>>> 9c672775
     ConvSolution GetSolution(const ConvolutionContext& ctx) const;
 };
 
@@ -1591,10 +1430,7 @@
     bool IsApplicable(const ConvolutionContext& ctx) const override;
     bool IsDynamic() const override { return true; }
     size_t GetWorkspaceSize(const ConvolutionContext& ctx) const override;
-<<<<<<< HEAD
-=======
     bool MayNeedWorkspace() const override { return true; }
->>>>>>> 9c672775
     ConvSolution GetSolution(const ConvolutionContext& ctx) const;
 };
 
@@ -1788,10 +1624,7 @@
     bool IsApplicable(const ConvolutionContext& params) const override;
     bool IsDynamic() const override { return true; }
     size_t GetWorkspaceSize(const ConvolutionContext& params) const override;
-<<<<<<< HEAD
-=======
     bool MayNeedWorkspace() const override { return true; }
->>>>>>> 9c672775
     ConvSolution GetSolution(const ConvolutionContext& params) const;
 
     // kernel_file_name for solver identification
@@ -1922,10 +1755,7 @@
     bool IsApplicable(const ConvolutionContext& params) const override;
     bool IsDynamic() const override { return true; }
     size_t GetWorkspaceSize(const ConvolutionContext& params) const override;
-<<<<<<< HEAD
-=======
     bool MayNeedWorkspace() const override { return true; }
->>>>>>> 9c672775
     ConvSolution GetSolution(const ConvolutionContext& params) const;
 
     // kernel_file_name for solver identification
@@ -2139,10 +1969,7 @@
                                              const AnyInvokeParams& invoke_ctx) const;
     bool IsApplicable(const ConvolutionContext& params) const override;
     size_t GetWorkspaceSize(const ConvolutionContext& params) const override;
-<<<<<<< HEAD
-=======
     bool MayNeedWorkspace() const override { return true; }
->>>>>>> 9c672775
     ConvSolution GetSolution(const ConvolutionContext& params,
                              const PerformanceConfigConvAsmBwdWrW1x1& config,
                              bool disableConfigOverrideFromEnv = false) const;
@@ -2220,10 +2047,7 @@
                                                           const AnyInvokeParams& invoke_ctx) const;
     bool IsApplicable(const ConvolutionContext& params) const override;
     size_t GetWorkspaceSize(const ConvolutionContext& params) const override;
-<<<<<<< HEAD
-=======
     bool MayNeedWorkspace() const override { return true; }
->>>>>>> 9c672775
     ConvSolution GetSolution(const ConvolutionContext& params,
                              const PerformanceConfigConvOclBwdWrw2<N_BATCH_LOOPS>& config,
                              bool disableConfigOverrideFromEnv = false) const;
@@ -2270,10 +2094,7 @@
 {
     bool IsApplicable(const ConvolutionContext& params) const override;
     size_t GetWorkspaceSize(const ConvolutionContext& params) const override;
-<<<<<<< HEAD
-=======
     bool MayNeedWorkspace() const override { return true; }
->>>>>>> 9c672775
     ConvSolution GetSolution(const ConvolutionContext& params) const;
 };
 
@@ -2282,20 +2103,14 @@
     bool IsApplicable(const ConvolutionContext& params) const override;
     ConvSolution GetSolution(const ConvolutionContext& params) const;
     size_t GetWorkspaceSize(const ConvolutionContext& params) const override;
-<<<<<<< HEAD
-=======
     bool MayNeedWorkspace() const override { return true; }
->>>>>>> 9c672775
 };
 
 struct fft : ConvSolver
 {
     bool IsApplicable(const ConvolutionContext& ctx) const override;
     size_t GetWorkspaceSize(const ConvolutionContext& ctx) const override;
-<<<<<<< HEAD
-=======
     bool MayNeedWorkspace() const override { return true; }
->>>>>>> 9c672775
     ConvSolution GetSolution(const ConvolutionContext& ctx) const;
 };
 
@@ -2357,10 +2172,7 @@
 {
     PerformanceImplicitGemmWrwV4R4Xdlops GetPerformanceConfig(const ConvolutionContext& ctx) const;
     size_t GetWorkspaceSize(const ConvolutionContext& ctx) const override;
-<<<<<<< HEAD
-=======
     bool MayNeedWorkspace() const override { return true; }
->>>>>>> 9c672775
     bool IsValidPerformanceConfig(const ConvolutionContext& ctx,
                                   const PerformanceImplicitGemmWrwV4R4Xdlops& c) const;
     bool IsApplicable(const ConvolutionContext& ctx) const override;
@@ -2438,10 +2250,7 @@
     PerformanceImplicitGemmWrwV4R4Xdlops_Padded_Gemm
     GetPerformanceConfig(const ConvolutionContext& ctx) const;
     size_t GetWorkspaceSize(const ConvolutionContext& ctx) const override;
-<<<<<<< HEAD
-=======
     bool MayNeedWorkspace() const override { return true; }
->>>>>>> 9c672775
     bool IsValidPerformanceConfig(const ConvolutionContext& ctx,
                                   const PerformanceImplicitGemmWrwV4R4Xdlops_Padded_Gemm& c) const;
     bool IsApplicable(const ConvolutionContext& ctx) const override;
@@ -2481,10 +2290,7 @@
 {
     bool IsApplicable(const ConvolutionContext&) const override;
     size_t GetWorkspaceSize(const ConvolutionContext&) const override;
-<<<<<<< HEAD
-=======
     bool MayNeedWorkspace() const override { return true; }
->>>>>>> 9c672775
     bool IsDynamic() const override { return true; }
     PerformanceConvCkIgemmFwdV6r1DlopsNchw GetPerformanceConfig(const ConvolutionContext&) const;
     bool IsValidPerformanceConfig(const ConvolutionContext&,
@@ -2528,15 +2334,9 @@
 
 struct GemmFwdBase : ConvSolver
 {
-<<<<<<< HEAD
     // To suppress -Woverloaded-virtual
     using ConvSolver::GetWti;
     using ConvSolver::IsApplicable;
-=======
-    //To suppress -Woverloaded-virtual
-    using ConvSolver::IsApplicable;
-    using ConvSolver::GetWti;
->>>>>>> 9c672775
 
     bool IsApplicable(const ExecutionContext&, const conv::ProblemDescription&) const;
     bool IsDynamic() const override { return true; }
@@ -2549,11 +2349,7 @@
 
 struct GemmFwd1x1_0_2 : GemmFwdBase
 {
-<<<<<<< HEAD
     // To suppress -Woverloaded-virtual
-=======
-    //To suppress -Woverloaded-virtual
->>>>>>> 9c672775
     using GemmFwdBase::GetWorkspaceSize;
     using GemmFwdBase::IsApplicable;
 
@@ -2580,11 +2376,7 @@
 
 struct GemmFwd1x1_0_1_int8 : GemmFwdBase
 {
-<<<<<<< HEAD
     // To suppress -Woverloaded-virtual
-=======
-    //To suppress -Woverloaded-virtual
->>>>>>> 9c672775
     using GemmFwdBase::GetWorkspaceSize;
     using GemmFwdBase::IsApplicable;
 
@@ -2611,11 +2403,7 @@
 
 struct GemmFwd1x1_0_1 : GemmFwdBase
 {
-<<<<<<< HEAD
     // To suppress -Woverloaded-virtual
-=======
-    //To suppress -Woverloaded-virtual
->>>>>>> 9c672775
     using GemmFwdBase::GetWorkspaceSize;
     using GemmFwdBase::IsApplicable;
 
@@ -2642,11 +2430,7 @@
 
 struct GemmFwdRest : GemmFwdBase
 {
-<<<<<<< HEAD
     // To suppress -Woverloaded-virtual
-=======
-    //To suppress -Woverloaded-virtual
->>>>>>> 9c672775
     using GemmFwdBase::GetWorkspaceSize;
     using GemmFwdBase::IsApplicable;
 
@@ -2673,15 +2457,9 @@
 
 struct GemmBwdBase : ConvSolver
 {
-<<<<<<< HEAD
     // To suppress -Woverloaded-virtual
     using ConvSolver::GetWti;
     using ConvSolver::IsApplicable;
-=======
-    //To suppress -Woverloaded-virtual
-    using ConvSolver::IsApplicable;
-    using ConvSolver::GetWti;
->>>>>>> 9c672775
 
     bool IsApplicable(const ExecutionContext&, const conv::ProblemDescription&) const;
     bool IsDynamic() const override { return true; }
@@ -2694,11 +2472,7 @@
 
 struct GemmBwd1x1_stride2 : GemmBwdBase
 {
-<<<<<<< HEAD
     // To suppress -Woverloaded-virtual
-=======
-    //To suppress -Woverloaded-virtual
->>>>>>> 9c672775
     using GemmBwdBase::GetWorkspaceSize;
     using GemmBwdBase::IsApplicable;
 
@@ -2725,11 +2499,7 @@
 
 struct GemmBwd1x1_stride1 : GemmBwdBase
 {
-<<<<<<< HEAD
     // To suppress -Woverloaded-virtual
-=======
-    //To suppress -Woverloaded-virtual
->>>>>>> 9c672775
     using GemmBwdBase::GetWorkspaceSize;
     using GemmBwdBase::IsApplicable;
 
@@ -2756,11 +2526,7 @@
 
 struct GemmBwdRest : GemmBwdBase
 {
-<<<<<<< HEAD
     // To suppress -Woverloaded-virtual
-=======
-    //To suppress -Woverloaded-virtual
->>>>>>> 9c672775
     using GemmBwdBase::GetWorkspaceSize;
     using GemmBwdBase::IsApplicable;
 
@@ -2787,15 +2553,9 @@
 
 struct GemmWrwBase : ConvSolver
 {
-<<<<<<< HEAD
     // To suppress -Woverloaded-virtual
     using ConvSolver::GetWti;
     using ConvSolver::IsApplicable;
-=======
-    //To suppress -Woverloaded-virtual
-    using ConvSolver::IsApplicable;
-    using ConvSolver::GetWti;
->>>>>>> 9c672775
 
     bool IsApplicable(const ExecutionContext&, const conv::ProblemDescription&) const;
     bool IsDynamic() const override { return true; }
@@ -2808,11 +2568,7 @@
 
 struct GemmWrw1x1_stride1 : GemmWrwBase
 {
-<<<<<<< HEAD
     // To suppress -Woverloaded-virtual
-=======
-    //To suppress -Woverloaded-virtual
->>>>>>> 9c672775
     using GemmWrwBase::GetWorkspaceSize;
     using GemmWrwBase::IsApplicable;
 
@@ -2839,11 +2595,7 @@
 
 struct GemmWrwUniversal : GemmWrwBase
 {
-<<<<<<< HEAD
     // To suppress -Woverloaded-virtual
-=======
-    //To suppress -Woverloaded-virtual
->>>>>>> 9c672775
     using GemmWrwBase::GetWorkspaceSize;
     using GemmWrwBase::IsApplicable;
 
@@ -3249,10 +3001,7 @@
     PerformanceConfigAsmImplicitGemmGTCFwdXdlopsNHWC
     Search(const ConvolutionContext&, const AnyInvokeParams& invoke_ctx) const;
     size_t GetWorkspaceSize(const ConvolutionContext& ctx) const override;
-<<<<<<< HEAD
-=======
     bool MayNeedWorkspace() const override { return true; }
->>>>>>> 9c672775
     bool IsApplicable(const ConvolutionContext& ctx) const override;
     bool IsDynamic() const override { return true; }
     ConvSolution GetSolution(const ConvolutionContext& ctx,
@@ -3437,10 +3186,7 @@
     PerformanceConfigAsmImplicitGemmGTCBwdXdlopsNHWC
     Search(const ConvolutionContext&, const AnyInvokeParams& invoke_ctx) const;
     size_t GetWorkspaceSize(const ConvolutionContext& ctx) const override;
-<<<<<<< HEAD
-=======
     bool MayNeedWorkspace() const override { return true; }
->>>>>>> 9c672775
     bool IsApplicable(const ConvolutionContext& ctx) const override;
     bool IsDynamic() const override { return true; }
     ConvSolution GetSolution(const ConvolutionContext& ctx,
@@ -3630,10 +3376,7 @@
     PerformanceConfigAsmImplicitGemmGTCWrwXdlopsNHWC
     Search(const ConvolutionContext&, const AnyInvokeParams& invoke_ctx) const;
     size_t GetWorkspaceSize(const ConvolutionContext& ctx) const override;
-<<<<<<< HEAD
-=======
     bool MayNeedWorkspace() const override { return true; }
->>>>>>> 9c672775
     bool IsApplicable(const ConvolutionContext& ctx) const override;
     bool IsDynamic() const override { return true; }
     ConvSolution GetSolution(const ConvolutionContext& ctx,
