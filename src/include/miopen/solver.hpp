/*******************************************************************************
 *
 * MIT License
 *
 * Copyright (c) 2022 Advanced Micro Devices, Inc.
 *
 * Permission is hereby granted, free of charge, to any person obtaining a copy
 * of this software and associated documentation files (the "Software"), to deal
 * in the Software without restriction, including without limitation the rights
 * to use, copy, modify, merge, publish, distribute, sublicense, and/or sell
 * copies of the Software, and to permit persons to whom the Software is
 * furnished to do so, subject to the following conditions:
 *
 * The above copyright notice and this permission notice shall be included in all
 * copies or substantial portions of the Software.
 *
 * THE SOFTWARE IS PROVIDED "AS IS", WITHOUT WARRANTY OF ANY KIND, EXPRESS OR
 * IMPLIED, INCLUDING BUT NOT LIMITED TO THE WARRANTIES OF MERCHANTABILITY,
 * FITNESS FOR A PARTICULAR PURPOSE AND NONINFRINGEMENT. IN NO EVENT SHALL THE
 * AUTHORS OR COPYRIGHT HOLDERS BE LIABLE FOR ANY CLAIM, DAMAGES OR OTHER
 * LIABILITY, WHETHER IN AN ACTION OF CONTRACT, TORT OR OTHERWISE, ARISING FROM,
 * OUT OF OR IN CONNECTION WITH THE SOFTWARE OR THE USE OR OTHER DEALINGS IN THE
 * SOFTWARE.
 *
 *******************************************************************************/

#ifndef GUARD_MIOPEN_SOLVER_HPP_
#define GUARD_MIOPEN_SOLVER_HPP_

#include <miopen/config.h>

#include <miopen/conv_solution.hpp>
#include <miopen/logger.hpp>
#include <miopen/mlo_internal.hpp>
#include <miopen/legacy_exhaustive_search.hpp>
#include <miopen/rocm_features.hpp>
#include <miopen/type_name.hpp>
#include <miopen/miopen.h>
#include <miopen/buffer_info.hpp>

#include <boost/any.hpp>

#include <memory>
#include <string>
#include <vector>
#include <ostream>
#include <algorithm>
#include <initializer_list>

namespace miopen {

namespace debug {

/// If set to true, then always enable ConvDirectNaive* solver, regardless of environment value
/// MIOPEN_DEBUG_CONV_DIRECT_NAIVE_CONV_* that control enable/disable of these solvers.
/// Currently used during driver using naive kernel as gpu reference.
extern bool
    AlwaysEnableConvDirectNaive; // NOLINT (cppcoreguidelines-avoid-non-const-global-variables)

} // namespace debug

struct AnyInvokeParams;

namespace solver {
/// \todo Move wave_size into abstraction wich represent GPU information
const int wave_size = 64;

/// Base class for problem solvers.
///
/// Solvers are to be instantiated as const objects and shall not have any variable
/// internal state. Any non-const state information, if required, to be stored in the
/// solver-specific context objects.
///
/// There could be multiple solvers of the same algorithm for a problem config.
struct SolverBase
{
    virtual ~SolverBase() = default;

    /// This will retrieve the id of the solver to write to the database. By
    /// default it uses the class name. If the class is renamed, this function can
    /// overriden to keep the name to avoid DB corruption.
    virtual const std::string& SolverDbId() const = 0;

    /// Returns true if solution can work on given SW/HW platform (runtime/device)
    /// and provides correct result for the problem config.
    ///
    /// Every SolverBase which IsApplicable() for some problem config must be able to
    /// GetPerformanceConfig() so that GetSolution() would return valid
    /// solution for a problem (i.e. convolution). In other words, if a Solution
    /// says "I'm suitable" for a problem, it agrees to solve that problem correctly.
    virtual bool IsApplicable(const boost::any& ctx) const = 0;

    /// [Informative as of Sep 2020] The minimum requirement for Dynamic Solvers:
    /// Batch size and input picture size (N, W, H) must NOT be compiled into the
    /// kernel(s) that consist a Solution. These must go into the kernel as a
    /// run-time parameters.
    virtual bool IsDynamic() const { return false; }

    /// [Informative as of Sep 2020] Returns an approximated value of the expected
    /// WTI or -2.0 when this value can't be computed. Tips:
    /// * Value 1.0 corresponds to the 100% utilization of HW capabilities as
    ///   if Direct computational algorithm is used.
    /// * [Notice] WTI may exceed 1.0 for highly optimized algorithms like Winograd.
    /// * @see https://github.com/ROCmSoftwarePlatform/MIOpen/issues/410
    virtual float GetWti(const boost::any& ctx) const = 0;

    // Returns the workspace size required by the solver for a given ConvolutionContext
    virtual size_t GetWorkspaceSize(const boost::any& ctx) const = 0;

    // Must return true if a Solver has its own implementation of GetWorkspaceSize().
    virtual bool MayNeedWorkspace() const { return false; }

    /// Takes problem config, optimization parameters and other info
    /// and computes information required to build and run the kernel(s).
    /// ConvSolution GetSolution(const ConvolutionContext& params) const;

<<<<<<< HEAD
    protected:
=======
    /// Searchable solvers provide a GetSolution that takes a Context and PerformanceConfig
    /// ConvSolution GetSolution(const ConvolutionContext& params,
    ///                          const PerformanceConfig& config) const;

protected:
>>>>>>> 01830953
    template <class Solver>
    static const std::string& GetSolverDbId()
    {
        static const auto result = ComputeSolverDbId(get_type_name<Solver>());
        return result;
    }

private:
    static std::string ComputeSolverDbId(const std::string& type_name)
    {
        auto idx  = type_name.find_last_of(':');
        auto name = type_name.substr(idx + 1);
        std::replace(name.begin(), name.end(), ',', '-');
        name.erase(std::remove(name.begin(), name.end(), ' '), name.end());

        return name;
    }
};

template <class Context>
struct SolverMixin : SolverBase
{
    virtual bool IsApplicable(const Context& ctx) const = 0;
    virtual float GetWti(const Context&) const { return -2.0; };
    virtual size_t GetWorkspaceSize(const Context&) const { return 0; };

    bool IsApplicable(const boost::any& ctx) const final
    {
        return IsApplicable(boost::any_cast<const Context&>(ctx));
    }

    float GetWti(const boost::any& ctx) const final
    {
        return GetWti(boost::any_cast<const Context&>(ctx));
    }

    size_t GetWorkspaceSize(const boost::any& ctx) const final
    {
        return GetWorkspaceSize(boost::any_cast<const Context&>(ctx));
    }
};

/// Typedef for convolution solvers
using ConvSolver = SolverMixin<ConvolutionContext>;

/// Base class for searchable solvers
struct SearchableSolverBase : ConvSolver
{
    /// Initializes performance config to the default values.
    /// The function may involve some heuristic to guess the best solution
    /// configuration. It is assumed that the function takes constant time
    /// to finish and does not run kernels to measure performance etc.
    /// The function shall always return valid config.
    virtual boost::any GetPerformanceConfig_(const ConvolutionContext& ctx) const = 0;

    /// Should return false if performance config is wrong for a problem.
    /// Main use is validation of values read from the perf db.
    virtual bool IsValidPerformanceConfig_(const ConvolutionContext& ctx,
                                           const boost::any& config) const = 0;

    /// Search
    virtual boost::any Search_(const ConvolutionContext& ctx,
                               const AnyInvokeParams& invoke_ctx) const = 0;

    /// Searchable solvers provide a GetSolution that takes a Context and PerformanceConfig
    virtual ConvSolution GetSolution_(const ConvolutionContext& ctx,
                                      const boost::any& config) const = 0;
};

template <class PerformanceConfig>
struct SearchableSolver : SearchableSolverBase
{
    virtual PerformanceConfig GetPerformanceConfig(const ConvolutionContext&) const             = 0;
    virtual bool IsValidPerformanceConfig(const ConvolutionContext&,
                                          const PerformanceConfig&) const                       = 0;
    virtual PerformanceConfig Search(const ConvolutionContext&, const AnyInvokeParams&) const   = 0;
    virtual ConvSolution GetSolution(const ConvolutionContext&, const PerformanceConfig&) const = 0;

    boost::any GetPerformanceConfig_(const ConvolutionContext& ctx) const final
    {
        return GetPerformanceConfig(ctx);
    }

    bool IsValidPerformanceConfig_(const ConvolutionContext& ctx,
                                   const boost::any& config) const final
    {
        return IsValidPerformanceConfig(ctx, boost::any_cast<const PerformanceConfig&>(config));
    }

    boost::any Search_(const ConvolutionContext& ctx, const AnyInvokeParams& invoke_ctx) const final
    {
        return Search(ctx, invoke_ctx);
    }

    ConvSolution GetSolution_(const ConvolutionContext& ctx, const boost::any& config) const final
    {
        return GetSolution(ctx, boost::any_cast<const PerformanceConfig&>(config));
    }
};

template <class PerformanceConfig>
struct SearchableSolver1 : SearchableSolver<PerformanceConfig>
{
    virtual ConvSolution GetSolution(const ConvolutionContext& params,
                                     const PerformanceConfig& config,
                                     bool disableConfigOverrideFromEnv) const = 0;

    ConvSolution GetSolution(const ConvolutionContext& params,
                             const PerformanceConfig& config) const final
    {
        return GetSolution(params, config, false);
    }
};

struct PerformanceConfigConvAsm3x3U : Serializable<PerformanceConfigConvAsm3x3U>
{
    int limit_wave_cnt;        // [0..9]
    int filters_per_wave;      // [1..8]
    int output_lines_per_wave; // [1..8]

    PerformanceConfigConvAsm3x3U(int lwc, int fpw, int olpw);
    PerformanceConfigConvAsm3x3U() : PerformanceConfigConvAsm3x3U(-1, -1, -1) {}
    PerformanceConfigConvAsm3x3U(bool) : PerformanceConfigConvAsm3x3U(0, 1, 1) {}

    template <class Self, class F>
    static void Visit(Self&& self, F f)
    {
        f(self.limit_wave_cnt, "limit_wave_cnt");
        f(self.filters_per_wave, "filters_per_wave");
        f(self.output_lines_per_wave, "output_lines_per_wave");
    }

    void HeuristicInit(const ConvolutionContext& config);
    bool IsValidValue() const;
    bool SetNextValue(const ConvolutionContext& config);
    bool IsValid(const ConvolutionContext& config) const;
    bool operator==(const PerformanceConfigConvAsm3x3U& other) const;
    std::string ToString() const;
};

struct ConvAsm3x3U : SearchableSolver1<PerformanceConfigConvAsm3x3U>
{
    const std::string& SolverDbId() const override { return GetSolverDbId<ConvAsm3x3U>(); }

    bool IsApplicable(const ConvolutionContext& params) const override;

    PerformanceConfigConvAsm3x3U GetPerformanceConfig(const ConvolutionContext&) const final;
    bool IsValidPerformanceConfig(const ConvolutionContext&,
                                  const PerformanceConfigConvAsm3x3U&) const final;
    PerformanceConfigConvAsm3x3U Search(const ConvolutionContext&,
                                        const AnyInvokeParams& invoke_ctx) const final;
    using SearchableSolver1::GetSolution;
    ConvSolution GetSolution(const ConvolutionContext& params,
                             const PerformanceConfigConvAsm3x3U& config,
                             bool disableConfigOverrideFromEnv) const final;
};

struct PerformanceConfigConvAsm1x1U : Serializable<PerformanceConfigConvAsm1x1U>
{
    // ----------------- // Full set          Optimized       Spare
    // ----------------------------------------------------------------------------
    int read_size;        // [1..4]            <same>          <same>
    int k_mult;           // 1,[4,8,12..32]    2^n[8..32]      1,4
    int chunks_per_wave;  // [1..16]           [1..8]          <same>
    int chunk_size;       // 2^n[1..64]        2^n[16..64]     1,4
    int n_mult;           // [1..8]            [1..4]          <same>
    int c_mult;           // 2^n[1..32]        2^n[1..4]       <same>
    int waves_c_in_group; // [1..8]            [1..4]          <same>
    int waves_k_in_group; // 1,[2,4,8]         1,[2,4,8]       <same>
    bool use_spare_set;

    PerformanceConfigConvAsm1x1U(int, int, int, int, int, int, int, int, bool);
    PerformanceConfigConvAsm1x1U()
        : PerformanceConfigConvAsm1x1U(-1, -1, -1, -1, -1, -1, -1, -1, false)
    {
    }
    PerformanceConfigConvAsm1x1U(bool spare);

    template <class Self, class F>
    static void Visit(Self&& self, F f)
    {
        f(self.read_size, "read_size");
        f(self.k_mult, "k_mult");
        f(self.chunks_per_wave, "chunks_per_wave");
        f(self.chunk_size, "chunk_size");
        f(self.n_mult, "n_mult");
        f(self.c_mult, "c_mult");
        f(self.waves_c_in_group, "waves_c_in_group");
        f(self.waves_k_in_group, "waves_k_in_group");
    }

    // clang-format off
    int GetReadSize() const { return read_size; }
    int GetKMult() const { return k_mult; }
    int GetChunksPerWave() const { return chunks_per_wave; }
    int GetChunkSize() const { return chunk_size; }
    int GetNMult() const { return n_mult; }
    int GetCMult() const { return c_mult; }
    int GetWavesCInGroup() const { return waves_c_in_group; }
    int GetWavesKInGroup() const { return waves_k_in_group; }
    int GetNPerGpr() const { assert(chunk_size); return 64 / chunk_size; }
    // clang-format on

    void HeuristicInit(const ConvolutionContext& config);
    bool IsValidValue() const;
    bool SetNextValue(const ConvolutionContext& config);
    bool IsValid(const ConvolutionContext& config) const;
    bool operator==(const PerformanceConfigConvAsm1x1U& other) const;
    std::string ToString() const;
};

struct ConvAsm1x1U : ConvSolver
{
    const std::string& SolverDbId() const override { return GetSolverDbId<ConvAsm1x1U>(); }

    bool IsApplicable(const ConvolutionContext& params) const override;
    size_t GetWorkspaceSize(const ConvolutionContext& params) const override;
    bool MayNeedWorkspace() const override { return true; }

    PerformanceConfigConvAsm1x1U GetPerformanceConfig(const ConvolutionContext&) const;
    bool IsValidPerformanceConfig(const ConvolutionContext&,
                                  const PerformanceConfigConvAsm1x1U&) const;
    PerformanceConfigConvAsm1x1U Search(const ConvolutionContext&,
                                        const AnyInvokeParams& invoke_ctx) const;
    ConvSolution GetSolution(const ConvolutionContext& params,
                             const PerformanceConfigConvAsm1x1U& config,
                             bool disableConfigOverrideFromEnv = false) const;
};

struct PerformanceConfigConvBiasActivAsm1x1U : PerformanceConfigConvAsm1x1U
{
    PerformanceConfigConvBiasActivAsm1x1U(bool spare) : PerformanceConfigConvAsm1x1U(spare) {}
    PerformanceConfigConvBiasActivAsm1x1U()
        : PerformanceConfigConvAsm1x1U(-1, -1, -1, -1, -1, -1, -1, -1, false)
    {
    }
    bool IsValid(const ConvolutionContext& config) const;
    bool operator==(const PerformanceConfigConvBiasActivAsm1x1U& other) const;
};

struct ConvBiasActivAsm1x1U : ConvAsm1x1U
{
    const std::string& SolverDbId() const override { return GetSolverDbId<ConvBiasActivAsm1x1U>(); }

    PerformanceConfigConvBiasActivAsm1x1U GetPerformanceConfig(const ConvolutionContext&) const;
    PerformanceConfigConvBiasActivAsm1x1U Search(const ConvolutionContext&,
                                                 const AnyInvokeParams& invoke_ctx) const;
    ConvSolution GetSolution(const ConvolutionContext& params,
                             const PerformanceConfigConvAsm1x1U& config,
                             bool disableConfigOverrideFromEnv = false) const;
};

struct PerformanceConfigConvAsm1x1UV2 : Serializable<PerformanceConfigConvAsm1x1UV2>
{
    // ----------------- // Full set          Optimized       Spare
    // ----------------------------------------------------------------------------
    int chunk_size;       // 2^n[1..64]        2^n[16..64]     <same>
    int dwords_per_ld;    // [1..4]            1,2,3           <same>
    int k_mult;           // [1..32]           8,16            1,2,3,4
    int c_mult;           // [1..32]           2^n[1..4]       <same>
    int n_mult;           // [1..32]           1,2             <same>
    int w_mult;           // [1..32]           1,2             <same>
    int h_mult;           // [1..32]           1,2             <same>
    int h_per_chunk;      // 2^n[1..64]        [2,4,8]         <same>
    int waves_k_in_group; // [1..8]            2,4             <same>
    int waves_c_in_group; // [1..8]            1,2             <same>
    bool use_spare_set;

    PerformanceConfigConvAsm1x1UV2(int, int, int, int, int, int, int, int, int, int, bool);
    PerformanceConfigConvAsm1x1UV2()
        : PerformanceConfigConvAsm1x1UV2(-1, -1, -1, -1, -1, -1, -1, -1, -1, -1, false)
    {
    }
    PerformanceConfigConvAsm1x1UV2(bool spare);

    template <class Self, class F>
    static void Visit(Self&& self, F f)
    {
        f(self.chunk_size, "chunk_size");
        f(self.dwords_per_ld, "dwords_per_ld");
        f(self.k_mult, "k_mult");
        f(self.c_mult, "c_mult");
        f(self.n_mult, "n_mult");
        f(self.w_mult, "w_mult");
        f(self.h_mult, "h_mult");
        f(self.h_per_chunk, "h_per_chunk");
        f(self.waves_k_in_group, "waves_k_in_group");
        f(self.waves_c_in_group, "waves_c_in_group");
    }

    // clang-format off
    int GetChunkSize() const { return chunk_size; }
    int GetDwordsPerLd() const { return dwords_per_ld; }
    int GetCMult() const { return c_mult; }
    int GetKMult() const { return k_mult; }
    int GetNMult() const { return n_mult; }
    int GetWMult() const { return w_mult; }
    int GetHMult() const { return h_mult; }
    int GetHPerChunk() const { return h_per_chunk; }
    int GetWavesCInGroup() const { return waves_c_in_group; }
    int GetWavesKInGroup() const { return waves_k_in_group; }
    int GetNPerGpr() const { assert(chunk_size); return 64 / chunk_size; }
    // clang-format on

    void HeuristicInit(const ConvolutionContext& config);
    bool IsValidValue() const;
    bool SetNextValue(const ConvolutionContext& config);
    bool IsValid(const ConvolutionContext& config) const;
    bool operator==(const PerformanceConfigConvAsm1x1UV2& other) const;
    std::string ToString() const;
};

struct ConvAsm1x1UV2 : SearchableSolver1<PerformanceConfigConvAsm1x1UV2>
{
    const std::string& SolverDbId() const override { return GetSolverDbId<ConvAsm1x1UV2>(); }

    bool IsApplicable(const ConvolutionContext& params) const override;

    PerformanceConfigConvAsm1x1UV2 GetPerformanceConfig(const ConvolutionContext&) const final;
    bool IsValidPerformanceConfig(const ConvolutionContext&,
                                  const PerformanceConfigConvAsm1x1UV2&) const final;
    PerformanceConfigConvAsm1x1UV2 Search(const ConvolutionContext&,
                                          const AnyInvokeParams& invoke_ctx) const final;
    using SearchableSolver1::GetSolution;
    ConvSolution GetSolution(const ConvolutionContext& params,
                             const PerformanceConfigConvAsm1x1UV2& config,
                             bool disableConfigOverrideFromEnv) const final;
};

struct ConvAsm5x10u2v2f1 : ConvSolver
{
    const std::string& SolverDbId() const override { return GetSolverDbId<ConvAsm5x10u2v2f1>(); }

    bool IsApplicable(const ConvolutionContext& params) const override;
    ConvSolution GetSolution(const ConvolutionContext& params) const;
};

struct ConvAsm5x10u2v2b1 : ConvSolver
{
    const std::string& SolverDbId() const override { return GetSolverDbId<ConvAsm5x10u2v2b1>(); }

    bool IsApplicable(const ConvolutionContext& params) const override;
    ConvSolution GetSolution(const ConvolutionContext& params) const;
};

struct ConvAsm7x7c3h224w224k64u2v2p3q3f1 : ConvSolver
{
    const std::string& SolverDbId() const override
    {
        return GetSolverDbId<ConvAsm7x7c3h224w224k64u2v2p3q3f1>();
    }

    bool IsApplicable(const ConvolutionContext& params) const override;
    ConvSolution GetSolution(const ConvolutionContext& params) const;
};

struct ConvOclDirectFwd11x11 : ConvSolver
{
    const std::string& SolverDbId() const override
    {
        return GetSolverDbId<ConvOclDirectFwd11x11>();
    }

    bool IsApplicable(const ConvolutionContext& params) const override;
    ConvSolution GetSolution(const ConvolutionContext& params) const;
};

struct ConvOclDirectFwdGen : ConvSolver
{
    const std::string& SolverDbId() const override { return GetSolverDbId<ConvOclDirectFwdGen>(); }

    bool IsApplicable(const ConvolutionContext& params) const override;
    ConvSolution GetSolution(const ConvolutionContext& params) const;
};

struct PerformanceImplicitGemm : Serializable<PerformanceImplicitGemm>
{
    int BPerBlock; // 2^n[8..16]
    int KPerBlock; // 2^n[32..128]
    int EPerBlock; // 2^n[4..16]

    int GemmNRepeat; // == 2

    int GemmMPerThreadSubC; // 2^n[2..4]
    int GemmNPerThreadSubC; // 2^n[2..4]

    int GemmMLevel0Cluster; // 2^n[1..4]
    int GemmNLevel0Cluster; // 2^n[1..4]
    int GemmMLevel1Cluster; // 2^n[1..4]
    int GemmNLevel1Cluster; // 2^n[1..4]

    int InBlockCopyClusterLengths_E;  // 2^n[4..16]
    int InBlockCopyClusterLengths_B;  // 2^n[8..16]
    int InBlockCopyClusterLengths_N1; // 2^n[1..2]
    int InBlockCopyClusterLengths_N2; // 2^n[1..4]

    int WeiBlockCopyClusterLengths_E; // 2^n[1..4]
    int WeiBlockCopyClusterLengths_K; // 2^n[16..128]

    bool use_spare_set;

    PerformanceImplicitGemm(
        int, int, int, int, int, int, int, int, int, int, int, int, int, int, int, int, bool);

    PerformanceImplicitGemm()
        : PerformanceImplicitGemm(
              -1, -1, -1, -1, -1, -1, -1, -1, -1, -1, -1, -1, -1, -1, -1, -1, false)
    {
    }

    PerformanceImplicitGemm(bool spare);

    template <class Self, class F>
    static void Visit(Self&& self, F f)
    {
        f(self.BPerBlock, "BPerBlock");
        f(self.KPerBlock, "KPerBlock");
        f(self.EPerBlock, "EPerBlock");
        f(self.GemmNRepeat, "GemmNRepeat");
        f(self.GemmMPerThreadSubC, "GemmMPerThreadSubC");
        f(self.GemmNPerThreadSubC, "GemmNPerThreadSubC");
        f(self.GemmMLevel0Cluster, "GemmMLevel0Cluster");
        f(self.GemmNLevel0Cluster, "GemmNLevel0Cluster");
        f(self.GemmMLevel1Cluster, "GemmMLevel1Cluster");
        f(self.GemmNLevel1Cluster, "GemmNLevel1Cluster");
        f(self.InBlockCopyClusterLengths_E, "InBlockCopyClusterLengths_E");
        f(self.InBlockCopyClusterLengths_N1, "InBlockCopyClusterLengths_N1");
        f(self.InBlockCopyClusterLengths_B, "InBlockCopyClusterLengths_B");
        f(self.InBlockCopyClusterLengths_N2, "InBlockCopyClusterLengths_N2");
        f(self.WeiBlockCopyClusterLengths_E, "WeiBlockCopyClusterLengths_E");
        f(self.WeiBlockCopyClusterLengths_K, "WeiBlockCopyClusterLengths_K");
    }

    void HeuristicInit(const ConvolutionContext& config);
    bool IsValidValue() const;
    bool SetNextValue(const ConvolutionContext& config);
    bool IsValid(const ConvolutionContext& ctx) const;
    bool operator==(const PerformanceImplicitGemm& other) const;
    std::string ToString() const;
};

struct PerformanceImplicitGemmV4R1 : public PerformanceImplicitGemm
{
    PerformanceImplicitGemmV4R1(int a,
                                int b,
                                int c,
                                int d,
                                int e,
                                int f,
                                int g,
                                int h,
                                int i,
                                int j,
                                int k,
                                int l,
                                int m,
                                int n,
                                int o,
                                int p,
                                bool q)
        : PerformanceImplicitGemm(a, b, c, d, e, f, g, h, i, j, k, l, m, n, o, p, q)
    {
    }

    PerformanceImplicitGemmV4R1()
        : PerformanceImplicitGemmV4R1(
              -1, -1, -1, -1, -1, -1, -1, -1, -1, -1, -1, -1, -1, -1, -1, -1, false)
    {
    }

    PerformanceImplicitGemmV4R1(bool spare) : PerformanceImplicitGemm(spare) {}

    bool IsValid(const ConvolutionContext& ctx) const;
};

struct PerformanceImplicitGemmV4R4Fwd : Serializable<PerformanceImplicitGemmV4R4Fwd>
{
    int BlockSize;

    int GemmMPerBlock;
    int GemmNPerBlock;
    int GemmKPerBlock;

    int GemmMPerThread;
    int GemmNPerThread;

    bool use_spare_set;

    PerformanceImplicitGemmV4R4Fwd(int, int, int, int, int, int, bool);

    PerformanceImplicitGemmV4R4Fwd(int a, int b, int c, int d, int e, int f)
        : PerformanceImplicitGemmV4R4Fwd(a, b, c, d, e, f, false)
    {
    }

    PerformanceImplicitGemmV4R4Fwd() : PerformanceImplicitGemmV4R4Fwd(-1, -1, -1, -1, -1, -1, false)
    {
    }

    PerformanceImplicitGemmV4R4Fwd(bool spare);

    bool operator==(const PerformanceImplicitGemmV4R4Fwd& other) const;

    template <class Self, class F>
    static void Visit(Self&& self, F f)
    {
        f(self.BlockSize, "BlockSize");
        f(self.GemmMPerBlock, "GemmMPerBlock");
        f(self.GemmNPerBlock, "GemmNPerBlock");
        f(self.GemmKPerBlock, "GemmKPerBlock");
        f(self.GemmMPerThread, "GemmMPerThread");
        f(self.GemmNPerThread, "GemmNPerThread");
    }

    std::tuple<int, bool> CalculateGridSize(const ConvolutionContext& ctx) const;
    std::tuple<int, int, int, int, bool>
    CalculateBlockGemmPerformanceParameters(const ConvolutionContext& ctx) const;
    std::tuple<int, int, int, int, bool>
    CalculateGemmABlockCopyPerformanceParameters(const ConvolutionContext& ctx) const;
    std::tuple<int, int, int, int, bool>
    CalculateGemmBBlockCopyPerformanceParameters(const ConvolutionContext& ctx) const;
    std::tuple<int, bool>
    CalculateGemmCThreadCopyPerformanceParameters(const ConvolutionContext& ctx) const;
    std::tuple<std::size_t, bool> CalculateLdsNumberOfByte(const ConvolutionContext& ctx) const;
    bool IsValidValue() const;
    bool IsValid(const ConvolutionContext& ctx) const;
    void HeuristicInit(const ConvolutionContext& ctx);
    bool SetNextValue(const ConvolutionContext& config);
    std::string ToString() const;
};

struct PerformanceImplicitGemmV4R4WrW : Serializable<PerformanceImplicitGemmV4R4WrW>
{
    int BlockSize;

    int GemmMPerBlock;
    int GemmNPerBlock;
    int GemmKPerBlock;

    int GemmMPerThread;
    int GemmNPerThread;

    bool use_spare_set;

    PerformanceImplicitGemmV4R4WrW(int, int, int, int, int, int, bool);

    PerformanceImplicitGemmV4R4WrW(int a, int b, int c, int d, int e, int f)
        : PerformanceImplicitGemmV4R4WrW(a, b, c, d, e, f, false)
    {
    }

    PerformanceImplicitGemmV4R4WrW() : PerformanceImplicitGemmV4R4WrW(-1, -1, -1, -1, -1, -1, false)
    {
    }

    PerformanceImplicitGemmV4R4WrW(bool spare);

    bool operator==(const PerformanceImplicitGemmV4R4WrW& other) const;

    template <class Self, class F>
    static void Visit(Self&& self, F f)
    {
        f(self.BlockSize, "BlockSize");
        f(self.GemmMPerBlock, "GemmMPerBlock");
        f(self.GemmNPerBlock, "GemmNPerBlock");
        f(self.GemmKPerBlock, "GemmKPerBlock");
        f(self.GemmMPerThread, "GemmMPerThread");
        f(self.GemmNPerThread, "GemmNPerThread");
    }

    std::tuple<int, bool> CalculateGridSize(const ConvolutionContext& ctx) const;
    std::tuple<int, int, int, int, bool>
    CalculateBlockGemmPerformanceParameters(const ConvolutionContext& ctx) const;
    std::tuple<int, int, int, int, bool>
    CalculateGemmABlockCopyPerformanceParameters(const ConvolutionContext& ctx) const;
    std::tuple<int, int, int, int, bool>
    CalculateGemmBBlockCopyPerformanceParameters(const ConvolutionContext& ctx) const;
    std::tuple<int, bool>
    CalculateGemmCThreadCopyPerformanceParameters(const ConvolutionContext& ctx) const;
    std::tuple<std::size_t, bool> CalculateLdsNumberOfByte(const ConvolutionContext& ctx) const;
    bool IsValidValue() const;
    bool IsValid(const ConvolutionContext& ctx) const;
    void HeuristicInit(const ConvolutionContext& ctx);
    bool SetNextValue(const ConvolutionContext& config);
    std::string ToString() const;
};

struct PerformanceImplicitGemmBwdDataV1R1 : Serializable<PerformanceImplicitGemmBwdDataV1R1>
{
    int BlockSize;

    int GemmMPerBlock;
    int GemmNPerBlock;
    int GemmKPerBlock;

    int GemmMPerThread;
    int GemmNPerThread;

    bool use_spare_set;

    PerformanceImplicitGemmBwdDataV1R1(int, int, int, int, int, int, bool);

    PerformanceImplicitGemmBwdDataV1R1()
        : PerformanceImplicitGemmBwdDataV1R1(-1, -1, -1, -1, -1, -1, false)
    {
    }

    PerformanceImplicitGemmBwdDataV1R1(int a, int b, int c, int d, int e, int f)
        : PerformanceImplicitGemmBwdDataV1R1(a, b, c, d, e, f, false)
    {
    }

    PerformanceImplicitGemmBwdDataV1R1(bool spare);

    bool operator==(const PerformanceImplicitGemmBwdDataV1R1& other) const;

    template <class Self, class F>
    static void Visit(Self&& self, F f)
    {
        f(self.BlockSize, "BlockSize");
        f(self.GemmMPerBlock, "GemmMPerBlock");
        f(self.GemmNPerBlock, "GemmNPerBlock");
        f(self.GemmKPerBlock, "GemmKPerBlock");
        f(self.GemmMPerThread, "GemmMPerThread");
        f(self.GemmNPerThread, "GemmNPerThread");
    }

    std::tuple<int, bool> CalculateGridSize(const ConvolutionContext& ctx) const;
    std::tuple<int, int, int, int, bool>
    CalculateBlockGemmPerformanceParameters(const ConvolutionContext& ctx) const;
    std::tuple<int, int, int, int, bool>
    CalculateGemmABlockCopyPerformanceParameters(const ConvolutionContext& ctx) const;
    std::tuple<int, int, int, int, bool>
    CalculateGemmBBlockCopyPerformanceParameters(const ConvolutionContext& ctx) const;
    std::tuple<int, bool>
    CalculateGemmCThreadCopyPerformanceParameters(const ConvolutionContext& ctx) const;
    std::tuple<std::size_t, bool> CalculateLdsNumberOfByte(const ConvolutionContext& ctx) const;
    bool IsValidValue() const;
    bool IsValid(const ConvolutionContext& ctx) const;
    void HeuristicInit(const ConvolutionContext& ctx);
    bool SetNextValue(const ConvolutionContext& config);
    std::string ToString() const;
};

struct PerformanceImplicitGemmBwdDataV4R1 : Serializable<PerformanceImplicitGemmBwdDataV4R1>
{
    int BlockSize;

    int GemmMPerBlock;
    int GemmNPerBlock;
    int GemmKPerBlock;

    int GemmMPerThread;
    int GemmNPerThread;

    bool use_spare_set;

    PerformanceImplicitGemmBwdDataV4R1(int, int, int, int, int, int, bool);

    PerformanceImplicitGemmBwdDataV4R1()
        : PerformanceImplicitGemmBwdDataV4R1(-1, -1, -1, -1, -1, -1, false)
    {
    }

    PerformanceImplicitGemmBwdDataV4R1(int a, int b, int c, int d, int e, int f)
        : PerformanceImplicitGemmBwdDataV4R1(a, b, c, d, e, f, false)
    {
    }

    PerformanceImplicitGemmBwdDataV4R1(bool spare);

    bool operator==(const PerformanceImplicitGemmBwdDataV4R1& other) const;

    template <class Self, class F>
    static void Visit(Self&& self, F f)
    {
        f(self.BlockSize, "BlockSize");
        f(self.GemmMPerBlock, "GemmMPerBlock");
        f(self.GemmNPerBlock, "GemmNPerBlock");
        f(self.GemmKPerBlock, "GemmKPerBlock");
        f(self.GemmMPerThread, "GemmMPerThread");
        f(self.GemmNPerThread, "GemmNPerThread");
    }

    std::tuple<int, bool> CalculateGridSize(const ConvolutionContext& ctx) const;
    std::tuple<int, int, int, int, bool>
    CalculateBlockGemmPerformanceParameters(const ConvolutionContext& ctx) const;
    std::tuple<int, int, int, int, bool>
    CalculateGemmABlockCopyPerformanceParameters(const ConvolutionContext& ctx) const;
    std::tuple<int, int, int, int, bool>
    CalculateGemmBBlockCopyPerformanceParameters(const ConvolutionContext& ctx) const;
    std::tuple<int, bool>
    CalculateGemmCThreadCopyPerformanceParameters(const ConvolutionContext& ctx) const;
    std::tuple<std::size_t, bool> CalculateLdsNumberOfByte(const ConvolutionContext& ctx) const;
    bool IsValidValue() const;
    bool IsValid(const ConvolutionContext& ctx) const;
    void HeuristicInit(const ConvolutionContext& ctx);
    bool SetNextValue(const ConvolutionContext& config);
    std::string ToString() const;
};

struct PerformanceImplicitGemmBwdDataV4R1Xdlops
    : Serializable<PerformanceImplicitGemmBwdDataV4R1Xdlops>
{
    int GemmNPerBlock; // 2^n[8..16]
    int GemmMPerBlock; // 2^n[32..128]
    int GemmKPerBlock; // 2^n[4..16]

    int GemmKPACKSize; // 2^[1..4]

    int GemmMPerWave;
    int GemmNPerWave;

    // GemmAThreadCopyMoreGemmK is currently a fix value, is untunable
    bool GemmAThreadCopyMoreGemmK;
    bool GemmBThreadCopyMoreGemmKPack;

    bool use_spare_set;
    PerformanceImplicitGemmBwdDataV4R1Xdlops(int, int, int, int, int, int, bool, bool, bool);

    PerformanceImplicitGemmBwdDataV4R1Xdlops();
    PerformanceImplicitGemmBwdDataV4R1Xdlops(bool spare);
    PerformanceImplicitGemmBwdDataV4R1Xdlops(
        int a, int b, int c, int d, int e, int f, bool g, bool h)
        : PerformanceImplicitGemmBwdDataV4R1Xdlops(a, b, c, d, e, f, g, h, false)
    {
    }

    bool operator==(const PerformanceImplicitGemmBwdDataV4R1Xdlops& other) const;

    template <class Self, class F>
    static void Visit(Self&& self, F f)
    {
        f(self.GemmNPerBlock, "GemmNPerBlock");
        f(self.GemmMPerBlock, "GemmMPerBlock");
        f(self.GemmKPerBlock, "GemmKPerBlock");
        f(self.GemmKPACKSize, "GemmKPACKSize");
        f(self.GemmMPerWave, "GemmMPerWave");
        f(self.GemmNPerWave, "GemmNPerWave");
        f(self.GemmAThreadCopyMoreGemmK, "GemmAThreadCopyMoreGemmK");
        f(self.GemmBThreadCopyMoreGemmKPack, "GemmBThreadCopyMoreGemmKPack");
    }

    std::tuple<int, bool> CalculateGridSize(const ConvolutionContext& ctx) const;
    std::tuple<std::size_t, bool> CalculateLdsNumberOfByte(const ConvolutionContext& ctx) const;
    std::tuple<int, int, int, int, int, bool>
    CalculateGemmABlockCopyPerformanceParameters(const ConvolutionContext& ctx) const;
    std::tuple<int, int, int, int, int, bool>
    CalculateGemmBBlockCopyPerformanceParameters(const ConvolutionContext& ctx) const;
    bool IsValidValue() const;
    bool IsValid(const ConvolutionContext& ctx) const;
    bool IsReallyValid(const ConvolutionContext& ctx) const;
    bool IsFastToBeUsedForTuning(const ConvolutionContext& ctx) const;
    void HeuristicInit(const ConvolutionContext& ctx);
    bool SetNextValue(const ConvolutionContext& config);
    std::string ToString() const;
};

struct ConvHipImplicitGemmV4R1Fwd : SearchableSolver1<PerformanceImplicitGemmV4R1>
{
    const std::string& SolverDbId() const override
    {
        return GetSolverDbId<ConvHipImplicitGemmV4R1Fwd>();
    }

    bool IsApplicable(const ConvolutionContext& ctx) const override;

    PerformanceImplicitGemmV4R1 GetPerformanceConfig(const ConvolutionContext& ctx) const final;
    bool IsValidPerformanceConfig(const ConvolutionContext& ctx,
                                  const PerformanceImplicitGemmV4R1& c) const final;
    using SearchableSolver1::GetSolution;
    PerformanceImplicitGemmV4R1 Search(const ConvolutionContext&,
                                       const AnyInvokeParams& invoke_ctx) const final;
    ConvSolution GetSolution(const ConvolutionContext& ctx,
                             const PerformanceImplicitGemmV4R1& config,
                             bool disableConfigOverrideFromEnv) const final;
};

struct ConvHipImplicitGemmV4R4Fwd : SearchableSolver1<PerformanceImplicitGemmV4R4Fwd>
{
    const std::string& SolverDbId() const override
    {
        return GetSolverDbId<ConvHipImplicitGemmV4R4Fwd>();
    }

    bool IsApplicable(const ConvolutionContext& ctx) const override;

    PerformanceImplicitGemmV4R4Fwd GetPerformanceConfig(const ConvolutionContext& ctx) const final;
    bool IsValidPerformanceConfig(const ConvolutionContext& ctx,
                                  const PerformanceImplicitGemmV4R4Fwd& config) const final;
    PerformanceImplicitGemmV4R4Fwd Search(const ConvolutionContext&,
                                          const AnyInvokeParams& invoke_ctx) const final;
    using SearchableSolver1::GetSolution;
    ConvSolution GetSolution(const ConvolutionContext& ctx,
                             const PerformanceImplicitGemmV4R4Fwd& config,
                             bool disableConfigOverrideFromEnv) const final;

    static std::tuple<int, int, int> CalculateGemmSize(const ConvolutionContext& ctx);
};

struct PerformanceConvMlirIgemm : Serializable<PerformanceConvMlirIgemm>
{
    int BlockSize;
    int GemmMPerBlock;
    int GemmNPerBlock;
    int GemmKPerBlock;
    int GemmMPerThread;
    int GemmNPerThread;
    bool use_spare_set;

    /// \ref https://github.com/ROCmSoftwarePlatform/MIOpen/issues/1154
    static const PerformanceConvMlirIgemm& MlirHeuristicInitRequest();

    PerformanceConvMlirIgemm(int, int, int, int, int, int, bool);

    PerformanceConvMlirIgemm(int a, int b, int c, int d, int e, int f)
        : PerformanceConvMlirIgemm(a, b, c, d, e, f, false)
    {
    }

    PerformanceConvMlirIgemm() : PerformanceConvMlirIgemm(-1, -1, -1, -1, -1, -1, false) {}

    PerformanceConvMlirIgemm(bool spare);

    bool operator==(const PerformanceConvMlirIgemm& other) const;

    template <class Self, class F>
    static void Visit(Self&& self, F f)
    {
        f(self.BlockSize, "BlockSize");
        f(self.GemmMPerBlock, "GemmMPerBlock");
        f(self.GemmNPerBlock, "GemmNPerBlock");
        f(self.GemmKPerBlock, "GemmKPerBlock");
        f(self.GemmMPerThread, "GemmMPerThread");
        f(self.GemmNPerThread, "GemmNPerThread");
    }

    bool IsValid(const ConvolutionContext& ctx) const;
    bool SetNextValue(const ConvolutionContext& config);
    std::string ToString() const;
};

struct ConvMlirIgemmFwd : SearchableSolver1<PerformanceConvMlirIgemm>
{
    const std::string& SolverDbId() const override { return GetSolverDbId<ConvMlirIgemmFwd>(); }

    bool IsApplicable(const ConvolutionContext& ctx) const override;

    PerformanceConvMlirIgemm GetPerformanceConfig(const ConvolutionContext& ctx) const final;
    bool IsValidPerformanceConfig(const ConvolutionContext& ctx,
                                  const PerformanceConvMlirIgemm& config) const final;
    PerformanceConvMlirIgemm Search(const ConvolutionContext&,
                                    const AnyInvokeParams& invoke_ctx) const final;
    using SearchableSolver1::GetSolution;
    ConvSolution GetSolution(const ConvolutionContext& ctx,
                             const PerformanceConvMlirIgemm& config,
                             bool disableConfigOverrideFromEnv) const final;
};

struct PerformanceConvMlirIgemmXdlops : Serializable<PerformanceConvMlirIgemmXdlops>
{
    int GemmMPerBlock; // 2^n[32..128]
    int GemmNPerBlock; // 2^n[8..16]
    int GemmKPerBlock; // 2^n[4..16]
    int GemmMPerWave;
    int GemmNPerWave;
    int GemmKPACKSize; // 2^[1..4]

    // GemmAThreadCopyMoreGemmK is currently a fix value, is untunable
    bool GemmAThreadCopyMoreGemmK;
    bool GemmBThreadCopyMoreGemmKPack;

    bool use_spare_set;

    /// \ref https://github.com/ROCmSoftwarePlatform/MIOpen/issues/1154
    static const PerformanceConvMlirIgemmXdlops& MlirHeuristicInitRequest();

    PerformanceConvMlirIgemmXdlops(int, int, int, int, int, int, bool, bool, bool);

    PerformanceConvMlirIgemmXdlops();
    PerformanceConvMlirIgemmXdlops(bool spare);
    PerformanceConvMlirIgemmXdlops(int a, int b, int c, int d, int e, int f, bool g, bool h)
        : PerformanceConvMlirIgemmXdlops(a, b, c, d, e, f, g, h, false)
    {
    }

    bool operator==(const PerformanceConvMlirIgemmXdlops& other) const;

    template <class Self, class F>
    static void Visit(Self&& self, F f)
    {
        f(self.GemmNPerBlock, "GemmNPerBlock");
        f(self.GemmMPerBlock, "GemmMPerBlock");
        f(self.GemmKPerBlock, "GemmKPerBlock");
        f(self.GemmMPerWave, "GemmMPerWave");
        f(self.GemmNPerWave, "GemmNPerWave");
        f(self.GemmKPACKSize, "GemmKPACKSize");
        f(self.GemmAThreadCopyMoreGemmK, "GemmAThreadCopyMoreGemmK");
        f(self.GemmBThreadCopyMoreGemmKPack, "GemmBThreadCopyMoreGemmKPack");
    }

    bool IsValid(const ConvolutionContext& ctx) const;
    bool SetNextValue(const ConvolutionContext& config);
    std::string ToString() const;
};

struct ConvMlirIgemmFwdXdlops : SearchableSolver1<PerformanceConvMlirIgemmXdlops>
{
    const std::string& SolverDbId() const override
    {
        return GetSolverDbId<ConvMlirIgemmFwdXdlops>();
    }

    bool IsApplicable(const ConvolutionContext& ctx) const override;

    PerformanceConvMlirIgemmXdlops GetPerformanceConfig(const ConvolutionContext& ctx) const final;
    bool IsValidPerformanceConfig(const ConvolutionContext& ctx,
                                  const PerformanceConvMlirIgemmXdlops& config) const final;
    PerformanceConvMlirIgemmXdlops Search(const ConvolutionContext&,
                                          const AnyInvokeParams& invoke_ctx) const final;
    using SearchableSolver1::GetSolution;
    ConvSolution GetSolution(const ConvolutionContext& ctx,
                             const PerformanceConvMlirIgemmXdlops& config,
                             bool disableConfigOverrideFromEnv) const final;
};

struct PerformanceImplicitGemmV4R4GenXdlopsFwdFp32
    : Serializable<PerformanceImplicitGemmV4R4GenXdlopsFwdFp32>
{
    int GemmMPerBlock; // 2^n[32..128]
    int GemmNPerBlock; // 2^n[8..16]
    int GemmKPerBlock; // 2^n[4..16]

    int GemmMPerWave; // [4, 16, 32, 64]
    int GemmNPerWave; // [4, 16, 32, 64]

    bool use_spare_set;

    PerformanceImplicitGemmV4R4GenXdlopsFwdFp32(int, int, int, int, int, bool);

    PerformanceImplicitGemmV4R4GenXdlopsFwdFp32()
        : PerformanceImplicitGemmV4R4GenXdlopsFwdFp32(-1, -1, -1, -1, -1, false)
    {
    }

    PerformanceImplicitGemmV4R4GenXdlopsFwdFp32(bool spare);

    template <class Self, class F>
    static void Visit(Self&& self, F f)
    {
        f(self.GemmMPerBlock, "GemmMPerBlock");
        f(self.GemmNPerBlock, "GemmNPerBlock");
        f(self.GemmKPerBlock, "GemmKPerBlock");
        f(self.GemmMPerWave, "GemmMPerWave");
        f(self.GemmNPerWave, "GemmNPerWave");
    }

    void HeuristicInit(const ConvolutionContext& ctx);
    bool IsValidValue() const;
    bool SetNextValue(const ConvolutionContext& config);
    bool IsValid(const ConvolutionContext& ctx) const;
    bool operator==(const PerformanceImplicitGemmV4R4GenXdlopsFwdFp32& other) const;
    std::string ToString() const;

    std::tuple<int, int, int, int, bool>
    CalculateGemmABlockCopyPerformanceParameters(const ConvolutionContext& ctx) const;
    std::tuple<int, int, int, int, bool>
    CalculateGemmBBlockCopyPerformanceParameters(const ConvolutionContext& ctx) const;
    std::tuple<std::size_t, bool> CalculateLdsNumberOfByte(const ConvolutionContext& ctx) const;
};

struct ConvHipImplicitGemmV4R4WrW : SearchableSolver1<PerformanceImplicitGemmV4R4WrW>
{
    const std::string& SolverDbId() const override
    {
        return GetSolverDbId<ConvHipImplicitGemmV4R4WrW>();
    }

    bool IsApplicable(const ConvolutionContext& ctx) const override;

    PerformanceImplicitGemmV4R4WrW GetPerformanceConfig(const ConvolutionContext& ctx) const final;
    bool IsValidPerformanceConfig(const ConvolutionContext& ctx,
                                  const PerformanceImplicitGemmV4R4WrW& config) const final;
    PerformanceImplicitGemmV4R4WrW Search(const ConvolutionContext&,
                                          const AnyInvokeParams& invoke_ctx) const final;
    using SearchableSolver1::GetSolution;
    ConvSolution GetSolution(const ConvolutionContext& ctx,
                             const PerformanceImplicitGemmV4R4WrW& config,
                             bool disableConfigOverrideFromEnv) const final;

    static std::tuple<int, int, int> CalculateGemmSize(const ConvolutionContext& ctx);
};

struct ConvMlirIgemmWrW : SearchableSolver1<PerformanceConvMlirIgemm>
{
    const std::string& SolverDbId() const override { return GetSolverDbId<ConvMlirIgemmWrW>(); }

    bool IsApplicable(const ConvolutionContext& ctx) const override;

    PerformanceConvMlirIgemm GetPerformanceConfig(const ConvolutionContext& ctx) const final;
    bool IsValidPerformanceConfig(const ConvolutionContext& ctx,
                                  const PerformanceConvMlirIgemm& config) const final;
    PerformanceConvMlirIgemm Search(const ConvolutionContext&,
                                    const AnyInvokeParams& invoke_ctx) const final;
    using SearchableSolver1::GetSolution;
    ConvSolution GetSolution(const ConvolutionContext& ctx,
                             const PerformanceConvMlirIgemm& config,
                             bool disableConfigOverrideFromEnv) const final;
};

struct ConvMlirIgemmWrWXdlops : SearchableSolver1<PerformanceConvMlirIgemmXdlops>
{
    const std::string& SolverDbId() const override
    {
        return GetSolverDbId<ConvMlirIgemmWrWXdlops>();
    }

    bool IsApplicable(const ConvolutionContext& ctx) const override;

    PerformanceConvMlirIgemmXdlops GetPerformanceConfig(const ConvolutionContext& ctx) const final;
    bool IsValidPerformanceConfig(const ConvolutionContext& ctx,
                                  const PerformanceConvMlirIgemmXdlops& config) const final;
    PerformanceConvMlirIgemmXdlops Search(const ConvolutionContext&,
                                          const AnyInvokeParams& invoke_ctx) const final;
    using SearchableSolver1::GetSolution;
    ConvSolution GetSolution(const ConvolutionContext& ctx,
                             const PerformanceConvMlirIgemmXdlops& config,
                             bool disableConfigOverrideFromEnv) const final;
};

struct PerformanceImplicitGemmXdlops : Serializable<PerformanceImplicitGemmXdlops>
{
    int BPerBlock; // 2^n[8..16]
    int KPerBlock; // 2^n[32..128]
    int EPerBlock; // 2^n[4..16]
    int EBlocks;   // 2*n[1..64]
    int EPACKSize; // 2*n[1..4] // 1 - fp32; 2,4 - bfp16; 4 - fp16

    int GemmMPerWave;
    int GemmNPerWave;

    int InBlockCopyClusterLengths_E; // 2^n[4..16]
    int InBlockCopyClusterLengths_B; // 2^n[8..16]

    int WeiBlockCopyClusterLengths_E; // 2^n[1..4]
    int WeiBlockCopyClusterLengths_K; // 2^n[16..128]

    bool use_spare_set;

    PerformanceImplicitGemmXdlops(int, int, int, int, int, int, int, int, int, int, int, bool);

    PerformanceImplicitGemmXdlops()
        : PerformanceImplicitGemmXdlops(-1, -1, -1, -1, -1, -1, -1, -1, -1, -1, -1, false)
    {
    }

    PerformanceImplicitGemmXdlops(bool spare);

    template <class Self, class F>
    static void Visit(Self&& self, F f)
    {
        f(self.BPerBlock, "BPerBlock");
        f(self.KPerBlock, "KPerBlock");
        f(self.EPerBlock, "EPerBlock");
        f(self.EBlocks, "EBlocks");
        f(self.EPACKSize, "EPACKSize");
        f(self.GemmMPerWave, "GemmMPerWave");
        f(self.GemmNPerWave, "GemmNPerWave");
        f(self.InBlockCopyClusterLengths_E, "InBlockCopyClusterLengths_E");
        f(self.InBlockCopyClusterLengths_B, "InBlockCopyClusterLengths_B");
        f(self.WeiBlockCopyClusterLengths_E, "WeiBlockCopyClusterLengths_E");
        f(self.WeiBlockCopyClusterLengths_K, "WeiBlockCopyClusterLengths_K");
    }

    void HeuristicInit(const ConvolutionContext& ctx);
    bool IsValidValue() const;
    bool SetNextValue(const ConvolutionContext& config);
    bool IsValid(const ConvolutionContext& ctx) const;
    bool operator==(const PerformanceImplicitGemmXdlops& other) const;
    std::string ToString() const;
};

struct PerformanceImplicitGemmForwardV4R4Xdlops
    : Serializable<PerformanceImplicitGemmForwardV4R4Xdlops>
{
    int GemmMPerBlock;
    int GemmNPerBlock;
    int GemmKPerBlock;
    int GemmMPerWave;
    int GemmNPerWave;
    int GemmKPack;
    bool GemmAThreadCopyMoreGemmK;
    bool GemmBThreadCopyMoreGemmKPack;
    int GemmBThreadDataPerRead_GemmN;

    PerformanceImplicitGemmForwardV4R4Xdlops(int, int, int, int, int, int, bool, bool, int);
    PerformanceImplicitGemmForwardV4R4Xdlops();
    PerformanceImplicitGemmForwardV4R4Xdlops(bool) : PerformanceImplicitGemmForwardV4R4Xdlops() {}

    template <class Self, class F>
    static void Visit(Self&& self, F f)
    {
        f(self.GemmMPerBlock, "GemmMPerBlock");
        f(self.GemmNPerBlock, "GemmNPerBlock");
        f(self.GemmKPerBlock, "GemmKPerBlock");
        f(self.GemmMPerWave, "GemmMPerWave");
        f(self.GemmNPerWave, "GemmNPerWave");
        f(self.GemmKPack, "GemmKPack");
        f(self.GemmAThreadCopyMoreGemmK, "GemmAThreadCopyMoreGemmK");
        f(self.GemmBThreadCopyMoreGemmKPack, "GemmBThreadCopyMoreGemmKPack");
        f(self.GemmBThreadDataPerRead_GemmN, "GemmBThreadDataPerRead_GemmN");
    }

    bool operator==(const PerformanceImplicitGemmForwardV4R4Xdlops& other) const;
    std::string ToString() const;

    void HeuristicInit(const ConvolutionContext& ctx);
    bool SetNextValue(const ConvolutionContext& config);
    bool IsValidValue() const;
    bool IsValid(const ConvolutionContext& ctx) const;
    bool IsReallyValid(const ConvolutionContext& ctx) const;
    bool IsFastToBeUsedForTuning(const ConvolutionContext& ctx) const;

    std::tuple<int, bool> CalculateBlockSize() const;
    std::tuple<int, bool> CalculateGridSize(const ConvolutionContext& ctx) const;
    std::tuple<int, int, int, int, int, bool>
    CalculateGemmABlockCopyPerformanceParameters(const ConvolutionContext& ctx) const;
    std::tuple<int, int, int, int, int, bool>
    CalculateGemmBBlockCopyPerformanceParameters(const ConvolutionContext& ctx) const;
    std::tuple<std::size_t, bool> CalculateLdsNumberOfByte(const ConvolutionContext& ctx) const;
};

struct PerformanceImplicitGemmForwardV4R5Xdlops
    : Serializable<PerformanceImplicitGemmForwardV4R5Xdlops>
{
    int GemmMPerBlock;
    int GemmNPerBlock;
    int GemmKPerBlock;
    int GemmMPerWave;
    int GemmNPerWave;
    int GemmKPack;
    bool GemmAThreadCopyMoreGemmK;
    bool GemmBThreadCopyMoreGemmKPack;
    int GemmBThreadDataPerRead_GemmN;

    bool use_spare_set;

    PerformanceImplicitGemmForwardV4R5Xdlops(int, int, int, int, int, int, bool, bool, int, bool);
    PerformanceImplicitGemmForwardV4R5Xdlops();
    PerformanceImplicitGemmForwardV4R5Xdlops(bool spare);

    PerformanceImplicitGemmForwardV4R5Xdlops(
        int a, int b, int c, int d, int e, int f, bool g, bool h, int i)
        : PerformanceImplicitGemmForwardV4R5Xdlops(a, b, c, d, e, f, g, h, i, false)
    {
    }

    template <class Self, class F>
    static void Visit(Self&& self, F f)
    {
        f(self.GemmMPerBlock, "GemmMPerBlock");
        f(self.GemmNPerBlock, "GemmNPerBlock");
        f(self.GemmKPerBlock, "GemmKPerBlock");
        f(self.GemmMPerWave, "GemmMPerWave");
        f(self.GemmNPerWave, "GemmNPerWave");
        f(self.GemmKPack, "GemmKPack");
        f(self.GemmAThreadCopyMoreGemmK, "GemmAThreadCopyMoreGemmK");
        f(self.GemmBThreadCopyMoreGemmKPack, "GemmBThreadCopyMoreGemmKPack");
        f(self.GemmBThreadDataPerRead_GemmN, "GemmBThreadDataPerRead_GemmN");
    }

    bool operator==(const PerformanceImplicitGemmForwardV4R5Xdlops& other) const;
    std::string ToString() const;

    void HeuristicInit(const ConvolutionContext& ctx);
    bool SetNextValue(const ConvolutionContext& config);
    bool IsValidValue() const;
    bool IsValid(const ConvolutionContext& ctx) const;
    bool IsReallyValid(const ConvolutionContext& ctx) const;
    bool IsFastToBeUsedForTuning(const ConvolutionContext& ctx) const;

    std::tuple<int, bool> CalculateBlockSize() const;
    std::tuple<int, bool> CalculateGridSize(const ConvolutionContext& ctx) const;
    std::tuple<int, int, int, int, int, bool>
    CalculateGemmABlockCopyPerformanceParameters(const ConvolutionContext& ctx) const;
    std::tuple<int, int, int, int, int, bool>
    CalculateGemmBBlockCopyPerformanceParameters(const ConvolutionContext& ctx) const;
    std::tuple<std::size_t, bool> CalculateLdsNumberOfByte(const ConvolutionContext& ctx) const;
};

struct PerformanceImplicitGemmForwardV4R4Xdlops_Padded_Gemm
    : Serializable<PerformanceImplicitGemmForwardV4R4Xdlops_Padded_Gemm>
{
    int GemmMPerBlock;
    int GemmNPerBlock;
    int GemmKPerBlock;
    int GemmMPerWave;
    int GemmNPerWave;
    int GemmKPack;
    int GemmMFactor;
    int GemmNFactor;
    int GemmKFactor;
    bool GemmAThreadCopyMoreGemmK;
    bool GemmBThreadCopyMoreGemmKPack;
    int GemmBThreadDataPerRead_GemmN;

    PerformanceImplicitGemmForwardV4R4Xdlops_Padded_Gemm(
        int, int, int, int, int, int, int, int, int, bool, bool, int);
    PerformanceImplicitGemmForwardV4R4Xdlops_Padded_Gemm();
    PerformanceImplicitGemmForwardV4R4Xdlops_Padded_Gemm(bool)
        : PerformanceImplicitGemmForwardV4R4Xdlops_Padded_Gemm()
    {
    }

    template <class Self, class F>
    static void Visit(Self&& self, F f)
    {
        f(self.GemmMPerBlock, "GemmMPerBlock");
        f(self.GemmNPerBlock, "GemmNPerBlock");
        f(self.GemmKPerBlock, "GemmKPerBlock");
        f(self.GemmMPerWave, "GemmMPerWave");
        f(self.GemmNPerWave, "GemmNPerWave");
        f(self.GemmKPack, "GemmKPack");
        f(self.GemmMFactor, "GemmMFactor");
        f(self.GemmNFactor, "GemmNFactor");
        f(self.GemmKFactor, "GemmKFactor");
        f(self.GemmAThreadCopyMoreGemmK, "GemmAThreadCopyMoreGemmK");
        f(self.GemmBThreadCopyMoreGemmKPack, "GemmBThreadCopyMoreGemmKPack");
        f(self.GemmBThreadDataPerRead_GemmN, "GemmBThreadDataPerRead_GemmN");
    }

    bool operator==(const PerformanceImplicitGemmForwardV4R4Xdlops_Padded_Gemm& other) const;
    std::string ToString() const;

    void HeuristicInit(const ConvolutionContext& ctx);
    bool SetNextValue(const ConvolutionContext& config);
    bool IsValidValue() const;
    bool IsValid(const ConvolutionContext& ctx) const;
    bool IsReallyValid(const ConvolutionContext& ctx) const;
    bool IsFastToBeUsedForTuning(const ConvolutionContext& ctx) const;

    std::tuple<int, bool> CalculateBlockSize() const;
    std::tuple<int, bool> CalculateGridSize(const ConvolutionContext& ctx) const;
    std::tuple<int, int, int, int, int, bool>
    CalculateGemmABlockCopyPerformanceParameters(const ConvolutionContext& ctx) const;
    std::tuple<int, int, int, int, int, bool>
    CalculateGemmBBlockCopyPerformanceParameters(const ConvolutionContext& ctx) const;
    std::tuple<std::size_t, bool> CalculateLdsNumberOfByte(const ConvolutionContext& ctx) const;
};

struct PerformanceImplicitGemmBwdV1R1Xdlops : Serializable<PerformanceImplicitGemmBwdV1R1Xdlops>
{
    int GemmMPerBlock;
    int GemmNPerBlock;
    int GemmKPerBlock;
    int GemmMPerWave;
    int GemmNPerWave;
    int GemmKPack;
    bool GemmAThreadCopyMoreGemmK;
    bool GemmBThreadCopyMoreGemmKPack;

    PerformanceImplicitGemmBwdV1R1Xdlops(int, int, int, int, int, int, bool, bool);
    PerformanceImplicitGemmBwdV1R1Xdlops();
    PerformanceImplicitGemmBwdV1R1Xdlops(bool) : PerformanceImplicitGemmBwdV1R1Xdlops() {}

    template <class Self, class F>
    static void Visit(Self&& self, F f)
    {
        f(self.GemmMPerBlock, "GemmMPerBlock");
        f(self.GemmNPerBlock, "GemmNPerBlock");
        f(self.GemmKPerBlock, "GemmKPerBlock");
        f(self.GemmMPerWave, "GemmMPerWave");
        f(self.GemmNPerWave, "GemmNPerWave");
        f(self.GemmKPack, "GemmKPack");
        f(self.GemmAThreadCopyMoreGemmK, "GemmAThreadCopyMoreGemmK");
        f(self.GemmBThreadCopyMoreGemmKPack, "GemmBThreadCopyMoreGemmKPack");
    }

    bool operator==(const PerformanceImplicitGemmBwdV1R1Xdlops& other) const;
    std::string ToString() const;

    void HeuristicInit(const ConvolutionContext& ctx);
    bool SetNextValue(const ConvolutionContext& config);
    bool IsValidValue() const;
    bool IsValid(const ConvolutionContext& ctx) const;
    bool IsReallyValid(const ConvolutionContext& ctx) const;
    bool IsFastToBeUsedForTuning(const ConvolutionContext& ctx) const;

    std::tuple<int, bool> CalculateBlockSize() const;
    std::tuple<int, bool> CalculateGridSize(const ConvolutionContext& ctx) const;
    std::tuple<int, int, int, int, int, bool>
    CalculateGemmABlockCopyPerformanceParameters(const ConvolutionContext& ctx) const;
    std::tuple<int, int, int, int, int, bool>
    CalculateGemmBBlockCopyPerformanceParameters(const ConvolutionContext& ctx) const;
    std::tuple<std::size_t, bool> CalculateLdsNumberOfByte(const ConvolutionContext& ctx) const;
};

struct ConvHipImplicitGemmForwardV4R4Xdlops
    : SearchableSolver1<PerformanceImplicitGemmForwardV4R4Xdlops>
{
    const std::string& SolverDbId() const override
    {
        return GetSolverDbId<ConvHipImplicitGemmForwardV4R4Xdlops>();
    }

    bool IsApplicable(const ConvolutionContext& ctx) const override;

    PerformanceImplicitGemmForwardV4R4Xdlops
    GetPerformanceConfig(const ConvolutionContext& ctx) const final;
    bool IsValidPerformanceConfig(const ConvolutionContext& ctx,
                                  const PerformanceImplicitGemmForwardV4R4Xdlops& c) const final;
    PerformanceImplicitGemmForwardV4R4Xdlops Search(const ConvolutionContext&,
                                                    const AnyInvokeParams& invoke_ctx) const final;
    using SearchableSolver1::GetSolution;
    ConvSolution GetSolution(const ConvolutionContext& ctx,
                             const PerformanceImplicitGemmForwardV4R4Xdlops& config,
                             bool disableConfigOverrideFromEnv) const final;

    static std::tuple<int, int, int, int> CalculateGemmSize(const ConvolutionContext& ctx);
};

struct ConvHipImplicitGemmForwardV4R4Xdlops_Padded_Gemm
    : SearchableSolver1<PerformanceImplicitGemmForwardV4R4Xdlops_Padded_Gemm>
{
    const std::string& SolverDbId() const override
    {
        return GetSolverDbId<ConvHipImplicitGemmForwardV4R4Xdlops_Padded_Gemm>();
    }

    bool IsApplicable(const ConvolutionContext& ctx) const override;

    PerformanceImplicitGemmForwardV4R4Xdlops_Padded_Gemm
    GetPerformanceConfig(const ConvolutionContext& ctx) const final;
    bool IsValidPerformanceConfig(
        const ConvolutionContext& ctx,
        const PerformanceImplicitGemmForwardV4R4Xdlops_Padded_Gemm& c) const final;
    PerformanceImplicitGemmForwardV4R4Xdlops_Padded_Gemm
    Search(const ConvolutionContext&, const AnyInvokeParams& invoke_ctx) const final;
    using SearchableSolver1::GetSolution;
    ConvSolution GetSolution(const ConvolutionContext& ctx,
                             const PerformanceImplicitGemmForwardV4R4Xdlops_Padded_Gemm& config,
                             bool disableConfigOverrideFromEnv) const final;

    static std::tuple<int, int, int, int, int, int, int> CalculateGemmSize(
        const ConvolutionContext& ctx, int GemmMFactor, int GemmNFactor, int GemmKFactor);
};

struct ConvHipImplicitGemmForwardV4R5Xdlops
    : SearchableSolver1<PerformanceImplicitGemmForwardV4R5Xdlops>
{
    const std::string& SolverDbId() const override
    {
        return GetSolverDbId<ConvHipImplicitGemmForwardV4R5Xdlops>();
    }

    bool IsApplicable(const ConvolutionContext& ctx) const override;

    PerformanceImplicitGemmForwardV4R5Xdlops
    GetPerformanceConfig(const ConvolutionContext& ctx) const final;
    bool IsValidPerformanceConfig(const ConvolutionContext& ctx,
                                  const PerformanceImplicitGemmForwardV4R5Xdlops& c) const final;
    PerformanceImplicitGemmForwardV4R5Xdlops Search(const ConvolutionContext&,
                                                    const AnyInvokeParams& invoke_ctx) const final;
    using SearchableSolver1::GetSolution;
    ConvSolution GetSolution(const ConvolutionContext& ctx,
                             const PerformanceImplicitGemmForwardV4R5Xdlops& config,
                             bool disableConfigOverrideFromEnv) const final;
};

struct PerformanceImplicitGemmV4R4GenXdlopsWrWFp32
    : Serializable<PerformanceImplicitGemmV4R4GenXdlopsWrWFp32>
{
    int GemmMPerBlock; // 2^n[32..128]
    int GemmNPerBlock; // 2^n[8..16]
    int GemmKPerBlock; // 2^n[4..16]
    int GemmKBlocks;   // 2^n[1..64]

    int GemmMPerWave; // [4, 16, 32, 64]
    int GemmNPerWave; // [4, 16, 32, 64]

    bool use_spare_set;

    PerformanceImplicitGemmV4R4GenXdlopsWrWFp32(int, int, int, int, int, int, bool);

    PerformanceImplicitGemmV4R4GenXdlopsWrWFp32()
        : PerformanceImplicitGemmV4R4GenXdlopsWrWFp32(-1, -1, -1, -1, -1, -1, false)
    {
    }

    PerformanceImplicitGemmV4R4GenXdlopsWrWFp32(bool spare);

    template <class Self, class F>
    static void Visit(Self&& self, F f)
    {
        f(self.GemmMPerBlock, "GemmMPerBlock");
        f(self.GemmNPerBlock, "GemmNPerBlock");
        f(self.GemmKPerBlock, "GemmKPerBlock");
        f(self.GemmKBlocks, "GemmKBlocks");
        f(self.GemmMPerWave, "GemmMPerWave");
        f(self.GemmNPerWave, "GemmNPerWave");
    }

    void HeuristicInit(const ConvolutionContext& ctx);
    bool IsValidValue() const;
    bool SetNextValue(const ConvolutionContext& config);
    bool IsValid(const ConvolutionContext& ctx) const;
    bool operator==(const PerformanceImplicitGemmV4R4GenXdlopsWrWFp32& other) const;
    std::string ToString() const;

    std::tuple<int, int, int, int, bool>
    CalculateGemmABlockCopyPerformanceParameters(const ConvolutionContext& ctx) const;
    std::tuple<int, int, int, int, bool>
    CalculateGemmBBlockCopyPerformanceParameters(const ConvolutionContext& ctx) const;
    std::tuple<std::size_t, bool> CalculateLdsNumberOfByte(const ConvolutionContext& ctx) const;
};

struct ConvHipImplicitGemmV4R1WrW : SearchableSolver1<PerformanceImplicitGemmV4R1>
{
    const std::string& SolverDbId() const override
    {
        return GetSolverDbId<ConvHipImplicitGemmV4R1WrW>();
    }

    bool IsApplicable(const ConvolutionContext& ctx) const override;

    PerformanceImplicitGemmV4R1 GetPerformanceConfig(const ConvolutionContext& ctx) const final;
    bool IsValidPerformanceConfig(const ConvolutionContext& ctx,
                                  const PerformanceImplicitGemmV4R1& c) const final;
    PerformanceImplicitGemmV4R1 Search(const ConvolutionContext&,
                                       const AnyInvokeParams& invoke_ctx) const final;
    using SearchableSolver1::GetSolution;
    ConvSolution GetSolution(const ConvolutionContext& ctx,
                             const PerformanceImplicitGemmV4R1& config,
                             bool disableConfigOverrideFromEnv) const final;
};

struct ConvHipImplicitGemmBwdDataV1R1 : SearchableSolver1<PerformanceImplicitGemmBwdDataV1R1>
{
    const std::string& SolverDbId() const override
    {
        return GetSolverDbId<ConvHipImplicitGemmBwdDataV1R1>();
    }

    bool IsApplicable(const ConvolutionContext& ctx) const override;
    size_t GetWorkspaceSize(const ConvolutionContext& ctx) const override;
    bool MayNeedWorkspace() const override { return true; }

    PerformanceImplicitGemmBwdDataV1R1
    GetPerformanceConfig(const ConvolutionContext& ctx) const final;
    bool IsValidPerformanceConfig(const ConvolutionContext& ctx,
                                  const PerformanceImplicitGemmBwdDataV1R1& config) const final;
    PerformanceImplicitGemmBwdDataV1R1 Search(const ConvolutionContext&,
                                              const AnyInvokeParams& invoke_ctx) const final;
    using SearchableSolver1::GetSolution;
    ConvSolution GetSolution(const ConvolutionContext& ctx,
                             const PerformanceImplicitGemmBwdDataV1R1& config,
                             bool disableConfigOverrideFromEnv) const final;

    static std::tuple<int, int, int> CalculateGemmSize(const ConvolutionContext& ctx);
};

struct ConvMlirIgemmBwd : SearchableSolver1<PerformanceConvMlirIgemm>
{
    const std::string& SolverDbId() const override { return GetSolverDbId<ConvMlirIgemmBwd>(); }

    bool IsApplicable(const ConvolutionContext& ctx) const override;

    PerformanceConvMlirIgemm GetPerformanceConfig(const ConvolutionContext& ctx) const final;
    bool IsValidPerformanceConfig(const ConvolutionContext& ctx,
                                  const PerformanceConvMlirIgemm& config) const final;
    PerformanceConvMlirIgemm Search(const ConvolutionContext&,
                                    const AnyInvokeParams& invoke_ctx) const final;
    using SearchableSolver1::GetSolution;
    ConvSolution GetSolution(const ConvolutionContext& ctx,
                             const PerformanceConvMlirIgemm& config,
                             bool disableConfigOverrideFromEnv) const final;
};

struct ConvMlirIgemmBwdXdlops : SearchableSolver1<PerformanceConvMlirIgemmXdlops>
{
    const std::string& SolverDbId() const override
    {
        return GetSolverDbId<ConvMlirIgemmBwdXdlops>();
    }

    bool IsApplicable(const ConvolutionContext& ctx) const override;

    PerformanceConvMlirIgemmXdlops GetPerformanceConfig(const ConvolutionContext& ctx) const final;
    bool IsValidPerformanceConfig(const ConvolutionContext& ctx,
                                  const PerformanceConvMlirIgemmXdlops& config) const final;
    PerformanceConvMlirIgemmXdlops Search(const ConvolutionContext&,
                                          const AnyInvokeParams& invoke_ctx) const final;
    using SearchableSolver1::GetSolution;
    ConvSolution GetSolution(const ConvolutionContext& ctx,
                             const PerformanceConvMlirIgemmXdlops& config,
                             bool disableConfigOverrideFromEnv) const final;
};

struct ConvHipImplicitGemmBwdDataV4R1 : SearchableSolver1<PerformanceImplicitGemmBwdDataV4R1>
{
    const std::string& SolverDbId() const override
    {
        return GetSolverDbId<ConvHipImplicitGemmBwdDataV4R1>();
    }

    bool IsApplicable(const ConvolutionContext& ctx) const override;

    PerformanceImplicitGemmBwdDataV4R1
    GetPerformanceConfig(const ConvolutionContext& ctx) const final;
    bool IsValidPerformanceConfig(const ConvolutionContext& ctx,
                                  const PerformanceImplicitGemmBwdDataV4R1& config) const final;
    PerformanceImplicitGemmBwdDataV4R1 Search(const ConvolutionContext&,
                                              const AnyInvokeParams& invoke_ctx) const final;
    using SearchableSolver1::GetSolution;
    ConvSolution GetSolution(const ConvolutionContext& ctx,
                             const PerformanceImplicitGemmBwdDataV4R1& config,
                             bool disableConfigOverrideFromEnv) const final;

    static int CalculateNumberOfGemm(const ConvolutionContext& ctx);
    static std::tuple<int, int, int> CalculateGemmSize(const ConvolutionContext& ctx, int gemm_id);
};

struct ConvHipImplicitGemmBwdDataV4R1Xdlops
    : SearchableSolver1<PerformanceImplicitGemmBwdDataV4R1Xdlops>
{
    const std::string& SolverDbId() const override
    {
        return GetSolverDbId<ConvHipImplicitGemmBwdDataV4R1Xdlops>();
    }

    bool IsApplicable(const ConvolutionContext& ctx) const override;

    PerformanceImplicitGemmBwdDataV4R1Xdlops
    GetPerformanceConfig(const ConvolutionContext& ctx) const final;
    bool IsValidPerformanceConfig(const ConvolutionContext& ctx,
                                  const PerformanceImplicitGemmBwdDataV4R1Xdlops& c) const final;
    PerformanceImplicitGemmBwdDataV4R1Xdlops Search(const ConvolutionContext&,
                                                    const AnyInvokeParams& invoke_ctx) const final;
    using SearchableSolver1::GetSolution;
    ConvSolution GetSolution(const ConvolutionContext& ctx,
                             const PerformanceImplicitGemmBwdDataV4R1Xdlops& config,
                             bool disableConfigOverrideFromEnv) const final;

    static int CalculateNumberOfGemm(const ConvolutionContext& ctx);
    static std::tuple<int, int, int, int> CalculateGemmSize(const ConvolutionContext& ctx,
                                                            int gemm_id);
};

struct ConvHipImplicitGemmBwdDataV1R1Xdlops
    : SearchableSolver1<PerformanceImplicitGemmBwdV1R1Xdlops>
{
    const std::string& SolverDbId() const override
    {
        return GetSolverDbId<ConvHipImplicitGemmBwdDataV1R1Xdlops>();
    }

    bool IsApplicable(const ConvolutionContext& ctx) const override;
    size_t GetWorkspaceSize(const ConvolutionContext& ctx) const override;
    bool MayNeedWorkspace() const override { return true; }

    PerformanceImplicitGemmBwdV1R1Xdlops
    GetPerformanceConfig(const ConvolutionContext& ctx) const final;
    bool IsValidPerformanceConfig(const ConvolutionContext& ctx,
                                  const PerformanceImplicitGemmBwdV1R1Xdlops& c) const final;
    PerformanceImplicitGemmBwdV1R1Xdlops Search(const ConvolutionContext& ctx,
                                                const AnyInvokeParams& invoke_ctx) const final;
    using SearchableSolver1::GetSolution;
    ConvSolution GetSolution(const ConvolutionContext& ctx,
                             const PerformanceImplicitGemmBwdV1R1Xdlops& config,
                             bool disableConfigOverrideFromEnv) const final;

    static std::tuple<int, int, int, int> CalculateGemmSize(const ConvolutionContext& ctx);
};

struct ConvAsmImplicitGemmV4R1DynamicFwd : ConvSolver
{
    const std::string& SolverDbId() const override
    {
        return GetSolverDbId<ConvAsmImplicitGemmV4R1DynamicFwd>();
    }

    bool IsApplicable(const ConvolutionContext& ctx) const override;
    bool IsDynamic() const override { return true; }
    ConvSolution GetSolution(const ConvolutionContext& ctx) const;
};

struct ConvAsmImplicitGemmV4R1DynamicFwd_1x1 : ConvSolver
{
    const std::string& SolverDbId() const override
    {
        return GetSolverDbId<ConvAsmImplicitGemmV4R1DynamicFwd_1x1>();
    }

    bool IsApplicable(const ConvolutionContext& ctx) const override;
    bool IsDynamic() const override { return true; }
    ConvSolution GetSolution(const ConvolutionContext& ctx) const;
};

struct ConvAsmImplicitGemmV4R1DynamicWrw : ConvSolver
{
    const std::string& SolverDbId() const override
    {
        return GetSolverDbId<ConvAsmImplicitGemmV4R1DynamicWrw>();
    }

    bool IsApplicable(const ConvolutionContext& ctx) const override;
    bool IsDynamic() const override { return true; }
    size_t GetWorkspaceSize(const ConvolutionContext& ctx) const override;
    bool MayNeedWorkspace() const override { return true; }
    ConvSolution GetSolution(const ConvolutionContext& ctx) const;
};

struct ConvAsmImplicitGemmGTCDynamicWrwXdlops : ConvSolver
{
    const std::string& SolverDbId() const override
    {
        return GetSolverDbId<ConvAsmImplicitGemmGTCDynamicWrwXdlops>();
    }

    bool IsApplicable(const ConvolutionContext& ctx) const override;
    bool IsDynamic() const override { return true; }
    size_t GetWorkspaceSize(const ConvolutionContext& ctx) const override;
    bool MayNeedWorkspace() const override { return true; }
    ConvSolution GetSolution(const ConvolutionContext& ctx) const;
};

struct ConvAsmImplicitGemmV4R1DynamicBwd : ConvSolver
{
    const std::string& SolverDbId() const override
    {
        return GetSolverDbId<ConvAsmImplicitGemmV4R1DynamicBwd>();
    }

    bool IsApplicable(const ConvolutionContext&) const override;
    bool IsDynamic() const override { return true; }
    ConvSolution GetSolution(const ConvolutionContext&) const;
};

struct ConvAsmImplicitGemmGTCDynamicFwdXdlops : ConvSolver
{
    const std::string& SolverDbId() const override
    {
        return GetSolverDbId<ConvAsmImplicitGemmGTCDynamicFwdXdlops>();
    }

    bool IsApplicable(const ConvolutionContext& ctx) const override;
    bool IsDynamic() const override { return true; }
    ConvSolution GetSolution(const ConvolutionContext& ctx) const;
};

struct ConvAsmImplicitGemmGTCDynamicBwdXdlops : ConvSolver
{
    const std::string& SolverDbId() const override
    {
        return GetSolverDbId<ConvAsmImplicitGemmGTCDynamicBwdXdlops>();
    }

    bool IsApplicable(const ConvolutionContext& ctx) const override;
    bool IsDynamic() const override { return true; }
    ConvSolution GetSolution(const ConvolutionContext& ctx) const;
};

/// Holds common member functions for the Solvers which share the same
/// "legacy exhaustive search" machinery.
struct ConvOclDirectFwdLegacyExhaustiveSearch : SearchableSolver<LegacyPerformanceConfig>
{
    LegacyPerformanceConfig GetPerformanceConfig(const ConvolutionContext&) const final;
    LegacyPerformanceConfig Search(const ConvolutionContext&,
                                   const AnyInvokeParams& invoke_ctx) const final;

private:
    template <typename Tgpu>
    LegacyPerformanceConfig SearchImpl(const ConvolutionContext&) const;
};

struct ConvOclDirectFwd : ConvOclDirectFwdLegacyExhaustiveSearch
{
    const std::string& SolverDbId() const override { return GetSolverDbId<ConvOclDirectFwd>(); }

    bool IsApplicable(const ConvolutionContext& params) const override;

    bool IsValidPerformanceConfig(const ConvolutionContext&,
                                  const LegacyPerformanceConfig&) const final;
    ConvSolution GetSolution(const ConvolutionContext& params,
                             const LegacyPerformanceConfig& searched_params) const override;

protected:
    bool IsApplicableBase(const ConvolutionContext& params) const;
};

struct ConvOclDirectFwdFused : ConvOclDirectFwd
{
    const std::string& SolverDbId() const override
    {
        return GetSolverDbId<ConvOclDirectFwdFused>();
    }

    ConvSolution GetSolution(const ConvolutionContext& params,
                             const LegacyPerformanceConfig& searched_params) const final;
};

struct ConvOclDirectFwd1x1 : ConvOclDirectFwdLegacyExhaustiveSearch
{
    const std::string& SolverDbId() const override { return GetSolverDbId<ConvOclDirectFwd1x1>(); }

    bool IsApplicable(const ConvolutionContext& params) const override;

    bool IsValidPerformanceConfig(const ConvolutionContext&,
                                  const LegacyPerformanceConfig&) const final
    {
        return true;
    }

    ConvSolution GetSolution(const ConvolutionContext& params,
                             const LegacyPerformanceConfig& searched_params) const final;
};

struct ConvBinWinograd3x3U : ConvSolver
{
    const std::string& SolverDbId() const override { return GetSolverDbId<ConvBinWinograd3x3U>(); }

    bool IsApplicable(const ConvolutionContext& params) const override;
    bool IsDynamic() const override { return true; }
    ConvSolution GetSolution(const ConvolutionContext& params) const;
};

struct ConvBinWinogradRxS : ConvSolver
{
    const std::string& SolverDbId() const override { return GetSolverDbId<ConvBinWinogradRxS>(); }

    bool IsApplicable(const ConvolutionContext& params) const override;
    bool IsDynamic() const override { return true; }
    ConvSolution GetSolution(const ConvolutionContext& params) const;
};

struct PerformanceConfigConvBinWinogradRxSf3x2
    : Serializable<PerformanceConfigConvBinWinogradRxSf3x2>
{
    int n_groups;
    PerformanceConfigConvBinWinogradRxSf3x2(int n_groups_);
    PerformanceConfigConvBinWinogradRxSf3x2() : PerformanceConfigConvBinWinogradRxSf3x2(-1) {}
    PerformanceConfigConvBinWinogradRxSf3x2(bool) : PerformanceConfigConvBinWinogradRxSf3x2(1) {}

    template <class Self, class F>
    static void Visit(Self&& self, F f)
    {
        f(self.n_groups, "n_groups");
    }
    int GetNGroups() const { return n_groups; }

    void HeuristicInit(const ConvolutionContext& config);
    bool IsValidValue() const;
    bool SetNextValue(const ConvolutionContext& config);
    bool IsValid(const ConvolutionContext& config) const;
    bool operator==(const PerformanceConfigConvBinWinogradRxSf3x2& other) const;
    std::string ToString() const;
};

struct ConvBinWinogradRxSf3x2 : SearchableSolver1<PerformanceConfigConvBinWinogradRxSf3x2>
{
    const std::string& SolverDbId() const override
    {
        return GetSolverDbId<ConvBinWinogradRxSf3x2>();
    }

    bool IsApplicable(const ConvolutionContext& params) const override;
    bool IsDynamic() const override { return true; }

    PerformanceConfigConvBinWinogradRxSf3x2
    GetPerformanceConfig(const ConvolutionContext&) const final;
    bool IsValidPerformanceConfig(const ConvolutionContext&,
                                  const PerformanceConfigConvBinWinogradRxSf3x2&) const final;
    PerformanceConfigConvBinWinogradRxSf3x2 Search(const ConvolutionContext&,
                                                   const AnyInvokeParams& invoke_ctx) const final;
    using SearchableSolver1::GetSolution;
    ConvSolution GetSolution(const ConvolutionContext& params,
                             const PerformanceConfigConvBinWinogradRxSf3x2& config,
                             bool disableConfigOverrideFromEnv) const final;

    static size_t GetNGroups(const size_t group_conv, const size_t grid_group_size)
    {
        assert(group_conv != 0);
        return grid_group_size / group_conv;
    }
};

struct PerformanceConfigConvBinWinogradRxSf2x3
    : Serializable<PerformanceConfigConvBinWinogradRxSf2x3>
{
    int n_groups;
    PerformanceConfigConvBinWinogradRxSf2x3(int n_groups_);
    PerformanceConfigConvBinWinogradRxSf2x3() : PerformanceConfigConvBinWinogradRxSf2x3(-1) {}
    PerformanceConfigConvBinWinogradRxSf2x3(bool) : PerformanceConfigConvBinWinogradRxSf2x3(1) {}

    template <class Self, class F>
    static void Visit(Self&& self, F f)
    {
        f(self.n_groups, "n_groups");
    }
    int GetNGroups() const { return n_groups; }

    void HeuristicInit(const ConvolutionContext& config);
    bool IsValidValue() const;
    bool SetNextValue(const ConvolutionContext& config);
    bool IsValid(const ConvolutionContext& config) const;
    bool operator==(const PerformanceConfigConvBinWinogradRxSf2x3& other) const;
    std::string ToString() const;
};

struct ConvBinWinogradRxSf2x3 : SearchableSolver1<PerformanceConfigConvBinWinogradRxSf2x3>
{
    const std::string& SolverDbId() const override
    {
        return GetSolverDbId<ConvBinWinogradRxSf2x3>();
    }

    bool IsApplicable(const ConvolutionContext& params) const override;
    bool IsDynamic() const override { return true; }
    float GetWti(const ConvolutionContext& params) const override;

    PerformanceConfigConvBinWinogradRxSf2x3
    GetPerformanceConfig(const ConvolutionContext&) const final;
    bool IsValidPerformanceConfig(const ConvolutionContext&,
                                  const PerformanceConfigConvBinWinogradRxSf2x3&) const final;
    PerformanceConfigConvBinWinogradRxSf2x3 Search(const ConvolutionContext&,
                                                   const AnyInvokeParams& invoke_ctx) const final;
    using SearchableSolver1::GetSolution;
    ConvSolution GetSolution(const ConvolutionContext& params,
                             const PerformanceConfigConvBinWinogradRxSf2x3& config,
                             bool disableConfigOverrideFromEnv) const final;

    static size_t GetNGroups(const size_t group_conv, const size_t grid_group_size)
    {
        assert(group_conv != 0);
        return grid_group_size / group_conv;
    }
};

struct ConvBinWinogradRxSf2x3g1 : ConvSolver
{
    const std::string& SolverDbId() const override
    {
        return GetSolverDbId<ConvBinWinogradRxSf2x3g1>();
    }

    bool IsApplicable(const ConvolutionContext& params) const override;
    bool IsDynamic() const override { return true; }
    float GetWti(const ConvolutionContext& params) const override;
    ConvSolution GetSolution(const ConvolutionContext& params) const;
};

struct ConvBinWinogradRxSf2x3g1Fused : ConvSolver
{
    const std::string& SolverDbId() const override
    {
        return GetSolverDbId<ConvBinWinogradRxSf2x3g1Fused>();
    }

    bool IsApplicable(const ConvolutionContext& params) const override;
    ConvSolution GetSolution(const ConvolutionContext& params) const;
};

struct ConvBinWinogradRxSFused : ConvSolver
{
    const std::string& SolverDbId() const override
    {
        return GetSolverDbId<ConvBinWinogradRxSFused>();
    }

    bool IsApplicable(const ConvolutionContext& params) const override;
    ConvSolution GetSolution(const ConvolutionContext& params) const;
};

template <int WinoDataH, int WinoFilterH, int WinoDataW = WinoDataH, int WinoFilterW = WinoFilterH>
struct ConvMPBidirectWinograd : ConvSolver
{
    const std::string& SolverDbId() const override
    {
        return GetSolverDbId<
            ConvMPBidirectWinograd<WinoDataH, WinoFilterH, WinoDataW, WinoFilterW>>();
    }

    bool IsApplicable(const ConvolutionContext& params) const override;
    bool IsDynamic() const override { return true; }
    size_t GetWorkspaceSize(const ConvolutionContext& params) const override;
    bool MayNeedWorkspace() const override { return true; }
    ConvSolution GetSolution(const ConvolutionContext& params) const;

    // kernel_file_name for solver identification
    static std::string GetSolverFileNames(int id)
    {
        static const std::string names[3] = {"xform_bidirect_winograd_data.s",
                                             "xform_bidirect_winograd_filter.s",
                                             "xform_bidirect_winograd_out.s"};
        return names[id];
    }

    static std::string GetSolverKernelNames(int id)
    {
        static const std::string name_suffix =
            '_' + std::to_string(WinoDataH) + '_' + std::to_string(WinoDataW) + '_' +
            std::to_string(WinoFilterH) + '_' + std::to_string(WinoFilterW);
        static const std::string names[3] = {
            "miopenGcnAsmMPBidirectWinogradXformData" + name_suffix,
            "miopenGcnAsmMPBidirectWinogradXformFilter" + name_suffix,
            "miopenGcnAsmMPBidirectWinogradXformOut" + name_suffix};
        return names[id];
    }

    static int GetSolverWinoXformHWSize() { return WinoDataH + WinoFilterH - 1; }
};

// To suppress misleading clang warnings
#if defined(__clang__) && defined(CONV_MP_BIDIRECTIONAL_WINOGRAD_CPP)
#pragma clang diagnostic push
#pragma clang diagnostic ignored "-Wweak-template-vtables"
#endif

extern template struct ConvMPBidirectWinograd<2, 3>;
extern template struct ConvMPBidirectWinograd<3, 3>;
extern template struct ConvMPBidirectWinograd<4, 3>;
extern template struct ConvMPBidirectWinograd<5, 3>;
extern template struct ConvMPBidirectWinograd<6, 3>;

#if defined(__clang__) && defined(CONV_MP_BIDIRECTIONAL_WINOGRAD_CPP)
#pragma clang diagnostic pop
#endif

template <int WinoDataH, int WinoFilterH, int WinoDataW = WinoDataH, int WinoFilterW = WinoFilterH>
struct ConvMPBidirectWinograd_xdlops : SearchableSolver1<PerformanceImplicitGemmForwardV4R4Xdlops>
{
    const std::string& SolverDbId() const override
    {
        return GetSolverDbId<
            ConvMPBidirectWinograd_xdlops<WinoDataH, WinoFilterH, WinoDataW, WinoFilterW>>();
    }

    bool IsApplicable(const ConvolutionContext& ctx) const override;

    bool IsDynamic() const override
    {
        return ConvHipImplicitGemmForwardV4R4Xdlops{}.IsDynamic() &&
               ConvMPBidirectWinograd<WinoDataH, WinoFilterH, WinoDataW, WinoFilterW>{}
                   .IsDynamic() &&
               IsThisSolverDynamic();
    }

    size_t GetWorkspaceSize(const ConvolutionContext& ctx) const override
    {
        return ConvMPBidirectWinograd<WinoDataH, WinoFilterH, WinoDataW, WinoFilterW>()
                   .GetWorkspaceSize(ctx) +
               ConvHipImplicitGemmForwardV4R4Xdlops{}.GetWorkspaceSize(
                   GetTransformedConvContext(ctx));
    }

    bool MayNeedWorkspace() const override { return true; }

    PerformanceImplicitGemmForwardV4R4Xdlops
    GetPerformanceConfig(const ConvolutionContext& ctx) const final
    {
        return ConvHipImplicitGemmForwardV4R4Xdlops{}.GetPerformanceConfig(
            GetTransformedConvContext(ctx));
    }

    bool IsValidPerformanceConfig(const ConvolutionContext& ctx,
                                  const PerformanceImplicitGemmForwardV4R4Xdlops& c) const final
    {
        return ConvHipImplicitGemmForwardV4R4Xdlops{}.IsValidPerformanceConfig(
            GetTransformedConvContext(ctx), c);
    }

    using SearchableSolver1::GetSolution;
    ConvSolution GetSolution(const ConvolutionContext& ctx,
                             const PerformanceImplicitGemmForwardV4R4Xdlops& config,
                             bool disableConfigOverrideFromEnv) const final;

    ConvolutionContext GetTransformedConvContext(const ConvolutionContext&) const;

    // kernel_file_name for solver identification
    static std::string GetSolverFileNames(int id)
    {
        return ConvMPBidirectWinograd<WinoDataH, WinoFilterH, WinoDataW, WinoFilterW>::
            GetSolverFileNames(id);
    }

    static std::string GetSolverKernelNames(int id)
    {
        return ConvMPBidirectWinograd<WinoDataH, WinoFilterH, WinoDataW, WinoFilterW>::
            GetSolverKernelNames(id);
    }

    static int GetSolverWinoXformHWSize()
    {
        return ConvMPBidirectWinograd<WinoDataH, WinoFilterH, WinoDataW, WinoFilterW>::
            GetSolverWinoXformHWSize();
    }

    bool IsThisSolverDynamic() const { return true; }

    PerformanceImplicitGemmForwardV4R4Xdlops Search(const ConvolutionContext&,
                                                    const AnyInvokeParams&) const final;
};

// To suppress misleading clang warnings
#if defined(__clang__) && defined(CONV_MP_BIDIRECTIONAL_WINOGRAD_CPP)
#pragma clang diagnostic push
#pragma clang diagnostic ignored "-Wweak-template-vtables"
#endif

extern template struct ConvMPBidirectWinograd_xdlops<2, 3>;
extern template struct ConvMPBidirectWinograd_xdlops<3, 3>;
extern template struct ConvMPBidirectWinograd_xdlops<4, 3>;
extern template struct ConvMPBidirectWinograd_xdlops<5, 3>;
extern template struct ConvMPBidirectWinograd_xdlops<6, 3>;

#if defined(__clang__) && defined(CONV_MP_BIDIRECTIONAL_WINOGRAD_CPP)
#pragma clang diagnostic pop
#endif

template <int WinoDataH, int WinoFilterH, int WinoDataW = WinoDataH, int WinoFilterW = WinoFilterH>
struct ConvWinograd3x3MultipassWrW : ConvSolver
{
    const std::string& SolverDbId() const override
    {
        return GetSolverDbId<
            ConvWinograd3x3MultipassWrW<WinoDataH, WinoFilterH, WinoDataW, WinoFilterW>>();
    }

    bool IsApplicable(const ConvolutionContext& params) const override;
    bool IsDynamic() const override { return true; }
    size_t GetWorkspaceSize(const ConvolutionContext& params) const override;
    bool MayNeedWorkspace() const override { return true; }
    ConvSolution GetSolution(const ConvolutionContext& params) const;

    // kernel_file_name for solver identification
    static std::string GetSolverFileNames(int id)
    {
        static const std::string names[3] = {"xform_data.s", "xform_filter.s", "xform_out.s"};
        return names[id];
    }

    static std::string GetSolverKernelNames(int id)
    {
        static const std::string name_suffix =
            '_' + std::to_string(WinoDataH) + '_' + std::to_string(WinoDataW) + '_' +
            std::to_string(WinoFilterH) + '_' + std::to_string(WinoFilterW);
        static const std::string names[3] = {"miopenGcnAsmWinogradXformData" + name_suffix,
                                             "miopenGcnAsmWinogradXformFilter" + name_suffix,
                                             "miopenGcnAsmWinogradXformOut" + name_suffix};

        return names[id];
    }

    static int GetGroupCountMult() { return 4; }

    static int GetSolverWinoXformHWSize(const miopen::ConvolutionContext& ctx, int id)
    {
        if(id == 0)
            return WinoDataH + (WinoFilterH - 1) * (WinoDataH == 7 ? 2 : ctx.kernel_stride_h);
        else
            return WinoDataW + (WinoFilterW - 1) * (WinoDataW == 7 ? 2 : ctx.kernel_stride_w);
    }

private:
    InvokerFactory PrepareInvokerFactory(const ConvolutionContext& params, std::size_t ws_sz) const;
};

// To suppress misleading clang warnings
#if defined(__clang__) && defined(CONV_MULTIPASS_WINO3X3WRW_CPP)
#pragma clang diagnostic push
#pragma clang diagnostic ignored "-Wweak-template-vtables"
#endif

extern template struct ConvWinograd3x3MultipassWrW<3, 2>;
extern template struct ConvWinograd3x3MultipassWrW<3, 3>;
extern template struct ConvWinograd3x3MultipassWrW<3, 4>;
extern template struct ConvWinograd3x3MultipassWrW<3, 5>;
extern template struct ConvWinograd3x3MultipassWrW<3, 6>;
extern template struct ConvWinograd3x3MultipassWrW<7, 2>;
extern template struct ConvWinograd3x3MultipassWrW<7, 3>;
extern template struct ConvWinograd3x3MultipassWrW<1, 1, 7, 2>;
extern template struct ConvWinograd3x3MultipassWrW<1, 1, 7, 3>;
extern template struct ConvWinograd3x3MultipassWrW<7, 2, 1, 1>;
extern template struct ConvWinograd3x3MultipassWrW<7, 3, 1, 1>;
extern template struct ConvWinograd3x3MultipassWrW<5, 3>;
extern template struct ConvWinograd3x3MultipassWrW<5, 4>;

#if defined(__clang__) && defined(CONV_MULTIPASS_WINO3X3WRW_CPP)
#pragma clang diagnostic pop
#endif

struct PerformanceConfigAsmDirect3x3WrW : Serializable<PerformanceConfigAsmDirect3x3WrW>
{
    int limit_wave_cnt;   // [0..9]
    int reverse_inout;    // [0..1], 1 is allowed for stride=1x1 only.
    int chunk_size;       // {16,8}, Smaller values increase register pressure.
    int k_per_wave;       // {1,2,4,8} && ((chunk_size * k_per_wave) <= 64).
                          // Higher values increase register pressure.
    int pipe_lines_depth; // [1..16] && (pipe_lines_depth <= img_h).
                          // Higher values increase register pressure.
    int n_per_group;      // [1..8] && (n_per_group <= batch_size).

    PerformanceConfigAsmDirect3x3WrW(int lwc, int rio, int csz, int kpw, int pld, int npg);
    PerformanceConfigAsmDirect3x3WrW() : PerformanceConfigAsmDirect3x3WrW(-1, -1, -1, -1, -1, -1) {}
    PerformanceConfigAsmDirect3x3WrW(bool) : PerformanceConfigAsmDirect3x3WrW(0, 0, 8, 1, 1, 1) {}

    template <class Self, class F>
    static void Visit(Self&& self, F f)
    {
        f(self.limit_wave_cnt, "limit_wave_cnt");
        f(self.reverse_inout, "reverse_inout");
        f(self.chunk_size, "chunk_size");
        f(self.k_per_wave, "k_per_wave");
        f(self.pipe_lines_depth, "pipe_lines_depth");
        f(self.n_per_group, "n_per_group");
    }

    // clang-format off
    int GetLimitWaveCnt() const { return limit_wave_cnt; }
    int GetReverseInout() const { return reverse_inout; }
    int GetChunkSize() const { return chunk_size; }
    int GetKPerWave() const { return k_per_wave; }
    int GetPipeLinesDepth() const { return pipe_lines_depth; }
    int GetNPerGroup() const { return n_per_group; }
    int GetCPerWave() const { assert(chunk_size); return 64 / chunk_size; } // clang-format on

    void HeuristicInit(const ConvolutionContext& config);
    bool IsValidValue() const;
    bool SetNextValue(const ConvolutionContext& config);
    bool IsValid(const ConvolutionContext& config) const;
    bool operator==(const PerformanceConfigAsmDirect3x3WrW& other) const;
    std::string ToString() const;
};

struct ConvAsmBwdWrW3x3 : SearchableSolver1<PerformanceConfigAsmDirect3x3WrW>
{
    const std::string& SolverDbId() const override { return GetSolverDbId<ConvAsmBwdWrW3x3>(); }

    bool IsApplicable(const ConvolutionContext& params) const override;

    PerformanceConfigAsmDirect3x3WrW GetPerformanceConfig(const ConvolutionContext&) const final;
    bool IsValidPerformanceConfig(const ConvolutionContext&,
                                  const PerformanceConfigAsmDirect3x3WrW&) const final;
    PerformanceConfigAsmDirect3x3WrW Search(const ConvolutionContext&,
                                            const AnyInvokeParams& invoke_ctx) const final;
    using SearchableSolver1::GetSolution;
    ConvSolution GetSolution(const ConvolutionContext& params,
                             const PerformanceConfigAsmDirect3x3WrW& config,
                             bool disableConfigOverrideFromEnv) const final;
};

struct PerformanceConfigConvAsmBwdWrW1x1 : Serializable<PerformanceConfigConvAsmBwdWrW1x1>
{

    int chunk_size;    // {1,2,4,8,16}
    int c_per_gpr;     // {1,2,4,8,16}
    int c_mult;        // {1,2,4,8,16}
    int k_per_gpr;     // {1,2,4,8,16}
    int k_mult;        // {1,2,4,8,16}
    int n_per_gpr;     // {1,2,4}
    int n_part_cnt;    // [1..8]
    int read_size;     // [1..4]
    int short_store;   // {0,1}
    int data_prefetch; // [0..4]
    bool use_spare_set;

    /// The following conditions must be met.
    ///
    /// Shader design-related constraints:
    /// - (A) (chunk_size * c_per_gpr) == 16
    /// - (B) k_per_gpr <= c_per_gpr
    /// - (C) (c_mult > 1 || k_mult > 1)
    ///         ? ((fwd_C % (c_per_gpr * c_mult) == 0) && (fwd_K % (k_per_gpr * k_mult) == 0))
    ///         : (true)
    ///
    /// Resource-related constraints:
    /// - (D) c_mult * k_mult * k_per_gpr + 9 + (c_mult + k_mult) * read_size * pipe_depth <= 256
    ///
    /// Where:
    /// - fwd_C := Num input channels for forward convolution (-c).
    ///   For backward, this is actually n_outputs.
    /// - fwd_K := Num output channels for forward convolution (-k).
    ///   For backward, this is actually n_inputs.

    PerformanceConfigConvAsmBwdWrW1x1(int chunk_size_,
                                      int c_per_gpr_,
                                      int c_mult_,
                                      int k_per_gpr_,
                                      int k_mult_,
                                      int n_per_gpr_,
                                      int n_part_cnt_,
                                      int read_size_,
                                      int short_store_,
                                      int data_prefetch_,
                                      bool);
    PerformanceConfigConvAsmBwdWrW1x1()
        : PerformanceConfigConvAsmBwdWrW1x1(-1, -1, -1, -1, -1, -1, -1, -1, -1, -1, false)
    {
    }
    PerformanceConfigConvAsmBwdWrW1x1(bool spare)
        : PerformanceConfigConvAsmBwdWrW1x1(1, 1, 1, 1, 1, 1, 1, 1, 1, 1, spare)
    {
    }

    template <class Self, class F>
    static void Visit(Self&& self, F f)
    {
        f(self.chunk_size, "chunk_size");
        f(self.c_per_gpr, "c_per_gpr");
        f(self.c_mult, "c_mult");
        f(self.k_per_gpr, "k_per_gpr");
        f(self.k_mult, "k_mult");
        f(self.n_per_gpr, "n_per_gpr");
        f(self.n_part_cnt, "n_part_cnt");
        f(self.read_size, "read_size");
        f(self.short_store, "short_store");
        f(self.data_prefetch, "data_prefetch");
    }

    // clang-format off
    int GetChunkSize() const { return chunk_size; }
    int GetCPerGpr() const { return c_per_gpr; }
    int GetCMult() const { return c_mult; }
    int GetKPerGpr() const { return k_per_gpr; }
    int GetKMult() const { return k_mult; }
    int GetNPerGpr() const { return n_per_gpr; }
    int GetNPartCnt() const { return n_part_cnt; }
    int GetHWPerGpr() const {   assert(c_per_gpr); assert(n_per_gpr); assert(chunk_size);
                                return wave_size / (c_per_gpr * n_per_gpr * chunk_size); } // "hw" stands for "height-and-width".
    int GetReadSize() const { return read_size; }
    int GetShortStore() const {return short_store; }
    int GetDataPrefetch() const { return data_prefetch; }
    // clang-format on

    void HeuristicInit(const ConvolutionContext& config);
    bool IsValidValue() const;
    bool SetNextValue(const ConvolutionContext& config);
    bool IsValid(const ConvolutionContext& config) const;
    bool operator==(const PerformanceConfigConvAsmBwdWrW1x1& other) const;
    std::string ToString() const;
};

struct ConvAsmBwdWrW1x1 : SearchableSolver1<PerformanceConfigConvAsmBwdWrW1x1>
{
    const std::string& SolverDbId() const override { return GetSolverDbId<ConvAsmBwdWrW1x1>(); }

    bool IsApplicable(const ConvolutionContext& params) const override;
    size_t GetWorkspaceSize(const ConvolutionContext& params) const override;
    bool MayNeedWorkspace() const override { return true; }

    PerformanceConfigConvAsmBwdWrW1x1 GetPerformanceConfig(const ConvolutionContext&) const final;
    bool IsValidPerformanceConfig(const ConvolutionContext&,
                                  const PerformanceConfigConvAsmBwdWrW1x1&) const final;
    PerformanceConfigConvAsmBwdWrW1x1 Search(const ConvolutionContext&,
                                             const AnyInvokeParams& invoke_ctx) const final;
    using SearchableSolver1::GetSolution;
    ConvSolution GetSolution(const ConvolutionContext& params,
                             const PerformanceConfigConvAsmBwdWrW1x1& config,
                             bool disableConfigOverrideFromEnv) const final;
};

/// N_BATCH_LOOPS - {1,2,4,8,16} Num batches processed in single workitem.
///     Required workspace size depends on it. However there is a restriction in the internal
///     Solver API that this shouldn't be so. Therefore the family of Solvers created.
///     Each Solver in the family has constant value of this parameter.
template <int N_BATCH_LOOPS>
struct PerformanceConfigConvOclBwdWrw2
    : Serializable<PerformanceConfigConvOclBwdWrw2<N_BATCH_LOOPS>>
{
    // Num waves involved a workgroup.
    int n_waves = -1; // {1,2,4,8}
    // Num values to read in a workitem (read_unit).
    int read_size = -1; // [6..12]
    // Num of output channels (top/bottom layer in forward/backward direction)
    // that share the same input channel in single workgroup.
    // Also represents number of output channels in single tile.
    int n_out_channels_per_tile = -1; // {1,2,4,8}
    // How many tiles of output channels are processed in a single workgroup?
    // n_out_channels_in_lcl * n_out_channels_tiles = total number of
    // output channels processed in single workgroup.
    int n_out_channels_tiles = -1; // {1,2,4,8}
    // Num of output rows processed in a single iteration of loop in a workitem
    // (N_ALIGNED_OUT_SCAN_BLK).
    int n_out_rows_in_lcl = -1; // [2..11]

    PerformanceConfigConvOclBwdWrw2(int nw, int rs, int nocpt, int noct, int noril)
        : n_waves(nw),
          read_size(rs),
          n_out_channels_per_tile(nocpt),
          n_out_channels_tiles(noct),
          n_out_rows_in_lcl(noril)
    {
    }
    PerformanceConfigConvOclBwdWrw2() {}
    PerformanceConfigConvOclBwdWrw2(bool) : PerformanceConfigConvOclBwdWrw2(1, 6, 1, 1, 2) {}
    // spare_set is not used in this solver.

    template <class Self, class F>
    static void Visit(Self&& self, F f)
    {
        f(self.n_waves, "n_waves");
        f(self.read_size, "read_size");
        f(self.n_out_channels_per_tile, "n_out_channels_per_tile");
        f(self.n_out_channels_tiles, "n_out_channels_tiles");
        f(self.n_out_rows_in_lcl, "n_out_rows_in_lcl");
    }

    // clang-format off
    int GetNumWaves() const { return n_waves; }
    int GetReadSize() const { return read_size; }
    int GetNumOutChannelsPerTile() const { return n_out_channels_per_tile; }
    int GetNumOutChannelTiles() const { return n_out_channels_tiles; }
    int GetNumOutRowsPerIterPerWork() const { return n_out_rows_in_lcl; } // clang-format on

    void HeuristicInit(const ConvolutionContext& params);
    bool IsValidValue() const;
    bool SetNextValue(const ConvolutionContext& config);
    bool IsValid(const ConvolutionContext& params) const;
    bool operator==(const PerformanceConfigConvOclBwdWrw2<N_BATCH_LOOPS>& other) const;
    std::string ToString() const;
};

// Unable to use SearchableSolver as a base class
// because PerformanceConfigConvOclBwdWrw2 is a class template
template <int N_BATCH_LOOPS>
struct ConvOclBwdWrW2 : SearchableSolverBase
{
    const std::string& SolverDbId() const override
    {
        return GetSolverDbId<ConvOclBwdWrW2<N_BATCH_LOOPS>>();
    }

    bool IsApplicable(const ConvolutionContext& params) const override;
    size_t GetWorkspaceSize(const ConvolutionContext& params) const override;
    bool MayNeedWorkspace() const override { return true; }

    PerformanceConfigConvOclBwdWrw2<N_BATCH_LOOPS>
    GetPerformanceConfig(const ConvolutionContext&) const;
    bool IsValidPerformanceConfig(const ConvolutionContext&,
                                  const PerformanceConfigConvOclBwdWrw2<N_BATCH_LOOPS>&) const;
    PerformanceConfigConvOclBwdWrw2<N_BATCH_LOOPS> Search(const ConvolutionContext&,
                                                          const AnyInvokeParams& invoke_ctx) const;
    ConvSolution GetSolution(const ConvolutionContext& params,
                             const PerformanceConfigConvOclBwdWrw2<N_BATCH_LOOPS>& config,
                             bool disableConfigOverrideFromEnv = false) const;

<<<<<<< HEAD
    // GetPerformanceConfig_(), IsValidPerformanceConfig_(), Search_() and GetSolution_()
    // are only needed if SearchableSolverBase is used as a base class for solver
    boost::any GetPerformanceConfig_(const ConvolutionContext& ctx) const final
    {
        return GetPerformanceConfig(ctx);
    }

    bool IsValidPerformanceConfig_(const ConvolutionContext& ctx,
                                   const boost::any& config) const final
    {
        return IsValidPerformanceConfig(
            ctx, boost::any_cast<const PerformanceConfigConvOclBwdWrw2<N_BATCH_LOOPS>&>(config));
    }

    boost::any Search_(const ConvolutionContext& ctx, const AnyInvokeParams& invoke_ctx) const final
    {
        return Search(ctx, invoke_ctx);
    }

    ConvSolution GetSolution_(const ConvolutionContext& ctx, const boost::any& config) const final
    {
        return GetSolution(
            ctx, boost::any_cast<const PerformanceConfigConvOclBwdWrw2<N_BATCH_LOOPS>&>(config));
    }

    protected:
=======
protected:
>>>>>>> 01830953
    bool IsApplicableBase(const ConvolutionContext& params) const;
};

// To suppress misleading clang warnings
#if defined(__clang__) && defined(CONV_OCL_DIR2D_BWDWRW_2_CPP)
#pragma clang diagnostic push
#pragma clang diagnostic ignored "-Wweak-template-vtables"
#endif

extern template struct ConvOclBwdWrW2<1>;
extern template struct ConvOclBwdWrW2<2>;
extern template struct ConvOclBwdWrW2<4>;
extern template struct ConvOclBwdWrW2<8>;
extern template struct ConvOclBwdWrW2<16>;

#if defined(__clang__) && defined(CONV_OCL_DIR2D_BWDWRW_2_CPP)
#pragma clang diagnostic pop
#endif

/// A separate solver from ConvOclBwdWrW2 to disable auto-tuning for certain configs.
/// Basically, this is *hack* for non-group 3x3 and 1x1 cases.
/// It is assumed that Solutions provided by the ConvOclBwdWrW2 solver
/// would never beat 3x3 and 1x1 assembly WrW kernels, even after tuning.
struct ConvOclBwdWrW2NonTunable : ConvOclBwdWrW2<1>
{
    const std::string& SolverDbId() const override
    {
        return GetSolverDbId<ConvOclBwdWrW2NonTunable>();
    }

    bool IsApplicable(const ConvolutionContext& params) const override;
    ConvSolution GetSolution(const ConvolutionContext& params) const;

private:
    // This function dervied from ConvOclBwdWrW2 is declared private
    // so that this solver is not marked searchable/tunable.
    ConvSolution GetSolution(const ConvolutionContext& params,
                             const PerformanceConfigConvOclBwdWrw2<1>& config,
                             bool disableConfigOverrideFromEnv = false) const;
};

struct ConvOclBwdWrW53 : ConvSolver
{
    const std::string& SolverDbId() const override { return GetSolverDbId<ConvOclBwdWrW53>(); }

    bool IsApplicable(const ConvolutionContext& params) const override;
    size_t GetWorkspaceSize(const ConvolutionContext& params) const override;
    bool MayNeedWorkspace() const override { return true; }
    ConvSolution GetSolution(const ConvolutionContext& params) const;
};

struct ConvOclBwdWrW1x1 : ConvSolver
{
    const std::string& SolverDbId() const override { return GetSolverDbId<ConvOclBwdWrW1x1>(); }

    bool IsApplicable(const ConvolutionContext& params) const override;
    size_t GetWorkspaceSize(const ConvolutionContext& params) const override;
    bool MayNeedWorkspace() const override { return true; }
    ConvSolution GetSolution(const ConvolutionContext& params) const;
};

struct fft : ConvSolver
{
    const std::string& SolverDbId() const override { return GetSolverDbId<fft>(); }

    bool IsApplicable(const ConvolutionContext& ctx) const override;
    size_t GetWorkspaceSize(const ConvolutionContext& ctx) const override;
    bool MayNeedWorkspace() const override { return true; }
    ConvSolution GetSolution(const ConvolutionContext& ctx) const;
};

struct PerformanceImplicitGemmWrwV4R4Xdlops : Serializable<PerformanceImplicitGemmWrwV4R4Xdlops>
{
    int GemmMPerBlock;
    int GemmNPerBlock;
    int GemmKPerBlock;
    int GemmMPerWave;
    int GemmNPerWave;
    int GemmKPack;
    bool GemmAThreadCopyMoreGemmK;
    bool GemmBThreadCopyMoreGemmK;
    bool use_spare_set;

    PerformanceImplicitGemmWrwV4R4Xdlops(int, int, int, int, int, int, bool, bool, bool);
    PerformanceImplicitGemmWrwV4R4Xdlops();
    PerformanceImplicitGemmWrwV4R4Xdlops(bool spare);
    PerformanceImplicitGemmWrwV4R4Xdlops(int a, int b, int c, int d, int e, int f, bool g, bool h)
        : PerformanceImplicitGemmWrwV4R4Xdlops(a, b, c, d, e, f, g, h, false)
    {
    }

    template <class Self, class F>
    static void Visit(Self&& self, F f)
    {
        f(self.GemmMPerBlock, "GemmMPerBlock");
        f(self.GemmNPerBlock, "GemmNPerBlock");
        f(self.GemmKPerBlock, "GemmKPerBlock");
        f(self.GemmMPerWave, "GemmMPerWave");
        f(self.GemmNPerWave, "GemmNPerWave");
        f(self.GemmKPack, "GemmKPack");
        f(self.GemmAThreadCopyMoreGemmK, "GemmAThreadCopyMoreGemmK");
        f(self.GemmBThreadCopyMoreGemmK, "GemmBThreadCopyMoreGemmK");
    }

    bool operator==(const PerformanceImplicitGemmWrwV4R4Xdlops& other) const;
    std::string ToString() const;

    void HeuristicInit(const ConvolutionContext& ctx);
    bool SetNextValue(const ConvolutionContext& config);
    bool IsValidValue() const;
    bool IsValid(const ConvolutionContext& ctx) const;
    bool IsReallyValid(const ConvolutionContext& ctx) const;
    bool IsFastToBeUsedForTuning(const ConvolutionContext& ctx) const;

    std::tuple<int, int, int, int, int, bool>
    CalculateGemmSizeAndGemmKBlock(const ConvolutionContext& ctx) const;
    std::tuple<int, bool> CalculateBlockSize() const;
    std::tuple<int, bool> CalculateGridSize(const ConvolutionContext& ctx) const;
    std::tuple<int, int, int, int, int, bool>
    CalculateGemmABlockCopyPerformanceParameters(const ConvolutionContext& ctx) const;
    std::tuple<int, int, int, int, int, bool>
    CalculateGemmBBlockCopyPerformanceParameters(const ConvolutionContext& ctx) const;
    std::tuple<std::size_t, bool> CalculateLdsNumberOfByte(const ConvolutionContext& ctx) const;
};

struct ConvHipImplicitGemmWrwV4R4Xdlops : SearchableSolver1<PerformanceImplicitGemmWrwV4R4Xdlops>
{
    const std::string& SolverDbId() const override
    {
        return GetSolverDbId<ConvHipImplicitGemmWrwV4R4Xdlops>();
    }

    bool IsApplicable(const ConvolutionContext& ctx) const override;
    size_t GetWorkspaceSize(const ConvolutionContext& ctx) const override;
    bool MayNeedWorkspace() const override { return true; }

    PerformanceImplicitGemmWrwV4R4Xdlops
    GetPerformanceConfig(const ConvolutionContext& ctx) const final;
    bool IsValidPerformanceConfig(const ConvolutionContext& ctx,
                                  const PerformanceImplicitGemmWrwV4R4Xdlops& c) const final;
    PerformanceImplicitGemmWrwV4R4Xdlops Search(const ConvolutionContext&,
                                                const AnyInvokeParams& invoke_ctx) const final;
    using SearchableSolver1::GetSolution;
    ConvSolution GetSolution(const ConvolutionContext& ctx,
                             const PerformanceImplicitGemmWrwV4R4Xdlops& config,
                             bool disableConfigOverrideFromEnv) const final;
};

struct PerformanceImplicitGemmWrwV4R4Xdlops_Padded_Gemm
    : Serializable<PerformanceImplicitGemmWrwV4R4Xdlops_Padded_Gemm>
{
    int GemmMPerBlock;
    int GemmNPerBlock;
    int GemmKPerBlock;
    int GemmMPerWave;
    int GemmNPerWave;
    int GemmKPack;
    int GemmMFactor;
    int GemmNFactor;
    int GemmKTotalFactor;
    bool GemmAThreadCopyMoreGemmK;
    bool GemmBThreadCopyMoreGemmK;

    PerformanceImplicitGemmWrwV4R4Xdlops_Padded_Gemm(
        int, int, int, int, int, int, int, int, int, bool, bool);
    PerformanceImplicitGemmWrwV4R4Xdlops_Padded_Gemm();
    PerformanceImplicitGemmWrwV4R4Xdlops_Padded_Gemm(bool)
        : PerformanceImplicitGemmWrwV4R4Xdlops_Padded_Gemm()
    {
    }

    template <class Self, class F>
    static void Visit(Self&& self, F f)
    {
        f(self.GemmMPerBlock, "GemmMPerBlock");
        f(self.GemmNPerBlock, "GemmNPerBlock");
        f(self.GemmKPerBlock, "GemmKPerBlock");
        f(self.GemmMPerWave, "GemmMPerWave");
        f(self.GemmNPerWave, "GemmNPerWave");
        f(self.GemmKPack, "GemmKPack");
        f(self.GemmMFactor, "GemmMFactor");
        f(self.GemmNFactor, "GemmNFactor");
        f(self.GemmKTotalFactor, "GemmKTotalFactor");
        f(self.GemmAThreadCopyMoreGemmK, "GemmAThreadCopyMoreGemmK");
        f(self.GemmBThreadCopyMoreGemmK, "GemmBThreadCopyMoreGemmK");
    }

    bool operator==(const PerformanceImplicitGemmWrwV4R4Xdlops_Padded_Gemm& other) const;
    std::string ToString() const;

    void HeuristicInit(const ConvolutionContext& ctx);
    bool SetNextValue(const ConvolutionContext& config);
    bool IsValidValue() const;
    bool IsValid(const ConvolutionContext& ctx) const;
    bool IsReallyValid(const ConvolutionContext& ctx) const;
    bool IsFastToBeUsedForTuning(const ConvolutionContext& ctx) const;
    int CalculateGemmKBlocks(const ConvolutionContext& ctx) const;

    std::tuple<int, int, int, int, int, int, int, int, bool>
    CalculateGemmSizeAndGemmKBlock(const ConvolutionContext& ctx) const;
    std::tuple<int, bool> CalculateBlockSize() const;
    std::tuple<int, bool> CalculateGridSize(const ConvolutionContext& ctx) const;
    std::tuple<int, int, int, int, int, bool>
    CalculateGemmABlockCopyPerformanceParameters(const ConvolutionContext& ctx) const;
    std::tuple<int, int, int, int, int, bool>
    CalculateGemmBBlockCopyPerformanceParameters(const ConvolutionContext& ctx) const;
    std::tuple<std::size_t, bool> CalculateLdsNumberOfByte(const ConvolutionContext& ctx) const;
};

struct ConvHipImplicitGemmWrwV4R4Xdlops_Padded_Gemm
    : SearchableSolver1<PerformanceImplicitGemmWrwV4R4Xdlops_Padded_Gemm>
{
    const std::string& SolverDbId() const override
    {
        return GetSolverDbId<ConvHipImplicitGemmWrwV4R4Xdlops_Padded_Gemm>();
    }

    bool IsApplicable(const ConvolutionContext& ctx) const override;
    size_t GetWorkspaceSize(const ConvolutionContext& ctx) const override;
    bool MayNeedWorkspace() const override { return true; }

    PerformanceImplicitGemmWrwV4R4Xdlops_Padded_Gemm
    GetPerformanceConfig(const ConvolutionContext& ctx) const final;
    bool
    IsValidPerformanceConfig(const ConvolutionContext& ctx,
                             const PerformanceImplicitGemmWrwV4R4Xdlops_Padded_Gemm& c) const final;
    PerformanceImplicitGemmWrwV4R4Xdlops_Padded_Gemm
    Search(const ConvolutionContext&, const AnyInvokeParams& invoke_ctx) const final;
    using SearchableSolver1::GetSolution;
    ConvSolution GetSolution(const ConvolutionContext& ctx,
                             const PerformanceImplicitGemmWrwV4R4Xdlops_Padded_Gemm& config,
                             bool disableConfigOverrideFromEnv) const final;
};

struct PerformanceConvCkIgemmFwdV6r1DlopsNchw : Serializable<PerformanceConvCkIgemmFwdV6r1DlopsNchw>
{
    int ck_tunable_list_id;

    PerformanceConvCkIgemmFwdV6r1DlopsNchw(int a) : ck_tunable_list_id(a) {}

    PerformanceConvCkIgemmFwdV6r1DlopsNchw() : PerformanceConvCkIgemmFwdV6r1DlopsNchw(-1) {}

    PerformanceConvCkIgemmFwdV6r1DlopsNchw(bool) : PerformanceConvCkIgemmFwdV6r1DlopsNchw(0) {}

    template <class Self, class F>
    static void Visit(Self&& self, F f)
    {
        f(self.ck_tunable_list_id, "ck_tunable_list_id");
    }

    bool SetNextValue(const ConvolutionContext&);
    bool IsValid(const ConvolutionContext&) const;
    bool operator==(const PerformanceConvCkIgemmFwdV6r1DlopsNchw& config) const
    {
        return ck_tunable_list_id == config.ck_tunable_list_id;
    }
};

struct ConvCkIgemmFwdV6r1DlopsNchw : SearchableSolver1<PerformanceConvCkIgemmFwdV6r1DlopsNchw>
{
    const std::string& SolverDbId() const override
    {
        return GetSolverDbId<ConvCkIgemmFwdV6r1DlopsNchw>();
    }

    bool IsApplicable(const ConvolutionContext&) const override;
    bool IsDynamic() const override { return true; }
    size_t GetWorkspaceSize(const ConvolutionContext&) const override;
    bool MayNeedWorkspace() const override { return true; }

    PerformanceConvCkIgemmFwdV6r1DlopsNchw
    GetPerformanceConfig(const ConvolutionContext&) const final;
    bool IsValidPerformanceConfig(const ConvolutionContext&,
                                  const PerformanceConvCkIgemmFwdV6r1DlopsNchw&) const final;
    PerformanceConvCkIgemmFwdV6r1DlopsNchw Search(const ConvolutionContext&,
                                                  const AnyInvokeParams&) const final;
    using SearchableSolver1::GetSolution;
    ConvSolution GetSolution(const ConvolutionContext&,
                             const PerformanceConvCkIgemmFwdV6r1DlopsNchw&,
                             bool disableConfigOverrideFromEnv) const final;
};

struct ConvDirectNaiveConvFwd : ConvSolver
{
    const std::string& SolverDbId() const override
    {
        return GetSolverDbId<ConvDirectNaiveConvFwd>();
    }

    bool IsApplicable(const ConvolutionContext& ctx) const override;
    bool IsDynamic() const override { return true; }
    /// Use very small fixed value enough to backup GEMM for cases when
    /// GEMM is disabled due to MIOpenGemm or OCL compiler issues.
    float GetWti(const ConvolutionContext&) const override { return 0.01; }
    ConvSolution GetSolution(const ConvolutionContext& ctx) const;
};

struct ConvDirectNaiveConvBwd : ConvSolver
{
    const std::string& SolverDbId() const override
    {
        return GetSolverDbId<ConvDirectNaiveConvBwd>();
    }

    bool IsApplicable(const ConvolutionContext& ctx) const override;
    bool IsDynamic() const override { return true; }
    /// Use very small fixed value enough to backup GEMM for cases when
    /// GEMM is disabled due to MIOpenGemm or OCL compiler issues.
    float GetWti(const ConvolutionContext&) const override { return 0.01; }
    ConvSolution GetSolution(const ConvolutionContext& ctx) const;
};

struct ConvDirectNaiveConvWrw : ConvSolver
{
    const std::string& SolverDbId() const override
    {
        return GetSolverDbId<ConvDirectNaiveConvWrw>();
    }

    bool IsApplicable(const ConvolutionContext& ctx) const override;
    bool IsDynamic() const override { return true; }
    /// Use very small fixed value enough to backup GEMM for cases when
    /// GEMM is disabled due to MIOpenGemm or OCL compiler issues.
    float GetWti(const ConvolutionContext&) const override { return 0.01; }
    ConvSolution GetSolution(const ConvolutionContext& ctx) const;
};

struct GemmFwdBase : ConvSolver
{
    // To suppress -Woverloaded-virtual
    using ConvSolver::GetWti;
    using ConvSolver::IsApplicable;

    bool IsApplicable(const ExecutionContext&, const conv::ProblemDescription&) const;
    bool IsDynamic() const override { return true; }
    float GetWti(const ConvolutionContext& ctx) const override
    {
        return GetWti(ctx, ctx.conv_problem);
    }

    float GetWti(const ExecutionContext& context, const conv::ProblemDescription& problem) const;
};

struct GemmFwd1x1_0_2 : GemmFwdBase
{
    // To suppress -Woverloaded-virtual
    using GemmFwdBase::GetWorkspaceSize;
    using GemmFwdBase::IsApplicable;

    const std::string& SolverDbId() const override { return GetSolverDbId<GemmFwd1x1_0_2>(); }

    bool IsApplicable(const ConvolutionContext& ctx) const override
    {
        return IsApplicable(ctx, ctx.conv_problem);
    }

    size_t GetWorkspaceSize(const ConvolutionContext& ctx) const override
    {
        return GetWorkspaceSize(ctx, ctx.conv_problem);
    }

    bool MayNeedWorkspace() const override { return true; }

    ConvSolution GetSolution(const ConvolutionContext& ctx) const
    {
        return GetSolution(ctx, ctx.conv_problem);
    }

    bool IsApplicable(const ExecutionContext&, const conv::ProblemDescription&) const;
    size_t GetWorkspaceSize(const ExecutionContext&, const conv::ProblemDescription&) const;
    ConvSolution GetSolution(const ExecutionContext&, const conv::ProblemDescription&) const;
};

struct GemmFwd1x1_0_1_int8 : GemmFwdBase
{
    // To suppress -Woverloaded-virtual
    using GemmFwdBase::GetWorkspaceSize;
    using GemmFwdBase::IsApplicable;

    const std::string& SolverDbId() const override { return GetSolverDbId<GemmFwd1x1_0_1_int8>(); }

    bool IsApplicable(const ConvolutionContext& ctx) const override
    {
        return IsApplicable(ctx, ctx.conv_problem);
    }

    size_t GetWorkspaceSize(const ConvolutionContext& ctx) const override
    {
        return GetWorkspaceSize(ctx, ctx.conv_problem);
    }

    bool MayNeedWorkspace() const override { return true; }

    ConvSolution GetSolution(const ConvolutionContext& ctx) const
    {
        return GetSolution(ctx, ctx.conv_problem);
    }

    bool IsApplicable(const ExecutionContext&, const conv::ProblemDescription&) const;
    size_t GetWorkspaceSize(const ExecutionContext&, const conv::ProblemDescription&) const;
    ConvSolution GetSolution(const ExecutionContext&, const conv::ProblemDescription&) const;
};

struct GemmFwd1x1_0_1 : GemmFwdBase
{
    // To suppress -Woverloaded-virtual
    using GemmFwdBase::GetWorkspaceSize;
    using GemmFwdBase::IsApplicable;

    const std::string& SolverDbId() const override { return GetSolverDbId<GemmFwd1x1_0_1>(); }

    bool IsApplicable(const ConvolutionContext& ctx) const override
    {
        return IsApplicable(ctx, ctx.conv_problem);
    }

    size_t GetWorkspaceSize(const ConvolutionContext& ctx) const override
    {
        return GetWorkspaceSize(ctx, ctx.conv_problem);
    }

    bool MayNeedWorkspace() const override { return true; }

    ConvSolution GetSolution(const ConvolutionContext& ctx) const
    {
        return GetSolution(ctx, ctx.conv_problem);
    }

    bool IsApplicable(const ExecutionContext&, const conv::ProblemDescription&) const;
    size_t GetWorkspaceSize(const ExecutionContext&, const conv::ProblemDescription&) const;
    ConvSolution GetSolution(const ExecutionContext&, const conv::ProblemDescription&) const;
};

struct GemmFwdRest : GemmFwdBase
{
    // To suppress -Woverloaded-virtual
    using GemmFwdBase::GetWorkspaceSize;
    using GemmFwdBase::IsApplicable;

    const std::string& SolverDbId() const override { return GetSolverDbId<GemmFwdRest>(); }

    bool IsApplicable(const ConvolutionContext& ctx) const override
    {
        return IsApplicable(ctx, ctx.conv_problem);
    }

    size_t GetWorkspaceSize(const ConvolutionContext& ctx) const override
    {
        return GetWorkspaceSize(ctx, ctx.conv_problem);
    }

    bool MayNeedWorkspace() const override { return true; }

    ConvSolution GetSolution(const ConvolutionContext& ctx) const
    {
        return GetSolution(ctx, ctx.conv_problem);
    }

    bool IsApplicable(const ExecutionContext&, const conv::ProblemDescription&) const;
    size_t GetWorkspaceSize(const ExecutionContext&, const conv::ProblemDescription&) const;
    ConvSolution GetSolution(const ExecutionContext&, const conv::ProblemDescription&) const;
};

struct GemmBwdBase : ConvSolver
{
    // To suppress -Woverloaded-virtual
    using ConvSolver::GetWti;
    using ConvSolver::IsApplicable;

    bool IsApplicable(const ExecutionContext&, const conv::ProblemDescription&) const;
    bool IsDynamic() const override { return true; }
    float GetWti(const ConvolutionContext& ctx) const override
    {
        return GetWti(ctx, ctx.conv_problem);
    }

    float GetWti(const ExecutionContext& context, const conv::ProblemDescription& problem) const;
};

struct GemmBwd1x1_stride2 : GemmBwdBase
{
    // To suppress -Woverloaded-virtual
    using GemmBwdBase::GetWorkspaceSize;
    using GemmBwdBase::IsApplicable;

    const std::string& SolverDbId() const override { return GetSolverDbId<GemmBwd1x1_stride2>(); }

    bool IsApplicable(const ConvolutionContext& ctx) const override
    {
        return IsApplicable(ctx, ctx.conv_problem);
    }

    size_t GetWorkspaceSize(const ConvolutionContext& ctx) const override
    {
        return GetWorkspaceSize(ctx, ctx.conv_problem);
    }

    bool MayNeedWorkspace() const override { return true; }

    ConvSolution GetSolution(const ConvolutionContext& ctx) const
    {
        return GetSolution(ctx, ctx.conv_problem);
    }

    bool IsApplicable(const ExecutionContext&, const conv::ProblemDescription&) const;
    size_t GetWorkspaceSize(const ExecutionContext&, const conv::ProblemDescription&) const;
    ConvSolution GetSolution(const ExecutionContext&, const conv::ProblemDescription&) const;
};

struct GemmBwd1x1_stride1 : GemmBwdBase
{
    // To suppress -Woverloaded-virtual
    using GemmBwdBase::GetWorkspaceSize;
    using GemmBwdBase::IsApplicable;

    const std::string& SolverDbId() const override { return GetSolverDbId<GemmBwd1x1_stride1>(); }

    bool IsApplicable(const ConvolutionContext& ctx) const override
    {
        return IsApplicable(ctx, ctx.conv_problem);
    }

    size_t GetWorkspaceSize(const ConvolutionContext& ctx) const override
    {
        return GetWorkspaceSize(ctx, ctx.conv_problem);
    }

    bool MayNeedWorkspace() const override { return true; }

    ConvSolution GetSolution(const ConvolutionContext& ctx) const
    {
        return GetSolution(ctx, ctx.conv_problem);
    }

    bool IsApplicable(const ExecutionContext&, const conv::ProblemDescription&) const;
    size_t GetWorkspaceSize(const ExecutionContext&, const conv::ProblemDescription&) const;
    ConvSolution GetSolution(const ExecutionContext&, const conv::ProblemDescription&) const;
};

struct GemmBwdRest : GemmBwdBase
{
    // To suppress -Woverloaded-virtual
    using GemmBwdBase::GetWorkspaceSize;
    using GemmBwdBase::IsApplicable;

    const std::string& SolverDbId() const override { return GetSolverDbId<GemmBwdRest>(); }

    bool IsApplicable(const ConvolutionContext& ctx) const override
    {
        return IsApplicable(ctx, ctx.conv_problem);
    }

    size_t GetWorkspaceSize(const ConvolutionContext& ctx) const override
    {
        return GetWorkspaceSize(ctx, ctx.conv_problem);
    }

    bool MayNeedWorkspace() const override { return true; }

    ConvSolution GetSolution(const ConvolutionContext& ctx) const
    {
        return GetSolution(ctx, ctx.conv_problem);
    }

    bool IsApplicable(const ExecutionContext&, const conv::ProblemDescription&) const;
    size_t GetWorkspaceSize(const ExecutionContext&, const conv::ProblemDescription&) const;
    ConvSolution GetSolution(const ExecutionContext&, const conv::ProblemDescription&) const;
};

struct GemmWrwBase : ConvSolver
{
    // To suppress -Woverloaded-virtual
    using ConvSolver::GetWti;
    using ConvSolver::IsApplicable;

    bool IsApplicable(const ExecutionContext&, const conv::ProblemDescription&) const;
    bool IsDynamic() const override { return true; }
    float GetWti(const ConvolutionContext& ctx) const override
    {
        return GetWti(ctx, ctx.conv_problem);
    }

    float GetWti(const ExecutionContext& context, const conv::ProblemDescription& problem) const;
};

struct GemmWrw1x1_stride1 : GemmWrwBase
{
    // To suppress -Woverloaded-virtual
    using GemmWrwBase::GetWorkspaceSize;
    using GemmWrwBase::IsApplicable;

    const std::string& SolverDbId() const override { return GetSolverDbId<GemmWrw1x1_stride1>(); }

    bool IsApplicable(const ConvolutionContext& ctx) const override
    {
        return IsApplicable(ctx, ctx.conv_problem);
    }

    size_t GetWorkspaceSize(const ConvolutionContext& ctx) const override
    {
        return GetWorkspaceSize(ctx, ctx.conv_problem);
    }

    bool MayNeedWorkspace() const override { return true; }

    ConvSolution GetSolution(const ConvolutionContext& ctx) const
    {
        return GetSolution(ctx, ctx.conv_problem);
    }

    bool IsApplicable(const ExecutionContext&, const conv::ProblemDescription&) const;
    size_t GetWorkspaceSize(const ExecutionContext&, const conv::ProblemDescription&) const;
    ConvSolution GetSolution(const ExecutionContext&, const conv::ProblemDescription&) const;
};

struct GemmWrwUniversal : GemmWrwBase
{
    // To suppress -Woverloaded-virtual
    using GemmWrwBase::GetWorkspaceSize;
    using GemmWrwBase::IsApplicable;

    const std::string& SolverDbId() const override { return GetSolverDbId<GemmWrwUniversal>(); }

    bool IsApplicable(const ConvolutionContext& ctx) const override
    {
        return IsApplicable(ctx, ctx.conv_problem);
    }

    size_t GetWorkspaceSize(const ConvolutionContext& ctx) const override
    {
        return GetWorkspaceSize(ctx, ctx.conv_problem);
    }

    bool MayNeedWorkspace() const override { return true; }

    ConvSolution GetSolution(const ConvolutionContext& ctx) const
    {
        return GetSolution(ctx, ctx.conv_problem);
    }

    bool IsApplicable(const ExecutionContext&, const conv::ProblemDescription&) const;
    size_t GetWorkspaceSize(const ExecutionContext&, const conv::ProblemDescription&) const;
    ConvSolution GetSolution(const ExecutionContext&, const conv::ProblemDescription&) const;
};

struct PerformanceConfigAsmImplicitGemmGTC : Serializable<PerformanceConfigAsmImplicitGemmGTC>
{
    std::string direction;
    std::string tensor_layout;
    std::string precision;
    int nxb;
    int nxe;

    int gemm_m_per_block;
    int gemm_n_per_block;
    int gemm_k_per_block;

    int wave_tile_m;
    int wave_tile_n;
    int wave_tile_k;
    int wave_step_m;
    int wave_step_n;
    int wave_repeat_m;
    int wave_repeat_n;

    int multihead;
    int vector_store;
    int gemm_k_global_split;
    int merge_e;
    int tensor_a_pass_through;

    std::vector<int> tensor_a_thread_lengths;
    std::vector<int> tensor_a_cluster_lengths;
    std::vector<int> tensor_b_thread_lengths;
    std::vector<int> tensor_b_cluster_lengths;

    bool use_spare_set;
    int index;

    PerformanceConfigAsmImplicitGemmGTC(std::string dir,
                                        std::string layout,
                                        std::string prec,
                                        int b,
                                        int e,
                                        int mpb,
                                        int npb,
                                        int kpb,
                                        int wtm,
                                        int wtn,
                                        int wtk,
                                        int wsm,
                                        int wsn,
                                        int wrm,
                                        int wrn,
                                        int mh,
                                        int vs,
                                        int gks,
                                        int me,
                                        int pta,
                                        std::initializer_list<int> ta_t,
                                        std::initializer_list<int> ta_c,
                                        std::initializer_list<int> tb_t,
                                        std::initializer_list<int> tb_c,
                                        bool spare = false);
    PerformanceConfigAsmImplicitGemmGTC(std::string dir,
                                        std::string layout,
                                        miopenDataType_t prec,
                                        int b,
                                        int e,
                                        int mpb,
                                        int npb,
                                        int kpb,
                                        int wtm,
                                        int wtn,
                                        int wtk,
                                        int wsm,
                                        int wsn,
                                        int wrm,
                                        int wrn,
                                        int mh,
                                        int vs,
                                        int gks,
                                        int me,
                                        int pta,
                                        std::initializer_list<int> ta_t,
                                        std::initializer_list<int> ta_c,
                                        std::initializer_list<int> tb_t,
                                        std::initializer_list<int> tb_c,
                                        bool spare = false);
    PerformanceConfigAsmImplicitGemmGTC()
        : PerformanceConfigAsmImplicitGemmGTC("fwd",
                                              "nchw",
                                              "fp32",
                                              1,
                                              1,
                                              1,
                                              1,
                                              1,
                                              1,
                                              1,
                                              1,
                                              1,
                                              1,
                                              1,
                                              1,
                                              1,
                                              1,
                                              1,
                                              1,
                                              1,
                                              {1, 1, 1, 1},
                                              {1, 1, 1, 1},
                                              {1, 1, 1, 1},
                                              {1, 1, 1, 1},
                                              false)
    {
    }
    PerformanceConfigAsmImplicitGemmGTC(bool spare)
        : PerformanceConfigAsmImplicitGemmGTC("fwd",
                                              "nchw",
                                              "fp32",
                                              1,
                                              1,
                                              1,
                                              1,
                                              1,
                                              1,
                                              1,
                                              1,
                                              1,
                                              1,
                                              1,
                                              1,
                                              1,
                                              1,
                                              1,
                                              1,
                                              1,
                                              {1, 1, 1, 1},
                                              {1, 1, 1, 1},
                                              {1, 1, 1, 1},
                                              {1, 1, 1, 1},
                                              spare)
    {
    }

    template <class Self, class F>
    static void Visit(Self&& self, F f)
    {
        f(self.direction, "dir");
        f(self.tensor_layout, "lyt");
        f(self.precision, "pre");
        f(self.nxb, "nxb");
        f(self.nxe, "nxe");
        f(self.gemm_m_per_block, "mpb");
        f(self.gemm_n_per_block, "npb");
        f(self.gemm_k_per_block, "kpb");

        f(self.wave_tile_m, "wtm");
        f(self.wave_tile_n, "wtn");
        f(self.wave_tile_k, "wtk");
        f(self.wave_step_m, "wsm");
        f(self.wave_step_n, "wsn");
        f(self.wave_repeat_m, "wrm");
        f(self.wave_repeat_n, "wrn");

        f(self.multihead, "mh");
        f(self.vector_store, "vs");
        f(self.gemm_k_global_split, "gks");
        f(self.merge_e, "me");
        f(self.tensor_a_pass_through, "pta");

        f(self.tensor_a_thread_lengths[0], "ta0");
        f(self.tensor_a_thread_lengths[1], "ta1");
        f(self.tensor_a_thread_lengths[2], "ta2");
        f(self.tensor_a_thread_lengths[3], "ta3");

        f(self.tensor_a_cluster_lengths[0], "ca0");
        f(self.tensor_a_cluster_lengths[1], "ca1");
        f(self.tensor_a_cluster_lengths[2], "ca2");
        f(self.tensor_a_cluster_lengths[3], "ca3");

        f(self.tensor_b_thread_lengths[0], "tb0");
        f(self.tensor_b_thread_lengths[1], "tb1");
        f(self.tensor_b_thread_lengths[2], "tb2");
        f(self.tensor_b_thread_lengths[3], "tb3");

        f(self.tensor_b_cluster_lengths[0], "cb0");
        f(self.tensor_b_cluster_lengths[1], "cb1");
        f(self.tensor_b_cluster_lengths[2], "cb2");
        f(self.tensor_b_cluster_lengths[3], "cb3");
        f(self.index, "index");
    }

    // Chilrden must provide support for ComputedContainer.
    void HeuristicInit(const ConvolutionContext&) = delete;
    bool SetNextValue(const ConvolutionContext&)  = delete;
    bool IsValidValue() const                     = delete;
    bool IsValid(const ConvolutionContext&) const = delete;

    bool IsDefaultConstructed() const;
    bool operator==(const PerformanceConfigAsmImplicitGemmGTC& other) const;
    void CopyParameters(const PerformanceConfigAsmImplicitGemmGTC& other);
    std::string ToString() const;
    std::string ToKernelName(const ConvolutionContext& ctx) const;
    int BlockSize() const;
};

struct PerformanceConfigAsmImplicitGemmGTCFwdXdlopsNHWC : PerformanceConfigAsmImplicitGemmGTC
{
    PerformanceConfigAsmImplicitGemmGTCFwdXdlopsNHWC(std::string dir,
                                                     std::string layout,
                                                     std::string prec,
                                                     int b,
                                                     int e,
                                                     int mpb,
                                                     int npb,
                                                     int kpb,
                                                     int wtm,
                                                     int wtn,
                                                     int wtk,
                                                     int wsm,
                                                     int wsn,
                                                     int wrm,
                                                     int wrn,
                                                     int mh,
                                                     int vs,
                                                     int gks,
                                                     int me,
                                                     int pta,
                                                     std::initializer_list<int> ta_t,
                                                     std::initializer_list<int> ta_c,
                                                     std::initializer_list<int> tb_t,
                                                     std::initializer_list<int> tb_c,
                                                     bool spare = false)
        : PerformanceConfigAsmImplicitGemmGTC(dir,
                                              layout,
                                              prec,
                                              b,
                                              e,
                                              mpb,
                                              npb,
                                              kpb,
                                              wtm,
                                              wtn,
                                              wtk,
                                              wsm,
                                              wsn,
                                              wrm,
                                              wrn,
                                              mh,
                                              vs,
                                              gks,
                                              me,
                                              pta,
                                              ta_t,
                                              ta_c,
                                              tb_t,
                                              tb_c,
                                              spare)
    {
    }
    PerformanceConfigAsmImplicitGemmGTCFwdXdlopsNHWC(std::string dir,
                                                     std::string layout,
                                                     miopenDataType_t prec,
                                                     int b,
                                                     int e,
                                                     int mpb,
                                                     int npb,
                                                     int kpb,
                                                     int wtm,
                                                     int wtn,
                                                     int wtk,
                                                     int wsm,
                                                     int wsn,
                                                     int wrm,
                                                     int wrn,
                                                     int mh,
                                                     int vs,
                                                     int gks,
                                                     int me,
                                                     int pta,
                                                     std::initializer_list<int> ta_t,
                                                     std::initializer_list<int> ta_c,
                                                     std::initializer_list<int> tb_t,
                                                     std::initializer_list<int> tb_c,
                                                     bool spare = false)
        : PerformanceConfigAsmImplicitGemmGTC(dir,
                                              layout,
                                              prec,
                                              b,
                                              e,
                                              mpb,
                                              npb,
                                              kpb,
                                              wtm,
                                              wtn,
                                              wtk,
                                              wsm,
                                              wsn,
                                              wrm,
                                              wrn,
                                              mh,
                                              vs,
                                              gks,
                                              me,
                                              pta,
                                              ta_t,
                                              ta_c,
                                              tb_t,
                                              tb_c,
                                              spare)
    {
    }
    PerformanceConfigAsmImplicitGemmGTCFwdXdlopsNHWC()
        : PerformanceConfigAsmImplicitGemmGTCFwdXdlopsNHWC("fwd",
                                                           "nchw",
                                                           "fp32",
                                                           1,
                                                           1,
                                                           1,
                                                           1,
                                                           1,
                                                           1,
                                                           1,
                                                           1,
                                                           1,
                                                           1,
                                                           1,
                                                           1,
                                                           1,
                                                           1,
                                                           1,
                                                           1,
                                                           1,
                                                           {1, 1, 1, 1},
                                                           {1, 1, 1, 1},
                                                           {1, 1, 1, 1},
                                                           {1, 1, 1, 1},
                                                           false)
    {
    }
    PerformanceConfigAsmImplicitGemmGTCFwdXdlopsNHWC(bool spare)
        : PerformanceConfigAsmImplicitGemmGTCFwdXdlopsNHWC("fwd",
                                                           "nchw",
                                                           "fp32",
                                                           1,
                                                           1,
                                                           1,
                                                           1,
                                                           1,
                                                           1,
                                                           1,
                                                           1,
                                                           1,
                                                           1,
                                                           1,
                                                           1,
                                                           1,
                                                           1,
                                                           1,
                                                           1,
                                                           1,
                                                           {1, 1, 1, 1},
                                                           {1, 1, 1, 1},
                                                           {1, 1, 1, 1},
                                                           {1, 1, 1, 1},
                                                           spare)
    {
    }

    void HeuristicInit(const ConvolutionContext& ctx);
    bool SetNextValue(const ConvolutionContext& config);
    bool IsValidValue() const;
    bool IsValid(const ConvolutionContext& ctx) const;
};

struct ConvAsmImplicitGemmGTCDynamicFwdXdlopsNHWC
    : SearchableSolver1<PerformanceConfigAsmImplicitGemmGTCFwdXdlopsNHWC>
{
    const std::string& SolverDbId() const override
    {
        return GetSolverDbId<ConvAsmImplicitGemmGTCDynamicFwdXdlopsNHWC>();
    }

    bool IsApplicable(const ConvolutionContext& ctx) const override;
    bool IsDynamic() const override { return true; }
    size_t GetWorkspaceSize(const ConvolutionContext& ctx) const override;
    bool MayNeedWorkspace() const override { return true; }

    PerformanceConfigAsmImplicitGemmGTCFwdXdlopsNHWC
    GetPerformanceConfig(const ConvolutionContext&) const final;
    bool
    IsValidPerformanceConfig(const ConvolutionContext&,
                             const PerformanceConfigAsmImplicitGemmGTCFwdXdlopsNHWC&) const final;
    PerformanceConfigAsmImplicitGemmGTCFwdXdlopsNHWC
    Search(const ConvolutionContext&, const AnyInvokeParams& invoke_ctx) const final;
    using SearchableSolver1::GetSolution;
    ConvSolution GetSolution(const ConvolutionContext& ctx,
                             const PerformanceConfigAsmImplicitGemmGTCFwdXdlopsNHWC& config,
                             bool disableConfigOverrideFromEnv) const final;
};

struct PerformanceConfigAsmImplicitGemmGTCBwdXdlopsNHWC : PerformanceConfigAsmImplicitGemmGTC
{
    PerformanceConfigAsmImplicitGemmGTCBwdXdlopsNHWC(std::string dir,
                                                     std::string layout,
                                                     std::string prec,
                                                     int b,
                                                     int e,
                                                     int mpb,
                                                     int npb,
                                                     int kpb,
                                                     int wtm,
                                                     int wtn,
                                                     int wtk,
                                                     int wsm,
                                                     int wsn,
                                                     int wrm,
                                                     int wrn,
                                                     int mh,
                                                     int vs,
                                                     int gks,
                                                     int me,
                                                     int pta,
                                                     std::initializer_list<int> ta_t,
                                                     std::initializer_list<int> ta_c,
                                                     std::initializer_list<int> tb_t,
                                                     std::initializer_list<int> tb_c,
                                                     bool spare = false)
        : PerformanceConfigAsmImplicitGemmGTC(dir,
                                              layout,
                                              prec,
                                              b,
                                              e,
                                              mpb,
                                              npb,
                                              kpb,
                                              wtm,
                                              wtn,
                                              wtk,
                                              wsm,
                                              wsn,
                                              wrm,
                                              wrn,
                                              mh,
                                              vs,
                                              gks,
                                              me,
                                              pta,
                                              ta_t,
                                              ta_c,
                                              tb_t,
                                              tb_c,
                                              spare)
    {
    }
    PerformanceConfigAsmImplicitGemmGTCBwdXdlopsNHWC(std::string dir,
                                                     std::string layout,
                                                     miopenDataType_t prec,
                                                     int b,
                                                     int e,
                                                     int mpb,
                                                     int npb,
                                                     int kpb,
                                                     int wtm,
                                                     int wtn,
                                                     int wtk,
                                                     int wsm,
                                                     int wsn,
                                                     int wrm,
                                                     int wrn,
                                                     int mh,
                                                     int vs,
                                                     int gks,
                                                     int me,
                                                     int pta,
                                                     std::initializer_list<int> ta_t,
                                                     std::initializer_list<int> ta_c,
                                                     std::initializer_list<int> tb_t,
                                                     std::initializer_list<int> tb_c,
                                                     bool spare = false)
        : PerformanceConfigAsmImplicitGemmGTC(dir,
                                              layout,
                                              prec,
                                              b,
                                              e,
                                              mpb,
                                              npb,
                                              kpb,
                                              wtm,
                                              wtn,
                                              wtk,
                                              wsm,
                                              wsn,
                                              wrm,
                                              wrn,
                                              mh,
                                              vs,
                                              gks,
                                              me,
                                              pta,
                                              ta_t,
                                              ta_c,
                                              tb_t,
                                              tb_c,
                                              spare)
    {
    }
    PerformanceConfigAsmImplicitGemmGTCBwdXdlopsNHWC()
        : PerformanceConfigAsmImplicitGemmGTCBwdXdlopsNHWC("fwd",
                                                           "nchw",
                                                           "fp32",
                                                           1,
                                                           1,
                                                           1,
                                                           1,
                                                           1,
                                                           1,
                                                           1,
                                                           1,
                                                           1,
                                                           1,
                                                           1,
                                                           1,
                                                           1,
                                                           1,
                                                           1,
                                                           1,
                                                           1,
                                                           {1, 1, 1, 1},
                                                           {1, 1, 1, 1},
                                                           {1, 1, 1, 1},
                                                           {1, 1, 1, 1},
                                                           false)
    {
    }
    PerformanceConfigAsmImplicitGemmGTCBwdXdlopsNHWC(bool spare)
        : PerformanceConfigAsmImplicitGemmGTCBwdXdlopsNHWC("fwd",
                                                           "nchw",
                                                           "fp32",
                                                           1,
                                                           1,
                                                           1,
                                                           1,
                                                           1,
                                                           1,
                                                           1,
                                                           1,
                                                           1,
                                                           1,
                                                           1,
                                                           1,
                                                           1,
                                                           1,
                                                           1,
                                                           1,
                                                           1,
                                                           {1, 1, 1, 1},
                                                           {1, 1, 1, 1},
                                                           {1, 1, 1, 1},
                                                           {1, 1, 1, 1},
                                                           spare)
    {
    }
    void HeuristicInit(const ConvolutionContext& ctx);
    bool SetNextValue(const ConvolutionContext& config);
    bool IsValidValue() const;
    bool IsValid(const ConvolutionContext& ctx) const;
};

struct ConvAsmImplicitGemmGTCDynamicBwdXdlopsNHWC
    : SearchableSolver1<PerformanceConfigAsmImplicitGemmGTCBwdXdlopsNHWC>
{
    const std::string& SolverDbId() const override
    {
        return GetSolverDbId<ConvAsmImplicitGemmGTCDynamicBwdXdlopsNHWC>();
    }

    bool IsApplicable(const ConvolutionContext& ctx) const override;
    bool IsDynamic() const override { return true; }
    size_t GetWorkspaceSize(const ConvolutionContext& ctx) const override;
    bool MayNeedWorkspace() const override { return true; }

    PerformanceConfigAsmImplicitGemmGTCBwdXdlopsNHWC
    GetPerformanceConfig(const ConvolutionContext&) const final;
    bool
    IsValidPerformanceConfig(const ConvolutionContext&,
                             const PerformanceConfigAsmImplicitGemmGTCBwdXdlopsNHWC&) const final;
    PerformanceConfigAsmImplicitGemmGTCBwdXdlopsNHWC
    Search(const ConvolutionContext&, const AnyInvokeParams& invoke_ctx) const final;
    using SearchableSolver1::GetSolution;
    ConvSolution GetSolution(const ConvolutionContext& ctx,
                             const PerformanceConfigAsmImplicitGemmGTCBwdXdlopsNHWC& config,
                             bool disableConfigOverrideFromEnv) const final;
};

struct PerformanceConfigAsmImplicitGemmGTCWrwXdlopsNHWC : PerformanceConfigAsmImplicitGemmGTC
{
    PerformanceConfigAsmImplicitGemmGTCWrwXdlopsNHWC(std::string dir,
                                                     std::string layout,
                                                     std::string prec,
                                                     int b,
                                                     int e,
                                                     int mpb,
                                                     int npb,
                                                     int kpb,
                                                     int wtm,
                                                     int wtn,
                                                     int wtk,
                                                     int wsm,
                                                     int wsn,
                                                     int wrm,
                                                     int wrn,
                                                     int mh,
                                                     int vs,
                                                     int gks,
                                                     int me,
                                                     int pta,
                                                     std::initializer_list<int> ta_t,
                                                     std::initializer_list<int> ta_c,
                                                     std::initializer_list<int> tb_t,
                                                     std::initializer_list<int> tb_c,
                                                     bool spare = false)
        : PerformanceConfigAsmImplicitGemmGTC(dir,
                                              layout,
                                              prec,
                                              b,
                                              e,
                                              mpb,
                                              npb,
                                              kpb,
                                              wtm,
                                              wtn,
                                              wtk,
                                              wsm,
                                              wsn,
                                              wrm,
                                              wrn,
                                              mh,
                                              vs,
                                              gks,
                                              me,
                                              pta,
                                              ta_t,
                                              ta_c,
                                              tb_t,
                                              tb_c,
                                              spare)
    {
    }
    PerformanceConfigAsmImplicitGemmGTCWrwXdlopsNHWC(std::string dir,
                                                     std::string layout,
                                                     miopenDataType_t prec,
                                                     int b,
                                                     int e,
                                                     int mpb,
                                                     int npb,
                                                     int kpb,
                                                     int wtm,
                                                     int wtn,
                                                     int wtk,
                                                     int wsm,
                                                     int wsn,
                                                     int wrm,
                                                     int wrn,
                                                     int mh,
                                                     int vs,
                                                     int gks,
                                                     int me,
                                                     int pta,
                                                     std::initializer_list<int> ta_t,
                                                     std::initializer_list<int> ta_c,
                                                     std::initializer_list<int> tb_t,
                                                     std::initializer_list<int> tb_c,
                                                     bool spare = false)
        : PerformanceConfigAsmImplicitGemmGTC(dir,
                                              layout,
                                              prec,
                                              b,
                                              e,
                                              mpb,
                                              npb,
                                              kpb,
                                              wtm,
                                              wtn,
                                              wtk,
                                              wsm,
                                              wsn,
                                              wrm,
                                              wrn,
                                              mh,
                                              vs,
                                              gks,
                                              me,
                                              pta,
                                              ta_t,
                                              ta_c,
                                              tb_t,
                                              tb_c,
                                              spare)
    {
    }
    PerformanceConfigAsmImplicitGemmGTCWrwXdlopsNHWC()
        : PerformanceConfigAsmImplicitGemmGTCWrwXdlopsNHWC("fwd",
                                                           "nchw",
                                                           "fp32",
                                                           1,
                                                           1,
                                                           1,
                                                           1,
                                                           1,
                                                           1,
                                                           1,
                                                           1,
                                                           1,
                                                           1,
                                                           1,
                                                           1,
                                                           1,
                                                           1,
                                                           1,
                                                           1,
                                                           1,
                                                           {1, 1, 1, 1},
                                                           {1, 1, 1, 1},
                                                           {1, 1, 1, 1},
                                                           {1, 1, 1, 1},
                                                           false)
    {
    }
    PerformanceConfigAsmImplicitGemmGTCWrwXdlopsNHWC(bool spare)
        : PerformanceConfigAsmImplicitGemmGTCWrwXdlopsNHWC("fwd",
                                                           "nchw",
                                                           "fp32",
                                                           1,
                                                           1,
                                                           1,
                                                           1,
                                                           1,
                                                           1,
                                                           1,
                                                           1,
                                                           1,
                                                           1,
                                                           1,
                                                           1,
                                                           1,
                                                           1,
                                                           1,
                                                           1,
                                                           1,
                                                           {1, 1, 1, 1},
                                                           {1, 1, 1, 1},
                                                           {1, 1, 1, 1},
                                                           {1, 1, 1, 1},
                                                           spare)
    {
    }

    void HeuristicInit(const ConvolutionContext& ctx);
    bool SetNextValue(const ConvolutionContext& config);
    bool IsValidValue() const;
    bool IsValid(const ConvolutionContext& ctx) const;
    size_t ComputeKernelOccupancy() const;

private:
    void SetParamsForKSplit(const ConvolutionContext& ctx, const size_t& occupancy);
};

struct ConvAsmImplicitGemmGTCDynamicWrwXdlopsNHWC
    : SearchableSolver1<PerformanceConfigAsmImplicitGemmGTCWrwXdlopsNHWC>
{
    const std::string& SolverDbId() const override
    {
        return GetSolverDbId<ConvAsmImplicitGemmGTCDynamicWrwXdlopsNHWC>();
    }

    bool IsApplicable(const ConvolutionContext& ctx) const override;
    bool IsDynamic() const override { return true; }
    size_t GetWorkspaceSize(const ConvolutionContext& ctx) const override;
    bool MayNeedWorkspace() const override { return true; }

    PerformanceConfigAsmImplicitGemmGTCWrwXdlopsNHWC
    GetPerformanceConfig(const ConvolutionContext&) const final;
    bool
    IsValidPerformanceConfig(const ConvolutionContext&,
                             const PerformanceConfigAsmImplicitGemmGTCWrwXdlopsNHWC&) const final;
    PerformanceConfigAsmImplicitGemmGTCWrwXdlopsNHWC
    Search(const ConvolutionContext&, const AnyInvokeParams& invoke_ctx) const final;
    using SearchableSolver1::GetSolution;
    ConvSolution GetSolution(const ConvolutionContext& ctx,
                             const PerformanceConfigAsmImplicitGemmGTCWrwXdlopsNHWC& config,
                             bool disableConfigOverrideFromEnv) const final;
};

struct AnySolver;

} // namespace solver
} // namespace miopen

struct mlo_construct_direct2D_fusion : mlo_construct_base
{
    mlo_construct_direct2D_fusion(miopen::conv::Direction dir, bool do_bias = false)
        : mlo_construct_base(dir, do_bias)
    {
    }
    mlo_construct_direct2D_fusion(const miopen::TensorDescriptor& in,
                                  const miopen::TensorDescriptor& weights,
                                  const miopen::TensorDescriptor& out,
                                  const miopen::ConvolutionDescriptor& conv,
                                  miopen::conv::Direction dir,
                                  bool do_bias = false)
        : mlo_construct_base(in, weights, out, conv, dir, do_bias)
    {
    }

    bool IsAutoTuneEnabled() const { return _search_params.do_search; }

    inline void mloCopyTo(miopen::ConvolutionContext& params) const /// TODO: get rid of this
    {
        params = _search_params;
    }
    miopen::solver::ConvSolution FindSolution(const std::vector<miopen::solver::AnySolver>& solvers,
                                              const miopen::AnyInvokeParams& invoke_ctx);
};

#endif // GUARD_MIOPEN_SOLVER_HPP_<|MERGE_RESOLUTION|>--- conflicted
+++ resolved
@@ -114,15 +114,7 @@
     /// and computes information required to build and run the kernel(s).
     /// ConvSolution GetSolution(const ConvolutionContext& params) const;
 
-<<<<<<< HEAD
-    protected:
-=======
-    /// Searchable solvers provide a GetSolution that takes a Context and PerformanceConfig
-    /// ConvSolution GetSolution(const ConvolutionContext& params,
-    ///                          const PerformanceConfig& config) const;
-
 protected:
->>>>>>> 01830953
     template <class Solver>
     static const std::string& GetSolverDbId()
     {
@@ -2469,7 +2461,6 @@
                              const PerformanceConfigConvOclBwdWrw2<N_BATCH_LOOPS>& config,
                              bool disableConfigOverrideFromEnv = false) const;
 
-<<<<<<< HEAD
     // GetPerformanceConfig_(), IsValidPerformanceConfig_(), Search_() and GetSolution_()
     // are only needed if SearchableSolverBase is used as a base class for solver
     boost::any GetPerformanceConfig_(const ConvolutionContext& ctx) const final
@@ -2495,10 +2486,7 @@
             ctx, boost::any_cast<const PerformanceConfigConvOclBwdWrw2<N_BATCH_LOOPS>&>(config));
     }
 
-    protected:
-=======
 protected:
->>>>>>> 01830953
     bool IsApplicableBase(const ConvolutionContext& params) const;
 };
 
