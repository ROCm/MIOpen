/*******************************************************************************
 *
 * MIT License
 *
 * Copyright (c) 2019 Advanced Micro Devices, Inc.
 *
 * Permission is hereby granted, free of charge, to any person obtaining a copy
 * of this software and associated documentation files (the "Software"), to deal
 * in the Software without restriction, including without limitation the rights
 * to use, copy, modify, merge, publish, distribute, sublicense, and/or sell
 * copies of the Software, and to permit persons to whom the Software is
 * furnished to do so, subject to the following conditions:
 *
 * The above copyright notice and this permission notice shall be included in all
 * copies or substantial portions of the Software.
 *
 * THE SOFTWARE IS PROVIDED "AS IS", WITHOUT WARRANTY OF ANY KIND, EXPRESS OR
 * IMPLIED, INCLUDING BUT NOT LIMITED TO THE WARRANTIES OF MERCHANTABILITY,
 * FITNESS FOR A PARTICULAR PURPOSE AND NONINFRINGEMENT. IN NO EVENT SHALL THE
 * AUTHORS OR COPYRIGHT HOLDERS BE LIABLE FOR ANY CLAIM, DAMAGES OR OTHER
 * LIABILITY, WHETHER IN AN ACTION OF CONTRACT, TORT OR OTHERWISE, ARISING FROM,
 * OUT OF OR IN CONNECTION WITH THE SOFTWARE OR THE USE OR OTHER DEALINGS IN THE
 * SOFTWARE.
 *
 *******************************************************************************/

#ifndef MIOPEN_GUARD_MLOPEN_ANY_SOLVER_HPP
#define MIOPEN_GUARD_MLOPEN_ANY_SOLVER_HPP

#include <miopen/conv_solution.hpp>
#include <miopen/find_solution.hpp>
#include <miopen/mlo_internal.hpp>

#include <miopen/generic_search.hpp>

#include <cassert>
#include <memory>
#include <typeinfo>

namespace miopen {
namespace solver {

struct AnySolver
{
    using Db = decltype(std::declval<mlo_construct_base>().GetDb());

    AnySolver() : ptr_value(nullptr){};
    template <class U>
    AnySolver(U src) : ptr_value(new AnySolver_tmpl<U>(std::forward<U>(src))){};

    bool IsApplicable(const ConvolutionContext& ctx) const
    {
        assert(ptr_value != nullptr);
        return ptr_value->IsApplicable(ctx);
    };
    bool IsTunable() const
    {
        assert(ptr_value != nullptr);
        return ptr_value->IsTunable();
    };
    bool TestSysDbRecord(const ConvolutionContext& ctx, const DbRecord& record) const
    {
        assert(ptr_value != nullptr);
        return ptr_value->TestSysDbRecord(ctx, record);
    };
    std::vector<ConvSolution> GetAllSolutions(const ConvolutionContext& ctx) const
    {
        assert(ptr_value != nullptr);
        return ptr_value->GetAllSolutions(ctx);
    };
    bool IsDynamic() const
    {
        assert(ptr_value != nullptr);
        return ptr_value->IsDynamic();
    };
    float GetWti(const ConvolutionContext& ctx) const
    {
        assert(ptr_value != nullptr);
        return ptr_value->GetWti(ctx);
    };
    const std::type_info& Type() const
    {
        assert(ptr_value != nullptr);
        return ptr_value->Type();
    };
    bool IsEmpty() const { return ptr_value == nullptr; };
    ConvSolution FindSolution(const ConvolutionContext& ctx,
                              Db& db,
                              const miopen::AnyInvokeParams& invoke_ctx) const
    {
        assert(ptr_value != nullptr);
        return ptr_value->FindSolution(ctx, db, invoke_ctx);
    };
    std::string GetPerfCfgParams(const ConvolutionContext& ctx, Db& db) const
    {
        assert(ptr_value != nullptr);
        return ptr_value->GetPerfCfgParams(ctx, db);
    };
    std::string GetSolverDbId() const
    {
        assert(ptr_value != nullptr);
        return ptr_value->GetSolverDbId();
    }

    size_t GetWorkspaceSize(const ConvolutionContext& ctx) const
    {
        assert(ptr_value != nullptr);
        return ptr_value->GetWorkspaceSize(ctx);
    }

    bool MayNeedWorkspace() const
    {
        assert(ptr_value != nullptr);
        return ptr_value->MayNeedWorkspace();
    }

    // virtual base class
    struct AnySolver_base
    {
        using ptr = std::shared_ptr<const AnySolver_base>;

        virtual ~AnySolver_base(){};
        virtual bool IsApplicable(const ConvolutionContext& ctx) const                         = 0;
        virtual bool IsTunable() const                                                         = 0;
        virtual bool TestSysDbRecord(const ConvolutionContext& ctx,
                                     const DbRecord& record) const                             = 0;
        virtual std::vector<ConvSolution> GetAllSolutions(const ConvolutionContext& ctx) const = 0;
        virtual bool IsDynamic() const                                                         = 0;
        virtual float GetWti(const ConvolutionContext& ctx) const                              = 0;
        virtual const std::type_info& Type() const                                             = 0;
        virtual std::string GetSolverDbId() const                                              = 0;
        virtual ConvSolution FindSolution(const ConvolutionContext& ctx,
                                          Db& db,
                                          const miopen::AnyInvokeParams& invoke_ctx) const     = 0;
        virtual std::string GetPerfCfgParams(const ConvolutionContext& ctx, Db& db) const      = 0;
        virtual size_t GetWorkspaceSize(const ConvolutionContext& ctx) const                   = 0;
        virtual bool MayNeedWorkspace() const                                                  = 0;
    };

    // templated derived class
    template <class T>
    struct AnySolver_tmpl : AnySolver_base
    {
        struct TunableSolver
        {
            template <typename U>
            static constexpr auto Test(U*) ->
                typename std::is_class<decltype(std::declval<U>().GetDefaultPerformanceConfig(
                    std::declval<const ConvolutionContext&>()))>::type;

            template <typename U>
            static constexpr std::false_type Test(...);

            using type               = decltype(Test<T>(nullptr));
            static constexpr bool Is = type::value;
        };

        struct LegacySolver
        {
            template <typename U>
            static constexpr auto Test(U*) ->
                typename std::is_same<ConvSolution,
                                      decltype(std::declval<U>().GetSolution(
                                          std::declval<const ConvolutionContext&>(),
                                          std::declval<const LegacyPerformanceConfig&>()))>::type;

            template <typename U>
            static constexpr std::false_type Test(...);

            using type               = decltype(Test<T>(nullptr));
            static constexpr bool Is = type::value;
        };

        bool
        TestSysDbRecord(const ConvolutionContext& ctx, const DbRecord& record, std::true_type) const
        {
            using PerformanceConfig = decltype(
                value.GetDefaultPerformanceConfig(std::declval<const ConvolutionContext&>()));
            PerformanceConfig config{};
            bool success = record.GetValues(value.SolverDbId(), config);
            if(success)
                success = value.IsValidPerformanceConfig(ctx, config);

            return success;
        }
        bool TestSysDbRecord(const ConvolutionContext& ctx,
                             const DbRecord& record,
                             std::false_type) const
        {
            std::ignore = ctx;
            std::ignore = record;
            return false;
        }

        bool TestSysDbRecord(const ConvolutionContext& ctx, const DbRecord& record) const override
        {
            return TestSysDbRecord(ctx, record, std::integral_constant<bool, TunableSolver::Is>());
        }

        // tunable legacy solver
        std::vector<ConvSolution>
        GetAllSolutions(const ConvolutionContext&, std::true_type, std::true_type) const
        {
            MIOPEN_THROW("No solutions returned for Legacy Solvers.");
        }

        // tunable solver, not legacy
        std::vector<ConvSolution>
        GetAllSolutions(const ConvolutionContext& ctx, std::true_type, std::false_type) const
        {
            return miopen::solver::GetAllSolutions(value, ctx);
        }

        // non tunable solver
        std::vector<ConvSolution>
        GetAllSolutions(const ConvolutionContext& ctx, std::false_type, std::true_type) const
        {
            std::vector<ConvSolution> solutions;
            solutions.push_back(value.GetSolution(ctx));
            return solutions;
        }
        std::vector<ConvSolution>
        GetAllSolutions(const ConvolutionContext& ctx, std::false_type, std::false_type) const
        {
            std::vector<ConvSolution> solutions;
            solutions.push_back(value.GetSolution(ctx));
            return solutions;
        }

        std::vector<ConvSolution> GetAllSolutions(const ConvolutionContext& ctx) const override
        {
            return GetAllSolutions(ctx,
                                   std::integral_constant<bool, TunableSolver::Is>(),
                                   std::integral_constant<bool, LegacySolver::Is>());
        }

        AnySolver_tmpl(T obj) : value(std::move(obj)){};
        bool IsApplicable(const ConvolutionContext& ctx) const override
        {
            return value.IsApplicable(ctx);
        }
        bool IsTunable() const override { return TunableSolver::Is; }
        bool IsDynamic() const override { return value.IsDynamic(); }
        float GetWti(const ConvolutionContext& ctx) const override { return value.GetWti(ctx); }

        ConvSolution FindSolution(const ConvolutionContext& ctx,
                                  Db& db,
                                  const miopen::AnyInvokeParams& invoke_ctx) const override
        {
            return miopen::solver::FindSolution(value, ctx, db, invoke_ctx);
        };

        std::string GetPerfCfgParams(const ConvolutionContext& ctx, Db& db, std::true_type) const
        {
            using PerformanceConfig = decltype(value.GetDefaultPerformanceConfig(ctx));
            PerformanceConfig config{};
            if(db.Load(ctx.problem, value.SolverDbId(), config))
            {
                MIOPEN_LOG_I2("Perf Db: Record Loaded: " << value.SolverDbId());
                if(value.IsValidPerformanceConfig(ctx, config))
                {
                    return config.ToString();
                }
                MIOPEN_LOG_I2("Perf Db: Invalid Config: " << value.SolverDbId());
            }
<<<<<<< HEAD

            MIOPEN_LOG_I2("Perf Db: Failed Loading, Using Default: " << value.SolverDbId());
            config = value.GetDefaultPerformanceConfig(ctx);
            return config.ToString();
=======
            else if(!value.AltSolverDbId().empty() && db.Load(ctx, value.AltSolverDbId(), config))
            {
                MIOPEN_LOG_I("Perf Db: alternate record loaded: " << value.AltSolverDbId());
                if(value.IsValidPerformanceConfig(ctx, config))
                {
                    return config.ToString();
                }
                MIOPEN_LOG_I2("Perf Db: Invalid alternate record from Perf Db: "
                              << value.AltSolverDbId() << ": " << config);
            }
            MIOPEN_LOG_I2("Perf Db: Failed Loading: " << value.SolverDbId());
            return "";
>>>>>>> 79e6fe68
        }
        std::string
        GetPerfCfgParams(const ConvolutionContext& ctx, const Db& db, std::false_type) const
        {
            MIOPEN_LOG_I2("Perf Db: No Config: " << value.SolverDbId());
            std::ignore = ctx;
            std::ignore = db;
            return "";
        }

        std::string GetPerfCfgParams(const ConvolutionContext& ctx, Db& db) const override
        {
            return GetPerfCfgParams(ctx, db, std::integral_constant<bool, TunableSolver::Is>());
        }

        size_t GetWorkspaceSize(const ConvolutionContext& ctx) const override
        {
            return value.GetWorkspaceSize(ctx);
        }
        bool MayNeedWorkspace() const override { return value.MayNeedWorkspace(); }
        const std::type_info& Type() const override { return typeid(T); };
        std::string GetSolverDbId() const override { return value.SolverDbId(); }

    private:
        T value;
    };

    AnySolver_base::ptr ptr_value;
};

} // namespace solver
} // namespace miopen

#endif<|MERGE_RESOLUTION|>--- conflicted
+++ resolved
@@ -263,12 +263,6 @@
                 }
                 MIOPEN_LOG_I2("Perf Db: Invalid Config: " << value.SolverDbId());
             }
-<<<<<<< HEAD
-
-            MIOPEN_LOG_I2("Perf Db: Failed Loading, Using Default: " << value.SolverDbId());
-            config = value.GetDefaultPerformanceConfig(ctx);
-            return config.ToString();
-=======
             else if(!value.AltSolverDbId().empty() && db.Load(ctx, value.AltSolverDbId(), config))
             {
                 MIOPEN_LOG_I("Perf Db: alternate record loaded: " << value.AltSolverDbId());
@@ -279,9 +273,10 @@
                 MIOPEN_LOG_I2("Perf Db: Invalid alternate record from Perf Db: "
                               << value.AltSolverDbId() << ": " << config);
             }
-            MIOPEN_LOG_I2("Perf Db: Failed Loading: " << value.SolverDbId());
-            return "";
->>>>>>> 79e6fe68
+
+            MIOPEN_LOG_I2("Perf Db: Failed Loading, Using Default: " << value.SolverDbId());
+            config = value.GetDefaultPerformanceConfig(ctx);
+            return config.ToString();
         }
         std::string
         GetPerfCfgParams(const ConvolutionContext& ctx, const Db& db, std::false_type) const
