/*******************************************************************************
 *
 * MIT License
 *
 * Copyright (c) 2019 Advanced Micro Devices, Inc.
 *
 * Permission is hereby granted, free of charge, to any person obtaining a copy
 * of this software and associated documentation files (the "Software"), to deal
 * in the Software without restriction, including without limitation the rights
 * to use, copy, modify, merge, publish, distribute, sublicense, and/or sell
 * copies of the Software, and to permit persons to whom the Software is
 * furnished to do so, subject to the following conditions:
 *
 * The above copyright notice and this permission notice shall be included in all
 * copies or substantial portions of the Software.
 *
 * THE SOFTWARE IS PROVIDED "AS IS", WITHOUT WARRANTY OF ANY KIND, EXPRESS OR
 * IMPLIED, INCLUDING BUT NOT LIMITED TO THE WARRANTIES OF MERCHANTABILITY,
 * FITNESS FOR A PARTICULAR PURPOSE AND NONINFRINGEMENT. IN NO EVENT SHALL THE
 * AUTHORS OR COPYRIGHT HOLDERS BE LIABLE FOR ANY CLAIM, DAMAGES OR OTHER
 * LIABILITY, WHETHER IN AN ACTION OF CONTRACT, TORT OR OTHERWISE, ARISING FROM,
 * OUT OF OR IN CONNECTION WITH THE SOFTWARE OR THE USE OR OTHER DEALINGS IN THE
 * SOFTWARE.
 *
 *******************************************************************************/

#ifndef MIOPEN_GUARD_MLOPEN_ANY_SOLVER_HPP
#define MIOPEN_GUARD_MLOPEN_ANY_SOLVER_HPP

#include <miopen/conv_solution.hpp>
#include <miopen/find_solution.hpp>
#include <miopen/mlo_internal.hpp>

#include <miopen/generic_search.hpp>

#include <cassert>
#include <memory>
#include <typeinfo>

namespace miopen {
namespace solver {

struct AnySolver
{
    AnySolver() : ptr_value(nullptr){};
    template <class U>
    AnySolver(U src) : ptr_value(new AnySolver_tmpl<U>(std::forward<U>(src))){};

    bool IsApplicable(const ConvolutionContext& ctx) const
    {
        assert(ptr_value != nullptr);
        return ptr_value->IsApplicable(ctx);
    };
    bool IsTunable() const
    {
        assert(ptr_value != nullptr);
        return ptr_value->IsTunable();
    };
    bool TestPerfCfgParams(const ConvolutionContext& ctx, std::string params) const
    {
        assert(ptr_value != nullptr);
        return ptr_value->TestPerfCfgParams(ctx, params);
    };
    std::vector<ConvSolution> GetAllSolutions(const ConvolutionContext& ctx) const
    {
        assert(ptr_value != nullptr);
        return ptr_value->GetAllSolutions(ctx);
    };
    bool IsDynamic() const
    {
        assert(ptr_value != nullptr);
        return ptr_value->IsDynamic();
    };
    float GetWti(const ConvolutionContext& ctx) const
    {
        assert(ptr_value != nullptr);
        return ptr_value->GetWti(ctx);
    };
    const std::type_info& Type() const
    {
        assert(ptr_value != nullptr);
        return ptr_value->Type();
    };
    bool IsEmpty() const { return ptr_value == nullptr; };
    ConvSolution FindSolution(const ConvolutionContext& ctx,
                              PerformanceDb& db,
                              const miopen::AnyInvokeParams& invoke_ctx,
                              const std::string& perf_cfg = "") const
    {
        assert(ptr_value != nullptr);
        return ptr_value->FindSolution(ctx, db, invoke_ctx, perf_cfg);
    };
    std::string GetPerfCfgParams(const ConvolutionContext& ctx, PerformanceDb& db) const
    {
        assert(ptr_value != nullptr);
        return ptr_value->GetPerfCfgParams(ctx, db);
    };
    std::string GetSolverDbId() const
    {
        assert(ptr_value != nullptr);
        return ptr_value->GetSolverDbId();
    }

    size_t GetWorkspaceSize(const ConvolutionContext& ctx) const
    {
        assert(ptr_value != nullptr);
        return ptr_value->GetWorkspaceSize(ctx);
    }

    bool MayNeedWorkspace() const
    {
        assert(ptr_value != nullptr);
        return ptr_value->MayNeedWorkspace();
    }

    // virtual base class
    struct AnySolver_base
    {
        using ptr = std::shared_ptr<const AnySolver_base>;

        virtual ~AnySolver_base(){};
        virtual bool IsApplicable(const ConvolutionContext& ctx) const                          = 0;
        virtual bool IsTunable() const                                                          = 0;
        virtual bool TestPerfCfgParams(const ConvolutionContext& ctx, std::string params) const = 0;
        virtual std::vector<ConvSolution> GetAllSolutions(const ConvolutionContext& ctx) const  = 0;
        virtual bool IsDynamic() const                                                          = 0;
        virtual float GetWti(const ConvolutionContext& ctx) const                               = 0;
        virtual const std::type_info& Type() const                                              = 0;
        virtual std::string GetSolverDbId() const                                               = 0;
        virtual ConvSolution FindSolution(const ConvolutionContext& ctx,
<<<<<<< HEAD
                                          Db& db,
                                          const miopen::AnyInvokeParams& invoke_ctx) const      = 0;
        virtual std::string GetPerfCfgParams(const ConvolutionContext& ctx, Db& db) const       = 0;
        virtual size_t GetWorkspaceSize(const ConvolutionContext& ctx) const                    = 0;
        virtual bool MayNeedWorkspace() const                                                   = 0;
=======
                                          PerformanceDb& db,
                                          const miopen::AnyInvokeParams& invoke_ctx,
                                          const std::string& perf_cfg) const                   = 0;
        virtual std::string GetPerfCfgParams(const ConvolutionContext& ctx,
                                             PerformanceDb& db) const                          = 0;
        virtual size_t GetWorkspaceSize(const ConvolutionContext& ctx) const                   = 0;
        virtual bool MayNeedWorkspace() const                                                  = 0;
>>>>>>> 47af7b76
    };

    // templated derived class
    template <class T>
    struct AnySolver_tmpl : AnySolver_base
    {
        struct TunableSolver
        {
            template <typename U>
            static constexpr auto Test(U*) ->
                typename std::is_class<decltype(std::declval<U>().GetDefaultPerformanceConfig(
                    std::declval<const ConvolutionContext&>()))>::type;

            template <typename U>
            static constexpr std::false_type Test(...);

            using type               = decltype(Test<T>(nullptr));
            static constexpr bool Is = type::value;
        };

        struct LegacySolver
        {
            template <typename U>
            static constexpr auto Test(U*) ->
                typename std::is_same<LegacyPerformanceConfig,
                                      decltype(std::declval<U>().GetDefaultPerformanceConfig(
                                          std::declval<const ConvolutionContext&>()))>::type;

            template <typename U>
            static constexpr std::false_type Test(...);

            using type               = decltype(Test<T>(nullptr));
            static constexpr bool Is = type::value;
        };

        bool
        TestPerfCfgParams(const ConvolutionContext& ctx, std::string params, std::true_type) const
        {
            using PerformanceConfig = decltype(value.GetDefaultPerformanceConfig(
                std::declval<const ConvolutionContext&>()));
            PerformanceConfig config{};

            bool success = config.Deserialize(params);
            if(!success)
                MIOPEN_LOG_WE("Perf params are obsolete or corrupt: "
                              << params << ". Performance may degrade.");

            if(success)
                success = value.IsValidPerformanceConfig(ctx, config);

            return success;
        }
        bool TestPerfCfgParams(const ConvolutionContext&, std::string, std::false_type) const
        {
            return false;
        }

        bool TestPerfCfgParams(const ConvolutionContext& ctx, std::string params) const override
        {
            return TestPerfCfgParams(
                ctx, params, std::integral_constant<bool, TunableSolver::Is>());
        }

        // tunable legacy solver
        std::vector<ConvSolution>
        GetAllSolutions(const ConvolutionContext&, std::true_type, std::true_type) const
        {
            MIOPEN_THROW("No solutions returned for Legacy Solvers.");
        }

        // tunable solver, not legacy
        std::vector<ConvSolution>
        GetAllSolutions(const ConvolutionContext& ctx, std::true_type, std::false_type) const
        {
            return miopen::solver::GetAllSolutions(value, ctx);
        }

        // non tunable solver
        std::vector<ConvSolution>
        GetAllSolutions(const ConvolutionContext& ctx, std::false_type, std::true_type) const
        {
            std::vector<ConvSolution> solutions;
            solutions.push_back(value.GetSolution(ctx));
            return solutions;
        }
        std::vector<ConvSolution>
        GetAllSolutions(const ConvolutionContext& ctx, std::false_type, std::false_type) const
        {
            std::vector<ConvSolution> solutions;
            solutions.push_back(value.GetSolution(ctx));
            return solutions;
        }

        std::vector<ConvSolution> GetAllSolutions(const ConvolutionContext& ctx) const override
        {
            return GetAllSolutions(ctx,
                                   std::integral_constant<bool, TunableSolver::Is>(),
                                   std::integral_constant<bool, LegacySolver::Is>());
        }

        AnySolver_tmpl(T obj) : value(std::move(obj)){};
        bool IsApplicable(const ConvolutionContext& ctx) const override
        {
            return value.IsApplicable(ctx);
        }
        bool IsTunable() const override { return TunableSolver::Is; }
        bool IsDynamic() const override { return value.IsDynamic(); }
        float GetWti(const ConvolutionContext& ctx) const override { return value.GetWti(ctx); }

        ConvSolution FindSolution(const ConvolutionContext& ctx,
                                  PerformanceDb& db,
                                  const miopen::AnyInvokeParams& invoke_ctx,
                                  const std::string& perf_cfg) const override
        {
            return miopen::solver::FindSolution(value, ctx, db, invoke_ctx, perf_cfg);
        };

        std::string
        GetPerfCfgParams(const ConvolutionContext& ctx, PerformanceDb& db, std::true_type) const
        {
            using PerformanceConfig = decltype(value.GetDefaultPerformanceConfig(ctx));
            PerformanceConfig config{};
            if(db.Load(ctx.problem, value.SolverDbId(), config))
            {
                MIOPEN_LOG_I2("PerformanceDb: Record Loaded: " << value.SolverDbId());
                if(value.IsValidPerformanceConfig(ctx, config))
                {
                    return config.ToString();
                }
                MIOPEN_LOG_I2("PerformanceDb: Invalid Config: " << value.SolverDbId());
            }
            else if(!value.AltSolverDbId().empty() &&
                    db.Load(ctx.problem, value.AltSolverDbId(), config))
            {
                MIOPEN_LOG_I("PerformanceDb: alternate record loaded: " << value.AltSolverDbId());
                if(value.IsValidPerformanceConfig(ctx, config))
                {
                    return config.ToString();
                }
                MIOPEN_LOG_I2("PerformanceDb: Invalid alternate record: " << value.AltSolverDbId()
                                                                          << ": " << config);
            }

            MIOPEN_LOG_I2("PerformanceDb: Failed Loading, Using Default: " << value.SolverDbId());
            config = value.GetDefaultPerformanceConfig(ctx);
            return config.ToString();
        }
<<<<<<< HEAD
        std::string GetPerfCfgParams(const ConvolutionContext&, const Db&, std::false_type) const
        {
            MIOPEN_LOG_I2("Perf Db: No Config: " << value.SolverDbId());
=======

        std::string GetPerfCfgParams(const ConvolutionContext& ctx,
                                     const PerformanceDb& db,
                                     std::false_type) const
        {
            MIOPEN_LOG_I2("PerformanceDb: No Config: " << value.SolverDbId());
            std::ignore = ctx;
            std::ignore = db;
>>>>>>> 47af7b76
            return "";
        }

        std::string GetPerfCfgParams(const ConvolutionContext& ctx,
                                     PerformanceDb& db) const override
        {
            return GetPerfCfgParams(ctx, db, std::integral_constant<bool, TunableSolver::Is>());
        }

        size_t GetWorkspaceSize(const ConvolutionContext& ctx) const override
        {
            return value.GetWorkspaceSize(ctx);
        }
        bool MayNeedWorkspace() const override { return value.MayNeedWorkspace(); }
        const std::type_info& Type() const override { return typeid(T); };
        std::string GetSolverDbId() const override { return value.SolverDbId(); }

    private:
        T value;
    };

    AnySolver_base::ptr ptr_value;
};

} // namespace solver
} // namespace miopen

#endif<|MERGE_RESOLUTION|>--- conflicted
+++ resolved
@@ -128,21 +128,13 @@
         virtual const std::type_info& Type() const                                              = 0;
         virtual std::string GetSolverDbId() const                                               = 0;
         virtual ConvSolution FindSolution(const ConvolutionContext& ctx,
-<<<<<<< HEAD
-                                          Db& db,
-                                          const miopen::AnyInvokeParams& invoke_ctx) const      = 0;
-        virtual std::string GetPerfCfgParams(const ConvolutionContext& ctx, Db& db) const       = 0;
+                                          PerformanceDb& db,
+                                          const miopen::AnyInvokeParams& invoke_ctx,
+                                          const std::string& perf_cfg) const                    = 0;
+        virtual std::string GetPerfCfgParams(const ConvolutionContext& ctx,
+                                             PerformanceDb& db) const                           = 0;
         virtual size_t GetWorkspaceSize(const ConvolutionContext& ctx) const                    = 0;
         virtual bool MayNeedWorkspace() const                                                   = 0;
-=======
-                                          PerformanceDb& db,
-                                          const miopen::AnyInvokeParams& invoke_ctx,
-                                          const std::string& perf_cfg) const                   = 0;
-        virtual std::string GetPerfCfgParams(const ConvolutionContext& ctx,
-                                             PerformanceDb& db) const                          = 0;
-        virtual size_t GetWorkspaceSize(const ConvolutionContext& ctx) const                   = 0;
-        virtual bool MayNeedWorkspace() const                                                  = 0;
->>>>>>> 47af7b76
     };
 
     // templated derived class
@@ -290,20 +282,10 @@
             config = value.GetDefaultPerformanceConfig(ctx);
             return config.ToString();
         }
-<<<<<<< HEAD
-        std::string GetPerfCfgParams(const ConvolutionContext&, const Db&, std::false_type) const
-        {
-            MIOPEN_LOG_I2("Perf Db: No Config: " << value.SolverDbId());
-=======
-
-        std::string GetPerfCfgParams(const ConvolutionContext& ctx,
-                                     const PerformanceDb& db,
-                                     std::false_type) const
+        std::string
+        GetPerfCfgParams(const ConvolutionContext&, const PerformanceDb&, std::false_type) const
         {
             MIOPEN_LOG_I2("PerformanceDb: No Config: " << value.SolverDbId());
-            std::ignore = ctx;
-            std::ignore = db;
->>>>>>> 47af7b76
             return "";
         }
 
