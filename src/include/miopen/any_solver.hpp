--- conflicted
+++ resolved
@@ -181,11 +181,6 @@
                 std::declval<const ConvolutionContext&>(),
                 std::declval<const ProblemDescription&>()));
             PerformanceConfig config{};
-<<<<<<< HEAD
-            bool success = record.GetValues(value.SolverDbId(), config);
-            if(success)
-                success = value.IsValidPerformanceConfig(ctx, ctx.problem, config);
-=======
 
             bool success = config.Deserialize(params);
             if(!success)
@@ -195,8 +190,7 @@
                 return false;
             }
 
-            success = value.IsValidPerformanceConfig(ctx, config);
->>>>>>> ddc395e1
+            success = value.IsValidPerformanceConfig(ctx, ctx.problem, config);
 
             return success;
         }
