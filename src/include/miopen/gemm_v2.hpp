/*******************************************************************************
 *
 * MIT License
 *
 * Copyright (c) 2017 Advanced Micro Devices, Inc.
 *
 * Permission is hereby granted, free of charge, to any person obtaining a copy
 * of this software and associated documentation files (the "Software"), to deal
 * in the Software without restriction, including without limitation the rights
 * to use, copy, modify, merge, publish, distribute, sublicense, and/or sell
 * copies of the Software, and to permit persons to whom the Software is
 * furnished to do so, subject to the following conditions:
 *
 * The above copyright notice and this permission notice shall be included in all
 * copies or substantial portions of the Software.
 *
 * THE SOFTWARE IS PROVIDED "AS IS", WITHOUT WARRANTY OF ANY KIND, EXPRESS OR
 * IMPLIED, INCLUDING BUT NOT LIMITED TO THE WARRANTIES OF MERCHANTABILITY,
 * FITNESS FOR A PARTICULAR PURPOSE AND NONINFRINGEMENT. IN NO EVENT SHALL THE
 * AUTHORS OR COPYRIGHT HOLDERS BE LIABLE FOR ANY CLAIM, DAMAGES OR OTHER
 * LIABILITY, WHETHER IN AN ACTION OF CONTRACT, TORT OR OTHERWISE, ARISING FROM,
 * OUT OF OR IN CONNECTION WITH THE SOFTWARE OR THE USE OR OTHER DEALINGS IN THE
 * SOFTWARE.
 *
 *******************************************************************************/
#ifndef GUARD_MIOPEN_GEMM_V2_HPP_
#define GUARD_MIOPEN_GEMM_V2_HPP_

#include <miopen/common.hpp>
#include <miopen/miopen.h>

namespace miopen {

struct Handle;
struct TensorDescriptor;

enum GemmBackend_t
{
    nogemmbackend = 0,
    rocblas       = 1,
};

enum CallGemmType_t
{
    callGemm                         = 0,
    callGemmStridedBatched           = 1,
    callGemmStridedBatchedSequential = 2,
};

// GEMM operation: C = alpha * op(A) * op(B) + beta * C.
// op() can be either transpose or no-operation for A or B.
// The shape (nRow x nCol) of op(A), op(B), C are:
//   m x k,
//   k x n,
//   m x n.
// A, B, C are what are actually being saved in memory,
//   they can either be all column-major or all row-major.
// lda, ldb, ldc are leading dimension strides of memory for A, B, C,
//   and leading dimension stride is:
//     cross-column memory stride for column-major A, B, C,
//     cross-row    memory stride for row   -major A, B, C
// for strided batched GEMM
//   strideA, strideB, strideC are the strides of the matrices
struct GemmDescriptor
{
    bool isColMajor;
    bool transA, transB;
    int m, n, k;
    int lda, ldb, ldc;
    int batch_count;
    long long int strideA, strideB, strideC;
    float alpha, beta;
    miopenDataType_t dataType;
    bool deterministic;
    bool gfx90a_alt_impl;
    miopenDataType_t a_cast_type;
    miopenDataType_t b_cast_type;
    GemmDescriptor() {}
    GemmDescriptor(bool isColMajor_,
                   bool transA_,
                   bool transB_,
                   int m_,
                   int n_,
                   int k_,
                   int lda_,
                   int ldb_,
                   int ldc_,
                   int batch_count_,
                   long long int strideA_,
                   long long int strideB_,
                   long long int strideC_,
                   float alpha_,
                   float beta_,
                   miopenDataType_t dataType_,
                   bool deterministic_)
        : isColMajor(isColMajor_),
          transA(transA_),
          transB(transB_),
          m(m_),
          n(n_),
          k(k_),
          lda(lda_),
          ldb(ldb_),
          ldc(ldc_),
          batch_count(batch_count_),
          strideA(strideA_),
          strideB(strideB_),
          strideC(strideC_),
          alpha(alpha_),
          beta(beta_),
          dataType(dataType_),
          deterministic(deterministic_),
          gfx90a_alt_impl(false),
          a_cast_type(dataType),
          b_cast_type(dataType)
    {
    }

    friend std::ostream& operator<<(std::ostream& stream, const GemmDescriptor& gemm_desc);
};

miopenStatus_t CallGemmTimeMeasure(const Handle& handle,
                                   GemmDescriptor gemm_desc,
                                   ConstData_t A,
                                   int a_offset,
                                   ConstData_t B,
                                   int b_offset,
                                   Data_t C,
                                   int c_offset,
                                   bool time_precision,
                                   CallGemmType_t call_gemm_type,
<<<<<<< HEAD
                                   GemmBackend_t gemm_backend = GemmBackend_t::miopentensile);
=======
                                   GemmBackend_t gemm_backend = GemmBackend_t::rocblas,
                                   bool gfx90a_alt_impl       = false);
>>>>>>> c3d27bb8

miopenStatus_t CallGemm(const Handle& handle,
                        GemmDescriptor gemm_desc,
                        ConstData_t A,
                        int a_offset,
                        ConstData_t B,
                        int b_offset,
                        Data_t C,
                        int c_offset,
<<<<<<< HEAD
                        GemmBackend_t gemm_backend = GemmBackend_t::miopentensile);
=======
                        GemmBackend_t gemm_backend = GemmBackend_t::rocblas,
                        bool gfx90a_alt_impl       = false);
>>>>>>> c3d27bb8

miopenStatus_t CallGemmStridedBatched(const Handle& handle,
                                      GemmDescriptor gemm_desc,
                                      ConstData_t A,
                                      int a_offset,
                                      ConstData_t B,
                                      int b_offset,
                                      Data_t C,
                                      int c_offset,
<<<<<<< HEAD
                                      GemmBackend_t gemm_backend = GemmBackend_t::miopentensile);

miopenStatus_t
CallGemmStridedBatchedSequential(const Handle& handle,
                                 GemmDescriptor gemm_desc,
                                 ConstData_t A,
                                 int a_offset,
                                 ConstData_t B,
                                 int b_offset,
                                 Data_t C,
                                 int c_offset,
                                 GemmBackend_t gemm_backend = GemmBackend_t::miopentensile);
=======
                                      GemmBackend_t gemm_backend = GemmBackend_t::rocblas,
                                      bool gfx90a_alt_impl       = false);

miopenStatus_t CallGemmStridedBatchedSequential(const Handle& handle,
                                                GemmDescriptor gemm_desc,
                                                ConstData_t A,
                                                int a_offset,
                                                ConstData_t B,
                                                int b_offset,
                                                Data_t C,
                                                int c_offset,
                                                GemmBackend_t gemm_backend = GemmBackend_t::rocblas,
                                                bool gfx90a_alt_impl       = false);
>>>>>>> c3d27bb8

// GEMM parameters for Convolution (using Im2Col) Fwd
// y = w * Im2Col(x)
GemmDescriptor CreateGemmDescriptorConvFwd(const TensorDescriptor& wDesc,
                                           const TensorDescriptor& xDesc,
                                           const TensorDescriptor& yDesc);

// GEMM parameters for Convolution (using Im2Col) Bwd-Data
// dx = Col2Im(transpose(w) * dy)
GemmDescriptor CreateGemmDescriptorConvBwdData(const TensorDescriptor& wDesc,
                                               const TensorDescriptor& dyDesc,
                                               const TensorDescriptor& dxDesc);

// GEMM parameters for Convolution (using Im2Col) Bwd-Weight
// dw = dy * transpose(Im2Col(x))
GemmDescriptor CreateGemmDescriptorConvBwdWeight(const TensorDescriptor& dyDesc,
                                                 const TensorDescriptor& xDesc,
                                                 const TensorDescriptor& dwDesc);

// GEMM parameters for 1x1 Convolution (using CNHW) Fwd
// y = CNHW2NCHW(w * NCHW2CNHW(x))
GemmDescriptor CreateGemmDescriptorConvCNHWFwd(const TensorDescriptor& wDesc,
                                               const TensorDescriptor& xDesc,
                                               const TensorDescriptor& yDesc);

// GEMM parameters for 1x1 Convolution (using CNHW) Bwd-Data
// dx = CNHW2NCHW(transpose(w) * NCHW2CNHW(dy))
GemmDescriptor CreateGemmDescriptorConvCNHWBwdData(const TensorDescriptor& wDesc,
                                                   const TensorDescriptor& dyDesc,
                                                   const TensorDescriptor& dxDesc);

// strided batched GEMM parameters for 1x1 Convolution Fwd
// y[i] = w * x[i], i is batch id
GemmDescriptor CreateGemmStridedBatchedDescriptorConv1x1Fwd(const TensorDescriptor& wDesc,
                                                            const TensorDescriptor& xDesc,
                                                            const TensorDescriptor& yDesc);

// strided batched GEMM parameters for 1x1 Convolution Bwd-Data
// dx[i] = transpose(w) * dy[i], i is batch id
GemmDescriptor CreateGemmStridedBatchedDescriptorConv1x1BwdData(const TensorDescriptor& wDesc,
                                                                const TensorDescriptor& dyDesc,
                                                                const TensorDescriptor& dxDesc);

// strided batched GEMM parameters for 1x1 Convolution Bwd-Weight
// dw = sum_over_batch(dy[i] * transpose(x[i])), i is batch id
GemmDescriptor CreateGemmStridedBatchedDescriptorConv1x1BwdWeight(const TensorDescriptor& dyDesc,
                                                                  const TensorDescriptor& xDesc,
                                                                  const TensorDescriptor& dwDesc);

// GEMM parameters for Group Convolution (using Im2Col) Fwd
// y = w * Im2Col(x)
GemmDescriptor CreateGemmDescriptorGroupConvFwd(const TensorDescriptor& wDesc,
                                                const TensorDescriptor& xDesc,
                                                const TensorDescriptor& yDesc,
                                                int groupCount = 1);

// GEMM parameters for Group Convolution (using Im2Col) Bwd-Data
// dx = Col2Im(transpose(w) * dy)
GemmDescriptor CreateGemmDescriptorGroupConvBwdData(const TensorDescriptor& wDesc,
                                                    const TensorDescriptor& dyDesc,
                                                    const TensorDescriptor& dxDesc,
                                                    int groupCount = 1);

// GEMM parameters for Group Convolution (using Im2Col) Bwd-Weight
// dw = dy * transpose(Im2Col(x))
GemmDescriptor CreateGemmDescriptorGroupConvBwdWeight(const TensorDescriptor& dyDesc,
                                                      const TensorDescriptor& xDesc,
                                                      const TensorDescriptor& dwDesc,
                                                      int groupCount = 1);

// GEMM parameters for 1x1 Group Convolution (using CNHW) Fwd
// y = CNHW2NCHW(w * NCHW2CNHW(x))
GemmDescriptor CreateGemmDescriptorGroupConvCNHWFwd(const TensorDescriptor& wDesc,
                                                    const TensorDescriptor& xDesc,
                                                    const TensorDescriptor& yDesc,
                                                    int groupCount = 1);

// GEMM parameters for 1x1 Group Convolution (using CNHW) Bwd-Data
// dx = CNHW2NCHW(transpose(w) * NCHW2CNHW(dy))
GemmDescriptor CreateGemmDescriptorGroupConvCNHWBwdData(const TensorDescriptor& wDesc,
                                                        const TensorDescriptor& dyDesc,
                                                        const TensorDescriptor& dxDesc,
                                                        int groupCount = 1);

} // namespace miopen

#endif // GUARD_MIOPEN_GEMM_V2_HPP_<|MERGE_RESOLUTION|>--- conflicted
+++ resolved
@@ -129,12 +129,7 @@
                                    int c_offset,
                                    bool time_precision,
                                    CallGemmType_t call_gemm_type,
-<<<<<<< HEAD
-                                   GemmBackend_t gemm_backend = GemmBackend_t::miopentensile);
-=======
-                                   GemmBackend_t gemm_backend = GemmBackend_t::rocblas,
-                                   bool gfx90a_alt_impl       = false);
->>>>>>> c3d27bb8
+                                   GemmBackend_t gemm_backend = GemmBackend_t::rocblas);
 
 miopenStatus_t CallGemm(const Handle& handle,
                         GemmDescriptor gemm_desc,
@@ -144,12 +139,7 @@
                         int b_offset,
                         Data_t C,
                         int c_offset,
-<<<<<<< HEAD
-                        GemmBackend_t gemm_backend = GemmBackend_t::miopentensile);
-=======
-                        GemmBackend_t gemm_backend = GemmBackend_t::rocblas,
-                        bool gfx90a_alt_impl       = false);
->>>>>>> c3d27bb8
+                        GemmBackend_t gemm_backend = GemmBackend_t::rocblas);
 
 miopenStatus_t CallGemmStridedBatched(const Handle& handle,
                                       GemmDescriptor gemm_desc,
@@ -159,8 +149,7 @@
                                       int b_offset,
                                       Data_t C,
                                       int c_offset,
-<<<<<<< HEAD
-                                      GemmBackend_t gemm_backend = GemmBackend_t::miopentensile);
+                                      GemmBackend_t gemm_backend = GemmBackend_t::rocblas);
 
 miopenStatus_t
 CallGemmStridedBatchedSequential(const Handle& handle,
@@ -171,22 +160,7 @@
                                  int b_offset,
                                  Data_t C,
                                  int c_offset,
-                                 GemmBackend_t gemm_backend = GemmBackend_t::miopentensile);
-=======
-                                      GemmBackend_t gemm_backend = GemmBackend_t::rocblas,
-                                      bool gfx90a_alt_impl       = false);
-
-miopenStatus_t CallGemmStridedBatchedSequential(const Handle& handle,
-                                                GemmDescriptor gemm_desc,
-                                                ConstData_t A,
-                                                int a_offset,
-                                                ConstData_t B,
-                                                int b_offset,
-                                                Data_t C,
-                                                int c_offset,
-                                                GemmBackend_t gemm_backend = GemmBackend_t::rocblas,
-                                                bool gfx90a_alt_impl       = false);
->>>>>>> c3d27bb8
+                                 GemmBackend_t gemm_backend = GemmBackend_t::rocblas);
 
 // GEMM parameters for Convolution (using Im2Col) Fwd
 // y = w * Im2Col(x)
