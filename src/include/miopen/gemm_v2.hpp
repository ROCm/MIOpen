--- conflicted
+++ resolved
@@ -100,12 +100,7 @@
                         Data_t C,
                         int c_offset,
                         FindDbKCacheKey* kcache_key, // for find-db
-<<<<<<< HEAD
-                        GemmBackend_t gemm_backend = GemmBackend_t::rocblas);
-=======
-                        bool enqueue_dummy_kernel,
                         GemmBackend_t gemm_backend = GemmBackend_t::miopentensile);
->>>>>>> e0ffe166
 
 miopenStatus_t CallGemmStridedBatched(const Handle& handle,
                                       GemmDescriptor gemm_desc,
@@ -116,12 +111,7 @@
                                       Data_t C,
                                       int c_offset,
                                       FindDbKCacheKey* kcache_key, // for find-db
-<<<<<<< HEAD
-                                      GemmBackend_t gemm_backend = GemmBackend_t::rocblas);
-=======
-                                      bool enqueue_dummy_kernel,
                                       GemmBackend_t gemm_backend = GemmBackend_t::miopentensile);
->>>>>>> e0ffe166
 
 miopenStatus_t
 CallGemmStridedBatchedSequential(const Handle& handle,
@@ -133,12 +123,7 @@
                                  Data_t C,
                                  int c_offset,
                                  FindDbKCacheKey* kcache_key, // for find-db
-<<<<<<< HEAD
-                                 GemmBackend_t gemm_backend = GemmBackend_t::rocblas);
-=======
-                                 bool enqueue_dummy_kernel,
                                  GemmBackend_t gemm_backend = GemmBackend_t::miopentensile);
->>>>>>> e0ffe166
 
 // GEMM parameters for Convolution (using Im2Col) Fwd
 // y = w * Im2Col(x)
