/*******************************************************************************
 *
 * MIT License
 *
 * Copyright (c) 2020 Advanced Micro Devices, Inc.
 *
 * Permission is hereby granted, free of charge, to any person obtaining a copy
 * of this software and associated documentation files (the "Software"), to deal
 * in the Software without restriction, including without limitation the rights
 * to use, copy, modify, merge, publish, distribute, sublicense, and/or sell
 * copies of the Software, and to permit persons to whom the Software is
 * furnished to do so, subject to the following conditions:
 *
 * The above copyright notice and this permission notice shall be included in all
 * copies or substantial portions of the Software.
 *
 * THE SOFTWARE IS PROVIDED "AS IS", WITHOUT WARRANTY OF ANY KIND, EXPRESS OR
 * IMPLIED, INCLUDING BUT NOT LIMITED TO THE WARRANTIES OF MERCHANTABILITY,
 * FITNESS FOR A PARTICULAR PURPOSE AND NONINFRINGEMENT. IN NO EVENT SHALL THE
 * AUTHORS OR COPYRIGHT HOLDERS BE LIABLE FOR ANY CLAIM, DAMAGES OR OTHER
 * LIABILITY, WHETHER IN AN ACTION OF CONTRACT, TORT OR OTHERWISE, ARISING FROM,
 * OUT OF OR IN CONNECTION WITH THE SOFTWARE OR THE USE OR OTHER DEALINGS IN THE
 * SOFTWARE.
 *
 *******************************************************************************/

#ifndef GUARD_MIOPEN_FILESYSTEM_HPP_
#define GUARD_MIOPEN_FILESYSTEM_HPP_

#include <string>
#include <string_view>

#if defined(CPPCHECK)
#define MIOPEN_HAS_FILESYSTEM 1
#define MIOPEN_HAS_FILESYSTEM_TS 1
#elif defined(_WIN32)
#if _MSC_VER >= 1920
#define MIOPEN_HAS_FILESYSTEM 1
#define MIOPEN_HAS_FILESYSTEM_TS 0
#elif _MSC_VER >= 1900
#define MIOPEN_HAS_FILESYSTEM 0
#define MIOPEN_HAS_FILESYSTEM_TS 1
#else
#define MIOPEN_HAS_FILESYSTEM 0
#define MIOPEN_HAS_FILESYSTEM_TS 0
#endif
#elif defined(__has_include)
#if __has_include(<filesystem>) && __cplusplus >= 201703L
#define MIOPEN_HAS_FILESYSTEM 1
#else
#define MIOPEN_HAS_FILESYSTEM 0
#endif
#if __has_include(<experimental/filesystem>) && __cplusplus >= 201103L
#define MIOPEN_HAS_FILESYSTEM_TS 1
#else
#define MIOPEN_HAS_FILESYSTEM_TS 0
#endif
#else
#define MIOPEN_HAS_FILESYSTEM 0
#define MIOPEN_HAS_FILESYSTEM_TS 0
#endif

#if MIOPEN_HAS_FILESYSTEM
#include <filesystem>
#elif MIOPEN_HAS_FILESYSTEM_TS
#include <experimental/filesystem>
#else
#error "No filesystem include available"
#endif

namespace miopen {

#if MIOPEN_HAS_FILESYSTEM
namespace fs = ::std::filesystem;
#elif MIOPEN_HAS_FILESYSTEM_TS
namespace fs = ::std::experimental::filesystem;
#endif

} // namespace miopen

inline std::string operator+(const std::string_view s, const miopen::fs::path& path)
{
    return path.string().insert(0, s);
}

inline std::string operator+(const miopen::fs::path& path, const std::string_view s)
{
    return path.string().append(s);
}

#if MIOPEN_HAS_FILESYSTEM_TS
#ifdef __linux__
#include <linux/limits.h>
namespace miopen {
inline fs::path weakly_canonical(const fs::path& path)
{
    std::string result(PATH_MAX, '\0');
    std::string p{path.is_relative() ? (fs::current_path() / path).string() : path.string()};
    char* retval = realpath(p.c_str(), &result[0]);
    return (retval == nullptr) ? path : fs::path{result};
}
} // namespace miopen
#else
#error "Not implmeneted!"
#endif
#else
namespace miopen {
inline fs::path weakly_canonical(const fs::path& path) { return fs::weakly_canonical(path); }
} // namespace miopen
#endif

namespace miopen {

#ifdef _WIN32
constexpr std::string_view executable_postfix{".exe"};
constexpr std::string_view library_prefix{""};
constexpr std::string_view dynamic_library_postfix{".dll"};
constexpr std::string_view static_library_postfix{".lib"};
constexpr std::string_view object_file_postfix{".obj"};
#else
constexpr std::string_view executable_postfix{""};
constexpr std::string_view library_prefix{"lib"};
constexpr std::string_view dynamic_library_postfix{".so"};
constexpr std::string_view static_library_postfix{".a"};
constexpr std::string_view object_file_postfix{".o"};
#endif

inline fs::path make_executable_name(const fs::path& path)
{
    return path.parent_path() / (path.filename() + executable_postfix);
}

inline fs::path make_dynamic_library_name(const fs::path& path)
{
    return path.parent_path() / (library_prefix + path.filename() + dynamic_library_postfix);
}

inline fs::path make_object_file_name(const fs::path& path)
{
    return path.parent_path() / (path.filename() + object_file_postfix);
}

inline fs::path make_static_library_name(const fs::path& path)
{
    return path.parent_path() / (library_prefix + path.filename() + static_library_postfix);
}

<<<<<<< HEAD
}
=======
} // namespace miopen
>>>>>>> e0b00d94

#endif // GUARD_MIOPEN_FILESYSTEM_HPP_<|MERGE_RESOLUTION|>--- conflicted
+++ resolved
@@ -145,10 +145,6 @@
     return path.parent_path() / (library_prefix + path.filename() + static_library_postfix);
 }
 
-<<<<<<< HEAD
-}
-=======
 } // namespace miopen
->>>>>>> e0b00d94
 
 #endif // GUARD_MIOPEN_FILESYSTEM_HPP_