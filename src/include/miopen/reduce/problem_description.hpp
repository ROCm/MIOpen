--- conflicted
+++ resolved
@@ -41,19 +41,13 @@
 {
     ProblemDescription(miopenReduceCalculationNanPropagation_t nanPropagation_,
                        const TensorDescriptor& xDesc_,
-                       const TensorDescriptor& reduceDesc_,
+                       const TensorDescriptor& yDesc_,
                        int32_t dim_)
-        : nanPropagation(nanPropagation_), xDesc(xDesc_), reduceDesc(reduceDesc_), dim(dim_)
+        : nanPropagation(nanPropagation_), xDesc(xDesc_), yDesc(yDesc_), dim(dim_)
     {
     }
 
     ProblemDescription(const TensorDescriptor& xDesc_,
-<<<<<<< HEAD
-                       const TensorDescriptor& reduceDesc_,
-                       int32_t dim_,
-                       miopenReduceExtremeOp_t reduceExtremeOp_)
-        : xDesc(xDesc_), reduceDesc(reduceDesc_), dim(dim_), reduceExtremeOp(reduceExtremeOp_)
-=======
                        const TensorDescriptor& yDesc_,
                        const TensorDescriptor& indiceDesc_,
                        int32_t dim_,
@@ -71,31 +65,22 @@
                        int32_t dim_,
                        miopenReduceExtremeOp_t reduceExtremeOp_)
         : xDesc(xDesc_), indiceDesc(indiceDesc_), dim(dim_), reduceExtremeOp(reduceExtremeOp_)
->>>>>>> b99493b9
     {
     }
 
     miopenReduceCalculationNanPropagation_t GetNanPropagation_() const { return nanPropagation; }
     const TensorDescriptor& GetXDesc() const { return xDesc; }
-<<<<<<< HEAD
-    const TensorDescriptor& GetReduceDesc() const { return reduceDesc; }
-=======
     const TensorDescriptor& GetYDesc() const { return yDesc; }
     const TensorDescriptor& GetIndiceDesc() const { return indiceDesc; }
->>>>>>> b99493b9
     int32_t GetDim() const { return dim; }
 
     bool IsValidLength() const
     {
-<<<<<<< HEAD
-        if(xDesc.GetType() != reduceDesc.GetType())
-=======
         if(xDesc.GetLengths().size() == 1)
             return true;
 
         int32_t posy = 0;
         for(int32_t i = 0; i < xDesc.GetLengths().size(); ++i)
->>>>>>> b99493b9
         {
             if(i == dim)
                 continue;
@@ -121,11 +106,7 @@
             if(i == dim)
                 continue;
 
-<<<<<<< HEAD
-            if(xDesc.GetLengths()[i] != reduceDesc.GetLengths()[posy])
-=======
             if(xDesc.GetLengths()[i] != indiceDesc.GetLengths()[posy])
->>>>>>> b99493b9
             {
                 MIOPEN_THROW(miopenStatusBadParm, "Reduce: Tensor dimension lengths do not match.");
             }
@@ -168,13 +149,11 @@
 
     bool IsAllPacked() const
     {
-        if(!(xDesc.IsPacked() && reduceDesc.IsPacked()))
-        {
-            return false;
-        }
-
-<<<<<<< HEAD
-=======
+        if(!(xDesc.IsPacked() && yDesc.IsPacked()))
+        {
+            return false;
+        }
+
         return true;
     }
 
@@ -195,7 +174,6 @@
             return false;
         }
 
->>>>>>> b99493b9
         return true;
     }
 
@@ -218,12 +196,8 @@
 private:
     miopenReduceCalculationNanPropagation_t nanPropagation;
     TensorDescriptor xDesc;
-<<<<<<< HEAD
-    TensorDescriptor reduceDesc;
-=======
     TensorDescriptor yDesc;
     TensorDescriptor indiceDesc;
->>>>>>> b99493b9
 
     int32_t dim;
     miopenReduceExtremeOp_t reduceExtremeOp;
