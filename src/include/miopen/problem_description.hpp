--- conflicted
+++ resolved
@@ -132,45 +132,17 @@
 
     int GetSpatialDims() const { return spatial_dims; }
     int GetInChannels() const { return n_inputs; }
-    int GetInChannels_() const { return GetInChannels(); }
     int GetInHeight() const { return in_height; }
-    int GetInHeight_() const { return GetInHeight(); }
     int GetInWidth() const { return in_width; }
-<<<<<<< HEAD
-    int GetInWidth_() const { return GetInWidth(); }
-    int GetInDepth_() const { return in_depth; }
-    // int GetVectorLength() const { return vectorLength; }
-    int GetWeightsHeight_() const { return kernel_size_h; }
-    int GetWeightsWidth_() const { return kernel_size_w; }
-    int GetWeightsDepth_() const { return kernel_size_d; }
-=======
     // int GetInDepth() const { return in_depth; }
     // int GetVectorLength() const { return vectorLength; }
->>>>>>> 38318373
     int GetOutChannels() const { return n_outputs; }
-    int GetOutChannels_() const { return GetOutChannels(); }
     int GetOutHeight() const { return out_height; }
     int GetOutWidth() const { return out_width; }
     // int GetOutDepth() const { return out_depth; }
     int GetBatchSize() const { return batch_sz; }
-<<<<<<< HEAD
-    int GetBatchSize_() const { return GetBatchSize(); }
-    int GetPadH() const { return pad_h; }
-    int GetPadW() const { return pad_w; }
-    int GetPadD() const { return pad_d; }
-    int GetKernelStrideH() const { return kernel_stride_h; }
-    int GetKernelStrideW() const { return kernel_stride_w; }
-    int GetKernelStrideD() const { return kernel_stride_d; }
-    int GetDilationH() const { return kernel_dilation_h; }
-    int GetDilationW() const { return kernel_dilation_w; }
-    int GetDilationD() const { return kernel_dilation_d; }
-    int GetBias() const { return bias; }
-    std::string GetInLayout() const { return in_layout; }
-    // std::string GetWeightsLayout() const { return weights_layout; }
-=======
     // int GetBias() const { return bias; }
     // std::string GetInLayout() const { return in_layout; }
->>>>>>> 38318373
     // std::string GetOutLayout() const { return out_layout; }
     miopenDataType_t GetInDataType() const { return in_data_type; }
     miopenDataType_t GetOutDataType() const { return out_data_type; }
