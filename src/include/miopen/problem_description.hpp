/*******************************************************************************
 *
 * MIT License
 *
 * Copyright (c) 2019 Advanced Micro Devices, Inc.
 *
 * Permission is hereby granted, free of charge, to any person obtaining a copy
 * of this software and associated documentation files (the "Software"), to deal
 * in the Software without restriction, including without limitation the rights
 * to use, copy, modify, merge, publish, distribute, sublicense, and/or sell
 * copies of the Software, and to permit persons to whom the Software is
 * furnished to do so, subject to the following conditions:
 *
 * The above copyright notice and this permission notice shall be included in all
 * copies or substantial portions of the Software.
 *
 * THE SOFTWARE IS PROVIDED "AS IS", WITHOUT WARRANTY OF ANY KIND, EXPRESS OR
 * IMPLIED, INCLUDING BUT NOT LIMITED TO THE WARRANTIES OF MERCHANTABILITY,
 * FITNESS FOR A PARTICULAR PURPOSE AND NONINFRINGEMENT. IN NO EVENT SHALL THE
 * AUTHORS OR COPYRIGHT HOLDERS BE LIABLE FOR ANY CLAIM, DAMAGES OR OTHER
 * LIABILITY, WHETHER IN AN ACTION OF CONTRACT, TORT OR OTHERWISE, ARISING FROM,
 * OUT OF OR IN CONNECTION WITH THE SOFTWARE OR THE USE OR OTHER DEALINGS IN THE
 * SOFTWARE.
 *
 *******************************************************************************/

#ifndef GUARD_PROBLEM_DESCRIPTION_HPP_
#define GUARD_PROBLEM_DESCRIPTION_HPP_

#include <miopen/conv/problem_description.hpp>
#include <miopen/names.hpp>
#include <miopen/tensor.hpp>
#if MIOPEN_ENABLE_SQLITE
#include <miopen/sqlite_db.hpp>
#endif

#include <cassert>
#include <cstdint>
#include <string>

namespace miopen {

// Tensor Helper APIs
template <class TTo, class TFunc>
size_t
SetDescFromMLDesc(int spatial_dims, TTo& to, const TensorDescriptor& tensor, const TFunc method)
{
    int n, c, d = 1, h, w;
    int ns, cs, hs, ws;

    if(spatial_dims == 3)
        std::tie(n, c, d, h, w) = miopen::tien<5>(tensor.GetLengths(), 1);
    else
        std::tie(n, c, h, w) = miopen::tien<4>(tensor.GetLengths(), 1);

    std::tie(ns, cs, hs, ws) = miopen::tien<4>(tensor.GetStrides(), 0);

    (to.*method)("NCHW", tensor.GetType(), n, c, d, h, w, ns, cs, hs, ws);

    return tensor.GetElementSpace();
}

struct ConvolutionDescriptor;

// Todo: change all uses in convolution to conv::ProblemDescription and remove this
struct ProblemDescription
#if MIOPEN_ENABLE_SQLITE
    : SQLiteSerializable<ProblemDescription>
#endif
{
    conv::ProblemDescription conv_problem;

    int GetSpatialDims() const { return conv_problem.GetSpatialDims(); }
    int GetInChannels() const { return conv_problem.GetInChannels(); }
    int GetInHeight() const { return conv_problem.GetInHeight(); }
    int GetInWidth() const { return conv_problem.GetInWidth(); }
    int GetInDepth() const { return conv_problem.GetInDepth(); }
    int GetVectorLength() const { return conv_problem.GetVectorLength(); }
    int GetWeightsHeight() const { return conv_problem.GetWeightsHeight(); }
    int GetWeightsWidth() const { return conv_problem.GetWeightsWidth(); }
    int GetWeightsDepth() const { return conv_problem.GetWeightsDepth(); }
    int GetOutChannels() const { return conv_problem.GetOutChannels(); }
    int GetOutHeight() const { return conv_problem.GetOutHeight(); }
    int GetOutWidth() const { return conv_problem.GetOutWidth(); }
    int GetOutDepth() const { return conv_problem.GetOutDepth(); }
    int GetBatchSize() const { return conv_problem.GetBatchSize(); }
    int GetPadH() const { return conv_problem.GetPadH(); }
    int GetPadW() const { return conv_problem.GetPadW(); }
    int GetPadD() const { return conv_problem.GetPadD(); }
    int GetKernelStrideH() const { return conv_problem.GetKernelStrideH(); }
    int GetKernelStrideW() const { return conv_problem.GetKernelStrideW(); }
    int GetKernelStrideD() const { return conv_problem.GetKernelStrideD(); }
    int GetDilationH() const { return conv_problem.GetDilationH(); }
    int GetDilationW() const { return conv_problem.GetDilationW(); }
    int GetDilationD() const { return conv_problem.GetDilationD(); }
    int GetBias() const { return conv_problem.GetBias(); }
    std::string GetInLayout() const { return conv_problem.GetInLayout(); }
    std::string GetWeightsLayout() const { return conv_problem.GetWeightsLayout(); }
    std::string GetOutLayout() const { return conv_problem.GetOutLayout(); }
    miopenDataType_t GetInDataType() const { return conv_problem.GetInDataType(); }
    miopenDataType_t GetWeightsDataType() const { return conv_problem.GetWeightsDataType(); }
    miopenDataType_t GetOutDataType() const { return conv_problem.GetOutDataType(); }
    size_t GetInSize() const { return conv_problem.GetInSize(); }
    size_t GetOutSize() const { return conv_problem.GetOutSize(); }
    size_t GetWeightsSize() const { return conv_problem.GetWeightsSize(); }
    size_t GetBiasSize() const { return conv_problem.GetBiasSize(); }
    int GetInStride() const { return conv_problem.GetInStrideH(); }
    int GetOutStride() const { return conv_problem.GetOutStrideH(); }
    int GetInChannelStride() const { return conv_problem.GetInChannelStride(); }
    int GetInBatchStride() const { return conv_problem.GetInBatchStride(); }
    int GetOutChannelStride() const { return conv_problem.GetOutChannelStride(); }
    int GetOutBatchStride() const { return conv_problem.GetOutBatchStride(); }
    int GetGroupCount() const { return conv_problem.GetGroupCount(); }

#if MIOPEN_ENABLE_SQLITE
    static std::string table_name() { return conv::ProblemDescription::table_name(); }
#endif

    bool IsLayoutDefault() const;

    bool IsLayoutNHWC() const;

    bool IsLayoutNCHWc() const;

#if MIOPEN_ENABLE_SQLITE
    template <class Self, class F>
    static void Visit(Self&& self, F f)
    {
        conv::ProblemDescription::Visit(self, f);
    }
#endif

    struct Direction
    {
    public:
        bool IsForward() const { return v == conv::Direction::Forward; }
        bool IsBackwardData() const { return v == conv::Direction::BackwardData; }
        bool IsBackwardWrW() const { return v == conv::Direction::BackwardWeights; }

        std::string GetStr() const { return IsForward() ? "F" : IsBackwardData() ? "B" : "W"; }

        Direction() = default;
        Direction(conv::Direction value) : v(value) {}

    private:
        conv::Direction v = conv::Direction::Forward;
    } direction;

    std::string GetDirectionStr() const { return direction.GetStr(); }

    int GetBackwardPadW() const { return conv_problem.GetBackwardPadW(); }
    int GetBackwardPadH() const { return conv_problem.GetBackwardPadH(); }

    bool IsAsymmetricPadH() const { return conv_problem.IsAsymmetricPadH(); }
    bool IsAsymmetricPadW() const { return conv_problem.IsAsymmetricPadW(); }

    bool Is2d() const { return conv_problem.Is2d(); }
    bool Is3d() const { return conv_problem.Is3d(); }

    bool IsFp32() const { return conv_problem.IsFp32(); }
    bool IsFp16() const { return conv_problem.IsFp16(); }
    bool IsBfp16() const { return conv_problem.IsBfp16(); }
    bool IsInt8() const { return conv_problem.IsInt8(); }

    bool IsNCHWc_NCHWc() const { return conv_problem.IsNCHWc_NCHWc(); }

    bool IsNCHWc_CHWNc() const { return conv_problem.IsNCHWc_CHWNc(); }

    ProblemDescription() = default;

    ProblemDescription(conv::ProblemDescription desc);

    void Serialize(std::ostream& stream) const;

    friend std::ostream& operator<<(std::ostream& os, const ProblemDescription& obj)
    {
        obj.Serialize(os);
        return os;
    }

    void BuildConfKey(std::string& conf_key) const;

    NetworkConfig BuildConfKey() const { return conv_problem.BuildConfKey(); }

    void SetupFloats(ExecutionContext& ctx) const { conv_problem.SetupFloats(ctx); };
};

// For mlo_construct_base, SQLitePerfDb and test_sqlite_perfdb
// TODO remove this
struct ProblemDescriptionCompatTemporary
#if MIOPEN_ENABLE_SQLITE
    : SQLiteSerializable<ProblemDescriptionCompatTemporary>
#endif
{
    int spatial_dims = 2;
    int n_inputs     = 0;
    int in_height    = 0;
    int in_width     = 0;
    int in_depth     = 0;
    // TODO add check to solver that vectorLength = 1
    // int vectorLength      = 1;
    int kernel_size_h     = 0;
    int kernel_size_w     = 0;
    int kernel_size_d     = 0;
    int n_outputs         = 0;
    int out_height        = 0;
    int out_width         = 0;
    int out_depth         = 0;
    int batch_sz          = 0;
    int pad_h             = 0;
    int pad_w             = 0;
    int pad_d             = 0;
    int kernel_stride_h   = 0;
    int kernel_stride_w   = 0;
    int kernel_stride_d   = 0;
    int kernel_dilation_h = 0;
    int kernel_dilation_w = 0;
    int kernel_dilation_d = 0;
    int bias              = 0;
    std::string in_layout;
    // std::string weights_layout;
    std::string out_layout;
    miopenDataType_t in_data_type      = miopenFloat;
    miopenDataType_t weights_data_type = miopenFloat;
    miopenDataType_t out_data_type     = miopenFloat;
    size_t bot_sz                      = 0;
    size_t top_sz                      = 0;
    size_t weights_sz                  = 0;
    size_t bias_sz                     = 0;
    int in_stride                      = 0; // GetInStrideH()
    int out_stride                     = 0; // GetOutStrideH()
    int in_channel_stride              = 0;
    int in_batch_stride                = 0;
    int out_channel_stride             = 0;
    int out_batch_stride               = 0;
    int group_counts                   = 0;

    int GetSpatialDims() const { return spatial_dims; }
    int GetInChannels() const { return n_inputs; }
    int GetInHeight() const { return in_height; }
    int GetInWidth() const { return in_width; }
    int GetInDepth() const { return in_depth; }
    // int GetVectorLength() const { return vectorLength; }
    int GetWeightsHeight() const { return kernel_size_h; }
    int GetWeightsWidth() const { return kernel_size_w; }
    int GetWeightsDepth() const { return kernel_size_d; }
    int GetOutChannels() const { return n_outputs; }
    int GetOutHeight() const { return out_height; }
    int GetOutWidth() const { return out_width; }
    // int GetOutDepth() const { return out_depth; }
    int GetBatchSize() const { return batch_sz; }
    int GetPadH() const { return pad_h; }
    int GetPadW() const { return pad_w; }
    int GetPadD() const { return pad_d; }
    int GetKernelStrideH() const { return kernel_stride_h; }
    int GetKernelStrideW() const { return kernel_stride_w; }
    int GetKernelStrideD() const { return kernel_stride_d; }
    int GetDilationH() const { return kernel_dilation_h; }
    int GetDilationW() const { return kernel_dilation_w; }
    int GetDilationD() const { return kernel_dilation_d; }
    int GetBias() const { return bias; }
    std::string GetInLayout() const { return in_layout; }
    // std::string GetWeightsLayout() const { return weights_layout; }
    // std::string GetOutLayout() const { return out_layout; }
    miopenDataType_t GetInDataType() const { return in_data_type; }
    miopenDataType_t GetWeightsDataType() const { return weights_data_type; }
    miopenDataType_t GetOutDataType() const { return out_data_type; }
    // size_t GetInSize() const { return bot_sz; }
    // size_t GetOutSize() const { return top_sz; }
    // size_t GetWeightsSize() const { return weights_sz; }
    // size_t GetBiasSize() const { return bias_sz; }
    int GetInStride() const { return in_stride; }
    int GetOutStride() const { return out_stride; }
    int GetInChannelStride() const { return in_channel_stride; }
    int GetInBatchStride() const { return in_batch_stride; }
    int GetOutChannelStride() const { return out_channel_stride; }
    int GetOutBatchStride() const { return out_batch_stride; }
    int GetGroupCount() const { return group_counts; }

#if MIOPEN_ENABLE_SQLITE
    static std::string table_name() { return ProblemDescription::table_name(); }

    template <class Self, class F>
    static void Visit(Self&& self, F f)
    {
        ProblemDescription::Visit(self, f);
    }
#endif

    ProblemDescriptionCompatTemporary() = default;
    ProblemDescriptionCompatTemporary(miopen::conv::Direction dir) : direction(dir) {}

<<<<<<< HEAD
    bool IsFp32() const
    {
        return in_data_type == miopenFloat && weights_data_type == miopenFloat &&
               out_data_type == miopenFloat;
    }
    bool IsFp16() const
    {
        return in_data_type == miopenHalf && weights_data_type == miopenHalf &&
               out_data_type == miopenHalf;
    }
    bool IsBfp16() const
    {
        return in_data_type == miopenBFloat16 && weights_data_type == miopenBFloat16 &&
               out_data_type == miopenBFloat16;
    }
    bool IsInt8() const { return conv_problem.IsInt8(); }
    bool IsNCHWc_NCHWc() const
    {
        return in_layout == "NCHWc" && weights_layout == "NCHWc" && out_layout == "NCHWc";
    }

    bool IsNCHWc_CHWNc() const
    {
        return in_layout == "NCHWc" && weights_layout == "CHWNc" && out_layout == "NCHWc";
    }
    bool IsFp8() const { return conv_problem.IsFp8(); }

    bool IsBfp8() const { return conv_problem.IsBfp8(); }
    bool IsTensorsCasted() const { return conv_problem.IsTensorsCasted(); }
    TensorDescriptor GetIn() const { return conv_problem.GetIn(); }
    TensorDescriptor GetWeights() const { return conv_problem.GetWeights(); }
    TensorDescriptor GetOut() const { return conv_problem.GetOut(); }
    ConvolutionDescriptor GetConv() const { return conv_problem.GetConv(); }

    ProblemDescription() = default;

    // Temporary, for compatibility with some parts of code.
    ProblemDescription(miopen::conv::Direction dir) { direction.Set(dir); }
=======
    ProblemDescription::Direction direction;
>>>>>>> 48c5072b

    std::string GetDirectionStr() const { return direction.GetStr(); }

    /*
     * set top tensor
     */
    void setTopDescr(const std::string& layout,
                     miopenDataType_t data_type,
                     int batch,
                     int channels,
                     int depth,
                     int height,
                     int width,
                     int batch_stride,
                     int channel_stride,
                     int stride,
                     int w_stride)
    {
        batch_sz           = batch;
        const int data_len = GetTypeSize(data_type);
        const size_t size =
            (layout == "NCHW")
                ? batch * channels * depth * height * width * data_len
                : batch * batch_stride * channel_stride * stride * w_stride * data_len;

        out_width          = width;
        out_height         = height;
        out_depth          = depth;
        n_outputs          = channels;
        out_batch_stride   = batch_stride;
        out_channel_stride = channel_stride;
        out_stride         = stride;
        top_sz             = size;
        out_layout         = layout;
        out_data_type      = data_type;
        bias_sz            = (bias != 0) ? (n_outputs * data_len) : 0;
    }

    /*
     *  set bot tensor
     */

    void setBotDescr(const std::string& layout,
                     miopenDataType_t data_type,
                     int batch,
                     int channels,
                     int depth,
                     int height,
                     int width,
                     int batch_stride,
                     int channel_stride,
                     int stride,
                     int w_stride)
    {
        batch_sz           = batch;
        const int data_len = GetTypeSize(data_type);
        const size_t size =
            (layout == "NCHW")
                ? batch * channels * depth * height * width * data_len
                : batch * batch_stride * channel_stride * stride * w_stride * data_len;

        in_width          = width;
        in_height         = height;
        in_depth          = depth;
        n_inputs          = channels;
        in_batch_stride   = batch_stride;
        in_channel_stride = channel_stride;
        in_stride         = stride;
        bot_sz            = size;
        in_layout         = layout;
        in_data_type      = data_type;
        //			_tens_layout = layout;
        //			_tens_data_format = data_type;
    }

    /*
     * set top df tensor
     */
    void setTopDfDescr(const std::string& /*layout*/,
                       miopenDataType_t /*data_type*/,
                       int batch,
                       int channels,
                       int /*depth*/,
                       int /*height*/,
                       int /*width*/,
                       int /*batch_stride*/,
                       int /*channel_stride*/,
                       int /*stride*/,
                       int /*w_stride*/)
    {
        batch_sz  = batch;
        n_outputs = channels;
    }

    /*
     *  set bot df tensor
     */
    void setBotDfDescr(const std::string& /*layout*/,
                       miopenDataType_t /*data_type*/,
                       int batch,
                       int channels,
                       int /*depth*/,
                       int /*height*/,
                       int /*width*/,
                       int /*batch_stride*/,
                       int /*channel_stride*/,
                       int /*stride*/,
                       int /*w_stride*/)
    {
        batch_sz = batch;
        n_inputs = channels;
    }
};

struct UnifiedDescriptionConv2d
{
    size_t K;
    size_t S;
    size_t C;
    size_t N;
    size_t R;
    int64_t pad_w; // Negative padding is possible for Bwd.
    int64_t pad_h;
    size_t U;
    size_t V;
    size_t out_w;
    size_t out_h;
    size_t input_stride_w;
    size_t input_stride_h;
    size_t filter_stride_w;
    size_t filter_stride_h;

    UnifiedDescriptionConv2d() = delete;

    // KT      XLS             DRIVER                                  PROBLEM DESCRIPTION
    // -----------------------------------------------------------------------------------
    // fdil := filter_stride   -l/j filter dilation                    kernel_dilation
    // strd := U/V             -u/v convolution stride (output stride) kernel_stride
    // idil := input dilation  (n/a except transposed convolutions)    ?

    UnifiedDescriptionConv2d(const ProblemDescription& problem)
    {
        if(!problem.Is2d())
            MIOPEN_THROW(miopenStatusInternalError, "UnifiedDescriptionConv2d supports only 2D");

        const auto n_inputs_per_group  = problem.GetInChannels() / problem.GetGroupCount();
        const auto n_outputs_per_group = problem.GetOutChannels() / problem.GetGroupCount();
        if(!problem.direction.IsBackwardWrW())
        {
            R     = problem.GetWeightsHeight();
            S     = problem.GetWeightsWidth();
            U     = problem.direction.IsForward() ? problem.GetKernelStrideH() : 1;
            V     = problem.direction.IsForward() ? problem.GetKernelStrideW() : 1;
            C     = n_inputs_per_group;     // Bwd: C and K is reversed in ProblemDescription.
            K     = n_outputs_per_group;    // Ditto.
            out_h = problem.GetOutHeight(); // Bwd: height/width is reversed in ProblemDescription.
            out_w = problem.GetOutWidth();  // Ditto.
            N     = problem.GetBatchSize();
            pad_h = problem.direction.IsForward() ? problem.GetPadH() : problem.GetBackwardPadH();
            pad_w = problem.direction.IsForward() ? problem.GetPadW() : problem.GetBackwardPadW();
            input_stride_h  = problem.direction.IsForward() ? 1 : problem.GetKernelStrideH();
            input_stride_w  = problem.direction.IsForward() ? 1 : problem.GetKernelStrideW();
            filter_stride_h = problem.GetDilationH();
            filter_stride_w = problem.GetDilationW();
        }
        else
        { // WrW
            R               = problem.GetInHeight();
            S               = problem.GetInWidth();
            U               = problem.GetDilationH();
            V               = problem.GetDilationW();
            C               = problem.GetBatchSize();
            K               = n_inputs_per_group;
            out_h           = problem.GetWeightsHeight();
            out_w           = problem.GetWeightsWidth();
            N               = n_outputs_per_group;
            pad_h           = problem.GetPadH();
            pad_w           = problem.GetPadW();
            input_stride_h  = 1;
            input_stride_w  = 1;
            filter_stride_h = problem.GetKernelStrideH();
            filter_stride_w = problem.GetKernelStrideW();
        }
    }
};

} // namespace miopen

#endif<|MERGE_RESOLUTION|>--- conflicted
+++ resolved
@@ -161,6 +161,10 @@
     bool IsFp16() const { return conv_problem.IsFp16(); }
     bool IsBfp16() const { return conv_problem.IsBfp16(); }
     bool IsInt8() const { return conv_problem.IsInt8(); }
+    bool IsFp8() const { return conv_problem.IsFp8(); }
+
+    bool IsBfp8() const { return conv_problem.IsBfp8(); }
+    bool IsTensorsCasted() const { return conv_problem.IsTensorsCasted(); }
 
     bool IsNCHWc_NCHWc() const { return conv_problem.IsNCHWc_NCHWc(); }
 
@@ -290,48 +294,7 @@
     ProblemDescriptionCompatTemporary() = default;
     ProblemDescriptionCompatTemporary(miopen::conv::Direction dir) : direction(dir) {}
 
-<<<<<<< HEAD
-    bool IsFp32() const
-    {
-        return in_data_type == miopenFloat && weights_data_type == miopenFloat &&
-               out_data_type == miopenFloat;
-    }
-    bool IsFp16() const
-    {
-        return in_data_type == miopenHalf && weights_data_type == miopenHalf &&
-               out_data_type == miopenHalf;
-    }
-    bool IsBfp16() const
-    {
-        return in_data_type == miopenBFloat16 && weights_data_type == miopenBFloat16 &&
-               out_data_type == miopenBFloat16;
-    }
-    bool IsInt8() const { return conv_problem.IsInt8(); }
-    bool IsNCHWc_NCHWc() const
-    {
-        return in_layout == "NCHWc" && weights_layout == "NCHWc" && out_layout == "NCHWc";
-    }
-
-    bool IsNCHWc_CHWNc() const
-    {
-        return in_layout == "NCHWc" && weights_layout == "CHWNc" && out_layout == "NCHWc";
-    }
-    bool IsFp8() const { return conv_problem.IsFp8(); }
-
-    bool IsBfp8() const { return conv_problem.IsBfp8(); }
-    bool IsTensorsCasted() const { return conv_problem.IsTensorsCasted(); }
-    TensorDescriptor GetIn() const { return conv_problem.GetIn(); }
-    TensorDescriptor GetWeights() const { return conv_problem.GetWeights(); }
-    TensorDescriptor GetOut() const { return conv_problem.GetOut(); }
-    ConvolutionDescriptor GetConv() const { return conv_problem.GetConv(); }
-
-    ProblemDescription() = default;
-
-    // Temporary, for compatibility with some parts of code.
-    ProblemDescription(miopen::conv::Direction dir) { direction.Set(dir); }
-=======
     ProblemDescription::Direction direction;
->>>>>>> 48c5072b
 
     std::string GetDirectionStr() const { return direction.GetStr(); }
 
