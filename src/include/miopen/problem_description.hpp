--- conflicted
+++ resolved
@@ -200,15 +200,7 @@
         return in_data_type == miopenBFloat16 && weights_data_type == miopenBFloat16 &&
                out_data_type == miopenBFloat16;
     }
-<<<<<<< HEAD
-    bool IsInt8() const
-    {
-        return in_data_type == miopenInt8 && weights_data_type == miopenInt8 &&
-               out_data_type == miopenInt8;
-    }
-=======
     bool IsInt8() const { return conv_problem.IsInt8(); }
->>>>>>> fc4913e2
 
     ProblemDescription() = default;
 
