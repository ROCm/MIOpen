/*******************************************************************************
 *
 * MIT License
 *
 * Copyright (c) 2019 Advanced Micro Devices, Inc.
 *
 * Permission is hereby granted, free of charge, to any person obtaining a copy
 * of this software and associated documentation files (the "Software"), to deal
 * in the Software without restriction, including without limitation the rights
 * to use, copy, modify, merge, publish, distribute, sublicense, and/or sell
 * copies of the Software, and to permit persons to whom the Software is
 * furnished to do so, subject to the following conditions:
 *
 * The above copyright notice and this permission notice shall be included in all
 * copies or substantial portions of the Software.
 *
 * THE SOFTWARE IS PROVIDED "AS IS", WITHOUT WARRANTY OF ANY KIND, EXPRESS OR
 * IMPLIED, INCLUDING BUT NOT LIMITED TO THE WARRANTIES OF MERCHANTABILITY,
 * FITNESS FOR A PARTICULAR PURPOSE AND NONINFRINGEMENT. IN NO EVENT SHALL THE
 * AUTHORS OR COPYRIGHT HOLDERS BE LIABLE FOR ANY CLAIM, DAMAGES OR OTHER
 * LIABILITY, WHETHER IN AN ACTION OF CONTRACT, TORT OR OTHERWISE, ARISING FROM,
 * OUT OF OR IN CONNECTION WITH THE SOFTWARE OR THE USE OR OTHER DEALINGS IN THE
 * SOFTWARE.
 *
 *******************************************************************************/

#ifndef GUARD_PROBLEM_DESCRIPTION_HPP_
#define GUARD_PROBLEM_DESCRIPTION_HPP_

#include <miopen/conv/problem_description.hpp>
#include <miopen/names.hpp>
#include <miopen/tensor.hpp>
#if MIOPEN_ENABLE_SQLITE
#include <miopen/sqlite_db.hpp>
#endif

#include <cassert>
#include <cstdint>
#include <string>
#include <unordered_map>
#include <boost/optional/optional.hpp>
namespace miopen {

// Tensor Helper APIs
template <class TTo, class TFunc>
size_t
SetDescFromMLDesc(int spatial_dims, TTo& to, const TensorDescriptor& tensor, const TFunc method)
{
    int n, c, d = 1, h, w;
    int ns, cs, hs, ws;

    if(spatial_dims == 3)
        std::tie(n, c, d, h, w) = miopen::tien<5>(tensor.GetLengths(), 1);
    else
        std::tie(n, c, h, w) = miopen::tien<4>(tensor.GetLengths(), 1);

    std::tie(ns, cs, hs, ws) = miopen::tien<4>(tensor.GetStrides(), 0);

    (to.*method)("NCHW", tensor.GetType(), n, c, d, h, w, ns, cs, hs, ws);

    return tensor.GetElementSpace();
}

struct ConvolutionDescriptor;

// Todo: change all uses in convolution to conv::ProblemDescription and remove this
struct ProblemDescription
#if MIOPEN_ENABLE_SQLITE
    : SQLiteSerializable<ProblemDescription>
#endif
{
    conv::ProblemDescription conv_problem;
    int spatial_dims      = 2;
    int n_inputs          = 0;
    int in_height         = 0;
    int in_width          = 0;
    int in_depth          = 0;
    int vectorLength      = 1;
    int kernel_size_h     = 0;
    int kernel_size_w     = 0;
    int kernel_size_d     = 0;
    int n_outputs         = 0;
    int out_height        = 0;
    int out_width         = 0;
    int out_depth         = 0;
    int batch_sz          = 0;
    int pad_h             = 0;
    int pad_w             = 0;
    int pad_d             = 0;
    int kernel_stride_h   = 0;
    int kernel_stride_w   = 0;
    int kernel_stride_d   = 0;
    int kernel_dilation_h = 0;
    int kernel_dilation_w = 0;
    int kernel_dilation_d = 0;
    int bias              = 0;
    std::string in_layout;
    std::string weights_layout;
    std::string out_layout;
    miopenDataType_t in_data_type      = miopenFloat;
    miopenDataType_t weights_data_type = miopenFloat;
    miopenDataType_t out_data_type     = miopenFloat;
    size_t bot_sz                      = 0;
    size_t top_sz                      = 0;
    size_t weights_sz                  = 0;
    size_t bias_sz                     = 0;
    int in_stride                      = 0;
    int out_stride                     = 0;
    int in_channel_stride              = 0;
    int in_batch_stride                = 0;
    int out_channel_stride             = 0;
    int out_batch_stride               = 0;
    int group_counts                   = 0;

    static std::string table_name() { return "config"; }

    bool IsLayoutDefault() const;

    bool IsLayoutNHWC() const;

    bool IsLayoutNCHWC() const;

    template <class Self>
    static void Visit(Self&& self, std::function<void(int, std::string)> f)
    {
        if(!self.direction.IsKnown())
            MIOPEN_THROW("!direction.IsKnown()");
        // The column names match the driver command line argument names
        f(self.spatial_dims, "spatial_dim");
        f(self.n_inputs, "in_channels");
        f(self.in_height, "in_h");
        f(self.in_width, "in_w");
        f(self.in_depth, "in_d");
        f(self.kernel_size_h, "fil_h");
        f(self.kernel_size_w, "fil_w");
        f(self.kernel_size_d, "fil_d");
        f(self.n_outputs, "out_channels");
        f(self.batch_sz, "batchsize");
        f(self.pad_h, "pad_h");
        f(self.pad_w, "pad_w");
        f(self.pad_d, "pad_d");
        f(self.kernel_stride_h, "conv_stride_h");
        f(self.kernel_stride_w, "conv_stride_w");
        f(self.kernel_stride_d, "conv_stride_d");
        f(self.kernel_dilation_h, "dilation_h");
        f(self.kernel_dilation_w, "dilation_w");
        f(self.kernel_dilation_d, "dilation_d");
        f(self.bias, "bias");
        f(self.group_counts, "group_count");
    }

    template <class Self>
    static void Visit(Self&& self, std::function<void(std::string, std::string)> f)
    {
        if(!self.direction.IsKnown())
            MIOPEN_THROW("!direction.IsKnown()");
        f(self.in_layout, "layout");
        std::string data_type =
            EncodeDataTypesForKey(self.in_data_type, self.weights_data_type, self.out_data_type);
        f(data_type, "data_type");
        std::string dir =
            self.direction.IsForward() ? "F" : self.direction.IsBackwardData() ? "B" : "W";
        f(dir, "direction");
    }
    struct Direction
    {
    public:
        bool IsKnown() const { return v != boost::none; }
        bool IsForward() const { return v == conv::Direction::Forward; }
        bool IsBackwardData() const { return v == conv::Direction::BackwardData; }
        bool IsBackwardWrW() const { return v == conv::Direction::BackwardWeights; }

        Direction() = default;
        Direction(conv::Direction value) : v(value) {}

    private:
        boost::optional<conv::Direction> v;
        void Set(conv::Direction value) { v = value; }

        friend struct ProblemDescription;
    } direction;
    int GetBackwardPadW() const { return kernel_size_w - pad_w - 1; }
    int GetBackwardPadH() const { return kernel_size_h - pad_h - 1; }

    bool IsAsymmetricPadH() const { return conv_problem.IsAsymmetricPadH(); }
    bool IsAsymmetricPadW() const { return conv_problem.IsAsymmetricPadW(); }

    bool Is2d() const { return spatial_dims == 2; }
    bool Is3d() const { return spatial_dims == 3; }

    bool IsFp32() const
    {
        return in_data_type == miopenFloat && weights_data_type == miopenFloat &&
               out_data_type == miopenFloat;
    }
    bool IsFp16() const
    {
        return in_data_type == miopenHalf && weights_data_type == miopenHalf &&
               out_data_type == miopenHalf;
    }
    bool IsBfp16() const
    {
        return in_data_type == miopenBFloat16 && weights_data_type == miopenBFloat16 &&
               out_data_type == miopenBFloat16;
    }
<<<<<<< HEAD
    bool IsHalfx4() const
    {
        return in_data_type == miopenHalf && weights_data_type == miopenHalf &&
               out_data_type == miopenHalf && vectorLength == 4;
    }
    bool IsHalfx8() const
    {
        return in_data_type == miopenHalf && weights_data_type == miopenHalf &&
               out_data_type == miopenHalf && vectorLength == 8;
    }

    bool IsNCHWc_NCHWc() const
    {
        return in_layout == "NCHW_VECT_C" && weights_layout == "NCHW_VECT_C" &&
               out_layout == "NCHW_VECT_C";
=======
    bool IsInt8() const { return conv_problem.IsInt8(); }
    bool IsNCHWc_NCHWc() const
    {
        return in_layout == "NCHWc" && weights_layout == "NCHWc" && out_layout == "NCHWc";
>>>>>>> df4a7129
    }

    bool IsNCHWc_CHWNc() const
    {
<<<<<<< HEAD
        return in_layout == "NCHW_VECT_C" && weights_layout == "CHWN_VECT_C" &&
               out_layout == "NCHW_VECT_C";
=======
        return in_layout == "NCHWc" && weights_layout == "CHWNc" && out_layout == "NCHWc";
>>>>>>> df4a7129
    }

    ProblemDescription() = default;

    // Temporary, for compatibility with some parts of code.
    ProblemDescription(miopen::conv::Direction dir) { direction.Set(dir); }

    ProblemDescription(const TensorDescriptor& in,
                       const TensorDescriptor& weights,
                       const TensorDescriptor& out,
                       const ConvolutionDescriptor& conv,
                       conv::Direction dir,
                       int bias_ = 0);

    ProblemDescription(conv::ProblemDescription desc);

    void Serialize(std::ostream& stream) const;

    friend std::ostream& operator<<(std::ostream& os, const ProblemDescription& obj)
    {
        obj.Serialize(os);
        return os;
    }

    /*
     * set top tensor
     */
    void setTopDescr(const std::string& layout,
                     miopenDataType_t data_type,
                     int batch,
                     int channels,
                     int depth,
                     int height,
                     int width,
                     int batch_stride,
                     int channel_stride,
                     int stride,
                     int w_stride)
    {
        batch_sz     = batch;
        int data_len = GetTypeSize(data_type);
        size_t size  = (layout == "NCHW")
                          ? batch * channels * depth * height * width * data_len
                          : batch * batch_stride * channel_stride * stride * w_stride * data_len;

        out_width          = width;
        out_height         = height;
        out_depth          = depth;
        n_outputs          = channels;
        out_batch_stride   = batch_stride;
        out_channel_stride = channel_stride;
        out_stride         = stride;
        top_sz             = size;
        out_layout         = layout;
        out_data_type      = data_type;
        bias_sz            = (bias != 0) ? (n_outputs * data_len) : 0;
    }

    /*
     *  set bot tensor
     */

    void setBotDescr(const std::string& layout,
                     miopenDataType_t data_type,
                     int batch,
                     int channels,
                     int depth,
                     int height,
                     int width,
                     int batch_stride,
                     int channel_stride,
                     int stride,
                     int w_stride)
    {
        batch_sz     = batch;
        int data_len = GetTypeSize(data_type);
        size_t size  = (layout == "NCHW")
                          ? batch * channels * depth * height * width * data_len
                          : batch * batch_stride * channel_stride * stride * w_stride * data_len;

        in_width          = width;
        in_height         = height;
        in_depth          = depth;
        n_inputs          = channels;
        in_batch_stride   = batch_stride;
        in_channel_stride = channel_stride;
        in_stride         = stride;
        bot_sz            = size;
        in_layout         = layout;
        in_data_type      = data_type;
        //			_tens_layout = layout;
        //			_tens_data_format = data_type;
    }
    /*
     * set top df tensor
     */
    void setTopDfDescr(const std::string& /*layout*/,
                       miopenDataType_t /*data_type*/,
                       int batch,
                       int channels,
                       int /*depth*/,
                       int /*height*/,
                       int /*width*/,
                       int /*batch_stride*/,
                       int /*channel_stride*/,
                       int /*stride*/,
                       int /*w_stride*/)
    {
        batch_sz  = batch;
        n_outputs = channels;
    }

    /*
     *  set bot df tensor
     */

    void setBotDfDescr(const std::string& /*layout*/,
                       miopenDataType_t /*data_type*/,
                       int batch,
                       int channels,
                       int /*depth*/,
                       int /*height*/,
                       int /*width*/,
                       int /*batch_stride*/,
                       int /*channel_stride*/,
                       int /*stride*/,
                       int /*w_stride*/)
    {
        batch_sz = batch;
        n_inputs = channels;
    }

    int mloBuildConf_Key(std::string& conf_key) const;

    NetworkConfig BuildConfKey() const
    {
        std::string ret;
        mloBuildConf_Key(ret);
        return NetworkConfig{ret};
    }
};

struct UnifiedDescriptionConv2d
{
    size_t K;
    size_t S;
    size_t C;
    size_t N;
    size_t R;
    int64_t pad_w; // Negative padding is possible for Bwd.
    int64_t pad_h;
    size_t U;
    size_t V;
    size_t out_w;
    size_t out_h;
    size_t input_stride_w;
    size_t input_stride_h;
    size_t filter_stride_w;
    size_t filter_stride_h;

    UnifiedDescriptionConv2d() = delete;

    // KT      XLS             DRIVER                                  PROBLEM DESCRIPTION
    // -----------------------------------------------------------------------------------
    // fdil := filter_stride   -l/j filter dilation                    kernel_dilation
    // strd := U/V             -u/v convolution stride (output stride) kernel_stride
    // idil := input dilation  (n/a except transposed convolutions)    ?

    UnifiedDescriptionConv2d(const ProblemDescription& problem)
    {
        if(!problem.Is2d())
            MIOPEN_THROW(miopenStatusInternalError, "UnifiedDescriptionConv2d supports only 2D");
        if(!problem.direction.IsKnown())
            MIOPEN_THROW(miopenStatusInternalError,
                         "UnifiedDescriptionConv2d needs to know direction.");

        const auto n_inputs_per_group  = problem.n_inputs / problem.group_counts;
        const auto n_outputs_per_group = problem.n_outputs / problem.group_counts;
        if(!problem.direction.IsBackwardWrW())
        {
            R     = problem.kernel_size_h;
            S     = problem.kernel_size_w;
            U     = problem.direction.IsForward() ? problem.kernel_stride_h : 1;
            V     = problem.direction.IsForward() ? problem.kernel_stride_w : 1;
            C     = n_inputs_per_group;  // Bwd: C and K is reversed in ProblemDescription.
            K     = n_outputs_per_group; // Ditto.
            out_h = problem.out_height;  // Bwd: height/width is reversed in ProblemDescription.
            out_w = problem.out_width;   // Ditto.
            N     = problem.batch_sz;
            pad_h = problem.direction.IsForward() ? problem.pad_h : problem.GetBackwardPadH();
            pad_w = problem.direction.IsForward() ? problem.pad_w : problem.GetBackwardPadW();
            input_stride_h  = problem.direction.IsForward() ? 1 : problem.kernel_stride_h;
            input_stride_w  = problem.direction.IsForward() ? 1 : problem.kernel_stride_w;
            filter_stride_h = problem.kernel_dilation_h;
            filter_stride_w = problem.kernel_dilation_w;
        }
        else
        { // WrW
            R               = problem.in_height;
            S               = problem.in_width;
            U               = problem.kernel_dilation_h;
            V               = problem.kernel_dilation_w;
            C               = problem.batch_sz;
            K               = n_inputs_per_group;
            out_h           = problem.kernel_size_h;
            out_w           = problem.kernel_size_w;
            N               = n_outputs_per_group;
            pad_h           = problem.pad_h;
            pad_w           = problem.pad_w;
            input_stride_h  = 1;
            input_stride_w  = 1;
            filter_stride_h = problem.kernel_stride_h;
            filter_stride_w = problem.kernel_stride_w;
        }
    }
};

} // namespace miopen

#endif<|MERGE_RESOLUTION|>--- conflicted
+++ resolved
@@ -203,38 +203,15 @@
         return in_data_type == miopenBFloat16 && weights_data_type == miopenBFloat16 &&
                out_data_type == miopenBFloat16;
     }
-<<<<<<< HEAD
-    bool IsHalfx4() const
-    {
-        return in_data_type == miopenHalf && weights_data_type == miopenHalf &&
-               out_data_type == miopenHalf && vectorLength == 4;
-    }
-    bool IsHalfx8() const
-    {
-        return in_data_type == miopenHalf && weights_data_type == miopenHalf &&
-               out_data_type == miopenHalf && vectorLength == 8;
-    }
-
-    bool IsNCHWc_NCHWc() const
-    {
-        return in_layout == "NCHW_VECT_C" && weights_layout == "NCHW_VECT_C" &&
-               out_layout == "NCHW_VECT_C";
-=======
     bool IsInt8() const { return conv_problem.IsInt8(); }
     bool IsNCHWc_NCHWc() const
     {
         return in_layout == "NCHWc" && weights_layout == "NCHWc" && out_layout == "NCHWc";
->>>>>>> df4a7129
     }
 
     bool IsNCHWc_CHWNc() const
     {
-<<<<<<< HEAD
-        return in_layout == "NCHW_VECT_C" && weights_layout == "CHWN_VECT_C" &&
-               out_layout == "NCHW_VECT_C";
-=======
         return in_layout == "NCHWc" && weights_layout == "CHWNc" && out_layout == "NCHWc";
->>>>>>> df4a7129
     }
 
     ProblemDescription() = default;
