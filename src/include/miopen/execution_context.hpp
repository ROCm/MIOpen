/*******************************************************************************
 *
 * MIT License
 *
 * Copyright (c) 2019 Advanced Micro Devices, Inc.
 *
 * Permission is hereby granted, free of charge, to any person obtaining a copy
 * of this software and associated documentation files (the "Software"), to deal
 * in the Software without restriction, including without limitation the rights
 * to use, copy, modify, merge, publish, distribute, sublicense, and/or sell
 * copies of the Software, and to permit persons to whom the Software is
 * furnished to do so, subject to the following conditions:
 *
 * The above copyright notice and this permission notice shall be included in all
 * copies or substantial portions of the Software.
 *
 * THE SOFTWARE IS PROVIDED "AS IS", WITHOUT WARRANTY OF ANY KIND, EXPRESS OR
 * IMPLIED, INCLUDING BUT NOT LIMITED TO THE WARRANTIES OF MERCHANTABILITY,
 * FITNESS FOR A PARTICULAR PURPOSE AND NONINFRINGEMENT. IN NO EVENT SHALL THE
 * AUTHORS OR COPYRIGHT HOLDERS BE LIABLE FOR ANY CLAIM, DAMAGES OR OTHER
 * LIABILITY, WHETHER IN AN ACTION OF CONTRACT, TORT OR OTHERWISE, ARISING FROM,
 * OUT OF OR IN CONNECTION WITH THE SOFTWARE OR THE USE OR OTHER DEALINGS IN THE
 * SOFTWARE.
 *
 *******************************************************************************/

#pragma once

#include <miopen/db_path.hpp>
#include <miopen/handle.hpp>
#include <miopen/sqlite_db.hpp>

#include <boost/filesystem.hpp>

#include <string>

class rocm_meta_version
{
    int val = Unknown;

    public:
    static constexpr int Unknown = 0, // Unset env.vars read as 0.
        AMDHSA_COv2              = 1, // V2 metadata, https://llvm.org/docs/AMDGPUUsage.html
        AMDHSA_COv2_COv3         = 2, // E.g. ROCm 2.10 supports both.
        AMDHSA_COv3              = 3, // V3 metadata, https://llvm.org/docs/AMDGPUUsage.html
        Default                  = AMDHSA_COv2; // Used when auto-detection fails.

    private:
    static constexpr int End = 4, Begin = Unknown;

    public:
    rocm_meta_version(int v) : val(v) {}
    int getValue() const { return val; }
    bool IsValid() const { return Begin <= val && val < End; }
    bool IsUnknown() const { return val == Unknown; }
    bool IsV2() const { return AMDHSA_COv2 <= val && val <= AMDHSA_COv2_COv3; }
    bool IsV2orV3() const { return AMDHSA_COv2 <= val && val <= AMDHSA_COv3; }
    bool IsV3() const { return AMDHSA_COv2_COv3 <= val && val <= AMDHSA_COv3; }
    bool UseV3() const;
};

namespace miopen {

struct ExecutionContext
{
    // Operation modes & environment
    bool do_search               = false;
    bool save_srch_req           = false;
    bool use_asm_kernels         = false;
    bool use_hip_kernels         = true;
    bool use_opencl_convolutions = true;
    bool use_binaries            = true;
    rocm_meta_version rmv        = rocm_meta_version::Default;
    bool disable_search_enforce  = false;
    // Skip perf-db reads and use the default performance configuration. This is used, for example,
    // to optimize the getWorkspaceSize() calls for speed. This specific optimization is correct
    // because Solvers shall be written so that the required workspace size does not depend on the
    // performance config.
    bool disable_perfdb_access                                                = false;
    bool skip_solutions_that_take_long_time_to_build_and_have_narrow_coverage = false;
    bool use_dynamic_solutions_only                                           = false;

    inline Handle& GetStream() const { return *stream; }
    inline void SetStream(Handle* stream_) { stream = stream_; }

    ExecutionContext() = default;
    ExecutionContext(Handle* stream_) : stream(stream_) {}

    void DetectRocm();

    std::string GetPerfDbPath() const
    {
        static const auto result = [&] {
<<<<<<< HEAD
            boost::filesystem::path pdb_path(GetSystemDbPath());
            std::ostringstream filename;
            // clang-format off
=======
        boost::filesystem::path pdb_path(GetSystemDbPath());
        std::ostringstream filename;
        // clang-format off
>>>>>>> a7172250
        filename << GetStream().GetDbBasename();
#if MIOPEN_ENABLE_SQLITE
        const std::string ext = ".db";
#else
        const std::string ext = ".cd.pdb.txt";
#endif
        filename << ext;
            // clang-format on
            if(boost::filesystem::exists(pdb_path / filename.str()))
            {
                MIOPEN_LOG_I("Found exact perf database file");
                return (pdb_path / filename.str()).string();
            }
            else
            {
                MIOPEN_LOG_I("Unable to find exact perf database file");
                const auto db_id        = GetStream().GetTargetProperties().DbId();
                const int real_cu_count = GetStream().GetMaxComputeUnits();
                namespace fs            = boost::filesystem;
                if(fs::exists(pdb_path) && fs::is_directory(pdb_path))
                {
                    MIOPEN_LOG_I("Iterating over perf db directory " << pdb_path.string());
                    int closest_cu = std::numeric_limits<int>::max();
                    fs::path best_path;
                    for(auto const& entry : fs::recursive_directory_iterator(pdb_path))
                    {
                        const auto& filepath = entry.path();
                        const auto fname     = filepath.stem().string();
                        if(fs::is_regular_file(entry) && filepath.extension() == ext &&
                           fname.rfind(db_id, 0) == 0) // starts with db_id
                        {
                            MIOPEN_LOG_I("Checking perf db file: " << fname);
                            const auto pos = fname.find('_');
                            int cur_count  = -1;
                            try
                            {
                                if(pos != std::string::npos)
                                    cur_count = std::stoi(fname.substr(pos + 1));
                                else
                                    cur_count =
                                        std::stoi(fname.substr(db_id.length()), nullptr, 16);
                            }
                            catch(const std::exception& e)
                            {
                                MIOPEN_LOG_I2("Unable to infer CU count for file: "
                                              << fname << " : " << e.what());
                                continue;
                            }

                            if(abs(cur_count - real_cu_count) < (closest_cu))
                            {
                                MIOPEN_LOG_I2("Updating best candidate to: " << filepath.string());
                                best_path  = filepath;
                                closest_cu = abs(cur_count - real_cu_count);
                            }
                        }
                    }
                    return best_path.string();
                }
                else
                {
                    MIOPEN_LOG_I("Database directory does not exist");
                }
            }
<<<<<<< HEAD
            return std::string();
=======
        }
        return std::string();
>>>>>>> a7172250
        }();
        return result;
    }

    std::string GetUserPerfDbPath() const
    {
        // an empty user-db path indicates user intent to disable
        // the database. Default in when dev builds are on
        // clang-format off
	const auto& udb = GetUserDbPath();
	if(udb.empty())
		return "";
        boost::filesystem::path pdb_path(udb);
        std::ostringstream filename;
        filename << GetStream().GetDbBasename();
#if MIOPEN_ENABLE_SQLITE
        filename << "_" << SQLitePerfDb::MIOPEN_PERFDB_SCHEMA_VER << ".udb";
#else
        filename << "."
             << GetUserDbSuffix()
             << ".cd.updb.txt";
#endif
        // clang-format on
        return (pdb_path / filename.str()).string();
    }

    private:
    Handle* stream = nullptr;
};

class AutoUseFastDynamicSolutions
{
    bool prev_skip_slow_;
    bool prev_use_dynamic_;
    ExecutionContext* const ctx;

    public:
    AutoUseFastDynamicSolutions(ExecutionContext& ctx_) : ctx(&ctx_)
    {
        prev_skip_slow_ = ctx->skip_solutions_that_take_long_time_to_build_and_have_narrow_coverage;
        prev_use_dynamic_ = ctx->use_dynamic_solutions_only;

        ctx->skip_solutions_that_take_long_time_to_build_and_have_narrow_coverage = true;
        ctx->use_dynamic_solutions_only                                           = true;
    }

    ~AutoUseFastDynamicSolutions()
    {
        ctx->skip_solutions_that_take_long_time_to_build_and_have_narrow_coverage = prev_skip_slow_;
        ctx->use_dynamic_solutions_only = prev_use_dynamic_;
    }
};

bool IsHipKernelsEnabled();

} // namespace miopen<|MERGE_RESOLUTION|>--- conflicted
+++ resolved
@@ -91,15 +91,9 @@
     std::string GetPerfDbPath() const
     {
         static const auto result = [&] {
-<<<<<<< HEAD
-            boost::filesystem::path pdb_path(GetSystemDbPath());
-            std::ostringstream filename;
-            // clang-format off
-=======
         boost::filesystem::path pdb_path(GetSystemDbPath());
         std::ostringstream filename;
         // clang-format off
->>>>>>> a7172250
         filename << GetStream().GetDbBasename();
 #if MIOPEN_ENABLE_SQLITE
         const std::string ext = ".db";
@@ -164,12 +158,7 @@
                     MIOPEN_LOG_I("Database directory does not exist");
                 }
             }
-<<<<<<< HEAD
-            return std::string();
-=======
-        }
         return std::string();
->>>>>>> a7172250
         }();
         return result;
     }
