/*******************************************************************************
 *
 * MIT License
 *
 * Copyright (c) 2019 Advanced Micro Devices, Inc.
 *
 * Permission is hereby granted, free of charge, to any person obtaining a copy
 * of this software and associated documentation files (the "Software"), to deal
 * in the Software without restriction, including without limitation the rights
 * to use, copy, modify, merge, publish, distribute, sublicense, and/or sell
 * copies of the Software, and to permit persons to whom the Software is
 * furnished to do so, subject to the following conditions:
 *
 * The above copyright notice and this permission notice shall be included in all
 * copies or substantial portions of the Software.
 *
 * THE SOFTWARE IS PROVIDED "AS IS", WITHOUT WARRANTY OF ANY KIND, EXPRESS OR
 * IMPLIED, INCLUDING BUT NOT LIMITED TO THE WARRANTIES OF MERCHANTABILITY,
 * FITNESS FOR A PARTICULAR PURPOSE AND NONINFRINGEMENT. IN NO EVENT SHALL THE
 * AUTHORS OR COPYRIGHT HOLDERS BE LIABLE FOR ANY CLAIM, DAMAGES OR OTHER
 * LIABILITY, WHETHER IN AN ACTION OF CONTRACT, TORT OR OTHERWISE, ARISING FROM,
 * OUT OF OR IN CONNECTION WITH THE SOFTWARE OR THE USE OR OTHER DEALINGS IN THE
 * SOFTWARE.
 *
 *******************************************************************************/

#pragma once

#include <miopen/db_path.hpp>
#include <miopen/handle.hpp>
#include <miopen/sqlite_db.hpp>
#if MIOPEN_EMBED_DB
#include <miopen_data.hpp>
#endif
#include <boost/filesystem.hpp>

#include <string>

class rocm_meta_version
{
    int val = Unknown;

public:
    static constexpr int Unknown = 0, // Unset env.vars read as 0.
        AMDHSA_COv2              = 1, // V2 metadata, https://llvm.org/docs/AMDGPUUsage.html
        AMDHSA_COv2_COv3         = 2, // E.g. ROCm 2.10 supports both.
        AMDHSA_COv3              = 3, // V3 metadata, https://llvm.org/docs/AMDGPUUsage.html
        Default                  = AMDHSA_COv3; // Used when auto-detection fails.

private:
    static constexpr int End = 4, Begin = Unknown;

public:
    rocm_meta_version(int v) : val(v) {}
    int getValue() const { return val; }
    bool IsValid() const { return Begin <= val && val < End; }
    bool IsUnknown() const { return val == Unknown; }
    bool IsV2() const { return AMDHSA_COv2 <= val && val <= AMDHSA_COv2_COv3; }
    bool IsV2orV3() const { return AMDHSA_COv2 <= val && val <= AMDHSA_COv3; }
    bool IsV3() const { return AMDHSA_COv2_COv3 <= val && val <= AMDHSA_COv3; }
    bool UseV3() const;
};

namespace miopen {

namespace conv {
struct ProblemDescription;
} // namespace conv

struct ExecutionContext
{
    // Solution-specific
    std::string general_compile_options;

    // Operation modes & environment
    bool do_search               = false;
    bool db_update               = false;
    bool save_srch_req           = false;
    bool use_asm_kernels         = false;
    bool use_hip_kernels         = true;
    bool use_opencl_convolutions = true;
    bool use_binaries            = true;
    rocm_meta_version rmv        = rocm_meta_version::Default;
    bool disable_search_enforce  = false;
    // Skip perf-db reads and use the default performance configuration. This is used, for example,
    // to optimize the getWorkspaceSize() calls for speed. This specific optimization is correct
    // because Solvers shall be written so that the required workspace size does not depend on the
    // performance config.
    bool disable_perfdb_access      = false;
    bool use_dynamic_solutions_only = false;

    inline Handle& GetStream() const { return *stream; }
    inline void SetStream(Handle* stream_) { stream = stream_; }

    ExecutionContext() = default;
    ExecutionContext(Handle* stream_) : stream(stream_) {}
    virtual ~ExecutionContext() = default;

    ExecutionContext& DetectRocm();

#if MIOPEN_EMBED_DB
    std::string GetPerfDbPathEmbed() const
    {
        static const auto result = [&] {
            boost::filesystem::path pdb_path(GetSystemDbPath());
            std::ostringstream filename;
            // clang-format off
            filename << GetStream().GetDbBasename();
#if MIOPEN_ENABLE_SQLITE
            const std::string ext = ".db";
#else
            const std::string ext = ".cd.pdb.txt";
#endif
            filename << ext;
            // clang-format on
            if(miopen_data().find(filename.str() + ".o") != miopen_data().end())
            {
                MIOPEN_LOG_I("Found exact embedded perf database file");
                return (pdb_path / filename.str()).string();
            }
            else
            {
                MIOPEN_LOG_I2("inexact embedded perf database search");
                const auto db_id        = GetStream().GetTargetProperties().DbId();
                const int real_cu_count = GetStream().GetMaxComputeUnits();
                namespace fs            = boost::filesystem;
                int closest_cu          = std::numeric_limits<int>::max();
                fs::path best_path;
                for(auto const& entry : miopen_data())
                {
                    // string the .o from the filename
                    const auto fname = entry.first.substr(0, entry.first.size() - 2);
                    MIOPEN_LOG_I2("Testing embedded file:" << fname);
                    const auto& filepath = pdb_path / fname;
                    if(filepath.extension() == ext &&
                       fname.rfind(db_id, 0) == 0) // starts with db_id
                    {
                        MIOPEN_LOG_I2("Checking embedded perf db file: " << fname);
                        const auto pos = fname.find('_');
                        int cur_count  = -1;
                        try
                        {
                            if(pos != std::string::npos)
                                cur_count = std::stoi(fname.substr(pos + 1));
                            else
                                cur_count = std::stoi(fname.substr(db_id.length()), nullptr, 16);
                        }
                        catch(const std::exception& e)
                        {
                            MIOPEN_LOG_I2("Unable to infer CU count for file: " << fname << " : "
                                                                                << e.what());
                            continue;
                        }

                        if(abs(cur_count - real_cu_count) < (closest_cu))
                        {
                            MIOPEN_LOG_I2("Updating best candidate to: " << filepath.string());
                            best_path  = filepath;
                            closest_cu = abs(cur_count - real_cu_count);
                        }
                    }
                }
                return best_path.string();
            }
            return std::string();
        }();
        return result;
    }
#else
    std::string GetPerfDbPathFile() const
    {
        static const auto result = [&] {
            const boost::filesystem::path pdb_path(GetSystemDbPath());
            std::ostringstream filename;
            // clang-format off
        filename << GetStream().GetDbBasename();
#if MIOPEN_ENABLE_SQLITE
        const std::string ext = ".db";
#else
        const std::string ext = ".cd.pdb.txt";
#endif
        filename << ext;
            // clang-format on
            if(boost::filesystem::exists(pdb_path / filename.str()))
            {
                MIOPEN_LOG_I("Found exact perf database file");
                return (pdb_path / filename.str()).string();
            }
            else
            {
                MIOPEN_LOG_I2("inexact perf database search");
                const auto db_id        = GetStream().GetTargetProperties().DbId();
                const int real_cu_count = GetStream().GetMaxComputeUnits();
                namespace fs            = boost::filesystem;
                if(fs::exists(pdb_path) && fs::is_directory(pdb_path))
                {
                    MIOPEN_LOG_I2("Iterating over perf db directory " << pdb_path.string());
                    int closest_cu = std::numeric_limits<int>::max();
                    fs::path best_path;
                    std::vector<fs::path> contents;
                    std::copy(fs::directory_iterator(pdb_path),
                              fs::directory_iterator(),
                              std::back_inserter(contents));
                    for(auto const& filepath : contents)
                    {
                        const auto fname = filepath.stem().string();
                        if(fs::is_regular_file(filepath) && filepath.extension() == ext &&
                           fname.rfind(db_id, 0) == 0) // starts with db_id
                        {
                            MIOPEN_LOG_I2("Checking perf db file: " << fname);
                            const auto pos = fname.find('_');
                            int cur_count  = -1;
                            try
                            {
                                if(pos != std::string::npos)
                                    cur_count = std::stoi(fname.substr(pos + 1));
                                else
                                    cur_count =
                                        std::stoi(fname.substr(db_id.length()), nullptr, 16);
                            }
                            catch(const std::exception& e)
                            {
                                MIOPEN_LOG_I2("Unable to infer CU count for file: "
                                              << fname << " : " << e.what());
                                continue;
                            }

                            if(abs(cur_count - real_cu_count) < (closest_cu))
                            {
                                MIOPEN_LOG_I2("Updating best candidate to: " << filepath.string());
                                best_path  = filepath;
                                closest_cu = abs(cur_count - real_cu_count);
                            }
                        }
                    }
                    return best_path.string();
                }
                else
                {
                    MIOPEN_LOG_I("Database directory does not exist");
                }
            }
            return std::string();
        }();
        return result;
    }
#endif

    std::string GetPerfDbPath() const
    {
#if MIOPEN_EMBED_DB
        return GetPerfDbPathEmbed();
#else
        return GetPerfDbPathFile();
#endif
    }

    std::string GetUserPerfDbPath() const
    {
        // an empty user-db path indicates user intent to disable
        // the database. Default in when dev builds are on
        // clang-format off
<<<<<<< HEAD
        const auto& udb = GetUserDbPath();
        if(udb.empty())
            return "";
        boost::filesystem::path pdb_path(udb);
=======
	const auto& udb = GetUserDbPath();
	if(udb.empty())
		return "";
        const boost::filesystem::path pdb_path(udb);
>>>>>>> ecdb9932
        std::ostringstream filename;
        filename << GetStream().GetDbBasename();
#if MIOPEN_ENABLE_SQLITE
        filename << "_" << SQLitePerfDb::MIOPEN_PERFDB_SCHEMA_VER << ".udb";
#else
        filename << "."
             << GetUserDbSuffix()
             << ".cd.updb.txt";
#endif
        // clang-format on
        return (pdb_path / filename.str()).string();
    }

private:
    Handle* stream = nullptr;
};

bool IsHipKernelsEnabled();

} // namespace miopen<|MERGE_RESOLUTION|>--- conflicted
+++ resolved
@@ -260,17 +260,10 @@
         // an empty user-db path indicates user intent to disable
         // the database. Default in when dev builds are on
         // clang-format off
-<<<<<<< HEAD
         const auto& udb = GetUserDbPath();
         if(udb.empty())
             return "";
         boost::filesystem::path pdb_path(udb);
-=======
-	const auto& udb = GetUserDbPath();
-	if(udb.empty())
-		return "";
-        const boost::filesystem::path pdb_path(udb);
->>>>>>> ecdb9932
         std::ostringstream filename;
         filename << GetStream().GetDbBasename();
 #if MIOPEN_ENABLE_SQLITE
