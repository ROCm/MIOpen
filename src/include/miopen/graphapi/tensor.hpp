/*******************************************************************************
 *
 * MIT License
 *
 * Copyright (c) 2024 Advanced Micro Devices, Inc.
 *
 * Permission is hereby granted, free of charge, to any person obtaining a copy
 * of this software and associated documentation files (the "Software"), to deal
 * in the Software without restriction, including without limitation the rights
 * to use, copy, modify, merge, publish, distribute, sublicense, and/or sell
 * copies of the Software, and to permit persons to whom the Software is
 * furnished to do so, subject to the following conditions:
 *
 * The above copyright notice and this permission notice shall be included in all
 * copies or substantial portions of the Software.
 *
 * THE SOFTWARE IS PROVIDED "AS IS", WITHOUT WARRANTY OF ANY KIND, EXPRESS OR
 * IMPLIED, INCLUDING BUT NOT LIMITED TO THE WARRANTIES OF MERCHANTABILITY,
 * FITNESS FOR A PARTICULAR PURPOSE AND NONINFRINGEMENT. IN NO EVENT SHALL THE
 * AUTHORS OR COPYRIGHT HOLDERS BE LIABLE FOR ANY CLAIM, DAMAGES OR OTHER
 * LIABILITY, WHETHER IN AN ACTION OF CONTRACT, TORT OR OTHERWISE, ARISING FROM,
 * OUT OF OR IN CONNECTION WITH THE SOFTWARE OR THE USE OR OTHER DEALINGS IN THE
 * SOFTWARE.
 *
 *******************************************************************************/
#pragma once

#include <miopen/graphapi/graphapi.hpp>
#include <miopen/tensor.hpp>

#include <cstdint>
#include <vector>

namespace miopen {

namespace graphapi {

class Tensor
{
private:
    std::vector<int64_t> mDimensions;
    std::vector<int64_t> mStrides;
    int64_t mId                = 0;
    miopenDataType_t mDataType = miopenFloat;
    bool mVirtual              = false;

public:
    Tensor() noexcept         = default;
    Tensor(const Tensor&)     = default;
    Tensor(Tensor&&) noexcept = default;
    Tensor& operator=(const Tensor&) = default;
    Tensor& operator=(Tensor&&) noexcept = default;
    Tensor(miopenDataType_t dataType,
           const std::vector<int64_t>& dimensions,
           const std::vector<int64_t>& strides,
           int64_t id,
           bool isVirtual)
        : mDimensions(dimensions),
          mStrides(strides),
          mId(id),
          mDataType(dataType),
          mVirtual(isVirtual)
    {
    }
    Tensor(miopenDataType_t dataType,
           std::vector<int64_t>&& dimensions,
           std::vector<int64_t>&& strides,
           int64_t id,
           bool isVirtual) noexcept
        : mDimensions(std::move(dimensions)),
          mStrides(std::move(strides)),
          mId(id),
          mDataType(dataType),
          mVirtual(isVirtual)
    {
    }

    operator miopen::TensorDescriptor() const
    {
        return {mDataType,
                std::vector<std::size_t>(mDimensions.cbegin(), mDimensions.cbegin()),
                std::vector<std::size_t>(mStrides.cbegin(), mStrides.cbegin())};
    }

    miopenDataType_t getDataType() const noexcept { return mDataType; }
    const std::vector<int64_t>& getDimensions() const noexcept { return mDimensions; }
    const std::vector<int64_t>& getStrides() const noexcept { return mStrides; }
    int64_t getId() const noexcept { return mId; }
<<<<<<< HEAD
    bool isVirtual() const noexcept { return mVirtual; }
=======
    bool getVirtual() const noexcept { return mVirtual; }
};
>>>>>>> 1ecc8d8a

class TensorBuilder
{
private:
    std::vector<int64_t> mDimensions;
    std::vector<int64_t> mStrides;
    int64_t mId                = 0;
    miopenDataType_t mDataType = miopenFloat;
    bool mVirtual              = false;
    bool mUniqueIdSet          = false;
    bool mDataTypeSet          = false;
    bool mDimensionsSet        = false;
    bool mStridesSet           = false;

public:
    TensorBuilder& setDataType(miopenDataType_t dataType) &;
    TensorBuilder& setDim(const std::vector<int64_t>& dimensions) &;
    TensorBuilder& setDim(std::vector<int64_t>&& dimensions) &;
    TensorBuilder& setStride(const std::vector<int64_t>& strides) &;
    TensorBuilder& setStride(std::vector<int64_t>&& strides) &;
    TensorBuilder& setId(int64_t id) &;
    TensorBuilder& setVirtual(bool isVirtual) &;

    TensorBuilder&& setDataType(miopenDataType_t dataType) &&
    {
        return std::move(setDataType(dataType));
    }
    TensorBuilder&& setDim(const std::vector<int64_t>& dimensions) &&
    {
        return std::move(setDim(dimensions));
    }
    TensorBuilder&& setDim(std::vector<int64_t>&& dimensions) &&
    {
        return std::move(setDim(std::move(dimensions)));
    }
    TensorBuilder&& setStride(const std::vector<int64_t>& strides) &&
    {
        return std::move(setStride(strides));
    }
    TensorBuilder&& setStride(std::vector<int64_t>&& strides) &&
    {
        return std::move(setStride(std::move(strides)));
    }
    TensorBuilder&& setId(int64_t id) && { return std::move(setId(id)); }
    TensorBuilder&& setVirtual(bool isVirtual) && { return std::move(setVirtual(isVirtual)); }

    Tensor build() const&;
    Tensor build() &&;
};

class BackendTensorDescriptor : public BackendDescriptor
{
private:
    TensorBuilder mBuilder;
    Tensor mDescriptor;

public:
    BackendTensorDescriptor() = default;
    virtual ~BackendTensorDescriptor() override;
    virtual void setAttribute(miopenBackendAttributeName_t attributeName,
                              miopenBackendAttributeType_t attributeType,
                              int64_t elementCount,
                              void* arrayOfElements) override;
    virtual void finalize() override;
    virtual void getAttribute(miopenBackendAttributeName_t attributeName,
                              miopenBackendAttributeType_t attributeType,
                              int64_t requestedElementCount,
                              int64_t* elementCount,
                              void* arrayOfElements) override;

    const Tensor* getTensor() const { return &mDescriptor; }
    Tensor* getTensor() { return &mDescriptor; }
};

} // namespace graphapi

} // namespace miopen<|MERGE_RESOLUTION|>--- conflicted
+++ resolved
@@ -86,12 +86,8 @@
     const std::vector<int64_t>& getDimensions() const noexcept { return mDimensions; }
     const std::vector<int64_t>& getStrides() const noexcept { return mStrides; }
     int64_t getId() const noexcept { return mId; }
-<<<<<<< HEAD
     bool isVirtual() const noexcept { return mVirtual; }
-=======
-    bool getVirtual() const noexcept { return mVirtual; }
 };
->>>>>>> 1ecc8d8a
 
 class TensorBuilder
 {
