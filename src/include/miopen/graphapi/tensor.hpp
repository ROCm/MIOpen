--- conflicted
+++ resolved
@@ -79,36 +79,6 @@
 
     int64_t getId() const noexcept { return mId; }
     bool isVirtual() const noexcept { return mVirtual; }
-<<<<<<< HEAD
-
-private:
-    /// \todo Re-use layout computation from the Tensor class.
-    static miopenTensorLayout_t getLayout(const std::vector<std::size_t>& strides)
-    {
-        if(strides.size() >= 4)
-        {
-            int stride_c = strides[1];
-
-            // If channels have the smallest stride, or are tied for smallest stride, then we are
-            // assuming NHWC format. Otherwise, assume NCHW format.
-            if(std::all_of(strides.cbegin(), strides.cend(), [stride_c](std::size_t x) {
-                   return x >= stride_c;
-               }))
-            {
-                return strides.size() == 4 ? miopenTensorLayout_t::miopenTensorNHWC
-                                           : miopenTensorLayout_t::miopenTensorNDHWC;
-            }
-            else
-            {
-                return strides.size() == 4 ? miopenTensorLayout_t::miopenTensorNCHW
-                                           : miopenTensorLayout_t::miopenTensorNCDHW;
-            }
-        }
-
-        return GetDefaultLayout(strides.size());
-    }
-=======
->>>>>>> 1ffcdf3e
 };
 
 class MIOPEN_INTERNALS_EXPORT TensorBuilder
