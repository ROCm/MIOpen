--- conflicted
+++ resolved
@@ -608,79 +608,6 @@
     std::string _out_df_layout;
     std::string _out_df_data_type;
 };
-<<<<<<< HEAD
-=======
-
-struct mlo_construct_pooling2D : mlo_construct_activ_lrn_pooling_common
-{
-    mlo_construct_pooling2D(miopen::conv::Direction dir)
-        : mlo_construct_activ_lrn_pooling_common(dir)
-    {
-        _pooling_method = MLO_POOLING_OP_MAX;
-        _index_type     = miopenIndexUint8;
-        _wsp_index      = miopenPoolingWorkspaceIndexMask;
-        _nan_option     = 0;
-    }
-
-    inline void
-    setPoolingDescr(int pooling_method                          = MLO_POOLING_OP_MAX,
-                    miopenIndexType_t index_type                = miopenIndexUint8,
-                    miopenPoolingWorkspaceIndexMode_t wsp_index = miopenPoolingWorkspaceIndexMask,
-                    int windowHeight                            = 3,
-                    int windowWidth                             = 3,
-                    int padding_h                               = 0,
-                    int padding_w                               = 0,
-                    int stride_h                                = 2,
-                    int stride_w                                = 2,
-                    int NAN_opt                                 = 0)
-    {
-        _pooling_method                = pooling_method;
-        _index_type                    = index_type;
-        _wsp_index                     = wsp_index;
-        _search_params.pad_h           = padding_h;
-        _search_params.pad_w           = padding_w;
-        _search_params.kernel_size_h   = windowHeight;
-        _search_params.kernel_size_w   = windowWidth;
-        _search_params.kernel_stride_h = stride_h;
-        _search_params.kernel_stride_w = stride_w;
-        _nan_option                    = NAN_opt;
-    }
-
-    inline void getPoolingDescr(int& /*pooling_method*/,
-                                miopenIndexType_t& index_type,
-                                miopenPoolingWorkspaceIndexMode_t& wsp_index,
-                                int& windowHeight,
-                                int& windowWidth,
-                                int& padding_h,
-                                int& padding_w,
-                                int& stride_h,
-                                int& stride_w,
-                                int& NAN_opt) const
-    {
-        index_type   = _index_type;
-        wsp_index    = _wsp_index;
-        padding_h    = _search_params.pad_h;
-        padding_w    = _search_params.pad_w;
-        windowHeight = _search_params.kernel_size_h;
-        windowWidth  = _search_params.kernel_size_w;
-        stride_h     = _search_params.kernel_stride_h;
-        stride_w     = _search_params.kernel_stride_w;
-        NAN_opt      = _nan_option;
-    }
-
-    inline int getPoolingMethod() const { return (_pooling_method); }
-    int mloConstruct();
-
-protected:
-    int _pooling_method;
-    miopenIndexType_t _index_type;
-    miopenPoolingWorkspaceIndexMode_t _wsp_index;
-    int _nan_option;
-    int mloConstructFwd();
-    int mloConstructBwd();
-};
-
->>>>>>> fa2d5895
 #define MLO_LRN_WITHIN_CHANNEL 0
 #define MLO_LRN_ACROSS_CHANNELS 1
 
