--- conflicted
+++ resolved
@@ -969,11 +969,7 @@
     double _normK     = 0.0;
 };
 
-<<<<<<< HEAD
 struct mlo_construct_neuron : mlo_construct_direct2D, mlo_construct_activ_lrn_pooling_common
-=======
-struct mlo_construct_neuron : mlo_construct_direct2D
->>>>>>> a2e94a9e
 {
     mlo_construct_neuron(int dir) : mlo_construct_direct2D(dir)
     {
