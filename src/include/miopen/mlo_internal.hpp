--- conflicted
+++ resolved
@@ -179,147 +179,75 @@
 }
 
 std::vector<miopen::solver::ConvSolution>
-<<<<<<< HEAD
-FindAllGemmSolutions(const miopen::ConvolutionContext& ctx,
+FindAllGemmSolutions(const miopen::ExecutionContext& ctx,
                      const miopen::conv::ProblemDescription& problem,
                      const miopen::AnyInvokeParams& invoke_ctx);
 
 std::vector<std::pair<std::string, size_t>>
-AllGemmWorkspaceSize(const miopen::ConvolutionContext& ctx,
+AllGemmWorkspaceSize(const miopen::ExecutionContext& ctx,
                      const miopen::conv::ProblemDescription& problem);
 
 std::vector<std::pair<std::string, size_t>>
-AllDirectForwardBackwardDataWorkspaceSize(const miopen::ConvolutionContext& ctx,
+AllDirectForwardBackwardDataWorkspaceSize(const miopen::ExecutionContext& ctx,
                                           const miopen::conv::ProblemDescription& problem);
 
 std::vector<std::pair<std::string, size_t>>
-FindAllImplicitGemmWorkspaceSizes(const miopen::ConvolutionContext& ctx,
+FindAllImplicitGemmWorkspaceSizes(const miopen::ExecutionContext& ctx,
                                   const miopen::conv::ProblemDescription& problem);
 
 std::vector<std::pair<std::string, size_t>>
-FindAllWinogradWorkspaceSizes(const miopen::ConvolutionContext& ctx,
+FindAllWinogradWorkspaceSizes(const miopen::ExecutionContext& ctx,
                               const miopen::conv::ProblemDescription& problem);
 
 std::vector<std::pair<std::string, size_t>>
-FindWinogradWrWWorkspaceSizes(const miopen::ConvolutionContext& ctx,
+FindWinogradWrWWorkspaceSizes(const miopen::ExecutionContext& ctx,
                               const miopen::conv::ProblemDescription& problem);
 
 std::vector<std::pair<std::string, size_t>>
-FindImplicitGemmWrWWorkspaceSizes(const miopen::ConvolutionContext& ctx,
+FindImplicitGemmWrWWorkspaceSizes(const miopen::ExecutionContext& ctx,
                                   const miopen::conv::ProblemDescription& problem);
 
 std::vector<std::pair<std::string, size_t>>
-AllDirectBwdWrW2DWorkspaceSize(const miopen::ConvolutionContext& ctx,
+AllDirectBwdWrW2DWorkspaceSize(const miopen::ExecutionContext& ctx,
                                const miopen::conv::ProblemDescription& problem);
 
 std::vector<std::pair<std::string, size_t>>
-AllFFTForwardBackwardDataWorkspaceSize(const miopen::ConvolutionContext& ctx,
+AllFFTForwardBackwardDataWorkspaceSize(const miopen::ExecutionContext& ctx,
                                        const miopen::conv::ProblemDescription& problem);
 
 std::vector<miopen::solver::ConvSolution>
-FindAllDirectSolutions(const miopen::ConvolutionContext& ctx,
+FindAllDirectSolutions(const miopen::ExecutionContext& ctx,
                        const miopen::conv::ProblemDescription& problem,
                        const miopen::AnyInvokeParams& invoke_ctx);
 
 std::vector<miopen::solver::ConvSolution>
-FindAllImplicitGemmSolutions(const miopen::ConvolutionContext& ctx,
+FindAllImplicitGemmSolutions(const miopen::ExecutionContext& ctx,
                              const miopen::conv::ProblemDescription& problem,
                              const miopen::AnyInvokeParams& invoke_ctx);
 
 std::vector<miopen::solver::ConvSolution>
-FindAllWinogradSolutions(const miopen::ConvolutionContext& ctx,
+FindAllWinogradSolutions(const miopen::ExecutionContext& ctx,
                          const miopen::conv::ProblemDescription& problem,
                          const miopen::AnyInvokeParams& invoke_ctx);
 
 std::vector<miopen::solver::ConvSolution>
-FindWinogradWrWAllSolutions(const miopen::ConvolutionContext& ctx,
+FindWinogradWrWAllSolutions(const miopen::ExecutionContext& ctx,
                             const miopen::conv::ProblemDescription& problem,
                             const miopen::AnyInvokeParams& invoke_ctx);
 
 std::vector<miopen::solver::ConvSolution>
-FindImplicitGemmWrWAllSolutions(const miopen::ConvolutionContext& ctx,
+FindImplicitGemmWrWAllSolutions(const miopen::ExecutionContext& ctx,
                                 const miopen::conv::ProblemDescription& problem,
                                 const miopen::AnyInvokeParams& invoke_ctx);
 
 std::vector<miopen::solver::ConvSolution>
-FindAllBwdWrW2DSolutions(const miopen::ConvolutionContext& ctx,
+FindAllBwdWrW2DSolutions(const miopen::ExecutionContext& ctx,
                          const miopen::conv::ProblemDescription& problem,
                          const miopen::AnyInvokeParams& invoke_ctx);
 
 std::vector<miopen::solver::ConvSolution>
-FindAllFFTSolutions(const miopen::ConvolutionContext& ctx,
+FindAllFFTSolutions(const miopen::ExecutionContext& ctx,
                     const miopen::conv::ProblemDescription& problem,
-=======
-FindAllGemmSolutions(const miopen::ExecutionContext& ctx,
-                     const miopen::ProblemDescription& problem,
-                     const miopen::AnyInvokeParams& invoke_ctx);
-
-std::vector<std::pair<std::string, size_t>>
-AllGemmWorkspaceSize(const miopen::ExecutionContext& ctx,
-                     const miopen::ProblemDescription& problem);
-
-std::vector<std::pair<std::string, size_t>>
-AllDirectForwardBackwardDataWorkspaceSize(const miopen::ExecutionContext& ctx,
-                                          const miopen::ProblemDescription& problem);
-
-std::vector<std::pair<std::string, size_t>>
-FindAllImplicitGemmWorkspaceSizes(const miopen::ExecutionContext& ctx,
-                                  const miopen::ProblemDescription& problem);
-
-std::vector<std::pair<std::string, size_t>>
-FindAllWinogradWorkspaceSizes(const miopen::ExecutionContext& ctx,
-                              const miopen::ProblemDescription& problem);
-
-std::vector<std::pair<std::string, size_t>>
-FindWinogradWrWWorkspaceSizes(const miopen::ExecutionContext& ctx,
-                              const miopen::ProblemDescription& problem);
-
-std::vector<std::pair<std::string, size_t>>
-FindImplicitGemmWrWWorkspaceSizes(const miopen::ExecutionContext& ctx,
-                                  const miopen::ProblemDescription& problem);
-
-std::vector<std::pair<std::string, size_t>>
-AllDirectBwdWrW2DWorkspaceSize(const miopen::ExecutionContext& ctx,
-                               const miopen::ProblemDescription& problem);
-
-std::vector<std::pair<std::string, size_t>>
-AllFFTForwardBackwardDataWorkspaceSize(const miopen::ExecutionContext& ctx,
-                                       const miopen::ProblemDescription& problem);
-
-std::vector<miopen::solver::ConvSolution>
-FindAllDirectSolutions(const miopen::ExecutionContext& ctx,
-                       const miopen::ProblemDescription& problem,
-                       const miopen::AnyInvokeParams& invoke_ctx);
-
-std::vector<miopen::solver::ConvSolution>
-FindAllImplicitGemmSolutions(const miopen::ExecutionContext& ctx,
-                             const miopen::ProblemDescription& problem,
-                             const miopen::AnyInvokeParams& invoke_ctx);
-
-std::vector<miopen::solver::ConvSolution>
-FindAllWinogradSolutions(const miopen::ExecutionContext& ctx,
-                         const miopen::ProblemDescription& problem,
-                         const miopen::AnyInvokeParams& invoke_ctx);
-
-std::vector<miopen::solver::ConvSolution>
-FindWinogradWrWAllSolutions(const miopen::ExecutionContext& ctx,
-                            const miopen::ProblemDescription& problem,
-                            const miopen::AnyInvokeParams& invoke_ctx);
-
-std::vector<miopen::solver::ConvSolution>
-FindImplicitGemmWrWAllSolutions(const miopen::ExecutionContext& ctx,
-                                const miopen::ProblemDescription& problem,
-                                const miopen::AnyInvokeParams& invoke_ctx);
-
-std::vector<miopen::solver::ConvSolution>
-FindAllBwdWrW2DSolutions(const miopen::ExecutionContext& ctx,
-                         const miopen::ProblemDescription& problem,
-                         const miopen::AnyInvokeParams& invoke_ctx);
-
-std::vector<miopen::solver::ConvSolution>
-FindAllFFTSolutions(const miopen::ExecutionContext& ctx,
-                    const miopen::ProblemDescription& problem,
->>>>>>> f5728973
                     const miopen::AnyInvokeParams& invoke_ctx);
 
 struct mlo_construct_base
