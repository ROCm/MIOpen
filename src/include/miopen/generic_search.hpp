/*******************************************************************************
*
* MIT License
*
* Copyright (c) 2017 Advanced Micro Devices, Inc.
*
* Permission is hereby granted, free of charge, to any person obtaining a copy
* of this software and associated documentation files (the "Software"), to deal
* in the Software without restriction, including without limitation the rights
* to use, copy, modify, merge, publish, distribute, sublicense, and/or sell
* copies of the Software, and to permit persons to whom the Software is
* furnished to do so, subject to the following conditions:
*
* The above copyright notice and this permission notice shall be included in all
* copies or substantial portions of the Software.
*
* THE SOFTWARE IS PROVIDED "AS IS", WITHOUT WARRANTY OF ANY KIND, EXPRESS OR
* IMPLIED, INCLUDING BUT NOT LIMITED TO THE WARRANTIES OF MERCHANTABILITY,
* FITNESS FOR A PARTICULAR PURPOSE AND NONINFRINGEMENT. IN NO EVENT SHALL THE
* AUTHORS OR COPYRIGHT HOLDERS BE LIABLE FOR ANY CLAIM, DAMAGES OR OTHER
* LIABILITY, WHETHER IN AN ACTION OF CONTRACT, TORT OR OTHERWISE, ARISING FROM,
* OUT OF OR IN CONNECTION WITH THE SOFTWARE OR THE USE OR OTHER DEALINGS IN THE
* SOFTWARE.
*
*******************************************************************************/

#ifndef GUARD_MIOPEN_GENERIC_SEARCH_HPP_
#define GUARD_MIOPEN_GENERIC_SEARCH_HPP_

#include <miopen/config.h>
#include <miopen/logger.hpp>
#include <miopen/handle.hpp>
#include <miopen/invoke_params.hpp>
<<<<<<< HEAD
#include <miopen/env.hpp>
=======
>>>>>>> a9a3119d

#include <vector>
#include <cstdlib>
#include <limits>
#include <iterator>
#include <chrono>
#include <cassert>

// Todo: remove
#include <miopen/conv/context.hpp>
#include <miopen/conv_solution.hpp>

namespace miopen {
namespace solver {

MIOPEN_DECLARE_ENV_VAR(MIOPEN_COMPILE_AND_RUN)

/// This STL-like container together with corresponding iterator provide access
/// to a set of all available performance configs for the given problem config.
///
/// Implementation does not hold values themselves as these would take too much memory.
/// The container holds problem config information instead. This info
/// is required for advancing the iterator to the next valid configuration.
///
/// PerformanceConfig type requirements:
/// - (ctor)()
///     Constructs an instance with invalid value.
/// - (ctor)(bool)
///     Constructs an instance with minimal value.
/// - SetNextValue()
///     Advances instance value to the next available value and returns true.
///     If max value reached, returns false.
/// - IsValid(const Context& c) const
///     Checks if instance is valid for the given c.
///     For convolutions, Context represents a problem configuration.
/// - operator==(const PerformanceConfig&)
///     Ordinary semantics.
template <typename PerformanceConfig, typename Context>
class ComputedContainer;

template <typename PerformanceConfig, typename Context>
class ComputedIterator : public std::iterator<std::input_iterator_tag, PerformanceConfig>
{
    PerformanceConfig v;
    const Context* p; // For Next().

    ComputedIterator& Next()
    {
        if(p != nullptr)
        {
            do
            {
                if(!v.SetNextValue())
                { // Wraparound, end reached. Iterator is useless from now.
                    p = nullptr;
                    break;
                }
            } while(!v.IsValid(*p));
        }
        return *this;
    }

    // Implements container's begin()
    ComputedIterator(const Context& problem, const bool spare) : v(spare), p(&problem)
    {
        if(!v.IsValid(*p))
            Next();
    }

    public:
    // STL-like iterator shall be default contructible. Also implements container's end()
    ComputedIterator() : v(), p(nullptr) {}
    // STL-like iterator shall be copy contructible. The default copy ctor is ok.

    ComputedIterator& operator++() { return Next(); }
    const PerformanceConfig& operator*() const { return v; }
    bool operator!=(ComputedIterator const& other) const
    {
        if(p == other.p)
            if(p == nullptr // Ends are always equal.
               ||
               v == other.v)
                return false;
        return true;
    }
    bool operator==(ComputedIterator const& other) const { return !(*this != other); }

    friend class ComputedContainer<PerformanceConfig, Context>;
};

template <typename PerformanceConfig, typename Context>
class ComputedContainer
{
    Context problem; // Hold a copy make the object independent of the environment.
    bool spare;      // Use spare set of perf configs. Those are usually slower than main set.
                     // Splitting the theoretically available set of perf configs to "main"
                     // and "spare" sets allows for acceleration of the auto-tune process:
                     // * If the "main" set is not empty, then skipping the "spare" set
                     //   avoids wasting time, because the latter is slower by definition.
                     // * Combining "spare" and "main" would lead to exponential growth of
                     //   the resulting container, and thus to exponential slowdown.
                     //
                     // Nevertheless, a Solver is free to either use or not use this capability
                     // (i.e. it is ok for PerformanceConfig(bool) to ignore its parameter).

    /// \note We do not add 'const' to keep the object assignable
    /// for the sake of flexibility. Nevertheless, all element accesses of
    /// the "computed container" shall be const.

    public:
    using const_iterator = ComputedIterator<PerformanceConfig, Context>;

    ComputedContainer(const Context& problem_, const bool spare_ = false)
        : problem(problem_), spare(spare_)
    {
    }
    const_iterator begin() const { return {problem, spare}; }
    const_iterator end() const { return {}; }
};

class Timer
{
    public:
    Timer(){};
    void start() { st = std::chrono::steady_clock::now(); }
    float elapsed_ms()
    {
        capture();
        return std::chrono::duration_cast<std::chrono::duration<float, std::milli>>(et - st)
            .count();
    }

    private:
    void capture() { et = std::chrono::steady_clock::now(); }
    std::chrono::time_point<std::chrono::steady_clock> st;
    std::chrono::time_point<std::chrono::steady_clock> et;
};

template <typename PerformanceConfig>
class HeartBeat
{
    size_t n_within_beat;
    size_t n_best;
    float best_time; // within beat
    float elapsed_cumulative;
    Timer timer;
    PerformanceConfig best_config;

    void Continue()
    {
        best_time     = std::numeric_limits<float>::max();
        n_within_beat = 0;
        timer.start();
    }

    public:
    HeartBeat() : n_within_beat(), n_best(), best_time(), elapsed_cumulative() {}

    void Start()
    {
        elapsed_cumulative = 0.0f;
        best_config        = PerformanceConfig();
        Continue();
    }

    void Monitor(const bool is_recent_failed,
                 const float recent_time,
                 const size_t n_recent,
                 const float total_best,
                 size_t n_failed,
                 size_t n_total,
                 const PerformanceConfig& recent_config)
    {
        ++n_within_beat;
        if(!is_recent_failed && (recent_time < best_time))
        {
            best_time   = recent_time;
            n_best      = n_recent;
            best_config = recent_config;
        }
        const float elapsed = timer.elapsed_ms();
        if(elapsed > 3000)
        {
            elapsed_cumulative += elapsed;
            const float eta_sec =
                n_recent != 0u ? (static_cast<float>(n_total - n_recent) *
                                  (elapsed_cumulative / static_cast<float>(n_recent)) / 1000.0f)
                               : 0.0f; // paraniod
            MIOPEN_LOG_W(n_recent << '/' << n_failed << '/' << n_total << ' ' << total_best
                                  << ", best within recent "
                                  << n_within_beat
                                  << ": "
                                  << best_time
                                  << " #"
                                  << n_best
                                  << ' '
                                  << best_config
                                  << ", ETA:"
                                  << eta_sec
                                  << " sec.");
            Continue();
        }
    }
};

inline void InitRandomly(std::vector<float>& vec, const double offset, const double factor)
{
    float* p = vec.data();
    for(unsigned long i = 0; i < vec.size(); ++i)
        *p++ = static_cast<float>((rand() * (1.0 / RAND_MAX) + offset) * factor);
}

inline void InitRandomly(std::vector<float>& vec)
{
    float* p = vec.data();
    for(unsigned long i = 0; i < vec.size(); ++i)
        *p++ = static_cast<float>(rand() * (1.0 / RAND_MAX));
}

inline size_t divide_round_plus_inf(const size_t x, const unsigned y)
{
    assert(y > 0);
    if(x % y != 0)
        return x / y + 1;
    return x / y;
}

/// Solver member function requirements:
/// * GetPerformanceConfig shall be implemented.
///   - Its return type shall be suitable for instantiation of the ComputedContainer.
/// * GetSolution shall be implemented.
/// * Solution should provide invoker
/// * RunAndMeasureSolution must NOT be implemented. Invoker will be used instead.
///
/// clang-format-off
/// -----------------------------------------------
/// Dataflow:
///      Forward:
///          wei[] (w) --> +--------+
///                        | kernel | --> top[] (y)
///          bot[] (x) --> +--------+
///
///      Backward data:
///          wei[] (w) --> +--------+
///                        | kernel | --> top[] (dx)
///         bot[] (dy) --> +--------+
///
///      Backward WrW:
///         top[] (dx) --> +--------+
///                        | kernel | --> wei[] (dw)
///         bot[] (dy) --> +--------+
/// ------------------------------------------------
/// clang-format-on

// This is to detect new solvers attempting to use obsolete functionality
namespace detail {
template <typename...>
using void_t = void;

template <class Default, class AlwaysVoid, template <class...> class Op, class... Args>
struct detector
{
    using value_t = std::false_type;
    using type    = Default;
};

template <class Default, template <class...> class Op, class... Args>
struct detector<Default, void_t<Op<Args...>>, Op, Args...>
{
    using value_t = std::true_type;
    using type    = Op<Args...>;
};

} // namespace detail

template <template <class...> class Op, class... Args>
using is_detected = typename detail::detector<void, void, Op, Args...>::value_t;

template <class Solver, class Top, class Bottom>
using RunAndMeasure_t =
    decltype(std::declval<Solver>().RunAndMeasureSolution(std::declval<miopen::Handle&>(),
                                                          std::declval<Bottom>(),
                                                          std::declval<Top>(),
                                                          std::declval<ConstData_t>(),
                                                          std::declval<ConstData_t>(),
                                                          std::declval<ConvolutionContext>(),
                                                          std::declval<ConvSolution>(),
                                                          std::declval<float&>()));

template <class Solver, class Context>
auto GenericSearch(const Solver s, const Context& context, const AnyInvokeParams& invoke_ctx_)
    -> decltype(s.GetPerformanceConfig(context))
{
    static_assert(
        !(is_detected<RunAndMeasure_t, Solver, ConstData_t, Data_t>{} ||
          is_detected<RunAndMeasure_t, Solver, Data_t, ConstData_t>{}),
        "RunAndMeasure is obsolete. Solvers should implement auto-tune evaluation in invoker");

    using PerformanceConfig = decltype(s.GetPerformanceConfig(context));
    PerformanceConfig best_config;
    const auto default_solution = s.GetSolution(context, s.GetPerformanceConfig(context));
    const auto invoke_ctx       = [invoke_ctx_]() {
        auto copy = invoke_ctx_;
        copy.SetInvokeType(InvokeType::AutoTune);
        return copy;
    }();

    auto& profile_h = context.GetStream();
    AutoEnableProfiling enableProfiling{profile_h};

    const ComputedContainer<PerformanceConfig, Context> main(context);
    const int main_size = std::distance(main.begin(), main.end());
    const ComputedContainer<PerformanceConfig, Context> spare(context, true);
    const int spare_size = std::distance(spare.begin(), spare.end());
    const bool useSpare  = (main_size == 0);

    const ComputedContainer<PerformanceConfig, Context> all_configs = useSpare ? spare : main;
    const int n_runs_total = useSpare ? spare_size : main_size;
    MIOPEN_LOG_W(SolverDbId(s) << ": Searching the best solution among " << n_runs_total
                               << (useSpare ? " (spare)" : "")
                               << "...");

    bool is_passed   = false; // left false only if all iterations failed.
    float best_time  = std::numeric_limits<float>::max();
    size_t n_failed  = 0;
    size_t n_current = 0;
    size_t n_best    = 0;
    HeartBeat<PerformanceConfig> heartbeat;
    heartbeat.Start();

<<<<<<< HEAD
    const char* const c_and_r = miopen::GetStringEnv(MIOPEN_COMPILE_AND_RUN{});
    std::string compile_and_run;
    if(c_and_r != nullptr && strlen(c_and_r) > 0){
        compile_and_run = c_and_r;
    }

    if(compile_and_run=="0"){
        for(const auto& current_config : all_configs)
        {
            ConvSolution current_solution = s.GetSolution(context, current_config, true);
            std::vector<KernelInfo> kernels;
            for(auto&& kernel : current_solution.construction_params)
            {
                if(profile_h.HasProgram(kernel.kernel_file, kernel.comp_options))
                    continue;
                kernels.push_back(kernel);
            }

            std::vector<Program> programs = PrecompileKernels(profile_h, kernels);

        }
        MIOPEN_THROW("Search escaped, compiling only");
    }

=======
>>>>>>> a9a3119d
    for(const auto& current_config : all_configs)
    {
        float elapsed_time = 0.0f;
        int ret            = 0;
        MIOPEN_LOG_I2('#' << n_current << '/' << n_failed << '/' << n_runs_total << ' '
                          << current_config);

        ConvSolution current_solution;
        Invoker invoker;

        try
        {
            current_solution = s.GetSolution(context, current_config, true);

            if(default_solution.workspce_sz != current_solution.workspce_sz)
            {
                ret = -2;
                MIOPEN_LOG_E('#' << n_current << " (" << n_runs_total << ") "
                                 << "Workspace size should not depend on PerformanceConfig: "
                                 << default_solution.workspce_sz
                                 << " != "
                                 << current_solution.workspce_sz);
            }

            invoker = profile_h.PrepareInvoker(*current_solution.invoker_factory,
                                               current_solution.construction_params);
            invoker(profile_h, invoke_ctx);
            elapsed_time = profile_h.GetKernelTime();
        }
        catch(...)
        {
            ret = 1;
        }

        MIOPEN_LOG_T("##"
                     << "(n_current, n_failed, n_runs_total):  "
                     << n_current
                     << '/'
                     << n_failed
                     << '/'
                     << n_runs_total
                     << " elapsed_time: "
                     << elapsed_time
                     << ", best_time: "
                     << best_time
                     << ", "
                     << current_config);

        if(ret == 0)
        {
            // Smooth the jitter of measurements:
            // If the 1st probe is NOT too bad (measured time <= 1.05 * best known time),
            // then re-run it 4 times more and compute average time,
            // and decide using average of all 5 attempts vs. the best.
            if(elapsed_time / best_time < 1.05f)
            {
                MIOPEN_LOG_I2("Finding average for: " << elapsed_time << " / " << best_time << " = "
                                                      << (elapsed_time / best_time));

                try
                {
                    for(int i = 0; i < 4; ++i)
                    {
                        invoker(profile_h, invoke_ctx);
                        elapsed_time += profile_h.GetKernelTime();
                    }
                }
                catch(...)
                {
                    ret = 1;
                }

                if(ret == 0)
                {
                    is_passed = true;
                    elapsed_time /= 5;
                    if(elapsed_time < best_time)
                    {
                        MIOPEN_LOG_I('#' << n_current << '/' << n_failed << '/' << n_runs_total
                                         << ' '
                                         << elapsed_time
                                         << " < "
                                         << best_time
                                         << ' '
                                         << current_config);
                        best_config = current_config;
                        best_time   = elapsed_time;
                        n_best      = n_current;
                    }
                    else
                    {
                        MIOPEN_LOG_I2(
                            "Average is not better: " << elapsed_time << " >= " << best_time);
                    }
                }
            }
        }

        if(ret != 0)
        {
            MIOPEN_LOG_E('#' << n_current << " (" << n_runs_total << ") "
                             << " Failed rc="
                             << ret);
            ++n_failed;
        }
        heartbeat.Monitor(
            ret != 0, elapsed_time, n_current, best_time, n_failed, n_runs_total, current_config);
        ++n_current;
    }

    MIOPEN_LOG_W("Done: " << n_runs_total << '/' << n_failed << '/' << n_runs_total << ", best #"
                          << n_best
                          << ' '
                          << best_time
                          << ' '
                          << best_config);
    if(!is_passed)
        MIOPEN_THROW("Search failed");
    // Run once with the default config and show score.

    const auto& invoker = profile_h.PrepareInvoker(*default_solution.invoker_factory,
                                                   default_solution.construction_params);
    invoker(profile_h, invoke_ctx);
    const auto default_time = profile_h.GetKernelTime();
    const auto score        = (best_time > 0.0f) ? default_time / best_time : 0.0f;
    MIOPEN_LOG_W("...Score: " << score << " (default time " << default_time << ')');
<<<<<<< HEAD
=======

>>>>>>> a9a3119d
    return best_config;
}

} // namespace solver
} // namespace miopen

#endif // GUARD_MIOPEN_GENERIC_SEARCH_HPP_<|MERGE_RESOLUTION|>--- conflicted
+++ resolved
@@ -31,10 +31,7 @@
 #include <miopen/logger.hpp>
 #include <miopen/handle.hpp>
 #include <miopen/invoke_params.hpp>
-<<<<<<< HEAD
 #include <miopen/env.hpp>
-=======
->>>>>>> a9a3119d
 
 #include <vector>
 #include <cstdlib>
@@ -365,7 +362,6 @@
     HeartBeat<PerformanceConfig> heartbeat;
     heartbeat.Start();
 
-<<<<<<< HEAD
     const char* const c_and_r = miopen::GetStringEnv(MIOPEN_COMPILE_AND_RUN{});
     std::string compile_and_run;
     if(c_and_r != nullptr && strlen(c_and_r) > 0){
@@ -390,8 +386,6 @@
         MIOPEN_THROW("Search escaped, compiling only");
     }
 
-=======
->>>>>>> a9a3119d
     for(const auto& current_config : all_configs)
     {
         float elapsed_time = 0.0f;
@@ -518,10 +512,7 @@
     const auto default_time = profile_h.GetKernelTime();
     const auto score        = (best_time > 0.0f) ? default_time / best_time : 0.0f;
     MIOPEN_LOG_W("...Score: " << score << " (default time " << default_time << ')');
-<<<<<<< HEAD
-=======
-
->>>>>>> a9a3119d
+
     return best_config;
 }
 
