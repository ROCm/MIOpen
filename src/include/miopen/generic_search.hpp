/*******************************************************************************
 *
 * MIT License
 *
 * Copyright (c) 2017 Advanced Micro Devices, Inc.
 *
 * Permission is hereby granted, free of charge, to any person obtaining a copy
 * of this software and associated documentation files (the "Software"), to deal
 * in the Software without restriction, including without limitation the rights
 * to use, copy, modify, merge, publish, distribute, sublicense, and/or sell
 * copies of the Software, and to permit persons to whom the Software is
 * furnished to do so, subject to the following conditions:
 *
 * The above copyright notice and this permission notice shall be included in all
 * copies or substantial portions of the Software.
 *
 * THE SOFTWARE IS PROVIDED "AS IS", WITHOUT WARRANTY OF ANY KIND, EXPRESS OR
 * IMPLIED, INCLUDING BUT NOT LIMITED TO THE WARRANTIES OF MERCHANTABILITY,
 * FITNESS FOR A PARTICULAR PURPOSE AND NONINFRINGEMENT. IN NO EVENT SHALL THE
 * AUTHORS OR COPYRIGHT HOLDERS BE LIABLE FOR ANY CLAIM, DAMAGES OR OTHER
 * LIABILITY, WHETHER IN AN ACTION OF CONTRACT, TORT OR OTHERWISE, ARISING FROM,
 * OUT OF OR IN CONNECTION WITH THE SOFTWARE OR THE USE OR OTHER DEALINGS IN THE
 * SOFTWARE.
 *
 *******************************************************************************/

#ifndef GUARD_MIOPEN_GENERIC_SEARCH_HPP_
#define GUARD_MIOPEN_GENERIC_SEARCH_HPP_

#include <miopen/binary_cache.hpp>
#include <miopen/config.h>
#include <miopen/conv/context.hpp>
#include <miopen/conv_solution.hpp>
#include <miopen/env.hpp>
#include <miopen/handle.hpp>
#include <miopen/invoke_params.hpp>
#include <miopen/logger.hpp>
#include <miopen/timer.hpp>

#include <vector>
#include <cstdlib>
#include <limits>
#include <iterator>
#include <chrono>
#include <cassert>

#include <miopen/solver.hpp>

namespace miopen {
namespace solver {

MIOPEN_DECLARE_ENV_VAR(MIOPEN_DEBUG_COMPILE_ONLY)

/// This STL-like container together with corresponding iterator provide access
/// to a set of all available performance configs for the given problem config.
///
/// Implementation does not hold values themselves as these would take too much memory.
/// The container holds problem config information instead. This info
/// is required for advancing the iterator to the next valid configuration.
///
/// PerformanceConfig type requirements:
/// - (ctor)()
///     Constructs an instance with invalid value.
/// - (ctor)(bool)
///     Constructs an instance with minimal value.
/// - SetNextValue(const Context& c)
///     Advances instance value to the next available value and returns true.
///     If max value reached, returns false.
/// - IsValid(const Context& c) const
///     Checks if instance is valid for the given c.
///     For convolutions, Context represents a problem configuration.
/// - operator==(const PerformanceConfig&)
///     Ordinary semantics.
template <typename PerformanceConfig, typename Context>
class ComputedContainer;

template <typename PerformanceConfig, typename Context>
class ComputedIterator : public std::iterator<std::input_iterator_tag, PerformanceConfig>
{
    PerformanceConfig v;
    const Context* p; // For Next().

    ComputedIterator& Next()
    {
        if(p != nullptr)
        {
            do
            {
                if(!v.SetNextValue(*p))
                { // Wraparound, end reached. Iterator is useless from now.
                    p = nullptr;
                    break;
                }
            } while(!v.IsValid(*p));
        }
        return *this;
    }

    // Implements container's begin()
    ComputedIterator(const Context& problem, const bool spare) : v(spare), p(&problem)
    {
        if(!v.IsValid(*p))
            Next();
    }

public:
    // STL-like iterator shall be default contructible. Also implements container's end()
    ComputedIterator() : v(), p(nullptr) {}
    // STL-like iterator shall be copy contructible. The default copy ctor is ok.

    ComputedIterator& operator++() { return Next(); }
    const PerformanceConfig& operator*() const { return v; }
    bool operator!=(ComputedIterator const& other) const
    {
        if(p == other.p)
            if(p == nullptr // Ends are always equal.
               || v == other.v)
                return false;
        return true;
    }
    bool operator==(ComputedIterator const& other) const { return !(*this != other); }

    friend class ComputedContainer<PerformanceConfig, Context>;
};

template <typename PerformanceConfig, typename Context>
class ComputedContainer
{
    Context problem; // Hold a copy make the object independent of the environment.
    bool spare;      // Use spare set of perf configs. Those are usually slower than main set.
                     // Splitting the theoretically available set of perf configs to "main"
                     // and "spare" sets allows for acceleration of the auto-tune process:
                     // * If the "main" set is not empty, then skipping the "spare" set
                     //   avoids wasting time, because the latter is slower by definition.
                     // * Combining "spare" and "main" would lead to exponential growth of
                     //   the resulting container, and thus to exponential slowdown.
                     //
                     // Nevertheless, a Solver is free to either use or not use this capability
                     // (i.e. it is ok for PerformanceConfig(bool) to ignore its parameter).

    /// \note We do not add 'const' to keep the object assignable
    /// for the sake of flexibility. Nevertheless, all element accesses of
    /// the "computed container" shall be const.

public:
    using const_iterator = ComputedIterator<PerformanceConfig, Context>;

    ComputedContainer(const Context& problem_, const bool spare_ = false)
        : problem(problem_), spare(spare_)
    {
    }
    const_iterator begin() const { return {problem, spare}; }
    const_iterator end() const { return {}; }
};

template <typename PerformanceConfig>
class HeartBeat
{
    size_t n_within_beat;
    size_t n_best;
    float best_time; // within beat
    float elapsed_cumulative;
    Timer timer;
    PerformanceConfig best_config;

    void Continue()
    {
        best_time     = std::numeric_limits<float>::max();
        n_within_beat = 0;
        timer.start();
    }

public:
    HeartBeat() : n_within_beat(), n_best(), best_time(), elapsed_cumulative() {}

    void Start()
    {
        elapsed_cumulative = 0.0f;
        best_config        = PerformanceConfig();
        Continue();
    }

    void Monitor(const bool is_recent_failed,
                 const float recent_time,
                 const size_t n_recent,
                 const float total_best,
                 size_t n_failed,
                 size_t n_total,
                 const PerformanceConfig& recent_config)
    {
        ++n_within_beat;
        if(!is_recent_failed && (recent_time < best_time))
        {
            best_time   = recent_time;
            n_best      = n_recent;
            best_config = recent_config;
        }
        const float elapsed = timer.elapsed_ms();
        if(elapsed > 3000)
        {
            elapsed_cumulative += elapsed;
            const float eta_sec =
                n_recent != 0u ? (static_cast<float>(n_total - n_recent) *
                                  (elapsed_cumulative / static_cast<float>(n_recent)) / 1000.0f)
                               : 0.0f; // paraniod
            MIOPEN_LOG_W(n_recent << '/' << n_failed << '/' << n_total << ' ' << total_best
                                  << ", best within recent " << n_within_beat << ": " << best_time
                                  << " #" << n_best << ' ' << best_config << ", ETA:" << eta_sec
                                  << " sec.");
            Continue();
        }
    }
};

inline void InitRandomly(std::vector<float>& vec, const double offset, const double factor)
{
    float* p = vec.data();
    for(unsigned long i = 0; i < vec.size(); ++i)
        *p++ = static_cast<float>(
            (rand() * (1.0 / RAND_MAX) + offset) * // NOLINT (concurrency-mt-unsafe)
            factor);
}

inline void InitRandomly(std::vector<float>& vec)
{
    float* p = vec.data();
    for(unsigned long i = 0; i < vec.size(); ++i)
        *p++ = static_cast<float>(rand() * (1.0 / RAND_MAX)); // NOLINT (concurrency-mt-unsafe)
}

inline size_t divide_round_plus_inf(const size_t x, const unsigned y)
{
    assert(y > 0);
    if(x % y != 0)
        return x / y + 1;
    return x / y;
}

/// Solver member function requirements:
/// * GetDefaultPerformanceConfig shall be implemented.
///   - Its return type shall be suitable for instantiation of the ComputedContainer.
/// * GetSolution shall be implemented.
/// * Solution should provide invoker
/// * RunAndMeasureSolution must NOT be implemented. Invoker will be used instead.
///
/// clang-format-off
/// -----------------------------------------------
/// Dataflow:
///      Forward:
///          wei[] (w) --> +--------+
///                        | kernel | --> top[] (y)
///          bot[] (x) --> +--------+
///
///      Backward data:
///          wei[] (w) --> +--------+
///                        | kernel | --> top[] (dx)
///         bot[] (dy) --> +--------+
///
///      Backward WrW:
///         top[] (dx) --> +--------+
///                        | kernel | --> wei[] (dw)
///         bot[] (dy) --> +--------+
/// ------------------------------------------------
/// clang-format-on

// This is to detect new solvers attempting to use obsolete functionality
namespace detail {
template <typename...>
using void_t = void;

template <class Default, class AlwaysVoid, template <class...> class Op, class... Args>
struct detector
{
    using value_t = std::false_type;
    using type    = Default;
};

template <class Default, template <class...> class Op, class... Args>
struct detector<Default, void_t<Op<Args...>>, Op, Args...>
{
    using value_t = std::true_type;
    using type    = Op<Args...>;
};

} // namespace detail

template <template <class...> class Op, class... Args>
using is_detected = typename detail::detector<void, void, Op, Args...>::value_t;

template <class Solver, class Top, class Bottom>
using RunAndMeasure_t =
    decltype(std::declval<Solver>().RunAndMeasureSolution(std::declval<miopen::Handle&>(),
                                                          std::declval<Bottom>(),
                                                          std::declval<Top>(),
                                                          std::declval<ConstData_t>(),
                                                          std::declval<ConstData_t>(),
                                                          std::declval<ConvolutionContext>(),
                                                          std::declval<ConvSolution>(),
                                                          std::declval<float&>()));

template <class Solver, class Context>
auto GetAllConfigs(const Solver s, const Context& context)
    -> ComputedContainer<decltype(s.GetPerformanceConfig(context)), Context>
{
    using PerformanceConfig = decltype(s.GetPerformanceConfig(context));

    ComputedContainer<PerformanceConfig, Context> primary(context);
    const int main_size = std::distance(primary.begin(), primary.end());
    ComputedContainer<PerformanceConfig, Context> spare(context, true);
    const int spare_size = std::distance(spare.begin(), spare.end());
    const bool useSpare  = (main_size == 0);

    ComputedContainer<PerformanceConfig, Context> all_configs = useSpare ? spare : primary;
    const int n_runs_total                                    = useSpare ? spare_size : main_size;
    MIOPEN_LOG_W(s.SolverDbId() << ": Searching the best solution among " << n_runs_total
                                << (useSpare ? " (spare)" : "") << "...");

    return all_configs;
}

template <class Solver, class Context>
std::vector<ConvSolution> GetAllSolutions(const Solver s, const Context& context_)
{
    auto context                  = context_;
    context.is_for_generic_search = true;

    auto all_configs = GetAllConfigs(s, context);

    std::vector<ConvSolution> solutions;
    for(const auto& current_config : all_configs)
    {
        ConvSolution current_solution = s.GetSolution(context, current_config, true);
        solutions.push_back(current_solution);
    }
    return solutions;
}

template <class Solver, class Context>
auto GenericSearch(const Solver s, const Context& context_, const AnyInvokeParams& invoke_ctx_)
    -> decltype(s.GetDefaultPerformanceConfigCTS(context_))
{
    static_assert(
        !(is_detected<RunAndMeasure_t, Solver, ConstData_t, Data_t>{} ||
          is_detected<RunAndMeasure_t, Solver, Data_t, ConstData_t>{}),
        "RunAndMeasure is obsolete. Solvers should implement auto-tune evaluation in invoker");

    auto context                  = context_;
    context.is_for_generic_search = true;

<<<<<<< HEAD
    using PerformanceConfig = decltype(s.GetPerformanceConfig(context));
    auto& profile_h         = context.GetStream();
=======
    using PerformanceConfig = decltype(s.GetDefaultPerformanceConfigCTS(context));
    PerformanceConfig best_config;
    const auto default_solution =
        s.GetSolutionCTS(context, s.GetDefaultPerformanceConfigCTS(context));
    const auto invoke_ctx = [invoke_ctx_]() {
        auto copy = invoke_ctx_;
        copy.SetInvokeType(InvokeType::AutoTune);
        return copy;
    }();

    auto& profile_h = context.GetStream();
>>>>>>> 1c84bf39
    AutoEnableProfiling enableProfiling{profile_h};

    auto all_configs       = GetAllConfigs(s, context);
    const int n_runs_total = std::distance(all_configs.begin(), all_configs.end());

    HeartBeat<PerformanceConfig> heartbeat;
    heartbeat.Start();

    if(!miopen::IsCacheDisabled()) // Otherwise precompilation is useless.
    {
        std::vector<KernelInfo> kernels;
        for(const auto& current_config : all_configs)
        {
            ConvSolution current_solution = s.GetSolutionCTS(context, current_config);
            for(auto&& kernel : current_solution.construction_params)
            {
                if(profile_h.HasProgram(kernel.kernel_file, kernel.comp_options))
                    continue;
                kernels.push_back(kernel);
            }
        }
        std::ignore = PrecompileKernels(profile_h, kernels);
    }

    PerformanceConfig best_config;
    const auto default_solution = s.GetSolution(context, s.GetPerformanceConfig(context));
    const auto invoke_ctx       = [invoke_ctx_]() {
        auto copy = invoke_ctx_;
        copy.SetInvokeType(InvokeType::AutoTune);
        return copy;
    }();

    bool is_passed  = false; // left false only if all iterations failed.
    float best_time = std::numeric_limits<float>::max();
    size_t n_failed = 0;
    size_t n_best   = 0;

    if(!IsEnabled(MIOPEN_DEBUG_COMPILE_ONLY{}))
    {
        size_t n_current = 0;
        for(const auto& current_config : all_configs)
        {
            float elapsed_time = 0.0f;
            int ret            = 0;
            MIOPEN_LOG_I2('#' << n_current << '/' << n_failed << '/' << n_runs_total << ' '
                              << current_config);

            ConvSolution current_solution;
            Invoker invoker;

            try
            {
                current_solution = s.GetSolutionCTS(context, current_config);
                if(default_solution.workspace_sz != current_solution.workspace_sz)
                {
                    ret = -2;
                    MIOPEN_LOG_E('#' << n_current << " (" << n_runs_total << ") "
                                     << "Workspace size should not depend on PerformanceConfig: "
                                     << default_solution.workspace_sz
                                     << " != " << current_solution.workspace_sz);
                }

                invoker = profile_h.PrepareInvoker(*current_solution.invoker_factory,
                                                   current_solution.construction_params);
                invoker(profile_h, invoke_ctx);
                elapsed_time = profile_h.GetKernelTime();
            }
            catch(...)
            {
                ret = 1;
            }

            MIOPEN_LOG_T("##"
                         << "(n_current, n_failed, n_runs_total):  " << n_current << '/' << n_failed
                         << '/' << n_runs_total << " elapsed_time: " << elapsed_time
                         << ", best_time: " << best_time << ", " << current_config);

            if(ret == 0)
            {
                // Smooth the jitter of measurements:
                // If the 1st probe is NOT too bad (measured time <= 1.05 * best known time),
                // then re-run it 4 times more and compute average time,
                // and decide using average of all 5 attempts vs. the best.
                if(elapsed_time / best_time < 1.05f)
                {
                    MIOPEN_LOG_I2("Finding average for: " << elapsed_time << " / " << best_time
                                                          << " = " << (elapsed_time / best_time));

                    try
                    {
                        for(int i = 0; i < 4; ++i)
                        {
                            invoker(profile_h, invoke_ctx);
                            elapsed_time += profile_h.GetKernelTime();
                        }
                    }
                    catch(...)
                    {
                        ret = 1;
                    }

                    if(ret == 0)
                    {
                        is_passed = true;
                        elapsed_time /= 5;
                        if(elapsed_time < best_time)
                        {
                            MIOPEN_LOG_I('#' << n_current << '/' << n_failed << '/' << n_runs_total
                                             << ' ' << elapsed_time << " < " << best_time << ' '
                                             << current_config);
                            best_config = current_config;
                            best_time   = elapsed_time;
                            n_best      = n_current;
                        }
                        else
                        {
                            MIOPEN_LOG_I2("Average is not better: " << elapsed_time
                                                                    << " >= " << best_time);
                        }
                    }
                }
            }

            // Banchmarked kernels will not be used anymore.
            // Now we can delete Program objects that belong to OCL/HIP
            // runtime and free the associated resources (memory, file handles...)
            for(const auto& kernelInfo : current_solution.construction_params)
                profile_h.ClearProgram(kernelInfo.kernel_file, kernelInfo.comp_options);

            if(ret != 0)
            {
                MIOPEN_LOG_E('#' << n_current << " (" << n_runs_total << ") "
                                 << " Failed rc=" << ret);
                ++n_failed;
            }
            heartbeat.Monitor(ret != 0,
                              elapsed_time,
                              n_current,
                              best_time,
                              n_failed,
                              n_runs_total,
                              current_config);
            ++n_current;
        }
    }
    else
    {
        MIOPEN_THROW(miopenStatusGpuOperationsSkipped,
                     "Running kernels on GPU is disabled. Search skipped");
    }

    MIOPEN_LOG_W("Done: " << n_runs_total << '/' << n_failed << '/' << n_runs_total << ", best #"
                          << n_best << ' ' << best_time << ' ' << best_config);

    if(!is_passed)
        MIOPEN_THROW("Search failed");
    // Run once with the default config and show score.

    const auto& invoker = profile_h.PrepareInvoker(*default_solution.invoker_factory,
                                                   default_solution.construction_params);
    invoker(profile_h, invoke_ctx);
    const auto default_time = profile_h.GetKernelTime();
    const auto score        = (best_time > 0.0f) ? default_time / best_time : 0.0f;
    MIOPEN_LOG_W("...Score: " << score << " (default time " << default_time << ')');

    return best_config;
}

} // namespace solver
} // namespace miopen

#endif // GUARD_MIOPEN_GENERIC_SEARCH_HPP_<|MERGE_RESOLUTION|>--- conflicted
+++ resolved
@@ -43,8 +43,6 @@
 #include <iterator>
 #include <chrono>
 #include <cassert>
-
-#include <miopen/solver.hpp>
 
 namespace miopen {
 namespace solver {
@@ -300,17 +298,17 @@
 
 template <class Solver, class Context>
 auto GetAllConfigs(const Solver s, const Context& context)
-    -> ComputedContainer<decltype(s.GetPerformanceConfig(context)), Context>
-{
-    using PerformanceConfig = decltype(s.GetPerformanceConfig(context));
-
-    ComputedContainer<PerformanceConfig, Context> primary(context);
-    const int main_size = std::distance(primary.begin(), primary.end());
+    -> ComputedContainer<decltype(s.GetDefaultPerformanceConfigCTS(context)), Context>
+{
+    using PerformanceConfig = decltype(s.GetDefaultPerformanceConfigCTS(context));
+
+    ComputedContainer<PerformanceConfig, Context> main(context);
+    const int main_size = std::distance(main.begin(), main.end());
     ComputedContainer<PerformanceConfig, Context> spare(context, true);
     const int spare_size = std::distance(spare.begin(), spare.end());
     const bool useSpare  = (main_size == 0);
 
-    ComputedContainer<PerformanceConfig, Context> all_configs = useSpare ? spare : primary;
+    ComputedContainer<PerformanceConfig, Context> all_configs = useSpare ? spare : main;
     const int n_runs_total                                    = useSpare ? spare_size : main_size;
     MIOPEN_LOG_W(s.SolverDbId() << ": Searching the best solution among " << n_runs_total
                                 << (useSpare ? " (spare)" : "") << "...");
@@ -329,7 +327,7 @@
     std::vector<ConvSolution> solutions;
     for(const auto& current_config : all_configs)
     {
-        ConvSolution current_solution = s.GetSolution(context, current_config, true);
+        ConvSolution current_solution = s.GetSolutionCTS(context, current_config);
         solutions.push_back(current_solution);
     }
     return solutions;
@@ -347,10 +345,6 @@
     auto context                  = context_;
     context.is_for_generic_search = true;
 
-<<<<<<< HEAD
-    using PerformanceConfig = decltype(s.GetPerformanceConfig(context));
-    auto& profile_h         = context.GetStream();
-=======
     using PerformanceConfig = decltype(s.GetDefaultPerformanceConfigCTS(context));
     PerformanceConfig best_config;
     const auto default_solution =
@@ -362,12 +356,15 @@
     }();
 
     auto& profile_h = context.GetStream();
->>>>>>> 1c84bf39
     AutoEnableProfiling enableProfiling{profile_h};
 
     auto all_configs       = GetAllConfigs(s, context);
     const int n_runs_total = std::distance(all_configs.begin(), all_configs.end());
 
+    bool is_passed  = false; // left false only if all iterations failed.
+    float best_time = std::numeric_limits<float>::max();
+    size_t n_failed = 0;
+    size_t n_best   = 0;
     HeartBeat<PerformanceConfig> heartbeat;
     heartbeat.Start();
 
@@ -386,19 +383,6 @@
         }
         std::ignore = PrecompileKernels(profile_h, kernels);
     }
-
-    PerformanceConfig best_config;
-    const auto default_solution = s.GetSolution(context, s.GetPerformanceConfig(context));
-    const auto invoke_ctx       = [invoke_ctx_]() {
-        auto copy = invoke_ctx_;
-        copy.SetInvokeType(InvokeType::AutoTune);
-        return copy;
-    }();
-
-    bool is_passed  = false; // left false only if all iterations failed.
-    float best_time = std::numeric_limits<float>::max();
-    size_t n_failed = 0;
-    size_t n_best   = 0;
 
     if(!IsEnabled(MIOPEN_DEBUG_COMPILE_ONLY{}))
     {
