--- conflicted
+++ resolved
@@ -103,13 +103,8 @@
     ReadonlyRamDb& operator=(const ReadonlyRamDb&) = default;
     ReadonlyRamDb& operator=(ReadonlyRamDb&&) = default;
 
-<<<<<<< HEAD
     void Prefetch(bool warn_if_unreadable);
-=======
-    void Prefetch(const std::string& path, bool warn_if_unreadable);
-    void
-    ParseAndLoadDb(std::istream& input_stream, const std::string& path, bool warn_if_unreadable);
->>>>>>> daa9232f
+    void ParseAndLoadDb(std::istream& input_stream, bool warn_if_unreadable);
 };
 
 } // namespace miopen
