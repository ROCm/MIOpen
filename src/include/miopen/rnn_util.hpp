/*******************************************************************************
 *
 * MIT License
 *
 * Copyright (c) 2023 Advanced Micro Devices, Inc.
 *
 * Permission is hereby granted, free of charge, to any person obtaining a copy
 * of this software and associated documentation files (the "Software"), to deal
 * in the Software without restriction, including without limitation the rights
 * to use, copy, modify, merge, publish, distribute, sublicense, and/or sell
 * copies of the Software, and to permit persons to whom the Software is
 * furnished to do so, subject to the following conditions:
 *
 * The above copyright notice and this permission notice shall be included in all
 * copies or substantial portions of the Software.
 *
 * THE SOFTWARE IS PROVIDED "AS IS", WITHOUT WARRANTY OF ANY KIND, EXPRESS OR
 * IMPLIED, INCLUDING BUT NOT LIMITED TO THE WARRANTIES OF MERCHANTABILITY,
 * FITNESS FOR A PARTICULAR PURPOSE AND NONINFRINGEMENT. IN NO EVENT SHALL THE
 * AUTHORS OR COPYRIGHT HOLDERS BE LIABLE FOR ANY CLAIM, DAMAGES OR OTHER
 * LIABILITY, WHETHER IN AN ACTION OF CONTRACT, TORT OR OTHERWISE, ARISING FROM,
 * OUT OF OR IN CONNECTION WITH THE SOFTWARE OR THE USE OR OTHER DEALINGS IN THE
 * SOFTWARE.
 *
 *******************************************************************************/

#ifndef GUARD_MIOPEN_RNN_UTIL_HPP_
#define GUARD_MIOPEN_RNN_UTIL_HPP_

#include <miopen/rnn.hpp>
#include <miopen/miopen.h>
#include <miopen/common.hpp>
#include <miopen/handle.hpp>

namespace miopen {

#if MIOPEN_BACKEND_HIP
inline void RNNProfilingBegin(const miopen::Handle& handle,
                              miopen::HipEventPtr& start,
                              miopen::HipEventPtr& stop)
{
    start = miopen::make_hip_event();
    stop  = miopen::make_hip_event();
    hipEventRecord(start.get(), handle.GetStream());
}

inline float
RNNProfilingEnd(const miopen::Handle& handle, miopen::HipEventPtr& start, miopen::HipEventPtr& stop)
{
    hipEventRecord(stop.get(), handle.GetStream());
    hipEventSynchronize(stop.get());
    float mS = 0;
    hipEventElapsedTime(&mS, start.get(), stop.get());
    return mS;
}

inline miopen::HipEventPtr make_hip_fast_event()
{
    hipEvent_t result = nullptr;
    hipEventCreateWithFlags(&result, hipEventDisableTiming);
    return miopen::HipEventPtr{result};
}
#endif //#if MIOPEN_BACKEND_HIP

void LSTMForwardHiddenStateUpdate(const Handle& handle,
                                  miopenDataType_t rnn_data_type,
                                  bool is_inference,
                                  bool is_seq_begin,
                                  int direction,
                                  int max_batch,
                                  int cur_batch,
                                  int use_batch,
                                  int hy_h,
                                  int hy_stride,
                                  int wei_len,
                                  int wei_stride,
                                  ConstData_t cx,
                                  std::size_t cx_offset,
                                  Data_t reserve_space,
                                  std::size_t i_offset,
                                  std::size_t f_offset,
                                  std::size_t o_offset,
                                  std::size_t c_offset,
                                  std::size_t cell_offset,
                                  std::size_t cell_offset_pre,
                                  std::size_t activ_cell_offset,
                                  std::size_t hidden_offset);

void LSTMBackwardHiddenStateUpdate(const Handle& handle,
                                   miopenDataType_t rnn_data_type,
                                   bool is_seq_begin,
                                   bool is_seq_end,
                                   int direction,
                                   int max_batch,
                                   int cur_batch,
                                   int use_batch,
                                   int use_batch2,
                                   int hy_h,
                                   int hy_stride,
                                   int wei_len,
                                   int wei_stride,
                                   ConstData_t cx,
                                   std::size_t cx_offset,
                                   Data_t reserve_space,
                                   std::size_t i_offset,
                                   std::size_t f_offset,
                                   std::size_t o_offset,
                                   std::size_t c_offset,
                                   std::size_t activ_cell_offset,
                                   std::size_t cell_offset_pre,
                                   ConstData_t dcy,
                                   std::size_t dcy_offset,
                                   Data_t work_space,
                                   std::size_t di_offset,
                                   std::size_t df_offset,
                                   std::size_t do_offset,
                                   std::size_t dc_offset,
                                   std::size_t dcell_offset,
                                   std::size_t dcell_offset_pre,
                                   std::size_t dhidden_offset,
                                   std::size_t f_offset_pre);

<<<<<<< HEAD
struct GRUOffsets
{
public:
    GRUOffsets(int num_layers, int hidden_size, int total_batch_size)
        : num_layers(num_layers), hidden_size(hidden_size), batches_per_layer(total_batch_size)
    {
    }

    int r_offset() const { return save_point::R * hidden_size; }

    int z_offset() const { return save_point::Z * hidden_size; }

    int c_offset() const { return save_point::С * hidden_size; }

    int hidden_offset() const { return save_point::Ht * hidden_size; }

    size_t batch_offset(int layer_id, int batch_num) const
    {
        return layer_offset(layer_id) + batch_num * gemm_write_stride();
    }

    int activated_offset() const { return layer_stride() * num_layers; }

    int gemm_write_size() const { return hidden_size; }

    int gemm_write_stride() const { return save_point::Count * hidden_size; }

    int layer_offset(int layer) const { return layer * layer_stride(); }

    int batches_per_layer;

    size_t layer_stride() const { return gemm_write_stride() * batches_per_layer; }

    size_t network_stride() { return layer_stride() * num_layers; }

private:
    int num_layers;
    int hidden_size;

    enum save_point
    {
        Z     = 0,
        R     = 1,
        С     = 2,
        Ht    = 3,
        Count = 4
    };
};

struct GruWeightOffsets
{
    GruWeightOffsets(int input_vector_sz, int hidden_vec_sz, int layers_cnt, int bias_mode)
        : weight_stride(matrixes::Count * hidden_vec_sz),
          in_vec_sz(input_vector_sz),
          h_vec_sz(hidden_vec_sz),
          num_layers(layers_cnt)
    {
    }

    int weight_stride;
    const int in_vec_sz, h_vec_sz;
    const int num_layers;

    enum matrixes
    {
        Z     = 0,
        R     = 1,
        C     = 2,
        Count = 3
    };

public:
    int input_offset(int layer)
    {
        return layer == 0 ? 0
                          : (in_vec_sz + h_vec_sz) * weight_stride +
                                2 * h_vec_sz * weight_stride * (layer - 1);
    }

    int hidden_offset(int layer)
    {
        return layer == 0 ? input_offset(layer) + in_vec_sz * weight_stride
                          : input_offset(layer) + h_vec_sz * weight_stride;
    }

    int bias_stride() { return matrixes::Count * h_vec_sz; }
    int bias_off()
    {
        return (in_vec_sz + h_vec_sz + 2 * h_vec_sz * (num_layers - 1)) * weight_stride;
    }
    int bias_off(int layer_id) { return bias_off() + layer_id * weight_stride; }
};

struct ReluWeightOffsets
{
private:
    auto hidden_xinput_size(int hidden_sz, int bidirect_mode) const
    {
        if(bidirect_mode == 0)
            return hidden_sz;
        MIOPEN_THROW("execution failure: bidirect is not supported by this solver");
    }

    auto matrix_lin_layer_size(int input_vector_sz, int hidden_vec_sz) const
    {
        return (input_vector_sz + hidden_vec_sz) * hidden_vec_sz;
    }

    size_t bias_start_offset(int input_vector_sz,
                             int hidden_vec_sz,
                             int layers_cnt,
                             int bidirect_mode) const
    {
        if(bidirect_mode == 0)
            return matrix_lin_layer_size(input_vector_sz, hidden_vec_sz) +
                   static_cast<size_t>(hidden_vec_sz + hidden_xinput_size(hidden_vec_sz, 0)) *
                       hidden_vec_sz * static_cast<size_t>(layers_cnt - 1);

        MIOPEN_THROW("execution failure: bidirect is not supported by this solver");
    }

public:
    ReluWeightOffsets(int input_vector_sz, int hidden_vec_sz, int layers_cnt, int bias_mode)
        : in_vec_sz(input_vector_sz),
          h_vec_sz(hidden_vec_sz),
          x_in_vec_sz(hidden_xinput_size(hidden_vec_sz, 0)),
          bias_cnt(bias_mode),
          matrix_normal_start_off(matrix_lin_layer_size(input_vector_sz, hidden_vec_sz)),
          bias_start_off(bias_start_offset(input_vector_sz, hidden_vec_sz, layers_cnt, 0))
    {
    }

private:
    const int in_vec_sz, h_vec_sz;
    const int x_in_vec_sz; // for bidirect TODO

    const int bias_cnt; // 0 - no bias; 1 - one bias; 2 - separate bias for x_vec and for hidden_vec

    const size_t matrix_normal_start_off;
    const size_t bias_start_off;

    auto get_input_matrix_size(int layer_id) const
    {
        return (layer_id > 0 ? x_in_vec_sz : in_vec_sz) * h_vec_sz;
    }

    auto get_hidden_matrix_size() const { return h_vec_sz * h_vec_sz; }
    auto get_matrix_layer_size(int layer_id) const
    {
        return get_input_matrix_size(layer_id) + get_hidden_matrix_size();
    }

    int bias_vector_size() const { return h_vec_sz; }

    size_t bias_relative_off(int layer_id, int bias_id) const
    {
        return static_cast<size_t>(layer_id * bias_cnt + bias_id) * h_vec_sz;
    }

public:
    size_t input_offset(int layer_id) const
    {
        if(layer_id > 0)
            return matrix_normal_start_off +
                   static_cast<size_t>(layer_id - 1) * get_matrix_layer_size(layer_id);
        else
            return 0;
    };

    size_t hidden_offset(int layer_id) const
    {
        if(layer_id > 0)
            return input_offset(layer_id) + static_cast<size_t>(h_vec_sz * x_in_vec_sz);
        else
            return input_offset(layer_id) + static_cast<size_t>(h_vec_sz * in_vec_sz);
    };

    int bias_stride() const { return bias_vector_size(); }

    size_t bias_off(int layer_id, int bias_id) const
    {
        return bias_start_off + bias_relative_off(layer_id, bias_id);
    }
};

struct ReluReserveBufferOffsets
{
    struct RBuffHelper
    {
        int element, save_point, batch;
        size_t layer, table;
    };

private:
    auto Reserve_Buffer_strides(int save_point_sz,
                                int batches_per_layer,
                                int layers,
                                int bidirect_mode = 0) const
    {
        const auto element_st    = 1;
        const auto save_point_st = element_st * save_point_sz;
        const auto batch_st      = save_point_st;
        const auto layer_st      = static_cast<size_t>(batch_st) * batches_per_layer;
        const auto table_st      = layers * layer_st;

        if(bidirect_mode == 0)
            return RBuffHelper{element_st, save_point_st, batch_st, layer_st, table_st};
        MIOPEN_THROW("execution failure: bidirect is not supported by this solver");
    }

public:
    ReluReserveBufferOffsets(int hidden_vec_sz,
                             int save_point_sz,
                             int layers_cnt,
                             int batches_per_layer)
        : h_vec_size(hidden_vec_sz),
          save_point_size(save_point_sz),
          layers(layers_cnt),
          batches_per_layer(batches_per_layer),
          strides(Reserve_Buffer_strides(save_point_sz, batches_per_layer, layers_cnt, 0))
    {
    }

    const int h_vec_size;
    const int save_point_size;

    const int layers;
    const int batches_per_layer;
    const RBuffHelper strides;

    size_t layer_offset(int layer_id) const
    {
        return static_cast<size_t>(layer_id) * strides.layer;
    }

    auto layer_stride() const { return strides.layer; }

    auto gemm_write_size() const { return h_vec_size; }

    auto gemm_write_stride() const { return strides.batch; }

    size_t gemm_write_relative_offset(int batch_id) const
    {
        return static_cast<size_t>(gemm_write_stride()) * batch_id;
    }

    size_t gemm_write_offset(int layer_id, int batch_id) const
    {
        return layer_offset(layer_id) + static_cast<size_t>(gemm_write_stride()) * batch_id;
    }

    size_t ht_offset(int layer_id, int batch_id) const
    {
        return strides.table + layer_offset(layer_id) + gemm_write_relative_offset(batch_id);
    }

    size_t ht_offset(int layer_id) const { return strides.table + layer_offset(layer_id); }
};

struct LSTMReserveBufferHelper
{
    struct RBuffHelper
    {
        int element, save_point, batch;
        size_t layer;
    };

private:
    auto Reserve_Buffer_strides(int save_point_sz,
                                int batches_per_layer,
                                int save_points,
                                int bidirect_mode = 0) const
    {
        const auto element_st    = 1;
        const auto save_point_st = element_st * save_point_sz;
        const auto batch_st      = save_point_st * save_points;
        const auto layer_st      = static_cast<size_t>(batch_st) * batches_per_layer;
        if(bidirect_mode == 0)
            return RBuffHelper{element_st, save_point_st, batch_st, layer_st};
        MIOPEN_THROW("execution failure: bidirect is not supported by this solver");
    }

public:
    enum save_point
    {
        F  = 1,
        I  = 0,
        G  = 2,
        O  = 3,
        St = 4,
        Ht = 5
    };

    LSTMReserveBufferHelper(int hidden_vec_sz,
                            int save_point_sz,
                            int layers_cnt,
                            int batches_per_layer,
                            int save_points,
                            int gates_cnt)
        : h_vec(hidden_vec_sz),
          save_point_size(save_point_sz),
          layers(layers_cnt),
          batches(batches_per_layer),
          save_points_cnt(save_points),
          gates(gates_cnt),
          strides(Reserve_Buffer_strides(save_point_sz, batches, save_points, 0))
    {
    }

    const int h_vec;
    const int save_point_size; // for bidirect TODO

    const int layers;
    const int batches;
    const int save_points_cnt;
    const int gates;
    const RBuffHelper strides;

    size_t layer_offset(int layer) const { return static_cast<size_t>(layer) * strides.layer; }
    auto layer_stride() const { return strides.layer; }

    auto gemm_write_size() const { return h_vec * gates; }
    auto gemm_write_stride() const { return strides.batch; } // save_point_size * save_points_cnt

    size_t gemm_write_relative_offset(int batch_id) const
    {
        return static_cast<size_t>(gemm_write_stride()) * batch_id;
    }

    size_t gemm_write_offset(int layer, int batch_id) const
    {
        return layer_offset(layer) + static_cast<size_t>(gemm_write_stride()) * batch_id;
    }

    auto ht_relative_offset() const { return save_point::Ht * save_point_size; }

    auto ct_relative_offset() const { return save_point::St * save_point_size; }

    auto get_gate_relative_offset(int gate_id) const { return gate_id * save_point_size; }

    size_t ht_offset(int layer_id, int batch_id) const
    {
        return layer_offset(layer_id) + gemm_write_relative_offset(batch_id) + ht_relative_offset();
    }

    size_t extra_save_point_offset(int layer_id, int batch_id) const
    {
        return (static_cast<size_t>(batches) * layers * gemm_write_stride()) // all data offset
               + (static_cast<size_t>(batches) * layer_id) * h_vec +
               static_cast<size_t>(batch_id * h_vec);
    }
};

struct LSTMWeightsBufferHelper
{
private:
    auto hidden_xinput_size(int hidden_sz, int bidirect_mode) const
    {
        if(bidirect_mode == 0)
            return hidden_sz;
        MIOPEN_THROW("execution failure: bidirect is not supported by this solver");
    }

    auto matrix_lin_layer_size(int input_vector_sz, int hidden_vec_sz, int gates) const
    {
        return (input_vector_sz + hidden_vec_sz) * hidden_vec_sz * gates;
    }
    size_t bias_start_offset(
        int input_vector_sz, int hidden_vec_sz, int layers_cnt, int gates, int bidirect_mode) const
    {
        if(bidirect_mode == 0)
            return matrix_lin_layer_size(input_vector_sz, hidden_vec_sz, gates) +
                   static_cast<size_t>(hidden_vec_sz + hidden_xinput_size(hidden_vec_sz, 0)) *
                       hidden_vec_sz * static_cast<size_t>(layers_cnt - 1) * gates;

        MIOPEN_THROW("execution failure: bidirect is not supported by this solver");
    }

public:
    LSTMWeightsBufferHelper(
        int input_vector_sz, int hidden_vec_sz, int layers_cnt, int bias_mode, int gates)
        : in_vec(input_vector_sz),
          h_vec(hidden_vec_sz),
          x_in_vec(hidden_xinput_size(hidden_vec_sz, 0)),
          layers(layers_cnt),
          gates_cnt(gates),
          bias_cnt(bias_mode),
          matrix_normal_start_off(matrix_lin_layer_size(input_vector_sz, hidden_vec_sz, gates)),
          bias_start_off(bias_start_offset(input_vector_sz, hidden_vec_sz, layers_cnt, gates, 0))
    {
    }

    const int in_vec, h_vec;
    const int x_in_vec; // for bidirect TODO

    const int layers;
    const int gates_cnt;
    const int bias_cnt; // 0 - no bisa; 1 - one bias; 2 - separate bias for x_vec and for hidden_vec
private:
    const size_t matrix_normal_start_off;
    const size_t bias_start_off;

public:
    auto get_matrix_x_size(int layer_id) const
    {
        return (layer_id > 0 ? x_in_vec : in_vec) * h_vec;
    }
    auto get_matrix_h_size() const { return h_vec * h_vec; }
    auto get_matrix_layer_size(int layer_id) const
    {
        return get_matrix_x_size(layer_id) * gates_cnt + get_matrix_h_size() * gates_cnt;
    }

    size_t get_matrix_x_off(int layer_id) const
    {
        if(layer_id > 0)
            return matrix_normal_start_off +
                   static_cast<size_t>(layer_id - 1) * get_matrix_layer_size(layer_id);
        else
            return 0;
    };

    size_t get_matrix_h_off(int layer_id) const
    {
        if(layer_id > 0)
            return get_matrix_x_off(layer_id) + static_cast<size_t>(h_vec * x_in_vec * gates_cnt);
        else
            return get_matrix_x_off(layer_id) + static_cast<size_t>(h_vec * in_vec) * gates_cnt;
    };

    int bias_vector_size() const { return h_vec; }
    int bias_vector_mul_gate() const { return bias_vector_size() * gates_cnt; }
    int bias_stride() const { return bias_vector_mul_gate(); }

    size_t bias_relative_off(int layer_id, int bias_id) const
    {
        return static_cast<size_t>(layer_id * bias_cnt + bias_id) * gates_cnt * h_vec;
    }

    size_t get_bias_off(int layer_id, int bias_id) const
    {
        return bias_start_off + bias_relative_off(layer_id, bias_id);
    }
};
=======
struct RNNTensorPaddingConverter
{
    static void ConvertTensorData(const Handle& handle,
                                  const TensorDescriptor& padded_tensor_desc,
                                  std::vector<int>& bsize_per_time,
                                  ConstData_t src,
                                  Data_t dst,
                                  bool is_src_padded);

    static std::tuple<size_t, size_t>
    GetTempPackedBuffersSpace(RNNDescriptor rnn_desc,
                              c_array_view<const miopenTensorDescriptor_t> desc_array)
    {
        size_t total_batch = std::accumulate(
            desc_array.data,
            desc_array.data + desc_array.size(),
            0,
            [](size_t x, miopenTensorDescriptor_t y) { return x + deref(y).GetLengths()[0]; });

        auto type_size       = GetTypeSize(desc_array[0].GetType());
        size_t in_buff_size  = type_size * total_batch * desc_array[0].GetLengths()[1];
        size_t out_buff_size = type_size * total_batch * rnn_desc.hsize *
                               (rnn_desc.dirMode == miopenRNNbidirection ? 2 : 1);
        return {in_buff_size, out_buff_size};
    }
};

>>>>>>> 7264cb80
} // namespace miopen

#endif // GUARD_MIOPEN_RNN_UTIL_HPP_<|MERGE_RESOLUTION|>--- conflicted
+++ resolved
@@ -120,7 +120,6 @@
                                    std::size_t dhidden_offset,
                                    std::size_t f_offset_pre);
 
-<<<<<<< HEAD
 struct GRUOffsets
 {
 public:
@@ -565,7 +564,7 @@
         return bias_start_off + bias_relative_off(layer_id, bias_id);
     }
 };
-=======
+
 struct RNNTensorPaddingConverter
 {
     static void ConvertTensorData(const Handle& handle,
@@ -593,7 +592,6 @@
     }
 };
 
->>>>>>> 7264cb80
 } // namespace miopen
 
 #endif // GUARD_MIOPEN_RNN_UTIL_HPP_