/*******************************************************************************
 *
 * MIT License
 *
 * Copyright (c) 2021 Advanced Micro Devices, Inc.
 *
 * Permission is hereby granted, free of charge, to any person obtaining a copy
 * of this software and associated documentation files (the "Software"), to deal
 * in the Software without restriction, including without limitation the rights
 * to use, copy, modify, merge, publish, distribute, sublicense, and/or sell
 * copies of the Software, and to permit persons to whom the Software is
 * furnished to do so, subject to the following conditions:
 *
 * The above copyright notice and this permission notice shall be included in all
 * copies or substantial portions of the Software.
 *
 * THE SOFTWARE IS PROVIDED "AS IS", WITHOUT WARRANTY OF ANY KIND, EXPRESS OR
 * IMPLIED, INCLUDING BUT NOT LIMITED TO THE WARRANTIES OF MERCHANTABILITY,
 * FITNESS FOR A PARTICULAR PURPOSE AND NONINFRINGEMENT. IN NO EVENT SHALL THE
 * AUTHORS OR COPYRIGHT HOLDERS BE LIABLE FOR ANY CLAIM, DAMAGES OR OTHER
 * LIABILITY, WHETHER IN AN ACTION OF CONTRACT, TORT OR OTHERWISE, ARISING FROM,
 * OUT OF OR IN CONNECTION WITH THE SOFTWARE OR THE USE OR OTHER DEALINGS IN THE
 * SOFTWARE.
 *
 *******************************************************************************/

#pragma once

#include <miopen/problem_description_base.hpp>
#include <miopen/activ.hpp>
#include <miopen/tensor.hpp>
#include <miopen/mlo_internal.hpp>

#include <cassert>
#include <string>

namespace miopen {

struct NetworkConfig;
struct ExecutionContext;

namespace batchnorm {

enum class Direction
{
    ForwardTraining,
    ForwardInference,
    Backward,
};

struct ProblemDescriptionTag
{
};

<<<<<<< HEAD
using index_t                           = int32_t;
constexpr index_t NumBatchNormReduceDim = 3;

struct MIOPEN_INTERNALS_EXPORT ProblemDescription : ProblemDescriptionBase, ProblemDescriptionTag
=======
struct MIOPEN_INTERNALS_EXPORT ProblemDescription : ProblemDescriptionBase,
                                                    ProblemDescriptionTag
#if MIOPEN_ENABLE_SQLITE
    ,
                                                    SQLiteSerializable<ProblemDescription>
#endif
>>>>>>> 2d1fd997
{
    // Forward Training
    ProblemDescription(miopenBatchNormMode_t bn_mode_,
                       const TensorDescriptor& xDesc_,
                       const TensorDescriptor& yDesc_,
                       const TensorDescriptor& scaleDesc_,
                       const TensorDescriptor& biasDesc_,
                       const TensorDescriptor& sMeanDesc_,
                       const TensorDescriptor& sVarianceDesc_,
                       double expAvgFactor_,
                       double epsilon_,
                       bool resultsave_,
                       bool resultrunning_)
        : direction(Direction::ForwardTraining),
          bn_mode(bn_mode_),
          xDesc(xDesc_),
          yOrDyDesc(yDesc_),
          scaleDesc(scaleDesc_),
          biasDesc(biasDesc_),
          sMeanDesc(sMeanDesc_),
          sVarianceDesc(sVarianceDesc_),
          expAvgFactor(expAvgFactor_),
          epsilon(epsilon_),
          resultsave(resultsave_),
          resultrunning(resultrunning_)
    {
        SetSpatialDims();
        in_layout  = ComputeInLayout();
        out_layout = ComputeOutLayout();
    }

    // Forward Inference
    ProblemDescription(miopenBatchNormMode_t bn_mode_,
                       const TensorDescriptor& xDesc_,
                       const TensorDescriptor& yDesc_,
                       const TensorDescriptor& scaleDesc_,
                       const TensorDescriptor& biasDesc_,
                       const TensorDescriptor& sMeanDesc_,
                       const TensorDescriptor& sVarianceDesc_,
                       double epsilon_)
        : direction(Direction::ForwardInference),
          bn_mode(bn_mode_),
          xDesc(xDesc_),
          yOrDyDesc(yDesc_),
          scaleDesc(scaleDesc_),
          biasDesc(biasDesc_),
          sMeanDesc(sMeanDesc_),
          sVarianceDesc(sVarianceDesc_),
          epsilon(epsilon_)
    {
        SetSpatialDims();
        in_layout  = ComputeInLayout();
        out_layout = ComputeOutLayout();
    }

    // Backward
    ProblemDescription(miopenBatchNormMode_t bn_mode_,
                       const TensorDescriptor& xDesc_,
                       const TensorDescriptor& dyDesc_,
                       const TensorDescriptor& dxDesc_,
                       const TensorDescriptor& scaleDesc_,
                       const TensorDescriptor& biasDesc_,
                       const TensorDescriptor& sMeanDesc_,
                       const TensorDescriptor& sVarianceDesc_,
                       double epsilon_,
                       bool useSaved_)
        : direction(Direction::Backward),
          bn_mode(bn_mode_),
          xDesc(xDesc_),
          yOrDyDesc(dyDesc_),
          dxDesc(dxDesc_),
          scaleDesc(scaleDesc_),
          biasDesc(biasDesc_),
          sMeanDesc(sMeanDesc_),
          sVarianceDesc(sVarianceDesc_),
          epsilon(epsilon_),
          useSaved(useSaved_)
    {
        SetSpatialDims();
        in_layout  = ComputeInLayout();
        out_layout = ComputeOutLayout();
        din_layout = ComputeDinLayout();
    }

    void SetSpatialDims()
    {
        if(Is2D())
            spatial_dim = 2;
        else if(Is3D())
            spatial_dim = 3;
        else
            MIOPEN_THROW("Unknown spatial dim!");
    }
    Direction GetDirection() const { return direction; }
    miopenBatchNormMode_t GetMode() const { return bn_mode; }
    const TensorDescriptor& GetXDesc() const { return xDesc; }

    const TensorDescriptor& GetYDesc() const
    {
        assert(direction == Direction::ForwardTraining || direction == Direction::ForwardInference);
        return yOrDyDesc;
    }

    const TensorDescriptor& GetDYDesc() const
    {
        assert(direction == Direction::Backward);
        return yOrDyDesc;
    }

    const TensorDescriptor& GetDXDesc() const
    {
        assert(direction == Direction::Backward);
        return dxDesc;
    }

    const TensorDescriptor& GetBnScaleBiasMeanVarDesc() const
    {
        assert(direction == Direction::ForwardTraining || direction == Direction::ForwardInference);
        return scaleDesc;
    }

    const TensorDescriptor& GetScaleBiasDiffDesc() const { return scaleDesc; }

    bool GetResultSave() const
    {
        assert(direction == Direction::ForwardTraining);
        return resultsave;
    }

    bool GetResultRunning() const
    {
        assert(direction == Direction::ForwardTraining);
        return resultrunning;
    }

    bool UseSaved() const
    {
        assert(direction == Direction::Backward);
        return useSaved;
    }

    bool IsLayoutNHWC() const
    {
        if(direction == Direction::Backward)
        {
            return xDesc.GetLengths().size() == 4
                       ? ((in_layout == "NHWC") && (out_layout == "NHWC") && (din_layout == "NHWC"))
                       : ((in_layout == "NDHWC") && (out_layout == "NDHWC") &&
                          (din_layout == "NDHWC"));
        }

        return xDesc.GetLengths().size() == 4 ? ((in_layout == "NHWC") && (out_layout == "NHWC"))
                                              : ((in_layout == "NDHWC") && (out_layout == "NDHWC"));
    }

    bool IsLayoutNCHW() const
    {
        if(direction == Direction::Backward)
        {
            return xDesc.GetLengths().size() == 4
                       ? ((in_layout == "NCHW") && (out_layout == "NCHW") && (din_layout == "NCHW"))
                       : ((in_layout == "NCDHW") && (out_layout == "NCDHW") &&
                          (din_layout == "NCDHW"));
        }

        return xDesc.GetLengths().size() == 4 ? ((in_layout == "NCHW") && (out_layout == "NCHW"))
                                              : ((in_layout == "NCDHW") && (out_layout == "NCDHW"));
    }

    bool Is2D() const { return xDesc.GetLengths().size() == 4; }
    bool Is3D() const { return xDesc.GetLengths().size() == 5; }

    bool IsFp64() const { return xDesc.GetType() == miopenDouble; }
    bool IsFp32() const { return xDesc.GetType() == miopenFloat; }
    bool IsFp16() const { return xDesc.GetType() == miopenHalf; }
    bool IsMix() const
    {
        return xDesc.GetType() == miopenHalf && sMeanDesc.GetType() == miopenFloat;
    }
    bool IsBfp16() const { return xDesc.GetType() == miopenBFloat16; }

    void Serialize(std::ostream& stream) const { stream << MakeNetworkConfig().ToString(); }

    NetworkConfig MakeNetworkConfig() const override;

    template <class Self>
    static void Visit(Self&& self, std::function<void(int64_t, std::string)> f)
    {
        // The column names match the driver command line argument names
        f(self.spatial_dim, "spatial_dim");
        f(self.GetBatchSize(), "batchsize");
        f(self.GetChannel(), "in_channels");
        f(self.GetHeight(), "in_h");
        f(self.GetWidth(), "in_w");
        f(self.GetDepth(), "in_d");

        f(self.resultsave, "resultsave");
        f(self.resultrunning, "resultrunning");
        f(self.useSaved, "useSaved");
    }

    template <class Self>
    static void Visit(Self&& self, std::function<void(std::string, std::string)> f)
    {
        f(self.ComputeInLayout(), "layout");
        f(self.GetDirectionStr(), "direction");
        f(GetDataTypeName(self.xDesc.GetType()), "data_type");
        f(self.GetModeStr(), "mode");
    }

    template <class Self, class Visitor>
    static void VisitAll(Self&& self, const Visitor& f)
    {
        Visit(std::forward<Self>(self), [&](int64_t value, std::string name) { f(value, name); });
        Visit(std::forward<Self>(self),
              [&](std::string value, std::string name) { f(value, name); });
    }

    // This declaration marks batchnorm as a primitive with tuning enabled.
    // Any tunable solver would be able pick it and fetch a db instance in ExecutePrimitive.
    // It has to be discoverable via ADL from problem description.
    friend auto GetDb(const ExecutionContext& ctx, const ProblemDescriptionTag&) -> PerformanceDb;

private:
    Direction direction;
    miopenBatchNormMode_t bn_mode;
    TensorDescriptor xDesc;     // input
    TensorDescriptor yOrDyDesc; // output
    TensorDescriptor dxDesc;

    TensorDescriptor scaleDesc; // scale
    TensorDescriptor biasDesc;  // bias (shift)
    TensorDescriptor sMeanDesc;
    TensorDescriptor sVarianceDesc;

#ifdef __clang__
#pragma clang diagnostic push
#pragma clang diagnostic ignored "-Wunused-private-field"
#endif

    double expAvgFactor = 0;
    double epsilon;

#ifdef __clang__
#pragma clang diagnostic pop
#endif

    bool resultsave         = false;
    bool resultrunning      = false;
    bool useSaved           = false;
    std::string in_layout   = "NCHW";
    std::string out_layout  = "NCHW";
    std::string din_layout  = "NCHW";
    std::size_t spatial_dim = 2;

    NetworkConfig MakeForwardTrainingNetworkConfig() const;
    NetworkConfig MakeForwardInferenceNetworkConfig() const;
    NetworkConfig MakeBackwardNetworkConfig() const;

    std::string ComputeLayout(const TensorDescriptor& td) const
    {
        if(spatial_dim == 2)
        {
            return td.GetLayout("NCHW");
        }
        else
        {
            return td.GetLayout("NCDHW");
        }
    }
    std::string ComputeInLayout() const { return ComputeLayout(xDesc); }
    std::string ComputeOutLayout() const { return ComputeLayout(yOrDyDesc); }
    std::string ComputeDinLayout() const { return ComputeLayout(dxDesc); }

    size_t GetSpatialDims() const { return spatial_dim; }

    std::size_t GetBatchSize() const { return GetN5(GetSpatialDims(), xDesc.GetLengths()); }
    std::size_t GetChannel() const { return GetC5(GetSpatialDims(), xDesc.GetLengths()); }
    std::size_t GetHeight() const { return GetH5(GetSpatialDims(), xDesc.GetLengths()); }
    std::size_t GetWidth() const { return GetW5(GetSpatialDims(), xDesc.GetLengths()); }
    std::size_t GetDepth() const { return GetD5(GetSpatialDims(), xDesc.GetLengths()); }

    std::string GetDirectionStr() const
    {
        std::string s;

        switch(direction)
        {
        case Direction::ForwardInference: return "Inf"; ;
        case Direction::ForwardTraining: return "Trn";
        case Direction::Backward: return "Bwd";
        default: MIOPEN_THROW(miopenStatusInvalidValue, "Wrong Batchnorm Direction provided");
        }

        return s;
    }

    std::string GetModeStr() const
    {
        switch(bn_mode)
        {
        case miopenBNPerActivation: return "0";
        case miopenBNSpatial: return "1";
        default: MIOPEN_THROW(miopenStatusInvalidValue, "Wrong Batchnorm Mode provided");
        }
    }
};

} // namespace batchnorm

} // namespace miopen<|MERGE_RESOLUTION|>--- conflicted
+++ resolved
@@ -52,19 +52,15 @@
 {
 };
 
-<<<<<<< HEAD
 using index_t                           = int32_t;
 constexpr index_t NumBatchNormReduceDim = 3;
 
-struct MIOPEN_INTERNALS_EXPORT ProblemDescription : ProblemDescriptionBase, ProblemDescriptionTag
-=======
 struct MIOPEN_INTERNALS_EXPORT ProblemDescription : ProblemDescriptionBase,
                                                     ProblemDescriptionTag
 #if MIOPEN_ENABLE_SQLITE
     ,
                                                     SQLiteSerializable<ProblemDescription>
 #endif
->>>>>>> 2d1fd997
 {
     // Forward Training
     ProblemDescription(miopenBatchNormMode_t bn_mode_,
