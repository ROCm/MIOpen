--- conflicted
+++ resolved
@@ -475,16 +475,6 @@
     {
         const auto network_config = problem.MakeNetworkConfig();
 
-<<<<<<< HEAD
-=======
-        if(const auto existingInvoker =
-               ctx.GetStream().GetInvoker(network_config, std::nullopt, algo))
-        {
-            (*existingInvoker)(ctx.GetStream(), invoke_params);
-            return;
-        }
-
->>>>>>> 4f397c6e
         const auto slns = SearchForSolutions(ctx, problem, 1, invoke_params);
 
         if(slns.empty())
