/*******************************************************************************
 *
 * MIT License
 *
 * Copyright (c) 2019 Advanced Micro Devices, Inc.
 *
 * Permission is hereby granted, free of charge, to any person obtaining a copy
 * of this software and associated documentation files (the "Software"), to deal
 * in the Software without restriction, including without limitation the rights
 * to use, copy, modify, merge, publish, distribute, sublicense, and/or sell
 * copies of the Software, and to permit persons to whom the Software is
 * furnished to do so, subject to the following conditions:
 *
 * The above copyright notice and this permission notice shall be included in all
 * copies or substantial portions of the Software.
 *
 * THE SOFTWARE IS PROVIDED "AS IS", WITHOUT WARRANTY OF ANY KIND, EXPRESS OR
 * IMPLIED, INCLUDING BUT NOT LIMITED TO THE WARRANTIES OF MERCHANTABILITY,
 * FITNESS FOR A PARTICULAR PURPOSE AND NONINFRINGEMENT. IN NO EVENT SHALL THE
 * AUTHORS OR COPYRIGHT HOLDERS BE LIABLE FOR ANY CLAIM, DAMAGES OR OTHER
 * LIABILITY, WHETHER IN AN ACTION OF CONTRACT, TORT OR OTHERWISE, ARISING FROM,
 * OUT OF OR IN CONNECTION WITH THE SOFTWARE OR THE USE OR OTHER DEALINGS IN THE
 * SOFTWARE.
 *
 *******************************************************************************/

#ifndef MIOPEN_GUARD_MLOPEN_FIND_SOLUTION_HPP
#define MIOPEN_GUARD_MLOPEN_FIND_SOLUTION_HPP

#include <miopen/env.hpp>
#include <miopen/conv_solution.hpp>
#include <miopen/execution_context.hpp>
#include <miopen/find_controls.hpp>
#include <miopen/handle.hpp>
#include <miopen/solver_id.hpp>
#include <miopen/solver.hpp>

#include <limits>
#include <vector>

namespace miopen {

struct AnyInvokeParams;

namespace solver {

template <class Solver, class Context, class Db>
auto FindSolutionImpl(
    rank<1>, Solver s, const Context& context, Db& db, const AnyInvokeParams& invoke_ctx)
    -> decltype(s.GetSolution(context, s.Search(context, invoke_ctx)))
{
    const FindEnforce enforce;
    if(context.disable_perfdb_access)
    {
        MIOPEN_LOG_I(s.SolverDbId() << " (db access disabled)");
        return s.GetSolution(context, s.GetPerformanceConfig(context));
    }
    MIOPEN_LOG_I(s.SolverDbId());
    if(enforce.IsDbClean(context))
    {
        if(db.Remove(context, s.SolverDbId()))
            MIOPEN_LOG_W("Perf Db: record removed: " << s.SolverDbId() << ", enforce: " << enforce);
    }
    else
    {
        if((context.do_search || enforce.IsSearch(context)) && enforce.IsDbUpdate(context))
        {
            MIOPEN_LOG_W("Perf Db: load skipped: " << s.SolverDbId() << ", enforce: " << enforce);
        }
        else
        {
            using PerformanceConfig = decltype(s.GetPerformanceConfig(context));
            PerformanceConfig config{};
            if(db.Load(context, s.SolverDbId(), config))
            {
                MIOPEN_LOG_I2("Perf Db: record loaded: " << s.SolverDbId());
                if(s.IsValidPerformanceConfig(context, config))
                {
                    return s.GetSolution(context, config);
                }
<<<<<<< HEAD
                MIOPEN_LOG_IE("Invalid config loaded from Perf Db: "
                              << SolverDbId(s) << ": " << config << ". Performance may degrade.");
=======
                MIOPEN_LOG_WE("Invalid config loaded from Perf Db: "
                              << s.SolverDbId() << ": " << config << ". Performance may degrade.");
>>>>>>> 2024ff6a
            }
            else
            {
                MIOPEN_LOG_I("Perf Db: record not found for: " << s.SolverDbId());
            }
        }

        if(context.do_search || enforce.IsSearch(context)) // TODO: Make it a customization point
        {
            MIOPEN_LOG_I("Starting search: " << s.SolverDbId() << ", enforce: " << enforce);
            try
            {
                auto c = s.Search(context, invoke_ctx);
                db.Update(context, s.SolverDbId(), c);
                return s.GetSolution(context, c);
            }
            catch(const miopen::Exception& ex)
            {
                MIOPEN_LOG_E("Search failed for: " << s.SolverDbId() << ": " << ex.what());
            }
        }
    }

    return s.GetSolution(context, s.GetPerformanceConfig(context));
}

template <class Solver, class Context, class Db>
auto FindSolutionImpl(rank<0>, Solver s, const Context& context, Db&, const AnyInvokeParams&)
    -> decltype(s.GetSolution(context))
{
    MIOPEN_LOG_I(s.SolverDbId() << " (not searchable)");
    return s.GetSolution(context);
}

/// Finds optimized Solution. Generic method.
///
/// Given the specific problem config, finds (hopefully) optimal
/// solution-specific parameters and returns the Solution object.
/// Could take long if an exhaustive search is requested/performed.
/// May read/write perfDb.
template <class Solver, class Context, class Db>
ConvSolution
FindSolution(Solver s, const Context& context, Db& db, const AnyInvokeParams& invoke_ctx)
{
    static_assert(sizeof(Solver) == sizeof(SolverBase), "Solver must be stateless");
    static_assert(std::is_base_of<SolverBase, Solver>{}, "Not derived class of SolverBase");
    // TODO: This assumes all solutions are ConvSolution
    auto solution      = FindSolutionImpl(rank<1>{}, s, context, db, invoke_ctx);
    solution.solver_id = s.SolverDbId();
    return solution;
}

template <class... Solvers>
struct SolverContainer
{
    // Search for all applicable solutions among many solvers
    template <class Context, class Db, class Solution = miopen::solver::ConvSolution>
    std::vector<Solution>
    SearchForAllSolutions(const Context& search_params,
                          Db&& db,
                          const AnyInvokeParams& invoke_ctx,
                          std::size_t limit = std::numeric_limits<std::size_t>::max()) const
    {
        std::vector<Solution> ss;
        std::size_t count    = 0;
        const auto find_only = GetEnvFindOnlySolver();
        miopen::each_args(
            [&](auto solver) {
                if(count >= limit)
                    return;
                if(find_only &&
                   (std::find(find_only->begin(), find_only->end(), Id{solver.SolverDbId()}) ==
                    find_only->end()))
                { // Do nothing (and keep silence for the sake of Tuna), just skip.
                }
                // For better performance, check IsDynamic() first, because
                // it is much faster than IsApplicable().
                else if(search_params.use_dynamic_solutions_only && !solver.IsDynamic())
                    MIOPEN_LOG_I2(solver.SolverDbId() << ": Skipped (non-dynamic)");
                else if(!solver.IsApplicable(search_params))
                    MIOPEN_LOG_I2(solver.SolverDbId() << ": Not applicable");
                else
                {
                    const Solution s = FindSolution(solver, search_params, db, invoke_ctx);
                    if(s.Succeeded())
                    {
                        ++count;
                        ss.push_back(s);
                        MIOPEN_LOG_I2(solver.SolverDbId() << ": Success.");
                    }
                    else
                    {
                        /// \todo If Solver is applicable it must provide an appropriate Solution.
                        /// This is not the case for some 20x5 convolutions (and possibly others).
                        /// Normally we should not get here and message level should be Error.
                        /// For now, let's use Info (not Warning) level to avoid
                        /// flooding the console.
                        MIOPEN_LOG_I(solver.SolverDbId()
                                     << ": [Warning] Applicable Solver not succeeded.");
                    }
                }
            },
            Solvers{}...);
        return ss;
    }

    // Search for all applicable solutions among many solvers
    template <class Problem, class Solution = miopen::solver::ConvSolution>
    std::vector<Solution>
    SearchForSolutions(const ExecutionContext& ctx,
                       const Problem& problem,
                       std::size_t limit = std::numeric_limits<std::size_t>::max()) const
    {
        std::vector<Solution> ss;
        std::size_t count    = 0;
        const auto find_only = GetEnvFindOnlySolver();
        miopen::each_args(
            [&](auto solver) {
                if(count >= limit)
                    return;
                if(find_only &&
                   (std::find(find_only->begin(), find_only->end(), Id{solver.SolverDbId()}) ==
                    find_only->end()))
                { // Do nothing (and keep silence for the sake of Tuna), just skip.
                }
                // For better performance, check IsDynamic() first, because
                // it is much faster than IsApplicable().
                // else if(problem.use_dynamic_solutions_only && !solver.IsDynamic())
                //    MIOPEN_LOG_I2(solver.SolverDbId() << ": Skipped (non-dynamic)");
                else if(!solver.IsApplicable(ctx, problem))
                    MIOPEN_LOG_I2(solver.SolverDbId() << ": Not applicable");
                else
                {
                    auto s      = solver.GetSolution(ctx, problem);
                    s.solver_id = solver.SolverDbId();
                    if(s.Succeeded())
                    {
                        ++count;
                        ss.push_back(s);
                        MIOPEN_LOG_I2(solver.SolverDbId() << ": Success.");
                    }
                    else
                    {
                        MIOPEN_LOG_E(solver.SolverDbId() << ": Applicable Solver not succeeded.");
                    }
                }
            },
            Solvers{}...);
        return ss;
    }

    template <class Context>
    std::vector<std::pair<std::string, size_t>>
    GetWorkspaceSizes(const Context& search_params,
                      std::size_t limit = std::numeric_limits<std::size_t>::max()) const
    {
        std::vector<std::pair<std::string, size_t>> res;
        const auto find_only = GetEnvFindOnlySolver();
        std::size_t count    = 0;
        miopen::each_args(
            [&](auto solver) {
                if(count >= limit)
                    return;

                if(find_only &&
                   (std::find(find_only->begin(), find_only->end(), Id{solver.SolverDbId()}) ==
                    find_only->end()))
                { // Do nothing (and keep silence for the sake of Tuna), just skip.
                }
                else if(!solver.MayNeedWorkspace())
                    MIOPEN_LOG_I2(solver.SolverDbId() << ": Skipped (no workspace required)");
                // For better performance, check IsDynamic() first, because
                // it is much faster than IsApplicable().
                else if(search_params.use_dynamic_solutions_only && !solver.IsDynamic())
                    MIOPEN_LOG_I2(solver.SolverDbId() << ": Skipped (non-dynamic)");
                else if(!solver.IsApplicable(search_params))
                    MIOPEN_LOG_I2(solver.SolverDbId() << ": Not applicable");
                else
                {
                    ++count;
                    auto sz = solver.GetWorkspaceSize(search_params);
                    res.push_back(std::make_pair(solver.SolverDbId(), sz));
                    MIOPEN_LOG_I2(solver.SolverDbId() << ": " << sz);
                }
            },
            Solvers{}...);
        return res;
    }

    // Search for all applicable solutions among many solvers
    template <class Context>
    bool IsAnySolverApplicable(const Context& search_params) const
    {
        const auto find_only = GetEnvFindOnlySolver();
        auto found           = false;

        miopen::each_args(
            [&](auto solver) {
                if(found || (find_only && (std::find(find_only->begin(),
                                                     find_only->end(),
                                                     Id{solver.SolverDbId()}) == find_only->end())))
                    return;

                // For better performance, check IsDynamic() first, because
                // it is much faster than IsApplicable().
                if(search_params.use_dynamic_solutions_only && !solver.IsDynamic())
                {
                    MIOPEN_LOG_I2(solver.SolverDbId() << ": Skipped (non-dynamic)");
                    return;
                }

                if(solver.IsApplicable(search_params))
                {
                    found = true;
                    return;
                }

                MIOPEN_LOG_I2(solver.SolverDbId() << ": Not applicable");
            },
            Solvers{}...);

        return found;
    }

    template <class Problem>
    void ExecutePrimitive(Handle& handle,
                          const Problem& problem,
                          const AlgorithmName& algo,
                          const AnyInvokeParams& invoke_params) const
    {
        const auto network_config = problem.MakeNetworkConfig();

        if(const auto existingInvoker = handle.GetInvoker(network_config, boost::none, algo))
        {
            (*existingInvoker)(handle, invoke_params);
            return;
        }

        auto ctx = ExecutionContext{&handle};
        ctx.DetectRocm();
        const auto slns = SearchForSolutions(ctx, problem, 1);

        if(slns.empty())
            MIOPEN_THROW(miopenStatusNotImplemented, "No solver found.");

        const auto& sln = slns.front();
        if(!sln.invoker_factory)
            MIOPEN_THROW(miopenStatusInternalError, "Invoker missing in solver " + sln.solver_id);
        const auto invoker = handle.PrepareInvoker(*sln.invoker_factory, sln.construction_params);
        handle.RegisterInvoker(invoker, network_config, sln.solver_id, algo);
        invoker(handle, invoke_params);
    }
};

} // namespace solver
} // namespace miopen

#endif<|MERGE_RESOLUTION|>--- conflicted
+++ resolved
@@ -78,13 +78,8 @@
                 {
                     return s.GetSolution(context, config);
                 }
-<<<<<<< HEAD
-                MIOPEN_LOG_IE("Invalid config loaded from Perf Db: "
-                              << SolverDbId(s) << ": " << config << ". Performance may degrade.");
-=======
                 MIOPEN_LOG_WE("Invalid config loaded from Perf Db: "
                               << s.SolverDbId() << ": " << config << ". Performance may degrade.");
->>>>>>> 2024ff6a
             }
             else
             {
