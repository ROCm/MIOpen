--- conflicted
+++ resolved
@@ -475,12 +475,8 @@
     {
         const auto network_config = problem.MakeNetworkConfig();
 
-<<<<<<< HEAD
-        if(const auto existingInvoker = handle.GetInvoker(network_config, std::nullopt, algo))
-=======
         if(const auto existingInvoker =
-               ctx.GetStream().GetInvoker(network_config, boost::none, algo))
->>>>>>> 5f136335
+               ctx.GetStream().GetInvoker(network_config, std::nullopt, algo))
         {
             (*existingInvoker)(ctx.GetStream(), invoke_params);
             return;
