--- conflicted
+++ resolved
@@ -121,11 +121,7 @@
                  const std::unordered_map<miopenTensorArgumentId_t, RunInput>& inputs,
                  Data_t workspace,
                  std::size_t workspace_size,
-<<<<<<< HEAD
-                 const MHADescriptor& mha_desc);
-=======
                  const MhaDescriptor& mha_desc);
->>>>>>> e04f19f1
 
     void RunImpl(Handle& handle,
                  const std::unordered_map<miopenTensorArgumentId_t, RunInput>& inputs,
