/*******************************************************************************
 *
 * MIT License
 *
 * Copyright (c) 2019 Advanced Micro Devices, Inc.
 *
 * Permission is hereby granted, free of charge, to any person obtaining a copy
 * of this software and associated documentation files (the "Software"), to deal
 * in the Software without restriction, including without limitation the rights
 * to use, copy, modify, merge, publish, distribute, sublicense, and/or sell
 * copies of the Software, and to permit persons to whom the Software is
 * furnished to do so, subject to the following conditions:
 *
 * The above copyright notice and this permission notice shall be included in all
 * copies or substantial portions of the Software.
 *
 * THE SOFTWARE IS PROVIDED "AS IS", WITHOUT WARRANTY OF ANY KIND, EXPRESS OR
 * IMPLIED, INCLUDING BUT NOT LIMITED TO THE WARRANTIES OF MERCHANTABILITY,
 * FITNESS FOR A PARTICULAR PURPOSE AND NONINFRINGEMENT. IN NO EVENT SHALL THE
 * AUTHORS OR COPYRIGHT HOLDERS BE LIABLE FOR ANY CLAIM, DAMAGES OR OTHER
 * LIABILITY, WHETHER IN AN ACTION OF CONTRACT, TORT OR OTHERWISE, ARISING FROM,
 * OUT OF OR IN CONNECTION WITH THE SOFTWARE OR THE USE OR OTHER DEALINGS IN THE
 * SOFTWARE.
 *
 *******************************************************************************/
#ifndef MIOPEN_GUARD_MLOPEN_HIP_BUILD_UTILS_HPP
#define MIOPEN_GUARD_MLOPEN_HIP_BUILD_UTILS_HPP

#include <miopen/config.h>
#include <miopen/target_properties.hpp>
#include <miopen/kernel.hpp>
#include <miopen/tmp_dir.hpp>
#include <miopen/write_file.hpp>
#include <boost/optional.hpp>
#include <string>

namespace miopen {

<<<<<<< HEAD
fs::path HipBuild(const TmpDir& tmp_dir,
                  const fs::path& filename,
                  std::string src,
=======
fs::path HipBuild(boost::optional<miopen::TmpDir>& tmp_dir,
                  const std::string& filename,
                  std::string_view src,
>>>>>>> d8eb2c62
                  std::string params,
                  const TargetProperties& target);

void bin_file_to_str(const fs::path& file, std::string& buf);

class LcOptionTargetStrings
{
public:
    const std::string& device;
    const std::string xnack;

private:
    const std::string sramecc;
    const std::string sramecc_reported;

public:
    const std::string targetId;
    LcOptionTargetStrings(const TargetProperties& target)
        : device(target.Name()),
          xnack([&]() -> std::string {
              if(target.Xnack())
                  return std::string{":xnack"} + (*target.Xnack() ? "+" : "-");
              return {};
          }()),
          sramecc([&]() -> std::string {
              if(target.Sramecc())
                  return std::string{":sramecc"} + (*target.Sramecc() ? "+" : "-");
              return {};
          }()),
          sramecc_reported([&]() -> std::string {
              if(target.SrameccReported())
                  return std::string{":sramecc"} + (*target.SrameccReported() ? "+" : "-");
              return {};
          }()),
#if MIOPEN_USE_COMGR
          targetId(device + sramecc_reported + xnack)
#else
          targetId(device + sramecc + xnack)
#endif
    {
    }
};

} // namespace miopen

#endif<|MERGE_RESOLUTION|>--- conflicted
+++ resolved
@@ -36,15 +36,9 @@
 
 namespace miopen {
 
-<<<<<<< HEAD
 fs::path HipBuild(const TmpDir& tmp_dir,
                   const fs::path& filename,
-                  std::string src,
-=======
-fs::path HipBuild(boost::optional<miopen::TmpDir>& tmp_dir,
-                  const std::string& filename,
                   std::string_view src,
->>>>>>> d8eb2c62
                   std::string params,
                   const TargetProperties& target);
 
