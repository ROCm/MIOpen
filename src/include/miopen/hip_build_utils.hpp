--- conflicted
+++ resolved
@@ -27,35 +27,12 @@
 #define MIOPEN_GUARD_MLOPEN_HIP_BUILD_UTILS_HPP
 
 #include <miopen/config.h>
-<<<<<<< HEAD
-=======
 #include <miopen/target_properties.hpp>
->>>>>>> 21305d67
 #include <miopen/kernel.hpp>
 #include <miopen/tmp_dir.hpp>
 #include <miopen/write_file.hpp>
 #include <boost/optional.hpp>
 #include <string>
-
-#ifndef HIP_PACKAGE_VERSION_MAJOR
-#define HIP_PACKAGE_VERSION_MAJOR 0
-#endif
-#ifndef HIP_PACKAGE_VERSION_MINOR
-#define HIP_PACKAGE_VERSION_MINOR 0
-#endif
-#ifndef HIP_PACKAGE_VERSION_PATCH
-#define HIP_PACKAGE_VERSION_PATCH 0
-#endif
-
-// 3 decimal digits for major and minor, 6 digits for patch number.
-// Max number is 999,999,999999 == 0xE8,D4A5,0FFF that fits into 64-bit math.
-#if HIP_PACKAGE_VERSION_MAJOR > 999 || HIP_PACKAGE_VERSION_MAJOR > 999 || \
-    HIP_PACKAGE_VERSION_PATCH > 999999
-#error "Too big HIP version number(s)"
-#endif
-#define HIP_PACKAGE_VERSION_FLAT                                                   \
-    ((HIP_PACKAGE_VERSION_MAJOR * 1000ULL + HIP_PACKAGE_VERSION_MINOR) * 1000000 + \
-     HIP_PACKAGE_VERSION_PATCH)
 
 namespace miopen {
 
