--- conflicted
+++ resolved
@@ -61,21 +61,6 @@
 bool IsHccCompiler();
 bool IsHipClangCompiler();
 
-<<<<<<< HEAD
-struct LcOptionTargetStrings
-{
-    const std::string& device;
-    const std::string xnack;
-    const std::string sramecc;
-    const std::string targetId;
-    LcOptionTargetStrings(const TargetProperties& target)
-        : device(target.Name()),
-          xnack(std::string{":xnack"} + (target.Xnack() ? "+" : "-")),
-          sramecc(std::string{":sramecc"} + (target.Sramecc() ? "+" : "-")),
-#if MIOPEN_USE_COMGR
-          targetId(device + (std::string{":sramecc"} + (target.SrameccReported() ? "+" : "-")) +
-                   xnack)
-=======
 class LcOptionTargetStrings
 {
     public:
@@ -107,7 +92,6 @@
           }()),
 #if MIOPEN_USE_COMGR
           targetId(device + sramecc_reported + xnack)
->>>>>>> 4d0489c7
 #else
           targetId(device + sramecc + xnack)
 #endif
