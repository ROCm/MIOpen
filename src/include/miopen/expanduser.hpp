--- conflicted
+++ resolved
@@ -32,11 +32,7 @@
 
 namespace miopen {
 
-<<<<<<< HEAD
-fs::path ExpandUser(const fs::path& path);
-=======
-MIOPEN_INTERNALS_EXPORT fs::path ExpandUser(const std::string& path);
->>>>>>> b4beb899
+MIOPEN_INTERNALS_EXPORT fs::path ExpandUser(const fs::path& path);
 bool IsNetworkedFilesystem(const fs::path&);
 
 } // namespace miopen
