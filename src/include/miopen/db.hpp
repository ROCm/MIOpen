--- conflicted
+++ resolved
@@ -266,10 +266,6 @@
     }
 
     private:
-<<<<<<< HEAD
-    decltype(GetDbInstance<TInstalled>("", true)) _installed;
-    decltype(GetDbInstance<TUser>("", false)) _user;
-=======
     template <class TDb, class TRet = decltype(TDb::GetCached("", true, "", 0))>
     static TRet GetDbInstance(rank<1>,
                               const std::string& path,
@@ -301,7 +297,6 @@
 
     decltype(MultiFileDb::GetDbInstance<TInstalled>("", true, "", 0)) _installed;
     decltype(MultiFileDb::GetDbInstance<TUser>("", false, "", 0)) _user;
->>>>>>> 124aee91
 };
 
 template <class TInnerDb>
