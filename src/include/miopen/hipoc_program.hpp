/*******************************************************************************
 *
 * MIT License
 *
 * Copyright (c) 2017 Advanced Micro Devices, Inc.
 *
 * Permission is hereby granted, free of charge, to any person obtaining a copy
 * of this software and associated documentation files (the "Software"), to deal
 * in the Software without restriction, including without limitation the rights
 * to use, copy, modify, merge, publish, distribute, sublicense, and/or sell
 * copies of the Software, and to permit persons to whom the Software is
 * furnished to do so, subject to the following conditions:
 *
 * The above copyright notice and this permission notice shall be included in all
 * copies or substantial portions of the Software.
 *
 * THE SOFTWARE IS PROVIDED "AS IS", WITHOUT WARRANTY OF ANY KIND, EXPRESS OR
 * IMPLIED, INCLUDING BUT NOT LIMITED TO THE WARRANTIES OF MERCHANTABILITY,
 * FITNESS FOR A PARTICULAR PURPOSE AND NONINFRINGEMENT. IN NO EVENT SHALL THE
 * AUTHORS OR COPYRIGHT HOLDERS BE LIABLE FOR ANY CLAIM, DAMAGES OR OTHER
 * LIABILITY, WHETHER IN AN ACTION OF CONTRACT, TORT OR OTHERWISE, ARISING FROM,
 * OUT OF OR IN CONNECTION WITH THE SOFTWARE OR THE USE OR OTHER DEALINGS IN THE
 * SOFTWARE.
 *
 *******************************************************************************/
#ifndef GUARD_MIOPEN_HIPOC_PROGRAM_HPP
#define GUARD_MIOPEN_HIPOC_PROGRAM_HPP

#include <miopen/target_properties.hpp>
#include <miopen/manage_ptr.hpp>
#include <miopen/hipoc_program_impl.hpp>
#include <miopen/filesystem.hpp>
#include <hip/hip_runtime_api.h>
#include <string>

namespace miopen {

struct HIPOCProgramImpl;
struct HIPOCProgram
{
    HIPOCProgram();
    /// This ctor builds the program from source, initializes module.
    /// Also either CO pathname (typically if offline tools were used)
    /// or binary blob (if comgr was used to build the program)
    /// is initialized. GetModule(), GetCodeObjectPathname(),
    /// GetCodeObjectBlob() return appropriate data after this ctor.
    /// Other ctors only guarantee to initialize module.
    HIPOCProgram(const fs::path& program_name,
                 std::string params,
                 const TargetProperties& target,
                 const std::string& kernel_src);
<<<<<<< HEAD
    HIPOCProgram(const std::string& program_name, const fs::path& hsaco);
    HIPOCProgram(const std::string& program_name, const std::string& hsaco);
    HIPOCProgram(const std::string& program_name, const std::vector<char>& hsaco);
    HIPOCProgram(const std::string& program_name, const std::vector<uint8_t>& hsaco);
=======
    HIPOCProgram(const fs::path& program_name, const fs::path& hsaco);
    HIPOCProgram(const fs::path& program_name, const std::vector<char>& hsaco);
>>>>>>> d208a9a3
    std::shared_ptr<HIPOCProgramImpl> impl;
    hipModule_t GetModule() const;
    /// \return Pathname of CO file, if it resides on the filesystem.
    /// This function should not be called after FreeCodeObjectFileStorage().
    fs::path GetCodeObjectPathname() const;
    /// \return In-memory CO blob.
    const std::vector<char>& GetCodeObjectBlob() const;
    /// \return True if CO blob resides in-memory.
    /// False if CO resides on filesystem.
    bool IsCodeObjectInMemory() const;
<<<<<<< HEAD
    bool IsCodeObjectInFile() const;
    bool IsCodeObjectInTempFile() const;
    void FreeCodeObjectFileStorage();
    void AttachBinary(std::vector<char> binary);
    void AttachBinary(fs::path binary);

    friend bool operator==(const HIPOCProgram& l, const HIPOCProgram& r)
    {
        return l.impl == r.impl;
    }
=======
    void FreeCodeObjectFileStorage() const;
>>>>>>> d208a9a3
};
} // namespace miopen

#endif<|MERGE_RESOLUTION|>--- conflicted
+++ resolved
@@ -49,15 +49,9 @@
                  std::string params,
                  const TargetProperties& target,
                  const std::string& kernel_src);
-<<<<<<< HEAD
-    HIPOCProgram(const std::string& program_name, const fs::path& hsaco);
-    HIPOCProgram(const std::string& program_name, const std::string& hsaco);
-    HIPOCProgram(const std::string& program_name, const std::vector<char>& hsaco);
-    HIPOCProgram(const std::string& program_name, const std::vector<uint8_t>& hsaco);
-=======
     HIPOCProgram(const fs::path& program_name, const fs::path& hsaco);
     HIPOCProgram(const fs::path& program_name, const std::vector<char>& hsaco);
->>>>>>> d208a9a3
+    HIPOCProgram(const fs::path& program_name, const std::vector<uint8_t>& hsaco);
     std::shared_ptr<HIPOCProgramImpl> impl;
     hipModule_t GetModule() const;
     /// \return Pathname of CO file, if it resides on the filesystem.
@@ -68,7 +62,6 @@
     /// \return True if CO blob resides in-memory.
     /// False if CO resides on filesystem.
     bool IsCodeObjectInMemory() const;
-<<<<<<< HEAD
     bool IsCodeObjectInFile() const;
     bool IsCodeObjectInTempFile() const;
     void FreeCodeObjectFileStorage();
@@ -79,9 +72,6 @@
     {
         return l.impl == r.impl;
     }
-=======
-    void FreeCodeObjectFileStorage() const;
->>>>>>> d208a9a3
 };
 } // namespace miopen
 
