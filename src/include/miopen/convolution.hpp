--- conflicted
+++ resolved
@@ -414,37 +414,15 @@
                                Data_t workSpace,
                                const TKernels& kernels) const;
 
-<<<<<<< HEAD
-    std::size_t GetFwdSolutionWorkspaceSizeFallback(Handle& handle,
-                                                    const TensorDescriptor& wDesc,
-                                                    const TensorDescriptor& xDesc,
-                                                    const TensorDescriptor& yDesc,
-                                                    solver::Id solver_id) const;
-
-    std::size_t GetBwdSolutionWorkspaceSizeFallback(const TensorDescriptor& dyDesc,
-                                                    const TensorDescriptor& wDesc,
-                                                    const TensorDescriptor& dxDesc,
-                                                    solver::Id solver_id) const;
-
-    void GetForwardSolutionsFallback(const ConvolutionContext& ctx,
-                                     size_t maxSolutionCount,
-                                     size_t* solutionCount,
-                                     miopenConvSolution_t* solutions) const;
-
-    void GetBwdSolutionsFallback(Handle& handle,
-                                 const TensorDescriptor& dyDesc,
-                                 const TensorDescriptor& wDesc,
-                                 const TensorDescriptor& dxDesc,
-                                 size_t maxSolutionCount,
-                                 size_t* solutionCount,
-                                 miopenConvSolution_t* solutions) const;
-=======
     void GetSolutionsFallback(Handle& handle,
                               const ProblemDescription& problem,
                               size_t maxSolutionCount,
                               size_t* solutionCount,
                               miopenConvSolution_t* solutions) const;
->>>>>>> 86fd2a59
+
+    bool IsGemmApplicableFwd(const TensorDescriptor& wDesc,
+                             const TensorDescriptor& xDesc,
+                             const TensorDescriptor& yDesc) const;
 
     bool IsGemmApplicableBwd(const TensorDescriptor& dyDesc,
                              const TensorDescriptor& wDesc,
