--- conflicted
+++ resolved
@@ -373,15 +373,11 @@
                                                            const conv::ProblemDescription& problem,
                                                            size_t maxSolutionCount) const;
 
-<<<<<<< HEAD
     std::size_t GetSolutionCountFallback(const ExecutionContext& exec_ctx,
                                          const conv::ProblemDescription& problem) const;
-=======
-    std::size_t GetSolutionCountFallback(Handle& handle, const ProblemDescription& problem) const;
 
     friend void to_json(nlohmann::json& json, const ConvolutionDescriptor& conv);
     friend void from_json(const nlohmann::json& json, ConvolutionDescriptor& conv);
->>>>>>> 62b4df14
 };
 
 void ConvolutionBackwardBias(const Handle& handle,
