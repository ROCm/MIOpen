--- conflicted
+++ resolved
@@ -153,7 +153,6 @@
     friend void from_json(const nlohmann::json& json, ConvolutionAttribute& conv);
 };
 
-<<<<<<< HEAD
 struct Solution;
 
 std::vector<Solution> FindConvolution(const ExecutionContext& ctx,
@@ -162,10 +161,7 @@
                                       int requestAlgoCount,
                                       bool force_attach_binary);
 
-struct MIOPEN_EXPORT ConvolutionDescriptor : miopenConvolutionDescriptor
-=======
 struct MIOPEN_INTERNALS_EXPORT ConvolutionDescriptor : miopenConvolutionDescriptor
->>>>>>> d208a9a3
 {
     ConvolutionDescriptor(std::size_t spatial_dim,
                           miopenConvolutionMode_t c_mode,
