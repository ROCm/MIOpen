/*******************************************************************************
 *
 * MIT License
 *
 * Copyright (c) 2017 Advanced Micro Devices, Inc.
 *
 * Permission is hereby granted, free of charge, to any person obtaining a copy
 * of this software and associated documentation files (the "Software"), to deal
 * in the Software without restriction, including without limitation the rights
 * to use, copy, modify, merge, publish, distribute, sublicense, and/or sell
 * copies of the Software, and to permit persons to whom the Software is
 * furnished to do so, subject to the following conditions:
 *
 * The above copyright notice and this permission notice shall be included in all
 * copies or substantial portions of the Software.
 *
 * THE SOFTWARE IS PROVIDED "AS IS", WITHOUT WARRANTY OF ANY KIND, EXPRESS OR
 * IMPLIED, INCLUDING BUT NOT LIMITED TO THE WARRANTIES OF MERCHANTABILITY,
 * FITNESS FOR A PARTICULAR PURPOSE AND NONINFRINGEMENT. IN NO EVENT SHALL THE
 * AUTHORS OR COPYRIGHT HOLDERS BE LIABLE FOR ANY CLAIM, DAMAGES OR OTHER
 * LIABILITY, WHETHER IN AN ACTION OF CONTRACT, TORT OR OTHERWISE, ARISING FROM,
 * OUT OF OR IN CONNECTION WITH THE SOFTWARE OR THE USE OR OTHER DEALINGS IN THE
 * SOFTWARE.
 *
 *******************************************************************************/
#ifndef GUARD_MIOPEN_CONVOLUTION_HPP_
#define GUARD_MIOPEN_CONVOLUTION_HPP_

#include <miopen/common.hpp>
#include <miopen/kernel.hpp>
#include <miopen/miopen.h>
#include <miopen/object.hpp>
#include <miopen/solver_id.hpp>
#include <miopen/names.hpp>

#include <string>
#include <tuple>
#include <vector>

namespace miopen {

namespace solver {
struct ConvSolution;
} // namespace solver

struct ConvolutionContext;
struct Handle;
struct TensorDescriptor;
struct ConvolutionUserBuffers;
struct ProblemDescription;

using ExtraKernelArgs = std::tuple<int /*N*/,
                                   int /*C*/,
                                   int /*H*/,
                                   int /*W*/,
                                   int /*K*/,
                                   int /*n_groups*/,
                                   int /*out_H*/,
                                   int /*out_W*/>;

struct ConvFwdTensors;
struct ConvWrwTensors;

struct ConvolutionDescriptor : miopenConvolutionDescriptor
{
    ConvolutionDescriptor(std::size_t spatial_dim,
                          miopenConvolutionMode_t c_mode,
                          miopenPaddingMode_t p_mode,
                          const std::vector<int>& p_pads              = {0, 0},
                          const std::vector<int>& p_strides           = {1, 1},
                          const std::vector<int>& p_dilations         = {1, 1},
                          const std::vector<int>& p_trans_output_pads = {0, 0},
                          int p_group_count                           = 1,
                          float p_lowp_quant                          = float(1));

    ConvolutionDescriptor(const std::vector<int>& p_pads              = {0, 0},
                          const std::vector<int>& p_strides           = {1, 1},
                          const std::vector<int>& p_dilations         = {1, 1},
                          const std::vector<int>& p_trans_output_pads = {0, 0},
                          int p_group_count                           = 1,
                          float p_lowp_quant                          = float(1));

    std::size_t GetSpatialDimension() const;

    const std::vector<int>& GetConvPads() const;

    const std::vector<int>& GetConvStrides() const;

    const std::vector<int>& GetConvDilations() const;

    const std::vector<int>& GetTransposeConvPads() const;

    int GetGroupCount() const;

    TensorDescriptor GetForwardOutputTensor(const TensorDescriptor& xDesc,
                                            const TensorDescriptor& wDesc,
                                            miopenDataType_t yType = miopenFloat) const;

    std::size_t ForwardGetWorkSpaceSizeGEMM(const TensorDescriptor& wDesc,
                                            const TensorDescriptor& yDesc) const;

    std::size_t ForwardGetWorkSpaceSizeGEMMTranspose(const TensorDescriptor& xDesc,
                                                     const TensorDescriptor& yDesc) const;

    std::size_t ForwardGetWorkSpaceSizeGEMMStridedBatched(Handle& handle,
                                                          const TensorDescriptor& xDesc,
                                                          const TensorDescriptor& wDesc,
                                                          const TensorDescriptor& yDesc) const;

    std::size_t
    ForwardBackwardDataGetWorkSpaceSizeDirect(const miopen::ConvolutionContext& ctx) const;

    std::size_t
    ForwardBackwardGetWorkSpaceSizeImplicitGemm(const miopen::ConvolutionContext& ctx) const;

    std::size_t
<<<<<<< HEAD
    ForwardBackwardGetWorkSpaceSizeFlexgemm(const miopen::ConvolutionContext& ctx) const;
=======
    ForwardBackwardDataGetWorkSpaceSizeWinograd(const miopen::ConvolutionContext& ctx) const;
>>>>>>> 15116b90

    std::size_t ForwardGetWorkSpaceSizeFFT(const TensorDescriptor& wDesc,
                                           const TensorDescriptor& xDesc,
                                           const TensorDescriptor& yDesc) const;

    bool IsWinograd3x3SupportedAndFast(miopen::ConvolutionContext& ctx) const;

    std::size_t ForwardGetValidWorkSpaceSizeGemm(Handle& handle,
                                                 const TensorDescriptor& wDesc,
                                                 const TensorDescriptor& xDesc,
                                                 const TensorDescriptor& yDesc) const;

    std::size_t BackwardGetValidWorkSpaceSizeGemm(const TensorDescriptor& dyDesc,
                                                  const TensorDescriptor& wDesc,
                                                  const TensorDescriptor& dxDesc) const;

    std::size_t WrwGetValidWorkSpaceSizeGemm(const TensorDescriptor& dyDesc,
                                             const TensorDescriptor& xDesc,
                                             const TensorDescriptor& dwDesc) const;

    std::size_t ForwardGetWorkSpaceSize(Handle& handle,
                                        const TensorDescriptor& wDesc,
                                        const TensorDescriptor& xDesc,
                                        const TensorDescriptor& yDesc) const;

    void FindConvFwdAlgorithm(Handle& handle,
                              const TensorDescriptor& xDesc,
                              ConstData_t x,
                              const TensorDescriptor& wDesc,
                              ConstData_t w,
                              const TensorDescriptor& yDesc,
                              Data_t y,
                              int requestAlgoCount,
                              int* returnedAlgoCount,
                              miopenConvAlgoPerf_t* perfResults,
                              Data_t workSpace,
                              std::size_t workSpaceSize,
                              bool exhaustiveSearch) const;

    int FindFwdFFTKernel(const Handle& handle,
                         const TensorDescriptor& xDesc,
                         const TensorDescriptor& wDesc,
                         const TensorDescriptor& yDesc,
                         std::size_t workSpaceSize,
                         std::vector<KernelInvoke>& kernels,
                         const NetworkConfig& kcache_key) const;

    float ExecuteFwdFFTKernel(const Handle& handle,
                              const TensorDescriptor& xDesc,
                              ConstData_t x,
                              const TensorDescriptor& wDesc,
                              ConstData_t w,
                              const TensorDescriptor& yDesc,
                              Data_t y,
                              Data_t workSpace,
                              std::size_t workSpaceSize,
                              const NetworkConfig& kcache_key,
                              bool timed = false) const;

    int FindBwdFFTKernel(const Handle& handle,
                         const TensorDescriptor& dyDesc,
                         const TensorDescriptor& wDesc,
                         const TensorDescriptor& dxDesc,
                         std::size_t workSpaceSize,
                         std::vector<KernelInvoke>& kernels,
                         const NetworkConfig& kcache_key) const;

    float ExecuteBwdFFTKernel(const Handle& handle,
                              const TensorDescriptor& dyDesc,
                              ConstData_t dy,
                              const TensorDescriptor& wDesc,
                              ConstData_t w,
                              const TensorDescriptor& dxDesc,
                              Data_t dx,
                              Data_t workSpace,
                              std::size_t workSpaceSize,
                              const NetworkConfig& kcache_key,
                              bool timed = false) const;

    std::vector<miopen::solver::ConvSolution>
    FindDataDirectSolutions(Handle& handle,
                            const TensorDescriptor& xDesc,
                            const TensorDescriptor& wDesc,
                            const TensorDescriptor& yDesc,
                            bool exhaustiveSearch,
                            bool isForward,
                            const ConvolutionUserBuffers& bufs) const;

    std::vector<miopen::solver::ConvSolution>
    FindWinogradSolutions(const ConvolutionContext& ctx) const;

    std::vector<miopen::solver::ConvSolution>
    FindDataImplicitGemmSolutions(Handle& handle,
                                  const TensorDescriptor& xDesc,
                                  const TensorDescriptor& wDesc,
                                  const TensorDescriptor& yDesc,
                                  bool exhaustiveSearch,
                                  bool isForward,
                                  const ConvolutionUserBuffers& bufs) const;

    std::vector<miopen::solver::ConvSolution>
    FindFlexgemmSolutions(Handle& handle,
                          const TensorDescriptor& xDesc,
                          const TensorDescriptor& wDesc,
                          const TensorDescriptor& yDesc,
                          bool exhaustiveSearch,
                          bool isForward,
                          const ConvolutionUserBuffers& bufs) const;

    void ConvolutionForward(Handle& handle,
                            const void* alpha,
                            const TensorDescriptor& xDesc,
                            ConstData_t x,
                            const TensorDescriptor& wDesc,
                            ConstData_t w,
                            miopenConvFwdAlgorithm_t algo,
                            const void* beta,
                            const TensorDescriptor& yDesc,
                            Data_t y,
                            Data_t workSpace,
                            std::size_t workSpaceSize) const;

    std::size_t GetForwardSolutionCount(Handle& handle,
                                        const TensorDescriptor& wDesc,
                                        const TensorDescriptor& xDesc,
                                        const TensorDescriptor& yDesc) const;

    void GetForwardSolutions(Handle& handle,
                             const TensorDescriptor& wDesc,
                             const TensorDescriptor& xDesc,
                             const TensorDescriptor& yDesc,
                             size_t maxSolutionCount,
                             size_t* solutionCount,
                             miopenConvSolution_t* solutions) const;

    void CompileForwardSolution(Handle& handle,
                                const TensorDescriptor& wDesc,
                                const TensorDescriptor& xDesc,
                                const TensorDescriptor& yDesc,
                                solver::Id solver_id) const;

    std::size_t GetForwardSolutionWorkspaceSize(Handle& handle,
                                                const TensorDescriptor& wDesc,
                                                const TensorDescriptor& xDesc,
                                                const TensorDescriptor& yDesc,
                                                solver::Id solver_id) const;

    void ConvolutionForwardImmediate(Handle& handle,
                                     const TensorDescriptor& wDesc,
                                     ConstData_t w,
                                     const TensorDescriptor& xDesc,
                                     ConstData_t x,
                                     const TensorDescriptor& yDesc,
                                     Data_t y,
                                     Data_t workSpace,
                                     std::size_t workSpaceSize,
                                     solver::Id solver_id) const;

    std::size_t BackwardDataGetWorkSpaceSizeGEMM(const TensorDescriptor& wDesc,
                                                 const TensorDescriptor& dyDesc) const;

    std::size_t BackwardDataGetWorkSpaceSizeGEMMTranspose(const TensorDescriptor& dyDesc,
                                                          const TensorDescriptor& dxDesc) const;

    std::size_t BackwardGetWorkSpaceSizeFFT(const TensorDescriptor& wDesc,
                                            const TensorDescriptor& dyDesc,
                                            const TensorDescriptor& dxDesc) const;

    std::size_t BackwardDataGetWorkSpaceSize(Handle& handle,
                                             const TensorDescriptor& wDesc,
                                             const TensorDescriptor& dyDesc,
                                             const TensorDescriptor& dxDesc) const;

    void FindConvBwdDataAlgorithm(Handle& handle,
                                  const TensorDescriptor& dyDesc,
                                  ConstData_t dy,
                                  const TensorDescriptor& wDesc,
                                  ConstData_t w,
                                  const TensorDescriptor& dxDesc,
                                  Data_t dx,
                                  int requestAlgoCount,
                                  int* returnedAlgoCount,
                                  miopenConvAlgoPerf_t* perfResults,
                                  Data_t workSpace,
                                  std::size_t workSpaceSize,
                                  bool exhaustiveSearch) const;

    void ConvolutionBackwardData(Handle& handle,
                                 const void* alpha,
                                 const TensorDescriptor& dyDesc,
                                 ConstData_t dy,
                                 const TensorDescriptor& wDesc,
                                 ConstData_t w,
                                 miopenConvBwdDataAlgorithm_t algo,
                                 const void* beta,
                                 const TensorDescriptor& dxDesc,
                                 Data_t dx,
                                 Data_t workSpace,
                                 std::size_t workSpaceSize) const;

    std::size_t GetBackwardSolutionCount(Handle& handle,
                                         const TensorDescriptor& dyDesc,
                                         const TensorDescriptor& wDesc,
                                         const TensorDescriptor& dxDesc) const;

    void GetBackwardSolutions(Handle& handle,
                              const TensorDescriptor& dyDesc,
                              const TensorDescriptor& wDesc,
                              const TensorDescriptor& dxDesc,
                              size_t maxSolutionCount,
                              size_t* solutionCount,
                              miopenConvSolution_t* solutions) const;

    void CompileBackwardSolution(Handle& handle,
                                 const TensorDescriptor& dyDesc,
                                 const TensorDescriptor& wDesc,
                                 const TensorDescriptor& dxDesc,
                                 solver::Id solver_id) const;

    std::size_t GetBackwardSolutionWorkspaceSize(Handle& handle,
                                                 const TensorDescriptor& dyDesc,
                                                 const TensorDescriptor& wDesc,
                                                 const TensorDescriptor& dxDesc,
                                                 solver::Id solver_id) const;

    void ConvolutionBackwardImmediate(Handle& handle,
                                      const TensorDescriptor& dyDesc,
                                      ConstData_t dy,
                                      const TensorDescriptor& wDesc,
                                      ConstData_t w,
                                      const TensorDescriptor& dxDesc,
                                      Data_t dx,
                                      Data_t workSpace,
                                      std::size_t workSpaceSize,
                                      solver::Id solver_id) const;

    std::size_t GetWrwSolutionCount(Handle& handle,
                                    const TensorDescriptor& dyDesc,
                                    const TensorDescriptor& xDesc,
                                    const TensorDescriptor& dwDesc) const;

    void GetWrwSolutions(Handle& handle,
                         const TensorDescriptor& dyDesc,
                         const TensorDescriptor& xDesc,
                         const TensorDescriptor& dwDesc,
                         size_t maxSolutionCount,
                         size_t* solutionCount,
                         miopenConvSolution_t* solutions) const;

    void CompileWrwSolution(Handle& handle,
                            const TensorDescriptor& dyDesc,
                            const TensorDescriptor& xDesc,
                            const TensorDescriptor& dwDesc,
                            solver::Id solver_id) const;

    std::size_t GetWrwSolutionWorkspaceSize(Handle& handle,
                                            const TensorDescriptor& dyDesc,
                                            const TensorDescriptor& xDesc,
                                            const TensorDescriptor& dwDesc,
                                            solver::Id solver_id) const;

    void ConvolutionWrwImmediate(Handle& handle,
                                 const TensorDescriptor& dyDesc,
                                 ConstData_t dy,
                                 const TensorDescriptor& xDesc,
                                 ConstData_t x,
                                 const TensorDescriptor& dwDesc,
                                 Data_t dw,
                                 Data_t workSpace,
                                 std::size_t workSpaceSize,
                                 solver::Id solver_id) const;

    std::size_t BackwardWeightsGetWorkSpaceSize(Handle& handle,
                                                const TensorDescriptor& dyDesc,
                                                const TensorDescriptor& xDesc,
                                                const TensorDescriptor& dwDesc) const;

    std::size_t BackwardWeightsGetWorkSpaceSizeGEMM(const TensorDescriptor& dyDesc,
                                                    const TensorDescriptor& dwDesc) const;

    std::size_t BackwardWeightsGetWorkSpaceSizeDirect(const miopen::ConvolutionContext& ctx) const;
    std::size_t
    BackwardWeightsGetWorkSpaceSizeWinograd(const miopen::ConvolutionContext& ctx) const;
    std::size_t
    BackwardWeightsGetWorkSpaceSizeImplicitGemm(const miopen::ConvolutionContext& ctx) const;

    void FindConvBwdWeightsAlgorithm(Handle& handle,
                                     const TensorDescriptor& dyDesc,
                                     ConstData_t dy,
                                     const TensorDescriptor& xDesc,
                                     ConstData_t x,
                                     const TensorDescriptor& dwDesc,
                                     Data_t dw,
                                     int requestAlgoCount,
                                     int* returnedAlgoCount,
                                     miopenConvAlgoPerf_t* perfResults,
                                     Data_t workSpace,
                                     std::size_t workSpaceSize,
                                     bool exhaustiveSearch) const;

    void ConvolutionBackwardWeights(Handle& handle,
                                    const void* alpha,
                                    const TensorDescriptor& dyDesc,
                                    ConstData_t dy,
                                    const TensorDescriptor& xDesc,
                                    ConstData_t x,
                                    miopenConvBwdWeightsAlgorithm_t algo,
                                    const void* beta,
                                    const TensorDescriptor& dwDesc,
                                    Data_t dw,
                                    Data_t workSpace,
                                    std::size_t workSpaceSize) const;

    std::size_t spatialDim;
    miopenConvolutionMode_t mode;
    miopenPaddingMode_t paddingMode;
    std::vector<int> pads;
    std::vector<int> strides;
    std::vector<int> dilations;
    std::vector<int> trans_output_pads;
    int group_count;
    float lowp_quant; // quantization factor for low precision

    private:
    void ConvFwdGemm(Handle& handle,
                     const ConvFwdTensors& tensors,
                     Data_t workSpace,
                     std::size_t workSpaceSize) const;
    void ConvFwdFFT(const Handle& handle,
                    const ConvFwdTensors& tensors,
                    Data_t workSpace,
                    std::size_t workSpaceSize,
                    const NetworkConfig& kcache_key) const;

    void ConvBwdGemm(Handle& handle,
                     const struct ConvBwdTensors& tensors,
                     Data_t workSpace,
                     std::size_t workSpaceSize) const;

    void ConvBwdFFT(const Handle& handle,
                    const ConvBwdTensors& tensors,
                    Data_t workSpace,
                    size_t workSpaceSize,
                    const NetworkConfig& kcache_key) const;

    ProblemDescription MakeWrwProblem(const TensorDescriptor& dyDesc,
                                      const TensorDescriptor& xDesc,
                                      const TensorDescriptor& dwDesc) const;

    void BackwardWeightsGemm(Handle& handle,
                             const ConvWrwTensors& tensors,
                             Data_t workSpace,
                             std::size_t workSpaceSize) const;

    template <class TKernels>
    void BackwardWeightsDirect(Handle& handle,
                               const ConvolutionContext& ctx,
                               const ConvWrwTensors& tensors,
                               Data_t workSpace,
                               const TKernels& kernels) const;
    template <class TKernels>
    void BackwardWeightsWinograd(Handle& handle,
                                 const ConvolutionContext& ctx,
                                 const ConvWrwTensors& tensors,
                                 Data_t workSpace,
                                 const TKernels& kernels) const;

    std::size_t GetFwdSolutionWorkspaceSizeFallback(Handle& handle,
                                                    const TensorDescriptor& wDesc,
                                                    const TensorDescriptor& xDesc,
                                                    const TensorDescriptor& yDesc,
                                                    solver::Id solver_id) const;

    std::size_t GetBwdSolutionWorkspaceSizeFallback(const TensorDescriptor& dyDesc,
                                                    const TensorDescriptor& wDesc,
                                                    const TensorDescriptor& dxDesc,
                                                    solver::Id solver_id) const;

    void GetForwardSolutionsFallback(Handle& handle,
                                     const TensorDescriptor& wDesc,
                                     const TensorDescriptor& xDesc,
                                     const TensorDescriptor& yDesc,
                                     size_t maxSolutionCount,
                                     size_t* solutionCount,
                                     miopenConvSolution_t* solutions) const;

    void GetBwdSolutionsFallback(Handle& handle,
                                 const TensorDescriptor& dyDesc,
                                 const TensorDescriptor& wDesc,
                                 const TensorDescriptor& dxDesc,
                                 size_t maxSolutionCount,
                                 size_t* solutionCount,
                                 miopenConvSolution_t* solutions) const;

    bool IsGemmApplicableFwd(const TensorDescriptor& wDesc,
                             const TensorDescriptor& xDesc,
                             const TensorDescriptor& yDesc) const;

    bool IsGemmApplicableBwd(const TensorDescriptor& dyDesc,
                             const TensorDescriptor& wDesc,
                             const TensorDescriptor& dxDesc) const;

    bool IsGemmApplicableWrw(const TensorDescriptor& dyDesc,
                             const TensorDescriptor& xDesc,
                             const TensorDescriptor& dwDesc) const;

    std::size_t GetFwdSolutionCountFallback(const TensorDescriptor& wDesc,
                                            const TensorDescriptor& xDesc,
                                            const TensorDescriptor& yDesc) const;

    std::size_t GetBwdSolutionCountFallback(const TensorDescriptor& dyDesc,
                                            const TensorDescriptor& wDesc,
                                            const TensorDescriptor& dxDesc) const;

    std::size_t GetWrwSolutionCountFallback(const TensorDescriptor& dyDesc,
                                            const TensorDescriptor& xDesc,
                                            const TensorDescriptor& dwDesc) const;

    void GetWrwSolutionsFallback(Handle& handle,
                                 const TensorDescriptor& dyDesc,
                                 const TensorDescriptor& xDesc,
                                 const TensorDescriptor& dwDesc,
                                 size_t maxSolutionCount,
                                 size_t* solutionCount,
                                 miopenConvSolution_t* solutions) const;

    std::size_t GetWrwSolutionWorkspaceSizeFallback(Handle& handle,
                                                    const TensorDescriptor& dyDesc,
                                                    const TensorDescriptor& xDesc,
                                                    const TensorDescriptor& dwDesc,
                                                    solver::Id solver_id) const;
};

void ConvolutionBackwardBias(const Handle& handle,
                             const void* alpha,
                             const TensorDescriptor& dyDesc,
                             ConstData_t dy,
                             const void* beta,
                             const TensorDescriptor& dbDesc,
                             Data_t db);

std::ostream& operator<<(std::ostream& stream, const ConvolutionDescriptor& c);

} // namespace miopen
MIOPEN_DEFINE_OBJECT(miopenConvolutionDescriptor, miopen::ConvolutionDescriptor);

#endif // GUARD_MIOPEN_CONVOLUTION_HPP_<|MERGE_RESOLUTION|>--- conflicted
+++ resolved
@@ -114,11 +114,10 @@
     ForwardBackwardGetWorkSpaceSizeImplicitGemm(const miopen::ConvolutionContext& ctx) const;
 
     std::size_t
-<<<<<<< HEAD
     ForwardBackwardGetWorkSpaceSizeFlexgemm(const miopen::ConvolutionContext& ctx) const;
-=======
+
+    std::size_t
     ForwardBackwardDataGetWorkSpaceSizeWinograd(const miopen::ConvolutionContext& ctx) const;
->>>>>>> 15116b90
 
     std::size_t ForwardGetWorkSpaceSizeFFT(const TensorDescriptor& wDesc,
                                            const TensorDescriptor& xDesc,
