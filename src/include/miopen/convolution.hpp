--- conflicted
+++ resolved
@@ -186,18 +186,6 @@
                               bool exhaustiveSearch) const;
 
     std::vector<miopen::solver::ConvSolution>
-<<<<<<< HEAD
-=======
-    FindDataDirectSolutions(Handle& handle,
-                            const TensorDescriptor& xDesc,
-                            const TensorDescriptor& wDesc,
-                            const TensorDescriptor& yDesc,
-                            bool exhaustiveSearch,
-                            bool isForward,
-                            const AnyInvokeParams& invoke_ctx) const;
-
-    std::vector<miopen::solver::ConvSolution>
->>>>>>> 5ceecaa6
     FindWinogradSolutions(const ConvolutionContext& ctx, const AnyInvokeParams& invoke_ctx) const;
 
     std::vector<miopen::solver::ConvSolution>
