--- conflicted
+++ resolved
@@ -153,7 +153,6 @@
     friend void from_json(const nlohmann::json& json, ConvolutionAttribute& conv);
 };
 
-<<<<<<< HEAD
 struct Solution;
 
 std::vector<Solution> FindConvolution(const ExecutionContext& ctx,
@@ -162,10 +161,7 @@
                                       std::size_t max_solutions,
                                       bool force_attach_binary);
 
-struct ConvolutionDescriptor : miopenConvolutionDescriptor
-=======
 struct MIOPEN_EXPORT ConvolutionDescriptor : miopenConvolutionDescriptor
->>>>>>> 0334279c
 {
     ConvolutionDescriptor(std::size_t spatial_dim,
                           miopenConvolutionMode_t c_mode,
