--- conflicted
+++ resolved
@@ -105,12 +105,7 @@
 
         inline miopenF8RoundingMode_t Get() const
         {
-<<<<<<< HEAD
             if(!miopen::IsUnset(MIOPEN_DEBUG_CONVOLUTION_ATTRIB_FP8_ROUNDING_MODE{}))
-=======
-            if(nullptr != miopen::GetStringEnv(MIOPEN_DEBUG_CONVOLUTION_ATTRIB_FP8_ROUNDING_MODE{}))
-            {
->>>>>>> 5a1a840c
                 return static_cast<miopenF8RoundingMode_t>(
                     miopen::Value(MIOPEN_DEBUG_CONVOLUTION_ATTRIB_FP8_ROUNDING_MODE{}));
             }
