--- conflicted
+++ resolved
@@ -34,8 +34,6 @@
         }
         is_ptr = true;
     }
-<<<<<<< HEAD
-    OpKernelArg(const OpKernelArg& other) : buffer(other.buffer){};
     OpKernelArg& operator=(const OpKernelArg& other)
     {
         if(buffer.size() < other.buffer.size())
@@ -45,11 +43,8 @@
         std::copy(other.buffer.begin(), other.buffer.end(), buffer.begin());
         return *this;
     }
-    std::size_t size() { return buffer.size(); };
-=======
     OpKernelArg(const OpKernelArg& other) : buffer(other.buffer), is_ptr(other.is_ptr){};
     std::size_t size() const { return buffer.size(); };
->>>>>>> 0954b927
     boost::container::small_vector<char, 8> buffer;
     bool is_ptr = false;
 };