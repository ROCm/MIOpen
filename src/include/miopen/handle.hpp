--- conflicted
+++ resolved
@@ -131,13 +131,8 @@
 
     Program LoadProgram(const std::string& program_name,
                         std::string params,
-<<<<<<< HEAD
-                        bool is_kernel_str,
                         const std::string& kernel_src,
                         bool force_attach_binary = false) const;
-=======
-                        const std::string& kernel_src) const;
->>>>>>> 0334279c
 
     bool HasProgram(const std::string& program_name, const std::string& params) const;
     void ClearProgram(const std::string& program_name, const std::string& params) const;
