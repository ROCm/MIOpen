/*******************************************************************************
 *
 * MIT License
 *
 * Copyright (c) 2017 Advanced Micro Devices, Inc.
 *
 * Permission is hereby granted, free of charge, to any person obtaining a copy
 * of this software and associated documentation files (the "Software"), to deal
 * in the Software without restriction, including without limitation the rights
 * to use, copy, modify, merge, publish, distribute, sublicense, and/or sell
 * copies of the Software, and to permit persons to whom the Software is
 * furnished to do so, subject to the following conditions:
 *
 * The above copyright notice and this permission notice shall be included in all
 * copies or substantial portions of the Software.
 *
 * THE SOFTWARE IS PROVIDED "AS IS", WITHOUT WARRANTY OF ANY KIND, EXPRESS OR
 * IMPLIED, INCLUDING BUT NOT LIMITED TO THE WARRANTIES OF MERCHANTABILITY,
 * FITNESS FOR A PARTICULAR PURPOSE AND NONINFRINGEMENT. IN NO EVENT SHALL THE
 * AUTHORS OR COPYRIGHT HOLDERS BE LIABLE FOR ANY CLAIM, DAMAGES OR OTHER
 * LIABILITY, WHETHER IN AN ACTION OF CONTRACT, TORT OR OTHERWISE, ARISING FROM,
 * OUT OF OR IN CONNECTION WITH THE SOFTWARE OR THE USE OR OTHER DEALINGS IN THE
 * SOFTWARE.
 *
 *******************************************************************************/
#ifndef GUARD_MIOPEN_HANDLE_HPP_
#define GUARD_MIOPEN_HANDLE_HPP_

#include <miopen/config.h>
#include <miopen/kernel_info.hpp>
#include <miopen/common.hpp>
#include <miopen/invoker_cache.hpp>
#include <miopen/kernel.hpp>
#include <miopen/miopen.h>
#include <miopen/names.hpp>
#include <miopen/object.hpp>
#include <miopen/allocator.hpp>
#include <miopen/simple_hash.hpp>
#include <miopen/solver_id.hpp>
#include <miopen/stringutils.hpp>
#include <miopen/target_properties.hpp>

#include <boost/range/adaptor/transformed.hpp>

#include <cstdio>
#include <cstring>
#include <ios>
#include <sstream>
#include <memory>
#include <vector>
#include <unordered_map>

#if MIOPEN_USE_ROCBLAS
#pragma clang diagnostic push
#pragma clang diagnostic ignored "-Wunused-macros"
#define ROCBLAS_BETA_FEATURES_API 1
#pragma clang diagnostic pop
#include <miopen/manage_ptr.hpp>
#if MIOPEN_ROCBLAS_VERSION_FLAT < 2045000
#include <rocblas.h>
#else
#include <rocblas/rocblas.h>
#endif
#endif

#if MIOPEN_USE_HIPBLASLT
#include <hipblas/hipblas.h>

using hipblasLtHandle_t = void*;
extern "C" hipblasStatus_t hipblasLtDestroy(hipblasLtHandle_t handle);
#endif

namespace miopen {

struct HandleImpl;

#if MIOPEN_USE_ROCBLAS
using rocblas_handle_ptr = MIOPEN_MANAGE_PTR(rocblas_handle, rocblas_destroy_handle);
#endif

#if MIOPEN_USE_HIPBLASLT
using hipblasLt_handle_ptr = MIOPEN_MANAGE_PTR(hipblasLtHandle_t, hipblasLtDestroy);
#endif

struct MIOPEN_EXPORT Handle : miopenHandle
{
    friend struct TargetProperties;

    Handle();
    Handle(miopenAcceleratorQueue_t stream);
    Handle(Handle&&) noexcept;
    ~Handle();

    miopenAcceleratorQueue_t GetStream() const;
    void SetStream(miopenAcceleratorQueue_t streamID) const;
    void SetStreamFromPool(int streamID) const;
    void ReserveExtraStreamsInPool(int cnt) const;

    void SetAllocator(miopenAllocatorFunction allocator,
                      miopenDeallocatorFunction deallocator,
                      void* allocatorContext) const;

    void EnableProfiling(bool enable = true) const;

    void ResetKernelTime() const;
    void AccumKernelTime(float curr_time) const;

    float GetKernelTime() const;
    bool IsProfilingEnabled() const;

    KernelInvoke AddKernel(const std::string& algorithm,
                           const std::string& network_config,
                           const fs::path& program_name,
                           const std::string& kernel_name,
                           const std::vector<size_t>& vld,
                           const std::vector<size_t>& vgd,
                           const std::string& params,
                           std::size_t cache_index       = 0,
                           const std::string& kernel_src = "") const;

    void ClearKernels(const std::string& algorithm, const std::string& network_config) const;

    auto GetKernels(const std::string& algorithm, const std::string& network_config) const
    {
        return this->GetKernelsImpl(algorithm, network_config) |
               boost::adaptors::transformed([this](Kernel k) { return this->Run(k); });
    }
    KernelInvoke GetKernel(const std::string& algorithm, const std::string& network_config) const
    {
        auto ks = this->GetKernelsImpl(algorithm, network_config);
        if(ks.empty())
        {
            MIOPEN_THROW("looking for default kernel (does not exist): " + algorithm + ", " +
                         network_config);
        }
        return this->Run(ks.front());
    }

    KernelInvoke Run(Kernel k, bool coop_launch = false) const;
    const std::vector<Kernel>& GetKernelsImpl(const std::string& algorithm,
                                              const std::string& network_config) const;

    Program LoadProgram(const fs::path& program_name,
                        std::string params,
                        const std::string& kernel_src,
                        bool force_attach_binary = false) const;

    bool HasProgram(const fs::path& program_name, const std::string& params) const;
    void ClearProgram(const fs::path& program_name, const std::string& params) const;
    void AddProgram(Program prog, const fs::path& program_name, const std::string& params) const;

    void Finish() const;
    void Flush() const;

    std::size_t GetLocalMemorySize() const;
    std::size_t GetGlobalMemorySize() const;
    std::size_t GetImage3dMaxWidth() const;
    std::size_t GetWavefrontWidth() const;
    std::size_t GetMaxComputeUnits() const;
    std::size_t GetMaxHardwareComputeUnits() const
    {
        const std::size_t num_cu = this->GetMaxComputeUnits();
        const std::string name   = this->GetDeviceName();
        return StartsWith(name, "gfx1") ? num_cu * 2 /* CUs per WGP */ : num_cu;
    }

    std::size_t m_MaxMemoryAllocSizeCached = 0;
    std::size_t GetMaxMemoryAllocSize();
    bool CooperativeLaunchSupported() const;

    std::string GetDeviceName() const;
    const TargetProperties& GetTargetProperties() const;

private:
    std::string GetDeviceNameImpl() const;

public:
    std::ostream& Print(std::ostream& os) const;
    void Copy(ConstData_t src, Data_t dest, std::size_t size) const;

    Allocator::ManageDataPtr Create(std::size_t sz) const;
    Allocator::ManageDataPtr&
    WriteTo(const void* data, Allocator::ManageDataPtr& ddata, std::size_t sz) const;
    void ReadTo(void* data, const Allocator::ManageDataPtr& ddata, std::size_t sz) const;
    void ReadTo(void* data, ConstData_t ddata, std::size_t sz) const;
    shared<Data_t> CreateSubBuffer(Data_t data, std::size_t offset, std::size_t size) const;
#if MIOPEN_BACKEND_HIP
    shared<ConstData_t>
    CreateSubBuffer(ConstData_t data, std::size_t offset, std::size_t size) const;
#endif

    template <class T>
    Allocator::ManageDataPtr Create(std::size_t sz)
    {
        return this->Create(sz * sizeof(T));
    }

    template <class Container>
    Allocator::ManageDataPtr Write(const Container& c)
    {
        assert(!c.empty());
        using type = typename Container::value_type;
        auto buf   = this->Create<type>(c.size());
        return std::move(
            this->WriteTo(reinterpret_cast<const void*>(c.data()), buf, c.size() * sizeof(type)));
    }

    template <class T>
    std::vector<T> Read(const Allocator::ManageDataPtr& ddata, std::size_t sz)
    {
        std::vector<T> result(sz);
        this->ReadTo(result.data(), ddata, sz * sizeof(T));
        return result;
    }

    template <class V>
    void ReadToVec(const Allocator::ManageDataPtr& ddata, V& output_vec)
    {
        using T = typename V::value_type;
        assert(ddata);
        assert(output_vec.size() > 0);
        this->ReadTo(output_vec.data(), ddata, output_vec.size() * sizeof(T));
    }

    static std::string GetDbBasename(const TargetProperties& target, size_t num_cu)
    {
        auto ret = target.DbId() + [&]() {
            std::ostringstream ss;
            if(num_cu <= 64)
                ss << '_' << num_cu;
            else
                ss << std::hex << num_cu;
            return std::string(ss.str());
        }();
        return ret;
    }

    std::string GetDbBasename() const
    {
        return GetDbBasename(GetTargetProperties(), GetMaxComputeUnits());
    }

    std::unique_ptr<HandleImpl> impl;
    std::unordered_map<std::string, std::vector<miopenConvSolution_t>> find_map;

    Invoker PrepareInvoker(const InvokerFactory& factory,
                           const std::vector<solver::KernelInfo>& kernels,
                           std::vector<Program>* programs_out = nullptr) const;

    void RegisterInvoker(const Invoker& invoker,
                         const NetworkConfig& config,
                         const std::string& solver,
                         const std::optional<AlgorithmName>& algo = std::nullopt)
    {
        invokers.Register({config, solver}, invoker);
        if(algo.has_value())
            SetAsFound1_0(config, *algo, solver);
    }

<<<<<<< HEAD
=======
    void
    SetAsFound1_0(const NetworkConfig& config, const AlgorithmName& algo, const std::string& solver)
    {
        invokers.SetAsFound1_0(config, algo, solver);
    }

>>>>>>> 2fa300db
    std::optional<Invoker> GetInvoker(const NetworkConfig& config,
                                      const std::optional<solver::Id>& solver,
                                      const std::optional<AlgorithmName>& algo = std::nullopt) const
    {
        assert(solver || algo);
        assert(!(solver && algo));
        if(solver)
        {
            MIOPEN_LOG_I2("Returning an invoker for problem " << config.ToString() << " and solver "
                                                              << solver->ToString());
            return invokers[std::make_pair(config.ToString(), solver->ToString())];
        }

        if(!algo)
            MIOPEN_THROW(miopenStatusInternalError);

        MIOPEN_LOG_I2("Returning an invoker for problem " << config.ToString() << " and algorithm "
                                                          << algo->ToString());
        return invokers.GetFound1_0(config, *algo);
    }

    std::optional<std::string> GetFound1_0SolverId(const NetworkConfig& config,
                                                   const AlgorithmName& algo) const
    {
        return invokers.GetFound1_0SolverId(config, algo);
    }

#if MIOPEN_USE_ROCBLAS
    const rocblas_handle_ptr& rhandle() const;
#endif
#if MIOPEN_USE_HIPBLASLT
    const hipblasLt_handle_ptr& HipblasLtHandle() const;
#endif

private:
#if MIOPEN_USE_ROCBLAS
    rocblas_handle_ptr CreateRocblasHandle(miopenAcceleratorQueue_t streamID) const;
#endif
#if MIOPEN_USE_HIPBLASLT
    hipblasLt_handle_ptr CreateHipblasLtHandle() const;
#endif

    InvokerCache invokers;
};

inline std::ostream& operator<<(std::ostream& os, const Handle& handle) { return handle.Print(os); }

struct AutoEnableProfiling
{
    AutoEnableProfiling(const Handle& x) : h(x)
    {
        prev_state = h.IsProfilingEnabled();
        h.EnableProfiling();
    }

    ~AutoEnableProfiling()
    {
        h.EnableProfiling(prev_state);
        h.ResetKernelTime();
    }

private:
    const Handle& h;
    bool prev_state;
};

} // namespace miopen
MIOPEN_DEFINE_OBJECT(miopenHandle, miopen::Handle);

#endif // GUARD_MIOPEN_HANDLE_HPP_<|MERGE_RESOLUTION|>--- conflicted
+++ resolved
@@ -257,15 +257,12 @@
             SetAsFound1_0(config, *algo, solver);
     }
 
-<<<<<<< HEAD
-=======
     void
     SetAsFound1_0(const NetworkConfig& config, const AlgorithmName& algo, const std::string& solver)
     {
         invokers.SetAsFound1_0(config, algo, solver);
     }
 
->>>>>>> 2fa300db
     std::optional<Invoker> GetInvoker(const NetworkConfig& config,
                                       const std::optional<solver::Id>& solver,
                                       const std::optional<AlgorithmName>& algo = std::nullopt) const
