/*******************************************************************************
 *
 * MIT License
 *
 * Copyright (c) 2022 Advanced Micro Devices, Inc.
 *
 * Permission is hereby granted, free of charge, to any person obtaining a copy
 * of this software and associated documentation files (the "Software"), to deal
 * in the Software without restriction, including without limitation the rights
 * to use, copy, modify, merge, publish, distribute, sublicense, and/or sell
 * copies of the Software, and to permit persons to whom the Software is
 * furnished to do so, subject to the following conditions:
 *
 * The above copyright notice and this permission notice shall be included in all
 * copies or substantial portions of the Software.
 *
 * THE SOFTWARE IS PROVIDED "AS IS", WITHOUT WARRANTY OF ANY KIND, EXPRESS OR
 * IMPLIED, INCLUDING BUT NOT LIMITED TO THE WARRANTIES OF MERCHANTABILITY,
 * FITNESS FOR A PARTICULAR PURPOSE AND NONINFRINGEMENT. IN NO EVENT SHALL THE
 * AUTHORS OR COPYRIGHT HOLDERS BE LIABLE FOR ANY CLAIM, DAMAGES OR OTHER
 * LIABILITY, WHETHER IN AN ACTION OF CONTRACT, TORT OR OTHERWISE, ARISING FROM,
 * OUT OF OR IN CONNECTION WITH THE SOFTWARE OR THE USE OR OTHER DEALINGS IN THE
 * SOFTWARE.
 *
 *******************************************************************************/

#pragma once

#include <miopen/miopen.h>

#include <miopen/common.hpp>
#include <miopen/find_controls.hpp>
#include <miopen/object.hpp>

#include <limits>
#include <unordered_map>
#include <optional>

namespace miopen {

struct FindOptions : miopenFindOptions
{
    struct Workspace
    {
        Data_t buffer;
        std::size_t size;
    };

    bool exhaustive_search                 = false;
    miopenFindResultsOrder_t results_order = miopenFindResultsOrderByTime;
    std::size_t workspace_limit            = std::numeric_limits<std::size_t>::max();
    std::unordered_map<miopenTensorArgumentId_t, Data_t> preallocated_tensors;
    std::optional<Workspace> preallocated_workspace;
<<<<<<< HEAD
    bool attach_binaries = false;
=======
    std::optional<FindEnforce> find_enforce;
>>>>>>> 0334279c
};

} // namespace miopen

inline std::ostream& operator<<(std::ostream& stream, const miopen::FindOptions& options)
{
    stream << "options(";
    stream << "exhaustive search: " << (options.exhaustive_search ? " true" : "false");
    stream << ", results order: ";
    switch(options.results_order)
    {
    case miopenFindResultsOrderByTime: stream << "by time"; break;
    case miopenFindResultsOrderByWorkspaceSize: stream << "by workspace size"; break;
    }
    stream << ", workspace limit: " << options.workspace_limit;
    stream << ")";
    return stream;
}

MIOPEN_DEFINE_OBJECT(miopenFindOptions, miopen::FindOptions);<|MERGE_RESOLUTION|>--- conflicted
+++ resolved
@@ -51,11 +51,8 @@
     std::size_t workspace_limit            = std::numeric_limits<std::size_t>::max();
     std::unordered_map<miopenTensorArgumentId_t, Data_t> preallocated_tensors;
     std::optional<Workspace> preallocated_workspace;
-<<<<<<< HEAD
+    std::optional<FindEnforce> find_enforce;
     bool attach_binaries = false;
-=======
-    std::optional<FindEnforce> find_enforce;
->>>>>>> 0334279c
 };
 
 } // namespace miopen
