/*******************************************************************************
 *
 * MIT License
 *
 * Copyright (c) 2017 Advanced Micro Devices, Inc.
 *
 * Permission is hereby granted, free of charge, to any person obtaining a copy
 * of this software and associated documentation files (the "Software"), to deal
 * in the Software without restriction, including without limitation the rights
 * to use, copy, modify, merge, publish, distribute, sublicense, and/or sell
 * copies of the Software, and to permit persons to whom the Software is
 * furnished to do so, subject to the following conditions:
 *
 * The above copyright notice and this permission notice shall be included in all
 * copies or substantial portions of the Software.
 *
 * THE SOFTWARE IS PROVIDED "AS IS", WITHOUT WARRANTY OF ANY KIND, EXPRESS OR
 * IMPLIED, INCLUDING BUT NOT LIMITED TO THE WARRANTIES OF MERCHANTABILITY,
 * FITNESS FOR A PARTICULAR PURPOSE AND NONINFRINGEMENT. IN NO EVENT SHALL THE
 * AUTHORS OR COPYRIGHT HOLDERS BE LIABLE FOR ANY CLAIM, DAMAGES OR OTHER
 * LIABILITY, WHETHER IN AN ACTION OF CONTRACT, TORT OR OTHERWISE, ARISING FROM,
 * OUT OF OR IN CONNECTION WITH THE SOFTWARE OR THE USE OR OTHER DEALINGS IN THE
 * SOFTWARE.
 *
 *******************************************************************************/
#ifndef GUARD_MIOPEN_GEMM_HPP_
#define GUARD_MIOPEN_GEMM_HPP_

#include <miopen/gemm_geometry.hpp>
#include <miopen/tensor.hpp>

namespace miopen {

GemmGeometry GetGemmGeometry(std::string algorithm_name, std::string network_config);

GemmGeometry CreateGemmGeometryTranBwdData(const TensorDescriptor& dyDesc,
                                           const TensorDescriptor& wDesc,
                                           const TensorDescriptor& dxDesc,
                                           bool isDataColMajor,
                                           std::string& network_config);

GemmGeometry CreateGemmGeometryConvBwdWeights(const TensorDescriptor& dyDesc,
                                              const TensorDescriptor& xDesc,
                                              const TensorDescriptor& dwDesc,
                                              bool isDataColMajor,
                                              std::string& network_config);

GemmGeometry CreateGemmGeometryConvBwdData(const TensorDescriptor& dyDesc,
                                           const TensorDescriptor& wDesc,
                                           const TensorDescriptor& dxDesc,
                                           bool isDataColMajor,
                                           std::string& network_config);

GemmGeometry CreateGemmGeometryConvFwd(const TensorDescriptor& xDesc,
                                       const TensorDescriptor& wDesc,
                                       const TensorDescriptor& yDesc,
                                       bool isDataColMajor,
                                       std::string& network_config);

<<<<<<< HEAD
GemmGeometry CreateGemmGeometryRNN(const int M,
	const int N,
	const int K,
	const float alpha,
	const float beta,
	bool tA,
	bool tB,
	bool tC,
	const int lda,
	const int ldb,
	const int ldc,
	bool isDataColMajor,
	std::string& network_config);
=======
GemmGeometry CreateMIOpenGemmGeometry(int M,
                                      int N,
                                      int K,
                                      int lda,
                                      int ldb,
                                      int ldc,
                                      bool tA,
                                      bool tB,
                                      bool isDataColMajor,
                                      float alpha,
                                      float beta);

>>>>>>> 83b5b4ff
} // namespace miopen

#endif // GUARD_MIOPEN_GEMM_HPP_<|MERGE_RESOLUTION|>--- conflicted
+++ resolved
@@ -57,7 +57,7 @@
                                        bool isDataColMajor,
                                        std::string& network_config);
 
-<<<<<<< HEAD
+
 GemmGeometry CreateGemmGeometryRNN(const int M,
 	const int N,
 	const int K,
@@ -71,7 +71,8 @@
 	const int ldc,
 	bool isDataColMajor,
 	std::string& network_config);
-=======
+
+
 GemmGeometry CreateMIOpenGemmGeometry(int M,
                                       int N,
                                       int K,
@@ -84,7 +85,8 @@
                                       float alpha,
                                       float beta);
 
->>>>>>> 83b5b4ff
+
+
 } // namespace miopen
 
 #endif // GUARD_MIOPEN_GEMM_HPP_