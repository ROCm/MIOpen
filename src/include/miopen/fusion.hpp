/*******************************************************************************
 *
 * MIT License
 *
 * Copyright (c) 2018 Advanced Micro Devices, Inc.
 *
 * Permission is hereby granted, free of charge, to any person obtaining a copy
 * of this software and associated documentation files (the "Software"), to deal
 * in the Software without restriction, including without limitation the rights
 * to use, copy, modify, merge, publish, distribute, sublicense, and/or sell
 * copies of the Software, and to permit persons to whom the Software is
 * furnished to do so, subject to the following conditions:
 *
 * The above copyright notice and this permission notice shall be included in all
 * copies or substantial portions of the Software.
 *
 * THE SOFTWARE IS PROVIDED "AS IS", WITHOUT WARRANTY OF ANY KIND, EXPRESS OR
 * IMPLIED, INCLUDING BUT NOT LIMITED TO THE WARRANTIES OF MERCHANTABILITY,
 * FITNESS FOR A PARTICULAR PURPOSE AND NONINFRINGEMENT. IN NO EVENT SHALL THE
 * AUTHORS OR COPYRIGHT HOLDERS BE LIABLE FOR ANY CLAIM, DAMAGES OR OTHER
 * LIABILITY, WHETHER IN AN ACTION OF CONTRACT, TORT OR OTHERWISE, ARISING FROM,
 * OUT OF OR IN CONNECTION WITH THE SOFTWARE OR THE USE OR OTHER DEALINGS IN THE
 * SOFTWARE.
 *
 *******************************************************************************/
#ifndef MIOPEN_FUSION_HPP_
#define MIOPEN_FUSION_HPP_

#include <miopen/common.hpp>
#include <miopen/miopen.h>
#include <miopen/tensor.hpp>
#include <miopen/convolution.hpp>
#include <miopen/solver.hpp>
#include <miopen/op_kernel_args.hpp>
#include <miopen/fusion_ops.hpp>
#include <miopen/fusion/fusion_invoke_params.hpp>

#include <set>
#include <vector>
#include <unordered_map>

namespace miopen {

struct Handle;

// Perhaps redundant
enum FusionKernelSourceType
{
    OpenclText,
    AsmText,
    Binary, /// \todo Unused, consider removing.
};

// Perhaps redundant
struct OperatorArgs : miopenOperatorArgs
{
    OperatorArgs();
    void ins_arg(std::string name, OpKernelArg v);
    friend std::ostream& operator<<(std::ostream& stream, const OperatorArgs& x);
    std::vector<OpKernelArg> args_vec;
    std::unordered_map<std::string, OpKernelArg> args_map;
};
struct FusionOpDescriptor : miopenFusionOpDescriptor
{
    virtual ~FusionOpDescriptor()                 = default;
    FusionOpDescriptor(const FusionOpDescriptor&) = delete;
    FusionOpDescriptor()                          = default;
    FusionOpDescriptor& operator=(const FusionOpDescriptor&) = delete;
    void SetIdx(int _id) { plan_idx = _id; };
    int GetIdx() const { return plan_idx; };
    virtual miopenStatus_t GetOutputDesc(TensorDescriptor& output_desc) const = 0;
    virtual miopenStatus_t GetNetworkConfig(std::string& network_config, Handle& handle);
    virtual miopenStatus_t GetCompileParms(std::string& compile_config,
                                           Handle& handle,
                                           FusionKernelSourceType source,
                                           const std::vector<solver::AnySolver>& solvers);
    friend std::ostream& operator<<(std::ostream& stream, const FusionOpDescriptor& x);
    virtual miopenFusionOp_t kind() const                                    = 0;
    virtual std::shared_ptr<fusion::FusionOpInvokeParamBase> GetArgs() const = 0;
    virtual std::string GetArgKey(const std::string& k) const = 0; // likely redundant
    virtual OpKernelArg GetOpAttr(const std::string& k) const = 0; // likely redundant
    virtual bool GetOpAttr(const std::string& /*sym*/, int& /*val*/) const
    {
        return false;
    }; // likely redundant
    virtual std::vector<size_t> GetLocalWGSz(Handle& handle,
                                             std::string algorithm_name); // likely redundant
    virtual std::vector<size_t> GetGlobalWGSz(Handle& handle,
                                              std::string algorithm_name); // likely redundant
    void SetInputDesc(TensorDescriptor i_desc) { input_desc = i_desc; };
    TensorDescriptor input_desc;

<<<<<<< HEAD
    // private:
    int plan_idx                                          = 0;
    std::shared_ptr<fusion::FusionOpInvokeParamBase> args = nullptr;
=======
private:
    int plan_idx                       = 0;
    std::shared_ptr<OperatorArgs> args = nullptr;
>>>>>>> 46b85e8f
};

struct BiasFusionOpDescriptor : FusionOpDescriptor
{
    BiasFusionOpDescriptor(const TensorDescriptor& desc) : base_desc(desc)
    {
        args = std::make_shared<fusion::BiasOpInvokeParam>();
    }
    miopenStatus_t GetOutputDesc(TensorDescriptor& output_desc) const override;
    miopenStatus_t GetNetworkConfig(std::string& network_config, Handle& handle) override;
    miopenStatus_t GetCompileParms(std::string& compile_config,
                                   Handle& handle,
                                   FusionKernelSourceType source,
                                   const std::vector<solver::AnySolver>& solvers) override;
    miopenStatus_t SetArgs(const void* alpha, const void* beta, ConstData_t bdata);
    std::shared_ptr<fusion::FusionOpInvokeParamBase> GetArgs() const override;
    std::string GetArgKey(const std::string& k) const override;
    OpKernelArg GetOpAttr(const std::string& k) const override;
    miopenFusionOp_t kind() const override { return miopenFusionOpBiasForward; };
    std::vector<size_t> GetLocalWGSz(Handle& handle, std::string algorithm_name) override;
    std::vector<size_t> GetGlobalWGSz(Handle& handle, std::string algorithm_name) override;
    TensorDescriptor base_desc;
};

struct ActivFwdFusionOpDescriptor : FusionOpDescriptor
{
    ActivFwdFusionOpDescriptor(miopenActivationMode_t mode) : activMode(mode)
    {
        args = std::make_shared<fusion::ActivationOpInvokeParam>();
    }
    miopenStatus_t GetOutputDesc(TensorDescriptor& output_desc) const override;
    miopenStatus_t GetNetworkConfig(std::string& network_config, Handle& handle) override;
    miopenStatus_t GetCompileParms(std::string& compile_config,
                                   Handle& handle,
                                   FusionKernelSourceType source,
                                   const std::vector<solver::AnySolver>& solvers) override;
    miopenStatus_t SetArgs(const void* alpha,
                           const void* beta,
                           double activAlpha,
                           double activBeta,
                           double activGamma);
    std::shared_ptr<fusion::FusionOpInvokeParamBase> GetArgs() const override;
    std::string GetArgKey(const std::string& k) const override;
    bool GetOpAttr(const std::string& sym, int& val) const override;
    OpKernelArg GetOpAttr(const std::string& k) const override;
    miopenFusionOp_t kind() const override { return miopenFusionOpActivForward; };
    std::vector<size_t> GetLocalWGSz(Handle& handle, std::string algorithm_name) override;
    std::vector<size_t> GetGlobalWGSz(Handle& handle, std::string algorithm_name) override;
    miopenActivationMode_t activMode;
};

struct ActivBwdFusionOpDescriptor : FusionOpDescriptor
{
    ActivBwdFusionOpDescriptor(miopenActivationMode_t mode) : activMode(mode)
    {
        args = std::make_shared<fusion::ActivationBwdOpInvokeParam>();
    }
    miopenStatus_t GetOutputDesc(TensorDescriptor& output_desc) const override;
    miopenStatus_t GetNetworkConfig(std::string& network_config, Handle& handle) override;
    miopenStatus_t GetCompileParms(std::string& compile_config,
                                   Handle& handle,
                                   FusionKernelSourceType source,
                                   const std::vector<solver::AnySolver>& solvers) override;
    miopenStatus_t SetArgs(const void* alpha,
                           const void* beta,
                           const void* y,
                           const void* x,
                           double activAlpha,
                           double activBeta,
                           double activGamma);
    std::shared_ptr<fusion::FusionOpInvokeParamBase> GetArgs() const override;
    std::string GetArgKey(const std::string& k) const override;
    OpKernelArg GetOpAttr(const std::string& k) const override;
    miopenFusionOp_t kind() const override { return miopenFusionOpActivBackward; };
    std::vector<size_t> GetLocalWGSz(Handle& handle, std::string algorithm_name) override;
    std::vector<size_t> GetGlobalWGSz(Handle& handle, std::string algorithm_name) override;
    miopenActivationMode_t activMode;
};

struct BatchNormInferenceFusionOpDescriptor : FusionOpDescriptor
{
    BatchNormInferenceFusionOpDescriptor(miopenBatchNormMode_t bn_mode,
                                         const TensorDescriptor& desc)
        : mode(bn_mode), base_desc(desc)
    {
        args = std::make_shared<fusion::BatchNormInferenceOpInvokeParam>();
    }
    miopenStatus_t GetOutputDesc(TensorDescriptor& output_desc) const override;
    miopenStatus_t GetNetworkConfig(std::string& network_config, Handle& handle) override;
    miopenStatus_t GetCompileParms(std::string& compile_config,
                                   Handle& handle,
                                   FusionKernelSourceType source,
                                   const std::vector<solver::AnySolver>& solvers) override;
    miopenStatus_t SetArgs(const void* alpha,
                           const void* beta,
                           ConstData_t bnScale,
                           ConstData_t bnBias,
                           ConstData_t estimatedMean,
                           ConstData_t estimatedVariance,
                           double epsilon);
    std::shared_ptr<fusion::FusionOpInvokeParamBase> GetArgs() const override;
    std::string GetArgKey(const std::string& k) const override;
    OpKernelArg GetOpAttr(const std::string& k) const override;
    bool GetOpAttr(const std::string& sym, int& val) const override;
    miopenFusionOp_t kind() const override { return miopenFusionOpBatchNormInference; };
    std::vector<size_t> GetLocalWGSz(Handle& handle, std::string algorithm_name) override;
    std::vector<size_t> GetGlobalWGSz(Handle& handle, std::string algorithm_name) override;

    miopenBatchNormMode_t mode;
    TensorDescriptor base_desc;
};

struct BatchNormFwdTrainFusionOpDescriptor : FusionOpDescriptor
{
    BatchNormFwdTrainFusionOpDescriptor(miopenBatchNormMode_t bn_mode, bool runningMeanVariance)
        : mode(bn_mode), runningMeanVar(runningMeanVariance)
    {
        args = std::make_shared<fusion::BatchNormFwdTrainingOpInvokeParam>();
    }
    miopenStatus_t GetOutputDesc(TensorDescriptor& output_desc) const override;
    miopenStatus_t GetNetworkConfig(std::string& network_config, Handle& handle) override;
    miopenStatus_t GetCompileParms(std::string& compile_config,
                                   Handle& handle,
                                   FusionKernelSourceType source,
                                   const std::vector<solver::AnySolver>& solvers) override;
    miopenStatus_t SetArgs(const void* alpha,
                           const void* beta,
                           Data_t runningMean,
                           Data_t runningVariance,
                           Data_t savedMean,
                           Data_t savedInvVariance,
                           ConstData_t bnScale,
                           ConstData_t bnBias,
                           double expAvgFactor,
                           double epsilon);
    std::shared_ptr<fusion::FusionOpInvokeParamBase> GetArgs() const override;
    std::string GetArgKey(const std::string& k) const override;
    bool GetOpAttr(const std::string& sym, int& val) const override;
    OpKernelArg GetOpAttr(const std::string& k) const override;
    miopenFusionOp_t kind() const override { return miopenFusionOpBatchNormFwdTrain; };
    std::vector<size_t> GetLocalWGSz(Handle& handle, std::string algorithm_name) override;
    std::vector<size_t> GetGlobalWGSz(Handle& handle, std::string algorithm_name) override;
    void calcBNParams(Handle& handle,
                      std::vector<size_t> in_lens,
                      int& variant,
                      size_t& in_cstride,
                      size_t& in_nstride,
                      size_t& in_nchw,
                      unsigned int& ldsgcn,
                      unsigned int& ldsnogcn);
    miopenBatchNormMode_t mode;
    TensorDescriptor base_desc;
    bool runningMeanVar;
};

struct BatchNormBwdTrainFusionOpDescriptor : FusionOpDescriptor
{
    BatchNormBwdTrainFusionOpDescriptor(miopenBatchNormMode_t bn_mode)
        : mode(bn_mode), useBatchStats(true)
    {
        args = std::make_shared<fusion::BatchNormBwdTrainingOpInvokeParam>();
    }
    miopenStatus_t GetOutputDesc(TensorDescriptor& output_desc) const override;
    miopenStatus_t GetNetworkConfig(std::string& network_config, Handle& handle) override;
    miopenStatus_t GetCompileParms(std::string& compile_config,
                                   Handle& handle,
                                   FusionKernelSourceType source,
                                   const std::vector<solver::AnySolver>& solvers) override;
    miopenStatus_t SetArgs(const void* alpha,
                           const void* beta,
                           ConstData_t x,
                           ConstData_t bnScale,
                           ConstData_t bnBias,
                           Data_t resBnScaleDiff,
                           Data_t resBnBiasDiff,
                           ConstData_t savedMean,
                           ConstData_t savedInvVariance);
    std::shared_ptr<fusion::FusionOpInvokeParamBase> GetArgs() const override;
    std::string GetArgKey(const std::string& k) const override;
    bool GetOpAttr(const std::string& sym, int& val) const override;
    OpKernelArg GetOpAttr(const std::string& k) const override;
    miopenFusionOp_t kind() const override { return miopenFusionOpBatchNormBwdTrain; };
    std::vector<size_t> GetLocalWGSz(Handle& handle, std::string algorithm_name) override;
    std::vector<size_t> GetGlobalWGSz(Handle& handle, std::string algorithm_name) override;
    void calcBNParams(Handle& handle,
                      std::vector<size_t> in_lens,
                      int& variant,
                      size_t& in_cstride,
                      size_t& in_nstride,
                      size_t& in_nchw,
                      unsigned int& ldsgcn,
                      unsigned int& ldsnogcn);

    miopenBatchNormMode_t mode;
    bool useBatchStats;
};

struct ConvForwardOpDescriptor : FusionOpDescriptor
{
    ConvForwardOpDescriptor(ConvolutionDescriptor& conv_descriptor,
                            TensorDescriptor& filter_descriptor)
        : base_desc(conv_descriptor),
          filter_desc(filter_descriptor),
          kernel_info_valid(false),
          conv_compiler_options("")
    {
        args = std::make_shared<miopen::fusion::ConvolutionOpInvokeParam>();
    };
    miopenStatus_t GetOutputDesc(TensorDescriptor& output_desc) const override;
    miopenStatus_t SetArgs(const void* alpha, const void* beta, ConstData_t w);
    std::shared_ptr<fusion::FusionOpInvokeParamBase> GetArgs() const override;
    std::string GetArgKey(const std::string& k) const override;
    OpKernelArg GetOpAttr(const std::string& k) const override;
    bool GetOpAttr(const std::string& sym, int& val) const override;
    miopenStatus_t GetNetworkConfig(std::string& network_config, Handle& handle) override;
    miopenStatus_t GetCompileParms(std::string& compile_config,
                                   Handle& handle,
                                   FusionKernelSourceType source,
                                   const std::vector<solver::AnySolver>& solvers) override;
    bool isASMApplicable(Handle& handle);
    miopenFusionOp_t kind() const override { return miopenFusionOpConvForward; };
    std::vector<size_t> GetLocalWGSz(Handle& handle, std::string algorithm_name) override;
    std::vector<size_t> GetGlobalWGSz(Handle& handle, std::string algorithm_name) override;

    ConvolutionDescriptor base_desc;
    TensorDescriptor filter_desc;
    solver::KernelInfo kernel_info;
    bool kernel_info_valid;
    std::string conv_compiler_options;

private:
    mlo_construct_direct2D_fusion ConstructParams(Handle& handle);
};

namespace fusion {

bool IsWinograd(const std::vector<solver::AnySolver>& ss);

} // namespace fusion

} // namespace miopen
MIOPEN_DEFINE_OBJECT(miopenFusionOpDescriptor, miopen::FusionOpDescriptor);
MIOPEN_DEFINE_OBJECT(miopenOperatorArgs, miopen::OperatorArgs);

#endif // _MIOPEN_FUSION_HPP_<|MERGE_RESOLUTION|>--- conflicted
+++ resolved
@@ -90,15 +90,9 @@
     void SetInputDesc(TensorDescriptor i_desc) { input_desc = i_desc; };
     TensorDescriptor input_desc;
 
-<<<<<<< HEAD
     // private:
     int plan_idx                                          = 0;
     std::shared_ptr<fusion::FusionOpInvokeParamBase> args = nullptr;
-=======
-private:
-    int plan_idx                       = 0;
-    std::shared_ptr<OperatorArgs> args = nullptr;
->>>>>>> 46b85e8f
 };
 
 struct BiasFusionOpDescriptor : FusionOpDescriptor
