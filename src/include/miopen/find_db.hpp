/*******************************************************************************
 *
 * MIT License
 *
 * Copyright (c) 2019 Advanced Micro Devices, Inc.
 *
 * Permission is hereby granted, free of charge, to any person obtaining a copy
 * of this software and associated documentation files (the "Software"), to deal
 * in the Software without restriction, including without limitation the rights
 * to use, copy, modify, merge, publish, distribute, sublicense, and/or sell
 * copies of the Software, and to permit persons to whom the Software is
 * furnished to do so, subject to the following conditions:
 *
 * The above copyright notice and this permission notice shall be included in all
 * copies or substantial portions of the Software.
 *
 * THE SOFTWARE IS PROVIDED "AS IS", WITHOUT WARRANTY OF ANY KIND, EXPRESS OR
 * IMPLIED, INCLUDING BUT NOT LIMITED TO THE WARRANTIES OF MERCHANTABILITY,
 * FITNESS FOR A PARTICULAR PURPOSE AND NONINFRINGEMENT. IN NO EVENT SHALL THE
 * AUTHORS OR COPYRIGHT HOLDERS BE LIABLE FOR ANY CLAIM, DAMAGES OR OTHER
 * LIABILITY, WHETHER IN AN ACTION OF CONTRACT, TORT OR OTHERWISE, ARISING FROM,
 * OUT OF OR IN CONNECTION WITH THE SOFTWARE OR THE USE OR OTHER DEALINGS IN THE
 * SOFTWARE.
 *
 *******************************************************************************/

#ifndef GUARD_MIOPEN_FIND_DB_HPP_
#define GUARD_MIOPEN_FIND_DB_HPP_

#include <miopen/config.h>
#include <miopen/db.hpp>
#include <miopen/db_path.hpp>
#include <miopen/db_record.hpp>
#include <miopen/env.hpp>
#include <miopen/perf_field.hpp>
#include <miopen/ramdb.hpp>
#include <miopen/readonlyramdb.hpp>

#include <boost/optional.hpp>

#include <functional>
#include <vector>

MIOPEN_DECLARE_ENV_VAR_BOOL(MIOPEN_DEBUG_DISABLE_FIND_DB)

namespace miopen {

struct Handle;
struct NetworkConfig;

template <class TDb>
class FindDbRecord_t;

#if MIOPEN_DEBUG_FIND_DB_CACHING
using SystemFindDb = ReadonlyRamDb;
using UserFindDb   = RamDb;
#else
using SystemFindDb = PlainTextDb;
using UserFindDb   = PlainTextDb;
#endif

using FindDb           = MultiFileDb<SystemFindDb, UserFindDb, false>;
using FindDbRecord     = FindDbRecord_t<FindDb>;
using UserFindDbRecord = FindDbRecord_t<UserFindDb>;

namespace debug {

// For unit tests.
MIOPEN_EXPORT extern bool
    testing_find_db_enabled; // NOLINT (cppcoreguidelines-avoid-non-const-global-variables)
MIOPEN_EXPORT extern boost::optional<std::string>&
testing_find_db_path_override(); /// \todo Remove when #1723 is resolved.

} // namespace debug

template <class TDb>
class FindDbRecord_t
{
private:
    template <class TTestDb>
    using is_find_t = std::enable_if_t<std::is_same<TTestDb, UserFindDb>::value, int>;

    template <class TTestDb>
    using is_immediate_t = std::enable_if_t<std::is_same<TTestDb, FindDb>::value, int>;

public:
    FindDbRecord_t(const FindDbRecord_t&) = delete;
    FindDbRecord_t& operator=(const FindDbRecord_t&) = delete;

    template <class TProblemDescription, class TTestDb = TDb>
    FindDbRecord_t(Handle& handle,
                   const TProblemDescription& problem,
                   const std::string& path_suffix = "",
                   is_immediate_t<TTestDb>        = 0)
        : path(debug::testing_find_db_path_override() ? *debug::testing_find_db_path_override()
                                                      : GetUserPath(handle, path_suffix)),
          installed_path(debug::testing_find_db_path_override()
                             ? *debug::testing_find_db_path_override()
                             : GetInstalledPath(handle, path_suffix)),
          db(boost::make_optional<DbTimer<TDb>>(
<<<<<<< HEAD
              debug::testing_find_db_enabled && !env::enabled(MIOPEN_DEBUG_DISABLE_FIND_DB),
=======
              debug::testing_find_db_enabled &&
                  !IsEnabled(MIOPEN_ENV(MIOPEN_DEBUG_DISABLE_FIND_DB)),
>>>>>>> 4f5ed42b
              DbTimer<TDb>{DbKinds::FindDb, installed_path, path}))
    {
        if(!db.is_initialized())
            return;

        content = db->FindRecord(problem);
        in_sync = content.is_initialized();
    }

    template <class TProblemDescription, class TTestDb = TDb>
    FindDbRecord_t(Handle& handle,
                   const TProblemDescription& problem,
                   const std::string& path_suffix = "",
                   is_find_t<TTestDb>             = 0)
        : path(debug::testing_find_db_path_override() ? *debug::testing_find_db_path_override()
                                                      : GetUserPath(handle, path_suffix)),
#if MIOPEN_DISABLE_USERDB
          db(boost::optional<DbTimer<TDb>>{DbKinds::FindDb})
#else
<<<<<<< HEAD
          db(boost::make_optional<DbTimer<TDb>>(debug::testing_find_db_enabled &&
                                                    !env::enabled(MIOPEN_DEBUG_DISABLE_FIND_DB),
                                                DbTimer<TDb>{DbKinds::FindDb, path, false}))
=======
          db(boost::make_optional<DbTimer<TDb>>(
              debug::testing_find_db_enabled &&
                  !IsEnabled(MIOPEN_ENV(MIOPEN_DEBUG_DISABLE_FIND_DB)),
              DbTimer<TDb>{DbKinds::FindDb, path, false}))
>>>>>>> 4f5ed42b
#endif
    {
        if(!db.is_initialized())
            return;

        content = db->FindRecord(problem);
        in_sync = content.is_initialized();
    }

    ~FindDbRecord_t()
    {
        if(dont_store || !db.is_initialized() || !content.is_initialized() || in_sync)
            return;
        if(!db->StoreRecord(content.get()))
            MIOPEN_LOG_E("Failed to store record to find-db at <" << path << ">");
    }

    auto begin() const { return content->As<FindDbData>().begin(); }
    auto begin() { return content->As<FindDbData>().begin(); }
    auto end() const { return content->As<FindDbData>().end(); }
    auto end() { return content->As<FindDbData>().end(); }
    bool empty() const { return !content.is_initialized(); }

    template <class TProblemDescription>
    static std::vector<PerfField> TryLoad(Handle& handle,
                                          const TProblemDescription& problem,
                                          const std::function<bool(DbRecord&)>& regenerator,
                                          const std::string& path_suffix = "")
    {
        auto ret = std::vector<PerfField>{};
        FindDbRecord_t<TDb> record{handle, problem, path_suffix};

        const auto network_config = problem.MakeNetworkConfig();

        if(record.in_sync && !record.Validate(handle, network_config))
        {
            record.CopyTo(ret);
            return ret;
        }

        MIOPEN_LOG_I("Find-db regenerating.");
        ret.clear();
        record.in_sync = false;
        record.content.emplace(DbKinds::FindDb, problem);
        record.dont_store = !regenerator(*record.content);
        record.CopyTo(ret);

        return ret;
    }

private:
    std::string path;
    std::string installed_path;
    boost::optional<DbTimer<TDb>> db;
    boost::optional<DbRecord> content{boost::none};
    bool in_sync    = false;
    bool dont_store = false; // E.g. to skip writing sub-optimal find-db records to disk.

    static std::string GetInstalledPath(Handle& handle, const std::string& path_suffix);
    static std::string GetInstalledPathEmbed(Handle& handle, const std::string& path_suffix);
    static std::string GetInstalledPathFile(Handle& handle, const std::string& path_suffix);
    static std::string GetUserPath(Handle& handle, const std::string& path_suffix);

    // Returns true if rebuild is required
    bool Validate(Handle& handle, const NetworkConfig& config) const;
    void CopyTo(std::vector<PerfField>& to) const;

    void LogFindDbItem(const std::pair<std::string, FindDbData>& item) const;
};

extern template class FindDbRecord_t<FindDb>;
extern template class FindDbRecord_t<UserFindDb>;

} // namespace miopen

#endif<|MERGE_RESOLUTION|>--- conflicted
+++ resolved
@@ -98,12 +98,7 @@
                              ? *debug::testing_find_db_path_override()
                              : GetInstalledPath(handle, path_suffix)),
           db(boost::make_optional<DbTimer<TDb>>(
-<<<<<<< HEAD
               debug::testing_find_db_enabled && !env::enabled(MIOPEN_DEBUG_DISABLE_FIND_DB),
-=======
-              debug::testing_find_db_enabled &&
-                  !IsEnabled(MIOPEN_ENV(MIOPEN_DEBUG_DISABLE_FIND_DB)),
->>>>>>> 4f5ed42b
               DbTimer<TDb>{DbKinds::FindDb, installed_path, path}))
     {
         if(!db.is_initialized())
@@ -123,16 +118,9 @@
 #if MIOPEN_DISABLE_USERDB
           db(boost::optional<DbTimer<TDb>>{DbKinds::FindDb})
 #else
-<<<<<<< HEAD
           db(boost::make_optional<DbTimer<TDb>>(debug::testing_find_db_enabled &&
                                                     !env::enabled(MIOPEN_DEBUG_DISABLE_FIND_DB),
                                                 DbTimer<TDb>{DbKinds::FindDb, path, false}))
-=======
-          db(boost::make_optional<DbTimer<TDb>>(
-              debug::testing_find_db_enabled &&
-                  !IsEnabled(MIOPEN_ENV(MIOPEN_DEBUG_DISABLE_FIND_DB)),
-              DbTimer<TDb>{DbKinds::FindDb, path, false}))
->>>>>>> 4f5ed42b
 #endif
     {
         if(!db.is_initialized())
