/*******************************************************************************
 *
 * MIT License
 *
 * Copyright (c) 2019 Advanced Micro Devices, Inc.
 *
 * Permission is hereby granted, free of charge, to any person obtaining a copy
 * of this software and associated documentation files (the "Software"), to deal
 * in the Software without restriction, including without limitation the rights
 * to use, copy, modify, merge, publish, distribute, sublicense, and/or sell
 * copies of the Software, and to permit persons to whom the Software is
 * furnished to do so, subject to the following conditions:
 *
 * The above copyright notice and this permission notice shall be included in all
 * copies or substantial portions of the Software.
 *
 * THE SOFTWARE IS PROVIDED "AS IS", WITHOUT WARRANTY OF ANY KIND, EXPRESS OR
 * IMPLIED, INCLUDING BUT NOT LIMITED TO THE WARRANTIES OF MERCHANTABILITY,
 * FITNESS FOR A PARTICULAR PURPOSE AND NONINFRINGEMENT. IN NO EVENT SHALL THE
 * AUTHORS OR COPYRIGHT HOLDERS BE LIABLE FOR ANY CLAIM, DAMAGES OR OTHER
 * LIABILITY, WHETHER IN AN ACTION OF CONTRACT, TORT OR OTHERWISE, ARISING FROM,
 * OUT OF OR IN CONNECTION WITH THE SOFTWARE OR THE USE OR OTHER DEALINGS IN THE
 * SOFTWARE.
 *
 *******************************************************************************/

#ifndef GUARD_MIOPEN_FIND_DB_HPP_
#define GUARD_MIOPEN_FIND_DB_HPP_

#include <miopen/config.h>
#include <miopen/db.hpp>
#include <miopen/db_path.hpp>
#include <miopen/db_record.hpp>
#include <miopen/env.hpp>
#include <miopen/perf_field.hpp>
#include <miopen/ramdb.hpp>
#include <miopen/readonlyramdb.hpp>
#include <miopen/solution.hpp>

#include <boost/optional.hpp>

#include <functional>
#include <vector>

MIOPEN_DECLARE_ENV_VAR_BOOL(MIOPEN_DEBUG_DISABLE_FIND_DB)

namespace miopen {

struct Handle;
struct NetworkConfig;

template <class TDb>
class FindDbRecord_t;

#if MIOPEN_DEBUG_FIND_DB_CACHING
using SystemFindDb = ReadonlyRamDb;
using UserFindDb   = RamDb;
#else
using SystemFindDb = PlainTextDb;
using UserFindDb   = PlainTextDb;
#endif

using FindDb           = MultiFileDb<SystemFindDb, UserFindDb, false>;
using FindDbRecord     = FindDbRecord_t<FindDb>;
using UserFindDbRecord = FindDbRecord_t<UserFindDb>;

namespace debug {

// For unit tests.
MIOPEN_EXPORT extern bool
    testing_find_db_enabled; // NOLINT (cppcoreguidelines-avoid-non-const-global-variables)
MIOPEN_EXPORT extern boost::optional<std::string>&
testing_find_db_path_override(); /// \todo Remove when #1723 is resolved.

} // namespace debug

template <class TDb>
class FindDbRecord_t
{
private:
    template <class TTestDb>
    using is_find_t = std::enable_if_t<std::is_same<TTestDb, UserFindDb>::value, int>;

    template <class TTestDb>
    using is_immediate_t = std::enable_if_t<std::is_same<TTestDb, FindDb>::value, int>;

public:
    FindDbRecord_t(const FindDbRecord_t&) = delete;
    FindDbRecord_t& operator=(const FindDbRecord_t&) = delete;

    template <class TProblemDescription, class TTestDb = TDb>
    FindDbRecord_t(Handle& handle,
                   const TProblemDescription& problem,
                   const std::string& path_suffix = "",
                   is_immediate_t<TTestDb>        = 0)
        : path(debug::testing_find_db_path_override() ? *debug::testing_find_db_path_override()
                                                      : GetUserPath(handle, path_suffix)),
          installed_path(debug::testing_find_db_path_override()
                             ? *debug::testing_find_db_path_override()
                             : GetInstalledPath(handle, path_suffix)),
          db(boost::make_optional<DbTimer<TDb>>(
              debug::testing_find_db_enabled && !IsEnabled(ENV(MIOPEN_DEBUG_DISABLE_FIND_DB)),
              DbTimer<TDb>{DbKinds::FindDb, installed_path, path}))
    {
        if(!db.is_initialized())
            return;

        content = db->FindRecord(problem);
        in_sync = content.is_initialized();
    }

    template <class TProblemDescription, class TTestDb = TDb>
    FindDbRecord_t(Handle& handle,
                   const TProblemDescription& problem,
                   const std::string& path_suffix = "",
                   is_find_t<TTestDb>             = 0)
        : path(debug::testing_find_db_path_override() ? *debug::testing_find_db_path_override()
                                                      : GetUserPath(handle, path_suffix)),
#if MIOPEN_DISABLE_USERDB
          db(boost::optional<DbTimer<TDb>>{DbKinds::FindDb})
#else
          db(boost::make_optional<DbTimer<TDb>>(debug::testing_find_db_enabled &&
                                                    !IsEnabled(ENV(MIOPEN_DEBUG_DISABLE_FIND_DB)),
                                                DbTimer<TDb>{DbKinds::FindDb, path, false}))
#endif
    {
        if(!db.is_initialized())
            return;

        content = db->FindRecord(problem);
        in_sync = content.is_initialized();
    }

    ~FindDbRecord_t()
    {
        if(dont_store || !db.is_initialized() || !content.is_initialized() || in_sync)
            return;
        if(!db->StoreRecord(content.get()))
            MIOPEN_LOG_E("Failed to store record to find-db at <" << path << ">");
    }

    auto begin() const { return content->As<FindDbData>().begin(); }
    auto begin() { return content->As<FindDbData>().begin(); }
    auto end() const { return content->As<FindDbData>().end(); }
    auto end() { return content->As<FindDbData>().end(); }
    bool empty() const { return !content.is_initialized(); }

    template <class TProblemDescription>
<<<<<<< HEAD
    static std::vector<Solution> TryLoad(Handle& handle,
                                         const TProblemDescription& problem,
                                         const std::function<std::vector<Solution>()>& regenerator,
                                         const std::string& path_suffix = "")
=======
    static std::vector<PerfField> TryLoad(Handle& handle,
                                          const TProblemDescription& problem,
                                          const std::function<bool(DbRecord&)>& regenerator,
                                          const std::string& path_suffix = "")
>>>>>>> fc5bac7a
    {
        FindDbRecord_t<TDb> record{handle, problem, path_suffix};

        const auto network_config = problem.MakeNetworkConfig();

        if(record.in_sync && !record.Validate(handle, network_config))
        {
            auto tmp = std::vector<PerfField>{};
            record.CopyTo(tmp);

            auto solutions = std::vector<Solution>{};
            std::transform(tmp.begin(), tmp.end(), std::back_inserter(solutions), [](auto&& pf) {
                return Solution{solver::Id{pf.solver_id}, pf.time, pf.workspace};
            });

            return solutions;
        }

        MIOPEN_LOG_I("Find-db regenerating.");
        record.in_sync = false;
        record.content.emplace(DbKinds::FindDb, problem);
<<<<<<< HEAD
=======
        record.dont_store = !regenerator(*record.content);
        record.CopyTo(ret);
>>>>>>> fc5bac7a

        const auto solutions = regenerator();

        for(const auto& solution : solutions)
        {
            const auto algo = solution.GetSolver().GetAlgo(problem.GetDirection());
            record.content->SetValues(
                solution.GetSolver().ToString(),
                FindDbData{solution.GetTime(), solution.GetWorkspaceSize(), algo});
        }

        return solutions;
    }

private:
    std::string path;
    std::string installed_path;
    boost::optional<DbTimer<TDb>> db;
    boost::optional<DbRecord> content{boost::none};
    bool in_sync    = false;
    bool dont_store = false; // E.g. to skip writing sub-optimal find-db records to disk.

    static std::string GetInstalledPath(Handle& handle, const std::string& path_suffix);
    static std::string GetInstalledPathEmbed(Handle& handle, const std::string& path_suffix);
    static std::string GetInstalledPathFile(Handle& handle, const std::string& path_suffix);
    static std::string GetUserPath(Handle& handle, const std::string& path_suffix);

    // Returns true if rebuild is required
    bool Validate(Handle& handle, const NetworkConfig& config) const;
    void CopyTo(std::vector<PerfField>& to) const;

    void LogFindDbItem(const std::pair<std::string, FindDbData>& item) const;
};

extern template class FindDbRecord_t<FindDb>;
extern template class FindDbRecord_t<UserFindDb>;

} // namespace miopen

#endif<|MERGE_RESOLUTION|>--- conflicted
+++ resolved
@@ -146,17 +146,10 @@
     bool empty() const { return !content.is_initialized(); }
 
     template <class TProblemDescription>
-<<<<<<< HEAD
     static std::vector<Solution> TryLoad(Handle& handle,
                                          const TProblemDescription& problem,
-                                         const std::function<std::vector<Solution>()>& regenerator,
+                                         const std::function<FindCoreResult()>& regenerator,
                                          const std::string& path_suffix = "")
-=======
-    static std::vector<PerfField> TryLoad(Handle& handle,
-                                          const TProblemDescription& problem,
-                                          const std::function<bool(DbRecord&)>& regenerator,
-                                          const std::string& path_suffix = "")
->>>>>>> fc5bac7a
     {
         FindDbRecord_t<TDb> record{handle, problem, path_suffix};
 
@@ -178,15 +171,13 @@
         MIOPEN_LOG_I("Find-db regenerating.");
         record.in_sync = false;
         record.content.emplace(DbKinds::FindDb, problem);
-<<<<<<< HEAD
-=======
-        record.dont_store = !regenerator(*record.content);
-        record.CopyTo(ret);
->>>>>>> fc5bac7a
-
-        const auto solutions = regenerator();
-
-        for(const auto& solution : solutions)
+
+        const auto result = regenerator();
+
+        if (!result.is_optimal)
+            return result.solutions;
+
+        for(const auto& solution : result.solutions)
         {
             const auto algo = solution.GetSolver().GetAlgo(problem.GetDirection());
             record.content->SetValues(
@@ -194,7 +185,7 @@
                 FindDbData{solution.GetTime(), solution.GetWorkspaceSize(), algo});
         }
 
-        return solutions;
+        return result.solutions;
     }
 
 private:
