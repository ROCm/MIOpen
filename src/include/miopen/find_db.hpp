/*******************************************************************************
 *
 * MIT License
 *
 * Copyright (c) 2019 Advanced Micro Devices, Inc.
 *
 * Permission is hereby granted, free of charge, to any person obtaining a copy
 * of this software and associated documentation files (the "Software"), to deal
 * in the Software without restriction, including without limitation the rights
 * to use, copy, modify, merge, publish, distribute, sublicense, and/or sell
 * copies of the Software, and to permit persons to whom the Software is
 * furnished to do so, subject to the following conditions:
 *
 * The above copyright notice and this permission notice shall be included in all
 * copies or substantial portions of the Software.
 *
 * THE SOFTWARE IS PROVIDED "AS IS", WITHOUT WARRANTY OF ANY KIND, EXPRESS OR
 * IMPLIED, INCLUDING BUT NOT LIMITED TO THE WARRANTIES OF MERCHANTABILITY,
 * FITNESS FOR A PARTICULAR PURPOSE AND NONINFRINGEMENT. IN NO EVENT SHALL THE
 * AUTHORS OR COPYRIGHT HOLDERS BE LIABLE FOR ANY CLAIM, DAMAGES OR OTHER
 * LIABILITY, WHETHER IN AN ACTION OF CONTRACT, TORT OR OTHERWISE, ARISING FROM,
 * OUT OF OR IN CONNECTION WITH THE SOFTWARE OR THE USE OR OTHER DEALINGS IN THE
 * SOFTWARE.
 *
 *******************************************************************************/

#ifndef GUARD_MIOPEN_FIND_DB_HPP_
#define GUARD_MIOPEN_FIND_DB_HPP_

#include <miopen/config.h>
#include <miopen/db.hpp>
#include <miopen/db_path.hpp>
#include <miopen/db_record.hpp>
#include <miopen/env.hpp>
#include <miopen/perf_field.hpp>
#include <miopen/ramdb.hpp>
#include <miopen/readonlyramdb.hpp>
#include <miopen/solution.hpp>

#include <boost/optional.hpp>

#include <functional>
#include <vector>

MIOPEN_DECLARE_ENV_VAR_BOOL(MIOPEN_DEBUG_DISABLE_FIND_DB)

namespace miopen {

struct Handle;
struct NetworkConfig;

template <class TDb>
class FindDbRecord_t;

#if MIOPEN_DEBUG_FIND_DB_CACHING
using SystemFindDb = ReadonlyRamDb;
using UserFindDb   = RamDb;
#else
using SystemFindDb = PlainTextDb;
using UserFindDb   = PlainTextDb;
#endif

using FindDb           = MultiFileDb<SystemFindDb, UserFindDb, false>;
using FindDbRecord     = FindDbRecord_t<FindDb>;
using UserFindDbRecord = FindDbRecord_t<UserFindDb>;

namespace debug {

// For unit tests.
MIOPEN_EXPORT extern bool
    testing_find_db_enabled; // NOLINT (cppcoreguidelines-avoid-non-const-global-variables)
MIOPEN_EXPORT extern boost::optional<std::string>&
testing_find_db_path_override(); /// \todo Remove when #1723 is resolved.

} // namespace debug

template <class TDb>
class FindDbRecord_t
{
private:
    template <class TTestDb>
    using is_find_t = std::enable_if_t<std::is_same<TTestDb, UserFindDb>::value, int>;

    template <class TTestDb>
    using is_immediate_t = std::enable_if_t<std::is_same<TTestDb, FindDb>::value, int>;

public:
    FindDbRecord_t(const FindDbRecord_t&) = delete;
    FindDbRecord_t& operator=(const FindDbRecord_t&) = delete;

    template <class TProblemDescription, class TTestDb = TDb>
    FindDbRecord_t(Handle& handle,
                   const TProblemDescription& problem,
                   const std::string& path_suffix = "",
                   is_immediate_t<TTestDb>        = 0)
        : path(debug::testing_find_db_path_override() ? *debug::testing_find_db_path_override()
                                                      : GetUserPath(handle, path_suffix)),
          installed_path(debug::testing_find_db_path_override()
                             ? *debug::testing_find_db_path_override()
                             : GetInstalledPath(handle, path_suffix)),
          db(boost::make_optional<DbTimer<TDb>>(
              debug::testing_find_db_enabled && !IsEnabled(ENV(MIOPEN_DEBUG_DISABLE_FIND_DB)),
              DbTimer<TDb>{DbKinds::FindDb, installed_path, path}))
    {
        if(!db.is_initialized())
            return;

        content = db->FindRecord(problem);
        in_sync = content.is_initialized();
    }

    template <class TProblemDescription, class TTestDb = TDb>
    FindDbRecord_t(Handle& handle,
                   const TProblemDescription& problem,
                   const std::string& path_suffix = "",
                   is_find_t<TTestDb>             = 0)
        : path(debug::testing_find_db_path_override() ? *debug::testing_find_db_path_override()
                                                      : GetUserPath(handle, path_suffix)),
#if MIOPEN_DISABLE_USERDB
          db(boost::optional<DbTimer<TDb>>{DbKinds::FindDb})
#else
          db(boost::make_optional<DbTimer<TDb>>(debug::testing_find_db_enabled &&
                                                    !IsEnabled(ENV(MIOPEN_DEBUG_DISABLE_FIND_DB)),
                                                DbTimer<TDb>{DbKinds::FindDb, path, false}))
#endif
    {
        if(!db.is_initialized())
            return;

        content = db->FindRecord(problem);
        in_sync = content.is_initialized();
    }

    ~FindDbRecord_t()
    {
        if(!db.is_initialized() || !content.is_initialized() || in_sync)
            return;
        if(!db->StoreRecord(content.get()))
            MIOPEN_LOG_E("Failed to store record to find-db at <" << path << ">");
    }

    auto begin() const { return content->As<FindDbData>().begin(); }
    auto begin() { return content->As<FindDbData>().begin(); }
    auto end() const { return content->As<FindDbData>().end(); }
    auto end() { return content->As<FindDbData>().end(); }
    bool empty() const { return !content.is_initialized(); }

    template <class TProblemDescription>
<<<<<<< HEAD
    static std::vector<Solution> TryLoad(Handle& handle,
                                         const TProblemDescription& problem,
                                         const std::function<std::vector<Solution>()>& regenerator)
    {
        FindDbRecord_t<TDb> record{handle, problem};
=======
    static std::vector<PerfField> TryLoad(Handle& handle,
                                          const TProblemDescription& problem,
                                          const std::function<void(DbRecord&)>& regenerator,
                                          const std::string& path_suffix = "")
    {
        auto ret = std::vector<PerfField>{};
        FindDbRecord_t<TDb> record{handle, problem, path_suffix};
>>>>>>> 0334279c

        const auto network_config = problem.MakeNetworkConfig();

        if(record.in_sync && !record.Validate(handle, network_config))
        {
            auto tmp = std::vector<PerfField>{};
            record.CopyTo(tmp);

            auto solutions = std::vector<Solution>{};
            std::transform(tmp.begin(), tmp.end(), std::back_inserter(solutions), [](auto&& pf) {
                return Solution{solver::Id{pf.solver_id}, pf.time, pf.workspace};
            });

            return solutions;
        }

        MIOPEN_LOG_I("Find-db regenerating.");
        record.in_sync = false;
<<<<<<< HEAD
        record.content.emplace(problem);
=======
        record.content.emplace(DbKinds::FindDb, problem);
        regenerator(*record.content);
        record.CopyTo(ret);
>>>>>>> 0334279c

        const auto solutions = regenerator();

        for(const auto& solution : solutions)
        {
            const auto algo = solution.GetSolver().GetAlgo(problem.GetDirection());
            record.content->SetValues(
                solution.GetSolver().ToString(),
                FindDbData{solution.GetTime(), solution.GetWorkspaceSize(), algo});
        }

        return solutions;
    }

private:
    std::string path;
    std::string installed_path;
    boost::optional<DbTimer<TDb>> db;
    boost::optional<DbRecord> content{boost::none};
    bool in_sync = false;

    static std::string GetInstalledPath(Handle& handle, const std::string& path_suffix);
    static std::string GetInstalledPathEmbed(Handle& handle, const std::string& path_suffix);
    static std::string GetInstalledPathFile(Handle& handle, const std::string& path_suffix);
    static std::string GetUserPath(Handle& handle, const std::string& path_suffix);

    // Returns true if rebuild is required
    bool Validate(Handle& handle, const NetworkConfig& config) const;
    void CopyTo(std::vector<PerfField>& to) const;

    void LogFindDbItem(const std::pair<std::string, FindDbData>& item) const;
};

extern template class FindDbRecord_t<FindDb>;
extern template class FindDbRecord_t<UserFindDb>;

} // namespace miopen

#endif<|MERGE_RESOLUTION|>--- conflicted
+++ resolved
@@ -146,21 +146,12 @@
     bool empty() const { return !content.is_initialized(); }
 
     template <class TProblemDescription>
-<<<<<<< HEAD
     static std::vector<Solution> TryLoad(Handle& handle,
                                          const TProblemDescription& problem,
-                                         const std::function<std::vector<Solution>()>& regenerator)
-    {
-        FindDbRecord_t<TDb> record{handle, problem};
-=======
-    static std::vector<PerfField> TryLoad(Handle& handle,
-                                          const TProblemDescription& problem,
-                                          const std::function<void(DbRecord&)>& regenerator,
-                                          const std::string& path_suffix = "")
-    {
-        auto ret = std::vector<PerfField>{};
+                                         const std::function<std::vector<Solution>()>& regenerator,
+                                         const std::string& path_suffix = "")
+    {
         FindDbRecord_t<TDb> record{handle, problem, path_suffix};
->>>>>>> 0334279c
 
         const auto network_config = problem.MakeNetworkConfig();
 
@@ -179,13 +170,7 @@
 
         MIOPEN_LOG_I("Find-db regenerating.");
         record.in_sync = false;
-<<<<<<< HEAD
-        record.content.emplace(problem);
-=======
         record.content.emplace(DbKinds::FindDb, problem);
-        regenerator(*record.content);
-        record.CopyTo(ret);
->>>>>>> 0334279c
 
         const auto solutions = regenerator();
 
