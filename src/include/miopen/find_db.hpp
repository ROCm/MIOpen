--- conflicted
+++ resolved
@@ -51,17 +51,10 @@
 
 #if MIOPEN_DEBUG_FIND_DB_CACHING
 using SystemFindDb = ReadonlyRamDb;
-<<<<<<< HEAD
-using UserFindDb   = Db;
-#else
-using SystemFindDb = Db;
-using UserFindDb   = Db;
-=======
 using UserFindDb   = PlainTextDb;
 #else
 using SystemFindDb = PlainTextDb;
 using UserFindDb   = PlainTextDb;
->>>>>>> ef17912f
 #endif
 
 using FindDb           = MultiFileDb<SystemFindDb, UserFindDb, false>;
@@ -72,11 +65,8 @@
 extern boost::optional<std::string>&
 testing_find_db_path_override(); /// \todo Remove when #1723 is resolved.
 
-<<<<<<< HEAD
-=======
 bool CheckInvokerSupport(const std::string& algo);
 
->>>>>>> ef17912f
 template <class TDb>
 class FindDbRecord_t
 {
@@ -99,11 +89,7 @@
                                                          : GetInstalledPath(handle)),
           db(boost::make_optional<DbTimer<TDb>>(testing_find_db_enabled &&
                                                     !IsEnabled(MIOPEN_DEBUG_DISABLE_FIND_DB{}),
-<<<<<<< HEAD
-                                                DbTimer<TDb>{installed_path, path}))
-=======
                                                 DbTimer<TDb>{installed_path, path, "", 0}))
->>>>>>> ef17912f
     {
         if(!db.is_initialized())
             return;
@@ -118,11 +104,7 @@
                                                : GetUserPath(handle)),
           db(boost::make_optional<DbTimer<TDb>>(testing_find_db_enabled &&
                                                     !IsEnabled(MIOPEN_DEBUG_DISABLE_FIND_DB{}),
-<<<<<<< HEAD
-                                                DbTimer<TDb>{path, false}))
-=======
                                                 DbTimer<TDb>{path, false, "", 0}))
->>>>>>> ef17912f
     {
         if(!db.is_initialized())
             return;
@@ -152,11 +134,8 @@
     {
         auto ret = std::vector<PerfField>{};
         FindDbRecord_t<TDb> record{handle, problem};
-<<<<<<< HEAD
-=======
 
         const auto network_config = problem.BuildConfKey();
->>>>>>> ef17912f
 
         if(record.in_sync && !record.Validate(handle, network_config))
         {
