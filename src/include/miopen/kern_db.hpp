/*******************************************************************************
*
* MIT License
*
* Copyright (c) 2020 Advanced Micro Devices, Inc.
*
* Permission is hereby granted, free of charge, to any person obtaining a copy
* of this software and associated documentation files (the "Software"), to deal
* in the Software without restriction, including without limitation the rights
* to use, copy, modify, merge, publish, distribute, sublicense, and/or sell
* copies of the Software, and to permit persons to whom the Software is
* furnished to do so, subject to the following conditions:
*
* The above copyright notice and this permission notice shall be included in all
* copies or substantial portions of the Software.
*
* THE SOFTWARE IS PROVIDED "AS IS", WITHOUT WARRANTY OF ANY KIND, EXPRESS OR
* IMPLIED, INCLUDING BUT NOT LIMITED TO THE WARRANTIES OF MERCHANTABILITY,
* FITNESS FOR A PARTICULAR PURPOSE AND NONINFRINGEMENT. IN NO EVENT SHALL THE
* AUTHORS OR COPYRIGHT HOLDERS BE LIABLE FOR ANY CLAIM, DAMAGES OR OTHER
* LIABILITY, WHETHER IN AN ACTION OF CONTRACT, TORT OR OTHERWISE, ARISING FROM,
* OUT OF OR IN CONNECTION WITH THE SOFTWARE OR THE USE OR OTHER DEALINGS IN THE
* SOFTWARE.
*
*******************************************************************************/
#ifndef GUARD_MIOPEN_KERN_DB_HPP_
#define GUARD_MIOPEN_KERN_DB_HPP_

#include <miopen/config.h>

#if MIOPEN_ENABLE_SQLITE

#include <miopen/sqlite_db.hpp>
#include <miopen/bz2.hpp>
#include <miopen/md5.hpp>

#include <boost/core/explicit_operator_bool.hpp>
#include <boost/none.hpp>
#include <boost/optional/optional.hpp>

#include <string>
#include <chrono>
#include <thread>

namespace boost {
namespace filesystem {
class path;
} // namespace filesystem
} // namespace boost

namespace miopen {
struct KernelConfig
{
    static std::string table_name() { return "kern_db"; }
    std::string kernel_name;
    std::string kernel_args;
    std::string kernel_blob;
    static std::vector<std::string> FieldNames()
    {
        return {"kernel_name", "kernel_args", "kernel_blob"};
    }
    static std::string CreateQuery()
    {
        std::ostringstream ss;
        ss << "CREATE TABLE IF NOT EXISTS `" << KernelConfig::table_name() << "` ("
           << "`id` INTEGER PRIMARY KEY ASC"
           << ",`kernel_name` TEXT NOT NULL"
           << ",`kernel_args` TEXT NOT NULL"
           << ",`kernel_blob` BLOB NOT NULL"
           << ",`kernel_hash` TEXT NOT NULL"
           << ",`uncompressed_size` INT NOT NULL"
           << ");"
           << "CREATE UNIQUE INDEX IF NOT EXISTS "
           << "`idx_" << KernelConfig::table_name() << "` "
           << "ON " << KernelConfig::table_name() << "(kernel_name, kernel_args);";
        return ss.str();
    }
    std::string Where() const
    {
        std::ostringstream ss;
        ss << "(kernel_name = '" << kernel_name << "')"
           << " AND (kernel_args = '" << kernel_args << "')";
        return ss.str();
    }
};

class KernDb : public SQLiteBase<KernDb>
{
    std::function<std::string(std::string, bool*)> compress_fn;
    std::function<std::string(std::string, unsigned int)> decompress_fn;

    public:
    KernDb(const std::string& filename_,
           bool is_system_,
           const std::string& arch,
           std::size_t num_cu);
    // This constructor is only intended for testing
    KernDb(const std::string& filename_,
           bool is_system_,
           const std::string& _arch,
           std::size_t _num_cu,
           std::function<std::string(std::string, bool*)> _compress_fn,
           std::function<std::string(std::string, unsigned int)> _decompress_fn);
    template <typename T>
    bool RemoveRecordUnsafe(const T& problem_config)
    {
        if(filename.empty())
            return true;
        auto del_query =
            "DELETE FROM " + T::table_name() + " WHERE " + problem_config.Where() + ";";
        auto stmt = SQLite::Statement{sql, del_query};
        auto rc   = stmt.Step(sql);
        if(rc == SQLITE_DONE)
            return true;
        else
        {
            MIOPEN_THROW(miopenStatusInternalError, sql.ErrorMessage());
            return false;
        }
    }

    template <typename T>
    boost::optional<std::string> FindRecordUnsafe(const T& problem_config)
    {
        if(filename.empty())
            return boost::none;
        // Where clause with inserted values defeats the purpose of a prepraed statement
        auto select_query = "SELECT kernel_blob, kernel_hash, uncompressed_size FROM " +
                            T::table_name() + " WHERE " + problem_config.Where() + ";";
        auto stmt = SQLite::Statement{sql, select_query};
        // only one result field
        // assert one row
        auto rc = stmt.Step(sql);
        if(rc == SQLITE_ROW)
        {
            auto compressed_blob           = stmt.ColumnBlob(0);
            auto md5_hash                  = stmt.ColumnText(1);
            auto uncompressed_size         = stmt.ColumnInt64(2);
            std::string& decompressed_blob = compressed_blob;
            if(uncompressed_size != 0)
            {
                decompressed_blob = decompress_fn(compressed_blob, uncompressed_size);
            }
            auto new_md5 = md5(decompressed_blob);
            if(new_md5 != md5_hash)
                MIOPEN_THROW(miopenStatusInternalError, "Possible database corruption");
            return decompressed_blob;
        }
        else if(rc == SQLITE_DONE)
            return boost::none;
        else
            MIOPEN_THROW(miopenStatusInternalError, sql.ErrorMessage());
        return boost::none;
    }

    template <typename T>
    bool StoreRecordUnsafe(const T& problem_config)
    {
        if(filename.empty())
<<<<<<< HEAD
            return false;
        auto insert_query = "INSERT OR REPLACE INTO " + T::table_name() +
=======
            return boost::none;
        auto insert_query = "INSERT OR IGNORE INTO " + T::table_name() +
>>>>>>> daa9232f
                            "(kernel_name, kernel_args, kernel_blob, kernel_hash, "
                            "uncompressed_size) VALUES(?, ?, ?, ?, ?);";
        auto md5_sum           = md5(problem_config.kernel_blob);
        auto uncompressed_size = problem_config.kernel_blob.size();
        bool success           = false;
        auto compressed_blob   = compress_fn(problem_config.kernel_blob, &success);
        auto stmt              = SQLite::Statement{sql, insert_query};
        stmt.BindText(1, problem_config.kernel_name);
        stmt.BindText(2, problem_config.kernel_args);
        if(!success)
        {
            stmt.BindBlob(3, problem_config.kernel_blob);
            stmt.BindInt64(5, 0);
        }
        else
        {
            stmt.BindBlob(3, compressed_blob);
            stmt.BindInt64(5, uncompressed_size);
        }
        stmt.BindText(4, md5_sum);

        auto rc = stmt.Step(sql);
        if(rc != SQLITE_DONE)
            MIOPEN_THROW(miopenStatusInternalError, sql.ErrorMessage());
        return true;
    }
};
} // namespace miopen
#endif
#endif // GUARD_MIOPEN_KERN_DB_HPP_<|MERGE_RESOLUTION|>--- conflicted
+++ resolved
@@ -157,13 +157,8 @@
     bool StoreRecordUnsafe(const T& problem_config)
     {
         if(filename.empty())
-<<<<<<< HEAD
             return false;
         auto insert_query = "INSERT OR REPLACE INTO " + T::table_name() +
-=======
-            return boost::none;
-        auto insert_query = "INSERT OR IGNORE INTO " + T::table_name() +
->>>>>>> daa9232f
                             "(kernel_name, kernel_args, kernel_blob, kernel_hash, "
                             "uncompressed_size) VALUES(?, ?, ?, ?, ?);";
         auto md5_sum           = md5(problem_config.kernel_blob);
