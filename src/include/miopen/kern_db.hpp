--- conflicted
+++ resolved
@@ -73,7 +73,7 @@
     std::string Where() const
     {
         std::ostringstream ss;
-        ss << "(kernel_name = '" << kernel_name << "')"
+        ss << "(kernel_name = '" << kernel_name.string() << "')"
            << " AND (kernel_args = '" << kernel_args << "')";
         return ss.str();
     }
@@ -85,11 +85,7 @@
     std::function<std::vector<char>(const std::vector<char>&, unsigned int)> decompress_fn;
 
 public:
-<<<<<<< HEAD
     MIOPEN_INTERNALS_EXPORT KernDb(DbKinds db_kind, const fs::path& filename_, bool is_system);
-=======
-    MIOPEN_INTERNALS_EXPORT KernDb(DbKinds db_kind, const std::string& filename_, bool is_system);
->>>>>>> b4beb899
     // This constructor is only intended for testing
     MIOPEN_INTERNALS_EXPORT
     KernDb(DbKinds db_kind,
