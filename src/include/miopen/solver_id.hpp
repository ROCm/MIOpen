/*******************************************************************************
 *
 * MIT License
 *
 * Copyright (c) 2019 Advanced Micro Devices, Inc.
 *
 * Permission is hereby granted, free of charge, to any person obtaining a copy
 * of this software and associated documentation files (the "Software"), to deal
 * in the Software without restriction, including without limitation the rights
 * to use, copy, modify, merge, publish, distribute, sublicense, and/or sell
 * copies of the Software, and to permit persons to whom the Software is
 * furnished to do so, subject to the following conditions:
 *
 * The above copyright notice and this permission notice shall be included in all
 * copies or substantial portions of the Software.
 *
 * THE SOFTWARE IS PROVIDED "AS IS", WITHOUT WARRANTY OF ANY KIND, EXPRESS OR
 * IMPLIED, INCLUDING BUT NOT LIMITED TO THE WARRANTIES OF MERCHANTABILITY,
 * FITNESS FOR A PARTICULAR PURPOSE AND NONINFRINGEMENT. IN NO EVENT SHALL THE
 * AUTHORS OR COPYRIGHT HOLDERS BE LIABLE FOR ANY CLAIM, DAMAGES OR OTHER
 * LIABILITY, WHETHER IN AN ACTION OF CONTRACT, TORT OR OTHERWISE, ARISING FROM,
 * OUT OF OR IN CONNECTION WITH THE SOFTWARE OR THE USE OR OTHER DEALINGS IN THE
 * SOFTWARE.
 *
 *******************************************************************************/

#ifndef MIOPEN_GUARD_MLOPEN_SOLVER_ID_HPP
#define MIOPEN_GUARD_MLOPEN_SOLVER_ID_HPP

#include <miopen/config.hpp>
#include <miopen/logger.hpp>
#include <miopen/conv_algo_name.hpp>

#include <cstdint>

namespace miopen {

struct ForceInit
{
};

namespace solver {

struct AnySolver;

enum class Primitive
{
    Invalid,
    Convolution,
    Activation,
    Batchnorm,
    Bias,
    Fusion,
    Pooling,
    Normalization,
    Reduce,
    Cat,
    Mha,
    Softmax,
    Adam,
    Item,
    RoPE,
<<<<<<< HEAD
    MultiMarginLoss
=======
    ReLU
>>>>>>> 10a7995c
};

struct MIOPEN_INTERNALS_EXPORT Id
{
    static constexpr uint64_t invalid_value = 0;

    Id() = default;
    Id(uint64_t value_);
    Id(ForceInit, uint64_t value_);
    Id(const std::string& str);
    Id(const char* str);

    std::string ToString() const;
    AnySolver GetSolver() const;
    std::string GetAlgo(conv::Direction dir) const;
    miopenConvAlgorithm_t GetAlgo() const;
    Primitive GetPrimitive() const;

    bool IsValid() const { return is_valid; }
    uint64_t Value() const { return value; }
    bool operator==(const Id& other) const
    {
        if(!is_valid && !other.is_valid)
            return true; // invalids are equal regardless of their values
        return value == other.value && is_valid == other.is_valid;
    }
    bool operator!=(const Id& other) const { return !(*this == other); }

private:
    uint64_t value = invalid_value;
    bool is_valid  = false;
};

MIOPEN_INTERNALS_EXPORT const std::vector<Id>& GetSolversByPrimitive(Primitive primitive);

} // namespace solver
} // namespace miopen

#endif<|MERGE_RESOLUTION|>--- conflicted
+++ resolved
@@ -60,11 +60,8 @@
     Adam,
     Item,
     RoPE,
-<<<<<<< HEAD
+    ReLU,
     MultiMarginLoss
-=======
-    ReLU
->>>>>>> 10a7995c
 };
 
 struct MIOPEN_INTERNALS_EXPORT Id
