/*******************************************************************************
 *
 * MIT License
 *
 * Copyright (c) 2019 Advanced Micro Devices, Inc.
 *
 * Permission is hereby granted, free of charge, to any person obtaining a copy
 * of this software and associated documentation files (the "Software"), to deal
 * in the Software without restriction, including without limitation the rights
 * to use, copy, modify, merge, publish, distribute, sublicense, and/or sell
 * copies of the Software, and to permit persons to whom the Software is
 * furnished to do so, subject to the following conditions:
 *
 * The above copyright notice and this permission notice shall be included in all
 * copies or substantial portions of the Software.
 *
 * THE SOFTWARE IS PROVIDED "AS IS", WITHOUT WARRANTY OF ANY KIND, EXPRESS OR
 * IMPLIED, INCLUDING BUT NOT LIMITED TO THE WARRANTIES OF MERCHANTABILITY,
 * FITNESS FOR A PARTICULAR PURPOSE AND NONINFRINGEMENT. IN NO EVENT SHALL THE
 * AUTHORS OR COPYRIGHT HOLDERS BE LIABLE FOR ANY CLAIM, DAMAGES OR OTHER
 * LIABILITY, WHETHER IN AN ACTION OF CONTRACT, TORT OR OTHERWISE, ARISING FROM,
 * OUT OF OR IN CONNECTION WITH THE SOFTWARE OR THE USE OR OTHER DEALINGS IN THE
 * SOFTWARE.
 *
 *******************************************************************************/

#ifndef MIOPEN_GUARD_MLOPEN_SOLVER_ID_HPP
#define MIOPEN_GUARD_MLOPEN_SOLVER_ID_HPP

#include <miopen/logger.hpp>
#include <miopen/conv_algo_name.hpp>

#include <cstdint>
#include <unordered_map>

namespace miopen {

struct ForceInit
{
};

namespace solver {

struct AnySolver;

enum class Primitive
{
    Invalid,
    Convolution,
    Activation,
    Batchnorm,
    Bias,
    Fusion,
    Pooling,
    Normalization,
    Reduce,
    Cat,
<<<<<<< HEAD
    Adam
=======
    Softmax
>>>>>>> c55cc826
};

struct MIOPEN_EXPORT Id
{
    static constexpr uint64_t invalid_value = 0;

    Id() = default;
    Id(uint64_t value_);
    Id(ForceInit, uint64_t value_);
    Id(const std::string& str);
    Id(const char* str);

    std::string ToString() const;
    AnySolver GetSolver() const;
    std::string GetAlgo(conv::Direction dir) const;
    miopenConvAlgorithm_t GetAlgo() const;
    Primitive GetPrimitive() const;

    bool IsValid() const { return is_valid; }
    uint64_t Value() const { return value; }
    bool operator==(const Id& other) const
    {
        if(!is_valid && !other.is_valid)
            return true; // invalids are equal regardless of their values
        return value == other.value && is_valid == other.is_valid;
    }
    bool operator!=(const Id& other) const { return !(*this == other); }

private:
    uint64_t value = invalid_value;
    bool is_valid  = false;
};

const std::vector<Id>& GetSolversByPrimitive(Primitive primitive);

} // namespace solver
} // namespace miopen

#endif<|MERGE_RESOLUTION|>--- conflicted
+++ resolved
@@ -55,11 +55,8 @@
     Normalization,
     Reduce,
     Cat,
-<<<<<<< HEAD
+    Softmax,
     Adam
-=======
-    Softmax
->>>>>>> c55cc826
 };
 
 struct MIOPEN_EXPORT Id
