/*******************************************************************************
 *
 * MIT License
 *
 * Copyright (c) 2019 Advanced Micro Devices, Inc.
 *
 * Permission is hereby granted, free of charge, to any person obtaining a copy
 * of this software and associated documentation files (the "Software"), to deal
 * in the Software without restriction, including without limitation the rights
 * to use, copy, modify, merge, publish, distribute, sublicense, and/or sell
 * copies of the Software, and to permit persons to whom the Software is
 * furnished to do so, subject to the following conditions:
 *
 * The above copyright notice and this permission notice shall be included in all
 * copies or substantial portions of the Software.
 *
 * THE SOFTWARE IS PROVIDED "AS IS", WITHOUT WARRANTY OF ANY KIND, EXPRESS OR
 * IMPLIED, INCLUDING BUT NOT LIMITED TO THE WARRANTIES OF MERCHANTABILITY,
 * FITNESS FOR A PARTICULAR PURPOSE AND NONINFRINGEMENT. IN NO EVENT SHALL THE
 * AUTHORS OR COPYRIGHT HOLDERS BE LIABLE FOR ANY CLAIM, DAMAGES OR OTHER
 * LIABILITY, WHETHER IN AN ACTION OF CONTRACT, TORT OR OTHERWISE, ARISING FROM,
 * OUT OF OR IN CONNECTION WITH THE SOFTWARE OR THE USE OR OTHER DEALINGS IN THE
 * SOFTWARE.
 *
 *******************************************************************************/

#ifndef MIOPEN_GUARD_MLOPEN_SOLVER_ID_HPP
#define MIOPEN_GUARD_MLOPEN_SOLVER_ID_HPP

#include <miopen/logger.hpp>
#include <miopen/conv_algo_name.hpp>

#include <cstdint>
#include <unordered_map>

namespace miopen {

struct ForceInit
{
};

namespace solver {

struct AnySolver;

enum class Primitive
{
    Invalid,
    Convolution,
    Activation,
    Batchnorm,
    Bias,
    Fusion,
    Pooling,
    Normalization,
    Reduce,
    Cat,
<<<<<<< HEAD
    MHA
=======
    Softmax
>>>>>>> 90d24cc4
};

struct MIOPEN_EXPORT Id
{
    static constexpr uint64_t invalid_value = 0;

    Id() = default;
    Id(uint64_t value_);
    Id(ForceInit, uint64_t value_);
    Id(const std::string& str);
    Id(const char* str);

    std::string ToString() const;
    AnySolver GetSolver() const;
    std::string GetAlgo(conv::Direction dir) const;
    miopenConvAlgorithm_t GetAlgo() const;
    Primitive GetPrimitive() const;

    bool IsValid() const { return is_valid; }
    uint64_t Value() const { return value; }
    bool operator==(const Id& other) const
    {
        if(!is_valid && !other.is_valid)
            return true; // invalids are equal regardless of their values
        return value == other.value && is_valid == other.is_valid;
    }
    bool operator!=(const Id& other) const { return !(*this == other); }

private:
    uint64_t value = invalid_value;
    bool is_valid  = false;
};

const std::vector<Id>& GetSolversByPrimitive(Primitive primitive);

} // namespace solver
} // namespace miopen

#endif<|MERGE_RESOLUTION|>--- conflicted
+++ resolved
@@ -55,11 +55,8 @@
     Normalization,
     Reduce,
     Cat,
-<<<<<<< HEAD
-    MHA
-=======
+    MHA,
     Softmax
->>>>>>> 90d24cc4
 };
 
 struct MIOPEN_EXPORT Id
