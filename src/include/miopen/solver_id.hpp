--- conflicted
+++ resolved
@@ -60,11 +60,8 @@
     Softmax,
     Adam,
     Item,
-<<<<<<< HEAD
+    RoPE,
     Loss
-=======
-    RoPE
->>>>>>> 326d7348
 };
 
 struct MIOPEN_INTERNALS_EXPORT Id
