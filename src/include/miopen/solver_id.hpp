/*******************************************************************************
 *
 * MIT License
 *
 * Copyright (c) 2019 Advanced Micro Devices, Inc.
 *
 * Permission is hereby granted, free of charge, to any person obtaining a copy
 * of this software and associated documentation files (the "Software"), to deal
 * in the Software without restriction, including without limitation the rights
 * to use, copy, modify, merge, publish, distribute, sublicense, and/or sell
 * copies of the Software, and to permit persons to whom the Software is
 * furnished to do so, subject to the following conditions:
 *
 * The above copyright notice and this permission notice shall be included in all
 * copies or substantial portions of the Software.
 *
 * THE SOFTWARE IS PROVIDED "AS IS", WITHOUT WARRANTY OF ANY KIND, EXPRESS OR
 * IMPLIED, INCLUDING BUT NOT LIMITED TO THE WARRANTIES OF MERCHANTABILITY,
 * FITNESS FOR A PARTICULAR PURPOSE AND NONINFRINGEMENT. IN NO EVENT SHALL THE
 * AUTHORS OR COPYRIGHT HOLDERS BE LIABLE FOR ANY CLAIM, DAMAGES OR OTHER
 * LIABILITY, WHETHER IN AN ACTION OF CONTRACT, TORT OR OTHERWISE, ARISING FROM,
 * OUT OF OR IN CONNECTION WITH THE SOFTWARE OR THE USE OR OTHER DEALINGS IN THE
 * SOFTWARE.
 *
 *******************************************************************************/

#ifndef MIOPEN_GUARD_MLOPEN_SOLVER_ID_HPP
#define MIOPEN_GUARD_MLOPEN_SOLVER_ID_HPP

#include <miopen/logger.hpp>
#include <miopen/conv_algo_name.hpp>

#include <cstdint>
#include <unordered_map>

namespace miopen {

struct ForceInit
{
};

namespace solver {

struct AnySolver;

enum class Primitive
{
    Invalid,
    Convolution,
    Activation,
    Batchnorm,
    Bias,
    Fusion,
    Pooling,
    Normalization,
    Reduce,
    Cat,
<<<<<<< HEAD
    Softmax,
    Adam
=======
    Mha,
    Softmax
>>>>>>> e04f19f1
};

struct MIOPEN_EXPORT Id
{
    static constexpr uint64_t invalid_value = 0;

    Id() = default;
    Id(uint64_t value_);
    Id(ForceInit, uint64_t value_);
    Id(const std::string& str);
    Id(const char* str);

    std::string ToString() const;
    AnySolver GetSolver() const;
    std::string GetAlgo(conv::Direction dir) const;
    miopenConvAlgorithm_t GetAlgo() const;
    Primitive GetPrimitive() const;

    bool IsValid() const { return is_valid; }
    uint64_t Value() const { return value; }
    bool operator==(const Id& other) const
    {
        if(!is_valid && !other.is_valid)
            return true; // invalids are equal regardless of their values
        return value == other.value && is_valid == other.is_valid;
    }
    bool operator!=(const Id& other) const { return !(*this == other); }

private:
    uint64_t value = invalid_value;
    bool is_valid  = false;
};

const std::vector<Id>& GetSolversByPrimitive(Primitive primitive);

} // namespace solver
} // namespace miopen

#endif<|MERGE_RESOLUTION|>--- conflicted
+++ resolved
@@ -55,13 +55,9 @@
     Normalization,
     Reduce,
     Cat,
-<<<<<<< HEAD
+    Mha,
     Softmax,
     Adam
-=======
-    Mha,
-    Softmax
->>>>>>> e04f19f1
 };
 
 struct MIOPEN_EXPORT Id
