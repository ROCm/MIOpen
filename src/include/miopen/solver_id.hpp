--- conflicted
+++ resolved
@@ -62,11 +62,9 @@
     Item,
     RoPE,
     ReLU,
-<<<<<<< HEAD
+    Kthvalue,
+    ,
     Loss
-=======
-    Kthvalue,
->>>>>>> 8f3b560f
 };
 
 struct MIOPEN_INTERNALS_EXPORT Id
