/*******************************************************************************
 *
 * MIT License
 *
 * Copyright (c) 2019 Advanced Micro Devices, Inc.
 *
 * Permission is hereby granted, free of charge, to any person obtaining a copy
 * of this software and associated documentation files (the "Software"), to deal
 * in the Software without restriction, including without limitation the rights
 * to use, copy, modify, merge, publish, distribute, sublicense, and/or sell
 * copies of the Software, and to permit persons to whom the Software is
 * furnished to do so, subject to the following conditions:
 *
 * The above copyright notice and this permission notice shall be included in all
 * copies or substantial portions of the Software.
 *
 * THE SOFTWARE IS PROVIDED "AS IS", WITHOUT WARRANTY OF ANY KIND, EXPRESS OR
 * IMPLIED, INCLUDING BUT NOT LIMITED TO THE WARRANTIES OF MERCHANTABILITY,
 * FITNESS FOR A PARTICULAR PURPOSE AND NONINFRINGEMENT. IN NO EVENT SHALL THE
 * AUTHORS OR COPYRIGHT HOLDERS BE LIABLE FOR ANY CLAIM, DAMAGES OR OTHER
 * LIABILITY, WHETHER IN AN ACTION OF CONTRACT, TORT OR OTHERWISE, ARISING FROM,
 * OUT OF OR IN CONNECTION WITH THE SOFTWARE OR THE USE OR OTHER DEALINGS IN THE
 * SOFTWARE.
 *
 *******************************************************************************/

#ifndef MIOPEN_GUARD_MLOPEN_SOLVER_ID_HPP
#define MIOPEN_GUARD_MLOPEN_SOLVER_ID_HPP

#include <miopen/logger.hpp>
#include <miopen/conv_algo_name.hpp>

#include <cstdint>
#include <unordered_map>

namespace miopen {

struct ForceInit
{
};

namespace solver {

struct AnySolver;

enum class Primitive
{
    Convolution,
    Activation,
    Batchnorm,
<<<<<<< HEAD
    Bias,
    Fusion,
=======
    Pooling,
>>>>>>> 5fe7bd92
};

struct Id
{
    static constexpr uint64_t invalid_value = 0;

    Id() = default;
    Id(uint64_t value_);
    Id(ForceInit, uint64_t value_);
    Id(const std::string& str);
    Id(const char* str);

    std::string ToString() const;
    AnySolver GetSolver() const;
    std::string GetAlgo(conv::Direction dir) const;
    miopenConvAlgorithm_t GetAlgo() const;
    Primitive GetPrimitive() const;

    bool IsValid() const { return is_valid; }
    uint64_t Value() const { return value; }
    bool operator==(const Id& other) const
    {
        if(!is_valid && !other.is_valid)
            return true; // invalids are equal regardless of their values
        return value == other.value && is_valid == other.is_valid;
    }
    bool operator!=(const Id& other) const { return !(*this == other); }

    private:
    uint64_t value = invalid_value;
    bool is_valid  = false;
};

const std::vector<Id>& GetSolversByPrimitive(Primitive primitive);

} // namespace solver
} // namespace miopen

#endif<|MERGE_RESOLUTION|>--- conflicted
+++ resolved
@@ -48,12 +48,9 @@
     Convolution,
     Activation,
     Batchnorm,
-<<<<<<< HEAD
     Bias,
     Fusion,
-=======
     Pooling,
->>>>>>> 5fe7bd92
 };
 
 struct Id
