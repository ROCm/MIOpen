--- conflicted
+++ resolved
@@ -60,12 +60,9 @@
     Softmax,
     Adam,
     Item,
-<<<<<<< HEAD
+    RoPE,
+    ReLU,
     Glu
-=======
-    RoPE,
-    ReLU
->>>>>>> 539b60a1
 };
 
 struct MIOPEN_INTERNALS_EXPORT Id
