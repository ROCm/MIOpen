--- conflicted
+++ resolved
@@ -58,12 +58,9 @@
     Cat,
     Mha,
     Softmax,
-<<<<<<< HEAD
+    Adam,
     Fold,
     Unfold,
-=======
-    Adam
->>>>>>> 97ec5080
 };
 
 struct MIOPEN_INTERNALS_EXPORT Id
