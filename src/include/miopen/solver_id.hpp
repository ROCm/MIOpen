--- conflicted
+++ resolved
@@ -58,14 +58,11 @@
     Cat,
     Mha,
     Softmax,
-<<<<<<< HEAD
-    SoftMarginLoss,
-=======
     Adam,
     Item,
     RoPE,
-    ReLU
->>>>>>> b6e2e7d4
+    ReLU,
+    SoftMarginLoss,
 };
 
 struct MIOPEN_INTERNALS_EXPORT Id
