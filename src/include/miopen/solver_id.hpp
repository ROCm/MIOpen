/*******************************************************************************
 *
 * MIT License
 *
 * Copyright (c) 2019 Advanced Micro Devices, Inc.
 *
 * Permission is hereby granted, free of charge, to any person obtaining a copy
 * of this software and associated documentation files (the "Software"), to deal
 * in the Software without restriction, including without limitation the rights
 * to use, copy, modify, merge, publish, distribute, sublicense, and/or sell
 * copies of the Software, and to permit persons to whom the Software is
 * furnished to do so, subject to the following conditions:
 *
 * The above copyright notice and this permission notice shall be included in all
 * copies or substantial portions of the Software.
 *
 * THE SOFTWARE IS PROVIDED "AS IS", WITHOUT WARRANTY OF ANY KIND, EXPRESS OR
 * IMPLIED, INCLUDING BUT NOT LIMITED TO THE WARRANTIES OF MERCHANTABILITY,
 * FITNESS FOR A PARTICULAR PURPOSE AND NONINFRINGEMENT. IN NO EVENT SHALL THE
 * AUTHORS OR COPYRIGHT HOLDERS BE LIABLE FOR ANY CLAIM, DAMAGES OR OTHER
 * LIABILITY, WHETHER IN AN ACTION OF CONTRACT, TORT OR OTHERWISE, ARISING FROM,
 * OUT OF OR IN CONNECTION WITH THE SOFTWARE OR THE USE OR OTHER DEALINGS IN THE
 * SOFTWARE.
 *
 *******************************************************************************/

#ifndef MIOPEN_GUARD_MLOPEN_SOLVER_ID_HPP
#define MIOPEN_GUARD_MLOPEN_SOLVER_ID_HPP

#include <miopen/config.hpp>
#include <miopen/logger.hpp>
#include <miopen/conv_algo_name.hpp>

#include <cstdint>
#include <unordered_map>

namespace miopen {

struct ForceInit
{
};

namespace solver {

struct AnySolver;

enum class Primitive
{
    Invalid,
    Convolution,
    Activation,
    Batchnorm,
    Bias,
    Fusion,
    Pooling,
    Normalization,
    Reduce,
    Cat,
    Mha,
    Softmax,
    Adam,
    Item,
<<<<<<< HEAD
    Loss
=======
    RoPE,
    ReLU
>>>>>>> b6e2e7d4
};

struct MIOPEN_INTERNALS_EXPORT Id
{
    static constexpr uint64_t invalid_value = 0;

    Id() = default;
    Id(uint64_t value_);
    Id(ForceInit, uint64_t value_);
    Id(const std::string& str);
    Id(const char* str);

    std::string ToString() const;
    AnySolver GetSolver() const;
    std::string GetAlgo(conv::Direction dir) const;
    miopenConvAlgorithm_t GetAlgo() const;
    Primitive GetPrimitive() const;

    bool IsValid() const { return is_valid; }
    uint64_t Value() const { return value; }
    bool operator==(const Id& other) const
    {
        if(!is_valid && !other.is_valid)
            return true; // invalids are equal regardless of their values
        return value == other.value && is_valid == other.is_valid;
    }
    bool operator!=(const Id& other) const { return !(*this == other); }

private:
    uint64_t value = invalid_value;
    bool is_valid  = false;
};

MIOPEN_INTERNALS_EXPORT const std::vector<Id>& GetSolversByPrimitive(Primitive primitive);

} // namespace solver
} // namespace miopen

#endif<|MERGE_RESOLUTION|>--- conflicted
+++ resolved
@@ -60,12 +60,9 @@
     Softmax,
     Adam,
     Item,
-<<<<<<< HEAD
+    RoPE,
+    ReLU,
     Loss
-=======
-    RoPE,
-    ReLU
->>>>>>> b6e2e7d4
 };
 
 struct MIOPEN_INTERNALS_EXPORT Id
