--- conflicted
+++ resolved
@@ -50,11 +50,7 @@
     std::string ToString() const;
     AnySolver GetSolver() const;
     std::string GetAlgo(conv::Direction dir) const;
-<<<<<<< HEAD
-    miopenConvAlgorithm_t GetAlgoValue() const;
-=======
     miopenConvAlgorithm_t GetAlgo() const;
->>>>>>> 86fd2a59
 
     bool IsValid() const { return is_valid; }
     uint64_t Value() const { return value; }
