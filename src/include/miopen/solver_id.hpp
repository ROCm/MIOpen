/*******************************************************************************
 *
 * MIT License
 *
 * Copyright (c) 2019 Advanced Micro Devices, Inc.
 *
 * Permission is hereby granted, free of charge, to any person obtaining a copy
 * of this software and associated documentation files (the "Software"), to deal
 * in the Software without restriction, including without limitation the rights
 * to use, copy, modify, merge, publish, distribute, sublicense, and/or sell
 * copies of the Software, and to permit persons to whom the Software is
 * furnished to do so, subject to the following conditions:
 *
 * The above copyright notice and this permission notice shall be included in all
 * copies or substantial portions of the Software.
 *
 * THE SOFTWARE IS PROVIDED "AS IS", WITHOUT WARRANTY OF ANY KIND, EXPRESS OR
 * IMPLIED, INCLUDING BUT NOT LIMITED TO THE WARRANTIES OF MERCHANTABILITY,
 * FITNESS FOR A PARTICULAR PURPOSE AND NONINFRINGEMENT. IN NO EVENT SHALL THE
 * AUTHORS OR COPYRIGHT HOLDERS BE LIABLE FOR ANY CLAIM, DAMAGES OR OTHER
 * LIABILITY, WHETHER IN AN ACTION OF CONTRACT, TORT OR OTHERWISE, ARISING FROM,
 * OUT OF OR IN CONNECTION WITH THE SOFTWARE OR THE USE OR OTHER DEALINGS IN THE
 * SOFTWARE.
 *
 *******************************************************************************/

#ifndef MIOPEN_GUARD_MLOPEN_SOLVER_ID_HPP
#define MIOPEN_GUARD_MLOPEN_SOLVER_ID_HPP

#include <miopen/config.hpp>
#include <miopen/logger.hpp>
#include <miopen/conv_algo_name.hpp>

#include <cstdint>

namespace miopen {

struct ForceInit
{
};

namespace solver {

struct AnySolver;

enum class Primitive
{
    Invalid,
    Convolution,
    Activation,
    Batchnorm,
    Bias,
    Fusion,
    Pooling,
    Normalization,
    Reduce,
    Cat,
    Mha,
    Softmax,
    Adam,
    Item,
    RoPE,
    ReLU,
    Kthvalue,
<<<<<<< HEAD
    Where
=======
    SoftMarginLoss,
    MultiMarginLoss
>>>>>>> 9591b7a2
};

struct MIOPEN_INTERNALS_EXPORT Id
{
    static constexpr uint64_t invalid_value = 0;

    Id() = default;
    Id(uint64_t value_);
    Id(ForceInit, uint64_t value_);
    Id(const std::string& str);
    Id(const char* str);

    std::string ToString() const;
    AnySolver GetSolver() const;
    std::string GetAlgo(conv::Direction dir) const;
    miopenConvAlgorithm_t GetAlgo() const;
    Primitive GetPrimitive() const;

    bool IsValid() const { return is_valid; }
    uint64_t Value() const { return value; }
    bool operator==(const Id& other) const
    {
        if(!is_valid && !other.is_valid)
            return true; // invalids are equal regardless of their values
        return value == other.value && is_valid == other.is_valid;
    }
    bool operator!=(const Id& other) const { return !(*this == other); }

private:
    uint64_t value = invalid_value;
    bool is_valid  = false;
};

MIOPEN_INTERNALS_EXPORT const std::vector<Id>& GetSolversByPrimitive(Primitive primitive);

} // namespace solver
} // namespace miopen

#endif<|MERGE_RESOLUTION|>--- conflicted
+++ resolved
@@ -62,12 +62,9 @@
     RoPE,
     ReLU,
     Kthvalue,
-<<<<<<< HEAD
+    SoftMarginLoss,
+    MultiMarginLoss,
     Where
-=======
-    SoftMarginLoss,
-    MultiMarginLoss
->>>>>>> 9591b7a2
 };
 
 struct MIOPEN_INTERNALS_EXPORT Id
