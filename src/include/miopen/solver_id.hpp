/*******************************************************************************
 *
 * MIT License
 *
 * Copyright (c) 2019 Advanced Micro Devices, Inc.
 *
 * Permission is hereby granted, free of charge, to any person obtaining a copy
 * of this software and associated documentation files (the "Software"), to deal
 * in the Software without restriction, including without limitation the rights
 * to use, copy, modify, merge, publish, distribute, sublicense, and/or sell
 * copies of the Software, and to permit persons to whom the Software is
 * furnished to do so, subject to the following conditions:
 *
 * The above copyright notice and this permission notice shall be included in all
 * copies or substantial portions of the Software.
 *
 * THE SOFTWARE IS PROVIDED "AS IS", WITHOUT WARRANTY OF ANY KIND, EXPRESS OR
 * IMPLIED, INCLUDING BUT NOT LIMITED TO THE WARRANTIES OF MERCHANTABILITY,
 * FITNESS FOR A PARTICULAR PURPOSE AND NONINFRINGEMENT. IN NO EVENT SHALL THE
 * AUTHORS OR COPYRIGHT HOLDERS BE LIABLE FOR ANY CLAIM, DAMAGES OR OTHER
 * LIABILITY, WHETHER IN AN ACTION OF CONTRACT, TORT OR OTHERWISE, ARISING FROM,
 * OUT OF OR IN CONNECTION WITH THE SOFTWARE OR THE USE OR OTHER DEALINGS IN THE
 * SOFTWARE.
 *
 *******************************************************************************/

#ifndef MIOPEN_GUARD_MLOPEN_SOLVER_ID_HPP
#define MIOPEN_GUARD_MLOPEN_SOLVER_ID_HPP

#include <miopen/config.hpp>
#include <miopen/logger.hpp>
#include <miopen/conv_algo_name.hpp>

#include <cstdint>
#include <unordered_map>

namespace miopen {

struct ForceInit
{
};

namespace solver {

struct AnySolver;

enum class Primitive
{
    Invalid,
    Convolution,
    Activation,
    Batchnorm,
    Bias,
    Fusion,
    Pooling,
    Normalization,
    Reduce,
    Cat,
    Mha,
    Softmax,
    Adam,
    Item,
    RoPE,
<<<<<<< HEAD
    Loss
=======
    ReLU
>>>>>>> b6e2e7d4
};

struct MIOPEN_INTERNALS_EXPORT Id
{
    static constexpr uint64_t invalid_value = 0;

    Id() = default;
    Id(uint64_t value_);
    Id(ForceInit, uint64_t value_);
    Id(const std::string& str);
    Id(const char* str);

    std::string ToString() const;
    AnySolver GetSolver() const;
    std::string GetAlgo(conv::Direction dir) const;
    miopenConvAlgorithm_t GetAlgo() const;
    Primitive GetPrimitive() const;

    bool IsValid() const { return is_valid; }
    uint64_t Value() const { return value; }
    bool operator==(const Id& other) const
    {
        if(!is_valid && !other.is_valid)
            return true; // invalids are equal regardless of their values
        return value == other.value && is_valid == other.is_valid;
    }
    bool operator!=(const Id& other) const { return !(*this == other); }

private:
    uint64_t value = invalid_value;
    bool is_valid  = false;
};

MIOPEN_INTERNALS_EXPORT const std::vector<Id>& GetSolversByPrimitive(Primitive primitive);

} // namespace solver
} // namespace miopen

#endif<|MERGE_RESOLUTION|>--- conflicted
+++ resolved
@@ -61,11 +61,8 @@
     Adam,
     Item,
     RoPE,
-<<<<<<< HEAD
+    ReLU,
     Loss
-=======
-    ReLU
->>>>>>> b6e2e7d4
 };
 
 struct MIOPEN_INTERNALS_EXPORT Id
