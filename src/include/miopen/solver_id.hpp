--- conflicted
+++ resolved
@@ -58,11 +58,8 @@
     Cat,
     Mha,
     Softmax,
-<<<<<<< HEAD
+    Adam,
     Glu
-=======
-    Adam
->>>>>>> 2fa300db
 };
 
 struct MIOPEN_INTERNALS_EXPORT Id
