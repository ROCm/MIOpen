--- conflicted
+++ resolved
@@ -61,11 +61,8 @@
     Adam,
     Item,
     RoPE,
-<<<<<<< HEAD
+    ReLU,
     Kthvalue,
-=======
-    ReLU
->>>>>>> 10a7995c
 };
 
 struct MIOPEN_INTERNALS_EXPORT Id
