--- conflicted
+++ resolved
@@ -62,11 +62,8 @@
     Item,
     RoPE,
     ReLU,
-<<<<<<< HEAD
-    AdaptiveAvgPool
-=======
     Kthvalue,
->>>>>>> 1571a773
+    AdaptiveAvgPool,
 };
 
 struct MIOPEN_INTERNALS_EXPORT Id
