--- conflicted
+++ resolved
@@ -60,12 +60,9 @@
     Softmax,
     Adam,
     Item,
-<<<<<<< HEAD
+    RoPE,
+    ReLU,
     AdaptiveAvgPool
-=======
-    RoPE,
-    ReLU
->>>>>>> 93cfc7b2
 };
 
 struct MIOPEN_INTERNALS_EXPORT Id
