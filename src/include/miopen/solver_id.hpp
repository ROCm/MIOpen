--- conflicted
+++ resolved
@@ -58,11 +58,8 @@
     Mha,
     Softmax,
     Adam,
-<<<<<<< HEAD
-    MultiMarginLoss,
-=======
-    Item
->>>>>>> e158084f
+    Item,
+    MultiMarginLoss
 };
 
 struct MIOPEN_INTERNALS_EXPORT Id
