/*******************************************************************************
 *
 * MIT License
 *
 * Copyright (c) 2019 Advanced Micro Devices, Inc.
 *
 * Permission is hereby granted, free of charge, to any person obtaining a copy
 * of this software and associated documentation files (the "Software"), to deal
 * in the Software without restriction, including without limitation the rights
 * to use, copy, modify, merge, publish, distribute, sublicense, and/or sell
 * copies of the Software, and to permit persons to whom the Software is
 * furnished to do so, subject to the following conditions:
 *
 * The above copyright notice and this permission notice shall be included in all
 * copies or substantial portions of the Software.
 *
 * THE SOFTWARE IS PROVIDED "AS IS", WITHOUT WARRANTY OF ANY KIND, EXPRESS OR
 * IMPLIED, INCLUDING BUT NOT LIMITED TO THE WARRANTIES OF MERCHANTABILITY,
 * FITNESS FOR A PARTICULAR PURPOSE AND NONINFRINGEMENT. IN NO EVENT SHALL THE
 * AUTHORS OR COPYRIGHT HOLDERS BE LIABLE FOR ANY CLAIM, DAMAGES OR OTHER
 * LIABILITY, WHETHER IN AN ACTION OF CONTRACT, TORT OR OTHERWISE, ARISING FROM,
 * OUT OF OR IN CONNECTION WITH THE SOFTWARE OR THE USE OR OTHER DEALINGS IN THE
 * SOFTWARE.
 *
 *******************************************************************************/

#ifndef MIOPEN_GUARD_MLOPEN_SOLVER_ID_HPP
#define MIOPEN_GUARD_MLOPEN_SOLVER_ID_HPP

#include <miopen/config.hpp>
#include <miopen/logger.hpp>
#include <miopen/conv_algo_name.hpp>

#include <cstdint>
#include <unordered_map>

namespace miopen {

struct ForceInit
{
};

namespace solver {

struct AnySolver;

enum class Primitive
{
    Invalid,
    Convolution,
    Activation,
    Batchnorm,
    Bias,
    Fusion,
    Pooling,
    Normalization,
    Reduce,
    Cat,
    Mha,
    Softmax,
<<<<<<< HEAD
    Loss
=======
    Adam,
    Item,
    RoPE
>>>>>>> 326d7348
};

struct MIOPEN_INTERNALS_EXPORT Id
{
    static constexpr uint64_t invalid_value = 0;

    Id() = default;
    Id(uint64_t value_);
    Id(ForceInit, uint64_t value_);
    Id(const std::string& str);
    Id(const char* str);

    std::string ToString() const;
    AnySolver GetSolver() const;
    std::string GetAlgo(conv::Direction dir) const;
    miopenConvAlgorithm_t GetAlgo() const;
    Primitive GetPrimitive() const;

    bool IsValid() const { return is_valid; }
    uint64_t Value() const { return value; }
    bool operator==(const Id& other) const
    {
        if(!is_valid && !other.is_valid)
            return true; // invalids are equal regardless of their values
        return value == other.value && is_valid == other.is_valid;
    }
    bool operator!=(const Id& other) const { return !(*this == other); }

private:
    uint64_t value = invalid_value;
    bool is_valid  = false;
};

MIOPEN_INTERNALS_EXPORT const std::vector<Id>& GetSolversByPrimitive(Primitive primitive);

} // namespace solver
} // namespace miopen

#endif<|MERGE_RESOLUTION|>--- conflicted
+++ resolved
@@ -58,13 +58,10 @@
     Cat,
     Mha,
     Softmax,
-<<<<<<< HEAD
-    Loss
-=======
     Adam,
     Item,
-    RoPE
->>>>>>> 326d7348
+    RoPE,
+    Loss
 };
 
 struct MIOPEN_INTERNALS_EXPORT Id
