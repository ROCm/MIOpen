/*******************************************************************************
 *
 * MIT License
 *
 * Copyright (c) 2017 Advanced Micro Devices, Inc.
 *
 * Permission is hereby granted, free of charge, to any person obtaining a copy
 * of this software and associated documentation files (the "Software"), to deal
 * in the Software without restriction, including without limitation the rights
 * to use, copy, modify, merge, publish, distribute, sublicense, and/or sell
 * copies of the Software, and to permit persons to whom the Software is
 * furnished to do so, subject to the following conditions:
 *
 * The above copyright notice and this permission notice shall be included in all
 * copies or substantial portions of the Software.
 *
 * THE SOFTWARE IS PROVIDED "AS IS", WITHOUT WARRANTY OF ANY KIND, EXPRESS OR
 * IMPLIED, INCLUDING BUT NOT LIMITED TO THE WARRANTIES OF MERCHANTABILITY,
 * FITNESS FOR A PARTICULAR PURPOSE AND NONINFRINGEMENT. IN NO EVENT SHALL THE
 * AUTHORS OR COPYRIGHT HOLDERS BE LIABLE FOR ANY CLAIM, DAMAGES OR OTHER
 * LIABILITY, WHETHER IN AN ACTION OF CONTRACT, TORT OR OTHERWISE, ARISING FROM,
 * OUT OF OR IN CONNECTION WITH THE SOFTWARE OR THE USE OR OTHER DEALINGS IN THE
 * SOFTWARE.
 *
 *******************************************************************************/
#ifndef GUARD_MIOPEN_DB_RECORD_HPP_
#define GUARD_MIOPEN_DB_RECORD_HPP_

#include <miopen/config.h>

#include <miopen/logger.hpp>

#include <cassert>
#include <istream>
#include <sstream>
#include <string>
#include <unordered_map>

#define MIOPEN_SUPPRESS_DB_WARNING 1

namespace miopen {

/// db consists of 0 or more records.
/// Each record is an ASCII text line.
/// Record format:
///   [ KEY "=" ID ":" VALUES { ";" ID ":" VALUES} ]
///
/// KEY - An identifer of a record.
/// ID - Can be considered as a sub-key under which respective VALUES are stored.
/// VALUES - A data associated with specific ID under the KEY. Intended to represent a set of
/// values, hence the name.
///
/// Neither of ";:=" within KEY, ID and VALUES is allowed.
/// There should be none identical KEYs in the same db file.
/// There should be none identical IDs within the same record.
///
/// Intended usage:
/// KEY: A stringized problem config.
/// ID: A symbolic name of the Solver applicable for the KEY (problem config). There could be
/// several Solvers able to handle the same config, so several IDs can be put under a KEY.
/// Format of VALUES stored under each ID is Solver-specific. in other words, how a set of values
/// (or whatever a Solver wants to store in VALUES) is encoded into a string depends on the Solver.
/// Note: If VALUES is used to represent a set of numeric values, then it is recommended to use ","
/// as a separator.

/// Represents a db record associated with specific KEY.
/// Ctor arguments are path to db file and a KEY (or an object able to provide a KEY).
/// Upon construction, allows getting and modifying contents of a record (IDs and VALUES).
///
/// All operations are MP- and MT-safe.
class DbRecord
{
    public:
    template <class TValue>
    class Iterator : public std::iterator<std::input_iterator_tag, std::pair<std::string, TValue>>
    {
        friend class DbRecord;

        using Container     = std::unordered_map<std::string, std::string>;
        using InnerIterator = Container::const_iterator;

        public:
        using Value = std::pair<std::string, TValue>;

        Value operator*() const
        {
            assert(it != container->end());
            return value;
        }

        const Value* operator->() const
        {
            assert(it != container->end());
            return &value;
        }

        Value* operator->()
        {
            assert(it != container->end());
            return &value;
        }

        Iterator& operator++()
        {
            ++it;
            value = GetValue(it, container);
            return *this;
        }

        const Iterator operator++(int) // NOLINT (readability-const-return-type)
        {
            auto ret = *this;
            ++(*this);
            return ret;
        }

        bool operator==(const Iterator& other) const { return it == other.it; }
        bool operator!=(const Iterator& other) const { return it != other.it; }

        private:
        InnerIterator it;
        const Container* container;
        Value value;

        Iterator(const InnerIterator it_, const Container* container_)
            : it(it_), container(container_), value(GetValue(it_, container))
        {
        }

        static Value GetValue(const InnerIterator& it, const Container* container)
        {
            if(it == container->end())
                return {};

            auto value = TValue{};
            value.Deserialize(it->second);
            return {it->first, value};
        }
    };

    template <class TValue>
    class IterationHelper
    {
        public:
        Iterator<TValue> begin() const { return {record.map.begin(), &record.map}; }
        Iterator<TValue> end() const { return {record.map.end(), &record.map}; }

        private:
        IterationHelper(const DbRecord& record_) : record(record_) {}

        const DbRecord& record;
        friend class DbRecord;
    };

    private:
    std::string key;
    std::unordered_map<std::string, std::string> map;

    template <class T>
    static // 'static' is for calling from ctor
        std::string
        Serialize(const T& data)
    {
        std::ostringstream ss;
        data.Serialize(ss);
        return ss.str();
    }

    bool ParseContents(std::istream& contents);
    void WriteContents(std::ostream& stream) const;
    bool SetValues(const std::string& id, const std::string& values);
    bool GetValues(const std::string& id, std::string& values) const;

    DbRecord(const std::string& key_) : key(key_) {}

    bool ParseContents(const std::string& contents)
    {
        auto ss = std::istringstream(contents);
        return ParseContents(ss);
    }

    public:
    DbRecord() : key(""){};
    /// T shall provide a db KEY by means of the "void Serialize(std::ostream&) const" member
    /// function.
    template <class T>
    DbRecord(const T& problem_config_) : DbRecord(Serialize(problem_config_))
    {
    }

    auto GetSize() const { return map.size(); }

    const std::string& GetKey() const { return key; }

    /// Merges data from this record to data from that record if their keys are same.
    /// This record would contain all ID:VALUES pairs from that record that are not in this.
    /// E.g. this = {ID1:VALUE1}
    ///      that = {ID1:VALUE3, ID2:VALUE2}
    ///      this.Merge(that) = {ID1:VALUE1, ID2:VALUE2}
    void Merge(const DbRecord& that);

    /// Obtains VALUES from an object of class T and sets it in record (in association with ID,
    /// under the current KEY).
    /// T shall have the "void Serialize(std::ostream&) const" member function available.
    ///
    /// Returns true if records data was changed.
    template <class T>
    bool SetValues(const std::string& id, const T& values)
    {
        return SetValues(id, Serialize(values));
    }

    /// Get VALUES associated with ID under the current KEY and delivers those to a member function
    /// of a class T object. T shall have the "bool Deserialize(const std::string& str)"
    /// member function available.
    ///
    /// Returns false if there is none ID:VALUES in the record or in case of any error, e.g. if
    /// VALUES cannot be deserialized due to incorrect format.
    template <class T>
    bool GetValues(const std::string& id, T& values) const
    {
        std::string s;
        if(!GetValues(id, s))
            return false;

        const bool ok = values.Deserialize(s);

#if(MIOPEN_SUPPRESS_DB_WARNING==1)
        if(!ok)
<<<<<<< HEAD
            MIOPEN_LOG_IE(
                "Perf db record is obsolete or corrupt: " << s << ". Performance may degrade.");
#endif

=======
            MIOPEN_LOG_IE("Perf db record is obsolete or corrupt: " << s
                                                                   << ". Performance may degrade.");
>>>>>>> 269f974f
        return ok;
    }

    /// Removes ID with associated VALUES from this record.
    ///
    /// Returns true if erase was successful. Returns false if this ID was not found.
    bool EraseValues(const std::string& id);

    template <class TValue>
    IterationHelper<TValue> As() const
    {
        return *this;
    }

    friend class PlainTextDb;
    friend class SQLitePerfDb;
    friend class ReadonlyRamDb;
};

} // namespace miopen

#endif // GUARD_MIOPEN_DB_RECORD_HPP_<|MERGE_RESOLUTION|>--- conflicted
+++ resolved
@@ -35,8 +35,6 @@
 #include <sstream>
 #include <string>
 #include <unordered_map>
-
-#define MIOPEN_SUPPRESS_DB_WARNING 1
 
 namespace miopen {
 
@@ -224,18 +222,9 @@
             return false;
 
         const bool ok = values.Deserialize(s);
-
-#if(MIOPEN_SUPPRESS_DB_WARNING==1)
         if(!ok)
-<<<<<<< HEAD
-            MIOPEN_LOG_IE(
-                "Perf db record is obsolete or corrupt: " << s << ". Performance may degrade.");
-#endif
-
-=======
             MIOPEN_LOG_IE("Perf db record is obsolete or corrupt: " << s
                                                                    << ". Performance may degrade.");
->>>>>>> 269f974f
         return ok;
     }
 
