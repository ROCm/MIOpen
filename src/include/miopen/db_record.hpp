--- conflicted
+++ resolved
@@ -138,146 +138,6 @@
 
     friend class Db;
 };
-<<<<<<< HEAD
-
-/// No instance of this class should be used from several threads at the same time.
-class Db
-{
-    public:
-    Db(const std::string& filename_)
-        : filename(filename_), lock_file(LockFileDispatcher::Get((filename_ + ".lock").c_str()))
-    {
-    }
-
-    /// Searches db for provided key and returns found reconrd or none if key not found in database
-    boost::optional<DbRecord> FindRecord(const std::string& key)
-    {
-        shared_lock lock(lock_file);
-        return FindRecordUnsafe(key, nullptr);
-    }
-
-    template <class T>
-    boost::optional<DbRecord> FindRecord(const T& problem_config)
-    {
-        shared_lock lock(lock_file);
-        return FindRecordUnsafe(problem_config);
-    }
-
-    /// Stores provided record in database. If record with same key is already in database it is
-    /// replaced by provided record.
-    ///
-    /// Returns true if store was successful, false otherwise.
-    bool StoreRecord(const DbRecord& record)
-    {
-        exclusive_lock lock(lock_file);
-        return StoreRecordUnsafe(record);
-    }
-
-    /// Stores provided record in database. If record with same key is already in database it is
-    /// updated with values from provided record. Provided records data is also updated via
-    /// DbRecord::Merge().
-    ///
-    /// Returns true if update was successful, false otherwise.
-    bool UpdateRecord(DbRecord& record)
-    {
-        exclusive_lock lock(lock_file);
-        return UpdateRecordUnsafe(record);
-    }
-
-    /// Removes record with provided key from db
-    ///
-    /// Returns true if remove was successful, false otherwise.
-    bool RemoveRecord(const std::string& key)
-    {
-        exclusive_lock lock(lock_file);
-        return RemoveRecordUnsafe(key);
-    }
-
-    template <class T>
-    bool RemoveRecord(const T& problem_config)
-    {
-        auto key = DbRecord::Serialize(problem_config);
-        return RemoveRecord(key);
-    }
-
-    /// Updates record under key PROBLEM_CONFIG  with data ID:VALUES in database.
-    /// Both T and V classes should have "void Serialize(std::ostream&) const" member function
-    /// available.
-    ///
-    /// Returns updated record or none if update was unsuccessful.
-    template <class T, class V>
-    boost::optional<DbRecord>
-    Update(const T& problem_config, const std::string& id, const V& values)
-    {
-        DbRecord record(problem_config);
-        record.SetValues(id, values);
-        bool ok = UpdateRecord(record);
-        if(ok)
-            return record;
-        else
-            return boost::none;
-    }
-
-    /// Searches for record with key PROBLEM_CONFIG and gets VALUES under the ID from it.
-    /// Class T should have "void Serialize(std::ostream&) const" member function available.
-    /// Class V shall have "bool Deserialize(const std::string& str)" member function available.
-    ///
-    /// Returns false if there is none PROBLEM_CONFIG=ID:VALUES in the database
-    /// or in case of any error, e.g. if VALUES cannot be deserialized due to incorrect format.
-    template <class T, class V>
-    bool Load(const T& problem_config, const std::string& id, V& values)
-    {
-        auto record = FindRecord(problem_config);
-
-        if(!record)
-            return false;
-        return record->GetValues(id, values);
-    }
-
-    /// Removes ID with associated VALUES from record with key PROBLEM_CONFIG from db.
-    /// If payload of a record becomes empty after that, also removes the entire record
-    ///
-    /// Returns true if remove was successful. Returns false if this PROBLEM_CONFIG or ID was not
-    /// found.
-    template <class T>
-    bool Remove(const T& problem_config, const std::string& id)
-    {
-        exclusive_lock lock(lock_file);
-        auto record = FindRecordUnsafe(problem_config);
-        if(!record)
-            return false;
-        bool erased = record->EraseValues(id);
-        if(!erased)
-            return false;
-        return StoreRecordUnsafe(*record);
-    }
-
-    private:
-    struct RecordPositions
-    {
-        std::streamoff begin = -1;
-        std::streamoff end   = -1;
-    };
-
-    using exclusive_lock = boost::interprocess::scoped_lock<LockFile>;
-    using shared_lock    = boost::interprocess::sharable_lock<LockFile>;
-
-    std::string filename;
-    LockFile lock_file;
-
-    boost::optional<DbRecord> FindRecordUnsafe(const std::string& key, RecordPositions* pos);
-    bool FlushUnsafe(const DbRecord& record, const RecordPositions* pos);
-    bool StoreRecordUnsafe(const DbRecord& record);
-    bool UpdateRecordUnsafe(DbRecord& record);
-    bool RemoveRecordUnsafe(const std::string& key);
-
-    template <class T>
-    boost::optional<DbRecord> FindRecordUnsafe(const T& problem_config)
-    {
-        std::string key = DbRecord::Serialize(problem_config);
-        return FindRecordUnsafe(key, nullptr);
-    }
-};
 
 class MultiFileDB
 {
@@ -337,8 +197,6 @@
     Db _installed, _user;
 };
 
-=======
->>>>>>> 9eba270b
 } // namespace miopen
 
 #endif // GUARD_MIOPEN_DB_RECORD_HPP_