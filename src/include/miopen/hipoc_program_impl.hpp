--- conflicted
+++ resolved
@@ -47,13 +47,9 @@
 
     HIPOCProgramImpl(const fs::path& program_name, const std::vector<char>& blob);
 
-<<<<<<< HEAD
-    HIPOCProgramImpl(const std::string& program_name, const std::vector<uint8_t>& blob);
+    HIPOCProgramImpl(const fs::path& program_name, const std::vector<uint8_t>& blob);
 
-    HIPOCProgramImpl(const std::string& program_name,
-=======
     HIPOCProgramImpl(const fs::path& program_name,
->>>>>>> d208a9a3
                      std::string params,
                      const TargetProperties& target_,
                      const std::string& kernel_src);
