--- conflicted
+++ resolved
@@ -61,19 +61,11 @@
 
 #if !MIOPEN_USE_COMGR
     void
-<<<<<<< HEAD
-    BuildCodeObjectInFile(std::string& params, const std::string& src, const fs::path& filename);
-#else
-    void BuildCodeObjectInMemory(const std::string& params,
-                                 const std::string& src,
-                                 const fs::path& filename);
-=======
-    BuildCodeObjectInFile(std::string& params, std::string_view src, const std::string& filename);
+    BuildCodeObjectInFile(std::string& params, std::string_view src, const fs::path& filename);
 #else
     void BuildCodeObjectInMemory(const std::string& params,
                                  std::string_view src,
-                                 const std::string& filename);
->>>>>>> d8eb2c62
+                                 const fs::path& filename);
 #endif
 
     void BuildCodeObject(std::string params, const std::string& kernel_src);
