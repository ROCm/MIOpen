--- conflicted
+++ resolved
@@ -34,16 +34,15 @@
 #include <string_view>
 #include <vector>
 
-#include <miopen/config.hpp>
 #include <miopen/errors.hpp>
 
 namespace miopen::env {
-
-namespace detail {
 
 MIOPEN_EXPORT std::optional<std::string> getEnvironmentVariable(std::string_view name);
 MIOPEN_EXPORT void setEnvironmentVariable(std::string_view name, std::string_view value);
 MIOPEN_EXPORT void clearEnvironmentVariable(std::string_view name);
+
+namespace detail {
 
 template <typename T>
 using remove_cvref_t = std::remove_cv_t<std::remove_reference_t<T>>;
@@ -86,7 +85,7 @@
                 }
                 else
                 {
-                    std::string value_env_str{};
+                    std::string value_env_str(value->length(), '\0');
                     std::transform(value->begin(), value->end(), value_env_str.begin(), [](int ch) {
                         return std::tolower(ch);
                     });
@@ -105,7 +104,7 @@
                     else
                     {
                         MIOPEN_THROW(miopenStatusInvalidValue,
-                                     "Invalid value for env variable (value='" + value.value() +
+                                     "Invalid value for env variable (value='" + value_env_str +
                                          "')");
                     }
                 }
@@ -158,27 +157,22 @@
 
 } // end namespace detail
 
-#define MIOPEN_DECLARE_ENV_VAR(_name, _type, ...)                                               \
-    [[maybe_unused]] static const struct __struct_##__LINE__##_name                             \
-    {                                                                                           \
-        static_assert(std::is_same_v<__struct_##__LINE__##_name, ::__struct_##__LINE__##_name>, \
-                      "MIOPEN_DECLARE_ENV* must be used in the global namespace");              \
-        using value_type = _type;                                                               \
-        static ::miopen::env::detail::EnvVar<_type>& ref()                                      \
-        {                                                                                       \
-            static ::miopen::env::detail::EnvVar<_type> var{#_name, __VA_ARGS__};               \
-            return var;                                                                         \
-        }                                                                                       \
-        operator ::miopen::env::detail::EnvVar<_type>&() const { return ref(); }                \
-        operator bool() const { return ref().exist(); }                                         \
+#define MIOPEN_DECLARE_ENV_VAR(_name, _type, ...)                                  \
+    [[maybe_unused]] inline constexpr struct __struct_##_name                      \
+    {                                                                              \
+        static_assert(std::is_same_v<__struct_##_name, ::__struct_##_name>,        \
+                      "MIOPEN_DECLARE_ENV* must be used in the global namespace"); \
+        using value_type = _type;                                                  \
+        static ::miopen::env::detail::EnvVar<_type>& ref()                         \
+        {                                                                          \
+            static ::miopen::env::detail::EnvVar<_type> var{#_name, __VA_ARGS__};  \
+            return var;                                                            \
+        }                                                                          \
+        operator ::miopen::env::detail::EnvVar<_type>&() const { return ref(); }   \
+        operator bool() const { return ref().exist(); }                            \
     } _name;
 
-<<<<<<< HEAD
 #define MIOPEN_DECLARE_ENV_VAR_BOOL(name, ...) MIOPEN_DECLARE_ENV_VAR(name, bool, __VA_ARGS__)
-=======
-#define ENV(name) \
-    miopen::env::name {}
->>>>>>> b4beb899
 
 #define MIOPEN_DECLARE_ENV_VAR_UINT64(name, ...) \
     MIOPEN_DECLARE_ENV_VAR(name, unsigned long long, __VA_ARGS__)
