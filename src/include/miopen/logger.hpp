/*******************************************************************************
 *
 * MIT License
 *
 * Copyright (c) 2017 Advanced Micro Devices, Inc.
 *
 * Permission is hereby granted, free of charge, to any person obtaining a copy
 * of this software and associated documentation files (the "Software"), to deal
 * in the Software without restriction, including without limitation the rights
 * to use, copy, modify, merge, publish, distribute, sublicense, and/or sell
 * copies of the Software, and to permit persons to whom the Software is
 * furnished to do so, subject to the following conditions:
 *
 * The above copyright notice and this permission notice shall be included in all
 * copies or substantial portions of the Software.
 *
 * THE SOFTWARE IS PROVIDED "AS IS", WITHOUT WARRANTY OF ANY KIND, EXPRESS OR
 * IMPLIED, INCLUDING BUT NOT LIMITED TO THE WARRANTIES OF MERCHANTABILITY,
 * FITNESS FOR A PARTICULAR PURPOSE AND NONINFRINGEMENT. IN NO EVENT SHALL THE
 * AUTHORS OR COPYRIGHT HOLDERS BE LIABLE FOR ANY CLAIM, DAMAGES OR OTHER
 * LIABILITY, WHETHER IN AN ACTION OF CONTRACT, TORT OR OTHERWISE, ARISING FROM,
 * OUT OF OR IN CONNECTION WITH THE SOFTWARE OR THE USE OR OTHER DEALINGS IN THE
 * SOFTWARE.
 *
 *******************************************************************************/
#ifndef GUARD_MIOPEN_LOGGER_HPP
#define GUARD_MIOPEN_LOGGER_HPP

#include <algorithm>
#include <array>
#include <vector>
#include <iostream>
#include <sstream>
#include <type_traits>
#include <chrono>

#include <miopen/each_args.hpp>
#include <miopen/object.hpp>
#include <miopen/config.h>
#include <miopen/export.h>

#if MIOPEN_USE_ROCTRACER
#include <roctracer/roctx.h>
#endif

// See https://github.com/pfultz2/Cloak/wiki/C-Preprocessor-tricks,-tips,-and-idioms
#define MIOPEN_PP_CAT(x, y) MIOPEN_PP_PRIMITIVE_CAT(x, y)
#define MIOPEN_PP_PRIMITIVE_CAT(x, y) x##y

#define MIOPEN_PP_IIF(c) MIOPEN_PP_PRIMITIVE_CAT(MIOPEN_PP_IIF_, c)
#define MIOPEN_PP_IIF_0(t, ...) __VA_ARGS__
#define MIOPEN_PP_IIF_1(t, ...) t

#define MIOPEN_PP_IS_PAREN(x) MIOPEN_PP_IS_PAREN_CHECK(MIOPEN_PP_IS_PAREN_PROBE x)
#define MIOPEN_PP_IS_PAREN_CHECK(...) MIOPEN_PP_IS_PAREN_CHECK_N(__VA_ARGS__, 0)
#define MIOPEN_PP_IS_PAREN_PROBE(...) ~, 1,
#define MIOPEN_PP_IS_PAREN_CHECK_N(x, n, ...) n

#define MIOPEN_PP_EAT(...)
#define MIOPEN_PP_EXPAND(...) __VA_ARGS__
#define MIOPEN_PP_COMMA(...) ,

#define MIOPEN_PP_TRANSFORM_ARGS(m, ...)                                 \
    MIOPEN_PP_EXPAND(MIOPEN_PP_PRIMITIVE_TRANSFORM_ARGS(m,               \
                                                        MIOPEN_PP_COMMA, \
                                                        __VA_ARGS__,     \
                                                        (),              \
                                                        (),              \
                                                        (),              \
                                                        (),              \
                                                        (),              \
                                                        (),              \
                                                        (),              \
                                                        (),              \
                                                        (),              \
                                                        (),              \
                                                        (),              \
                                                        (),              \
                                                        (),              \
                                                        (),              \
                                                        (),              \
                                                        ()))

#define MIOPEN_PP_EACH_ARGS(m, ...)                                    \
    MIOPEN_PP_EXPAND(MIOPEN_PP_PRIMITIVE_TRANSFORM_ARGS(m,             \
                                                        MIOPEN_PP_EAT, \
                                                        __VA_ARGS__,   \
                                                        (),            \
                                                        (),            \
                                                        (),            \
                                                        (),            \
                                                        (),            \
                                                        (),            \
                                                        (),            \
                                                        (),            \
                                                        (),            \
                                                        (),            \
                                                        (),            \
                                                        (),            \
                                                        (),            \
                                                        (),            \
                                                        (),            \
                                                        ()))

#define MIOPEN_PP_PRIMITIVE_TRANSFORM_ARGS(                                              \
    m, delim, x0, x1, x2, x3, x4, x5, x6, x7, x8, x9, x10, x11, x12, x13, x14, x15, ...) \
    MIOPEN_PP_PRIMITIVE_TRANSFORM_ARG(m, x0)                                             \
    MIOPEN_PP_PRIMITIVE_TRANSFORM_ARG(delim, x1)                                         \
    MIOPEN_PP_PRIMITIVE_TRANSFORM_ARG(m, x1)                                             \
    MIOPEN_PP_PRIMITIVE_TRANSFORM_ARG(delim, x2)                                         \
    MIOPEN_PP_PRIMITIVE_TRANSFORM_ARG(m, x2)                                             \
    MIOPEN_PP_PRIMITIVE_TRANSFORM_ARG(delim, x3)                                         \
    MIOPEN_PP_PRIMITIVE_TRANSFORM_ARG(m, x3)                                             \
    MIOPEN_PP_PRIMITIVE_TRANSFORM_ARG(delim, x4)                                         \
    MIOPEN_PP_PRIMITIVE_TRANSFORM_ARG(m, x4)                                             \
    MIOPEN_PP_PRIMITIVE_TRANSFORM_ARG(delim, x5)                                         \
    MIOPEN_PP_PRIMITIVE_TRANSFORM_ARG(m, x5)                                             \
    MIOPEN_PP_PRIMITIVE_TRANSFORM_ARG(delim, x6)                                         \
    MIOPEN_PP_PRIMITIVE_TRANSFORM_ARG(m, x6)                                             \
    MIOPEN_PP_PRIMITIVE_TRANSFORM_ARG(delim, x7)                                         \
    MIOPEN_PP_PRIMITIVE_TRANSFORM_ARG(m, x7)                                             \
    MIOPEN_PP_PRIMITIVE_TRANSFORM_ARG(delim, x8)                                         \
    MIOPEN_PP_PRIMITIVE_TRANSFORM_ARG(m, x8)                                             \
    MIOPEN_PP_PRIMITIVE_TRANSFORM_ARG(delim, x9)                                         \
    MIOPEN_PP_PRIMITIVE_TRANSFORM_ARG(m, x9)                                             \
    MIOPEN_PP_PRIMITIVE_TRANSFORM_ARG(delim, x10)                                        \
    MIOPEN_PP_PRIMITIVE_TRANSFORM_ARG(m, x10)                                            \
    MIOPEN_PP_PRIMITIVE_TRANSFORM_ARG(delim, x11)                                        \
    MIOPEN_PP_PRIMITIVE_TRANSFORM_ARG(m, x11)                                            \
    MIOPEN_PP_PRIMITIVE_TRANSFORM_ARG(delim, x12)                                        \
    MIOPEN_PP_PRIMITIVE_TRANSFORM_ARG(m, x12)                                            \
    MIOPEN_PP_PRIMITIVE_TRANSFORM_ARG(delim, x13)                                        \
    MIOPEN_PP_PRIMITIVE_TRANSFORM_ARG(m, x13)                                            \
    MIOPEN_PP_PRIMITIVE_TRANSFORM_ARG(delim, x14)                                        \
    MIOPEN_PP_PRIMITIVE_TRANSFORM_ARG(m, x14)                                            \
    MIOPEN_PP_PRIMITIVE_TRANSFORM_ARG(delim, x15) MIOPEN_PP_PRIMITIVE_TRANSFORM_ARG(m, x15)

#define MIOPEN_PP_PRIMITIVE_TRANSFORM_ARG(m, x) \
    MIOPEN_PP_IIF(MIOPEN_PP_IS_PAREN(x))(MIOPEN_PP_EAT, m)(x)

namespace miopen {

template <class Range>
std::ostream& LogRange(std::ostream& os, Range&& r, std::string delim)
{
    bool first = true;
    for(auto&& x : r)
    {
        if(first)
            first = false;
        else
            os << delim;
        os << x;
    }
    return os;
}

template <class T, class... Ts>
std::array<T, sizeof...(Ts) + 1> make_array(T x, Ts... xs)
{
    return {{x, xs...}};
}

// MSVC's preprocessor and CPPCHECK seem unable
// to properly handle some complex stuff. We have to disable
// some debugging features to avoid build errors.
#define WORKAROUND_ISSUE_PP_TRANSFORM_ARGS 0
#if defined(_MSC_VER) || defined(CPPCHECK)
#undef WORKAROUND_ISSUE_PP_TRANSFORM_ARGS
#define WORKAROUND_ISSUE_PP_TRANSFORM_ARGS 1
#endif

#define MIOPEN_LOG_ENUM_EACH(x) std::pair<std::string, decltype(x)>(#x, x)
#if WORKAROUND_ISSUE_PP_TRANSFORM_ARGS
#define MIOPEN_LOG_ENUM(os, ...) os
#else
#define MIOPEN_LOG_ENUM(os, x, ...) \
    miopen::LogEnum(os, x, make_array(MIOPEN_PP_TRANSFORM_ARGS(MIOPEN_LOG_ENUM_EACH, __VA_ARGS__)))
#endif

template <class T, class Range>
std::ostream& LogEnum(std::ostream& os, T x, Range&& values)
{
    auto it = std::find_if(values.begin(), values.end(), [&](auto&& p) { return p.second == x; });
    if(it == values.end())
        os << "Unknown: " << x;
    else
        os << it->first;
    return os;
}

enum class LoggingLevel
{
    Default       = 0, // Warning level for Release builds, Info for Debug builds.
    Quiet         = 1, // None logging messages (except those controlled by MIOPEN_ENABLE_LOGGING*).
    Fatal         = 2, // Fatal errors only (not used yet).
    Error         = 3, // Errors and fatals.
    Warning       = 4, // All errors and warnings.
    Info          = 5, // All above plus information for debugging purposes.
    Info2         = 6, // All above  plus more detailed information for debugging.
    Trace         = 7, // The most detailed debugging messages
    DebugQuietMax = Error
};

// Warnings in installable builds, errors otherwise.
constexpr const LoggingLevel LogWELevel =
    MIOPEN_INSTALLABLE ? miopen::LoggingLevel::Warning : miopen::LoggingLevel::Error;

namespace debug {

/// Quiet mode for debugging/testing purposes. All logging (including MIOPEN_ENABLE_LOGGING*)
/// is switched OFF unless it happens at DebugQuietMax or higher priority level, OR invoked
/// by MIOPEN_LOG_NQ* macros (that ignore this switch).
///
/// WARNING: This switch is not intended for use in multi-threaded applications.
MIOPEN_EXPORT extern bool
    LoggingQuiet; // NOLINT (cppcoreguidelines-avoid-non-const-global-variables)

} // namespace debug

MIOPEN_EXPORT const char* LoggingLevelToCString(LoggingLevel level);
MIOPEN_EXPORT std::string LoggingPrefix();

/// \return true if level is enabled.
/// \param level - one of the values defined in LoggingLevel.
MIOPEN_EXPORT bool IsLogging(LoggingLevel level, bool disableQuieting = false);
bool IsLoggingCmd();
bool IsLoggingFunctionCalls();
#if MIOPEN_USE_ROCTRACER
bool IsLoggingToRoctx();
#endif

namespace logger {

template <typename T, typename S>
struct CArray
{
    std::vector<T> values;
    CArray(const T* x, S size)
    {
        if(x != nullptr && size > 0)
            values = {x, x + static_cast<std::size_t>(size)};
    }
};

} // namespace logger

template <class T>
auto LogObjImpl(T* x) -> decltype(get_object(*x))
{
    return get_object(*x);
}

inline void* LogObjImpl(void* x) { return x; }

inline const void* LogObjImpl(const void* x) { return x; }

#if !WORKAROUND_ISSUE_PP_TRANSFORM_ARGS
template <class T, typename std::enable_if<(std::is_pointer<T>{}), int>::type = 0>
std::ostream& LogParam(std::ostream& os, std::string name, const T& x, bool indent = true)
{
    if(indent)
        os << '\t';
    os << name << " = ";
    if(x == nullptr)
        os << "nullptr";
    else
        os << LogObjImpl(x);
    return os;
}

template <class T, typename std::enable_if<(not std::is_pointer<T>{}), int>::type = 0>
std::ostream& LogParam(std::ostream& os, std::string name, const T& x, bool indent = true)
{
    if(indent)
        os << '\t';
    os << name << " = " << get_object(x);
    return os;
}

template <class T>
std::ostream&
LogParam(std::ostream& os, std::string name, const std::vector<T>& vec, bool indent = true)
{
    if(indent)
        os << '\t';
    os << name << " = { ";
    for(auto& val : vec)
        os << val << ' ';
    os << '}';
    return os;
}

#define MIOPEN_LOG_FUNCTION_EACH(param)                                         \
    do                                                                          \
    {                                                                           \
        /* Clear temp stringstream & reset its state: */                        \
        std::ostringstream().swap(miopen_log_func_ss);                          \
        /* Use stringstram as ostream to engage existing template functions: */ \
        std::ostream& miopen_log_func_ostream = miopen_log_func_ss;             \
        miopen_log_func_ostream << miopen::LoggingPrefix();                     \
        miopen::LogParam(miopen_log_func_ostream, #param, param) << std::endl;  \
        std::cerr << miopen_log_func_ss.str();                                  \
    } while(false);

#define MIOPEN_LOG_FUNCTION_EACH_ROCTX(param)                                     \
    do                                                                            \
    {                                                                             \
        /* Use stringstram as ostream to engage existing template functions: */   \
        std::ostream& miopen_log_func_ostream = miopen_log_func_ss;               \
        miopen::LogParam(miopen_log_func_ostream, #param, param, false) << " | "; \
    } while(false);

#if MIOPEN_USE_ROCTRACER
#define MIOPEN_LOG_ROCTX_DEFINE_OBJECT miopen::LogScopeRoctx logtx;
#define MIOPEN_LOG_ROCTX_DO_LOGGING(...)                                 \
    if(miopen::IsLoggingToRoctx())                                       \
    {                                                                    \
        std::ostringstream miopen_log_func_ss;                           \
        miopen_log_func_ss << "s_api = " << __FUNCTION__ << " | ";       \
        MIOPEN_PP_EACH_ARGS(MIOPEN_LOG_FUNCTION_EACH_ROCTX, __VA_ARGS__) \
        logtx.logRange(miopen_log_func_ss.str());                        \
    }
#else
#define MIOPEN_LOG_ROCTX_DEFINE_OBJECT
#define MIOPEN_LOG_ROCTX_DO_LOGGING(...)
#endif

#define MIOPEN_LOG_FUNCTION(...)                                                        \
    MIOPEN_LOG_ROCTX_DEFINE_OBJECT                                                      \
    do                                                                                  \
    {                                                                                   \
        if(miopen::IsLoggingFunctionCalls())                                            \
        {                                                                               \
            std::ostringstream miopen_log_func_ss;                                      \
            miopen_log_func_ss << miopen::LoggingPrefix() << __PRETTY_FUNCTION__ << "{" \
                               << std::endl;                                            \
            std::cerr << miopen_log_func_ss.str();                                      \
            MIOPEN_PP_EACH_ARGS(MIOPEN_LOG_FUNCTION_EACH, __VA_ARGS__)                  \
            std::ostringstream().swap(miopen_log_func_ss);                              \
            miopen_log_func_ss << miopen::LoggingPrefix() << "}" << std::endl;          \
            std::cerr << miopen_log_func_ss.str();                                      \
        }                                                                               \
        MIOPEN_LOG_ROCTX_DO_LOGGING(__VA_ARGS__)                                        \
    } while(false)
#else
#define MIOPEN_LOG_FUNCTION(...)
#endif

<<<<<<< HEAD
constexpr std::string_view LoggingParseFunction(
    const std::string_view func, const std::string_view pretty_func)
=======
constexpr std::string_view LoggingParseFunction(const std::string_view func,
                                                const std::string_view pretty_func)
>>>>>>> 60a6d7b4
{
    if(func != "operator()")
        return func;
    // lambda
    const auto pf_tail = pretty_func.substr(0, pretty_func.find_first_of('('));
    return pf_tail.substr(1 + pf_tail.find_last_of(':'));
}

#ifdef _MSC_VER
#define MIOPEN_GET_FN_NAME miopen::LoggingParseFunction(__func__, __FUNCSIG__)
#else
#define MIOPEN_GET_FN_NAME miopen::LoggingParseFunction(__func__, __PRETTY_FUNCTION__)
#endif

#define MIOPEN_LOG_XQ_CUSTOM(level, disableQuieting, category, fn_name, ...)                \
    do                                                                                      \
    {                                                                                       \
        if(miopen::IsLogging(level, disableQuieting))                                       \
        {                                                                                   \
            std::ostringstream miopen_log_ss;                                               \
            miopen_log_ss << miopen::LoggingPrefix() << category << " [" << fn_name << "] " \
                          << __VA_ARGS__ << std::endl;                                      \
            std::cerr << miopen_log_ss.str();                                               \
        }                                                                                   \
    } while(false)

#define MIOPEN_LOG_XQ_(level, disableQuieting, fn_name, ...) \
    MIOPEN_LOG_XQ_CUSTOM(level, disableQuieting, LoggingLevelToCString(level), fn_name, __VA_ARGS__)

#define MIOPEN_LOG_CUSTOM(level, category, ...) \
    MIOPEN_LOG_XQ_CUSTOM(level, false, category, MIOPEN_GET_FN_NAME, __VA_ARGS__)
#define MIOPEN_LOG(level, ...) MIOPEN_LOG_XQ_(level, false, MIOPEN_GET_FN_NAME, __VA_ARGS__)
#define MIOPEN_LOG_NQ_(level, ...) MIOPEN_LOG_XQ_(level, true, MIOPEN_GET_FN_NAME, __VA_ARGS__)

#define MIOPEN_LOG_E(...) MIOPEN_LOG(miopen::LoggingLevel::Error, __VA_ARGS__)
#define MIOPEN_LOG_E_FROM(from, ...) \
    MIOPEN_LOG_XQ_(miopen::LoggingLevel::Error, false, from, __VA_ARGS__)
#define MIOPEN_LOG_W(...) MIOPEN_LOG(miopen::LoggingLevel::Warning, __VA_ARGS__)
#define MIOPEN_LOG_I(...) MIOPEN_LOG(miopen::LoggingLevel::Info, __VA_ARGS__)
#define MIOPEN_LOG_I2(...) MIOPEN_LOG(miopen::LoggingLevel::Info2, __VA_ARGS__)
#define MIOPEN_LOG_T(...) MIOPEN_LOG(miopen::LoggingLevel::Trace, __VA_ARGS__)

// These are always shown (do not obey the miopen::debug::LoggingQuiet switch).
#define MIOPEN_LOG_NQE(...) MIOPEN_LOG_NQ_(miopen::LoggingLevel::Error, __VA_ARGS__)
#define MIOPEN_LOG_NQI(...) MIOPEN_LOG_NQ_(miopen::LoggingLevel::Info, __VA_ARGS__)
#define MIOPEN_LOG_NQI2(...) MIOPEN_LOG_NQ_(miopen::LoggingLevel::Info2, __VA_ARGS__)

// Warnings in installable builds, errors otherwise.
#define MIOPEN_LOG_WE(...) MIOPEN_LOG(LogWELevel, __VA_ARGS__)

<<<<<<< HEAD
#define MIOPEN_LOG_DRIVER_CMD(...)                                                             \
    do                                                                                         \
    {                                                                                          \
        std::ostringstream miopen_driver_cmd_ss;                                               \
        miopen_driver_cmd_ss << miopen::LoggingPrefix() << "Command"                           \
                             << " ["                                                           \
                             << MIOPEN_GET_FN_NAME                                             \
                             << "] ./bin/MIOpenDriver " << __VA_ARGS__ << std::endl;           \
        std::cerr << miopen_driver_cmd_ss.str();                                               \
=======
#define MIOPEN_LOG_DRIVER_COMMAND(driver, ...)                                               \
    do                                                                                       \
    {                                                                                        \
        std::ostringstream miopen_driver_cmd_ss;                                             \
        miopen_driver_cmd_ss << miopen::LoggingPrefix() << "Command"                         \
                             << " [" << MIOPEN_GET_FN_NAME << "] " driver " " << __VA_ARGS__ \
                             << std::endl;                                                   \
        std::cerr << miopen_driver_cmd_ss.str();                                             \
>>>>>>> 60a6d7b4
    } while(false)

#ifdef _WIN32
#define MIOPEN_LOG_DRIVER_CMD(...) MIOPEN_LOG_DRIVER_COMMAND("MIOpenDriver.exe", __VA_ARGS__)
#else
#define MIOPEN_LOG_DRIVER_CMD(...) MIOPEN_LOG_DRIVER_COMMAND("./bin/MIOpenDriver", __VA_ARGS__)
#endif

#if MIOPEN_LOG_FUNC_TIME_ENABLE
class LogScopeTime
{
public:
    LogScopeTime(std::string name)
        : m_name(std::move(name)), m_beg(std::chrono::high_resolution_clock::now())
    {
    }
    ~LogScopeTime()
    {
        auto end = std::chrono::high_resolution_clock::now();
        auto dur = std::chrono::duration_cast<std::chrono::microseconds>(end - m_beg);
        MIOPEN_LOG_I2(m_name << " : " << dur.count() << " us");
    }

private:
    std::string m_name;
    std::chrono::time_point<std::chrono::high_resolution_clock> m_beg;
};

#define MIOPEN_LOG_SCOPE_TIME const miopen::LogScopeTime miopen_timer(MIOPEN_GET_FN_NAME)
#else
#define MIOPEN_LOG_SCOPE_TIME
#endif

#if MIOPEN_USE_ROCTRACER
class LogScopeRoctx
{
public:
    LogScopeRoctx() = default;
    explicit LogScopeRoctx(const std::string& name) { logRange(name); }
    void logRange(const std::string& name)
    {
        if(!m_active)
        {
            roctxRangePush(name.c_str());
            m_active = true;
        }
    }
    ~LogScopeRoctx()
    {
        if(m_active)
        {
            roctxRangePop();
        }
    }

private:
    bool m_active{false};
};
#endif

} // namespace miopen

#endif<|MERGE_RESOLUTION|>--- conflicted
+++ resolved
@@ -347,13 +347,8 @@
 #define MIOPEN_LOG_FUNCTION(...)
 #endif
 
-<<<<<<< HEAD
-constexpr std::string_view LoggingParseFunction(
-    const std::string_view func, const std::string_view pretty_func)
-=======
 constexpr std::string_view LoggingParseFunction(const std::string_view func,
                                                 const std::string_view pretty_func)
->>>>>>> 60a6d7b4
 {
     if(func != "operator()")
         return func;
@@ -404,17 +399,6 @@
 // Warnings in installable builds, errors otherwise.
 #define MIOPEN_LOG_WE(...) MIOPEN_LOG(LogWELevel, __VA_ARGS__)
 
-<<<<<<< HEAD
-#define MIOPEN_LOG_DRIVER_CMD(...)                                                             \
-    do                                                                                         \
-    {                                                                                          \
-        std::ostringstream miopen_driver_cmd_ss;                                               \
-        miopen_driver_cmd_ss << miopen::LoggingPrefix() << "Command"                           \
-                             << " ["                                                           \
-                             << MIOPEN_GET_FN_NAME                                             \
-                             << "] ./bin/MIOpenDriver " << __VA_ARGS__ << std::endl;           \
-        std::cerr << miopen_driver_cmd_ss.str();                                               \
-=======
 #define MIOPEN_LOG_DRIVER_COMMAND(driver, ...)                                               \
     do                                                                                       \
     {                                                                                        \
@@ -423,7 +407,6 @@
                              << " [" << MIOPEN_GET_FN_NAME << "] " driver " " << __VA_ARGS__ \
                              << std::endl;                                                   \
         std::cerr << miopen_driver_cmd_ss.str();                                             \
->>>>>>> 60a6d7b4
     } while(false)
 
 #ifdef _WIN32
