--- conflicted
+++ resolved
@@ -80,20 +80,12 @@
 };
 
 // The order of types is important for deserialization and should be preserved between releases.
-<<<<<<< HEAD
 using OperatorDescriptor = std::variant<ConvolutionDescriptor,
                                         ActivationDescriptor,
                                         BiasDescriptor,
                                         SoftmaxDescriptor,
-                                        MhaDescriptor>;
-=======
-using OperatorDescriptor = boost::variant<ConvolutionDescriptor,
-                                          ActivationDescriptor,
-                                          BiasDescriptor,
-                                          SoftmaxDescriptor,
-                                          MhaDescriptor,
-                                          BatchnormDescriptor>;
->>>>>>> fc5bac7a
+                                        MhaDescriptor,
+                                        BatchnormDescriptor>;
 
 struct Problem
 {
