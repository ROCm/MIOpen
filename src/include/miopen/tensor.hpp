--- conflicted
+++ resolved
@@ -253,45 +253,11 @@
     static std::vector<int64_t> find_permutation(const std::vector<std::size_t>& lens,
                                                  const std::vector<std::size_t>& strides);
 
-<<<<<<< HEAD
-    std::string GetLayout(std::string labels) const
-    {
-        if(*(labels.end() - 1) != 'c')
-        {
-            if(labels.size() != strides.size())
-            {
-                MIOPEN_THROW(
-                    "Invalid labels size. Layout labels size must be equavalent to stride size");
-            }
-
-            // Copy construct the result string from labels. This allocates the space at one go
-            // and is faster than calling push_back in transform.
-            auto result = labels;
-            auto p      = find_permutation(lens, strides);
-            std::transform(p.begin(), p.end(), result.begin(), [&](auto i) { return labels[i]; });
-            return result;
-        }
-        else
-        {
-            const std::string base_label = labels.substr(0, labels.size() - 1);
-            if(base_label.size() != strides.size())
-            {
-                MIOPEN_THROW(
-                    "Invalid labels size. Layout labels size must be equavalent to stride size");
-            }
-            auto result = base_label;
-            auto p      = find_permutation(lens, strides);
-            std::transform(p.begin(), p.end(), result.begin(), [&](auto i) { return labels[i]; });
-            return result + 'c';
-        }
-    }
-    
-    bool IsLayoutDefault() const { return tensorLayout == GetDefaultLayout(lens.size()); }
-=======
     // storage_layout must be NCHW or NCHWc for NCHWc, CHWN or CHWNc for CHWNc, NCHW for other 4D
     // layouts, NCDHW for 5D layouts
     std::string GetLayout(std::string storage_layout) const;
->>>>>>> 1ffcdf3e
+
+    bool IsLayoutDefault() const { return tensorLayout == GetDefaultLayout(lens.size()); }
 
     friend MIOPEN_INTERNALS_EXPORT std::ostream& operator<<(std::ostream& stream,
                                                             const TensorDescriptor& t);
@@ -299,26 +265,22 @@
     friend void to_json(nlohmann::json& j, const TensorDescriptor& descriptor);
     friend void from_json(const nlohmann::json& j, TensorDescriptor& descriptor);
 
-<<<<<<< HEAD
-protected:
-    static miopenTensorLayout_t GetDefaultLayout(std::size_t lens_size)
+private:
+    // In this case, the "default layout" is the layout that needs to be set if the layout
+    // is not passed explicitly or implicitly.
+    static std::optional<miopenTensorLayout_t> GetDefaultLayout(std::size_t lens_size)
     {
-        if(lens_size == 5)
-            return miopenTensorNCDHW;
-        if(lens_size == 4)
-            return miopenTensorNCHW;
-        if(lens_size == 3)
-            return miopenTensorCHW;
-        if(lens_size == 2)
-            return miopenTensorHW;
-        if(lens_size == 1)
-            return miopenTensorW;
-        MIOPEN_THROW("Unsupported lens_size: " + std::to_string(lens_size));
+        switch(lens_size)
+        {
+        case 5: return miopenTensorNCDHW;
+        case 4: return miopenTensorNCHW;
+        case 3: return miopenTensorCHW;
+        case 2: return miopenTensorHW;
+        case 1: return miopenTensorW;
+        default: return std::nullopt;
+        }
     };
 
-=======
->>>>>>> 1ffcdf3e
-private:
     TensorDescriptor(miopenDataType_t t,
                      const std::optional<miopenTensorLayout_t>& layout_in,
                      const std::vector<std::size_t>& lens_in,
@@ -341,9 +303,6 @@
 
     miopenDataType_t type = miopenFloat;
     std::optional<miopenDataType_t> cast_type;
-<<<<<<< HEAD
-    miopenTensorLayout_t tensorLayout = miopenTensorLayoutUnknown;
-=======
     std::optional<miopenTensorLayout_t> tensorLayout;
 
     // For GetLayoutEnum()
@@ -360,7 +319,6 @@
     mutable std::optional<bool> cached_lengths_fit_into_int;
     // For AllDimsFitIntoInt()
     mutable std::optional<bool> cached_strides_fit_into_int;
->>>>>>> 1ffcdf3e
 };
 
 template <class TElement>
