/*******************************************************************************
 *
 * MIT License
 *
 * Copyright (c) 2021 Advanced Micro Devices, Inc.
 *
 * Permission is hereby granted, free of charge, to any person obtaining a copy
 * of this software and associated documentation files (the "Software"), to deal
 * in the Software without restriction, including without limitation the rights
 * to use, copy, modify, merge, publish, distribute, sublicense, and/or sell
 * copies of the Software, and to permit persons to whom the Software is
 * furnished to do so, subject to the following conditions:
 *
 * The above copyright notice and this permission notice shall be included in all
 * copies or substantial portions of the Software.
 *
 * THE SOFTWARE IS PROVIDED "AS IS", WITHOUT WARRANTY OF ANY KIND, EXPRESS OR
 * IMPLIED, INCLUDING BUT NOT LIMITED TO THE WARRANTIES OF MERCHANTABILITY,
 * FITNESS FOR A PARTICULAR PURPOSE AND NONINFRINGEMENT. IN NO EVENT SHALL THE
 * AUTHORS OR COPYRIGHT HOLDERS BE LIABLE FOR ANY CLAIM, DAMAGES OR OTHER
 * LIABILITY, WHETHER IN AN ACTION OF CONTRACT, TORT OR OTHERWISE, ARISING FROM,
 * OUT OF OR IN CONNECTION WITH THE SOFTWARE OR THE USE OR OTHER DEALINGS IN THE
 * SOFTWARE.
 *
 *******************************************************************************/

#pragma once

#include <miopen/solver.hpp>

#include <miopen/pooling/invoke_params.hpp>
#include <miopen/pooling/problem_description.hpp>
#include <miopen/utility/transposing_solver.hpp>

#include <utility>

namespace miopen {

namespace pooling {
struct ProblemDescription;
} // namespace pooling

namespace solver {

namespace pooling {

using OldStyleProblemDescription =
    std::tuple<const ExecutionContext*, const miopen::pooling::ProblemDescription*>;

struct OldStyleSolver : SolverMixin<OldStyleProblemDescription>
{
    // To suppress -Woverloaded-virtual
<<<<<<< HEAD
    using OldStyleSolver::IsApplicable;
=======
    using SolverMixin<OldStyleProblemDescription>::GetWorkspaceSize;
    using SolverMixin<OldStyleProblemDescription>::IsApplicable;
>>>>>>> 46b85e8f

    bool IsApplicable(const OldStyleProblemDescription& problem) const final
    {
        return IsApplicable(*std::get<0>(problem), *std::get<1>(problem));
    }

    ConvSolution GetSolution(const OldStyleProblemDescription& problem) const
    {
        return GetSolution(*std::get<0>(problem), *std::get<1>(problem));
    }

    std::size_t GetWorkspaceSize(const OldStyleProblemDescription& problem) const final
    {
        return GetWorkspaceSize(*std::get<0>(problem), *std::get<1>(problem));
    }

    virtual bool IsApplicable(const ExecutionContext& context,
                              const miopen::pooling::ProblemDescription& problem) const        = 0;
    virtual ConvSolution GetSolution(const ExecutionContext& context,
                                     const miopen::pooling::ProblemDescription& problem) const = 0;
    virtual std::size_t
    GetWorkspaceSize(const ExecutionContext& context,
                     const miopen::pooling::ProblemDescription& problem) const = 0;
};

struct PoolingForward2d final : OldStyleSolver
{
    const std::string& SolverDbId() const override { return GetSolverDbId<PoolingForward2d>(); }
    bool IsApplicable(const ExecutionContext& context,
                      const miopen::pooling::ProblemDescription& problem) const override;
    ConvSolution GetSolution(const ExecutionContext& context,
                             const miopen::pooling::ProblemDescription& problem) const override;
    std::size_t GetWorkspaceSize(const ExecutionContext& context,
                                 const miopen::pooling::ProblemDescription& problem) const override;
};

struct PoolingForwardNd final : OldStyleSolver
{
<<<<<<< HEAD
    // To suppress -Woverloaded-virtual
    using OldStyleSolver::IsApplicable;
=======
    const std::string& SolverDbId() const override { return GetSolverDbId<PoolingForwardNd>(); }
    bool IsApplicable(const ExecutionContext& context,
                      const miopen::pooling::ProblemDescription& problem) const override;
    ConvSolution GetSolution(const ExecutionContext& context,
                             const miopen::pooling::ProblemDescription& problem) const override;
    std::size_t GetWorkspaceSize(const ExecutionContext& context,
                                 const miopen::pooling::ProblemDescription& problem) const override;
};
>>>>>>> 46b85e8f

template <class Inner>
struct PoolingFwdNCHWTransposingSolver : TransposingSolver<PoolingFwdNCHWTransposingSolver<Inner>,
                                                           OldStyleSolver,
                                                           miopen::pooling::ProblemDescription,
                                                           miopen::pooling::FwdInvokeParams,
                                                           Inner>
{
    using Problem      = miopen::pooling::ProblemDescription;
    using InvokeParams = miopen::pooling::FwdInvokeParams;

    inline static auto GetTransposes()
    {
        auto ret = std::array<ProblemTensorTransposeDescriptor<Problem, InvokeParams>, 2>{{
            {
                &Problem::GetXDesc,
                &Problem::GetXDesc,
                &InvokeParams::xDesc,
                {&InvokeParams::x},
                "NCDHW",
                true,
            },
            {
                &Problem::GetYDesc,
                &Problem::GetYDesc,
                &InvokeParams::yDesc,
                {},
                "NCDHW",
                false,
            },
        }};

        // Before C++20 you can't aggregate initialize non-first union element
        ret[1].as_output = &InvokeParams::y;

        return ret;
    }
};

struct TransposedPoolingFwd2d final : PoolingFwdNCHWTransposingSolver<PoolingForward2d>
{
    const std::string& SolverDbId() const override
    {
        return GetSolverDbId<TransposedPoolingFwd2d>();
    }
};

struct TransposedPoolingFwdNd final : PoolingFwdNCHWTransposingSolver<PoolingForwardNd>
{
    const std::string& SolverDbId() const override
    {
        return GetSolverDbId<TransposedPoolingFwdNd>();
    }
};

struct PoolingBackward2d final : OldStyleSolver
{
    // To suppress -Woverloaded-virtual
    using OldStyleSolver::IsApplicable;

    const std::string& SolverDbId() const override { return GetSolverDbId<PoolingBackward2d>(); }
    bool IsApplicable(const ExecutionContext& context,
                      const miopen::pooling::ProblemDescription& problem) const override;
    ConvSolution GetSolution(const ExecutionContext& context,
                             const miopen::pooling::ProblemDescription& problem) const override;
    std::size_t GetWorkspaceSize(const ExecutionContext& context,
                                 const miopen::pooling::ProblemDescription& problem) const override;
};

struct PoolingBackwardNd final : OldStyleSolver
{
    // To suppress -Woverloaded-virtual
    using OldStyleSolver::IsApplicable;

    const std::string& SolverDbId() const override { return GetSolverDbId<PoolingBackwardNd>(); }

    bool IsApplicable(const ExecutionContext& context,
                      const miopen::pooling::ProblemDescription& problem) const override;
    ConvSolution GetSolution(const ExecutionContext& context,
                             const miopen::pooling::ProblemDescription& problem) const override;
    std::size_t GetWorkspaceSize(const ExecutionContext& context,
                                 const miopen::pooling::ProblemDescription& problem) const override;
};

template <class Inner>
struct PoolingBwdNCHWTransposingSolver : TransposingSolver<PoolingBwdNCHWTransposingSolver<Inner>,
                                                           OldStyleSolver,
                                                           miopen::pooling::ProblemDescription,
                                                           miopen::pooling::BwdInvokeParams,
                                                           Inner>
{
    using Problem      = miopen::pooling::ProblemDescription;
    using InvokeParams = miopen::pooling::BwdInvokeParams;

    inline static auto GetTransposes()
    {
        auto ret = std::array<ProblemTensorTransposeDescriptor<Problem, InvokeParams>, 2>{{
            {
                &Problem::GetXDesc,
                &Problem::GetXDesc,
                &InvokeParams::dxDesc,
                {},
                "NCDHW",
                false,
            },
            {
                &Problem::GetYDesc,
                &Problem::GetYDesc,
                &InvokeParams::dyDesc,
                {&InvokeParams::dy},
                "NCDHW",
                true,
            },
        }};

        // Before C++20 you can't aggregate initialize non-first union element
        ret[0].as_output = &InvokeParams::dx;

        return ret;
    }
};

struct TransposedPoolingBwd2d final : PoolingBwdNCHWTransposingSolver<PoolingBackward2d>
{
    const std::string& SolverDbId() const override
    {
        return GetSolverDbId<TransposedPoolingBwd2d>();
    }
};

struct TransposedPoolingBwdNd final : PoolingBwdNCHWTransposingSolver<PoolingBackwardNd>
{
    const std::string& SolverDbId() const override
    {
        return GetSolverDbId<TransposedPoolingBwdNd>();
    }
};

} // namespace pooling

} // namespace solver

} // namespace miopen<|MERGE_RESOLUTION|>--- conflicted
+++ resolved
@@ -50,12 +50,8 @@
 struct OldStyleSolver : SolverMixin<OldStyleProblemDescription>
 {
     // To suppress -Woverloaded-virtual
-<<<<<<< HEAD
-    using OldStyleSolver::IsApplicable;
-=======
     using SolverMixin<OldStyleProblemDescription>::GetWorkspaceSize;
     using SolverMixin<OldStyleProblemDescription>::IsApplicable;
->>>>>>> 46b85e8f
 
     bool IsApplicable(const OldStyleProblemDescription& problem) const final
     {
@@ -94,10 +90,6 @@
 
 struct PoolingForwardNd final : OldStyleSolver
 {
-<<<<<<< HEAD
-    // To suppress -Woverloaded-virtual
-    using OldStyleSolver::IsApplicable;
-=======
     const std::string& SolverDbId() const override { return GetSolverDbId<PoolingForwardNd>(); }
     bool IsApplicable(const ExecutionContext& context,
                       const miopen::pooling::ProblemDescription& problem) const override;
@@ -106,7 +98,6 @@
     std::size_t GetWorkspaceSize(const ExecutionContext& context,
                                  const miopen::pooling::ProblemDescription& problem) const override;
 };
->>>>>>> 46b85e8f
 
 template <class Inner>
 struct PoolingFwdNCHWTransposingSolver : TransposingSolver<PoolingFwdNCHWTransposingSolver<Inner>,
