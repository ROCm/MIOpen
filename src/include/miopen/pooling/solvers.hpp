/*******************************************************************************
 *
 * MIT License
 *
 * Copyright (c) 2021 Advanced Micro Devices, Inc.
 *
 * Permission is hereby granted, free of charge, to any person obtaining a copy
 * of this software and associated documentation files (the "Software"), to deal
 * in the Software without restriction, including without limitation the rights
 * to use, copy, modify, merge, publish, distribute, sublicense, and/or sell
 * copies of the Software, and to permit persons to whom the Software is
 * furnished to do so, subject to the following conditions:
 *
 * The above copyright notice and this permission notice shall be included in all
 * copies or substantial portions of the Software.
 *
 * THE SOFTWARE IS PROVIDED "AS IS", WITHOUT WARRANTY OF ANY KIND, EXPRESS OR
 * IMPLIED, INCLUDING BUT NOT LIMITED TO THE WARRANTIES OF MERCHANTABILITY,
 * FITNESS FOR A PARTICULAR PURPOSE AND NONINFRINGEMENT. IN NO EVENT SHALL THE
 * AUTHORS OR COPYRIGHT HOLDERS BE LIABLE FOR ANY CLAIM, DAMAGES OR OTHER
 * LIABILITY, WHETHER IN AN ACTION OF CONTRACT, TORT OR OTHERWISE, ARISING FROM,
 * OUT OF OR IN CONNECTION WITH THE SOFTWARE OR THE USE OR OTHER DEALINGS IN THE
 * SOFTWARE.
 *
 *******************************************************************************/

#pragma once

#include <miopen/solver.hpp>

#include <miopen/pooling/invoke_params.hpp>
#include <miopen/pooling/problem_description.hpp>
#include <miopen/utility/transposing_solver.hpp>

#include <utility>

namespace miopen {

namespace pooling {
struct ProblemDescription;
} // namespace pooling

namespace solver {

namespace pooling {

using OldStyleProblemDescription =
    std::tuple<const ExecutionContext*, const miopen::pooling::ProblemDescription*>;

struct OldStyleSolver : SolverMixin<OldStyleProblemDescription>
{
    // To suppress -Woverloaded-virtual
    using SolverMixin<OldStyleProblemDescription>::GetWorkspaceSize;
    using SolverMixin<OldStyleProblemDescription>::IsApplicable;

    const std::string& SolverDbId() const override
    {
        return GetSolverDbId<PoolingForward2d>();
    }

    bool IsApplicable(const OldStyleProblemDescription& problem) const override
    {
        return IsApplicable(*std::get<0>(problem), *std::get<1>(problem));
    }

    ConvSolution GetSolution(const OldStyleProblemDescription& problem) const
    {
        return GetSolution(*std::get<0>(problem), *std::get<1>(problem));
    }

    std::size_t GetWorkspaceSize(const OldStyleProblemDescription& problem) const override
    {
        return GetWorkspaceSize(*std::get<0>(problem), *std::get<1>(problem));
    }

    virtual bool IsApplicable(const ExecutionContext& context,
                              const miopen::pooling::ProblemDescription& problem) const        = 0;
    virtual ConvSolution GetSolution(const ExecutionContext& context,
                                     const miopen::pooling::ProblemDescription& problem) const = 0;
    virtual std::size_t
    GetWorkspaceSize(const ExecutionContext& context,
                     const miopen::pooling::ProblemDescription& problem) const = 0;
};

struct PoolingForward2d : OldStyleSolver
{
    bool IsApplicable(const ExecutionContext& context,
                      const miopen::pooling::ProblemDescription& problem) const override;
    ConvSolution GetSolution(const ExecutionContext& context,
                             const miopen::pooling::ProblemDescription& problem) const override;
    std::size_t GetWorkspaceSize(const ExecutionContext& context,
                                 const miopen::pooling::ProblemDescription& problem) const override;
};

struct PoolingForwardNd : OldStyleSolver
{
    bool IsApplicable(const ExecutionContext& context,
                      const miopen::pooling::ProblemDescription& problem) const override;
    ConvSolution GetSolution(const ExecutionContext& context,
                             const miopen::pooling::ProblemDescription& problem) const override;
    std::size_t GetWorkspaceSize(const ExecutionContext& context,
                                 const miopen::pooling::ProblemDescription& problem) const override;
};

template <class Inner>
struct PoolingFwdNCHWTransposingSolver : TransposingSolver<PoolingFwdNCHWTransposingSolver<Inner>,
                                                           OldStyleSolver,
                                                           miopen::pooling::ProblemDescription,
                                                           miopen::pooling::FwdInvokeParams,
                                                           Inner>
{
    using Problem      = miopen::pooling::ProblemDescription;
    using InvokeParams = miopen::pooling::FwdInvokeParams;

<<<<<<< HEAD
    inline static auto GetTransposes()
=======
    const std::string& SolverDbId() const override
    {
        return GetSolverDbId<PoolingForwardNd>();
    }

    bool IsApplicable(const OldStyleProblemDescription& problem) const override
>>>>>>> 54ac7685
    {
        auto ret = std::array<ProblemTensorTransposeDescriptor<Problem, InvokeParams>, 2>{{
            {
                &Problem::GetXDesc,
                &Problem::GetXDesc,
                &InvokeParams::xDesc,
                {&InvokeParams::x},
                "NCDHW",
                true,
            },
            {
                &Problem::GetYDesc,
                &Problem::GetYDesc,
                &InvokeParams::yDesc,
                {},
                "NCDHW",
                false,
            },
        }};

        // Before C++20 you can't aggregate initialize non-first union element
        ret[1].as_output = &InvokeParams::y;

        return ret;
    }
};

struct TransposedPoolingFwd2d : PoolingFwdNCHWTransposingSolver<PoolingForward2d>
{
};

struct TransposedPoolingFwdNd : PoolingFwdNCHWTransposingSolver<PoolingForwardNd>
{
};

} // namespace pooling

} // namespace solver

} // namespace miopen<|MERGE_RESOLUTION|>--- conflicted
+++ resolved
@@ -53,11 +53,6 @@
     using SolverMixin<OldStyleProblemDescription>::GetWorkspaceSize;
     using SolverMixin<OldStyleProblemDescription>::IsApplicable;
 
-    const std::string& SolverDbId() const override
-    {
-        return GetSolverDbId<PoolingForward2d>();
-    }
-
     bool IsApplicable(const OldStyleProblemDescription& problem) const override
     {
         return IsApplicable(*std::get<0>(problem), *std::get<1>(problem));
@@ -84,6 +79,7 @@
 
 struct PoolingForward2d : OldStyleSolver
 {
+    const std::string& SolverDbId() const override { return GetSolverDbId<PoolingForward2d>(); }
     bool IsApplicable(const ExecutionContext& context,
                       const miopen::pooling::ProblemDescription& problem) const override;
     ConvSolution GetSolution(const ExecutionContext& context,
@@ -94,6 +90,7 @@
 
 struct PoolingForwardNd : OldStyleSolver
 {
+    const std::string& SolverDbId() const override { return GetSolverDbId<PoolingForwardNd>(); }
     bool IsApplicable(const ExecutionContext& context,
                       const miopen::pooling::ProblemDescription& problem) const override;
     ConvSolution GetSolution(const ExecutionContext& context,
@@ -112,16 +109,7 @@
     using Problem      = miopen::pooling::ProblemDescription;
     using InvokeParams = miopen::pooling::FwdInvokeParams;
 
-<<<<<<< HEAD
     inline static auto GetTransposes()
-=======
-    const std::string& SolverDbId() const override
-    {
-        return GetSolverDbId<PoolingForwardNd>();
-    }
-
-    bool IsApplicable(const OldStyleProblemDescription& problem) const override
->>>>>>> 54ac7685
     {
         auto ret = std::array<ProblemTensorTransposeDescriptor<Problem, InvokeParams>, 2>{{
             {
@@ -151,10 +139,18 @@
 
 struct TransposedPoolingFwd2d : PoolingFwdNCHWTransposingSolver<PoolingForward2d>
 {
+    const std::string& SolverDbId() const override
+    {
+        return GetSolverDbId<TransposedPoolingFwd2d>();
+    }
 };
 
 struct TransposedPoolingFwdNd : PoolingFwdNCHWTransposingSolver<PoolingForwardNd>
 {
+    const std::string& SolverDbId() const override
+    {
+        return GetSolverDbId<TransposedPoolingFwdNd>();
+    }
 };
 
 } // namespace pooling
