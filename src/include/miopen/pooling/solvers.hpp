/*******************************************************************************
 *
 * MIT License
 *
 * Copyright (c) 2021 Advanced Micro Devices, Inc.
 *
 * Permission is hereby granted, free of charge, to any person obtaining a copy
 * of this software and associated documentation files (the "Software"), to deal
 * in the Software without restriction, including without limitation the rights
 * to use, copy, modify, merge, publish, distribute, sublicense, and/or sell
 * copies of the Software, and to permit persons to whom the Software is
 * furnished to do so, subject to the following conditions:
 *
 * The above copyright notice and this permission notice shall be included in all
 * copies or substantial portions of the Software.
 *
 * THE SOFTWARE IS PROVIDED "AS IS", WITHOUT WARRANTY OF ANY KIND, EXPRESS OR
 * IMPLIED, INCLUDING BUT NOT LIMITED TO THE WARRANTIES OF MERCHANTABILITY,
 * FITNESS FOR A PARTICULAR PURPOSE AND NONINFRINGEMENT. IN NO EVENT SHALL THE
 * AUTHORS OR COPYRIGHT HOLDERS BE LIABLE FOR ANY CLAIM, DAMAGES OR OTHER
 * LIABILITY, WHETHER IN AN ACTION OF CONTRACT, TORT OR OTHERWISE, ARISING FROM,
 * OUT OF OR IN CONNECTION WITH THE SOFTWARE OR THE USE OR OTHER DEALINGS IN THE
 * SOFTWARE.
 *
 *******************************************************************************/

#pragma once

#include <miopen/solver.hpp>

#include <miopen/pooling/invoke_params.hpp>
#include <miopen/pooling/problem_description.hpp>
#include <miopen/utility/transposing_solver.hpp>

#include <utility>

namespace miopen {

namespace pooling {
struct ProblemDescription;
} // namespace pooling

namespace solver {

namespace pooling {

using OldStyleProblemDescription =
    std::tuple<const ExecutionContext*, const miopen::pooling::ProblemDescription*>;

struct OldStyleSolver : SolverMixin<OldStyleProblemDescription>
{
    bool IsApplicable(const OldStyleProblemDescription& problem) const final
    {
        return IsApplicable(*std::get<0>(problem), *std::get<1>(problem));
    }

<<<<<<< HEAD
    std::size_t GetWorkspaceSize(const OldStyleProblemDescription& problem) const final
=======
    ConvSolution GetSolution(const OldStyleProblemDescription& problem) const
>>>>>>> d00883a5
    {
        return GetSolution(*std::get<0>(problem), *std::get<1>(problem));
    }

    std::size_t GetWorkspaceSize(const OldStyleProblemDescription& problem) const override
    {
        return GetWorkspaceSize(*std::get<0>(problem), *std::get<1>(problem));
    }

    virtual bool IsApplicable(const ExecutionContext& context,
                              const miopen::pooling::ProblemDescription& problem) const        = 0;
    virtual ConvSolution GetSolution(const ExecutionContext& context,
                                     const miopen::pooling::ProblemDescription& problem) const = 0;
    virtual std::size_t
    GetWorkspaceSize(const ExecutionContext& context,
                     const miopen::pooling::ProblemDescription& problem) const = 0;
};

struct PoolingForward2d : OldStyleSolver
{
<<<<<<< HEAD
    const std::string& SolverDbId() const final { return GetSolverDbId<PoolingForward2d>(); }

    bool IsApplicable(const ExecutionContext& context,
                      const miopen::pooling::ProblemDescription& problem) const final;
    std::size_t GetWorkspaceSize(const ExecutionContext& context,
                                 const miopen::pooling::ProblemDescription& problem) const final;
    ConvSolution GetSolution(const ExecutionContext& context,
                             const miopen::pooling::ProblemDescription& problem) const final;
=======
    const std::string& SolverDbId() const override { return GetSolverDbId<PoolingForward2d>(); }
    bool IsApplicable(const ExecutionContext& context,
                      const miopen::pooling::ProblemDescription& problem) const override;
    ConvSolution GetSolution(const ExecutionContext& context,
                             const miopen::pooling::ProblemDescription& problem) const override;
    std::size_t GetWorkspaceSize(const ExecutionContext& context,
                                 const miopen::pooling::ProblemDescription& problem) const override;
>>>>>>> d00883a5
};

struct PoolingForwardNd : OldStyleSolver
{
<<<<<<< HEAD
    const std::string& SolverDbId() const final { return GetSolverDbId<PoolingForwardNd>(); }

    bool IsApplicable(const ExecutionContext& context,
                      const miopen::pooling::ProblemDescription& problem) const final;
    std::size_t GetWorkspaceSize(const ExecutionContext& context,
                                 const miopen::pooling::ProblemDescription& problem) const final;
    ConvSolution GetSolution(const ExecutionContext& context,
                             const miopen::pooling::ProblemDescription& problem) const final;
=======
    const std::string& SolverDbId() const override { return GetSolverDbId<PoolingForwardNd>(); }
    bool IsApplicable(const ExecutionContext& context,
                      const miopen::pooling::ProblemDescription& problem) const override;
    ConvSolution GetSolution(const ExecutionContext& context,
                             const miopen::pooling::ProblemDescription& problem) const override;
    std::size_t GetWorkspaceSize(const ExecutionContext& context,
                                 const miopen::pooling::ProblemDescription& problem) const override;
>>>>>>> d00883a5
};

template <class Inner>
struct PoolingFwdNCHWTransposingSolver : TransposingSolver<PoolingFwdNCHWTransposingSolver<Inner>,
                                                           OldStyleSolver,
                                                           miopen::pooling::ProblemDescription,
                                                           miopen::pooling::FwdInvokeParams,
                                                           Inner>
{
    using Problem      = miopen::pooling::ProblemDescription;
    using InvokeParams = miopen::pooling::FwdInvokeParams;

    inline static auto GetTransposes()
    {
        auto ret = std::array<ProblemTensorTransposeDescriptor<Problem, InvokeParams>, 2>{{
            {
                &Problem::GetXDesc,
                &Problem::GetXDesc,
                &InvokeParams::xDesc,
                {&InvokeParams::x},
                "NCDHW",
                true,
            },
            {
                &Problem::GetYDesc,
                &Problem::GetYDesc,
                &InvokeParams::yDesc,
                {},
                "NCDHW",
                false,
            },
        }};

        // Before C++20 you can't aggregate initialize non-first union element
        ret[1].as_output = &InvokeParams::y;

        return ret;
    }
};

struct TransposedPoolingFwd2d : PoolingFwdNCHWTransposingSolver<PoolingForward2d>
{
    const std::string& SolverDbId() const final { return GetSolverDbId<TransposedPoolingFwd2d>(); }
};

struct TransposedPoolingFwdNd : PoolingFwdNCHWTransposingSolver<PoolingForwardNd>
{
    const std::string& SolverDbId() const final { return GetSolverDbId<TransposedPoolingFwdNd>(); }
};

} // namespace pooling

} // namespace solver

} // namespace miopen<|MERGE_RESOLUTION|>--- conflicted
+++ resolved
@@ -54,11 +54,7 @@
         return IsApplicable(*std::get<0>(problem), *std::get<1>(problem));
     }
 
-<<<<<<< HEAD
-    std::size_t GetWorkspaceSize(const OldStyleProblemDescription& problem) const final
-=======
     ConvSolution GetSolution(const OldStyleProblemDescription& problem) const
->>>>>>> d00883a5
     {
         return GetSolution(*std::get<0>(problem), *std::get<1>(problem));
     }
@@ -77,18 +73,8 @@
                      const miopen::pooling::ProblemDescription& problem) const = 0;
 };
 
-struct PoolingForward2d : OldStyleSolver
+struct PoolingForward2d final : OldStyleSolver
 {
-<<<<<<< HEAD
-    const std::string& SolverDbId() const final { return GetSolverDbId<PoolingForward2d>(); }
-
-    bool IsApplicable(const ExecutionContext& context,
-                      const miopen::pooling::ProblemDescription& problem) const final;
-    std::size_t GetWorkspaceSize(const ExecutionContext& context,
-                                 const miopen::pooling::ProblemDescription& problem) const final;
-    ConvSolution GetSolution(const ExecutionContext& context,
-                             const miopen::pooling::ProblemDescription& problem) const final;
-=======
     const std::string& SolverDbId() const override { return GetSolverDbId<PoolingForward2d>(); }
     bool IsApplicable(const ExecutionContext& context,
                       const miopen::pooling::ProblemDescription& problem) const override;
@@ -96,21 +82,10 @@
                              const miopen::pooling::ProblemDescription& problem) const override;
     std::size_t GetWorkspaceSize(const ExecutionContext& context,
                                  const miopen::pooling::ProblemDescription& problem) const override;
->>>>>>> d00883a5
 };
 
-struct PoolingForwardNd : OldStyleSolver
+struct PoolingForwardNd final : OldStyleSolver
 {
-<<<<<<< HEAD
-    const std::string& SolverDbId() const final { return GetSolverDbId<PoolingForwardNd>(); }
-
-    bool IsApplicable(const ExecutionContext& context,
-                      const miopen::pooling::ProblemDescription& problem) const final;
-    std::size_t GetWorkspaceSize(const ExecutionContext& context,
-                                 const miopen::pooling::ProblemDescription& problem) const final;
-    ConvSolution GetSolution(const ExecutionContext& context,
-                             const miopen::pooling::ProblemDescription& problem) const final;
-=======
     const std::string& SolverDbId() const override { return GetSolverDbId<PoolingForwardNd>(); }
     bool IsApplicable(const ExecutionContext& context,
                       const miopen::pooling::ProblemDescription& problem) const override;
@@ -118,7 +93,6 @@
                              const miopen::pooling::ProblemDescription& problem) const override;
     std::size_t GetWorkspaceSize(const ExecutionContext& context,
                                  const miopen::pooling::ProblemDescription& problem) const override;
->>>>>>> d00883a5
 };
 
 template <class Inner>
