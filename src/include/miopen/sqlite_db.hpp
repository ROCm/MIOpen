--- conflicted
+++ resolved
@@ -212,15 +212,7 @@
 {
     protected:
     public:
-<<<<<<< HEAD
-    SQLiteBase(const std::string& filename_,
-               bool is_system_,
-               const std::string& arch_,
-               std::size_t num_cu_)
-        : filename(filename_), arch(arch_), num_cu(num_cu_), is_system(is_system_)
-=======
     SQLiteBase(const std::string& filename_, bool is_system) : filename(filename_)
->>>>>>> 030a3695
     {
         MIOPEN_LOG_I2("Initializing " << (InMemDb ? "In Memory " : "")
                                       << (is_system ? "system" : "user") << " database file "
