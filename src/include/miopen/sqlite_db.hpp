--- conflicted
+++ resolved
@@ -167,14 +167,7 @@
                bool is_system,
                const std::string& arch_,
                std::size_t num_cu_)
-<<<<<<< HEAD
-        : filename(filename_),
-          arch(arch_),
-          num_cu(num_cu_),
-          lock_file(LockFile::Get(LockFilePath(filename_).c_str()))
-=======
         : filename(filename_), arch(arch_), num_cu(num_cu_)
->>>>>>> 4b408eb3
     {
         MIOPEN_LOG_I2("Initializing " << (is_system ? "system" : "user") << " database file "
                                       << filename);
