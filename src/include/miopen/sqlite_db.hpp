/*******************************************************************************
*
* MIT License
*
* Copyright (c) 2019 Advanced Micro Devices, Inc.
*
* Permission is hereby granted, free of charge, to any person obtaining a copy
* of this software and associated documentation files (the "Software"), to deal
* in the Software without restriction, including without limitation the rights
* to use, copy, modify, merge, publish, distribute, sublicense, and/or sell
* copies of the Software, and to permit persons to whom the Software is
* furnished to do so, subject to the following conditions:
*
* The above copyright notice and this permission notice shall be included in all
* copies or substantial portions of the Software.
*
* THE SOFTWARE IS PROVIDED "AS IS", WITHOUT WARRANTY OF ANY KIND, EXPRESS OR
* IMPLIED, INCLUDING BUT NOT LIMITED TO THE WARRANTIES OF MERCHANTABILITY,
* FITNESS FOR A PARTICULAR PURPOSE AND NONINFRINGEMENT. IN NO EVENT SHALL THE
* AUTHORS OR COPYRIGHT HOLDERS BE LIABLE FOR ANY CLAIM, DAMAGES OR OTHER
* LIABILITY, WHETHER IN AN ACTION OF CONTRACT, TORT OR OTHERWISE, ARISING FROM,
* OUT OF OR IN CONNECTION WITH THE SOFTWARE OR THE USE OR OTHER DEALINGS IN THE
* SOFTWARE.
*
*******************************************************************************/
#pragma once

#include <miopen/db_record.hpp>
#include <miopen/manage_ptr.hpp>
#include <miopen/errors.hpp>
#include <miopen/stringutils.hpp>
#include <miopen/lock_file.hpp>

#include <boost/core/explicit_operator_bool.hpp>
#include <boost/none.hpp>
#include <boost/optional/optional.hpp>
#include <boost/thread.hpp>
#include <boost/thread/thread_time.hpp>
#include "sqlite3.h"
#include <mutex>
#include <thread>

#include <string>
#include <chrono>
#include <unordered_map>

namespace boost {
namespace filesystem {
class path;
} // namespace filesystem
} // namespace boost

namespace miopen {

#define MIOPEN_VALIDATE_LOCK(lock)                       \
    do                                                   \
    {                                                    \
        if(!(lock))                                      \
            MIOPEN_THROW("Db lock has failed to lock."); \
    } while(false)
const auto MIOPEN_SQL_BUSY_TIMEOUT_MS = 60000;
template <class Derived>
struct SQLiteSerializable
{
    std::vector<std::string> FieldNames() const
    {
        std::vector<std::string> names;
        Derived::Visit(static_cast<const Derived&>(*this),
                       [&](const std::string& value, const std::string& name) {
                           std::ignore = value;
                           names.push_back(name);
                       });
        Derived::Visit(static_cast<const Derived&>(*this),
                       [&](const int value, const std::string name) {
                           std::ignore = value;
                           names.push_back(name);
                       });

        return names;
    }
    std::tuple<std::string, std::vector<std::string>> WhereClause() const
    {
        std::vector<std::string> values;
        std::vector<std::string> clauses;
        Derived::Visit(static_cast<const Derived&>(*this),
                       [&](const std::string& value, const std::string& name) {
                           clauses.push_back("(" + name + " = ? )");
                           values.push_back(value);
                       });
        Derived::Visit(static_cast<const Derived&>(*this),
                       [&](const int value, const std::string name) {
                           clauses.push_back("(" + name + " = ? )");
                           values.push_back(std::to_string(value));
                       });
        std::string clause = JoinStrings(clauses, " AND ");
        return std::make_tuple(clause, values);
    }
    std::tuple<std::string, std::vector<std::string>> InsertQuery() const
    {
        std::vector<std::string> int_names, str_names, values;
        Derived::Visit(static_cast<const Derived&>(*this),
                       [&](const std::string& value, const std::string& name) {
                           str_names.push_back(name);
                           values.push_back(value);
                       });
        Derived::Visit(static_cast<const Derived&>(*this),
                       [&](const int value, const std::string name) {
                           int_names.push_back(name);
                           values.push_back(std::to_string(value));
                       });
        std::vector<std::string> tokens((values.size()), "?");
        ;

        std::string q = "INSERT OR IGNORE INTO " + Derived::table_name() + "( " +
                        JoinStrings(str_names, ",") + "," + JoinStrings(int_names, ",") +
                        " ) VALUES( " + JoinStrings(tokens, ",") + ");";
        return std::make_tuple(q, values);
    }
    std::tuple<std::string, std::vector<std::string>> SelectQuery() const
    {
        std::string clauses;
        std::vector<std::string> values;
        std::tie(clauses, values) = WhereClause();
        std::string query = "SELECT id FROM " + Derived::table_name() + " WHERE " + clauses + ";";
        return std::make_tuple(query, values);
    }

    std::string CreateQuery() const
    {
        std::vector<std::string> str_fields;
        Derived::Visit(static_cast<const Derived&>(*this),
                       [&](const std::string value, const std::string name) {
                           std::ignore = value;
                           str_fields.push_back(name);
                       });
        std::vector<std::string> int_fields;
        Derived::Visit(static_cast<const Derived&>(*this),
                       [&](const int value, const std::string name) {
                           std::ignore = value;
                           int_fields.push_back(name);
                       });
        std::ostringstream ss;
        ss << "CREATE TABLE IF NOT EXISTS `" << Derived::table_name() << "` ("
           << "`id` INTEGER PRIMARY KEY ASC";
        for(auto& el : str_fields)
            ss << ",`" << el << "` TEXT NOT NULL";
        for(auto& el : int_fields)
            ss << ",`" << el << "` INT NOT NULL";
        ss << ");";
        ss << "CREATE UNIQUE INDEX IF NOT EXISTS "
           << "`idx_" << Derived::table_name() << "` "
           << "ON " << Derived::table_name() << "( " << miopen::JoinStrings(str_fields, ",") << ", "
           << miopen::JoinStrings(int_fields, ",") << " );";
        return ss.str();
    }
};

class SQLite
{
    class impl;
    // do we need propagate const
    std::unique_ptr<impl> pImpl;

    public:
    class Statement
    {
        class impl;
        std::unique_ptr<impl> pImpl;

        public:
        Statement(const SQLite& sql, const std::string& query);
        Statement(const SQLite& sql,
                  const std::string& query,
                  const std::vector<std::string>& vals);
        Statement();
        ~Statement();
        Statement(Statement&&) noexcept;
        Statement& operator=(Statement&&) noexcept;
        Statement& operator=(const Statement&) = delete;
        int Step(const SQLite& sql);
        std::string ColumnText(int idx);
        std::string ColumnBlob(int idx);
        int64_t ColumnInt64(int idx);
        int BindText(int idx, const std::string& txt);
        int BindBlob(int idx, const std::string& blob);
        int BindInt64(int idx, int64_t);
    };

    using result_type = std::vector<std::unordered_map<std::string, std::string>>;
    SQLite();
    SQLite(const std::string& filename_, bool is_system);
    ~SQLite();
    SQLite(SQLite&&) noexcept;
    SQLite& operator=(SQLite&&) noexcept;
    SQLite& operator=(const SQLite&) = delete;
    bool Valid() const;
    result_type Exec(const std::string& query) const;
    int Changes() const;
    int Retry(std::function<int()>) const;
    static int Retry(std::function<int()> f, std::string filename);
    std::string ErrorMessage() const;
};

template <typename Derived>
class SQLiteBase
{
    protected:
<<<<<<< HEAD
    using sqlite3_ptr      = MIOPEN_MANAGE_PTR(sqlite3*, sqlite3_close);
    using sqlite3_stmt_ptr = MIOPEN_MANAGE_PTR(sqlite3_stmt*, sqlite3_finalize);
=======
    using exclusive_lock = boost::unique_lock<LockFile>;
    using shared_lock    = boost::shared_lock<LockFile>;
    static boost::system_time GetLockTimeout()
    {
        return boost::get_system_time() + boost::posix_time::milliseconds(60000);
    }
>>>>>>> a31dc5ac

    public:
    SQLiteBase(const std::string& filename_,
               bool is_system,
               const std::string& arch_,
               std::size_t num_cu_)
<<<<<<< HEAD
        : filename(filename_), arch(arch_), num_cu(num_cu_)
=======
        : filename(filename_),
          arch(arch_),
          num_cu(num_cu_),
          lock_file(LockFile::Get(LockFilePath(filename_).c_str()))
>>>>>>> a31dc5ac
    {
        MIOPEN_LOG_I2("Initializing " << (is_system ? "system" : "user") << " database file "
                                      << filename);

        if(filename.empty())
        {
            dbInvalid = true;
            return;
        }

        if(!is_system && !filename.empty())
        {
            auto file            = boost::filesystem::path(filename_);
            const auto directory = file.remove_filename();
            if(directory.string().empty())
            {
                dbInvalid = true;
                return;
            }

            if(!(boost::filesystem::exists(directory)))
            {
                if(!boost::filesystem::create_directories(directory))
                    MIOPEN_LOG_W("Unable to create a directory: " << directory);
                else
                    boost::filesystem::permissions(directory, boost::filesystem::all_all);
            }
        }
        sql = std::move(SQLite{filename_, is_system});
        if(!sql.Valid())
        {
            dbInvalid = true;
            if(!is_system)
                MIOPEN_THROW(miopenStatusInternalError, "Cannot open database file:" + filename_);
            else
                MIOPEN_LOG_W("Unable to read system database file:" + filename_ +
                             " Performance may degrade");
        }
        else
        {
            sqlite3_busy_timeout(ptrDb.get(), MIOPEN_SQL_BUSY_TIMEOUT_MS);
            dbInvalid = false;
        }
    }

    static Derived&
    GetCached(const std::string& path, bool is_system, const std::string& arch, std::size_t num_cu);
    // TODO: Fix this for the overhead of having fields per record

    inline auto CheckTableColumns(const std::string& tableName,
                                  const std::vector<std::string>& goldenList) const
    {
        const auto sql_cfg_fds = "PRAGMA table_info(" + tableName + ");";
        SQLite::result_type cfg_res;
        {
            const auto lock = shared_lock(lock_file, GetLockTimeout());
            MIOPEN_VALIDATE_LOCK(lock);
            cfg_res = sql.Exec(sql_cfg_fds);
        }
<<<<<<< HEAD
        return true;
    }

    template <class F>
    inline int SQLRety(F f) const
    {
        int rc = f();
        if(rc == SQLITE_BUSY)
        {
            MIOPEN_THROW("Timeout while waiting for Database: " + filename);
        }
        else
            return rc;
    }

    inline std::string SQLErrorMessage() const
    {
        std::string errMsg = "Internal error while accessing SQLite database: ";
        return errMsg + sqlite3_errmsg(ptrDb.get());
    }

    auto Prepare(const std::string& query) const
    {
        sqlite3_stmt* ptr = nullptr;
        MIOPEN_LOG_I2(query);
        auto rc = sqlite3_prepare_v2(ptrDb.get(), query.c_str(), query.size(), &ptr, nullptr);
        if(rc != SQLITE_OK)
        {
            std::string err_msg = "SQLite prepare error: ";
            MIOPEN_THROW(miopenStatusInternalError, err_msg + sqlite3_errmsg(ptrDb.get()));
        }
        return sqlite3_stmt_ptr{ptr};
    }
    auto PrepareAndBind(const std::string& query, std::vector<std::string>& values) const
    {
        auto stmt = Prepare(query);
        int cnt   = 1;
        for(auto& kinder : values)
        {
            auto rc = sqlite3_bind_text(
                stmt.get(), cnt++, kinder.data(), kinder.size(), SQLITE_TRANSIENT); // NOLINT
            if(rc != SQLITE_OK)
                MIOPEN_THROW(miopenStatusInternalError, SQLErrorMessage());
        }
        MIOPEN_LOG_I2("[" << JoinStrings(values, ",") << "]");
        return stmt;
=======
        std::vector<std::string> cfg_fds(cfg_res.size());
        std::transform(
            cfg_res.begin(), cfg_res.end(), cfg_fds.begin(), [](auto row) { return row["name"]; });
        // search in the golden vector
        bool AllFound = true;
        for(auto& goldenName : goldenList)
        {
            if(std::find(cfg_fds.begin(), cfg_fds.end(), goldenName) == cfg_fds.end())
            {
                AllFound = false;
                std::ostringstream ss;
                ss << "Field " << goldenName << " not found in table: " << tableName;
                MIOPEN_LOG_I2(ss.str());
                // break; Not breaking to enable logging of all missing fields.
            }
        }
        return AllFound;
>>>>>>> a31dc5ac
    }

    template <typename... U>
    inline auto FindRecord(U&... args)
    {
        return reinterpret_cast<Derived*>(this)->FindRecordUnsafe(args...);
    }

    template <typename... U>
    inline auto RemoveRecord(U&... args)
    {
        return reinterpret_cast<Derived*>(this)->RemoveRecordUnsafe(args...);
    }

    template <typename... U>
    inline auto StoreRecord(U&... args)
    {
        return reinterpret_cast<Derived*>(this)->StoreRecordUnsafe(args...);
    }

    template <typename... U>
    inline auto Remove(const U&... args)
    {
        return reinterpret_cast<Derived*>(this)->RemoveUnsafe(args...);
    }

    template <typename... U>
    inline auto Update(const U&... args)
    {
        return reinterpret_cast<Derived*>(this)->UpdateUnsafe(args...);
    }

    template <typename... U>
    inline auto Load(U&&... args)
    {
        return reinterpret_cast<Derived*>(this)->LoadUnsafe(args...);
    }

    std::string filename;
    std::string arch;
    size_t num_cu;
<<<<<<< HEAD
    sqlite3_ptr ptrDb = nullptr;
=======
    LockFile& lock_file;
>>>>>>> a31dc5ac
    bool dbInvalid;
    SQLite sql;
};

template <typename Derived>
Derived& SQLiteBase<Derived>::GetCached(const std::string& path,
                                        bool is_system,
                                        const std::string& arch,
                                        const size_t num_cu)
{
    static std::mutex mutex;
    static const std::lock_guard<std::mutex> lock{mutex};

    static auto instances = std::map<std::string, Derived*>{};
    const auto it         = instances.find(path);

    if(it != instances.end())
        return *(it->second);

    instances.emplace(path, new Derived{path, is_system, arch, num_cu}); // NOLINT
    return *(instances.at(path));
}

class SQLitePerfDb : public SQLiteBase<SQLitePerfDb>
{
    public:
    static constexpr char const* MIOPEN_PERFDB_SCHEMA_VER = "1.0.0";
    SQLitePerfDb(const std::string& filename_,
                 bool is_system,
                 const std::string& arch_,
                 std::size_t num_cu_);

    template <class T>
    inline void InsertConfig(const T& prob_desc)
    {
        std::string clause;
        std::vector<std::string> vals;
        std::tie(clause, vals) = prob_desc.InsertQuery();
        auto stmt = SQLite::Statement{sql, clause, vals};
        auto rc   = stmt.Step(sql);
        if(rc != SQLITE_DONE)
            MIOPEN_THROW(miopenStatusInternalError,
                         "Failed to insert config: " + sql.ErrorMessage());
        auto cnt = sql.Changes();
        MIOPEN_LOG_I2(cnt << " rows updated");
    }
    template <class T>
    inline std::string GetConfigIDs(const T& prob_desc)
    {
        std::string clause;
        std::vector<std::string> vals;
        std::tie(clause, vals) = prob_desc.WhereClause();
        auto query = "SELECT id FROM " + prob_desc.table_name() + " WHERE ( " + clause + " );";
        auto stmt  = SQLite::Statement{sql, query, vals};
        while(true)
        {
            auto rc = stmt.Step(sql);
            if(rc == SQLITE_ROW)
                return stmt.ColumnText(0);
            else if(rc == SQLITE_DONE)
                return "";
            else if(rc == SQLITE_ERROR || rc == SQLITE_MISUSE)
                MIOPEN_THROW(miopenStatusInternalError, sql.ErrorMessage());
        }
    }
    template <typename T>
    inline boost::optional<DbRecord> FindRecordUnsafe(const T& problem_config)
    {
        if(dbInvalid)
            return boost::none;
        std::string clause;
        std::vector<std::string> values;
        std::tie(clause, values) = problem_config.WhereClause();
        // clang-format off
        auto select_query =
            "SELECT solver, params "
            "FROM perf_db "
            "INNER JOIN " + problem_config.table_name() + " " 
            "ON perf_db.config = " + problem_config.table_name() +".id "
            "WHERE "
            "( " + clause + " )"
            "AND (arch = '" + arch + "' ) "
            "AND (num_cu = '" + std::to_string(num_cu) + "');";
        // clang-format on
        auto stmt = SQLite::Statement{sql, select_query, values};
        DbRecord rec;
        while(true)
        {
            auto rc = stmt.Step(sql);
            if(rc == SQLITE_ROW)
                rec.SetValues(stmt.ColumnText(0), stmt.ColumnText(1));
            else if(rc == SQLITE_DONE)
                break;
            else if(rc == SQLITE_ERROR || rc == SQLITE_MISUSE)
                MIOPEN_THROW(miopenStatusInternalError, sql.ErrorMessage());
        }
        if(rec.GetSize() == 0)
            return boost::none;
        else
            return boost::optional<DbRecord>(rec);
    }

    /// Removes ID with associated VALUES from record with key PROBLEM_CONFIG from db.
    ///
    /// Returns true if remove was successful. Returns false if this PROBLEM_CONFIG or ID was not
    /// found.
    template <class T>
    inline bool RemoveUnsafe(const T& problem_config, const std::string& id)
    {
        if(dbInvalid)
            return false;
        std::string clause;
        std::vector<std::string> values;
        std::tie(clause, values) = problem_config.WhereClause();
        // clang-format off
        auto query = 
            "DELETE FROM perf_db "
            "WHERE config IN ("
            "SELECT id FROM config WHERE ( "
            + clause + " ) )"
            "AND solver == '" +  id + "' ;";
        // clang-format on
        auto stmt = SQLite::Statement{sql, query, values};
        auto rc   = stmt.Step(sql);
        if(rc == SQLITE_DONE)
            return true;
        else
        {
            std::string msg = "Unable to remove database entry: ";
            MIOPEN_LOG_E(msg + sql.ErrorMessage());
            return false;
        }
    }

    /// Updates record under key PROBLEM_CONFIG with data ID:VALUES in database.
    /// Returns updated record or boost::none if insertion failed
    template <class T, class V>
    inline boost::optional<DbRecord>
    UpdateUnsafe(const T& problem_config, const std::string& id, const V& values)
    {
        if(dbInvalid)
            return boost::none;
        // UPSERT the value
        {
            std::string clause;
            std::vector<std::string> vals;
            std::tie(clause, vals) = problem_config.InsertQuery();
            auto stmt = SQLite::Statement{sql, clause, vals};
            auto rc   = stmt.Step(sql);
            if(rc != SQLITE_DONE)
                MIOPEN_THROW(miopenStatusInternalError,
                             "Failed to insert config: " + sql.ErrorMessage());
            auto cnt = sql.Changes();
            MIOPEN_LOG_I2(cnt << " rows updated");
        }

        // UPSERT perf values
        {
            std::ostringstream params;
            values.Serialize(params);
            std::string clause;
            std::vector<std::string> vals;
            std::tie(clause, vals) = problem_config.WhereClause();

            // clang-format off
            std::string query =
                "INSERT OR REPLACE INTO "
                "perf_db(config, solver, params, arch, num_cu) "
                "VALUES("
                "(SELECT id FROM " + problem_config.table_name() +  " "
                "WHERE ( " + clause + " ) ) , ? , ? , ? , ?);";
            // clang-format on
            vals.push_back(id);
            vals.push_back(params.str());
            vals.push_back(arch);
            vals.push_back(std::to_string(num_cu));
            auto stmt = SQLite::Statement{sql, query, vals};
            auto rc   = stmt.Step(sql);
            if(rc != SQLITE_DONE)
            {
                MIOPEN_LOG_E("Failed to insert performance record in the database: " +
                             sql.ErrorMessage());
                return boost::none;
            }
        }
        DbRecord record;
        record.SetValues(id, values);
        return record;
    }

    template <class T, class V>
    inline bool StoreRecordUnsafe(const T& problem_config, const std::string& id, const V& values)
    {
        if(dbInvalid)
            return false;
        return bool(UpdateUnsafe(problem_config, id, values));
    }

    /**
     * clears both the config and the associated solver values from the database
     */
    template <class T>
    inline bool ClearRecordUnsafe(const T& problem_config)
    {
        if(dbInvalid)
            return true;
        std::string clause;
        std::vector<std::string> values;
        std::tie(clause, values) = problem_config.WhereClause();
        // clang-format off
        auto query = 
            "DELETE FROM perf_db "
            "WHERE config IN ("
            "SELECT id FROM config WHERE ( "
            + clause + " ))";
        // clang-format on
        auto stmt = SQLite::Statement{sql, query, values};
        auto rc   = stmt.Step(sql);
        if(rc != SQLITE_DONE)
        {
            MIOPEN_LOG_E("Unable to Clear databaes entry: " + sql.ErrorMessage());
            return false;
        }
        else
            return true;
    }

    /// Searches for record with key PROBLEM_CONFIG and gets VALUES under the ID from it.
    /// Class T should have "void Serialize(PDAttr_t&) const" member function available.
    /// Class V shall have "bool Deserialize(const std::string& str)" member function available.
    ///
    /// Returns false if the problem config is not found in the config table or if there are perf
    /// parameters in the perf_db table
    template <class T, class V>
    inline bool LoadUnsafe(const T& problem_config, const std::string& id, V& values)
    {
        if(dbInvalid)
            return false;
        const auto record = FindRecordUnsafe(problem_config);

        if(!record)
            return false;
        return record->GetValues(id, values);
    }
};
} // namespace miopen<|MERGE_RESOLUTION|>--- conflicted
+++ resolved
@@ -205,31 +205,12 @@
 class SQLiteBase
 {
     protected:
-<<<<<<< HEAD
-    using sqlite3_ptr      = MIOPEN_MANAGE_PTR(sqlite3*, sqlite3_close);
-    using sqlite3_stmt_ptr = MIOPEN_MANAGE_PTR(sqlite3_stmt*, sqlite3_finalize);
-=======
-    using exclusive_lock = boost::unique_lock<LockFile>;
-    using shared_lock    = boost::shared_lock<LockFile>;
-    static boost::system_time GetLockTimeout()
-    {
-        return boost::get_system_time() + boost::posix_time::milliseconds(60000);
-    }
->>>>>>> a31dc5ac
-
     public:
     SQLiteBase(const std::string& filename_,
                bool is_system,
                const std::string& arch_,
                std::size_t num_cu_)
-<<<<<<< HEAD
         : filename(filename_), arch(arch_), num_cu(num_cu_)
-=======
-        : filename(filename_),
-          arch(arch_),
-          num_cu(num_cu_),
-          lock_file(LockFile::Get(LockFilePath(filename_).c_str()))
->>>>>>> a31dc5ac
     {
         MIOPEN_LOG_I2("Initializing " << (is_system ? "system" : "user") << " database file "
                                       << filename);
@@ -284,59 +265,7 @@
     {
         const auto sql_cfg_fds = "PRAGMA table_info(" + tableName + ");";
         SQLite::result_type cfg_res;
-        {
-            const auto lock = shared_lock(lock_file, GetLockTimeout());
-            MIOPEN_VALIDATE_LOCK(lock);
-            cfg_res = sql.Exec(sql_cfg_fds);
-        }
-<<<<<<< HEAD
-        return true;
-    }
-
-    template <class F>
-    inline int SQLRety(F f) const
-    {
-        int rc = f();
-        if(rc == SQLITE_BUSY)
-        {
-            MIOPEN_THROW("Timeout while waiting for Database: " + filename);
-        }
-        else
-            return rc;
-    }
-
-    inline std::string SQLErrorMessage() const
-    {
-        std::string errMsg = "Internal error while accessing SQLite database: ";
-        return errMsg + sqlite3_errmsg(ptrDb.get());
-    }
-
-    auto Prepare(const std::string& query) const
-    {
-        sqlite3_stmt* ptr = nullptr;
-        MIOPEN_LOG_I2(query);
-        auto rc = sqlite3_prepare_v2(ptrDb.get(), query.c_str(), query.size(), &ptr, nullptr);
-        if(rc != SQLITE_OK)
-        {
-            std::string err_msg = "SQLite prepare error: ";
-            MIOPEN_THROW(miopenStatusInternalError, err_msg + sqlite3_errmsg(ptrDb.get()));
-        }
-        return sqlite3_stmt_ptr{ptr};
-    }
-    auto PrepareAndBind(const std::string& query, std::vector<std::string>& values) const
-    {
-        auto stmt = Prepare(query);
-        int cnt   = 1;
-        for(auto& kinder : values)
-        {
-            auto rc = sqlite3_bind_text(
-                stmt.get(), cnt++, kinder.data(), kinder.size(), SQLITE_TRANSIENT); // NOLINT
-            if(rc != SQLITE_OK)
-                MIOPEN_THROW(miopenStatusInternalError, SQLErrorMessage());
-        }
-        MIOPEN_LOG_I2("[" << JoinStrings(values, ",") << "]");
-        return stmt;
-=======
+        cfg_res = sql.Exec(sql_cfg_fds);
         std::vector<std::string> cfg_fds(cfg_res.size());
         std::transform(
             cfg_res.begin(), cfg_res.end(), cfg_fds.begin(), [](auto row) { return row["name"]; });
@@ -354,55 +283,50 @@
             }
         }
         return AllFound;
->>>>>>> a31dc5ac
-    }
-
-    template <typename... U>
-    inline auto FindRecord(U&... args)
-    {
-        return reinterpret_cast<Derived*>(this)->FindRecordUnsafe(args...);
-    }
-
-    template <typename... U>
-    inline auto RemoveRecord(U&... args)
-    {
-        return reinterpret_cast<Derived*>(this)->RemoveRecordUnsafe(args...);
-    }
-
-    template <typename... U>
-    inline auto StoreRecord(U&... args)
-    {
-        return reinterpret_cast<Derived*>(this)->StoreRecordUnsafe(args...);
-    }
-
-    template <typename... U>
-    inline auto Remove(const U&... args)
-    {
-        return reinterpret_cast<Derived*>(this)->RemoveUnsafe(args...);
-    }
-
-    template <typename... U>
-    inline auto Update(const U&... args)
-    {
-        return reinterpret_cast<Derived*>(this)->UpdateUnsafe(args...);
-    }
-
-    template <typename... U>
-    inline auto Load(U&&... args)
-    {
-        return reinterpret_cast<Derived*>(this)->LoadUnsafe(args...);
-    }
-
-    std::string filename;
-    std::string arch;
-    size_t num_cu;
-<<<<<<< HEAD
-    sqlite3_ptr ptrDb = nullptr;
-=======
-    LockFile& lock_file;
->>>>>>> a31dc5ac
-    bool dbInvalid;
-    SQLite sql;
+    }
+}
+
+template <typename... U>
+inline auto FindRecord(U&... args)
+{
+    return reinterpret_cast<Derived*>(this)->FindRecordUnsafe(args...);
+}
+
+template <typename... U>
+inline auto RemoveRecord(U&... args)
+{
+    return reinterpret_cast<Derived*>(this)->RemoveRecordUnsafe(args...);
+}
+
+template <typename... U>
+inline auto StoreRecord(U&... args)
+{
+    return reinterpret_cast<Derived*>(this)->StoreRecordUnsafe(args...);
+}
+
+template <typename... U>
+inline auto Remove(const U&... args)
+{
+    return reinterpret_cast<Derived*>(this)->RemoveUnsafe(args...);
+}
+
+template <typename... U>
+inline auto Update(const U&... args)
+{
+    return reinterpret_cast<Derived*>(this)->UpdateUnsafe(args...);
+}
+
+template <typename... U>
+inline auto Load(U&&... args)
+{
+    return reinterpret_cast<Derived*>(this)->LoadUnsafe(args...);
+}
+
+std::string filename;
+std::string arch;
+size_t num_cu;
+bool dbInvalid;
+SQLite sql;
 };
 
 template <typename Derived>
