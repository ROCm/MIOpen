--- conflicted
+++ resolved
@@ -205,17 +205,12 @@
 class SQLiteBase
 {
     protected:
-<<<<<<< HEAD
-    using sqlite3_ptr      = MIOPEN_MANAGE_PTR(sqlite3*, sqlite3_close);
-    using sqlite3_stmt_ptr = MIOPEN_MANAGE_PTR(sqlite3_stmt*, sqlite3_finalize);
-=======
     using exclusive_lock = boost::unique_lock<LockFile>;
     using shared_lock    = boost::shared_lock<LockFile>;
     static boost::system_time GetLockTimeout()
     {
         return boost::get_system_time() + boost::posix_time::milliseconds(60000);
     }
->>>>>>> 087a030a
 
     public:
     SQLiteBase(const std::string& filename_,
@@ -301,91 +296,6 @@
         return AllFound;
     }
 
-<<<<<<< HEAD
-    inline auto SQLExec(const std::string& query)
-    {
-        MIOPEN_LOG_T(std::this_thread::get_id() << ":" << query);
-        {
-            auto rc = SQLRety([&]() {
-                return sqlite3_exec(ptrDb.get(), query.c_str(), find_callback, nullptr, nullptr);
-            });
-            if(rc != SQLITE_OK)
-            {
-                MIOPEN_LOG_I2(query);
-                MIOPEN_THROW(miopenStatusInternalError, SQLErrorMessage());
-                sqlite3_close(ptrDb.get());
-                return false;
-            }
-        }
-        return true;
-    }
-    inline auto SQLExec(const std::string& query, SQLRes_t& res) const
-    {
-        res.clear();
-        MIOPEN_LOG_T(std::this_thread::get_id() << ":" << query);
-        {
-            auto rc = SQLRety([&]() {
-                return sqlite3_exec(
-                    ptrDb.get(), query.c_str(), find_callback, static_cast<void*>(&res), nullptr);
-            });
-            if(rc != SQLITE_OK)
-            {
-                MIOPEN_LOG_I2(query);
-                MIOPEN_THROW(miopenStatusInternalError, SQLErrorMessage());
-                sqlite3_close(ptrDb.get());
-                return false;
-            }
-        }
-        return true;
-    }
-
-    template <class F>
-    inline int SQLRety(F f) const
-    {
-        int rc = f();
-        if(rc == SQLITE_BUSY)
-        {
-            MIOPEN_THROW("Timeout while waiting for Database: " + filename);
-        }
-        else
-            return rc;
-    }
-
-    inline std::string SQLErrorMessage() const
-    {
-        std::string errMsg = "Internal error while accessing SQLite database: ";
-        return errMsg + sqlite3_errmsg(ptrDb.get());
-    }
-
-    auto Prepare(const std::string& query) const
-    {
-        sqlite3_stmt* ptr = nullptr;
-        MIOPEN_LOG_I2(query);
-        auto rc = sqlite3_prepare_v2(ptrDb.get(), query.c_str(), query.size(), &ptr, nullptr);
-        if(rc != SQLITE_OK)
-        {
-            std::string err_msg = "SQLite prepare error: ";
-            MIOPEN_THROW(miopenStatusInternalError, err_msg + sqlite3_errmsg(ptrDb.get()));
-        }
-        return sqlite3_stmt_ptr{ptr};
-    }
-    auto PrepareAndBind(const std::string& query, std::vector<std::string>& values) const
-    {
-        auto stmt = Prepare(query);
-        int cnt   = 1;
-        for(auto& kinder : values)
-        {
-            auto rc = sqlite3_bind_text(
-                stmt.get(), cnt++, kinder.data(), kinder.size(), SQLITE_TRANSIENT); // NOLINT
-            if(rc != SQLITE_OK)
-                MIOPEN_THROW(miopenStatusInternalError, SQLErrorMessage());
-        }
-        MIOPEN_LOG_I2("[" << JoinStrings(values, ",") << "]");
-        return stmt;
-    }
-
-=======
->>>>>>> 087a030a
     template <typename... U>
     inline auto FindRecord(U&... args)
     {
@@ -425,11 +335,7 @@
     std::string filename;
     std::string arch;
     size_t num_cu;
-<<<<<<< HEAD
-    sqlite3_ptr ptrDb = nullptr;
-=======
     LockFile& lock_file;
->>>>>>> 087a030a
     bool dbInvalid;
     SQLite sql;
 };
