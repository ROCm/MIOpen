/*******************************************************************************
 *
 * MIT License
 *
 * Copyright (c) 2018 Advanced Micro Devices, Inc.
 *
 * Permission is hereby granted, free of charge, to any person obtaining a copy
 * of this software and associated documentation files (the "Software"), to deal
 * in the Software without restriction, including without limitation the rights
 * to use, copy, modify, merge, publish, distribute, sublicense, and/or sell
 * copies of the Software, and to permit persons to whom the Software is
 * furnished to do so, subject to the following conditions:
 *
 * The above copyright notice and this permission notice shall be included in all
 * copies or substantial portions of the Software.
 *
 * THE SOFTWARE IS PROVIDED "AS IS", WITHOUT WARRANTY OF ANY KIND, EXPRESS OR
 * IMPLIED, INCLUDING BUT NOT LIMITED TO THE WARRANTIES OF MERCHANTABILITY,
 * FITNESS FOR A PARTICULAR PURPOSE AND NONINFRINGEMENT. IN NO EVENT SHALL THE
 * AUTHORS OR COPYRIGHT HOLDERS BE LIABLE FOR ANY CLAIM, DAMAGES OR OTHER
 * LIABILITY, WHETHER IN AN ACTION OF CONTRACT, TORT OR OTHERWISE, ARISING FROM,
 * OUT OF OR IN CONNECTION WITH THE SOFTWARE OR THE USE OR OTHER DEALINGS IN THE
 * SOFTWARE.
 *
 *******************************************************************************/

#ifndef GUARD_MLOPEN_SIMPLE_HASH_HPP
#define GUARD_MLOPEN_SIMPLE_HASH_HPP

#include <miopen/filesystem.hpp>
#include <cstddef>
#include <string>
#include <utility>

namespace miopen {
struct SimpleHash
{
    size_t operator()(const std::pair<fs::path, std::string>& p) const
    {
<<<<<<< HEAD
        using std::hash;
        return (hash<fs::path>()(p.first) ^ hash<std::string>()(p.second));
=======
        return (fs::hash_value(p.first) ^ std::hash<std::string>()(p.second));
>>>>>>> d208a9a3
    }
};

} // namespace miopen

#endif<|MERGE_RESOLUTION|>--- conflicted
+++ resolved
@@ -37,12 +37,7 @@
 {
     size_t operator()(const std::pair<fs::path, std::string>& p) const
     {
-<<<<<<< HEAD
-        using std::hash;
-        return (hash<fs::path>()(p.first) ^ hash<std::string>()(p.second));
-=======
         return (fs::hash_value(p.first) ^ std::hash<std::string>()(p.second));
->>>>>>> d208a9a3
     }
 };
 
