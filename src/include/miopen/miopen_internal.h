--- conflicted
+++ resolved
@@ -60,23 +60,13 @@
  * use the existing Find machinery. Slower start-up times than Fast Find, but no GPU performance
  * drop.
  *
-<<<<<<< HEAD
- * * Fast Hybrid: Checks the Find-db for an entry. If there is a hit, use that entry. If there is a
- * miss, uses the existing Find machinery with skipping slow-compiling kernels. Faster start-up
- * times than Hybrid Find, but GPU performance is a bit worse.
- *
- * * Dynamic Hybrid: This mode is similar to Fast Hybrid, but in case of Find-db miss skips all
- * non-dynamic kernels, thus saving compilation time. Versus Fast Hybrid, we expect similar start-up
- * times but better GPU performance.
- *
- * * The default find mode may be queried by using the miopenGetConvolutionFindMode API described
- * below
-=======
  * * Dynamic Hybrid: Checks the Find-db for an entry. If there is a hit, uses that entry. If there
  * is a miss, uses the existing Find machinery with skipping non-dynamic kernels, thus saving
  * compilation time.slow-compiling kernels. Faster start-up times than Hybrid Find, but GPU
  * performance may be a bit worse.
->>>>>>> 372955b9
+ *
+ * * The default find mode may be queried by using the miopenGetConvolutionFindMode API described
+ * below
  */
 typedef enum
 {
