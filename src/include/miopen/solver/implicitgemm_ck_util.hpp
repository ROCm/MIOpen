/*******************************************************************************
 *
 * MIT License
 *
 * Copyright (c) 2023 Advanced Micro Devices, Inc.
 *
 * Permission is hereby granted, free of charge, to any person obtaining a copy
 * of this software and associated documentation files (the "Software"), to deal
 * in the Software without restriction, including without limitation the rights
 * to use, copy, modify, merge, publish, distribute, sublicense, and/or sell
 * copies of the Software, and to permit persons to whom the Software is
 * furnished to do so, subject to the following conditions:
 *
 * The above copyright notice and this permission notice shall be included in all
 * copies or substantial portions of the Software.
 *
 * THE SOFTWARE IS PROVIDED "AS IS", WITHOUT WARRANTY OF ANY KIND, EXPRESS OR
 * IMPLIED, INCLUDING BUT NOT LIMITED TO THE WARRANTIES OF MERCHANTABILITY,
 * FITNESS FOR A PARTICULAR PURPOSE AND NONINFRINGEMENT. IN NO EVENT SHALL THE
 * AUTHORS OR COPYRIGHT HOLDERS BE LIABLE FOR ANY CLAIM, DAMAGES OR OTHER
 * LIABILITY, WHETHER IN AN ACTION OF CONTRACT, TORT OR OTHERWISE, ARISING FROM,
 * OUT OF OR IN CONNECTION WITH THE SOFTWARE OR THE USE OR OTHER DEALINGS IN THE
 * SOFTWARE.
 *
 *******************************************************************************/

#pragma once

#include <miopen/conv/data_invoke_params.hpp>
#include <miopen/conv/wrw_invoke_params.hpp>
#include <miopen/batched_transpose_sol.hpp>

namespace miopen {
namespace solver {

template <typename ConvPtrsType>
typename ConvPtrsType::iterator FindConvPtrByID(ConvPtrsType& conv_ptrs,
                                                const std::string& kernel_id)
{
    return std::find_if(conv_ptrs.begin(), conv_ptrs.end(), [&kernel_id](const auto& ptr) {
        return ptr->GetTypeString() == kernel_id;
    });
}

template <typename DeviceOpType,
          typename CKArgsType,
          typename ProblemDescriptionType = ProblemDescription>
std::vector<std::string> FillValidKernelsIDs(const ProblemDescriptionType& problem)
{
    const auto args      = CKArgsType{problem};
    const auto conv_ptrs = DeviceOpType::GetInstances();
    assert(!conv_ptrs.empty());

    std::vector<std::string> valid_kernels;
    valid_kernels.reserve(conv_ptrs.size());
    for(size_t idx = 0; idx < conv_ptrs.size(); ++idx)
    {
        if(args.IsSupportedBy(conv_ptrs[idx]))
            valid_kernels.emplace_back(std::move(conv_ptrs[idx]->GetTypeString()));
    }
    assert(!valid_kernels.empty());
    return valid_kernels;
}

template <typename DeviceOpType,
          typename CKArgsType,
          typename ProblemDescriptionType = ProblemDescription>
bool IsCKArgsSupported(const ProblemDescriptionType& problem, const std::string& kernel_id)
{
    auto conv_ptrs = DeviceOpType::GetInstances();
    auto ptr_iter  = FindConvPtrByID(conv_ptrs, kernel_id);

    return (ptr_iter != conv_ptrs.end()) && CKArgsType{problem}.IsSupportedBy(*ptr_iter);
}

template <typename DeviceOpType,
          typename CKArgsType,
          typename ProblemDescriptionType = ProblemDescription>
bool IsCKApplicable(const ProblemDescriptionType& problem)
{
    const auto args = CKArgsType{problem};
    // if(!std::all_of(args.strides.begin(), args.strides.end(), [](auto x) { return x == 1; }))
    //     return false;

    const auto ptrs = DeviceOpType::GetInstances();
    return std::any_of(
        ptrs.begin(), ptrs.end(), [&args](auto& ptr) { return args.IsSupportedBy(ptr); });
}

<<<<<<< HEAD
template <typename DeviceOpType, typename CKArgsType, typename CastType>
ConvSolution InitInvokerFactoryNHWC([[maybe_unused]] const ExecutionContext& ctx, const ProblemDescription& problem, const std::string& kernel_id)
=======
template <typename DeviceOpType,
          typename CKArgsType,
          typename CastType,
          typename ProblemDescriptionType = ProblemDescription>
ConvSolution InitInvokerFactory(const ProblemDescriptionType& problem, const std::string& kernel_id)
>>>>>>> 14118a41
{
    auto conv_ptrs = DeviceOpType::GetInstances();
    auto ptr_iter  = FindConvPtrByID(conv_ptrs, kernel_id);

    if(ptr_iter == conv_ptrs.end())
        MIOPEN_THROW("PerformanceConfig kernel '" + kernel_id + "' does not exist");

    ConvSolution result;
    result.invoker_factory =
        [ck_args     = CKArgsType{problem},
         sh_conv_ptr = std::shared_ptr{std::move(*ptr_iter)}](const std::vector<Kernel>&) mutable {
            return [ck_args = std::move(ck_args), sh_conv_ptr = std::move(sh_conv_ptr)](
                       const Handle& handle, const AnyInvokeParams& primitive_parameters) {
                const auto& data_ctx = primitive_parameters.CastTo<CastType>();
                auto argument_ptr    = ck_args.MakeArgPtr(sh_conv_ptr, data_ctx.tensors);
                auto invoker_ptr     = sh_conv_ptr->MakeInvokerPointer();

                const auto enable_profiling = handle.IsProfilingEnabled();
                float elapsed_time =
                    invoker_ptr->Run(argument_ptr.get(), {handle.GetStream(), enable_profiling});
                if(enable_profiling)
                {
                    handle.ResetKernelTime();
                    handle.AccumKernelTime(elapsed_time);
                }
            };
        };
    return result;
}

<<<<<<< HEAD
struct TransposeInstance {
  size_t tensor_sz = 0;
  std::vector<OpKernelArg> kern_args{};
  int index = -1;
  size_t buf_offset = 0;
  shared<Data_t> buf_handle{};

  template <typename TransSolnType>
  TransposeInstance(const TransSolnType& trans_sol, int idx, const MultiBufferWorkspaceTraits& wt) {
    tensor_sz = trans_sol.GetOutputTensorSize();
    kern_args = trans_sol.GetKernelArg();
    index = idx;
    assert(index >= 0);
    buf_offset = wt.GetOffset(index);
  }

  void AllocBuffer(const Handle& handle, Data_t workSpace) {
    buf_handle = handle.CreateSubBuffer(workSpace, buf_offset, tensor_sz);
    assert(buf_handle.get());
  }

  Data_t GetBufferPtr() const {
    return buf_handle.get();
  }

  void ConvertFrom(const Handle& handle, const std::vector<Kernel>& kernels, ConstData_t in_ptr) {
    Run(handle, kernels, buf_handle.get(), in_ptr);
  }

  void ConvertTo(const Handle& handle, const std::vector<Kernel>& kernels, Data_t out_ptr) {
    Run(handle, kernels, out_ptr,  buf_handle.get());
  }

  TransposeInstance() = delete;
  TransposeInstance(const TransposeInstance&) = default;
  TransposeInstance(TransposeInstance&&) = default;
  ~TransposeInstance() = default;

private:
  void Run(const Handle& handle, const std::vector<Kernel>& kernels, Data_t out_ptr, ConstData_t in_ptr) {
    assert(out_ptr);
    assert(in_ptr);
    assert(kernels.size() > index);

    kern_args[0] = out_ptr;
    kern_args[1] = in_ptr;

    handle.Run(kernels[index])(kern_args);
    if (handle.IsProfilingEnabled()) {
      handle.AccumKernelTime(handle.GetKernelTime());
    }
  }

};

template <typename InTransSolType, typename WeiTransSolType, typename OutTransSolType> 
struct TransposeInstanceMaker2D {

  template <typename CKArgsType>
  std::tuple<TransposeInstance, TransposeInstance, TransposeInstance>
  operator () (ConvSolution& result, const ExecutionContext& ctx, const ProblemDescription& problem, const CKArgsType& ck_args) const {

    InTransSolType tr_in(
        ctx,
        problem.GetInDataType(),
        ck_args.N,
        ck_args.C1,
        ck_args.Hi,
        ck_args.Wi);

    WeiTransSolType tr_wei(
        ctx,
        problem.GetWeightsDataType(),
        ck_args.K1,
        ck_args.C,
        ck_args.Y,
        ck_args.X);

    OutTransSolType tr_out(
        ctx,
        problem.GetOutDataType(),
        ck_args.N,
        ck_args.K1,
        ck_args.Ho,
        ck_args.Wo);

    result.construction_params.insert(
        result.construction_params.end(),
        {tr_in.GetKernelInfo(), 
        tr_wei.GetKernelInfo(),
        tr_out.GetKernelInfo()});

    constexpr size_t buf_alignment = 256;
    MultiBufferWorkspaceTraits wt(
        {
        tr_in.GetOutputTensorSize(),
        tr_wei.GetOutputTensorSize(),
        tr_out.GetOutputTensorSize()
        },
        buf_alignment);



    return std::make_tuple(
        TransposeInstance(tr_in, 0, wt),
        TransposeInstance(tr_wei, 1, wt),
        TransposeInstance(tr_out, 2, wt));
  }

};


template <typename InTransSolType, typename WeiTransSolType, typename OutTransSolType> 
struct TransposeInstanceMaker3D {

  template <typename CKArgsType>
  std::tuple<TransposeInstance, TransposeInstance, TransposeInstance>
  operator () (ConvSolution& result, const ExecutionContext& ctx, const ProblemDescription& problem, const CKArgsType& ck_args) const {

    InTransSolType tr_in(
        ctx,
        problem.GetInDataType(),
        ck_args.N,
        ck_args.C1,
        ck_args.Di,
        ck_args.Hi,
        ck_args.Wi);

    WeiTransSolType tr_wei(
        ctx,
        problem.GetWeightsDataType(),
        ck_args.K1,
        ck_args.C,
        ck_args.Z,
        ck_args.Y,
        ck_args.X);

    OutTransSolType tr_out(
        ctx,
        problem.GetOutDataType(),
        ck_args.N,
        ck_args.K1,
        ck_args.Do,
        ck_args.Ho,
        ck_args.Wo);

    result.construction_params.insert(
        result.construction_params.end(),
        {tr_in.GetKernelInfo(), 
        tr_wei.GetKernelInfo(),
        tr_out.GetKernelInfo()});

    constexpr size_t buf_alignment = 256;
    MultiBufferWorkspaceTraits wt(
        {
        tr_in.GetOutputTensorSize(),
        tr_wei.GetOutputTensorSize(),
        tr_out.GetOutputTensorSize()
        },
        buf_alignment);



    return std::make_tuple(
        TransposeInstance(tr_in, 0, wt),
        TransposeInstance(tr_wei, 1, wt),
        TransposeInstance(tr_out, 2, wt));
  }

};


template <typename DeviceOpType, typename CKArgsType, typename CastType, 
          typename TpostInstMaker, typename PreTposeFn, typename PostTposeFn>
ConvSolution InitInvokerFactoryNCHW(const ExecutionContext& ctx, const ProblemDescription& problem, const std::string& kernel_id, TpostInstMaker&& tr_inst_maker, PreTposeFn&& pre_tpose_fn, PostTposeFn&& post_tpose_fn)
{

    assert(problem.IsLayoutDefault());

    ConvSolution result;
    auto ck_args = CKArgsType{problem};

    auto [_tr_inst_in, _tr_inst_wei, _tr_inst_out] = tr_inst_maker(result, ctx, problem, ck_args); 

=======
template <typename DeviceOpType,
          typename CKArgsType,
          typename CastType,
          typename ProblemDescriptionType = ProblemDescription>
ConvSolution InitAnyInvokerFactory(const ProblemDescriptionType& problem,
                                   const std::string& kernel_id)
{
>>>>>>> 14118a41
    auto conv_ptrs = DeviceOpType::GetInstances();
    auto ptr_iter  = FindConvPtrByID(conv_ptrs, kernel_id);

    if(ptr_iter == conv_ptrs.end())
<<<<<<< HEAD
        MIOPEN_THROW("PerformanceConfig kernel '" + kernel_id + "' does not exist");

    result.invoker_factory =
        [pre_tpose_fn, post_tpose_fn,
         ck_args     = std::move(ck_args),
         sh_conv_ptr = std::shared_ptr{std::move(*ptr_iter)},
         tr_inst_in = std::move(_tr_inst_in),
         tr_inst_wei = std::move(_tr_inst_wei),
         tr_inst_out = std::move(_tr_inst_out)]
           (const std::vector<Kernel>& kernels) mutable {
            return [pre_tpose_fn, post_tpose_fn, kernels,
              ck_args = std::move(ck_args), 
              sh_conv_ptr = std::move(sh_conv_ptr),
              tr_inst_in = std::move(tr_inst_in),
              tr_inst_wei = std::move(tr_inst_wei),
              tr_inst_out = std::move(tr_inst_out)] (const Handle& handle, const AnyInvokeParams& primitive_parameters) mutable 
            {
                handle.ResetKernelTime();

                const auto& data_ctx = primitive_parameters.CastTo<CastType>();

                tr_inst_in.AllocBuffer(handle, data_ctx.workSpace);
                tr_inst_wei.AllocBuffer(handle, data_ctx.workSpace);
                tr_inst_out.AllocBuffer(handle, data_ctx.workSpace);

                pre_tpose_fn(handle, kernels, data_ctx.tensors,
                    tr_inst_in, tr_inst_wei, tr_inst_out);

                MIOPEN_LOG_I("Running CK convolution");
                auto invoker_ptr     = sh_conv_ptr->MakeInvokerPointer();
                auto argument_ptr    = ck_args.MakeArgPtr(sh_conv_ptr, 
                    tr_inst_in.GetBufferPtr(), tr_inst_wei.GetBufferPtr(), tr_inst_out.GetBufferPtr());
                float elapsed_time =
                    invoker_ptr->Run(argument_ptr.get(), {handle.GetStream(), handle.IsProfilingEnabled()});
                if(handle.IsProfilingEnabled())
                {
                    handle.AccumKernelTime(elapsed_time);
                }

                post_tpose_fn(handle, kernels, data_ctx.tensors,
                    tr_inst_in, tr_inst_wei, tr_inst_out);


            };
        };
    return result;
}

template <int ND, typename DeviceOpType, typename CKArgsType, typename CastType>
ConvSolution InitInvokerFactoryFwdNCHW(const ExecutionContext& ctx, const ProblemDescription& problem, const std::string& kernel_id)
{
  static_assert(ND == 2 || ND == 3, "Num Dimensions must be 2 or 3");

  using TrInstMaker = std::conditional_t<
    ND == 2,
    TransposeInstanceMaker2D<TransposeSolutionDefault2Nhwc, TransposeSolutionDefault2Nhwc, TransposeSolutionNhwc2Default>,
    TransposeInstanceMaker3D<TransposeSolutionDefault2Ndhwc, TransposeSolutionDefault2Ndhwc, TransposeSolutionNdhwc2Default>>;

  TrInstMaker tr_inst_maker{};

  auto pre_tpose_fn = [] (const Handle& handle, const std::vector<Kernel>& kernels, 
      const ConvTensors& tensors, 
      TransposeInstance& tr_inst_in,
      TransposeInstance& tr_inst_wei,
      [[maybe_unused]] TransposeInstance& tr_inst_out) {
    
        MIOPEN_LOG_I("Running input transpose");
        tr_inst_in.ConvertFrom(handle, kernels,  tensors.x);
        handle.Finish();
        MIOPEN_LOG_I("Running weight transpose");
        tr_inst_wei.ConvertFrom(handle, kernels, tensors.w);
        handle.Finish();
  };

  auto post_tpose_fn = [] (const Handle& handle, const std::vector<Kernel>& kernels, 
      const ConvTensors& tensors, 
      [[maybe_unused]] TransposeInstance& tr_inst_in,
      [[maybe_unused]] TransposeInstance& tr_inst_wei,
      TransposeInstance& tr_inst_out) {

        MIOPEN_LOG_I("Running output transpose");
        tr_inst_out.ConvertTo(handle, kernels, const_cast<Data_t>(tensors.y));
        
        handle.Finish();
  };

  return InitInvokerFactoryNCHW<DeviceOpType, CKArgsType, CastType>(
      ctx,
      problem,
      kernel_id,
      tr_inst_maker,
      pre_tpose_fn,
      post_tpose_fn);



}

template <int ND, typename DeviceOpType, typename CKArgsType, typename CastType>
ConvSolution InitInvokerFactoryBwdNCHW(const ExecutionContext& ctx, const ProblemDescription& problem, const std::string& kernel_id)
{

  static_assert(ND == 2 || ND == 3, "Num Dimensions must be 2 or 3");

  using TrInstMaker = std::conditional_t<
    ND == 2,
    TransposeInstanceMaker2D<TransposeSolutionNhwc2Default, TransposeSolutionDefault2Nhwc, TransposeSolutionDefault2Nhwc>,
    TransposeInstanceMaker3D<TransposeSolutionNdhwc2Default, TransposeSolutionDefault2Ndhwc, TransposeSolutionDefault2Ndhwc>>;

  TrInstMaker tr_inst_maker{};

  auto pre_tpose_fn = [] (const Handle& handle, const std::vector<Kernel>& kernels, 
      const ConvTensors& tensors,
      [[maybe_unused]] TransposeInstance& tr_inst_in,
      TransposeInstance& tr_inst_wei,
      TransposeInstance& tr_inst_out) {
    
        MIOPEN_LOG_I("Running input transpose");
        tr_inst_out.ConvertFrom(handle, kernels, tensors.y);
        handle.Finish();
        MIOPEN_LOG_I("Running weight transpose");
        tr_inst_wei.ConvertFrom(handle, kernels, tensors.w);
        handle.Finish();
  };

  auto post_tpose_fn = [] (const Handle& handle, const std::vector<Kernel>& kernels, 
      const ConvTensors& tensors,
      TransposeInstance& tr_inst_in,
      [[maybe_unused]] TransposeInstance& tr_inst_wei,
      [[maybe_unused]] TransposeInstance& tr_inst_out) {

        MIOPEN_LOG_I("Running output transpose");
        tr_inst_in.ConvertTo(handle, kernels, const_cast<Data_t>(tensors.x));
        
        handle.Finish();
  };

  return InitInvokerFactoryNCHW<DeviceOpType, CKArgsType, CastType>(
      ctx,
      problem,
      kernel_id,
      tr_inst_maker,
      pre_tpose_fn,
      post_tpose_fn);

}


template <int ND, typename DeviceOpType, typename CKArgsType, typename CastType>
ConvSolution InitInvokerFactoryWrwNCHW(const ExecutionContext& ctx, const ProblemDescription& problem, const std::string& kernel_id)
{
  static_assert(ND == 2 || ND == 3, "Num Dimensions must be 2 or 3");

  using TrInstMaker = std::conditional_t<
    ND == 2,
    TransposeInstanceMaker2D<TransposeSolutionDefault2Nhwc, TransposeSolutionNhwc2Default, TransposeSolutionDefault2Nhwc>,
    TransposeInstanceMaker3D<TransposeSolutionDefault2Ndhwc, TransposeSolutionNdhwc2Default, TransposeSolutionDefault2Ndhwc>>;

  TrInstMaker tr_inst_maker{};

  auto pre_tpose_fn = [] (const Handle& handle, const std::vector<Kernel>& kernels, 
      const ConvTensors& tensors,
      TransposeInstance& tr_inst_in,
      [[maybe_unused]] TransposeInstance& tr_inst_wei,
      TransposeInstance& tr_inst_out) {
    
        MIOPEN_LOG_I("Running input transpose");
        tr_inst_in.ConvertFrom(handle, kernels, tensors.x);
        handle.Finish();
        MIOPEN_LOG_I("Running weight transpose");
        tr_inst_out.ConvertFrom(handle, kernels, tensors.y);
        handle.Finish();
  };

  auto post_tpose_fn = [] (const Handle& handle, const std::vector<Kernel>& kernels, 
      const ConvTensors& tensors,
      [[maybe_unused]] TransposeInstance& tr_inst_in,
      TransposeInstance& tr_inst_wei,
      [[maybe_unused]] TransposeInstance& tr_inst_out) {

        MIOPEN_LOG_I("Running output transpose");
        tr_inst_wei.ConvertTo(handle, kernels, const_cast<Data_t>(tensors.w));
        
        handle.Finish();
  };

  return InitInvokerFactoryNCHW<DeviceOpType, CKArgsType, CastType>(
      ctx,
      problem,
      kernel_id,
      tr_inst_maker,
      pre_tpose_fn,
      post_tpose_fn);

}

template <typename InvokerFactoryMakerNCHW, typename InvokerFactoryMakerNHWC>
ConvSolution MakeSolutionGroupConvImplicitGemmXdlops(
    const ProblemDescription& problem,
    InvokerFactoryMakerNCHW&& invoker_factory_maker_ncdhw,
    InvokerFactoryMakerNHWC&& invoker_factory_maker_ndhwc) {


  if (problem.IsLayoutDefault()) {
    switch(problem.GetInDataType()) {
      case miopenInt8:
        return invoker_factory_maker_ncdhw(int8_t{});
      case miopenHalf:
        return invoker_factory_maker_ncdhw(ck::half_t{});
      case miopenFloat:
        return invoker_factory_maker_ncdhw(float{});
      case miopenInt32:
      case miopenInt8x4:
      case miopenBFloat16:
      case miopenDouble:
      case miopenFloat8:
      case miopenBFloat8:
      default:
        MIOPEN_THROW(miopenStatusInternalError,
            "3DGroupConvolutionImplicitGemmXdlops operation not implemented for this data type");
    }

  }
  else if (problem.IsLayoutNHWC()) {
    switch(problem.GetInDataType()) {
      case miopenInt8:
        return invoker_factory_maker_ndhwc(int8_t{});
      case miopenHalf:
        return invoker_factory_maker_ndhwc(ck::half_t{});
      case miopenFloat:
        return invoker_factory_maker_ndhwc(float{});
      case miopenInt32:
      case miopenInt8x4:
      case miopenBFloat16:
      case miopenDouble:
      case miopenFloat8:
      case miopenBFloat8:
      default:
        MIOPEN_THROW(miopenStatusInternalError,
            "3DGroupConvolutionImplicitGemmXdlops operation not implemented for this data type");
    }

  } else {
        MIOPEN_THROW(miopenStatusInternalError,
            "3DGroupConvolutionImplicitGemmXdlops operation not implemented for this data type");
  }
  return {};

}

// TODO(Amber): remove this code. 
#if 0
template <typename DeviceOpType, typename CKArgsType, typename CastType>
ConvSolution InitInvokerFactoryFwdNCDHW(const ExecutionContext& ctx, const ProblemDescription& problem, const std::string& kernel_id)
{

    assert(problem.IsLayoutDefault());

    ConvSolution result;
    auto ck_args = CKArgsType{problem};

    TransposeSolutionDefault2Ndhwc tr_in(
        ctx,
        problem.GetInDataType(),
        ck_args.N,
        ck_args.C1,
        ck_args.Di,
        ck_args.Hi,
        ck_args.Wi);

    TransposeSolutionDefault2Ndhwc tr_wei(
        ctx,
        problem.GetWeightsDataType(),
        ck_args.K1,
        ck_args.C,
        ck_args.Z,
        ck_args.Y,
        ck_args.X);

    TransposeSolutionNdhwc2Default tr_out(
        ctx,
        problem.GetOutDataType(),
        ck_args.N,
        ck_args.K1,
        ck_args.Do,
        ck_args.Ho,
        ck_args.Wo);

    result.construction_params.insert(
        result.construction_params.end(),
        {tr_in.GetKernelInfo(), 
         tr_wei.GetKernelInfo(),
         tr_out.GetKernelInfo()});


    constexpr size_t buf_alignment = 256;
    MultiBufferWorkspaceTraits wt(
      {
        tr_in.GetOutputTensorSize(),
        tr_wei.GetOutputTensorSize(),
        tr_out.GetOutputTensorSize()
      },
      buf_alignment);


    TransposeInstance tr_inst_in(tr_in, 0, wt);
    TransposeInstance tr_inst_wei(tr_wei, 1, wt);
    TransposeInstance tr_inst_out(tr_out, 2, wt);


    auto conv_ptrs = DeviceOpType::GetInstances();
    auto ptr_iter  = FindConvPtrByID(conv_ptrs, kernel_id);

    if(ptr_iter == conv_ptrs.end())
        MIOPEN_THROW("PerformanceConfig kernel '" + kernel_id + "' does not exist");

    result.invoker_factory =
        [ck_args     = std::move(ck_args),
         sh_conv_ptr = std::shared_ptr{std::move(*ptr_iter)},
         tr_inst_in = std::move(tr_inst_in),
         tr_inst_wei = std::move(tr_inst_wei),
         tr_inst_out = std::move(tr_inst_out)]
           (const std::vector<Kernel>& kernels) mutable {
            return [ck_args = std::move(ck_args), 
              kernels = kernels,
              sh_conv_ptr = std::move(sh_conv_ptr),
              tr_inst_in = std::move(tr_inst_in),
              tr_inst_wei = std::move(tr_inst_wei),
              tr_inst_out = std::move(tr_inst_out)] (const Handle& handle, const AnyInvokeParams& primitive_parameters) mutable 
            {
                handle.ResetKernelTime();

                const auto& data_ctx = primitive_parameters.CastTo<CastType>();

                auto tmp_buf_in = tr_inst_in.AllocBuffer(handle, data_ctx.workSpace);
                auto tmp_buf_wei = tr_inst_wei.AllocBuffer(handle, data_ctx.workSpace);
                auto tmp_buf_out = tr_inst_out.AllocBuffer(handle, data_ctx.workSpace);

                // TODO(Amber): remove MIOPEN_LOG_I and Finish() calls before
                // merging
                MIOPEN_LOG_I("Running input transpose");
                tr_inst_in.Run(handle, kernels, tmp_buf_in.get(), data_ctx.tensors.in);
                handle.Finish();
                MIOPEN_LOG_I("Running weight transpose");
                tr_inst_wei.Run(handle, kernels, tmp_buf_wei.get(), data_ctx.tensors.w);
                handle.Finish();

                MIOPEN_LOG_I("Running CK convolution");
                auto argument_ptr    = ck_args.MakeArgPtr(sh_conv_ptr, 
                     tmp_buf_in.get(),
                    tmp_buf_wei.get(),
                    tmp_buf_out.get());

                auto invoker_ptr     = sh_conv_ptr->MakeInvokerPointer();
                float elapsed_time =
                    invoker_ptr->Run(argument_ptr.get(), {handle.GetStream(), handle.IsProfilingEnabled()});

                if(handle.IsProfilingEnabled())
                {
                    handle.AccumKernelTime(elapsed_time);
                }

                handle.Finish();
                MIOPEN_LOG_I("Running output transpose");
                tr_inst_out.Run(handle, kernels, data_ctx.tensors.out, tmp_buf_out.get());
                
                handle.Finish();
                MIOPEN_LOG_I("Inovker finished executing");


=======
        return {miopenStatusInvalidValue};

    ConvSolution result;
    result.invoker_factory =
        [ck_args     = CKArgsType{problem},
         sh_conv_ptr = std::shared_ptr{std::move(*ptr_iter)}](const std::vector<Kernel>&) mutable {
            return [ck_args = std::move(ck_args), sh_conv_ptr = std::move(sh_conv_ptr)](
                       const Handle& handle, const AnyInvokeParams& primitive_parameters) {
                const auto& data_ctx = primitive_parameters.CastTo<CastType>();
                auto argument_ptr    = ck_args.MakeArgPtr(sh_conv_ptr, data_ctx);
                auto invoker_ptr     = sh_conv_ptr->MakeInvokerPointer();

                const auto enable_profiling = handle.IsProfilingEnabled();
                float elapsed_time =
                    invoker_ptr->Run(argument_ptr.get(), {handle.GetStream(), enable_profiling});
                if(enable_profiling)
                {
                    handle.ResetKernelTime();
                    handle.AccumKernelTime(elapsed_time);
                }
>>>>>>> 14118a41
            };
        };
    return result;
}
<<<<<<< HEAD
#endif
=======
>>>>>>> 14118a41

} // namespace solver
} // namespace miopen<|MERGE_RESOLUTION|>--- conflicted
+++ resolved
@@ -87,16 +87,11 @@
         ptrs.begin(), ptrs.end(), [&args](auto& ptr) { return args.IsSupportedBy(ptr); });
 }
 
-<<<<<<< HEAD
-template <typename DeviceOpType, typename CKArgsType, typename CastType>
-ConvSolution InitInvokerFactoryNHWC([[maybe_unused]] const ExecutionContext& ctx, const ProblemDescription& problem, const std::string& kernel_id)
-=======
-template <typename DeviceOpType,
-          typename CKArgsType,
+template <typename DeviceOpType, 
+          typename CKArgsType, 
           typename CastType,
-          typename ProblemDescriptionType = ProblemDescription>
-ConvSolution InitInvokerFactory(const ProblemDescriptionType& problem, const std::string& kernel_id)
->>>>>>> 14118a41
+          typename ProblemDescriptionType=ProblemDescription>
+ConvSolution InitInvokerFactoryNHWC([[maybe_unused]] const ExecutionContext& ctx, const ProblemDescriptionType& problem, const std::string& kernel_id)
 {
     auto conv_ptrs = DeviceOpType::GetInstances();
     auto ptr_iter  = FindConvPtrByID(conv_ptrs, kernel_id);
@@ -127,7 +122,42 @@
     return result;
 }
 
-<<<<<<< HEAD
+template <typename DeviceOpType,
+          typename CKArgsType,
+          typename CastType,
+          typename ProblemDescriptionType = ProblemDescription>
+ConvSolution InitAnyInvokerFactory(const ProblemDescriptionType& problem,
+                                   const std::string& kernel_id)
+{
+    auto conv_ptrs = DeviceOpType::GetInstances();
+    auto ptr_iter  = FindConvPtrByID(conv_ptrs, kernel_id);
+
+    if(ptr_iter == conv_ptrs.end())
+        return {miopenStatusInvalidValue};
+
+    ConvSolution result;
+    result.invoker_factory =
+        [ck_args     = CKArgsType{problem},
+         sh_conv_ptr = std::shared_ptr{std::move(*ptr_iter)}](const std::vector<Kernel>&) mutable {
+            return [ck_args = std::move(ck_args), sh_conv_ptr = std::move(sh_conv_ptr)](
+                       const Handle& handle, const AnyInvokeParams& primitive_parameters) {
+                const auto& data_ctx = primitive_parameters.CastTo<CastType>();
+                auto argument_ptr    = ck_args.MakeArgPtr(sh_conv_ptr, data_ctx);
+                auto invoker_ptr     = sh_conv_ptr->MakeInvokerPointer();
+
+                const auto enable_profiling = handle.IsProfilingEnabled();
+                float elapsed_time =
+                    invoker_ptr->Run(argument_ptr.get(), {handle.GetStream(), enable_profiling});
+                if(enable_profiling)
+                {
+                    handle.ResetKernelTime();
+                    handle.AccumKernelTime(elapsed_time);
+                }
+            };
+        };
+    return result;
+}
+
 struct TransposeInstance {
   size_t tensor_sz = 0;
   std::vector<OpKernelArg> kern_args{};
@@ -312,20 +342,10 @@
 
     auto [_tr_inst_in, _tr_inst_wei, _tr_inst_out] = tr_inst_maker(result, ctx, problem, ck_args); 
 
-=======
-template <typename DeviceOpType,
-          typename CKArgsType,
-          typename CastType,
-          typename ProblemDescriptionType = ProblemDescription>
-ConvSolution InitAnyInvokerFactory(const ProblemDescriptionType& problem,
-                                   const std::string& kernel_id)
-{
->>>>>>> 14118a41
     auto conv_ptrs = DeviceOpType::GetInstances();
     auto ptr_iter  = FindConvPtrByID(conv_ptrs, kernel_id);
 
     if(ptr_iter == conv_ptrs.end())
-<<<<<<< HEAD
         MIOPEN_THROW("PerformanceConfig kernel '" + kernel_id + "' does not exist");
 
     result.invoker_factory =
@@ -696,36 +716,10 @@
                 MIOPEN_LOG_I("Inovker finished executing");
 
 
-=======
-        return {miopenStatusInvalidValue};
-
-    ConvSolution result;
-    result.invoker_factory =
-        [ck_args     = CKArgsType{problem},
-         sh_conv_ptr = std::shared_ptr{std::move(*ptr_iter)}](const std::vector<Kernel>&) mutable {
-            return [ck_args = std::move(ck_args), sh_conv_ptr = std::move(sh_conv_ptr)](
-                       const Handle& handle, const AnyInvokeParams& primitive_parameters) {
-                const auto& data_ctx = primitive_parameters.CastTo<CastType>();
-                auto argument_ptr    = ck_args.MakeArgPtr(sh_conv_ptr, data_ctx);
-                auto invoker_ptr     = sh_conv_ptr->MakeInvokerPointer();
-
-                const auto enable_profiling = handle.IsProfilingEnabled();
-                float elapsed_time =
-                    invoker_ptr->Run(argument_ptr.get(), {handle.GetStream(), enable_profiling});
-                if(enable_profiling)
-                {
-                    handle.ResetKernelTime();
-                    handle.AccumKernelTime(elapsed_time);
-                }
->>>>>>> 14118a41
             };
         };
     return result;
 }
-<<<<<<< HEAD
 #endif
-=======
->>>>>>> 14118a41
-
 } // namespace solver
 } // namespace miopen