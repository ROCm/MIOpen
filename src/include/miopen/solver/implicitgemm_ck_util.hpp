/*******************************************************************************
 *
 * MIT License
 *
 * Copyright (c) 2023 Advanced Micro Devices, Inc.
 *
 * Permission is hereby granted, free of charge, to any person obtaining a copy
 * of this software and associated documentation files (the "Software"), to deal
 * in the Software without restriction, including without limitation the rights
 * to use, copy, modify, merge, publish, distribute, sublicense, and/or sell
 * copies of the Software, and to permit persons to whom the Software is
 * furnished to do so, subject to the following conditions:
 *
 * The above copyright notice and this permission notice shall be included in all
 * copies or substantial portions of the Software.
 *
 * THE SOFTWARE IS PROVIDED "AS IS", WITHOUT WARRANTY OF ANY KIND, EXPRESS OR
 * IMPLIED, INCLUDING BUT NOT LIMITED TO THE WARRANTIES OF MERCHANTABILITY,
 * FITNESS FOR A PARTICULAR PURPOSE AND NONINFRINGEMENT. IN NO EVENT SHALL THE
 * AUTHORS OR COPYRIGHT HOLDERS BE LIABLE FOR ANY CLAIM, DAMAGES OR OTHER
 * LIABILITY, WHETHER IN AN ACTION OF CONTRACT, TORT OR OTHERWISE, ARISING FROM,
 * OUT OF OR IN CONNECTION WITH THE SOFTWARE OR THE USE OR OTHER DEALINGS IN THE
 * SOFTWARE.
 *
 *******************************************************************************/

#pragma once

#include <miopen/conv/data_invoke_params.hpp>
#include <miopen/conv/wrw_invoke_params.hpp>
#include <miopen/batched_transpose_sol.hpp>
#include <miopen/tensor_ops.hpp>
#include <miopen/miopen_internal.h>

#if MIOPEN_USE_COMPOSABLEKERNEL
#include <ck/utility/data_type.hpp>
#endif // MIOPEN_USE_COMPOSABLEKERNEL

namespace miopen {

namespace conv {
struct ProblemDescription;
} // namespace conv

namespace solver {

struct ConvSolution;

struct CKBWDWeightBufferDescriptor
{
    size_t ck_size;
    size_t ck_offset;

    CKBWDWeightBufferDescriptor(size_t _ck_size, size_t _ck_offset)
        : ck_size(_ck_size), ck_offset(_ck_offset)
    {
    }
};

template <typename ConvPtrsType>
typename ConvPtrsType::iterator FindConvPtrByID(ConvPtrsType& conv_ptrs,
                                                const std::string& kernel_id)
{
    return std::find_if(conv_ptrs.begin(), conv_ptrs.end(), [&kernel_id](const auto& ptr) {
        return ptr->GetTypeString() == kernel_id;
    });
}

template <typename DeviceOpType,
          typename CKArgsType,
          typename ProblemDescriptionType = miopen::conv::ProblemDescription>
std::vector<std::string> FillValidKernelsIDs(const ProblemDescriptionType& problem)
{
    const auto args      = CKArgsType{problem};
    const auto conv_ptrs = DeviceOpType::GetInstances();
    assert(!conv_ptrs.empty());

    std::vector<std::string> valid_kernels;
    valid_kernels.reserve(conv_ptrs.size());
    for(size_t idx = 0; idx < conv_ptrs.size(); ++idx)
    {
        if(args.IsSupportedBy(conv_ptrs[idx]))
            valid_kernels.emplace_back(std::move(conv_ptrs[idx]->GetTypeString()));
    }
    assert(!valid_kernels.empty());
    return valid_kernels;
}

template <typename DeviceOpType,
          typename CKArgsType,
          typename ProblemDescriptionType = miopen::conv::ProblemDescription>
bool IsCKArgsSupported(const ProblemDescriptionType& problem, const std::string& kernel_id)
{
    auto conv_ptrs = DeviceOpType::GetInstances();
    auto ptr_iter  = FindConvPtrByID(conv_ptrs, kernel_id);

    return (ptr_iter != conv_ptrs.end()) && CKArgsType{problem}.IsSupportedBy(*ptr_iter);
}

template <typename DeviceOpType,
          typename CKArgsType,
          typename ProblemDescriptionType = miopen::conv::ProblemDescription>
bool IsCKApplicable(const ProblemDescriptionType& problem)
{
    const auto args = CKArgsType{problem};

    const auto ptrs = DeviceOpType::GetInstances();
    return std::any_of(
        ptrs.begin(), ptrs.end(), [&args](auto& ptr) { return args.IsSupportedBy(ptr); });
}

#define WORKAROUND_CK_ISSUE_1184 1
#if WORKAROUND_CK_ISSUE_1184
using WorkAroundHipEventProfiler = HipEventProfiler;
#endif

inline bool isDataTypeHalfAndChannelsEven(const miopen::conv::ProblemDescription& problem)
{
    return (problem.GetOutDataType() == miopenHalf) &&
           ((problem.GetInChannels() & 1) != 0 ||
            (problem.GetOutChannels() & 1) != 0 /* Test if odd*/);
}

inline bool ShouldAllocateWorkSpaceBufferForWRW(const miopen::conv::ProblemDescription& problem)
{
    return problem.Is3d() &&
           (problem.GetAlphaBetaCase() != DEFAULT || isDataTypeHalfAndChannelsEven(problem));
}

template <typename DeviceOpType,
          typename CKArgsType,
          typename CastType,
          typename ProblemDescriptionType = miopen::conv::ProblemDescription>
ConvSolution InitInvokerFactoryNHWC(const ExecutionContext&,
                                    const ProblemDescriptionType& problem,
                                    const std::string& kernel_id)
{
    auto conv_ptrs = DeviceOpType::GetInstances();
    auto ptr_iter  = FindConvPtrByID(conv_ptrs, kernel_id);

    if(ptr_iter == conv_ptrs.end())
    {
        MIOPEN_LOG_E("PerformanceConfig kernel '" + kernel_id + "' does not exist.");
        return {miopenStatusInvalidValue};
    }

<<<<<<< HEAD
    ConvSolution result;
    result.invoker_factory = [ck_args     = CKArgsType{problem},
                              sh_conv_ptr = std::shared_ptr{std::move(*ptr_iter)}](
                                 const std::vector<Kernel>&) mutable {
        return [ck_args = std::move(ck_args), sh_conv_ptr = std::move(sh_conv_ptr)](
                   const Handle& handle, const AnyInvokeParams& primitive_parameters) {
            const auto& data_ctx = primitive_parameters.CastTo<CastType>();
            auto argument_ptr    = ck_args.MakeArgPtr(sh_conv_ptr, data_ctx.tensors);
            auto invoker_ptr     = sh_conv_ptr->MakeInvokerPointer();
            {
                WorkAroundHipEventProfiler pfr(handle);
                if constexpr(std::is_same<CastType, miopen::conv::WrWInvokeParams>::value)
=======
    if constexpr(std::is_same_v<CastType, miopen::conv::WrWInvokeParams>)
    {
        miopenAlphaBetaCase_t alpha_beta_case = problem.GetAlphaBetaCase();
        [[maybe_unused]] bool should_allocated_wrw_buffer =
            ShouldAllocateWorkSpaceBufferForWRW(problem);
        size_t spatial_dim = problem.GetSpatialDims();

        ConvSolution result;
        result.invoker_factory = [ck_args                     = CKArgsType{problem},
                                  alpha_beta_case             = alpha_beta_case,
                                  should_allocated_wrw_buffer = should_allocated_wrw_buffer,
                                  spatial_dim                 = spatial_dim,
                                  sh_conv_ptr = std::shared_ptr{std::move(*ptr_iter)}](
                                     const std::vector<Kernel>&) mutable {
            return [ck_args                     = std::move(ck_args),
                    alpha_beta_case             = alpha_beta_case,
                    should_allocated_wrw_buffer = should_allocated_wrw_buffer,
                    spatial_dim                 = spatial_dim,
                    sh_conv_ptr                 = std::move(sh_conv_ptr)](
                       const Handle& handle, const AnyInvokeParams& primitive_parameters) {
                const auto& data_ctx = primitive_parameters.CastTo<CastType>();
                auto argument_ptr    = ck_args.MakeArgPtr(sh_conv_ptr,
                                                       data_ctx.tensors,
                                                       data_ctx.alpha.GetAsFloat(),
                                                       data_ctx.beta.GetAsFloat());
                auto invoker_ptr     = sh_conv_ptr->MakeInvokerPointer();
                HipEventProfiler pfr(handle);

                if(alpha_beta_case == DEFAULT)
>>>>>>> e874eb2b
                {
                    auto zero           = 0.0f;
                    const auto& tensors = data_ctx.tensors;
                    SetTensor(handle, tensors.dwDesc, tensors.dw, &zero);
                }
                // use captured value, other wise getting warning
                // "lambda capture is not used" since this variable is only used in assert.
                (void)should_allocated_wrw_buffer;
                assert((should_allocated_wrw_buffer && data_ctx.workSpace != nullptr) ||
                       !(should_allocated_wrw_buffer && data_ctx.workSpace == nullptr));
                if(spatial_dim == 3 && data_ctx.workSpace)
                {
                    sh_conv_ptr->SetWorkSpacePointer(argument_ptr.get(), data_ctx.workSpace);
                }
                invoker_ptr->Run(argument_ptr.get(), {handle.GetStream(), false});
            };
        };
        return result;
    }
    else
    {
        ConvSolution result;
        result.invoker_factory = [ck_args     = CKArgsType{problem},
                                  sh_conv_ptr = std::shared_ptr{std::move(*ptr_iter)}](
                                     const std::vector<Kernel>&) mutable {
            return [ck_args = std::move(ck_args), sh_conv_ptr = std::move(sh_conv_ptr)](
                       const Handle& handle, const AnyInvokeParams& primitive_parameters) {
                const auto& data_ctx = primitive_parameters.CastTo<CastType>();
                auto argument_ptr    = ck_args.MakeArgPtr(sh_conv_ptr,
                                                       data_ctx.tensors,
                                                       data_ctx.alpha.GetAsFloat(),
                                                       data_ctx.beta.GetAsFloat());
                auto invoker_ptr     = sh_conv_ptr->MakeInvokerPointer();
                HipEventProfiler pfr(handle);
                invoker_ptr->Run(argument_ptr.get(), {handle.GetStream(), false});
            };
        };
        return result;
    }
}

template <typename DeviceOpType,
          typename CKArgsType,
          typename CastType,
          typename ProblemDescriptionType = miopen::conv::ProblemDescription>
ConvSolution InitAnyInvokerFactory(const ProblemDescriptionType& problem,
                                   const std::string& kernel_id)
{
    auto conv_ptrs = DeviceOpType::GetInstances();
    auto ptr_iter  = FindConvPtrByID(conv_ptrs, kernel_id);

    if(ptr_iter == conv_ptrs.end())
        return {miopenStatusInvalidValue};

    ConvSolution result;
    result.invoker_factory =
        [ck_args     = CKArgsType{problem},
         sh_conv_ptr = std::shared_ptr{std::move(*ptr_iter)}](const std::vector<Kernel>&) mutable {
            return [ck_args = std::move(ck_args), sh_conv_ptr = std::move(sh_conv_ptr)](
                       const Handle& handle, const AnyInvokeParams& primitive_parameters) {
                const auto& data_ctx = primitive_parameters.CastTo<CastType>();
                auto argument_ptr    = ck_args.MakeArgPtr(sh_conv_ptr, data_ctx);
                auto invoker_ptr     = sh_conv_ptr->MakeInvokerPointer();

                const auto enable_profiling = handle.IsProfilingEnabled();
                float elapsed_time =
                    invoker_ptr->Run(argument_ptr.get(), {handle.GetStream(), enable_profiling});
                if(enable_profiling)
                {
                    handle.ResetKernelTime();
                    handle.AccumKernelTime(elapsed_time);
                }
            };
        };
    return result;
}

namespace internal {

enum class ConvOperandTag : int
{
    Input = 0,
    Weights,
    Output
};

enum class TranposeKind : int
{
    NHWC_TO_NCHW = 0,
    NCHW_TO_NHWC
};

template <int ND, TranposeKind TPOSE_KIND, ConvOperandTag CONV_OP>
struct TransposeOperand
{
    static_assert(ND == 2 || ND == 3, "Num Dimensions must be 2 or 3");
    constexpr static int NDIM                    = ND;
    constexpr static ConvOperandTag CONV_OP_TAG  = CONV_OP;
    constexpr static TranposeKind TRANSPOSE_KIND = TPOSE_KIND;

    using SolverType =
        std::conditional_t<TPOSE_KIND == TranposeKind::NHWC_TO_NCHW,
                           // NHWC_TO_NCHW
                           std::conditional_t<ND == 2,
                                              miopen::TransposeSolutionNhwc2Default,
                                              miopen::TransposeSolutionNdhwc2Default>,
                           // NCHW_TO_NHWC
                           std::conditional_t<ND == 2,
                                              miopen::TransposeSolutionDefault2Nhwc,
                                              miopen::TransposeSolutionDefault2Ndhwc>>;

    template <typename CKArgsType>
    SolverType MakeTransposeSolver(const miopen::ExecutionContext& ctx,
                                   const miopen::conv::ProblemDescription& problem,
                                   const CKArgsType& ck_args) const
    {

        if constexpr(CONV_OP_TAG == ConvOperandTag::Input)
        {
            if constexpr(ND == 3)
            {

                return SolverType{ctx,
                                  problem.GetInDataType(),
                                  static_cast<uint32_t>(ck_args.N),
                                  static_cast<uint32_t>(ck_args.C1),
                                  static_cast<uint32_t>(ck_args.Di),
                                  static_cast<uint32_t>(ck_args.Hi),
                                  static_cast<uint32_t>(ck_args.Wi)};
            }
            else
            {
                return SolverType{ctx,
                                  problem.GetInDataType(),
                                  static_cast<uint32_t>(ck_args.N),
                                  static_cast<uint32_t>(ck_args.C1),
                                  static_cast<uint32_t>(ck_args.Hi),
                                  static_cast<uint32_t>(ck_args.Wi)};
            }
        }
        else if constexpr(CONV_OP_TAG == ConvOperandTag::Weights)
        {
            if constexpr(ND == 3)
            {
                return SolverType{ctx,
                                  problem.GetWeightsDataType(),
                                  static_cast<uint32_t>(ck_args.K1),
                                  static_cast<uint32_t>(ck_args.C),
                                  static_cast<uint32_t>(ck_args.Z),
                                  static_cast<uint32_t>(ck_args.Y),
                                  static_cast<uint32_t>(ck_args.X)};
            }
            else
            {
                return SolverType{ctx,
                                  problem.GetWeightsDataType(),
                                  static_cast<uint32_t>(ck_args.K1),
                                  static_cast<uint32_t>(ck_args.C),
                                  static_cast<uint32_t>(ck_args.Y),
                                  static_cast<uint32_t>(ck_args.X)};
            }
        }
        else
        {
            static_assert(CONV_OP_TAG == ConvOperandTag::Output);
            if constexpr(ND == 3)
            {
                return SolverType{ctx,
                                  problem.GetOutDataType(),
                                  static_cast<uint32_t>(ck_args.N),
                                  static_cast<uint32_t>(ck_args.K1),
                                  static_cast<uint32_t>(ck_args.Do),
                                  static_cast<uint32_t>(ck_args.Ho),
                                  static_cast<uint32_t>(ck_args.Wo)};
            }
            else
            {
                return SolverType{ctx,
                                  problem.GetOutDataType(),
                                  static_cast<uint32_t>(ck_args.N),
                                  static_cast<uint32_t>(ck_args.K1),
                                  static_cast<uint32_t>(ck_args.Ho),
                                  static_cast<uint32_t>(ck_args.Wo)};
            }
        }
    }
};

// Shorthand aliases for CK assuming CK always expects and generates NHWC/NDHWC layouts
template <int ND, ConvOperandTag CONV_OP>
using CKTransposeInputOp = TransposeOperand<ND, TranposeKind::NCHW_TO_NHWC, CONV_OP>;

template <int ND, ConvOperandTag CONV_OP>
using CKTransposeOutputOp = TransposeOperand<ND, TranposeKind::NHWC_TO_NCHW, CONV_OP>;

class TransposeInstance
{
    size_t tensor_sz = 0;
    std::vector<OpKernelArg> kern_args{};
    size_t kern_idx   = std::numeric_limits<size_t>::max();
    size_t buf_offset = 0;
    shared<Data_t> buf_handle{};

public:
    template <typename TransSolnType>
    TransposeInstance(const TransSolnType& trans_sol,
                      size_t k_idx,
                      const MultiBufferWorkspaceTraits& wt,
                      size_t wspace_index)
        : tensor_sz(trans_sol.GetOutputTensorSize()),
          kern_args(trans_sol.GetKernelArg()),
          kern_idx(k_idx),
          buf_offset(wt.GetOffset(wspace_index))
    {
    }

    void AssignBuffer(const Handle& handle, Data_t workSpace)
    {
        buf_handle = handle.CreateSubBuffer(workSpace, buf_offset, tensor_sz);
        assert(buf_handle.get());
    }

    Data_t GetBufferPtr() const { return buf_handle.get(); }

    void ConvertFrom(const Handle& handle, const std::vector<Kernel>& kernels, ConstData_t in_ptr)
    {
        Run(handle, kernels, buf_handle.get(), in_ptr);
    }

    void ConvertTo(const Handle& handle, const std::vector<Kernel>& kernels, Data_t out_ptr)
    {
        Run(handle, kernels, out_ptr, buf_handle.get());
    }

    void ZeroOutBuffer()
    {
        [[maybe_unused]] auto status = hipMemset(buf_handle.get(), 0, tensor_sz);
        assert(status == hipSuccess);
    }

    TransposeInstance()                         = delete;
    TransposeInstance(const TransposeInstance&) = default;
    TransposeInstance(TransposeInstance&&)      = default;
    ~TransposeInstance()                        = default;

private:
    void Run(const Handle& handle,
             const std::vector<Kernel>& kernels,
             Data_t out_ptr,
             ConstData_t in_ptr)
    {
        assert(out_ptr);
        assert(in_ptr);
        assert(kernels.size() > kern_idx);

        kern_args[0] = out_ptr;
        kern_args[1] = in_ptr;

        auto save = handle.IsProfilingEnabled() ? 0.0f : handle.GetKernelTime();
        handle.Run(kernels[kern_idx])(kern_args);
        if(handle.IsProfilingEnabled())
        {
            handle.AccumKernelTime(save);
        }
    }
};

class TransposeInstanceTagged : public TransposeInstance
{

    ConvOperandTag conv_op_tag_;

public:
    template <typename TransSolnType>
    TransposeInstanceTagged(const TransSolnType& sol,
                            size_t k_idx,
                            const MultiBufferWorkspaceTraits& wt,
                            size_t wspace_index,
                            ConvOperandTag conv_op_tag)
        : TransposeInstance(sol, k_idx, wt, wspace_index), conv_op_tag_(conv_op_tag)
    {
    }

    ConvOperandTag GetConvOperandTag() const noexcept { return conv_op_tag_; }

    std::underlying_type_t<ConvOperandTag> GetConvOperandTagAsInt() const noexcept
    {
        using IntType = std::underlying_type_t<ConvOperandTag>;
        return static_cast<IntType>(GetConvOperandTag());
    }

    void ConvertFrom(const Handle& handle,
                     const std::vector<Kernel>& kernels,
                     const ConvTensors& tensors)
    {
        TransposeInstance::ConvertFrom(handle, kernels, pickTensorPtr(tensors));
    }

    void
    ConvertTo(const Handle& handle, const std::vector<Kernel>& kernels, const ConvTensors& tensors)
    {
        TransposeInstance::ConvertTo(handle, kernels, pickTensorPtr(tensors));
    }

    TransposeInstanceTagged()                               = delete;
    TransposeInstanceTagged(const TransposeInstanceTagged&) = default;
    TransposeInstanceTagged(TransposeInstanceTagged&&)      = default;
    ~TransposeInstanceTagged()                              = default;

private:
    Data_t pickTensorPtr(const ConvTensors& tensors) const
    {
        std::array<Data_t, 3> data_ptrs = {
            const_cast<Data_t>(tensors.x), // NOLINT (cppcoreguidelines-pro-type-const-cast)
            const_cast<Data_t>(tensors.w), // NOLINT (cppcoreguidelines-pro-type-const-cast)
            const_cast<Data_t>(tensors.y)  // NOLINT (cppcoreguidelines-pro-type-const-cast)
        };

        return data_ptrs[GetConvOperandTagAsInt()];
    }
};

template <typename CKArgsType,
          typename Input1TposeOp,
          typename Input2TposeOp,
          typename OutputTposeOp>
auto MakeTaggedTransposeInstances(ConvSolution& result,
                                  const ExecutionContext& ctx,
                                  const miopen::conv::ProblemDescription& problem,
                                  const CKArgsType& ck_args,
                                  const Input1TposeOp& input1_op,
                                  const Input2TposeOp& input2_op,
                                  const OutputTposeOp& output_op,
                                  std::optional<CKBWDWeightBufferDescriptor>& ck_buff_des)
{

    auto input1_solver = input1_op.MakeTransposeSolver(ctx, problem, ck_args);
    auto input2_solver = input2_op.MakeTransposeSolver(ctx, problem, ck_args);
    auto output_solver = output_op.MakeTransposeSolver(ctx, problem, ck_args);

    // NOTE: In cases where the convolution updates only a subset of output
    // indices, we need to first initialize the workspace buffer for
    // output with the real tensor for the output and then apply the convolution.
    // This is achieved by creating an input transpose op for the output workspace
    // bufffer.

    using OutputInitOp = CKTransposeInputOp<OutputTposeOp::NDIM, OutputTposeOp::CONV_OP_TAG>;

    auto output_init_solver = OutputInitOp{}.MakeTransposeSolver(ctx, problem, ck_args);

    result.construction_params.insert(result.construction_params.end(),
                                      {input1_solver.GetKernelInfo(),
                                       input2_solver.GetKernelInfo(),
                                       output_solver.GetKernelInfo(),
                                       output_init_solver.GetKernelInfo()});

    if(ck_buff_des.has_value())
    {
        MultiBufferWorkspaceTraits wt({input1_solver.GetOutputTensorSize(),
                                       input2_solver.GetOutputTensorSize(),
                                       output_solver.GetOutputTensorSize(),
                                       ck_buff_des->ck_size});
        ck_buff_des->ck_offset = wt.GetOffset(3);
        return std::make_tuple(
            TransposeInstanceTagged{input1_solver, 0, wt, 0, Input1TposeOp::CONV_OP_TAG},
            TransposeInstanceTagged{input2_solver, 1, wt, 1, Input2TposeOp::CONV_OP_TAG},
            TransposeInstanceTagged{output_solver, 2, wt, 2, OutputTposeOp::CONV_OP_TAG},
            TransposeInstanceTagged{output_init_solver, 3, wt, 2, OutputTposeOp::CONV_OP_TAG});
    }

    MultiBufferWorkspaceTraits wt({input1_solver.GetOutputTensorSize(),
                                   input2_solver.GetOutputTensorSize(),
                                   output_solver.GetOutputTensorSize()});
    return std::make_tuple(
        TransposeInstanceTagged{input1_solver, 0, wt, 0, Input1TposeOp::CONV_OP_TAG},
        TransposeInstanceTagged{input2_solver, 1, wt, 1, Input2TposeOp::CONV_OP_TAG},
        TransposeInstanceTagged{output_solver, 2, wt, 2, OutputTposeOp::CONV_OP_TAG},
        TransposeInstanceTagged{output_init_solver, 3, wt, 2, OutputTposeOp::CONV_OP_TAG});
}

#ifndef NDEBUG // disable for release builds, enable for debug builds

template <typename V>
void DebugPrintVec(const char* name, const V& vec)
{
    std::ostringstream oss;
    oss << name << " = [ ";
    for(const auto& v : vec)
    {
        oss << v << ", ";
    }
    oss << "]";
    MIOPEN_LOG_I(oss.str());
}

#define DEBUG_PRINT_VEC(x) DebugPrintVec(#x, x);

template <typename CKArgsType, typename ConvPtr>
void DebugPrintCKArgPtrs(
    const CKArgsType& ck_args, const ConvPtr& conv_ptr, ConstData_t x, ConstData_t w, ConstData_t y)
{

    MIOPEN_LOG_I("CK Instance: " << conv_ptr->GetTypeString());
    MIOPEN_LOG_I("in ptr = " << x);
    MIOPEN_LOG_I("w ptr = " << w);
    MIOPEN_LOG_I("out ptr = " << y);

    DEBUG_PRINT_VEC(ck_args.input);
    DEBUG_PRINT_VEC(ck_args.in_strides);
    DEBUG_PRINT_VEC(ck_args.weight);
    DEBUG_PRINT_VEC(ck_args.wei_strides);
    DEBUG_PRINT_VEC(ck_args.output);
    DEBUG_PRINT_VEC(ck_args.out_strides);
}

inline void DebugPrintConvTensors(const ConvTensors& conv_tensors)
{
    MIOPEN_LOG_I("in ptr = " << conv_tensors.x);
    MIOPEN_LOG_I("w ptr = " << conv_tensors.w);
    MIOPEN_LOG_I("out ptr = " << conv_tensors.y);

    DEBUG_PRINT_VEC(conv_tensors.xDesc.GetLengths());
    DEBUG_PRINT_VEC(conv_tensors.wDesc.GetLengths());
    DEBUG_PRINT_VEC(conv_tensors.yDesc.GetLengths());
}

#undef DEBUG_PRINT_VEC

#endif // NDEBUG
} // end namespace internal

// packed size in bytes
inline size_t GetPackedSize(const TensorDescriptor& td)
{
    return td.GetElementSize() * GetTypeSize(td.GetType());
}

inline size_t GetCKAlphaBetaWorkspace(const miopen::conv::ProblemDescription& problem)
{
    std::size_t buff_size;

    TensorDescriptor input          = problem.GetIn();
    TensorDescriptor output         = problem.GetOut();
    ConvolutionDescriptor conv_desc = problem.GetConv();

    miopenConvolutionCKBackwardWeightsGetWorkSpaceSize(
        problem.GetAlphaBetaCase(), &input, &output, &conv_desc, &buff_size);
    return buff_size;
}

/// \todo move to a cpp file
inline size_t GetWorkspaceSizeLayoutTransformConv(const miopen::conv::ProblemDescription& problem)
{
    if(problem.IsLayoutNHWC())
    {
        if(problem.Is3d() && problem.GetDirection() == ::miopen::conv::Direction::BackwardWeights)
        {
            return GetCKAlphaBetaWorkspace(problem);
        }
        return 0;
    }

    assert(problem.IsLayoutDefault());

    if(problem.Is3d() && problem.GetDirection() == ::miopen::conv::Direction::BackwardWeights)
    {
        MultiBufferWorkspaceTraits wt({GetPackedSize(problem.GetIn()),
                                       GetPackedSize(problem.GetWeights()),
                                       GetPackedSize(problem.GetOut()),
                                       GetCKAlphaBetaWorkspace(problem)});
        return wt.GetSize();
    }

    MultiBufferWorkspaceTraits wt({GetPackedSize(problem.GetIn()),
                                   GetPackedSize(problem.GetWeights()),
                                   GetPackedSize(problem.GetOut())});
    return wt.GetSize();
}

template <typename DeviceOpType,
          typename CKArgsType,
          typename CastType,
          typename Input1TposeOp,
          typename Input2TposeOp,
          typename OutputTposeOp>
ConvSolution InitInvokerFactoryNCHW(const ExecutionContext& ctx,
                                    const miopen::conv::ProblemDescription& problem,
                                    const std::string& kernel_id,
                                    const Input1TposeOp& input1_op,
                                    const Input2TposeOp& input2_op,
                                    const OutputTposeOp& output_op)
{

    assert(problem.IsLayoutDefault());

    ConvSolution result;
    auto ck_args = CKArgsType{problem};

    auto conv_ptrs = DeviceOpType::GetInstances();

    std::optional<CKBWDWeightBufferDescriptor> _ck_buff_des;

    if(problem.Is3d() && problem.IsDirectionBackwardWrW())
    {
        _ck_buff_des.emplace(GetCKAlphaBetaWorkspace(problem), 0);
    }

    auto ptr_iter = FindConvPtrByID(conv_ptrs, kernel_id);
    if(ptr_iter == conv_ptrs.end())
    {
        MIOPEN_LOG_E("PerformanceConfig kernel '" + kernel_id + "' does not exist.");
        return {miopenStatusInvalidValue};
    }

    auto [_input1_tr_inst, _input2_tr_inst, _output_tr_inst, _output_init_tr_inst] =
        internal::MakeTaggedTransposeInstances<CKArgsType>(
            result, ctx, problem, ck_args, input1_op, input2_op, output_op, _ck_buff_des);

    result.invoker_factory = [ck_args             = std::move(ck_args),
                              sh_conv_ptr         = std::shared_ptr{std::move(*ptr_iter)},
                              input1_tr_inst      = std::move(_input1_tr_inst),
                              input2_tr_inst      = std::move(_input2_tr_inst),
                              output_tr_inst      = std::move(_output_tr_inst),
                              output_init_tr_inst = std::move(_output_init_tr_inst),
                              ck_buff_des =
                                  _ck_buff_des](const std::vector<Kernel>& kernels) mutable {
        return [kernels,
                ck_args             = std::move(ck_args),
                sh_conv_ptr         = std::move(sh_conv_ptr),
                input1_tr_inst      = std::move(input1_tr_inst),
                input2_tr_inst      = std::move(input2_tr_inst),
                output_tr_inst      = std::move(output_tr_inst),
                output_init_tr_inst = std::move(output_init_tr_inst),
                ck_buff_des         = ck_buff_des](const Handle& handle,
                                           const AnyInvokeParams& primitive_parameters) mutable {
            handle.ResetKernelTime();

            const auto& data_ctx = primitive_parameters.CastTo<CastType>();

            if(!data_ctx.workSpace)
            {
                MIOPEN_THROW(miopenStatusInvalidValue, "workspace pointer is null");
            }

            input1_tr_inst.AssignBuffer(handle, data_ctx.workSpace);
            input2_tr_inst.AssignBuffer(handle, data_ctx.workSpace);
            output_tr_inst.AssignBuffer(handle, data_ctx.workSpace);
            output_init_tr_inst.AssignBuffer(handle, data_ctx.workSpace);

            // conversion operator applied here to convert to ConvTensors
            auto conv_tensors = ConvTensors(data_ctx.tensors);

            /// \todo remove this when DataInvokeParams stops swapping
            // "in" and "out" tensors for backward pass
            if(output_tr_inst.GetConvOperandTag() == internal::ConvOperandTag::Input)
            {
                // this is backward pass, swap back input and output
                std::swap(conv_tensors.x, conv_tensors.y);
                std::swap(conv_tensors.xDesc, conv_tensors.yDesc);
            }
            WorkAroundHipEventProfiler pfr(handle);
            input1_tr_inst.ConvertFrom(handle, kernels, conv_tensors);

            input2_tr_inst.ConvertFrom(handle, kernels, conv_tensors);

            output_init_tr_inst.ConvertFrom(handle, kernels, conv_tensors);

            /// \todo: Will need SetTensor() to properly zero out non-packed tensors
            if(output_tr_inst.GetConvOperandTag() == internal::ConvOperandTag::Weights)
            {
                output_tr_inst.ZeroOutBuffer();
            }

            std::array<internal::TransposeInstanceTagged*, 3> tr_ptrs = {
                &input1_tr_inst, &input2_tr_inst, &output_tr_inst};

            // sort by tag in order: Input, Weights, Output
            std::sort(tr_ptrs.begin(), tr_ptrs.end(), [](const auto& left, const auto& right) {
                return left->GetConvOperandTagAsInt() < right->GetConvOperandTagAsInt();
            });

            auto invoker_ptr  = sh_conv_ptr->MakeInvokerPointer();
            auto argument_ptr = ck_args.MakeArgPtr(sh_conv_ptr,
                                                   tr_ptrs[0]->GetBufferPtr(),
                                                   tr_ptrs[1]->GetBufferPtr(),
                                                   tr_ptrs[2]->GetBufferPtr(),
                                                   data_ctx.alpha.GetAsFloat(),
                                                   data_ctx.beta.GetAsFloat());
            if(ck_buff_des.has_value() && ck_buff_des->ck_size)
            {
                auto buf_handle =
                    handle.CreateSubBuffer(data_ctx.workSpace, ck_buff_des->ck_offset, 0);
                assert(buf_handle.get());
                sh_conv_ptr->SetWorkSpacePointer(argument_ptr.get(), buf_handle.get());
            }
            invoker_ptr->Run(argument_ptr.get(), {handle.GetStream(), false});
            output_tr_inst.ConvertTo(handle, kernels, conv_tensors);
        };
    };

    result.workspace_sz = GetWorkspaceSizeLayoutTransformConv(problem);

    return result;
}

template <int ND, typename DeviceOpType, typename CKArgsType, typename CastType>
ConvSolution InitInvokerFactoryFwdNCHW(const ExecutionContext& ctx,
                                       const miopen::conv::ProblemDescription& problem,
                                       const std::string& kernel_id)
{

    static_assert(ND == 2 || ND == 3, "Num Dimensions must be 2 or 3");

    using Input1 = internal::CKTransposeInputOp<ND, internal::ConvOperandTag::Input>;
    using Input2 = internal::CKTransposeInputOp<ND, internal::ConvOperandTag::Weights>;
    using Output = internal::CKTransposeOutputOp<ND, internal::ConvOperandTag::Output>;

    return InitInvokerFactoryNCHW<DeviceOpType, CKArgsType, CastType>(
        ctx, problem, kernel_id, Input1{}, Input2{}, Output{});
}

template <int ND, typename DeviceOpType, typename CKArgsType, typename CastType>
ConvSolution InitInvokerFactoryBwdNCHW(const ExecutionContext& ctx,
                                       const miopen::conv::ProblemDescription& problem,
                                       const std::string& kernel_id)
{

    static_assert(ND == 2 || ND == 3, "Num Dimensions must be 2 or 3");

    using Input1 = internal::CKTransposeInputOp<ND, internal::ConvOperandTag::Output>;
    using Input2 = internal::CKTransposeInputOp<ND, internal::ConvOperandTag::Weights>;
    using Output = internal::CKTransposeOutputOp<ND, internal::ConvOperandTag::Input>;

    return InitInvokerFactoryNCHW<DeviceOpType, CKArgsType, CastType>(
        ctx, problem, kernel_id, Input1{}, Input2{}, Output{});
}

template <int ND, typename DeviceOpType, typename CKArgsType, typename CastType>
ConvSolution InitInvokerFactoryWrwNCHW(const ExecutionContext& ctx,
                                       const miopen::conv::ProblemDescription& problem,
                                       const std::string& kernel_id)
{
    static_assert(ND == 2 || ND == 3, "Num Dimensions must be 2 or 3");

    using Input1 = internal::CKTransposeInputOp<ND, internal::ConvOperandTag::Input>;
    using Input2 = internal::CKTransposeInputOp<ND, internal::ConvOperandTag::Output>;
    using Output = internal::CKTransposeOutputOp<ND, internal::ConvOperandTag::Weights>;

<<<<<<< HEAD
    assert(problem.IsLayoutDefault());

    ConvSolution result;
    auto ck_args = CKArgsType{problem};

    auto conv_ptrs = DeviceOpType::GetInstances();
    auto ptr_iter  = FindConvPtrByID(conv_ptrs, kernel_id);

    if(ptr_iter == conv_ptrs.end())
    {
        MIOPEN_LOG_E("PerformanceConfig kernel '" + kernel_id + "' does not exist.");
        return {miopenStatusInvalidValue};
    }

    CKBWDWeightBufferDescriptor _ck_buff_des{0, 0};

    _ck_buff_des.ck_size = GetCKAlphaBetaWorkspace(problem);

    auto [_input1_tr_inst, _input2_tr_inst, _output_tr_inst, _output_init_tr_inst] =
        internal::MakeTaggedTransposeInstances<CKArgsType>(
            result, ctx, problem, ck_args, Input1{}, Input2{}, Output{}, &_ck_buff_des);

    result.invoker_factory = [ck_args             = std::move(ck_args),
                              sh_conv_ptr         = std::shared_ptr{std::move(*ptr_iter)},
                              input1_tr_inst      = std::move(_input1_tr_inst),
                              input2_tr_inst      = std::move(_input2_tr_inst),
                              output_tr_inst      = std::move(_output_tr_inst),
                              output_init_tr_inst = std::move(_output_init_tr_inst),
                              ck_buff_des =
                                  _ck_buff_des](const std::vector<Kernel>& kernels) mutable {
        return [kernels,
                ck_args             = std::move(ck_args),
                sh_conv_ptr         = std::move(sh_conv_ptr),
                input1_tr_inst      = std::move(input1_tr_inst),
                input2_tr_inst      = std::move(input2_tr_inst),
                output_tr_inst      = std::move(output_tr_inst),
                output_init_tr_inst = std::move(output_init_tr_inst),
                ck_buff_des         = ck_buff_des](const Handle& handle,
                                           const AnyInvokeParams& primitive_parameters) mutable {
            handle.ResetKernelTime();

            const auto& data_ctx = primitive_parameters.CastTo<CastType>();

            if(!data_ctx.workSpace)
            {
                MIOPEN_THROW(miopenStatusInvalidValue, "workspace pointer is null");
            }

            input1_tr_inst.AssignBuffer(handle, data_ctx.workSpace);
            input2_tr_inst.AssignBuffer(handle, data_ctx.workSpace);
            output_tr_inst.AssignBuffer(handle, data_ctx.workSpace);
            output_init_tr_inst.AssignBuffer(handle, data_ctx.workSpace);

            // conversion operator applied here to convert to ConvTensors
            auto conv_tensors = ConvTensors(data_ctx.tensors);

            /// \todo remove this when DataInvokeParams stops swapping
            // "in" and "out" tensors for backward pass
            if(output_tr_inst.GetConvOperandTag() == internal::ConvOperandTag::Input)
            {
                // this is backward pass, swap back input and output
                std::swap(conv_tensors.x, conv_tensors.y);
                std::swap(conv_tensors.xDesc, conv_tensors.yDesc);
            }
            WorkAroundHipEventProfiler pfr(handle);
            input1_tr_inst.ConvertFrom(handle, kernels, conv_tensors);

            input2_tr_inst.ConvertFrom(handle, kernels, conv_tensors);

            output_init_tr_inst.ConvertFrom(handle, kernels, conv_tensors);

            /// \todo: Will need SetTensor() to properly zero out non-packed tensors
            if(output_tr_inst.GetConvOperandTag() == internal::ConvOperandTag::Weights)
            {
                output_tr_inst.ZeroOutBuffer();
            }

            std::array<internal::TransposeInstanceTagged*, 3> tr_ptrs = {
                &input1_tr_inst, &input2_tr_inst, &output_tr_inst};

            // sort by tag in order: Input, Weights, Output
            std::sort(tr_ptrs.begin(), tr_ptrs.end(), [](const auto& left, const auto& right) {
                return left->GetConvOperandTagAsInt() < right->GetConvOperandTagAsInt();
            });

            auto invoker_ptr  = sh_conv_ptr->MakeInvokerPointer();
            auto argument_ptr = ck_args.MakeArgPtr(sh_conv_ptr,
                                                   tr_ptrs[0]->GetBufferPtr(),
                                                   tr_ptrs[1]->GetBufferPtr(),
                                                   tr_ptrs[2]->GetBufferPtr());

            if(ck_buff_des.ck_offset)
            {
                auto buf_handle =
                    handle.CreateSubBuffer(data_ctx.workSpace, ck_buff_des.ck_offset, 0);
                assert(buf_handle.get());
                sh_conv_ptr->SetWorkSpacePointer(argument_ptr.get(), buf_handle.get());
            }
            invoker_ptr->Run(argument_ptr.get(), {handle.GetStream(), false});
            output_tr_inst.ConvertTo(handle, kernels, conv_tensors);
        };
    };

    result.workspace_sz = GetWorkspaceSizeLayoutTransformConv(problem);

    return result;
=======
    return InitInvokerFactoryNCHW<DeviceOpType, CKArgsType, CastType>(
        ctx, problem, kernel_id, Input1{}, Input2{}, Output{});
>>>>>>> e874eb2b
}

template <typename InvokerFactoryMakerNCHW, typename InvokerFactoryMakerNHWC>
ConvSolution
MakeSolutionGroupConvImplicitGemmXdlops(const miopen::conv::ProblemDescription& problem,
                                        InvokerFactoryMakerNCHW&& invoker_factory_maker_ncdhw,
                                        InvokerFactoryMakerNHWC&& invoker_factory_maker_ndhwc)
{

#if MIOPEN_USE_COMPOSABLEKERNEL
    if(problem.IsLayoutDefault())
    {
        switch(problem.GetInDataType())
        {
        case miopenInt8: return invoker_factory_maker_ncdhw(int8_t{});
        case miopenHalf: return invoker_factory_maker_ncdhw(ck::half_t{});
        case miopenFloat: return invoker_factory_maker_ncdhw(float{});
        case miopenBFloat16: return invoker_factory_maker_ncdhw(ck::bhalf_t{});
        case miopenInt64:
        case miopenInt32:
        case miopenDouble:
        case miopenFloat8:
        case miopenBFloat8:
        default:
            MIOPEN_THROW(miopenStatusInternalError,
                         "3DGroupConvolutionImplicitGemmXdlops operation not implemented for this "
                         "data type");
        }
    }
    else if(problem.IsLayoutNHWC())
    {
        switch(problem.GetInDataType())
        {
        case miopenInt8: return invoker_factory_maker_ndhwc(int8_t{});
        case miopenHalf: return invoker_factory_maker_ndhwc(ck::half_t{});
        case miopenFloat: return invoker_factory_maker_ndhwc(float{});
        case miopenBFloat16: return invoker_factory_maker_ndhwc(ck::bhalf_t{});
        case miopenInt64:
        case miopenInt32:
        case miopenDouble:
        case miopenFloat8:
        case miopenBFloat8:
        default:
            MIOPEN_THROW(miopenStatusInternalError,
                         "3DGroupConvolutionImplicitGemmXdlops operation not implemented for this "
                         "data type");
        }
    }
    else
    {
        MIOPEN_THROW(
            miopenStatusInternalError,
            "3DGroupConvolutionImplicitGemmXdlops operation not implemented for this data type");
    }
#else
    return {};
#endif
}

} // namespace solver
} // namespace miopen<|MERGE_RESOLUTION|>--- conflicted
+++ resolved
@@ -144,20 +144,6 @@
         return {miopenStatusInvalidValue};
     }
 
-<<<<<<< HEAD
-    ConvSolution result;
-    result.invoker_factory = [ck_args     = CKArgsType{problem},
-                              sh_conv_ptr = std::shared_ptr{std::move(*ptr_iter)}](
-                                 const std::vector<Kernel>&) mutable {
-        return [ck_args = std::move(ck_args), sh_conv_ptr = std::move(sh_conv_ptr)](
-                   const Handle& handle, const AnyInvokeParams& primitive_parameters) {
-            const auto& data_ctx = primitive_parameters.CastTo<CastType>();
-            auto argument_ptr    = ck_args.MakeArgPtr(sh_conv_ptr, data_ctx.tensors);
-            auto invoker_ptr     = sh_conv_ptr->MakeInvokerPointer();
-            {
-                WorkAroundHipEventProfiler pfr(handle);
-                if constexpr(std::is_same<CastType, miopen::conv::WrWInvokeParams>::value)
-=======
     if constexpr(std::is_same_v<CastType, miopen::conv::WrWInvokeParams>)
     {
         miopenAlphaBetaCase_t alpha_beta_case = problem.GetAlphaBetaCase();
@@ -184,10 +170,9 @@
                                                        data_ctx.alpha.GetAsFloat(),
                                                        data_ctx.beta.GetAsFloat());
                 auto invoker_ptr     = sh_conv_ptr->MakeInvokerPointer();
-                HipEventProfiler pfr(handle);
+                WorkAroundHipEventProfiler pfr(handle);
 
                 if(alpha_beta_case == DEFAULT)
->>>>>>> e874eb2b
                 {
                     auto zero           = 0.0f;
                     const auto& tensors = data_ctx.tensors;
@@ -221,7 +206,7 @@
                                                        data_ctx.alpha.GetAsFloat(),
                                                        data_ctx.beta.GetAsFloat());
                 auto invoker_ptr     = sh_conv_ptr->MakeInvokerPointer();
-                HipEventProfiler pfr(handle);
+                WorkAroundHipEventProfiler pfr(handle);
                 invoker_ptr->Run(argument_ptr.get(), {handle.GetStream(), false});
             };
         };
@@ -836,117 +821,8 @@
     using Input2 = internal::CKTransposeInputOp<ND, internal::ConvOperandTag::Output>;
     using Output = internal::CKTransposeOutputOp<ND, internal::ConvOperandTag::Weights>;
 
-<<<<<<< HEAD
-    assert(problem.IsLayoutDefault());
-
-    ConvSolution result;
-    auto ck_args = CKArgsType{problem};
-
-    auto conv_ptrs = DeviceOpType::GetInstances();
-    auto ptr_iter  = FindConvPtrByID(conv_ptrs, kernel_id);
-
-    if(ptr_iter == conv_ptrs.end())
-    {
-        MIOPEN_LOG_E("PerformanceConfig kernel '" + kernel_id + "' does not exist.");
-        return {miopenStatusInvalidValue};
-    }
-
-    CKBWDWeightBufferDescriptor _ck_buff_des{0, 0};
-
-    _ck_buff_des.ck_size = GetCKAlphaBetaWorkspace(problem);
-
-    auto [_input1_tr_inst, _input2_tr_inst, _output_tr_inst, _output_init_tr_inst] =
-        internal::MakeTaggedTransposeInstances<CKArgsType>(
-            result, ctx, problem, ck_args, Input1{}, Input2{}, Output{}, &_ck_buff_des);
-
-    result.invoker_factory = [ck_args             = std::move(ck_args),
-                              sh_conv_ptr         = std::shared_ptr{std::move(*ptr_iter)},
-                              input1_tr_inst      = std::move(_input1_tr_inst),
-                              input2_tr_inst      = std::move(_input2_tr_inst),
-                              output_tr_inst      = std::move(_output_tr_inst),
-                              output_init_tr_inst = std::move(_output_init_tr_inst),
-                              ck_buff_des =
-                                  _ck_buff_des](const std::vector<Kernel>& kernels) mutable {
-        return [kernels,
-                ck_args             = std::move(ck_args),
-                sh_conv_ptr         = std::move(sh_conv_ptr),
-                input1_tr_inst      = std::move(input1_tr_inst),
-                input2_tr_inst      = std::move(input2_tr_inst),
-                output_tr_inst      = std::move(output_tr_inst),
-                output_init_tr_inst = std::move(output_init_tr_inst),
-                ck_buff_des         = ck_buff_des](const Handle& handle,
-                                           const AnyInvokeParams& primitive_parameters) mutable {
-            handle.ResetKernelTime();
-
-            const auto& data_ctx = primitive_parameters.CastTo<CastType>();
-
-            if(!data_ctx.workSpace)
-            {
-                MIOPEN_THROW(miopenStatusInvalidValue, "workspace pointer is null");
-            }
-
-            input1_tr_inst.AssignBuffer(handle, data_ctx.workSpace);
-            input2_tr_inst.AssignBuffer(handle, data_ctx.workSpace);
-            output_tr_inst.AssignBuffer(handle, data_ctx.workSpace);
-            output_init_tr_inst.AssignBuffer(handle, data_ctx.workSpace);
-
-            // conversion operator applied here to convert to ConvTensors
-            auto conv_tensors = ConvTensors(data_ctx.tensors);
-
-            /// \todo remove this when DataInvokeParams stops swapping
-            // "in" and "out" tensors for backward pass
-            if(output_tr_inst.GetConvOperandTag() == internal::ConvOperandTag::Input)
-            {
-                // this is backward pass, swap back input and output
-                std::swap(conv_tensors.x, conv_tensors.y);
-                std::swap(conv_tensors.xDesc, conv_tensors.yDesc);
-            }
-            WorkAroundHipEventProfiler pfr(handle);
-            input1_tr_inst.ConvertFrom(handle, kernels, conv_tensors);
-
-            input2_tr_inst.ConvertFrom(handle, kernels, conv_tensors);
-
-            output_init_tr_inst.ConvertFrom(handle, kernels, conv_tensors);
-
-            /// \todo: Will need SetTensor() to properly zero out non-packed tensors
-            if(output_tr_inst.GetConvOperandTag() == internal::ConvOperandTag::Weights)
-            {
-                output_tr_inst.ZeroOutBuffer();
-            }
-
-            std::array<internal::TransposeInstanceTagged*, 3> tr_ptrs = {
-                &input1_tr_inst, &input2_tr_inst, &output_tr_inst};
-
-            // sort by tag in order: Input, Weights, Output
-            std::sort(tr_ptrs.begin(), tr_ptrs.end(), [](const auto& left, const auto& right) {
-                return left->GetConvOperandTagAsInt() < right->GetConvOperandTagAsInt();
-            });
-
-            auto invoker_ptr  = sh_conv_ptr->MakeInvokerPointer();
-            auto argument_ptr = ck_args.MakeArgPtr(sh_conv_ptr,
-                                                   tr_ptrs[0]->GetBufferPtr(),
-                                                   tr_ptrs[1]->GetBufferPtr(),
-                                                   tr_ptrs[2]->GetBufferPtr());
-
-            if(ck_buff_des.ck_offset)
-            {
-                auto buf_handle =
-                    handle.CreateSubBuffer(data_ctx.workSpace, ck_buff_des.ck_offset, 0);
-                assert(buf_handle.get());
-                sh_conv_ptr->SetWorkSpacePointer(argument_ptr.get(), buf_handle.get());
-            }
-            invoker_ptr->Run(argument_ptr.get(), {handle.GetStream(), false});
-            output_tr_inst.ConvertTo(handle, kernels, conv_tensors);
-        };
-    };
-
-    result.workspace_sz = GetWorkspaceSizeLayoutTransformConv(problem);
-
-    return result;
-=======
     return InitInvokerFactoryNCHW<DeviceOpType, CKArgsType, CastType>(
         ctx, problem, kernel_id, Input1{}, Input2{}, Output{});
->>>>>>> e874eb2b
 }
 
 template <typename InvokerFactoryMakerNCHW, typename InvokerFactoryMakerNHWC>
