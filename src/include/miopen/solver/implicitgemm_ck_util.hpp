/*******************************************************************************
 *
 * MIT License
 *
 * Copyright (c) 2023 Advanced Micro Devices, Inc.
 *
 * Permission is hereby granted, free of charge, to any person obtaining a copy
 * of this software and associated documentation files (the "Software"), to deal
 * in the Software without restriction, including without limitation the rights
 * to use, copy, modify, merge, publish, distribute, sublicense, and/or sell
 * copies of the Software, and to permit persons to whom the Software is
 * furnished to do so, subject to the following conditions:
 *
 * The above copyright notice and this permission notice shall be included in all
 * copies or substantial portions of the Software.
 *
 * THE SOFTWARE IS PROVIDED "AS IS", WITHOUT WARRANTY OF ANY KIND, EXPRESS OR
 * IMPLIED, INCLUDING BUT NOT LIMITED TO THE WARRANTIES OF MERCHANTABILITY,
 * FITNESS FOR A PARTICULAR PURPOSE AND NONINFRINGEMENT. IN NO EVENT SHALL THE
 * AUTHORS OR COPYRIGHT HOLDERS BE LIABLE FOR ANY CLAIM, DAMAGES OR OTHER
 * LIABILITY, WHETHER IN AN ACTION OF CONTRACT, TORT OR OTHERWISE, ARISING FROM,
 * OUT OF OR IN CONNECTION WITH THE SOFTWARE OR THE USE OR OTHER DEALINGS IN THE
 * SOFTWARE.
 *
 *******************************************************************************/

#pragma once

#include <miopen/conv/data_invoke_params.hpp>
#include <miopen/conv/wrw_invoke_params.hpp>

namespace miopen {
namespace solver {
namespace conv {

template <typename ConvPtrsType>
typename ConvPtrsType::iterator FindConvPtrByID(ConvPtrsType& conv_ptrs,
                                                const std::string& kernel_id)
{
    return std::find_if(conv_ptrs.begin(), conv_ptrs.end(), [&kernel_id](const auto& ptr) {
        return ptr->GetTypeString() == kernel_id;
    });
}

<<<<<<< HEAD
template <typename DeviceOpType, typename CKArgsType>
std::vector<std::string> FillValidKernelsIDs(const miopen::conv::ProblemDescription& problem)
=======
template <typename DeviceOpType,
          typename CKArgsType,
          typename ProblemDescriptionType = ProblemDescription>
std::vector<std::string> FillValidKernelsIDs(const ProblemDescriptionType& problem)
>>>>>>> b45e54d6
{
    const auto args      = CKArgsType{problem};
    const auto conv_ptrs = DeviceOpType::GetInstances();
    assert(!conv_ptrs.empty());

    std::vector<std::string> valid_kernels;
    valid_kernels.reserve(conv_ptrs.size());
    for(size_t idx = 0; idx < conv_ptrs.size(); ++idx)
    {
        if(args.IsSupportedBy(conv_ptrs[idx]))
            valid_kernels.emplace_back(std::move(conv_ptrs[idx]->GetTypeString()));
    }
    assert(!valid_kernels.empty());
    return valid_kernels;
}

<<<<<<< HEAD
template <typename DeviceOpType, typename CKArgsType>
bool IsCKArgsSupported(const miopen::conv::ProblemDescription& problem,
                       const std::string& kernel_id)
=======
template <typename DeviceOpType,
          typename CKArgsType,
          typename ProblemDescriptionType = ProblemDescription>
bool IsCKArgsSupported(const ProblemDescriptionType& problem, const std::string& kernel_id)
>>>>>>> b45e54d6
{
    auto conv_ptrs = DeviceOpType::GetInstances();
    auto ptr_iter  = FindConvPtrByID(conv_ptrs, kernel_id);

    return (ptr_iter != conv_ptrs.end()) && CKArgsType{problem}.IsSupportedBy(*ptr_iter);
}

<<<<<<< HEAD
template <typename DeviceOpType, typename CKArgsType>
bool IsCKApplicable(const miopen::conv::ProblemDescription& problem)
=======
template <typename DeviceOpType,
          typename CKArgsType,
          typename ProblemDescriptionType = ProblemDescription>
bool IsCKApplicable(const ProblemDescriptionType& problem)
>>>>>>> b45e54d6
{
    const auto args = CKArgsType{problem};
    // if(!std::all_of(args.strides.begin(), args.strides.end(), [](auto x) { return x == 1; }))
    //     return false;

    const auto ptrs = DeviceOpType::GetInstances();
    return std::any_of(
        ptrs.begin(), ptrs.end(), [&args](auto& ptr) { return args.IsSupportedBy(ptr); });
}

<<<<<<< HEAD
template <typename DeviceOpType, typename CKArgsType, typename CastType>
ConvSolution InitInvokerFactory(const miopen::conv::ProblemDescription& problem,
                                const std::string& kernel_id)
=======
template <typename DeviceOpType,
          typename CKArgsType,
          typename CastType,
          typename ProblemDescriptionType = ProblemDescription>
ConvSolution InitInvokerFactory(const ProblemDescriptionType& problem, const std::string& kernel_id)
>>>>>>> b45e54d6
{
    auto conv_ptrs = DeviceOpType::GetInstances();
    auto ptr_iter  = FindConvPtrByID(conv_ptrs, kernel_id);

    if(ptr_iter == conv_ptrs.end())
        MIOPEN_THROW("PerformanceConfig kernel '" + kernel_id + "' does not exist");

    ConvSolution result;
    result.invoker_factory =
        [ck_args     = CKArgsType{problem},
         sh_conv_ptr = std::shared_ptr{std::move(*ptr_iter)}](const std::vector<Kernel>&) mutable {
            return [ck_args = std::move(ck_args), sh_conv_ptr = std::move(sh_conv_ptr)](
                       const Handle& handle, const AnyInvokeParams& primitive_parameters) {
                const auto& data_ctx = primitive_parameters.CastTo<CastType>();
                auto argument_ptr    = ck_args.MakeArgPtr(sh_conv_ptr, data_ctx.tensors);
                auto invoker_ptr     = sh_conv_ptr->MakeInvokerPointer();

                const auto enable_profiling = handle.IsProfilingEnabled();
                float elapsed_time =
                    invoker_ptr->Run(argument_ptr.get(), {handle.GetStream(), enable_profiling});
                if(enable_profiling)
                {
                    handle.ResetKernelTime();
                    handle.AccumKernelTime(elapsed_time);
                }
            };
        };
    return result;
}

<<<<<<< HEAD
} // namespace conv
=======
template <typename DeviceOpType,
          typename CKArgsType,
          typename CastType,
          typename ProblemDescriptionType = ProblemDescription>
ConvSolution InitAnyInvokerFactory(const ProblemDescriptionType& problem,
                                   const std::string& kernel_id)
{
    auto conv_ptrs = DeviceOpType::GetInstances();
    auto ptr_iter  = FindConvPtrByID(conv_ptrs, kernel_id);

    if(ptr_iter == conv_ptrs.end())
        return {miopenStatusInvalidValue};

    ConvSolution result;
    result.invoker_factory =
        [ck_args     = CKArgsType{problem},
         sh_conv_ptr = std::shared_ptr{std::move(*ptr_iter)}](const std::vector<Kernel>&) mutable {
            return [ck_args = std::move(ck_args), sh_conv_ptr = std::move(sh_conv_ptr)](
                       const Handle& handle, const AnyInvokeParams& primitive_parameters) {
                const auto& data_ctx = primitive_parameters.CastTo<CastType>();
                auto argument_ptr    = ck_args.MakeArgPtr(sh_conv_ptr, data_ctx);
                auto invoker_ptr     = sh_conv_ptr->MakeInvokerPointer();

                const auto enable_profiling = handle.IsProfilingEnabled();
                float elapsed_time =
                    invoker_ptr->Run(argument_ptr.get(), {handle.GetStream(), enable_profiling});
                if(enable_profiling)
                {
                    handle.ResetKernelTime();
                    handle.AccumKernelTime(elapsed_time);
                }
            };
        };
    return result;
}

>>>>>>> b45e54d6
} // namespace solver
} // namespace miopen<|MERGE_RESOLUTION|>--- conflicted
+++ resolved
@@ -30,8 +30,14 @@
 #include <miopen/conv/wrw_invoke_params.hpp>
 
 namespace miopen {
+
+namespace conv {
+struct ProblemDescription;
+} // namespace conv
+
 namespace solver {
-namespace conv {
+
+struct ConvSolution;
 
 template <typename ConvPtrsType>
 typename ConvPtrsType::iterator FindConvPtrByID(ConvPtrsType& conv_ptrs,
@@ -42,15 +48,10 @@
     });
 }
 
-<<<<<<< HEAD
-template <typename DeviceOpType, typename CKArgsType>
-std::vector<std::string> FillValidKernelsIDs(const miopen::conv::ProblemDescription& problem)
-=======
 template <typename DeviceOpType,
           typename CKArgsType,
-          typename ProblemDescriptionType = ProblemDescription>
+          typename ProblemDescriptionType = miopen::conv::ProblemDescription>
 std::vector<std::string> FillValidKernelsIDs(const ProblemDescriptionType& problem)
->>>>>>> b45e54d6
 {
     const auto args      = CKArgsType{problem};
     const auto conv_ptrs = DeviceOpType::GetInstances();
@@ -67,16 +68,10 @@
     return valid_kernels;
 }
 
-<<<<<<< HEAD
-template <typename DeviceOpType, typename CKArgsType>
-bool IsCKArgsSupported(const miopen::conv::ProblemDescription& problem,
-                       const std::string& kernel_id)
-=======
 template <typename DeviceOpType,
           typename CKArgsType,
-          typename ProblemDescriptionType = ProblemDescription>
+          typename ProblemDescriptionType = miopen::conv::ProblemDescription>
 bool IsCKArgsSupported(const ProblemDescriptionType& problem, const std::string& kernel_id)
->>>>>>> b45e54d6
 {
     auto conv_ptrs = DeviceOpType::GetInstances();
     auto ptr_iter  = FindConvPtrByID(conv_ptrs, kernel_id);
@@ -84,15 +79,10 @@
     return (ptr_iter != conv_ptrs.end()) && CKArgsType{problem}.IsSupportedBy(*ptr_iter);
 }
 
-<<<<<<< HEAD
-template <typename DeviceOpType, typename CKArgsType>
-bool IsCKApplicable(const miopen::conv::ProblemDescription& problem)
-=======
 template <typename DeviceOpType,
           typename CKArgsType,
-          typename ProblemDescriptionType = ProblemDescription>
+          typename ProblemDescriptionType = miopen::conv::ProblemDescription>
 bool IsCKApplicable(const ProblemDescriptionType& problem)
->>>>>>> b45e54d6
 {
     const auto args = CKArgsType{problem};
     // if(!std::all_of(args.strides.begin(), args.strides.end(), [](auto x) { return x == 1; }))
@@ -103,17 +93,11 @@
         ptrs.begin(), ptrs.end(), [&args](auto& ptr) { return args.IsSupportedBy(ptr); });
 }
 
-<<<<<<< HEAD
-template <typename DeviceOpType, typename CKArgsType, typename CastType>
-ConvSolution InitInvokerFactory(const miopen::conv::ProblemDescription& problem,
-                                const std::string& kernel_id)
-=======
 template <typename DeviceOpType,
           typename CKArgsType,
           typename CastType,
-          typename ProblemDescriptionType = ProblemDescription>
+          typename ProblemDescriptionType = miopen::conv::ProblemDescription>
 ConvSolution InitInvokerFactory(const ProblemDescriptionType& problem, const std::string& kernel_id)
->>>>>>> b45e54d6
 {
     auto conv_ptrs = DeviceOpType::GetInstances();
     auto ptr_iter  = FindConvPtrByID(conv_ptrs, kernel_id);
@@ -144,13 +128,10 @@
     return result;
 }
 
-<<<<<<< HEAD
-} // namespace conv
-=======
 template <typename DeviceOpType,
           typename CKArgsType,
           typename CastType,
-          typename ProblemDescriptionType = ProblemDescription>
+          typename ProblemDescriptionType = miopen::conv::ProblemDescription>
 ConvSolution InitAnyInvokerFactory(const ProblemDescriptionType& problem,
                                    const std::string& kernel_id)
 {
@@ -183,6 +164,5 @@
     return result;
 }
 
->>>>>>> b45e54d6
 } // namespace solver
 } // namespace miopen