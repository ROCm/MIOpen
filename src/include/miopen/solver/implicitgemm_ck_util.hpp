--- conflicted
+++ resolved
@@ -123,99 +123,7 @@
 
 inline bool ShouldAllocateWorkSpaceBufferForWRW(const miopen::conv::ProblemDescription& problem)
 {
-<<<<<<< HEAD
-    return problem.Is3d() &&
-           (problem.GetAlphaBetaCase() != DEFAULT || isDataTypeHalfAndChannelsEven(problem));
-}
-
-template <typename DeviceOpType,
-          typename CKArgsType,
-          typename CastType,
-          typename ProblemDescriptionType = miopen::conv::ProblemDescription>
-ConvSolution InitInvokerFactoryNHWC(const ExecutionContext&,
-                                    const ProblemDescriptionType& problem,
-                                    const std::string& kernel_id)
-{
-    auto conv_ptrs = DeviceOpType::GetInstances();
-    auto ptr_iter  = FindConvPtrByID(conv_ptrs, kernel_id);
-
-    if(ptr_iter == conv_ptrs.end())
-    {
-        MIOPEN_LOG_E("PerformanceConfig kernel '" + kernel_id + "' does not exist.");
-        return {miopenStatusInvalidValue};
-    }
-
-    if constexpr(std::is_same_v<CastType, miopen::conv::WrWInvokeParams>)
-    {
-        miopenAlphaBetaCase_t alpha_beta_case = problem.GetAlphaBetaCase();
-        [[maybe_unused]] bool should_allocated_wrw_buffer =
-            ShouldAllocateWorkSpaceBufferForWRW(problem);
-        size_t spatial_dim = problem.GetSpatialDims();
-
-        ConvSolution result;
-        result.invoker_factory = [ck_args                     = CKArgsType{problem},
-                                  alpha_beta_case             = alpha_beta_case,
-                                  should_allocated_wrw_buffer = should_allocated_wrw_buffer,
-                                  spatial_dim                 = spatial_dim,
-                                  sh_conv_ptr = std::shared_ptr{std::move(*ptr_iter)}](
-                                     const std::vector<Kernel>&) mutable {
-            return [ck_args                     = std::move(ck_args),
-                    alpha_beta_case             = alpha_beta_case,
-                    should_allocated_wrw_buffer = should_allocated_wrw_buffer,
-                    spatial_dim                 = spatial_dim,
-                    sh_conv_ptr                 = std::move(sh_conv_ptr)](
-                       const Handle& handle, const AnyInvokeParams& primitive_parameters) {
-                const auto& data_ctx = primitive_parameters.CastTo<CastType>();
-                auto argument_ptr    = ck_args.MakeArgPtr(sh_conv_ptr,
-                                                       data_ctx.tensors,
-                                                       data_ctx.alpha.GetAsFloat(),
-                                                       data_ctx.beta.GetAsFloat());
-                auto invoker_ptr     = sh_conv_ptr->MakeInvokerPointer();
-                WorkAroundHipEventProfiler pfr(handle);
-
-                if(alpha_beta_case == DEFAULT)
-                {
-                    auto zero           = 0.0f;
-                    const auto& tensors = data_ctx.tensors;
-                    SetTensor(handle, tensors.dwDesc, tensors.dw, &zero);
-                }
-                // use captured value, other wise getting warning
-                // "lambda capture is not used" since this variable is only used in assert.
-                (void)should_allocated_wrw_buffer;
-                assert((should_allocated_wrw_buffer && data_ctx.workSpace != nullptr) ||
-                       !(should_allocated_wrw_buffer && data_ctx.workSpace == nullptr));
-                if(spatial_dim == 3 && data_ctx.workSpace)
-                {
-                    sh_conv_ptr->SetWorkSpacePointer(argument_ptr.get(), data_ctx.workSpace);
-                }
-                invoker_ptr->Run(argument_ptr.get(), {handle.GetStream(), false});
-            };
-        };
-        return result;
-    }
-    else
-    {
-        ConvSolution result;
-        result.invoker_factory = [ck_args     = CKArgsType{problem},
-                                  sh_conv_ptr = std::shared_ptr{std::move(*ptr_iter)}](
-                                     const std::vector<Kernel>&) mutable {
-            return [ck_args = std::move(ck_args), sh_conv_ptr = std::move(sh_conv_ptr)](
-                       const Handle& handle, const AnyInvokeParams& primitive_parameters) {
-                const auto& data_ctx = primitive_parameters.CastTo<CastType>();
-                auto argument_ptr    = ck_args.MakeArgPtr(sh_conv_ptr,
-                                                       data_ctx.tensors,
-                                                       data_ctx.alpha.GetAsFloat(),
-                                                       data_ctx.beta.GetAsFloat());
-                auto invoker_ptr     = sh_conv_ptr->MakeInvokerPointer();
-                WorkAroundHipEventProfiler pfr(handle);
-                invoker_ptr->Run(argument_ptr.get(), {handle.GetStream(), false});
-            };
-        };
-        return result;
-    }
-=======
     return (problem.GetAlphaBetaCase() != DEFAULT || isDataTypeHalfAndChannelsEven(problem));
->>>>>>> 847c979b
 }
 
 template <typename DeviceOpType,
