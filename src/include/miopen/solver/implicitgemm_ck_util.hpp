/*******************************************************************************
 *
 * MIT License
 *
 * Copyright (c) 2023 Advanced Micro Devices, Inc.
 *
 * Permission is hereby granted, free of charge, to any person obtaining a copy
 * of this software and associated documentation files (the "Software"), to deal
 * in the Software without restriction, including without limitation the rights
 * to use, copy, modify, merge, publish, distribute, sublicense, and/or sell
 * copies of the Software, and to permit persons to whom the Software is
 * furnished to do so, subject to the following conditions:
 *
 * The above copyright notice and this permission notice shall be included in all
 * copies or substantial portions of the Software.
 *
 * THE SOFTWARE IS PROVIDED "AS IS", WITHOUT WARRANTY OF ANY KIND, EXPRESS OR
 * IMPLIED, INCLUDING BUT NOT LIMITED TO THE WARRANTIES OF MERCHANTABILITY,
 * FITNESS FOR A PARTICULAR PURPOSE AND NONINFRINGEMENT. IN NO EVENT SHALL THE
 * AUTHORS OR COPYRIGHT HOLDERS BE LIABLE FOR ANY CLAIM, DAMAGES OR OTHER
 * LIABILITY, WHETHER IN AN ACTION OF CONTRACT, TORT OR OTHERWISE, ARISING FROM,
 * OUT OF OR IN CONNECTION WITH THE SOFTWARE OR THE USE OR OTHER DEALINGS IN THE
 * SOFTWARE.
 *
 *******************************************************************************/

#pragma once

#include <miopen/conv/data_invoke_params.hpp>
#include <miopen/conv/wrw_invoke_params.hpp>
#include <miopen/batched_transpose_sol.hpp>
#include <miopen/tensor_ops.hpp>
<<<<<<< HEAD

#include <type_traits>
=======
>>>>>>> 52fcf226

#if MIOPEN_USE_COMPOSABLEKERNEL
#include <ck/utility/data_type.hpp>
#endif // MIOPEN_USE_COMPOSABLEKERNEL

namespace miopen {

<<<<<<< HEAD
template <typename DataType, typename... Args>
struct is_one_of : std::false_type
{
};

template <typename DataType, typename First, typename... Rest>
struct is_one_of<DataType, First, Rest...> : std::conditional<std::is_same<DataType, First>::value,
                                                              std::true_type,
                                                              is_one_of<DataType, Rest...>>::type
{
};

template <typename DataType>
DataType GetNumFromVoidPtr(const void* ptr)
{
    static_assert(is_one_of<DataType, ck::half_t, float, int8_t>::value,
                  "DataType must be ck::half_t, float, or int8_t.");

    return *static_cast<const float*>(ptr);
}

=======
>>>>>>> 52fcf226
namespace conv {
struct ProblemDescription;
} // namespace conv

namespace solver {

struct ConvSolution;

template <typename ConvPtrsType>
typename ConvPtrsType::iterator FindConvPtrByID(ConvPtrsType& conv_ptrs,
                                                const std::string& kernel_id)
{
    return std::find_if(conv_ptrs.begin(), conv_ptrs.end(), [&kernel_id](const auto& ptr) {
        return ptr->GetTypeString() == kernel_id;
    });
}

template <typename DeviceOpType,
          typename CKArgsType,
          typename ProblemDescriptionType = miopen::conv::ProblemDescription>
std::vector<std::string> FillValidKernelsIDs(const ProblemDescriptionType& problem)
{
    const auto args      = CKArgsType{problem};
    const auto conv_ptrs = DeviceOpType::GetInstances();
    assert(!conv_ptrs.empty());

    std::vector<std::string> valid_kernels;
    valid_kernels.reserve(conv_ptrs.size());
    for(size_t idx = 0; idx < conv_ptrs.size(); ++idx)
    {
        if(args.IsSupportedBy(conv_ptrs[idx]))
            valid_kernels.emplace_back(std::move(conv_ptrs[idx]->GetTypeString()));
    }
    assert(!valid_kernels.empty());
    return valid_kernels;
}

template <typename DeviceOpType,
          typename CKArgsType,
          typename ProblemDescriptionType = miopen::conv::ProblemDescription>
bool IsCKArgsSupported(const ProblemDescriptionType& problem, const std::string& kernel_id)
{
    auto conv_ptrs = DeviceOpType::GetInstances();
    auto ptr_iter  = FindConvPtrByID(conv_ptrs, kernel_id);

    return (ptr_iter != conv_ptrs.end()) && CKArgsType{problem}.IsSupportedBy(*ptr_iter);
}

template <typename DeviceOpType,
          typename CKArgsType,
          typename ProblemDescriptionType = miopen::conv::ProblemDescription>
bool IsCKApplicable(const ProblemDescriptionType& problem)
{
    const auto args = CKArgsType{problem};

    const auto ptrs = DeviceOpType::GetInstances();
    return std::any_of(
        ptrs.begin(), ptrs.end(), [&args](auto& ptr) { return args.IsSupportedBy(ptr); });
}

#define WORKAROUND_CK_ISSUE_1184 1
#if WORKAROUND_CK_ISSUE_1184
struct HipEventProfiler
{
    const Handle& handle;
    float event_time;
    HipEventPtr start;
    HipEventPtr stop;

    HipEventProfiler(const Handle& handle_)
        : handle(handle_), event_time(0.0f), start(make_hip_event()), stop(make_hip_event())
    {
        hipEventRecord(start.get(), handle.GetStream());
    }
    ~HipEventProfiler()
    {
        hipEventRecord(stop.get(), handle.GetStream());
        hipEventSynchronize(stop.get());
        hipEventElapsedTime(&event_time, start.get(), stop.get());
        handle.ResetKernelTime();
        handle.AccumKernelTime(event_time);
    }
};
#endif

template <typename DeviceOpType,
          typename CKArgsType,
          typename CastType,
          typename ProblemDescriptionType = miopen::conv::ProblemDescription>
ConvSolution InitInvokerFactoryNHWC(const ExecutionContext&,
                                    const ProblemDescriptionType& problem,
                                    const std::string& kernel_id)
{
    auto conv_ptrs = DeviceOpType::GetInstances();
    auto ptr_iter  = FindConvPtrByID(conv_ptrs, kernel_id);

    if(ptr_iter == conv_ptrs.end())
    {
        MIOPEN_LOG_E("PerformanceConfig kernel '" + kernel_id + "' does not exist.");
        return {miopenStatusInvalidValue};
    }

    ConvSolution result;
    result.invoker_factory =
        [ck_args     = CKArgsType{problem},
         sh_conv_ptr = std::shared_ptr{std::move(*ptr_iter)}](const std::vector<Kernel>&) mutable {
            return [ck_args = std::move(ck_args), sh_conv_ptr = std::move(sh_conv_ptr)](
                       const Handle& handle, const AnyInvokeParams& primitive_parameters) {
                const auto& data_ctx = primitive_parameters.CastTo<CastType>();
                auto argument_ptr    = ck_args.MakeArgPtr(sh_conv_ptr, data_ctx.tensors);
                auto invoker_ptr     = sh_conv_ptr->MakeInvokerPointer();
                {
                    HipEventProfiler pfr(handle);
                    if constexpr(std::is_same<CastType, miopen::conv::WrWInvokeParams>::value)
                    {
                        auto zero           = 0.0f;
                        const auto& tensors = data_ctx.tensors;
                        SetTensor(handle, tensors.dwDesc, tensors.dw, &zero);
                    }
                    invoker_ptr->Run(argument_ptr.get(), {handle.GetStream(), false});
                }
            };
        };
    return result;
}

template <typename DeviceOpType,
          typename CKArgsType,
          typename CastType,
          typename ProblemDescriptionType = miopen::conv::ProblemDescription>
ConvSolution InitAnyInvokerFactory(const ProblemDescriptionType& problem,
                                   const std::string& kernel_id)
{
    auto conv_ptrs = DeviceOpType::GetInstances();
    auto ptr_iter  = FindConvPtrByID(conv_ptrs, kernel_id);

    if(ptr_iter == conv_ptrs.end())
        return {miopenStatusInvalidValue};

    ConvSolution result;
    result.invoker_factory =
        [ck_args     = CKArgsType{problem},
         sh_conv_ptr = std::shared_ptr{std::move(*ptr_iter)}](const std::vector<Kernel>&) mutable {
            return [ck_args = std::move(ck_args), sh_conv_ptr = std::move(sh_conv_ptr)](
                       const Handle& handle, const AnyInvokeParams& primitive_parameters) {
                const auto& data_ctx = primitive_parameters.CastTo<CastType>();
                auto argument_ptr    = ck_args.MakeArgPtr(sh_conv_ptr, data_ctx);
                auto invoker_ptr     = sh_conv_ptr->MakeInvokerPointer();

                const auto enable_profiling = handle.IsProfilingEnabled();
                float elapsed_time =
                    invoker_ptr->Run(argument_ptr.get(), {handle.GetStream(), enable_profiling});
                if(enable_profiling)
                {
                    handle.ResetKernelTime();
                    handle.AccumKernelTime(elapsed_time);
                }
            };
        };
    return result;
}

namespace internal {

enum class ConvOperandTag : int
{
    Input = 0,
    Weights,
    Output
};

enum class TranposeKind : int
{
    NHWC_TO_NCHW = 0,
    NCHW_TO_NHWC
};

template <int ND, TranposeKind TPOSE_KIND, ConvOperandTag CONV_OP>
struct TransposeOperand
{
    static_assert(ND == 2 || ND == 3, "Num Dimensions must be 2 or 3");
    constexpr static int NDIM                    = ND;
    constexpr static ConvOperandTag CONV_OP_TAG  = CONV_OP;
    constexpr static TranposeKind TRANSPOSE_KIND = TPOSE_KIND;

    using SolverType =
        std::conditional_t<TPOSE_KIND == TranposeKind::NHWC_TO_NCHW,
                           // NHWC_TO_NCHW
                           std::conditional_t<ND == 2,
                                              miopen::TransposeSolutionNhwc2Default,
                                              miopen::TransposeSolutionNdhwc2Default>,
                           // NCHW_TO_NHWC
                           std::conditional_t<ND == 2,
                                              miopen::TransposeSolutionDefault2Nhwc,
                                              miopen::TransposeSolutionDefault2Ndhwc>>;

    template <typename CKArgsType>
    SolverType MakeTransposeSolver(const miopen::ExecutionContext& ctx,
                                   const miopen::conv::ProblemDescription& problem,
                                   const CKArgsType& ck_args) const
    {

        if constexpr(CONV_OP_TAG == ConvOperandTag::Input)
        {
            if constexpr(ND == 3)
            {

                return SolverType{ctx,
                                  problem.GetInDataType(),
                                  static_cast<uint32_t>(ck_args.N),
                                  static_cast<uint32_t>(ck_args.C1),
                                  static_cast<uint32_t>(ck_args.Di),
                                  static_cast<uint32_t>(ck_args.Hi),
                                  static_cast<uint32_t>(ck_args.Wi)};
            }
            else
            {
                return SolverType{ctx,
                                  problem.GetInDataType(),
                                  static_cast<uint32_t>(ck_args.N),
                                  static_cast<uint32_t>(ck_args.C1),
                                  static_cast<uint32_t>(ck_args.Hi),
                                  static_cast<uint32_t>(ck_args.Wi)};
            }
        }
        else if constexpr(CONV_OP_TAG == ConvOperandTag::Weights)
        {
            if constexpr(ND == 3)
            {
                return SolverType{ctx,
                                  problem.GetWeightsDataType(),
                                  static_cast<uint32_t>(ck_args.K1),
                                  static_cast<uint32_t>(ck_args.C),
                                  static_cast<uint32_t>(ck_args.Z),
                                  static_cast<uint32_t>(ck_args.Y),
                                  static_cast<uint32_t>(ck_args.X)};
            }
            else
            {
                return SolverType{ctx,
                                  problem.GetWeightsDataType(),
                                  static_cast<uint32_t>(ck_args.K1),
                                  static_cast<uint32_t>(ck_args.C),
                                  static_cast<uint32_t>(ck_args.Y),
                                  static_cast<uint32_t>(ck_args.X)};
            }
        }
        else
        {
            static_assert(CONV_OP_TAG == ConvOperandTag::Output);
            if constexpr(ND == 3)
            {
                return SolverType{ctx,
                                  problem.GetOutDataType(),
                                  static_cast<uint32_t>(ck_args.N),
                                  static_cast<uint32_t>(ck_args.K1),
                                  static_cast<uint32_t>(ck_args.Do),
                                  static_cast<uint32_t>(ck_args.Ho),
                                  static_cast<uint32_t>(ck_args.Wo)};
            }
            else
            {
                return SolverType{ctx,
                                  problem.GetOutDataType(),
                                  static_cast<uint32_t>(ck_args.N),
                                  static_cast<uint32_t>(ck_args.K1),
                                  static_cast<uint32_t>(ck_args.Ho),
                                  static_cast<uint32_t>(ck_args.Wo)};
            }
        }
    }
};

// Shorthand aliases for CK assuming CK always expects and generates NHWC/NDHWC layouts
template <int ND, ConvOperandTag CONV_OP>
using CKTransposeInputOp = TransposeOperand<ND, TranposeKind::NCHW_TO_NHWC, CONV_OP>;

template <int ND, ConvOperandTag CONV_OP>
using CKTransposeOutputOp = TransposeOperand<ND, TranposeKind::NHWC_TO_NCHW, CONV_OP>;

class TransposeInstance
{
    size_t tensor_sz = 0;
    std::vector<OpKernelArg> kern_args{};
    size_t kern_idx   = std::numeric_limits<size_t>::max();
    size_t buf_offset = 0;
    shared<Data_t> buf_handle{};

public:
    template <typename TransSolnType>
    TransposeInstance(const TransSolnType& trans_sol,
                      size_t k_idx,
                      const MultiBufferWorkspaceTraits& wt,
                      size_t wspace_index)
        : tensor_sz(trans_sol.GetOutputTensorSize()),
          kern_args(trans_sol.GetKernelArg()),
          kern_idx(k_idx),
          buf_offset(wt.GetOffset(wspace_index))
    {
    }

    void AssignBuffer(const Handle& handle, Data_t workSpace)
    {
        buf_handle = handle.CreateSubBuffer(workSpace, buf_offset, tensor_sz);
        assert(buf_handle.get());
    }

    Data_t GetBufferPtr() const { return buf_handle.get(); }

    void ConvertFrom(const Handle& handle, const std::vector<Kernel>& kernels, ConstData_t in_ptr)
    {
        Run(handle, kernels, buf_handle.get(), in_ptr);
    }

    void ConvertTo(const Handle& handle, const std::vector<Kernel>& kernels, Data_t out_ptr)
    {
        Run(handle, kernels, out_ptr, buf_handle.get());
    }

    void ZeroOutBuffer()
    {
        [[maybe_unused]] auto status = hipMemset(buf_handle.get(), 0, tensor_sz);
        assert(status == hipSuccess);
    }

    TransposeInstance()                         = delete;
    TransposeInstance(const TransposeInstance&) = default;
    TransposeInstance(TransposeInstance&&)      = default;
    ~TransposeInstance()                        = default;

private:
    void Run(const Handle& handle,
             const std::vector<Kernel>& kernels,
             Data_t out_ptr,
             ConstData_t in_ptr)
    {
        assert(out_ptr);
        assert(in_ptr);
        assert(kernels.size() > kern_idx);

        kern_args[0] = out_ptr;
        kern_args[1] = in_ptr;

        auto save = handle.IsProfilingEnabled() ? 0.0f : handle.GetKernelTime();
        handle.Run(kernels[kern_idx])(kern_args);
        if(handle.IsProfilingEnabled())
        {
            handle.AccumKernelTime(save);
        }
    }
};

class TransposeInstanceTagged : public TransposeInstance
{

    ConvOperandTag conv_op_tag_;

public:
    template <typename TransSolnType>
    TransposeInstanceTagged(const TransSolnType& sol,
                            size_t k_idx,
                            const MultiBufferWorkspaceTraits& wt,
                            size_t wspace_index,
                            ConvOperandTag conv_op_tag)
        : TransposeInstance(sol, k_idx, wt, wspace_index), conv_op_tag_(conv_op_tag)
    {
    }

    ConvOperandTag GetConvOperandTag() const noexcept { return conv_op_tag_; }

    std::underlying_type_t<ConvOperandTag> GetConvOperandTagAsInt() const noexcept
    {
        using IntType = std::underlying_type_t<ConvOperandTag>;
        return static_cast<IntType>(GetConvOperandTag());
    }

    void ConvertFrom(const Handle& handle,
                     const std::vector<Kernel>& kernels,
                     const ConvTensors& tensors)
    {
        TransposeInstance::ConvertFrom(handle, kernels, pickTensorPtr(tensors));
    }

    void
    ConvertTo(const Handle& handle, const std::vector<Kernel>& kernels, const ConvTensors& tensors)
    {
        TransposeInstance::ConvertTo(handle, kernels, pickTensorPtr(tensors));
    }

    TransposeInstanceTagged()                               = delete;
    TransposeInstanceTagged(const TransposeInstanceTagged&) = default;
    TransposeInstanceTagged(TransposeInstanceTagged&&)      = default;
    ~TransposeInstanceTagged()                              = default;

private:
    Data_t pickTensorPtr(const ConvTensors& tensors) const
    {
        std::array<Data_t, 3> data_ptrs = {
            const_cast<Data_t>(tensors.x), // NOLINT (cppcoreguidelines-pro-type-const-cast)
            const_cast<Data_t>(tensors.w), // NOLINT (cppcoreguidelines-pro-type-const-cast)
            const_cast<Data_t>(tensors.y)  // NOLINT (cppcoreguidelines-pro-type-const-cast)
        };

        return data_ptrs[GetConvOperandTagAsInt()];
    }
};

template <typename CKArgsType,
          typename Input1TposeOp,
          typename Input2TposeOp,
          typename OutputTposeOp>
auto MakeTaggedTransposeInstances(ConvSolution& result,
                                  const ExecutionContext& ctx,
                                  const miopen::conv::ProblemDescription& problem,
                                  const CKArgsType& ck_args,
                                  const Input1TposeOp& input1_op,
                                  const Input2TposeOp& input2_op,
                                  const OutputTposeOp& output_op)
{

    auto input1_solver = input1_op.MakeTransposeSolver(ctx, problem, ck_args);
    auto input2_solver = input2_op.MakeTransposeSolver(ctx, problem, ck_args);
    auto output_solver = output_op.MakeTransposeSolver(ctx, problem, ck_args);

    // NOTE: In cases where the convolution updates only a subset of output
    // indices, we need to first initialize the workspace buffer for
    // output with the real tensor for the output and then apply the convolution.
    // This is achieved by creating an input transpose op for the output workspace
    // bufffer.

    using OutputInitOp = CKTransposeInputOp<OutputTposeOp::NDIM, OutputTposeOp::CONV_OP_TAG>;

    auto output_init_solver = OutputInitOp{}.MakeTransposeSolver(ctx, problem, ck_args);

    result.construction_params.insert(result.construction_params.end(),
                                      {input1_solver.GetKernelInfo(),
                                       input2_solver.GetKernelInfo(),
                                       output_solver.GetKernelInfo(),
                                       output_init_solver.GetKernelInfo()});

    MultiBufferWorkspaceTraits wt({input1_solver.GetOutputTensorSize(),
                                   input2_solver.GetOutputTensorSize(),
                                   output_solver.GetOutputTensorSize()});

    return std::make_tuple(
        TransposeInstanceTagged{input1_solver, 0, wt, 0, Input1TposeOp::CONV_OP_TAG},
        TransposeInstanceTagged{input2_solver, 1, wt, 1, Input2TposeOp::CONV_OP_TAG},
        TransposeInstanceTagged{output_solver, 2, wt, 2, OutputTposeOp::CONV_OP_TAG},
        TransposeInstanceTagged{output_init_solver, 3, wt, 2, OutputTposeOp::CONV_OP_TAG});
}

#ifndef NDEBUG // disable for release builds, enable for debug builds

template <typename V>
void DebugPrintVec(const char* name, const V& vec)
{
    std::ostringstream oss;
    oss << name << " = [ ";
    for(const auto& v : vec)
    {
        oss << v << ", ";
    }
    oss << "]";
    MIOPEN_LOG_I(oss.str());
}

#define DEBUG_PRINT_VEC(x) DebugPrintVec(#x, x);

template <typename CKArgsType, typename ConvPtr>
void DebugPrintCKArgPtrs(
    const CKArgsType& ck_args, const ConvPtr& conv_ptr, ConstData_t x, ConstData_t w, ConstData_t y)
{

    MIOPEN_LOG_I("CK Instance: " << conv_ptr->GetTypeString());
    MIOPEN_LOG_I("in ptr = " << x);
    MIOPEN_LOG_I("w ptr = " << w);
    MIOPEN_LOG_I("out ptr = " << y);

    DEBUG_PRINT_VEC(ck_args.input);
    DEBUG_PRINT_VEC(ck_args.in_strides);
    DEBUG_PRINT_VEC(ck_args.weight);
    DEBUG_PRINT_VEC(ck_args.wei_strides);
    DEBUG_PRINT_VEC(ck_args.output);
    DEBUG_PRINT_VEC(ck_args.out_strides);
}

inline void DebugPrintConvTensors(const ConvTensors& conv_tensors)
{
    MIOPEN_LOG_I("in ptr = " << conv_tensors.x);
    MIOPEN_LOG_I("w ptr = " << conv_tensors.w);
    MIOPEN_LOG_I("out ptr = " << conv_tensors.y);

    DEBUG_PRINT_VEC(conv_tensors.xDesc.GetLengths());
    DEBUG_PRINT_VEC(conv_tensors.wDesc.GetLengths());
    DEBUG_PRINT_VEC(conv_tensors.yDesc.GetLengths());
}

#undef DEBUG_PRINT_VEC

#endif // NDEBUG
} // end namespace internal

/// \todo move to a cpp file
inline size_t GetWorkspaceSizeLayoutTransformConv(const miopen::conv::ProblemDescription& problem)
{
    if(problem.IsLayoutNHWC())
    {
        return 0;
    }

    assert(problem.IsLayoutDefault());
    // packed size in bytes
    auto GetPackedSize = [](const TensorDescriptor& td) {
        return td.GetElementSize() * GetTypeSize(td.GetType());
    };

    MultiBufferWorkspaceTraits wt({GetPackedSize(problem.GetIn()),
                                   GetPackedSize(problem.GetWeights()),
                                   GetPackedSize(problem.GetOut())});

    return wt.GetSize();
}

template <typename DeviceOpType,
          typename CKArgsType,
          typename CastType,
          typename Input1TposeOp,
          typename Input2TposeOp,
          typename OutputTposeOp>
ConvSolution InitInvokerFactoryNCHW(const ExecutionContext& ctx,
                                    const miopen::conv::ProblemDescription& problem,
                                    const std::string& kernel_id,
                                    const Input1TposeOp& input1_op,
                                    const Input2TposeOp& input2_op,
                                    const OutputTposeOp& output_op)
{

    assert(problem.IsLayoutDefault());

    ConvSolution result;
    auto ck_args = CKArgsType{problem};

    auto [_input1_tr_inst, _input2_tr_inst, _output_tr_inst, _output_init_tr_inst] =
        internal::MakeTaggedTransposeInstances<CKArgsType>(
            result, ctx, problem, ck_args, input1_op, input2_op, output_op);

    auto conv_ptrs = DeviceOpType::GetInstances();
    auto ptr_iter  = FindConvPtrByID(conv_ptrs, kernel_id);

    if(ptr_iter == conv_ptrs.end())
    {
        MIOPEN_LOG_E("PerformanceConfig kernel '" + kernel_id + "' does not exist.");
        return {miopenStatusInvalidValue};
    }

    result.invoker_factory = [ck_args             = std::move(ck_args),
                              sh_conv_ptr         = std::shared_ptr{std::move(*ptr_iter)},
                              input1_tr_inst      = std::move(_input1_tr_inst),
                              input2_tr_inst      = std::move(_input2_tr_inst),
                              output_tr_inst      = std::move(_output_tr_inst),
                              output_init_tr_inst = std::move(_output_init_tr_inst)](
                                 const std::vector<Kernel>& kernels) mutable {
        return [kernels,
                ck_args             = std::move(ck_args),
                sh_conv_ptr         = std::move(sh_conv_ptr),
                input1_tr_inst      = std::move(input1_tr_inst),
                input2_tr_inst      = std::move(input2_tr_inst),
                output_tr_inst      = std::move(output_tr_inst),
                output_init_tr_inst = std::move(output_init_tr_inst)](
                   const Handle& handle, const AnyInvokeParams& primitive_parameters) mutable {
            handle.ResetKernelTime();

            const auto& data_ctx = primitive_parameters.CastTo<CastType>();

            if(!data_ctx.workSpace)
            {
                MIOPEN_THROW(miopenStatusInvalidValue, "workspace pointer is null");
            }

            input1_tr_inst.AssignBuffer(handle, data_ctx.workSpace);
            input2_tr_inst.AssignBuffer(handle, data_ctx.workSpace);
            output_tr_inst.AssignBuffer(handle, data_ctx.workSpace);
            output_init_tr_inst.AssignBuffer(handle, data_ctx.workSpace);

            // conversion operator applied here to convert to ConvTensors
            auto conv_tensors = ConvTensors(data_ctx.tensors);

            /// \todo remove this when DataInvokeParams stops swapping
            // "in" and "out" tensors for backward pass
            if(output_tr_inst.GetConvOperandTag() == internal::ConvOperandTag::Input)
            {
                // this is backward pass, swap back input and output
                std::swap(conv_tensors.x, conv_tensors.y);
                std::swap(conv_tensors.xDesc, conv_tensors.yDesc);
            }
            HipEventProfiler pfr(handle);
            input1_tr_inst.ConvertFrom(handle, kernels, conv_tensors);

            input2_tr_inst.ConvertFrom(handle, kernels, conv_tensors);

            output_init_tr_inst.ConvertFrom(handle, kernels, conv_tensors);

            /// \todo: Will need SetTensor() to properly zero out non-packed tensors
            if(output_tr_inst.GetConvOperandTag() == internal::ConvOperandTag::Weights)
            {
                output_tr_inst.ZeroOutBuffer();
            }

            std::array<internal::TransposeInstanceTagged*, 3> tr_ptrs = {
                &input1_tr_inst, &input2_tr_inst, &output_tr_inst};

            // sort by tag in order: Input, Weights, Output
            std::sort(tr_ptrs.begin(), tr_ptrs.end(), [](const auto& left, const auto& right) {
                return left->GetConvOperandTagAsInt() < right->GetConvOperandTagAsInt();
            });

            auto invoker_ptr  = sh_conv_ptr->MakeInvokerPointer();
            auto argument_ptr = ck_args.MakeArgPtr(sh_conv_ptr,
                                                   tr_ptrs[0]->GetBufferPtr(),
                                                   tr_ptrs[1]->GetBufferPtr(),
                                                   tr_ptrs[2]->GetBufferPtr());
            invoker_ptr->Run(argument_ptr.get(), {handle.GetStream(), false});
            output_tr_inst.ConvertTo(handle, kernels, conv_tensors);
        };
    };

    result.workspace_sz = GetWorkspaceSizeLayoutTransformConv(problem);

    return result;
}

template <int ND, typename DeviceOpType, typename CKArgsType, typename CastType>
ConvSolution InitInvokerFactoryFwdNCHW(const ExecutionContext& ctx,
                                       const miopen::conv::ProblemDescription& problem,
                                       const std::string& kernel_id)
{

    static_assert(ND == 2 || ND == 3, "Num Dimensions must be 2 or 3");

    using Input1 = internal::CKTransposeInputOp<ND, internal::ConvOperandTag::Input>;
    using Input2 = internal::CKTransposeInputOp<ND, internal::ConvOperandTag::Weights>;
    using Output = internal::CKTransposeOutputOp<ND, internal::ConvOperandTag::Output>;

    return InitInvokerFactoryNCHW<DeviceOpType, CKArgsType, CastType>(
        ctx, problem, kernel_id, Input1{}, Input2{}, Output{});
}

template <int ND, typename DeviceOpType, typename CKArgsType, typename CastType>
ConvSolution InitInvokerFactoryBwdNCHW(const ExecutionContext& ctx,
                                       const miopen::conv::ProblemDescription& problem,
                                       const std::string& kernel_id)
{

    static_assert(ND == 2 || ND == 3, "Num Dimensions must be 2 or 3");

    using Input1 = internal::CKTransposeInputOp<ND, internal::ConvOperandTag::Output>;
    using Input2 = internal::CKTransposeInputOp<ND, internal::ConvOperandTag::Weights>;
    using Output = internal::CKTransposeOutputOp<ND, internal::ConvOperandTag::Input>;

    return InitInvokerFactoryNCHW<DeviceOpType, CKArgsType, CastType>(
        ctx, problem, kernel_id, Input1{}, Input2{}, Output{});
}

template <int ND, typename DeviceOpType, typename CKArgsType, typename CastType>
ConvSolution InitInvokerFactoryWrwNCHW(const ExecutionContext& ctx,
                                       const miopen::conv::ProblemDescription& problem,
                                       const std::string& kernel_id)
{
    static_assert(ND == 2 || ND == 3, "Num Dimensions must be 2 or 3");

    using Input1 = internal::CKTransposeInputOp<ND, internal::ConvOperandTag::Input>;
    using Input2 = internal::CKTransposeInputOp<ND, internal::ConvOperandTag::Output>;
    using Output = internal::CKTransposeOutputOp<ND, internal::ConvOperandTag::Weights>;

    return InitInvokerFactoryNCHW<DeviceOpType, CKArgsType, CastType>(
        ctx, problem, kernel_id, Input1{}, Input2{}, Output{});
}

template <typename InvokerFactoryMakerNCHW, typename InvokerFactoryMakerNHWC>
ConvSolution
MakeSolutionGroupConvImplicitGemmXdlops(const miopen::conv::ProblemDescription& problem,
                                        InvokerFactoryMakerNCHW&& invoker_factory_maker_ncdhw,
                                        InvokerFactoryMakerNHWC&& invoker_factory_maker_ndhwc)
{

#if MIOPEN_USE_COMPOSABLEKERNEL
    if(problem.IsLayoutDefault())
    {
        switch(problem.GetInDataType())
        {
        case miopenInt8: return invoker_factory_maker_ncdhw(int8_t{});
        case miopenHalf: return invoker_factory_maker_ncdhw(ck::half_t{});
        case miopenFloat: return invoker_factory_maker_ncdhw(float{});
        case miopenInt32:
        case miopenBFloat16:
        case miopenDouble:
        case miopenFloat8:
        case miopenBFloat8:
        default:
            MIOPEN_THROW(miopenStatusInternalError,
                         "3DGroupConvolutionImplicitGemmXdlops operation not implemented for this "
                         "data type");
        }
    }
    else if(problem.IsLayoutNHWC())
    {
        switch(problem.GetInDataType())
        {
        case miopenInt8: return invoker_factory_maker_ndhwc(int8_t{});
        case miopenHalf: return invoker_factory_maker_ndhwc(ck::half_t{});
        case miopenFloat: return invoker_factory_maker_ndhwc(float{});
        case miopenInt32:
        case miopenBFloat16:
        case miopenDouble:
        case miopenFloat8:
        case miopenBFloat8:
        default:
            MIOPEN_THROW(miopenStatusInternalError,
                         "3DGroupConvolutionImplicitGemmXdlops operation not implemented for this "
                         "data type");
        }
    }
    else
    {
        MIOPEN_THROW(
            miopenStatusInternalError,
            "3DGroupConvolutionImplicitGemmXdlops operation not implemented for this data type");
    }
#else
    return {};
#endif
}

} // namespace solver
} // namespace miopen<|MERGE_RESOLUTION|>--- conflicted
+++ resolved
@@ -30,11 +30,6 @@
 #include <miopen/conv/wrw_invoke_params.hpp>
 #include <miopen/batched_transpose_sol.hpp>
 #include <miopen/tensor_ops.hpp>
-<<<<<<< HEAD
-
-#include <type_traits>
-=======
->>>>>>> 52fcf226
 
 #if MIOPEN_USE_COMPOSABLEKERNEL
 #include <ck/utility/data_type.hpp>
@@ -42,30 +37,6 @@
 
 namespace miopen {
 
-<<<<<<< HEAD
-template <typename DataType, typename... Args>
-struct is_one_of : std::false_type
-{
-};
-
-template <typename DataType, typename First, typename... Rest>
-struct is_one_of<DataType, First, Rest...> : std::conditional<std::is_same<DataType, First>::value,
-                                                              std::true_type,
-                                                              is_one_of<DataType, Rest...>>::type
-{
-};
-
-template <typename DataType>
-DataType GetNumFromVoidPtr(const void* ptr)
-{
-    static_assert(is_one_of<DataType, ck::half_t, float, int8_t>::value,
-                  "DataType must be ck::half_t, float, or int8_t.");
-
-    return *static_cast<const float*>(ptr);
-}
-
-=======
->>>>>>> 52fcf226
 namespace conv {
 struct ProblemDescription;
 } // namespace conv
