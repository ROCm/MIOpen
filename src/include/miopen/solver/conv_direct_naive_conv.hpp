--- conflicted
+++ resolved
@@ -32,19 +32,12 @@
 
 namespace solver {
 
-<<<<<<< HEAD
 bool ConvDirectNaiveConvIsAssemblyKernel(const ExecutionContext&, const conv::ProblemDescription&);
 std::string ConvDirectNaiveConvKernelName(const conv::ProblemDescription&);
-std::string ConvDirectNaiveConvKernelFile();
-std::string ConvDirectNaiveConvCompileOption(const ConvolutionContext& ctx);
-=======
-bool ConvDirectNaiveConvIsAssemblyKernel(const ExecutionContext&, const ProblemDescription&);
-std::string ConvDirectNaiveConvKernelName(const ProblemDescription&);
 std::string ConvDirectNaiveConvKernelFile(const ConvolutionContext& ctx,
-                                          const ProblemDescription& problem);
+                                          const conv::ProblemDescription& problem);
 std::string ConvDirectNaiveConvCompileOption(const ConvolutionContext& ctx,
-                                             const ProblemDescription& problem);
->>>>>>> 71f159cb
+                                             const conv::ProblemDescription& problem);
 bool ConvDirectNaiveConvIsApplicableByKernelType(const ExecutionContext&,
                                                  const conv::ProblemDescription&);
 
