--- conflicted
+++ resolved
@@ -33,21 +33,12 @@
 
 namespace solver {
 
-<<<<<<< HEAD
 bool ConvDirectNaiveConvIsAssemblyKernel(const ExecutionContext&, const conv::ProblemDescription&);
 std::string ConvDirectNaiveConvKernelName(const conv::ProblemDescription&);
-std::string ConvDirectNaiveConvKernelFile(const ConvolutionContext& ctx,
+std::string ConvDirectNaiveConvKernelFile(const ExecutionContext& ctx,
                                           const conv::ProblemDescription& problem);
-std::string ConvDirectNaiveConvCompileOption(const ConvolutionContext& ctx,
+std::string ConvDirectNaiveConvCompileOption(const ExecutionContext& ctx,
                                              const conv::ProblemDescription& problem);
-=======
-bool ConvDirectNaiveConvIsAssemblyKernel(const ExecutionContext&, const ProblemDescription&);
-std::string ConvDirectNaiveConvKernelName(const ProblemDescription&);
-std::string ConvDirectNaiveConvKernelFile(const ExecutionContext& ctx,
-                                          const ProblemDescription& problem);
-std::string ConvDirectNaiveConvCompileOption(const ExecutionContext& ctx,
-                                             const ProblemDescription& problem);
->>>>>>> f5728973
 bool ConvDirectNaiveConvIsApplicableByKernelType(const ExecutionContext&,
                                                  const conv::ProblemDescription&);
 
