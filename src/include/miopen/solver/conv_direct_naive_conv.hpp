/*******************************************************************************
 *
 * MIT License
 *
 * Copyright (c) 2021 Advanced Micro Devices, Inc.
 *
 * Permission is hereby granted, free of charge, to any person obtaining a copy
 * of this software and associated documentation files (the "Software"), to deal
 * in the Software without restriction, including without limitation the rights
 * to use, copy, modify, merge, publish, distribute, sublicense, and/or sell
 * copies of the Software, and to permit persons to whom the Software is
 * furnished to do so, subject to the following conditions:
 *
 * The above copyright notice and this permission notice shall be included in all
 * copies or substantial portions of the Software.
 *
 * THE SOFTWARE IS PROVIDED "AS IS", WITHOUT WARRANTY OF ANY KIND, EXPRESS OR
 * IMPLIED, INCLUDING BUT NOT LIMITED TO THE WARRANTIES OF MERCHANTABILITY,
 * FITNESS FOR A PARTICULAR PURPOSE AND NONINFRINGEMENT. IN NO EVENT SHALL THE
 * AUTHORS OR COPYRIGHT HOLDERS BE LIABLE FOR ANY CLAIM, DAMAGES OR OTHER
 * LIABILITY, WHETHER IN AN ACTION OF CONTRACT, TORT OR OTHERWISE, ARISING FROM,
 * OUT OF OR IN CONNECTION WITH THE SOFTWARE OR THE USE OR OTHER DEALINGS IN THE
 * SOFTWARE.
 *
 *******************************************************************************/
#pragma once

#include <miopen/execution_context.hpp>
<<<<<<< HEAD
#include <miopen/conv/problem_description.hpp>
=======
#include <miopen/problem_description.hpp>
#include "miopen/../../kernels/stride_array.hpp"

#include <array>
#include <algorithm>
#include <cassert>
#include <string>
#include <vector>
>>>>>>> b45e54d6

namespace miopen {
namespace solver {
namespace conv {

bool ConvDirectNaiveConvIsAssemblyKernel(const ExecutionContext&,
                                         const miopen::conv::ProblemDescription&);
std::string ConvDirectNaiveConvKernelName(const miopen::conv::ProblemDescription&);
std::string ConvDirectNaiveConvKernelFile(const ExecutionContext& ctx,
                                          const miopen::conv::ProblemDescription& problem);
std::string ConvDirectNaiveConvCompileOption(const ExecutionContext& ctx,
                                             const miopen::conv::ProblemDescription& problem);
bool ConvDirectNaiveConvIsApplicableByKernelType(const ExecutionContext&,
                                                 const miopen::conv::ProblemDescription&);

bool IsInputFp32(const miopen::conv::ProblemDescription&);
bool IsInputFp16(const miopen::conv::ProblemDescription&);
bool IsInputBfp16(const miopen::conv::ProblemDescription&);
bool IsInputInt8(const miopen::conv::ProblemDescription&);
bool IsAccFp64(const miopen::conv::ProblemDescription&);
bool IsAccInt32(const miopen::conv::ProblemDescription&);
bool IsOutputFp32(const miopen::conv::ProblemDescription&);
bool IsOutputFp16(const miopen::conv::ProblemDescription&);
bool IsOutputBfp16(const miopen::conv::ProblemDescription&);
bool IsOutputInt8(const miopen::conv::ProblemDescription&);
bool IsOutputInt32(const miopen::conv::ProblemDescription&);

<<<<<<< HEAD
} // namespace conv
=======
namespace conv_internal {

void DebugPrintTensorStrides(const TensorDescriptor& inDesc,
                             const TensorDescriptor& wDesc,
                             const TensorDescriptor& outDesc);

/**
 * Get the index where group (G) stride should go. For NCHW, we want to convert
 * its strides to NGCHW, and for NHWC, we want to convert its strides to NHWGC.
 * Same applies for the 3D case.
 */
int GetGroupStrideIndex(const ProblemDescription& problem);

/**
 * split the strides for C dimension in a tensor descriptor into (G, C_per_group).
 * Normally, (in packed case) num channels is a multiplying factor in the stride of
 * whatever lies to the left of C, e.g., in NCHW, N's stride contains C as a
 * factor. We output NGCHW for NCHW (and NHWGC for NHWC)
 * where the stride[G] = stride[N] / num_groups
 */
template <typename V>
V SplitStrideCtoGC(int num_groups, const V& orig_strides, int G_stride_idx)
{
    assert(G_stride_idx > 0 && G_stride_idx <= orig_strides.size());
    // (G_stride_idx - 1) is the stride index of whatever lies to the left and
    // contains C or K as a multiplying factor. We divide this value by num_groups
    // to get G_stride_val
    assert(orig_strides[G_stride_idx - 1] % num_groups == 0);

    V ret{orig_strides};
    auto G_stride_val = orig_strides[G_stride_idx - 1] / num_groups;

    ret.insert(ret.begin() + G_stride_idx, G_stride_val);

    return ret;
}

/**
 * Weight tensor has original dims: [K, C_per_group, Y, X] (2D case)
 * We return a new stride vector with strides for [G, K_per_group, C_per_group, Y, X]
 * Stride for G is computed as stride[C_per_group] * K_per_group and inserted at
 * left most position
 */
template <typename V>
V SplitWeiStrideKtoGK(int k_per_group, const V& wei_strides)
{
    V ret{wei_strides};
    ret.insert(ret.begin(), wei_strides[0] * k_per_group);
    return ret;
}

template <unsigned N>
struct ChooseStride
{
};

template <>
struct ChooseStride<5u>
{
    using type = Strides5D;
};

template <>
struct ChooseStride<6u>
{
    using type = Strides6D;
};

template <unsigned N, typename V>
auto MakeStrideArray(V vec)
{
    typename ChooseStride<N>::type ret;
    assert(vec.size() == N);

    // MIOpen stores strides for NHWC in NCHW order, i.e. C stride in 2nd from left.
    // We sort the input stride vector so that smallest stride is at index 0. This
    // (little-endian) order is what naive convolution kernel expects for strides
    std::sort(vec.begin(), vec.end());

    for(unsigned i = 0; i < N; ++i)
    {
        ret[i] = static_cast<StrideIndexType>(vec[i]);
    }
    return ret;
}
} // end namespace conv_internal

>>>>>>> b45e54d6
} // namespace solver
} // namespace miopen<|MERGE_RESOLUTION|>--- conflicted
+++ resolved
@@ -26,10 +26,7 @@
 #pragma once
 
 #include <miopen/execution_context.hpp>
-<<<<<<< HEAD
 #include <miopen/conv/problem_description.hpp>
-=======
-#include <miopen/problem_description.hpp>
 #include "miopen/../../kernels/stride_array.hpp"
 
 #include <array>
@@ -37,7 +34,6 @@
 #include <cassert>
 #include <string>
 #include <vector>
->>>>>>> b45e54d6
 
 namespace miopen {
 namespace solver {
@@ -65,9 +61,6 @@
 bool IsOutputInt8(const miopen::conv::ProblemDescription&);
 bool IsOutputInt32(const miopen::conv::ProblemDescription&);
 
-<<<<<<< HEAD
-} // namespace conv
-=======
 namespace conv_internal {
 
 void DebugPrintTensorStrides(const TensorDescriptor& inDesc,
@@ -79,7 +72,7 @@
  * its strides to NGCHW, and for NHWC, we want to convert its strides to NHWGC.
  * Same applies for the 3D case.
  */
-int GetGroupStrideIndex(const ProblemDescription& problem);
+int GetGroupStrideIndex(const miopen::conv::ProblemDescription& problem);
 
 /**
  * split the strides for C dimension in a tensor descriptor into (G, C_per_group).
@@ -153,8 +146,9 @@
     }
     return ret;
 }
+
 } // end namespace conv_internal
 
->>>>>>> b45e54d6
+} // namespace conv
 } // namespace solver
 } // namespace miopen