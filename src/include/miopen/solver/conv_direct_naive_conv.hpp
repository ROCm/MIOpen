/*******************************************************************************
 *
 * MIT License
 *
 * Copyright (c) 2021 Advanced Micro Devices, Inc.
 *
 * Permission is hereby granted, free of charge, to any person obtaining a copy
 * of this software and associated documentation files (the "Software"), to deal
 * in the Software without restriction, including without limitation the rights
 * to use, copy, modify, merge, publish, distribute, sublicense, and/or sell
 * copies of the Software, and to permit persons to whom the Software is
 * furnished to do so, subject to the following conditions:
 *
 * The above copyright notice and this permission notice shall be included in all
 * copies or substantial portions of the Software.
 *
 * THE SOFTWARE IS PROVIDED "AS IS", WITHOUT WARRANTY OF ANY KIND, EXPRESS OR
 * IMPLIED, INCLUDING BUT NOT LIMITED TO THE WARRANTIES OF MERCHANTABILITY,
 * FITNESS FOR A PARTICULAR PURPOSE AND NONINFRINGEMENT. IN NO EVENT SHALL THE
 * AUTHORS OR COPYRIGHT HOLDERS BE LIABLE FOR ANY CLAIM, DAMAGES OR OTHER
 * LIABILITY, WHETHER IN AN ACTION OF CONTRACT, TORT OR OTHERWISE, ARISING FROM,
 * OUT OF OR IN CONNECTION WITH THE SOFTWARE OR THE USE OR OTHER DEALINGS IN THE
 * SOFTWARE.
 *
 *******************************************************************************/
#pragma once

#include <miopen/execution_context.hpp>
#include <miopen/problem_description.hpp>
#include "miopen/../../kernels/stride_array.hpp"

#include <array>
#include <algorithm>
#include <cassert>
#include <string>
#include <vector>

namespace miopen {

namespace solver {

bool ConvDirectNaiveConvIsAssemblyKernel(const ExecutionContext&, const ProblemDescription&);
std::string ConvDirectNaiveConvKernelName(const ProblemDescription&);
std::string ConvDirectNaiveConvKernelFile(const ExecutionContext& ctx,
                                          const ProblemDescription& problem);
std::string ConvDirectNaiveConvCompileOption(const ExecutionContext& ctx,
                                             const ProblemDescription& problem);
bool ConvDirectNaiveConvIsApplicableByKernelType(const ExecutionContext&,
                                                 const ProblemDescription&);

bool IsInputFp32(const ProblemDescription&);
bool IsInputFp16(const ProblemDescription&);
bool IsInputBfp16(const ProblemDescription&);
bool IsInputInt8(const ProblemDescription&);
bool IsAccFp64(const ProblemDescription&);
bool IsAccInt32(const ProblemDescription&);
bool IsOutputFp32(const ProblemDescription&);
bool IsOutputFp16(const ProblemDescription&);
bool IsOutputBfp16(const ProblemDescription&);
bool IsOutputInt8(const ProblemDescription&);
bool IsOutputInt32(const ProblemDescription&);

<<<<<<< HEAD
int GetGroupStrideIndex(const ProblemDescription& problem);

void printTensorStrides(const TensorDescriptor& inDesc,
                        const TensorDescriptor& wDesc,
                        const TensorDescriptor& outDesc);

// TODO(Amber): Uncomment when hip RTC accepts std::array
// using StrideIndexType = int;
// using Strides3D       = std::array<StrideIndexType, 3>;
// using Strides4D       = std::array<StrideIndexType, 4>;
// using Strides5D       = std::array<StrideIndexType, 5>;
// using Strides6D       = std::array<StrideIndexType, 6>;
#if 1
template <typename T, unsigned N>
class MyArray
{
    T data_[N] = {};

public:
    constexpr static const unsigned SIZE = N;
    __host__ __device__ constexpr unsigned size() const { return N; }

    __host__ __device__ const T& operator[](unsigned i) const { return data_[i]; }

    __host__ T& operator[](unsigned i) { return data_[i]; }

    __host__ __device__ MyArray()                   = default;
    __host__ __device__ MyArray(const MyArray&)     = default;
    __host__ __device__ MyArray(MyArray&&) noexcept = default;
    __host__ __device__ MyArray& operator=(const MyArray&) = default;
    __host__ __device__ MyArray& operator=(MyArray&&) noexcept = default;
    __host__ __device__ ~MyArray()                             = default;
};

using StrideIndexType = int;
using Strides5D       = MyArray<StrideIndexType, 5u>;
using Strides6D       = MyArray<StrideIndexType, 6u>;

#else

extern "C" typedef int StrideIndexType;

extern "C" typedef struct
{
    StrideIndexType v[5];
} Strides5D;

extern "C" typedef struct
{
    StrideIndexType v[6];
} Strides6D;

#endif

namespace internal {
template <unsigned N>
struct ChooseStride
{
};

template <>
struct ChooseStride<5u>
{
    using type = Strides5D;
};

template <>
struct ChooseStride<6u>
{
    using type = Strides6D;
};

} // end namespace internal

template <unsigned N, typename V>
auto MakeStrideArray(V vec)
{
    typename internal::ChooseStride<N>::type ret;
    assert(vec.size() == N);

    // MIOpen stores strides for NHWC in NCHW order, i.e. C stride in 2nd from left.
    // We sort the input stride vector so that smallest stride is at index 0. This
    // (little-endian) order is what naive convolution kernel expects for strides
    std::sort(vec.begin(), vec.end());

    for(unsigned i = 0; i < N; ++i)
    {
        ret[i] = static_cast<StrideIndexType>(vec[i]);
    }
    return ret;
}
=======
namespace conv_internal {

void DebugPrintTensorStrides(const TensorDescriptor& inDesc,
                             const TensorDescriptor& wDesc,
                             const TensorDescriptor& outDesc);

/**
 * Get the index where group (G) stride should go. For NCHW, we want to convert
 * its strides to NGCHW, and for NHWC, we want to convert its strides to NHWGC.
 * Same applies for the 3D case.
 */
int GetGroupStrideIndex(const ProblemDescription& problem);
>>>>>>> 1253aed9

/**
 * split the strides for C dimension in a tensor descriptor into (G, C_per_group).
 * Normally, (in packed case) num channels is a multiplying factor in the stride of
 * whatever lies to the left of C, e.g., in NCHW, N's stride contains C as a
 * factor. We output NGCHW for NCHW (and NHWGC for NHWC)
 * where the stride[G] = stride[N] / num_groups
 */
template <typename V>
V SplitStrideCtoGC(int num_groups, const V& orig_strides, int G_stride_idx)
{
    assert(G_stride_idx > 0 && G_stride_idx <= orig_strides.size());
    // (G_stride_idx - 1) is the stride index of whatever lies to the left and
    // contains C or K as a multiplying factor. We divide this value by num_groups
    // to get G_stride_val
    assert(orig_strides[G_stride_idx - 1] % num_groups == 0);

    V ret{orig_strides};
    auto G_stride_val = orig_strides[G_stride_idx - 1] / num_groups;

    ret.insert(ret.begin() + G_stride_idx, G_stride_val);

    return ret;
}

/**
 * Weight tensor has original dims: [K, C_per_group, Y, X] (2D case)
 * We return a new stride vector with strides for [G, K_per_group, C_per_group, Y, X]
 * Stride for G is computed as stride[C_per_group] * K_per_group and inserted at
 * left most position
 */
template <typename V>
V SplitWeiStrideKtoGK(int k_per_group, const V& wei_strides)
{
    V ret{wei_strides};
    ret.insert(ret.begin(), wei_strides[0] * k_per_group);
    return ret;
}

<<<<<<< HEAD
template <typename StrideArray>
void printStrideArray(const char* name, const StrideArray& sarr)
{
    printf("%s = [", name);
    for(unsigned i = 0; i < StrideArray::SIZE; ++i)
    {
        printf("%d,", sarr[i]);
    }
    printf("]\n");
}

template <typename StrideArray>
void printStrideArrays(const StrideArray& in_strides,
                       const StrideArray& wei_strides,
                       const StrideArray& out_strides)
{

    printStrideArray("in_strides", in_strides);
    printStrideArray("wei_strides", wei_strides);
    printStrideArray("out_strides", out_strides);
}
=======
template <unsigned N>
struct ChooseStride
{
};

template <>
struct ChooseStride<5u>
{
    using type = Strides5D;
};

template <>
struct ChooseStride<6u>
{
    using type = Strides6D;
};

template <unsigned N, typename V>
auto MakeStrideArray(V vec)
{
    typename ChooseStride<N>::type ret;
    assert(vec.size() == N);

    // MIOpen stores strides for NHWC in NCHW order, i.e. C stride in 2nd from left.
    // We sort the input stride vector so that smallest stride is at index 0. This
    // (little-endian) order is what naive convolution kernel expects for strides
    std::sort(vec.begin(), vec.end());

    for(unsigned i = 0; i < N; ++i)
    {
        ret[i] = static_cast<StrideIndexType>(vec[i]);
    }
    return ret;
}
} // end namespace conv_internal
>>>>>>> 1253aed9

} // namespace solver
} // namespace miopen<|MERGE_RESOLUTION|>--- conflicted
+++ resolved
@@ -60,99 +60,6 @@
 bool IsOutputInt8(const ProblemDescription&);
 bool IsOutputInt32(const ProblemDescription&);
 
-<<<<<<< HEAD
-int GetGroupStrideIndex(const ProblemDescription& problem);
-
-void printTensorStrides(const TensorDescriptor& inDesc,
-                        const TensorDescriptor& wDesc,
-                        const TensorDescriptor& outDesc);
-
-// TODO(Amber): Uncomment when hip RTC accepts std::array
-// using StrideIndexType = int;
-// using Strides3D       = std::array<StrideIndexType, 3>;
-// using Strides4D       = std::array<StrideIndexType, 4>;
-// using Strides5D       = std::array<StrideIndexType, 5>;
-// using Strides6D       = std::array<StrideIndexType, 6>;
-#if 1
-template <typename T, unsigned N>
-class MyArray
-{
-    T data_[N] = {};
-
-public:
-    constexpr static const unsigned SIZE = N;
-    __host__ __device__ constexpr unsigned size() const { return N; }
-
-    __host__ __device__ const T& operator[](unsigned i) const { return data_[i]; }
-
-    __host__ T& operator[](unsigned i) { return data_[i]; }
-
-    __host__ __device__ MyArray()                   = default;
-    __host__ __device__ MyArray(const MyArray&)     = default;
-    __host__ __device__ MyArray(MyArray&&) noexcept = default;
-    __host__ __device__ MyArray& operator=(const MyArray&) = default;
-    __host__ __device__ MyArray& operator=(MyArray&&) noexcept = default;
-    __host__ __device__ ~MyArray()                             = default;
-};
-
-using StrideIndexType = int;
-using Strides5D       = MyArray<StrideIndexType, 5u>;
-using Strides6D       = MyArray<StrideIndexType, 6u>;
-
-#else
-
-extern "C" typedef int StrideIndexType;
-
-extern "C" typedef struct
-{
-    StrideIndexType v[5];
-} Strides5D;
-
-extern "C" typedef struct
-{
-    StrideIndexType v[6];
-} Strides6D;
-
-#endif
-
-namespace internal {
-template <unsigned N>
-struct ChooseStride
-{
-};
-
-template <>
-struct ChooseStride<5u>
-{
-    using type = Strides5D;
-};
-
-template <>
-struct ChooseStride<6u>
-{
-    using type = Strides6D;
-};
-
-} // end namespace internal
-
-template <unsigned N, typename V>
-auto MakeStrideArray(V vec)
-{
-    typename internal::ChooseStride<N>::type ret;
-    assert(vec.size() == N);
-
-    // MIOpen stores strides for NHWC in NCHW order, i.e. C stride in 2nd from left.
-    // We sort the input stride vector so that smallest stride is at index 0. This
-    // (little-endian) order is what naive convolution kernel expects for strides
-    std::sort(vec.begin(), vec.end());
-
-    for(unsigned i = 0; i < N; ++i)
-    {
-        ret[i] = static_cast<StrideIndexType>(vec[i]);
-    }
-    return ret;
-}
-=======
 namespace conv_internal {
 
 void DebugPrintTensorStrides(const TensorDescriptor& inDesc,
@@ -165,7 +72,6 @@
  * Same applies for the 3D case.
  */
 int GetGroupStrideIndex(const ProblemDescription& problem);
->>>>>>> 1253aed9
 
 /**
  * split the strides for C dimension in a tensor descriptor into (G, C_per_group).
@@ -205,29 +111,6 @@
     return ret;
 }
 
-<<<<<<< HEAD
-template <typename StrideArray>
-void printStrideArray(const char* name, const StrideArray& sarr)
-{
-    printf("%s = [", name);
-    for(unsigned i = 0; i < StrideArray::SIZE; ++i)
-    {
-        printf("%d,", sarr[i]);
-    }
-    printf("]\n");
-}
-
-template <typename StrideArray>
-void printStrideArrays(const StrideArray& in_strides,
-                       const StrideArray& wei_strides,
-                       const StrideArray& out_strides)
-{
-
-    printStrideArray("in_strides", in_strides);
-    printStrideArray("wei_strides", wei_strides);
-    printStrideArray("out_strides", out_strides);
-}
-=======
 template <unsigned N>
 struct ChooseStride
 {
@@ -263,7 +146,6 @@
     return ret;
 }
 } // end namespace conv_internal
->>>>>>> 1253aed9
 
 } // namespace solver
 } // namespace miopen