/*******************************************************************************
 *
 * MIT License
 *
 * Copyright (c) 2021 Advanced Micro Devices, Inc.
 *
 * Permission is hereby granted, free of charge, to any person obtaining a copy
 * of this software and associated documentation files (the "Software"), to deal
 * in the Software without restriction, including without limitation the rights
 * to use, copy, modify, merge, publish, distribute, sublicense, and/or sell
 * copies of the Software, and to permit persons to whom the Software is
 * furnished to do so, subject to the following conditions:
 *
 * The above copyright notice and this permission notice shall be included in all
 * copies or substantial portions of the Software.
 *
 * THE SOFTWARE IS PROVIDED "AS IS", WITHOUT WARRANTY OF ANY KIND, EXPRESS OR
 * IMPLIED, INCLUDING BUT NOT LIMITED TO THE WARRANTIES OF MERCHANTABILITY,
 * FITNESS FOR A PARTICULAR PURPOSE AND NONINFRINGEMENT. IN NO EVENT SHALL THE
 * AUTHORS OR COPYRIGHT HOLDERS BE LIABLE FOR ANY CLAIM, DAMAGES OR OTHER
 * LIABILITY, WHETHER IN AN ACTION OF CONTRACT, TORT OR OTHERWISE, ARISING FROM,
 * OUT OF OR IN CONNECTION WITH THE SOFTWARE OR THE USE OR OTHER DEALINGS IN THE
 * SOFTWARE.
 *
 *******************************************************************************/
#pragma once

#include <string>
#include <miopen/execution_context.hpp>
#include <miopen/problem_description.hpp>

namespace miopen {

namespace solver {

bool ConvDirectNaiveConvIsAssemblyKernel(const ExecutionContext&, const ProblemDescription&);
std::string ConvDirectNaiveConvKernelName(const ProblemDescription&);
<<<<<<< HEAD
std::string ConvDirectNaiveConvKernelFile();
std::string ConvDirectNaiveConvCompileOption(const ExecutionContext& ctx);
=======
std::string ConvDirectNaiveConvKernelFile(const ConvolutionContext& ctx,
                                          const ProblemDescription& problem);
std::string ConvDirectNaiveConvCompileOption(const ConvolutionContext& ctx,
                                             const ProblemDescription& problem);
>>>>>>> 3825849c
bool ConvDirectNaiveConvIsApplicableByKernelType(const ExecutionContext&,
                                                 const ProblemDescription&);

bool IsInputFp32(const ProblemDescription&);
bool IsInputFp16(const ProblemDescription&);
bool IsInputBfp16(const ProblemDescription&);
bool IsInputInt8(const ProblemDescription&);
bool IsAccFp64(const ProblemDescription&);
bool IsAccInt32(const ProblemDescription&);
bool IsOutputFp32(const ProblemDescription&);
bool IsOutputFp16(const ProblemDescription&);
bool IsOutputBfp16(const ProblemDescription&);
bool IsOutputInt8(const ProblemDescription&);
bool IsOutputInt32(const ProblemDescription&);

} // namespace solver
} // namespace miopen<|MERGE_RESOLUTION|>--- conflicted
+++ resolved
@@ -35,15 +35,10 @@
 
 bool ConvDirectNaiveConvIsAssemblyKernel(const ExecutionContext&, const ProblemDescription&);
 std::string ConvDirectNaiveConvKernelName(const ProblemDescription&);
-<<<<<<< HEAD
-std::string ConvDirectNaiveConvKernelFile();
-std::string ConvDirectNaiveConvCompileOption(const ExecutionContext& ctx);
-=======
-std::string ConvDirectNaiveConvKernelFile(const ConvolutionContext& ctx,
+std::string ConvDirectNaiveConvKernelFile(const ExecutionContext& ctx,
                                           const ProblemDescription& problem);
-std::string ConvDirectNaiveConvCompileOption(const ConvolutionContext& ctx,
+std::string ConvDirectNaiveConvCompileOption(const ExecutionContext& ctx,
                                              const ProblemDescription& problem);
->>>>>>> 3825849c
 bool ConvDirectNaiveConvIsApplicableByKernelType(const ExecutionContext&,
                                                  const ProblemDescription&);
 
