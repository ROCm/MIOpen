/*******************************************************************************
 *
 * MIT License
 *
 * Copyright (c) 2021 Advanced Micro Devices, Inc.
 *
 * Permission is hereby granted, free of charge, to any person obtaining a copy
 * of this software and associated documentation files (the "Software"), to deal
 * in the Software without restriction, including without limitation the rights
 * to use, copy, modify, merge, publish, distribute, sublicense, and/or sell
 * copies of the Software, and to permit persons to whom the Software is
 * furnished to do so, subject to the following conditions:
 *
 * The above copyright notice and this permission notice shall be included in all
 * copies or substantial portions of the Software.
 *
 * THE SOFTWARE IS PROVIDED "AS IS", WITHOUT WARRANTY OF ANY KIND, EXPRESS OR
 * IMPLIED, INCLUDING BUT NOT LIMITED TO THE WARRANTIES OF MERCHANTABILITY,
 * FITNESS FOR A PARTICULAR PURPOSE AND NONINFRINGEMENT. IN NO EVENT SHALL THE
 * AUTHORS OR COPYRIGHT HOLDERS BE LIABLE FOR ANY CLAIM, DAMAGES OR OTHER
 * LIABILITY, WHETHER IN AN ACTION OF CONTRACT, TORT OR OTHERWISE, ARISING FROM,
 * OUT OF OR IN CONNECTION WITH THE SOFTWARE OR THE USE OR OTHER DEALINGS IN THE
 * SOFTWARE.
 *
 *******************************************************************************/

#ifndef GUARD_MLIR_COMMON_HPP_
#define GUARD_MLIR_COMMON_HPP_

#include <miopen/execution_context.hpp>
#include <miopen/problem_description.hpp>

#include <string>

namespace miopen {
namespace solver {
namespace mlir {

std::string
GetKernelName(const conv::ProblemDescription& problem, bool is_xdlops, int kernel_id = 0);

<<<<<<< HEAD
std::string ConstructBuildOptions(const ConvolutionContext& ctx,
                                  const conv::ProblemDescription& problem,
=======
std::string ConstructBuildOptions(const ExecutionContext& ctx,
                                  const ProblemDescription& problem,
>>>>>>> f5728973
                                  bool is_xdlops,
                                  int kernel_id = 0);

template <typename T>
<<<<<<< HEAD
std::string ConstructBuildOptions(const ConvolutionContext& ctx,
                                  const conv::ProblemDescription& problem,
=======
std::string ConstructBuildOptions(const ExecutionContext& ctx,
                                  const ProblemDescription& problem,
>>>>>>> f5728973
                                  const T& perf_config,
                                  bool is_xdlops,
                                  int kernel_id = 0)
{
    std::ostringstream options{ConstructBuildOptions(ctx, problem, is_xdlops, kernel_id),
                               std::ios::ate};

    // Library does heuristic initialization when no perf_config
    // is specified
    if(!(perf_config == T::MlirHeuristicInitRequest()))
        options << " --perf_config " + perf_config.ToString();

    return options.str();
}

} // namespace mlir
} // namespace solver
} // namespace miopen

#endif<|MERGE_RESOLUTION|>--- conflicted
+++ resolved
@@ -39,24 +39,14 @@
 std::string
 GetKernelName(const conv::ProblemDescription& problem, bool is_xdlops, int kernel_id = 0);
 
-<<<<<<< HEAD
-std::string ConstructBuildOptions(const ConvolutionContext& ctx,
+std::string ConstructBuildOptions(const ExecutionContext& ctx,
                                   const conv::ProblemDescription& problem,
-=======
-std::string ConstructBuildOptions(const ExecutionContext& ctx,
-                                  const ProblemDescription& problem,
->>>>>>> f5728973
                                   bool is_xdlops,
                                   int kernel_id = 0);
 
 template <typename T>
-<<<<<<< HEAD
-std::string ConstructBuildOptions(const ConvolutionContext& ctx,
+std::string ConstructBuildOptions(const ExecutionContext& ctx,
                                   const conv::ProblemDescription& problem,
-=======
-std::string ConstructBuildOptions(const ExecutionContext& ctx,
-                                  const ProblemDescription& problem,
->>>>>>> f5728973
                                   const T& perf_config,
                                   bool is_xdlops,
                                   int kernel_id = 0)
