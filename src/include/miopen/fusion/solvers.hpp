--- conflicted
+++ resolved
@@ -82,11 +82,8 @@
     IsValidPerformanceConfig(const FusionContext&,
                              const FusionDescription&,
                              const PerformanceConfigConvBiasActivAsm1x1U&) const override;
-<<<<<<< HEAD
-=======
     MIOPEN_INTERNALS_EXPORT float GetWti(const FusionContext&,
                                          const FusionDescription&) const override;
->>>>>>> 2fa300db
 };
 
 using PerformanceConfigConvOclDirectFwdFused = LegacyPerformanceConfig;
@@ -113,11 +110,8 @@
     IsValidPerformanceConfig(const FusionContext&,
                              const FusionDescription&,
                              const PerformanceConfigConvOclDirectFwdFused&) const override;
-<<<<<<< HEAD
-=======
     MIOPEN_INTERNALS_EXPORT float GetWti(const FusionContext&,
                                          const FusionDescription& problem) const override;
->>>>>>> 2fa300db
 };
 
 struct PerformanceConfigConvCKIgemmFwdBiasActivFused
@@ -272,11 +266,8 @@
                  const FusionDescription& fdesc_problem) const override;
     MIOPEN_INTERNALS_EXPORT ConvSolution GetSolution(
         const FusionContext& context, const FusionDescription& fdesc_problem) const override;
-<<<<<<< HEAD
-=======
     MIOPEN_INTERNALS_EXPORT float GetWti(const FusionContext&,
                                          const FusionDescription&) const override;
->>>>>>> 2fa300db
 };
 
 struct ConvBinWinogradRxSf2x3g1Fused final : FusionSolverBase
@@ -290,11 +281,8 @@
                                               const FusionDescription& problem) const override;
     MIOPEN_INTERNALS_EXPORT ConvSolution
     GetSolution(const FusionContext& context, const FusionDescription& problem) const override;
-<<<<<<< HEAD
-=======
     MIOPEN_INTERNALS_EXPORT float GetWti(const FusionContext&,
                                          const FusionDescription&) const override;
->>>>>>> 2fa300db
 };
 
 template <uint32_t Winodata, uint32_t Winofilter>
