/*******************************************************************************
 *
 * MIT License
 *
 * Copyright (c) 2022 Advanced Micro Devices, Inc.
 *
 * Permission is hereby granted, free of charge, to any person obtaining a copy
 * of this software and associated documentation files (the "Software"), to deal
 * in the Software without restriction, including without limitation the rights
 * to use, copy, modify, merge, publish, distribute, sublicense, and/or sell
 * copies of the Software, and to permit persons to whom the Software is
 * furnished to do so, subject to the following conditions:
 *
 * The above copyright notice and this permission notice shall be included in all
 * copies or substantial portions of the Software.
 *
 * THE SOFTWARE IS PROVIDED "AS IS", WITHOUT WARRANTY OF ANY KIND, EXPRESS OR
 * IMPLIED, INCLUDING BUT NOT LIMITED TO THE WARRANTIES OF MERCHANTABILITY,
 * FITNESS FOR A PARTICULAR PURPOSE AND NONINFRINGEMENT. IN NO EVENT SHALL THE
 * AUTHORS OR COPYRIGHT HOLDERS BE LIABLE FOR ANY CLAIM, DAMAGES OR OTHER
 * LIABILITY, WHETHER IN AN ACTION OF CONTRACT, TORT OR OTHERWISE, ARISING FROM,
 * OUT OF OR IN CONNECTION WITH THE SOFTWARE OR THE USE OR OTHER DEALINGS IN THE
 * SOFTWARE.
 *
 *******************************************************************************/

#pragma once

#include <miopen/execution_context.hpp>
#include <miopen/problem_description.hpp>

namespace miopen {

struct Handle;

struct FusionContext : ExecutionContext
{
    explicit FusionContext(Handle& handle) : ExecutionContext(&handle) {}

<<<<<<< HEAD
    ExecutionContext GetConvContext(const miopen::ProblemDescription& conv_problem) const
=======
    ExecutionContext GetConvContext(const ProblemDescription& conv_problem) const
>>>>>>> b9e724a4
    {
        auto ctx = ExecutionContext{*this};
        conv_problem.SetupFloats(ctx);
        return ctx;
    }
};

} // namespace miopen<|MERGE_RESOLUTION|>--- conflicted
+++ resolved
@@ -37,11 +37,7 @@
 {
     explicit FusionContext(Handle& handle) : ExecutionContext(&handle) {}
 
-<<<<<<< HEAD
-    ExecutionContext GetConvContext(const miopen::ProblemDescription& conv_problem) const
-=======
     ExecutionContext GetConvContext(const ProblemDescription& conv_problem) const
->>>>>>> b9e724a4
     {
         auto ctx = ExecutionContext{*this};
         conv_problem.SetupFloats(ctx);
