--- conflicted
+++ resolved
@@ -26,12 +26,8 @@
 
 #pragma once
 
-<<<<<<< HEAD
-#include <miopen/conv/context.hpp>
-=======
 #include <miopen/execution_context.hpp>
-#include <miopen/problem_description.hpp>
->>>>>>> f5728973
+#include <miopen/conv/problem_description.hpp>
 
 namespace miopen {
 
@@ -41,11 +37,7 @@
 {
     explicit FusionContext(Handle& handle) : ExecutionContext(&handle) {}
 
-<<<<<<< HEAD
-    ConvolutionContext GetConvContext(const conv::ProblemDescription& conv_problem) const
-=======
-    ExecutionContext GetConvContext(const ProblemDescription& conv_problem) const
->>>>>>> f5728973
+    ExecutionContext GetConvContext(const conv::ProblemDescription& conv_problem) const
     {
         auto ctx = ExecutionContext{*this};
         conv_problem.SetupFloats(ctx);
