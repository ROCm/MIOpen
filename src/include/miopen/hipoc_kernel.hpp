--- conflicted
+++ resolved
@@ -48,10 +48,6 @@
 
 #if 1 // Keep around other storage techinques -- @pfultz2 27.03.2017
 
-<<<<<<< HEAD
-#if 0 // Keep around other storage techinques -- @pfultz2 27.03.2017
-=======
->>>>>>> 1253aed9
 template <class T, class U>
 struct KernelArgsPair
 {
@@ -66,25 +62,6 @@
 
     alignas(U) char buffer[second_index + sizeof(U)] = {};
 };
-<<<<<<< HEAD
-#else
-template <class T, class U>
-struct KernelArgsPair
-{
-    static const int alignment = alignof(U);
-    static const int padding   = (alignment - (sizeof(T) % alignment)) % alignment;
-    static_assert(padding >= 0, "padding cannot be negative");
-    static const int second_index = sizeof(T) + padding;
-    KernelArgsPair(T x, U y)
-    {
-        new(buffer) T(x); // NOLINT (clang-analyzer-cplusplus.PlacementNew)
-        new(buffer + second_index) U(y);
-    }
-    alignas(U) char buffer[second_index + sizeof(U)] = {};
-};
-#endif
-=======
->>>>>>> 1253aed9
 
 template <class... Ts>
 struct KernelArgsPack;
