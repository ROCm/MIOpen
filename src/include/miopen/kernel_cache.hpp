/*******************************************************************************
 *
 * MIT License
 *
 * Copyright (c) 2017 Advanced Micro Devices, Inc.
 *
 * Permission is hereby granted, free of charge, to any person obtaining a copy
 * of this software and associated documentation files (the "Software"), to deal
 * in the Software without restriction, including without limitation the rights
 * to use, copy, modify, merge, publish, distribute, sublicense, and/or sell
 * copies of the Software, and to permit persons to whom the Software is
 * furnished to do so, subject to the following conditions:
 *
 * The above copyright notice and this permission notice shall be included in all
 * copies or substantial portions of the Software.
 *
 * THE SOFTWARE IS PROVIDED "AS IS", WITHOUT WARRANTY OF ANY KIND, EXPRESS OR
 * IMPLIED, INCLUDING BUT NOT LIMITED TO THE WARRANTIES OF MERCHANTABILITY,
 * FITNESS FOR A PARTICULAR PURPOSE AND NONINFRINGEMENT. IN NO EVENT SHALL THE
 * AUTHORS OR COPYRIGHT HOLDERS BE LIABLE FOR ANY CLAIM, DAMAGES OR OTHER
 * LIABILITY, WHETHER IN AN ACTION OF CONTRACT, TORT OR OTHERWISE, ARISING FROM,
 * OUT OF OR IN CONNECTION WITH THE SOFTWARE OR THE USE OR OTHER DEALINGS IN THE
 * SOFTWARE.
 *
 *******************************************************************************/
/* ************************************************************************
 * Copyright 2015 Vratis, Ltd.
 *
 * Licensed under the Apache License, Version 2.0 (the "License");
 * you may not use this file except in compliance with the License.
 * You may obtain a copy of the License at
 *
 * http://www.apache.org/licenses/LICENSE-2.0
 *
 * Unless required by applicable law or agreed to in writing, software
 * distributed under the License is distributed on an "AS IS" BASIS,
 * WITHOUT WARRANTIES OR CONDITIONS OF ANY KIND, either express or implied.
 * See the License for the specific language governing permissions and
 * limitations under the License.
 * ************************************************************************ */

#ifndef GUARD_MIOPEN_KERNEL_CACHE_HPP_
#define GUARD_MIOPEN_KERNEL_CACHE_HPP_

#include <miopen/handle.hpp>
#include <miopen/kernel.hpp>
#include <miopen/simple_hash.hpp>
#include <miopen/miopen.h>
#include <string>
#include <unordered_map>
#include <vector>

namespace miopen {

/**
 * @brief The KernelCache class Build and cache kernels
 *
 */
class KernelCache
{

public:
    using Key        = std::pair<std::string, std::string>;
    using KernelMap  = std::unordered_map<Key, std::vector<Kernel>, SimpleHash>;
    using ProgramMap = std::unordered_map<Key, Program, SimpleHash>;

    Kernel AddKernel(const Handle& h,
                     const std::string& algorithm,
                     const std::string& network_config,
                     const std::string& program_name,
                     const std::string& kernel_name,
                     const std::vector<size_t>& vld,
                     const std::vector<size_t>& vgd,
                     std::string params            = "",
                     std::size_t cache_index       = 0,
<<<<<<< HEAD
                     bool is_kernel_miopengemm_str = false,
                     const std::string& kernel_src = "",
                     Program* program_out          = nullptr);
=======
                     const std::string& kernel_src = "");
>>>>>>> 0334279c

    void AddKernel(Key key, Kernel k, std::size_t cache_index);

    void ClearKernels(const std::string& algorithm, const std::string& network_config);

    const std::vector<Kernel>& GetKernels(const std::string& algorithm,
                                          const std::string& network_config);

    bool HasProgram(const std::string& name, const std::string& params) const;
    void ClearProgram(const std::string& name, const std::string& params);

    void AddProgram(Program prog, const std::string& program_name, std::string params);

    KernelCache();

private:
    KernelMap kernel_map;
    ProgramMap program_map;
};

} // namespace miopen

#endif // GUARD_MIOPEN_KERNEL_CACHE_HPP_<|MERGE_RESOLUTION|>--- conflicted
+++ resolved
@@ -73,13 +73,8 @@
                      const std::vector<size_t>& vgd,
                      std::string params            = "",
                      std::size_t cache_index       = 0,
-<<<<<<< HEAD
-                     bool is_kernel_miopengemm_str = false,
                      const std::string& kernel_src = "",
                      Program* program_out          = nullptr);
-=======
-                     const std::string& kernel_src = "");
->>>>>>> 0334279c
 
     void AddKernel(Key key, Kernel k, std::size_t cache_index);
 
