--- conflicted
+++ resolved
@@ -94,14 +94,8 @@
 
     bool try_lock()
     {
-<<<<<<< HEAD
-        return TryLockOperation("lock", MIOPEN_GET_FN_NAME, [&]() {
-            return std::try_lock(access_mutex, flock) != 0;
-        });
-=======
         return TryLockOperation(
             "lock", MIOPEN_GET_FN_NAME, [&]() { return std::try_lock(access_mutex, flock) != 0; });
->>>>>>> 60a6d7b4
     }
 
     bool try_lock_shared()
@@ -202,14 +196,9 @@
         // clang-format on
     }
 
-<<<<<<< HEAD
-    void
-    LockOperation(const std::string& op_name, const std::string_view from, std::function<void()>&& op)
-=======
     void LockOperation(const std::string& op_name,
                        const std::string_view from,
                        std::function<void()>&& op)
->>>>>>> 60a6d7b4
     {
         try
         {
