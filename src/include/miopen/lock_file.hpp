--- conflicted
+++ resolved
@@ -46,11 +46,7 @@
 
 namespace miopen {
 
-<<<<<<< HEAD
-fs::path LockFilePath(const fs::path& filename_);
-=======
-MIOPEN_INTERNALS_EXPORT std::string LockFilePath(const fs::path& filename_);
->>>>>>> b4beb899
+MIOPEN_INTERNALS_EXPORT fs::path LockFilePath(const fs::path& filename_);
 // LockFile class is a wrapper around boost::interprocess::file_lock providing MT-safety.
 // One process should never have more than one instance of this class with same path at the same
 // time. It may lead to undefined behaviour on Windows.
