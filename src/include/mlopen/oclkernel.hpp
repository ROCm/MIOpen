#ifndef GUARD_MLOPEN_OCL_KERNEL_HPP_
#define GUARD_MLOPEN_OCL_KERNEL_HPP_

#include <sstream>
<<<<<<< HEAD
#include <array>
=======
#include <utility>
>>>>>>> cc45ac38
#include <vector>
#include <mlopen.h>
#include <cassert>
#include <functional>
#include <array>
#include <memory>

#include <mlopen/errors.hpp>
#include <mlopen/each_args.hpp>
#include <mlopen/clhelper.hpp>

namespace mlopen {

struct LocalMemArg 
{
	LocalMemArg(size_t _size) : size(_size) {}
	size_t GetSize() const { return size; }
	
	private:
	size_t size;
};

struct OCLSetKernelArg
{
	template<class I, class T>
	void operator()(cl_kernel kernel, I i, const T& x) const
	{
		cl_int status = clSetKernelArg(kernel, i, sizeof(T), reinterpret_cast<const void*>(&x));
		if (status != CL_SUCCESS) { MLOPEN_THROW("Error setting argument to kernel: " + std::to_string(status));
}
	}

	template<class I, class T>
	void operator()(cl_kernel kernel, I i, const LocalMemArg& lmem) const
	{
		cl_int status = clSetKernelArg(kernel, i, lmem.GetSize(), NULL);
		if (status != CL_SUCCESS) { MLOPEN_THROW("Error setting argument to kernel: " + std::to_string(status));
}
	}
};

struct OCLKernelInvoke
{
	cl_command_queue queue;
	// TODO(paul): Use a pointer to OCLKernel
	cl_kernel kernel;
	size_t work_dim;
	std::array<size_t, 3> global_work_offset;
	std::array<size_t, 3> global_work_dim;
	std::array<size_t, 3> local_work_dim;
	std::function<void(cl_event&)> callback;

	template<class... Ts>
	void operator()(const Ts&... xs) const
	{
		each_args_i(std::bind(OCLSetKernelArg{}, kernel, std::placeholders::_1, std::placeholders::_2), xs...);
		run();
	}

	void run() const;
};

class OCLKernel {

using SharedKernelPtr = std::shared_ptr<typename std::remove_pointer<cl_kernel>::type>;

public:
	OCLKernel() {}
	OCLKernel(ClKernelPtr k) : kernel(std::move(k)) {}
	OCLKernel(ClKernelPtr k, 
			std::vector<size_t> local_dims,
			std::vector<size_t> global_dims) 
	: kernel(std::move(k)), ldims(std::move(local_dims)), gdims(std::move(global_dims))
	{
		assert(ldims.size() == gdims.size());
		assert(!ldims.empty() && ldims.size() <= 3);
	}

	OCLKernelInvoke Invoke(cl_command_queue q, std::function<void(cl_event&)> callback=nullptr);

	cl_kernel GetKernel() { return kernel.get(); } 

	mlopenStatus_t GetKernelName(std::string &progName);

	inline const std::vector<size_t>& GetLocalDims() const { return ldims; }
	inline const std::vector<size_t>& GetGlobalDims() const { return gdims; }

private:
	SharedKernelPtr kernel;
	std::vector<size_t> ldims;
	std::vector<size_t> gdims;
};

}  // namespace mlopen

#endif // GUARD_MLOPEN_OCL_KERNEL_HPP_<|MERGE_RESOLUTION|>--- conflicted
+++ resolved
@@ -2,11 +2,8 @@
 #define GUARD_MLOPEN_OCL_KERNEL_HPP_
 
 #include <sstream>
-<<<<<<< HEAD
 #include <array>
-=======
 #include <utility>
->>>>>>> cc45ac38
 #include <vector>
 #include <mlopen.h>
 #include <cassert>
