/*******************************************************************************
 *
 * MIT License
 *
 * Copyright (c) 2017 Advanced Micro Devices, Inc.
 *
 * Permission is hereby granted, free of charge, to any person obtaining a copy
 * of this software and associated documentation files (the "Software"), to deal
 * in the Software without restriction, including without limitation the rights
 * to use, copy, modify, merge, publish, distribute, sublicense, and/or sell
 * copies of the Software, and to permit persons to whom the Software is
 * furnished to do so, subject to the following conditions:
 *
 * The above copyright notice and this permission notice shall be included in all
 * copies or substantial portions of the Software.
 *
 * THE SOFTWARE IS PROVIDED "AS IS", WITHOUT WARRANTY OF ANY KIND, EXPRESS OR
 * IMPLIED, INCLUDING BUT NOT LIMITED TO THE WARRANTIES OF MERCHANTABILITY,
 * FITNESS FOR A PARTICULAR PURPOSE AND NONINFRINGEMENT. IN NO EVENT SHALL THE
 * AUTHORS OR COPYRIGHT HOLDERS BE LIABLE FOR ANY CLAIM, DAMAGES OR OTHER
 * LIABILITY, WHETHER IN AN ACTION OF CONTRACT, TORT OR OTHERWISE, ARISING FROM,
 * OUT OF OR IN CONNECTION WITH THE SOFTWARE OR THE USE OR OTHER DEALINGS IN THE
 * SOFTWARE.
 *
 *******************************************************************************/

#define MIOPEN

#include <miopen/config.h>
#include <miopen/convolution.hpp>
#include <miopen/db.hpp>
#include <miopen/env.hpp>
#include <miopen/gcn_asm_utils.hpp>
#include <miopen/mlo_internal.hpp>
#include <miopen/mlo_utils.hpp>
#include <miopen/solver.hpp>
#include <miopen/readonlyramdb.hpp>
#include <miopen/datatype.hpp>
#include <miopen/version.h>
#include <miopen/stringutils.hpp>
#include <miopen/hip_build_utils.hpp>
#include <miopen/any_solver.hpp>

#include <cmath>
#include <cstring>
#include <iomanip>
#include <memory>
#include <sstream>
#include <unordered_map>

#include <miopen/solver.hpp>
#if MIOPEN_ENABLE_SQLITE
#include <miopen/sqlite_db.hpp>
#endif
#include <miopen/db.hpp>
#include <miopen/env.hpp>
#include <miopen/gcn_asm_utils.hpp>
#include <miopen/mlo_internal.hpp>
#include <miopen/mlo_utils.hpp>

// Only select the first applicable igemm solver due to long compilation time
// (JIRA SWDEV-227826)
/// \todo enable all applicable solvers of igemm after fixing slow compilation
#define WORKAROUND_SWDEV_227826 1

#if WORKAROUND_SWDEV_227826
MIOPEN_DECLARE_ENV_VAR(MIOPEN_DEBUG_IMPLICIT_GEMM_FIND_ALL_SOLUTIONS)
#endif

#if MIOPEN_ENABLE_SQLITE
miopen::PerformanceDb mlo_construct_base::GetDb() const
{
    auto& h = _search_params.GetStream();
    return {
        db_path(), _search_params.GetUserPerfDbPath(), h.GetDeviceName(), h.GetMaxComputeUnits()};
}
miopen::PerformanceDb miopen::GetDb(const miopen::ExecutionContext& ctx)
{
    auto& h = ctx.GetStream();
    return {
        ctx.GetPerfDbPath(), ctx.GetUserPerfDbPath(), h.GetDeviceName(), h.GetMaxComputeUnits()};
}
#else
miopen::PerformanceDb mlo_construct_base::GetDb() const
{
    return {db_path(), _search_params.GetUserPerfDbPath()};
}

miopen::PerformanceDb miopen::GetDb(const miopen::ExecutionContext& ctx)
{
    return {ctx.GetPerfDbPath(), ctx.GetUserPerfDbPath()};
}
#endif
miopen::solver::ConvSolution
mlo_construct_direct2D_fusion::FindSolution(const std::vector<miopen::solver::AnySolver>& solvers,
                                            const miopen::AnyInvokeParams& invoke_ctx)
{
    miopen::solver::ConvSolution solution{miopenStatusUnknownError};
    std::string solver_id;
    auto db = this->GetDb();
    for(auto& solver : solvers)
    {
        solution = solver.FindSolution(_search_params, db, invoke_ctx);
        if(solution.Succeeded() && solver.IsApplicable(_search_params))
        {
            solver_id = miopen::solver::SolverDbId(solver);
            break;
        }
    }
    if(solution.Succeeded() && solution.construction_params.empty())
    {
        MIOPEN_THROW(std::string("Internal error in solver: ") + solver_id);
    }
    return solution;
}

static auto GetGemmSolvers()
{
    return miopen::solver::SolverContainer<miopen::solver::GemmFwd1x1_0_1,
                                           miopen::solver::GemmFwd1x1_0_1_int8,
                                           miopen::solver::GemmFwd1x1_0_2,
                                           miopen::solver::GemmFwdRest>{};
}

static auto GetDirectSolvers()
{
    return miopen::solver::SolverContainer<miopen::solver::ConvAsm3x3U,
                                           miopen::solver::ConvAsm1x1U,
                                           miopen::solver::ConvAsm1x1UV2,
                                           miopen::solver::ConvAsm5x10u2v2f1,
                                           miopen::solver::ConvAsm7x7c3h224w224k64u2v2p3q3f1,
                                           miopen::solver::ConvAsm5x10u2v2b1,
                                           miopen::solver::ConvOclDirectFwd11x11,
                                           miopen::solver::ConvOclDirectFwdGen,
                                           miopen::solver::ConvOclDirectFwd3x3,
                                           miopen::solver::ConvOclDirectFwd1x1,
                                           miopen::solver::ConvOclDirectFwd>{};
}

static auto GetImplicitGemmSolvers()
{
    return miopen::solver::SolverContainer<
        miopen::solver::ConvHipImplicitGemmForwardV4R5Xdlops,
        miopen::solver::ConvHipImplicitGemmForwardV4R4Xdlops,
        miopen::solver::ConvHipImplicitGemmForwardV4R4Xdlops_Padded_Gemm,
        miopen::solver::ConvHipImplicitGemmBwdDataV4R1Xdlops,
        miopen::solver::ConvHipImplicitGemmBwdDataV1R1Xdlops,
        miopen::solver::ConvHipImplicitGemmV4R1Fwd,
        miopen::solver::ConvHipImplicitGemmV4R4Fwd,
        miopen::solver::ConvHipImplicitGemmBwdDataV1R1,
        miopen::solver::ConvHipImplicitGemmBwdDataV4R1,
        miopen::solver::ConvAsmImplicitGemmV4R1DynamicFwd_1x1,
        miopen::solver::ConvAsmImplicitGemmV4R1DynamicFwd,
        miopen::solver::ConvAsmImplicitGemmV4R1DynamicBwd,
        miopen::solver::ConvAsmImplicitGemmGTCDynamicFwdXdlops,
        miopen::solver::ConvAsmImplicitGemmGTCDynamicBwdXdlops>{};
}

static auto GetWindogradSolvers()
{
    return miopen::solver::SolverContainer<miopen::solver::ConvBinWinograd3x3U,
                                           miopen::solver::ConvBinWinogradRxSf3x2,
                                           miopen::solver::ConvBinWinogradRxSf2x3,
                                           miopen::solver::ConvBinWinogradRxS,
                                           miopen::solver::ConvMPBidirectWinograd<3, 3>,
                                           miopen::solver::ConvMPBidirectWinograd<4, 3>,
                                           miopen::solver::ConvMPBidirectWinograd<5, 3>,
                                           miopen::solver::ConvMPBidirectWinograd<6, 3>,
                                           miopen::solver::ConvMPBidirectWinograd_xdlops<2, 3>,
                                           miopen::solver::ConvMPBidirectWinograd_xdlops<3, 3>,
                                           miopen::solver::ConvMPBidirectWinograd_xdlops<4, 3>,
                                           miopen::solver::ConvMPBidirectWinograd_xdlops<5, 3>,
                                           miopen::solver::ConvMPBidirectWinograd_xdlops<6, 3>>{};
}

static auto GetImplicitGemmWrWSolvers()
{
    return miopen::solver::SolverContainer<
        miopen::solver::ConvHipImplicitGemmWrwV4R4Xdlops,
        miopen::solver::ConvHipImplicitGemmWrwV4R4Xdlops_Padded_Gemm,
        miopen::solver::ConvHipImplicitGemmV4R1WrW,
        miopen::solver::ConvHipImplicitGemmV4R4WrW,
        miopen::solver::ConvAsmImplicitGemmV4R1DynamicWrw,
        miopen::solver::ConvAsmImplicitGemmGTCDynamicWrwXdlops>{};
}

static auto GetWindogradWrWSolvers()
{
    return miopen::solver::SolverContainer<miopen::solver::ConvBinWinogradRxS,
                                           miopen::solver::ConvBinWinogradRxSf2x3,
                                           miopen::solver::ConvWinograd3x3MultipassWrW<3, 2>,
                                           miopen::solver::ConvWinograd3x3MultipassWrW<3, 3>,
                                           miopen::solver::ConvWinograd3x3MultipassWrW<3, 4>,
                                           miopen::solver::ConvWinograd3x3MultipassWrW<3, 5>,
                                           miopen::solver::ConvWinograd3x3MultipassWrW<3, 6>,
                                           miopen::solver::ConvWinograd3x3MultipassWrW<7, 2>,
                                           miopen::solver::ConvWinograd3x3MultipassWrW<7, 3>,
                                           miopen::solver::ConvWinograd3x3MultipassWrW<7, 3, 1, 1>,
                                           miopen::solver::ConvWinograd3x3MultipassWrW<7, 2, 1, 1>,
                                           miopen::solver::ConvWinograd3x3MultipassWrW<1, 1, 7, 2>,
                                           miopen::solver::ConvWinograd3x3MultipassWrW<1, 1, 7, 3>,
                                           miopen::solver::ConvWinograd3x3MultipassWrW<5, 3>,
                                           miopen::solver::ConvWinograd3x3MultipassWrW<5, 4>>{};
}

static auto GetBwdWrW2DSolvers()
{
    return miopen::solver::SolverContainer<miopen::solver::ConvAsmBwdWrW1x1,
                                           miopen::solver::ConvAsmBwdWrW3x3,
                                           miopen::solver::ConvOclBwdWrW2<1>,
                                           miopen::solver::ConvOclBwdWrW2<2>,
                                           miopen::solver::ConvOclBwdWrW2<4>,
                                           miopen::solver::ConvOclBwdWrW2<8>,
                                           miopen::solver::ConvOclBwdWrW2<16>,
                                           miopen::solver::ConvOclBwdWrW2NonTunable,
                                           miopen::solver::ConvOclBwdWrW53,
                                           miopen::solver::ConvOclBwdWrW1x1>{};
}

<<<<<<< HEAD
std::vector<miopen::solver::AnySolver> GetAllGemmSolvers()
{
    return GetGemmSolvers().GetAllSolvers();
}

std::vector<miopen::solver::ConvSolution>
FindAllGemmSolutions(const miopen::ConvolutionContext& ctx,
                     const miopen::AnyInvokeParams& invoke_ctx)
{
    return GetGemmSolvers().SearchForAllSolutions(ctx, GetDb(ctx), invoke_ctx);
}

std::vector<std::pair<std::string, size_t>>
AllGemmWorkspaceSize(const miopen::ConvolutionContext& ctx)
{
    return GetGemmSolvers().GetWorkspaceSize(ctx);
}
=======
static auto GetFFTSolvers() { return miopen::solver::SolverContainer<miopen::solver::fft>{}; }
>>>>>>> 2e0c870b

std::vector<miopen::solver::ConvSolution>
FindAllDirectSolutions(const miopen::ConvolutionContext& ctx,
                       const miopen::AnyInvokeParams& invoke_ctx)
{
    return GetDirectSolvers().SearchForAllSolutions(ctx, GetDb(ctx), invoke_ctx);
}

std::vector<std::pair<std::string, size_t>>
AllDirectForwardBackwardDataWorkspaceSize(const miopen::ConvolutionContext& ctx)
{
    return GetDirectSolvers().GetWorkspaceSize(ctx);
}

std::vector<miopen::solver::ConvSolution>
FindAllImplicitGemmSolutions(const miopen::ConvolutionContext& ctx,
                             const miopen::AnyInvokeParams& invoke_ctx)
{
#if WORKAROUND_SWDEV_227826
    if(miopen::IsEnabled(MIOPEN_DEBUG_IMPLICIT_GEMM_FIND_ALL_SOLUTIONS{}))
        return GetImplicitGemmSolvers().SearchForAllSolutions(ctx, GetDb(ctx), invoke_ctx);
    else
        return GetImplicitGemmSolvers().SearchForAllSolutions(ctx, GetDb(ctx), invoke_ctx, 1);
#else
    return GetImplicitGemmSolvers().SearchForAllSolutions(ctx, GetDb(ctx), invoke_ctx);
#endif
}

std::vector<miopen::solver::ConvSolution>
FindAllWinogradSolutions(const miopen::ConvolutionContext& ctx,
                         const miopen::AnyInvokeParams& invoke_ctx)
{
    return GetWindogradSolvers().SearchForAllSolutions(ctx, GetDb(ctx), invoke_ctx);
}

std::vector<miopen::solver::ConvSolution>
FindWinogradWrWAllSolutions(const miopen::ConvolutionContext& ctx,
                            const miopen::AnyInvokeParams& invoke_ctx)
{
    return GetWindogradWrWSolvers().SearchForAllSolutions(ctx, GetDb(ctx), invoke_ctx);
}

std::vector<std::pair<std::string, size_t>>
AllDirectBwdWrW2DWorkspaceSize(const miopen::ConvolutionContext& ctx)
{
    return GetBwdWrW2DSolvers().GetWorkspaceSize(ctx);
}

std::vector<miopen::solver::ConvSolution>
FindImplicitGemmWrWAllSolutions(const miopen::ConvolutionContext& ctx,
                                const miopen::AnyInvokeParams& invoke_ctx)
{
#if WORKAROUND_SWDEV_227826
    if(miopen::IsEnabled(MIOPEN_DEBUG_IMPLICIT_GEMM_FIND_ALL_SOLUTIONS{}))
        return GetImplicitGemmWrWSolvers().SearchForAllSolutions(ctx, GetDb(ctx), invoke_ctx);
    else
        return GetImplicitGemmWrWSolvers().SearchForAllSolutions(ctx, GetDb(ctx), invoke_ctx, 1);
#else
    return GetImplicitGemmWrWSolvers().SearchForAllSolutions(ctx, GetDb(ctx), invoke_ctx);
#endif
}

std::vector<miopen::solver::ConvSolution>
FindAllBwdWrW2DSolutions(const miopen::ConvolutionContext& ctx,
                         const miopen::AnyInvokeParams& invoke_ctx)
{
    return GetBwdWrW2DSolvers().SearchForAllSolutions(ctx, GetDb(ctx), invoke_ctx);
}

std::vector<miopen::solver::ConvSolution>
FindAllFFTSolutions(const miopen::ConvolutionContext& ctx,
                    const miopen::AnyInvokeParams& invoke_ctx)
{
    return GetFFTSolvers().SearchForAllSolutions(ctx, GetDb(ctx), invoke_ctx);
}

std::vector<std::pair<std::string, size_t>>
AllFFTForwardBackwardDataWorkspaceSize(const miopen::ConvolutionContext& ctx)
{
    return GetFFTSolvers().GetWorkspaceSize(ctx);
}

void miopen::ConvolutionContext::SetupFloats()
{
    if(IsFp32() || IsFp16() || IsBfp16())
    {
        general_compile_options += GetDataTypeKernelParams(in_data_type);
    }
    else
    {
        MIOPEN_LOG_W(
            "Unsupported data types configuration: " << miopen::GetDataTypeName(in_data_type) << "x"
                                                     << miopen::GetDataTypeName(weights_data_type)
                                                     << "x"
                                                     << miopen::GetDataTypeName(out_data_type));
    }
}

void mlo_construct_activ_lrn_pooling_common::setupFloats()
{
    if(_search_params.in_data_type == miopenFloat && _search_params.out_data_type == miopenFloat)
    {
        _search_params.general_compile_options += " -DMIOPEN_USE_FP32=1 -DMIOPEN_USE_FP16=0";
    }
    else if(_search_params.in_data_type == miopenHalf && _search_params.out_data_type == miopenHalf)
    {
        _search_params.general_compile_options += " -DMIOPEN_USE_FP32=0 -DMIOPEN_USE_FP16=1";
    }
    else
    {
        MIOPEN_LOG_W("Unsupported data types configuration: "
                     << miopen::GetDataTypeName(_search_params.in_data_type)
                     << "x"
                     << miopen::GetDataTypeName(_search_params.out_data_type));
    }
}<|MERGE_RESOLUTION|>--- conflicted
+++ resolved
@@ -217,7 +217,8 @@
                                            miopen::solver::ConvOclBwdWrW1x1>{};
 }
 
-<<<<<<< HEAD
+static auto GetFFTSolvers() { return miopen::solver::SolverContainer<miopen::solver::fft>{}; }
+
 std::vector<miopen::solver::AnySolver> GetAllGemmSolvers()
 {
     return GetGemmSolvers().GetAllSolvers();
@@ -235,9 +236,6 @@
 {
     return GetGemmSolvers().GetWorkspaceSize(ctx);
 }
-=======
-static auto GetFFTSolvers() { return miopen::solver::SolverContainer<miopen::solver::fft>{}; }
->>>>>>> 2e0c870b
 
 std::vector<miopen::solver::ConvSolution>
 FindAllDirectSolutions(const miopen::ConvolutionContext& ctx,
