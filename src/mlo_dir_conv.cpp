--- conflicted
+++ resolved
@@ -260,22 +260,6 @@
                          const miopen::AnyInvokeParams& invoke_ctx)
 {
     return GetBwdWrW2DSolvers().SearchForAllSolutions(ctx, GetDb(ctx), invoke_ctx);
-<<<<<<< HEAD
-}
-
-std::vector<miopen::solver::ConvSolution>
-FindAllFwdSCGemmSolutions(const miopen::ConvolutionContext& ctx,
-                          const miopen::AnyInvokeParams& invoke_ctx)
-{
-#if MIOPEN_USE_SCGEMM
-    return GetFwdSCGemmSolvers().SearchForAllSolutions(ctx, GetDb(ctx), invoke_ctx);
-#else
-    std::ignore = ctx;
-    std::ignore = invoke_ctx;
-    return {};
-#endif
-=======
->>>>>>> a9a3119d
 }
 
 void miopen::ConvolutionContext::SetupFloats()
