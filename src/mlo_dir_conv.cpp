--- conflicted
+++ resolved
@@ -149,11 +149,8 @@
         miopen::solver::ConvAsmImplicitGemmGTCDynamicFwdXdlopsNHWC,
         miopen::solver::ConvAsmImplicitGemmGTCDynamicBwdXdlopsNHWC,
         miopen::solver::ConvCkIgemmFwdV6r1DlopsNchw,
-<<<<<<< HEAD
         miopen::solver::ConvHipImplicitGemmFwdXdlops>{};
-=======
         miopen::solver::ConvAsmImplicitGemmGTCDynamicFwdDlopsNCHWC>{};
->>>>>>> 8d67ae8b
 }
 
 static auto GetWindogradSolvers()
