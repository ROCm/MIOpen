--- conflicted
+++ resolved
@@ -1194,12 +1194,9 @@
 	// sum over batch
 	if (n_batch_blks > 1)
 	{
-<<<<<<< HEAD
+
 
 		std::string kernel_file = "MLOpenConvBwdWrW_LxL_P.cl";
-=======
-		std::string kernel_file = "MLOpenConvBwdWrW_LxL.cl";
->>>>>>> 0c76e45b
 		std::string kernel_name = "MLOpenCvBwdWrW_rdc";
 
 		std::vector<size_t> l_wk;
