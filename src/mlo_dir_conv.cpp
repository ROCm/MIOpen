/*******************************************************************************
 *
 * MIT License
 *
 * Copyright (c) 2017 Advanced Micro Devices, Inc.
 *
 * Permission is hereby granted, free of charge, to any person obtaining a copy
 * of this software and associated documentation files (the "Software"), to deal
 * in the Software without restriction, including without limitation the rights
 * to use, copy, modify, merge, publish, distribute, sublicense, and/or sell
 * copies of the Software, and to permit persons to whom the Software is
 * furnished to do so, subject to the following conditions:
 *
 * The above copyright notice and this permission notice shall be included in all
 * copies or substantial portions of the Software.
 *
 * THE SOFTWARE IS PROVIDED "AS IS", WITHOUT WARRANTY OF ANY KIND, EXPRESS OR
 * IMPLIED, INCLUDING BUT NOT LIMITED TO THE WARRANTIES OF MERCHANTABILITY,
 * FITNESS FOR A PARTICULAR PURPOSE AND NONINFRINGEMENT. IN NO EVENT SHALL THE
 * AUTHORS OR COPYRIGHT HOLDERS BE LIABLE FOR ANY CLAIM, DAMAGES OR OTHER
 * LIABILITY, WHETHER IN AN ACTION OF CONTRACT, TORT OR OTHERWISE, ARISING FROM,
 * OUT OF OR IN CONNECTION WITH THE SOFTWARE OR THE USE OR OTHER DEALINGS IN THE
 * SOFTWARE.
 *
 *******************************************************************************/

#define MIOPEN

#include <miopen/config.h>
#include <miopen/convolution.hpp>
#include <miopen/db.hpp>
#include <miopen/env.hpp>
#include <miopen/gcn_asm_utils.hpp>
#include <miopen/mlo_internal.hpp>
#include <miopen/mlo_utils.hpp>
#include <miopen/solver.hpp>
#include <miopen/readonlyramdb.hpp>
#include <miopen/datatype.hpp>
#include <miopen/version.h>
#include <miopen/stringutils.hpp>
#include <miopen/hip_build_utils.hpp>
#include <miopen/any_solver.hpp>

#include <cmath>
#include <cstring>
#include <iomanip>
#include <memory>
#include <sstream>
#include <unordered_map>

#include <miopen/solver.hpp>
#if MIOPEN_ENABLE_SQLITE
#include <miopen/sqlite_db.hpp>
#endif
#include <miopen/db.hpp>
#include <miopen/env.hpp>
#include <miopen/gcn_asm_utils.hpp>
#include <miopen/mlo_internal.hpp>
#include <miopen/mlo_utils.hpp>

// Only select the first applicable igemm solver due to long compilation time
// (JIRA SWDEV-227826)
/// \todo enable all applicable solvers of igemm after fixing slow compilation
#define WORKAROUND_SWDEV_227826 1

#if WORKAROUND_SWDEV_227826
MIOPEN_DECLARE_ENV_VAR(MIOPEN_DEBUG_IMPLICIT_GEMM_FIND_ALL_SOLUTIONS)
#endif

#if MIOPEN_ENABLE_SQLITE
miopen::PerformanceDb mlo_construct_base::GetDb() const
{
    auto& h = _search_params.GetStream();
    return {db_path(),
            _search_params.GetUserPerfDbPath(),
            h.GetTargetProperties().DbId(),
            h.GetMaxComputeUnits()};
}
miopen::PerformanceDb miopen::GetDb(const miopen::ConvolutionContext& ctx)
{
    auto& h = ctx.GetStream();
    return {ctx.GetPerfDbPath(),
            ctx.GetUserPerfDbPath(),
            h.GetTargetProperties().DbId(),
            h.GetMaxComputeUnits()};
}
#else
miopen::PerformanceDb mlo_construct_base::GetDb() const
{
    return {db_path(), _search_params.GetUserPerfDbPath()};
}

miopen::PerformanceDb miopen::GetDb(const ConvolutionContext& ctx)
{
    return {ctx.GetPerfDbPath(), ctx.GetUserPerfDbPath()};
}
#endif
miopen::solver::ConvSolution
mlo_construct_direct2D_fusion::FindSolution(const std::vector<miopen::solver::AnySolver>& solvers,
                                            const miopen::AnyInvokeParams& invoke_ctx)
{
    miopen::solver::ConvSolution solution{miopenStatusUnknownError};
    std::string solver_id;
    auto db = this->GetDb();
    for(auto& solver : solvers)
    {
        solution = solver.FindSolution(_search_params, db, invoke_ctx);
        if(solution.Succeeded() && solver.IsApplicable(_search_params))
        {
            solver_id = miopen::solver::SolverDbId(solver);
            break;
        }
    }
    if(solution.Succeeded() && solution.construction_params.empty())
    {
        MIOPEN_THROW(std::string("Internal error in solver: ") + solver_id);
    }
    return solution;
}

static auto GetDirectSolvers()
{
    return miopen::solver::SolverContainer<miopen::solver::ConvAsm3x3U,
                                           miopen::solver::ConvAsm1x1U,
                                           miopen::solver::ConvAsm1x1UV2,
                                           miopen::solver::ConvAsm5x10u2v2f1,
                                           miopen::solver::ConvAsm7x7c3h224w224k64u2v2p3q3f1,
                                           miopen::solver::ConvAsm5x10u2v2b1,
                                           miopen::solver::ConvOclDirectFwd11x11,
                                           miopen::solver::ConvOclDirectFwdGen,
                                           miopen::solver::ConvOclDirectFwd1x1,
                                           miopen::solver::ConvOclDirectFwd,
                                           miopen::solver::ConvDirectNaiveConvFwd,
                                           miopen::solver::ConvDirectNaiveConvBwd,
                                           miopen::solver::ConvDirectNaiveConvWrw>{};
}

static auto GetImplicitGemmSolvers()
{
    return miopen::solver::SolverContainer<
        miopen::solver::ConvHipImplicitGemmForwardV4R5Xdlops,
        miopen::solver::ConvHipImplicitGemmForwardV4R4Xdlops,
        miopen::solver::ConvHipImplicitGemmForwardV4R4Xdlops_Padded_Gemm,
        miopen::solver::ConvHipImplicitGemmBwdDataV4R1Xdlops,
        miopen::solver::ConvHipImplicitGemmBwdDataV1R1Xdlops,
        miopen::solver::ConvHipImplicitGemmV4R1Fwd,
        miopen::solver::ConvHipImplicitGemmV4R4Fwd,
        miopen::solver::ConvHipImplicitGemmBwdDataV1R1,
        miopen::solver::ConvHipImplicitGemmBwdDataV4R1,
        miopen::solver::ConvAsmImplicitGemmV4R1DynamicFwd_1x1,
        miopen::solver::ConvAsmImplicitGemmV4R1DynamicFwd,
        miopen::solver::ConvAsmImplicitGemmV4R1DynamicBwd,
        miopen::solver::ConvAsmImplicitGemmGTCDynamicFwdXdlops,
        miopen::solver::ConvAsmImplicitGemmGTCDynamicBwdXdlops>{};
}

static auto GetWindogradSolvers()
{
    return miopen::solver::SolverContainer<miopen::solver::ConvBinWinograd3x3U,
                                           miopen::solver::ConvBinWinogradRxSf3x2,
                                           miopen::solver::ConvBinWinogradRxSf2x3,
                                           miopen::solver::ConvBinWinogradRxSf2x3g1,
                                           miopen::solver::ConvBinWinogradRxS,
                                           miopen::solver::ConvMPBidirectWinograd<3, 3>,
                                           miopen::solver::ConvMPBidirectWinograd<4, 3>,
                                           miopen::solver::ConvMPBidirectWinograd<5, 3>,
                                           miopen::solver::ConvMPBidirectWinograd<6, 3>,
                                           miopen::solver::ConvMPBidirectWinograd_xdlops<2, 3>,
                                           miopen::solver::ConvMPBidirectWinograd_xdlops<3, 3>,
                                           miopen::solver::ConvMPBidirectWinograd_xdlops<4, 3>,
                                           miopen::solver::ConvMPBidirectWinograd_xdlops<5, 3>,
                                           miopen::solver::ConvMPBidirectWinograd_xdlops<6, 3>>{};
}

static auto GetImplicitGemmWrWSolvers()
{
    return miopen::solver::SolverContainer<
        miopen::solver::ConvHipImplicitGemmWrwV4R4Xdlops,
<<<<<<< HEAD
=======
        miopen::solver::ConvHipImplicitGemmWrwV4R4Xdlops_Padded_Gemm,
>>>>>>> 21305d67
        miopen::solver::ConvHipImplicitGemmV4R1WrW,
        miopen::solver::ConvHipImplicitGemmV4R4WrW,
        miopen::solver::ConvAsmImplicitGemmV4R1DynamicWrw,
        miopen::solver::ConvAsmImplicitGemmGTCDynamicWrwXdlops>{};
}

static auto GetWindogradWrWSolvers()
{
    return miopen::solver::SolverContainer<miopen::solver::ConvBinWinogradRxS,
                                           miopen::solver::ConvBinWinogradRxSf2x3,
                                           miopen::solver::ConvBinWinogradRxSf2x3g1,
                                           miopen::solver::ConvWinograd3x3MultipassWrW<3, 2>,
                                           miopen::solver::ConvWinograd3x3MultipassWrW<3, 3>,
                                           miopen::solver::ConvWinograd3x3MultipassWrW<3, 4>,
                                           miopen::solver::ConvWinograd3x3MultipassWrW<3, 5>,
                                           miopen::solver::ConvWinograd3x3MultipassWrW<3, 6>,
                                           miopen::solver::ConvWinograd3x3MultipassWrW<7, 2>,
                                           miopen::solver::ConvWinograd3x3MultipassWrW<7, 3>,
                                           miopen::solver::ConvWinograd3x3MultipassWrW<7, 3, 1, 1>,
                                           miopen::solver::ConvWinograd3x3MultipassWrW<7, 2, 1, 1>,
                                           miopen::solver::ConvWinograd3x3MultipassWrW<1, 1, 7, 2>,
                                           miopen::solver::ConvWinograd3x3MultipassWrW<1, 1, 7, 3>,
                                           miopen::solver::ConvWinograd3x3MultipassWrW<5, 3>,
                                           miopen::solver::ConvWinograd3x3MultipassWrW<5, 4>>{};
}

static auto GetBwdWrW2DSolvers()
{
    return miopen::solver::SolverContainer<miopen::solver::ConvAsmBwdWrW1x1,
                                           miopen::solver::ConvAsmBwdWrW3x3,
                                           miopen::solver::ConvOclBwdWrW2<1>,
                                           miopen::solver::ConvOclBwdWrW2<2>,
                                           miopen::solver::ConvOclBwdWrW2<4>,
                                           miopen::solver::ConvOclBwdWrW2<8>,
                                           miopen::solver::ConvOclBwdWrW2<16>,
                                           miopen::solver::ConvOclBwdWrW2NonTunable,
                                           miopen::solver::ConvOclBwdWrW53,
                                           miopen::solver::ConvOclBwdWrW1x1,
                                           miopen::solver::ConvDirectNaiveConvFwd,
                                           miopen::solver::ConvDirectNaiveConvBwd,
                                           miopen::solver::ConvDirectNaiveConvWrw>{};
}

static auto GetFFTSolvers() { return miopen::solver::SolverContainer<miopen::solver::fft>{}; }

std::vector<miopen::solver::ConvSolution>
FindAllDirectSolutions(const miopen::ConvolutionContext& ctx,
                       const miopen::AnyInvokeParams& invoke_ctx)
{
    return GetDirectSolvers().SearchForAllSolutions(ctx, GetDb(ctx), invoke_ctx);
}

std::vector<std::pair<std::string, size_t>>
AllDirectForwardBackwardDataWorkspaceSize(const miopen::ConvolutionContext& ctx)
{
    return GetDirectSolvers().GetWorkspaceSize(ctx);
}

std::vector<miopen::solver::ConvSolution>
FindAllImplicitGemmSolutions(const miopen::ConvolutionContext& ctx,
                             const miopen::AnyInvokeParams& invoke_ctx)
{
#if WORKAROUND_SWDEV_227826
    if(miopen::IsEnabled(MIOPEN_DEBUG_IMPLICIT_GEMM_FIND_ALL_SOLUTIONS{}))
        return GetImplicitGemmSolvers().SearchForAllSolutions(ctx, GetDb(ctx), invoke_ctx);
    else
        return GetImplicitGemmSolvers().SearchForAllSolutions(ctx, GetDb(ctx), invoke_ctx, 1);
#else
    return GetImplicitGemmSolvers().SearchForAllSolutions(ctx, GetDb(ctx), invoke_ctx);
#endif
}

std::vector<miopen::solver::ConvSolution>
FindAllWinogradSolutions(const miopen::ConvolutionContext& ctx,
                         const miopen::AnyInvokeParams& invoke_ctx)
{
    return GetWindogradSolvers().SearchForAllSolutions(ctx, GetDb(ctx), invoke_ctx);
}

std::vector<miopen::solver::ConvSolution>
FindWinogradWrWAllSolutions(const miopen::ConvolutionContext& ctx,
                            const miopen::AnyInvokeParams& invoke_ctx)
{
    return GetWindogradWrWSolvers().SearchForAllSolutions(ctx, GetDb(ctx), invoke_ctx);
}

std::vector<std::pair<std::string, size_t>>
AllDirectBwdWrW2DWorkspaceSize(const miopen::ConvolutionContext& ctx)
{
    return GetBwdWrW2DSolvers().GetWorkspaceSize(ctx);
}

std::vector<miopen::solver::ConvSolution>
FindImplicitGemmWrWAllSolutions(const miopen::ConvolutionContext& ctx,
                                const miopen::AnyInvokeParams& invoke_ctx)
{
#if WORKAROUND_SWDEV_227826
    if(miopen::IsEnabled(MIOPEN_DEBUG_IMPLICIT_GEMM_FIND_ALL_SOLUTIONS{}))
        return GetImplicitGemmWrWSolvers().SearchForAllSolutions(ctx, GetDb(ctx), invoke_ctx);
    else
        return GetImplicitGemmWrWSolvers().SearchForAllSolutions(ctx, GetDb(ctx), invoke_ctx, 1);
#else
    return GetImplicitGemmWrWSolvers().SearchForAllSolutions(ctx, GetDb(ctx), invoke_ctx);
#endif
}

std::vector<miopen::solver::ConvSolution>
FindAllBwdWrW2DSolutions(const miopen::ConvolutionContext& ctx,
                         const miopen::AnyInvokeParams& invoke_ctx)
{
    return GetBwdWrW2DSolvers().SearchForAllSolutions(ctx, GetDb(ctx), invoke_ctx);
}

std::vector<miopen::solver::ConvSolution>
FindAllFFTSolutions(const miopen::ConvolutionContext& ctx,
                    const miopen::AnyInvokeParams& invoke_ctx)
{
    return GetFFTSolvers().SearchForAllSolutions(ctx, GetDb(ctx), invoke_ctx);
}

std::vector<std::pair<std::string, size_t>>
AllFFTForwardBackwardDataWorkspaceSize(const miopen::ConvolutionContext& ctx)
{
    return GetFFTSolvers().GetWorkspaceSize(ctx);
}

void miopen::ConvolutionContext::SetupFloats()
{
    if(IsFp32() || IsFp16() || IsBfp16())
    {
        general_compile_options += GetDataTypeKernelParams(in_data_type);
    }
    else
    {
        MIOPEN_LOG_W(
            "Unsupported data types configuration: " << miopen::GetDataTypeName(in_data_type) << "x"
                                                     << miopen::GetDataTypeName(weights_data_type)
                                                     << "x"
                                                     << miopen::GetDataTypeName(out_data_type));
    }
}

void mlo_construct_activ_lrn_pooling_common::setupFloats()
{
    if(_search_params.in_data_type == miopenFloat && _search_params.out_data_type == miopenFloat)
    {
        _search_params.general_compile_options += " -DMIOPEN_USE_FP32=1 -DMIOPEN_USE_FP16=0";
    }
    else if(_search_params.in_data_type == miopenHalf && _search_params.out_data_type == miopenHalf)
    {
        _search_params.general_compile_options += " -DMIOPEN_USE_FP32=0 -DMIOPEN_USE_FP16=1";
    }
    else
    {
        MIOPEN_LOG_W("Unsupported data types configuration: "
                     << miopen::GetDataTypeName(_search_params.in_data_type)
                     << "x"
                     << miopen::GetDataTypeName(_search_params.out_data_type));
    }
}<|MERGE_RESOLUTION|>--- conflicted
+++ resolved
@@ -176,10 +176,7 @@
 {
     return miopen::solver::SolverContainer<
         miopen::solver::ConvHipImplicitGemmWrwV4R4Xdlops,
-<<<<<<< HEAD
-=======
         miopen::solver::ConvHipImplicitGemmWrwV4R4Xdlops_Padded_Gemm,
->>>>>>> 21305d67
         miopen::solver::ConvHipImplicitGemmV4R1WrW,
         miopen::solver::ConvHipImplicitGemmV4R4WrW,
         miopen::solver::ConvAsmImplicitGemmV4R1DynamicWrw,
