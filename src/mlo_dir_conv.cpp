--- conflicted
+++ resolved
@@ -123,10 +123,7 @@
         miopen::solver::ConvHipImplicitGemmFwdXdlops,
         miopen::solver::ConvHipImplicitGemmBwdXdlops,
         miopen::solver::ConvHipImplicitGemmGroupFwdXdlops,
-<<<<<<< HEAD
         miopen::solver::ConvHipImplicitGemm3DGroupFwdXdlops,
-=======
->>>>>>> 54c586f3
 #endif // MIOPEN_BACKEND_HIP && MIOPEN_USE_COMPOSABLEKERNEL
         miopen::solver::ConvAsmImplicitGemmGTCDynamicFwdDlopsNCHWC>{};
 }
