/*******************************************************************************
 *
 * MIT License
 *
 * Copyright (c) 2017 Advanced Micro Devices, Inc.
 *
 * Permission is hereby granted, free of charge, to any person obtaining a copy
 * of this software and associated documentation files (the "Software"), to deal
 * in the Software without restriction, including without limitation the rights
 * to use, copy, modify, merge, publish, distribute, sublicense, and/or sell
 * copies of the Software, and to permit persons to whom the Software is
 * furnished to do so, subject to the following conditions:
 *
 * The above copyright notice and this permission notice shall be included in all
 * copies or substantial portions of the Software.
 *
 * THE SOFTWARE IS PROVIDED "AS IS", WITHOUT WARRANTY OF ANY KIND, EXPRESS OR
 * IMPLIED, INCLUDING BUT NOT LIMITED TO THE WARRANTIES OF MERCHANTABILITY,
 * FITNESS FOR A PARTICULAR PURPOSE AND NONINFRINGEMENT. IN NO EVENT SHALL THE
 * AUTHORS OR COPYRIGHT HOLDERS BE LIABLE FOR ANY CLAIM, DAMAGES OR OTHER
 * LIABILITY, WHETHER IN AN ACTION OF CONTRACT, TORT OR OTHERWISE, ARISING FROM,
 * OUT OF OR IN CONNECTION WITH THE SOFTWARE OR THE USE OR OTHER DEALINGS IN THE
 * SOFTWARE.
 *
 *******************************************************************************/

#define MIOPEN

#include <miopen/config.h>

#include <cmath>
#include <cstring>
#include <iomanip>
#include <memory>
#include <sstream>
#include <unordered_map>

#include <miopen/solver.hpp>
#include <miopen/db.hpp>
#include <miopen/env.hpp>
#include <miopen/gcn_asm_utils.hpp>
#include <miopen/mlo_internal.hpp>
#include <miopen/mlo_utils.hpp>

MIOPEN_DECLARE_ENV_VAR(MIOPEN_DEBUG_GCN_ASM_KERNELS)

/************************************************************************************************************************
 **
 **			CONSTRUCT CONVOLUTIONAL LAYER
 **
 ************************************************************************************************************************/

miopen::MultiFileDb mlo_construct_direct2D::GetDb() const
{
    return {db_path(), _search_params.GetUserPerfDbPath()};
}

std::vector<miopen::solver::ConvSolution> mlo_construct_direct2D::FindAllSolutions()
{
    // clang-format off
    return miopen::solver::SearchForAllSolutions<
        miopen::solver::ConvAsm3x3U,
        miopen::solver::ConvAsm1x1U,
        miopen::solver::ConvAsm5x10u2v2f1,
        miopen::solver::ConvAsm7x7c3h224w224k64u2v2p3q3f1,
        miopen::solver::ConvAsm5x10u2v2b1,
        miopen::solver::ConvOclDirectFwd11x11,
        miopen::solver::ConvOclDirectFwdGen,
        miopen::solver::ConvOclDirectFwd3x3,
        miopen::solver::ConvOclDirectFwd1x1,
        miopen::solver::ConvOclDirectFwd
    >(_search_params, this->GetDb());
    // clang-format on
}

// TODO: Temporary addition!

miopen::solver::ConvSolution mlo_construct_direct2D_fusion::FindSolution()
{
    return miopen::solver::SearchForSolution<
<<<<<<< HEAD
    miopen::solver::ConvActivAsm1x1U, /* These need to be pruned*/
    miopen::solver::ConvOclDirectFwd11x11,
    miopen::solver::ConvOclDirectFwdGen,
    miopen::solver::ConvOclDirectFwd3x3,
    miopen::solver::ConvOclDirectFwd1x1,
    miopen::solver::ConvOclDirectFwd
    >(_search_params, this->GetDb());
=======
        miopen::solver::ConvActivAsm1x1U, /* These need to be pruned*/
        miopen::solver::ConvOclDirectFwd11x11,
        miopen::solver::ConvOclDirectFwdGen,
        miopen::solver::ConvOclDirectFwd3x3,
        miopen::solver::ConvOclDirectFwd1x1,
        miopen::solver::ConvOclDirectFwd>(_search_params, this->GetDb());
>>>>>>> 9436130b
}

miopen::solver::ConvSolution mlo_construct_direct2D::FindSolution()
{
    // clang-format off
    return miopen::solver::SearchForSolution<
        miopen::solver::ConvAsm3x3U,
        miopen::solver::ConvAsm1x1U,
        miopen::solver::ConvAsm5x10u2v2f1,
        miopen::solver::ConvAsm7x7c3h224w224k64u2v2p3q3f1,
        miopen::solver::ConvAsm5x10u2v2b1,
        miopen::solver::ConvOclDirectFwd11x11,
        miopen::solver::ConvOclDirectFwdGen,
        miopen::solver::ConvOclDirectFwd3x3,
        miopen::solver::ConvOclDirectFwd1x1,
        miopen::solver::ConvOclDirectFwd
    >(_search_params, this->GetDb());
    // clang-format on
}

miopen::solver::ConvSolution mlo_construct_winograd::FindSolution()
{
    // clang-format off
    return miopen::solver::SearchForSolution<
        miopen::solver::ConvBinWinograd3x3U,
        miopen::solver::ConvBinWinogradRxS
    >(_search_params, this->GetDb());
    // clang-format on
}

std::vector<miopen::solver::ConvSolution> mlo_construct_BwdWrW2D::FindAllSolutions()
{
    // clang-format off
    return miopen::solver::SearchForAllSolutions<
        miopen::solver::ConvAsmBwdWrW1x1,
        miopen::solver::ConvAsmBwdWrW3x3,
        miopen::solver::ConvOclBwdWrW2,
        miopen::solver::ConvOclBwdWrW53,
        miopen::solver::ConvOclBwdWrW1x1
    >(_search_params, this->GetDb());
    // clang-format on
}

#if MIOPEN_BACKEND_OPENCL
static bool IsTokenWithin(const std::string& s, const char* delimiters, const std::string& find_tok)
{
    assert(delimiters);
    std::size_t cursor = 0;
    do
    {
        const std::size_t tok_begin = s.find_first_not_of(delimiters, cursor);
        if(tok_begin == std::string::npos)
        {
            break;
        }
        cursor            = s.find_first_of(delimiters, tok_begin);
        std::string token = (cursor == std::string::npos) ? s.substr(tok_begin)
                                                          : s.substr(tok_begin, cursor - tok_begin);
        if(token == find_tok)
        {
            return true;
        }
    } while(cursor != std::string::npos);
    return false;
}

static bool IsAmdRocmOpencl(const miopen::ConvolutionContext& context)
{
    const auto dev             = miopen::GetDevice(context.GetStream().GetStream());
    const auto platform        = miopen::GetDeviceInfo<CL_DEVICE_PLATFORM>(dev);
    const auto platform_vendor = miopen::GetPlatformInfo<CL_PLATFORM_VENDOR>(platform);
    if(platform_vendor != "Advanced Micro Devices, Inc.")
    {
        return false;
    }
    const auto device_vendor_id = miopen::GetDeviceInfo<CL_DEVICE_VENDOR_ID>(dev);
    if(device_vendor_id != 0x1002) // AMD
    {
        return false;
    }
    const auto driver_version = miopen::GetDeviceInfo<CL_DRIVER_VERSION>(dev);
    const char* delimiters    = " (),*";                    // Specific for ROCm OCL driver version.
    return IsTokenWithin(driver_version, delimiters, "LC"); // Lightning Compiler.
}
#endif // MIOPEN_BACKEND_OPENCL

static std::ostream& operator<<(std::ostream& os, const rocm_meta_version& rmv)
{
    switch(rmv)
    {
    case rocm_meta_version::Unknown: return os << "Unknown";
    case rocm_meta_version::V1: return os << "V1";
    case rocm_meta_version::V2: return os << "V2";
    case rocm_meta_version::V3: return os << "V3";
    case rocm_meta_version::AMDHSA_1_0: return os << "AMDHSA_1_0";
    }
    return os << "<Error>";
}

static rocm_meta_version DetectAmdRocmMetadataVersion(const miopen::ConvolutionContext& context)
{
#if MIOPEN_BACKEND_OPENCL
    const auto dev                     = miopen::GetDevice(context.GetStream().GetStream());
    const auto platform                = miopen::GetDeviceInfo<CL_DEVICE_PLATFORM>(dev);
    const std::string platform_version = miopen::GetPlatformInfo<CL_PLATFORM_VERSION>(
        platform); // e.g. "OpenCL 2.0 AMD-APP.internal (2334.0)"
    size_t num_begin      = platform_version.find('(');
    rocm_meta_version rmv = rocm_meta_version::Unknown;
    if(num_begin != std::string::npos)
    {
        int num = std::stoi(platform_version.substr(num_begin + 1));
        if(num < 2338) // Switched to V2 somewhere within [2337,2338]
            rmv = rocm_meta_version::V1;
        else if(num < 2389) // Switched to V3 somewhere within [2388,2389]
            rmv = rocm_meta_version::V2;
        else if(num < 2535) // Switched to newer version at 2535 for sure.
            rmv = rocm_meta_version::V3;
        else
            rmv = rocm_meta_version::AMDHSA_1_0;
    }
#else
    /// \todo Rework this using clang-ocl.
    (void)context;
    rocm_meta_version rmv = rocm_meta_version::Default;
    // Assembler is always available for HIP backend.
    // ROCm 1.7, which uses AMDHSA_1_0 metadata, does not have bug 34765 in
    // the assembler. Previous ROCm versions have this bug.
    if(!GcnAssemblerHasBug34765())
    {
        rmv = rocm_meta_version::AMDHSA_1_0;
    }
#endif // MIOPEN_BACKEND_OPENCL
    MIOPEN_LOG_I(rmv);
    return rmv;
}

static bool mloIsAmdRocmOpencl(miopen::ConvolutionContext& context)
{
    static const bool ret_bool =
#if MIOPEN_BACKEND_OPENCL
        IsAmdRocmOpencl(context);
#else
        true;
#endif // MIOPEN_BACKEND_OPENCL
    if(ret_bool)
    {
        static const rocm_meta_version ret_rmv = DetectAmdRocmMetadataVersion(context);
        context.rmv                            = ret_rmv;
    }
    return ret_bool;
}

void mlo_construct_direct2D::setupFloats()
{
    if(_search_params.float_size == 32)
    {
        _search_params.general_compile_options += " -DMIOPEN_USE_FP32=1 -DMIOPEN_USE_FP16=0";
    }
    else if(_search_params.float_size == 16)
    {
        _search_params.general_compile_options += " -DMIOPEN_USE_FP32=0 -DMIOPEN_USE_FP16=1";
    }
}

void mlo_construct_direct2D::setupRocm()
{
    // Detect assembly kernels
    _search_params.use_binaries    = false;
    _search_params.use_asm_kernels = false;
    _search_params.rmv             = rocm_meta_version::Default;
    if(mloIsAmdRocmOpencl(_search_params))
    {
        _search_params.use_asm_kernels =
            !miopen::IsDisabled(MIOPEN_DEBUG_GCN_ASM_KERNELS{}) && ValidateGcnAssembler();
#ifndef HIP_OC_FINALIZER
        _search_params.use_binaries =
            !miopen::IsDisabled(MIOPEN_DEBUG_AMD_ROCM_PRECOMPILED_BINARIES{});
#endif
    }
}

bool mlo_construct_direct2D::mloIsFastBinaryWinograd3x3U() const
{
    return (_search_params.n_outputs >= 16 && _search_params.n_outputs % 2 == 0);
}

/***********************************************************************************************************

 * Internal implementation of the direct conv configuration search

 ************************************************************************************************************/

/*
   the search db is a text file with the name defined by the device characteristics.
   each line is a key/value pair, separated by a space:
   32x16x16x3x3x64x16x16x100xNCHWxFP32x1 16.16.16.16.1.4.8.4.1
   or
   64x8x8x5x5x32x8x8x100xNCHWxFP32x0 16.16.8.8.2.4.1.1.4

   key format (all values are separted by x):
   n input maps
   input height
   input width
   filter height
   filter width
   n output maps
   output height
   output width
   batch size
   tensors' layout
   tensprs' data type
   direction (1 - forward, 0 - backward)

Note:
for backward direction - input and output are reversed.

value format (all values are separated by .):
vertical group size
horizontal group size
input block vertical size
input block horizontal size
output tile vertical size
output tile horizaontal size
n of output tiles
n of input blocks
n batchs (stacks) processed by the group
*/

int mlo_construct_direct2D::mloBuildConf_Key(std::string& conf_key) const
{

    conf_key =
        std::to_string(static_cast<long long>(_search_params.n_inputs)) + std::string("x") +
        std::to_string(static_cast<long long>(_search_params.in_height)) + std::string("x") +
        std::to_string(static_cast<long long>(_search_params.in_width)) + std::string("x") +
        std::to_string(static_cast<long long>(_search_params.kernel_size1)) + std::string("x") +
        std::to_string(static_cast<long long>(_search_params.kernel_size0)) + std::string("x") +
        std::to_string(static_cast<long long>(_search_params.n_outputs)) + std::string("x") +
        std::to_string(static_cast<long long>(_search_params.out_height)) + std::string("x") +
        std::to_string(static_cast<long long>(_search_params.out_width)) + std::string("x") +
        std::to_string(static_cast<long long>(_search_params.batch_sz)) + std::string("x") +
        _search_params.in_layout + std::string("x") + _search_params.in_data_type +
        std::string("x") + (_search_params.direction.IsForward()
                                ? "1"
                                : "0"); /// \todo Shall we separate keys for WrW convolutions?
    return (0);
}

// Tensor Helper APIs

size_t
mlo_construct_direct2D::setWeightDescFromMLDesc(const miopen::TensorDescriptor& weight_tensor)
{

    int nWei;
    int cWei;
    int hWei;
    int wWei;
    int nWeiStride;
    int cWeiStride;
    int hWeiStride;
    int wWeiStride;

    std::tie(nWei, cWei, hWei, wWei) = miopen::tien<4>(weight_tensor.GetLengths(), 1);
    std::tie(nWeiStride, cWeiStride, hWeiStride, wWeiStride) =
        miopen::tien<4>(weight_tensor.GetStrides(), 0);

    std::string data_type = weight_tensor.GetType() == miopenFloat ? "FP32" : "FP16";

    setWeightsDescr(
        "NCHW", data_type, nWei, cWei, hWei, wWei, nWeiStride, cWeiStride, hWeiStride, wWeiStride);

    return weight_tensor.GetElementSpace();
}

size_t
mlo_construct_direct2D::setOutputDescFromMLDesc(const miopen::TensorDescriptor& output_tensor)
{

    int nOut;
    int cOut;
    int hOut;
    int wOut;
    int nOutStride;
    int cOutStride;
    int hOutStride;
    int wOutStride;

    std::tie(nOut, cOut, hOut, wOut) = miopen::tien<4>(output_tensor.GetLengths(), 1);
    std::tie(nOutStride, cOutStride, hOutStride, wOutStride) =
        miopen::tien<4>(output_tensor.GetStrides(), 0);

    std::string data_type = output_tensor.GetType() == miopenFloat ? "FP32" : "FP16";

    setOutputDescr(
        "NCHW", data_type, nOut, cOut, hOut, wOut, nOutStride, cOutStride, hOutStride, wOutStride);
    return output_tensor.GetElementSpace();
}

size_t mlo_construct_direct2D::setInputDescFromMLDesc(const miopen::TensorDescriptor& input_tensor)
{

    int nIn;
    int cIn;
    int hIn;
    int wIn;
    int nInStride;
    int cInStride;
    int hInStride;
    int wInStride;

    std::tie(nIn, cIn, hIn, wIn) = miopen::tien<4>(input_tensor.GetLengths(), 1);
    std::tie(nInStride, cInStride, hInStride, wInStride) =
        miopen::tien<4>(input_tensor.GetStrides(), 0);

    std::string data_type = input_tensor.GetType() == miopenFloat ? "FP32" : "FP16";

    setInputDescr(
        "NCHW", data_type, nIn, cIn, hIn, wIn, nInStride, cInStride, hInStride, wInStride);

    return input_tensor.GetElementSpace();
}

size_t mlo_construct_direct2D::setTopDescFromMLDesc(const miopen::TensorDescriptor& tensor)
{
    int nIn;
    int cIn;
    int hIn;
    int wIn;
    int nInStride;
    int cInStride;
    int hInStride;
    int wInStride;

    std::tie(nIn, cIn, hIn, wIn)                         = miopen::tien<4>(tensor.GetLengths(), 1);
    std::tie(nInStride, cInStride, hInStride, wInStride) = miopen::tien<4>(tensor.GetStrides(), 0);

    std::string data_type = tensor.GetType() == miopenFloat ? "FP32" : "FP16";

    setTopDescr("NCHW", data_type, nIn, cIn, hIn, wIn, nInStride, cInStride, hInStride, wInStride);

    return tensor.GetElementSpace();
}
size_t mlo_construct_direct2D::setBotDescFromMLDesc(const miopen::TensorDescriptor& tensor)
{
    int nIn;
    int cIn;
    int hIn;
    int wIn;
    int nInStride;
    int cInStride;
    int hInStride;
    int wInStride;

    std::tie(nIn, cIn, hIn, wIn)                         = miopen::tien<4>(tensor.GetLengths(), 1);
    std::tie(nInStride, cInStride, hInStride, wInStride) = miopen::tien<4>(tensor.GetStrides(), 0);

    std::string data_type = tensor.GetType() == miopenFloat ? "FP32" : "FP16";

    setBotDescr("NCHW", data_type, nIn, cIn, hIn, wIn, nInStride, cInStride, hInStride, wInStride);

    return tensor.GetElementSpace();
}

size_t mlo_construct_direct2D::setTopDfDescFromMLDesc(const miopen::TensorDescriptor& tensor)
{
    int nIn;
    int cIn;
    int hIn;
    int wIn;
    int nInStride;
    int cInStride;
    int hInStride;
    int wInStride;

    std::tie(nIn, cIn, hIn, wIn)                         = miopen::tien<4>(tensor.GetLengths(), 1);
    std::tie(nInStride, cInStride, hInStride, wInStride) = miopen::tien<4>(tensor.GetStrides(), 0);

    std::string data_type = tensor.GetType() == miopenFloat ? "FP32" : "FP16";

    setTopDfDescr(
        "NCHW", data_type, nIn, cIn, hIn, wIn, nInStride, cInStride, hInStride, wInStride);

    return tensor.GetElementSpace();
}
size_t mlo_construct_direct2D::setBotDfDescFromMLDesc(const miopen::TensorDescriptor& tensor)
{
    int nIn;
    int cIn;
    int hIn;
    int wIn;
    int nInStride;
    int cInStride;
    int hInStride;
    int wInStride;

    std::tie(nIn, cIn, hIn, wIn)                         = miopen::tien<4>(tensor.GetLengths(), 1);
    std::tie(nInStride, cInStride, hInStride, wInStride) = miopen::tien<4>(tensor.GetStrides(), 0);

    std::string data_type = tensor.GetType() == miopenFloat ? "FP32" : "FP16";

    setBotDfDescr(
        "NCHW", data_type, nIn, cIn, hIn, wIn, nInStride, cInStride, hInStride, wInStride);

    return tensor.GetElementSpace();
}<|MERGE_RESOLUTION|>--- conflicted
+++ resolved
@@ -78,22 +78,12 @@
 miopen::solver::ConvSolution mlo_construct_direct2D_fusion::FindSolution()
 {
     return miopen::solver::SearchForSolution<
-<<<<<<< HEAD
-    miopen::solver::ConvActivAsm1x1U, /* These need to be pruned*/
-    miopen::solver::ConvOclDirectFwd11x11,
-    miopen::solver::ConvOclDirectFwdGen,
-    miopen::solver::ConvOclDirectFwd3x3,
-    miopen::solver::ConvOclDirectFwd1x1,
-    miopen::solver::ConvOclDirectFwd
-    >(_search_params, this->GetDb());
-=======
         miopen::solver::ConvActivAsm1x1U, /* These need to be pruned*/
         miopen::solver::ConvOclDirectFwd11x11,
         miopen::solver::ConvOclDirectFwdGen,
         miopen::solver::ConvOclDirectFwd3x3,
         miopen::solver::ConvOclDirectFwd1x1,
         miopen::solver::ConvOclDirectFwd>(_search_params, this->GetDb());
->>>>>>> 9436130b
 }
 
 miopen::solver::ConvSolution mlo_construct_direct2D::FindSolution()
