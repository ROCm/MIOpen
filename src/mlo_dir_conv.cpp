--- conflicted
+++ resolved
@@ -131,22 +131,6 @@
 
 static auto GetImplicitGemmSolvers()
 {
-<<<<<<< HEAD
-    return miopen::solver::SolverContainer<
-        miopen::solver::ConvHipImplicitGemmForwardV4R4Xdlops,
-        miopen::solver::ConvHipImplicitGemmV4R4GenXdlopsFwdFp32,
-        miopen::solver::ConvHipImplicitGemmV4R4GenFwdXdlops,
-        miopen::solver::ConvHipImplicitGemmBwdDataV1R1Xdlops,
-        miopen::solver::ConvHipImplicitGemmBwdDataV4R1Xdlops,
-        miopen::solver::ConvHipImplicitGemmV4R1Fwd,
-        miopen::solver::ConvHipImplicitGemmV4R4Fwd,
-        miopen::solver::ConvHipImplicitGemmBwdDataV1R1,
-        miopen::solver::ConvHipImplicitGemmBwdDataV4R1,
-        miopen::solver::ConvAsmImplicitGemmV4R1DynamicFwd_1x1,
-        miopen::solver::ConvAsmImplicitGemmV4R1DynamicFwd,
-        miopen::solver::ConvAsmImplicitGemmV4R1DynamicBwd,
-        miopen::solver::ConvAsmImplicitGemmGTCDynamicBwdXdlops>{};
-=======
     return miopen::solver::SolverContainer<miopen::solver::ConvHipImplicitGemmForwardV4R4Xdlops,
                                            miopen::solver::ConvHipImplicitGemmV4R4GenXdlopsFwdFp32,
                                            miopen::solver::ConvHipImplicitGemmV4R4GenFwdXdlops,
@@ -158,8 +142,8 @@
                                            miopen::solver::ConvHipImplicitGemmBwdDataV4R1,
                                            miopen::solver::ConvAsmImplicitGemmV4R1DynamicFwd_1x1,
                                            miopen::solver::ConvAsmImplicitGemmV4R1DynamicFwd,
-                                           miopen::solver::ConvAsmImplicitGemmV4R1DynamicBwd>{};
->>>>>>> 3ff4d7fe
+                                           miopen::solver::ConvAsmImplicitGemmV4R1DynamicBwd,
+                                           miopen::solver::ConvAsmImplicitGemmGTCDynamicBwdXdlops>{};
 }
 
 static auto GetWindogradSolvers()
