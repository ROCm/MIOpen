/*******************************************************************************
 *
 * MIT License
 *
 * Copyright (c) 2017 Advanced Micro Devices, Inc.
 *
 * Permission is hereby granted, free of charge, to any person obtaining a copy
 * of this software and associated documentation files (the "Software"), to deal
 * in the Software without restriction, including without limitation the rights
 * to use, copy, modify, merge, publish, distribute, sublicense, and/or sell
 * copies of the Software, and to permit persons to whom the Software is
 * furnished to do so, subject to the following conditions:
 *
 * The above copyright notice and this permission notice shall be included in all
 * copies or substantial portions of the Software.
 *
 * THE SOFTWARE IS PROVIDED "AS IS", WITHOUT WARRANTY OF ANY KIND, EXPRESS OR
 * IMPLIED, INCLUDING BUT NOT LIMITED TO THE WARRANTIES OF MERCHANTABILITY,
 * FITNESS FOR A PARTICULAR PURPOSE AND NONINFRINGEMENT. IN NO EVENT SHALL THE
 * AUTHORS OR COPYRIGHT HOLDERS BE LIABLE FOR ANY CLAIM, DAMAGES OR OTHER
 * LIABILITY, WHETHER IN AN ACTION OF CONTRACT, TORT OR OTHERWISE, ARISING FROM,
 * OUT OF OR IN CONNECTION WITH THE SOFTWARE OR THE USE OR OTHER DEALINGS IN THE
 * SOFTWARE.
 *
 *******************************************************************************/

#define MIOPEN

#include <miopen/config.h>

#include <cmath>
#include <cstring>
#include <iomanip>
#include <memory>
#include <sstream>
#include <unordered_map>

#include <miopen/solver.hpp>
#include <miopen/db_record.hpp>
#include <miopen/env.hpp>
#include <miopen/gcn_asm_utils.hpp>
#include <miopen/mlo_internal.hpp>
#include <miopen/mlo_utils.hpp>

MIOPEN_DECLARE_ENV_VAR(MIOPEN_DEBUG_AMD_ROCM_PRECOMPILED_BINARIES)
MIOPEN_DECLARE_ENV_VAR(MIOPEN_DEBUG_GCN_ASM_KERNELS)

bool mlo_construct_direct2D::mloIsCompilerWorkarounds() const
{
    bool ret = false;
    return ret;
}

/************************************************************************************************************************
 **
 **			CONSTRUCT CONVOLUTIONAL LAYER
 **
 ************************************************************************************************************************/

void mlo_construct_direct2D::setupRocm()
{
    // Detect assembly kernels
    _search_params.use_binaries        = false;
    _search_params.assembler_available = false;
    _search_params.rmv                 = V3;
    if(mloIsAmdOpenclRocm(_search_params.rmv))
    {
        _search_params.assembler_available =
            !miopen::IsDisabled(MIOPEN_DEBUG_GCN_ASM_KERNELS{}) && ValidateGcnAssembler();
#ifndef HIP_OC_FINALIZER
        _search_params.use_binaries =
            !miopen::IsDisabled(MIOPEN_DEBUG_AMD_ROCM_PRECOMPILED_BINARIES{});
#endif
    }
}

<<<<<<< HEAD
    miopen::Db db(db_path());
    for(const miopen::solver::Solver& solver : SolverStore())
    {
        if(solver.IsApplicable(_search_params) &&
           (no_perf_filtering || solver.IsFast(_search_params)))
        {
            miopen::solver::ConvSolution solution = solver.FindSolution(_search_params, db);

            if(!solution.Succeeded())
                continue;

            if(_search_params.n_passes)
                return solution.passes;

            if(solution.construction_params.empty())
            {
                MIOPEN_THROW(std::string("Internal error in solver: ") + typeid(solver).name());
            }

            mloUseSolution(solution);
            return 0;
        }
    }

    return -1;
=======
miopen::DbRecord mlo_construct_direct2D::GetDbRecord() const
{
#if MIOPEN_PERFDB_CONV_LEGACY_SUPPORT
    return {db_path(), _search_params, true};
#else
    return {db_path(), _search_params};
#endif
>>>>>>> a4cddcb6
}

/*
   construction has been split into 2
   generic convlution forward
   non-generic stride = 1, forward and backward
   */
miopen::solver::ConvSolution mlo_construct_direct2D::FindSolution()
{
    // clang-format off
    return miopen::solver::SearchForSolution<
        miopen::solver::ConvAsm3x3U,
        miopen::solver::ConvAsm5x10u2v2f1,
        miopen::solver::ConvAsm7x7c3h224w224k64u2v2p3q3f1,
        miopen::solver::ConvAsm5x10u2v2b1,
        miopen::solver::ConvOclDirectFwd11x11,
        miopen::solver::ConvOclDirectFwdGen,
        miopen::solver::ConvOclDirectFwd3x3,
        miopen::solver::ConvOclDirectFwd1x1,
        miopen::solver::ConvOclDirectFwdC,
        miopen::solver::ConvOclDirectFwd
    >(_search_params, this->GetDbRecord());
    // clang-format on
}

miopen::solver::ConvSolution mlo_construct_winograd::FindSolution()
{
    // clang-format off
    return miopen::solver::SearchForSolution<
        miopen::solver::ConvBinWinograd3x3U,
        miopen::solver::ConvBinWinogradRxSFwd
    >(_search_params, this->GetDbRecord());
    // clang-format on
}

miopen::solver::ConvSolution mlo_construct_BwdWrW2D::FindSolution()
{
    // clang-format off
    return miopen::solver::SearchForSolution<
        miopen::solver::ConvAsmBwdWrW3x3,
        miopen::solver::ConvOclBwdWrW2,
        miopen::solver::ConvOclBwdWrW53,
        miopen::solver::ConvOclBwdWrW1x1
    >(_search_params, this->GetDbRecord());
    // clang-format on
}

void mlo_construct_direct2D::mloUseSolution(const miopen::solver::ConvSolution& s)
{
    if(!s.Succeeded())
    {
        MIOPEN_THROW("No solution found");
    }
    assert(!s.construction_params.empty());
    _comp_options = s.construction_params[0].comp_options;
    _kernel_file  = s.construction_params[0].kernel_file;
    _kernel_name  = s.construction_params[0].kernel_name;
    _g_wk         = s.construction_params[0].g_wk;
    _l_wk         = s.construction_params[0].l_wk;

    _workspce_sz     = s.workspce_sz;
    _grp_tile0       = s.grp_tile0;
    _grp_tile1       = s.grp_tile1;
    _in_tile0        = s.in_tile0;
    _in_tile1        = s.in_tile1;
    _out_pix_tile0   = s.out_pix_tile0;
    _out_pix_tile1   = s.out_pix_tile1;
    _n_out_pix_tiles = s.n_out_pix_tiles;
    _n_in_data_tiles = s.n_in_data_tiles;
    _n_stacks        = s.n_stacks;

    for(const auto& params : s.construction_params)
    {
        _mlo_kernels_info.emplace_back(std::make_tuple(
            params.kernel_name, params.kernel_file, params.comp_options, params.g_wk, params.l_wk));
    }
}

#if MIOPEN_BACKEND_OPENCL
static bool IsTokenInOpenclDriverVersion(const std::string& driver_version, const std::string& s)
{
    // Assume "(, )" are token separators in Driver Version string.
    return (driver_version.find('(' + s + ')') != std::string::npos) ||
           (driver_version.find('(' + s + ',') != std::string::npos) ||
           (driver_version.find('(' + s + ' ') != std::string::npos) ||
           (driver_version.find(',' + s + ')') != std::string::npos) ||
           (driver_version.find(',' + s + ',') != std::string::npos) ||
           (driver_version.find(',' + s + ' ') != std::string::npos) ||
           (driver_version.find(' ' + s + ')') != std::string::npos) ||
           (driver_version.find(' ' + s + ',') != std::string::npos) ||
           (driver_version.find(' ' + s + ' ') != std::string::npos);
}
#endif
bool mlo_construct_direct2D::mloIsAmdOpenclRocm(rocm_meta_version& rmv) const
{
#if MIOPEN_BACKEND_OPENCL
    const auto dev = miopen::GetDevice(_search_params.GetStream().GetStream());

    // Only suitable Opencl platform is from AMD.
    const auto platform        = miopen::GetDeviceInfo<CL_DEVICE_PLATFORM>(dev);
    const auto platform_vendor = miopen::GetPlatformInfo<CL_PLATFORM_VENDOR>(platform);
    if(platform_vendor != "Advanced Micro Devices, Inc.")
    {
        return false;
    }

    // Only AMD devices is suitable
    const auto device_vendor_id = miopen::GetDeviceInfo<CL_DEVICE_VENDOR_ID>(dev);
    if(device_vendor_id != 0x1002)
    {
        return false;
    }

    // Our binaries are in OpenCL-on-ROCm Code Object format.
    // OpenCL-on-ROCm uses Lightning Compiler.
    const auto driver_version = miopen::GetDeviceInfo<CL_DRIVER_VERSION>(dev);
    if(!IsTokenInOpenclDriverVersion(driver_version, "LC"))
    {
        return false;
    }

    // At once, extract version of OpenCL metadata. Keep rmv unchanged if extraction fails.
    const std::string platform_version = miopen::GetPlatformInfo<CL_PLATFORM_VERSION>(
        platform); // e.g. "OpenCL 2.0 AMD-APP.internal (2334.0)"
    size_t num_begin = platform_version.find('(');
    if(num_begin != std::string::npos)
    {
        int num = std::stoi(platform_version.substr(num_begin + 1));
        if(num < 2338)
        {
            rmv = V1; // Switched to V2 somewhere within [2337,2338]
        }
        else if(num < 2389)
        {
            rmv = V2; // Switched to V3 somewhere within [2388,2389]
        }
        else
        {
            rmv = V3;
        }
    }
    return true;
#else
    (void)rmv; // We don't care about metada version
    return true;
#endif // MIOPEN_BACKEND_OPENCL
}

bool mlo_construct_BwdWrW2D::mloIsCompilerWorkarounds() const
{
    bool ret = false;
    ret =
        (_search_params.in_height == 227 && _search_params.in_width == 227 &&
         _search_params.n_inputs == 1 && _search_params.kernel_size0 == 3 &&
         _search_params.kernel_size1 == 3 && _search_params.pad0 == 1 && _search_params.pad1 == 1 &&
         _search_params.kernel_stride0 == 1 && _search_params.kernel_stride1 == 1) ||
        (_search_params.in_height == 231 && _search_params.in_width == 231 &&
         _search_params.n_inputs == 1 && _search_params.kernel_size0 == 3 &&
         _search_params.kernel_size1 == 3 && _search_params.pad0 == 1 && _search_params.pad1 == 1 &&
         _search_params.kernel_stride0 == 1 && _search_params.kernel_stride1 == 1);

    return ret;
}

bool mlo_construct_direct2D::mloIsFastBinaryWinograd3x3U() const
{
    return (_search_params.n_outputs >= 16 && _search_params.n_outputs % 2 == 0);
}

int mlo_construct_BwdWrW2D::mloMultiStep()
{
    _search_params.n_passes = true;
    auto s                  = this->FindSolution();
    _search_params.n_passes = false;
    return s.passes;
}

/***********************************************************************************************************

 * Internal implementation of the direct conv configuration search

 ************************************************************************************************************/

/*
   the search db is a text file with the name defined by the device characteristics.
   each line is a key/value pair, separated by a space:
   32x16x16x3x3x64x16x16x100xNCHWxFP32x1 16.16.16.16.1.4.8.4.1
   or
   64x8x8x5x5x32x8x8x100xNCHWxFP32x0 16.16.8.8.2.4.1.1.4

   key format (all values are separted by x):
   n input maps
   input height
   input width
   filter height
   filter width
   n output maps
   output height
   output width
   batch size
   tensors' layout
   tensprs' data type
   direction (1 - forward, 0 - backward)

Note:
for backward direction - input and output are reversed.

value format (all values are separated by .):
vertical group size
horizontal group size
input block vertical size
input block horizontal size
output tile vertical size
output tile horizaontal size
n of output tiles
n of input blocks
n batchs (stacks) processed by the group
*/

int mlo_construct_direct2D::mloBuildConf_Key(std::string& conf_key) const
{

    conf_key =
        std::to_string(static_cast<long long>(_search_params.n_inputs)) + std::string("x") +
        std::to_string(static_cast<long long>(_search_params.in_height)) + std::string("x") +
        std::to_string(static_cast<long long>(_search_params.in_width)) + std::string("x") +
        std::to_string(static_cast<long long>(_search_params.kernel_size1)) + std::string("x") +
        std::to_string(static_cast<long long>(_search_params.kernel_size0)) + std::string("x") +
        std::to_string(static_cast<long long>(_search_params.n_outputs)) + std::string("x") +
        std::to_string(static_cast<long long>(_search_params.out_height)) + std::string("x") +
        std::to_string(static_cast<long long>(_search_params.out_width)) + std::string("x") +
        std::to_string(static_cast<long long>(_search_params.batch_sz)) + std::string("x") +
        _search_params.in_layout + std::string("x") + _search_params.in_data_type +
        std::string("x") + (_search_params.direction.IsForward()
                                ? "1"
                                : "0"); /// \todo Shall we separate keys for WrW convolutions?
    return (0);
}

// Tensor Helper APIs

size_t
mlo_construct_direct2D::setWeightDescFromMLDesc(const miopen::TensorDescriptor& weight_tensor)
{

    int nWei;
    int cWei;
    int hWei;
    int wWei;
    int nWeiStride;
    int cWeiStride;
    int hWeiStride;
    int wWeiStride;

    std::tie(nWei, cWei, hWei, wWei) = miopen::tien<4>(weight_tensor.GetLengths());
    std::tie(nWeiStride, cWeiStride, hWeiStride, wWeiStride) =
        miopen::tien<4>(weight_tensor.GetStrides());

    setWeightsDescr(
        "NCHW", "FP32", nWei, cWei, hWei, wWei, nWeiStride, cWeiStride, hWeiStride, wWeiStride);

    size_t weights_sz = nWei * cWei * hWei * wWei * sizeof(float);
    return weights_sz;
}

size_t
mlo_construct_direct2D::setOutputDescFromMLDesc(const miopen::TensorDescriptor& output_tensor)
{

    int nOut;
    int cOut;
    int hOut;
    int wOut;
    int nOutStride;
    int cOutStride;
    int hOutStride;
    int wOutStride;

    std::tie(nOut, cOut, hOut, wOut) = miopen::tien<4>(output_tensor.GetLengths());
    std::tie(nOutStride, cOutStride, hOutStride, wOutStride) =
        miopen::tien<4>(output_tensor.GetStrides());

    setOutputDescr(
        "NCHW", "FP32", nOut, cOut, hOut, wOut, nOutStride, cOutStride, hOutStride, wOutStride);

    size_t output_sz = nOut * cOut * hOut * wOut * sizeof(float);
    return output_sz;
}

size_t mlo_construct_direct2D::setInputDescFromMLDesc(const miopen::TensorDescriptor& input_tensor)
{

    int nIn;
    int cIn;
    int hIn;
    int wIn;
    int nInStride;
    int cInStride;
    int hInStride;
    int wInStride;

    std::tie(nIn, cIn, hIn, wIn) = miopen::tien<4>(input_tensor.GetLengths());
    std::tie(nInStride, cInStride, hInStride, wInStride) =
        miopen::tien<4>(input_tensor.GetStrides());

    setInputDescr("NCHW", "FP32", nIn, cIn, hIn, wIn, nInStride, cInStride, hInStride, wInStride);

    size_t input_sz = nIn * cIn * hIn * wIn * sizeof(float);

    return input_sz;
}<|MERGE_RESOLUTION|>--- conflicted
+++ resolved
@@ -74,41 +74,9 @@
     }
 }
 
-<<<<<<< HEAD
-    miopen::Db db(db_path());
-    for(const miopen::solver::Solver& solver : SolverStore())
-    {
-        if(solver.IsApplicable(_search_params) &&
-           (no_perf_filtering || solver.IsFast(_search_params)))
-        {
-            miopen::solver::ConvSolution solution = solver.FindSolution(_search_params, db);
-
-            if(!solution.Succeeded())
-                continue;
-
-            if(_search_params.n_passes)
-                return solution.passes;
-
-            if(solution.construction_params.empty())
-            {
-                MIOPEN_THROW(std::string("Internal error in solver: ") + typeid(solver).name());
-            }
-
-            mloUseSolution(solution);
-            return 0;
-        }
-    }
-
-    return -1;
-=======
 miopen::DbRecord mlo_construct_direct2D::GetDbRecord() const
 {
-#if MIOPEN_PERFDB_CONV_LEGACY_SUPPORT
-    return {db_path(), _search_params, true};
-#else
     return {db_path(), _search_params};
-#endif
->>>>>>> a4cddcb6
 }
 
 /*
