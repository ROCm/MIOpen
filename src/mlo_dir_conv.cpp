--- conflicted
+++ resolved
@@ -130,21 +130,14 @@
 
 static auto GetImplicitGemmSolvers()
 {
-<<<<<<< HEAD
-    return miopen::solver::SolverContainer<miopen::solver::ConvHipImplicitGemmV4R4GenXdlopsFwdFp32,
-=======
     return miopen::solver::SolverContainer<miopen::solver::ConvHipImplicitGemmForwardV4R4Xdlops,
                                            miopen::solver::ConvHipImplicitGemmV4R4GenXdlopsFwdFp32,
                                            miopen::solver::ConvHipImplicitGemmV4R4Xdlops_1x1,
->>>>>>> d5925f6e
                                            miopen::solver::ConvHipImplicitGemmV4R4GenFwdXdlops,
                                            miopen::solver::ConvHipImplicitGemmBwdDataV1R1Xdlops,
-<<<<<<< HEAD
-=======
                                            miopen::solver::ConvHipImplicitGemmBwdDataV4R1Xdlops,
                                            miopen::solver::ConvHipImplicitGemmV4_1x1,
                                            miopen::solver::ConvHipImplicitGemmV4Fwd,
->>>>>>> d5925f6e
                                            miopen::solver::ConvHipImplicitGemmV4R1Fwd,
                                            miopen::solver::ConvHipImplicitGemmV4R4Fwd,
                                            miopen::solver::ConvHipImplicitGemmBwdDataV1R1,
