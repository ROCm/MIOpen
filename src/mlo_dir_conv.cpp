/*******************************************************************************
 *
 * MIT License
 *
 * Copyright (c) 2022 Advanced Micro Devices, Inc.
 *
 * Permission is hereby granted, free of charge, to any person obtaining a copy
 * of this software and associated documentation files (the "Software"), to deal
 * in the Software without restriction, including without limitation the rights
 * to use, copy, modify, merge, publish, distribute, sublicense, and/or sell
 * copies of the Software, and to permit persons to whom the Software is
 * furnished to do so, subject to the following conditions:
 *
 * The above copyright notice and this permission notice shall be included in all
 * copies or substantial portions of the Software.
 *
 * THE SOFTWARE IS PROVIDED "AS IS", WITHOUT WARRANTY OF ANY KIND, EXPRESS OR
 * IMPLIED, INCLUDING BUT NOT LIMITED TO THE WARRANTIES OF MERCHANTABILITY,
 * FITNESS FOR A PARTICULAR PURPOSE AND NONINFRINGEMENT. IN NO EVENT SHALL THE
 * AUTHORS OR COPYRIGHT HOLDERS BE LIABLE FOR ANY CLAIM, DAMAGES OR OTHER
 * LIABILITY, WHETHER IN AN ACTION OF CONTRACT, TORT OR OTHERWISE, ARISING FROM,
 * OUT OF OR IN CONNECTION WITH THE SOFTWARE OR THE USE OR OTHER DEALINGS IN THE
 * SOFTWARE.
 *
 *******************************************************************************/

#include <miopen/config.h>
#include <miopen/convolution.hpp>
#include <miopen/db.hpp>
#include <miopen/env.hpp>
#include <miopen/gcn_asm_utils.hpp>
#include <miopen/mlo_internal.hpp>
#include <miopen/solver.hpp>
#include <miopen/readonlyramdb.hpp>
#include <miopen/datatype.hpp>
#include <miopen/version.h>
#include <miopen/stringutils.hpp>
#include <miopen/hip_build_utils.hpp>
#include <miopen/any_solver.hpp>

#include <cmath>
#include <cstring>
#include <iomanip>
#include <memory>
#include <sstream>
#include <unordered_map>

#if MIOPEN_ENABLE_SQLITE
#include <miopen/sqlite_db.hpp>
#endif

// Only select the first applicable igemm solver due to long compilation time
// (JIRA SWDEV-227826)
/// \todo enable all applicable solvers of igemm after fixing slow compilation
#define WORKAROUND_SWDEV_227826 0

#if WORKAROUND_SWDEV_227826
MIOPEN_DECLARE_ENV_VAR(MIOPEN_DEBUG_IMPLICIT_GEMM_FIND_ALL_SOLUTIONS)
#endif

miopen::PerformanceDb miopen::GetDb(const miopen::ExecutionContext& ctx)
{
    return {ctx.GetPerfDbPath(), ctx.GetUserPerfDbPath()};
}

static auto GetGemmSolvers()
{
    return miopen::solver::SolverContainer<miopen::solver::GemmFwd1x1_0_1,
                                           miopen::solver::GemmFwd1x1_0_1_int8,
                                           miopen::solver::GemmFwd1x1_0_2,
                                           miopen::solver::GemmFwdRest,

                                           miopen::solver::GemmBwd1x1_stride1,
                                           miopen::solver::GemmBwd1x1_stride2,
                                           miopen::solver::GemmBwdRest,

                                           miopen::solver::GemmWrw1x1_stride1,
                                           miopen::solver::GemmWrwUniversal>{};
}

static auto GetDirectSolvers()
{
    return miopen::solver::SolverContainer<miopen::solver::ConvAsm3x3U,
                                           miopen::solver::ConvAsm1x1U,
                                           miopen::solver::ConvAsm1x1UV2,
                                           miopen::solver::ConvAsm5x10u2v2f1,
                                           miopen::solver::ConvAsm7x7c3h224w224k64u2v2p3q3f1,
                                           miopen::solver::ConvAsm5x10u2v2b1,
                                           miopen::solver::ConvOclDirectFwd11x11,
                                           miopen::solver::ConvOclDirectFwdGen,
                                           miopen::solver::ConvOclDirectFwd1x1,
                                           miopen::solver::ConvOclDirectFwd,
                                           miopen::solver::ConvDirectNaiveConvFwd,
                                           miopen::solver::ConvDirectNaiveConvBwd,
                                           miopen::solver::ConvDirectNaiveConvWrw>{};
}

static auto GetImplicitGemmSolvers()
{
    return miopen::solver::SolverContainer<
        miopen::solver::ConvHipImplicitGemmForwardV4R5Xdlops,
        miopen::solver::ConvHipImplicitGemmForwardV4R4Xdlops,
        miopen::solver::ConvHipImplicitGemmForwardV4R4Xdlops_Padded_Gemm,
        miopen::solver::ConvHipImplicitGemmBwdDataV4R1Xdlops,
        miopen::solver::ConvHipImplicitGemmBwdDataV1R1Xdlops,
        miopen::solver::ConvHipImplicitGemmV4R1Fwd,
        miopen::solver::ConvHipImplicitGemmV4R4Fwd,
        miopen::solver::ConvMlirIgemmFwdXdlops,
        miopen::solver::ConvMlirIgemmFwd,
        miopen::solver::ConvMlirIgemmBwdXdlops,
        miopen::solver::ConvMlirIgemmBwd,
        miopen::solver::ConvHipImplicitGemmBwdDataV1R1,
        miopen::solver::ConvHipImplicitGemmBwdDataV4R1,
        miopen::solver::ConvAsmImplicitGemmV4R1DynamicFwd_1x1,
        miopen::solver::ConvAsmImplicitGemmV4R1DynamicFwd,
        miopen::solver::ConvAsmImplicitGemmV4R1DynamicBwd,
        miopen::solver::ConvAsmImplicitGemmGTCDynamicFwdXdlops,
        miopen::solver::ConvAsmImplicitGemmGTCDynamicBwdXdlops,
        miopen::solver::ConvAsmImplicitGemmGTCDynamicFwdXdlopsNHWC,
        miopen::solver::ConvAsmImplicitGemmGTCDynamicBwdXdlopsNHWC,
        miopen::solver::ConvCkIgemmFwdV6r1DlopsNchw,
#if MIOPEN_BACKEND_HIP && MIOPEN_USE_COMPOSABLEKERNEL
        miopen::solver::ConvHipImplicitGemmFwdXdlops,
        miopen::solver::ConvHipImplicitGemmBwdXdlops,
        miopen::solver::ConvHipImplicitGemmGroupFwdXdlops,
<<<<<<< HEAD
        miopen::solver::ConvHipImplicitGemm3DGroupWrwXdlops,
=======
        miopen::solver::ConvHipImplicitGemm3DGroupFwdXdlops,
>>>>>>> d6d7f56e
#endif // MIOPEN_BACKEND_HIP && MIOPEN_USE_COMPOSABLEKERNEL
        miopen::solver::ConvAsmImplicitGemmGTCDynamicFwdDlopsNCHWC>{};
}

static auto GetWindogradSolvers()
{
    return miopen::solver::SolverContainer<miopen::solver::ConvBinWinograd3x3U,
                                           miopen::solver::ConvBinWinoRxS<3, 2>,
                                           miopen::solver::ConvBinWinoRxS<2, 3>,
                                           miopen::solver::ConvBinWinogradRxSf2x3g1,
                                           miopen::solver::ConvBinWinogradRxS,
                                           miopen::solver::ConvMPBidirectWinograd<3, 3>,
                                           miopen::solver::ConvMPBidirectWinograd<4, 3>,
                                           miopen::solver::ConvMPBidirectWinograd<5, 3>,
                                           miopen::solver::ConvMPBidirectWinograd<6, 3>,
                                           miopen::solver::ConvMPBidirectWinograd_xdlops<2, 3>,
                                           miopen::solver::ConvMPBidirectWinograd_xdlops<3, 3>,
                                           miopen::solver::ConvMPBidirectWinograd_xdlops<4, 3>,
                                           miopen::solver::ConvMPBidirectWinograd_xdlops<5, 3>,
                                           miopen::solver::ConvMPBidirectWinograd_xdlops<6, 3>,
                                           miopen::solver::ConvWinoFuryRxS<2, 3>>{};
}

static auto GetImplicitGemmWrWSolvers()
{
    return miopen::solver::SolverContainer<
        miopen::solver::ConvHipImplicitGemmWrwV4R4Xdlops,
        miopen::solver::ConvHipImplicitGemmWrwV4R4Xdlops_Padded_Gemm,
        miopen::solver::ConvHipImplicitGemmV4R1WrW,
        miopen::solver::ConvHipImplicitGemmV4R4WrW,
        miopen::solver::ConvAsmImplicitGemmV4R1DynamicWrw,
        miopen::solver::ConvMlirIgemmWrWXdlops,
        miopen::solver::ConvMlirIgemmWrW,
        miopen::solver::ConvAsmImplicitGemmGTCDynamicWrwXdlops,
        miopen::solver::ConvAsmImplicitGemmGTCDynamicWrwXdlopsNHWC>{};
}

static auto GetWindogradWrWSolvers()
{
    return miopen::solver::SolverContainer<miopen::solver::ConvBinWinogradRxS,
                                           miopen::solver::ConvBinWinoRxS<3, 2>,
                                           miopen::solver::ConvBinWinoRxS<2, 3>,
                                           miopen::solver::ConvBinWinogradRxSf2x3g1,
                                           miopen::solver::ConvWinograd3x3MultipassWrW<3, 2>,
                                           miopen::solver::ConvWinograd3x3MultipassWrW<3, 3>,
                                           miopen::solver::ConvWinograd3x3MultipassWrW<3, 4>,
                                           miopen::solver::ConvWinograd3x3MultipassWrW<3, 5>,
                                           miopen::solver::ConvWinograd3x3MultipassWrW<3, 6>,
                                           miopen::solver::ConvWinograd3x3MultipassWrW<7, 2>,
                                           miopen::solver::ConvWinograd3x3MultipassWrW<7, 3>,
                                           miopen::solver::ConvWinograd3x3MultipassWrW<7, 3, 1, 1>,
                                           miopen::solver::ConvWinograd3x3MultipassWrW<7, 2, 1, 1>,
                                           miopen::solver::ConvWinograd3x3MultipassWrW<1, 1, 7, 2>,
                                           miopen::solver::ConvWinograd3x3MultipassWrW<1, 1, 7, 3>,
                                           miopen::solver::ConvWinograd3x3MultipassWrW<5, 3>,
                                           miopen::solver::ConvWinograd3x3MultipassWrW<5, 4>>{};
}

static auto GetBwdWrW2DSolvers()
{
    return miopen::solver::SolverContainer<miopen::solver::ConvAsmBwdWrW1x1,
                                           miopen::solver::ConvAsmBwdWrW3x3,
                                           miopen::solver::ConvOclBwdWrW2<1>,
                                           miopen::solver::ConvOclBwdWrW2<2>,
                                           miopen::solver::ConvOclBwdWrW2<4>,
                                           miopen::solver::ConvOclBwdWrW2<8>,
                                           miopen::solver::ConvOclBwdWrW2<16>,
                                           miopen::solver::ConvOclBwdWrW2NonTunable,
                                           miopen::solver::ConvOclBwdWrW53,
                                           miopen::solver::ConvOclBwdWrW1x1,
                                           miopen::solver::ConvDirectNaiveConvFwd,
                                           miopen::solver::ConvDirectNaiveConvBwd,
                                           miopen::solver::ConvDirectNaiveConvWrw>{};
}

static auto GetFFTSolvers() { return miopen::solver::SolverContainer<miopen::solver::fft>{}; }

std::vector<miopen::solver::ConvSolution>
FindAllGemmSolutions(const miopen::ConvolutionContext& ctx,
                     const miopen::ProblemDescription& problem,
                     const miopen::AnyInvokeParams& invoke_ctx)
{
    return GetGemmSolvers().SearchForAllSolutions(ctx, problem, GetDb(ctx), invoke_ctx);
}

std::vector<std::pair<std::string, size_t>>
AllGemmWorkspaceSize(const miopen::ConvolutionContext& ctx,
                     const miopen::ProblemDescription& problem)
{
    return GetGemmSolvers().GetWorkspaceSizes(ctx, problem);
}

std::vector<miopen::solver::ConvSolution>
FindAllDirectSolutions(const miopen::ConvolutionContext& ctx,
                       const miopen::ProblemDescription& problem,
                       const miopen::AnyInvokeParams& invoke_ctx)
{
    return GetDirectSolvers().SearchForAllSolutions(ctx, problem, GetDb(ctx), invoke_ctx);
}

std::vector<std::pair<std::string, size_t>>
AllDirectForwardBackwardDataWorkspaceSize(const miopen::ConvolutionContext& ctx,
                                          const miopen::ProblemDescription& problem)
{
    return GetDirectSolvers().GetWorkspaceSizes(ctx, problem);
}

std::vector<std::pair<std::string, size_t>>
FindAllWinogradWorkspaceSizes(const miopen::ConvolutionContext& ctx,
                              const miopen::ProblemDescription& problem)
{
    return GetWindogradSolvers().GetWorkspaceSizes(ctx, problem);
}

std::vector<std::pair<std::string, size_t>>
FindWinogradWrWWorkspaceSizes(const miopen::ConvolutionContext& ctx,
                              const miopen::ProblemDescription& problem)
{
    return GetWindogradWrWSolvers().GetWorkspaceSizes(ctx, problem);
}

std::vector<std::pair<std::string, size_t>>
FindAllImplicitGemmWorkspaceSizes(const miopen::ConvolutionContext& ctx,
                                  const miopen::ProblemDescription& problem)
{
#if WORKAROUND_SWDEV_227826
    if(miopen::IsEnabled(MIOPEN_DEBUG_IMPLICIT_GEMM_FIND_ALL_SOLUTIONS{}))
        return GetImplicitGemmSolvers().GetWorkspaceSizes(ctx, problem);
    else
        return GetImplicitGemmSolvers().GetWorkspaceSizes(ctx, problem, 1);
#else
    return GetImplicitGemmSolvers().GetWorkspaceSizes(ctx, problem);
#endif
}

std::vector<miopen::solver::ConvSolution>
FindAllImplicitGemmSolutions(const miopen::ConvolutionContext& ctx,
                             const miopen::ProblemDescription& problem,
                             const miopen::AnyInvokeParams& invoke_ctx)
{
#if WORKAROUND_SWDEV_227826
    if(miopen::IsEnabled(MIOPEN_DEBUG_IMPLICIT_GEMM_FIND_ALL_SOLUTIONS{}))
        return GetImplicitGemmSolvers().SearchForAllSolutions(ctx, problem, GetDb(ctx), invoke_ctx);
    else
        return GetImplicitGemmSolvers().SearchForAllSolutions(
            ctx, problem, GetDb(ctx), invoke_ctx, 1);
#else
    return GetImplicitGemmSolvers().SearchForAllSolutions(ctx, problem, GetDb(ctx), invoke_ctx);
#endif
}

std::vector<miopen::solver::ConvSolution>
FindAllWinogradSolutions(const miopen::ConvolutionContext& ctx,
                         const miopen::ProblemDescription& problem,
                         const miopen::AnyInvokeParams& invoke_ctx)
{
    return GetWindogradSolvers().SearchForAllSolutions(ctx, problem, GetDb(ctx), invoke_ctx);
}

std::vector<miopen::solver::ConvSolution>
FindWinogradWrWAllSolutions(const miopen::ConvolutionContext& ctx,
                            const miopen::ProblemDescription& problem,
                            const miopen::AnyInvokeParams& invoke_ctx)
{
    return GetWindogradWrWSolvers().SearchForAllSolutions(ctx, problem, GetDb(ctx), invoke_ctx);
}

std::vector<std::pair<std::string, size_t>>
AllDirectBwdWrW2DWorkspaceSize(const miopen::ConvolutionContext& ctx,
                               const miopen::ProblemDescription& problem)
{
    return GetBwdWrW2DSolvers().GetWorkspaceSizes(ctx, problem);
}

std::vector<std::pair<std::string, size_t>>
FindImplicitGemmWrWWorkspaceSizes(const miopen::ConvolutionContext& ctx,
                                  const miopen::ProblemDescription& problem)
{
#if WORKAROUND_SWDEV_227826
    if(miopen::IsEnabled(MIOPEN_DEBUG_IMPLICIT_GEMM_FIND_ALL_SOLUTIONS{}))
        return GetImplicitGemmWrWSolvers().GetWorkspaceSizes(ctx, problem);
    else
        return GetImplicitGemmWrWSolvers().GetWorkspaceSizes(ctx, problem, 1);
#else
    return GetImplicitGemmWrWSolvers().GetWorkspaceSizes(ctx, problem);
#endif
}

std::vector<miopen::solver::ConvSolution>
FindImplicitGemmWrWAllSolutions(const miopen::ConvolutionContext& ctx,
                                const miopen::ProblemDescription& problem,
                                const miopen::AnyInvokeParams& invoke_ctx)
{
#if WORKAROUND_SWDEV_227826
    if(miopen::IsEnabled(MIOPEN_DEBUG_IMPLICIT_GEMM_FIND_ALL_SOLUTIONS{}))
        return GetImplicitGemmWrWSolvers().SearchForAllSolutions(
            ctx, problem, GetDb(ctx), invoke_ctx);
    else
        return GetImplicitGemmWrWSolvers().SearchForAllSolutions(
            ctx, problem, GetDb(ctx), invoke_ctx, 1);
#else
    return GetImplicitGemmWrWSolvers().SearchForAllSolutions(ctx, problem, GetDb(ctx), invoke_ctx);
#endif
}

std::vector<miopen::solver::ConvSolution>
FindAllBwdWrW2DSolutions(const miopen::ConvolutionContext& ctx,
                         const miopen::ProblemDescription& problem,
                         const miopen::AnyInvokeParams& invoke_ctx)
{
    return GetBwdWrW2DSolvers().SearchForAllSolutions(ctx, problem, GetDb(ctx), invoke_ctx);
}

std::vector<miopen::solver::ConvSolution>
FindAllFFTSolutions(const miopen::ConvolutionContext& ctx,
                    const miopen::ProblemDescription& problem,
                    const miopen::AnyInvokeParams& invoke_ctx)
{
    return GetFFTSolvers().SearchForAllSolutions(ctx, problem, GetDb(ctx), invoke_ctx);
}

std::vector<std::pair<std::string, size_t>>
AllFFTForwardBackwardDataWorkspaceSize(const miopen::ConvolutionContext& ctx,
                                       const miopen::ProblemDescription& problem)
{
    return GetFFTSolvers().GetWorkspaceSizes(ctx, problem);
}

void mlo_construct_activ_lrn_pooling_common::setupFloats()
{
    if(_problem.GetInDataType() == miopenFloat && _problem.GetOutDataType() == miopenFloat)
    {
        _ctx.general_compile_options += " -DMIOPEN_USE_FP32=1 -DMIOPEN_USE_FP16=0";
    }
    else if(_problem.GetInDataType() == miopenHalf && _problem.GetOutDataType() == miopenHalf)
    {
        _ctx.general_compile_options += " -DMIOPEN_USE_FP32=0 -DMIOPEN_USE_FP16=1";
    }
    else
    {
        MIOPEN_LOG_W("Unsupported data types configuration: "
                     << miopen::GetDataTypeName(_problem.GetInDataType()) << "x"
                     << miopen::GetDataTypeName(_problem.GetOutDataType()));
    }
}<|MERGE_RESOLUTION|>--- conflicted
+++ resolved
@@ -123,11 +123,8 @@
         miopen::solver::ConvHipImplicitGemmFwdXdlops,
         miopen::solver::ConvHipImplicitGemmBwdXdlops,
         miopen::solver::ConvHipImplicitGemmGroupFwdXdlops,
-<<<<<<< HEAD
+        miopen::solver::ConvHipImplicitGemm3DGroupFwdXdlops,
         miopen::solver::ConvHipImplicitGemm3DGroupWrwXdlops,
-=======
-        miopen::solver::ConvHipImplicitGemm3DGroupFwdXdlops,
->>>>>>> d6d7f56e
 #endif // MIOPEN_BACKEND_HIP && MIOPEN_USE_COMPOSABLEKERNEL
         miopen::solver::ConvAsmImplicitGemmGTCDynamicFwdDlopsNCHWC>{};
 }
