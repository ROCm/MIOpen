--- conflicted
+++ resolved
@@ -130,34 +130,19 @@
 
 static auto GetImplicitGemmSolvers()
 {
-<<<<<<< HEAD
-    return miopen::solver::
-        SolverContainer< // miopen::solver::ConvHipImplicitGemmV4R4GenXdlopsFwdFp32,
-            // miopen::solver::ConvHipImplicitGemmV4R4Xdlops_1x1,
-            // miopen::solver::ConvHipImplicitGemmV4R4GenFwdXdlops,
-            // miopen::solver::ConvHipImplicitGemmV4R4FwdXdlops,
-            miopen::solver::ConvHipImplicitGemmForwardV4R4Xdlops,
-            // miopen::solver::ConvHipImplicitGemmBwdDataV1R1Xdlops,
-            // miopen::solver::ConvHipImplicitGemmV4_1x1,
-            // miopen::solver::ConvHipImplicitGemmV4Fwd,
-            // miopen::solver::ConvHipImplicitGemmV4R1Fwd,
-            // miopen::solver::ConvHipImplicitGemmV4R4Fwd,
-            miopen::solver::ConvHipImplicitGemmBwdDataV1R1,
-            miopen::solver::ConvHipImplicitGemmBwdDataV4R1>{};
-=======
-    return miopen::solver::SolverContainer<miopen::solver::ConvHipImplicitGemmV4R4GenXdlopsFwdFp32,
-                                           miopen::solver::ConvHipImplicitGemmV4R4Xdlops_1x1,
-                                           miopen::solver::ConvHipImplicitGemmV4R4GenFwdXdlops,
-                                           miopen::solver::ConvHipImplicitGemmV4R4FwdXdlops,
-                                           miopen::solver::ConvHipImplicitGemmBwdDataV1R1Xdlops,
-                                           miopen::solver::ConvHipImplicitGemmV4_1x1,
-                                           miopen::solver::ConvHipImplicitGemmV4Fwd,
-                                           miopen::solver::ConvHipImplicitGemmV4R1Fwd,
-                                           miopen::solver::ConvHipImplicitGemmV4R4Fwd,
-                                           miopen::solver::ConvHipImplicitGemmBwdDataV1R1,
-                                           miopen::solver::ConvHipImplicitGemmBwdDataV4R1,
+    return miopen::solver::SolverContainer<//miopen::solver::ConvHipImplicitGemmV4R4GenXdlopsFwdFp32,
+                                           //miopen::solver::ConvHipImplicitGemmV4R4Xdlops_1x1,
+                                           //miopen::solver::ConvHipImplicitGemmV4R4GenFwdXdlops,
+                                           //miopen::solver::ConvHipImplicitGemmV4R4FwdXdlops,
+                                           miopen::solver::ConvHipImplicitGemmForwardV4R4Xdlops,
+                                           //miopen::solver::ConvHipImplicitGemmBwdDataV1R1Xdlops,
+                                           //miopen::solver::ConvHipImplicitGemmV4_1x1,
+                                           //miopen::solver::ConvHipImplicitGemmV4Fwd,
+                                           //miopen::solver::ConvHipImplicitGemmV4R1Fwd,
+                                           //miopen::solver::ConvHipImplicitGemmV4R4Fwd,
+                                           //miopen::solver::ConvHipImplicitGemmBwdDataV1R1,
+                                           //miopen::solver::ConvHipImplicitGemmBwdDataV4R1,
                                            miopen::solver::ConvHipImplicitGemmBwdDataV4R1Xdlops>{};
->>>>>>> 6dbc3d9d
 }
 
 static auto GetWindogradSolvers()
