--- conflicted
+++ resolved
@@ -120,20 +120,12 @@
         miopen::solver::conv::ConvAsmImplicitGemmGTCDynamicBwdXdlopsNHWC,
         miopen::solver::conv::ConvCkIgemmFwdV6r1DlopsNchw,
 #if MIOPEN_BACKEND_HIP && MIOPEN_USE_COMPOSABLEKERNEL
-<<<<<<< HEAD
-        miopen::solver::ConvHipImplicitGemmFwdXdlops,
-        miopen::solver::ConvHipImplicitGemmBwdXdlops,
-        miopen::solver::ConvHipImplicitGemmGroupFwdXdlops,
-        miopen::solver::ConvHipImplicitGemmGroupBwdXdlops,
-        miopen::solver::ConvHipImplicitGemm3DGroupFwdXdlops,
-        miopen::solver::ConvHipImplicitGemm3DGroupBwdXdlops,
-=======
         miopen::solver::conv::ConvHipImplicitGemmFwdXdlops,
         miopen::solver::conv::ConvHipImplicitGemmBwdXdlops,
         miopen::solver::conv::ConvHipImplicitGemmGroupFwdXdlops,
+        miopen::solver::conv::ConvHipImplicitGemmGroupBwdXdlops,
         miopen::solver::conv::ConvHipImplicitGemm3DGroupFwdXdlops,
         miopen::solver::conv::ConvHipImplicitGemm3DGroupBwdXdlops,
->>>>>>> 5a1a840c
 #endif // MIOPEN_BACKEND_HIP && MIOPEN_USE_COMPOSABLEKERNEL
         miopen::solver::conv::ConvAsmImplicitGemmGTCDynamicFwdDlopsNCHWC>{};
 }
@@ -170,12 +162,8 @@
         miopen::solver::conv::ConvMlirIgemmWrW,
         miopen::solver::conv::ConvAsmImplicitGemmGTCDynamicWrwXdlops,
 #if MIOPEN_BACKEND_HIP && MIOPEN_USE_COMPOSABLEKERNEL
-<<<<<<< HEAD
-        miopen::solver::ConvHipImplicitGemmGroupWrwXdlops,
-        miopen::solver::ConvHipImplicitGemm3DGroupWrwXdlops,
-=======
+        miopen::solver::conv::ConvHipImplicitGemmGroupWrwXdlops,
         miopen::solver::conv::ConvHipImplicitGemm3DGroupWrwXdlops,
->>>>>>> 5a1a840c
 #endif // MIOPEN_BACKEND_HIP && MIOPEN_USE_COMPOSABLEKERNEL
         miopen::solver::conv::ConvAsmImplicitGemmGTCDynamicWrwXdlopsNHWC>{};
 }
