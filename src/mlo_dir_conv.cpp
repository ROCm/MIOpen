/*******************************************************************************
 *
 * MIT License
 *
 * Copyright (c) 2022 Advanced Micro Devices, Inc.
 *
 * Permission is hereby granted, free of charge, to any person obtaining a copy
 * of this software and associated documentation files (the "Software"), to deal
 * in the Software without restriction, including without limitation the rights
 * to use, copy, modify, merge, publish, distribute, sublicense, and/or sell
 * copies of the Software, and to permit persons to whom the Software is
 * furnished to do so, subject to the following conditions:
 *
 * The above copyright notice and this permission notice shall be included in all
 * copies or substantial portions of the Software.
 *
 * THE SOFTWARE IS PROVIDED "AS IS", WITHOUT WARRANTY OF ANY KIND, EXPRESS OR
 * IMPLIED, INCLUDING BUT NOT LIMITED TO THE WARRANTIES OF MERCHANTABILITY,
 * FITNESS FOR A PARTICULAR PURPOSE AND NONINFRINGEMENT. IN NO EVENT SHALL THE
 * AUTHORS OR COPYRIGHT HOLDERS BE LIABLE FOR ANY CLAIM, DAMAGES OR OTHER
 * LIABILITY, WHETHER IN AN ACTION OF CONTRACT, TORT OR OTHERWISE, ARISING FROM,
 * OUT OF OR IN CONNECTION WITH THE SOFTWARE OR THE USE OR OTHER DEALINGS IN THE
 * SOFTWARE.
 *
 *******************************************************************************/

#include <miopen/config.h>
#include <miopen/convolution.hpp>
#include <miopen/db.hpp>
#include <miopen/env.hpp>
#include <miopen/gcn_asm_utils.hpp>
#include <miopen/mlo_internal.hpp>
#include <miopen/solver.hpp>
#include <miopen/readonlyramdb.hpp>
#include <miopen/datatype.hpp>
#include <miopen/version.h>
#include <miopen/stringutils.hpp>
#include <miopen/hip_build_utils.hpp>
#include <miopen/any_solver.hpp>

#include <cmath>
#include <cstring>
#include <iomanip>
#include <memory>
#include <sstream>
#include <unordered_map>

#if MIOPEN_ENABLE_SQLITE
#include <miopen/sqlite_db.hpp>
#endif

// Only select the first applicable igemm solver due to long compilation time
// (JIRA SWDEV-227826)
/// \todo enable all applicable solvers of igemm after fixing slow compilation
#define WORKAROUND_SWDEV_227826 0

#if WORKAROUND_SWDEV_227826
MIOPEN_DECLARE_ENV_VAR(MIOPEN_DEBUG_IMPLICIT_GEMM_FIND_ALL_SOLUTIONS)
#endif

miopen::PerformanceDb miopen::GetDb(const miopen::ExecutionContext& ctx)
{
    return {ctx.GetPerfDbPath(), ctx.GetUserPerfDbPath()};
}

static auto GetGemmSolvers()
{
    return miopen::solver::SolverContainer<miopen::solver::conv::GemmFwd1x1_0_1,
                                           miopen::solver::conv::GemmFwd1x1_0_1_int8,
                                           miopen::solver::conv::GemmFwd1x1_0_2,
                                           miopen::solver::conv::GemmFwdRest,

                                           miopen::solver::conv::GemmBwd1x1_stride1,
                                           miopen::solver::conv::GemmBwd1x1_stride2,
                                           miopen::solver::conv::GemmBwdRest,

                                           miopen::solver::conv::GemmWrw1x1_stride1,
                                           miopen::solver::conv::GemmWrwUniversal>{};
}

static auto GetDirectSolvers()
{
    return miopen::solver::SolverContainer<miopen::solver::conv::ConvAsm3x3U,
                                           miopen::solver::conv::ConvAsm1x1U,
                                           miopen::solver::conv::ConvAsm1x1UV2,
                                           miopen::solver::conv::ConvAsm5x10u2v2f1,
                                           miopen::solver::conv::ConvAsm7x7c3h224w224k64u2v2p3q3f1,
                                           miopen::solver::conv::ConvAsm5x10u2v2b1,
                                           miopen::solver::conv::ConvOclDirectFwd11x11,
                                           miopen::solver::conv::ConvOclDirectFwdGen,
                                           miopen::solver::conv::ConvOclDirectFwd1x1,
                                           miopen::solver::conv::ConvOclDirectFwd,
                                           miopen::solver::conv::ConvDirectNaiveConvFwd,
                                           miopen::solver::conv::ConvDirectNaiveConvBwd,
                                           miopen::solver::conv::ConvDirectNaiveConvWrw>{};
}

static auto GetImplicitGemmSolvers()
{
    return miopen::solver::SolverContainer<
        miopen::solver::conv::ConvHipImplicitGemmForwardV4R5Xdlops,
        miopen::solver::conv::ConvHipImplicitGemmForwardV4R4Xdlops,
        miopen::solver::conv::ConvHipImplicitGemmForwardV4R4Xdlops_Padded_Gemm,
        miopen::solver::conv::ConvHipImplicitGemmBwdDataV4R1Xdlops,
        miopen::solver::conv::ConvHipImplicitGemmBwdDataV1R1Xdlops,
        miopen::solver::conv::ConvHipImplicitGemmV4R1Fwd,
        miopen::solver::conv::ConvHipImplicitGemmV4R4Fwd,
        miopen::solver::conv::ConvMlirIgemmFwdXdlops,
        miopen::solver::conv::ConvMlirIgemmFwd,
        miopen::solver::conv::ConvMlirIgemmBwdXdlops,
        miopen::solver::conv::ConvMlirIgemmBwd,
        miopen::solver::conv::ConvHipImplicitGemmBwdDataV1R1,
        miopen::solver::conv::ConvHipImplicitGemmBwdDataV4R1,
        miopen::solver::conv::ConvAsmImplicitGemmV4R1DynamicFwd_1x1,
        miopen::solver::conv::ConvAsmImplicitGemmV4R1DynamicFwd,
        miopen::solver::conv::ConvAsmImplicitGemmV4R1DynamicBwd,
        miopen::solver::conv::ConvAsmImplicitGemmGTCDynamicFwdXdlops,
        miopen::solver::conv::ConvAsmImplicitGemmGTCDynamicBwdXdlops,
        miopen::solver::conv::ConvAsmImplicitGemmGTCDynamicFwdXdlopsNHWC,
        miopen::solver::conv::ConvAsmImplicitGemmGTCDynamicBwdXdlopsNHWC,
        miopen::solver::conv::ConvCkIgemmFwdV6r1DlopsNchw,
#if MIOPEN_BACKEND_HIP && MIOPEN_USE_COMPOSABLEKERNEL
<<<<<<< HEAD
        miopen::solver::conv::ConvHipImplicitGemmFwdXdlops,
        miopen::solver::conv::ConvHipImplicitGemmBwdXdlops,
        miopen::solver::conv::ConvHipImplicitGemmGroupFwdXdlops,
        miopen::solver::conv::ConvHipImplicitGemm3DGroupFwdXdlops,
=======
        miopen::solver::ConvHipImplicitGemmFwdXdlops,
        miopen::solver::ConvHipImplicitGemmBwdXdlops,
        miopen::solver::ConvHipImplicitGemmGroupFwdXdlops,
        miopen::solver::ConvHipImplicitGemm3DGroupFwdXdlops,
        miopen::solver::ConvHipImplicitGemm3DGroupBwdXdlops,
>>>>>>> d176b8ff
#endif // MIOPEN_BACKEND_HIP && MIOPEN_USE_COMPOSABLEKERNEL
        miopen::solver::conv::ConvAsmImplicitGemmGTCDynamicFwdDlopsNCHWC>{};
}

static auto GetWindogradSolvers()
{
    return miopen::solver::SolverContainer<
        miopen::solver::conv::ConvBinWinograd3x3U,
        miopen::solver::conv::ConvBinWinoRxS<3, 2>,
        miopen::solver::conv::ConvBinWinoRxS<2, 3>,
        miopen::solver::conv::ConvBinWinogradRxSf2x3g1,
        miopen::solver::conv::ConvBinWinogradRxS,
        miopen::solver::conv::ConvMPBidirectWinograd<3, 3>,
        miopen::solver::conv::ConvMPBidirectWinograd<4, 3>,
        miopen::solver::conv::ConvMPBidirectWinograd<5, 3>,
        miopen::solver::conv::ConvMPBidirectWinograd<6, 3>,
        miopen::solver::conv::ConvMPBidirectWinograd_xdlops<2, 3>,
        miopen::solver::conv::ConvMPBidirectWinograd_xdlops<3, 3>,
        miopen::solver::conv::ConvMPBidirectWinograd_xdlops<4, 3>,
        miopen::solver::conv::ConvMPBidirectWinograd_xdlops<5, 3>,
        miopen::solver::conv::ConvMPBidirectWinograd_xdlops<6, 3>,
        miopen::solver::conv::ConvWinoFuryRxS<2, 3>>{};
}

static auto GetImplicitGemmWrWSolvers()
{
    return miopen::solver::SolverContainer<
<<<<<<< HEAD
        miopen::solver::conv::ConvHipImplicitGemmWrwV4R4Xdlops,
        miopen::solver::conv::ConvHipImplicitGemmWrwV4R4Xdlops_Padded_Gemm,
        miopen::solver::conv::ConvHipImplicitGemmV4R1WrW,
        miopen::solver::conv::ConvHipImplicitGemmV4R4WrW,
        miopen::solver::conv::ConvAsmImplicitGemmV4R1DynamicWrw,
        miopen::solver::conv::ConvMlirIgemmWrWXdlops,
        miopen::solver::conv::ConvMlirIgemmWrW,
        miopen::solver::conv::ConvAsmImplicitGemmGTCDynamicWrwXdlops,
        miopen::solver::conv::ConvAsmImplicitGemmGTCDynamicWrwXdlopsNHWC>{};
=======
        miopen::solver::ConvHipImplicitGemmWrwV4R4Xdlops,
        miopen::solver::ConvHipImplicitGemmWrwV4R4Xdlops_Padded_Gemm,
        miopen::solver::ConvHipImplicitGemmV4R1WrW,
        miopen::solver::ConvHipImplicitGemmV4R4WrW,
        miopen::solver::ConvAsmImplicitGemmV4R1DynamicWrw,
        miopen::solver::ConvMlirIgemmWrWXdlops,
        miopen::solver::ConvMlirIgemmWrW,
        miopen::solver::ConvAsmImplicitGemmGTCDynamicWrwXdlops,
#if MIOPEN_BACKEND_HIP && MIOPEN_USE_COMPOSABLEKERNEL
        miopen::solver::ConvHipImplicitGemm3DGroupWrwXdlops,
#endif // MIOPEN_BACKEND_HIP && MIOPEN_USE_COMPOSABLEKERNEL
        miopen::solver::ConvAsmImplicitGemmGTCDynamicWrwXdlopsNHWC>{};
>>>>>>> d176b8ff
}

static auto GetWindogradWrWSolvers()
{
    return miopen::solver::SolverContainer<
        miopen::solver::conv::ConvBinWinogradRxS,
        miopen::solver::conv::ConvBinWinoRxS<3, 2>,
        miopen::solver::conv::ConvBinWinoRxS<2, 3>,
        miopen::solver::conv::ConvBinWinogradRxSf2x3g1,
        miopen::solver::conv::ConvWinograd3x3MultipassWrW<3, 2>,
        miopen::solver::conv::ConvWinograd3x3MultipassWrW<3, 3>,
        miopen::solver::conv::ConvWinograd3x3MultipassWrW<3, 4>,
        miopen::solver::conv::ConvWinograd3x3MultipassWrW<3, 5>,
        miopen::solver::conv::ConvWinograd3x3MultipassWrW<3, 6>,
        miopen::solver::conv::ConvWinograd3x3MultipassWrW<7, 2>,
        miopen::solver::conv::ConvWinograd3x3MultipassWrW<7, 3>,
        miopen::solver::conv::ConvWinograd3x3MultipassWrW<7, 3, 1, 1>,
        miopen::solver::conv::ConvWinograd3x3MultipassWrW<7, 2, 1, 1>,
        miopen::solver::conv::ConvWinograd3x3MultipassWrW<1, 1, 7, 2>,
        miopen::solver::conv::ConvWinograd3x3MultipassWrW<1, 1, 7, 3>,
        miopen::solver::conv::ConvWinograd3x3MultipassWrW<5, 3>,
        miopen::solver::conv::ConvWinograd3x3MultipassWrW<5, 4>>{};
}

static auto GetBwdWrW2DSolvers()
{
    return miopen::solver::SolverContainer<miopen::solver::conv::ConvAsmBwdWrW1x1,
                                           miopen::solver::conv::ConvAsmBwdWrW3x3,
                                           miopen::solver::conv::ConvOclBwdWrW2<1>,
                                           miopen::solver::conv::ConvOclBwdWrW2<2>,
                                           miopen::solver::conv::ConvOclBwdWrW2<4>,
                                           miopen::solver::conv::ConvOclBwdWrW2<8>,
                                           miopen::solver::conv::ConvOclBwdWrW2<16>,
                                           miopen::solver::conv::ConvOclBwdWrW2NonTunable,
                                           miopen::solver::conv::ConvOclBwdWrW53,
                                           miopen::solver::conv::ConvOclBwdWrW1x1,
                                           miopen::solver::conv::ConvDirectNaiveConvFwd,
                                           miopen::solver::conv::ConvDirectNaiveConvBwd,
                                           miopen::solver::conv::ConvDirectNaiveConvWrw>{};
}

static auto GetFFTSolvers() { return miopen::solver::SolverContainer<miopen::solver::conv::fft>{}; }

std::vector<miopen::solver::ConvSolution>
FindAllGemmSolutions(const miopen::ConvolutionContext& ctx,
                     const miopen::conv::ProblemDescription& problem,
                     const miopen::AnyInvokeParams& invoke_ctx)
{
    return GetGemmSolvers().SearchForAllSolutions(ctx, problem, GetDb(ctx), invoke_ctx);
}

std::vector<std::pair<std::string, size_t>>
AllGemmWorkspaceSize(const miopen::ConvolutionContext& ctx,
                     const miopen::conv::ProblemDescription& problem)
{
    return GetGemmSolvers().GetWorkspaceSizes(ctx, problem);
}

std::vector<miopen::solver::ConvSolution>
FindAllDirectSolutions(const miopen::ConvolutionContext& ctx,
                       const miopen::conv::ProblemDescription& problem,
                       const miopen::AnyInvokeParams& invoke_ctx)
{
    return GetDirectSolvers().SearchForAllSolutions(ctx, problem, GetDb(ctx), invoke_ctx);
}

std::vector<std::pair<std::string, size_t>>
AllDirectForwardBackwardDataWorkspaceSize(const miopen::ConvolutionContext& ctx,
                                          const miopen::conv::ProblemDescription& problem)
{
    return GetDirectSolvers().GetWorkspaceSizes(ctx, problem);
}

std::vector<std::pair<std::string, size_t>>
FindAllWinogradWorkspaceSizes(const miopen::ConvolutionContext& ctx,
                              const miopen::conv::ProblemDescription& problem)
{
    return GetWindogradSolvers().GetWorkspaceSizes(ctx, problem);
}

std::vector<std::pair<std::string, size_t>>
FindWinogradWrWWorkspaceSizes(const miopen::ConvolutionContext& ctx,
                              const miopen::conv::ProblemDescription& problem)
{
    return GetWindogradWrWSolvers().GetWorkspaceSizes(ctx, problem);
}

std::vector<std::pair<std::string, size_t>>
FindAllImplicitGemmWorkspaceSizes(const miopen::ConvolutionContext& ctx,
                                  const miopen::conv::ProblemDescription& problem)
{
#if WORKAROUND_SWDEV_227826
    if(miopen::IsEnabled(MIOPEN_DEBUG_IMPLICIT_GEMM_FIND_ALL_SOLUTIONS{}))
        return GetImplicitGemmSolvers().GetWorkspaceSizes(ctx, problem);
    else
        return GetImplicitGemmSolvers().GetWorkspaceSizes(ctx, problem, 1);
#else
    return GetImplicitGemmSolvers().GetWorkspaceSizes(ctx, problem);
#endif
}

std::vector<miopen::solver::ConvSolution>
FindAllImplicitGemmSolutions(const miopen::ConvolutionContext& ctx,
                             const miopen::conv::ProblemDescription& problem,
                             const miopen::AnyInvokeParams& invoke_ctx)
{
#if WORKAROUND_SWDEV_227826
    if(miopen::IsEnabled(MIOPEN_DEBUG_IMPLICIT_GEMM_FIND_ALL_SOLUTIONS{}))
        return GetImplicitGemmSolvers().SearchForAllSolutions(ctx, problem, GetDb(ctx), invoke_ctx);
    else
        return GetImplicitGemmSolvers().SearchForAllSolutions(
            ctx, problem, GetDb(ctx), invoke_ctx, 1);
#else
    return GetImplicitGemmSolvers().SearchForAllSolutions(ctx, problem, GetDb(ctx), invoke_ctx);
#endif
}

std::vector<miopen::solver::ConvSolution>
FindAllWinogradSolutions(const miopen::ConvolutionContext& ctx,
                         const miopen::conv::ProblemDescription& problem,
                         const miopen::AnyInvokeParams& invoke_ctx)
{
    return GetWindogradSolvers().SearchForAllSolutions(ctx, problem, GetDb(ctx), invoke_ctx);
}

std::vector<miopen::solver::ConvSolution>
FindWinogradWrWAllSolutions(const miopen::ConvolutionContext& ctx,
                            const miopen::conv::ProblemDescription& problem,
                            const miopen::AnyInvokeParams& invoke_ctx)
{
    return GetWindogradWrWSolvers().SearchForAllSolutions(ctx, problem, GetDb(ctx), invoke_ctx);
}

std::vector<std::pair<std::string, size_t>>
AllDirectBwdWrW2DWorkspaceSize(const miopen::ConvolutionContext& ctx,
                               const miopen::conv::ProblemDescription& problem)
{
    return GetBwdWrW2DSolvers().GetWorkspaceSizes(ctx, problem);
}

std::vector<std::pair<std::string, size_t>>
FindImplicitGemmWrWWorkspaceSizes(const miopen::ConvolutionContext& ctx,
                                  const miopen::conv::ProblemDescription& problem)
{
#if WORKAROUND_SWDEV_227826
    if(miopen::IsEnabled(MIOPEN_DEBUG_IMPLICIT_GEMM_FIND_ALL_SOLUTIONS{}))
        return GetImplicitGemmWrWSolvers().GetWorkspaceSizes(ctx, problem);
    else
        return GetImplicitGemmWrWSolvers().GetWorkspaceSizes(ctx, problem, 1);
#else
    return GetImplicitGemmWrWSolvers().GetWorkspaceSizes(ctx, problem);
#endif
}

std::vector<miopen::solver::ConvSolution>
FindImplicitGemmWrWAllSolutions(const miopen::ConvolutionContext& ctx,
                                const miopen::conv::ProblemDescription& problem,
                                const miopen::AnyInvokeParams& invoke_ctx)
{
#if WORKAROUND_SWDEV_227826
    if(miopen::IsEnabled(MIOPEN_DEBUG_IMPLICIT_GEMM_FIND_ALL_SOLUTIONS{}))
        return GetImplicitGemmWrWSolvers().SearchForAllSolutions(
            ctx, problem, GetDb(ctx), invoke_ctx);
    else
        return GetImplicitGemmWrWSolvers().SearchForAllSolutions(
            ctx, problem, GetDb(ctx), invoke_ctx, 1);
#else
    return GetImplicitGemmWrWSolvers().SearchForAllSolutions(ctx, problem, GetDb(ctx), invoke_ctx);
#endif
}

std::vector<miopen::solver::ConvSolution>
FindAllBwdWrW2DSolutions(const miopen::ConvolutionContext& ctx,
                         const miopen::conv::ProblemDescription& problem,
                         const miopen::AnyInvokeParams& invoke_ctx)
{
    return GetBwdWrW2DSolvers().SearchForAllSolutions(ctx, problem, GetDb(ctx), invoke_ctx);
}

std::vector<miopen::solver::ConvSolution>
FindAllFFTSolutions(const miopen::ConvolutionContext& ctx,
                    const miopen::conv::ProblemDescription& problem,
                    const miopen::AnyInvokeParams& invoke_ctx)
{
    return GetFFTSolvers().SearchForAllSolutions(ctx, problem, GetDb(ctx), invoke_ctx);
}

std::vector<std::pair<std::string, size_t>>
AllFFTForwardBackwardDataWorkspaceSize(const miopen::ConvolutionContext& ctx,
                                       const miopen::conv::ProblemDescription& problem)
{
    return GetFFTSolvers().GetWorkspaceSizes(ctx, problem);
}

void mlo_construct_activ_lrn_pooling_common::setupFloats()
{
    if(_problem.GetInDataType() == miopenFloat && _problem.GetOutDataType() == miopenFloat)
    {
        _ctx.general_compile_options += " -DMIOPEN_USE_FP32=1 -DMIOPEN_USE_FP16=0";
    }
    else if(_problem.GetInDataType() == miopenHalf && _problem.GetOutDataType() == miopenHalf)
    {
        _ctx.general_compile_options += " -DMIOPEN_USE_FP32=0 -DMIOPEN_USE_FP16=1";
    }
    else
    {
        MIOPEN_LOG_W("Unsupported data types configuration: "
                     << miopen::GetDataTypeName(_problem.GetInDataType()) << "x"
                     << miopen::GetDataTypeName(_problem.GetOutDataType()));
    }
}<|MERGE_RESOLUTION|>--- conflicted
+++ resolved
@@ -120,18 +120,11 @@
         miopen::solver::conv::ConvAsmImplicitGemmGTCDynamicBwdXdlopsNHWC,
         miopen::solver::conv::ConvCkIgemmFwdV6r1DlopsNchw,
 #if MIOPEN_BACKEND_HIP && MIOPEN_USE_COMPOSABLEKERNEL
-<<<<<<< HEAD
         miopen::solver::conv::ConvHipImplicitGemmFwdXdlops,
         miopen::solver::conv::ConvHipImplicitGemmBwdXdlops,
         miopen::solver::conv::ConvHipImplicitGemmGroupFwdXdlops,
         miopen::solver::conv::ConvHipImplicitGemm3DGroupFwdXdlops,
-=======
-        miopen::solver::ConvHipImplicitGemmFwdXdlops,
-        miopen::solver::ConvHipImplicitGemmBwdXdlops,
-        miopen::solver::ConvHipImplicitGemmGroupFwdXdlops,
-        miopen::solver::ConvHipImplicitGemm3DGroupFwdXdlops,
         miopen::solver::ConvHipImplicitGemm3DGroupBwdXdlops,
->>>>>>> d176b8ff
 #endif // MIOPEN_BACKEND_HIP && MIOPEN_USE_COMPOSABLEKERNEL
         miopen::solver::conv::ConvAsmImplicitGemmGTCDynamicFwdDlopsNCHWC>{};
 }
@@ -159,7 +152,6 @@
 static auto GetImplicitGemmWrWSolvers()
 {
     return miopen::solver::SolverContainer<
-<<<<<<< HEAD
         miopen::solver::conv::ConvHipImplicitGemmWrwV4R4Xdlops,
         miopen::solver::conv::ConvHipImplicitGemmWrwV4R4Xdlops_Padded_Gemm,
         miopen::solver::conv::ConvHipImplicitGemmV4R1WrW,
@@ -168,21 +160,10 @@
         miopen::solver::conv::ConvMlirIgemmWrWXdlops,
         miopen::solver::conv::ConvMlirIgemmWrW,
         miopen::solver::conv::ConvAsmImplicitGemmGTCDynamicWrwXdlops,
-        miopen::solver::conv::ConvAsmImplicitGemmGTCDynamicWrwXdlopsNHWC>{};
-=======
-        miopen::solver::ConvHipImplicitGemmWrwV4R4Xdlops,
-        miopen::solver::ConvHipImplicitGemmWrwV4R4Xdlops_Padded_Gemm,
-        miopen::solver::ConvHipImplicitGemmV4R1WrW,
-        miopen::solver::ConvHipImplicitGemmV4R4WrW,
-        miopen::solver::ConvAsmImplicitGemmV4R1DynamicWrw,
-        miopen::solver::ConvMlirIgemmWrWXdlops,
-        miopen::solver::ConvMlirIgemmWrW,
-        miopen::solver::ConvAsmImplicitGemmGTCDynamicWrwXdlops,
 #if MIOPEN_BACKEND_HIP && MIOPEN_USE_COMPOSABLEKERNEL
         miopen::solver::ConvHipImplicitGemm3DGroupWrwXdlops,
 #endif // MIOPEN_BACKEND_HIP && MIOPEN_USE_COMPOSABLEKERNEL
         miopen::solver::ConvAsmImplicitGemmGTCDynamicWrwXdlopsNHWC>{};
->>>>>>> d176b8ff
 }
 
 static auto GetWindogradWrWSolvers()
