/*******************************************************************************
 *
 * MIT License
 *
 * Copyright (c) 2022 Advanced Micro Devices, Inc.
 *
 * Permission is hereby granted, free of charge, to any person obtaining a copy
 * of this software and associated documentation files (the "Software"), to deal
 * in the Software without restriction, including without limitation the rights
 * to use, copy, modify, merge, publish, distribute, sublicense, and/or sell
 * copies of the Software, and to permit persons to whom the Software is
 * furnished to do so, subject to the following conditions:
 *
 * The above copyright notice and this permission notice shall be included in all
 * copies or substantial portions of the Software.
 *
 * THE SOFTWARE IS PROVIDED "AS IS", WITHOUT WARRANTY OF ANY KIND, EXPRESS OR
 * IMPLIED, INCLUDING BUT NOT LIMITED TO THE WARRANTIES OF MERCHANTABILITY,
 * FITNESS FOR A PARTICULAR PURPOSE AND NONINFRINGEMENT. IN NO EVENT SHALL THE
 * AUTHORS OR COPYRIGHT HOLDERS BE LIABLE FOR ANY CLAIM, DAMAGES OR OTHER
 * LIABILITY, WHETHER IN AN ACTION OF CONTRACT, TORT OR OTHERWISE, ARISING FROM,
 * OUT OF OR IN CONNECTION WITH THE SOFTWARE OR THE USE OR OTHER DEALINGS IN THE
 * SOFTWARE.
 *
 *******************************************************************************/

#include <miopen/config.h>
#include <miopen/convolution.hpp>
#include <miopen/db.hpp>
#include <miopen/env.hpp>
#include <miopen/gcn_asm_utils.hpp>
#include <miopen/mlo_internal.hpp>
#include <miopen/solver.hpp>
#include <miopen/readonlyramdb.hpp>
#include <miopen/datatype.hpp>
#include <miopen/version.h>
#include <miopen/stringutils.hpp>
#include <miopen/hip_build_utils.hpp>
#include <miopen/any_solver.hpp>

#include <cmath>
#include <cstring>
#include <iomanip>
#include <memory>
#include <sstream>
#include <unordered_map>

#if MIOPEN_ENABLE_SQLITE
#include <miopen/sqlite_db.hpp>
#endif

// Only select the first applicable igemm solver due to long compilation time
// (JIRA SWDEV-227826)
/// \todo enable all applicable solvers of igemm after fixing slow compilation
#define WORKAROUND_SWDEV_227826 0

#if WORKAROUND_SWDEV_227826
MIOPEN_DECLARE_ENV_VAR(MIOPEN_DEBUG_IMPLICIT_GEMM_FIND_ALL_SOLUTIONS)
#endif

miopen::PerformanceDb miopen::GetDb(const miopen::ExecutionContext& ctx)
{
    return {ctx.GetPerfDbPath(), ctx.GetUserPerfDbPath()};
}

static auto GetGemmSolvers()
{
    return miopen::solver::SolverContainer<miopen::solver::conv::GemmFwd1x1_0_1,
                                           miopen::solver::conv::GemmFwd1x1_0_1_int8,
                                           miopen::solver::conv::GemmFwd1x1_0_2,
                                           miopen::solver::conv::GemmFwdRest,

                                           miopen::solver::conv::GemmBwd1x1_stride1,
                                           miopen::solver::conv::GemmBwd1x1_stride2,
                                           miopen::solver::conv::GemmBwdRest,

                                           miopen::solver::conv::GemmWrw1x1_stride1,
                                           miopen::solver::conv::GemmWrwUniversal>{};
}

static auto GetDirectSolvers()
{
    return miopen::solver::SolverContainer<miopen::solver::conv::ConvAsm3x3U,
                                           miopen::solver::conv::ConvAsm1x1U,
                                           miopen::solver::conv::ConvAsm1x1UV2,
                                           miopen::solver::conv::ConvAsm5x10u2v2f1,
                                           miopen::solver::conv::ConvAsm7x7c3h224w224k64u2v2p3q3f1,
                                           miopen::solver::conv::ConvAsm5x10u2v2b1,
                                           miopen::solver::conv::ConvOclDirectFwd11x11,
                                           miopen::solver::conv::ConvOclDirectFwdGen,
                                           miopen::solver::conv::ConvOclDirectFwd1x1,
                                           miopen::solver::conv::ConvOclDirectFwd,
                                           miopen::solver::conv::ConvDirectNaiveConvFwd,
                                           miopen::solver::conv::ConvDirectNaiveConvBwd,
                                           miopen::solver::conv::ConvDirectNaiveConvWrw>{};
}

static auto GetImplicitGemmSolvers()
{
    return miopen::solver::SolverContainer<
        miopen::solver::conv::ConvHipImplicitGemmForwardV4R5Xdlops,
        miopen::solver::conv::ConvHipImplicitGemmForwardV4R4Xdlops,
        miopen::solver::conv::ConvHipImplicitGemmForwardV4R4Xdlops_Padded_Gemm,
        miopen::solver::conv::ConvHipImplicitGemmBwdDataV4R1Xdlops,
        miopen::solver::conv::ConvHipImplicitGemmBwdDataV1R1Xdlops,
        miopen::solver::conv::ConvHipImplicitGemmV4R1Fwd,
        miopen::solver::conv::ConvHipImplicitGemmV4R4Fwd,
        miopen::solver::conv::ConvMlirIgemmFwdXdlops,
        miopen::solver::conv::ConvMlirIgemmFwd,
        miopen::solver::conv::ConvMlirIgemmBwdXdlops,
        miopen::solver::conv::ConvMlirIgemmBwd,
        miopen::solver::conv::ConvHipImplicitGemmBwdDataV1R1,
        miopen::solver::conv::ConvHipImplicitGemmBwdDataV4R1,
        miopen::solver::conv::ConvAsmImplicitGemmV4R1DynamicFwd_1x1,
        miopen::solver::conv::ConvAsmImplicitGemmV4R1DynamicFwd,
        miopen::solver::conv::ConvAsmImplicitGemmV4R1DynamicBwd,
        miopen::solver::conv::ConvAsmImplicitGemmGTCDynamicFwdXdlops,
        miopen::solver::conv::ConvAsmImplicitGemmGTCDynamicBwdXdlops,
        miopen::solver::conv::ConvAsmImplicitGemmGTCDynamicFwdXdlopsNHWC,
        miopen::solver::conv::ConvAsmImplicitGemmGTCDynamicBwdXdlopsNHWC,
        miopen::solver::conv::ConvCkIgemmFwdV6r1DlopsNchw,
#if MIOPEN_BACKEND_HIP && MIOPEN_USE_COMPOSABLEKERNEL
        miopen::solver::conv::ConvHipImplicitGemmFwdXdlops,
        miopen::solver::conv::ConvHipImplicitGemmBwdXdlops,
        miopen::solver::conv::ConvHipImplicitGemmGroupFwdXdlops,
        miopen::solver::conv::ConvHipImplicitGemm3DGroupFwdXdlops,
        miopen::solver::conv::ConvHipImplicitGemm3DGroupBwdXdlops,
#endif // MIOPEN_BACKEND_HIP && MIOPEN_USE_COMPOSABLEKERNEL
        miopen::solver::conv::ConvAsmImplicitGemmGTCDynamicFwdDlopsNCHWC>{};
}

static auto GetWindogradSolvers()
{
    return miopen::solver::SolverContainer<
        miopen::solver::conv::ConvBinWinograd3x3U,
        miopen::solver::conv::ConvBinWinoRxS<3, 2>,
        miopen::solver::conv::ConvBinWinoRxS<2, 3>,
        miopen::solver::conv::ConvBinWinogradRxSf2x3g1,
        miopen::solver::conv::ConvBinWinogradRxS,
        miopen::solver::conv::ConvMPBidirectWinograd<3, 3>,
        miopen::solver::conv::ConvMPBidirectWinograd<4, 3>,
        miopen::solver::conv::ConvMPBidirectWinograd<5, 3>,
        miopen::solver::conv::ConvMPBidirectWinograd<6, 3>,
        miopen::solver::conv::ConvMPBidirectWinograd_xdlops<2, 3>,
        miopen::solver::conv::ConvMPBidirectWinograd_xdlops<3, 3>,
        miopen::solver::conv::ConvMPBidirectWinograd_xdlops<4, 3>,
        miopen::solver::conv::ConvMPBidirectWinograd_xdlops<5, 3>,
        miopen::solver::conv::ConvMPBidirectWinograd_xdlops<6, 3>,
        miopen::solver::conv::ConvWinoFuryRxS<2, 3>>{};
}

static auto GetImplicitGemmWrWSolvers()
{
    return miopen::solver::SolverContainer<
        miopen::solver::conv::ConvHipImplicitGemmWrwV4R4Xdlops,
        miopen::solver::conv::ConvHipImplicitGemmWrwV4R4Xdlops_Padded_Gemm,
        miopen::solver::conv::ConvHipImplicitGemmV4R1WrW,
        miopen::solver::conv::ConvHipImplicitGemmV4R4WrW,
        miopen::solver::conv::ConvAsmImplicitGemmV4R1DynamicWrw,
        miopen::solver::conv::ConvMlirIgemmWrWXdlops,
        miopen::solver::conv::ConvMlirIgemmWrW,
        miopen::solver::conv::ConvAsmImplicitGemmGTCDynamicWrwXdlops,
#if MIOPEN_BACKEND_HIP && MIOPEN_USE_COMPOSABLEKERNEL
        miopen::solver::conv::ConvHipImplicitGemm3DGroupWrwXdlops,
#endif // MIOPEN_BACKEND_HIP && MIOPEN_USE_COMPOSABLEKERNEL
        miopen::solver::conv::ConvAsmImplicitGemmGTCDynamicWrwXdlopsNHWC>{};
}

static auto GetWindogradWrWSolvers()
{
    return miopen::solver::SolverContainer<
        miopen::solver::conv::ConvBinWinogradRxS,
        miopen::solver::conv::ConvBinWinoRxS<3, 2>,
        miopen::solver::conv::ConvBinWinoRxS<2, 3>,
        miopen::solver::conv::ConvBinWinogradRxSf2x3g1,
        miopen::solver::conv::ConvWinograd3x3MultipassWrW<3, 2>,
        miopen::solver::conv::ConvWinograd3x3MultipassWrW<3, 3>,
        miopen::solver::conv::ConvWinograd3x3MultipassWrW<3, 4>,
        miopen::solver::conv::ConvWinograd3x3MultipassWrW<3, 5>,
        miopen::solver::conv::ConvWinograd3x3MultipassWrW<3, 6>,
        miopen::solver::conv::ConvWinograd3x3MultipassWrW<7, 2>,
        miopen::solver::conv::ConvWinograd3x3MultipassWrW<7, 3>,
        miopen::solver::conv::ConvWinograd3x3MultipassWrW<7, 3, 1, 1>,
        miopen::solver::conv::ConvWinograd3x3MultipassWrW<7, 2, 1, 1>,
        miopen::solver::conv::ConvWinograd3x3MultipassWrW<1, 1, 7, 2>,
        miopen::solver::conv::ConvWinograd3x3MultipassWrW<1, 1, 7, 3>,
        miopen::solver::conv::ConvWinograd3x3MultipassWrW<5, 3>,
        miopen::solver::conv::ConvWinograd3x3MultipassWrW<5, 4>>{};
}

static auto GetBwdWrW2DSolvers()
{
    return miopen::solver::SolverContainer<miopen::solver::conv::ConvAsmBwdWrW1x1,
                                           miopen::solver::conv::ConvAsmBwdWrW3x3,
                                           miopen::solver::conv::ConvOclBwdWrW2<1>,
                                           miopen::solver::conv::ConvOclBwdWrW2<2>,
                                           miopen::solver::conv::ConvOclBwdWrW2<4>,
                                           miopen::solver::conv::ConvOclBwdWrW2<8>,
                                           miopen::solver::conv::ConvOclBwdWrW2<16>,
                                           miopen::solver::conv::ConvOclBwdWrW2NonTunable,
                                           miopen::solver::conv::ConvOclBwdWrW53,
                                           miopen::solver::conv::ConvOclBwdWrW1x1,
                                           miopen::solver::conv::ConvDirectNaiveConvFwd,
                                           miopen::solver::conv::ConvDirectNaiveConvBwd,
                                           miopen::solver::conv::ConvDirectNaiveConvWrw>{};
}

static auto GetFFTSolvers() { return miopen::solver::SolverContainer<miopen::solver::conv::fft>{}; }

std::vector<miopen::solver::ConvSolution>
<<<<<<< HEAD
FindAllGemmSolutions(const miopen::ConvolutionContext& ctx,
                     const miopen::conv::ProblemDescription& problem,
=======
FindAllGemmSolutions(const miopen::ExecutionContext& ctx,
                     const miopen::ProblemDescription& problem,
>>>>>>> f5728973
                     const miopen::AnyInvokeParams& invoke_ctx)
{
    return GetGemmSolvers().SearchForAllSolutions(ctx, problem, GetDb(ctx), invoke_ctx);
}

std::vector<std::pair<std::string, size_t>>
<<<<<<< HEAD
AllGemmWorkspaceSize(const miopen::ConvolutionContext& ctx,
                     const miopen::conv::ProblemDescription& problem)
=======
AllGemmWorkspaceSize(const miopen::ExecutionContext& ctx, const miopen::ProblemDescription& problem)
>>>>>>> f5728973
{
    return GetGemmSolvers().GetWorkspaceSizes(ctx, problem);
}

std::vector<miopen::solver::ConvSolution>
<<<<<<< HEAD
FindAllDirectSolutions(const miopen::ConvolutionContext& ctx,
                       const miopen::conv::ProblemDescription& problem,
=======
FindAllDirectSolutions(const miopen::ExecutionContext& ctx,
                       const miopen::ProblemDescription& problem,
>>>>>>> f5728973
                       const miopen::AnyInvokeParams& invoke_ctx)
{
    return GetDirectSolvers().SearchForAllSolutions(ctx, problem, GetDb(ctx), invoke_ctx);
}

std::vector<std::pair<std::string, size_t>>
<<<<<<< HEAD
AllDirectForwardBackwardDataWorkspaceSize(const miopen::ConvolutionContext& ctx,
                                          const miopen::conv::ProblemDescription& problem)
=======
AllDirectForwardBackwardDataWorkspaceSize(const miopen::ExecutionContext& ctx,
                                          const miopen::ProblemDescription& problem)
>>>>>>> f5728973
{
    return GetDirectSolvers().GetWorkspaceSizes(ctx, problem);
}

std::vector<std::pair<std::string, size_t>>
<<<<<<< HEAD
FindAllWinogradWorkspaceSizes(const miopen::ConvolutionContext& ctx,
                              const miopen::conv::ProblemDescription& problem)
=======
FindAllWinogradWorkspaceSizes(const miopen::ExecutionContext& ctx,
                              const miopen::ProblemDescription& problem)
>>>>>>> f5728973
{
    return GetWindogradSolvers().GetWorkspaceSizes(ctx, problem);
}

std::vector<std::pair<std::string, size_t>>
<<<<<<< HEAD
FindWinogradWrWWorkspaceSizes(const miopen::ConvolutionContext& ctx,
                              const miopen::conv::ProblemDescription& problem)
=======
FindWinogradWrWWorkspaceSizes(const miopen::ExecutionContext& ctx,
                              const miopen::ProblemDescription& problem)
>>>>>>> f5728973
{
    return GetWindogradWrWSolvers().GetWorkspaceSizes(ctx, problem);
}

std::vector<std::pair<std::string, size_t>>
<<<<<<< HEAD
FindAllImplicitGemmWorkspaceSizes(const miopen::ConvolutionContext& ctx,
                                  const miopen::conv::ProblemDescription& problem)
=======
FindAllImplicitGemmWorkspaceSizes(const miopen::ExecutionContext& ctx,
                                  const miopen::ProblemDescription& problem)
>>>>>>> f5728973
{
#if WORKAROUND_SWDEV_227826
    if(miopen::IsEnabled(MIOPEN_DEBUG_IMPLICIT_GEMM_FIND_ALL_SOLUTIONS{}))
        return GetImplicitGemmSolvers().GetWorkspaceSizes(ctx, problem);
    else
        return GetImplicitGemmSolvers().GetWorkspaceSizes(ctx, problem, 1);
#else
    return GetImplicitGemmSolvers().GetWorkspaceSizes(ctx, problem);
#endif
}

std::vector<miopen::solver::ConvSolution>
<<<<<<< HEAD
FindAllImplicitGemmSolutions(const miopen::ConvolutionContext& ctx,
                             const miopen::conv::ProblemDescription& problem,
=======
FindAllImplicitGemmSolutions(const miopen::ExecutionContext& ctx,
                             const miopen::ProblemDescription& problem,
>>>>>>> f5728973
                             const miopen::AnyInvokeParams& invoke_ctx)
{
#if WORKAROUND_SWDEV_227826
    if(miopen::IsEnabled(MIOPEN_DEBUG_IMPLICIT_GEMM_FIND_ALL_SOLUTIONS{}))
        return GetImplicitGemmSolvers().SearchForAllSolutions(ctx, problem, GetDb(ctx), invoke_ctx);
    else
        return GetImplicitGemmSolvers().SearchForAllSolutions(
            ctx, problem, GetDb(ctx), invoke_ctx, 1);
#else
    return GetImplicitGemmSolvers().SearchForAllSolutions(ctx, problem, GetDb(ctx), invoke_ctx);
#endif
}

std::vector<miopen::solver::ConvSolution>
<<<<<<< HEAD
FindAllWinogradSolutions(const miopen::ConvolutionContext& ctx,
                         const miopen::conv::ProblemDescription& problem,
=======
FindAllWinogradSolutions(const miopen::ExecutionContext& ctx,
                         const miopen::ProblemDescription& problem,
>>>>>>> f5728973
                         const miopen::AnyInvokeParams& invoke_ctx)
{
    return GetWindogradSolvers().SearchForAllSolutions(ctx, problem, GetDb(ctx), invoke_ctx);
}

std::vector<miopen::solver::ConvSolution>
<<<<<<< HEAD
FindWinogradWrWAllSolutions(const miopen::ConvolutionContext& ctx,
                            const miopen::conv::ProblemDescription& problem,
=======
FindWinogradWrWAllSolutions(const miopen::ExecutionContext& ctx,
                            const miopen::ProblemDescription& problem,
>>>>>>> f5728973
                            const miopen::AnyInvokeParams& invoke_ctx)
{
    return GetWindogradWrWSolvers().SearchForAllSolutions(ctx, problem, GetDb(ctx), invoke_ctx);
}

std::vector<std::pair<std::string, size_t>>
<<<<<<< HEAD
AllDirectBwdWrW2DWorkspaceSize(const miopen::ConvolutionContext& ctx,
                               const miopen::conv::ProblemDescription& problem)
=======
AllDirectBwdWrW2DWorkspaceSize(const miopen::ExecutionContext& ctx,
                               const miopen::ProblemDescription& problem)
>>>>>>> f5728973
{
    return GetBwdWrW2DSolvers().GetWorkspaceSizes(ctx, problem);
}

std::vector<std::pair<std::string, size_t>>
<<<<<<< HEAD
FindImplicitGemmWrWWorkspaceSizes(const miopen::ConvolutionContext& ctx,
                                  const miopen::conv::ProblemDescription& problem)
=======
FindImplicitGemmWrWWorkspaceSizes(const miopen::ExecutionContext& ctx,
                                  const miopen::ProblemDescription& problem)
>>>>>>> f5728973
{
#if WORKAROUND_SWDEV_227826
    if(miopen::IsEnabled(MIOPEN_DEBUG_IMPLICIT_GEMM_FIND_ALL_SOLUTIONS{}))
        return GetImplicitGemmWrWSolvers().GetWorkspaceSizes(ctx, problem);
    else
        return GetImplicitGemmWrWSolvers().GetWorkspaceSizes(ctx, problem, 1);
#else
    return GetImplicitGemmWrWSolvers().GetWorkspaceSizes(ctx, problem);
#endif
}

std::vector<miopen::solver::ConvSolution>
<<<<<<< HEAD
FindImplicitGemmWrWAllSolutions(const miopen::ConvolutionContext& ctx,
                                const miopen::conv::ProblemDescription& problem,
=======
FindImplicitGemmWrWAllSolutions(const miopen::ExecutionContext& ctx,
                                const miopen::ProblemDescription& problem,
>>>>>>> f5728973
                                const miopen::AnyInvokeParams& invoke_ctx)
{
#if WORKAROUND_SWDEV_227826
    if(miopen::IsEnabled(MIOPEN_DEBUG_IMPLICIT_GEMM_FIND_ALL_SOLUTIONS{}))
        return GetImplicitGemmWrWSolvers().SearchForAllSolutions(
            ctx, problem, GetDb(ctx), invoke_ctx);
    else
        return GetImplicitGemmWrWSolvers().SearchForAllSolutions(
            ctx, problem, GetDb(ctx), invoke_ctx, 1);
#else
    return GetImplicitGemmWrWSolvers().SearchForAllSolutions(ctx, problem, GetDb(ctx), invoke_ctx);
#endif
}

std::vector<miopen::solver::ConvSolution>
<<<<<<< HEAD
FindAllBwdWrW2DSolutions(const miopen::ConvolutionContext& ctx,
                         const miopen::conv::ProblemDescription& problem,
=======
FindAllBwdWrW2DSolutions(const miopen::ExecutionContext& ctx,
                         const miopen::ProblemDescription& problem,
>>>>>>> f5728973
                         const miopen::AnyInvokeParams& invoke_ctx)
{
    return GetBwdWrW2DSolvers().SearchForAllSolutions(ctx, problem, GetDb(ctx), invoke_ctx);
}

std::vector<miopen::solver::ConvSolution>
<<<<<<< HEAD
FindAllFFTSolutions(const miopen::ConvolutionContext& ctx,
                    const miopen::conv::ProblemDescription& problem,
=======
FindAllFFTSolutions(const miopen::ExecutionContext& ctx,
                    const miopen::ProblemDescription& problem,
>>>>>>> f5728973
                    const miopen::AnyInvokeParams& invoke_ctx)
{
    return GetFFTSolvers().SearchForAllSolutions(ctx, problem, GetDb(ctx), invoke_ctx);
}

std::vector<std::pair<std::string, size_t>>
<<<<<<< HEAD
AllFFTForwardBackwardDataWorkspaceSize(const miopen::ConvolutionContext& ctx,
                                       const miopen::conv::ProblemDescription& problem)
=======
AllFFTForwardBackwardDataWorkspaceSize(const miopen::ExecutionContext& ctx,
                                       const miopen::ProblemDescription& problem)
>>>>>>> f5728973
{
    return GetFFTSolvers().GetWorkspaceSizes(ctx, problem);
}

void mlo_construct_activ_lrn_pooling_common::setupFloats()
{
    if(_problem.GetInDataType() == miopenFloat && _problem.GetOutDataType() == miopenFloat)
    {
        _ctx.general_compile_options += " -DMIOPEN_USE_FP32=1 -DMIOPEN_USE_FP16=0";
    }
    else if(_problem.GetInDataType() == miopenHalf && _problem.GetOutDataType() == miopenHalf)
    {
        _ctx.general_compile_options += " -DMIOPEN_USE_FP32=0 -DMIOPEN_USE_FP16=1";
    }
    else
    {
        MIOPEN_LOG_W("Unsupported data types configuration: "
                     << miopen::GetDataTypeName(_problem.GetInDataType()) << "x"
                     << miopen::GetDataTypeName(_problem.GetOutDataType()));
    }
}<|MERGE_RESOLUTION|>--- conflicted
+++ resolved
@@ -208,86 +208,52 @@
 static auto GetFFTSolvers() { return miopen::solver::SolverContainer<miopen::solver::conv::fft>{}; }
 
 std::vector<miopen::solver::ConvSolution>
-<<<<<<< HEAD
-FindAllGemmSolutions(const miopen::ConvolutionContext& ctx,
+FindAllGemmSolutions(const miopen::ExecutionContext& ctx,
                      const miopen::conv::ProblemDescription& problem,
-=======
-FindAllGemmSolutions(const miopen::ExecutionContext& ctx,
-                     const miopen::ProblemDescription& problem,
->>>>>>> f5728973
                      const miopen::AnyInvokeParams& invoke_ctx)
 {
     return GetGemmSolvers().SearchForAllSolutions(ctx, problem, GetDb(ctx), invoke_ctx);
 }
 
 std::vector<std::pair<std::string, size_t>>
-<<<<<<< HEAD
-AllGemmWorkspaceSize(const miopen::ConvolutionContext& ctx,
+AllGemmWorkspaceSize(const miopen::ExecutionContext& ctx,
                      const miopen::conv::ProblemDescription& problem)
-=======
-AllGemmWorkspaceSize(const miopen::ExecutionContext& ctx, const miopen::ProblemDescription& problem)
->>>>>>> f5728973
 {
     return GetGemmSolvers().GetWorkspaceSizes(ctx, problem);
 }
 
 std::vector<miopen::solver::ConvSolution>
-<<<<<<< HEAD
-FindAllDirectSolutions(const miopen::ConvolutionContext& ctx,
+FindAllDirectSolutions(const miopen::ExecutionContext& ctx,
                        const miopen::conv::ProblemDescription& problem,
-=======
-FindAllDirectSolutions(const miopen::ExecutionContext& ctx,
-                       const miopen::ProblemDescription& problem,
->>>>>>> f5728973
                        const miopen::AnyInvokeParams& invoke_ctx)
 {
     return GetDirectSolvers().SearchForAllSolutions(ctx, problem, GetDb(ctx), invoke_ctx);
 }
 
 std::vector<std::pair<std::string, size_t>>
-<<<<<<< HEAD
-AllDirectForwardBackwardDataWorkspaceSize(const miopen::ConvolutionContext& ctx,
+AllDirectForwardBackwardDataWorkspaceSize(const miopen::ExecutionContext& ctx,
                                           const miopen::conv::ProblemDescription& problem)
-=======
-AllDirectForwardBackwardDataWorkspaceSize(const miopen::ExecutionContext& ctx,
-                                          const miopen::ProblemDescription& problem)
->>>>>>> f5728973
 {
     return GetDirectSolvers().GetWorkspaceSizes(ctx, problem);
 }
 
 std::vector<std::pair<std::string, size_t>>
-<<<<<<< HEAD
-FindAllWinogradWorkspaceSizes(const miopen::ConvolutionContext& ctx,
+FindAllWinogradWorkspaceSizes(const miopen::ExecutionContext& ctx,
                               const miopen::conv::ProblemDescription& problem)
-=======
-FindAllWinogradWorkspaceSizes(const miopen::ExecutionContext& ctx,
-                              const miopen::ProblemDescription& problem)
->>>>>>> f5728973
 {
     return GetWindogradSolvers().GetWorkspaceSizes(ctx, problem);
 }
 
 std::vector<std::pair<std::string, size_t>>
-<<<<<<< HEAD
-FindWinogradWrWWorkspaceSizes(const miopen::ConvolutionContext& ctx,
+FindWinogradWrWWorkspaceSizes(const miopen::ExecutionContext& ctx,
                               const miopen::conv::ProblemDescription& problem)
-=======
-FindWinogradWrWWorkspaceSizes(const miopen::ExecutionContext& ctx,
-                              const miopen::ProblemDescription& problem)
->>>>>>> f5728973
 {
     return GetWindogradWrWSolvers().GetWorkspaceSizes(ctx, problem);
 }
 
 std::vector<std::pair<std::string, size_t>>
-<<<<<<< HEAD
-FindAllImplicitGemmWorkspaceSizes(const miopen::ConvolutionContext& ctx,
+FindAllImplicitGemmWorkspaceSizes(const miopen::ExecutionContext& ctx,
                                   const miopen::conv::ProblemDescription& problem)
-=======
-FindAllImplicitGemmWorkspaceSizes(const miopen::ExecutionContext& ctx,
-                                  const miopen::ProblemDescription& problem)
->>>>>>> f5728973
 {
 #if WORKAROUND_SWDEV_227826
     if(miopen::IsEnabled(MIOPEN_DEBUG_IMPLICIT_GEMM_FIND_ALL_SOLUTIONS{}))
@@ -300,13 +266,8 @@
 }
 
 std::vector<miopen::solver::ConvSolution>
-<<<<<<< HEAD
-FindAllImplicitGemmSolutions(const miopen::ConvolutionContext& ctx,
+FindAllImplicitGemmSolutions(const miopen::ExecutionContext& ctx,
                              const miopen::conv::ProblemDescription& problem,
-=======
-FindAllImplicitGemmSolutions(const miopen::ExecutionContext& ctx,
-                             const miopen::ProblemDescription& problem,
->>>>>>> f5728973
                              const miopen::AnyInvokeParams& invoke_ctx)
 {
 #if WORKAROUND_SWDEV_227826
@@ -321,51 +282,31 @@
 }
 
 std::vector<miopen::solver::ConvSolution>
-<<<<<<< HEAD
-FindAllWinogradSolutions(const miopen::ConvolutionContext& ctx,
+FindAllWinogradSolutions(const miopen::ExecutionContext& ctx,
                          const miopen::conv::ProblemDescription& problem,
-=======
-FindAllWinogradSolutions(const miopen::ExecutionContext& ctx,
-                         const miopen::ProblemDescription& problem,
->>>>>>> f5728973
                          const miopen::AnyInvokeParams& invoke_ctx)
 {
     return GetWindogradSolvers().SearchForAllSolutions(ctx, problem, GetDb(ctx), invoke_ctx);
 }
 
 std::vector<miopen::solver::ConvSolution>
-<<<<<<< HEAD
-FindWinogradWrWAllSolutions(const miopen::ConvolutionContext& ctx,
+FindWinogradWrWAllSolutions(const miopen::ExecutionContext& ctx,
                             const miopen::conv::ProblemDescription& problem,
-=======
-FindWinogradWrWAllSolutions(const miopen::ExecutionContext& ctx,
-                            const miopen::ProblemDescription& problem,
->>>>>>> f5728973
                             const miopen::AnyInvokeParams& invoke_ctx)
 {
     return GetWindogradWrWSolvers().SearchForAllSolutions(ctx, problem, GetDb(ctx), invoke_ctx);
 }
 
 std::vector<std::pair<std::string, size_t>>
-<<<<<<< HEAD
-AllDirectBwdWrW2DWorkspaceSize(const miopen::ConvolutionContext& ctx,
+AllDirectBwdWrW2DWorkspaceSize(const miopen::ExecutionContext& ctx,
                                const miopen::conv::ProblemDescription& problem)
-=======
-AllDirectBwdWrW2DWorkspaceSize(const miopen::ExecutionContext& ctx,
-                               const miopen::ProblemDescription& problem)
->>>>>>> f5728973
 {
     return GetBwdWrW2DSolvers().GetWorkspaceSizes(ctx, problem);
 }
 
 std::vector<std::pair<std::string, size_t>>
-<<<<<<< HEAD
-FindImplicitGemmWrWWorkspaceSizes(const miopen::ConvolutionContext& ctx,
+FindImplicitGemmWrWWorkspaceSizes(const miopen::ExecutionContext& ctx,
                                   const miopen::conv::ProblemDescription& problem)
-=======
-FindImplicitGemmWrWWorkspaceSizes(const miopen::ExecutionContext& ctx,
-                                  const miopen::ProblemDescription& problem)
->>>>>>> f5728973
 {
 #if WORKAROUND_SWDEV_227826
     if(miopen::IsEnabled(MIOPEN_DEBUG_IMPLICIT_GEMM_FIND_ALL_SOLUTIONS{}))
@@ -378,13 +319,8 @@
 }
 
 std::vector<miopen::solver::ConvSolution>
-<<<<<<< HEAD
-FindImplicitGemmWrWAllSolutions(const miopen::ConvolutionContext& ctx,
+FindImplicitGemmWrWAllSolutions(const miopen::ExecutionContext& ctx,
                                 const miopen::conv::ProblemDescription& problem,
-=======
-FindImplicitGemmWrWAllSolutions(const miopen::ExecutionContext& ctx,
-                                const miopen::ProblemDescription& problem,
->>>>>>> f5728973
                                 const miopen::AnyInvokeParams& invoke_ctx)
 {
 #if WORKAROUND_SWDEV_227826
@@ -400,39 +336,24 @@
 }
 
 std::vector<miopen::solver::ConvSolution>
-<<<<<<< HEAD
-FindAllBwdWrW2DSolutions(const miopen::ConvolutionContext& ctx,
+FindAllBwdWrW2DSolutions(const miopen::ExecutionContext& ctx,
                          const miopen::conv::ProblemDescription& problem,
-=======
-FindAllBwdWrW2DSolutions(const miopen::ExecutionContext& ctx,
-                         const miopen::ProblemDescription& problem,
->>>>>>> f5728973
                          const miopen::AnyInvokeParams& invoke_ctx)
 {
     return GetBwdWrW2DSolvers().SearchForAllSolutions(ctx, problem, GetDb(ctx), invoke_ctx);
 }
 
 std::vector<miopen::solver::ConvSolution>
-<<<<<<< HEAD
-FindAllFFTSolutions(const miopen::ConvolutionContext& ctx,
+FindAllFFTSolutions(const miopen::ExecutionContext& ctx,
                     const miopen::conv::ProblemDescription& problem,
-=======
-FindAllFFTSolutions(const miopen::ExecutionContext& ctx,
-                    const miopen::ProblemDescription& problem,
->>>>>>> f5728973
                     const miopen::AnyInvokeParams& invoke_ctx)
 {
     return GetFFTSolvers().SearchForAllSolutions(ctx, problem, GetDb(ctx), invoke_ctx);
 }
 
 std::vector<std::pair<std::string, size_t>>
-<<<<<<< HEAD
-AllFFTForwardBackwardDataWorkspaceSize(const miopen::ConvolutionContext& ctx,
+AllFFTForwardBackwardDataWorkspaceSize(const miopen::ExecutionContext& ctx,
                                        const miopen::conv::ProblemDescription& problem)
-=======
-AllFFTForwardBackwardDataWorkspaceSize(const miopen::ExecutionContext& ctx,
-                                       const miopen::ProblemDescription& problem)
->>>>>>> f5728973
 {
     return GetFFTSolvers().GetWorkspaceSizes(ctx, problem);
 }
