/*******************************************************************************
 *
 * MIT License
 *
 * Copyright (c) 2017 Advanced Micro Devices, Inc.
 *
 * Permission is hereby granted, free of charge, to any person obtaining a copy
 * of this software and associated documentation files (the "Software"), to deal
 * in the Software without restriction, including without limitation the rights
 * to use, copy, modify, merge, publish, distribute, sublicense, and/or sell
 * copies of the Software, and to permit persons to whom the Software is
 * furnished to do so, subject to the following conditions:
 *
 * The above copyright notice and this permission notice shall be included in all
 * copies or substantial portions of the Software.
 *
 * THE SOFTWARE IS PROVIDED "AS IS", WITHOUT WARRANTY OF ANY KIND, EXPRESS OR
 * IMPLIED, INCLUDING BUT NOT LIMITED TO THE WARRANTIES OF MERCHANTABILITY,
 * FITNESS FOR A PARTICULAR PURPOSE AND NONINFRINGEMENT. IN NO EVENT SHALL THE
 * AUTHORS OR COPYRIGHT HOLDERS BE LIABLE FOR ANY CLAIM, DAMAGES OR OTHER
 * LIABILITY, WHETHER IN AN ACTION OF CONTRACT, TORT OR OTHERWISE, ARISING FROM,
 * OUT OF OR IN CONNECTION WITH THE SOFTWARE OR THE USE OR OTHER DEALINGS IN THE
 * SOFTWARE.
 *
 *******************************************************************************/

#define MIOPEN

#include <miopen/config.h>
#include <miopen/convolution.hpp>
#include <miopen/db.hpp>
#include <miopen/env.hpp>
#include <miopen/gcn_asm_utils.hpp>
#include <miopen/mlo_internal.hpp>
#include <miopen/mlo_utils.hpp>
#include <miopen/solver.hpp>
#include <miopen/readonlyramdb.hpp>
#include <miopen/datatype.hpp>
#include <miopen/version.h>
#include <miopen/stringutils.hpp>
#include <miopen/hip_build_utils.hpp>
#include <miopen/any_solver.hpp>

#include <cmath>
#include <cstring>
#include <iomanip>
#include <memory>
#include <sstream>
#include <unordered_map>

#include <miopen/solver.hpp>
#if MIOPEN_ENABLE_SQLITE
#include <miopen/sqlite_db.hpp>
#endif
#include <miopen/db.hpp>
#include <miopen/env.hpp>
#include <miopen/gcn_asm_utils.hpp>
#include <miopen/mlo_internal.hpp>
#include <miopen/mlo_utils.hpp>

// Only select the first applicable igemm solver due to long compilation time
// (JIRA SWDEV-227826)
/// \todo enable all applicable solvers of igemm after fixing slow compilation
#define WORKAROUND_SWDEV_227826 1

#if WORKAROUND_SWDEV_227826
MIOPEN_DECLARE_ENV_VAR(MIOPEN_DEBUG_IMPLICIT_GEMM_FIND_ALL_SOLUTIONS)
#endif

#if MIOPEN_ENABLE_SQLITE
miopen::PerformanceDb mlo_construct_base::GetDb() const
{
    auto& h = _search_params.GetStream();
    return {
        db_path(), _search_params.GetUserPerfDbPath(), h.GetDeviceName(), h.GetMaxComputeUnits()};
}
miopen::PerformanceDb miopen::GetDb(const miopen::ConvolutionContext& ctx)
{
    auto& h = ctx.GetStream();
    return {
        ctx.GetPerfDbPath(), ctx.GetUserPerfDbPath(), h.GetDeviceName(), h.GetMaxComputeUnits()};
}
#else
miopen::PerformanceDb mlo_construct_base::GetDb() const
{
    return {db_path(), _search_params.GetUserPerfDbPath()};
}

miopen::PerformanceDb miopen::GetDb(const ConvolutionContext& ctx)
{
    return {ctx.GetPerfDbPath(), ctx.GetUserPerfDbPath()};
}
#endif
miopen::solver::ConvSolution
mlo_construct_direct2D_fusion::FindSolution(const std::vector<miopen::solver::AnySolver>& solvers,
                                            const miopen::AnyInvokeParams& invoke_ctx)
{
    miopen::solver::ConvSolution solution{miopenStatusUnknownError};
    std::string solver_id;
    auto db = this->GetDb();
    for(auto& solver : solvers)
    {
        solution = solver.FindSolution(_search_params, db, invoke_ctx);
        if(solution.Succeeded() && solver.IsApplicable(_search_params))
        {
            solver_id = miopen::solver::SolverDbId(solver);
            break;
        }
    }
    if(solution.Succeeded() && solution.construction_params.empty())
    {
        MIOPEN_THROW(std::string("Internal error in solver: ") + solver_id);
    }
    return solution;
}

static auto GetDirectSolvers()
{
    return miopen::solver::SolverContainer<miopen::solver::ConvAsm3x3U,
                                           miopen::solver::ConvAsm1x1U,
                                           miopen::solver::ConvAsm1x1UV2,
                                           miopen::solver::ConvAsm5x10u2v2f1,
                                           miopen::solver::ConvAsm7x7c3h224w224k64u2v2p3q3f1,
                                           miopen::solver::ConvAsm5x10u2v2b1,
                                           miopen::solver::ConvOclDirectFwd11x11,
                                           miopen::solver::ConvOclDirectFwdGen,
                                           miopen::solver::ConvOclDirectFwd3x3,
                                           miopen::solver::ConvOclDirectFwd1x1,
                                           miopen::solver::ConvOclDirectFwd>{};
}

static auto GetImplicitGemmSolvers()
{
    return miopen::solver::SolverContainer<
        miopen::solver::ConvHipImplicitGemmForwardV4R4Xdlops,
<<<<<<< HEAD
        miopen::solver::ConvHipImplicitGemmForwardV4R4Xdlops_Padded_Gemm,
=======
>>>>>>> e08e23d2
        miopen::solver::ConvHipImplicitGemmV4R4GenXdlopsFwdFp32,
        miopen::solver::ConvHipImplicitGemmV4R4GenFwdXdlops,
        miopen::solver::ConvHipImplicitGemmBwdDataV4R1Xdlops,
        miopen::solver::ConvHipImplicitGemmBwdDataV1R1Xdlops,
        miopen::solver::ConvHipImplicitGemmV4R1Fwd,
        miopen::solver::ConvHipImplicitGemmV4R4Fwd,
        miopen::solver::ConvHipImplicitGemmBwdDataV1R1,
        miopen::solver::ConvHipImplicitGemmBwdDataV4R1,
        miopen::solver::ConvAsmImplicitGemmV4R1DynamicFwd_1x1,
        miopen::solver::ConvAsmImplicitGemmV4R1DynamicFwd,
<<<<<<< HEAD
        miopen::solver::ConvAsmImplicitGemmV4R1DynamicBwd>{};
=======
        miopen::solver::ConvAsmImplicitGemmV4R1DynamicBwd,
        miopen::solver::ConvAsmImplicitGemmGTCDynamicFwdXdlops>{};
>>>>>>> e08e23d2
}

static auto GetWindogradSolvers()
{
    return miopen::solver::SolverContainer<miopen::solver::ConvBinWinograd3x3U,
                                           miopen::solver::ConvBinWinogradRxSf3x2,
                                           miopen::solver::ConvBinWinogradRxSf2x3,
                                           miopen::solver::ConvBinWinogradRxS,
                                           miopen::solver::ConvMPBidirectWinograd<3, 3>,
                                           miopen::solver::ConvMPBidirectWinograd<4, 3>,
                                           miopen::solver::ConvMPBidirectWinograd<5, 3>,
                                           miopen::solver::ConvMPBidirectWinograd<6, 3>>{};
}

static auto GetImplicitGemmWrWSolvers()
{
    return miopen::solver::SolverContainer<
        miopen::solver::ConvHipImplicitGemmWrwV4R4Xdlops,
        miopen::solver::ConvHipImplicitGemmV4R4GenXdlopsWrWFp32,
        miopen::solver::ConvHipImplicitGemmV4R4GenWrWXdlops,
        miopen::solver::ConvHipImplicitGemmV4R1WrW,
        miopen::solver::ConvHipImplicitGemmV4R4WrW,
        miopen::solver::ConvAsmImplicitGemmV4R1DynamicWrw,
        miopen::solver::ConvAsmImplicitGemmGTCDynamicWrwXdlops>{};
}

static auto GetWindogradWrWSolvers()
{
    return miopen::solver::SolverContainer<miopen::solver::ConvBinWinogradRxS,
                                           miopen::solver::ConvBinWinogradRxSf2x3,
                                           miopen::solver::ConvWinograd3x3MultipassWrW<3, 2>,
                                           miopen::solver::ConvWinograd3x3MultipassWrW<3, 3>,
                                           miopen::solver::ConvWinograd3x3MultipassWrW<3, 4>,
                                           miopen::solver::ConvWinograd3x3MultipassWrW<3, 5>,
                                           miopen::solver::ConvWinograd3x3MultipassWrW<3, 6>,
                                           miopen::solver::ConvWinograd3x3MultipassWrW<7, 2>,
                                           miopen::solver::ConvWinograd3x3MultipassWrW<7, 3>,
                                           miopen::solver::ConvWinograd3x3MultipassWrW<7, 3, 1, 1>,
                                           miopen::solver::ConvWinograd3x3MultipassWrW<7, 2, 1, 1>,
                                           miopen::solver::ConvWinograd3x3MultipassWrW<1, 1, 7, 2>,
                                           miopen::solver::ConvWinograd3x3MultipassWrW<1, 1, 7, 3>,
                                           miopen::solver::ConvWinograd3x3MultipassWrW<5, 3>,
                                           miopen::solver::ConvWinograd3x3MultipassWrW<5, 4>>{};
}

static auto GetBwdWrW2DSolvers()
{
    return miopen::solver::SolverContainer<miopen::solver::ConvAsmBwdWrW1x1,
                                           miopen::solver::ConvAsmBwdWrW3x3,
                                           miopen::solver::ConvOclBwdWrW2<1>,
                                           miopen::solver::ConvOclBwdWrW2<2>,
                                           miopen::solver::ConvOclBwdWrW2<4>,
                                           miopen::solver::ConvOclBwdWrW2<8>,
                                           miopen::solver::ConvOclBwdWrW2<16>,
                                           miopen::solver::ConvOclBwdWrW2NonTunable,
                                           miopen::solver::ConvOclBwdWrW53,
                                           miopen::solver::ConvOclBwdWrW1x1>{};
}

std::vector<miopen::solver::ConvSolution>
FindAllDirectSolutions(const miopen::ConvolutionContext& ctx,
                       const miopen::AnyInvokeParams& invoke_ctx)
{
    return GetDirectSolvers().SearchForAllSolutions(ctx, GetDb(ctx), invoke_ctx);
}

std::vector<std::pair<std::string, size_t>>
AllDirectForwardBackwardDataWorkspaceSize(const miopen::ConvolutionContext& ctx)
{
    return GetDirectSolvers().GetWorkspaceSize(ctx);
}

std::vector<miopen::solver::ConvSolution>
FindAllImplicitGemmSolutions(const miopen::ConvolutionContext& ctx,
                             const miopen::AnyInvokeParams& invoke_ctx)
{
#if WORKAROUND_SWDEV_227826
    if(miopen::IsEnabled(MIOPEN_DEBUG_IMPLICIT_GEMM_FIND_ALL_SOLUTIONS{}))
        return GetImplicitGemmSolvers().SearchForAllSolutions(ctx, GetDb(ctx), invoke_ctx);
    else
        return GetImplicitGemmSolvers().SearchForAllSolutions(ctx, GetDb(ctx), invoke_ctx, 1);
#else
    return GetImplicitGemmSolvers().SearchForAllSolutions(ctx, GetDb(ctx), invoke_ctx);
#endif
}

std::vector<miopen::solver::ConvSolution>
FindAllWinogradSolutions(const miopen::ConvolutionContext& ctx,
                         const miopen::AnyInvokeParams& invoke_ctx)
{
    return GetWindogradSolvers().SearchForAllSolutions(ctx, GetDb(ctx), invoke_ctx);
}

std::vector<miopen::solver::ConvSolution>
FindWinogradWrWAllSolutions(const miopen::ConvolutionContext& ctx,
                            const miopen::AnyInvokeParams& invoke_ctx)
{
    return GetWindogradWrWSolvers().SearchForAllSolutions(ctx, GetDb(ctx), invoke_ctx);
}

std::vector<std::pair<std::string, size_t>>
AllDirectBwdWrW2DWorkspaceSize(const miopen::ConvolutionContext& ctx)
{
    return GetBwdWrW2DSolvers().GetWorkspaceSize(ctx);
}

std::vector<miopen::solver::ConvSolution>
FindImplicitGemmWrWAllSolutions(const miopen::ConvolutionContext& ctx,
                                const miopen::AnyInvokeParams& invoke_ctx)
{
#if WORKAROUND_SWDEV_227826
    if(miopen::IsEnabled(MIOPEN_DEBUG_IMPLICIT_GEMM_FIND_ALL_SOLUTIONS{}))
        return GetImplicitGemmWrWSolvers().SearchForAllSolutions(ctx, GetDb(ctx), invoke_ctx);
    else
        return GetImplicitGemmWrWSolvers().SearchForAllSolutions(ctx, GetDb(ctx), invoke_ctx, 1);
#else
    return GetImplicitGemmWrWSolvers().SearchForAllSolutions(ctx, GetDb(ctx), invoke_ctx);
#endif
}

std::vector<miopen::solver::ConvSolution>
FindAllBwdWrW2DSolutions(const miopen::ConvolutionContext& ctx,
                         const miopen::AnyInvokeParams& invoke_ctx)
{
    return GetBwdWrW2DSolvers().SearchForAllSolutions(ctx, GetDb(ctx), invoke_ctx);
}

void miopen::ConvolutionContext::SetupFloats()
{
    if(IsFp32() || IsFp16() || IsBfp16())
    {
        general_compile_options += GetDataTypeKernelParams(in_data_type);
    }
    else
    {
        MIOPEN_LOG_W(
            "Unsupported data types configuration: " << miopen::GetDataTypeName(in_data_type) << "x"
                                                     << miopen::GetDataTypeName(weights_data_type)
                                                     << "x"
                                                     << miopen::GetDataTypeName(out_data_type));
    }
}

void mlo_construct_activ_lrn_pooling_common::setupFloats()
{
    if(_search_params.in_data_type == miopenFloat && _search_params.out_data_type == miopenFloat)
    {
        _search_params.general_compile_options += " -DMIOPEN_USE_FP32=1 -DMIOPEN_USE_FP16=0";
    }
    else if(_search_params.in_data_type == miopenHalf && _search_params.out_data_type == miopenHalf)
    {
        _search_params.general_compile_options += " -DMIOPEN_USE_FP32=0 -DMIOPEN_USE_FP16=1";
    }
    else
    {
        MIOPEN_LOG_W("Unsupported data types configuration: "
                     << miopen::GetDataTypeName(_search_params.in_data_type)
                     << "x"
                     << miopen::GetDataTypeName(_search_params.out_data_type));
    }
}<|MERGE_RESOLUTION|>--- conflicted
+++ resolved
@@ -133,10 +133,7 @@
 {
     return miopen::solver::SolverContainer<
         miopen::solver::ConvHipImplicitGemmForwardV4R4Xdlops,
-<<<<<<< HEAD
         miopen::solver::ConvHipImplicitGemmForwardV4R4Xdlops_Padded_Gemm,
-=======
->>>>>>> e08e23d2
         miopen::solver::ConvHipImplicitGemmV4R4GenXdlopsFwdFp32,
         miopen::solver::ConvHipImplicitGemmV4R4GenFwdXdlops,
         miopen::solver::ConvHipImplicitGemmBwdDataV4R1Xdlops,
@@ -147,12 +144,8 @@
         miopen::solver::ConvHipImplicitGemmBwdDataV4R1,
         miopen::solver::ConvAsmImplicitGemmV4R1DynamicFwd_1x1,
         miopen::solver::ConvAsmImplicitGemmV4R1DynamicFwd,
-<<<<<<< HEAD
-        miopen::solver::ConvAsmImplicitGemmV4R1DynamicBwd>{};
-=======
         miopen::solver::ConvAsmImplicitGemmV4R1DynamicBwd,
         miopen::solver::ConvAsmImplicitGemmGTCDynamicFwdXdlops>{};
->>>>>>> e08e23d2
 }
 
 static auto GetWindogradSolvers()
