/*******************************************************************************
*
* MIT License
*
* Copyright (c) 2019 Advanced Micro Devices, Inc.
*
* Permission is hereby granted, free of charge, to any person obtaining a copy
* of this software and associated documentation files (the "Software"), to deal
* in the Software without restriction, including without limitation the rights
* to use, copy, modify, merge, publish, distribute, sublicense, and/or sell
* copies of the Software, and to permit persons to whom the Software is
* furnished to do so, subject to the following conditions:
*
* The above copyright notice and this permission notice shall be included in all
* copies or substantial portions of the Software.
*
* THE SOFTWARE IS PROVIDED "AS IS", WITHOUT WARRANTY OF ANY KIND, EXPRESS OR
* IMPLIED, INCLUDING BUT NOT LIMITED TO THE WARRANTIES OF MERCHANTABILITY,
* FITNESS FOR A PARTICULAR PURPOSE AND NONINFRINGEMENT. IN NO EVENT SHALL THE
* AUTHORS OR COPYRIGHT HOLDERS BE LIABLE FOR ANY CLAIM, DAMAGES OR OTHER
* LIABILITY, WHETHER IN AN ACTION OF CONTRACT, TORT OR OTHERWISE, ARISING FROM,
* OUT OF OR IN CONNECTION WITH THE SOFTWARE OR THE USE OR OTHER DEALINGS IN THE
* SOFTWARE.
*
*******************************************************************************/

#include <miopen/hip_build_utils.hpp>
#include <miopen/stringutils.hpp>
#include <miopen/exec_utils.hpp>
#include <miopen/logger.hpp>
#include <miopen/env.hpp>
#include <boost/optional.hpp>
#include <sstream>
#include <string>

MIOPEN_DECLARE_ENV_VAR(MIOPEN_DEBUG_HIP_ENFORCE_COV3)
MIOPEN_DECLARE_ENV_VAR(MIOPEN_DEBUG_HIP_VERBOSE)
MIOPEN_DECLARE_ENV_VAR(MIOPEN_DEBUG_HIP_DUMP)

#define WORKAROUND_ISSUE_2514 1

namespace miopen {

bool IsHccCompiler()
{
    static const auto isHcc = EndsWith(MIOPEN_HIP_COMPILER, "hcc");
    return isHcc;
}

<<<<<<< HEAD
static bool IsClangXXCompiler()
=======
bool IsClangXXCompiler()
>>>>>>> 15e7dfe2
{
    static const auto isClangXX = EndsWith(MIOPEN_HIP_COMPILER, "clang++");
    return isClangXX;
}

namespace {

inline bool ProduceCoV3()
{
    // If env.var is set, then let's follow it.
    if(IsEnabled(MIOPEN_DEBUG_HIP_ENFORCE_COV3{}))
        return true;
    if(IsDisabled(MIOPEN_DEBUG_HIP_ENFORCE_COV3{}))
        return false;
    // Otherwise, let's enable CO v3 for HIP kernels since ROCm 3.0.
    return (HipGetHccVersion() >= external_tool_version_t{3, 0, -1});
}

/// Returns option for enabling/disabling CO v3 generation for the compiler
/// that builds HIP kernels, depending on compiler version etc.
inline const std::string& GetCoV3Option(const bool enable)
{
    /// \note PR #2166 uses the "--hcc-cov3" option when isHCC is true.
    /// It's unclear why... HCC included in ROCm 2.8 does not support it,
    /// perhaps it suits for some older HCC?
    ///
    /// These options are Ok for ROCm 3.0:
    static const std::string option_enable{"-mcode-object-v3"};
    static const std::string no_option{};
    if(enable)
        return option_enable;
    else
        return no_option;
}
} // namespace

boost::filesystem::path HipBuild(boost::optional<TmpDir>& tmp_dir,
                                 const std::string& filename,
                                 std::string src,
                                 std::string params,
                                 const std::string& dev_name)
{
#ifdef __linux__
    // write out the include files
    auto inc_list = GetKernelIncList();
    auto inc_path = tmp_dir->path;
    boost::filesystem::create_directories(inc_path);
    for(auto inc_file : inc_list)
    {
        auto inc_src = GetKernelInc(inc_file);
        WriteFile(inc_src, inc_path / inc_file);
    }
    src += "\nint main() {}\n";
    WriteFile(src, tmp_dir->path / filename);

    auto env = std::string("");
    if(IsHccCompiler())
    {
        params += " -amdgpu-target=" + dev_name;
        params += " " + GetCoV3Option(ProduceCoV3());
    }
    else if(IsClangXXCompiler())
    {
        if(params.find("-std=") == std::string::npos)
            params += " --std=c++11";
        params += " --cuda-gpu-arch=" + dev_name;
        params += " --cuda-device-only";
        params += " -c";
        params += " -O3 ";
    }

    // params += " -Wno-unused-command-line-argument -c -fno-gpu-rdc -I. ";
    params += " -Wno-unused-command-line-argument -I. ";
    params += MIOPEN_STRINGIZE(HIP_COMPILER_FLAGS);
    if(IsHccCompiler())
    {
        env += std::string("KMOPTLLC=\"-mattr=+enable-ds128 -amdgpu-enable-global-sgpr-addr");
        if(miopen::HipGetHccVersion() >= external_tool_version_t{2, 8, 0})
            env += " --amdgpu-spill-vgpr-to-agpr=0";
        env += '\"';
    }
    else if(IsClangXXCompiler())
    {
        params += " -mllvm -amdgpu-enable-global-sgpr-addr";
        params += " -mllvm --amdgpu-spill-vgpr-to-agpr=0";
    }

#if MIOPEN_BUILD_DEV
    if(miopen::IsEnabled(MIOPEN_DEBUG_HIP_VERBOSE{}))
    {
        params += " -v";
    }

    if(miopen::IsEnabled(MIOPEN_DEBUG_HIP_DUMP{}))
    {
        if(IsHccCompiler())
        {
            env += " KMDUMPISA=1";
            env += " KMDUMPLLVM=1";
        }
        else if(IsClangXXCompiler())
        {
            params += " -save-temps";
        }
    }
#endif

    params += " ";
    auto bin_file = tmp_dir->path / (filename + ".o");

    // compile
    tmp_dir->Execute(env + std::string(" ") + MIOPEN_HIP_COMPILER,
                     params + filename + " -o " + bin_file.string());
    if(!boost::filesystem::exists(bin_file))
        MIOPEN_THROW(filename + " failed to compile");
#ifdef EXTRACTKERNEL_BIN
    if(IsHccCompiler())
    {
        // call extract kernel
        tmp_dir->Execute(EXTRACTKERNEL_BIN, " -i " + bin_file.string());
        auto hsaco =
            std::find_if(boost::filesystem::directory_iterator{tmp_dir->path},
                         {},
                         [](auto entry) { return (entry.path().extension() == ".hsaco"); });

        if(hsaco == boost::filesystem::directory_iterator{})
        {
            MIOPEN_LOG_E("failed to find *.hsaco in " << hsaco->path().string());
        }

        return hsaco->path();
    }
    else
#endif
#ifdef MIOPEN_OFFLOADBUNDLER_BIN
        // clang-format off
    if(IsClangXXCompiler())
    {
        // clang-format on

        // call clang-offload-bundler
        tmp_dir->Execute(MIOPEN_OFFLOADBUNDLER_BIN,
                         "--type=o --targets=hip-amdgcn-amd-amdhsa-" + dev_name + " --inputs=" +
                             bin_file.string() + " --outputs=" + bin_file.string() +
                             ".hsaco --unbundle");

        auto hsaco =
            std::find_if(boost::filesystem::directory_iterator{tmp_dir->path},
                         {},
                         [](auto entry) { return (entry.path().extension() == ".hsaco"); });

        if(hsaco == boost::filesystem::directory_iterator{})
        {
            MIOPEN_LOG_E("failed to find *.hsaco in " << hsaco->path().string());
        }
        return hsaco->path();
    }
    else
#endif
    {
        return bin_file;
    }
#else
    (void)filename;
    (void)params;
    MIOPEN_THROW("HIP kernels are only supported in Linux");
#endif
}

void bin_file_to_str(const boost::filesystem::path& file, std::string& buf)
{
    std::ifstream bin_file_ptr(file.string().c_str(), std::ios::binary);
    std::ostringstream bin_file_strm;
    bin_file_strm << bin_file_ptr.rdbuf();
    buf = bin_file_strm.str();
}

static external_tool_version_t HipGetHccVersionImpl()
{
    external_tool_version_t hcc_version;
    const std::string path(MIOPEN_HIP_COMPILER);
    const std::string mandatory_prefix("(based on HCC ");
    do
    {
        if(path.empty() || !std::ifstream(path).good())
            break;

        std::stringstream out;
        MIOPEN_LOG_NQI2("Running: " << '\'' << path << " --version" << '\'');
        if(miopen::exec::Run(path + " --version", nullptr, &out) != 0)
            break;

#if WORKAROUND_ISSUE_2514
        // If compiler is not hcc and mandatory prefix is not found,
        // then assume hip-clang 3.2.0.
        bool mandatory_prefix_found = false;
#endif
        std::string line;
        while(!out.eof())
        {
            std::getline(out, line);
            MIOPEN_LOG_NQI2(line);
            auto begin = line.find(mandatory_prefix);
            if(begin == std::string::npos)
                continue;

#if WORKAROUND_ISSUE_2514
            mandatory_prefix_found = true;
#endif
            begin += mandatory_prefix.size();
            int v3, v2, v1 = v2 = v3 = -1;
            char c2, c1 = c2 = 'X';
            std::istringstream iss(line.substr(begin));
            iss >> v1 >> c1 >> v2 >> c2 >> v3;
            if(!iss.fail() && v1 >= 0)
            {
                hcc_version.major = v1;
                if(c1 == '.' && v2 >= 0)
                {
                    hcc_version.minor = v2;
                    if(c2 == '.' && v3 >= 0)
                        hcc_version.patch = v3;
                }
            }
            break;
        }
#if WORKAROUND_ISSUE_2514
        if(!mandatory_prefix_found && !IsHccCompiler())
        {
            MIOPEN_LOG_NQI2("Assuming 3.2.0 (hip-clang?)");
            hcc_version.major = 3;
            hcc_version.minor = 2;
            hcc_version.patch = 0;
        }
#endif
    } while(false);
    MIOPEN_LOG_NQI("HCC base: " << hcc_version.major << '.' << hcc_version.minor << '.'
                                << hcc_version.patch);
    return hcc_version;
}

external_tool_version_t HipGetHccVersion()
{
    static auto once = HipGetHccVersionImpl();
    return once;
}

bool external_tool_version_t::operator>=(const external_tool_version_t& rhs) const
{
    if(major > rhs.major)
        return true;
    else if(major == rhs.major)
    {
        if(minor > rhs.minor)
            return true;
        else if(minor == rhs.minor)
            return (patch >= rhs.patch);
        else
            return false;
    }
    else
        return false;
}

} // namespace miopen<|MERGE_RESOLUTION|>--- conflicted
+++ resolved
@@ -47,11 +47,7 @@
     return isHcc;
 }
 
-<<<<<<< HEAD
-static bool IsClangXXCompiler()
-=======
 bool IsClangXXCompiler()
->>>>>>> 15e7dfe2
 {
     static const auto isClangXX = EndsWith(MIOPEN_HIP_COMPILER, "clang++");
     return isClangXX;
