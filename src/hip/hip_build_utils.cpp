/*******************************************************************************
*
* MIT License
*
* Copyright (c) 2019 Advanced Micro Devices, Inc.
*
* Permission is hereby granted, free of charge, to any person obtaining a copy
* of this software and associated documentation files (the "Software"), to deal
* in the Software without restriction, including without limitation the rights
* to use, copy, modify, merge, publish, distribute, sublicense, and/or sell
* copies of the Software, and to permit persons to whom the Software is
* furnished to do so, subject to the following conditions:
*
* The above copyright notice and this permission notice shall be included in all
* copies or substantial portions of the Software.
*
* THE SOFTWARE IS PROVIDED "AS IS", WITHOUT WARRANTY OF ANY KIND, EXPRESS OR
* IMPLIED, INCLUDING BUT NOT LIMITED TO THE WARRANTIES OF MERCHANTABILITY,
* FITNESS FOR A PARTICULAR PURPOSE AND NONINFRINGEMENT. IN NO EVENT SHALL THE
* AUTHORS OR COPYRIGHT HOLDERS BE LIABLE FOR ANY CLAIM, DAMAGES OR OTHER
* LIABILITY, WHETHER IN AN ACTION OF CONTRACT, TORT OR OTHERWISE, ARISING FROM,
* OUT OF OR IN CONNECTION WITH THE SOFTWARE OR THE USE OR OTHER DEALINGS IN THE
* SOFTWARE.
*
*******************************************************************************/

#include <miopen/hip_build_utils.hpp>
#include <miopen/stringutils.hpp>
#include <miopen/exec_utils.hpp>
#include <miopen/logger.hpp>
#include <miopen/env.hpp>
#include <boost/optional.hpp>
#include <sstream>
#include <string>

<<<<<<< HEAD
MIOPEN_DECLARE_ENV_VAR(MIOPEN_DEBUG_HCC_ENABLE_COV3)

namespace miopen {

static bool IsEnabledCoV3()
{
#if MIOPEN_HCC_ENABLE_COV3
    return !IsDisabled(MIOPEN_DEBUG_HCC_ENABLE_COV3{}); // if enabled by default, env can disable.
#else
    return IsEnabled(MIOPEN_DEBUG_HCC_ENABLE_COV3{}); // if disabled by default, env can enable.
#endif
}
=======
MIOPEN_DECLARE_ENV_VAR(MIOPEN_DEBUG_HIP_ENFORCE_COV3)

namespace miopen {

namespace {

inline bool IsHccCompiler()
{
    static const auto isHcc = EndsWith(MIOPEN_HIP_COMPILER, "hcc");
    return isHcc;
}

inline bool ProduceCoV3()
{
    // If env.var is set, then let's follow it.
    if(IsEnabled(MIOPEN_DEBUG_HIP_ENFORCE_COV3{}))
        return true;
    if(IsDisabled(MIOPEN_DEBUG_HIP_ENFORCE_COV3{}))
        return false;
    // Otherwise, let's enable CO v3 for HIP kernels since ROCm 3.0.
    return (HipGetHccVersion() >= external_tool_version_t{3, 0, -1});
}

/// Returns option for enabling/disabling CO v3 generation for the compiler
/// that builds HIP kernels, depending on compiler version etc.
inline const std::string& GetCoV3Option(const bool enable)
{
    /// \note PR #2166 uses the "--hcc-cov3" option when isHCC is true.
    /// It's unclear why... HCC included in ROCm 2.8 does not support it,
    /// perhaps it suits for some older HCC?
    ///
    /// These options are Ok for ROCm 3.0:
    static const std::string option_enable{"-mcode-object-v3"};
    static const std::string no_option{};
    if(enable)
        return option_enable;
    else
        return no_option;
}
} // namespace

>>>>>>> ef17912f
boost::filesystem::path HipBuild(boost::optional<TmpDir>& tmp_dir,
                                 const std::string& filename,
                                 std::string src,
                                 std::string params,
                                 const std::string& dev_name)
{
#ifdef __linux__
    // write out the include files
    auto inc_list = GetKernelIncList();
    auto inc_path = tmp_dir->path;
    boost::filesystem::create_directories(inc_path);
    for(auto inc_file : inc_list)
    {
        auto inc_src = GetKernelInc(inc_file);
        WriteFile(inc_src, inc_path / inc_file);
    }
    src += "\nint main() {}\n";
    WriteFile(src, tmp_dir->path / filename);
    if(IsHccCompiler())
    {
        params += " -amdgpu-target=" + dev_name;
        if(IsEnabledCoV3())
        {
            params += " --hcc-cov3 ";
        }
    }
    else
    {
        params += " --amdgpu-target=" + dev_name;
        params += " --cuda-gpu-arch=" + dev_name;
        params += " --cuda-device-only -c";
    }
    params += " " + GetCoV3Option(ProduceCoV3());

    // params += " -Wno-unused-command-line-argument -c -fno-gpu-rdc -I. ";
    params += " -Wno-unused-command-line-argument -I. ";
    params += MIOPEN_STRINGIZE(HIP_COMPILER_FLAGS);
    params += " ";
    auto bin_file = tmp_dir->path / (filename + ".o");
    // compile
    auto env = std::string("KMOPTLLC=\"-mattr=+enable-ds128 -amdgpu-enable-global-sgpr-addr");
    if(miopen::HipGetHccVersion() >= external_tool_version_t{2, 8, 0})
        env += " --amdgpu-spill-vgpr-to-agpr=0";
    env += '\"';
    tmp_dir->Execute(env + std::string(" ") + MIOPEN_HIP_COMPILER,
                     params + filename + " -o " + bin_file.string());
    if(!boost::filesystem::exists(bin_file))
        MIOPEN_THROW(filename + " failed to compile");
    if(IsHccCompiler())
    {
        // call extract kernel
        tmp_dir->Execute(EXTRACTKERNEL_BIN, " -i " + bin_file.string());
        auto hsaco =
            std::find_if(boost::filesystem::directory_iterator{tmp_dir->path},
                         {},
                         [](auto entry) { return (entry.path().extension() == ".hsaco"); });

        if(hsaco == boost::filesystem::directory_iterator{})
        {
            MIOPEN_LOG_E("failed to find *.hsaco in " << hsaco->path().string());
        }

        return hsaco->path();
    }
    else
    {
        return bin_file;
    }
#else
    (void)filename;
    (void)params;
    MIOPEN_THROW("HIP kernels are only supported in Linux");
#endif
}

void bin_file_to_str(const boost::filesystem::path& file, std::string& buf)
{
    std::ifstream bin_file_ptr(file.string().c_str(), std::ios::binary);
    std::ostringstream bin_file_strm;
    bin_file_strm << bin_file_ptr.rdbuf();
    buf = bin_file_strm.str();
}

static external_tool_version_t HipGetHccVersionImpl()
{
    external_tool_version_t hcc_version;
    const std::string path(MIOPEN_HIP_COMPILER);
    const std::string mandatory_prefix("(based on HCC ");
    do
    {
        if(path.empty() || !std::ifstream(path).good())
            break;

        std::stringstream out;
        MIOPEN_LOG_NQI2("Running: " << '\'' << path << " --version" << '\'');
        if(miopen::exec::Run(path + " --version", nullptr, &out) != 0)
            break;

        std::string line;
        while(!out.eof())
        {
            std::getline(out, line);
            MIOPEN_LOG_NQI2(line);
            auto begin = line.find(mandatory_prefix);
            if(begin == std::string::npos)
                continue;

            begin += mandatory_prefix.size();
            int v3, v2, v1 = v2 = v3 = -1;
            char c2, c1 = c2 = 'X';
            std::istringstream iss(line.substr(begin));
            iss >> v1 >> c1 >> v2 >> c2 >> v3;
            if(!iss.fail() && v1 >= 0)
            {
                hcc_version.major = v1;
                if(c1 == '.' && v2 >= 0)
                {
                    hcc_version.minor = v2;
                    if(c2 == '.' && v3 >= 0)
                        hcc_version.patch = v3;
                }
            }
            break;
        }
    } while(false);
    MIOPEN_LOG_NQI("HCC base: " << hcc_version.major << '.' << hcc_version.minor << '.'
                                << hcc_version.patch);
    return hcc_version;
}

external_tool_version_t HipGetHccVersion()
{
    static auto once = HipGetHccVersionImpl();
    return once;
}

bool external_tool_version_t::operator>=(const external_tool_version_t& rhs) const
{
    if(major > rhs.major)
        return true;
    else if(major == rhs.major)
    {
        if(minor > rhs.minor)
            return true;
        else if(minor == rhs.minor)
            return (patch >= rhs.patch);
        else
            return false;
    }
    else
        return false;
}

} // namespace miopen<|MERGE_RESOLUTION|>--- conflicted
+++ resolved
@@ -33,20 +33,6 @@
 #include <sstream>
 #include <string>
 
-<<<<<<< HEAD
-MIOPEN_DECLARE_ENV_VAR(MIOPEN_DEBUG_HCC_ENABLE_COV3)
-
-namespace miopen {
-
-static bool IsEnabledCoV3()
-{
-#if MIOPEN_HCC_ENABLE_COV3
-    return !IsDisabled(MIOPEN_DEBUG_HCC_ENABLE_COV3{}); // if enabled by default, env can disable.
-#else
-    return IsEnabled(MIOPEN_DEBUG_HCC_ENABLE_COV3{}); // if disabled by default, env can enable.
-#endif
-}
-=======
 MIOPEN_DECLARE_ENV_VAR(MIOPEN_DEBUG_HIP_ENFORCE_COV3)
 
 namespace miopen {
@@ -88,7 +74,6 @@
 }
 } // namespace
 
->>>>>>> ef17912f
 boost::filesystem::path HipBuild(boost::optional<TmpDir>& tmp_dir,
                                  const std::string& filename,
                                  std::string src,
@@ -110,10 +95,6 @@
     if(IsHccCompiler())
     {
         params += " -amdgpu-target=" + dev_name;
-        if(IsEnabledCoV3())
-        {
-            params += " --hcc-cov3 ";
-        }
     }
     else
     {
