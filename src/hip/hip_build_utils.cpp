--- conflicted
+++ resolved
@@ -107,7 +107,7 @@
 
 namespace miopen {
 
-static fs::path HipBuildImpl(boost::optional<TmpDir>& tmp_dir,
+static fs::path HipBuildImpl(const TmpDir& tmp_dir,
                              const fs::path& filename,
                              std::string src,
                              std::string params,
@@ -119,17 +119,16 @@
     if(!testing_mode)
     {
         auto inc_list = GetKernelIncList();
-        auto inc_path = tmp_dir->path;
-        fs::create_directories(inc_path);
+        fs::create_directories(tmp_dir);
         for(const auto& inc_file : inc_list)
         {
             auto inc_src = GetKernelInc(inc_file);
-            WriteFile(inc_src, inc_path / inc_file);
+            WriteFile(inc_src, tmp_dir / inc_file);
         }
     }
 
     src += "\nint main() {}\n";
-    WriteFile(src, tmp_dir->path / filename);
+    WriteFile(src, tmp_dir / filename);
 
     const LcOptionTargetStrings lots(target);
 
@@ -158,19 +157,11 @@
     params += MIOPEN_STRINGIZE(HIP_COMPILER_FLAGS);
 
 #if MIOPEN_BUILD_DEV
-<<<<<<< HEAD
     if(env::enabled(MIOPEN_DEBUG_HIP_VERBOSE))
     {
         params += " -v";
     }
     if(env::enabled(MIOPEN_DEBUG_HIP_DUMP))
-=======
-    if(miopen::IsEnabled(ENV(MIOPEN_DEBUG_HIP_VERBOSE)))
-    {
-        params += " -v";
-    }
-    if(miopen::IsEnabled(ENV(MIOPEN_DEBUG_HIP_DUMP)))
->>>>>>> b4beb899
     {
         params += " -gline-tables-only";
         params += " -save-temps";
@@ -178,8 +169,8 @@
 #endif
 
     // hip version
-    params += " -DHIP_PACKAGE_VERSION_FLAT=" + std::string{HIP_PACKAGE_VERSION_FLAT} + " ";
-    auto bin_file = make_object_file_name(tmp_dir.get() / filename);
+    params += " -DHIP_PACKAGE_VERSION_FLAT=" + std::to_string(HIP_PACKAGE_VERSION_FLAT) + " ";
+    auto bin_file = make_object_file_name(tmp_dir / filename);
 
     // compile
     {
@@ -189,7 +180,7 @@
         if(testing_mode)
             args += " 1>/dev/null 2>&1";
 #endif
-        tmp_dir->Execute(MIOPEN_HIP_COMPILER, args);
+        std::ignore = tmp_dir.Execute(MIOPEN_HIP_COMPILER, args);
         if(!fs::exists(bin_file))
             MIOPEN_THROW("Failed cmd: '" + std::string(MIOPEN_HIP_COMPILER) + "', args: '" + args +
                          '\'');
@@ -197,11 +188,11 @@
 
 #if defined(MIOPEN_OFFLOADBUNDLER_BIN) && !MIOPEN_BACKEND_HIP
     // Unbundling is not required for HIP runtime && hip-clang
-    tmp_dir->Execute(MIOPEN_OFFLOADBUNDLER_BIN,
-                     "--type=o "
-                     "--targets=hipv4-amdgcn-amd-amdhsa-" +
-                         (std::string{'-'} + lots.device + lots.xnack) + " --inputs=" + bin_file +
-                         " --outputs=" + bin_file + ".hsaco --unbundle");
+    std::ignore = tmp_dir.Execute(MIOPEN_OFFLOADBUNDLER_BIN,
+                                  "--type=o "
+                                  "--targets=hipv4-amdgcn-amd-amdhsa-" +
+                                      (std::string{'-'} + lots.device + lots.xnack) + " --inputs=" +
+                                      bin_file + " --outputs=" + bin_file + ".hsaco --unbundle");
 
     auto hsaco = std::find_if(fs::directory_iterator{tmp_dir->path}, {}, [](auto entry) {
         return (entry.path().extension() == ".hsaco");
@@ -214,17 +205,12 @@
     return hsaco->path();
 #else
     return bin_file;
-#endif    
-}
-
-fs::path HipBuild(boost::optional<TmpDir>& tmp_dir,
-<<<<<<< HEAD
+#endif
+}
+
+fs::path HipBuild(const TmpDir& tmp_dir,
                   const fs::path& filename,
-                  std::string src,
-=======
-                  const std::string& filename,
                   std::string_view src,
->>>>>>> b4beb899
                   std::string params,
                   const TargetProperties& target)
 {
