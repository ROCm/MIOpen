--- conflicted
+++ resolved
@@ -151,57 +151,11 @@
 #endif
 }
 
-<<<<<<< HEAD
-boost::filesystem::path HipBuild(boost::optional<TmpDir>& tmp_dir,
-                                 const std::string& filename,
-                                 std::string src,
-                                 std::string params,
-                                 const TargetProperties& target)
-=======
-#ifndef ROCM_FEATURE_LLVM_AMDGCN_BUFFER_ATOMIC_FADD_F32_RETURNS_FLOAT
-static bool
-HipBuildTest(const std::string& program_name, std::string params, const TargetProperties& target)
-{
-    boost::optional<miopen::TmpDir> dir(program_name);
-    std::string source = miopen::GetKernelSrc(program_name);
-    try
-    {
-        std::ignore = HipBuildImpl(dir, program_name, source, params, target, true);
-    }
-    catch(...)
-    {
-        return false;
-    }
-    return true;
-}
-
-static bool DetectIfBufferAtomicFaddReturnsFloatImpl(const TargetProperties& target)
-{
-    const std::string program_name("detect_llvm_amdgcn_buffer_atomic_fadd_f32_float.cpp");
-    std::string params;
-
-    if(HipBuildTest(program_name, params, target))
-    {
-        MIOPEN_LOG_NQI("Yes");
-        return true;
-    }
-    MIOPEN_LOG_NQI("No");
-    return false;
-}
-
-static bool DetectIfBufferAtomicFaddReturnsFloat(const TargetProperties& target)
-{
-    static const bool once = DetectIfBufferAtomicFaddReturnsFloatImpl(target);
-    return once;
-}
-#endif
-
 fs::path HipBuild(boost::optional<TmpDir>& tmp_dir,
                   const std::string& filename,
                   std::string src,
                   std::string params,
                   const TargetProperties& target)
->>>>>>> 959a7aa0
 {
     if(miopen::solver::support_amd_buffer_atomic_fadd(target.Name()))
         params += " -DCK_AMD_BUFFER_ATOMIC_FADD_RETURNS_FLOAT=1";
