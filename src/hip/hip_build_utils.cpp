/*******************************************************************************
 *
 * MIT License
 *
 * Copyright (c) 2019 Advanced Micro Devices, Inc.
 *
 * Permission is hereby granted, free of charge, to any person obtaining a copy
 * of this software and associated documentation files (the "Software"), to deal
 * in the Software without restriction, including without limitation the rights
 * to use, copy, modify, merge, publish, distribute, sublicense, and/or sell
 * copies of the Software, and to permit persons to whom the Software is
 * furnished to do so, subject to the following conditions:
 *
 * The above copyright notice and this permission notice shall be included in all
 * copies or substantial portions of the Software.
 *
 * THE SOFTWARE IS PROVIDED "AS IS", WITHOUT WARRANTY OF ANY KIND, EXPRESS OR
 * IMPLIED, INCLUDING BUT NOT LIMITED TO THE WARRANTIES OF MERCHANTABILITY,
 * FITNESS FOR A PARTICULAR PURPOSE AND NONINFRINGEMENT. IN NO EVENT SHALL THE
 * AUTHORS OR COPYRIGHT HOLDERS BE LIABLE FOR ANY CLAIM, DAMAGES OR OTHER
 * LIABILITY, WHETHER IN AN ACTION OF CONTRACT, TORT OR OTHERWISE, ARISING FROM,
 * OUT OF OR IN CONNECTION WITH THE SOFTWARE OR THE USE OR OTHER DEALINGS IN THE
 * SOFTWARE.
 *
 *******************************************************************************/

#include <miopen/config.h>
#include <miopen/hip_build_utils.hpp>
#include <miopen/stringutils.hpp>
#include <miopen/exec_utils.hpp>
#include <miopen/logger.hpp>
#include <miopen/env.hpp>
#include <miopen/solver/implicitgemm_util.hpp>
#include <miopen/target_properties.hpp>
#include <boost/optional.hpp>
#include <sstream>
#include <string>

MIOPEN_DECLARE_ENV_VAR_BOOL(MIOPEN_DEBUG_HIP_VERBOSE)
MIOPEN_DECLARE_ENV_VAR_BOOL(MIOPEN_DEBUG_HIP_DUMP)

#if MIOPEN_OFFLINE_COMPILER_PATHS_V2

// Include rocm-core header for get ROCm Install Path Method
#include <rocm-core/rocm_getpath.h>

// Flags to hold Relative Directory Path
// for each Compiler Flags from ROCM Install Path
// This flag Paths are expected to be deprecated/modified
// in upcoming MAJOR Releases.
#define MIOPEN_CLANG_REL_PATH "llvm/bin/clang"
#define MIOPEN_OCL_REL_PATH "bin/clang"
#define MIOPEN_CPPCLANG_REL_PATH "llvm/bin/clang++"
#define MIOPEN_OFFLOADBUNDLER_REL_PATH "llvm/bin/clang-offload-bundler"

// Function to generate the MIOPEN Compiler Path Value using
// ROCm Base Install Path fetched using getROCmInstallPath()
// This approach depends on the getROCmInstallPath() provided by rocm-core
// This flag Paths are expected to be deprecated/modified in upcoming MAJOR Releases.
static std::string generateCompilerPathValue(const char* relativePath)
{
    char* rocmPath   = nullptr;
    unsigned int len = 0;
    std::string compilerPathValue;
    if(nullptr != relativePath)
    {
        PathErrors_t ret = getROCmInstallPath(&rocmPath, &len);
        if(PathSuccess == ret)
        {
            compilerPathValue = std::string(rocmPath) + std::string(relativePath);
            // Free rocmPath memory returned (allocated by getROCmInstallPath())
            free(rocmPath);
        }
    }
    return compilerPathValue;
}

// API to get MIOPEN AMD GCN Assembler Path Values.
const char* getAMDGCNAssemblerPath()
{
    static const std::string path = generateCompilerPathValue(MIOPEN_CLANG_REL_PATH);
    return path.c_str();
}

// API to get MIOPEN OpenCL Compiler Path Values.
const char* getOpenCLCompilerPath()
{
    static const std::string path = generateCompilerPathValue(MIOPEN_OCL_REL_PATH);
    return path.c_str();
}

// API to get MIOPEN HIP Compiler Path Values.
const char* getHIPCompilerPath()
{
    static const std::string path = generateCompilerPathValue(MIOPEN_CPPCLANG_REL_PATH);
    return path.c_str();
}

// API to get MIOPEN Compiler Offload Bundler bin Path Values.
const char* getOffloadBundlerBinPath()
{
    static const std::string path = generateCompilerPathValue(MIOPEN_OFFLOADBUNDLER_REL_PATH);
    return path.c_str();
}

#endif // MIOPEN_OFFLINE_COMPILER_PATHS_V2

namespace miopen {

static fs::path HipBuildImpl(boost::optional<TmpDir>& tmp_dir,
                             const fs::path& filename,
                             std::string src,
                             std::string params,
                             const TargetProperties& target,
                             const bool testing_mode)
{
#ifdef __linux__
    // Write out the include files
    // Let's assume includes are overkill for feature tests & optimize'em out.
    if(!testing_mode)
    {
        auto inc_list = GetHipKernelIncList();
        auto inc_path = tmp_dir->path;
        fs::create_directories(inc_path);
        for(const auto& inc_file : inc_list)
        {
            auto inc_src = GetKernelInc(inc_file);
            WriteFile(inc_src, inc_path / inc_file);
        }
    }

    src += "\nint main() {}\n";
    WriteFile(src, tmp_dir->path / filename);

    // cppcheck-suppress unreadVariable
    const LcOptionTargetStrings lots(target);

    if(params.find("-std=") == std::string::npos)
        params += " --std=c++17";

#if HIP_PACKAGE_VERSION_FLAT >= 6001024000ULL
    size_t pos = 0;
    while((pos = params.find("-mcpu=", pos)) != std::string::npos)
    {
        size_t endpos = params.find(' ', pos);
        if(endpos == std::string::npos)
        {
            params.erase(pos, std::string::npos);
            break;
        }
        params.erase(pos, endpos - pos);
    }
#endif

    params += " --cuda-gpu-arch=" + lots.device + lots.xnack;
    params += " --cuda-device-only";
    params += " -c";
    params += " -O3 ";
    params += " -Wno-unused-command-line-argument -I. ";
    params += MIOPEN_STRINGIZE(HIP_COMPILER_FLAGS);

#if MIOPEN_BUILD_DEV
    if(miopen::IsEnabled(ENV(MIOPEN_DEBUG_HIP_VERBOSE)))
    {
        params += " -v";
    }
    if(miopen::IsEnabled(ENV(MIOPEN_DEBUG_HIP_DUMP)))
    {
        params += " -gline-tables-only";
        params += " -save-temps";
    }
#endif

    // hip version
    params += " -DHIP_PACKAGE_VERSION_FLAT=" + std::to_string(HIP_PACKAGE_VERSION_FLAT) + " ";

<<<<<<< HEAD
    auto bin_file = make_object_file_name(tmp / filename);

    // compile
    {
        auto args = params + filename + " -o " + bin_file;
#ifndef _WIN32
        // Windows uses WIN32 API to execute a subprocess, and no command shell is spawned.
        args += (testing_mode ? " 1>/dev/null 2>&1" : "");
#endif
        tmp_dir->Execute(MIOPEN_HIP_COMPILER, args);
=======
    params += " ";
    auto bin_file = make_object_file_name(tmp_dir.get() / filename);

    // compile
    {
        const std::string redirector = testing_mode ? " 1>/dev/null 2>&1" : "";
        const std::string cmd        = env + std::string(" ") + MIOPEN_HIP_COMPILER;
        const std::string args       = params + filename + " -o " + bin_file + redirector;
        tmp_dir->Execute(cmd, args);
>>>>>>> e0b00d94
        if(!fs::exists(bin_file))
            MIOPEN_THROW("Failed cmd: '" MIOPEN_HIP_COMPILER "', args: '" + args + '\'');
    }

#if defined(MIOPEN_OFFLOADBUNDLER_BIN) && !MIOPEN_BACKEND_HIP
    // Unbundling is not required for HIP runtime && hip-clang
    tmp_dir->Execute(MIOPEN_OFFLOADBUNDLER_BIN,
                     "--type=o "
                     "--targets=hipv4-amdgcn-amd-amdhsa-" +
                         (std::string{'-'} + lots.device + lots.xnack) + " --inputs=" + bin_file +
                         " --outputs=" + bin_file + ".hsaco --unbundle");

    auto hsaco = std::find_if(fs::directory_iterator{tmp_dir->path}, {}, [](auto entry) {
        return (entry.path().extension() == ".hsaco");
    });

    if(hsaco == fs::directory_iterator{})
    {
        MIOPEN_LOG_E("failed to find *.hsaco in " << hsaco->path());
    }
    return hsaco->path();
#endif
    return bin_file;
#else
    (void)filename;
    (void)params;
    MIOPEN_THROW("HIP kernels are only supported in Linux");
#endif
}

fs::path HipBuild(boost::optional<TmpDir>& tmp_dir,
                  const fs::path& filename,
                  std::string src,
                  std::string params,
                  const TargetProperties& target)
{
    if(miopen::solver::support_amd_buffer_atomic_fadd(target.Name()))
        params += " -DCK_AMD_BUFFER_ATOMIC_FADD_RETURNS_FLOAT=1";
    return HipBuildImpl(tmp_dir, filename, src, params, target, false);
}

<<<<<<< HEAD
void bin_file_to_str(const fs::path& file, std::string& buf)
{
    std::ifstream bin_file_ptr(file, std::ios::binary);
    std::ostringstream bin_file_strm;
    bin_file_strm << bin_file_ptr.rdbuf();
    buf = bin_file_strm.str();
}

=======
>>>>>>> e0b00d94
} // namespace miopen<|MERGE_RESOLUTION|>--- conflicted
+++ resolved
@@ -174,7 +174,6 @@
     // hip version
     params += " -DHIP_PACKAGE_VERSION_FLAT=" + std::to_string(HIP_PACKAGE_VERSION_FLAT) + " ";
 
-<<<<<<< HEAD
     auto bin_file = make_object_file_name(tmp / filename);
 
     // compile
@@ -185,17 +184,6 @@
         args += (testing_mode ? " 1>/dev/null 2>&1" : "");
 #endif
         tmp_dir->Execute(MIOPEN_HIP_COMPILER, args);
-=======
-    params += " ";
-    auto bin_file = make_object_file_name(tmp_dir.get() / filename);
-
-    // compile
-    {
-        const std::string redirector = testing_mode ? " 1>/dev/null 2>&1" : "";
-        const std::string cmd        = env + std::string(" ") + MIOPEN_HIP_COMPILER;
-        const std::string args       = params + filename + " -o " + bin_file + redirector;
-        tmp_dir->Execute(cmd, args);
->>>>>>> e0b00d94
         if(!fs::exists(bin_file))
             MIOPEN_THROW("Failed cmd: '" MIOPEN_HIP_COMPILER "', args: '" + args + '\'');
     }
@@ -237,15 +225,4 @@
     return HipBuildImpl(tmp_dir, filename, src, params, target, false);
 }
 
-<<<<<<< HEAD
-void bin_file_to_str(const fs::path& file, std::string& buf)
-{
-    std::ifstream bin_file_ptr(file, std::ios::binary);
-    std::ostringstream bin_file_strm;
-    bin_file_strm << bin_file_ptr.rdbuf();
-    buf = bin_file_strm.str();
-}
-
-=======
->>>>>>> e0b00d94
 } // namespace miopen