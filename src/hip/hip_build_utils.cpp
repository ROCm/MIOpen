/*******************************************************************************
*
* MIT License
*
* Copyright (c) 2019 Advanced Micro Devices, Inc.
*
* Permission is hereby granted, free of charge, to any person obtaining a copy
* of this software and associated documentation files (the "Software"), to deal
* in the Software without restriction, including without limitation the rights
* to use, copy, modify, merge, publish, distribute, sublicense, and/or sell
* copies of the Software, and to permit persons to whom the Software is
* furnished to do so, subject to the following conditions:
*
* The above copyright notice and this permission notice shall be included in all
* copies or substantial portions of the Software.
*
* THE SOFTWARE IS PROVIDED "AS IS", WITHOUT WARRANTY OF ANY KIND, EXPRESS OR
* IMPLIED, INCLUDING BUT NOT LIMITED TO THE WARRANTIES OF MERCHANTABILITY,
* FITNESS FOR A PARTICULAR PURPOSE AND NONINFRINGEMENT. IN NO EVENT SHALL THE
* AUTHORS OR COPYRIGHT HOLDERS BE LIABLE FOR ANY CLAIM, DAMAGES OR OTHER
* LIABILITY, WHETHER IN AN ACTION OF CONTRACT, TORT OR OTHERWISE, ARISING FROM,
* OUT OF OR IN CONNECTION WITH THE SOFTWARE OR THE USE OR OTHER DEALINGS IN THE
* SOFTWARE.
*
*******************************************************************************/

#include <miopen/config.h>
#include <miopen/hip_build_utils.hpp>
#include <miopen/stringutils.hpp>
#include <miopen/exec_utils.hpp>
#include <miopen/logger.hpp>
#include <miopen/env.hpp>
#include <miopen/rocm_features.hpp>
#include <miopen/solver/implicitgemm_util.hpp>
#include <miopen/target_properties.hpp>
#include <boost/optional.hpp>
#include <sstream>
#include <string>

MIOPEN_DECLARE_ENV_VAR(MIOPEN_DEBUG_HIP_ENFORCE_COV3)
MIOPEN_DECLARE_ENV_VAR(MIOPEN_DEBUG_HIP_VERBOSE)
MIOPEN_DECLARE_ENV_VAR(MIOPEN_DEBUG_HIP_DUMP)

namespace miopen {

bool IsHccCompiler()
{
    static const auto isHcc = EndsWith(MIOPEN_HIP_COMPILER, "hcc");
    return isHcc;
}

bool IsHipClangCompiler()
{
    static const auto isClangXX = EndsWith(MIOPEN_HIP_COMPILER, "clang++");
    return isClangXX;
}

namespace {

inline bool ProduceCoV3()
{
    // If env.var is set, then let's follow it.
    if(IsEnabled(MIOPEN_DEBUG_HIP_ENFORCE_COV3{}))
        return true;
    if(IsDisabled(MIOPEN_DEBUG_HIP_ENFORCE_COV3{}))
        return false;
    // Otherwise, let's enable CO v3 for HIP kernels since ROCm 3.0.
    return (HipCompilerVersion() >= external_tool_version_t{3, 0, -1});
}

/// Returns option for enabling/disabling CO v3 generation for the compiler
/// that builds HIP kernels, depending on compiler version etc.
inline const std::string& GetCoV3Option(const bool enable)
{
    /// \note PR #2166 uses the "--hcc-cov3" option when isHCC is true.
    /// It's unclear why... HCC included in ROCm 2.8 does not support it,
    /// perhaps it suits for some older HCC?
    ///
    /// These options are Ok for ROCm 3.0:
    static const std::string option_enable{"-mcode-object-v3"};
    static const std::string no_option{};
    if(enable)
        return option_enable;
    else
        return no_option;
}
} // namespace

static boost::filesystem::path HipBuildImpl(boost::optional<TmpDir>& tmp_dir,
                                            const std::string& filename,
                                            std::string src,
                                            std::string params,
                                            const TargetProperties& target,
                                            const bool testing_mode,
                                            const bool sources_already_reside_on_filesystem)
{
#ifdef __linux__
    // Write out the include files
    // Let's assume includes are overkill for feature tests & optimize'em out.
    if(!testing_mode)
    {
        auto inc_list = GetHipKernelIncList();
        auto inc_path = tmp_dir->path;
        boost::filesystem::create_directories(inc_path);
        for(auto inc_file : inc_list)
        {
            auto inc_src = GetKernelInc(inc_file);
            WriteFile(inc_src, inc_path / inc_file);
        }
    }

    // Sources produced by MLIR-cpp already reside in tmp dir.
    if(!sources_already_reside_on_filesystem)
    {
        src += "\nint main() {}\n";
        WriteFile(src, tmp_dir->path / filename);
    }

    // cppcheck-suppress unreadVariable
    const LcOptionTargetStrings lots(target);

    auto env = std::string("");
    if(IsHccCompiler())
    {
        params += " -amdgpu-target=" + target.Name();
        params += " " + GetCoV3Option(ProduceCoV3());
    }
    else if(IsHipClangCompiler())
    {
        if(params.find("-std=") == std::string::npos)
            params += " --std=c++11";

        if(HipCompilerVersion() < external_tool_version_t{4, 1, 0})
            params += " --cuda-gpu-arch=" + lots.device;
        else
            params += " --cuda-gpu-arch=" + lots.device + lots.xnack;

        params += " --cuda-device-only";
        params += " -c";
        params += " -O3 ";
    }

    params += " -Wno-unused-command-line-argument -I. ";
    params += MIOPEN_STRINGIZE(HIP_COMPILER_FLAGS);
    if(IsHccCompiler())
    {
        env += std::string("KMOPTLLC=\"-mattr=+enable-ds128 ");
        if(HipCompilerVersion() >= external_tool_version_t{2, 8, 0})
            env += " --amdgpu-spill-vgpr-to-agpr=0";
        env += '\"';
    }
    else if(IsHipClangCompiler())
    {
        params += " -mllvm --amdgpu-spill-vgpr-to-agpr=0";
    }

#if MIOPEN_BUILD_DEV
    if(miopen::IsEnabled(MIOPEN_DEBUG_HIP_VERBOSE{}))
    {
        params += " -v";
    }

    if(miopen::IsEnabled(MIOPEN_DEBUG_HIP_DUMP{}))
    {
        if(IsHccCompiler())
        {
            params += " -gline-tables-only";
            env += " KMDUMPISA=1";
            env += " KMDUMPLLVM=1";
        }
        else if(IsHipClangCompiler())
        {
            params += " -gline-tables-only";
            params += " -save-temps";
        }
    }
#endif

    // hip version
    params +=
        std::string(" -DHIP_PACKAGE_VERSION_FLAT=") + std::to_string(HIP_PACKAGE_VERSION_FLAT);

    params += " ";
    auto bin_file = tmp_dir->path / (filename + ".o");

    // compile
    const std::string redirector = testing_mode ? " 1>/dev/null 2>&1" : "";
    tmp_dir->Execute(env + std::string(" ") + MIOPEN_HIP_COMPILER,
                     params + filename + " -o " + bin_file.string() + redirector);
    if(!boost::filesystem::exists(bin_file))
        MIOPEN_THROW(filename + " failed to compile");
#ifdef EXTRACTKERNEL_BIN
    if(IsHccCompiler())
    {
        // call extract kernel
        tmp_dir->Execute(EXTRACTKERNEL_BIN, " -i " + bin_file.string());
        auto hsaco =
            std::find_if(boost::filesystem::directory_iterator{tmp_dir->path},
                         {},
                         [](auto entry) { return (entry.path().extension() == ".hsaco"); });

        if(hsaco == boost::filesystem::directory_iterator{})
        {
            MIOPEN_LOG_E("failed to find *.hsaco in " << hsaco->path().string());
        }

        return hsaco->path();
    }
#endif
#if defined(MIOPEN_OFFLOADBUNDLER_BIN) && !MIOPEN_BACKEND_HIP
    // Unbundling is not required for HIP runtime && hip-clang
    if(IsHipClangCompiler())
    {
        tmp_dir->Execute(MIOPEN_OFFLOADBUNDLER_BIN,
                         "--type=o "
#if(HIP_PACKAGE_VERSION_FLAT >= 4001021072 && HIP_PACKAGE_VERSION_FLAT < 4002000000) || \
    HIP_PACKAGE_VERSION_FLAT >= 4002021072
                         "--targets=hipv4-amdgcn-amd-amdhsa-"
#else
                         "--targets=hip-amdgcn-amd-amdhsa-"
#endif
                             +
                             (HipCompilerVersion() < external_tool_version_t{4, 1, 0}
                                  ? lots.device
                                  : (std::string{'-'} + lots.device + lots.xnack)) +
                             " --inputs=" + bin_file.string() + " --outputs=" + bin_file.string() +
                             ".hsaco --unbundle");

        auto hsaco =
            std::find_if(boost::filesystem::directory_iterator{tmp_dir->path},
                         {},
                         [](auto entry) { return (entry.path().extension() == ".hsaco"); });

        if(hsaco == boost::filesystem::directory_iterator{})
        {
            MIOPEN_LOG_E("failed to find *.hsaco in " << hsaco->path().string());
        }
        return hsaco->path();
    }
    else
#endif
    {
        return bin_file;
    }
#else
    (void)filename;
    (void)params;
    MIOPEN_THROW("HIP kernels are only supported in Linux");
#endif
}

#ifndef ROCM_FEATURE_LLVM_AMDGCN_BUFFER_ATOMIC_FADD_F32_RETURNS_FLOAT
static bool
HipBuildTest(const std::string& program_name, std::string params, const TargetProperties& target)
{
    boost::optional<miopen::TmpDir> dir(program_name);
    std::string source = miopen::GetKernelSrc(program_name);
    try
    {
        std::ignore = HipBuildImpl(dir, program_name, source, params, target, true, false);
    }
    catch(...)
    {
        return false;
    }
    return true;
}

static bool DetectIfBufferAtomicFaddReturnsFloatImpl(const TargetProperties& target)
{
    const std::string program_name("detect_llvm_amdgcn_buffer_atomic_fadd_f32_float.cpp");
    std::string params;

    if(HipBuildTest(program_name, params, target))
    {
        MIOPEN_LOG_NQI("Yes");
        return true;
    }
    MIOPEN_LOG_NQI("No");
    return false;
}

static bool DetectIfBufferAtomicFaddReturnsFloat(const TargetProperties& target)
{
    static const bool once = DetectIfBufferAtomicFaddReturnsFloatImpl(target);
    return once;
}
#endif

boost::filesystem::path HipBuild(boost::optional<TmpDir>& tmp_dir,
                                 const std::string& filename,
                                 std::string src,
                                 std::string params,
                                 const TargetProperties& target,
                                 const bool sources_already_reside_on_filesystem)
{
#ifndef ROCM_FEATURE_LLVM_AMDGCN_BUFFER_ATOMIC_FADD_F32_RETURNS_FLOAT
    if(miopen::solver::support_amd_buffer_atomic_fadd(target.Name()))
        if(DetectIfBufferAtomicFaddReturnsFloat(target))
            params += " -DCK_AMD_BUFFER_ATOMIC_FADD_RETURNS_FLOAT=1";
#elif ROCM_FEATURE_LLVM_AMDGCN_BUFFER_ATOMIC_FADD_F32_RETURNS_FLOAT
    if(miopen::solver::support_amd_buffer_atomic_fadd(target.Name()))
        params += " -DCK_AMD_BUFFER_ATOMIC_FADD_RETURNS_FLOAT=1";
#endif
<<<<<<< HEAD
    return HipBuildImpl(tmp_dir, filename, src, params, target, false);
=======
    return HipBuildImpl(
        tmp_dir, filename, src, params, target, false, sources_already_reside_on_filesystem);
>>>>>>> 4d0489c7
}

void bin_file_to_str(const boost::filesystem::path& file, std::string& buf)
{
    std::ifstream bin_file_ptr(file.string().c_str(), std::ios::binary);
    std::ostringstream bin_file_strm;
    bin_file_strm << bin_file_ptr.rdbuf();
    buf = bin_file_strm.str();
}

static external_tool_version_t HipCompilerVersionImpl()
{
    external_tool_version_t version;
    if(IsHccCompiler())
    {
        const std::string path(MIOPEN_HIP_COMPILER);
        const std::string mandatory_prefix("(based on HCC ");
        do
        {
            if(path.empty() || !std::ifstream(path).good())
                break;

            std::stringstream out;
            MIOPEN_LOG_NQI2("Running: " << '\'' << path << " --version" << '\'');
            if(miopen::exec::Run(path + " --version", nullptr, &out) != 0)
                break;

            std::string line;
            while(!out.eof())
            {
                std::getline(out, line);
                MIOPEN_LOG_NQI2(line);
                auto begin = line.find(mandatory_prefix);
                if(begin == std::string::npos)
                    continue;

                begin += mandatory_prefix.size();
                int v3, v2, v1 = v2 = v3 = -1;
                char c2, c1 = c2 = 'X';
                std::istringstream iss(line.substr(begin));
                iss >> v1 >> c1 >> v2 >> c2 >> v3;
                if(!iss.fail() && v1 >= 0)
                {
                    version.major = v1;
                    if(c1 == '.' && v2 >= 0)
                    {
                        version.minor = v2;
                        if(c2 == '.' && v3 >= 0)
                            version.patch = v3;
                    }
                }
                break;
            }
        } while(false);
    }
    else
    {
#ifdef HIP_PACKAGE_VERSION_MAJOR
        MIOPEN_LOG_NQI2("Read version information from HIP package...");
        version.major = HIP_PACKAGE_VERSION_MAJOR;
#ifdef HIP_PACKAGE_VERSION_MINOR
        version.minor = HIP_PACKAGE_VERSION_MINOR;
#else
        version.minor = 0;
#endif
#ifdef HIP_PACKAGE_VERSION_PATCH
        version.patch = HIP_PACKAGE_VERSION_PATCH;
#else
        version.patch = 0;
#endif
#else // HIP_PACKAGE_VERSION_MAJOR is not defined. CMake failed to find HIP package.
        MIOPEN_LOG_NQI2("...assuming 3.2.0 (hip-clang RC)");
        version.major = 3;
        version.minor = 2;
        version.patch = 0;
#endif
    }
    MIOPEN_LOG_NQI(version.major << '.' << version.minor << '.' << version.patch);
    return version;
}

external_tool_version_t HipCompilerVersion()
{
    // NOLINTNEXTLINE (cppcoreguidelines-avoid-non-const-global-variables)
    static auto once = HipCompilerVersionImpl();
    return once;
}

bool operator>(const external_tool_version_t& lhs, const external_tool_version_t& rhs)
{
    if(lhs.major > rhs.major)
        return true;
    else if(lhs.major == rhs.major)
    {
        if(lhs.minor > rhs.minor)
            return true;
        else if(lhs.minor == rhs.minor)
            return (lhs.patch > rhs.patch);
        else
            return false;
    }
    else
        return false;
}

bool operator<(const external_tool_version_t& lhs, const external_tool_version_t& rhs)
{
    return rhs > lhs;
}
bool operator>=(const external_tool_version_t& lhs, const external_tool_version_t& rhs)
{
    return !(lhs < rhs);
}

bool operator<=(const external_tool_version_t& lhs, const external_tool_version_t& rhs)
{
    return !(lhs > rhs);
}

} // namespace miopen<|MERGE_RESOLUTION|>--- conflicted
+++ resolved
@@ -302,12 +302,8 @@
     if(miopen::solver::support_amd_buffer_atomic_fadd(target.Name()))
         params += " -DCK_AMD_BUFFER_ATOMIC_FADD_RETURNS_FLOAT=1";
 #endif
-<<<<<<< HEAD
-    return HipBuildImpl(tmp_dir, filename, src, params, target, false);
-=======
     return HipBuildImpl(
         tmp_dir, filename, src, params, target, false, sources_already_reside_on_filesystem);
->>>>>>> 4d0489c7
 }
 
 void bin_file_to_str(const boost::filesystem::path& file, std::string& buf)
