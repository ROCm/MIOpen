/*******************************************************************************
 *
 * MIT License
 *
 * Copyright (c) 2017-2020 Advanced Micro Devices, Inc.
 *
 * Permission is hereby granted, free of charge, to any person obtaining a copy
 * of this software and associated documentation files (the "Software"), to deal
 * in the Software without restriction, including without limitation the rights
 * to use, copy, modify, merge, publish, distribute, sublicense, and/or sell
 * copies of the Software, and to permit persons to whom the Software is
 * furnished to do so, subject to the following conditions:
 *
 * The above copyright notice and this permission notice shall be included in all
 * copies or substantial portions of the Software.
 *
 * THE SOFTWARE IS PROVIDED "AS IS", WITHOUT WARRANTY OF ANY KIND, EXPRESS OR
 * IMPLIED, INCLUDING BUT NOT LIMITED TO THE WARRANTIES OF MERCHANTABILITY,
 * FITNESS FOR A PARTICULAR PURPOSE AND NONINFRINGEMENT. IN NO EVENT SHALL THE
 * AUTHORS OR COPYRIGHT HOLDERS BE LIABLE FOR ANY CLAIM, DAMAGES OR OTHER
 * LIABILITY, WHETHER IN AN ACTION OF CONTRACT, TORT OR OTHERWISE, ARISING FROM,
 * OUT OF OR IN CONNECTION WITH THE SOFTWARE OR THE USE OR OTHER DEALINGS IN THE
 * SOFTWARE.
 *
 *******************************************************************************/

#include <miopen/config.h>
#include <miopen/handle.hpp>

#include <miopen/binary_cache.hpp>
#include <miopen/env.hpp>
#include <miopen/errors.hpp>
#include <miopen/handle_lock.hpp>
#include <miopen/invoker.hpp>
#include <miopen/kernel_cache.hpp>
#include <miopen/logger.hpp>
#include <miopen/stringutils.hpp>
#include <miopen/target_properties.hpp>
#include <miopen/timer.hpp>

#if !MIOPEN_ENABLE_SQLITE_KERN_CACHE
#include <miopen/write_file.hpp>
#include <boost/filesystem/operations.hpp>
#endif

#include <miopen/filesystem.hpp>
#include <miopen/load_file.hpp>

#ifndef _WIN32
#include <unistd.h>
#endif

#include <algorithm>
#include <cassert>
#include <chrono>
#include <thread>
#include <mutex>
#include <shared_mutex>

/// hipMemGetInfo constantly fails on gfx906/900 and Navi21.
/// Brute-force W/A: return fixed values.
#define WORKAROUND_FAULTY_HIPMEMGETINFO_VEGA_NAVI2X (HIP_PACKAGE_VERSION_FLAT >= 5007000000ULL)

MIOPEN_DECLARE_ENV_VAR_UINT64(MIOPEN_DEVICE_CU)

namespace miopen {

namespace {

hipError_t hip_mem_get_info_wrapper(std::size_t* const free, std::size_t* const total)
{
#if WORKAROUND_FAULTY_HIPMEMGETINFO_VEGA_NAVI2X
    const auto status = hipMemGetInfo(free, total);
    if(status == hipSuccess)
        return status;
    MIOPEN_LOG_W("hipMemGetInfo error, status: " << status);
    assert(free != nullptr && total != nullptr);
    *free  = 16ULL * 1024 * 1024 * 1024; // 16 GiB
    *total = *free;
    return hipSuccess;
#else
    return hipMemGetInfo(free, total);
#endif
}

std::size_t GetAvailableMemory()
{
    size_t free, total;
    auto status = hip_mem_get_info_wrapper(&free, &total);
    if(status != hipSuccess)
        MIOPEN_THROW_HIP_STATUS(status, "Failed getting available memory");
    return free;
}

void* default_allocator(void*, size_t sz)
{
    const auto available = GetAvailableMemory();
    MIOPEN_LOG_I2("GetAvailableMemory " << available);
    if(sz > available)
        MIOPEN_LOG_I("GetAvailableMemory reports unsufficient memory to allocate " << sz);
    void* ptr;
    const auto status = hipMalloc(&ptr, sz);
    if(status == hipSuccess)
    {
        MIOPEN_LOG_I2("hipMalloc " << sz << " at " << ptr << " Ok");
        return ptr;
    }
    const auto status_host = hipHostMalloc(&ptr, sz);
    if(status_host == hipSuccess)
    {
        MIOPEN_LOG_I2("hipHostMalloc " << sz << " at " << ptr << " Ok");
        return ptr;
    }
    MIOPEN_LOG_W("hipMalloc " << sz << " status: " << status);
    MIOPEN_THROW_HIP_STATUS(status_host, "hipHostMalloc " + std::to_string(sz));
}

[[maybe_unused]] inline std::string to_string(void* const ptr)
{
    std::ostringstream oss;
    oss << ptr;
    return oss.str();
}

void default_deallocator(void*, void* mem)
{
    size_t size = 0;
    auto status = hipMemPtrGetInfo(mem, &size);
    if(status != hipSuccess)
        MIOPEN_LOG_W("hipMemPtrGetInfo at " << mem << " status: " << status);
    status = hipFree(mem);
    if(status != hipSuccess)
    {
        MIOPEN_THROW_HIP_STATUS(status,
                                "hipFree " + std::to_string(size) + " at " + to_string(mem));
    }
    else
        MIOPEN_LOG_I2("hipFree " << size << " at " << mem << " Ok");
}

int get_device_id() // Get random device
{
    int device;
    auto status = hipGetDevice(&device);
    if(status != hipSuccess)
        MIOPEN_THROW("No device");
    return device;
}

void set_device(int id)
{
    auto status = hipSetDevice(id);
    if(status != hipSuccess)
        MIOPEN_THROW("Error setting device");
}

#if MIOPEN_BUILD_DEV
int set_default_device()
{
    int n;
    auto status = hipGetDeviceCount(&n);
    if(status != hipSuccess)
        MIOPEN_THROW("Error getting device count");
    // Pick device based on process id
    auto pid = ::getpid();
    assert(pid > 0);
    set_device(pid % n);
    return (pid % n);
}
#endif

} // namespace

// NOLINTNEXTLINE (cppcoreguidelines-avoid-non-const-global-variables)
static thread_local unsigned int meopenHandle_current_stream_id = 0;
struct HandleImpl
{
    // typedef MIOPEN_MANAGE_PTR(hipStream_t, hipStreamDestroy) StreamPtr;
    using StreamPtr = std::shared_ptr<typename std::remove_pointer<hipStream_t>::type>;

    HandleImpl() { hipInit(0); }

    StreamPtr create_stream()
    {
        hipStream_t result;
        auto status = hipStreamCreate(&result);
        if(status != hipSuccess)
            MIOPEN_THROW_HIP_STATUS(status, "Failed to allocate stream");
        return StreamPtr{result, &hipStreamDestroy};
    }

    StreamPtr create_stream_non_blocking()
    {
        hipStream_t result;
        auto status = hipStreamCreateWithFlags(&result, hipStreamNonBlocking);
        if(status != hipSuccess)
            MIOPEN_THROW_HIP_STATUS(status, "Failed to allocate stream");
        return StreamPtr{result, &hipStreamDestroy};
    }

    static StreamPtr reference_stream(hipStream_t s) { return StreamPtr{s, null_deleter{}}; }

    void elapsed_time(hipEvent_t start, hipEvent_t stop)
    {
        if(enable_profiling)
            hipEventElapsedTime(&this->profiling_result, start, stop);
    }

    std::function<void(hipEvent_t, hipEvent_t)> elapsed_time_handler()
    {
        return std::bind(
            &HandleImpl::elapsed_time, this, std::placeholders::_1, std::placeholders::_2);
    }

    void set_ctx() const { miopen::set_device(this->device); }

    std::string get_device_name() const
    {
        hipDeviceProp_t props{};
        hipGetDeviceProperties(&props, device);
        const std::string name(props.gcnArchName);
        MIOPEN_LOG_NQI("Raw device name: " << name);
        return name; // NOLINT (performance-no-automatic-move)
    }

    std::shared_timed_mutex stream_pool_mutex;
    // the main stream and main rocblas_handle rhandle_

#if MIOPEN_USE_ROCBLAS
    rocblas_handle_ptr rhandle_;
    using RocblasHandlePtrPool = std::vector<rocblas_handle_ptr>;
#endif

    StreamPtr root_stream = nullptr;

    using StreamPtrPool = std::vector<StreamPtr>;
    struct MultiStreamResourses
    {

#if MIOPEN_USE_ROCBLAS
        //  (rocBLAS doc):rocBLAS handle contains allocated device memory that must not be shared by
        //  multiple
        //  asynchronous streams at the same time.
        //  Each parallel thread must use its own rocblas_handle.
        RocblasHandlePtrPool rhandle_pool;
        void add_resours(StreamPtr s_ptr, rocblas_handle_ptr r_ptr)
        {
            stream_pool.push_back(std::move(s_ptr));
            rhandle_pool.push_back(std::move(r_ptr));
        }
#else
        void add_stream(StreamPtr s_ptr) { stream_pool.push_back(s_ptr); }
#endif
        //  stream_pool used as cache for parallel streams created by MIOpen.
        StreamPtrPool stream_pool;
    };

    MultiStreamResourses* ms_resourse_ptr;
    std::map<miopenAcceleratorQueue_t, MultiStreamResourses> extra_stream_map;

    bool enable_profiling  = false;
    float profiling_result = 0.0;
    int device             = -1;
    Allocator allocator{};
    KernelCache cache;
    TargetProperties target_properties;
};

Handle::Handle(miopenAcceleratorQueue_t stream) : impl(std::make_unique<HandleImpl>())
{
    meopenHandle_current_stream_id = 0;
    this->impl->device             = get_device_id();

    if(stream == nullptr)
        this->impl->root_stream = HandleImpl::reference_stream(nullptr);
    else
        this->impl->root_stream = HandleImpl::reference_stream(stream);

    this->impl->extra_stream_map.emplace(stream, HandleImpl::MultiStreamResourses());

    this->impl->ms_resourse_ptr = &(this->impl->extra_stream_map.begin()->second);

    this->SetAllocator(nullptr, nullptr, nullptr);

#if MIOPEN_USE_ROCBLAS
    this->impl->rhandle_ = CreateRocblasHandle(stream);
#endif
    this->impl->target_properties.Init(this);
    MIOPEN_LOG_NQI(*this);
}

Handle::Handle() : impl(std::make_unique<HandleImpl>())
{
    meopenHandle_current_stream_id = 0;
#if MIOPEN_BUILD_DEV
    this->impl->device      = set_default_device();
    this->impl->root_stream = impl->create_stream();
#else
    this->impl->device      = get_device_id();
    this->impl->root_stream = HandleImpl::reference_stream(nullptr);
#endif
    auto root_stream = this->impl->root_stream.get();
    this->impl->extra_stream_map.emplace(root_stream, HandleImpl::MultiStreamResourses());

    this->impl->ms_resourse_ptr = &(this->impl->extra_stream_map.begin()->second);

    this->SetAllocator(nullptr, nullptr, nullptr);

#if MIOPEN_USE_ROCBLAS
    this->impl->rhandle_ = CreateRocblasHandle(root_stream);
#endif
    this->impl->target_properties.Init(this);
    MIOPEN_LOG_NQI(*this);
}

Handle::~Handle() {}

// not MT safe
void Handle::SetStream(miopenAcceleratorQueue_t streamID) const
{
    meopenHandle_current_stream_id = 0;

    this->impl->root_stream = HandleImpl::reference_stream(streamID);

    this->impl->extra_stream_map.emplace(streamID, HandleImpl::MultiStreamResourses());

    this->impl->ms_resourse_ptr = &(this->impl->extra_stream_map[streamID]);

#if MIOPEN_USE_ROCBLAS
    rocblas_set_stream(this->rhandle().get(), this->GetStream());
#endif
    this->impl->target_properties.Init(this);
    MIOPEN_LOG_NQI(*this);
}

void Handle::SetStreamFromPool(int streamID) const { meopenHandle_current_stream_id = streamID; }

void Handle::ReserveExtraStreamsInPool(int cnt) const
{
    std::unique_lock<std::shared_timed_mutex> lock(this->impl->stream_pool_mutex);

    int last_stream_id = this->impl->ms_resourse_ptr->stream_pool.size();

    if(last_stream_id < cnt)
    {
        for(; last_stream_id < cnt; last_stream_id++)
        {
            auto new_stream = this->impl->create_stream_non_blocking();
#if MIOPEN_USE_ROCBLAS
            auto new_rhandle = CreateRocblasHandle(new_stream.get());
            this->impl->ms_resourse_ptr->add_resours(std::move(new_stream), std::move(new_rhandle));
#else
            this->impl->ms_resourse_ptr->add_stream(std::move(new_stream));
#endif
        }
    }
}

miopenAcceleratorQueue_t Handle::GetStream() const
{
    if(meopenHandle_current_stream_id == 0)
        return impl->root_stream.get();
    // locking only if handle in multistream mode
    std::shared_lock<std::shared_timed_mutex> lock(this->impl->stream_pool_mutex);
    return this->impl->ms_resourse_ptr->stream_pool.at(meopenHandle_current_stream_id - 1).get();
}

void Handle::SetAllocator(miopenAllocatorFunction allocator,
                          miopenDeallocatorFunction deallocator,
                          void* allocatorContext) const
{
    this->impl->allocator.allocator   = allocator == nullptr ? default_allocator : allocator;
    this->impl->allocator.deallocator = deallocator == nullptr ? default_deallocator : deallocator;

    this->impl->allocator.context = allocatorContext;
}

void Handle::EnableProfiling(bool enable) const { this->impl->enable_profiling = enable; }

float Handle::GetKernelTime() const { return this->impl->profiling_result; }

Allocator::ManageDataPtr Handle::Create(std::size_t sz) const
{
    MIOPEN_HANDLE_LOCK
    this->Finish();
    return this->impl->allocator(sz);
}

Allocator::ManageDataPtr&
Handle::WriteTo(const void* data, Allocator::ManageDataPtr& ddata, std::size_t sz) const
{
    MIOPEN_HANDLE_LOCK
    this->Finish();
    auto status = hipMemcpy(ddata.get(), data, sz, hipMemcpyHostToDevice);
    if(status != hipSuccess)
        MIOPEN_THROW_HIP_STATUS(status, "Hip error writing to buffer: ");
    return ddata;
}

void Handle::ReadTo(void* data, const Allocator::ManageDataPtr& ddata, std::size_t sz) const
{
    ReadTo(data, ddata.get(), sz);
}

void Handle::ReadTo(void* data, ConstData_t ddata, std::size_t sz) const
{
    MIOPEN_HANDLE_LOCK
    this->Finish();
    auto status = hipMemcpy(data, ddata, sz, hipMemcpyDeviceToHost);
    if(status != hipSuccess)
        MIOPEN_THROW_HIP_STATUS(status, "Hip error reading from buffer: ");
}

void Handle::Copy(ConstData_t src, Data_t dest, std::size_t size) const
{
    MIOPEN_HANDLE_LOCK
    this->impl->set_ctx();
    auto status = hipMemcpy(dest, src, size, hipMemcpyDeviceToDevice);
    if(status != hipSuccess)
        MIOPEN_THROW_HIP_STATUS(status, "Hip error copying buffer: ");
}

KernelInvoke Handle::AddKernel(const std::string& algorithm,
                               const std::string& network_config,
                               const fs::path& program_name,
                               const std::string& kernel_name,
                               const std::vector<size_t>& vld,
                               const std::vector<size_t>& vgd,
                               const std::string& params,
                               std::size_t cache_index,
                               const std::string& kernel_src) const
{
    auto obj = this->impl->cache.AddKernel(*this,
                                           algorithm,
                                           network_config,
                                           program_name,
                                           kernel_name,
                                           vld,
                                           vgd,
                                           params,
                                           cache_index,
                                           kernel_src);
    return this->Run(obj);
}

Invoker Handle::PrepareInvoker(const InvokerFactory& factory,
                               const std::vector<solver::KernelInfo>& kernels) const
{
    std::vector<Kernel> built;
    for(auto& k : kernels)
    {
        MIOPEN_LOG_I2("Preparing kernel: " << k.kernel_name);
        const auto kernel = this->impl->cache.AddKernel(*this,
                                                        "",
                                                        "",
                                                        k.kernel_file,
                                                        k.kernel_name,
                                                        k.l_wk,
                                                        k.g_wk,
                                                        k.comp_options,
                                                        kernels.size());
        built.push_back(kernel);
    }
    return factory(built);
}

void Handle::ClearKernels(const std::string& algorithm, const std::string& network_config) const
{
    this->impl->cache.ClearKernels(algorithm, network_config);
}

const std::vector<Kernel>& Handle::GetKernelsImpl(const std::string& algorithm,
                                                  const std::string& network_config) const
{
    return this->impl->cache.GetKernels(algorithm, network_config);
}

KernelInvoke Handle::Run(Kernel k) const
{
    this->impl->set_ctx();
    if(this->impl->enable_profiling || MIOPEN_GPU_SYNC)
        return k.Invoke(this->GetStream(), this->impl->elapsed_time_handler());
    else
        return k.Invoke(this->GetStream());
}

Program Handle::LoadProgram(const fs::path& program_name,
                            std::string params,
                            const std::string& kernel_src) const
{
    this->impl->set_ctx();
    std::string arch_name = this->GetTargetProperties().Name();

    std::string orig_params = params; // make a copy for target ID fallback

    if(program_name.extension() != ".mlir")
        params = params + " -mcpu=" + this->GetTargetProperties().Name();

    auto hsaco = miopen::LoadBinary(
        this->GetTargetProperties(), this->GetMaxComputeUnits(), program_name, params);
    if(hsaco.empty())
    {
        const auto arch_target_id = miopen::SplitDelim(arch_name, ':');
        if(arch_target_id.size() > 1)
        {
            // The target name has target ID in there, fall back on the generic code object
            const auto base_arch = arch_target_id.at(0);
            hsaco                = miopen::LoadBinary(this->GetTargetProperties(),
                                       this->GetMaxComputeUnits(),
                                       program_name,
                                       orig_params + " -mcpu=" + base_arch);
        }
    }

    // Still unable to find the object, build it with the available compiler possibly a target ID
    // specific code object
    if(hsaco.empty())
    {
        CompileTimer ct;
        auto p = HIPOCProgram{program_name.string(), params, this->GetTargetProperties(), kernel_src};
        ct.Log("Kernel", program_name.string());

// Save to cache
#if MIOPEN_ENABLE_SQLITE_KERN_CACHE
<<<<<<< HEAD
        miopen::SaveBinary(p.IsCodeObjectInMemory()
                               ? p.GetCodeObjectBlob()
                               : miopen::LoadFile(p.GetCodeObjectPathname()),
=======
        miopen::SaveBinary(p.IsCodeObjectInMemory() ? p.GetCodeObjectBlob()
                                                    : miopen::LoadFile(p.GetCodeObjectPathname()),
>>>>>>> e0b00d94
                           this->GetTargetProperties(),
                           this->GetMaxComputeUnits(),
                           program_name,
                           params);
#else
        auto path = miopen::GetCachePath(false) / boost::filesystem::unique_path().string();
        if(p.IsCodeObjectInMemory())
            miopen::WriteFile(p.GetCodeObjectBlob(), path);
        else
            fs::copy_file(p.GetCodeObjectPathname(), path);
        miopen::SaveBinary(path, this->GetTargetProperties(), program_name, params);
#endif
        p.FreeCodeObjectFileStorage();
        return p;
    }
    else
    {
        return HIPOCProgram{program_name, hsaco};
    }
}

bool Handle::HasProgram(const fs::path& program_name, const std::string& params) const
{
    return this->impl->cache.HasProgram(program_name, params);
}

void Handle::AddProgram(Program prog,
                        const fs::path& program_name,
                        const std::string& params) const
{
    this->impl->cache.AddProgram(prog, program_name, params);
}

void Handle::ClearProgram(const fs::path& program_name, const std::string& params) const
{
    this->impl->cache.ClearProgram(program_name, params);
}

void Handle::Finish() const
{
    this->impl->set_ctx();
#if 0
    auto start = std::chrono::system_clock::now();
    auto ev    = make_hip_event();
    hipEventRecord(ev.get(), this->GetStream());
    while(hipEventQuery(ev.get()) == hipErrorNotReady)
    {
        std::this_thread::yield();
        if((std::chrono::system_clock::now() - start) > std::chrono::seconds(60))
        {
            std::cerr << "Timeout: Handle::Finish" << std::endl;
            std::abort();
        }
    }
#else
    // hipStreamSynchronize is broken, so we use hipEventSynchronize instead
    auto ev = make_hip_event();
    hipEventRecord(ev.get(), this->GetStream());
    auto status = hipEventSynchronize(ev.get());
    if(status != hipSuccess)
        MIOPEN_THROW_HIP_STATUS(status, "Failed hip sychronization");
#endif
}
void Handle::Flush() const {}

bool Handle::IsProfilingEnabled() const { return this->impl->enable_profiling; }

void Handle::ResetKernelTime() const { this->impl->profiling_result = 0.0; }
void Handle::AccumKernelTime(float curr_time) const { this->impl->profiling_result += curr_time; }

std::size_t Handle::GetLocalMemorySize() const
{
    int result;
    auto status = hipDeviceGetAttribute(
        &result, hipDeviceAttributeMaxSharedMemoryPerBlock, this->impl->device);
    if(status != hipSuccess)
        MIOPEN_THROW_HIP_STATUS(status);

    return result;
}

std::size_t Handle::GetGlobalMemorySize() const
{
    size_t result;
    auto status = hipDeviceTotalMem(&result, this->impl->device);

    if(status != hipSuccess)
        MIOPEN_THROW_HIP_STATUS(status);

    return result;
}

std::size_t Handle::GetMaxComputeUnits() const
{
    const std::size_t num_cu = Value(ENV(MIOPEN_DEVICE_CU));
    if(num_cu > 0)
        return num_cu;

    int result;
    auto status =
        hipDeviceGetAttribute(&result, hipDeviceAttributeMultiprocessorCount, this->impl->device);
    if(status != hipSuccess)
        MIOPEN_THROW_HIP_STATUS(status);

    return result;
}

std::size_t Handle::GetImage3dMaxWidth() const
{
    int result;
    auto status = hipDeviceGetAttribute(&result, hipDeviceAttributeMaxGridDimX, this->impl->device);
    if(status != hipSuccess)
        MIOPEN_THROW_HIP_STATUS(status);

    return result;
}

std::size_t Handle::GetWavefrontWidth() const
{
    hipDeviceProp_t props{};
    hipGetDeviceProperties(&props, this->impl->device);
    auto result = static_cast<size_t>(props.warpSize);
    return result;
}

// No HIP API that could return maximum memory allocation size
// for a single object.
std::size_t Handle::GetMaxMemoryAllocSize()
{
    if(m_MaxMemoryAllocSizeCached == 0)
    {
        size_t free, total;
        auto status = hip_mem_get_info_wrapper(&free, &total);
        if(status != hipSuccess)
            MIOPEN_THROW_HIP_STATUS(status, "Failed getting available memory");
        m_MaxMemoryAllocSizeCached = floor(total * 0.85);
    }

    return m_MaxMemoryAllocSizeCached;
}

std::string Handle::GetDeviceNameImpl() const { return this->impl->get_device_name(); }

std::string Handle::GetDeviceName() const { return this->impl->target_properties.Name(); }

const TargetProperties& Handle::GetTargetProperties() const
{
    return this->impl->target_properties;
}

std::ostream& Handle::Print(std::ostream& os) const
{
    os << "stream: " << GetStream() << ", device_id: " << this->impl->device;
    return os;
}

shared<Data_t> Handle::CreateSubBuffer(Data_t data, std::size_t offset, std::size_t) const
{
    auto cdata = reinterpret_cast<char*>(data);
    return {cdata + offset, null_deleter{}};
}

shared<ConstData_t> Handle::CreateSubBuffer(ConstData_t data, std::size_t offset, std::size_t) const
{
    auto cdata = reinterpret_cast<const char*>(data);
    return {cdata + offset, null_deleter{}};
}

#if MIOPEN_USE_ROCBLAS

const rocblas_handle_ptr& Handle::rhandle() const
{
    if(meopenHandle_current_stream_id == 0)
        return this->impl->rhandle_;
    // locking only if handle in multistream mode
    std::shared_lock<std::shared_timed_mutex> lock(this->impl->stream_pool_mutex);
    return this->impl->ms_resourse_ptr->rhandle_pool.at(meopenHandle_current_stream_id - 1);
}

rocblas_handle_ptr Handle::CreateRocblasHandle(miopenAcceleratorQueue_t stream) const
{
    rocblas_handle x = nullptr;
    rocblas_create_handle(&x);
    auto result = rocblas_handle_ptr{x};
    rocblas_set_stream(result.get(), stream);
    return result;
}
#endif
} // namespace miopen<|MERGE_RESOLUTION|>--- conflicted
+++ resolved
@@ -522,14 +522,8 @@
 
 // Save to cache
 #if MIOPEN_ENABLE_SQLITE_KERN_CACHE
-<<<<<<< HEAD
-        miopen::SaveBinary(p.IsCodeObjectInMemory()
-                               ? p.GetCodeObjectBlob()
+        miopen::SaveBinary(p.IsCodeObjectInMemory() ? p.GetCodeObjectBlob()
                                : miopen::LoadFile(p.GetCodeObjectPathname()),
-=======
-        miopen::SaveBinary(p.IsCodeObjectInMemory() ? p.GetCodeObjectBlob()
-                                                    : miopen::LoadFile(p.GetCodeObjectPathname()),
->>>>>>> e0b00d94
                            this->GetTargetProperties(),
                            this->GetMaxComputeUnits(),
                            program_name,
