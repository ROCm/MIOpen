--- conflicted
+++ resolved
@@ -551,19 +551,7 @@
 
 const TargetProperties& Handle::GetTargetProperties() const
 {
-<<<<<<< HEAD
-    const char* const arch = miopen::GetStringEnv(MIOPEN_DEVICE_ARCH{});
-    if(arch != nullptr && strlen(arch) > 0)
-    {
-        return arch;
-    }
-    hipDeviceProp_t props{};
-    hipGetDeviceProperties(&props, this->impl->device);
-    std::string n("gfx" + std::to_string(props.gcnArch));
-    return GetDeviceNameFromMap(n);
-=======
     return this->impl->target_properties;
->>>>>>> 21305d67
 }
 
 std::ostream& Handle::Print(std::ostream& os) const
