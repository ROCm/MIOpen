--- conflicted
+++ resolved
@@ -686,12 +686,8 @@
     rocblas_handle x = nullptr;
     rocblas_create_handle(&x);
     auto result = rocblas_handle_ptr{x};
-<<<<<<< HEAD
     rocblas_set_stream(result.get(), GetStream());
     rocblas_initialize();
-=======
-    rocblas_set_stream(result.get(), stream);
->>>>>>> b3c1ae6d
     return result;
 }
 #endif
