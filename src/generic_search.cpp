--- conflicted
+++ resolved
@@ -49,16 +49,12 @@
 }
 } // namespace debug
 
-<<<<<<< HEAD
-std::size_t GetTuningIterationsMax() { return Value(ENV(MIOPEN_DEBUG_TUNING_ITERATIONS_MAX)); }
-=======
 std::size_t GetTuningIterationsMax()
 {
     if(debug::tuning_iterations_limit)
         return *debug::tuning_iterations_limit;
-    return Value(MIOPEN_DEBUG_TUNING_ITERATIONS_MAX{}, std::numeric_limits<std::size_t>::max());
+    return Value(ENV(MIOPEN_DEBUG_TUNING_ITERATIONS_MAX));
 }
->>>>>>> 874fa2f8
 
 std::chrono::milliseconds GetTuningTimeMax()
 {
