--- conflicted
+++ resolved
@@ -258,32 +258,6 @@
     }
 }
 
-<<<<<<< HEAD
-GemmGeometry CreateGemmGeometryRNN(const int M,
-	const int N,
-	const int K,
-	const float alpha,
-	const float beta,
-	bool tA,
-	bool tB,
-	bool tC,
-	const int lda,
-	const int ldb,
-	const int ldc,
-	bool isDataColMajor,
-	std::string& network_config)
-{
-	// GEMM
-	MIOpenGEMM::Geometry tgg{};
-	GemmGeometry gg;
-	(void)isDataColMajor;
-
-		tgg = MIOpenGEMM::Geometry(false, tA, tB, tC, lda, ldb, ldc, M, N, K, 0, 'f');
-		gg = GemmGeometry{ "miopenRNNAlgoGEMM", alpha, beta, tgg };
-	
-	network_config = tgg.get_networkconfig_string();
-	return gg;
-=======
 GemmGeometry CreateGemmGeometryRNN(int M,
                                    int N,
                                    int K,
@@ -308,6 +282,5 @@
 
     network_config = tgg.get_networkconfig_string();
     return gg;
->>>>>>> 885690b5
 }
 } // namespace miopen