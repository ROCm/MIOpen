#include <miopen/gemm.hpp>

namespace miopen {

GemmGeometry CreateGemmGeometryConvBwdData(
	const TensorDescriptor&     dyDesc,
	const TensorDescriptor&     wDesc,
	const TensorDescriptor&     dxDesc,
	bool                        isDataColMajor,
	std::string                 &network_config)
{
	int in_n, in_c, in_h, in_w;
	std::tie(in_n, in_c, in_h, in_w) = tie4(dxDesc.GetLengths());

	int wei_n, wei_h, wei_w;
	std::tie(wei_n, std::ignore, wei_h, wei_w) = tie4(wDesc.GetLengths());

	int out_h, out_w;
	std::tie(std::ignore, std::ignore, out_h, out_w) = tie4(dyDesc.GetLengths());

	// GEMM
	int K = wei_n;
	int N = out_h * out_w;
	int M = in_c * wei_h * wei_w;
	float alpha = 1.0;
	float beta = 0.0;
	bool tA = true;
	bool tB = false;
	bool tC = false;
	int lda = M;
	int ldb = N;
	int ldc = N;

	// bool isColMajor, bool tA, bool tB, bool tC, lda, ldb, ldc, m, n, k, a_offset, b_offset, c_offset
	TinyGemmGeometry tgg{};
	GemmGeometry gg;
	(void)isDataColMajor;
#if 0
	if (!isDataColMajor) {
		tgg = TinyGemmGeometry(true, tB, tA, tC, ldb, lda, ldc, N, M, K, 0, 0, 0);
		gg = GemmGeometry{ std::array<int, 3>{ {N, M, K}},
			std::array<int, 3>{ {ldb, lda, ldc}},
			"miopenConvolutionBwdDataAlgoGEMM",
			alpha, beta, tgg };
	}
	else
#endif 
	{
		tgg = TinyGemmGeometry(false, tA, tB, tC, lda, ldb, ldc, M, N, K, 0, 0, 0);

		gg = GemmGeometry{ std::array<int, 3>{ {M, N, K}},
			std::array<int, 3>{ {lda, ldb, ldc}},
			"miopenConvolutionBwdDataAlgoGEMM",
			alpha, beta, tgg };
	}
	network_config = tgg.get_networkconfig_string();
	return gg;
}

GemmGeometry CreateGemmGeometryConvBwdWeights(
        const TensorDescriptor&     dyDesc,
        const TensorDescriptor&     xDesc,
        const TensorDescriptor&     dwDesc,
        bool                        isDataColMajor,
        std::string                 &network_config)
{
    int in_n, in_c, in_h, in_w;
    std::tie(in_n, in_c, in_h, in_w) = tie4(xDesc.GetLengths());

    int wei_n, wei_h, wei_w;
    std::tie(wei_n, std::ignore, wei_h, wei_w) = tie4(dwDesc.GetLengths());

    int out_h, out_w;
    std::tie(std::ignore, std::ignore, out_h, out_w) = tie4(dyDesc.GetLengths());

    // GEMM
    int N = in_c * wei_h * wei_w; 
    int M = wei_n; 
    int K = out_h * out_w;  
    bool tA = false;
    bool tB = true;
    bool tC = false;
    int lda = K;
    int ldb = K;
    int ldc = N;
    float alpha = 1.0;
    float beta = 1.0;

    // (old) bool isColMajor, bool tA, bool tB, bool tC, lda, ldb, ldc, m, n, k, a_offset, b_offset, c_offset
    // TinyGemmGeometry(bool isColMajor, bool tA, bool tB, bool tC, unsigned lda, unsigned ldb, unsigned ldc, unsigned m, unsigned n, unsigned k, unsigned workspace_size, char floattype);
    TinyGemmGeometry tgg{};
    GemmGeometry gg;
    
    if (!isDataColMajor) {
        tgg = TinyGemmGeometry(true, tB, tA, tC, ldb, lda, ldc, N, M, K, 0, 'f');  //jn : added 0 for no workspace, 'f' for single prec.

        gg = GemmGeometry{std::array<int, 3>{{N, M, K}},
            std::array<int, 3>{{ldb, lda, ldc}},
            "miopenConvolutionBwdWeightsAlgoGEMM",
            alpha, beta, tgg};
    }
    else {
        tgg = TinyGemmGeometry(true, tA, tB, tC, lda, ldb, ldc, M, N, K, 0, 'f'); //jn : added 0 for no workspace, 'f' for single prec.

        gg = GemmGeometry{std::array<int, 3>{{M, N, K}},
            std::array<int, 3>{{lda, ldb, ldc}},
            "miopenConvolutionBwdWeightsAlgoGEMM", 
            alpha, beta, tgg};
    }
    network_config = tgg.get_networkconfig_string();
    return gg;
}

GemmGeometry CreateGemmGeometryConvFwd(
        const TensorDescriptor&     xDesc,
        const TensorDescriptor&     wDesc,
        const TensorDescriptor&     yDesc,
        bool                        isDataColMajor,
        std::string                 &network_config)
{
    int in_n, in_c, in_h, in_w;
    std::tie(in_n, in_c, in_h, in_w) = tie4(xDesc.GetLengths());

    int wei_n, wei_h, wei_w;
    std::tie(wei_n, std::ignore, wei_h, wei_w) = tie4(wDesc.GetLengths());

    int out_h, out_w;
    std::tie(std::ignore, std::ignore, out_h, out_w) = tie4(yDesc.GetLengths());

    // GEMM
    int K = in_c * wei_h * wei_w;
    int M = wei_n;
    int N = out_h * out_w;
    float alpha = 1.0;
    float beta = 0.0;
    bool tA = false;
    bool tB = false;
    bool tC = false;
    int lda = K;
    int ldb = N;
    int ldc = N;

    // bool isColMajor, bool tA, bool tB, bool tC, lda, ldb, ldc, m, n, k, a_offset, b_offset, c_offset
    TinyGemmGeometry tgg{};
    GemmGeometry gg;

    if (!isDataColMajor) {
        tgg = TinyGemmGeometry(true, tB, tA, tC, ldb, lda, ldc, N, M, K, 0, 'f'); //jn : added 0 for no workspace, 'f' for single prec.

        gg = GemmGeometry{std::array<int, 3>{{N, M, K}}, 
            std::array<int, 3>{{ldb, lda, ldc}},
            "miopenConvolutionFwdAlgoGEMM",
            alpha, beta, tgg};
    }
    else {
<<<<<<< HEAD
        tgg = TinyGemmGeometry(false, tA, tB, tC, lda, ldb, ldc, M, N, K, 0, 'f'); //jn : added 0 for no workspace, 'f' for single prec.
=======
        tgg = TinyGemmGeometry(true, tA, tB, tC, lda, ldb, ldc, M, N, K, 0, 0, 0);
>>>>>>> cd39eb22

        gg = GemmGeometry{std::array<int, 3>{{M, N, K}},
            std::array<int, 3>{{lda, ldb, ldc}},
            "miopenConvolutionFwdAlgoGEMM", 
            alpha, beta, tgg};
    }
    network_config = tgg.get_networkconfig_string();
    return gg;
}

GemmGeometry CreateMIOpenGemmGeometry( 
        int M, int N, int K,
        int lda, int ldb, int ldc,
        bool tA, bool tB,
        bool isDataColMajor,
        float alpha, float beta)
{
    TinyGemmGeometry tgg{};
    
    // Assuming we are using tinygemm as only col major
    // Therefore, if the user provides data in col. major
    // then no transformations are requrired and vice versa
    if(isDataColMajor) {        
        tgg = TinyGemmGeometry(true, tA, tB, false, lda, ldb, ldc, M, N, K, 0, 'f'); //jn : added 0 for no workspace, 'f' for single prec.

        return GemmGeometry{std::array<int, 3>{{M, N, K}},
            std::array<int, 3>{{lda, ldb, ldc}},
            "miopenGEMM",
            alpha, beta, tgg};
    }
    else {
        tgg = TinyGemmGeometry(true, tB, tA, false, ldb, lda, ldc, N, M, K, 0, 'f'); //jn : added 0 for no workspace, 'f' for single prec.

        return GemmGeometry{std::array<int, 3>{{N, M, K}},
            std::array<int, 3>{{ldb, lda, ldc}}, 
            "miopenGEMM",
            alpha, beta, tgg};
    }
}

GemmGeometry GetGemmGeometry(std::string algorithm_name, std::string network_config)
{
    auto gemm_iterator = gemm_geo_map().find(std::make_pair(algorithm_name, network_config));
    if (gemm_iterator != gemm_geo_map().end())
    {
        return gemm_iterator->second;
    }
    else
    {
        MIOPEN_THROW("looking for gemm kernel (does not exist): " + algorithm_name + ", " + network_config);
    }
}

} // namespace miopen<|MERGE_RESOLUTION|>--- conflicted
+++ resolved
@@ -153,11 +153,7 @@
             alpha, beta, tgg};
     }
     else {
-<<<<<<< HEAD
-        tgg = TinyGemmGeometry(false, tA, tB, tC, lda, ldb, ldc, M, N, K, 0, 'f'); //jn : added 0 for no workspace, 'f' for single prec.
-=======
-        tgg = TinyGemmGeometry(true, tA, tB, tC, lda, ldb, ldc, M, N, K, 0, 0, 0);
->>>>>>> cd39eb22
+        tgg = TinyGemmGeometry(true, tA, tB, tC, lda, ldb, ldc, M, N, K, 0, 'f'); //jn : added 0 for no workspace, 'f' for single prec.
 
         gg = GemmGeometry{std::array<int, 3>{{M, N, K}},
             std::array<int, 3>{{lda, ldb, ldc}},
