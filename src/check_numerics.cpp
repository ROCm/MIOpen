/*******************************************************************************
 *
 * MIT License
 *
 * Copyright (c) 2019 Advanced Micro Devices, Inc.
 *
 * Permission is hereby granted, free of charge, to any person obtaining a copy
 * of this software and associated documentation files (the "Software"), to deal
 * in the Software without restriction, including without limitation the rights
 * to use, copy, modify, merge, publish, distribute, sublicense, and/or sell
 * copies of the Software, and to permit persons to whom the Software is
 * furnished to do so, subject to the following conditions:
 *
 * The above copyright notice and this permission notice shall be included in all
 * copies or substantial portions of the Software.
 *
 * THE SOFTWARE IS PROVIDED "AS IS", WITHOUT WARRANTY OF ANY KIND, EXPRESS OR
 * IMPLIED, INCLUDING BUT NOT LIMITED TO THE WARRANTIES OF MERCHANTABILITY,
 * FITNESS FOR A PARTICULAR PURPOSE AND NONINFRINGEMENT. IN NO EVENT SHALL THE
 * AUTHORS OR COPYRIGHT HOLDERS BE LIABLE FOR ANY CLAIM, DAMAGES OR OTHER
 * LIABILITY, WHETHER IN AN ACTION OF CONTRACT, TORT OR OTHERWISE, ARISING FROM,
 * OUT OF OR IN CONNECTION WITH THE SOFTWARE OR THE USE OR OTHER DEALINGS IN THE
 * SOFTWARE.
 *
 *******************************************************************************/

#include <miopen/check_numerics.hpp>
#include <miopen/env.hpp>
#include <miopen/handle.hpp>
#include <miopen/logger.hpp>
#include <miopen/tensor.hpp>
#include <miopen/datatype.hpp>

MIOPEN_DECLARE_ENV_VAR_UINT64(MIOPEN_CHECK_NUMERICS)

namespace miopen {

bool CheckNumericsEnabled(const int bitMask)
{
<<<<<<< HEAD
    return (env::value(MIOPEN_CHECK_NUMERICS) & bitMask) != 0;
=======
    return (miopen::Value(MIOPEN_ENV(MIOPEN_CHECK_NUMERICS)) & bitMask) != 0;
>>>>>>> 4f5ed42b
}

// Must keep this structure synchronized with one in MIOpenCheckNumerics
struct CheckNumericsResult
{
    float sum    = 0.0f;
    float absSum = 0.0f;
    float min    = 0.0f;
    float max    = 0.0f;

    int hasZero = 0;
    int hasNan  = 0;
    int hasInf  = 0;
};

std::string GetKernelName(miopenDataType_t data_type)
{
    switch(data_type)
    {
    case miopenFloat: return {"check_numerics_fp32"};
    case miopenHalf: return {"check_numerics_fp16"};
    case miopenBFloat16: return {"check_numerics_bf16"};
    case miopenFloat8: return {"check_numerics_fp8"};
    case miopenBFloat8: return {"check_numerics_bf8"};
    case miopenInt64:
    case miopenInt32:
    case miopenInt8:
    case miopenDouble:
    default: return {""};
    }
}

bool checkNumericsImpl(
    const Handle& handle, int mode, const TensorDescriptor& dDesc, ConstData_t data, bool isInput)
{
    int numElements = dDesc.GetElementSize();
    CheckNumericsResult abnormal_h;
    auto abnormal_d =
        handle.Create(sizeof(CheckNumericsResult)); // TODO - someday avoid slow malloc/free here
    handle.WriteTo(&abnormal_h, abnormal_d, sizeof(CheckNumericsResult));
    const size_t threadsPerBlock = 256;
    const size_t numBlocks       = handle.GetMaxComputeUnits() * 6;
    const int computeStats       = (mode & CheckNumerics::ComputeStats);
    // TODO - some constants we should get from the device:
    std::string program_name      = "MIOpenCheckNumerics.cpp";
    std::string kernel_name       = GetKernelName(dDesc.GetType());
    const std::vector<size_t> vld = {size_t{threadsPerBlock}, size_t{1}, size_t{1}};
    const std::vector<size_t> vgd = {numBlocks, size_t{1}, size_t{1}};
    handle.AddKernel(
        "MIOpenCheckNumerics", "MIOpenCheckNumerics", program_name, kernel_name, vld, vgd, "")(
        data, numElements, abnormal_d.get(), computeStats);

    handle.ReadTo(&abnormal_h, abnormal_d, sizeof(CheckNumericsResult));

    bool isAbnormal = (abnormal_h.hasNan != 0) || (abnormal_h.hasInf != 0);

    if(((mode & CheckNumerics::Info) != 0) || (((mode & CheckNumerics::Warn) != 0) && isAbnormal))
    {
        MIOPEN_LOG((isAbnormal ? miopen::LoggingLevel::Warning : miopen::LoggingLevel::Info),
                   (isInput ? "INPUT " : "OUTPUT")
                       << " ptr=" << data << " zeros=" << abnormal_h.hasZero
                       << " nans=" << abnormal_h.hasNan << " infs=" << abnormal_h.hasInf << "  {"
                       << dDesc << "}");
        if(computeStats != 0)
        {
            assert(numElements != 0);
            MIOPEN_LOG((isAbnormal ? miopen::LoggingLevel::Warning : miopen::LoggingLevel::Info),
                       "Stats: mean=" << (abnormal_h.sum / numElements)
                                      << " absmean=" << (abnormal_h.absSum / numElements)
                                      << " min=" << abnormal_h.min << " max=" << abnormal_h.max);
        }
    }

    if(isAbnormal)
    {

        if((mode & CheckNumerics::Throw) != 0)
        {
            if(isInput)
            {
                MIOPEN_THROW(miopenStatusInternalError,
                             "abnormal checkNumerics result detected on INPUT");
            }
            else
            {
                MIOPEN_THROW(miopenStatusInternalError,
                             "abnormal checkNumerics result detected on OUTPUT");
            }
        }
        if((mode & CheckNumerics::Abort) != 0)
        {
            abort();
        }
    }

    return isAbnormal;
};

// Checks data for input
// Returns: 1 if abnormal value (inf or nan) detected in specified data, 0 otherwise
bool checkNumericsInput(const Handle& handle, const TensorDescriptor& dDesc, ConstData_t data)
{
<<<<<<< HEAD
    return checkNumericsImpl(handle, env::value(MIOPEN_CHECK_NUMERICS), dDesc, data, true);
=======
    return checkNumericsImpl(handle,
                             static_cast<int>(miopen::Value(MIOPEN_ENV(MIOPEN_CHECK_NUMERICS))),
                             dDesc,
                             data,
                             true);
>>>>>>> 4f5ed42b
}

// Synchronizes to wait for kernel to finish, then checks data for output:
// Returns: 1 if abnormal value (inf or nan) detected in specified data, 0 otherwise
bool checkNumericsOutput(const Handle& handle, const TensorDescriptor& dDesc, ConstData_t data)
{
    handle.Finish();
<<<<<<< HEAD
    return checkNumericsImpl(handle, env::value(MIOPEN_CHECK_NUMERICS), dDesc, data, false);
=======

    return checkNumericsImpl(handle,
                             static_cast<int>(miopen::Value(MIOPEN_ENV(MIOPEN_CHECK_NUMERICS))),
                             dDesc,
                             data,
                             false);
>>>>>>> 4f5ed42b
}

} // namespace miopen<|MERGE_RESOLUTION|>--- conflicted
+++ resolved
@@ -37,11 +37,7 @@
 
 bool CheckNumericsEnabled(const int bitMask)
 {
-<<<<<<< HEAD
     return (env::value(MIOPEN_CHECK_NUMERICS) & bitMask) != 0;
-=======
-    return (miopen::Value(MIOPEN_ENV(MIOPEN_CHECK_NUMERICS)) & bitMask) != 0;
->>>>>>> 4f5ed42b
 }
 
 // Must keep this structure synchronized with one in MIOpenCheckNumerics
@@ -144,15 +140,7 @@
 // Returns: 1 if abnormal value (inf or nan) detected in specified data, 0 otherwise
 bool checkNumericsInput(const Handle& handle, const TensorDescriptor& dDesc, ConstData_t data)
 {
-<<<<<<< HEAD
     return checkNumericsImpl(handle, env::value(MIOPEN_CHECK_NUMERICS), dDesc, data, true);
-=======
-    return checkNumericsImpl(handle,
-                             static_cast<int>(miopen::Value(MIOPEN_ENV(MIOPEN_CHECK_NUMERICS))),
-                             dDesc,
-                             data,
-                             true);
->>>>>>> 4f5ed42b
 }
 
 // Synchronizes to wait for kernel to finish, then checks data for output:
@@ -160,16 +148,7 @@
 bool checkNumericsOutput(const Handle& handle, const TensorDescriptor& dDesc, ConstData_t data)
 {
     handle.Finish();
-<<<<<<< HEAD
     return checkNumericsImpl(handle, env::value(MIOPEN_CHECK_NUMERICS), dDesc, data, false);
-=======
-
-    return checkNumericsImpl(handle,
-                             static_cast<int>(miopen::Value(MIOPEN_ENV(MIOPEN_CHECK_NUMERICS))),
-                             dDesc,
-                             data,
-                             false);
->>>>>>> 4f5ed42b
 }
 
 } // namespace miopen