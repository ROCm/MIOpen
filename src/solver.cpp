/*******************************************************************************
 *
 * MIT License
 *
 * Copyright (c) 2021 Advanced Micro Devices, Inc.
 *
 * Permission is hereby granted, free of charge, to any person obtaining a copy
 * of this software and associated documentation files (the "Software"), to deal
 * in the Software without restriction, including without limitation the rights
 * to use, copy, modify, merge, publish, distribute, sublicense, and/or sell
 * copies of the Software, and to permit persons to whom the Software is
 * furnished to do so, subject to the following conditions:
 *
 * The above copyright notice and this permission notice shall be included in all
 * copies or substantial portions of the Software.
 *
 * THE SOFTWARE IS PROVIDED "AS IS", WITHOUT WARRANTY OF ANY KIND, EXPRESS OR
 * IMPLIED, INCLUDING BUT NOT LIMITED TO THE WARRANTIES OF MERCHANTABILITY,
 * FITNESS FOR A PARTICULAR PURPOSE AND NONINFRINGEMENT. IN NO EVENT SHALL THE
 * AUTHORS OR COPYRIGHT HOLDERS BE LIABLE FOR ANY CLAIM, DAMAGES OR OTHER
 * LIABILITY, WHETHER IN AN ACTION OF CONTRACT, TORT OR OTHERWISE, ARISING FROM,
 * OUT OF OR IN CONNECTION WITH THE SOFTWARE OR THE USE OR OTHER DEALINGS IN THE
 * SOFTWARE.
 *
 *******************************************************************************/

#include <miopen/solver.hpp>

#include <miopen/activ/solvers.hpp>
#include <miopen/adam/solvers.hpp>
#include <miopen/batchnorm/solvers.hpp>
#include <miopen/cat/solvers.hpp>
#include <miopen/fusion/solvers.hpp>
#include <miopen/groupnorm/solvers.hpp>
#include <miopen/getitem/solvers.hpp>
#include <miopen/layernorm/solvers.hpp>
#include <miopen/pooling/solvers.hpp>
#include <miopen/prelu/solvers.hpp>
#include <miopen/reduce/solvers.hpp>
#include <miopen/rope/solvers.hpp>
#include <miopen/mha/solvers.hpp>
#include <miopen/softmax/solvers.hpp>
#include <miopen/multimarginloss/solvers.hpp>

#include <miopen/conv_algo_name.hpp>
#include <miopen/db.hpp>
#include <miopen/env.hpp>
#include <miopen/solver_id.hpp>
#include <miopen/par_for.hpp>
#include <miopen/stringutils.hpp>
#include <miopen/any_solver.hpp>
#include <miopen/timer.hpp>

#include <boost/range/adaptor/transformed.hpp>
#include <ostream>

MIOPEN_DECLARE_ENV_VAR_BOOL(MIOPEN_DEBUG_ENABLE_DEPRECATED_SOLVERS)

namespace miopen {
namespace solver {

std::ostream& operator<<(std::ostream& os, const KernelInfo& k)
{
    os << k.kernel_file << ", " << k.kernel_name << " g_wk={ ";
    for(const auto& size : k.g_wk)
        os << size << ' ';
    os << "}, l_wk={ ";
    for(const auto& size : k.l_wk)
        os << size << ' ';
    return os << "} '" << k.comp_options << '\'';
}

std::vector<Program>
PrecompileKernels(const Handle& h, const std::vector<KernelInfo>& kernels, bool force_attach_binary)
{
    CompileTimer ct;
    std::vector<Program> programs(kernels.size());

    // clang-format off
    par_for_strided(kernels.size(),
                    max_threads{GetTuningThreadsMax()},
                    [&](auto i) {
                        const KernelInfo& k = kernels[i];
                        programs[i]         = h.LoadProgram(k.kernel_file, k.comp_options, "", force_attach_binary);
                    });
    // clang-format on
    ct.Log("PrecompileKernels");
    return programs;
}

void PrecompileSolutions(const Handle& h,
                         const std::vector<const ConvSolution*>& sols,
                         bool force_attach_binary)
{
    // Find all kernels that need to be compiled from the solutions
    std::vector<KernelInfo> kernels;
    for(auto&& sol : sols)
    {
        if(!sol->Succeeded())
            continue;
        for(auto&& kernel : sol->construction_params)
        {
            if(h.HasProgram(kernel.kernel_file, kernel.comp_options))
                continue;
            kernels.push_back(kernel);
        }
    }

    // Precompile the kernels in parallel, but don't add them to the cache
    std::vector<Program> programs = PrecompileKernels(h, kernels, force_attach_binary);

    // Add programs to the cache
    for(std::size_t i = 0; i < programs.size(); i++)
    {
        const KernelInfo& k = kernels[i];
        h.AddProgram(programs[i], k.kernel_file, k.comp_options);
    }
}

std::ostream& operator<<(std::ostream& os, const ConvSolution& s)
{
    auto strings =
        s.construction_params | boost::adaptors::transformed([](auto k) { return k.kernel_name; });
    os << s.solver_id << ": " << JoinStrings(strings, "/");
    return os;
}

struct IdRegistryEntry
{
    std::string str_value          = "";
    Primitive primitive            = Primitive::Convolution;
    miopenConvAlgorithm_t convAlgo = miopenConvolutionAlgoDirect;
    AnySolver solver;
};

struct IdRegistryData
{
    std::unordered_map<uint64_t, IdRegistryEntry> value_to_entry;
    std::unordered_map<std::string, uint64_t> str_to_value;
    std::unordered_map<Primitive, std::vector<Id>> primitive_to_ids;
};

struct SolverRegistrar
{
    SolverRegistrar(IdRegistryData& registry);
};

static auto& IdRegistry()
{
    // NOLINTNEXTLINE (cppcoreguidelines-avoid-non-const-global-variables)
    static auto data            = IdRegistryData{};
    static const auto registrar = SolverRegistrar{data};
    (void)registrar; // clang-tidy
    return data;
}

const std::vector<Id>& GetSolversByPrimitive(Primitive primitive)
{
    return IdRegistry().primitive_to_ids[primitive];
}

Id::Id(uint64_t value_) : value(value_)
{
    is_valid = (IdRegistry().value_to_entry.find(value) != IdRegistry().value_to_entry.end());
}

Id::Id(ForceInit, uint64_t value_) : value(value_), is_valid(true) {}

Id::Id(const std::string& str) : Id(str.c_str()) {}

Id::Id(const char* str)
{
    const auto it = IdRegistry().str_to_value.find(str);
    is_valid      = (it != IdRegistry().str_to_value.end());
    value         = is_valid ? it->second : invalid_value;
}

std::string Id::ToString() const
{
    if(!IsValid())
        return "INVALID_SOLVER_ID_" + std::to_string(value);
    return IdRegistry().value_to_entry[value].str_value;
}

AnySolver Id::GetSolver() const
{
    const auto it = IdRegistry().value_to_entry.find(value);
    return it != IdRegistry().value_to_entry.end() ? it->second.solver : AnySolver{};
}

std::string Id::GetAlgo(miopen::conv::Direction dir) const
{
    return ConvolutionAlgoToDirectionalString(GetAlgo(), dir);
}

Primitive Id::GetPrimitive() const
{
    const auto it = IdRegistry().value_to_entry.find(value);
    if(it == IdRegistry().value_to_entry.end())
        MIOPEN_THROW(miopenStatusInternalError);
    return it->second.primitive;
}

miopenConvAlgorithm_t Id::GetAlgo() const
{
    const auto it = IdRegistry().value_to_entry.find(value);
    if(it == IdRegistry().value_to_entry.end())
        MIOPEN_THROW(miopenStatusInternalError);
    return it->second.convAlgo;
}

inline bool
Register(IdRegistryData& registry, uint64_t value, Primitive primitive, const std::string& str)
{
    if(value == Id::invalid_value)
    {
        MIOPEN_LOG_E(Id::invalid_value << " is special id value for invalid solver (" << str
                                       << ")");
        return false;
    }

    if(registry.value_to_entry.find(value) != registry.value_to_entry.end())
    {
        MIOPEN_LOG_E("Registered duplicate ids: ["
                     << value << "]" << str << " and ["
                     << registry.value_to_entry.find(value)->first << "]"
                     << registry.value_to_entry.find(value)->second.str_value);
        return false;
    }

    if(registry.str_to_value.find(str) != registry.str_to_value.end())
    {
        MIOPEN_LOG_E("Registered duplicate ids: [" << value << "]" << str << " and ["
                                                   << registry.str_to_value.find(str)->second << "]"
                                                   << registry.str_to_value.find(str)->first);
        return false;
    }

    auto entry      = IdRegistryEntry{};
    entry.str_value = str;
    entry.primitive = {primitive};

    registry.value_to_entry.emplace(value, std::move(entry));
    registry.str_to_value.emplace(str, value);
    registry.primitive_to_ids[primitive].emplace_back(ForceInit{}, value);
    return true;
}

inline bool Register(IdRegistryData& registry,
                     uint64_t value,
                     Primitive primitive,
                     const std::string& str,
                     miopenConvAlgorithm_t algo)
{
    if(!Register(registry, value, primitive, str))
        return false;
    registry.value_to_entry.at(value).convAlgo = algo;
    return true;
}

inline bool Register(IdRegistryData& registry,
                     uint64_t value,
                     const std::string& str,
                     miopenConvAlgorithm_t algo)
{
    if(!Register(registry, value, Primitive::Convolution, str))
        return false;
    registry.value_to_entry.at(value).convAlgo = algo;
    return true;
}

template <class TSolver>
inline void
RegisterWithSolver(IdRegistryData& registry, uint64_t value, TSolver, miopenConvAlgorithm_t algo)
{
    if(!Register(registry, value, TSolver{}.SolverDbId(), algo))
        return;
    registry.value_to_entry.at(value).solver = TSolver{};
}

inline SolverRegistrar::SolverRegistrar(IdRegistryData& registry)
{
    // When solver gets removed its registration line should be replaced with ++id to keep
    // backwards compatibility. New solvers should only be added to the end of list unless it is
    // intended to reuse an id of a removed solver.

    uint64_t id = 0; // 0 is reserved for invalid value.

    // IMPORTANT: New solvers should be added to the end of the function!
    RegisterWithSolver(registry, ++id, conv::ConvAsm3x3U{}, miopenConvolutionAlgoDirect);
    RegisterWithSolver(registry, ++id, conv::ConvAsm1x1U{}, miopenConvolutionAlgoDirect);
    RegisterWithSolver(registry, ++id, conv::ConvAsm1x1UV2{}, miopenConvolutionAlgoDirect);
    Register(registry,
             ++id,
             Primitive::Fusion,
             fusion::ConvBiasActivAsm1x1U{}.SolverDbId(),
             miopenConvolutionAlgoDirect);
    RegisterWithSolver(registry, ++id, conv::ConvAsm5x10u2v2f1{}, miopenConvolutionAlgoDirect);
    RegisterWithSolver(registry, ++id, conv::ConvAsm5x10u2v2b1{}, miopenConvolutionAlgoDirect);
    RegisterWithSolver(
        registry, ++id, conv::ConvAsm7x7c3h224w224k64u2v2p3q3f1{}, miopenConvolutionAlgoDirect);
    RegisterWithSolver(registry, ++id, conv::ConvOclDirectFwd11x11{}, miopenConvolutionAlgoDirect);
    RegisterWithSolver(registry, ++id, conv::ConvOclDirectFwdGen{}, miopenConvolutionAlgoDirect);
    ++id; // removed ConvOclDirectFwd3x3
    RegisterWithSolver(registry, ++id, conv::ConvOclDirectFwd{}, miopenConvolutionAlgoDirect);
    Register(registry,
             ++id,
             Primitive::Fusion,
             fusion::ConvOclDirectFwdFused{}.SolverDbId(),
             miopenConvolutionAlgoDirect);
    RegisterWithSolver(registry, ++id, conv::ConvOclDirectFwd1x1{}, miopenConvolutionAlgoDirect);
    RegisterWithSolver(registry, ++id, conv::ConvBinWinograd3x3U{}, miopenConvolutionAlgoWinograd);
    RegisterWithSolver(registry, ++id, conv::ConvBinWinogradRxS{}, miopenConvolutionAlgoWinograd);
    RegisterWithSolver(registry, ++id, conv::ConvAsmBwdWrW3x3{}, miopenConvolutionAlgoDirect);
    RegisterWithSolver(registry, ++id, conv::ConvAsmBwdWrW1x1{}, miopenConvolutionAlgoDirect);
    RegisterWithSolver(registry, ++id, conv::ConvOclBwdWrW2<1>{}, miopenConvolutionAlgoDirect);
    RegisterWithSolver(registry, ++id, conv::ConvOclBwdWrW2<2>{}, miopenConvolutionAlgoDirect);
    RegisterWithSolver(registry, ++id, conv::ConvOclBwdWrW2<4>{}, miopenConvolutionAlgoDirect);
    RegisterWithSolver(registry, ++id, conv::ConvOclBwdWrW2<8>{}, miopenConvolutionAlgoDirect);
    RegisterWithSolver(registry, ++id, conv::ConvOclBwdWrW2<16>{}, miopenConvolutionAlgoDirect);
    RegisterWithSolver(
        registry, ++id, conv::ConvOclBwdWrW2NonTunable{}, miopenConvolutionAlgoDirect);
    RegisterWithSolver(registry, ++id, conv::ConvOclBwdWrW53{}, miopenConvolutionAlgoDirect);
    RegisterWithSolver(registry, ++id, conv::ConvOclBwdWrW1x1{}, miopenConvolutionAlgoDirect);
    RegisterWithSolver(
        registry, ++id, conv::ConvHipImplicitGemmV4R1Fwd{}, miopenConvolutionAlgoImplicitGEMM);
    ++id; // removed solver ConvHipImplicitGemmV4Fwd
    ++id; // removed solver ConvHipImplicitGemmV4_1x1
    ++id; // removed solver ConvHipImplicitGemmV4R4FwdXdlops
    ++id; // removed solver ConvHipImplicitGemmV4R4Xdlops_1x1
    RegisterWithSolver(
        registry, ++id, conv::ConvHipImplicitGemmV4R1WrW{}, miopenConvolutionAlgoImplicitGEMM);
    ++id; // removed solver ConvHipImplicitGemmV4WrW

    // Several ids w/o solver for immediate mode
    ++id; // old gemm pseudo-solverid

    RegisterWithSolver(registry, ++id, conv::fft{}, miopenConvolutionAlgoFFT);

    RegisterWithSolver(
        registry, ++id, conv::ConvWinograd3x3MultipassWrW<3, 4>{}, miopenConvolutionAlgoWinograd);
    ++id; // Id for ConvSCGemmFGemm.
    RegisterWithSolver(registry, ++id, conv::ConvBinWinoRxS<3, 2>{}, miopenConvolutionAlgoWinograd);
    RegisterWithSolver(
        registry, ++id, conv::ConvWinograd3x3MultipassWrW<3, 5>{}, miopenConvolutionAlgoWinograd);
    RegisterWithSolver(
        registry, ++id, conv::ConvWinograd3x3MultipassWrW<3, 6>{}, miopenConvolutionAlgoWinograd);
    RegisterWithSolver(
        registry, ++id, conv::ConvWinograd3x3MultipassWrW<3, 2>{}, miopenConvolutionAlgoWinograd);
    RegisterWithSolver(
        registry, ++id, conv::ConvWinograd3x3MultipassWrW<3, 3>{}, miopenConvolutionAlgoWinograd);
    RegisterWithSolver(
        registry, ++id, conv::ConvWinograd3x3MultipassWrW<7, 2>{}, miopenConvolutionAlgoWinograd);
    RegisterWithSolver(
        registry, ++id, conv::ConvWinograd3x3MultipassWrW<7, 3>{}, miopenConvolutionAlgoWinograd);
    RegisterWithSolver(registry,
                       ++id,
                       conv::ConvWinograd3x3MultipassWrW<7, 2, 1, 1>{},
                       miopenConvolutionAlgoWinograd);
    RegisterWithSolver(registry,
                       ++id,
                       conv::ConvWinograd3x3MultipassWrW<7, 3, 1, 1>{},
                       miopenConvolutionAlgoWinograd);
    RegisterWithSolver(registry,
                       ++id,
                       conv::ConvWinograd3x3MultipassWrW<1, 1, 7, 2>{},
                       miopenConvolutionAlgoWinograd);
    RegisterWithSolver(registry,
                       ++id,
                       conv::ConvWinograd3x3MultipassWrW<1, 1, 7, 3>{},
                       miopenConvolutionAlgoWinograd);
    RegisterWithSolver(
        registry, ++id, conv::ConvWinograd3x3MultipassWrW<5, 3>{}, miopenConvolutionAlgoWinograd);
    RegisterWithSolver(
        registry, ++id, conv::ConvWinograd3x3MultipassWrW<5, 4>{}, miopenConvolutionAlgoWinograd);

    ++id; // removed solver ConvHipImplicitGemmV4R4WrWXdlops
    ++id; // removed solver ConvHipImplicitGemmV4R4GenFwdXdlops
    ++id; // removed solver ConvHipImplicitGemmV4R4GenWrWXdlops

    RegisterWithSolver(registry, ++id, conv::ConvBinWinoRxS<2, 3>{}, miopenConvolutionAlgoWinograd);

    RegisterWithSolver(
        registry, ++id, conv::ConvHipImplicitGemmV4R4Fwd{}, miopenConvolutionAlgoImplicitGEMM);

    RegisterWithSolver(
        registry, ++id, conv::ConvHipImplicitGemmBwdDataV1R1{}, miopenConvolutionAlgoImplicitGEMM);
    RegisterWithSolver(
        registry, ++id, conv::ConvHipImplicitGemmBwdDataV4R1{}, miopenConvolutionAlgoImplicitGEMM);

    RegisterWithSolver(registry,
                       ++id,
                       conv::ConvHipImplicitGemmBwdDataV1R1Xdlops{},
                       miopenConvolutionAlgoImplicitGEMM);

    ++id; // removed solver ConvHipImplicitGemmV4R4GenXdlopsFwdFp32
    ++id; // removed solver ConvHipImplicitGemmV4R4GenXdlopsWrWFp32

    RegisterWithSolver(registry,
                       ++id,
                       conv::ConvHipImplicitGemmBwdDataV4R1Xdlops{},
                       miopenConvolutionAlgoImplicitGEMM);

    RegisterWithSolver(
        registry, ++id, conv::ConvHipImplicitGemmV4R4WrW{}, miopenConvolutionAlgoImplicitGEMM);

    RegisterWithSolver(registry,
                       ++id,
                       conv::ConvAsmImplicitGemmV4R1DynamicFwd{},
                       miopenConvolutionAlgoImplicitGEMM);

    RegisterWithSolver(registry,
                       ++id,
                       conv::ConvAsmImplicitGemmV4R1DynamicFwd_1x1{},
                       miopenConvolutionAlgoImplicitGEMM);

    RegisterWithSolver(registry,
                       ++id,
                       conv::ConvHipImplicitGemmForwardV4R4Xdlops{},
                       miopenConvolutionAlgoImplicitGEMM);

    RegisterWithSolver(registry,
                       ++id,
                       conv::ConvAsmImplicitGemmV4R1DynamicBwd{},
                       miopenConvolutionAlgoImplicitGEMM);

    RegisterWithSolver(registry,
                       ++id,
                       conv::ConvAsmImplicitGemmV4R1DynamicWrw{},
                       miopenConvolutionAlgoImplicitGEMM);

    RegisterWithSolver(
        registry, ++id, conv::ConvMPBidirectWinograd<2, 3>{}, miopenConvolutionAlgoWinograd);
    RegisterWithSolver(
        registry, ++id, conv::ConvMPBidirectWinograd<3, 3>{}, miopenConvolutionAlgoWinograd);
    RegisterWithSolver(
        registry, ++id, conv::ConvMPBidirectWinograd<4, 3>{}, miopenConvolutionAlgoWinograd);
    RegisterWithSolver(
        registry, ++id, conv::ConvMPBidirectWinograd<5, 3>{}, miopenConvolutionAlgoWinograd);
    RegisterWithSolver(
        registry, ++id, conv::ConvMPBidirectWinograd<6, 3>{}, miopenConvolutionAlgoWinograd);

    RegisterWithSolver(registry,
                       ++id,
                       conv::ConvAsmImplicitGemmGTCDynamicWrwXdlops{},
                       miopenConvolutionAlgoImplicitGEMM);
    RegisterWithSolver(registry,
                       ++id,
                       conv::ConvHipImplicitGemmWrwV4R4Xdlops{},
                       miopenConvolutionAlgoImplicitGEMM);

    RegisterWithSolver(registry,
                       ++id,
                       conv::ConvAsmImplicitGemmGTCDynamicFwdXdlops{},
                       miopenConvolutionAlgoImplicitGEMM);

    RegisterWithSolver(
        registry, ++id, conv::ConvMPBidirectWinograd_xdlops<2, 3>{}, miopenConvolutionAlgoWinograd);
    RegisterWithSolver(
        registry, ++id, conv::ConvMPBidirectWinograd_xdlops<3, 3>{}, miopenConvolutionAlgoWinograd);
    RegisterWithSolver(
        registry, ++id, conv::ConvMPBidirectWinograd_xdlops<4, 3>{}, miopenConvolutionAlgoWinograd);
    RegisterWithSolver(
        registry, ++id, conv::ConvMPBidirectWinograd_xdlops<5, 3>{}, miopenConvolutionAlgoWinograd);
    RegisterWithSolver(
        registry, ++id, conv::ConvMPBidirectWinograd_xdlops<6, 3>{}, miopenConvolutionAlgoWinograd);

    RegisterWithSolver(registry,
                       ++id,
                       conv::ConvHipImplicitGemmForwardV4R5Xdlops{},
                       miopenConvolutionAlgoImplicitGEMM);

    RegisterWithSolver(registry,
                       ++id,
                       conv::ConvHipImplicitGemmForwardV4R4Xdlops_Padded_Gemm{},
                       miopenConvolutionAlgoImplicitGEMM);

    RegisterWithSolver(registry,
                       ++id,
                       conv::ConvAsmImplicitGemmGTCDynamicBwdXdlops{},
                       miopenConvolutionAlgoImplicitGEMM);
    RegisterWithSolver(registry,
                       ++id,
                       conv::ConvHipImplicitGemmWrwV4R4Xdlops_Padded_Gemm{},
                       miopenConvolutionAlgoImplicitGEMM);
    RegisterWithSolver(
        registry, ++id, conv::ConvBinWinogradRxSf2x3g1{}, miopenConvolutionAlgoWinograd);

    RegisterWithSolver(registry, ++id, conv::ConvDirectNaiveConvFwd{}, miopenConvolutionAlgoDirect);
    RegisterWithSolver(registry, ++id, conv::ConvDirectNaiveConvBwd{}, miopenConvolutionAlgoDirect);
    RegisterWithSolver(registry, ++id, conv::ConvDirectNaiveConvWrw{}, miopenConvolutionAlgoDirect);

    RegisterWithSolver(registry, ++id, conv::GemmFwd1x1_0_1{}, miopenConvolutionAlgoGEMM);
    RegisterWithSolver(registry, ++id, conv::GemmFwd1x1_0_1_int8{}, miopenConvolutionAlgoGEMM);
    RegisterWithSolver(registry, ++id, conv::GemmFwd1x1_0_2{}, miopenConvolutionAlgoGEMM);
    RegisterWithSolver(registry, ++id, conv::GemmFwdRest{}, miopenConvolutionAlgoGEMM);

    ++id; // removed solver ConvHipImplicitGemmMlirCppFwd
    ++id; // removed solver ConvHipImplicitGemmMlirCppBwd
    ++id; // removed solver ConvHipImplicitGemmMlirCppWrW

    RegisterWithSolver(registry, ++id, conv::GemmBwd1x1_stride2{}, miopenConvolutionAlgoGEMM);
    RegisterWithSolver(registry, ++id, conv::GemmBwd1x1_stride1{}, miopenConvolutionAlgoGEMM);
    RegisterWithSolver(registry, ++id, conv::GemmBwdRest{}, miopenConvolutionAlgoGEMM);

    RegisterWithSolver(registry, ++id, conv::ConvMlirIgemmFwd{}, miopenConvolutionAlgoImplicitGEMM);
    RegisterWithSolver(registry, ++id, conv::ConvMlirIgemmBwd{}, miopenConvolutionAlgoImplicitGEMM);
    RegisterWithSolver(registry, ++id, conv::ConvMlirIgemmWrW{}, miopenConvolutionAlgoImplicitGEMM);

    RegisterWithSolver(registry, ++id, conv::GemmWrw1x1_stride1{}, miopenConvolutionAlgoGEMM);
    RegisterWithSolver(registry, ++id, conv::GemmWrwUniversal{}, miopenConvolutionAlgoGEMM);

    RegisterWithSolver(
        registry, ++id, conv::ConvMlirIgemmFwdXdlops{}, miopenConvolutionAlgoImplicitGEMM);
    RegisterWithSolver(
        registry, ++id, conv::ConvMlirIgemmBwdXdlops{}, miopenConvolutionAlgoImplicitGEMM);
    RegisterWithSolver(
        registry, ++id, conv::ConvMlirIgemmWrWXdlops{}, miopenConvolutionAlgoImplicitGEMM);

    Register(registry, ++id, Primitive::Activation, activ::ActivFwdSolver0{}.SolverDbId());

    RegisterWithSolver(registry,
                       ++id,
                       conv::ConvAsmImplicitGemmGTCDynamicFwdXdlopsNHWC{},
                       miopenConvolutionAlgoImplicitGEMM);
    RegisterWithSolver(registry,
                       ++id,
                       conv::ConvAsmImplicitGemmGTCDynamicBwdXdlopsNHWC{},
                       miopenConvolutionAlgoImplicitGEMM);

    Register(registry, ++id, Primitive::Activation, activ::ActivFwdSolver1{}.SolverDbId());
    RegisterWithSolver(registry,
                       ++id,
                       conv::ConvAsmImplicitGemmGTCDynamicWrwXdlopsNHWC{},
                       miopenConvolutionAlgoImplicitGEMM);

    Register(registry, ++id, Primitive::Activation, activ::ActivBwdSolver0{}.SolverDbId());
    Register(registry, ++id, Primitive::Activation, activ::ActivBwdSolver1{}.SolverDbId());

    Register(
        registry, ++id, Primitive::Batchnorm, batchnorm::BnFwdTrainingSpatialSingle{}.SolverDbId());

    RegisterWithSolver(
        registry, ++id, conv::ConvCkIgemmFwdV6r1DlopsNchw{}, miopenConvolutionAlgoImplicitGEMM);

    Register(registry,
             ++id,
             Primitive::Batchnorm,
             batchnorm::BnFwdTrainingSpatialMultiple{}.SolverDbId());

    Register(
        registry, ++id, Primitive::Batchnorm, batchnorm::BnFwdTrainingPerActivation{}.SolverDbId());

    Register(
        registry, ++id, Primitive::Batchnorm, batchnorm::BnBwdTrainingSpatialSingle{}.SolverDbId());
    Register(registry,
             ++id,
             Primitive::Batchnorm,
             batchnorm::BnBwdTrainingSpatialMultiple{}.SolverDbId());
    Register(
        registry, ++id, Primitive::Batchnorm, batchnorm::BnBwdTrainingPerActivation{}.SolverDbId());

    Register(registry, ++id, Primitive::Batchnorm, batchnorm::BnFwdInference{}.SolverDbId());

    Register(registry, ++id, Primitive::Pooling, pooling::PoolingForward2d{}.SolverDbId());
    Register(registry, ++id, Primitive::Pooling, pooling::PoolingForwardNd{}.SolverDbId());

    Register(registry, ++id, Primitive::Pooling, pooling::TransposedPoolingFwd2d{}.SolverDbId());
    Register(registry, ++id, Primitive::Pooling, pooling::TransposedPoolingFwdNd{}.SolverDbId());

    Register(registry, ++id, Primitive::Pooling, pooling::PoolingBackward2d{}.SolverDbId());
    Register(registry, ++id, Primitive::Pooling, pooling::PoolingBackwardNd{}.SolverDbId());

    RegisterWithSolver(registry,
                       ++id,
                       conv::ConvAsmImplicitGemmGTCDynamicFwdDlopsNCHWC{},
                       miopenConvolutionAlgoImplicitGEMM);
    RegisterWithSolver(
        registry, ++id, conv::ConvHipImplicitGemmFwdXdlops{}, miopenConvolutionAlgoImplicitGEMM);
    RegisterWithSolver(
        registry, ++id, conv::ConvHipImplicitGemmBwdXdlops{}, miopenConvolutionAlgoImplicitGEMM);
    Register(registry,
             ++id,
             Primitive::Fusion,
             fusion::ConvBinWinogradRxSFused{}.SolverDbId(),
             miopenConvolutionAlgoWinograd);
    Register(registry,
             ++id,
             Primitive::Fusion,
             fusion::ConvBinWinogradRxSf2x3g1Fused{}.SolverDbId(),
             miopenConvolutionAlgoWinograd);
    Register(registry, ++id, Primitive::Fusion, fusion::BnFwdInferActivationFused{}.SolverDbId());
    Register(registry, ++id, Primitive::Fusion, fusion::BnFwdTrgActivationFused{}.SolverDbId());
    Register(registry, ++id, Primitive::Fusion, fusion::BnBwdTrgActivationFused{}.SolverDbId());
    Register(registry,
             ++id,
             Primitive::Fusion,
             fusion::ConvCKIgemmFwdBiasActivFused{}.SolverDbId(),
             miopenConvolutionAlgoImplicitGEMM);
    Register(registry, ++id, Primitive::Pooling, pooling::PoolingForwardNaive{}.SolverDbId());
    RegisterWithSolver(registry,
                       ++id,
                       conv::ConvHipImplicitGemmGroupFwdXdlops{},
                       miopenConvolutionAlgoImplicitGEMM);
    RegisterWithSolver(registry,
                       ++id,
                       conv::ConvHipImplicitGemm3DGroupFwdXdlops{},
                       miopenConvolutionAlgoImplicitGEMM);
    RegisterWithSolver(
        registry, ++id, conv::ConvWinoFuryRxS<2, 3>{}, miopenConvolutionAlgoWinograd);
    RegisterWithSolver(registry,
                       ++id,
                       conv::ConvHipImplicitGemm3DGroupWrwXdlops{},
                       miopenConvolutionAlgoImplicitGEMM);
    RegisterWithSolver(registry,
                       ++id,
                       conv::ConvHipImplicitGemm3DGroupBwdXdlops{},
                       miopenConvolutionAlgoImplicitGEMM);
    Register(registry, ++id, Primitive::Batchnorm, batchnorm::BnCKFwdInference{}.SolverDbId());
    Register(registry, ++id, Primitive::Batchnorm, batchnorm::BnCKBwdBackward{}.SolverDbId());
    Register(registry, ++id, Primitive::Batchnorm, batchnorm::BnCKFwdTraining{}.SolverDbId());
    Register(
        registry, ++id, Primitive::Normalization, layernorm::Layernorm2DCKForward{}.SolverDbId());
    Register(
        registry, ++id, Primitive::Normalization, layernorm::Layernorm4DCKForward{}.SolverDbId());
    Register(registry, ++id, Primitive::Normalization, layernorm::LayernormForward{}.SolverDbId());
    Register(registry, ++id, Primitive::Reduce, reduce::SumForward{}.SolverDbId());
    RegisterWithSolver(registry,
                       ++id,
                       conv::ConvHipImplicitGemmF16F8F16FwdXdlops{},
                       miopenConvolutionAlgoImplicitGEMM);
    RegisterWithSolver(registry,
                       ++id,
                       conv::ConvHipImplicitGemmF16F8F16BwdXdlops{},
                       miopenConvolutionAlgoImplicitGEMM);
    RegisterWithSolver(registry,
                       ++id,
                       conv::ConvHipImplicitGemmF16F8F16WrwXdlops{},
                       miopenConvolutionAlgoImplicitGEMM);
    Register(registry,
             ++id,
             Primitive::Fusion,
             fusion::ConvCKIgemmFwdBiasResAddActivFused{}.SolverDbId(),
             miopenConvolutionAlgoImplicitGEMM);
    Register(registry, ++id, Primitive::Reduce, reduce::ArgmaxForward{}.SolverDbId());
    Register(registry, ++id, Primitive::Normalization, groupnorm::GroupNormForward{}.SolverDbId());

    RegisterWithSolver(registry,
                       ++id,
                       conv::ConvHipImplicitGemmGroupBwdXdlops{},
                       miopenConvolutionAlgoImplicitGEMM);
    RegisterWithSolver(registry,
                       ++id,
                       conv::ConvHipImplicitGemmGroupWrwXdlops{},
                       miopenConvolutionAlgoImplicitGEMM);

    Register(registry, ++id, Primitive::Softmax, softmax::Softmax{}.SolverDbId());
    Register(registry, ++id, Primitive::Softmax, softmax::AttnSoftmax{}.SolverDbId());

    Register(registry, ++id, Primitive::Reduce, reduce::ArgminForward{}.SolverDbId());
    Register(registry, ++id, Primitive::Reduce, reduce::MaxForward{}.SolverDbId());
    Register(registry, ++id, Primitive::Reduce, reduce::MinForward{}.SolverDbId());

    Register(registry, ++id, Primitive::Mha, mha::MhaForward{}.SolverDbId());
    Register(registry, ++id, Primitive::Mha, mha::MhaBackward{}.SolverDbId());

    Register(registry, ++id, Primitive::Cat, cat::CatForward{}.SolverDbId());
    Register(registry, ++id, Primitive::Adam, adam::Adam{}.SolverDbId());
    Register(registry, ++id, Primitive::Item, getitem::GetitemBackward{}.SolverDbId());

    Register(registry, ++id, Primitive::Adam, adam::TransformersAdamW{}.SolverDbId());

    Register(registry,
             ++id,
             Primitive::Fusion,
             fusion::ConvWinoFuryRxSFused<2, 3>{}.SolverDbId(),
             miopenConvolutionAlgoWinograd);

    Register(registry, ++id, Primitive::RoPE, rope::RoPEForward{}.SolverDbId());
    Register(registry, ++id, Primitive::RoPE, rope::RoPEBackward{}.SolverDbId());
<<<<<<< HEAD
    Register(registry,
             ++id,
             Primitive::MultiMarginLoss,
             multimarginloss::MultiMarginLossUnreducedForward{}.SolverDbId());
    Register(registry,
             ++id,
             Primitive::MultiMarginLoss,
             multimarginloss::MultiMarginLossForward{}.SolverDbId());
=======
    Register(registry, ++id, Primitive::ReLU, prelu::MultiWeightsBackward{}.SolverDbId());
    Register(registry, ++id, Primitive::ReLU, prelu::SingleWeightBackward{}.SolverDbId());
>>>>>>> 10a7995c

    // IMPORTANT: New solvers should be added to the end of the function!
}

bool ThisSolverIsDeprecatedStatic::IsDisabled(const ExecutionContext& ctx)
{
    static const bool device_is_allowed = [&]() {
        if(env::enabled(MIOPEN_DEBUG_ENABLE_DEPRECATED_SOLVERS))
            return true;
        const auto device = ctx.GetStream().GetTargetProperties().Name();
        return device == "gfx803"                       // Fiji
               || device == "gfx900"                    // Vega10
               || device == "gfx906"                    // Vega20, MI50/60
               || device == "gfx908"                    // MI100
               || device == "gfx90a"                    // MI200
               || miopen::StartsWith(device, "gfx103"); // Navi2x
    }();
    return !device_is_allowed;
}

} // namespace solver
} // namespace miopen<|MERGE_RESOLUTION|>--- conflicted
+++ resolved
@@ -678,7 +678,9 @@
 
     Register(registry, ++id, Primitive::RoPE, rope::RoPEForward{}.SolverDbId());
     Register(registry, ++id, Primitive::RoPE, rope::RoPEBackward{}.SolverDbId());
-<<<<<<< HEAD
+    Register(registry, ++id, Primitive::ReLU, prelu::MultiWeightsBackward{}.SolverDbId());
+    Register(registry, ++id, Primitive::ReLU, prelu::SingleWeightBackward{}.SolverDbId());
+
     Register(registry,
              ++id,
              Primitive::MultiMarginLoss,
@@ -687,10 +689,6 @@
              ++id,
              Primitive::MultiMarginLoss,
              multimarginloss::MultiMarginLossForward{}.SolverDbId());
-=======
-    Register(registry, ++id, Primitive::ReLU, prelu::MultiWeightsBackward{}.SolverDbId());
-    Register(registry, ++id, Primitive::ReLU, prelu::SingleWeightBackward{}.SolverDbId());
->>>>>>> 10a7995c
 
     // IMPORTANT: New solvers should be added to the end of the function!
 }
