/*******************************************************************************
 *
 * MIT License
 *
 * Copyright (c) 2017 Advanced Micro Devices, Inc.
 *
 * Permission is hereby granted, free of charge, to any person obtaining a copy
 * of this software and associated documentation files (the "Software"), to deal
 * in the Software without restriction, including without limitation the rights
 * to use, copy, modify, merge, publish, distribute, sublicense, and/or sell
 * copies of the Software, and to permit persons to whom the Software is
 * furnished to do so, subject to the following conditions:
 *
 * The above copyright notice and this permission notice shall be included in all
 * copies or substantial portions of the Software.
 *
 * THE SOFTWARE IS PROVIDED "AS IS", WITHOUT WARRANTY OF ANY KIND, EXPRESS OR
 * IMPLIED, INCLUDING BUT NOT LIMITED TO THE WARRANTIES OF MERCHANTABILITY,
 * FITNESS FOR A PARTICULAR PURPOSE AND NONINFRINGEMENT. IN NO EVENT SHALL THE
 * AUTHORS OR COPYRIGHT HOLDERS BE LIABLE FOR ANY CLAIM, DAMAGES OR OTHER
 * LIABILITY, WHETHER IN AN ACTION OF CONTRACT, TORT OR OTHERWISE, ARISING FROM,
 * OUT OF OR IN CONNECTION WITH THE SOFTWARE OR THE USE OR OTHER DEALINGS IN THE
 * SOFTWARE.
 *
 *******************************************************************************/

#include <miopen/solver.hpp>
#include <miopen/conv_algo_name.hpp>

#include <miopen/db.hpp>
#include <miopen/solver_id.hpp>
#include <miopen/par_for.hpp>
#include <miopen/stringutils.hpp>
#include <miopen/any_solver.hpp>
#include <miopen/timer.hpp>

#include <boost/range/adaptor/transformed.hpp>
#include <ostream>

namespace miopen {
namespace solver {

MIOPEN_DECLARE_ENV_VAR(MIOPEN_COMPILE_PARALLEL_LEVEL)

std::ostream& operator<<(std::ostream& os, const KernelInfo& k)
{
    os << k.kernel_file << ", " << k.kernel_name << " g_wk={ ";
    for(const auto& size : k.g_wk)
        os << size << ' ';
    os << "}, l_wk={ ";
    for(const auto& size : k.l_wk)
        os << size << ' ';
    return os << "} '" << k.comp_options << '\'';
}

std::vector<Program> PrecompileKernels(const Handle& h, const std::vector<KernelInfo>& kernels)
{
    CompileTimer ct;
    std::vector<Program> programs(kernels.size());

    // clang-format off
    par_for(kernels.size(),
            max_threads{Value(MIOPEN_COMPILE_PARALLEL_LEVEL{}, 20)},
            [&](auto i) {
                const KernelInfo& k = kernels[i];
                programs[i]         = h.LoadProgram(k.kernel_file, k.comp_options, false, "");
            });
    // clang-format on
    ct.Log("PrecompileKernels");
    return programs;
}

void PrecompileSolutions(const Handle& h, const std::vector<ConvSolution>& sols)
{
    // Find all kernels that need to be compiled from the solutions
    std::vector<KernelInfo> kernels;
    for(auto&& sol : sols)
    {
        if(!sol.Succeeded())
            continue;
        for(auto&& kernel : sol.construction_params)
        {
            if(h.HasProgram(kernel.kernel_file, kernel.comp_options))
                continue;
            kernels.push_back(kernel);
        }
    }

    // Precompile the kernels in parallel, but dont add them to the cache
    std::vector<Program> programs = PrecompileKernels(h, kernels);

    // Add programs to the cache
    for(std::size_t i = 0; i < programs.size(); i++)
    {
        const KernelInfo& k = kernels[i];
        h.AddProgram(programs[i], k.kernel_file, k.comp_options);
    }
}

std::ostream& operator<<(std::ostream& os, const ConvSolution& s)
{
    auto strings =
        s.construction_params | boost::adaptors::transformed([](auto k) { return k.kernel_name; });
    os << s.solver_id << ": " << JoinStrings(strings, "/");
    return os;
}

struct IdRegistryData
{
    std::unordered_map<uint64_t, std::string> value_to_str;
    std::unordered_map<std::string, uint64_t> str_to_value;
    std::unordered_map<uint64_t, AnySolver> value_to_solver;
    std::unordered_map<uint64_t, miopenConvAlgorithm_t> value_to_algo;
};

struct SolverRegistrar
{
    SolverRegistrar(IdRegistryData& registry);
};

static auto& IdRegistry()
{
    static auto data            = IdRegistryData{};
    static const auto registrar = SolverRegistrar{data};
    (void)registrar; // clang-tidy
    return data;
}

Id::Id(uint64_t value_) : value(value_)
{
    is_valid = (IdRegistry().value_to_str.find(value) != IdRegistry().value_to_str.end());
}

Id::Id(const std::string& str) : Id(str.c_str()) {}

Id::Id(const char* str)
{
    const auto it = IdRegistry().str_to_value.find(str);
    is_valid      = (it != IdRegistry().str_to_value.end());
    value         = is_valid ? it->second : invalid_value;
}

std::string Id::ToString() const
{
    if(!IsValid())
        return "INVALID_SOLVER_ID_" + std::to_string(value);
    return IdRegistry().value_to_str[value];
}

AnySolver Id::GetSolver() const
{
    const auto it = IdRegistry().value_to_solver.find(value);
    return it != IdRegistry().value_to_solver.end() ? it->second : AnySolver{};
}

std::string Id::GetAlgo(conv::Direction dir) const
{
    const auto it = IdRegistry().value_to_algo.find(value);
    if(it == IdRegistry().value_to_algo.end())
        MIOPEN_THROW(miopenStatusInternalError);

    return ConvolutionAlgoToDirectionalString(it->second, dir);
}

inline bool Register(IdRegistryData& registry,
                     uint64_t value,
                     const std::string& str,
                     miopenConvAlgorithm_t algo)
{
    if(value == Id::invalid_value)
    {
        MIOPEN_LOG_E(Id::invalid_value << " is special id value for invalid solver (" << str
                                       << ")");
        return false;
    }

    if(registry.value_to_str.find(value) != registry.value_to_str.end())
    {
        MIOPEN_LOG_E("Registered duplicate ids: [" << value << "]" << str << " and ["
                                                   << registry.value_to_str.find(value)->first
                                                   << "]"
                                                   << registry.value_to_str.find(value)->second);
        return false;
    }

    if(registry.str_to_value.find(str) != registry.str_to_value.end())
    {
        MIOPEN_LOG_E("Registered duplicate ids: [" << value << "]" << str << " and ["
                                                   << registry.str_to_value.find(str)->second
                                                   << "]"
                                                   << registry.str_to_value.find(str)->first);
        return false;
    }

    registry.value_to_str.emplace(value, str);
    registry.str_to_value.emplace(str, value);
    registry.value_to_algo.emplace(value, algo);
    return true;
}

template <class TSolver>
inline void
RegisterWithSolver(IdRegistryData& registry, uint64_t value, TSolver, miopenConvAlgorithm_t algo)
{
    if(Register(registry, value, SolverDbId(TSolver{}), algo))
        registry.value_to_solver.emplace(value, TSolver{});
}

inline SolverRegistrar::SolverRegistrar(IdRegistryData& registry)
{
    // When solver gets removed its registration line should be replaced with ++id to keep
    // backwards compatibility. New solvers should only be added to the end of list unless it is
    // intended to reuse an id of a removed solver.

    uint64_t id = 0; // 0 is reserved for invalid value.
    RegisterWithSolver(registry, ++id, ConvAsm3x3U{}, miopenConvolutionAlgoDirect);
    RegisterWithSolver(registry, ++id, ConvAsm1x1U{}, miopenConvolutionAlgoDirect);
    RegisterWithSolver(registry, ++id, ConvAsm1x1UV2{}, miopenConvolutionAlgoDirect);
    RegisterWithSolver(registry, ++id, ConvBiasActivAsm1x1U{}, miopenConvolutionAlgoDirect);
    RegisterWithSolver(registry, ++id, ConvAsm5x10u2v2f1{}, miopenConvolutionAlgoDirect);
    RegisterWithSolver(registry, ++id, ConvAsm5x10u2v2b1{}, miopenConvolutionAlgoDirect);
    RegisterWithSolver(
        registry, ++id, ConvAsm7x7c3h224w224k64u2v2p3q3f1{}, miopenConvolutionAlgoDirect);
    RegisterWithSolver(registry, ++id, ConvOclDirectFwd11x11{}, miopenConvolutionAlgoDirect);
    RegisterWithSolver(registry, ++id, ConvOclDirectFwdGen{}, miopenConvolutionAlgoDirect);
    RegisterWithSolver(registry, ++id, ConvOclDirectFwd3x3{}, miopenConvolutionAlgoDirect);
    RegisterWithSolver(registry, ++id, ConvOclDirectFwd{}, miopenConvolutionAlgoDirect);
    RegisterWithSolver(registry, ++id, ConvOclDirectFwdFused{}, miopenConvolutionAlgoDirect);
    RegisterWithSolver(registry, ++id, ConvOclDirectFwd1x1{}, miopenConvolutionAlgoDirect);
    RegisterWithSolver(registry, ++id, ConvBinWinograd3x3U{}, miopenConvolutionAlgoWinograd);
    RegisterWithSolver(registry, ++id, ConvBinWinogradRxS{}, miopenConvolutionAlgoWinograd);
    RegisterWithSolver(registry, ++id, ConvAsmBwdWrW3x3{}, miopenConvolutionAlgoDirect);
    RegisterWithSolver(registry, ++id, ConvAsmBwdWrW1x1{}, miopenConvolutionAlgoDirect);
    RegisterWithSolver(registry, ++id, ConvOclBwdWrW2<1>{}, miopenConvolutionAlgoDirect);
    RegisterWithSolver(registry, ++id, ConvOclBwdWrW2<2>{}, miopenConvolutionAlgoDirect);
    RegisterWithSolver(registry, ++id, ConvOclBwdWrW2<4>{}, miopenConvolutionAlgoDirect);
    RegisterWithSolver(registry, ++id, ConvOclBwdWrW2<8>{}, miopenConvolutionAlgoDirect);
    RegisterWithSolver(registry, ++id, ConvOclBwdWrW2<16>{}, miopenConvolutionAlgoDirect);
    RegisterWithSolver(registry, ++id, ConvOclBwdWrW2NonTunable{}, miopenConvolutionAlgoDirect);
    RegisterWithSolver(registry, ++id, ConvOclBwdWrW53{}, miopenConvolutionAlgoDirect);
    RegisterWithSolver(registry, ++id, ConvOclBwdWrW1x1{}, miopenConvolutionAlgoDirect);
    RegisterWithSolver(
        registry, ++id, ConvHipImplicitGemmV4R1Fwd{}, miopenConvolutionAlgoImplicitGEMM);
    ++id; // removed solver ConvHipImplicitGemmV4Fwd
    ++id; // removed solver ConvHipImplicitGemmV4_1x1
    ++id; // removed solver ConvHipImplicitGemmV4R4FwdXdlops
    ++id; // removed solver ConvHipImplicitGemmV4R4Xdlops_1x1
    RegisterWithSolver(
        registry, ++id, ConvHipImplicitGemmV4R1WrW{}, miopenConvolutionAlgoImplicitGEMM);
    ++id; // removed solver ConvHipImplicitGemmV4WrW

    // Several ids w/o solver for immediate mode
    Register(registry, ++id, "gemm", miopenConvolutionAlgoGEMM);
    Register(registry, ++id, "fft", miopenConvolutionAlgoFFT);
    RegisterWithSolver(
        registry, ++id, ConvWinograd3x3MultipassWrW<3, 4>{}, miopenConvolutionAlgoWinograd);
    ++id; // Id for ConvSCGemmFGemm.
    RegisterWithSolver(registry, ++id, ConvBinWinogradRxSf3x2{}, miopenConvolutionAlgoWinograd);
    RegisterWithSolver(
        registry, ++id, ConvWinograd3x3MultipassWrW<3, 5>{}, miopenConvolutionAlgoWinograd);
    RegisterWithSolver(
        registry, ++id, ConvWinograd3x3MultipassWrW<3, 6>{}, miopenConvolutionAlgoWinograd);
    RegisterWithSolver(
        registry, ++id, ConvWinograd3x3MultipassWrW<3, 2>{}, miopenConvolutionAlgoWinograd);
    RegisterWithSolver(
        registry, ++id, ConvWinograd3x3MultipassWrW<3, 3>{}, miopenConvolutionAlgoWinograd);
    RegisterWithSolver(
        registry, ++id, ConvWinograd3x3MultipassWrW<7, 2>{}, miopenConvolutionAlgoWinograd);
    RegisterWithSolver(
        registry, ++id, ConvWinograd3x3MultipassWrW<7, 3>{}, miopenConvolutionAlgoWinograd);
    RegisterWithSolver(
        registry, ++id, ConvWinograd3x3MultipassWrW<7, 2, 1, 1>{}, miopenConvolutionAlgoWinograd);
    RegisterWithSolver(
        registry, ++id, ConvWinograd3x3MultipassWrW<7, 3, 1, 1>{}, miopenConvolutionAlgoWinograd);
    RegisterWithSolver(
        registry, ++id, ConvWinograd3x3MultipassWrW<1, 1, 7, 2>{}, miopenConvolutionAlgoWinograd);
    RegisterWithSolver(
        registry, ++id, ConvWinograd3x3MultipassWrW<1, 1, 7, 3>{}, miopenConvolutionAlgoWinograd);
    RegisterWithSolver(
        registry, ++id, ConvWinograd3x3MultipassWrW<5, 3>{}, miopenConvolutionAlgoWinograd);
    RegisterWithSolver(
        registry, ++id, ConvWinograd3x3MultipassWrW<5, 4>{}, miopenConvolutionAlgoWinograd);

    ++id; // removed solver ConvHipImplicitGemmV4R4WrWXdlops
    RegisterWithSolver(
        registry, ++id, ConvHipImplicitGemmV4R4GenFwdXdlops{}, miopenConvolutionAlgoImplicitGEMM);
    RegisterWithSolver(
        registry, ++id, ConvHipImplicitGemmV4R4GenWrWXdlops{}, miopenConvolutionAlgoImplicitGEMM);
    RegisterWithSolver(registry, ++id, ConvBinWinogradRxSf2x3{}, miopenConvolutionAlgoWinograd);

    RegisterWithSolver(
        registry, ++id, ConvHipImplicitGemmV4R4Fwd{}, miopenConvolutionAlgoImplicitGEMM);

    RegisterWithSolver(
        registry, ++id, ConvHipImplicitGemmBwdDataV1R1{}, miopenConvolutionAlgoImplicitGEMM);
    RegisterWithSolver(
        registry, ++id, ConvHipImplicitGemmBwdDataV4R1{}, miopenConvolutionAlgoImplicitGEMM);

    RegisterWithSolver(
        registry, ++id, ConvHipImplicitGemmBwdDataV1R1Xdlops{}, miopenConvolutionAlgoImplicitGEMM);

    RegisterWithSolver(registry,
                       ++id,
                       ConvHipImplicitGemmV4R4GenXdlopsFwdFp32{},
                       miopenConvolutionAlgoImplicitGEMM);

    RegisterWithSolver(registry,
                       ++id,
                       ConvHipImplicitGemmV4R4GenXdlopsWrWFp32{},
                       miopenConvolutionAlgoImplicitGEMM);

    RegisterWithSolver(
        registry, ++id, ConvHipImplicitGemmBwdDataV4R1Xdlops{}, miopenConvolutionAlgoImplicitGEMM);

    RegisterWithSolver(
        registry, ++id, ConvHipImplicitGemmV4R4WrW{}, miopenConvolutionAlgoImplicitGEMM);

    RegisterWithSolver(
        registry, ++id, ConvAsmImplicitGemmV4R1DynamicFwd{}, miopenConvolutionAlgoImplicitGEMM);

    RegisterWithSolver(
        registry, ++id, ConvAsmImplicitGemmV4R1DynamicFwd_1x1{}, miopenConvolutionAlgoImplicitGEMM);

    RegisterWithSolver(
        registry, ++id, ConvHipImplicitGemmForwardV4R4Xdlops{}, miopenConvolutionAlgoImplicitGEMM);

    RegisterWithSolver(
        registry, ++id, ConvAsmImplicitGemmV4R1DynamicBwd{}, miopenConvolutionAlgoImplicitGEMM);

    RegisterWithSolver(
        registry, ++id, ConvAsmImplicitGemmV4R1DynamicWrw{}, miopenConvolutionAlgoImplicitGEMM);

    RegisterWithSolver(
        registry, ++id, ConvMPBidirectWinograd<2, 3>{}, miopenConvolutionAlgoWinograd);
    RegisterWithSolver(
        registry, ++id, ConvMPBidirectWinograd<3, 3>{}, miopenConvolutionAlgoWinograd);
    RegisterWithSolver(
        registry, ++id, ConvMPBidirectWinograd<4, 3>{}, miopenConvolutionAlgoWinograd);
    RegisterWithSolver(
        registry, ++id, ConvMPBidirectWinograd<5, 3>{}, miopenConvolutionAlgoWinograd);
    RegisterWithSolver(
        registry, ++id, ConvMPBidirectWinograd<6, 3>{}, miopenConvolutionAlgoWinograd);

    RegisterWithSolver(registry,
                       ++id,
                       ConvAsmImplicitGemmGTCDynamicWrwXdlops{},
                       miopenConvolutionAlgoImplicitGEMM);

    RegisterWithSolver(
        registry, ++id, ConvHipImplicitGemmWrwV4R4Xdlops{}, miopenConvolutionAlgoImplicitGEMM);

<<<<<<< HEAD
    RegisterWithSolver(
        registry, ++id, ConvMPBidirectWinograd_xdlops<2, 3>{}, miopenConvolutionAlgoWinograd);
    RegisterWithSolver(
        registry, ++id, ConvMPBidirectWinograd_xdlops<3, 3>{}, miopenConvolutionAlgoWinograd);
    RegisterWithSolver(
        registry, ++id, ConvMPBidirectWinograd_xdlops<4, 3>{}, miopenConvolutionAlgoWinograd);
    RegisterWithSolver(
        registry, ++id, ConvMPBidirectWinograd_xdlops<5, 3>{}, miopenConvolutionAlgoWinograd);
    RegisterWithSolver(
        registry, ++id, ConvMPBidirectWinograd_xdlops<6, 3>{}, miopenConvolutionAlgoWinograd);
=======
    RegisterWithSolver(registry,
                       ++id,
                       ConvAsmImplicitGemmGTCDynamicFwdXdlops{},
                       miopenConvolutionAlgoImplicitGEMM);
>>>>>>> 26b60d3c
}

} // namespace solver
} // namespace miopen<|MERGE_RESOLUTION|>--- conflicted
+++ resolved
@@ -349,23 +349,21 @@
     RegisterWithSolver(
         registry, ++id, ConvHipImplicitGemmWrwV4R4Xdlops{}, miopenConvolutionAlgoImplicitGEMM);
 
-<<<<<<< HEAD
-    RegisterWithSolver(
-        registry, ++id, ConvMPBidirectWinograd_xdlops<2, 3>{}, miopenConvolutionAlgoWinograd);
-    RegisterWithSolver(
-        registry, ++id, ConvMPBidirectWinograd_xdlops<3, 3>{}, miopenConvolutionAlgoWinograd);
-    RegisterWithSolver(
-        registry, ++id, ConvMPBidirectWinograd_xdlops<4, 3>{}, miopenConvolutionAlgoWinograd);
-    RegisterWithSolver(
-        registry, ++id, ConvMPBidirectWinograd_xdlops<5, 3>{}, miopenConvolutionAlgoWinograd);
-    RegisterWithSolver(
-        registry, ++id, ConvMPBidirectWinograd_xdlops<6, 3>{}, miopenConvolutionAlgoWinograd);
-=======
     RegisterWithSolver(registry,
                        ++id,
                        ConvAsmImplicitGemmGTCDynamicFwdXdlops{},
                        miopenConvolutionAlgoImplicitGEMM);
->>>>>>> 26b60d3c
+
+    RegisterWithSolver(
+        registry, ++id, ConvMPBidirectWinograd_xdlops<2, 3>{}, miopenConvolutionAlgoWinograd);
+    RegisterWithSolver(
+        registry, ++id, ConvMPBidirectWinograd_xdlops<3, 3>{}, miopenConvolutionAlgoWinograd);
+    RegisterWithSolver(
+        registry, ++id, ConvMPBidirectWinograd_xdlops<4, 3>{}, miopenConvolutionAlgoWinograd);
+    RegisterWithSolver(
+        registry, ++id, ConvMPBidirectWinograd_xdlops<5, 3>{}, miopenConvolutionAlgoWinograd);
+    RegisterWithSolver(
+        registry, ++id, ConvMPBidirectWinograd_xdlops<6, 3>{}, miopenConvolutionAlgoWinograd);
 }
 
 } // namespace solver
