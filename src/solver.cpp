/*******************************************************************************
 *
 * MIT License
 *
 * Copyright (c) 2021 Advanced Micro Devices, Inc.
 *
 * Permission is hereby granted, free of charge, to any person obtaining a copy
 * of this software and associated documentation files (the "Software"), to deal
 * in the Software without restriction, including without limitation the rights
 * to use, copy, modify, merge, publish, distribute, sublicense, and/or sell
 * copies of the Software, and to permit persons to whom the Software is
 * furnished to do so, subject to the following conditions:
 *
 * The above copyright notice and this permission notice shall be included in all
 * copies or substantial portions of the Software.
 *
 * THE SOFTWARE IS PROVIDED "AS IS", WITHOUT WARRANTY OF ANY KIND, EXPRESS OR
 * IMPLIED, INCLUDING BUT NOT LIMITED TO THE WARRANTIES OF MERCHANTABILITY,
 * FITNESS FOR A PARTICULAR PURPOSE AND NONINFRINGEMENT. IN NO EVENT SHALL THE
 * AUTHORS OR COPYRIGHT HOLDERS BE LIABLE FOR ANY CLAIM, DAMAGES OR OTHER
 * LIABILITY, WHETHER IN AN ACTION OF CONTRACT, TORT OR OTHERWISE, ARISING FROM,
 * OUT OF OR IN CONNECTION WITH THE SOFTWARE OR THE USE OR OTHER DEALINGS IN THE
 * SOFTWARE.
 *
 *******************************************************************************/

#include <miopen/solver.hpp>

#include <miopen/activ/solvers.hpp>
#include <miopen/batchnorm/solvers.hpp>
#include <miopen/pooling/solvers.hpp>
#include <miopen/fusion/solvers.hpp>

#include <miopen/conv_algo_name.hpp>
#include <miopen/db.hpp>
#include <miopen/env.hpp>
#include <miopen/solver_id.hpp>
#include <miopen/par_for.hpp>
#include <miopen/stringutils.hpp>
#include <miopen/any_solver.hpp>
#include <miopen/timer.hpp>

#include <boost/range/adaptor/transformed.hpp>
#include <ostream>

MIOPEN_DECLARE_ENV_VAR(MIOPEN_DEBUG_ENABLE_DEPRECATED_SOLVERS)

namespace miopen {
namespace solver {

std::ostream& operator<<(std::ostream& os, const KernelInfo& k)
{
    os << k.kernel_file << ", " << k.kernel_name << " g_wk={ ";
    for(const auto& size : k.g_wk)
        os << size << ' ';
    os << "}, l_wk={ ";
    for(const auto& size : k.l_wk)
        os << size << ' ';
    return os << "} '" << k.comp_options << '\'';
}

std::vector<Program> PrecompileKernels(const Handle& h, const std::vector<KernelInfo>& kernels)
{
    CompileTimer ct;
    std::vector<Program> programs(kernels.size());

    // clang-format off
    par_for_strided(kernels.size(),
                    // max_threads{Value(MIOPEN_COMPILE_PARALLEL_LEVEL{}, 20)},
                    max_threads{GetTuningThreadsMax()},
                    [&](auto i) {
                        const KernelInfo& k = kernels[i];
                        programs[i]         = h.LoadProgram(k.kernel_file, k.comp_options, false, "");
                    });
    // clang-format on
    ct.Log("PrecompileKernels");
    return programs;
}

void PrecompileSolutions(const Handle& h, const std::vector<const ConvSolution*>& sols)
{
    // Find all kernels that need to be compiled from the solutions
    std::vector<KernelInfo> kernels;
    for(auto&& sol : sols)
    {
        if(!sol->Succeeded())
            continue;
        for(auto&& kernel : sol->construction_params)
        {
            if(h.HasProgram(kernel.kernel_file, kernel.comp_options))
                continue;
            kernels.push_back(kernel);
        }
    }

    // Precompile the kernels in parallel, but dont add them to the cache
    std::vector<Program> programs = PrecompileKernels(h, kernels);

    // Add programs to the cache
    for(std::size_t i = 0; i < programs.size(); i++)
    {
        const KernelInfo& k = kernels[i];
        h.AddProgram(programs[i], k.kernel_file, k.comp_options);
    }
}

std::ostream& operator<<(std::ostream& os, const ConvSolution& s)
{
    auto strings =
        s.construction_params | boost::adaptors::transformed([](auto k) { return k.kernel_name; });
    os << s.solver_id << ": " << JoinStrings(strings, "/");
    return os;
}

struct IdRegistryEntry
{
    std::string str_value          = "";
    Primitive primitive            = Primitive::Convolution;
    miopenConvAlgorithm_t convAlgo = miopenConvolutionAlgoDirect;
    AnySolver solver;
};

struct IdRegistryData
{
    std::unordered_map<uint64_t, IdRegistryEntry> value_to_entry;
    std::unordered_map<std::string, uint64_t> str_to_value;
    std::unordered_map<Primitive, std::vector<Id>> primitive_to_ids;
};

struct SolverRegistrar
{
    SolverRegistrar(IdRegistryData& registry);
};

static auto& IdRegistry()
{
    // NOLINTNEXTLINE (cppcoreguidelines-avoid-non-const-global-variables)
    static auto data            = IdRegistryData{};
    static const auto registrar = SolverRegistrar{data};
    (void)registrar; // clang-tidy
    return data;
}

const std::vector<Id>& GetSolversByPrimitive(Primitive primitive)
{
    return IdRegistry().primitive_to_ids[primitive];
}

Id::Id(uint64_t value_) : value(value_)
{
    is_valid = (IdRegistry().value_to_entry.find(value) != IdRegistry().value_to_entry.end());
}

Id::Id(ForceInit, uint64_t value_) : value(value_), is_valid(true) {}

Id::Id(const std::string& str) : Id(str.c_str()) {}

Id::Id(const char* str)
{
    const auto it = IdRegistry().str_to_value.find(str);
    is_valid      = (it != IdRegistry().str_to_value.end());
    value         = is_valid ? it->second : invalid_value;
}

std::string Id::ToString() const
{
    if(!IsValid())
        return "INVALID_SOLVER_ID_" + std::to_string(value);
    return IdRegistry().value_to_entry[value].str_value;
}

AnySolver Id::GetSolver() const
{
    const auto it = IdRegistry().value_to_entry.find(value);
    return it != IdRegistry().value_to_entry.end() ? it->second.solver : AnySolver{};
}

std::string Id::GetAlgo(conv::Direction dir) const
{
    return ConvolutionAlgoToDirectionalString(GetAlgo(), dir);
}

Primitive Id::GetPrimitive() const
{
    const auto it = IdRegistry().value_to_entry.find(value);
    if(it == IdRegistry().value_to_entry.end())
        MIOPEN_THROW(miopenStatusInternalError);
    return it->second.primitive;
}

miopenConvAlgorithm_t Id::GetAlgo() const
{
    const auto it = IdRegistry().value_to_entry.find(value);
    if(it == IdRegistry().value_to_entry.end())
        MIOPEN_THROW(miopenStatusInternalError);
    return it->second.convAlgo;
}

inline bool
Register(IdRegistryData& registry, uint64_t value, Primitive primitive, const std::string& str)
{
    if(value == Id::invalid_value)
    {
        MIOPEN_LOG_E(Id::invalid_value << " is special id value for invalid solver (" << str
                                       << ")");
        return false;
    }

    if(registry.value_to_entry.find(value) != registry.value_to_entry.end())
    {
        MIOPEN_LOG_E("Registered duplicate ids: ["
                     << value << "]" << str << " and ["
                     << registry.value_to_entry.find(value)->first << "]"
                     << registry.value_to_entry.find(value)->second.str_value);
        return false;
    }

    if(registry.str_to_value.find(str) != registry.str_to_value.end())
    {
        MIOPEN_LOG_E("Registered duplicate ids: [" << value << "]" << str << " and ["
                                                   << registry.str_to_value.find(str)->second << "]"
                                                   << registry.str_to_value.find(str)->first);
        return false;
    }

    auto entry      = IdRegistryEntry{};
    entry.str_value = str;
    entry.primitive = {primitive};

    registry.value_to_entry.emplace(value, std::move(entry));
    registry.str_to_value.emplace(str, value);
    registry.primitive_to_ids[primitive].emplace_back(ForceInit{}, value);
    return true;
}

inline bool Register(IdRegistryData& registry,
                     uint64_t value,
                     Primitive primitive,
                     const std::string& str,
                     miopenConvAlgorithm_t algo)
{
    if(!Register(registry, value, primitive, str))
        return false;
    registry.value_to_entry.at(value).convAlgo = algo;
    return true;
}

inline bool Register(IdRegistryData& registry,
                     uint64_t value,
                     const std::string& str,
                     miopenConvAlgorithm_t algo)
{
    if(!Register(registry, value, Primitive::Convolution, str))
        return false;
    registry.value_to_entry.at(value).convAlgo = algo;
    return true;
}

template <class TSolver>
inline void
RegisterWithSolver(IdRegistryData& registry, uint64_t value, TSolver, miopenConvAlgorithm_t algo)
{
    if(!Register(registry, value, TSolver{}.SolverDbId(), algo))
        return;
    registry.value_to_entry.at(value).solver = TSolver{};
}

inline SolverRegistrar::SolverRegistrar(IdRegistryData& registry)
{
    // When solver gets removed its registration line should be replaced with ++id to keep
    // backwards compatibility. New solvers should only be added to the end of list unless it is
    // intended to reuse an id of a removed solver.

    uint64_t id = 0; // 0 is reserved for invalid value.

    // IMPORTANT: New solvers should be added to the end of the function!
    RegisterWithSolver(registry, ++id, ConvAsm3x3U{}, miopenConvolutionAlgoDirect);
    RegisterWithSolver(registry, ++id, ConvAsm1x1U{}, miopenConvolutionAlgoDirect);
    RegisterWithSolver(registry, ++id, ConvAsm1x1UV2{}, miopenConvolutionAlgoDirect);
    Register(registry,
             ++id,
             Primitive::Fusion,
             solver::fusion::ConvBiasActivAsm1x1U{}.SolverDbId(),
             miopenConvolutionAlgoDirect);
    RegisterWithSolver(registry, ++id, ConvAsm5x10u2v2f1{}, miopenConvolutionAlgoDirect);
    RegisterWithSolver(registry, ++id, ConvAsm5x10u2v2b1{}, miopenConvolutionAlgoDirect);
    RegisterWithSolver(
        registry, ++id, ConvAsm7x7c3h224w224k64u2v2p3q3f1{}, miopenConvolutionAlgoDirect);
    RegisterWithSolver(registry, ++id, ConvOclDirectFwd11x11{}, miopenConvolutionAlgoDirect);
    RegisterWithSolver(registry, ++id, ConvOclDirectFwdGen{}, miopenConvolutionAlgoDirect);
    ++id; // removed ConvOclDirectFwd3x3
    RegisterWithSolver(registry, ++id, ConvOclDirectFwd{}, miopenConvolutionAlgoDirect);
    Register(registry,
             ++id,
             Primitive::Fusion,
             solver::fusion::ConvOclDirectFwdFused{}.SolverDbId(),
             miopenConvolutionAlgoDirect);
    RegisterWithSolver(registry, ++id, ConvOclDirectFwd1x1{}, miopenConvolutionAlgoDirect);
    RegisterWithSolver(registry, ++id, ConvBinWinograd3x3U{}, miopenConvolutionAlgoWinograd);
    RegisterWithSolver(registry, ++id, ConvBinWinogradRxS{}, miopenConvolutionAlgoWinograd);
    RegisterWithSolver(registry, ++id, ConvAsmBwdWrW3x3{}, miopenConvolutionAlgoDirect);
    RegisterWithSolver(registry, ++id, ConvAsmBwdWrW1x1{}, miopenConvolutionAlgoDirect);
    RegisterWithSolver(registry, ++id, ConvOclBwdWrW2<1>{}, miopenConvolutionAlgoDirect);
    RegisterWithSolver(registry, ++id, ConvOclBwdWrW2<2>{}, miopenConvolutionAlgoDirect);
    RegisterWithSolver(registry, ++id, ConvOclBwdWrW2<4>{}, miopenConvolutionAlgoDirect);
    RegisterWithSolver(registry, ++id, ConvOclBwdWrW2<8>{}, miopenConvolutionAlgoDirect);
    RegisterWithSolver(registry, ++id, ConvOclBwdWrW2<16>{}, miopenConvolutionAlgoDirect);
    RegisterWithSolver(registry, ++id, ConvOclBwdWrW2NonTunable{}, miopenConvolutionAlgoDirect);
    RegisterWithSolver(registry, ++id, ConvOclBwdWrW53{}, miopenConvolutionAlgoDirect);
    RegisterWithSolver(registry, ++id, ConvOclBwdWrW1x1{}, miopenConvolutionAlgoDirect);
    RegisterWithSolver(
        registry, ++id, ConvHipImplicitGemmV4R1Fwd{}, miopenConvolutionAlgoImplicitGEMM);
    ++id; // removed solver ConvHipImplicitGemmV4Fwd
    ++id; // removed solver ConvHipImplicitGemmV4_1x1
    ++id; // removed solver ConvHipImplicitGemmV4R4FwdXdlops
    ++id; // removed solver ConvHipImplicitGemmV4R4Xdlops_1x1
    RegisterWithSolver(
        registry, ++id, ConvHipImplicitGemmV4R1WrW{}, miopenConvolutionAlgoImplicitGEMM);
    ++id; // removed solver ConvHipImplicitGemmV4WrW

    // Several ids w/o solver for immediate mode
    ++id; // old gemm pseudo-solverid

    RegisterWithSolver(registry, ++id, fft{}, miopenConvolutionAlgoFFT);

    RegisterWithSolver(
        registry, ++id, ConvWinograd3x3MultipassWrW<3, 4>{}, miopenConvolutionAlgoWinograd);
    ++id; // Id for ConvSCGemmFGemm.
    RegisterWithSolver(registry, ++id, ConvBinWinoRxS<3, 2>{}, miopenConvolutionAlgoWinograd);
    RegisterWithSolver(
        registry, ++id, ConvWinograd3x3MultipassWrW<3, 5>{}, miopenConvolutionAlgoWinograd);
    RegisterWithSolver(
        registry, ++id, ConvWinograd3x3MultipassWrW<3, 6>{}, miopenConvolutionAlgoWinograd);
    RegisterWithSolver(
        registry, ++id, ConvWinograd3x3MultipassWrW<3, 2>{}, miopenConvolutionAlgoWinograd);
    RegisterWithSolver(
        registry, ++id, ConvWinograd3x3MultipassWrW<3, 3>{}, miopenConvolutionAlgoWinograd);
    RegisterWithSolver(
        registry, ++id, ConvWinograd3x3MultipassWrW<7, 2>{}, miopenConvolutionAlgoWinograd);
    RegisterWithSolver(
        registry, ++id, ConvWinograd3x3MultipassWrW<7, 3>{}, miopenConvolutionAlgoWinograd);
    RegisterWithSolver(
        registry, ++id, ConvWinograd3x3MultipassWrW<7, 2, 1, 1>{}, miopenConvolutionAlgoWinograd);
    RegisterWithSolver(
        registry, ++id, ConvWinograd3x3MultipassWrW<7, 3, 1, 1>{}, miopenConvolutionAlgoWinograd);
    RegisterWithSolver(
        registry, ++id, ConvWinograd3x3MultipassWrW<1, 1, 7, 2>{}, miopenConvolutionAlgoWinograd);
    RegisterWithSolver(
        registry, ++id, ConvWinograd3x3MultipassWrW<1, 1, 7, 3>{}, miopenConvolutionAlgoWinograd);
    RegisterWithSolver(
        registry, ++id, ConvWinograd3x3MultipassWrW<5, 3>{}, miopenConvolutionAlgoWinograd);
    RegisterWithSolver(
        registry, ++id, ConvWinograd3x3MultipassWrW<5, 4>{}, miopenConvolutionAlgoWinograd);

    ++id; // removed solver ConvHipImplicitGemmV4R4WrWXdlops
    ++id; // removed solver ConvHipImplicitGemmV4R4GenFwdXdlops
    ++id; // removed solver ConvHipImplicitGemmV4R4GenWrWXdlops

    RegisterWithSolver(registry, ++id, ConvBinWinoRxS<2, 3>{}, miopenConvolutionAlgoWinograd);

    RegisterWithSolver(
        registry, ++id, ConvHipImplicitGemmV4R4Fwd{}, miopenConvolutionAlgoImplicitGEMM);

    RegisterWithSolver(
        registry, ++id, ConvHipImplicitGemmBwdDataV1R1{}, miopenConvolutionAlgoImplicitGEMM);
    RegisterWithSolver(
        registry, ++id, ConvHipImplicitGemmBwdDataV4R1{}, miopenConvolutionAlgoImplicitGEMM);

    RegisterWithSolver(
        registry, ++id, ConvHipImplicitGemmBwdDataV1R1Xdlops{}, miopenConvolutionAlgoImplicitGEMM);

    ++id; // removed solver ConvHipImplicitGemmV4R4GenXdlopsFwdFp32
    ++id; // removed solver ConvHipImplicitGemmV4R4GenXdlopsWrWFp32

    RegisterWithSolver(
        registry, ++id, ConvHipImplicitGemmBwdDataV4R1Xdlops{}, miopenConvolutionAlgoImplicitGEMM);

    RegisterWithSolver(
        registry, ++id, ConvHipImplicitGemmV4R4WrW{}, miopenConvolutionAlgoImplicitGEMM);

    RegisterWithSolver(
        registry, ++id, ConvAsmImplicitGemmV4R1DynamicFwd{}, miopenConvolutionAlgoImplicitGEMM);

    RegisterWithSolver(
        registry, ++id, ConvAsmImplicitGemmV4R1DynamicFwd_1x1{}, miopenConvolutionAlgoImplicitGEMM);

    RegisterWithSolver(
        registry, ++id, ConvHipImplicitGemmForwardV4R4Xdlops{}, miopenConvolutionAlgoImplicitGEMM);

    RegisterWithSolver(
        registry, ++id, ConvAsmImplicitGemmV4R1DynamicBwd{}, miopenConvolutionAlgoImplicitGEMM);

    RegisterWithSolver(
        registry, ++id, ConvAsmImplicitGemmV4R1DynamicWrw{}, miopenConvolutionAlgoImplicitGEMM);

    RegisterWithSolver(
        registry, ++id, ConvMPBidirectWinograd<2, 3>{}, miopenConvolutionAlgoWinograd);
    RegisterWithSolver(
        registry, ++id, ConvMPBidirectWinograd<3, 3>{}, miopenConvolutionAlgoWinograd);
    RegisterWithSolver(
        registry, ++id, ConvMPBidirectWinograd<4, 3>{}, miopenConvolutionAlgoWinograd);
    RegisterWithSolver(
        registry, ++id, ConvMPBidirectWinograd<5, 3>{}, miopenConvolutionAlgoWinograd);
    RegisterWithSolver(
        registry, ++id, ConvMPBidirectWinograd<6, 3>{}, miopenConvolutionAlgoWinograd);

    RegisterWithSolver(registry,
                       ++id,
                       ConvAsmImplicitGemmGTCDynamicWrwXdlops{},
                       miopenConvolutionAlgoImplicitGEMM);
    RegisterWithSolver(
        registry, ++id, ConvHipImplicitGemmWrwV4R4Xdlops{}, miopenConvolutionAlgoImplicitGEMM);

    RegisterWithSolver(registry,
                       ++id,
                       ConvAsmImplicitGemmGTCDynamicFwdXdlops{},
                       miopenConvolutionAlgoImplicitGEMM);

    RegisterWithSolver(
        registry, ++id, ConvMPBidirectWinograd_xdlops<2, 3>{}, miopenConvolutionAlgoWinograd);
    RegisterWithSolver(
        registry, ++id, ConvMPBidirectWinograd_xdlops<3, 3>{}, miopenConvolutionAlgoWinograd);
    RegisterWithSolver(
        registry, ++id, ConvMPBidirectWinograd_xdlops<4, 3>{}, miopenConvolutionAlgoWinograd);
    RegisterWithSolver(
        registry, ++id, ConvMPBidirectWinograd_xdlops<5, 3>{}, miopenConvolutionAlgoWinograd);
    RegisterWithSolver(
        registry, ++id, ConvMPBidirectWinograd_xdlops<6, 3>{}, miopenConvolutionAlgoWinograd);

    RegisterWithSolver(
        registry, ++id, ConvHipImplicitGemmForwardV4R5Xdlops{}, miopenConvolutionAlgoImplicitGEMM);

    RegisterWithSolver(registry,
                       ++id,
                       ConvHipImplicitGemmForwardV4R4Xdlops_Padded_Gemm{},
                       miopenConvolutionAlgoImplicitGEMM);

    RegisterWithSolver(registry,
                       ++id,
                       ConvAsmImplicitGemmGTCDynamicBwdXdlops{},
                       miopenConvolutionAlgoImplicitGEMM);
    RegisterWithSolver(registry,
                       ++id,
                       ConvHipImplicitGemmWrwV4R4Xdlops_Padded_Gemm{},
                       miopenConvolutionAlgoImplicitGEMM);
    RegisterWithSolver(registry, ++id, ConvBinWinogradRxSf2x3g1{}, miopenConvolutionAlgoWinograd);

    RegisterWithSolver(registry, ++id, ConvDirectNaiveConvFwd{}, miopenConvolutionAlgoDirect);
    RegisterWithSolver(registry, ++id, ConvDirectNaiveConvBwd{}, miopenConvolutionAlgoDirect);
    RegisterWithSolver(registry, ++id, ConvDirectNaiveConvWrw{}, miopenConvolutionAlgoDirect);

    RegisterWithSolver(registry, ++id, GemmFwd1x1_0_1{}, miopenConvolutionAlgoGEMM);
    RegisterWithSolver(registry, ++id, GemmFwd1x1_0_1_int8{}, miopenConvolutionAlgoGEMM);
    RegisterWithSolver(registry, ++id, GemmFwd1x1_0_2{}, miopenConvolutionAlgoGEMM);
    RegisterWithSolver(registry, ++id, GemmFwdRest{}, miopenConvolutionAlgoGEMM);

    ++id; // removed solver ConvHipImplicitGemmMlirCppFwd
    ++id; // removed solver ConvHipImplicitGemmMlirCppBwd
    ++id; // removed solver ConvHipImplicitGemmMlirCppWrW

    RegisterWithSolver(registry, ++id, GemmBwd1x1_stride2{}, miopenConvolutionAlgoGEMM);
    RegisterWithSolver(registry, ++id, GemmBwd1x1_stride1{}, miopenConvolutionAlgoGEMM);
    RegisterWithSolver(registry, ++id, GemmBwdRest{}, miopenConvolutionAlgoGEMM);

    RegisterWithSolver(registry, ++id, ConvMlirIgemmFwd{}, miopenConvolutionAlgoImplicitGEMM);
    RegisterWithSolver(registry, ++id, ConvMlirIgemmBwd{}, miopenConvolutionAlgoImplicitGEMM);
    RegisterWithSolver(registry, ++id, ConvMlirIgemmWrW{}, miopenConvolutionAlgoImplicitGEMM);

    RegisterWithSolver(registry, ++id, GemmWrw1x1_stride1{}, miopenConvolutionAlgoGEMM);
    RegisterWithSolver(registry, ++id, GemmWrwUniversal{}, miopenConvolutionAlgoGEMM);

    RegisterWithSolver(registry, ++id, ConvMlirIgemmFwdXdlops{}, miopenConvolutionAlgoImplicitGEMM);
    RegisterWithSolver(registry, ++id, ConvMlirIgemmBwdXdlops{}, miopenConvolutionAlgoImplicitGEMM);
    RegisterWithSolver(registry, ++id, ConvMlirIgemmWrWXdlops{}, miopenConvolutionAlgoImplicitGEMM);

    Register(registry, ++id, Primitive::Activation, activ::ActivFwdSolver0{}.SolverDbId());

    RegisterWithSolver(registry,
                       ++id,
                       ConvAsmImplicitGemmGTCDynamicFwdXdlopsNHWC{},
                       miopenConvolutionAlgoImplicitGEMM);
    RegisterWithSolver(registry,
                       ++id,
                       ConvAsmImplicitGemmGTCDynamicBwdXdlopsNHWC{},
                       miopenConvolutionAlgoImplicitGEMM);

    Register(registry, ++id, Primitive::Activation, activ::ActivFwdSolver1{}.SolverDbId());
    RegisterWithSolver(registry,
                       ++id,
                       ConvAsmImplicitGemmGTCDynamicWrwXdlopsNHWC{},
                       miopenConvolutionAlgoImplicitGEMM);

    Register(registry, ++id, Primitive::Activation, activ::ActivBwdSolver0{}.SolverDbId());
    Register(registry, ++id, Primitive::Activation, activ::ActivBwdSolver1{}.SolverDbId());

    Register(
        registry, ++id, Primitive::Batchnorm, batchnorm::BnFwdTrainingSpatialSingle{}.SolverDbId());

    RegisterWithSolver(
        registry, ++id, ConvCkIgemmFwdV6r1DlopsNchw{}, miopenConvolutionAlgoImplicitGEMM);

    Register(registry,
             ++id,
             Primitive::Batchnorm,
             batchnorm::BnFwdTrainingSpatialMultiple{}.SolverDbId());

    Register(
        registry, ++id, Primitive::Batchnorm, batchnorm::BnFwdTrainingPerActivation{}.SolverDbId());

    Register(
        registry, ++id, Primitive::Batchnorm, batchnorm::BnBwdTrainingSpatialSingle{}.SolverDbId());
    Register(registry,
             ++id,
             Primitive::Batchnorm,
             batchnorm::BnBwdTrainingSpatialMultiple{}.SolverDbId());
    Register(
        registry, ++id, Primitive::Batchnorm, batchnorm::BnBwdTrainingPerActivation{}.SolverDbId());

    Register(registry, ++id, Primitive::Batchnorm, batchnorm::BnFwdInference{}.SolverDbId());

    Register(registry, ++id, Primitive::Pooling, pooling::PoolingForward2d{}.SolverDbId());
    Register(registry, ++id, Primitive::Pooling, pooling::PoolingForwardNd{}.SolverDbId());

    Register(registry, ++id, Primitive::Pooling, pooling::TransposedPoolingFwd2d{}.SolverDbId());
    Register(registry, ++id, Primitive::Pooling, pooling::TransposedPoolingFwdNd{}.SolverDbId());

    Register(registry, ++id, Primitive::Pooling, pooling::PoolingBackward2d{}.SolverDbId());
    Register(registry, ++id, Primitive::Pooling, pooling::PoolingBackwardNd{}.SolverDbId());

    RegisterWithSolver(registry,
                       ++id,
                       ConvAsmImplicitGemmGTCDynamicFwdDlopsNCHWC{},
                       miopenConvolutionAlgoImplicitGEMM);
    RegisterWithSolver(
        registry, ++id, ConvHipImplicitGemmFwdXdlops{}, miopenConvolutionAlgoImplicitGEMM);
    RegisterWithSolver(
        registry, ++id, ConvHipImplicitGemmBwdXdlops{}, miopenConvolutionAlgoImplicitGEMM);
    Register(registry,
             ++id,
             Primitive::Fusion,
             solver::fusion::ConvBinWinogradRxSFused{}.SolverDbId(),
             miopenConvolutionAlgoWinograd);
    Register(registry,
             ++id,
             Primitive::Fusion,
             solver::fusion::ConvBinWinogradRxSf2x3g1Fused{}.SolverDbId(),
             miopenConvolutionAlgoWinograd);
    Register(registry,
             ++id,
             Primitive::Fusion,
             solver::fusion::BnFwdInferActivationFused{}.SolverDbId());
    Register(
        registry, ++id, Primitive::Fusion, solver::fusion::BnFwdTrgActivationFused{}.SolverDbId());
    Register(
        registry, ++id, Primitive::Fusion, solver::fusion::BnBwdTrgActivationFused{}.SolverDbId());
    Register(registry,
             ++id,
             Primitive::Fusion,
             solver::fusion::ConvCKIgemmFwdBiasActivFused{}.SolverDbId(),
             miopenConvolutionAlgoImplicitGEMM);
    Register(registry, ++id, Primitive::Pooling, pooling::PoolingForwardNaive{}.SolverDbId());
    RegisterWithSolver(
        registry, ++id, ConvHipImplicitGemmGroupFwdXdlops{}, miopenConvolutionAlgoImplicitGEMM);
    Register(registry, ++id, Primitive::Batchnorm, batchnorm::BnCKFwdInference{}.SolverDbId());
    RegisterWithSolver(
        registry, ++id, ConvHipImplicitGemm3DGroupFwdXdlops{}, miopenConvolutionAlgoImplicitGEMM);
    RegisterWithSolver(registry, ++id, ConvWinoFuryRxS<2, 3>{}, miopenConvolutionAlgoWinograd);
<<<<<<< HEAD
    Register(registry, ++id, Primitive::Batchnorm, batchnorm::BnCKBwdBackward{}.SolverDbId());
=======
    RegisterWithSolver(
        registry, ++id, ConvHipImplicitGemm3DGroupBwdXdlops{}, miopenConvolutionAlgoImplicitGEMM);
    Register(registry, ++id, Primitive::Batchnorm, batchnorm::BnCKFwdInference{}.SolverDbId());

>>>>>>> 8a402101
    // IMPORTANT: New solvers should be added to the end of the function!
}

bool ThisSolverIsDeprecatedStatic::IsDisabled(const ConvolutionContext& ctx)
{
    static const bool device_is_allowed = [&]() {
        if(miopen::IsEnabled(MIOPEN_DEBUG_ENABLE_DEPRECATED_SOLVERS{}))
            return true;
        const auto device = ctx.GetStream().GetTargetProperties().Name();
        return device == "gfx803"                       // Fiji
               || device == "gfx900"                    // Vega10
               || device == "gfx906"                    // Vega20, MI50/60
               || device == "gfx908"                    // MI100
               || device == "gfx90a"                    // MI200
               || miopen::StartsWith(device, "gfx103"); // Navi2x
    }();
    return !device_is_allowed;
}

} // namespace solver
} // namespace miopen<|MERGE_RESOLUTION|>--- conflicted
+++ resolved
@@ -561,18 +561,14 @@
     Register(registry, ++id, Primitive::Pooling, pooling::PoolingForwardNaive{}.SolverDbId());
     RegisterWithSolver(
         registry, ++id, ConvHipImplicitGemmGroupFwdXdlops{}, miopenConvolutionAlgoImplicitGEMM);
-    Register(registry, ++id, Primitive::Batchnorm, batchnorm::BnCKFwdInference{}.SolverDbId());
     RegisterWithSolver(
         registry, ++id, ConvHipImplicitGemm3DGroupFwdXdlops{}, miopenConvolutionAlgoImplicitGEMM);
     RegisterWithSolver(registry, ++id, ConvWinoFuryRxS<2, 3>{}, miopenConvolutionAlgoWinograd);
-<<<<<<< HEAD
-    Register(registry, ++id, Primitive::Batchnorm, batchnorm::BnCKBwdBackward{}.SolverDbId());
-=======
     RegisterWithSolver(
         registry, ++id, ConvHipImplicitGemm3DGroupBwdXdlops{}, miopenConvolutionAlgoImplicitGEMM);
     Register(registry, ++id, Primitive::Batchnorm, batchnorm::BnCKFwdInference{}.SolverDbId());
-
->>>>>>> 8a402101
+    Register(registry, ++id, Primitive::Batchnorm, batchnorm::BnCKBwdBackward{}.SolverDbId());
+
     // IMPORTANT: New solvers should be added to the end of the function!
 }
 
