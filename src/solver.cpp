/*******************************************************************************
 *
 * MIT License
 *
 * Copyright (c) 2021 Advanced Micro Devices, Inc.
 *
 * Permission is hereby granted, free of charge, to any person obtaining a copy
 * of this software and associated documentation files (the "Software"), to deal
 * in the Software without restriction, including without limitation the rights
 * to use, copy, modify, merge, publish, distribute, sublicense, and/or sell
 * copies of the Software, and to permit persons to whom the Software is
 * furnished to do so, subject to the following conditions:
 *
 * The above copyright notice and this permission notice shall be included in all
 * copies or substantial portions of the Software.
 *
 * THE SOFTWARE IS PROVIDED "AS IS", WITHOUT WARRANTY OF ANY KIND, EXPRESS OR
 * IMPLIED, INCLUDING BUT NOT LIMITED TO THE WARRANTIES OF MERCHANTABILITY,
 * FITNESS FOR A PARTICULAR PURPOSE AND NONINFRINGEMENT. IN NO EVENT SHALL THE
 * AUTHORS OR COPYRIGHT HOLDERS BE LIABLE FOR ANY CLAIM, DAMAGES OR OTHER
 * LIABILITY, WHETHER IN AN ACTION OF CONTRACT, TORT OR OTHERWISE, ARISING FROM,
 * OUT OF OR IN CONNECTION WITH THE SOFTWARE OR THE USE OR OTHER DEALINGS IN THE
 * SOFTWARE.
 *
 *******************************************************************************/

#include <miopen/solver.hpp>

#include <miopen/activ/solvers.hpp>
#include <miopen/adam/solvers.hpp>
#include <miopen/batchnorm/solvers.hpp>
#include <miopen/cat/solvers.hpp>
#include <miopen/fusion/solvers.hpp>
#include <miopen/groupnorm/solvers.hpp>
#include <miopen/getitem/solvers.hpp>
#include <miopen/kthvalue/solvers.hpp>
#include <miopen/layernorm/solvers.hpp>
#include <miopen/pooling/solvers.hpp>
#include <miopen/prelu/solvers.hpp>
#include <miopen/reduce/solvers.hpp>
#include <miopen/rope/solvers.hpp>
#include <miopen/mha/solvers.hpp>
#include <miopen/softmax/solvers.hpp>

#include <miopen/conv_algo_name.hpp>
#include <miopen/db.hpp>
#include <miopen/env.hpp>
#include <miopen/solver_id.hpp>
#include <miopen/par_for.hpp>
#include <miopen/stringutils.hpp>
#include <miopen/any_solver.hpp>
#include <miopen/timer.hpp>

#include <boost/range/adaptor/transformed.hpp>
#include <ostream>

MIOPEN_DECLARE_ENV_VAR_BOOL(MIOPEN_DEBUG_ENABLE_DEPRECATED_SOLVERS)

namespace miopen {
namespace solver {

std::ostream& operator<<(std::ostream& os, const KernelInfo& k)
{
    os << k.kernel_file << ", " << k.kernel_name << " g_wk={ ";
    for(const auto& size : k.g_wk)
        os << size << ' ';
    os << "}, l_wk={ ";
    for(const auto& size : k.l_wk)
        os << size << ' ';
    return os << "} '" << k.comp_options << '\'';
}

std::vector<Program>
PrecompileKernels(const Handle& h, const std::vector<KernelInfo>& kernels, bool force_attach_binary)
{
    CompileTimer ct;
    std::vector<Program> programs(kernels.size());

    // clang-format off
    par_for_strided(kernels.size(),
                    max_threads{GetTuningThreadsMax()},
                    [&](auto i) {
                        const KernelInfo& k = kernels[i];
                        programs[i]         = h.LoadProgram(k.kernel_file, k.comp_options, "", force_attach_binary);
                    });
    // clang-format on
    ct.Log("PrecompileKernels");
    return programs;
}

void PrecompileSolutions(const Handle& h,
                         const std::vector<const ConvSolution*>& sols,
                         bool force_attach_binary)
{
    // Find all kernels that need to be compiled from the solutions
    std::vector<KernelInfo> kernels;
    for(auto&& sol : sols)
    {
        if(!sol->Succeeded())
            continue;
        for(auto&& kernel : sol->construction_params)
        {
            if(h.HasProgram(kernel.kernel_file, kernel.comp_options))
                continue;
            kernels.push_back(kernel);
        }
    }

    // Precompile the kernels in parallel, but don't add them to the cache
    std::vector<Program> programs = PrecompileKernels(h, kernels, force_attach_binary);

    // Add programs to the cache
    for(std::size_t i = 0; i < programs.size(); i++)
    {
        const KernelInfo& k = kernels[i];
        h.AddProgram(programs[i], k.kernel_file, k.comp_options);
    }
}

std::ostream& operator<<(std::ostream& os, const ConvSolution& s)
{
    auto strings =
        s.construction_params | boost::adaptors::transformed([](auto k) { return k.kernel_name; });
    os << s.solver_id << ": " << JoinStrings(strings, "/");
    return os;
}

struct IdRegistryEntry
{
    std::string str_value          = "";
    Primitive primitive            = Primitive::Convolution;
    miopenConvAlgorithm_t convAlgo = miopenConvolutionAlgoDirect;
    AnySolver solver;
};

struct IdRegistryData
{
    std::unordered_map<uint64_t, IdRegistryEntry> value_to_entry;
    std::unordered_map<std::string, uint64_t> str_to_value;
    std::unordered_map<Primitive, std::vector<Id>> primitive_to_ids;
};

struct SolverRegistrar
{
    SolverRegistrar(IdRegistryData& registry);
};

static auto& IdRegistry()
{
    // NOLINTNEXTLINE (cppcoreguidelines-avoid-non-const-global-variables)
    static auto data            = IdRegistryData{};
    static const auto registrar = SolverRegistrar{data};
    (void)registrar; // clang-tidy
    return data;
}

const std::vector<Id>& GetSolversByPrimitive(Primitive primitive)
{
    return IdRegistry().primitive_to_ids[primitive];
}

Id::Id(uint64_t value_) : value(value_)
{
    is_valid = (IdRegistry().value_to_entry.find(value) != IdRegistry().value_to_entry.end());
}

Id::Id(ForceInit, uint64_t value_) : value(value_), is_valid(true) {}

Id::Id(const std::string& str) : Id(str.c_str()) {}

Id::Id(const char* str)
{
    const auto it = IdRegistry().str_to_value.find(str);
    is_valid      = (it != IdRegistry().str_to_value.end());
    value         = is_valid ? it->second : invalid_value;
}

std::string Id::ToString() const
{
    if(!IsValid())
        return "INVALID_SOLVER_ID_" + std::to_string(value);
    return IdRegistry().value_to_entry[value].str_value;
}

AnySolver Id::GetSolver() const
{
    const auto it = IdRegistry().value_to_entry.find(value);
    return it != IdRegistry().value_to_entry.end() ? it->second.solver : AnySolver{};
}

std::string Id::GetAlgo(miopen::conv::Direction dir) const
{
    return ConvolutionAlgoToDirectionalString(GetAlgo(), dir);
}

Primitive Id::GetPrimitive() const
{
    const auto it = IdRegistry().value_to_entry.find(value);
    if(it == IdRegistry().value_to_entry.end())
        MIOPEN_THROW(miopenStatusInternalError);
    return it->second.primitive;
}

miopenConvAlgorithm_t Id::GetAlgo() const
{
    const auto it = IdRegistry().value_to_entry.find(value);
    if(it == IdRegistry().value_to_entry.end())
        MIOPEN_THROW(miopenStatusInternalError);
    return it->second.convAlgo;
}

inline bool
Register(IdRegistryData& registry, uint64_t value, Primitive primitive, const std::string& str)
{
    if(value == Id::invalid_value)
    {
        MIOPEN_LOG_E(Id::invalid_value << " is special id value for invalid solver (" << str
                                       << ")");
        return false;
    }

    if(registry.value_to_entry.find(value) != registry.value_to_entry.end())
    {
        MIOPEN_LOG_E("Registered duplicate ids: ["
                     << value << "]" << str << " and ["
                     << registry.value_to_entry.find(value)->first << "]"
                     << registry.value_to_entry.find(value)->second.str_value);
        return false;
    }

    if(registry.str_to_value.find(str) != registry.str_to_value.end())
    {
        MIOPEN_LOG_E("Registered duplicate ids: [" << value << "]" << str << " and ["
                                                   << registry.str_to_value.find(str)->second << "]"
                                                   << registry.str_to_value.find(str)->first);
        return false;
    }

    auto entry      = IdRegistryEntry{};
    entry.str_value = str;
    entry.primitive = {primitive};

    registry.value_to_entry.emplace(value, std::move(entry));
    registry.str_to_value.emplace(str, value);
    registry.primitive_to_ids[primitive].emplace_back(ForceInit{}, value);
    return true;
}

inline bool Register(IdRegistryData& registry,
                     uint64_t value,
                     Primitive primitive,
                     const std::string& str,
                     miopenConvAlgorithm_t algo)
{
    if(!Register(registry, value, primitive, str))
        return false;
    registry.value_to_entry.at(value).convAlgo = algo;
    return true;
}

inline bool Register(IdRegistryData& registry,
                     uint64_t value,
                     const std::string& str,
                     miopenConvAlgorithm_t algo)
{
    if(!Register(registry, value, Primitive::Convolution, str))
        return false;
    registry.value_to_entry.at(value).convAlgo = algo;
    return true;
}

template <class TSolver>
inline void
RegisterWithSolver(IdRegistryData& registry, uint64_t value, TSolver, miopenConvAlgorithm_t algo)
{
    if(!Register(registry, value, TSolver{}.SolverDbId(), algo))
        return;
    registry.value_to_entry.at(value).solver = TSolver{};
}

inline SolverRegistrar::SolverRegistrar(IdRegistryData& registry)
{
    // When solver gets removed its registration line should be replaced with ++id to keep
    // backwards compatibility. New solvers should only be added to the end of list unless it is
    // intended to reuse an id of a removed solver.

    uint64_t id = 0; // 0 is reserved for invalid value.

    // IMPORTANT: New solvers should be added to the end of the function!
    RegisterWithSolver(registry, ++id, conv::ConvAsm3x3U{}, miopenConvolutionAlgoDirect);
    RegisterWithSolver(registry, ++id, conv::ConvAsm1x1U{}, miopenConvolutionAlgoDirect);
    RegisterWithSolver(registry, ++id, conv::ConvAsm1x1UV2{}, miopenConvolutionAlgoDirect);
    Register(registry,
             ++id,
             Primitive::Fusion,
             fusion::ConvBiasActivAsm1x1U{}.SolverDbId(),
             miopenConvolutionAlgoDirect);
    RegisterWithSolver(registry, ++id, conv::ConvAsm5x10u2v2f1{}, miopenConvolutionAlgoDirect);
    RegisterWithSolver(registry, ++id, conv::ConvAsm5x10u2v2b1{}, miopenConvolutionAlgoDirect);
    RegisterWithSolver(
        registry, ++id, conv::ConvAsm7x7c3h224w224k64u2v2p3q3f1{}, miopenConvolutionAlgoDirect);
    RegisterWithSolver(registry, ++id, conv::ConvOclDirectFwd11x11{}, miopenConvolutionAlgoDirect);
    RegisterWithSolver(registry, ++id, conv::ConvOclDirectFwdGen{}, miopenConvolutionAlgoDirect);
    ++id; // removed ConvOclDirectFwd3x3
    RegisterWithSolver(registry, ++id, conv::ConvOclDirectFwd{}, miopenConvolutionAlgoDirect);
    Register(registry,
             ++id,
             Primitive::Fusion,
             fusion::ConvOclDirectFwdFused{}.SolverDbId(),
             miopenConvolutionAlgoDirect);
    RegisterWithSolver(registry, ++id, conv::ConvOclDirectFwd1x1{}, miopenConvolutionAlgoDirect);
    RegisterWithSolver(registry, ++id, conv::ConvBinWinograd3x3U{}, miopenConvolutionAlgoWinograd);
    RegisterWithSolver(registry, ++id, conv::ConvBinWinogradRxS{}, miopenConvolutionAlgoWinograd);
    RegisterWithSolver(registry, ++id, conv::ConvAsmBwdWrW3x3{}, miopenConvolutionAlgoDirect);
    RegisterWithSolver(registry, ++id, conv::ConvAsmBwdWrW1x1{}, miopenConvolutionAlgoDirect);
    RegisterWithSolver(registry, ++id, conv::ConvOclBwdWrW2<1>{}, miopenConvolutionAlgoDirect);
    RegisterWithSolver(registry, ++id, conv::ConvOclBwdWrW2<2>{}, miopenConvolutionAlgoDirect);
    RegisterWithSolver(registry, ++id, conv::ConvOclBwdWrW2<4>{}, miopenConvolutionAlgoDirect);
    RegisterWithSolver(registry, ++id, conv::ConvOclBwdWrW2<8>{}, miopenConvolutionAlgoDirect);
    RegisterWithSolver(registry, ++id, conv::ConvOclBwdWrW2<16>{}, miopenConvolutionAlgoDirect);
    RegisterWithSolver(
        registry, ++id, conv::ConvOclBwdWrW2NonTunable{}, miopenConvolutionAlgoDirect);
    RegisterWithSolver(registry, ++id, conv::ConvOclBwdWrW53{}, miopenConvolutionAlgoDirect);
    RegisterWithSolver(registry, ++id, conv::ConvOclBwdWrW1x1{}, miopenConvolutionAlgoDirect);
    RegisterWithSolver(
        registry, ++id, conv::ConvHipImplicitGemmV4R1Fwd{}, miopenConvolutionAlgoImplicitGEMM);
    ++id; // removed solver ConvHipImplicitGemmV4Fwd
    ++id; // removed solver ConvHipImplicitGemmV4_1x1
    ++id; // removed solver ConvHipImplicitGemmV4R4FwdXdlops
    ++id; // removed solver ConvHipImplicitGemmV4R4Xdlops_1x1
    RegisterWithSolver(
        registry, ++id, conv::ConvHipImplicitGemmV4R1WrW{}, miopenConvolutionAlgoImplicitGEMM);
    ++id; // removed solver ConvHipImplicitGemmV4WrW

    // Several ids w/o solver for immediate mode
    ++id; // old gemm pseudo-solverid

    RegisterWithSolver(registry, ++id, conv::fft{}, miopenConvolutionAlgoFFT);

    RegisterWithSolver(
        registry, ++id, conv::ConvWinograd3x3MultipassWrW<3, 4>{}, miopenConvolutionAlgoWinograd);
    ++id; // Id for ConvSCGemmFGemm.
    RegisterWithSolver(registry, ++id, conv::ConvBinWinoRxS<3, 2>{}, miopenConvolutionAlgoWinograd);
    RegisterWithSolver(
        registry, ++id, conv::ConvWinograd3x3MultipassWrW<3, 5>{}, miopenConvolutionAlgoWinograd);
    RegisterWithSolver(
        registry, ++id, conv::ConvWinograd3x3MultipassWrW<3, 6>{}, miopenConvolutionAlgoWinograd);
    RegisterWithSolver(
        registry, ++id, conv::ConvWinograd3x3MultipassWrW<3, 2>{}, miopenConvolutionAlgoWinograd);
    RegisterWithSolver(
        registry, ++id, conv::ConvWinograd3x3MultipassWrW<3, 3>{}, miopenConvolutionAlgoWinograd);
    RegisterWithSolver(
        registry, ++id, conv::ConvWinograd3x3MultipassWrW<7, 2>{}, miopenConvolutionAlgoWinograd);
    RegisterWithSolver(
        registry, ++id, conv::ConvWinograd3x3MultipassWrW<7, 3>{}, miopenConvolutionAlgoWinograd);
    RegisterWithSolver(registry,
                       ++id,
                       conv::ConvWinograd3x3MultipassWrW<7, 2, 1, 1>{},
                       miopenConvolutionAlgoWinograd);
    RegisterWithSolver(registry,
                       ++id,
                       conv::ConvWinograd3x3MultipassWrW<7, 3, 1, 1>{},
                       miopenConvolutionAlgoWinograd);
    RegisterWithSolver(registry,
                       ++id,
                       conv::ConvWinograd3x3MultipassWrW<1, 1, 7, 2>{},
                       miopenConvolutionAlgoWinograd);
    RegisterWithSolver(registry,
                       ++id,
                       conv::ConvWinograd3x3MultipassWrW<1, 1, 7, 3>{},
                       miopenConvolutionAlgoWinograd);
    RegisterWithSolver(
        registry, ++id, conv::ConvWinograd3x3MultipassWrW<5, 3>{}, miopenConvolutionAlgoWinograd);
    RegisterWithSolver(
        registry, ++id, conv::ConvWinograd3x3MultipassWrW<5, 4>{}, miopenConvolutionAlgoWinograd);

    ++id; // removed solver ConvHipImplicitGemmV4R4WrWXdlops
    ++id; // removed solver ConvHipImplicitGemmV4R4GenFwdXdlops
    ++id; // removed solver ConvHipImplicitGemmV4R4GenWrWXdlops

    RegisterWithSolver(registry, ++id, conv::ConvBinWinoRxS<2, 3>{}, miopenConvolutionAlgoWinograd);

    RegisterWithSolver(
        registry, ++id, conv::ConvHipImplicitGemmV4R4Fwd{}, miopenConvolutionAlgoImplicitGEMM);

    RegisterWithSolver(
        registry, ++id, conv::ConvHipImplicitGemmBwdDataV1R1{}, miopenConvolutionAlgoImplicitGEMM);
    RegisterWithSolver(
        registry, ++id, conv::ConvHipImplicitGemmBwdDataV4R1{}, miopenConvolutionAlgoImplicitGEMM);

    RegisterWithSolver(registry,
                       ++id,
                       conv::ConvHipImplicitGemmBwdDataV1R1Xdlops{},
                       miopenConvolutionAlgoImplicitGEMM);

    ++id; // removed solver ConvHipImplicitGemmV4R4GenXdlopsFwdFp32
    ++id; // removed solver ConvHipImplicitGemmV4R4GenXdlopsWrWFp32

    RegisterWithSolver(registry,
                       ++id,
                       conv::ConvHipImplicitGemmBwdDataV4R1Xdlops{},
                       miopenConvolutionAlgoImplicitGEMM);

    RegisterWithSolver(
        registry, ++id, conv::ConvHipImplicitGemmV4R4WrW{}, miopenConvolutionAlgoImplicitGEMM);

    RegisterWithSolver(registry,
                       ++id,
                       conv::ConvAsmImplicitGemmV4R1DynamicFwd{},
                       miopenConvolutionAlgoImplicitGEMM);

    RegisterWithSolver(registry,
                       ++id,
                       conv::ConvAsmImplicitGemmV4R1DynamicFwd_1x1{},
                       miopenConvolutionAlgoImplicitGEMM);

    RegisterWithSolver(registry,
                       ++id,
                       conv::ConvHipImplicitGemmForwardV4R4Xdlops{},
                       miopenConvolutionAlgoImplicitGEMM);

    RegisterWithSolver(registry,
                       ++id,
                       conv::ConvAsmImplicitGemmV4R1DynamicBwd{},
                       miopenConvolutionAlgoImplicitGEMM);

    RegisterWithSolver(registry,
                       ++id,
                       conv::ConvAsmImplicitGemmV4R1DynamicWrw{},
                       miopenConvolutionAlgoImplicitGEMM);

    RegisterWithSolver(
        registry, ++id, conv::ConvMPBidirectWinograd<2, 3>{}, miopenConvolutionAlgoWinograd);
    RegisterWithSolver(
        registry, ++id, conv::ConvMPBidirectWinograd<3, 3>{}, miopenConvolutionAlgoWinograd);
    RegisterWithSolver(
        registry, ++id, conv::ConvMPBidirectWinograd<4, 3>{}, miopenConvolutionAlgoWinograd);
    RegisterWithSolver(
        registry, ++id, conv::ConvMPBidirectWinograd<5, 3>{}, miopenConvolutionAlgoWinograd);
    RegisterWithSolver(
        registry, ++id, conv::ConvMPBidirectWinograd<6, 3>{}, miopenConvolutionAlgoWinograd);

    RegisterWithSolver(registry,
                       ++id,
                       conv::ConvAsmImplicitGemmGTCDynamicWrwXdlops{},
                       miopenConvolutionAlgoImplicitGEMM);
    RegisterWithSolver(registry,
                       ++id,
                       conv::ConvHipImplicitGemmWrwV4R4Xdlops{},
                       miopenConvolutionAlgoImplicitGEMM);

    RegisterWithSolver(registry,
                       ++id,
                       conv::ConvAsmImplicitGemmGTCDynamicFwdXdlops{},
                       miopenConvolutionAlgoImplicitGEMM);

    RegisterWithSolver(
        registry, ++id, conv::ConvMPBidirectWinograd_xdlops<2, 3>{}, miopenConvolutionAlgoWinograd);
    RegisterWithSolver(
        registry, ++id, conv::ConvMPBidirectWinograd_xdlops<3, 3>{}, miopenConvolutionAlgoWinograd);
    RegisterWithSolver(
        registry, ++id, conv::ConvMPBidirectWinograd_xdlops<4, 3>{}, miopenConvolutionAlgoWinograd);
    RegisterWithSolver(
        registry, ++id, conv::ConvMPBidirectWinograd_xdlops<5, 3>{}, miopenConvolutionAlgoWinograd);
    RegisterWithSolver(
        registry, ++id, conv::ConvMPBidirectWinograd_xdlops<6, 3>{}, miopenConvolutionAlgoWinograd);

    RegisterWithSolver(registry,
                       ++id,
                       conv::ConvHipImplicitGemmForwardV4R5Xdlops{},
                       miopenConvolutionAlgoImplicitGEMM);

    RegisterWithSolver(registry,
                       ++id,
                       conv::ConvHipImplicitGemmForwardV4R4Xdlops_Padded_Gemm{},
                       miopenConvolutionAlgoImplicitGEMM);

    RegisterWithSolver(registry,
                       ++id,
                       conv::ConvAsmImplicitGemmGTCDynamicBwdXdlops{},
                       miopenConvolutionAlgoImplicitGEMM);
    RegisterWithSolver(registry,
                       ++id,
                       conv::ConvHipImplicitGemmWrwV4R4Xdlops_Padded_Gemm{},
                       miopenConvolutionAlgoImplicitGEMM);
    RegisterWithSolver(
        registry, ++id, conv::ConvBinWinogradRxSf2x3g1{}, miopenConvolutionAlgoWinograd);

    RegisterWithSolver(registry, ++id, conv::ConvDirectNaiveConvFwd{}, miopenConvolutionAlgoDirect);
    RegisterWithSolver(registry, ++id, conv::ConvDirectNaiveConvBwd{}, miopenConvolutionAlgoDirect);
    RegisterWithSolver(registry, ++id, conv::ConvDirectNaiveConvWrw{}, miopenConvolutionAlgoDirect);

    RegisterWithSolver(registry, ++id, conv::GemmFwd1x1_0_1{}, miopenConvolutionAlgoGEMM);
    RegisterWithSolver(registry, ++id, conv::GemmFwd1x1_0_1_int8{}, miopenConvolutionAlgoGEMM);
    RegisterWithSolver(registry, ++id, conv::GemmFwd1x1_0_2{}, miopenConvolutionAlgoGEMM);
    RegisterWithSolver(registry, ++id, conv::GemmFwdRest{}, miopenConvolutionAlgoGEMM);

    ++id; // removed solver ConvHipImplicitGemmMlirCppFwd
    ++id; // removed solver ConvHipImplicitGemmMlirCppBwd
    ++id; // removed solver ConvHipImplicitGemmMlirCppWrW

    RegisterWithSolver(registry, ++id, conv::GemmBwd1x1_stride2{}, miopenConvolutionAlgoGEMM);
    RegisterWithSolver(registry, ++id, conv::GemmBwd1x1_stride1{}, miopenConvolutionAlgoGEMM);
    RegisterWithSolver(registry, ++id, conv::GemmBwdRest{}, miopenConvolutionAlgoGEMM);

    RegisterWithSolver(registry, ++id, conv::ConvMlirIgemmFwd{}, miopenConvolutionAlgoImplicitGEMM);
    RegisterWithSolver(registry, ++id, conv::ConvMlirIgemmBwd{}, miopenConvolutionAlgoImplicitGEMM);
    RegisterWithSolver(registry, ++id, conv::ConvMlirIgemmWrW{}, miopenConvolutionAlgoImplicitGEMM);

    RegisterWithSolver(registry, ++id, conv::GemmWrw1x1_stride1{}, miopenConvolutionAlgoGEMM);
    RegisterWithSolver(registry, ++id, conv::GemmWrwUniversal{}, miopenConvolutionAlgoGEMM);

    RegisterWithSolver(
        registry, ++id, conv::ConvMlirIgemmFwdXdlops{}, miopenConvolutionAlgoImplicitGEMM);
    RegisterWithSolver(
        registry, ++id, conv::ConvMlirIgemmBwdXdlops{}, miopenConvolutionAlgoImplicitGEMM);
    RegisterWithSolver(
        registry, ++id, conv::ConvMlirIgemmWrWXdlops{}, miopenConvolutionAlgoImplicitGEMM);

    Register(registry, ++id, Primitive::Activation, activ::ActivFwdSolver0{}.SolverDbId());

    RegisterWithSolver(registry,
                       ++id,
                       conv::ConvAsmImplicitGemmGTCDynamicFwdXdlopsNHWC{},
                       miopenConvolutionAlgoImplicitGEMM);
    RegisterWithSolver(registry,
                       ++id,
                       conv::ConvAsmImplicitGemmGTCDynamicBwdXdlopsNHWC{},
                       miopenConvolutionAlgoImplicitGEMM);

    Register(registry, ++id, Primitive::Activation, activ::ActivFwdSolver1{}.SolverDbId());
    RegisterWithSolver(registry,
                       ++id,
                       conv::ConvAsmImplicitGemmGTCDynamicWrwXdlopsNHWC{},
                       miopenConvolutionAlgoImplicitGEMM);

    Register(registry, ++id, Primitive::Activation, activ::ActivBwdSolver0{}.SolverDbId());
    Register(registry, ++id, Primitive::Activation, activ::ActivBwdSolver1{}.SolverDbId());

    Register(
        registry, ++id, Primitive::Batchnorm, batchnorm::BnFwdTrainingSpatialSingle{}.SolverDbId());

    RegisterWithSolver(
        registry, ++id, conv::ConvCkIgemmFwdV6r1DlopsNchw{}, miopenConvolutionAlgoImplicitGEMM);

    Register(registry,
             ++id,
             Primitive::Batchnorm,
             batchnorm::BnFwdTrainingSpatialMultiple{}.SolverDbId());

    Register(
        registry, ++id, Primitive::Batchnorm, batchnorm::BnFwdTrainingPerActivation{}.SolverDbId());

    Register(
        registry, ++id, Primitive::Batchnorm, batchnorm::BnBwdTrainingSpatialSingle{}.SolverDbId());
    Register(registry,
             ++id,
             Primitive::Batchnorm,
             batchnorm::BnBwdTrainingSpatialMultiple{}.SolverDbId());
    Register(
        registry, ++id, Primitive::Batchnorm, batchnorm::BnBwdTrainingPerActivation{}.SolverDbId());

    Register(registry, ++id, Primitive::Batchnorm, batchnorm::BnFwdInference{}.SolverDbId());

    Register(registry, ++id, Primitive::Pooling, pooling::PoolingForward2d{}.SolverDbId());
    Register(registry, ++id, Primitive::Pooling, pooling::PoolingForwardNd{}.SolverDbId());

    Register(registry, ++id, Primitive::Pooling, pooling::TransposedPoolingFwd2d{}.SolverDbId());
    Register(registry, ++id, Primitive::Pooling, pooling::TransposedPoolingFwdNd{}.SolverDbId());

    Register(registry, ++id, Primitive::Pooling, pooling::PoolingBackward2d{}.SolverDbId());
    Register(registry, ++id, Primitive::Pooling, pooling::PoolingBackwardNd{}.SolverDbId());

    RegisterWithSolver(registry,
                       ++id,
                       conv::ConvAsmImplicitGemmGTCDynamicFwdDlopsNCHWC{},
                       miopenConvolutionAlgoImplicitGEMM);
    RegisterWithSolver(
        registry, ++id, conv::ConvHipImplicitGemmFwdXdlops{}, miopenConvolutionAlgoImplicitGEMM);
    RegisterWithSolver(
        registry, ++id, conv::ConvHipImplicitGemmBwdXdlops{}, miopenConvolutionAlgoImplicitGEMM);
    Register(registry,
             ++id,
             Primitive::Fusion,
             fusion::ConvBinWinogradRxSFused{}.SolverDbId(),
             miopenConvolutionAlgoWinograd);
    Register(registry,
             ++id,
             Primitive::Fusion,
             fusion::ConvBinWinogradRxSf2x3g1Fused{}.SolverDbId(),
             miopenConvolutionAlgoWinograd);
    Register(registry, ++id, Primitive::Fusion, fusion::BnFwdInferActivationFused{}.SolverDbId());
    Register(registry, ++id, Primitive::Fusion, fusion::BnFwdTrgActivationFused{}.SolverDbId());
    Register(registry, ++id, Primitive::Fusion, fusion::BnBwdTrgActivationFused{}.SolverDbId());
    Register(registry,
             ++id,
             Primitive::Fusion,
             fusion::ConvCKIgemmFwdBiasActivFused{}.SolverDbId(),
             miopenConvolutionAlgoImplicitGEMM);
    Register(registry, ++id, Primitive::Pooling, pooling::PoolingForwardNaive{}.SolverDbId());
    RegisterWithSolver(registry,
                       ++id,
                       conv::ConvHipImplicitGemmGroupFwdXdlops{},
                       miopenConvolutionAlgoImplicitGEMM);
    RegisterWithSolver(registry,
                       ++id,
                       conv::ConvHipImplicitGemm3DGroupFwdXdlops{},
                       miopenConvolutionAlgoImplicitGEMM);
    RegisterWithSolver(
        registry, ++id, conv::ConvWinoFuryRxS<2, 3>{}, miopenConvolutionAlgoWinograd);
    RegisterWithSolver(registry,
                       ++id,
                       conv::ConvHipImplicitGemm3DGroupWrwXdlops{},
                       miopenConvolutionAlgoImplicitGEMM);
    RegisterWithSolver(registry,
                       ++id,
                       conv::ConvHipImplicitGemm3DGroupBwdXdlops{},
                       miopenConvolutionAlgoImplicitGEMM);
    Register(registry, ++id, Primitive::Batchnorm, batchnorm::BnCKFwdInference{}.SolverDbId());
    Register(registry, ++id, Primitive::Batchnorm, batchnorm::BnCKBwdBackward{}.SolverDbId());
    Register(registry, ++id, Primitive::Batchnorm, batchnorm::BnCKFwdTraining{}.SolverDbId());
    Register(
        registry, ++id, Primitive::Normalization, layernorm::Layernorm2DCKForward{}.SolverDbId());
    Register(
        registry, ++id, Primitive::Normalization, layernorm::Layernorm4DCKForward{}.SolverDbId());
    Register(registry, ++id, Primitive::Normalization, layernorm::LayernormForward{}.SolverDbId());
    Register(registry, ++id, Primitive::Reduce, reduce::SumForward{}.SolverDbId());
    RegisterWithSolver(registry,
                       ++id,
                       conv::ConvHipImplicitGemmF16F8F16FwdXdlops{},
                       miopenConvolutionAlgoImplicitGEMM);
    RegisterWithSolver(registry,
                       ++id,
                       conv::ConvHipImplicitGemmF16F8F16BwdXdlops{},
                       miopenConvolutionAlgoImplicitGEMM);
    RegisterWithSolver(registry,
                       ++id,
                       conv::ConvHipImplicitGemmF16F8F16WrwXdlops{},
                       miopenConvolutionAlgoImplicitGEMM);
    Register(registry,
             ++id,
             Primitive::Fusion,
             fusion::ConvCKIgemmFwdBiasResAddActivFused{}.SolverDbId(),
             miopenConvolutionAlgoImplicitGEMM);
    Register(registry, ++id, Primitive::Reduce, reduce::ArgmaxForward{}.SolverDbId());
    Register(registry, ++id, Primitive::Normalization, groupnorm::GroupNormForward{}.SolverDbId());

    RegisterWithSolver(registry,
                       ++id,
                       conv::ConvHipImplicitGemmGroupBwdXdlops{},
                       miopenConvolutionAlgoImplicitGEMM);
    RegisterWithSolver(registry,
                       ++id,
                       conv::ConvHipImplicitGemmGroupWrwXdlops{},
                       miopenConvolutionAlgoImplicitGEMM);

    Register(registry, ++id, Primitive::Softmax, softmax::Softmax{}.SolverDbId());
    Register(registry, ++id, Primitive::Softmax, softmax::AttnSoftmax{}.SolverDbId());

    Register(registry, ++id, Primitive::Reduce, reduce::ArgminForward{}.SolverDbId());
    Register(registry, ++id, Primitive::Reduce, reduce::MaxForward{}.SolverDbId());
    Register(registry, ++id, Primitive::Reduce, reduce::MinForward{}.SolverDbId());

    Register(registry, ++id, Primitive::Mha, mha::MhaForward{}.SolverDbId());
    Register(registry, ++id, Primitive::Mha, mha::MhaBackward{}.SolverDbId());

    Register(registry, ++id, Primitive::Cat, cat::CatForward{}.SolverDbId());
    Register(registry, ++id, Primitive::Adam, adam::Adam{}.SolverDbId());
    Register(registry, ++id, Primitive::Item, getitem::GetitemBackward{}.SolverDbId());

    Register(registry, ++id, Primitive::Adam, adam::TransformersAdamW{}.SolverDbId());

    Register(registry,
             ++id,
             Primitive::Fusion,
             fusion::ConvWinoFuryRxSFused<2, 3>{}.SolverDbId(),
             miopenConvolutionAlgoWinograd);

    Register(registry, ++id, Primitive::RoPE, rope::RoPEForward{}.SolverDbId());
    Register(registry, ++id, Primitive::RoPE, rope::RoPEBackward{}.SolverDbId());
<<<<<<< HEAD
    Register(registry, ++id, Primitive::Kthvalue, kthvalue::KthvalueFwd{}.SolverDbId());
=======
    Register(registry, ++id, Primitive::ReLU, prelu::MultiWeightsBackward{}.SolverDbId());
    Register(registry, ++id, Primitive::ReLU, prelu::SingleWeightBackward{}.SolverDbId());

>>>>>>> 10a7995c
    // IMPORTANT: New solvers should be added to the end of the function!
}

bool ThisSolverIsDeprecatedStatic::IsDisabled(const ExecutionContext& ctx)
{
    static const bool device_is_allowed = [&]() {
        if(env::enabled(MIOPEN_DEBUG_ENABLE_DEPRECATED_SOLVERS))
            return true;
        const auto device = ctx.GetStream().GetTargetProperties().Name();
        return device == "gfx803"                       // Fiji
               || device == "gfx900"                    // Vega10
               || device == "gfx906"                    // Vega20, MI50/60
               || device == "gfx908"                    // MI100
               || device == "gfx90a"                    // MI200
               || miopen::StartsWith(device, "gfx103"); // Navi2x
    }();
    return !device_is_allowed;
}

} // namespace solver
} // namespace miopen<|MERGE_RESOLUTION|>--- conflicted
+++ resolved
@@ -678,13 +678,10 @@
 
     Register(registry, ++id, Primitive::RoPE, rope::RoPEForward{}.SolverDbId());
     Register(registry, ++id, Primitive::RoPE, rope::RoPEBackward{}.SolverDbId());
-<<<<<<< HEAD
-    Register(registry, ++id, Primitive::Kthvalue, kthvalue::KthvalueFwd{}.SolverDbId());
-=======
     Register(registry, ++id, Primitive::ReLU, prelu::MultiWeightsBackward{}.SolverDbId());
     Register(registry, ++id, Primitive::ReLU, prelu::SingleWeightBackward{}.SolverDbId());
-
->>>>>>> 10a7995c
+    Register(registry, ++id, Primitive::Kthvalue, kthvalue::KthvalueFwd{}.SolverDbId());
+
     // IMPORTANT: New solvers should be added to the end of the function!
 }
 
