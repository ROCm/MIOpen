--- conflicted
+++ resolved
@@ -594,19 +594,15 @@
                        conv::ConvHipImplicitGemm3DGroupFwdXdlops{},
                        miopenConvolutionAlgoImplicitGEMM);
     RegisterWithSolver(
-<<<<<<< HEAD
-        registry, ++id, conv::ConvWinoFuryRxS<2, 3>{}, miopenConvolutionAlgoWinograd);
-=======
-        registry, ++id, ConvHipImplicitGemmGroupFwdXdlops{}, miopenConvolutionAlgoImplicitGEMM);
-    RegisterWithSolver(
-        registry, ++id, ConvHipImplicitGemm3DGroupFwdXdlops{}, miopenConvolutionAlgoImplicitGEMM);
-    RegisterWithSolver(registry, ++id, ConvWinoFuryRxS<2, 3>{}, miopenConvolutionAlgoWinograd);
+        registry, ++id, conv::ConvHipImplicitGemmGroupFwdXdlops{}, miopenConvolutionAlgoImplicitGEMM);
+    RegisterWithSolver(
+        registry, ++id, conv::ConvHipImplicitGemm3DGroupFwdXdlops{}, miopenConvolutionAlgoImplicitGEMM);
+    RegisterWithSolver(registry, ++id, conv::ConvWinoFuryRxS<2, 3>{}, miopenConvolutionAlgoWinograd);
     RegisterWithSolver(
         registry, ++id, ConvHipImplicitGemm3DGroupWrwXdlops{}, miopenConvolutionAlgoImplicitGEMM);
     RegisterWithSolver(
         registry, ++id, ConvHipImplicitGemm3DGroupBwdXdlops{}, miopenConvolutionAlgoImplicitGEMM);
     Register(registry, ++id, Primitive::Batchnorm, batchnorm::BnCKFwdInference{}.SolverDbId());
->>>>>>> d176b8ff
 
     // IMPORTANT: New solvers should be added to the end of the function!
 }
