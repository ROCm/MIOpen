--- conflicted
+++ resolved
@@ -689,7 +689,14 @@
 
     Register(registry,
              ++id,
-<<<<<<< HEAD
+             Primitive::SoftMarginLoss,
+             softmarginloss::SoftMarginLossForward{}.SolverDbId());
+    Register(registry,
+             ++id,
+             Primitive::SoftMarginLoss,
+             softmarginloss::SoftMarginLossBackward{}.SolverDbId());
+    Register(registry,
+             ++id,
              Primitive::AdaptiveAvgPool,
              adaptiveavgpool::AdaptiveAvgPoolForward1d{}.SolverDbId());
     Register(registry,
@@ -712,14 +719,6 @@
              ++id,
              Primitive::AdaptiveAvgPool,
              adaptiveavgpool::AdaptiveAvgPoolBackward3d{}.SolverDbId());
-=======
-             Primitive::SoftMarginLoss,
-             softmarginloss::SoftMarginLossForward{}.SolverDbId());
-    Register(registry,
-             ++id,
-             Primitive::SoftMarginLoss,
-             softmarginloss::SoftMarginLossBackward{}.SolverDbId());
->>>>>>> 5c7d495e
     // IMPORTANT: New solvers should be added to the end of the function!
 }
 
