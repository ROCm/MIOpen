/*******************************************************************************
 *
 * MIT License
 *
 * Copyright (c) 2017 Advanced Micro Devices, Inc.
 *
 * Permission is hereby granted, free of charge, to any person obtaining a copy
 * of this software and associated documentation files (the "Software"), to deal
 * in the Software without restriction, including without limitation the rights
 * to use, copy, modify, merge, publish, distribute, sublicense, and/or sell
 * copies of the Software, and to permit persons to whom the Software is
 * furnished to do so, subject to the following conditions:
 *
 * The above copyright notice and this permission notice shall be included in all
 * copies or substantial portions of the Software.
 *
 * THE SOFTWARE IS PROVIDED "AS IS", WITHOUT WARRANTY OF ANY KIND, EXPRESS OR
 * IMPLIED, INCLUDING BUT NOT LIMITED TO THE WARRANTIES OF MERCHANTABILITY,
 * FITNESS FOR A PARTICULAR PURPOSE AND NONINFRINGEMENT. IN NO EVENT SHALL THE
 * AUTHORS OR COPYRIGHT HOLDERS BE LIABLE FOR ANY CLAIM, DAMAGES OR OTHER
 * LIABILITY, WHETHER IN AN ACTION OF CONTRACT, TORT OR OTHERWISE, ARISING FROM,
 * OUT OF OR IN CONNECTION WITH THE SOFTWARE OR THE USE OR OTHER DEALINGS IN THE
 * SOFTWARE.
 *
 *******************************************************************************/

#include <miopen/solver.hpp>
#include <miopen/conv_algo_name.hpp>

#include <miopen/db.hpp>
#include <miopen/solver_id.hpp>
#include <miopen/par_for.hpp>
#include <miopen/stringutils.hpp>
#include <miopen/any_solver.hpp>

#include <boost/range/adaptor/transformed.hpp>
#include <ostream>

namespace miopen {
namespace solver {

MIOPEN_DECLARE_ENV_VAR(MIOPEN_COMPILE_PARALLEL_LEVEL)

std::ostream& operator<<(std::ostream& os, const KernelInfo& k)
{
    os << k.kernel_file << ", " << k.kernel_name << " g_wk={ ";
    for(const auto& size : k.g_wk)
        os << size << ' ';
    os << "}, l_wk={ ";
    for(const auto& size : k.l_wk)
        os << size << ' ';
    return os << "} '" << k.comp_options << '\'';
}

std::vector<Program> PrecompileKernels(Handle& h, const std::vector<KernelInfo>& kernels)
{
    std::vector<Program> programs(kernels.size());
    par_for(kernels.size(),
            max_threads{Value(MIOPEN_COMPILE_PARALLEL_LEVEL{}, 20)},
            [&](auto i) {
                const KernelInfo& k = kernels[i];
                programs[i]         = h.LoadProgram(k.kernel_file, k.comp_options, false, "");
            });
    return programs;
}

void PrecompileSolutions(Handle& h, const std::vector<ConvSolution>& sols)
{
    // Find all kernels that need to be compiled from the solutions
    std::vector<KernelInfo> kernels;
    for(auto&& sol : sols)
    {
        if(!sol.Succeeded())
            continue;
        for(auto&& kernel : sol.construction_params)
        {
            if(h.HasProgram(kernel.kernel_file, kernel.comp_options))
                continue;
            kernels.push_back(kernel);
        }
    }

    // Precompile the kernels in parallel, but dont add them to the cache
    std::vector<Program> programs = PrecompileKernels(h, kernels);

    // Add programs to the cache
    for(std::size_t i = 0; i < programs.size(); i++)
    {
        const KernelInfo& k = kernels[i];
        h.AddProgram(programs[i], k.kernel_file, k.comp_options);
    }
}

std::ostream& operator<<(std::ostream& os, const ConvSolution& s)
{
    auto strings =
        s.construction_params | boost::adaptors::transformed([](auto k) { return k.kernel_name; });
    os << s.solver_id << ": " << JoinStrings(strings, "/");
    return os;
}

struct IdRegistryData
{
    std::unordered_map<uint64_t, std::string> value_to_str;
    std::unordered_map<std::string, uint64_t> str_to_value;
    std::unordered_map<uint64_t, AnySolver> value_to_solver;
    std::unordered_map<uint64_t, miopenConvAlgorithm_t> value_to_algo;
};

struct SolverRegistrar
{
    SolverRegistrar(IdRegistryData& registry);
};

static auto& IdRegistry()
{
    static auto data            = IdRegistryData{};
    static const auto registrar = SolverRegistrar{data};
    (void)registrar; // clang-tidy
    return data;
}

Id::Id(uint64_t value_) : value(value_)
{
    is_valid = (IdRegistry().value_to_str.find(value) != IdRegistry().value_to_str.end());
}

Id::Id(const std::string& str) : Id(str.c_str()) {}

Id::Id(const char* str)
{
    const auto it = IdRegistry().str_to_value.find(str);
    is_valid      = (it != IdRegistry().str_to_value.end());
    value         = is_valid ? it->second : invalid_value;
}

std::string Id::ToString() const
{
    if(!IsValid())
        return "INVALID_SOLVER_ID_" + std::to_string(value);
    return IdRegistry().value_to_str[value];
}

AnySolver Id::GetSolver() const
{
    const auto it = IdRegistry().value_to_solver.find(value);
    return it != IdRegistry().value_to_solver.end() ? it->second : AnySolver{};
}

std::string Id::GetAlgo(conv::Direction dir) const
{
    const auto it = IdRegistry().value_to_algo.find(value);
    if(it == IdRegistry().value_to_algo.end())
        MIOPEN_THROW(miopenStatusInternalError);

    return ConvolutionAlgoToDirectionalString(it->second, dir);
}

inline bool Register(IdRegistryData& registry,
                     uint64_t value,
                     const std::string& str,
                     miopenConvAlgorithm_t algo)
{
    if(value == Id::invalid_value)
    {
        MIOPEN_LOG_E(Id::invalid_value << " is special id value for invalid solver (" << str
                                       << ")");
        return false;
    }

    if(registry.value_to_str.find(value) != registry.value_to_str.end())
    {
        MIOPEN_LOG_E("Registered duplicate ids: [" << value << "]" << str << " and ["
                                                   << registry.value_to_str.find(value)->first
                                                   << "]"
                                                   << registry.value_to_str.find(value)->second);
        return false;
    }

    if(registry.str_to_value.find(str) != registry.str_to_value.end())
    {
        MIOPEN_LOG_E("Registered duplicate ids: [" << value << "]" << str << " and ["
                                                   << registry.str_to_value.find(str)->second
                                                   << "]"
                                                   << registry.str_to_value.find(str)->first);
        return false;
    }

    registry.value_to_str.emplace(value, str);
    registry.str_to_value.emplace(str, value);
    registry.value_to_algo.emplace(value, algo);
    return true;
}

template <class TSolver>
inline void
RegisterWithSolver(IdRegistryData& registry, uint64_t value, TSolver, miopenConvAlgorithm_t algo)
{
    if(Register(registry, value, SolverDbId(TSolver{}), algo))
        registry.value_to_solver.emplace(value, TSolver{});
}

inline SolverRegistrar::SolverRegistrar(IdRegistryData& registry)
{
    // When solver gets removed its registration line should be replaced with ++id to keep
    // backwards compatibility. New solvers should only be added to the end of list unless it is
    // intended to reuse an id of a removed solver.

    uint64_t id = 0; // 0 is reserved for invalid value.
    RegisterWithSolver(registry, ++id, ConvAsm3x3U{}, miopenConvolutionAlgoDirect);
    RegisterWithSolver(registry, ++id, ConvAsm1x1U{}, miopenConvolutionAlgoDirect);
    RegisterWithSolver(registry, ++id, ConvAsm1x1UV2{}, miopenConvolutionAlgoDirect);
    RegisterWithSolver(registry, ++id, ConvBiasActivAsm1x1U{}, miopenConvolutionAlgoDirect);
    RegisterWithSolver(registry, ++id, ConvAsm5x10u2v2f1{}, miopenConvolutionAlgoDirect);
    RegisterWithSolver(registry, ++id, ConvAsm5x10u2v2b1{}, miopenConvolutionAlgoDirect);
    RegisterWithSolver(
        registry, ++id, ConvAsm7x7c3h224w224k64u2v2p3q3f1{}, miopenConvolutionAlgoDirect);
    RegisterWithSolver(registry, ++id, ConvOclDirectFwd11x11{}, miopenConvolutionAlgoDirect);
    RegisterWithSolver(registry, ++id, ConvOclDirectFwdGen{}, miopenConvolutionAlgoDirect);
    RegisterWithSolver(registry, ++id, ConvOclDirectFwd3x3{}, miopenConvolutionAlgoDirect);
    RegisterWithSolver(registry, ++id, ConvOclDirectFwd{}, miopenConvolutionAlgoDirect);
    RegisterWithSolver(registry, ++id, ConvOclDirectFwdFused{}, miopenConvolutionAlgoDirect);
    RegisterWithSolver(registry, ++id, ConvOclDirectFwd1x1{}, miopenConvolutionAlgoDirect);
    RegisterWithSolver(registry, ++id, ConvBinWinograd3x3U{}, miopenConvolutionAlgoWinograd);
    RegisterWithSolver(registry, ++id, ConvBinWinogradRxS{}, miopenConvolutionAlgoWinograd);
    RegisterWithSolver(registry, ++id, ConvAsmBwdWrW3x3{}, miopenConvolutionAlgoDirect);
    RegisterWithSolver(registry, ++id, ConvAsmBwdWrW1x1{}, miopenConvolutionAlgoDirect);
    RegisterWithSolver(registry, ++id, ConvOclBwdWrW2<1>{}, miopenConvolutionAlgoDirect);
    RegisterWithSolver(registry, ++id, ConvOclBwdWrW2<2>{}, miopenConvolutionAlgoDirect);
    RegisterWithSolver(registry, ++id, ConvOclBwdWrW2<4>{}, miopenConvolutionAlgoDirect);
    RegisterWithSolver(registry, ++id, ConvOclBwdWrW2<8>{}, miopenConvolutionAlgoDirect);
    RegisterWithSolver(registry, ++id, ConvOclBwdWrW2<16>{}, miopenConvolutionAlgoDirect);
    RegisterWithSolver(registry, ++id, ConvOclBwdWrW2NonTunable{}, miopenConvolutionAlgoDirect);
    RegisterWithSolver(registry, ++id, ConvOclBwdWrW53{}, miopenConvolutionAlgoDirect);
    RegisterWithSolver(registry, ++id, ConvOclBwdWrW1x1{}, miopenConvolutionAlgoDirect);
    RegisterWithSolver(
        registry, ++id, ConvHipImplicitGemmV4R1Fwd{}, miopenConvolutionAlgoImplicitGEMM);
    RegisterWithSolver(
        registry, ++id, ConvHipImplicitGemmV4Fwd{}, miopenConvolutionAlgoImplicitGEMM);
    RegisterWithSolver(
        registry, ++id, ConvHipImplicitGemmV4_1x1{}, miopenConvolutionAlgoImplicitGEMM);
    RegisterWithSolver(
        registry, ++id, ConvHipImplicitGemmV4R4FwdXdlops{}, miopenConvolutionAlgoImplicitGEMM);
    RegisterWithSolver(
        registry, ++id, ConvHipImplicitGemmV4R4Xdlops_1x1{}, miopenConvolutionAlgoImplicitGEMM);
    RegisterWithSolver(
        registry, ++id, ConvHipImplicitGemmV4R1WrW{}, miopenConvolutionAlgoImplicitGEMM);
    RegisterWithSolver(
        registry, ++id, ConvHipImplicitGemmV4WrW{}, miopenConvolutionAlgoImplicitGEMM);

    // Several ids w/o solver for immediate mode
    Register(registry, ++id, "gemm", miopenConvolutionAlgoGEMM);
    Register(registry, ++id, "fft", miopenConvolutionAlgoFFT);
    RegisterWithSolver(
        registry, ++id, ConvWinograd3x3MultipassWrW<3, 4>{}, miopenConvolutionAlgoWinograd);
#if MIOPEN_USE_SCGEMM
    RegisterWithSolver(registry, ++id, ConvSCGemmFGemm{}, miopenConvolutionAlgoStaticCompiledGEMM);
#else
    ++id; // Id for ConvSCGemmFGemm.
#endif
    RegisterWithSolver(registry, ++id, ConvBinWinogradRxSf3x2{}, miopenConvolutionAlgoWinograd);
    RegisterWithSolver(
        registry, ++id, ConvWinograd3x3MultipassWrW<3, 5>{}, miopenConvolutionAlgoWinograd);
    RegisterWithSolver(
        registry, ++id, ConvWinograd3x3MultipassWrW<3, 6>{}, miopenConvolutionAlgoWinograd);
    RegisterWithSolver(
        registry, ++id, ConvWinograd3x3MultipassWrW<3, 2>{}, miopenConvolutionAlgoWinograd);
    RegisterWithSolver(
        registry, ++id, ConvWinograd3x3MultipassWrW<3, 3>{}, miopenConvolutionAlgoWinograd);
    RegisterWithSolver(
        registry, ++id, ConvWinograd3x3MultipassWrW<7, 2>{}, miopenConvolutionAlgoWinograd);
    RegisterWithSolver(
        registry, ++id, ConvWinograd3x3MultipassWrW<7, 3>{}, miopenConvolutionAlgoWinograd);
    RegisterWithSolver(
        registry, ++id, ConvWinograd3x3MultipassWrW<7, 2, 1, 1>{}, miopenConvolutionAlgoWinograd);
    RegisterWithSolver(
        registry, ++id, ConvWinograd3x3MultipassWrW<7, 3, 1, 1>{}, miopenConvolutionAlgoWinograd);
    RegisterWithSolver(
        registry, ++id, ConvWinograd3x3MultipassWrW<1, 1, 7, 2>{}, miopenConvolutionAlgoWinograd);
    RegisterWithSolver(
        registry, ++id, ConvWinograd3x3MultipassWrW<1, 1, 7, 3>{}, miopenConvolutionAlgoWinograd);
    RegisterWithSolver(
        registry, ++id, ConvWinograd3x3MultipassWrW<5, 3>{}, miopenConvolutionAlgoWinograd);
    RegisterWithSolver(
        registry, ++id, ConvWinograd3x3MultipassWrW<5, 4>{}, miopenConvolutionAlgoWinograd);

    RegisterWithSolver(
        registry, ++id, ConvHipImplicitGemmV4R4WrWXdlops{}, miopenConvolutionAlgoImplicitGEMM);
    RegisterWithSolver(
        registry, ++id, ConvHipImplicitGemmV4R4GenFwdXdlops{}, miopenConvolutionAlgoImplicitGEMM);
    RegisterWithSolver(
        registry, ++id, ConvHipImplicitGemmV4R4GenWrWXdlops{}, miopenConvolutionAlgoImplicitGEMM);
    RegisterWithSolver(registry, ++id, ConvBinWinogradRxSf2x3{}, miopenConvolutionAlgoWinograd);

    RegisterWithSolver(
        registry, ++id, ConvHipImplicitGemmV4R4Fwd{}, miopenConvolutionAlgoImplicitGEMM);

    RegisterWithSolver(
        registry, ++id, ConvHipImplicitGemmBwdDataV1R1{}, miopenConvolutionAlgoImplicitGEMM);
    RegisterWithSolver(
        registry, ++id, ConvHipImplicitGemmBwdDataV4R1{}, miopenConvolutionAlgoImplicitGEMM);

    RegisterWithSolver(
        registry, ++id, ConvHipImplicitGemmBwdDataV1R1Xdlops{}, miopenConvolutionAlgoImplicitGEMM);

    RegisterWithSolver(registry,
                       ++id,
<<<<<<< HEAD
                       ConvHipImplicitGemmV4R4GenXdlopsWrWFp32{},
=======
                       ConvHipImplicitGemmV4R4GenXdlopsFwdFp32{},
>>>>>>> 5b537645
                       miopenConvolutionAlgoImplicitGEMM);
}

} // namespace solver
} // namespace miopen<|MERGE_RESOLUTION|>--- conflicted
+++ resolved
@@ -305,11 +305,12 @@
 
     RegisterWithSolver(registry,
                        ++id,
-<<<<<<< HEAD
+                       ConvHipImplicitGemmV4R4GenXdlopsFwdFp32{},
+                       miopenConvolutionAlgoImplicitGEMM);
+
+    RegisterWithSolver(registry,
+                       ++id,
                        ConvHipImplicitGemmV4R4GenXdlopsWrWFp32{},
-=======
-                       ConvHipImplicitGemmV4R4GenXdlopsFwdFp32{},
->>>>>>> 5b537645
                        miopenConvolutionAlgoImplicitGEMM);
 }
 
