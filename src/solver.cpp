/*******************************************************************************
 *
 * MIT License
 *
 * Copyright (c) 2021 Advanced Micro Devices, Inc.
 *
 * Permission is hereby granted, free of charge, to any person obtaining a copy
 * of this software and associated documentation files (the "Software"), to deal
 * in the Software without restriction, including without limitation the rights
 * to use, copy, modify, merge, publish, distribute, sublicense, and/or sell
 * copies of the Software, and to permit persons to whom the Software is
 * furnished to do so, subject to the following conditions:
 *
 * The above copyright notice and this permission notice shall be included in all
 * copies or substantial portions of the Software.
 *
 * THE SOFTWARE IS PROVIDED "AS IS", WITHOUT WARRANTY OF ANY KIND, EXPRESS OR
 * IMPLIED, INCLUDING BUT NOT LIMITED TO THE WARRANTIES OF MERCHANTABILITY,
 * FITNESS FOR A PARTICULAR PURPOSE AND NONINFRINGEMENT. IN NO EVENT SHALL THE
 * AUTHORS OR COPYRIGHT HOLDERS BE LIABLE FOR ANY CLAIM, DAMAGES OR OTHER
 * LIABILITY, WHETHER IN AN ACTION OF CONTRACT, TORT OR OTHERWISE, ARISING FROM,
 * OUT OF OR IN CONNECTION WITH THE SOFTWARE OR THE USE OR OTHER DEALINGS IN THE
 * SOFTWARE.
 *
 *******************************************************************************/

#include <miopen/solver.hpp>

#include <miopen/activ/solvers.hpp>
#include <miopen/adam/solvers.hpp>
#include <miopen/batchnorm/solvers.hpp>
#include <miopen/cat/solvers.hpp>
#include <miopen/fusion/solvers.hpp>
#include <miopen/groupnorm/solvers.hpp>
#include <miopen/getitem/solvers.hpp>
#include <miopen/layernorm/solvers.hpp>
#include <miopen/pooling/solvers.hpp>
#include <miopen/prelu/solvers.hpp>
#include <miopen/reduce/solvers.hpp>
#include <miopen/rope/solvers.hpp>
#include <miopen/mha/solvers.hpp>
#include <miopen/softmarginloss/solvers.hpp>
#include <miopen/softmax/solvers.hpp>

#include <miopen/conv_algo_name.hpp>
#include <miopen/db.hpp>
#include <miopen/env.hpp>
#include <miopen/solver_id.hpp>
#include <miopen/par_for.hpp>
#include <miopen/stringutils.hpp>
#include <miopen/any_solver.hpp>
#include <miopen/timer.hpp>

#include <boost/range/adaptor/transformed.hpp>
#include <ostream>

MIOPEN_DECLARE_ENV_VAR_BOOL(MIOPEN_DEBUG_ENABLE_DEPRECATED_SOLVERS)

namespace miopen {
namespace solver {

std::ostream& operator<<(std::ostream& os, const KernelInfo& k)
{
    os << k.kernel_file << ", " << k.kernel_name << " g_wk={ ";
    for(const auto& size : k.g_wk)
        os << size << ' ';
    os << "}, l_wk={ ";
    for(const auto& size : k.l_wk)
        os << size << ' ';
    return os << "} '" << k.comp_options << '\'';
}

std::vector<Program>
PrecompileKernels(const Handle& h, const std::vector<KernelInfo>& kernels, bool force_attach_binary)
{
    CompileTimer ct;
    std::vector<Program> programs(kernels.size());

    // clang-format off
    par_for_strided(kernels.size(),
                    max_threads{GetTuningThreadsMax()},
                    [&](auto i) {
                        const KernelInfo& k = kernels[i];
                        programs[i]         = h.LoadProgram(k.kernel_file, k.comp_options, "", force_attach_binary);
                    });
    // clang-format on
    ct.Log("PrecompileKernels");
    return programs;
}

void PrecompileSolutions(const Handle& h,
                         const std::vector<const ConvSolution*>& sols,
                         bool force_attach_binary)
{
    // Find all kernels that need to be compiled from the solutions
    std::vector<KernelInfo> kernels;
    for(auto&& sol : sols)
    {
        if(!sol->Succeeded())
            continue;
        for(auto&& kernel : sol->construction_params)
        {
            if(h.HasProgram(kernel.kernel_file, kernel.comp_options))
                continue;
            kernels.push_back(kernel);
        }
    }

    // Precompile the kernels in parallel, but don't add them to the cache
    std::vector<Program> programs = PrecompileKernels(h, kernels, force_attach_binary);

    // Add programs to the cache
    for(std::size_t i = 0; i < programs.size(); i++)
    {
        const KernelInfo& k = kernels[i];
        h.AddProgram(programs[i], k.kernel_file, k.comp_options);
    }
}

std::ostream& operator<<(std::ostream& os, const ConvSolution& s)
{
    auto strings =
        s.construction_params | boost::adaptors::transformed([](auto k) { return k.kernel_name; });
    os << s.solver_id << ": " << JoinStrings(strings, "/");
    return os;
}

struct IdRegistryEntry
{
    std::string str_value          = "";
    Primitive primitive            = Primitive::Convolution;
    miopenConvAlgorithm_t convAlgo = miopenConvolutionAlgoDirect;
    AnySolver solver;
};

struct IdRegistryData
{
    std::unordered_map<uint64_t, IdRegistryEntry> value_to_entry;
    std::unordered_map<std::string, uint64_t> str_to_value;
    std::unordered_map<Primitive, std::vector<Id>> primitive_to_ids;
};

struct SolverRegistrar
{
    SolverRegistrar(IdRegistryData& registry);
};

static auto& IdRegistry()
{
    // NOLINTNEXTLINE (cppcoreguidelines-avoid-non-const-global-variables)
    static auto data            = IdRegistryData{};
    static const auto registrar = SolverRegistrar{data};
    (void)registrar; // clang-tidy
    return data;
}

const std::vector<Id>& GetSolversByPrimitive(Primitive primitive)
{
    return IdRegistry().primitive_to_ids[primitive];
}

Id::Id(uint64_t value_) : value(value_)
{
    is_valid = (IdRegistry().value_to_entry.find(value) != IdRegistry().value_to_entry.end());
}

Id::Id(ForceInit, uint64_t value_) : value(value_), is_valid(true) {}

Id::Id(const std::string& str) : Id(str.c_str()) {}

Id::Id(const char* str)
{
    const auto it = IdRegistry().str_to_value.find(str);
    is_valid      = (it != IdRegistry().str_to_value.end());
    value         = is_valid ? it->second : invalid_value;
}

std::string Id::ToString() const
{
    if(!IsValid())
        return "INVALID_SOLVER_ID_" + std::to_string(value);
    return IdRegistry().value_to_entry[value].str_value;
}

AnySolver Id::GetSolver() const
{
    const auto it = IdRegistry().value_to_entry.find(value);
    return it != IdRegistry().value_to_entry.end() ? it->second.solver : AnySolver{};
}

std::string Id::GetAlgo(miopen::conv::Direction dir) const
{
    return ConvolutionAlgoToDirectionalString(GetAlgo(), dir);
}

Primitive Id::GetPrimitive() const
{
    const auto it = IdRegistry().value_to_entry.find(value);
    if(it == IdRegistry().value_to_entry.end())
        MIOPEN_THROW(miopenStatusInternalError);
    return it->second.primitive;
}

miopenConvAlgorithm_t Id::GetAlgo() const
{
    const auto it = IdRegistry().value_to_entry.find(value);
    if(it == IdRegistry().value_to_entry.end())
        MIOPEN_THROW(miopenStatusInternalError);
    return it->second.convAlgo;
}

inline bool
Register(IdRegistryData& registry, uint64_t value, Primitive primitive, const std::string& str)
{
    if(value == Id::invalid_value)
    {
        MIOPEN_LOG_E(Id::invalid_value << " is special id value for invalid solver (" << str
                                       << ")");
        return false;
    }

    if(registry.value_to_entry.find(value) != registry.value_to_entry.end())
    {
        MIOPEN_LOG_E("Registered duplicate ids: ["
                     << value << "]" << str << " and ["
                     << registry.value_to_entry.find(value)->first << "]"
                     << registry.value_to_entry.find(value)->second.str_value);
        return false;
    }

    if(registry.str_to_value.find(str) != registry.str_to_value.end())
    {
        MIOPEN_LOG_E("Registered duplicate ids: [" << value << "]" << str << " and ["
                                                   << registry.str_to_value.find(str)->second << "]"
                                                   << registry.str_to_value.find(str)->first);
        return false;
    }

    auto entry      = IdRegistryEntry{};
    entry.str_value = str;
    entry.primitive = {primitive};

    registry.value_to_entry.emplace(value, std::move(entry));
    registry.str_to_value.emplace(str, value);
    registry.primitive_to_ids[primitive].emplace_back(ForceInit{}, value);
    return true;
}

inline bool Register(IdRegistryData& registry,
                     uint64_t value,
                     Primitive primitive,
                     const std::string& str,
                     miopenConvAlgorithm_t algo)
{
    if(!Register(registry, value, primitive, str))
        return false;
    registry.value_to_entry.at(value).convAlgo = algo;
    return true;
}

inline bool Register(IdRegistryData& registry,
                     uint64_t value,
                     const std::string& str,
                     miopenConvAlgorithm_t algo)
{
    if(!Register(registry, value, Primitive::Convolution, str))
        return false;
    registry.value_to_entry.at(value).convAlgo = algo;
    return true;
}

template <class TSolver>
inline void
RegisterWithSolver(IdRegistryData& registry, uint64_t value, TSolver, miopenConvAlgorithm_t algo)
{
    if(!Register(registry, value, TSolver{}.SolverDbId(), algo))
        return;
    registry.value_to_entry.at(value).solver = TSolver{};
}

inline SolverRegistrar::SolverRegistrar(IdRegistryData& registry)
{
    // When solver gets removed its registration line should be replaced with ++id to keep
    // backwards compatibility. New solvers should only be added to the end of list unless it is
    // intended to reuse an id of a removed solver.

    uint64_t id = 0; // 0 is reserved for invalid value.

    // IMPORTANT: New solvers should be added to the end of the function!
    RegisterWithSolver(registry, ++id, conv::ConvAsm3x3U{}, miopenConvolutionAlgoDirect);
    RegisterWithSolver(registry, ++id, conv::ConvAsm1x1U{}, miopenConvolutionAlgoDirect);
    RegisterWithSolver(registry, ++id, conv::ConvAsm1x1UV2{}, miopenConvolutionAlgoDirect);
    Register(registry,
             ++id,
             Primitive::Fusion,
             fusion::ConvBiasActivAsm1x1U{}.SolverDbId(),
             miopenConvolutionAlgoDirect);
    RegisterWithSolver(registry, ++id, conv::ConvAsm5x10u2v2f1{}, miopenConvolutionAlgoDirect);
    RegisterWithSolver(registry, ++id, conv::ConvAsm5x10u2v2b1{}, miopenConvolutionAlgoDirect);
    RegisterWithSolver(
        registry, ++id, conv::ConvAsm7x7c3h224w224k64u2v2p3q3f1{}, miopenConvolutionAlgoDirect);
    RegisterWithSolver(registry, ++id, conv::ConvOclDirectFwd11x11{}, miopenConvolutionAlgoDirect);
    RegisterWithSolver(registry, ++id, conv::ConvOclDirectFwdGen{}, miopenConvolutionAlgoDirect);
    ++id; // removed ConvOclDirectFwd3x3
    RegisterWithSolver(registry, ++id, conv::ConvOclDirectFwd{}, miopenConvolutionAlgoDirect);
    Register(registry,
             ++id,
             Primitive::Fusion,
             fusion::ConvOclDirectFwdFused{}.SolverDbId(),
             miopenConvolutionAlgoDirect);
    RegisterWithSolver(registry, ++id, conv::ConvOclDirectFwd1x1{}, miopenConvolutionAlgoDirect);
    RegisterWithSolver(registry, ++id, conv::ConvBinWinograd3x3U{}, miopenConvolutionAlgoWinograd);
    RegisterWithSolver(registry, ++id, conv::ConvBinWinogradRxS{}, miopenConvolutionAlgoWinograd);
    RegisterWithSolver(registry, ++id, conv::ConvAsmBwdWrW3x3{}, miopenConvolutionAlgoDirect);
    RegisterWithSolver(registry, ++id, conv::ConvAsmBwdWrW1x1{}, miopenConvolutionAlgoDirect);
    RegisterWithSolver(registry, ++id, conv::ConvOclBwdWrW2<1>{}, miopenConvolutionAlgoDirect);
    RegisterWithSolver(registry, ++id, conv::ConvOclBwdWrW2<2>{}, miopenConvolutionAlgoDirect);
    RegisterWithSolver(registry, ++id, conv::ConvOclBwdWrW2<4>{}, miopenConvolutionAlgoDirect);
    RegisterWithSolver(registry, ++id, conv::ConvOclBwdWrW2<8>{}, miopenConvolutionAlgoDirect);
    RegisterWithSolver(registry, ++id, conv::ConvOclBwdWrW2<16>{}, miopenConvolutionAlgoDirect);
    RegisterWithSolver(
        registry, ++id, conv::ConvOclBwdWrW2NonTunable{}, miopenConvolutionAlgoDirect);
    RegisterWithSolver(registry, ++id, conv::ConvOclBwdWrW53{}, miopenConvolutionAlgoDirect);
    RegisterWithSolver(registry, ++id, conv::ConvOclBwdWrW1x1{}, miopenConvolutionAlgoDirect);
    RegisterWithSolver(
        registry, ++id, conv::ConvHipImplicitGemmV4R1Fwd{}, miopenConvolutionAlgoImplicitGEMM);
    ++id; // removed solver ConvHipImplicitGemmV4Fwd
    ++id; // removed solver ConvHipImplicitGemmV4_1x1
    ++id; // removed solver ConvHipImplicitGemmV4R4FwdXdlops
    ++id; // removed solver ConvHipImplicitGemmV4R4Xdlops_1x1
    RegisterWithSolver(
        registry, ++id, conv::ConvHipImplicitGemmV4R1WrW{}, miopenConvolutionAlgoImplicitGEMM);
    ++id; // removed solver ConvHipImplicitGemmV4WrW

    // Several ids w/o solver for immediate mode
    ++id; // old gemm pseudo-solverid

    RegisterWithSolver(registry, ++id, conv::fft{}, miopenConvolutionAlgoFFT);

    RegisterWithSolver(
        registry, ++id, conv::ConvWinograd3x3MultipassWrW<3, 4>{}, miopenConvolutionAlgoWinograd);
    ++id; // Id for ConvSCGemmFGemm.
    RegisterWithSolver(registry, ++id, conv::ConvBinWinoRxS<3, 2>{}, miopenConvolutionAlgoWinograd);
    RegisterWithSolver(
        registry, ++id, conv::ConvWinograd3x3MultipassWrW<3, 5>{}, miopenConvolutionAlgoWinograd);
    RegisterWithSolver(
        registry, ++id, conv::ConvWinograd3x3MultipassWrW<3, 6>{}, miopenConvolutionAlgoWinograd);
    RegisterWithSolver(
        registry, ++id, conv::ConvWinograd3x3MultipassWrW<3, 2>{}, miopenConvolutionAlgoWinograd);
    RegisterWithSolver(
        registry, ++id, conv::ConvWinograd3x3MultipassWrW<3, 3>{}, miopenConvolutionAlgoWinograd);
    RegisterWithSolver(
        registry, ++id, conv::ConvWinograd3x3MultipassWrW<7, 2>{}, miopenConvolutionAlgoWinograd);
    RegisterWithSolver(
        registry, ++id, conv::ConvWinograd3x3MultipassWrW<7, 3>{}, miopenConvolutionAlgoWinograd);
    RegisterWithSolver(registry,
                       ++id,
                       conv::ConvWinograd3x3MultipassWrW<7, 2, 1, 1>{},
                       miopenConvolutionAlgoWinograd);
    RegisterWithSolver(registry,
                       ++id,
                       conv::ConvWinograd3x3MultipassWrW<7, 3, 1, 1>{},
                       miopenConvolutionAlgoWinograd);
    RegisterWithSolver(registry,
                       ++id,
                       conv::ConvWinograd3x3MultipassWrW<1, 1, 7, 2>{},
                       miopenConvolutionAlgoWinograd);
    RegisterWithSolver(registry,
                       ++id,
                       conv::ConvWinograd3x3MultipassWrW<1, 1, 7, 3>{},
                       miopenConvolutionAlgoWinograd);
    RegisterWithSolver(
        registry, ++id, conv::ConvWinograd3x3MultipassWrW<5, 3>{}, miopenConvolutionAlgoWinograd);
    RegisterWithSolver(
        registry, ++id, conv::ConvWinograd3x3MultipassWrW<5, 4>{}, miopenConvolutionAlgoWinograd);

    ++id; // removed solver ConvHipImplicitGemmV4R4WrWXdlops
    ++id; // removed solver ConvHipImplicitGemmV4R4GenFwdXdlops
    ++id; // removed solver ConvHipImplicitGemmV4R4GenWrWXdlops

    RegisterWithSolver(registry, ++id, conv::ConvBinWinoRxS<2, 3>{}, miopenConvolutionAlgoWinograd);

    RegisterWithSolver(
        registry, ++id, conv::ConvHipImplicitGemmV4R4Fwd{}, miopenConvolutionAlgoImplicitGEMM);

    RegisterWithSolver(
        registry, ++id, conv::ConvHipImplicitGemmBwdDataV1R1{}, miopenConvolutionAlgoImplicitGEMM);
    RegisterWithSolver(
        registry, ++id, conv::ConvHipImplicitGemmBwdDataV4R1{}, miopenConvolutionAlgoImplicitGEMM);

    RegisterWithSolver(registry,
                       ++id,
                       conv::ConvHipImplicitGemmBwdDataV1R1Xdlops{},
                       miopenConvolutionAlgoImplicitGEMM);

    ++id; // removed solver ConvHipImplicitGemmV4R4GenXdlopsFwdFp32
    ++id; // removed solver ConvHipImplicitGemmV4R4GenXdlopsWrWFp32

    RegisterWithSolver(registry,
                       ++id,
                       conv::ConvHipImplicitGemmBwdDataV4R1Xdlops{},
                       miopenConvolutionAlgoImplicitGEMM);

    RegisterWithSolver(
        registry, ++id, conv::ConvHipImplicitGemmV4R4WrW{}, miopenConvolutionAlgoImplicitGEMM);

    RegisterWithSolver(registry,
                       ++id,
                       conv::ConvAsmImplicitGemmV4R1DynamicFwd{},
                       miopenConvolutionAlgoImplicitGEMM);

    RegisterWithSolver(registry,
                       ++id,
                       conv::ConvAsmImplicitGemmV4R1DynamicFwd_1x1{},
                       miopenConvolutionAlgoImplicitGEMM);

    RegisterWithSolver(registry,
                       ++id,
                       conv::ConvHipImplicitGemmForwardV4R4Xdlops{},
                       miopenConvolutionAlgoImplicitGEMM);

    RegisterWithSolver(registry,
                       ++id,
                       conv::ConvAsmImplicitGemmV4R1DynamicBwd{},
                       miopenConvolutionAlgoImplicitGEMM);

    RegisterWithSolver(registry,
                       ++id,
                       conv::ConvAsmImplicitGemmV4R1DynamicWrw{},
                       miopenConvolutionAlgoImplicitGEMM);

    RegisterWithSolver(
        registry, ++id, conv::ConvMPBidirectWinograd<2, 3>{}, miopenConvolutionAlgoWinograd);
    RegisterWithSolver(
        registry, ++id, conv::ConvMPBidirectWinograd<3, 3>{}, miopenConvolutionAlgoWinograd);
    RegisterWithSolver(
        registry, ++id, conv::ConvMPBidirectWinograd<4, 3>{}, miopenConvolutionAlgoWinograd);
    RegisterWithSolver(
        registry, ++id, conv::ConvMPBidirectWinograd<5, 3>{}, miopenConvolutionAlgoWinograd);
    RegisterWithSolver(
        registry, ++id, conv::ConvMPBidirectWinograd<6, 3>{}, miopenConvolutionAlgoWinograd);

    RegisterWithSolver(registry,
                       ++id,
                       conv::ConvAsmImplicitGemmGTCDynamicWrwXdlops{},
                       miopenConvolutionAlgoImplicitGEMM);
    RegisterWithSolver(registry,
                       ++id,
                       conv::ConvHipImplicitGemmWrwV4R4Xdlops{},
                       miopenConvolutionAlgoImplicitGEMM);

    RegisterWithSolver(registry,
                       ++id,
                       conv::ConvAsmImplicitGemmGTCDynamicFwdXdlops{},
                       miopenConvolutionAlgoImplicitGEMM);

    RegisterWithSolver(
        registry, ++id, conv::ConvMPBidirectWinograd_xdlops<2, 3>{}, miopenConvolutionAlgoWinograd);
    RegisterWithSolver(
        registry, ++id, conv::ConvMPBidirectWinograd_xdlops<3, 3>{}, miopenConvolutionAlgoWinograd);
    RegisterWithSolver(
        registry, ++id, conv::ConvMPBidirectWinograd_xdlops<4, 3>{}, miopenConvolutionAlgoWinograd);
    RegisterWithSolver(
        registry, ++id, conv::ConvMPBidirectWinograd_xdlops<5, 3>{}, miopenConvolutionAlgoWinograd);
    RegisterWithSolver(
        registry, ++id, conv::ConvMPBidirectWinograd_xdlops<6, 3>{}, miopenConvolutionAlgoWinograd);

    RegisterWithSolver(registry,
                       ++id,
                       conv::ConvHipImplicitGemmForwardV4R5Xdlops{},
                       miopenConvolutionAlgoImplicitGEMM);

    RegisterWithSolver(registry,
                       ++id,
                       conv::ConvHipImplicitGemmForwardV4R4Xdlops_Padded_Gemm{},
                       miopenConvolutionAlgoImplicitGEMM);

    RegisterWithSolver(registry,
                       ++id,
                       conv::ConvAsmImplicitGemmGTCDynamicBwdXdlops{},
                       miopenConvolutionAlgoImplicitGEMM);
    RegisterWithSolver(registry,
                       ++id,
                       conv::ConvHipImplicitGemmWrwV4R4Xdlops_Padded_Gemm{},
                       miopenConvolutionAlgoImplicitGEMM);
    RegisterWithSolver(
        registry, ++id, conv::ConvBinWinogradRxSf2x3g1{}, miopenConvolutionAlgoWinograd);

    RegisterWithSolver(registry, ++id, conv::ConvDirectNaiveConvFwd{}, miopenConvolutionAlgoDirect);
    RegisterWithSolver(registry, ++id, conv::ConvDirectNaiveConvBwd{}, miopenConvolutionAlgoDirect);
    RegisterWithSolver(registry, ++id, conv::ConvDirectNaiveConvWrw{}, miopenConvolutionAlgoDirect);

    RegisterWithSolver(registry, ++id, conv::GemmFwd1x1_0_1{}, miopenConvolutionAlgoGEMM);
    RegisterWithSolver(registry, ++id, conv::GemmFwd1x1_0_1_int8{}, miopenConvolutionAlgoGEMM);
    RegisterWithSolver(registry, ++id, conv::GemmFwd1x1_0_2{}, miopenConvolutionAlgoGEMM);
    RegisterWithSolver(registry, ++id, conv::GemmFwdRest{}, miopenConvolutionAlgoGEMM);

    ++id; // removed solver ConvHipImplicitGemmMlirCppFwd
    ++id; // removed solver ConvHipImplicitGemmMlirCppBwd
    ++id; // removed solver ConvHipImplicitGemmMlirCppWrW

    RegisterWithSolver(registry, ++id, conv::GemmBwd1x1_stride2{}, miopenConvolutionAlgoGEMM);
    RegisterWithSolver(registry, ++id, conv::GemmBwd1x1_stride1{}, miopenConvolutionAlgoGEMM);
    RegisterWithSolver(registry, ++id, conv::GemmBwdRest{}, miopenConvolutionAlgoGEMM);

    RegisterWithSolver(registry, ++id, conv::ConvMlirIgemmFwd{}, miopenConvolutionAlgoImplicitGEMM);
    RegisterWithSolver(registry, ++id, conv::ConvMlirIgemmBwd{}, miopenConvolutionAlgoImplicitGEMM);
    RegisterWithSolver(registry, ++id, conv::ConvMlirIgemmWrW{}, miopenConvolutionAlgoImplicitGEMM);

    RegisterWithSolver(registry, ++id, conv::GemmWrw1x1_stride1{}, miopenConvolutionAlgoGEMM);
    RegisterWithSolver(registry, ++id, conv::GemmWrwUniversal{}, miopenConvolutionAlgoGEMM);

    RegisterWithSolver(
        registry, ++id, conv::ConvMlirIgemmFwdXdlops{}, miopenConvolutionAlgoImplicitGEMM);
    RegisterWithSolver(
        registry, ++id, conv::ConvMlirIgemmBwdXdlops{}, miopenConvolutionAlgoImplicitGEMM);
    RegisterWithSolver(
        registry, ++id, conv::ConvMlirIgemmWrWXdlops{}, miopenConvolutionAlgoImplicitGEMM);

    Register(registry, ++id, Primitive::Activation, activ::ActivFwdSolver0{}.SolverDbId());

    RegisterWithSolver(registry,
                       ++id,
                       conv::ConvAsmImplicitGemmGTCDynamicFwdXdlopsNHWC{},
                       miopenConvolutionAlgoImplicitGEMM);
    RegisterWithSolver(registry,
                       ++id,
                       conv::ConvAsmImplicitGemmGTCDynamicBwdXdlopsNHWC{},
                       miopenConvolutionAlgoImplicitGEMM);

    Register(registry, ++id, Primitive::Activation, activ::ActivFwdSolver1{}.SolverDbId());
    RegisterWithSolver(registry,
                       ++id,
                       conv::ConvAsmImplicitGemmGTCDynamicWrwXdlopsNHWC{},
                       miopenConvolutionAlgoImplicitGEMM);

    Register(registry, ++id, Primitive::Activation, activ::ActivBwdSolver0{}.SolverDbId());
    Register(registry, ++id, Primitive::Activation, activ::ActivBwdSolver1{}.SolverDbId());

    Register(
        registry, ++id, Primitive::Batchnorm, batchnorm::BnFwdTrainingSpatialSingle{}.SolverDbId());

    RegisterWithSolver(
        registry, ++id, conv::ConvCkIgemmFwdV6r1DlopsNchw{}, miopenConvolutionAlgoImplicitGEMM);

    Register(registry,
             ++id,
             Primitive::Batchnorm,
             batchnorm::BnFwdTrainingSpatialMultiple{}.SolverDbId());

    Register(
        registry, ++id, Primitive::Batchnorm, batchnorm::BnFwdTrainingPerActivation{}.SolverDbId());

    Register(
        registry, ++id, Primitive::Batchnorm, batchnorm::BnBwdTrainingSpatialSingle{}.SolverDbId());
    Register(registry,
             ++id,
             Primitive::Batchnorm,
             batchnorm::BnBwdTrainingSpatialMultiple{}.SolverDbId());
    Register(
        registry, ++id, Primitive::Batchnorm, batchnorm::BnBwdTrainingPerActivation{}.SolverDbId());

    Register(registry, ++id, Primitive::Batchnorm, batchnorm::BnFwdInference{}.SolverDbId());

    Register(registry, ++id, Primitive::Pooling, pooling::PoolingForward2d{}.SolverDbId());
    Register(registry, ++id, Primitive::Pooling, pooling::PoolingForwardNd{}.SolverDbId());

    Register(registry, ++id, Primitive::Pooling, pooling::TransposedPoolingFwd2d{}.SolverDbId());
    Register(registry, ++id, Primitive::Pooling, pooling::TransposedPoolingFwdNd{}.SolverDbId());

    Register(registry, ++id, Primitive::Pooling, pooling::PoolingBackward2d{}.SolverDbId());
    Register(registry, ++id, Primitive::Pooling, pooling::PoolingBackwardNd{}.SolverDbId());

    RegisterWithSolver(registry,
                       ++id,
                       conv::ConvAsmImplicitGemmGTCDynamicFwdDlopsNCHWC{},
                       miopenConvolutionAlgoImplicitGEMM);
    RegisterWithSolver(
        registry, ++id, conv::ConvHipImplicitGemmFwdXdlops{}, miopenConvolutionAlgoImplicitGEMM);
    RegisterWithSolver(
        registry, ++id, conv::ConvHipImplicitGemmBwdXdlops{}, miopenConvolutionAlgoImplicitGEMM);
    Register(registry,
             ++id,
             Primitive::Fusion,
             fusion::ConvBinWinogradRxSFused{}.SolverDbId(),
             miopenConvolutionAlgoWinograd);
    Register(registry,
             ++id,
             Primitive::Fusion,
             fusion::ConvBinWinogradRxSf2x3g1Fused{}.SolverDbId(),
             miopenConvolutionAlgoWinograd);
    Register(registry, ++id, Primitive::Fusion, fusion::BnFwdInferActivationFused{}.SolverDbId());
    Register(registry, ++id, Primitive::Fusion, fusion::BnFwdTrgActivationFused{}.SolverDbId());
    Register(registry, ++id, Primitive::Fusion, fusion::BnBwdTrgActivationFused{}.SolverDbId());
    Register(registry,
             ++id,
             Primitive::Fusion,
             fusion::ConvCKIgemmFwdBiasActivFused{}.SolverDbId(),
             miopenConvolutionAlgoImplicitGEMM);
    Register(registry, ++id, Primitive::Pooling, pooling::PoolingForwardNaive{}.SolverDbId());
    RegisterWithSolver(registry,
                       ++id,
                       conv::ConvHipImplicitGemmGroupFwdXdlops{},
                       miopenConvolutionAlgoImplicitGEMM);
    RegisterWithSolver(registry,
                       ++id,
                       conv::ConvHipImplicitGemm3DGroupFwdXdlops{},
                       miopenConvolutionAlgoImplicitGEMM);
    RegisterWithSolver(
        registry, ++id, conv::ConvWinoFuryRxS<2, 3>{}, miopenConvolutionAlgoWinograd);
    RegisterWithSolver(registry,
                       ++id,
                       conv::ConvHipImplicitGemm3DGroupWrwXdlops{},
                       miopenConvolutionAlgoImplicitGEMM);
    RegisterWithSolver(registry,
                       ++id,
                       conv::ConvHipImplicitGemm3DGroupBwdXdlops{},
                       miopenConvolutionAlgoImplicitGEMM);
    Register(registry, ++id, Primitive::Batchnorm, batchnorm::BnCKFwdInference{}.SolverDbId());
    Register(registry, ++id, Primitive::Batchnorm, batchnorm::BnCKBwdBackward{}.SolverDbId());
    Register(registry, ++id, Primitive::Batchnorm, batchnorm::BnCKFwdTraining{}.SolverDbId());
    Register(
        registry, ++id, Primitive::Normalization, layernorm::Layernorm2DCKForward{}.SolverDbId());
    Register(
        registry, ++id, Primitive::Normalization, layernorm::Layernorm4DCKForward{}.SolverDbId());
    Register(registry, ++id, Primitive::Normalization, layernorm::LayernormForward{}.SolverDbId());
    Register(registry, ++id, Primitive::Reduce, reduce::SumForward{}.SolverDbId());
    RegisterWithSolver(registry,
                       ++id,
                       conv::ConvHipImplicitGemmF16F8F16FwdXdlops{},
                       miopenConvolutionAlgoImplicitGEMM);
    RegisterWithSolver(registry,
                       ++id,
                       conv::ConvHipImplicitGemmF16F8F16BwdXdlops{},
                       miopenConvolutionAlgoImplicitGEMM);
    RegisterWithSolver(registry,
                       ++id,
                       conv::ConvHipImplicitGemmF16F8F16WrwXdlops{},
                       miopenConvolutionAlgoImplicitGEMM);
    Register(registry,
             ++id,
             Primitive::Fusion,
             fusion::ConvCKIgemmFwdBiasResAddActivFused{}.SolverDbId(),
             miopenConvolutionAlgoImplicitGEMM);
    Register(registry, ++id, Primitive::Reduce, reduce::ArgmaxForward{}.SolverDbId());
    Register(registry, ++id, Primitive::Normalization, groupnorm::GroupNormForward{}.SolverDbId());

    RegisterWithSolver(registry,
                       ++id,
                       conv::ConvHipImplicitGemmGroupBwdXdlops{},
                       miopenConvolutionAlgoImplicitGEMM);
    RegisterWithSolver(registry,
                       ++id,
                       conv::ConvHipImplicitGemmGroupWrwXdlops{},
                       miopenConvolutionAlgoImplicitGEMM);

    Register(registry, ++id, Primitive::Softmax, softmax::Softmax{}.SolverDbId());
    Register(registry, ++id, Primitive::Softmax, softmax::AttnSoftmax{}.SolverDbId());

<<<<<<< HEAD
    Register(registry,
             ++id,
             Primitive::SoftMarginLoss,
             softmarginloss::SoftMarginLossUnreducedForward{}.SolverDbId());
    Register(registry,
             ++id,
             Primitive::SoftMarginLoss,
             softmarginloss::SoftMarginLossUnreducedBackward{}.SolverDbId());
    Register(registry,
             ++id,
             Primitive::SoftMarginLoss,
             softmarginloss::SoftMarginLossForward{}.SolverDbId());
    Register(registry,
             ++id,
             Primitive::SoftMarginLoss,
             softmarginloss::SoftMarginLossBackward{}.SolverDbId());
=======
    Register(registry, ++id, Primitive::Reduce, reduce::ArgminForward{}.SolverDbId());
    Register(registry, ++id, Primitive::Reduce, reduce::MaxForward{}.SolverDbId());
    Register(registry, ++id, Primitive::Reduce, reduce::MinForward{}.SolverDbId());

    Register(registry, ++id, Primitive::Mha, mha::MhaForward{}.SolverDbId());
    Register(registry, ++id, Primitive::Mha, mha::MhaBackward{}.SolverDbId());

    Register(registry, ++id, Primitive::Cat, cat::CatForward{}.SolverDbId());
    Register(registry, ++id, Primitive::Adam, adam::Adam{}.SolverDbId());
    Register(registry, ++id, Primitive::Item, getitem::GetitemBackward{}.SolverDbId());

    Register(registry, ++id, Primitive::Adam, adam::TransformersAdamW{}.SolverDbId());

    Register(registry,
             ++id,
             Primitive::Fusion,
             fusion::ConvWinoFuryRxSFused<2, 3>{}.SolverDbId(),
             miopenConvolutionAlgoWinograd);

    Register(registry, ++id, Primitive::RoPE, rope::RoPEForward{}.SolverDbId());
    Register(registry, ++id, Primitive::RoPE, rope::RoPEBackward{}.SolverDbId());
    Register(registry, ++id, Primitive::ReLU, prelu::MultiWeightsBackward{}.SolverDbId());
    Register(registry, ++id, Primitive::ReLU, prelu::SingleWeightBackward{}.SolverDbId());

>>>>>>> b6e2e7d4
    // IMPORTANT: New solvers should be added to the end of the function!
}

bool ThisSolverIsDeprecatedStatic::IsDisabled(const ExecutionContext& ctx)
{
    static const bool device_is_allowed = [&]() {
        if(env::enabled(MIOPEN_DEBUG_ENABLE_DEPRECATED_SOLVERS))
            return true;
        const auto device = ctx.GetStream().GetTargetProperties().Name();
        return device == "gfx803"                       // Fiji
               || device == "gfx900"                    // Vega10
               || device == "gfx906"                    // Vega20, MI50/60
               || device == "gfx908"                    // MI100
               || device == "gfx90a"                    // MI200
               || miopen::StartsWith(device, "gfx103"); // Navi2x
    }();
    return !device_is_allowed;
}

} // namespace solver
} // namespace miopen<|MERGE_RESOLUTION|>--- conflicted
+++ resolved
@@ -657,24 +657,6 @@
     Register(registry, ++id, Primitive::Softmax, softmax::Softmax{}.SolverDbId());
     Register(registry, ++id, Primitive::Softmax, softmax::AttnSoftmax{}.SolverDbId());
 
-<<<<<<< HEAD
-    Register(registry,
-             ++id,
-             Primitive::SoftMarginLoss,
-             softmarginloss::SoftMarginLossUnreducedForward{}.SolverDbId());
-    Register(registry,
-             ++id,
-             Primitive::SoftMarginLoss,
-             softmarginloss::SoftMarginLossUnreducedBackward{}.SolverDbId());
-    Register(registry,
-             ++id,
-             Primitive::SoftMarginLoss,
-             softmarginloss::SoftMarginLossForward{}.SolverDbId());
-    Register(registry,
-             ++id,
-             Primitive::SoftMarginLoss,
-             softmarginloss::SoftMarginLossBackward{}.SolverDbId());
-=======
     Register(registry, ++id, Primitive::Reduce, reduce::ArgminForward{}.SolverDbId());
     Register(registry, ++id, Primitive::Reduce, reduce::MaxForward{}.SolverDbId());
     Register(registry, ++id, Primitive::Reduce, reduce::MinForward{}.SolverDbId());
@@ -699,7 +681,22 @@
     Register(registry, ++id, Primitive::ReLU, prelu::MultiWeightsBackward{}.SolverDbId());
     Register(registry, ++id, Primitive::ReLU, prelu::SingleWeightBackward{}.SolverDbId());
 
->>>>>>> b6e2e7d4
+    Register(registry,
+             ++id,
+             Primitive::SoftMarginLoss,
+             softmarginloss::SoftMarginLossUnreducedForward{}.SolverDbId());
+    Register(registry,
+             ++id,
+             Primitive::SoftMarginLoss,
+             softmarginloss::SoftMarginLossUnreducedBackward{}.SolverDbId());
+    Register(registry,
+             ++id,
+             Primitive::SoftMarginLoss,
+             softmarginloss::SoftMarginLossForward{}.SolverDbId());
+    Register(registry,
+             ++id,
+             Primitive::SoftMarginLoss,
+             softmarginloss::SoftMarginLossBackward{}.SolverDbId());
     // IMPORTANT: New solvers should be added to the end of the function!
 }
 
