/*******************************************************************************
 *
 * MIT License
 *
 * Copyright (c) 2021 Advanced Micro Devices, Inc.
 *
 * Permission is hereby granted, free of charge, to any person obtaining a copy
 * of this software and associated documentation files (the "Software"), to deal
 * in the Software without restriction, including without limitation the rights
 * to use, copy, modify, merge, publish, distribute, sublicense, and/or sell
 * copies of the Software, and to permit persons to whom the Software is
 * furnished to do so, subject to the following conditions:
 *
 * The above copyright notice and this permission notice shall be included in all
 * copies or substantial portions of the Software.
 *
 * THE SOFTWARE IS PROVIDED "AS IS", WITHOUT WARRANTY OF ANY KIND, EXPRESS OR
 * IMPLIED, INCLUDING BUT NOT LIMITED TO THE WARRANTIES OF MERCHANTABILITY,
 * FITNESS FOR A PARTICULAR PURPOSE AND NONINFRINGEMENT. IN NO EVENT SHALL THE
 * AUTHORS OR COPYRIGHT HOLDERS BE LIABLE FOR ANY CLAIM, DAMAGES OR OTHER
 * LIABILITY, WHETHER IN AN ACTION OF CONTRACT, TORT OR OTHERWISE, ARISING FROM,
 * OUT OF OR IN CONNECTION WITH THE SOFTWARE OR THE USE OR OTHER DEALINGS IN THE
 * SOFTWARE.
 *
 *******************************************************************************/

#include <miopen/activ/solvers.hpp>
#include <miopen/adam/solvers.hpp>
#include <miopen/batchnorm/solvers.hpp>
#include <miopen/cat/solvers.hpp>
#include <miopen/conv/solvers.hpp>
#include <miopen/fusion/solvers.hpp>
#include <miopen/glu/solvers.hpp>
#include <miopen/groupnorm/solvers.hpp>
#include <miopen/getitem/solvers.hpp>
#include <miopen/kthvalue/solvers.hpp>
#include <miopen/layernorm/solvers.hpp>
#include <miopen/pooling/solvers.hpp>
#include <miopen/prelu/solvers.hpp>
#include <miopen/reduce/solvers.hpp>
#include <miopen/rope/solvers.hpp>
#include <miopen/mha/solvers.hpp>
#include <miopen/softmarginloss/solvers.hpp>
#include <miopen/softmax/solvers.hpp>
<<<<<<< HEAD
#include <miopen/multimarginloss/solvers.hpp>
=======
#include <miopen/cumulative_reduction/solvers.hpp>
>>>>>>> d9f0b506

#include <miopen/conv_algo_name.hpp>
#include <miopen/db.hpp>
#include <miopen/env.hpp>
#include <miopen/solver_id.hpp>
#include <miopen/par_for.hpp>
#include <miopen/stringutils.hpp>
#include <miopen/any_solver.hpp>
#include <miopen/timer.hpp>

#include <boost/range/adaptor/transformed.hpp>
#include <ostream>

MIOPEN_DECLARE_ENV_VAR_BOOL(MIOPEN_DEBUG_ENABLE_DEPRECATED_SOLVERS)

namespace miopen {
namespace solver {

std::ostream& operator<<(std::ostream& os, const KernelInfo& k)
{
    os << k.kernel_file << ", " << k.kernel_name << " g_wk={ ";
    for(const auto& size : k.g_wk)
        os << size << ' ';
    os << "}, l_wk={ ";
    for(const auto& size : k.l_wk)
        os << size << ' ';
    return os << "} '" << k.comp_options << '\'';
}

std::vector<Program>
PrecompileKernels(const Handle& h, const std::vector<KernelInfo>& kernels, bool force_attach_binary)
{
    CompileTimer ct;
    std::vector<Program> programs(kernels.size());

    // clang-format off
    par_for_strided(kernels.size(),
                    max_threads{GetTuningThreadsMax()},
                    [&](auto i) {
                        const KernelInfo& k = kernels[i];
                        programs[i]         = h.LoadProgram(k.kernel_file, k.comp_options, "", force_attach_binary);
                    });
    // clang-format on
    ct.Log("PrecompileKernels");
    return programs;
}

void PrecompileSolutions(const Handle& h,
                         const std::vector<const ConvSolution*>& sols,
                         bool force_attach_binary)
{
    // Find all kernels that need to be compiled from the solutions
    std::vector<KernelInfo> kernels;
    for(auto&& sol : sols)
    {
        if(!sol->Succeeded())
            continue;
        for(auto&& kernel : sol->construction_params)
        {
            if(h.HasProgram(kernel.kernel_file, kernel.comp_options))
                continue;
            kernels.push_back(kernel);
        }
    }

    // Precompile the kernels in parallel, but don't add them to the cache
    std::vector<Program> programs = PrecompileKernels(h, kernels, force_attach_binary);

    // Add programs to the cache
    for(std::size_t i = 0; i < programs.size(); i++)
    {
        const KernelInfo& k = kernels[i];
        h.AddProgram(programs[i], k.kernel_file, k.comp_options);
    }
}

std::ostream& operator<<(std::ostream& os, const ConvSolution& s)
{
    auto strings =
        s.construction_params | boost::adaptors::transformed([](auto k) { return k.kernel_name; });
    os << s.solver_id << ": " << JoinStrings(strings, "/");
    return os;
}

struct IdRegistryEntry
{
    std::string str_value          = "";
    Primitive primitive            = Primitive::Convolution;
    miopenConvAlgorithm_t convAlgo = miopenConvolutionAlgoDirect;
    AnySolver solver;
};

struct IdRegistryData
{
    std::unordered_map<uint64_t, IdRegistryEntry> value_to_entry;
    std::unordered_map<std::string, uint64_t> str_to_value;
    std::unordered_map<Primitive, std::vector<Id>> primitive_to_ids;
};

struct SolverRegistrar
{
    SolverRegistrar(IdRegistryData& registry);
};

static auto& IdRegistry()
{
    // NOLINTNEXTLINE (cppcoreguidelines-avoid-non-const-global-variables)
    static auto data            = IdRegistryData{};
    static const auto registrar = SolverRegistrar{data};
    (void)registrar; // clang-tidy
    return data;
}

const std::vector<Id>& GetSolversByPrimitive(Primitive primitive)
{
    return IdRegistry().primitive_to_ids[primitive];
}

Id::Id(uint64_t value_) : value(value_)
{
    is_valid = (IdRegistry().value_to_entry.find(value) != IdRegistry().value_to_entry.end());
}

Id::Id(ForceInit, uint64_t value_) : value(value_), is_valid(true) {}

Id::Id(const std::string& str) : Id(str.c_str()) {}

Id::Id(const char* str)
{
    const auto it = IdRegistry().str_to_value.find(str);
    is_valid      = (it != IdRegistry().str_to_value.end());
    value         = is_valid ? it->second : invalid_value;
}

std::string Id::ToString() const
{
    if(!IsValid())
        return "INVALID_SOLVER_ID_" + std::to_string(value);
    return IdRegistry().value_to_entry[value].str_value;
}

AnySolver Id::GetSolver() const
{
    const auto it = IdRegistry().value_to_entry.find(value);
    return it != IdRegistry().value_to_entry.end() ? it->second.solver : AnySolver{};
}

std::string Id::GetAlgo(miopen::conv::Direction dir) const
{
    return ConvolutionAlgoToDirectionalString(GetAlgo(), dir);
}

Primitive Id::GetPrimitive() const
{
    const auto it = IdRegistry().value_to_entry.find(value);
    if(it == IdRegistry().value_to_entry.end())
        MIOPEN_THROW(miopenStatusInternalError);
    return it->second.primitive;
}

miopenConvAlgorithm_t Id::GetAlgo() const
{
    const auto it = IdRegistry().value_to_entry.find(value);
    if(it == IdRegistry().value_to_entry.end())
        MIOPEN_THROW(miopenStatusInternalError);
    return it->second.convAlgo;
}

inline bool
Register(IdRegistryData& registry, uint64_t value, Primitive primitive, const std::string& str)
{
    if(value == Id::invalid_value)
    {
        MIOPEN_LOG_E(Id::invalid_value << " is special id value for invalid solver (" << str
                                       << ")");
        return false;
    }

    if(registry.value_to_entry.find(value) != registry.value_to_entry.end())
    {
        MIOPEN_LOG_E("Registered duplicate ids: ["
                     << value << "]" << str << " and ["
                     << registry.value_to_entry.find(value)->first << "]"
                     << registry.value_to_entry.find(value)->second.str_value);
        return false;
    }

    if(registry.str_to_value.find(str) != registry.str_to_value.end())
    {
        MIOPEN_LOG_E("Registered duplicate ids: [" << value << "]" << str << " and ["
                                                   << registry.str_to_value.find(str)->second << "]"
                                                   << registry.str_to_value.find(str)->first);
        return false;
    }

    auto entry      = IdRegistryEntry{};
    entry.str_value = str;
    entry.primitive = {primitive};

    registry.value_to_entry.emplace(value, std::move(entry));
    registry.str_to_value.emplace(str, value);
    registry.primitive_to_ids[primitive].emplace_back(ForceInit{}, value);
    return true;
}

inline bool Register(IdRegistryData& registry,
                     uint64_t value,
                     Primitive primitive,
                     const std::string& str,
                     miopenConvAlgorithm_t algo)
{
    if(!Register(registry, value, primitive, str))
        return false;
    registry.value_to_entry.at(value).convAlgo = algo;
    return true;
}

inline bool Register(IdRegistryData& registry,
                     uint64_t value,
                     const std::string& str,
                     miopenConvAlgorithm_t algo)
{
    if(!Register(registry, value, Primitive::Convolution, str))
        return false;
    registry.value_to_entry.at(value).convAlgo = algo;
    return true;
}

template <class TSolver>
inline void
RegisterWithSolver(IdRegistryData& registry, uint64_t value, TSolver, miopenConvAlgorithm_t algo)
{
    if(!Register(registry, value, TSolver{}.SolverDbId(), algo))
        return;
    registry.value_to_entry.at(value).solver = TSolver{};
}

inline SolverRegistrar::SolverRegistrar(IdRegistryData& registry)
{
    // When solver gets removed its registration line should be replaced with ++id to keep
    // backwards compatibility. New solvers should only be added to the end of list unless it is
    // intended to reuse an id of a removed solver.

    uint64_t id = 0; // 0 is reserved for invalid value.

    // IMPORTANT: New solvers should be added to the end of the function!
    RegisterWithSolver(registry, ++id, conv::ConvAsm3x3U{}, miopenConvolutionAlgoDirect);
    RegisterWithSolver(registry, ++id, conv::ConvAsm1x1U{}, miopenConvolutionAlgoDirect);
    RegisterWithSolver(registry, ++id, conv::ConvAsm1x1UV2{}, miopenConvolutionAlgoDirect);
    Register(registry,
             ++id,
             Primitive::Fusion,
             fusion::ConvBiasActivAsm1x1U{}.SolverDbId(),
             miopenConvolutionAlgoDirect);
    RegisterWithSolver(registry, ++id, conv::ConvAsm5x10u2v2f1{}, miopenConvolutionAlgoDirect);
    RegisterWithSolver(registry, ++id, conv::ConvAsm5x10u2v2b1{}, miopenConvolutionAlgoDirect);
    RegisterWithSolver(
        registry, ++id, conv::ConvAsm7x7c3h224w224k64u2v2p3q3f1{}, miopenConvolutionAlgoDirect);
    RegisterWithSolver(registry, ++id, conv::ConvOclDirectFwd11x11{}, miopenConvolutionAlgoDirect);
    RegisterWithSolver(registry, ++id, conv::ConvOclDirectFwdGen{}, miopenConvolutionAlgoDirect);
    ++id; // removed ConvOclDirectFwd3x3
    RegisterWithSolver(registry, ++id, conv::ConvOclDirectFwd{}, miopenConvolutionAlgoDirect);
    Register(registry,
             ++id,
             Primitive::Fusion,
             fusion::ConvOclDirectFwdFused{}.SolverDbId(),
             miopenConvolutionAlgoDirect);
    RegisterWithSolver(registry, ++id, conv::ConvOclDirectFwd1x1{}, miopenConvolutionAlgoDirect);
    RegisterWithSolver(registry, ++id, conv::ConvBinWinograd3x3U{}, miopenConvolutionAlgoWinograd);
    RegisterWithSolver(registry, ++id, conv::ConvBinWinogradRxS{}, miopenConvolutionAlgoWinograd);
    RegisterWithSolver(registry, ++id, conv::ConvAsmBwdWrW3x3{}, miopenConvolutionAlgoDirect);
    RegisterWithSolver(registry, ++id, conv::ConvAsmBwdWrW1x1{}, miopenConvolutionAlgoDirect);
    RegisterWithSolver(registry, ++id, conv::ConvOclBwdWrW2<1>{}, miopenConvolutionAlgoDirect);
    RegisterWithSolver(registry, ++id, conv::ConvOclBwdWrW2<2>{}, miopenConvolutionAlgoDirect);
    RegisterWithSolver(registry, ++id, conv::ConvOclBwdWrW2<4>{}, miopenConvolutionAlgoDirect);
    RegisterWithSolver(registry, ++id, conv::ConvOclBwdWrW2<8>{}, miopenConvolutionAlgoDirect);
    RegisterWithSolver(registry, ++id, conv::ConvOclBwdWrW2<16>{}, miopenConvolutionAlgoDirect);
    RegisterWithSolver(
        registry, ++id, conv::ConvOclBwdWrW2NonTunable{}, miopenConvolutionAlgoDirect);
    RegisterWithSolver(registry, ++id, conv::ConvOclBwdWrW53{}, miopenConvolutionAlgoDirect);
    RegisterWithSolver(registry, ++id, conv::ConvOclBwdWrW1x1{}, miopenConvolutionAlgoDirect);
    RegisterWithSolver(
        registry, ++id, conv::ConvHipImplicitGemmV4R1Fwd{}, miopenConvolutionAlgoImplicitGEMM);
    ++id; // removed solver ConvHipImplicitGemmV4Fwd
    ++id; // removed solver ConvHipImplicitGemmV4_1x1
    ++id; // removed solver ConvHipImplicitGemmV4R4FwdXdlops
    ++id; // removed solver ConvHipImplicitGemmV4R4Xdlops_1x1
    RegisterWithSolver(
        registry, ++id, conv::ConvHipImplicitGemmV4R1WrW{}, miopenConvolutionAlgoImplicitGEMM);
    ++id; // removed solver ConvHipImplicitGemmV4WrW

    // Several ids w/o solver for immediate mode
    ++id; // old gemm pseudo-solverid

    RegisterWithSolver(registry, ++id, conv::fft{}, miopenConvolutionAlgoFFT);

    RegisterWithSolver(
        registry, ++id, conv::ConvWinograd3x3MultipassWrW<3, 4>{}, miopenConvolutionAlgoWinograd);
    ++id; // Id for ConvSCGemmFGemm.
    RegisterWithSolver(registry, ++id, conv::ConvBinWinoRxS<3, 2>{}, miopenConvolutionAlgoWinograd);
    RegisterWithSolver(
        registry, ++id, conv::ConvWinograd3x3MultipassWrW<3, 5>{}, miopenConvolutionAlgoWinograd);
    RegisterWithSolver(
        registry, ++id, conv::ConvWinograd3x3MultipassWrW<3, 6>{}, miopenConvolutionAlgoWinograd);
    RegisterWithSolver(
        registry, ++id, conv::ConvWinograd3x3MultipassWrW<3, 2>{}, miopenConvolutionAlgoWinograd);
    RegisterWithSolver(
        registry, ++id, conv::ConvWinograd3x3MultipassWrW<3, 3>{}, miopenConvolutionAlgoWinograd);
    RegisterWithSolver(
        registry, ++id, conv::ConvWinograd3x3MultipassWrW<7, 2>{}, miopenConvolutionAlgoWinograd);
    RegisterWithSolver(
        registry, ++id, conv::ConvWinograd3x3MultipassWrW<7, 3>{}, miopenConvolutionAlgoWinograd);
    RegisterWithSolver(registry,
                       ++id,
                       conv::ConvWinograd3x3MultipassWrW<7, 2, 1, 1>{},
                       miopenConvolutionAlgoWinograd);
    RegisterWithSolver(registry,
                       ++id,
                       conv::ConvWinograd3x3MultipassWrW<7, 3, 1, 1>{},
                       miopenConvolutionAlgoWinograd);
    RegisterWithSolver(registry,
                       ++id,
                       conv::ConvWinograd3x3MultipassWrW<1, 1, 7, 2>{},
                       miopenConvolutionAlgoWinograd);
    RegisterWithSolver(registry,
                       ++id,
                       conv::ConvWinograd3x3MultipassWrW<1, 1, 7, 3>{},
                       miopenConvolutionAlgoWinograd);
    RegisterWithSolver(
        registry, ++id, conv::ConvWinograd3x3MultipassWrW<5, 3>{}, miopenConvolutionAlgoWinograd);
    RegisterWithSolver(
        registry, ++id, conv::ConvWinograd3x3MultipassWrW<5, 4>{}, miopenConvolutionAlgoWinograd);

    ++id; // removed solver ConvHipImplicitGemmV4R4WrWXdlops
    ++id; // removed solver ConvHipImplicitGemmV4R4GenFwdXdlops
    ++id; // removed solver ConvHipImplicitGemmV4R4GenWrWXdlops

    RegisterWithSolver(registry, ++id, conv::ConvBinWinoRxS<2, 3>{}, miopenConvolutionAlgoWinograd);

    RegisterWithSolver(
        registry, ++id, conv::ConvHipImplicitGemmV4R4Fwd{}, miopenConvolutionAlgoImplicitGEMM);

    RegisterWithSolver(
        registry, ++id, conv::ConvHipImplicitGemmBwdDataV1R1{}, miopenConvolutionAlgoImplicitGEMM);
    RegisterWithSolver(
        registry, ++id, conv::ConvHipImplicitGemmBwdDataV4R1{}, miopenConvolutionAlgoImplicitGEMM);

    RegisterWithSolver(registry,
                       ++id,
                       conv::ConvHipImplicitGemmBwdDataV1R1Xdlops{},
                       miopenConvolutionAlgoImplicitGEMM);

    ++id; // removed solver ConvHipImplicitGemmV4R4GenXdlopsFwdFp32
    ++id; // removed solver ConvHipImplicitGemmV4R4GenXdlopsWrWFp32

    RegisterWithSolver(registry,
                       ++id,
                       conv::ConvHipImplicitGemmBwdDataV4R1Xdlops{},
                       miopenConvolutionAlgoImplicitGEMM);

    RegisterWithSolver(
        registry, ++id, conv::ConvHipImplicitGemmV4R4WrW{}, miopenConvolutionAlgoImplicitGEMM);

    RegisterWithSolver(registry,
                       ++id,
                       conv::ConvAsmImplicitGemmV4R1DynamicFwd{},
                       miopenConvolutionAlgoImplicitGEMM);

    RegisterWithSolver(registry,
                       ++id,
                       conv::ConvAsmImplicitGemmV4R1DynamicFwd_1x1{},
                       miopenConvolutionAlgoImplicitGEMM);

    RegisterWithSolver(registry,
                       ++id,
                       conv::ConvHipImplicitGemmForwardV4R4Xdlops{},
                       miopenConvolutionAlgoImplicitGEMM);

    RegisterWithSolver(registry,
                       ++id,
                       conv::ConvAsmImplicitGemmV4R1DynamicBwd{},
                       miopenConvolutionAlgoImplicitGEMM);

    RegisterWithSolver(registry,
                       ++id,
                       conv::ConvAsmImplicitGemmV4R1DynamicWrw{},
                       miopenConvolutionAlgoImplicitGEMM);

    RegisterWithSolver(
        registry, ++id, conv::ConvMPBidirectWinograd<2, 3>{}, miopenConvolutionAlgoWinograd);
    RegisterWithSolver(
        registry, ++id, conv::ConvMPBidirectWinograd<3, 3>{}, miopenConvolutionAlgoWinograd);
    RegisterWithSolver(
        registry, ++id, conv::ConvMPBidirectWinograd<4, 3>{}, miopenConvolutionAlgoWinograd);
    RegisterWithSolver(
        registry, ++id, conv::ConvMPBidirectWinograd<5, 3>{}, miopenConvolutionAlgoWinograd);
    RegisterWithSolver(
        registry, ++id, conv::ConvMPBidirectWinograd<6, 3>{}, miopenConvolutionAlgoWinograd);

    RegisterWithSolver(registry,
                       ++id,
                       conv::ConvAsmImplicitGemmGTCDynamicWrwXdlops{},
                       miopenConvolutionAlgoImplicitGEMM);
    RegisterWithSolver(registry,
                       ++id,
                       conv::ConvHipImplicitGemmWrwV4R4Xdlops{},
                       miopenConvolutionAlgoImplicitGEMM);

    RegisterWithSolver(registry,
                       ++id,
                       conv::ConvAsmImplicitGemmGTCDynamicFwdXdlops{},
                       miopenConvolutionAlgoImplicitGEMM);

    RegisterWithSolver(
        registry, ++id, conv::ConvMPBidirectWinograd_xdlops<2, 3>{}, miopenConvolutionAlgoWinograd);
    RegisterWithSolver(
        registry, ++id, conv::ConvMPBidirectWinograd_xdlops<3, 3>{}, miopenConvolutionAlgoWinograd);
    RegisterWithSolver(
        registry, ++id, conv::ConvMPBidirectWinograd_xdlops<4, 3>{}, miopenConvolutionAlgoWinograd);
    RegisterWithSolver(
        registry, ++id, conv::ConvMPBidirectWinograd_xdlops<5, 3>{}, miopenConvolutionAlgoWinograd);
    RegisterWithSolver(
        registry, ++id, conv::ConvMPBidirectWinograd_xdlops<6, 3>{}, miopenConvolutionAlgoWinograd);

    RegisterWithSolver(registry,
                       ++id,
                       conv::ConvHipImplicitGemmForwardV4R5Xdlops{},
                       miopenConvolutionAlgoImplicitGEMM);

    RegisterWithSolver(registry,
                       ++id,
                       conv::ConvHipImplicitGemmForwardV4R4Xdlops_Padded_Gemm{},
                       miopenConvolutionAlgoImplicitGEMM);

    RegisterWithSolver(registry,
                       ++id,
                       conv::ConvAsmImplicitGemmGTCDynamicBwdXdlops{},
                       miopenConvolutionAlgoImplicitGEMM);
    RegisterWithSolver(registry,
                       ++id,
                       conv::ConvHipImplicitGemmWrwV4R4Xdlops_Padded_Gemm{},
                       miopenConvolutionAlgoImplicitGEMM);
    RegisterWithSolver(
        registry, ++id, conv::ConvBinWinogradRxSf2x3g1{}, miopenConvolutionAlgoWinograd);

    RegisterWithSolver(registry, ++id, conv::ConvDirectNaiveConvFwd{}, miopenConvolutionAlgoDirect);
    RegisterWithSolver(registry, ++id, conv::ConvDirectNaiveConvBwd{}, miopenConvolutionAlgoDirect);
    RegisterWithSolver(registry, ++id, conv::ConvDirectNaiveConvWrw{}, miopenConvolutionAlgoDirect);

    RegisterWithSolver(registry, ++id, conv::GemmFwd1x1_0_1{}, miopenConvolutionAlgoGEMM);
    RegisterWithSolver(registry, ++id, conv::GemmFwd1x1_0_1_int8{}, miopenConvolutionAlgoGEMM);
    RegisterWithSolver(registry, ++id, conv::GemmFwd1x1_0_2{}, miopenConvolutionAlgoGEMM);
    RegisterWithSolver(registry, ++id, conv::GemmFwdRest{}, miopenConvolutionAlgoGEMM);

    ++id; // removed solver ConvHipImplicitGemmMlirCppFwd
    ++id; // removed solver ConvHipImplicitGemmMlirCppBwd
    ++id; // removed solver ConvHipImplicitGemmMlirCppWrW

    RegisterWithSolver(registry, ++id, conv::GemmBwd1x1_stride2{}, miopenConvolutionAlgoGEMM);
    RegisterWithSolver(registry, ++id, conv::GemmBwd1x1_stride1{}, miopenConvolutionAlgoGEMM);
    RegisterWithSolver(registry, ++id, conv::GemmBwdRest{}, miopenConvolutionAlgoGEMM);

    RegisterWithSolver(registry, ++id, conv::ConvMlirIgemmFwd{}, miopenConvolutionAlgoImplicitGEMM);
    RegisterWithSolver(registry, ++id, conv::ConvMlirIgemmBwd{}, miopenConvolutionAlgoImplicitGEMM);
    RegisterWithSolver(registry, ++id, conv::ConvMlirIgemmWrW{}, miopenConvolutionAlgoImplicitGEMM);

    RegisterWithSolver(registry, ++id, conv::GemmWrw1x1_stride1{}, miopenConvolutionAlgoGEMM);
    RegisterWithSolver(registry, ++id, conv::GemmWrwUniversal{}, miopenConvolutionAlgoGEMM);

    RegisterWithSolver(
        registry, ++id, conv::ConvMlirIgemmFwdXdlops{}, miopenConvolutionAlgoImplicitGEMM);
    RegisterWithSolver(
        registry, ++id, conv::ConvMlirIgemmBwdXdlops{}, miopenConvolutionAlgoImplicitGEMM);
    RegisterWithSolver(
        registry, ++id, conv::ConvMlirIgemmWrWXdlops{}, miopenConvolutionAlgoImplicitGEMM);

    Register(registry, ++id, Primitive::Activation, activ::ActivFwdSolver0{}.SolverDbId());

    RegisterWithSolver(registry,
                       ++id,
                       conv::ConvAsmImplicitGemmGTCDynamicFwdXdlopsNHWC{},
                       miopenConvolutionAlgoImplicitGEMM);
    RegisterWithSolver(registry,
                       ++id,
                       conv::ConvAsmImplicitGemmGTCDynamicBwdXdlopsNHWC{},
                       miopenConvolutionAlgoImplicitGEMM);

    Register(registry, ++id, Primitive::Activation, activ::ActivFwdSolver1{}.SolverDbId());
    RegisterWithSolver(registry,
                       ++id,
                       conv::ConvAsmImplicitGemmGTCDynamicWrwXdlopsNHWC{},
                       miopenConvolutionAlgoImplicitGEMM);

    Register(registry, ++id, Primitive::Activation, activ::ActivBwdSolver0{}.SolverDbId());
    Register(registry, ++id, Primitive::Activation, activ::ActivBwdSolver1{}.SolverDbId());

    Register(
        registry, ++id, Primitive::Batchnorm, batchnorm::BnFwdTrainingSpatialSingle{}.SolverDbId());

    RegisterWithSolver(
        registry, ++id, conv::ConvCkIgemmFwdV6r1DlopsNchw{}, miopenConvolutionAlgoImplicitGEMM);

    Register(registry,
             ++id,
             Primitive::Batchnorm,
             batchnorm::BnFwdTrainingSpatialMultiple{}.SolverDbId());

    Register(
        registry, ++id, Primitive::Batchnorm, batchnorm::BnFwdTrainingPerActivation{}.SolverDbId());

    Register(
        registry, ++id, Primitive::Batchnorm, batchnorm::BnBwdTrainingSpatialSingle{}.SolverDbId());
    Register(registry,
             ++id,
             Primitive::Batchnorm,
             batchnorm::BnBwdTrainingSpatialMultiple{}.SolverDbId());
    Register(
        registry, ++id, Primitive::Batchnorm, batchnorm::BnBwdTrainingPerActivation{}.SolverDbId());

    Register(registry, ++id, Primitive::Batchnorm, batchnorm::BnFwdInference{}.SolverDbId());

    Register(registry, ++id, Primitive::Pooling, pooling::PoolingForward2d{}.SolverDbId());
    Register(registry, ++id, Primitive::Pooling, pooling::PoolingForwardNd{}.SolverDbId());

    Register(registry, ++id, Primitive::Pooling, pooling::TransposedPoolingFwd2d{}.SolverDbId());
    Register(registry, ++id, Primitive::Pooling, pooling::TransposedPoolingFwdNd{}.SolverDbId());

    Register(registry, ++id, Primitive::Pooling, pooling::PoolingBackward2d{}.SolverDbId());
    Register(registry, ++id, Primitive::Pooling, pooling::PoolingBackwardNd{}.SolverDbId());

    RegisterWithSolver(registry,
                       ++id,
                       conv::ConvAsmImplicitGemmGTCDynamicFwdDlopsNCHWC{},
                       miopenConvolutionAlgoImplicitGEMM);
    RegisterWithSolver(
        registry, ++id, conv::ConvHipImplicitGemmFwdXdlops{}, miopenConvolutionAlgoImplicitGEMM);
    RegisterWithSolver(
        registry, ++id, conv::ConvHipImplicitGemmBwdXdlops{}, miopenConvolutionAlgoImplicitGEMM);
    Register(registry,
             ++id,
             Primitive::Fusion,
             fusion::ConvBinWinogradRxSFused{}.SolverDbId(),
             miopenConvolutionAlgoWinograd);
    Register(registry,
             ++id,
             Primitive::Fusion,
             fusion::ConvBinWinogradRxSf2x3g1Fused{}.SolverDbId(),
             miopenConvolutionAlgoWinograd);
    Register(registry, ++id, Primitive::Fusion, fusion::BnFwdInferActivationFused{}.SolverDbId());
    Register(registry, ++id, Primitive::Fusion, fusion::BnFwdTrgActivationFused{}.SolverDbId());
    Register(registry, ++id, Primitive::Fusion, fusion::BnBwdTrgActivationFused{}.SolverDbId());
    Register(registry,
             ++id,
             Primitive::Fusion,
             fusion::ConvCKIgemmFwdBiasActivFused{}.SolverDbId(),
             miopenConvolutionAlgoImplicitGEMM);
    Register(registry, ++id, Primitive::Pooling, pooling::PoolingForwardNaive{}.SolverDbId());
    RegisterWithSolver(registry,
                       ++id,
                       conv::ConvHipImplicitGemmGroupFwdXdlops{},
                       miopenConvolutionAlgoImplicitGEMM);
    RegisterWithSolver(registry,
                       ++id,
                       conv::ConvHipImplicitGemm3DGroupFwdXdlops{},
                       miopenConvolutionAlgoImplicitGEMM);
    RegisterWithSolver(
        registry, ++id, conv::ConvWinoFuryRxS<2, 3>{}, miopenConvolutionAlgoWinograd);
    RegisterWithSolver(registry,
                       ++id,
                       conv::ConvHipImplicitGemm3DGroupWrwXdlops{},
                       miopenConvolutionAlgoImplicitGEMM);
    RegisterWithSolver(registry,
                       ++id,
                       conv::ConvHipImplicitGemm3DGroupBwdXdlops{},
                       miopenConvolutionAlgoImplicitGEMM);
    Register(registry, ++id, Primitive::Batchnorm, batchnorm::BnCKFwdInference{}.SolverDbId());
    Register(registry, ++id, Primitive::Batchnorm, batchnorm::BnCKBwdBackward{}.SolverDbId());
    Register(registry, ++id, Primitive::Batchnorm, batchnorm::BnCKFwdTraining{}.SolverDbId());
    Register(
        registry, ++id, Primitive::Normalization, layernorm::Layernorm2DCKForward{}.SolverDbId());
    Register(
        registry, ++id, Primitive::Normalization, layernorm::Layernorm4DCKForward{}.SolverDbId());
    Register(registry, ++id, Primitive::Normalization, layernorm::LayernormForward{}.SolverDbId());
    Register(registry, ++id, Primitive::Reduce, reduce::SumForward{}.SolverDbId());
    RegisterWithSolver(registry,
                       ++id,
                       conv::ConvHipImplicitGemmF16F8F16FwdXdlops{},
                       miopenConvolutionAlgoImplicitGEMM);
    RegisterWithSolver(registry,
                       ++id,
                       conv::ConvHipImplicitGemmF16F8F16BwdXdlops{},
                       miopenConvolutionAlgoImplicitGEMM);
    RegisterWithSolver(registry,
                       ++id,
                       conv::ConvHipImplicitGemmF16F8F16WrwXdlops{},
                       miopenConvolutionAlgoImplicitGEMM);
    Register(registry,
             ++id,
             Primitive::Fusion,
             fusion::ConvCKIgemmFwdBiasResAddActivFused{}.SolverDbId(),
             miopenConvolutionAlgoImplicitGEMM);
    Register(registry, ++id, Primitive::Reduce, reduce::ArgmaxForward{}.SolverDbId());
    Register(registry, ++id, Primitive::Normalization, groupnorm::GroupNormForward{}.SolverDbId());

    RegisterWithSolver(registry,
                       ++id,
                       conv::ConvHipImplicitGemmGroupBwdXdlops{},
                       miopenConvolutionAlgoImplicitGEMM);
    RegisterWithSolver(registry,
                       ++id,
                       conv::ConvHipImplicitGemmGroupWrwXdlops{},
                       miopenConvolutionAlgoImplicitGEMM);

    Register(registry, ++id, Primitive::Softmax, softmax::Softmax{}.SolverDbId());
    Register(registry, ++id, Primitive::Softmax, softmax::AttnSoftmax{}.SolverDbId());

    Register(registry, ++id, Primitive::Reduce, reduce::ArgminForward{}.SolverDbId());
    Register(registry, ++id, Primitive::Reduce, reduce::MaxForward{}.SolverDbId());
    Register(registry, ++id, Primitive::Reduce, reduce::MinForward{}.SolverDbId());

    Register(registry, ++id, Primitive::Mha, mha::MhaForward{}.SolverDbId());
    Register(registry, ++id, Primitive::Mha, mha::MhaBackward{}.SolverDbId());

    Register(registry, ++id, Primitive::Cat, cat::CatForward{}.SolverDbId());
    Register(registry, ++id, Primitive::Adam, adam::Adam{}.SolverDbId());
    Register(registry, ++id, Primitive::Item, getitem::GetitemBackward{}.SolverDbId());

    Register(registry, ++id, Primitive::Adam, adam::TransformersAdamW{}.SolverDbId());

    Register(registry,
             ++id,
             Primitive::Fusion,
             fusion::ConvWinoFuryRxSFused<2, 3>{}.SolverDbId(),
             miopenConvolutionAlgoWinograd);

    Register(registry, ++id, Primitive::RoPE, rope::RoPEForward{}.SolverDbId());
    Register(registry, ++id, Primitive::RoPE, rope::RoPEBackward{}.SolverDbId());

    Register(registry, ++id, Primitive::ReLU, prelu::MultiWeightsBackward{}.SolverDbId());
    Register(registry, ++id, Primitive::ReLU, prelu::SingleWeightBackward{}.SolverDbId());
    Register(registry, ++id, Primitive::Kthvalue, kthvalue::KthvalueFwd{}.SolverDbId());

    Register(registry, ++id, Primitive::Activation, glu::GLUForward{}.SolverDbId());
    Register(registry, ++id, Primitive::Activation, glu::GLUBackward{}.SolverDbId());

    Register(registry,
             ++id,
             Primitive::SoftMarginLoss,
             softmarginloss::SoftMarginLossForward{}.SolverDbId());
    Register(registry,
             ++id,
             Primitive::SoftMarginLoss,
             softmarginloss::SoftMarginLossBackward{}.SolverDbId());
<<<<<<< HEAD
    Register(registry,
             ++id,
             Primitive::MultiMarginLoss,
             multimarginloss::MultiMarginLossForward{}.SolverDbId());
=======

    Register(registry,
             ++id,
             Primitive::Reduce,
             cumulative_reduction::ForwardContiguousLastDim{}.SolverDbId());
>>>>>>> d9f0b506

    // IMPORTANT: New solvers should be added to the end of the function!
}

bool ThisSolverIsDeprecatedStatic::IsDisabled(const ExecutionContext& ctx)
{
    static const bool device_is_allowed = [&]() {
        if(env::enabled(MIOPEN_DEBUG_ENABLE_DEPRECATED_SOLVERS))
            return true;
        const auto device = ctx.GetStream().GetTargetProperties().Name();
        return device == "gfx803"                       // Fiji
               || device == "gfx900"                    // Vega10
               || device == "gfx906"                    // Vega20, MI50/60
               || device == "gfx908"                    // MI100
               || device == "gfx90a"                    // MI200
               || miopen::StartsWith(device, "gfx103"); // Navi2x
    }();
    return !device_is_allowed;
}

} // namespace solver
} // namespace miopen<|MERGE_RESOLUTION|>--- conflicted
+++ resolved
@@ -42,11 +42,8 @@
 #include <miopen/mha/solvers.hpp>
 #include <miopen/softmarginloss/solvers.hpp>
 #include <miopen/softmax/solvers.hpp>
-<<<<<<< HEAD
 #include <miopen/multimarginloss/solvers.hpp>
-=======
 #include <miopen/cumulative_reduction/solvers.hpp>
->>>>>>> d9f0b506
 
 #include <miopen/conv_algo_name.hpp>
 #include <miopen/db.hpp>
@@ -700,18 +697,15 @@
              ++id,
              Primitive::SoftMarginLoss,
              softmarginloss::SoftMarginLossBackward{}.SolverDbId());
-<<<<<<< HEAD
     Register(registry,
              ++id,
              Primitive::MultiMarginLoss,
              multimarginloss::MultiMarginLossForward{}.SolverDbId());
-=======
 
     Register(registry,
              ++id,
              Primitive::Reduce,
              cumulative_reduction::ForwardContiguousLastDim{}.SolverDbId());
->>>>>>> d9f0b506
 
     // IMPORTANT: New solvers should be added to the end of the function!
 }
