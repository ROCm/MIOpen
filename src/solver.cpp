/*******************************************************************************
 *
 * MIT License
 *
 * Copyright (c) 2021 Advanced Micro Devices, Inc.
 *
 * Permission is hereby granted, free of charge, to any person obtaining a copy
 * of this software and associated documentation files (the "Software"), to deal
 * in the Software without restriction, including without limitation the rights
 * to use, copy, modify, merge, publish, distribute, sublicense, and/or sell
 * copies of the Software, and to permit persons to whom the Software is
 * furnished to do so, subject to the following conditions:
 *
 * The above copyright notice and this permission notice shall be included in all
 * copies or substantial portions of the Software.
 *
 * THE SOFTWARE IS PROVIDED "AS IS", WITHOUT WARRANTY OF ANY KIND, EXPRESS OR
 * IMPLIED, INCLUDING BUT NOT LIMITED TO THE WARRANTIES OF MERCHANTABILITY,
 * FITNESS FOR A PARTICULAR PURPOSE AND NONINFRINGEMENT. IN NO EVENT SHALL THE
 * AUTHORS OR COPYRIGHT HOLDERS BE LIABLE FOR ANY CLAIM, DAMAGES OR OTHER
 * LIABILITY, WHETHER IN AN ACTION OF CONTRACT, TORT OR OTHERWISE, ARISING FROM,
 * OUT OF OR IN CONNECTION WITH THE SOFTWARE OR THE USE OR OTHER DEALINGS IN THE
 * SOFTWARE.
 *
 *******************************************************************************/

#include <miopen/activ/solvers.hpp>
#include <miopen/adam/solvers.hpp>
#include <miopen/batchnorm/solvers.hpp>
#include <miopen/cat/solvers.hpp>
#include <miopen/conv/solvers.hpp>
#include <miopen/fusion/solvers.hpp>
#include <miopen/glu/solvers.hpp>
#include <miopen/groupnorm/solvers.hpp>
#include <miopen/getitem/solvers.hpp>
#include <miopen/kthvalue/solvers.hpp>
#include <miopen/layernorm/solvers.hpp>
#include <miopen/pooling/solvers.hpp>
#include <miopen/prelu/solvers.hpp>
#include <miopen/reduce/solvers.hpp>
#include <miopen/rope/solvers.hpp>
#include <miopen/mha/solvers.hpp>
#include <miopen/softmarginloss/solvers.hpp>
#include <miopen/softmax/solvers.hpp>
#include <miopen/multimarginloss/solvers.hpp>

#include <miopen/conv_algo_name.hpp>
#include <miopen/db.hpp>
#include <miopen/env.hpp>
#include <miopen/solver_id.hpp>
#include <miopen/par_for.hpp>
#include <miopen/stringutils.hpp>
#include <miopen/any_solver.hpp>
#include <miopen/timer.hpp>

#include <boost/range/adaptor/transformed.hpp>
#include <ostream>

MIOPEN_DECLARE_ENV_VAR_BOOL(MIOPEN_DEBUG_ENABLE_DEPRECATED_SOLVERS)

namespace miopen {
namespace solver {

std::ostream& operator<<(std::ostream& os, const KernelInfo& k)
{
    os << k.kernel_file << ", " << k.kernel_name << " g_wk={ ";
    for(const auto& size : k.g_wk)
        os << size << ' ';
    os << "}, l_wk={ ";
    for(const auto& size : k.l_wk)
        os << size << ' ';
    return os << "} '" << k.comp_options << '\'';
}

std::vector<Program>
PrecompileKernels(const Handle& h, const std::vector<KernelInfo>& kernels, bool force_attach_binary)
{
    CompileTimer ct;
    std::vector<Program> programs(kernels.size());

    // clang-format off
    par_for_strided(kernels.size(),
                    max_threads{GetTuningThreadsMax()},
                    [&](auto i) {
                        const KernelInfo& k = kernels[i];
                        programs[i]         = h.LoadProgram(k.kernel_file, k.comp_options, "", force_attach_binary);
                    });
    // clang-format on
    ct.Log("PrecompileKernels");
    return programs;
}

void PrecompileSolutions(const Handle& h,
                         const std::vector<const ConvSolution*>& sols,
                         bool force_attach_binary)
{
    // Find all kernels that need to be compiled from the solutions
    std::vector<KernelInfo> kernels;
    for(auto&& sol : sols)
    {
        if(!sol->Succeeded())
            continue;
        for(auto&& kernel : sol->construction_params)
        {
            if(h.HasProgram(kernel.kernel_file, kernel.comp_options))
                continue;
            kernels.push_back(kernel);
        }
    }

    // Precompile the kernels in parallel, but don't add them to the cache
    std::vector<Program> programs = PrecompileKernels(h, kernels, force_attach_binary);

    // Add programs to the cache
    for(std::size_t i = 0; i < programs.size(); i++)
    {
        const KernelInfo& k = kernels[i];
        h.AddProgram(programs[i], k.kernel_file, k.comp_options);
    }
}

std::ostream& operator<<(std::ostream& os, const ConvSolution& s)
{
    auto strings =
        s.construction_params | boost::adaptors::transformed([](auto k) { return k.kernel_name; });
    os << s.solver_id << ": " << JoinStrings(strings, "/");
    return os;
}

struct IdRegistryEntry
{
    std::string str_value          = "";
    Primitive primitive            = Primitive::Convolution;
    miopenConvAlgorithm_t convAlgo = miopenConvolutionAlgoDirect;
    AnySolver solver;
};

struct IdRegistryData
{
    std::unordered_map<uint64_t, IdRegistryEntry> value_to_entry;
    std::unordered_map<std::string, uint64_t> str_to_value;
    std::unordered_map<Primitive, std::vector<Id>> primitive_to_ids;
};

struct SolverRegistrar
{
    SolverRegistrar(IdRegistryData& registry);
};

static auto& IdRegistry()
{
    // NOLINTNEXTLINE (cppcoreguidelines-avoid-non-const-global-variables)
    static auto data            = IdRegistryData{};
    static const auto registrar = SolverRegistrar{data};
    (void)registrar; // clang-tidy
    return data;
}

const std::vector<Id>& GetSolversByPrimitive(Primitive primitive)
{
    return IdRegistry().primitive_to_ids[primitive];
}

Id::Id(uint64_t value_) : value(value_)
{
    is_valid = (IdRegistry().value_to_entry.find(value) != IdRegistry().value_to_entry.end());
}

Id::Id(ForceInit, uint64_t value_) : value(value_), is_valid(true) {}

Id::Id(const std::string& str) : Id(str.c_str()) {}

Id::Id(const char* str)
{
    const auto it = IdRegistry().str_to_value.find(str);
    is_valid      = (it != IdRegistry().str_to_value.end());
    value         = is_valid ? it->second : invalid_value;
}

std::string Id::ToString() const
{
    if(!IsValid())
        return "INVALID_SOLVER_ID_" + std::to_string(value);
    return IdRegistry().value_to_entry[value].str_value;
}

AnySolver Id::GetSolver() const
{
    const auto it = IdRegistry().value_to_entry.find(value);
    return it != IdRegistry().value_to_entry.end() ? it->second.solver : AnySolver{};
}

std::string Id::GetAlgo(miopen::conv::Direction dir) const
{
    return ConvolutionAlgoToDirectionalString(GetAlgo(), dir);
}

Primitive Id::GetPrimitive() const
{
    const auto it = IdRegistry().value_to_entry.find(value);
    if(it == IdRegistry().value_to_entry.end())
        MIOPEN_THROW(miopenStatusInternalError);
    return it->second.primitive;
}

miopenConvAlgorithm_t Id::GetAlgo() const
{
    const auto it = IdRegistry().value_to_entry.find(value);
    if(it == IdRegistry().value_to_entry.end())
        MIOPEN_THROW(miopenStatusInternalError);
    return it->second.convAlgo;
}

inline bool
Register(IdRegistryData& registry, uint64_t value, Primitive primitive, const std::string& str)
{
    if(value == Id::invalid_value)
    {
        MIOPEN_LOG_E(Id::invalid_value << " is special id value for invalid solver (" << str
                                       << ")");
        return false;
    }

    if(registry.value_to_entry.find(value) != registry.value_to_entry.end())
    {
        MIOPEN_LOG_E("Registered duplicate ids: ["
                     << value << "]" << str << " and ["
                     << registry.value_to_entry.find(value)->first << "]"
                     << registry.value_to_entry.find(value)->second.str_value);
        return false;
    }

    if(registry.str_to_value.find(str) != registry.str_to_value.end())
    {
        MIOPEN_LOG_E("Registered duplicate ids: [" << value << "]" << str << " and ["
                                                   << registry.str_to_value.find(str)->second << "]"
                                                   << registry.str_to_value.find(str)->first);
        return false;
    }

    auto entry      = IdRegistryEntry{};
    entry.str_value = str;
    entry.primitive = {primitive};

    registry.value_to_entry.emplace(value, std::move(entry));
    registry.str_to_value.emplace(str, value);
    registry.primitive_to_ids[primitive].emplace_back(ForceInit{}, value);
    return true;
}

inline bool Register(IdRegistryData& registry,
                     uint64_t value,
                     Primitive primitive,
                     const std::string& str,
                     miopenConvAlgorithm_t algo)
{
    if(!Register(registry, value, primitive, str))
        return false;
    registry.value_to_entry.at(value).convAlgo = algo;
    return true;
}

inline bool Register(IdRegistryData& registry,
                     uint64_t value,
                     const std::string& str,
                     miopenConvAlgorithm_t algo)
{
    if(!Register(registry, value, Primitive::Convolution, str))
        return false;
    registry.value_to_entry.at(value).convAlgo = algo;
    return true;
}

template <class TSolver>
inline void
RegisterWithSolver(IdRegistryData& registry, uint64_t value, TSolver, miopenConvAlgorithm_t algo)
{
    if(!Register(registry, value, TSolver{}.SolverDbId(), algo))
        return;
    registry.value_to_entry.at(value).solver = TSolver{};
}

inline SolverRegistrar::SolverRegistrar(IdRegistryData& registry)
{
    // When solver gets removed its registration line should be replaced with ++id to keep
    // backwards compatibility. New solvers should only be added to the end of list unless it is
    // intended to reuse an id of a removed solver.

    uint64_t id = 0; // 0 is reserved for invalid value.

    // IMPORTANT: New solvers should be added to the end of the function!
    RegisterWithSolver(registry, ++id, conv::ConvAsm3x3U{}, miopenConvolutionAlgoDirect);
    RegisterWithSolver(registry, ++id, conv::ConvAsm1x1U{}, miopenConvolutionAlgoDirect);
    RegisterWithSolver(registry, ++id, conv::ConvAsm1x1UV2{}, miopenConvolutionAlgoDirect);
    Register(registry,
             ++id,
             Primitive::Fusion,
             fusion::ConvBiasActivAsm1x1U{}.SolverDbId(),
             miopenConvolutionAlgoDirect);
    RegisterWithSolver(registry, ++id, conv::ConvAsm5x10u2v2f1{}, miopenConvolutionAlgoDirect);
    RegisterWithSolver(registry, ++id, conv::ConvAsm5x10u2v2b1{}, miopenConvolutionAlgoDirect);
    RegisterWithSolver(
        registry, ++id, conv::ConvAsm7x7c3h224w224k64u2v2p3q3f1{}, miopenConvolutionAlgoDirect);
    RegisterWithSolver(registry, ++id, conv::ConvOclDirectFwd11x11{}, miopenConvolutionAlgoDirect);
    RegisterWithSolver(registry, ++id, conv::ConvOclDirectFwdGen{}, miopenConvolutionAlgoDirect);
    ++id; // removed ConvOclDirectFwd3x3
    RegisterWithSolver(registry, ++id, conv::ConvOclDirectFwd{}, miopenConvolutionAlgoDirect);
    Register(registry,
             ++id,
             Primitive::Fusion,
             fusion::ConvOclDirectFwdFused{}.SolverDbId(),
             miopenConvolutionAlgoDirect);
    RegisterWithSolver(registry, ++id, conv::ConvOclDirectFwd1x1{}, miopenConvolutionAlgoDirect);
    RegisterWithSolver(registry, ++id, conv::ConvBinWinograd3x3U{}, miopenConvolutionAlgoWinograd);
    RegisterWithSolver(registry, ++id, conv::ConvBinWinogradRxS{}, miopenConvolutionAlgoWinograd);
    RegisterWithSolver(registry, ++id, conv::ConvAsmBwdWrW3x3{}, miopenConvolutionAlgoDirect);
    RegisterWithSolver(registry, ++id, conv::ConvAsmBwdWrW1x1{}, miopenConvolutionAlgoDirect);
    RegisterWithSolver(registry, ++id, conv::ConvOclBwdWrW2<1>{}, miopenConvolutionAlgoDirect);
    RegisterWithSolver(registry, ++id, conv::ConvOclBwdWrW2<2>{}, miopenConvolutionAlgoDirect);
    RegisterWithSolver(registry, ++id, conv::ConvOclBwdWrW2<4>{}, miopenConvolutionAlgoDirect);
    RegisterWithSolver(registry, ++id, conv::ConvOclBwdWrW2<8>{}, miopenConvolutionAlgoDirect);
    RegisterWithSolver(registry, ++id, conv::ConvOclBwdWrW2<16>{}, miopenConvolutionAlgoDirect);
    RegisterWithSolver(
        registry, ++id, conv::ConvOclBwdWrW2NonTunable{}, miopenConvolutionAlgoDirect);
    RegisterWithSolver(registry, ++id, conv::ConvOclBwdWrW53{}, miopenConvolutionAlgoDirect);
    RegisterWithSolver(registry, ++id, conv::ConvOclBwdWrW1x1{}, miopenConvolutionAlgoDirect);
    RegisterWithSolver(
        registry, ++id, conv::ConvHipImplicitGemmV4R1Fwd{}, miopenConvolutionAlgoImplicitGEMM);
    ++id; // removed solver ConvHipImplicitGemmV4Fwd
    ++id; // removed solver ConvHipImplicitGemmV4_1x1
    ++id; // removed solver ConvHipImplicitGemmV4R4FwdXdlops
    ++id; // removed solver ConvHipImplicitGemmV4R4Xdlops_1x1
    RegisterWithSolver(
        registry, ++id, conv::ConvHipImplicitGemmV4R1WrW{}, miopenConvolutionAlgoImplicitGEMM);
    ++id; // removed solver ConvHipImplicitGemmV4WrW

    // Several ids w/o solver for immediate mode
    ++id; // old gemm pseudo-solverid

    RegisterWithSolver(registry, ++id, conv::fft{}, miopenConvolutionAlgoFFT);

    RegisterWithSolver(
        registry, ++id, conv::ConvWinograd3x3MultipassWrW<3, 4>{}, miopenConvolutionAlgoWinograd);
    ++id; // Id for ConvSCGemmFGemm.
    RegisterWithSolver(registry, ++id, conv::ConvBinWinoRxS<3, 2>{}, miopenConvolutionAlgoWinograd);
    RegisterWithSolver(
        registry, ++id, conv::ConvWinograd3x3MultipassWrW<3, 5>{}, miopenConvolutionAlgoWinograd);
    RegisterWithSolver(
        registry, ++id, conv::ConvWinograd3x3MultipassWrW<3, 6>{}, miopenConvolutionAlgoWinograd);
    RegisterWithSolver(
        registry, ++id, conv::ConvWinograd3x3MultipassWrW<3, 2>{}, miopenConvolutionAlgoWinograd);
    RegisterWithSolver(
        registry, ++id, conv::ConvWinograd3x3MultipassWrW<3, 3>{}, miopenConvolutionAlgoWinograd);
    RegisterWithSolver(
        registry, ++id, conv::ConvWinograd3x3MultipassWrW<7, 2>{}, miopenConvolutionAlgoWinograd);
    RegisterWithSolver(
        registry, ++id, conv::ConvWinograd3x3MultipassWrW<7, 3>{}, miopenConvolutionAlgoWinograd);
    RegisterWithSolver(registry,
                       ++id,
                       conv::ConvWinograd3x3MultipassWrW<7, 2, 1, 1>{},
                       miopenConvolutionAlgoWinograd);
    RegisterWithSolver(registry,
                       ++id,
                       conv::ConvWinograd3x3MultipassWrW<7, 3, 1, 1>{},
                       miopenConvolutionAlgoWinograd);
    RegisterWithSolver(registry,
                       ++id,
                       conv::ConvWinograd3x3MultipassWrW<1, 1, 7, 2>{},
                       miopenConvolutionAlgoWinograd);
    RegisterWithSolver(registry,
                       ++id,
                       conv::ConvWinograd3x3MultipassWrW<1, 1, 7, 3>{},
                       miopenConvolutionAlgoWinograd);
    RegisterWithSolver(
        registry, ++id, conv::ConvWinograd3x3MultipassWrW<5, 3>{}, miopenConvolutionAlgoWinograd);
    RegisterWithSolver(
        registry, ++id, conv::ConvWinograd3x3MultipassWrW<5, 4>{}, miopenConvolutionAlgoWinograd);

    ++id; // removed solver ConvHipImplicitGemmV4R4WrWXdlops
    ++id; // removed solver ConvHipImplicitGemmV4R4GenFwdXdlops
    ++id; // removed solver ConvHipImplicitGemmV4R4GenWrWXdlops

    RegisterWithSolver(registry, ++id, conv::ConvBinWinoRxS<2, 3>{}, miopenConvolutionAlgoWinograd);

    RegisterWithSolver(
        registry, ++id, conv::ConvHipImplicitGemmV4R4Fwd{}, miopenConvolutionAlgoImplicitGEMM);

    RegisterWithSolver(
        registry, ++id, conv::ConvHipImplicitGemmBwdDataV1R1{}, miopenConvolutionAlgoImplicitGEMM);
    RegisterWithSolver(
        registry, ++id, conv::ConvHipImplicitGemmBwdDataV4R1{}, miopenConvolutionAlgoImplicitGEMM);

    RegisterWithSolver(registry,
                       ++id,
                       conv::ConvHipImplicitGemmBwdDataV1R1Xdlops{},
                       miopenConvolutionAlgoImplicitGEMM);

    ++id; // removed solver ConvHipImplicitGemmV4R4GenXdlopsFwdFp32
    ++id; // removed solver ConvHipImplicitGemmV4R4GenXdlopsWrWFp32

    RegisterWithSolver(registry,
                       ++id,
                       conv::ConvHipImplicitGemmBwdDataV4R1Xdlops{},
                       miopenConvolutionAlgoImplicitGEMM);

    RegisterWithSolver(
        registry, ++id, conv::ConvHipImplicitGemmV4R4WrW{}, miopenConvolutionAlgoImplicitGEMM);

    RegisterWithSolver(registry,
                       ++id,
                       conv::ConvAsmImplicitGemmV4R1DynamicFwd{},
                       miopenConvolutionAlgoImplicitGEMM);

    RegisterWithSolver(registry,
                       ++id,
                       conv::ConvAsmImplicitGemmV4R1DynamicFwd_1x1{},
                       miopenConvolutionAlgoImplicitGEMM);

    RegisterWithSolver(registry,
                       ++id,
                       conv::ConvHipImplicitGemmForwardV4R4Xdlops{},
                       miopenConvolutionAlgoImplicitGEMM);

    RegisterWithSolver(registry,
                       ++id,
                       conv::ConvAsmImplicitGemmV4R1DynamicBwd{},
                       miopenConvolutionAlgoImplicitGEMM);

    RegisterWithSolver(registry,
                       ++id,
                       conv::ConvAsmImplicitGemmV4R1DynamicWrw{},
                       miopenConvolutionAlgoImplicitGEMM);

    RegisterWithSolver(
        registry, ++id, conv::ConvMPBidirectWinograd<2, 3>{}, miopenConvolutionAlgoWinograd);
    RegisterWithSolver(
        registry, ++id, conv::ConvMPBidirectWinograd<3, 3>{}, miopenConvolutionAlgoWinograd);
    RegisterWithSolver(
        registry, ++id, conv::ConvMPBidirectWinograd<4, 3>{}, miopenConvolutionAlgoWinograd);
    RegisterWithSolver(
        registry, ++id, conv::ConvMPBidirectWinograd<5, 3>{}, miopenConvolutionAlgoWinograd);
    RegisterWithSolver(
        registry, ++id, conv::ConvMPBidirectWinograd<6, 3>{}, miopenConvolutionAlgoWinograd);

    RegisterWithSolver(registry,
                       ++id,
                       conv::ConvAsmImplicitGemmGTCDynamicWrwXdlops{},
                       miopenConvolutionAlgoImplicitGEMM);
    RegisterWithSolver(registry,
                       ++id,
                       conv::ConvHipImplicitGemmWrwV4R4Xdlops{},
                       miopenConvolutionAlgoImplicitGEMM);

    RegisterWithSolver(registry,
                       ++id,
                       conv::ConvAsmImplicitGemmGTCDynamicFwdXdlops{},
                       miopenConvolutionAlgoImplicitGEMM);

    RegisterWithSolver(
        registry, ++id, conv::ConvMPBidirectWinograd_xdlops<2, 3>{}, miopenConvolutionAlgoWinograd);
    RegisterWithSolver(
        registry, ++id, conv::ConvMPBidirectWinograd_xdlops<3, 3>{}, miopenConvolutionAlgoWinograd);
    RegisterWithSolver(
        registry, ++id, conv::ConvMPBidirectWinograd_xdlops<4, 3>{}, miopenConvolutionAlgoWinograd);
    RegisterWithSolver(
        registry, ++id, conv::ConvMPBidirectWinograd_xdlops<5, 3>{}, miopenConvolutionAlgoWinograd);
    RegisterWithSolver(
        registry, ++id, conv::ConvMPBidirectWinograd_xdlops<6, 3>{}, miopenConvolutionAlgoWinograd);

    RegisterWithSolver(registry,
                       ++id,
                       conv::ConvHipImplicitGemmForwardV4R5Xdlops{},
                       miopenConvolutionAlgoImplicitGEMM);

    RegisterWithSolver(registry,
                       ++id,
                       conv::ConvHipImplicitGemmForwardV4R4Xdlops_Padded_Gemm{},
                       miopenConvolutionAlgoImplicitGEMM);

    RegisterWithSolver(registry,
                       ++id,
                       conv::ConvAsmImplicitGemmGTCDynamicBwdXdlops{},
                       miopenConvolutionAlgoImplicitGEMM);
    RegisterWithSolver(registry,
                       ++id,
                       conv::ConvHipImplicitGemmWrwV4R4Xdlops_Padded_Gemm{},
                       miopenConvolutionAlgoImplicitGEMM);
    RegisterWithSolver(
        registry, ++id, conv::ConvBinWinogradRxSf2x3g1{}, miopenConvolutionAlgoWinograd);

    RegisterWithSolver(registry, ++id, conv::ConvDirectNaiveConvFwd{}, miopenConvolutionAlgoDirect);
    RegisterWithSolver(registry, ++id, conv::ConvDirectNaiveConvBwd{}, miopenConvolutionAlgoDirect);
    RegisterWithSolver(registry, ++id, conv::ConvDirectNaiveConvWrw{}, miopenConvolutionAlgoDirect);

    RegisterWithSolver(registry, ++id, conv::GemmFwd1x1_0_1{}, miopenConvolutionAlgoGEMM);
    RegisterWithSolver(registry, ++id, conv::GemmFwd1x1_0_1_int8{}, miopenConvolutionAlgoGEMM);
    RegisterWithSolver(registry, ++id, conv::GemmFwd1x1_0_2{}, miopenConvolutionAlgoGEMM);
    RegisterWithSolver(registry, ++id, conv::GemmFwdRest{}, miopenConvolutionAlgoGEMM);

    ++id; // removed solver ConvHipImplicitGemmMlirCppFwd
    ++id; // removed solver ConvHipImplicitGemmMlirCppBwd
    ++id; // removed solver ConvHipImplicitGemmMlirCppWrW

    RegisterWithSolver(registry, ++id, conv::GemmBwd1x1_stride2{}, miopenConvolutionAlgoGEMM);
    RegisterWithSolver(registry, ++id, conv::GemmBwd1x1_stride1{}, miopenConvolutionAlgoGEMM);
    RegisterWithSolver(registry, ++id, conv::GemmBwdRest{}, miopenConvolutionAlgoGEMM);

    RegisterWithSolver(registry, ++id, conv::ConvMlirIgemmFwd{}, miopenConvolutionAlgoImplicitGEMM);
    RegisterWithSolver(registry, ++id, conv::ConvMlirIgemmBwd{}, miopenConvolutionAlgoImplicitGEMM);
    RegisterWithSolver(registry, ++id, conv::ConvMlirIgemmWrW{}, miopenConvolutionAlgoImplicitGEMM);

    RegisterWithSolver(registry, ++id, conv::GemmWrw1x1_stride1{}, miopenConvolutionAlgoGEMM);
    RegisterWithSolver(registry, ++id, conv::GemmWrwUniversal{}, miopenConvolutionAlgoGEMM);

    RegisterWithSolver(
        registry, ++id, conv::ConvMlirIgemmFwdXdlops{}, miopenConvolutionAlgoImplicitGEMM);
    RegisterWithSolver(
        registry, ++id, conv::ConvMlirIgemmBwdXdlops{}, miopenConvolutionAlgoImplicitGEMM);
    RegisterWithSolver(
        registry, ++id, conv::ConvMlirIgemmWrWXdlops{}, miopenConvolutionAlgoImplicitGEMM);

    Register(registry, ++id, Primitive::Activation, activ::ActivFwdSolver0{}.SolverDbId());

    RegisterWithSolver(registry,
                       ++id,
                       conv::ConvAsmImplicitGemmGTCDynamicFwdXdlopsNHWC{},
                       miopenConvolutionAlgoImplicitGEMM);
    RegisterWithSolver(registry,
                       ++id,
                       conv::ConvAsmImplicitGemmGTCDynamicBwdXdlopsNHWC{},
                       miopenConvolutionAlgoImplicitGEMM);

    Register(registry, ++id, Primitive::Activation, activ::ActivFwdSolver1{}.SolverDbId());
    RegisterWithSolver(registry,
                       ++id,
                       conv::ConvAsmImplicitGemmGTCDynamicWrwXdlopsNHWC{},
                       miopenConvolutionAlgoImplicitGEMM);

    Register(registry, ++id, Primitive::Activation, activ::ActivBwdSolver0{}.SolverDbId());
    Register(registry, ++id, Primitive::Activation, activ::ActivBwdSolver1{}.SolverDbId());

    Register(
        registry, ++id, Primitive::Batchnorm, batchnorm::BnFwdTrainingSpatialSingle{}.SolverDbId());

    RegisterWithSolver(
        registry, ++id, conv::ConvCkIgemmFwdV6r1DlopsNchw{}, miopenConvolutionAlgoImplicitGEMM);

    Register(registry,
             ++id,
             Primitive::Batchnorm,
             batchnorm::BnFwdTrainingSpatialMultiple{}.SolverDbId());

    Register(
        registry, ++id, Primitive::Batchnorm, batchnorm::BnFwdTrainingPerActivation{}.SolverDbId());

    Register(
        registry, ++id, Primitive::Batchnorm, batchnorm::BnBwdTrainingSpatialSingle{}.SolverDbId());
    Register(registry,
             ++id,
             Primitive::Batchnorm,
             batchnorm::BnBwdTrainingSpatialMultiple{}.SolverDbId());
    Register(
        registry, ++id, Primitive::Batchnorm, batchnorm::BnBwdTrainingPerActivation{}.SolverDbId());

    Register(registry, ++id, Primitive::Batchnorm, batchnorm::BnFwdInference{}.SolverDbId());

    Register(registry, ++id, Primitive::Pooling, pooling::PoolingForward2d{}.SolverDbId());
    Register(registry, ++id, Primitive::Pooling, pooling::PoolingForwardNd{}.SolverDbId());

    Register(registry, ++id, Primitive::Pooling, pooling::TransposedPoolingFwd2d{}.SolverDbId());
    Register(registry, ++id, Primitive::Pooling, pooling::TransposedPoolingFwdNd{}.SolverDbId());

    Register(registry, ++id, Primitive::Pooling, pooling::PoolingBackward2d{}.SolverDbId());
    Register(registry, ++id, Primitive::Pooling, pooling::PoolingBackwardNd{}.SolverDbId());

    RegisterWithSolver(registry,
                       ++id,
                       conv::ConvAsmImplicitGemmGTCDynamicFwdDlopsNCHWC{},
                       miopenConvolutionAlgoImplicitGEMM);
    RegisterWithSolver(
        registry, ++id, conv::ConvHipImplicitGemmFwdXdlops{}, miopenConvolutionAlgoImplicitGEMM);
    RegisterWithSolver(
        registry, ++id, conv::ConvHipImplicitGemmBwdXdlops{}, miopenConvolutionAlgoImplicitGEMM);
    Register(registry,
             ++id,
             Primitive::Fusion,
             fusion::ConvBinWinogradRxSFused{}.SolverDbId(),
             miopenConvolutionAlgoWinograd);
    Register(registry,
             ++id,
             Primitive::Fusion,
             fusion::ConvBinWinogradRxSf2x3g1Fused{}.SolverDbId(),
             miopenConvolutionAlgoWinograd);
    Register(registry, ++id, Primitive::Fusion, fusion::BnFwdInferActivationFused{}.SolverDbId());
    Register(registry, ++id, Primitive::Fusion, fusion::BnFwdTrgActivationFused{}.SolverDbId());
    Register(registry, ++id, Primitive::Fusion, fusion::BnBwdTrgActivationFused{}.SolverDbId());
    Register(registry,
             ++id,
             Primitive::Fusion,
             fusion::ConvCKIgemmFwdBiasActivFused{}.SolverDbId(),
             miopenConvolutionAlgoImplicitGEMM);
    Register(registry, ++id, Primitive::Pooling, pooling::PoolingForwardNaive{}.SolverDbId());
    RegisterWithSolver(registry,
                       ++id,
                       conv::ConvHipImplicitGemmGroupFwdXdlops{},
                       miopenConvolutionAlgoImplicitGEMM);
    RegisterWithSolver(registry,
                       ++id,
                       conv::ConvHipImplicitGemm3DGroupFwdXdlops{},
                       miopenConvolutionAlgoImplicitGEMM);
    RegisterWithSolver(
        registry, ++id, conv::ConvWinoFuryRxS<2, 3>{}, miopenConvolutionAlgoWinograd);
    RegisterWithSolver(registry,
                       ++id,
                       conv::ConvHipImplicitGemm3DGroupWrwXdlops{},
                       miopenConvolutionAlgoImplicitGEMM);
    RegisterWithSolver(registry,
                       ++id,
                       conv::ConvHipImplicitGemm3DGroupBwdXdlops{},
                       miopenConvolutionAlgoImplicitGEMM);
    Register(registry, ++id, Primitive::Batchnorm, batchnorm::BnCKFwdInference{}.SolverDbId());
    Register(registry, ++id, Primitive::Batchnorm, batchnorm::BnCKBwdBackward{}.SolverDbId());
    Register(registry, ++id, Primitive::Batchnorm, batchnorm::BnCKFwdTraining{}.SolverDbId());
    Register(
        registry, ++id, Primitive::Normalization, layernorm::Layernorm2DCKForward{}.SolverDbId());
    Register(
        registry, ++id, Primitive::Normalization, layernorm::Layernorm4DCKForward{}.SolverDbId());
    Register(registry, ++id, Primitive::Normalization, layernorm::LayernormForward{}.SolverDbId());
    Register(registry, ++id, Primitive::Reduce, reduce::SumForward{}.SolverDbId());
    RegisterWithSolver(registry,
                       ++id,
                       conv::ConvHipImplicitGemmF16F8F16FwdXdlops{},
                       miopenConvolutionAlgoImplicitGEMM);
    RegisterWithSolver(registry,
                       ++id,
                       conv::ConvHipImplicitGemmF16F8F16BwdXdlops{},
                       miopenConvolutionAlgoImplicitGEMM);
    RegisterWithSolver(registry,
                       ++id,
                       conv::ConvHipImplicitGemmF16F8F16WrwXdlops{},
                       miopenConvolutionAlgoImplicitGEMM);
    Register(registry,
             ++id,
             Primitive::Fusion,
             fusion::ConvCKIgemmFwdBiasResAddActivFused{}.SolverDbId(),
             miopenConvolutionAlgoImplicitGEMM);
    Register(registry, ++id, Primitive::Reduce, reduce::ArgmaxForward{}.SolverDbId());
    Register(registry, ++id, Primitive::Normalization, groupnorm::GroupNormForward{}.SolverDbId());

    RegisterWithSolver(registry,
                       ++id,
                       conv::ConvHipImplicitGemmGroupBwdXdlops{},
                       miopenConvolutionAlgoImplicitGEMM);
    RegisterWithSolver(registry,
                       ++id,
                       conv::ConvHipImplicitGemmGroupWrwXdlops{},
                       miopenConvolutionAlgoImplicitGEMM);

    Register(registry, ++id, Primitive::Softmax, softmax::Softmax{}.SolverDbId());
    Register(registry, ++id, Primitive::Softmax, softmax::AttnSoftmax{}.SolverDbId());

    Register(registry, ++id, Primitive::Reduce, reduce::ArgminForward{}.SolverDbId());
    Register(registry, ++id, Primitive::Reduce, reduce::MaxForward{}.SolverDbId());
    Register(registry, ++id, Primitive::Reduce, reduce::MinForward{}.SolverDbId());

    Register(registry, ++id, Primitive::Mha, mha::MhaForward{}.SolverDbId());
    Register(registry, ++id, Primitive::Mha, mha::MhaBackward{}.SolverDbId());

    Register(registry, ++id, Primitive::Cat, cat::CatForward{}.SolverDbId());
    Register(registry, ++id, Primitive::Adam, adam::Adam{}.SolverDbId());
    Register(registry, ++id, Primitive::Item, getitem::GetitemBackward{}.SolverDbId());

    Register(registry, ++id, Primitive::Adam, adam::TransformersAdamW{}.SolverDbId());

    Register(registry,
             ++id,
             Primitive::Fusion,
             fusion::ConvWinoFuryRxSFused<2, 3>{}.SolverDbId(),
             miopenConvolutionAlgoWinograd);

    Register(registry, ++id, Primitive::RoPE, rope::RoPEForward{}.SolverDbId());
    Register(registry, ++id, Primitive::RoPE, rope::RoPEBackward{}.SolverDbId());
    Register(registry, ++id, Primitive::ReLU, prelu::MultiWeightsBackward{}.SolverDbId());
    Register(registry, ++id, Primitive::ReLU, prelu::SingleWeightBackward{}.SolverDbId());
    Register(registry, ++id, Primitive::Kthvalue, kthvalue::KthvalueFwd{}.SolverDbId());

    Register(registry, ++id, Primitive::Activation, glu::GLUForward{}.SolverDbId());
    Register(registry, ++id, Primitive::Activation, glu::GLUBackward{}.SolverDbId());

<<<<<<< HEAD
    Register(registry, ++id, Primitive::Mha, mha::MhaCKFlashAttentionV2Forward{}.SolverDbId());
    // IMPORTANT: New solvers should be added to the end of the function, and don't leave a white
    // space between this comment and the newly registered solver(s)!
=======
    Register(registry,
             ++id,
             Primitive::SoftMarginLoss,
             softmarginloss::SoftMarginLossForward{}.SolverDbId());
    Register(registry,
             ++id,
             Primitive::SoftMarginLoss,
             softmarginloss::SoftMarginLossBackward{}.SolverDbId());
    Register(registry,
             ++id,
             Primitive::MultiMarginLoss,
             multimarginloss::MultiMarginLossForward{}.SolverDbId());

    // IMPORTANT: New solvers should be added to the end of the function!
>>>>>>> ab40f348
}

bool ThisSolverIsDeprecatedStatic::IsDisabled(const ExecutionContext& ctx)
{
    static const bool device_is_allowed = [&]() {
        if(env::enabled(MIOPEN_DEBUG_ENABLE_DEPRECATED_SOLVERS))
            return true;
        const auto device = ctx.GetStream().GetTargetProperties().Name();
        return device == "gfx803"                       // Fiji
               || device == "gfx900"                    // Vega10
               || device == "gfx906"                    // Vega20, MI50/60
               || device == "gfx908"                    // MI100
               || device == "gfx90a"                    // MI200
               || miopen::StartsWith(device, "gfx103"); // Navi2x
    }();
    return !device_is_allowed;
}

} // namespace solver
} // namespace miopen<|MERGE_RESOLUTION|>--- conflicted
+++ resolved
@@ -687,26 +687,22 @@
     Register(registry, ++id, Primitive::Activation, glu::GLUForward{}.SolverDbId());
     Register(registry, ++id, Primitive::Activation, glu::GLUBackward{}.SolverDbId());
 
-<<<<<<< HEAD
+    Register(registry,
+             ++id,
+             Primitive::SoftMarginLoss,
+             softmarginloss::SoftMarginLossForward{}.SolverDbId());
+    Register(registry,
+             ++id,
+             Primitive::SoftMarginLoss,
+             softmarginloss::SoftMarginLossBackward{}.SolverDbId());
+    Register(registry,
+             ++id,
+             Primitive::MultiMarginLoss,
+             multimarginloss::MultiMarginLossForward{}.SolverDbId());
+
     Register(registry, ++id, Primitive::Mha, mha::MhaCKFlashAttentionV2Forward{}.SolverDbId());
     // IMPORTANT: New solvers should be added to the end of the function, and don't leave a white
     // space between this comment and the newly registered solver(s)!
-=======
-    Register(registry,
-             ++id,
-             Primitive::SoftMarginLoss,
-             softmarginloss::SoftMarginLossForward{}.SolverDbId());
-    Register(registry,
-             ++id,
-             Primitive::SoftMarginLoss,
-             softmarginloss::SoftMarginLossBackward{}.SolverDbId());
-    Register(registry,
-             ++id,
-             Primitive::MultiMarginLoss,
-             multimarginloss::MultiMarginLossForward{}.SolverDbId());
-
-    // IMPORTANT: New solvers should be added to the end of the function!
->>>>>>> ab40f348
 }
 
 bool ThisSolverIsDeprecatedStatic::IsDisabled(const ExecutionContext& ctx)
