/*******************************************************************************
 *
 * MIT License
 *
 * Copyright (c) 2021 Advanced Micro Devices, Inc.
 *
 * Permission is hereby granted, free of charge, to any person obtaining a copy
 * of this software and associated documentation files (the "Software"), to deal
 * in the Software without restriction, including without limitation the rights
 * to use, copy, modify, merge, publish, distribute, sublicense, and/or sell
 * copies of the Software, and to permit persons to whom the Software is
 * furnished to do so, subject to the following conditions:
 *
 * The above copyright notice and this permission notice shall be included in all
 * copies or substantial portions of the Software.
 *
 * THE SOFTWARE IS PROVIDED "AS IS", WITHOUT WARRANTY OF ANY KIND, EXPRESS OR
 * IMPLIED, INCLUDING BUT NOT LIMITED TO THE WARRANTIES OF MERCHANTABILITY,
 * FITNESS FOR A PARTICULAR PURPOSE AND NONINFRINGEMENT. IN NO EVENT SHALL THE
 * AUTHORS OR COPYRIGHT HOLDERS BE LIABLE FOR ANY CLAIM, DAMAGES OR OTHER
 * LIABILITY, WHETHER IN AN ACTION OF CONTRACT, TORT OR OTHERWISE, ARISING FROM,
 * OUT OF OR IN CONNECTION WITH THE SOFTWARE OR THE USE OR OTHER DEALINGS IN THE
 * SOFTWARE.
 *
 *******************************************************************************/

#include <miopen/solver.hpp>

#include <miopen/activ/solvers.hpp>
#include <miopen/batchnorm/solvers.hpp>
#include <miopen/fusion/solvers.hpp>
#include <miopen/groupnorm/solvers.hpp>
#include <miopen/layernorm/solvers.hpp>
#include <miopen/pooling/solvers.hpp>
#include <miopen/reduce/solvers.hpp>
#include <miopen/mha/solvers.hpp>
#include <miopen/softmax/solvers.hpp>

#include <miopen/conv_algo_name.hpp>
#include <miopen/db.hpp>
#include <miopen/env.hpp>
#include <miopen/solver_id.hpp>
#include <miopen/par_for.hpp>
#include <miopen/stringutils.hpp>
#include <miopen/any_solver.hpp>
#include <miopen/timer.hpp>

#include <boost/range/adaptor/transformed.hpp>
#include <ostream>

MIOPEN_DECLARE_ENV_VAR_BOOL(MIOPEN_DEBUG_ENABLE_DEPRECATED_SOLVERS)

namespace miopen {
namespace solver {

std::ostream& operator<<(std::ostream& os, const KernelInfo& k)
{
    os << k.kernel_file << ", " << k.kernel_name << " g_wk={ ";
    for(const auto& size : k.g_wk)
        os << size << ' ';
    os << "}, l_wk={ ";
    for(const auto& size : k.l_wk)
        os << size << ' ';
    return os << "} '" << k.comp_options << '\'';
}

std::vector<Program> PrecompileKernels(const Handle& h, const std::vector<KernelInfo>& kernels)
{
    CompileTimer ct;
    std::vector<Program> programs(kernels.size());

    // clang-format off
    par_for_strided(kernels.size(),
                    max_threads{GetTuningThreadsMax()},
                    [&](auto i) {
                        const KernelInfo& k = kernels[i];
                        programs[i]         = h.LoadProgram(k.kernel_file, k.comp_options, "");
                    });
    // clang-format on
    ct.Log("PrecompileKernels");
    return programs;
}

void PrecompileSolutions(const Handle& h, const std::vector<const ConvSolution*>& sols)
{
    // Find all kernels that need to be compiled from the solutions
    std::vector<KernelInfo> kernels;
    for(auto&& sol : sols)
    {
        if(!sol->Succeeded())
            continue;
        for(auto&& kernel : sol->construction_params)
        {
            if(h.HasProgram(kernel.kernel_file, kernel.comp_options))
                continue;
            kernels.push_back(kernel);
        }
    }

    // Precompile the kernels in parallel, but dont add them to the cache
    std::vector<Program> programs = PrecompileKernels(h, kernels);

    // Add programs to the cache
    for(std::size_t i = 0; i < programs.size(); i++)
    {
        const KernelInfo& k = kernels[i];
        h.AddProgram(programs[i], k.kernel_file, k.comp_options);
    }
}

std::ostream& operator<<(std::ostream& os, const ConvSolution& s)
{
    auto strings =
        s.construction_params | boost::adaptors::transformed([](auto k) { return k.kernel_name; });
    os << s.solver_id << ": " << JoinStrings(strings, "/");
    return os;
}

struct IdRegistryEntry
{
    std::string str_value          = "";
    Primitive primitive            = Primitive::Convolution;
    miopenConvAlgorithm_t convAlgo = miopenConvolutionAlgoDirect;
    AnySolver solver;
};

struct IdRegistryData
{
    std::unordered_map<uint64_t, IdRegistryEntry> value_to_entry;
    std::unordered_map<std::string, uint64_t> str_to_value;
    std::unordered_map<Primitive, std::vector<Id>> primitive_to_ids;
};

struct SolverRegistrar
{
    SolverRegistrar(IdRegistryData& registry);
};

static auto& IdRegistry()
{
    // NOLINTNEXTLINE (cppcoreguidelines-avoid-non-const-global-variables)
    static auto data            = IdRegistryData{};
    static const auto registrar = SolverRegistrar{data};
    (void)registrar; // clang-tidy
    return data;
}

const std::vector<Id>& GetSolversByPrimitive(Primitive primitive)
{
    return IdRegistry().primitive_to_ids[primitive];
}

Id::Id(uint64_t value_) : value(value_)
{
    is_valid = (IdRegistry().value_to_entry.find(value) != IdRegistry().value_to_entry.end());
}

Id::Id(ForceInit, uint64_t value_) : value(value_), is_valid(true) {}

Id::Id(const std::string& str) : Id(str.c_str()) {}

Id::Id(const char* str)
{
    const auto it = IdRegistry().str_to_value.find(str);
    is_valid      = (it != IdRegistry().str_to_value.end());
    value         = is_valid ? it->second : invalid_value;
}

std::string Id::ToString() const
{
    if(!IsValid())
        return "INVALID_SOLVER_ID_" + std::to_string(value);
    return IdRegistry().value_to_entry[value].str_value;
}

AnySolver Id::GetSolver() const
{
    const auto it = IdRegistry().value_to_entry.find(value);
    return it != IdRegistry().value_to_entry.end() ? it->second.solver : AnySolver{};
}

std::string Id::GetAlgo(miopen::conv::Direction dir) const
{
    return ConvolutionAlgoToDirectionalString(GetAlgo(), dir);
}

Primitive Id::GetPrimitive() const
{
    const auto it = IdRegistry().value_to_entry.find(value);
    if(it == IdRegistry().value_to_entry.end())
        MIOPEN_THROW(miopenStatusInternalError);
    return it->second.primitive;
}

miopenConvAlgorithm_t Id::GetAlgo() const
{
    const auto it = IdRegistry().value_to_entry.find(value);
    if(it == IdRegistry().value_to_entry.end())
        MIOPEN_THROW(miopenStatusInternalError);
    return it->second.convAlgo;
}

inline bool
Register(IdRegistryData& registry, uint64_t value, Primitive primitive, const std::string& str)
{
    if(value == Id::invalid_value)
    {
        MIOPEN_LOG_E(Id::invalid_value << " is special id value for invalid solver (" << str
                                       << ")");
        return false;
    }

    if(registry.value_to_entry.find(value) != registry.value_to_entry.end())
    {
        MIOPEN_LOG_E("Registered duplicate ids: ["
                     << value << "]" << str << " and ["
                     << registry.value_to_entry.find(value)->first << "]"
                     << registry.value_to_entry.find(value)->second.str_value);
        return false;
    }

    if(registry.str_to_value.find(str) != registry.str_to_value.end())
    {
        MIOPEN_LOG_E("Registered duplicate ids: [" << value << "]" << str << " and ["
                                                   << registry.str_to_value.find(str)->second << "]"
                                                   << registry.str_to_value.find(str)->first);
        return false;
    }

    auto entry      = IdRegistryEntry{};
    entry.str_value = str;
    entry.primitive = {primitive};

    registry.value_to_entry.emplace(value, std::move(entry));
    registry.str_to_value.emplace(str, value);
    registry.primitive_to_ids[primitive].emplace_back(ForceInit{}, value);
    return true;
}

inline bool Register(IdRegistryData& registry,
                     uint64_t value,
                     Primitive primitive,
                     const std::string& str,
                     miopenConvAlgorithm_t algo)
{
    if(!Register(registry, value, primitive, str))
        return false;
    registry.value_to_entry.at(value).convAlgo = algo;
    return true;
}

inline bool Register(IdRegistryData& registry,
                     uint64_t value,
                     const std::string& str,
                     miopenConvAlgorithm_t algo)
{
    if(!Register(registry, value, Primitive::Convolution, str))
        return false;
    registry.value_to_entry.at(value).convAlgo = algo;
    return true;
}

template <class TSolver>
inline void
RegisterWithSolver(IdRegistryData& registry, uint64_t value, TSolver, miopenConvAlgorithm_t algo)
{
    if(!Register(registry, value, TSolver{}.SolverDbId(), algo))
        return;
    registry.value_to_entry.at(value).solver = TSolver{};
}

inline SolverRegistrar::SolverRegistrar(IdRegistryData& registry)
{
    // When solver gets removed its registration line should be replaced with ++id to keep
    // backwards compatibility. New solvers should only be added to the end of list unless it is
    // intended to reuse an id of a removed solver.

    uint64_t id = 0; // 0 is reserved for invalid value.

    // IMPORTANT: New solvers should be added to the end of the function!
    RegisterWithSolver(registry, ++id, conv::ConvAsm3x3U{}, miopenConvolutionAlgoDirect);
    RegisterWithSolver(registry, ++id, conv::ConvAsm1x1U{}, miopenConvolutionAlgoDirect);
    RegisterWithSolver(registry, ++id, conv::ConvAsm1x1UV2{}, miopenConvolutionAlgoDirect);
    Register(registry,
             ++id,
             Primitive::Fusion,
             fusion::ConvBiasActivAsm1x1U{}.SolverDbId(),
             miopenConvolutionAlgoDirect);
    RegisterWithSolver(registry, ++id, conv::ConvAsm5x10u2v2f1{}, miopenConvolutionAlgoDirect);
    RegisterWithSolver(registry, ++id, conv::ConvAsm5x10u2v2b1{}, miopenConvolutionAlgoDirect);
    RegisterWithSolver(
        registry, ++id, conv::ConvAsm7x7c3h224w224k64u2v2p3q3f1{}, miopenConvolutionAlgoDirect);
    RegisterWithSolver(registry, ++id, conv::ConvOclDirectFwd11x11{}, miopenConvolutionAlgoDirect);
    RegisterWithSolver(registry, ++id, conv::ConvOclDirectFwdGen{}, miopenConvolutionAlgoDirect);
    ++id; // removed ConvOclDirectFwd3x3
    RegisterWithSolver(registry, ++id, conv::ConvOclDirectFwd{}, miopenConvolutionAlgoDirect);
    Register(registry,
             ++id,
             Primitive::Fusion,
             fusion::ConvOclDirectFwdFused{}.SolverDbId(),
             miopenConvolutionAlgoDirect);
    RegisterWithSolver(registry, ++id, conv::ConvOclDirectFwd1x1{}, miopenConvolutionAlgoDirect);
    RegisterWithSolver(registry, ++id, conv::ConvBinWinograd3x3U{}, miopenConvolutionAlgoWinograd);
    RegisterWithSolver(registry, ++id, conv::ConvBinWinogradRxS{}, miopenConvolutionAlgoWinograd);
    RegisterWithSolver(registry, ++id, conv::ConvAsmBwdWrW3x3{}, miopenConvolutionAlgoDirect);
    RegisterWithSolver(registry, ++id, conv::ConvAsmBwdWrW1x1{}, miopenConvolutionAlgoDirect);
    RegisterWithSolver(registry, ++id, conv::ConvOclBwdWrW2<1>{}, miopenConvolutionAlgoDirect);
    RegisterWithSolver(registry, ++id, conv::ConvOclBwdWrW2<2>{}, miopenConvolutionAlgoDirect);
    RegisterWithSolver(registry, ++id, conv::ConvOclBwdWrW2<4>{}, miopenConvolutionAlgoDirect);
    RegisterWithSolver(registry, ++id, conv::ConvOclBwdWrW2<8>{}, miopenConvolutionAlgoDirect);
    RegisterWithSolver(registry, ++id, conv::ConvOclBwdWrW2<16>{}, miopenConvolutionAlgoDirect);
    RegisterWithSolver(
        registry, ++id, conv::ConvOclBwdWrW2NonTunable{}, miopenConvolutionAlgoDirect);
    RegisterWithSolver(registry, ++id, conv::ConvOclBwdWrW53{}, miopenConvolutionAlgoDirect);
    RegisterWithSolver(registry, ++id, conv::ConvOclBwdWrW1x1{}, miopenConvolutionAlgoDirect);
    RegisterWithSolver(
        registry, ++id, conv::ConvHipImplicitGemmV4R1Fwd{}, miopenConvolutionAlgoImplicitGEMM);
    ++id; // removed solver ConvHipImplicitGemmV4Fwd
    ++id; // removed solver ConvHipImplicitGemmV4_1x1
    ++id; // removed solver ConvHipImplicitGemmV4R4FwdXdlops
    ++id; // removed solver ConvHipImplicitGemmV4R4Xdlops_1x1
    RegisterWithSolver(
        registry, ++id, conv::ConvHipImplicitGemmV4R1WrW{}, miopenConvolutionAlgoImplicitGEMM);
    ++id; // removed solver ConvHipImplicitGemmV4WrW

    // Several ids w/o solver for immediate mode
    ++id; // old gemm pseudo-solverid

    RegisterWithSolver(registry, ++id, conv::fft{}, miopenConvolutionAlgoFFT);

    RegisterWithSolver(
        registry, ++id, conv::ConvWinograd3x3MultipassWrW<3, 4>{}, miopenConvolutionAlgoWinograd);
    ++id; // Id for ConvSCGemmFGemm.
    RegisterWithSolver(registry, ++id, conv::ConvBinWinoRxS<3, 2>{}, miopenConvolutionAlgoWinograd);
    RegisterWithSolver(
        registry, ++id, conv::ConvWinograd3x3MultipassWrW<3, 5>{}, miopenConvolutionAlgoWinograd);
    RegisterWithSolver(
        registry, ++id, conv::ConvWinograd3x3MultipassWrW<3, 6>{}, miopenConvolutionAlgoWinograd);
    RegisterWithSolver(
        registry, ++id, conv::ConvWinograd3x3MultipassWrW<3, 2>{}, miopenConvolutionAlgoWinograd);
    RegisterWithSolver(
        registry, ++id, conv::ConvWinograd3x3MultipassWrW<3, 3>{}, miopenConvolutionAlgoWinograd);
    RegisterWithSolver(
        registry, ++id, conv::ConvWinograd3x3MultipassWrW<7, 2>{}, miopenConvolutionAlgoWinograd);
    RegisterWithSolver(
        registry, ++id, conv::ConvWinograd3x3MultipassWrW<7, 3>{}, miopenConvolutionAlgoWinograd);
    RegisterWithSolver(registry,
                       ++id,
                       conv::ConvWinograd3x3MultipassWrW<7, 2, 1, 1>{},
                       miopenConvolutionAlgoWinograd);
    RegisterWithSolver(registry,
                       ++id,
                       conv::ConvWinograd3x3MultipassWrW<7, 3, 1, 1>{},
                       miopenConvolutionAlgoWinograd);
    RegisterWithSolver(registry,
                       ++id,
                       conv::ConvWinograd3x3MultipassWrW<1, 1, 7, 2>{},
                       miopenConvolutionAlgoWinograd);
    RegisterWithSolver(registry,
                       ++id,
                       conv::ConvWinograd3x3MultipassWrW<1, 1, 7, 3>{},
                       miopenConvolutionAlgoWinograd);
    RegisterWithSolver(
        registry, ++id, conv::ConvWinograd3x3MultipassWrW<5, 3>{}, miopenConvolutionAlgoWinograd);
    RegisterWithSolver(
        registry, ++id, conv::ConvWinograd3x3MultipassWrW<5, 4>{}, miopenConvolutionAlgoWinograd);

    ++id; // removed solver ConvHipImplicitGemmV4R4WrWXdlops
    ++id; // removed solver ConvHipImplicitGemmV4R4GenFwdXdlops
    ++id; // removed solver ConvHipImplicitGemmV4R4GenWrWXdlops

    RegisterWithSolver(registry, ++id, conv::ConvBinWinoRxS<2, 3>{}, miopenConvolutionAlgoWinograd);

    RegisterWithSolver(
        registry, ++id, conv::ConvHipImplicitGemmV4R4Fwd{}, miopenConvolutionAlgoImplicitGEMM);

    RegisterWithSolver(
        registry, ++id, conv::ConvHipImplicitGemmBwdDataV1R1{}, miopenConvolutionAlgoImplicitGEMM);
    RegisterWithSolver(
        registry, ++id, conv::ConvHipImplicitGemmBwdDataV4R1{}, miopenConvolutionAlgoImplicitGEMM);

    RegisterWithSolver(registry,
                       ++id,
                       conv::ConvHipImplicitGemmBwdDataV1R1Xdlops{},
                       miopenConvolutionAlgoImplicitGEMM);

    ++id; // removed solver ConvHipImplicitGemmV4R4GenXdlopsFwdFp32
    ++id; // removed solver ConvHipImplicitGemmV4R4GenXdlopsWrWFp32

    RegisterWithSolver(registry,
                       ++id,
                       conv::ConvHipImplicitGemmBwdDataV4R1Xdlops{},
                       miopenConvolutionAlgoImplicitGEMM);

    RegisterWithSolver(
        registry, ++id, conv::ConvHipImplicitGemmV4R4WrW{}, miopenConvolutionAlgoImplicitGEMM);

    RegisterWithSolver(registry,
                       ++id,
                       conv::ConvAsmImplicitGemmV4R1DynamicFwd{},
                       miopenConvolutionAlgoImplicitGEMM);

    RegisterWithSolver(registry,
                       ++id,
                       conv::ConvAsmImplicitGemmV4R1DynamicFwd_1x1{},
                       miopenConvolutionAlgoImplicitGEMM);

    RegisterWithSolver(registry,
                       ++id,
                       conv::ConvHipImplicitGemmForwardV4R4Xdlops{},
                       miopenConvolutionAlgoImplicitGEMM);

    RegisterWithSolver(registry,
                       ++id,
                       conv::ConvAsmImplicitGemmV4R1DynamicBwd{},
                       miopenConvolutionAlgoImplicitGEMM);

    RegisterWithSolver(registry,
                       ++id,
                       conv::ConvAsmImplicitGemmV4R1DynamicWrw{},
                       miopenConvolutionAlgoImplicitGEMM);

    RegisterWithSolver(
        registry, ++id, conv::ConvMPBidirectWinograd<2, 3>{}, miopenConvolutionAlgoWinograd);
    RegisterWithSolver(
        registry, ++id, conv::ConvMPBidirectWinograd<3, 3>{}, miopenConvolutionAlgoWinograd);
    RegisterWithSolver(
        registry, ++id, conv::ConvMPBidirectWinograd<4, 3>{}, miopenConvolutionAlgoWinograd);
    RegisterWithSolver(
        registry, ++id, conv::ConvMPBidirectWinograd<5, 3>{}, miopenConvolutionAlgoWinograd);
    RegisterWithSolver(
        registry, ++id, conv::ConvMPBidirectWinograd<6, 3>{}, miopenConvolutionAlgoWinograd);

    RegisterWithSolver(registry,
                       ++id,
                       conv::ConvAsmImplicitGemmGTCDynamicWrwXdlops{},
                       miopenConvolutionAlgoImplicitGEMM);
    RegisterWithSolver(registry,
                       ++id,
                       conv::ConvHipImplicitGemmWrwV4R4Xdlops{},
                       miopenConvolutionAlgoImplicitGEMM);

    RegisterWithSolver(registry,
                       ++id,
                       conv::ConvAsmImplicitGemmGTCDynamicFwdXdlops{},
                       miopenConvolutionAlgoImplicitGEMM);

    RegisterWithSolver(
        registry, ++id, conv::ConvMPBidirectWinograd_xdlops<2, 3>{}, miopenConvolutionAlgoWinograd);
    RegisterWithSolver(
        registry, ++id, conv::ConvMPBidirectWinograd_xdlops<3, 3>{}, miopenConvolutionAlgoWinograd);
    RegisterWithSolver(
        registry, ++id, conv::ConvMPBidirectWinograd_xdlops<4, 3>{}, miopenConvolutionAlgoWinograd);
    RegisterWithSolver(
        registry, ++id, conv::ConvMPBidirectWinograd_xdlops<5, 3>{}, miopenConvolutionAlgoWinograd);
    RegisterWithSolver(
        registry, ++id, conv::ConvMPBidirectWinograd_xdlops<6, 3>{}, miopenConvolutionAlgoWinograd);

    RegisterWithSolver(registry,
                       ++id,
                       conv::ConvHipImplicitGemmForwardV4R5Xdlops{},
                       miopenConvolutionAlgoImplicitGEMM);

    RegisterWithSolver(registry,
                       ++id,
                       conv::ConvHipImplicitGemmForwardV4R4Xdlops_Padded_Gemm{},
                       miopenConvolutionAlgoImplicitGEMM);

    RegisterWithSolver(registry,
                       ++id,
                       conv::ConvAsmImplicitGemmGTCDynamicBwdXdlops{},
                       miopenConvolutionAlgoImplicitGEMM);
    RegisterWithSolver(registry,
                       ++id,
                       conv::ConvHipImplicitGemmWrwV4R4Xdlops_Padded_Gemm{},
                       miopenConvolutionAlgoImplicitGEMM);
    RegisterWithSolver(
        registry, ++id, conv::ConvBinWinogradRxSf2x3g1{}, miopenConvolutionAlgoWinograd);

    RegisterWithSolver(registry, ++id, conv::ConvDirectNaiveConvFwd{}, miopenConvolutionAlgoDirect);
    RegisterWithSolver(registry, ++id, conv::ConvDirectNaiveConvBwd{}, miopenConvolutionAlgoDirect);
    RegisterWithSolver(registry, ++id, conv::ConvDirectNaiveConvWrw{}, miopenConvolutionAlgoDirect);

    RegisterWithSolver(registry, ++id, conv::GemmFwd1x1_0_1{}, miopenConvolutionAlgoGEMM);
    RegisterWithSolver(registry, ++id, conv::GemmFwd1x1_0_1_int8{}, miopenConvolutionAlgoGEMM);
    RegisterWithSolver(registry, ++id, conv::GemmFwd1x1_0_2{}, miopenConvolutionAlgoGEMM);
    RegisterWithSolver(registry, ++id, conv::GemmFwdRest{}, miopenConvolutionAlgoGEMM);

    ++id; // removed solver ConvHipImplicitGemmMlirCppFwd
    ++id; // removed solver ConvHipImplicitGemmMlirCppBwd
    ++id; // removed solver ConvHipImplicitGemmMlirCppWrW

    RegisterWithSolver(registry, ++id, conv::GemmBwd1x1_stride2{}, miopenConvolutionAlgoGEMM);
    RegisterWithSolver(registry, ++id, conv::GemmBwd1x1_stride1{}, miopenConvolutionAlgoGEMM);
    RegisterWithSolver(registry, ++id, conv::GemmBwdRest{}, miopenConvolutionAlgoGEMM);

    RegisterWithSolver(registry, ++id, conv::ConvMlirIgemmFwd{}, miopenConvolutionAlgoImplicitGEMM);
    RegisterWithSolver(registry, ++id, conv::ConvMlirIgemmBwd{}, miopenConvolutionAlgoImplicitGEMM);
    RegisterWithSolver(registry, ++id, conv::ConvMlirIgemmWrW{}, miopenConvolutionAlgoImplicitGEMM);

    RegisterWithSolver(registry, ++id, conv::GemmWrw1x1_stride1{}, miopenConvolutionAlgoGEMM);
    RegisterWithSolver(registry, ++id, conv::GemmWrwUniversal{}, miopenConvolutionAlgoGEMM);

    RegisterWithSolver(
        registry, ++id, conv::ConvMlirIgemmFwdXdlops{}, miopenConvolutionAlgoImplicitGEMM);
    RegisterWithSolver(
        registry, ++id, conv::ConvMlirIgemmBwdXdlops{}, miopenConvolutionAlgoImplicitGEMM);
    RegisterWithSolver(
        registry, ++id, conv::ConvMlirIgemmWrWXdlops{}, miopenConvolutionAlgoImplicitGEMM);

    Register(registry, ++id, Primitive::Activation, activ::ActivFwdSolver0{}.SolverDbId());

    RegisterWithSolver(registry,
                       ++id,
                       conv::ConvAsmImplicitGemmGTCDynamicFwdXdlopsNHWC{},
                       miopenConvolutionAlgoImplicitGEMM);
    RegisterWithSolver(registry,
                       ++id,
                       conv::ConvAsmImplicitGemmGTCDynamicBwdXdlopsNHWC{},
                       miopenConvolutionAlgoImplicitGEMM);

    Register(registry, ++id, Primitive::Activation, activ::ActivFwdSolver1{}.SolverDbId());
    RegisterWithSolver(registry,
                       ++id,
                       conv::ConvAsmImplicitGemmGTCDynamicWrwXdlopsNHWC{},
                       miopenConvolutionAlgoImplicitGEMM);

    Register(registry, ++id, Primitive::Activation, activ::ActivBwdSolver0{}.SolverDbId());
    Register(registry, ++id, Primitive::Activation, activ::ActivBwdSolver1{}.SolverDbId());

    Register(
        registry, ++id, Primitive::Batchnorm, batchnorm::BnFwdTrainingSpatialSingle{}.SolverDbId());

    RegisterWithSolver(
        registry, ++id, conv::ConvCkIgemmFwdV6r1DlopsNchw{}, miopenConvolutionAlgoImplicitGEMM);

    Register(registry,
             ++id,
             Primitive::Batchnorm,
             batchnorm::BnFwdTrainingSpatialMultiple{}.SolverDbId());

    Register(
        registry, ++id, Primitive::Batchnorm, batchnorm::BnFwdTrainingPerActivation{}.SolverDbId());

    Register(
        registry, ++id, Primitive::Batchnorm, batchnorm::BnBwdTrainingSpatialSingle{}.SolverDbId());
    Register(registry,
             ++id,
             Primitive::Batchnorm,
             batchnorm::BnBwdTrainingSpatialMultiple{}.SolverDbId());
    Register(
        registry, ++id, Primitive::Batchnorm, batchnorm::BnBwdTrainingPerActivation{}.SolverDbId());

    Register(registry, ++id, Primitive::Batchnorm, batchnorm::BnFwdInference{}.SolverDbId());

    Register(registry, ++id, Primitive::Pooling, pooling::PoolingForward2d{}.SolverDbId());
    Register(registry, ++id, Primitive::Pooling, pooling::PoolingForwardNd{}.SolverDbId());

    Register(registry, ++id, Primitive::Pooling, pooling::TransposedPoolingFwd2d{}.SolverDbId());
    Register(registry, ++id, Primitive::Pooling, pooling::TransposedPoolingFwdNd{}.SolverDbId());

    Register(registry, ++id, Primitive::Pooling, pooling::PoolingBackward2d{}.SolverDbId());
    Register(registry, ++id, Primitive::Pooling, pooling::PoolingBackwardNd{}.SolverDbId());

    RegisterWithSolver(registry,
                       ++id,
                       conv::ConvAsmImplicitGemmGTCDynamicFwdDlopsNCHWC{},
                       miopenConvolutionAlgoImplicitGEMM);
    RegisterWithSolver(
        registry, ++id, conv::ConvHipImplicitGemmFwdXdlops{}, miopenConvolutionAlgoImplicitGEMM);
    RegisterWithSolver(
        registry, ++id, conv::ConvHipImplicitGemmBwdXdlops{}, miopenConvolutionAlgoImplicitGEMM);
    Register(registry,
             ++id,
             Primitive::Fusion,
             fusion::ConvBinWinogradRxSFused{}.SolverDbId(),
             miopenConvolutionAlgoWinograd);
    Register(registry,
             ++id,
             Primitive::Fusion,
             fusion::ConvBinWinogradRxSf2x3g1Fused{}.SolverDbId(),
             miopenConvolutionAlgoWinograd);
    Register(registry, ++id, Primitive::Fusion, fusion::BnFwdInferActivationFused{}.SolverDbId());
    Register(registry, ++id, Primitive::Fusion, fusion::BnFwdTrgActivationFused{}.SolverDbId());
    Register(registry, ++id, Primitive::Fusion, fusion::BnBwdTrgActivationFused{}.SolverDbId());
    Register(registry,
             ++id,
             Primitive::Fusion,
             fusion::ConvCKIgemmFwdBiasActivFused{}.SolverDbId(),
             miopenConvolutionAlgoImplicitGEMM);
    Register(registry, ++id, Primitive::Pooling, pooling::PoolingForwardNaive{}.SolverDbId());
    RegisterWithSolver(registry,
                       ++id,
                       conv::ConvHipImplicitGemmGroupFwdXdlops{},
                       miopenConvolutionAlgoImplicitGEMM);
    RegisterWithSolver(registry,
                       ++id,
                       conv::ConvHipImplicitGemm3DGroupFwdXdlops{},
                       miopenConvolutionAlgoImplicitGEMM);
    RegisterWithSolver(
        registry, ++id, conv::ConvWinoFuryRxS<2, 3>{}, miopenConvolutionAlgoWinograd);
    RegisterWithSolver(registry,
                       ++id,
                       conv::ConvHipImplicitGemm3DGroupWrwXdlops{},
                       miopenConvolutionAlgoImplicitGEMM);
    RegisterWithSolver(registry,
                       ++id,
                       conv::ConvHipImplicitGemm3DGroupBwdXdlops{},
                       miopenConvolutionAlgoImplicitGEMM);
    Register(registry, ++id, Primitive::Batchnorm, batchnorm::BnCKFwdInference{}.SolverDbId());
    Register(registry, ++id, Primitive::Batchnorm, batchnorm::BnCKBwdBackward{}.SolverDbId());
    Register(registry, ++id, Primitive::Batchnorm, batchnorm::BnCKFwdTraining{}.SolverDbId());
    Register(
        registry, ++id, Primitive::Normalization, layernorm::Layernorm2DCKForward{}.SolverDbId());
    Register(
        registry, ++id, Primitive::Normalization, layernorm::Layernorm4DCKForward{}.SolverDbId());
    Register(registry, ++id, Primitive::Normalization, layernorm::LayernormForward{}.SolverDbId());
    Register(registry, ++id, Primitive::Reduce, reduce::SumForward{}.SolverDbId());
    RegisterWithSolver(registry,
                       ++id,
                       conv::ConvHipImplicitGemmF16F8F16FwdXdlops{},
                       miopenConvolutionAlgoImplicitGEMM);
    RegisterWithSolver(registry,
                       ++id,
                       conv::ConvHipImplicitGemmF16F8F16BwdXdlops{},
                       miopenConvolutionAlgoImplicitGEMM);
    RegisterWithSolver(registry,
                       ++id,
                       conv::ConvHipImplicitGemmF16F8F16WrwXdlops{},
                       miopenConvolutionAlgoImplicitGEMM);
    Register(registry,
             ++id,
             Primitive::Fusion,
             fusion::ConvCKIgemmFwdBiasResAddActivFused{}.SolverDbId(),
             miopenConvolutionAlgoImplicitGEMM);
    Register(registry, ++id, Primitive::Reduce, reduce::ArgmaxForward{}.SolverDbId());
    Register(registry, ++id, Primitive::Normalization, groupnorm::GroupNormForward{}.SolverDbId());

    RegisterWithSolver(registry,
                       ++id,
                       conv::ConvHipImplicitGemmGroupBwdXdlops{},
                       miopenConvolutionAlgoImplicitGEMM);
    RegisterWithSolver(registry,
                       ++id,
                       conv::ConvHipImplicitGemmGroupWrwXdlops{},
                       miopenConvolutionAlgoImplicitGEMM);

<<<<<<< HEAD
    Register(registry, ++id, Primitive::MHA, mha::MHA{}.SolverDbId());
=======
    Register(registry, ++id, Primitive::Mha, mha::Mha{}.SolverDbId());
>>>>>>> e04f19f1
    Register(registry, ++id, Primitive::Softmax, softmax::Softmax{}.SolverDbId());
    Register(registry, ++id, Primitive::Softmax, softmax::AttnSoftmax{}.SolverDbId());

    // IMPORTANT: New solvers should be added to the end of the function!
}

bool ThisSolverIsDeprecatedStatic::IsDisabled(const ExecutionContext& ctx)
{
    static const bool device_is_allowed = [&]() {
        if(miopen::IsEnabled(ENV(MIOPEN_DEBUG_ENABLE_DEPRECATED_SOLVERS)))
            return true;
        const auto device = ctx.GetStream().GetTargetProperties().Name();
        return device == "gfx803"                       // Fiji
               || device == "gfx900"                    // Vega10
               || device == "gfx906"                    // Vega20, MI50/60
               || device == "gfx908"                    // MI100
               || device == "gfx90a"                    // MI200
               || miopen::StartsWith(device, "gfx103"); // Navi2x
    }();
    return !device_is_allowed;
}

} // namespace solver
} // namespace miopen<|MERGE_RESOLUTION|>--- conflicted
+++ resolved
@@ -645,11 +645,7 @@
                        conv::ConvHipImplicitGemmGroupWrwXdlops{},
                        miopenConvolutionAlgoImplicitGEMM);
 
-<<<<<<< HEAD
-    Register(registry, ++id, Primitive::MHA, mha::MHA{}.SolverDbId());
-=======
     Register(registry, ++id, Primitive::Mha, mha::Mha{}.SolverDbId());
->>>>>>> e04f19f1
     Register(registry, ++id, Primitive::Softmax, softmax::Softmax{}.SolverDbId());
     Register(registry, ++id, Primitive::Softmax, softmax::AttnSoftmax{}.SolverDbId());
 
