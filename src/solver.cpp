/*******************************************************************************
 *
 * MIT License
 *
 * Copyright (c) 2021 Advanced Micro Devices, Inc.
 *
 * Permission is hereby granted, free of charge, to any person obtaining a copy
 * of this software and associated documentation files (the "Software"), to deal
 * in the Software without restriction, including without limitation the rights
 * to use, copy, modify, merge, publish, distribute, sublicense, and/or sell
 * copies of the Software, and to permit persons to whom the Software is
 * furnished to do so, subject to the following conditions:
 *
 * The above copyright notice and this permission notice shall be included in all
 * copies or substantial portions of the Software.
 *
 * THE SOFTWARE IS PROVIDED "AS IS", WITHOUT WARRANTY OF ANY KIND, EXPRESS OR
 * IMPLIED, INCLUDING BUT NOT LIMITED TO THE WARRANTIES OF MERCHANTABILITY,
 * FITNESS FOR A PARTICULAR PURPOSE AND NONINFRINGEMENT. IN NO EVENT SHALL THE
 * AUTHORS OR COPYRIGHT HOLDERS BE LIABLE FOR ANY CLAIM, DAMAGES OR OTHER
 * LIABILITY, WHETHER IN AN ACTION OF CONTRACT, TORT OR OTHERWISE, ARISING FROM,
 * OUT OF OR IN CONNECTION WITH THE SOFTWARE OR THE USE OR OTHER DEALINGS IN THE
 * SOFTWARE.
 *
 *******************************************************************************/

#include <miopen/solver.hpp>

#include <miopen/activ/solvers.hpp>
#include <miopen/adam/solvers.hpp>
#include <miopen/batchnorm/solvers.hpp>
#include <miopen/cat/solvers.hpp>
#include <miopen/fusion/solvers.hpp>
#include <miopen/groupnorm/solvers.hpp>
#include <miopen/getitem/solvers.hpp>
#include <miopen/layernorm/solvers.hpp>
#include <miopen/pooling/solvers.hpp>
#include <miopen/reduce/solvers.hpp>
#include <miopen/rope/solvers.hpp>
#include <miopen/mha/solvers.hpp>
#include <miopen/softmax/solvers.hpp>
#include <miopen/multimarginloss/solvers.hpp>

#include <miopen/conv_algo_name.hpp>
#include <miopen/db.hpp>
#include <miopen/env.hpp>
#include <miopen/solver_id.hpp>
#include <miopen/par_for.hpp>
#include <miopen/stringutils.hpp>
#include <miopen/any_solver.hpp>
#include <miopen/timer.hpp>

#include <boost/range/adaptor/transformed.hpp>
#include <ostream>

MIOPEN_DECLARE_ENV_VAR_BOOL(MIOPEN_DEBUG_ENABLE_DEPRECATED_SOLVERS)

namespace miopen {
namespace solver {

std::ostream& operator<<(std::ostream& os, const KernelInfo& k)
{
    os << k.kernel_file << ", " << k.kernel_name << " g_wk={ ";
    for(const auto& size : k.g_wk)
        os << size << ' ';
    os << "}, l_wk={ ";
    for(const auto& size : k.l_wk)
        os << size << ' ';
    return os << "} '" << k.comp_options << '\'';
}

std::vector<Program>
PrecompileKernels(const Handle& h, const std::vector<KernelInfo>& kernels, bool force_attach_binary)
{
    CompileTimer ct;
    std::vector<Program> programs(kernels.size());

    // clang-format off
    par_for_strided(kernels.size(),
                    max_threads{GetTuningThreadsMax()},
                    [&](auto i) {
                        const KernelInfo& k = kernels[i];
                        programs[i]         = h.LoadProgram(k.kernel_file, k.comp_options, "", force_attach_binary);
                    });
    // clang-format on
    ct.Log("PrecompileKernels");
    return programs;
}

void PrecompileSolutions(const Handle& h,
                         const std::vector<const ConvSolution*>& sols,
                         bool force_attach_binary)
{
    // Find all kernels that need to be compiled from the solutions
    std::vector<KernelInfo> kernels;
    for(auto&& sol : sols)
    {
        if(!sol->Succeeded())
            continue;
        for(auto&& kernel : sol->construction_params)
        {
            if(h.HasProgram(kernel.kernel_file, kernel.comp_options))
                continue;
            kernels.push_back(kernel);
        }
    }

    // Precompile the kernels in parallel, but don't add them to the cache
    std::vector<Program> programs = PrecompileKernels(h, kernels, force_attach_binary);

    // Add programs to the cache
    for(std::size_t i = 0; i < programs.size(); i++)
    {
        const KernelInfo& k = kernels[i];
        h.AddProgram(programs[i], k.kernel_file, k.comp_options);
    }
}

std::ostream& operator<<(std::ostream& os, const ConvSolution& s)
{
    auto strings =
        s.construction_params | boost::adaptors::transformed([](auto k) { return k.kernel_name; });
    os << s.solver_id << ": " << JoinStrings(strings, "/");
    return os;
}

struct IdRegistryEntry
{
    std::string str_value          = "";
    Primitive primitive            = Primitive::Convolution;
    miopenConvAlgorithm_t convAlgo = miopenConvolutionAlgoDirect;
    AnySolver solver;
};

struct IdRegistryData
{
    std::unordered_map<uint64_t, IdRegistryEntry> value_to_entry;
    std::unordered_map<std::string, uint64_t> str_to_value;
    std::unordered_map<Primitive, std::vector<Id>> primitive_to_ids;
};

struct SolverRegistrar
{
    SolverRegistrar(IdRegistryData& registry);
};

static auto& IdRegistry()
{
    // NOLINTNEXTLINE (cppcoreguidelines-avoid-non-const-global-variables)
    static auto data            = IdRegistryData{};
    static const auto registrar = SolverRegistrar{data};
    (void)registrar; // clang-tidy
    return data;
}

const std::vector<Id>& GetSolversByPrimitive(Primitive primitive)
{
    return IdRegistry().primitive_to_ids[primitive];
}

Id::Id(uint64_t value_) : value(value_)
{
    is_valid = (IdRegistry().value_to_entry.find(value) != IdRegistry().value_to_entry.end());
}

Id::Id(ForceInit, uint64_t value_) : value(value_), is_valid(true) {}

Id::Id(const std::string& str) : Id(str.c_str()) {}

Id::Id(const char* str)
{
    const auto it = IdRegistry().str_to_value.find(str);
    is_valid      = (it != IdRegistry().str_to_value.end());
    value         = is_valid ? it->second : invalid_value;
}

std::string Id::ToString() const
{
    if(!IsValid())
        return "INVALID_SOLVER_ID_" + std::to_string(value);
    return IdRegistry().value_to_entry[value].str_value;
}

AnySolver Id::GetSolver() const
{
    const auto it = IdRegistry().value_to_entry.find(value);
    return it != IdRegistry().value_to_entry.end() ? it->second.solver : AnySolver{};
}

std::string Id::GetAlgo(miopen::conv::Direction dir) const
{
    return ConvolutionAlgoToDirectionalString(GetAlgo(), dir);
}

Primitive Id::GetPrimitive() const
{
    const auto it = IdRegistry().value_to_entry.find(value);
    if(it == IdRegistry().value_to_entry.end())
        MIOPEN_THROW(miopenStatusInternalError);
    return it->second.primitive;
}

miopenConvAlgorithm_t Id::GetAlgo() const
{
    const auto it = IdRegistry().value_to_entry.find(value);
    if(it == IdRegistry().value_to_entry.end())
        MIOPEN_THROW(miopenStatusInternalError);
    return it->second.convAlgo;
}

inline bool
Register(IdRegistryData& registry, uint64_t value, Primitive primitive, const std::string& str)
{
    if(value == Id::invalid_value)
    {
        MIOPEN_LOG_E(Id::invalid_value << " is special id value for invalid solver (" << str
                                       << ")");
        return false;
    }

    if(registry.value_to_entry.find(value) != registry.value_to_entry.end())
    {
        MIOPEN_LOG_E("Registered duplicate ids: ["
                     << value << "]" << str << " and ["
                     << registry.value_to_entry.find(value)->first << "]"
                     << registry.value_to_entry.find(value)->second.str_value);
        return false;
    }

    if(registry.str_to_value.find(str) != registry.str_to_value.end())
    {
        MIOPEN_LOG_E("Registered duplicate ids: [" << value << "]" << str << " and ["
                                                   << registry.str_to_value.find(str)->second << "]"
                                                   << registry.str_to_value.find(str)->first);
        return false;
    }

    auto entry      = IdRegistryEntry{};
    entry.str_value = str;
    entry.primitive = {primitive};

    registry.value_to_entry.emplace(value, std::move(entry));
    registry.str_to_value.emplace(str, value);
    registry.primitive_to_ids[primitive].emplace_back(ForceInit{}, value);
    return true;
}

inline bool Register(IdRegistryData& registry,
                     uint64_t value,
                     Primitive primitive,
                     const std::string& str,
                     miopenConvAlgorithm_t algo)
{
    if(!Register(registry, value, primitive, str))
        return false;
    registry.value_to_entry.at(value).convAlgo = algo;
    return true;
}

inline bool Register(IdRegistryData& registry,
                     uint64_t value,
                     const std::string& str,
                     miopenConvAlgorithm_t algo)
{
    if(!Register(registry, value, Primitive::Convolution, str))
        return false;
    registry.value_to_entry.at(value).convAlgo = algo;
    return true;
}

template <class TSolver>
inline void
RegisterWithSolver(IdRegistryData& registry, uint64_t value, TSolver, miopenConvAlgorithm_t algo)
{
    if(!Register(registry, value, TSolver{}.SolverDbId(), algo))
        return;
    registry.value_to_entry.at(value).solver = TSolver{};
}

inline SolverRegistrar::SolverRegistrar(IdRegistryData& registry)
{
    // When solver gets removed its registration line should be replaced with ++id to keep
    // backwards compatibility. New solvers should only be added to the end of list unless it is
    // intended to reuse an id of a removed solver.

    uint64_t id = 0; // 0 is reserved for invalid value.

    // IMPORTANT: New solvers should be added to the end of the function!
    RegisterWithSolver(registry, ++id, conv::ConvAsm3x3U{}, miopenConvolutionAlgoDirect);
    RegisterWithSolver(registry, ++id, conv::ConvAsm1x1U{}, miopenConvolutionAlgoDirect);
    RegisterWithSolver(registry, ++id, conv::ConvAsm1x1UV2{}, miopenConvolutionAlgoDirect);
    Register(registry,
             ++id,
             Primitive::Fusion,
             fusion::ConvBiasActivAsm1x1U{}.SolverDbId(),
             miopenConvolutionAlgoDirect);
    RegisterWithSolver(registry, ++id, conv::ConvAsm5x10u2v2f1{}, miopenConvolutionAlgoDirect);
    RegisterWithSolver(registry, ++id, conv::ConvAsm5x10u2v2b1{}, miopenConvolutionAlgoDirect);
    RegisterWithSolver(
        registry, ++id, conv::ConvAsm7x7c3h224w224k64u2v2p3q3f1{}, miopenConvolutionAlgoDirect);
    RegisterWithSolver(registry, ++id, conv::ConvOclDirectFwd11x11{}, miopenConvolutionAlgoDirect);
    RegisterWithSolver(registry, ++id, conv::ConvOclDirectFwdGen{}, miopenConvolutionAlgoDirect);
    ++id; // removed ConvOclDirectFwd3x3
    RegisterWithSolver(registry, ++id, conv::ConvOclDirectFwd{}, miopenConvolutionAlgoDirect);
    Register(registry,
             ++id,
             Primitive::Fusion,
             fusion::ConvOclDirectFwdFused{}.SolverDbId(),
             miopenConvolutionAlgoDirect);
    RegisterWithSolver(registry, ++id, conv::ConvOclDirectFwd1x1{}, miopenConvolutionAlgoDirect);
    RegisterWithSolver(registry, ++id, conv::ConvBinWinograd3x3U{}, miopenConvolutionAlgoWinograd);
    RegisterWithSolver(registry, ++id, conv::ConvBinWinogradRxS{}, miopenConvolutionAlgoWinograd);
    RegisterWithSolver(registry, ++id, conv::ConvAsmBwdWrW3x3{}, miopenConvolutionAlgoDirect);
    RegisterWithSolver(registry, ++id, conv::ConvAsmBwdWrW1x1{}, miopenConvolutionAlgoDirect);
    RegisterWithSolver(registry, ++id, conv::ConvOclBwdWrW2<1>{}, miopenConvolutionAlgoDirect);
    RegisterWithSolver(registry, ++id, conv::ConvOclBwdWrW2<2>{}, miopenConvolutionAlgoDirect);
    RegisterWithSolver(registry, ++id, conv::ConvOclBwdWrW2<4>{}, miopenConvolutionAlgoDirect);
    RegisterWithSolver(registry, ++id, conv::ConvOclBwdWrW2<8>{}, miopenConvolutionAlgoDirect);
    RegisterWithSolver(registry, ++id, conv::ConvOclBwdWrW2<16>{}, miopenConvolutionAlgoDirect);
    RegisterWithSolver(
        registry, ++id, conv::ConvOclBwdWrW2NonTunable{}, miopenConvolutionAlgoDirect);
    RegisterWithSolver(registry, ++id, conv::ConvOclBwdWrW53{}, miopenConvolutionAlgoDirect);
    RegisterWithSolver(registry, ++id, conv::ConvOclBwdWrW1x1{}, miopenConvolutionAlgoDirect);
    RegisterWithSolver(
        registry, ++id, conv::ConvHipImplicitGemmV4R1Fwd{}, miopenConvolutionAlgoImplicitGEMM);
    ++id; // removed solver ConvHipImplicitGemmV4Fwd
    ++id; // removed solver ConvHipImplicitGemmV4_1x1
    ++id; // removed solver ConvHipImplicitGemmV4R4FwdXdlops
    ++id; // removed solver ConvHipImplicitGemmV4R4Xdlops_1x1
    RegisterWithSolver(
        registry, ++id, conv::ConvHipImplicitGemmV4R1WrW{}, miopenConvolutionAlgoImplicitGEMM);
    ++id; // removed solver ConvHipImplicitGemmV4WrW

    // Several ids w/o solver for immediate mode
    ++id; // old gemm pseudo-solverid

    RegisterWithSolver(registry, ++id, conv::fft{}, miopenConvolutionAlgoFFT);

    RegisterWithSolver(
        registry, ++id, conv::ConvWinograd3x3MultipassWrW<3, 4>{}, miopenConvolutionAlgoWinograd);
    ++id; // Id for ConvSCGemmFGemm.
    RegisterWithSolver(registry, ++id, conv::ConvBinWinoRxS<3, 2>{}, miopenConvolutionAlgoWinograd);
    RegisterWithSolver(
        registry, ++id, conv::ConvWinograd3x3MultipassWrW<3, 5>{}, miopenConvolutionAlgoWinograd);
    RegisterWithSolver(
        registry, ++id, conv::ConvWinograd3x3MultipassWrW<3, 6>{}, miopenConvolutionAlgoWinograd);
    RegisterWithSolver(
        registry, ++id, conv::ConvWinograd3x3MultipassWrW<3, 2>{}, miopenConvolutionAlgoWinograd);
    RegisterWithSolver(
        registry, ++id, conv::ConvWinograd3x3MultipassWrW<3, 3>{}, miopenConvolutionAlgoWinograd);
    RegisterWithSolver(
        registry, ++id, conv::ConvWinograd3x3MultipassWrW<7, 2>{}, miopenConvolutionAlgoWinograd);
    RegisterWithSolver(
        registry, ++id, conv::ConvWinograd3x3MultipassWrW<7, 3>{}, miopenConvolutionAlgoWinograd);
    RegisterWithSolver(registry,
                       ++id,
                       conv::ConvWinograd3x3MultipassWrW<7, 2, 1, 1>{},
                       miopenConvolutionAlgoWinograd);
    RegisterWithSolver(registry,
                       ++id,
                       conv::ConvWinograd3x3MultipassWrW<7, 3, 1, 1>{},
                       miopenConvolutionAlgoWinograd);
    RegisterWithSolver(registry,
                       ++id,
                       conv::ConvWinograd3x3MultipassWrW<1, 1, 7, 2>{},
                       miopenConvolutionAlgoWinograd);
    RegisterWithSolver(registry,
                       ++id,
                       conv::ConvWinograd3x3MultipassWrW<1, 1, 7, 3>{},
                       miopenConvolutionAlgoWinograd);
    RegisterWithSolver(
        registry, ++id, conv::ConvWinograd3x3MultipassWrW<5, 3>{}, miopenConvolutionAlgoWinograd);
    RegisterWithSolver(
        registry, ++id, conv::ConvWinograd3x3MultipassWrW<5, 4>{}, miopenConvolutionAlgoWinograd);

    ++id; // removed solver ConvHipImplicitGemmV4R4WrWXdlops
    ++id; // removed solver ConvHipImplicitGemmV4R4GenFwdXdlops
    ++id; // removed solver ConvHipImplicitGemmV4R4GenWrWXdlops

    RegisterWithSolver(registry, ++id, conv::ConvBinWinoRxS<2, 3>{}, miopenConvolutionAlgoWinograd);

    RegisterWithSolver(
        registry, ++id, conv::ConvHipImplicitGemmV4R4Fwd{}, miopenConvolutionAlgoImplicitGEMM);

    RegisterWithSolver(
        registry, ++id, conv::ConvHipImplicitGemmBwdDataV1R1{}, miopenConvolutionAlgoImplicitGEMM);
    RegisterWithSolver(
        registry, ++id, conv::ConvHipImplicitGemmBwdDataV4R1{}, miopenConvolutionAlgoImplicitGEMM);

    RegisterWithSolver(registry,
                       ++id,
                       conv::ConvHipImplicitGemmBwdDataV1R1Xdlops{},
                       miopenConvolutionAlgoImplicitGEMM);

    ++id; // removed solver ConvHipImplicitGemmV4R4GenXdlopsFwdFp32
    ++id; // removed solver ConvHipImplicitGemmV4R4GenXdlopsWrWFp32

    RegisterWithSolver(registry,
                       ++id,
                       conv::ConvHipImplicitGemmBwdDataV4R1Xdlops{},
                       miopenConvolutionAlgoImplicitGEMM);

    RegisterWithSolver(
        registry, ++id, conv::ConvHipImplicitGemmV4R4WrW{}, miopenConvolutionAlgoImplicitGEMM);

    RegisterWithSolver(registry,
                       ++id,
                       conv::ConvAsmImplicitGemmV4R1DynamicFwd{},
                       miopenConvolutionAlgoImplicitGEMM);

    RegisterWithSolver(registry,
                       ++id,
                       conv::ConvAsmImplicitGemmV4R1DynamicFwd_1x1{},
                       miopenConvolutionAlgoImplicitGEMM);

    RegisterWithSolver(registry,
                       ++id,
                       conv::ConvHipImplicitGemmForwardV4R4Xdlops{},
                       miopenConvolutionAlgoImplicitGEMM);

    RegisterWithSolver(registry,
                       ++id,
                       conv::ConvAsmImplicitGemmV4R1DynamicBwd{},
                       miopenConvolutionAlgoImplicitGEMM);

    RegisterWithSolver(registry,
                       ++id,
                       conv::ConvAsmImplicitGemmV4R1DynamicWrw{},
                       miopenConvolutionAlgoImplicitGEMM);

    RegisterWithSolver(
        registry, ++id, conv::ConvMPBidirectWinograd<2, 3>{}, miopenConvolutionAlgoWinograd);
    RegisterWithSolver(
        registry, ++id, conv::ConvMPBidirectWinograd<3, 3>{}, miopenConvolutionAlgoWinograd);
    RegisterWithSolver(
        registry, ++id, conv::ConvMPBidirectWinograd<4, 3>{}, miopenConvolutionAlgoWinograd);
    RegisterWithSolver(
        registry, ++id, conv::ConvMPBidirectWinograd<5, 3>{}, miopenConvolutionAlgoWinograd);
    RegisterWithSolver(
        registry, ++id, conv::ConvMPBidirectWinograd<6, 3>{}, miopenConvolutionAlgoWinograd);

    RegisterWithSolver(registry,
                       ++id,
                       conv::ConvAsmImplicitGemmGTCDynamicWrwXdlops{},
                       miopenConvolutionAlgoImplicitGEMM);
    RegisterWithSolver(registry,
                       ++id,
                       conv::ConvHipImplicitGemmWrwV4R4Xdlops{},
                       miopenConvolutionAlgoImplicitGEMM);

    RegisterWithSolver(registry,
                       ++id,
                       conv::ConvAsmImplicitGemmGTCDynamicFwdXdlops{},
                       miopenConvolutionAlgoImplicitGEMM);

    RegisterWithSolver(
        registry, ++id, conv::ConvMPBidirectWinograd_xdlops<2, 3>{}, miopenConvolutionAlgoWinograd);
    RegisterWithSolver(
        registry, ++id, conv::ConvMPBidirectWinograd_xdlops<3, 3>{}, miopenConvolutionAlgoWinograd);
    RegisterWithSolver(
        registry, ++id, conv::ConvMPBidirectWinograd_xdlops<4, 3>{}, miopenConvolutionAlgoWinograd);
    RegisterWithSolver(
        registry, ++id, conv::ConvMPBidirectWinograd_xdlops<5, 3>{}, miopenConvolutionAlgoWinograd);
    RegisterWithSolver(
        registry, ++id, conv::ConvMPBidirectWinograd_xdlops<6, 3>{}, miopenConvolutionAlgoWinograd);

    RegisterWithSolver(registry,
                       ++id,
                       conv::ConvHipImplicitGemmForwardV4R5Xdlops{},
                       miopenConvolutionAlgoImplicitGEMM);

    RegisterWithSolver(registry,
                       ++id,
                       conv::ConvHipImplicitGemmForwardV4R4Xdlops_Padded_Gemm{},
                       miopenConvolutionAlgoImplicitGEMM);

    RegisterWithSolver(registry,
                       ++id,
                       conv::ConvAsmImplicitGemmGTCDynamicBwdXdlops{},
                       miopenConvolutionAlgoImplicitGEMM);
    RegisterWithSolver(registry,
                       ++id,
                       conv::ConvHipImplicitGemmWrwV4R4Xdlops_Padded_Gemm{},
                       miopenConvolutionAlgoImplicitGEMM);
    RegisterWithSolver(
        registry, ++id, conv::ConvBinWinogradRxSf2x3g1{}, miopenConvolutionAlgoWinograd);

    RegisterWithSolver(registry, ++id, conv::ConvDirectNaiveConvFwd{}, miopenConvolutionAlgoDirect);
    RegisterWithSolver(registry, ++id, conv::ConvDirectNaiveConvBwd{}, miopenConvolutionAlgoDirect);
    RegisterWithSolver(registry, ++id, conv::ConvDirectNaiveConvWrw{}, miopenConvolutionAlgoDirect);

    RegisterWithSolver(registry, ++id, conv::GemmFwd1x1_0_1{}, miopenConvolutionAlgoGEMM);
    RegisterWithSolver(registry, ++id, conv::GemmFwd1x1_0_1_int8{}, miopenConvolutionAlgoGEMM);
    RegisterWithSolver(registry, ++id, conv::GemmFwd1x1_0_2{}, miopenConvolutionAlgoGEMM);
    RegisterWithSolver(registry, ++id, conv::GemmFwdRest{}, miopenConvolutionAlgoGEMM);

    ++id; // removed solver ConvHipImplicitGemmMlirCppFwd
    ++id; // removed solver ConvHipImplicitGemmMlirCppBwd
    ++id; // removed solver ConvHipImplicitGemmMlirCppWrW

    RegisterWithSolver(registry, ++id, conv::GemmBwd1x1_stride2{}, miopenConvolutionAlgoGEMM);
    RegisterWithSolver(registry, ++id, conv::GemmBwd1x1_stride1{}, miopenConvolutionAlgoGEMM);
    RegisterWithSolver(registry, ++id, conv::GemmBwdRest{}, miopenConvolutionAlgoGEMM);

    RegisterWithSolver(registry, ++id, conv::ConvMlirIgemmFwd{}, miopenConvolutionAlgoImplicitGEMM);
    RegisterWithSolver(registry, ++id, conv::ConvMlirIgemmBwd{}, miopenConvolutionAlgoImplicitGEMM);
    RegisterWithSolver(registry, ++id, conv::ConvMlirIgemmWrW{}, miopenConvolutionAlgoImplicitGEMM);

    RegisterWithSolver(registry, ++id, conv::GemmWrw1x1_stride1{}, miopenConvolutionAlgoGEMM);
    RegisterWithSolver(registry, ++id, conv::GemmWrwUniversal{}, miopenConvolutionAlgoGEMM);

    RegisterWithSolver(
        registry, ++id, conv::ConvMlirIgemmFwdXdlops{}, miopenConvolutionAlgoImplicitGEMM);
    RegisterWithSolver(
        registry, ++id, conv::ConvMlirIgemmBwdXdlops{}, miopenConvolutionAlgoImplicitGEMM);
    RegisterWithSolver(
        registry, ++id, conv::ConvMlirIgemmWrWXdlops{}, miopenConvolutionAlgoImplicitGEMM);

    Register(registry, ++id, Primitive::Activation, activ::ActivFwdSolver0{}.SolverDbId());

    RegisterWithSolver(registry,
                       ++id,
                       conv::ConvAsmImplicitGemmGTCDynamicFwdXdlopsNHWC{},
                       miopenConvolutionAlgoImplicitGEMM);
    RegisterWithSolver(registry,
                       ++id,
                       conv::ConvAsmImplicitGemmGTCDynamicBwdXdlopsNHWC{},
                       miopenConvolutionAlgoImplicitGEMM);

    Register(registry, ++id, Primitive::Activation, activ::ActivFwdSolver1{}.SolverDbId());
    RegisterWithSolver(registry,
                       ++id,
                       conv::ConvAsmImplicitGemmGTCDynamicWrwXdlopsNHWC{},
                       miopenConvolutionAlgoImplicitGEMM);

    Register(registry, ++id, Primitive::Activation, activ::ActivBwdSolver0{}.SolverDbId());
    Register(registry, ++id, Primitive::Activation, activ::ActivBwdSolver1{}.SolverDbId());

    Register(
        registry, ++id, Primitive::Batchnorm, batchnorm::BnFwdTrainingSpatialSingle{}.SolverDbId());

    RegisterWithSolver(
        registry, ++id, conv::ConvCkIgemmFwdV6r1DlopsNchw{}, miopenConvolutionAlgoImplicitGEMM);

    Register(registry,
             ++id,
             Primitive::Batchnorm,
             batchnorm::BnFwdTrainingSpatialMultiple{}.SolverDbId());

    Register(
        registry, ++id, Primitive::Batchnorm, batchnorm::BnFwdTrainingPerActivation{}.SolverDbId());

    Register(
        registry, ++id, Primitive::Batchnorm, batchnorm::BnBwdTrainingSpatialSingle{}.SolverDbId());
    Register(registry,
             ++id,
             Primitive::Batchnorm,
             batchnorm::BnBwdTrainingSpatialMultiple{}.SolverDbId());
    Register(
        registry, ++id, Primitive::Batchnorm, batchnorm::BnBwdTrainingPerActivation{}.SolverDbId());

    Register(registry, ++id, Primitive::Batchnorm, batchnorm::BnFwdInference{}.SolverDbId());

    Register(registry, ++id, Primitive::Pooling, pooling::PoolingForward2d{}.SolverDbId());
    Register(registry, ++id, Primitive::Pooling, pooling::PoolingForwardNd{}.SolverDbId());

    Register(registry, ++id, Primitive::Pooling, pooling::TransposedPoolingFwd2d{}.SolverDbId());
    Register(registry, ++id, Primitive::Pooling, pooling::TransposedPoolingFwdNd{}.SolverDbId());

    Register(registry, ++id, Primitive::Pooling, pooling::PoolingBackward2d{}.SolverDbId());
    Register(registry, ++id, Primitive::Pooling, pooling::PoolingBackwardNd{}.SolverDbId());

    RegisterWithSolver(registry,
                       ++id,
                       conv::ConvAsmImplicitGemmGTCDynamicFwdDlopsNCHWC{},
                       miopenConvolutionAlgoImplicitGEMM);
    RegisterWithSolver(
        registry, ++id, conv::ConvHipImplicitGemmFwdXdlops{}, miopenConvolutionAlgoImplicitGEMM);
    RegisterWithSolver(
        registry, ++id, conv::ConvHipImplicitGemmBwdXdlops{}, miopenConvolutionAlgoImplicitGEMM);
    Register(registry,
             ++id,
             Primitive::Fusion,
             fusion::ConvBinWinogradRxSFused{}.SolverDbId(),
             miopenConvolutionAlgoWinograd);
    Register(registry,
             ++id,
             Primitive::Fusion,
             fusion::ConvBinWinogradRxSf2x3g1Fused{}.SolverDbId(),
             miopenConvolutionAlgoWinograd);
    Register(registry, ++id, Primitive::Fusion, fusion::BnFwdInferActivationFused{}.SolverDbId());
    Register(registry, ++id, Primitive::Fusion, fusion::BnFwdTrgActivationFused{}.SolverDbId());
    Register(registry, ++id, Primitive::Fusion, fusion::BnBwdTrgActivationFused{}.SolverDbId());
    Register(registry,
             ++id,
             Primitive::Fusion,
             fusion::ConvCKIgemmFwdBiasActivFused{}.SolverDbId(),
             miopenConvolutionAlgoImplicitGEMM);
    Register(registry, ++id, Primitive::Pooling, pooling::PoolingForwardNaive{}.SolverDbId());
    RegisterWithSolver(registry,
                       ++id,
                       conv::ConvHipImplicitGemmGroupFwdXdlops{},
                       miopenConvolutionAlgoImplicitGEMM);
    RegisterWithSolver(registry,
                       ++id,
                       conv::ConvHipImplicitGemm3DGroupFwdXdlops{},
                       miopenConvolutionAlgoImplicitGEMM);
    RegisterWithSolver(
        registry, ++id, conv::ConvWinoFuryRxS<2, 3>{}, miopenConvolutionAlgoWinograd);
    RegisterWithSolver(registry,
                       ++id,
                       conv::ConvHipImplicitGemm3DGroupWrwXdlops{},
                       miopenConvolutionAlgoImplicitGEMM);
    RegisterWithSolver(registry,
                       ++id,
                       conv::ConvHipImplicitGemm3DGroupBwdXdlops{},
                       miopenConvolutionAlgoImplicitGEMM);
    Register(registry, ++id, Primitive::Batchnorm, batchnorm::BnCKFwdInference{}.SolverDbId());
    Register(registry, ++id, Primitive::Batchnorm, batchnorm::BnCKBwdBackward{}.SolverDbId());
    Register(registry, ++id, Primitive::Batchnorm, batchnorm::BnCKFwdTraining{}.SolverDbId());
    Register(
        registry, ++id, Primitive::Normalization, layernorm::Layernorm2DCKForward{}.SolverDbId());
    Register(
        registry, ++id, Primitive::Normalization, layernorm::Layernorm4DCKForward{}.SolverDbId());
    Register(registry, ++id, Primitive::Normalization, layernorm::LayernormForward{}.SolverDbId());
    Register(registry, ++id, Primitive::Reduce, reduce::SumForward{}.SolverDbId());
    RegisterWithSolver(registry,
                       ++id,
                       conv::ConvHipImplicitGemmF16F8F16FwdXdlops{},
                       miopenConvolutionAlgoImplicitGEMM);
    RegisterWithSolver(registry,
                       ++id,
                       conv::ConvHipImplicitGemmF16F8F16BwdXdlops{},
                       miopenConvolutionAlgoImplicitGEMM);
    RegisterWithSolver(registry,
                       ++id,
                       conv::ConvHipImplicitGemmF16F8F16WrwXdlops{},
                       miopenConvolutionAlgoImplicitGEMM);
    Register(registry,
             ++id,
             Primitive::Fusion,
             fusion::ConvCKIgemmFwdBiasResAddActivFused{}.SolverDbId(),
             miopenConvolutionAlgoImplicitGEMM);
    Register(registry, ++id, Primitive::Reduce, reduce::ArgmaxForward{}.SolverDbId());
    Register(registry, ++id, Primitive::Normalization, groupnorm::GroupNormForward{}.SolverDbId());

    RegisterWithSolver(registry,
                       ++id,
                       conv::ConvHipImplicitGemmGroupBwdXdlops{},
                       miopenConvolutionAlgoImplicitGEMM);
    RegisterWithSolver(registry,
                       ++id,
                       conv::ConvHipImplicitGemmGroupWrwXdlops{},
                       miopenConvolutionAlgoImplicitGEMM);

    Register(registry, ++id, Primitive::Softmax, softmax::Softmax{}.SolverDbId());
    Register(registry, ++id, Primitive::Softmax, softmax::AttnSoftmax{}.SolverDbId());

    Register(registry, ++id, Primitive::Reduce, reduce::ArgminForward{}.SolverDbId());
    Register(registry, ++id, Primitive::Reduce, reduce::MaxForward{}.SolverDbId());
    Register(registry, ++id, Primitive::Reduce, reduce::MinForward{}.SolverDbId());

    Register(registry, ++id, Primitive::Mha, mha::MhaForward{}.SolverDbId());
    Register(registry, ++id, Primitive::Mha, mha::MhaBackward{}.SolverDbId());

    Register(registry, ++id, Primitive::Cat, cat::CatForward{}.SolverDbId());
    Register(registry, ++id, Primitive::Adam, adam::Adam{}.SolverDbId());
    Register(registry, ++id, Primitive::Item, getitem::GetitemBackward{}.SolverDbId());

    Register(registry, ++id, Primitive::Adam, adam::TransformersAdamW{}.SolverDbId());

    Register(registry,
             ++id,
             Primitive::Fusion,
             fusion::ConvWinoFuryRxSFused<2, 3>{}.SolverDbId(),
             miopenConvolutionAlgoWinograd);

<<<<<<< HEAD
    Register(registry,
             ++id,
             Primitive::MultiMarginLoss,
             multimarginloss::MultiMarginLossUnreducedForward{}.SolverDbId());
    Register(registry,
             ++id,
             Primitive::MultiMarginLoss,
             multimarginloss::MultiMarginLossForward{}.SolverDbId());

=======
    Register(registry, ++id, Primitive::RoPE, rope::RoPEForward{}.SolverDbId());
    Register(registry, ++id, Primitive::RoPE, rope::RoPEBackward{}.SolverDbId());
>>>>>>> 1216881b
    // IMPORTANT: New solvers should be added to the end of the function!
}

bool ThisSolverIsDeprecatedStatic::IsDisabled(const ExecutionContext& ctx)
{
    static const bool device_is_allowed = [&]() {
        if(env::enabled(MIOPEN_DEBUG_ENABLE_DEPRECATED_SOLVERS))
            return true;
        const auto device = ctx.GetStream().GetTargetProperties().Name();
        return device == "gfx803"                       // Fiji
               || device == "gfx900"                    // Vega10
               || device == "gfx906"                    // Vega20, MI50/60
               || device == "gfx908"                    // MI100
               || device == "gfx90a"                    // MI200
               || miopen::StartsWith(device, "gfx103"); // Navi2x
    }();
    return !device_is_allowed;
}

} // namespace solver
} // namespace miopen<|MERGE_RESOLUTION|>--- conflicted
+++ resolved
@@ -675,7 +675,8 @@
              fusion::ConvWinoFuryRxSFused<2, 3>{}.SolverDbId(),
              miopenConvolutionAlgoWinograd);
 
-<<<<<<< HEAD
+    Register(registry, ++id, Primitive::RoPE, rope::RoPEForward{}.SolverDbId());
+    Register(registry, ++id, Primitive::RoPE, rope::RoPEBackward{}.SolverDbId());
     Register(registry,
              ++id,
              Primitive::MultiMarginLoss,
@@ -685,10 +686,6 @@
              Primitive::MultiMarginLoss,
              multimarginloss::MultiMarginLossForward{}.SolverDbId());
 
-=======
-    Register(registry, ++id, Primitive::RoPE, rope::RoPEForward{}.SolverDbId());
-    Register(registry, ++id, Primitive::RoPE, rope::RoPEBackward{}.SolverDbId());
->>>>>>> 1216881b
     // IMPORTANT: New solvers should be added to the end of the function!
 }
 
