--- conflicted
+++ resolved
@@ -682,15 +682,13 @@
     Register(registry, ++id, Primitive::ReLU, prelu::MultiWeightsBackward{}.SolverDbId());
     Register(registry, ++id, Primitive::ReLU, prelu::SingleWeightBackward{}.SolverDbId());
 
-<<<<<<< HEAD
+    Register(registry, ++id, Primitive::Activation, glu::GLUForward{}.SolverDbId());
+    Register(registry, ++id, Primitive::Activation, glu::GLUBackward{}.SolverDbId());
+
     Register(registry,
              ++id,
              Primitive::Reduce,
              cumulative_reduction::ForwardContiguousLastDim{}.SolverDbId());
-=======
-    Register(registry, ++id, Primitive::Activation, glu::GLUForward{}.SolverDbId());
-    Register(registry, ++id, Primitive::Activation, glu::GLUBackward{}.SolverDbId());
->>>>>>> 93cfc7b2
 
     // IMPORTANT: New solvers should be added to the end of the function!
 }
