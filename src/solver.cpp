/*******************************************************************************
 *
 * MIT License
 *
 * Copyright (c) 2021 Advanced Micro Devices, Inc.
 *
 * Permission is hereby granted, free of charge, to any person obtaining a copy
 * of this software and associated documentation files (the "Software"), to deal
 * in the Software without restriction, including without limitation the rights
 * to use, copy, modify, merge, publish, distribute, sublicense, and/or sell
 * copies of the Software, and to permit persons to whom the Software is
 * furnished to do so, subject to the following conditions:
 *
 * The above copyright notice and this permission notice shall be included in all
 * copies or substantial portions of the Software.
 *
 * THE SOFTWARE IS PROVIDED "AS IS", WITHOUT WARRANTY OF ANY KIND, EXPRESS OR
 * IMPLIED, INCLUDING BUT NOT LIMITED TO THE WARRANTIES OF MERCHANTABILITY,
 * FITNESS FOR A PARTICULAR PURPOSE AND NONINFRINGEMENT. IN NO EVENT SHALL THE
 * AUTHORS OR COPYRIGHT HOLDERS BE LIABLE FOR ANY CLAIM, DAMAGES OR OTHER
 * LIABILITY, WHETHER IN AN ACTION OF CONTRACT, TORT OR OTHERWISE, ARISING FROM,
 * OUT OF OR IN CONNECTION WITH THE SOFTWARE OR THE USE OR OTHER DEALINGS IN THE
 * SOFTWARE.
 *
 *******************************************************************************/

#include <miopen/activ/solvers.hpp>
#include <miopen/adam/solvers.hpp>
#include <miopen/adaptiveavgpool/solvers.hpp>
#include <miopen/batchnorm/solvers.hpp>
#include <miopen/cat/solvers.hpp>
#include <miopen/conv/solvers.hpp>
#include <miopen/fusion/solvers.hpp>
#include <miopen/glu/solvers.hpp>
#include <miopen/groupnorm/solvers.hpp>
#include <miopen/getitem/solvers.hpp>
#include <miopen/kthvalue/solvers.hpp>
#include <miopen/layernorm/solvers.hpp>
#include <miopen/pooling/solvers.hpp>
#include <miopen/prelu/solvers.hpp>
#include <miopen/reduce/solvers.hpp>
#include <miopen/rope/solvers.hpp>
#include <miopen/mha/solvers.hpp>
#include <miopen/softmarginloss/solvers.hpp>
#include <miopen/softmax/solvers.hpp>
#include <miopen/multimarginloss/solvers.hpp>

#include <miopen/conv_algo_name.hpp>
#include <miopen/db.hpp>
#include <miopen/env.hpp>
#include <miopen/solver_id.hpp>
#include <miopen/par_for.hpp>
#include <miopen/stringutils.hpp>
#include <miopen/any_solver.hpp>
#include <miopen/timer.hpp>

#include <boost/range/adaptor/transformed.hpp>
#include <ostream>

MIOPEN_DECLARE_ENV_VAR_BOOL(MIOPEN_DEBUG_ENABLE_DEPRECATED_SOLVERS)

namespace miopen {

namespace debug {

// NOLINTNEXTLINE (cppcoreguidelines-avoid-non-const-global-variables)
bool enable_deprecated_solvers = false;

} // namespace debug

namespace solver {

std::ostream& operator<<(std::ostream& os, const KernelInfo& k)
{
    os << k.kernel_file << ", " << k.kernel_name << " g_wk={ ";
    for(const auto& size : k.g_wk)
        os << size << ' ';
    os << "}, l_wk={ ";
    for(const auto& size : k.l_wk)
        os << size << ' ';
    return os << "} '" << k.comp_options << '\'';
}

std::vector<Program>
PrecompileKernels(const Handle& h, const std::vector<KernelInfo>& kernels, bool force_attach_binary)
{
    CompileTimer ct;
    std::vector<Program> programs(kernels.size());

    // clang-format off
    par_for_strided(kernels.size(),
                    max_threads{GetTuningThreadsMax()},
                    [&](auto i) {
                        const KernelInfo& k = kernels[i];
                        programs[i]         = h.LoadProgram(k.kernel_file, k.comp_options, "", force_attach_binary);
                    });
    // clang-format on
    ct.Log("PrecompileKernels");
    return programs;
}

void PrecompileSolutions(const Handle& h,
                         const std::vector<const ConvSolution*>& sols,
                         bool force_attach_binary)
{
    // Find all kernels that need to be compiled from the solutions
    std::vector<KernelInfo> kernels;
    for(auto&& sol : sols)
    {
        if(!sol->Succeeded())
            continue;
        for(auto&& kernel : sol->construction_params)
        {
            if(h.HasProgram(kernel.kernel_file, kernel.comp_options))
                continue;
            kernels.push_back(kernel);
        }
    }

    // Precompile the kernels in parallel, but don't add them to the cache
    std::vector<Program> programs = PrecompileKernels(h, kernels, force_attach_binary);

    // Add programs to the cache
    for(std::size_t i = 0; i < programs.size(); i++)
    {
        const KernelInfo& k = kernels[i];
        h.AddProgram(programs[i], k.kernel_file, k.comp_options);
    }
}

std::ostream& operator<<(std::ostream& os, const ConvSolution& s)
{
    auto strings =
        s.construction_params | boost::adaptors::transformed([](auto k) { return k.kernel_name; });
    os << s.solver_id << ": " << JoinStrings(strings, "/");
    return os;
}

struct IdRegistryEntry
{
    std::string str_value          = "";
    Primitive primitive            = Primitive::Convolution;
    miopenConvAlgorithm_t convAlgo = miopenConvolutionAlgoDirect;
    AnySolver solver;
};

struct IdRegistryData
{
    std::unordered_map<uint64_t, IdRegistryEntry> value_to_entry;
    std::unordered_map<std::string, uint64_t> str_to_value;
    std::unordered_map<Primitive, std::vector<Id>> primitive_to_ids;
};

struct SolverRegistrar
{
    SolverRegistrar(IdRegistryData& registry);
};

static auto& IdRegistry()
{
    // NOLINTNEXTLINE (cppcoreguidelines-avoid-non-const-global-variables)
    static auto data            = IdRegistryData{};
    static const auto registrar = SolverRegistrar{data};
    (void)registrar; // clang-tidy
    return data;
}

const std::vector<Id>& GetSolversByPrimitive(Primitive primitive)
{
    return IdRegistry().primitive_to_ids[primitive];
}

Id::Id(uint64_t value_) : value(value_)
{
    is_valid = (IdRegistry().value_to_entry.find(value) != IdRegistry().value_to_entry.end());
}

Id::Id(ForceInit, uint64_t value_) : value(value_), is_valid(true) {}

Id::Id(const std::string& str) : Id(str.c_str()) {}

Id::Id(const char* str)
{
    const auto it = IdRegistry().str_to_value.find(str);
    is_valid      = (it != IdRegistry().str_to_value.end());
    value         = is_valid ? it->second : invalid_value;
}

std::string Id::ToString() const
{
    if(!IsValid())
        return "INVALID_SOLVER_ID_" + std::to_string(value);
    return IdRegistry().value_to_entry[value].str_value;
}

AnySolver Id::GetSolver() const
{
    const auto it = IdRegistry().value_to_entry.find(value);
    return it != IdRegistry().value_to_entry.end() ? it->second.solver : AnySolver{};
}

std::string Id::GetAlgo(miopen::conv::Direction dir) const
{
    return ConvolutionAlgoToDirectionalString(GetAlgo(), dir);
}

Primitive Id::GetPrimitive() const
{
    const auto it = IdRegistry().value_to_entry.find(value);
    if(it == IdRegistry().value_to_entry.end())
        MIOPEN_THROW(miopenStatusInternalError);
    return it->second.primitive;
}

miopenConvAlgorithm_t Id::GetAlgo() const
{
    const auto it = IdRegistry().value_to_entry.find(value);
    if(it == IdRegistry().value_to_entry.end())
        MIOPEN_THROW(miopenStatusInternalError);
    return it->second.convAlgo;
}

inline bool
Register(IdRegistryData& registry, uint64_t value, Primitive primitive, const std::string& str)
{
    if(value == Id::invalid_value)
    {
        MIOPEN_LOG_E(Id::invalid_value << " is special id value for invalid solver (" << str
                                       << ")");
        return false;
    }

    if(registry.value_to_entry.find(value) != registry.value_to_entry.end())
    {
        MIOPEN_LOG_E("Registered duplicate ids: ["
                     << value << "]" << str << " and ["
                     << registry.value_to_entry.find(value)->first << "]"
                     << registry.value_to_entry.find(value)->second.str_value);
        return false;
    }

    if(registry.str_to_value.find(str) != registry.str_to_value.end())
    {
        MIOPEN_LOG_E("Registered duplicate ids: [" << value << "]" << str << " and ["
                                                   << registry.str_to_value.find(str)->second << "]"
                                                   << registry.str_to_value.find(str)->first);
        return false;
    }

    auto entry      = IdRegistryEntry{};
    entry.str_value = str;
    entry.primitive = {primitive};

    registry.value_to_entry.emplace(value, std::move(entry));
    registry.str_to_value.emplace(str, value);
    registry.primitive_to_ids[primitive].emplace_back(ForceInit{}, value);
    return true;
}

inline bool Register(IdRegistryData& registry,
                     uint64_t value,
                     Primitive primitive,
                     const std::string& str,
                     miopenConvAlgorithm_t algo)
{
    if(!Register(registry, value, primitive, str))
        return false;
    registry.value_to_entry.at(value).convAlgo = algo;
    return true;
}

inline bool Register(IdRegistryData& registry,
                     uint64_t value,
                     const std::string& str,
                     miopenConvAlgorithm_t algo)
{
    if(!Register(registry, value, Primitive::Convolution, str))
        return false;
    registry.value_to_entry.at(value).convAlgo = algo;
    return true;
}

template <class TSolver>
inline void
RegisterWithSolver(IdRegistryData& registry, uint64_t value, TSolver, miopenConvAlgorithm_t algo)
{
    if(!Register(registry, value, TSolver{}.SolverDbId(), algo))
        return;
    registry.value_to_entry.at(value).solver = TSolver{};
}

inline SolverRegistrar::SolverRegistrar(IdRegistryData& registry)
{
    // When solver gets removed its registration line should be replaced with ++id to keep
    // backwards compatibility. New solvers should only be added to the end of list unless it is
    // intended to reuse an id of a removed solver.

    uint64_t id = 0; // 0 is reserved for invalid value.

    // IMPORTANT: New solvers should be added to the end of the function!
    RegisterWithSolver(registry, ++id, conv::ConvAsm3x3U{}, miopenConvolutionAlgoDirect);
    RegisterWithSolver(registry, ++id, conv::ConvAsm1x1U{}, miopenConvolutionAlgoDirect);
    RegisterWithSolver(registry, ++id, conv::ConvAsm1x1UV2{}, miopenConvolutionAlgoDirect);
    Register(registry,
             ++id,
             Primitive::Fusion,
             fusion::ConvBiasActivAsm1x1U{}.SolverDbId(),
             miopenConvolutionAlgoDirect);
    RegisterWithSolver(registry, ++id, conv::ConvAsm5x10u2v2f1{}, miopenConvolutionAlgoDirect);
    RegisterWithSolver(registry, ++id, conv::ConvAsm5x10u2v2b1{}, miopenConvolutionAlgoDirect);
    RegisterWithSolver(
        registry, ++id, conv::ConvAsm7x7c3h224w224k64u2v2p3q3f1{}, miopenConvolutionAlgoDirect);
    RegisterWithSolver(registry, ++id, conv::ConvOclDirectFwd11x11{}, miopenConvolutionAlgoDirect);
    RegisterWithSolver(registry, ++id, conv::ConvOclDirectFwdGen{}, miopenConvolutionAlgoDirect);
    ++id; // removed ConvOclDirectFwd3x3
    RegisterWithSolver(registry, ++id, conv::ConvOclDirectFwd{}, miopenConvolutionAlgoDirect);
    Register(registry,
             ++id,
             Primitive::Fusion,
             fusion::ConvOclDirectFwdFused{}.SolverDbId(),
             miopenConvolutionAlgoDirect);
    RegisterWithSolver(registry, ++id, conv::ConvOclDirectFwd1x1{}, miopenConvolutionAlgoDirect);
    RegisterWithSolver(registry, ++id, conv::ConvBinWinograd3x3U{}, miopenConvolutionAlgoWinograd);
    RegisterWithSolver(registry, ++id, conv::ConvBinWinogradRxS{}, miopenConvolutionAlgoWinograd);
    RegisterWithSolver(registry, ++id, conv::ConvAsmBwdWrW3x3{}, miopenConvolutionAlgoDirect);
    RegisterWithSolver(registry, ++id, conv::ConvAsmBwdWrW1x1{}, miopenConvolutionAlgoDirect);
    RegisterWithSolver(registry, ++id, conv::ConvOclBwdWrW2<1>{}, miopenConvolutionAlgoDirect);
    RegisterWithSolver(registry, ++id, conv::ConvOclBwdWrW2<2>{}, miopenConvolutionAlgoDirect);
    RegisterWithSolver(registry, ++id, conv::ConvOclBwdWrW2<4>{}, miopenConvolutionAlgoDirect);
    RegisterWithSolver(registry, ++id, conv::ConvOclBwdWrW2<8>{}, miopenConvolutionAlgoDirect);
    RegisterWithSolver(registry, ++id, conv::ConvOclBwdWrW2<16>{}, miopenConvolutionAlgoDirect);
    RegisterWithSolver(
        registry, ++id, conv::ConvOclBwdWrW2NonTunable{}, miopenConvolutionAlgoDirect);
    RegisterWithSolver(registry, ++id, conv::ConvOclBwdWrW53{}, miopenConvolutionAlgoDirect);
    RegisterWithSolver(registry, ++id, conv::ConvOclBwdWrW1x1{}, miopenConvolutionAlgoDirect);
    RegisterWithSolver(
        registry, ++id, conv::ConvHipImplicitGemmV4R1Fwd{}, miopenConvolutionAlgoImplicitGEMM);
    ++id; // removed solver ConvHipImplicitGemmV4Fwd
    ++id; // removed solver ConvHipImplicitGemmV4_1x1
    ++id; // removed solver ConvHipImplicitGemmV4R4FwdXdlops
    ++id; // removed solver ConvHipImplicitGemmV4R4Xdlops_1x1
    RegisterWithSolver(
        registry, ++id, conv::ConvHipImplicitGemmV4R1WrW{}, miopenConvolutionAlgoImplicitGEMM);
    ++id; // removed solver ConvHipImplicitGemmV4WrW

    // Several ids w/o solver for immediate mode
    ++id; // old gemm pseudo-solverid

    RegisterWithSolver(registry, ++id, conv::fft{}, miopenConvolutionAlgoFFT);

    RegisterWithSolver(
        registry, ++id, conv::ConvWinograd3x3MultipassWrW<3, 4>{}, miopenConvolutionAlgoWinograd);
    ++id; // Id for ConvSCGemmFGemm.
    RegisterWithSolver(registry, ++id, conv::ConvBinWinoRxS<3, 2>{}, miopenConvolutionAlgoWinograd);
    RegisterWithSolver(
        registry, ++id, conv::ConvWinograd3x3MultipassWrW<3, 5>{}, miopenConvolutionAlgoWinograd);
    RegisterWithSolver(
        registry, ++id, conv::ConvWinograd3x3MultipassWrW<3, 6>{}, miopenConvolutionAlgoWinograd);
    RegisterWithSolver(
        registry, ++id, conv::ConvWinograd3x3MultipassWrW<3, 2>{}, miopenConvolutionAlgoWinograd);
    RegisterWithSolver(
        registry, ++id, conv::ConvWinograd3x3MultipassWrW<3, 3>{}, miopenConvolutionAlgoWinograd);
    RegisterWithSolver(
        registry, ++id, conv::ConvWinograd3x3MultipassWrW<7, 2>{}, miopenConvolutionAlgoWinograd);
    RegisterWithSolver(
        registry, ++id, conv::ConvWinograd3x3MultipassWrW<7, 3>{}, miopenConvolutionAlgoWinograd);
    RegisterWithSolver(registry,
                       ++id,
                       conv::ConvWinograd3x3MultipassWrW<7, 2, 1, 1>{},
                       miopenConvolutionAlgoWinograd);
    RegisterWithSolver(registry,
                       ++id,
                       conv::ConvWinograd3x3MultipassWrW<7, 3, 1, 1>{},
                       miopenConvolutionAlgoWinograd);
    RegisterWithSolver(registry,
                       ++id,
                       conv::ConvWinograd3x3MultipassWrW<1, 1, 7, 2>{},
                       miopenConvolutionAlgoWinograd);
    RegisterWithSolver(registry,
                       ++id,
                       conv::ConvWinograd3x3MultipassWrW<1, 1, 7, 3>{},
                       miopenConvolutionAlgoWinograd);
    RegisterWithSolver(
        registry, ++id, conv::ConvWinograd3x3MultipassWrW<5, 3>{}, miopenConvolutionAlgoWinograd);
    RegisterWithSolver(
        registry, ++id, conv::ConvWinograd3x3MultipassWrW<5, 4>{}, miopenConvolutionAlgoWinograd);

    ++id; // removed solver ConvHipImplicitGemmV4R4WrWXdlops
    ++id; // removed solver ConvHipImplicitGemmV4R4GenFwdXdlops
    ++id; // removed solver ConvHipImplicitGemmV4R4GenWrWXdlops

    RegisterWithSolver(registry, ++id, conv::ConvBinWinoRxS<2, 3>{}, miopenConvolutionAlgoWinograd);

    RegisterWithSolver(
        registry, ++id, conv::ConvHipImplicitGemmV4R4Fwd{}, miopenConvolutionAlgoImplicitGEMM);

    RegisterWithSolver(
        registry, ++id, conv::ConvHipImplicitGemmBwdDataV1R1{}, miopenConvolutionAlgoImplicitGEMM);
    RegisterWithSolver(
        registry, ++id, conv::ConvHipImplicitGemmBwdDataV4R1{}, miopenConvolutionAlgoImplicitGEMM);

    RegisterWithSolver(registry,
                       ++id,
                       conv::ConvHipImplicitGemmBwdDataV1R1Xdlops{},
                       miopenConvolutionAlgoImplicitGEMM);

    ++id; // removed solver ConvHipImplicitGemmV4R4GenXdlopsFwdFp32
    ++id; // removed solver ConvHipImplicitGemmV4R4GenXdlopsWrWFp32

    RegisterWithSolver(registry,
                       ++id,
                       conv::ConvHipImplicitGemmBwdDataV4R1Xdlops{},
                       miopenConvolutionAlgoImplicitGEMM);

    RegisterWithSolver(
        registry, ++id, conv::ConvHipImplicitGemmV4R4WrW{}, miopenConvolutionAlgoImplicitGEMM);

    RegisterWithSolver(registry,
                       ++id,
                       conv::ConvAsmImplicitGemmV4R1DynamicFwd{},
                       miopenConvolutionAlgoImplicitGEMM);

    RegisterWithSolver(registry,
                       ++id,
                       conv::ConvAsmImplicitGemmV4R1DynamicFwd_1x1{},
                       miopenConvolutionAlgoImplicitGEMM);

    RegisterWithSolver(registry,
                       ++id,
                       conv::ConvHipImplicitGemmForwardV4R4Xdlops{},
                       miopenConvolutionAlgoImplicitGEMM);

    RegisterWithSolver(registry,
                       ++id,
                       conv::ConvAsmImplicitGemmV4R1DynamicBwd{},
                       miopenConvolutionAlgoImplicitGEMM);

    RegisterWithSolver(registry,
                       ++id,
                       conv::ConvAsmImplicitGemmV4R1DynamicWrw{},
                       miopenConvolutionAlgoImplicitGEMM);

    RegisterWithSolver(
        registry, ++id, conv::ConvMPBidirectWinograd<2, 3>{}, miopenConvolutionAlgoWinograd);
    RegisterWithSolver(
        registry, ++id, conv::ConvMPBidirectWinograd<3, 3>{}, miopenConvolutionAlgoWinograd);
    RegisterWithSolver(
        registry, ++id, conv::ConvMPBidirectWinograd<4, 3>{}, miopenConvolutionAlgoWinograd);
    RegisterWithSolver(
        registry, ++id, conv::ConvMPBidirectWinograd<5, 3>{}, miopenConvolutionAlgoWinograd);
    RegisterWithSolver(
        registry, ++id, conv::ConvMPBidirectWinograd<6, 3>{}, miopenConvolutionAlgoWinograd);

    RegisterWithSolver(registry,
                       ++id,
                       conv::ConvAsmImplicitGemmGTCDynamicWrwXdlops{},
                       miopenConvolutionAlgoImplicitGEMM);
    RegisterWithSolver(registry,
                       ++id,
                       conv::ConvHipImplicitGemmWrwV4R4Xdlops{},
                       miopenConvolutionAlgoImplicitGEMM);

    RegisterWithSolver(registry,
                       ++id,
                       conv::ConvAsmImplicitGemmGTCDynamicFwdXdlops{},
                       miopenConvolutionAlgoImplicitGEMM);

    RegisterWithSolver(
        registry, ++id, conv::ConvMPBidirectWinograd_xdlops<2, 3>{}, miopenConvolutionAlgoWinograd);
    RegisterWithSolver(
        registry, ++id, conv::ConvMPBidirectWinograd_xdlops<3, 3>{}, miopenConvolutionAlgoWinograd);
    RegisterWithSolver(
        registry, ++id, conv::ConvMPBidirectWinograd_xdlops<4, 3>{}, miopenConvolutionAlgoWinograd);
    RegisterWithSolver(
        registry, ++id, conv::ConvMPBidirectWinograd_xdlops<5, 3>{}, miopenConvolutionAlgoWinograd);
    RegisterWithSolver(
        registry, ++id, conv::ConvMPBidirectWinograd_xdlops<6, 3>{}, miopenConvolutionAlgoWinograd);

    RegisterWithSolver(registry,
                       ++id,
                       conv::ConvHipImplicitGemmForwardV4R5Xdlops{},
                       miopenConvolutionAlgoImplicitGEMM);

    RegisterWithSolver(registry,
                       ++id,
                       conv::ConvHipImplicitGemmForwardV4R4Xdlops_Padded_Gemm{},
                       miopenConvolutionAlgoImplicitGEMM);

    RegisterWithSolver(registry,
                       ++id,
                       conv::ConvAsmImplicitGemmGTCDynamicBwdXdlops{},
                       miopenConvolutionAlgoImplicitGEMM);
    RegisterWithSolver(registry,
                       ++id,
                       conv::ConvHipImplicitGemmWrwV4R4Xdlops_Padded_Gemm{},
                       miopenConvolutionAlgoImplicitGEMM);
    RegisterWithSolver(
        registry, ++id, conv::ConvBinWinogradRxSf2x3g1{}, miopenConvolutionAlgoWinograd);

    RegisterWithSolver(registry, ++id, conv::ConvDirectNaiveConvFwd{}, miopenConvolutionAlgoDirect);
    RegisterWithSolver(registry, ++id, conv::ConvDirectNaiveConvBwd{}, miopenConvolutionAlgoDirect);
    RegisterWithSolver(registry, ++id, conv::ConvDirectNaiveConvWrw{}, miopenConvolutionAlgoDirect);

    RegisterWithSolver(registry, ++id, conv::GemmFwd1x1_0_1{}, miopenConvolutionAlgoGEMM);
    RegisterWithSolver(registry, ++id, conv::GemmFwd1x1_0_1_int8{}, miopenConvolutionAlgoGEMM);
    RegisterWithSolver(registry, ++id, conv::GemmFwd1x1_0_2{}, miopenConvolutionAlgoGEMM);
    RegisterWithSolver(registry, ++id, conv::GemmFwdRest{}, miopenConvolutionAlgoGEMM);

    ++id; // removed solver ConvHipImplicitGemmMlirCppFwd
    ++id; // removed solver ConvHipImplicitGemmMlirCppBwd
    ++id; // removed solver ConvHipImplicitGemmMlirCppWrW

    RegisterWithSolver(registry, ++id, conv::GemmBwd1x1_stride2{}, miopenConvolutionAlgoGEMM);
    RegisterWithSolver(registry, ++id, conv::GemmBwd1x1_stride1{}, miopenConvolutionAlgoGEMM);
    RegisterWithSolver(registry, ++id, conv::GemmBwdRest{}, miopenConvolutionAlgoGEMM);

    RegisterWithSolver(registry, ++id, conv::ConvMlirIgemmFwd{}, miopenConvolutionAlgoImplicitGEMM);
    RegisterWithSolver(registry, ++id, conv::ConvMlirIgemmBwd{}, miopenConvolutionAlgoImplicitGEMM);
    RegisterWithSolver(registry, ++id, conv::ConvMlirIgemmWrW{}, miopenConvolutionAlgoImplicitGEMM);

    RegisterWithSolver(registry, ++id, conv::GemmWrw1x1_stride1{}, miopenConvolutionAlgoGEMM);
    RegisterWithSolver(registry, ++id, conv::GemmWrwUniversal{}, miopenConvolutionAlgoGEMM);

    RegisterWithSolver(
        registry, ++id, conv::ConvMlirIgemmFwdXdlops{}, miopenConvolutionAlgoImplicitGEMM);
    RegisterWithSolver(
        registry, ++id, conv::ConvMlirIgemmBwdXdlops{}, miopenConvolutionAlgoImplicitGEMM);
    RegisterWithSolver(
        registry, ++id, conv::ConvMlirIgemmWrWXdlops{}, miopenConvolutionAlgoImplicitGEMM);

    Register(registry, ++id, Primitive::Activation, activ::ActivFwdSolver0{}.SolverDbId());

    RegisterWithSolver(registry,
                       ++id,
                       conv::ConvAsmImplicitGemmGTCDynamicFwdXdlopsNHWC{},
                       miopenConvolutionAlgoImplicitGEMM);
    RegisterWithSolver(registry,
                       ++id,
                       conv::ConvAsmImplicitGemmGTCDynamicBwdXdlopsNHWC{},
                       miopenConvolutionAlgoImplicitGEMM);

    Register(registry, ++id, Primitive::Activation, activ::ActivFwdSolver1{}.SolverDbId());
    RegisterWithSolver(registry,
                       ++id,
                       conv::ConvAsmImplicitGemmGTCDynamicWrwXdlopsNHWC{},
                       miopenConvolutionAlgoImplicitGEMM);

    Register(registry, ++id, Primitive::Activation, activ::ActivBwdSolver0{}.SolverDbId());
    Register(registry, ++id, Primitive::Activation, activ::ActivBwdSolver1{}.SolverDbId());

    Register(
        registry, ++id, Primitive::Batchnorm, batchnorm::BnFwdTrainingSpatialSingle{}.SolverDbId());

    RegisterWithSolver(
        registry, ++id, conv::ConvCkIgemmFwdV6r1DlopsNchw{}, miopenConvolutionAlgoImplicitGEMM);

    Register(registry,
             ++id,
             Primitive::Batchnorm,
             batchnorm::BnFwdTrainingSpatialMultiple{}.SolverDbId());

    Register(
        registry, ++id, Primitive::Batchnorm, batchnorm::BnFwdTrainingPerActivation{}.SolverDbId());

    Register(
        registry, ++id, Primitive::Batchnorm, batchnorm::BnBwdTrainingSpatialSingle{}.SolverDbId());
    Register(registry,
             ++id,
             Primitive::Batchnorm,
             batchnorm::BnBwdTrainingSpatialMultiple{}.SolverDbId());
    Register(
        registry, ++id, Primitive::Batchnorm, batchnorm::BnBwdTrainingPerActivation{}.SolverDbId());

    Register(registry, ++id, Primitive::Batchnorm, batchnorm::BnFwdInference{}.SolverDbId());

    Register(registry, ++id, Primitive::Pooling, pooling::PoolingForward2d{}.SolverDbId());
    Register(registry, ++id, Primitive::Pooling, pooling::PoolingForwardNd{}.SolverDbId());

    Register(registry, ++id, Primitive::Pooling, pooling::TransposedPoolingFwd2d{}.SolverDbId());
    Register(registry, ++id, Primitive::Pooling, pooling::TransposedPoolingFwdNd{}.SolverDbId());

    Register(registry, ++id, Primitive::Pooling, pooling::PoolingBackward2d{}.SolverDbId());
    Register(registry, ++id, Primitive::Pooling, pooling::PoolingBackwardNd{}.SolverDbId());

    RegisterWithSolver(registry,
                       ++id,
                       conv::ConvAsmImplicitGemmGTCDynamicFwdDlopsNCHWC{},
                       miopenConvolutionAlgoImplicitGEMM);
    RegisterWithSolver(
        registry, ++id, conv::ConvHipImplicitGemmFwdXdlops{}, miopenConvolutionAlgoImplicitGEMM);
    RegisterWithSolver(
        registry, ++id, conv::ConvHipImplicitGemmBwdXdlops{}, miopenConvolutionAlgoImplicitGEMM);
    Register(registry,
             ++id,
             Primitive::Fusion,
             fusion::ConvBinWinogradRxSFused{}.SolverDbId(),
             miopenConvolutionAlgoWinograd);
    Register(registry,
             ++id,
             Primitive::Fusion,
             fusion::ConvBinWinogradRxSf2x3g1Fused{}.SolverDbId(),
             miopenConvolutionAlgoWinograd);
    Register(registry, ++id, Primitive::Fusion, fusion::BnFwdInferActivationFused{}.SolverDbId());
    Register(registry, ++id, Primitive::Fusion, fusion::BnFwdTrgActivationFused{}.SolverDbId());
    Register(registry, ++id, Primitive::Fusion, fusion::BnBwdTrgActivationFused{}.SolverDbId());
    Register(registry,
             ++id,
             Primitive::Fusion,
             fusion::ConvCKIgemmFwdBiasActivFused{}.SolverDbId(),
             miopenConvolutionAlgoImplicitGEMM);
    Register(registry, ++id, Primitive::Pooling, pooling::PoolingForwardNaive{}.SolverDbId());
    RegisterWithSolver(registry,
                       ++id,
                       conv::ConvHipImplicitGemmGroupFwdXdlops{},
                       miopenConvolutionAlgoImplicitGEMM);
    RegisterWithSolver(registry,
                       ++id,
                       conv::ConvHipImplicitGemm3DGroupFwdXdlops{},
                       miopenConvolutionAlgoImplicitGEMM);
    RegisterWithSolver(
        registry, ++id, conv::ConvWinoFuryRxS<2, 3>{}, miopenConvolutionAlgoWinograd);
    RegisterWithSolver(registry,
                       ++id,
                       conv::ConvHipImplicitGemm3DGroupWrwXdlops{},
                       miopenConvolutionAlgoImplicitGEMM);
    RegisterWithSolver(registry,
                       ++id,
                       conv::ConvHipImplicitGemm3DGroupBwdXdlops{},
                       miopenConvolutionAlgoImplicitGEMM);
    Register(registry, ++id, Primitive::Batchnorm, batchnorm::BnCKFwdInference{}.SolverDbId());
    Register(registry, ++id, Primitive::Batchnorm, batchnorm::BnCKBwdBackward{}.SolverDbId());
    Register(registry, ++id, Primitive::Batchnorm, batchnorm::BnCKFwdTraining{}.SolverDbId());
    Register(
        registry, ++id, Primitive::Normalization, layernorm::Layernorm2DCKForward{}.SolverDbId());
    Register(
        registry, ++id, Primitive::Normalization, layernorm::Layernorm4DCKForward{}.SolverDbId());
    Register(registry, ++id, Primitive::Normalization, layernorm::LayernormForward{}.SolverDbId());
    Register(registry, ++id, Primitive::Reduce, reduce::SumForward{}.SolverDbId());
    RegisterWithSolver(registry,
                       ++id,
                       conv::ConvHipImplicitGemmF16F8F16FwdXdlops{},
                       miopenConvolutionAlgoImplicitGEMM);
    RegisterWithSolver(registry,
                       ++id,
                       conv::ConvHipImplicitGemmF16F8F16BwdXdlops{},
                       miopenConvolutionAlgoImplicitGEMM);
    RegisterWithSolver(registry,
                       ++id,
                       conv::ConvHipImplicitGemmF16F8F16WrwXdlops{},
                       miopenConvolutionAlgoImplicitGEMM);
    Register(registry,
             ++id,
             Primitive::Fusion,
             fusion::ConvCKIgemmFwdBiasResAddActivFused{}.SolverDbId(),
             miopenConvolutionAlgoImplicitGEMM);
    Register(registry, ++id, Primitive::Reduce, reduce::ArgmaxForward{}.SolverDbId());
    Register(registry, ++id, Primitive::Normalization, groupnorm::GroupNormForward{}.SolverDbId());

    RegisterWithSolver(registry,
                       ++id,
                       conv::ConvHipImplicitGemmGroupBwdXdlops{},
                       miopenConvolutionAlgoImplicitGEMM);
    RegisterWithSolver(registry,
                       ++id,
                       conv::ConvHipImplicitGemmGroupWrwXdlops{},
                       miopenConvolutionAlgoImplicitGEMM);

    Register(registry, ++id, Primitive::Softmax, softmax::Softmax{}.SolverDbId());
    Register(registry, ++id, Primitive::Softmax, softmax::AttnSoftmax{}.SolverDbId());

    Register(registry, ++id, Primitive::Reduce, reduce::ArgminForward{}.SolverDbId());
    Register(registry, ++id, Primitive::Reduce, reduce::MaxForward{}.SolverDbId());
    Register(registry, ++id, Primitive::Reduce, reduce::MinForward{}.SolverDbId());

    Register(registry, ++id, Primitive::Mha, mha::MhaForward{}.SolverDbId());
    Register(registry, ++id, Primitive::Mha, mha::MhaBackward{}.SolverDbId());

    Register(registry, ++id, Primitive::Cat, cat::CatForward{}.SolverDbId());
    Register(registry, ++id, Primitive::Adam, adam::Adam{}.SolverDbId());
    Register(registry, ++id, Primitive::Item, getitem::GetitemBackward{}.SolverDbId());

    Register(registry, ++id, Primitive::Adam, adam::TransformersAdamW{}.SolverDbId());

    Register(registry,
             ++id,
             Primitive::Fusion,
             fusion::ConvWinoFuryRxSFused<2, 3>{}.SolverDbId(),
             miopenConvolutionAlgoWinograd);

    Register(registry, ++id, Primitive::RoPE, rope::RoPEForward{}.SolverDbId());
    Register(registry, ++id, Primitive::RoPE, rope::RoPEBackward{}.SolverDbId());
    Register(registry, ++id, Primitive::ReLU, prelu::MultiWeightsBackward{}.SolverDbId());
    Register(registry, ++id, Primitive::ReLU, prelu::SingleWeightBackward{}.SolverDbId());
    Register(registry, ++id, Primitive::Kthvalue, kthvalue::KthvalueFwd{}.SolverDbId());

    Register(registry, ++id, Primitive::Activation, glu::GLUForward{}.SolverDbId());
    Register(registry, ++id, Primitive::Activation, glu::GLUBackward{}.SolverDbId());

    Register(registry,
             ++id,
             Primitive::SoftMarginLoss,
             softmarginloss::SoftMarginLossForward{}.SolverDbId());
    Register(registry,
             ++id,
             Primitive::SoftMarginLoss,
             softmarginloss::SoftMarginLossBackward{}.SolverDbId());
    Register(registry,
             ++id,
             Primitive::MultiMarginLoss,
             multimarginloss::MultiMarginLossForward{}.SolverDbId());

<<<<<<< HEAD
    Register(registry,
             ++id,
             Primitive::AdaptiveAvgPool,
             adaptiveavgpool::AdaptiveAvgPoolForward1d{}.SolverDbId());
    Register(registry,
             ++id,
             Primitive::AdaptiveAvgPool,
             adaptiveavgpool::AdaptiveAvgPoolForward2d{}.SolverDbId());
    Register(registry,
             ++id,
             Primitive::AdaptiveAvgPool,
             adaptiveavgpool::AdaptiveAvgPoolForward3d{}.SolverDbId());
    Register(registry,
             ++id,
             Primitive::AdaptiveAvgPool,
             adaptiveavgpool::AdaptiveAvgPoolBackward1d{}.SolverDbId());
    Register(registry,
             ++id,
             Primitive::AdaptiveAvgPool,
             adaptiveavgpool::AdaptiveAvgPoolBackward2d{}.SolverDbId());
    Register(registry,
             ++id,
             Primitive::AdaptiveAvgPool,
             adaptiveavgpool::AdaptiveAvgPoolBackward3d{}.SolverDbId());
    // IMPORTANT: New solvers should be added to the end of the function!
=======
    Register(registry, ++id, Primitive::Mha, mha::MhaCKFlashAttentionV2Forward{}.SolverDbId());
    // IMPORTANT: New solvers should be added to the end of the function, and don't leave a white
    // space between this comment and the newly registered solver(s)!
>>>>>>> 38258d5f
}

bool ThisSolverIsDeprecatedStatic::IsDisabled(const ExecutionContext& ctx)
{
    static const bool device_is_allowed = [&]() {
        if(miopen::debug::enable_deprecated_solvers)
            return true;
        if(env::enabled(MIOPEN_DEBUG_ENABLE_DEPRECATED_SOLVERS))
            return true;
        const auto device = ctx.GetStream().GetTargetProperties().Name();
        return device == "gfx803"                       // Fiji
               || device == "gfx900"                    // Vega10
               || device == "gfx906"                    // Vega20, MI50/60
               || device == "gfx908"                    // MI100
               || device == "gfx90a"                    // MI200
               || miopen::StartsWith(device, "gfx103"); // Navi2x
    }();
    return !device_is_allowed;
}

} // namespace solver
} // namespace miopen<|MERGE_RESOLUTION|>--- conflicted
+++ resolved
@@ -709,7 +709,7 @@
              Primitive::MultiMarginLoss,
              multimarginloss::MultiMarginLossForward{}.SolverDbId());
 
-<<<<<<< HEAD
+    Register(registry, ++id, Primitive::Mha, mha::MhaCKFlashAttentionV2Forward{}.SolverDbId());
     Register(registry,
              ++id,
              Primitive::AdaptiveAvgPool,
@@ -734,12 +734,8 @@
              ++id,
              Primitive::AdaptiveAvgPool,
              adaptiveavgpool::AdaptiveAvgPoolBackward3d{}.SolverDbId());
-    // IMPORTANT: New solvers should be added to the end of the function!
-=======
-    Register(registry, ++id, Primitive::Mha, mha::MhaCKFlashAttentionV2Forward{}.SolverDbId());
     // IMPORTANT: New solvers should be added to the end of the function, and don't leave a white
     // space between this comment and the newly registered solver(s)!
->>>>>>> 38258d5f
 }
 
 bool ThisSolverIsDeprecatedStatic::IsDisabled(const ExecutionContext& ctx)
