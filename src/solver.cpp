--- conflicted
+++ resolved
@@ -317,14 +317,13 @@
         registry, ++id, ConvHipImplicitGemmBwdDataV4R1Xdlops{}, miopenConvolutionAlgoImplicitGEMM);
 
     RegisterWithSolver(
-<<<<<<< HEAD
+        registry, ++id, ConvHipImplicitGemmV4R4WrW{}, miopenConvolutionAlgoImplicitGEMM);
+
+    RegisterWithSolver(
         registry, ++id, ConvAsmImplicitGemmV4R1DynamicFwd{}, miopenConvolutionAlgoImplicitGEMM);
 
     RegisterWithSolver(
         registry, ++id, ConvAsmImplicitGemmV4R1DynamicFwd_1x1{}, miopenConvolutionAlgoImplicitGEMM);
-=======
-        registry, ++id, ConvHipImplicitGemmV4R4WrW{}, miopenConvolutionAlgoImplicitGEMM);
->>>>>>> 9218adcc
 }
 
 } // namespace solver
