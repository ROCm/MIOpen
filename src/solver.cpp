/*******************************************************************************
 *
 * MIT License
 *
 * Copyright (c) 2021 Advanced Micro Devices, Inc.
 *
 * Permission is hereby granted, free of charge, to any person obtaining a copy
 * of this software and associated documentation files (the "Software"), to deal
 * in the Software without restriction, including without limitation the rights
 * to use, copy, modify, merge, publish, distribute, sublicense, and/or sell
 * copies of the Software, and to permit persons to whom the Software is
 * furnished to do so, subject to the following conditions:
 *
 * The above copyright notice and this permission notice shall be included in all
 * copies or substantial portions of the Software.
 *
 * THE SOFTWARE IS PROVIDED "AS IS", WITHOUT WARRANTY OF ANY KIND, EXPRESS OR
 * IMPLIED, INCLUDING BUT NOT LIMITED TO THE WARRANTIES OF MERCHANTABILITY,
 * FITNESS FOR A PARTICULAR PURPOSE AND NONINFRINGEMENT. IN NO EVENT SHALL THE
 * AUTHORS OR COPYRIGHT HOLDERS BE LIABLE FOR ANY CLAIM, DAMAGES OR OTHER
 * LIABILITY, WHETHER IN AN ACTION OF CONTRACT, TORT OR OTHERWISE, ARISING FROM,
 * OUT OF OR IN CONNECTION WITH THE SOFTWARE OR THE USE OR OTHER DEALINGS IN THE
 * SOFTWARE.
 *
 *******************************************************************************/

#include <miopen/solver.hpp>

#include <miopen/activ/solvers.hpp>
#include <miopen/batchnorm/solvers.hpp>
#include <miopen/pooling/solvers.hpp>
#include <miopen/conv_algo_name.hpp>
#include <miopen/db.hpp>
#include <miopen/solver_id.hpp>
#include <miopen/par_for.hpp>
#include <miopen/stringutils.hpp>
#include <miopen/any_solver.hpp>
#include <miopen/timer.hpp>

#include <boost/range/adaptor/transformed.hpp>
#include <ostream>

namespace miopen {
namespace solver {

MIOPEN_DECLARE_ENV_VAR(MIOPEN_COMPILE_PARALLEL_LEVEL)

std::ostream& operator<<(std::ostream& os, const KernelInfo& k)
{
    os << k.kernel_file << ", " << k.kernel_name << " g_wk={ ";
    for(const auto& size : k.g_wk)
        os << size << ' ';
    os << "}, l_wk={ ";
    for(const auto& size : k.l_wk)
        os << size << ' ';
    return os << "} '" << k.comp_options << '\'';
}

std::vector<Program> PrecompileKernels(const Handle& h, const std::vector<KernelInfo>& kernels)
{
    CompileTimer ct;
    std::vector<Program> programs(kernels.size());

    // clang-format off
    par_for_strided(kernels.size(),
                    max_threads{Value(MIOPEN_COMPILE_PARALLEL_LEVEL{}, 20)},
                    [&](auto i) {
                        const KernelInfo& k = kernels[i];
                        programs[i]         = h.LoadProgram(k.kernel_file, k.comp_options, false, "");
                    });
    // clang-format on
    ct.Log("PrecompileKernels");
    return programs;
}

void PrecompileSolutions(const Handle& h, const std::vector<const ConvSolution*>& sols)
{
    // Find all kernels that need to be compiled from the solutions
    std::vector<KernelInfo> kernels;
    for(auto&& sol : sols)
    {
        if(!sol->Succeeded())
            continue;
        for(auto&& kernel : sol->construction_params)
        {
            if(h.HasProgram(kernel.kernel_file, kernel.comp_options))
                continue;
            kernels.push_back(kernel);
        }
    }

    // Precompile the kernels in parallel, but dont add them to the cache
    std::vector<Program> programs = PrecompileKernels(h, kernels);

    // Add programs to the cache
    for(std::size_t i = 0; i < programs.size(); i++)
    {
        const KernelInfo& k = kernels[i];
        h.AddProgram(programs[i], k.kernel_file, k.comp_options);
    }
}

std::ostream& operator<<(std::ostream& os, const ConvSolution& s)
{
    auto strings =
        s.construction_params | boost::adaptors::transformed([](auto k) { return k.kernel_name; });
    os << s.solver_id << ": " << JoinStrings(strings, "/");
    return os;
}

struct IdRegistryEntry
{
    std::string str_value          = "";
    Primitive primitive            = Primitive::Convolution;
    miopenConvAlgorithm_t convAlgo = miopenConvolutionAlgoDirect;
    AnySolver solver               = {};
};

struct IdRegistryData
{
    std::unordered_map<uint64_t, IdRegistryEntry> value_to_entry;
    std::unordered_map<std::string, uint64_t> str_to_value;
    std::unordered_map<Primitive, std::vector<Id>> primitive_to_ids;
};

struct SolverRegistrar
{
    SolverRegistrar(IdRegistryData& registry);
};

static auto& IdRegistry()
{
    // NOLINTNEXTLINE (cppcoreguidelines-avoid-non-const-global-variables)
    static auto data            = IdRegistryData{};
    static const auto registrar = SolverRegistrar{data};
    (void)registrar; // clang-tidy
    return data;
}

const std::vector<Id>& GetSolversByPrimitive(Primitive primitive)
{
    return IdRegistry().primitive_to_ids[primitive];
}

Id::Id(uint64_t value_) : value(value_)
{
    is_valid = (IdRegistry().value_to_entry.find(value) != IdRegistry().value_to_entry.end());
}

Id::Id(ForceInit, uint64_t value_) : value(value_), is_valid(true) {}

Id::Id(const std::string& str) : Id(str.c_str()) {}

Id::Id(const char* str)
{
    const auto it = IdRegistry().str_to_value.find(str);
    is_valid      = (it != IdRegistry().str_to_value.end());
    value         = is_valid ? it->second : invalid_value;
}

std::string Id::ToString() const
{
    if(!IsValid())
        return "INVALID_SOLVER_ID_" + std::to_string(value);
    return IdRegistry().value_to_entry[value].str_value;
}

AnySolver Id::GetSolver() const
{
    const auto it = IdRegistry().value_to_entry.find(value);
    return it != IdRegistry().value_to_entry.end() ? it->second.solver : AnySolver{};
}

std::string Id::GetAlgo(conv::Direction dir) const
{
    return ConvolutionAlgoToDirectionalString(GetAlgo(), dir);
}

Primitive Id::GetPrimitive() const
{
    const auto it = IdRegistry().value_to_entry.find(value);
    if(it == IdRegistry().value_to_entry.end())
        MIOPEN_THROW(miopenStatusInternalError);
    return it->second.primitive;
}

miopenConvAlgorithm_t Id::GetAlgo() const
{
    const auto it = IdRegistry().value_to_entry.find(value);
    if(it == IdRegistry().value_to_entry.end())
        MIOPEN_THROW(miopenStatusInternalError);
    return it->second.convAlgo;
}

inline bool
Register(IdRegistryData& registry, uint64_t value, Primitive primitive, const std::string& str)
{
    if(value == Id::invalid_value)
    {
        MIOPEN_LOG_E(Id::invalid_value << " is special id value for invalid solver (" << str
                                       << ")");
        return false;
    }

    if(registry.value_to_entry.find(value) != registry.value_to_entry.end())
    {
        MIOPEN_LOG_E("Registered duplicate ids: ["
                     << value << "]" << str << " and ["
                     << registry.value_to_entry.find(value)->first << "]"
                     << registry.value_to_entry.find(value)->second.str_value);
        return false;
    }

    if(registry.str_to_value.find(str) != registry.str_to_value.end())
    {
        MIOPEN_LOG_E("Registered duplicate ids: [" << value << "]" << str << " and ["
                                                   << registry.str_to_value.find(str)->second << "]"
                                                   << registry.str_to_value.find(str)->first);
        return false;
    }

    auto entry      = IdRegistryEntry{};
    entry.str_value = str;
    entry.primitive = primitive;

    registry.value_to_entry.emplace(value, std::move(entry));
    registry.str_to_value.emplace(str, value);
    registry.primitive_to_ids[primitive].emplace_back(ForceInit{}, value);
    return true;
}

inline bool Register(IdRegistryData& registry,
                     uint64_t value,
                     const std::string& str,
                     miopenConvAlgorithm_t algo)
{
    if(!Register(registry, value, Primitive::Convolution, str))
        return false;
    registry.value_to_entry.at(value).convAlgo = algo;
    return true;
}

template <class TSolver>
inline void
RegisterWithSolver(IdRegistryData& registry, uint64_t value, TSolver, miopenConvAlgorithm_t algo)
{
    if(!Register(registry, value, TSolver{}.SolverDbId(), algo))
        return;
    registry.value_to_entry.at(value).solver = TSolver{};
}

inline SolverRegistrar::SolverRegistrar(IdRegistryData& registry)
{
    // When solver gets removed its registration line should be replaced with ++id to keep
    // backwards compatibility. New solvers should only be added to the end of list unless it is
    // intended to reuse an id of a removed solver.

    uint64_t id = 0; // 0 is reserved for invalid value.

    // IMPORTANT: New solvers should be added to the end of the function!

    RegisterWithSolver(registry, ++id, ConvAsm3x3U{}, miopenConvolutionAlgoDirect);
    RegisterWithSolver(registry, ++id, ConvAsm1x1U{}, miopenConvolutionAlgoDirect);
    RegisterWithSolver(registry, ++id, ConvAsm1x1UV2{}, miopenConvolutionAlgoDirect);
    RegisterWithSolver(registry, ++id, ConvBiasActivAsm1x1U{}, miopenConvolutionAlgoDirect);
    RegisterWithSolver(registry, ++id, ConvAsm5x10u2v2f1{}, miopenConvolutionAlgoDirect);
    RegisterWithSolver(registry, ++id, ConvAsm5x10u2v2b1{}, miopenConvolutionAlgoDirect);
    RegisterWithSolver(
        registry, ++id, ConvAsm7x7c3h224w224k64u2v2p3q3f1{}, miopenConvolutionAlgoDirect);
    RegisterWithSolver(registry, ++id, ConvOclDirectFwd11x11{}, miopenConvolutionAlgoDirect);
    RegisterWithSolver(registry, ++id, ConvOclDirectFwdGen{}, miopenConvolutionAlgoDirect);
    ++id; // removed ConvOclDirectFwd3x3
    RegisterWithSolver(registry, ++id, ConvOclDirectFwd{}, miopenConvolutionAlgoDirect);
    RegisterWithSolver(registry, ++id, ConvOclDirectFwdFused{}, miopenConvolutionAlgoDirect);
    RegisterWithSolver(registry, ++id, ConvOclDirectFwd1x1{}, miopenConvolutionAlgoDirect);
    RegisterWithSolver(registry, ++id, ConvBinWinograd3x3U{}, miopenConvolutionAlgoWinograd);
    RegisterWithSolver(registry, ++id, ConvBinWinogradRxS{}, miopenConvolutionAlgoWinograd);
    RegisterWithSolver(registry, ++id, ConvAsmBwdWrW3x3{}, miopenConvolutionAlgoDirect);
    RegisterWithSolver(registry, ++id, ConvAsmBwdWrW1x1{}, miopenConvolutionAlgoDirect);
    RegisterWithSolver(registry, ++id, ConvOclBwdWrW2<1>{}, miopenConvolutionAlgoDirect);
    RegisterWithSolver(registry, ++id, ConvOclBwdWrW2<2>{}, miopenConvolutionAlgoDirect);
    RegisterWithSolver(registry, ++id, ConvOclBwdWrW2<4>{}, miopenConvolutionAlgoDirect);
    RegisterWithSolver(registry, ++id, ConvOclBwdWrW2<8>{}, miopenConvolutionAlgoDirect);
    RegisterWithSolver(registry, ++id, ConvOclBwdWrW2<16>{}, miopenConvolutionAlgoDirect);
    RegisterWithSolver(registry, ++id, ConvOclBwdWrW2NonTunable{}, miopenConvolutionAlgoDirect);
    RegisterWithSolver(registry, ++id, ConvOclBwdWrW53{}, miopenConvolutionAlgoDirect);
    RegisterWithSolver(registry, ++id, ConvOclBwdWrW1x1{}, miopenConvolutionAlgoDirect);
    RegisterWithSolver(
        registry, ++id, ConvHipImplicitGemmV4R1Fwd{}, miopenConvolutionAlgoImplicitGEMM);
    ++id; // removed solver ConvHipImplicitGemmV4Fwd
    ++id; // removed solver ConvHipImplicitGemmV4_1x1
    ++id; // removed solver ConvHipImplicitGemmV4R4FwdXdlops
    ++id; // removed solver ConvHipImplicitGemmV4R4Xdlops_1x1
    RegisterWithSolver(
        registry, ++id, ConvHipImplicitGemmV4R1WrW{}, miopenConvolutionAlgoImplicitGEMM);
    ++id; // removed solver ConvHipImplicitGemmV4WrW

    // Several ids w/o solver for immediate mode
    ++id; // old gemm pseudo-solverid

    RegisterWithSolver(registry, ++id, fft{}, miopenConvolutionAlgoFFT);

    RegisterWithSolver(
        registry, ++id, ConvWinograd3x3MultipassWrW<3, 4>{}, miopenConvolutionAlgoWinograd);
    ++id; // Id for ConvSCGemmFGemm.
    RegisterWithSolver(registry, ++id, ConvBinWinoRxS<3, 2>{}, miopenConvolutionAlgoWinograd);
    RegisterWithSolver(
        registry, ++id, ConvWinograd3x3MultipassWrW<3, 5>{}, miopenConvolutionAlgoWinograd);
    RegisterWithSolver(
        registry, ++id, ConvWinograd3x3MultipassWrW<3, 6>{}, miopenConvolutionAlgoWinograd);
    RegisterWithSolver(
        registry, ++id, ConvWinograd3x3MultipassWrW<3, 2>{}, miopenConvolutionAlgoWinograd);
    RegisterWithSolver(
        registry, ++id, ConvWinograd3x3MultipassWrW<3, 3>{}, miopenConvolutionAlgoWinograd);
    RegisterWithSolver(
        registry, ++id, ConvWinograd3x3MultipassWrW<7, 2>{}, miopenConvolutionAlgoWinograd);
    RegisterWithSolver(
        registry, ++id, ConvWinograd3x3MultipassWrW<7, 3>{}, miopenConvolutionAlgoWinograd);
    RegisterWithSolver(
        registry, ++id, ConvWinograd3x3MultipassWrW<7, 2, 1, 1>{}, miopenConvolutionAlgoWinograd);
    RegisterWithSolver(
        registry, ++id, ConvWinograd3x3MultipassWrW<7, 3, 1, 1>{}, miopenConvolutionAlgoWinograd);
    RegisterWithSolver(
        registry, ++id, ConvWinograd3x3MultipassWrW<1, 1, 7, 2>{}, miopenConvolutionAlgoWinograd);
    RegisterWithSolver(
        registry, ++id, ConvWinograd3x3MultipassWrW<1, 1, 7, 3>{}, miopenConvolutionAlgoWinograd);
    RegisterWithSolver(
        registry, ++id, ConvWinograd3x3MultipassWrW<5, 3>{}, miopenConvolutionAlgoWinograd);
    RegisterWithSolver(
        registry, ++id, ConvWinograd3x3MultipassWrW<5, 4>{}, miopenConvolutionAlgoWinograd);

    ++id; // removed solver ConvHipImplicitGemmV4R4WrWXdlops
    ++id; // removed solver ConvHipImplicitGemmV4R4GenFwdXdlops
    ++id; // removed solver ConvHipImplicitGemmV4R4GenWrWXdlops

    RegisterWithSolver(registry, ++id, ConvBinWinoRxS<2, 3>{}, miopenConvolutionAlgoWinograd);

    RegisterWithSolver(
        registry, ++id, ConvHipImplicitGemmV4R4Fwd{}, miopenConvolutionAlgoImplicitGEMM);

    RegisterWithSolver(
        registry, ++id, ConvHipImplicitGemmBwdDataV1R1{}, miopenConvolutionAlgoImplicitGEMM);
    RegisterWithSolver(
        registry, ++id, ConvHipImplicitGemmBwdDataV4R1{}, miopenConvolutionAlgoImplicitGEMM);

    RegisterWithSolver(
        registry, ++id, ConvHipImplicitGemmBwdDataV1R1Xdlops{}, miopenConvolutionAlgoImplicitGEMM);

    ++id; // removed solver ConvHipImplicitGemmV4R4GenXdlopsFwdFp32
    ++id; // removed solver ConvHipImplicitGemmV4R4GenXdlopsWrWFp32

    RegisterWithSolver(
        registry, ++id, ConvHipImplicitGemmBwdDataV4R1Xdlops{}, miopenConvolutionAlgoImplicitGEMM);

    RegisterWithSolver(
        registry, ++id, ConvHipImplicitGemmV4R4WrW{}, miopenConvolutionAlgoImplicitGEMM);

    RegisterWithSolver(
        registry, ++id, ConvAsmImplicitGemmV4R1DynamicFwd{}, miopenConvolutionAlgoImplicitGEMM);

    RegisterWithSolver(
        registry, ++id, ConvAsmImplicitGemmV4R1DynamicFwd_1x1{}, miopenConvolutionAlgoImplicitGEMM);

    RegisterWithSolver(
        registry, ++id, ConvHipImplicitGemmForwardV4R4Xdlops{}, miopenConvolutionAlgoImplicitGEMM);

    RegisterWithSolver(
        registry, ++id, ConvAsmImplicitGemmV4R1DynamicBwd{}, miopenConvolutionAlgoImplicitGEMM);

    RegisterWithSolver(
        registry, ++id, ConvAsmImplicitGemmV4R1DynamicWrw{}, miopenConvolutionAlgoImplicitGEMM);

    RegisterWithSolver(
        registry, ++id, ConvMPBidirectWinograd<2, 3>{}, miopenConvolutionAlgoWinograd);
    RegisterWithSolver(
        registry, ++id, ConvMPBidirectWinograd<3, 3>{}, miopenConvolutionAlgoWinograd);
    RegisterWithSolver(
        registry, ++id, ConvMPBidirectWinograd<4, 3>{}, miopenConvolutionAlgoWinograd);
    RegisterWithSolver(
        registry, ++id, ConvMPBidirectWinograd<5, 3>{}, miopenConvolutionAlgoWinograd);
    RegisterWithSolver(
        registry, ++id, ConvMPBidirectWinograd<6, 3>{}, miopenConvolutionAlgoWinograd);

    RegisterWithSolver(registry,
                       ++id,
                       ConvAsmImplicitGemmGTCDynamicWrwXdlops{},
                       miopenConvolutionAlgoImplicitGEMM);
    RegisterWithSolver(
        registry, ++id, ConvHipImplicitGemmWrwV4R4Xdlops{}, miopenConvolutionAlgoImplicitGEMM);

    RegisterWithSolver(registry,
                       ++id,
                       ConvAsmImplicitGemmGTCDynamicFwdXdlops{},
                       miopenConvolutionAlgoImplicitGEMM);

    RegisterWithSolver(
        registry, ++id, ConvMPBidirectWinograd_xdlops<2, 3>{}, miopenConvolutionAlgoWinograd);
    RegisterWithSolver(
        registry, ++id, ConvMPBidirectWinograd_xdlops<3, 3>{}, miopenConvolutionAlgoWinograd);
    RegisterWithSolver(
        registry, ++id, ConvMPBidirectWinograd_xdlops<4, 3>{}, miopenConvolutionAlgoWinograd);
    RegisterWithSolver(
        registry, ++id, ConvMPBidirectWinograd_xdlops<5, 3>{}, miopenConvolutionAlgoWinograd);
    RegisterWithSolver(
        registry, ++id, ConvMPBidirectWinograd_xdlops<6, 3>{}, miopenConvolutionAlgoWinograd);

    RegisterWithSolver(
        registry, ++id, ConvHipImplicitGemmForwardV4R5Xdlops{}, miopenConvolutionAlgoImplicitGEMM);

    RegisterWithSolver(registry,
                       ++id,
                       ConvHipImplicitGemmForwardV4R4Xdlops_Padded_Gemm{},
                       miopenConvolutionAlgoImplicitGEMM);

    RegisterWithSolver(registry,
                       ++id,
                       ConvAsmImplicitGemmGTCDynamicBwdXdlops{},
                       miopenConvolutionAlgoImplicitGEMM);
    RegisterWithSolver(registry,
                       ++id,
                       ConvHipImplicitGemmWrwV4R4Xdlops_Padded_Gemm{},
                       miopenConvolutionAlgoImplicitGEMM);
    RegisterWithSolver(registry, ++id, ConvBinWinogradRxSf2x3g1{}, miopenConvolutionAlgoWinograd);

    RegisterWithSolver(registry, ++id, ConvDirectNaiveConvFwd{}, miopenConvolutionAlgoDirect);
    RegisterWithSolver(registry, ++id, ConvDirectNaiveConvBwd{}, miopenConvolutionAlgoDirect);
    RegisterWithSolver(registry, ++id, ConvDirectNaiveConvWrw{}, miopenConvolutionAlgoDirect);

    RegisterWithSolver(registry, ++id, GemmFwd1x1_0_1{}, miopenConvolutionAlgoGEMM);
    RegisterWithSolver(registry, ++id, GemmFwd1x1_0_1_int8{}, miopenConvolutionAlgoGEMM);
    RegisterWithSolver(registry, ++id, GemmFwd1x1_0_2{}, miopenConvolutionAlgoGEMM);
    RegisterWithSolver(registry, ++id, GemmFwdRest{}, miopenConvolutionAlgoGEMM);

    ++id; // removed solver ConvHipImplicitGemmMlirCppFwd
    ++id; // removed solver ConvHipImplicitGemmMlirCppBwd
    ++id; // removed solver ConvHipImplicitGemmMlirCppWrW

    RegisterWithSolver(registry, ++id, GemmBwd1x1_stride2{}, miopenConvolutionAlgoGEMM);
    RegisterWithSolver(registry, ++id, GemmBwd1x1_stride1{}, miopenConvolutionAlgoGEMM);
    RegisterWithSolver(registry, ++id, GemmBwdRest{}, miopenConvolutionAlgoGEMM);

    RegisterWithSolver(registry, ++id, ConvMlirIgemmFwd{}, miopenConvolutionAlgoImplicitGEMM);
    RegisterWithSolver(registry, ++id, ConvMlirIgemmBwd{}, miopenConvolutionAlgoImplicitGEMM);
    RegisterWithSolver(registry, ++id, ConvMlirIgemmWrW{}, miopenConvolutionAlgoImplicitGEMM);

    RegisterWithSolver(registry, ++id, GemmWrw1x1_stride1{}, miopenConvolutionAlgoGEMM);
    RegisterWithSolver(registry, ++id, GemmWrwUniversal{}, miopenConvolutionAlgoGEMM);

    RegisterWithSolver(registry, ++id, ConvMlirIgemmFwdXdlops{}, miopenConvolutionAlgoImplicitGEMM);
    RegisterWithSolver(registry, ++id, ConvMlirIgemmBwdXdlops{}, miopenConvolutionAlgoImplicitGEMM);
    RegisterWithSolver(registry, ++id, ConvMlirIgemmWrWXdlops{}, miopenConvolutionAlgoImplicitGEMM);

    Register(registry, ++id, Primitive::Activation, activ::ActivFwdSolver0{}.SolverDbId());

    RegisterWithSolver(registry,
                       ++id,
                       ConvAsmImplicitGemmGTCDynamicFwdXdlopsNHWC{},
                       miopenConvolutionAlgoImplicitGEMM);
    RegisterWithSolver(registry,
                       ++id,
                       ConvAsmImplicitGemmGTCDynamicBwdXdlopsNHWC{},
                       miopenConvolutionAlgoImplicitGEMM);

    Register(registry, ++id, Primitive::Activation, activ::ActivFwdSolver1{}.SolverDbId());
    RegisterWithSolver(registry,
                       ++id,
                       ConvAsmImplicitGemmGTCDynamicWrwXdlopsNHWC{},
                       miopenConvolutionAlgoImplicitGEMM);

    Register(registry, ++id, Primitive::Activation, activ::ActivBwdSolver0{}.SolverDbId());
    Register(registry, ++id, Primitive::Activation, activ::ActivBwdSolver1{}.SolverDbId());

    Register(
        registry, ++id, Primitive::Batchnorm, batchnorm::BnFwdTrainingSpatialSingle{}.SolverDbId());

    RegisterWithSolver(
        registry, ++id, ConvCkIgemmFwdV6r1DlopsNchw{}, miopenConvolutionAlgoImplicitGEMM);

    Register(registry,
             ++id,
             Primitive::Batchnorm,
             batchnorm::BnFwdTrainingSpatialMultiple{}.SolverDbId());

    Register(
        registry, ++id, Primitive::Batchnorm, batchnorm::BnFwdTrainingPerActivation{}.SolverDbId());

    Register(
        registry, ++id, Primitive::Batchnorm, batchnorm::BnBwdTrainingSpatialSingle{}.SolverDbId());
    Register(registry,
             ++id,
             Primitive::Batchnorm,
             batchnorm::BnBwdTrainingSpatialMultiple{}.SolverDbId());
    Register(
        registry, ++id, Primitive::Batchnorm, batchnorm::BnBwdTrainingPerActivation{}.SolverDbId());

    Register(registry, ++id, Primitive::Batchnorm, batchnorm::BnFwdInference{}.SolverDbId());

    Register(registry, ++id, Primitive::Pooling, pooling::PoolingForward2d{}.SolverDbId());
    Register(registry, ++id, Primitive::Pooling, pooling::PoolingForwardNd{}.SolverDbId());

    Register(registry, ++id, Primitive::Pooling, pooling::TransposedPoolingFwd2d{}.SolverDbId());
    Register(registry, ++id, Primitive::Pooling, pooling::TransposedPoolingFwdNd{}.SolverDbId());

    Register(registry, ++id, Primitive::Pooling, pooling::PoolingBackward2d{}.SolverDbId());
    Register(registry, ++id, Primitive::Pooling, pooling::PoolingBackwardNd{}.SolverDbId());

    RegisterWithSolver(registry,
                       ++id,
                       ConvAsmImplicitGemmGTCDynamicFwdDlopsNCHWC{},
                       miopenConvolutionAlgoImplicitGEMM);
    RegisterWithSolver(
<<<<<<< HEAD
        registry, ++id, ConvBinWinogradUltraRxSf2x3{}, miopenConvolutionAlgoWinograd);
=======
        registry, ++id, ConvHipImplicitGemmFwdXdlops{}, miopenConvolutionAlgoImplicitGEMM);
>>>>>>> a5f11792

    // IMPORTANT: New solvers should be added to the end of the function!
}

} // namespace solver
} // namespace miopen<|MERGE_RESOLUTION|>--- conflicted
+++ resolved
@@ -509,11 +509,10 @@
                        ConvAsmImplicitGemmGTCDynamicFwdDlopsNCHWC{},
                        miopenConvolutionAlgoImplicitGEMM);
     RegisterWithSolver(
-<<<<<<< HEAD
+        registry, ++id, ConvHipImplicitGemmFwdXdlops{}, miopenConvolutionAlgoImplicitGEMM);
+
+    RegisterWithSolver(
         registry, ++id, ConvBinWinogradUltraRxSf2x3{}, miopenConvolutionAlgoWinograd);
-=======
-        registry, ++id, ConvHipImplicitGemmFwdXdlops{}, miopenConvolutionAlgoImplicitGEMM);
->>>>>>> a5f11792
 
     // IMPORTANT: New solvers should be added to the end of the function!
 }
