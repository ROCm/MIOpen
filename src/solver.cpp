/*******************************************************************************
 *
 * MIT License
 *
 * Copyright (c) 2021 Advanced Micro Devices, Inc.
 *
 * Permission is hereby granted, free of charge, to any person obtaining a copy
 * of this software and associated documentation files (the "Software"), to deal
 * in the Software without restriction, including without limitation the rights
 * to use, copy, modify, merge, publish, distribute, sublicense, and/or sell
 * copies of the Software, and to permit persons to whom the Software is
 * furnished to do so, subject to the following conditions:
 *
 * The above copyright notice and this permission notice shall be included in all
 * copies or substantial portions of the Software.
 *
 * THE SOFTWARE IS PROVIDED "AS IS", WITHOUT WARRANTY OF ANY KIND, EXPRESS OR
 * IMPLIED, INCLUDING BUT NOT LIMITED TO THE WARRANTIES OF MERCHANTABILITY,
 * FITNESS FOR A PARTICULAR PURPOSE AND NONINFRINGEMENT. IN NO EVENT SHALL THE
 * AUTHORS OR COPYRIGHT HOLDERS BE LIABLE FOR ANY CLAIM, DAMAGES OR OTHER
 * LIABILITY, WHETHER IN AN ACTION OF CONTRACT, TORT OR OTHERWISE, ARISING FROM,
 * OUT OF OR IN CONNECTION WITH THE SOFTWARE OR THE USE OR OTHER DEALINGS IN THE
 * SOFTWARE.
 *
 *******************************************************************************/

#include <miopen/solver.hpp>

#include <miopen/activ/solvers.hpp>
#include <miopen/adam/solvers.hpp>
#include <miopen/batchnorm/solvers.hpp>
#include <miopen/cat/solvers.hpp>
#include <miopen/conv/solvers.hpp>
#include <miopen/fusion/solvers.hpp>
#include <miopen/glu/solvers.hpp>
#include <miopen/groupnorm/solvers.hpp>
#include <miopen/getitem/solvers.hpp>
#include <miopen/kthvalue/solvers.hpp>
#include <miopen/layernorm/solvers.hpp>
#include <miopen/pooling/solvers.hpp>
#include <miopen/prelu/solvers.hpp>
#include <miopen/reduce/solvers.hpp>
#include <miopen/rope/solvers.hpp>
#include <miopen/mha/solvers.hpp>
<<<<<<< HEAD
#include <miopen/mseloss/solvers.hpp>
=======
#include <miopen/softmarginloss/solvers.hpp>
>>>>>>> ab40f348
#include <miopen/softmax/solvers.hpp>
#include <miopen/multimarginloss/solvers.hpp>

#include <miopen/conv_algo_name.hpp>
#include <miopen/db.hpp>
#include <miopen/env.hpp>
#include <miopen/solver_id.hpp>
#include <miopen/par_for.hpp>
#include <miopen/stringutils.hpp>
#include <miopen/any_solver.hpp>
#include <miopen/timer.hpp>

#include <boost/range/adaptor/transformed.hpp>
#include <ostream>

MIOPEN_DECLARE_ENV_VAR_BOOL(MIOPEN_DEBUG_ENABLE_DEPRECATED_SOLVERS)

namespace miopen {
namespace solver {

std::ostream& operator<<(std::ostream& os, const KernelInfo& k)
{
    os << k.kernel_file << ", " << k.kernel_name << " g_wk={ ";
    for(const auto& size : k.g_wk)
        os << size << ' ';
    os << "}, l_wk={ ";
    for(const auto& size : k.l_wk)
        os << size << ' ';
    return os << "} '" << k.comp_options << '\'';
}

std::vector<Program>
PrecompileKernels(const Handle& h, const std::vector<KernelInfo>& kernels, bool force_attach_binary)
{
    CompileTimer ct;
    std::vector<Program> programs(kernels.size());

    // clang-format off
    par_for_strided(kernels.size(),
                    max_threads{GetTuningThreadsMax()},
                    [&](auto i) {
                        const KernelInfo& k = kernels[i];
                        programs[i]         = h.LoadProgram(k.kernel_file, k.comp_options, "", force_attach_binary);
                    });
    // clang-format on
    ct.Log("PrecompileKernels");
    return programs;
}

void PrecompileSolutions(const Handle& h,
                         const std::vector<const ConvSolution*>& sols,
                         bool force_attach_binary)
{
    // Find all kernels that need to be compiled from the solutions
    std::vector<KernelInfo> kernels;
    for(auto&& sol : sols)
    {
        if(!sol->Succeeded())
            continue;
        for(auto&& kernel : sol->construction_params)
        {
            if(h.HasProgram(kernel.kernel_file, kernel.comp_options))
                continue;
            kernels.push_back(kernel);
        }
    }

    // Precompile the kernels in parallel, but don't add them to the cache
    std::vector<Program> programs = PrecompileKernels(h, kernels, force_attach_binary);

    // Add programs to the cache
    for(std::size_t i = 0; i < programs.size(); i++)
    {
        const KernelInfo& k = kernels[i];
        h.AddProgram(programs[i], k.kernel_file, k.comp_options);
    }
}

std::ostream& operator<<(std::ostream& os, const ConvSolution& s)
{
    auto strings =
        s.construction_params | boost::adaptors::transformed([](auto k) { return k.kernel_name; });
    os << s.solver_id << ": " << JoinStrings(strings, "/");
    return os;
}

struct IdRegistryEntry
{
    std::string str_value          = "";
    Primitive primitive            = Primitive::Convolution;
    miopenConvAlgorithm_t convAlgo = miopenConvolutionAlgoDirect;
    AnySolver solver;
};

struct IdRegistryData
{
    std::unordered_map<uint64_t, IdRegistryEntry> value_to_entry;
    std::unordered_map<std::string, uint64_t> str_to_value;
    std::unordered_map<Primitive, std::vector<Id>> primitive_to_ids;
};

struct SolverRegistrar
{
    SolverRegistrar(IdRegistryData& registry);
};

static auto& IdRegistry()
{
    // NOLINTNEXTLINE (cppcoreguidelines-avoid-non-const-global-variables)
    static auto data            = IdRegistryData{};
    static const auto registrar = SolverRegistrar{data};
    (void)registrar; // clang-tidy
    return data;
}

const std::vector<Id>& GetSolversByPrimitive(Primitive primitive)
{
    return IdRegistry().primitive_to_ids[primitive];
}

Id::Id(uint64_t value_) : value(value_)
{
    is_valid = (IdRegistry().value_to_entry.find(value) != IdRegistry().value_to_entry.end());
}

Id::Id(ForceInit, uint64_t value_) : value(value_), is_valid(true) {}

Id::Id(const std::string& str) : Id(str.c_str()) {}

Id::Id(const char* str)
{
    const auto it = IdRegistry().str_to_value.find(str);
    is_valid      = (it != IdRegistry().str_to_value.end());
    value         = is_valid ? it->second : invalid_value;
}

std::string Id::ToString() const
{
    if(!IsValid())
        return "INVALID_SOLVER_ID_" + std::to_string(value);
    return IdRegistry().value_to_entry[value].str_value;
}

AnySolver Id::GetSolver() const
{
    const auto it = IdRegistry().value_to_entry.find(value);
    return it != IdRegistry().value_to_entry.end() ? it->second.solver : AnySolver{};
}

std::string Id::GetAlgo(miopen::conv::Direction dir) const
{
    return ConvolutionAlgoToDirectionalString(GetAlgo(), dir);
}

Primitive Id::GetPrimitive() const
{
    const auto it = IdRegistry().value_to_entry.find(value);
    if(it == IdRegistry().value_to_entry.end())
        MIOPEN_THROW(miopenStatusInternalError);
    return it->second.primitive;
}

miopenConvAlgorithm_t Id::GetAlgo() const
{
    const auto it = IdRegistry().value_to_entry.find(value);
    if(it == IdRegistry().value_to_entry.end())
        MIOPEN_THROW(miopenStatusInternalError);
    return it->second.convAlgo;
}

inline bool
Register(IdRegistryData& registry, uint64_t value, Primitive primitive, const std::string& str)
{
    if(value == Id::invalid_value)
    {
        MIOPEN_LOG_E(Id::invalid_value << " is special id value for invalid solver (" << str
                                       << ")");
        return false;
    }

    if(registry.value_to_entry.find(value) != registry.value_to_entry.end())
    {
        MIOPEN_LOG_E("Registered duplicate ids: ["
                     << value << "]" << str << " and ["
                     << registry.value_to_entry.find(value)->first << "]"
                     << registry.value_to_entry.find(value)->second.str_value);
        return false;
    }

    if(registry.str_to_value.find(str) != registry.str_to_value.end())
    {
        MIOPEN_LOG_E("Registered duplicate ids: [" << value << "]" << str << " and ["
                                                   << registry.str_to_value.find(str)->second << "]"
                                                   << registry.str_to_value.find(str)->first);
        return false;
    }

    auto entry      = IdRegistryEntry{};
    entry.str_value = str;
    entry.primitive = {primitive};

    registry.value_to_entry.emplace(value, std::move(entry));
    registry.str_to_value.emplace(str, value);
    registry.primitive_to_ids[primitive].emplace_back(ForceInit{}, value);
    return true;
}

inline bool Register(IdRegistryData& registry,
                     uint64_t value,
                     Primitive primitive,
                     const std::string& str,
                     miopenConvAlgorithm_t algo)
{
    if(!Register(registry, value, primitive, str))
        return false;
    registry.value_to_entry.at(value).convAlgo = algo;
    return true;
}

inline bool Register(IdRegistryData& registry,
                     uint64_t value,
                     const std::string& str,
                     miopenConvAlgorithm_t algo)
{
    if(!Register(registry, value, Primitive::Convolution, str))
        return false;
    registry.value_to_entry.at(value).convAlgo = algo;
    return true;
}

template <class TSolver>
inline void
RegisterWithSolver(IdRegistryData& registry, uint64_t value, TSolver, miopenConvAlgorithm_t algo)
{
    if(!Register(registry, value, TSolver{}.SolverDbId(), algo))
        return;
    registry.value_to_entry.at(value).solver = TSolver{};
}

inline SolverRegistrar::SolverRegistrar(IdRegistryData& registry)
{
    // When solver gets removed its registration line should be replaced with ++id to keep
    // backwards compatibility. New solvers should only be added to the end of list unless it is
    // intended to reuse an id of a removed solver.

    uint64_t id = 0; // 0 is reserved for invalid value.

    // IMPORTANT: New solvers should be added to the end of the function!
    RegisterWithSolver(registry, ++id, conv::ConvAsm3x3U{}, miopenConvolutionAlgoDirect);
    RegisterWithSolver(registry, ++id, conv::ConvAsm1x1U{}, miopenConvolutionAlgoDirect);
    RegisterWithSolver(registry, ++id, conv::ConvAsm1x1UV2{}, miopenConvolutionAlgoDirect);
    Register(registry,
             ++id,
             Primitive::Fusion,
             fusion::ConvBiasActivAsm1x1U{}.SolverDbId(),
             miopenConvolutionAlgoDirect);
    RegisterWithSolver(registry, ++id, conv::ConvAsm5x10u2v2f1{}, miopenConvolutionAlgoDirect);
    RegisterWithSolver(registry, ++id, conv::ConvAsm5x10u2v2b1{}, miopenConvolutionAlgoDirect);
    RegisterWithSolver(
        registry, ++id, conv::ConvAsm7x7c3h224w224k64u2v2p3q3f1{}, miopenConvolutionAlgoDirect);
    RegisterWithSolver(registry, ++id, conv::ConvOclDirectFwd11x11{}, miopenConvolutionAlgoDirect);
    RegisterWithSolver(registry, ++id, conv::ConvOclDirectFwdGen{}, miopenConvolutionAlgoDirect);
    ++id; // removed ConvOclDirectFwd3x3
    RegisterWithSolver(registry, ++id, conv::ConvOclDirectFwd{}, miopenConvolutionAlgoDirect);
    Register(registry,
             ++id,
             Primitive::Fusion,
             fusion::ConvOclDirectFwdFused{}.SolverDbId(),
             miopenConvolutionAlgoDirect);
    RegisterWithSolver(registry, ++id, conv::ConvOclDirectFwd1x1{}, miopenConvolutionAlgoDirect);
    RegisterWithSolver(registry, ++id, conv::ConvBinWinograd3x3U{}, miopenConvolutionAlgoWinograd);
    RegisterWithSolver(registry, ++id, conv::ConvBinWinogradRxS{}, miopenConvolutionAlgoWinograd);
    RegisterWithSolver(registry, ++id, conv::ConvAsmBwdWrW3x3{}, miopenConvolutionAlgoDirect);
    RegisterWithSolver(registry, ++id, conv::ConvAsmBwdWrW1x1{}, miopenConvolutionAlgoDirect);
    RegisterWithSolver(registry, ++id, conv::ConvOclBwdWrW2<1>{}, miopenConvolutionAlgoDirect);
    RegisterWithSolver(registry, ++id, conv::ConvOclBwdWrW2<2>{}, miopenConvolutionAlgoDirect);
    RegisterWithSolver(registry, ++id, conv::ConvOclBwdWrW2<4>{}, miopenConvolutionAlgoDirect);
    RegisterWithSolver(registry, ++id, conv::ConvOclBwdWrW2<8>{}, miopenConvolutionAlgoDirect);
    RegisterWithSolver(registry, ++id, conv::ConvOclBwdWrW2<16>{}, miopenConvolutionAlgoDirect);
    RegisterWithSolver(
        registry, ++id, conv::ConvOclBwdWrW2NonTunable{}, miopenConvolutionAlgoDirect);
    RegisterWithSolver(registry, ++id, conv::ConvOclBwdWrW53{}, miopenConvolutionAlgoDirect);
    RegisterWithSolver(registry, ++id, conv::ConvOclBwdWrW1x1{}, miopenConvolutionAlgoDirect);
    RegisterWithSolver(
        registry, ++id, conv::ConvHipImplicitGemmV4R1Fwd{}, miopenConvolutionAlgoImplicitGEMM);
    ++id; // removed solver ConvHipImplicitGemmV4Fwd
    ++id; // removed solver ConvHipImplicitGemmV4_1x1
    ++id; // removed solver ConvHipImplicitGemmV4R4FwdXdlops
    ++id; // removed solver ConvHipImplicitGemmV4R4Xdlops_1x1
    RegisterWithSolver(
        registry, ++id, conv::ConvHipImplicitGemmV4R1WrW{}, miopenConvolutionAlgoImplicitGEMM);
    ++id; // removed solver ConvHipImplicitGemmV4WrW

    // Several ids w/o solver for immediate mode
    ++id; // old gemm pseudo-solverid

    RegisterWithSolver(registry, ++id, conv::fft{}, miopenConvolutionAlgoFFT);

    RegisterWithSolver(
        registry, ++id, conv::ConvWinograd3x3MultipassWrW<3, 4>{}, miopenConvolutionAlgoWinograd);
    ++id; // Id for ConvSCGemmFGemm.
    RegisterWithSolver(registry, ++id, conv::ConvBinWinoRxS<3, 2>{}, miopenConvolutionAlgoWinograd);
    RegisterWithSolver(
        registry, ++id, conv::ConvWinograd3x3MultipassWrW<3, 5>{}, miopenConvolutionAlgoWinograd);
    RegisterWithSolver(
        registry, ++id, conv::ConvWinograd3x3MultipassWrW<3, 6>{}, miopenConvolutionAlgoWinograd);
    RegisterWithSolver(
        registry, ++id, conv::ConvWinograd3x3MultipassWrW<3, 2>{}, miopenConvolutionAlgoWinograd);
    RegisterWithSolver(
        registry, ++id, conv::ConvWinograd3x3MultipassWrW<3, 3>{}, miopenConvolutionAlgoWinograd);
    RegisterWithSolver(
        registry, ++id, conv::ConvWinograd3x3MultipassWrW<7, 2>{}, miopenConvolutionAlgoWinograd);
    RegisterWithSolver(
        registry, ++id, conv::ConvWinograd3x3MultipassWrW<7, 3>{}, miopenConvolutionAlgoWinograd);
    RegisterWithSolver(registry,
                       ++id,
                       conv::ConvWinograd3x3MultipassWrW<7, 2, 1, 1>{},
                       miopenConvolutionAlgoWinograd);
    RegisterWithSolver(registry,
                       ++id,
                       conv::ConvWinograd3x3MultipassWrW<7, 3, 1, 1>{},
                       miopenConvolutionAlgoWinograd);
    RegisterWithSolver(registry,
                       ++id,
                       conv::ConvWinograd3x3MultipassWrW<1, 1, 7, 2>{},
                       miopenConvolutionAlgoWinograd);
    RegisterWithSolver(registry,
                       ++id,
                       conv::ConvWinograd3x3MultipassWrW<1, 1, 7, 3>{},
                       miopenConvolutionAlgoWinograd);
    RegisterWithSolver(
        registry, ++id, conv::ConvWinograd3x3MultipassWrW<5, 3>{}, miopenConvolutionAlgoWinograd);
    RegisterWithSolver(
        registry, ++id, conv::ConvWinograd3x3MultipassWrW<5, 4>{}, miopenConvolutionAlgoWinograd);

    ++id; // removed solver ConvHipImplicitGemmV4R4WrWXdlops
    ++id; // removed solver ConvHipImplicitGemmV4R4GenFwdXdlops
    ++id; // removed solver ConvHipImplicitGemmV4R4GenWrWXdlops

    RegisterWithSolver(registry, ++id, conv::ConvBinWinoRxS<2, 3>{}, miopenConvolutionAlgoWinograd);

    RegisterWithSolver(
        registry, ++id, conv::ConvHipImplicitGemmV4R4Fwd{}, miopenConvolutionAlgoImplicitGEMM);

    RegisterWithSolver(
        registry, ++id, conv::ConvHipImplicitGemmBwdDataV1R1{}, miopenConvolutionAlgoImplicitGEMM);
    RegisterWithSolver(
        registry, ++id, conv::ConvHipImplicitGemmBwdDataV4R1{}, miopenConvolutionAlgoImplicitGEMM);

    RegisterWithSolver(registry,
                       ++id,
                       conv::ConvHipImplicitGemmBwdDataV1R1Xdlops{},
                       miopenConvolutionAlgoImplicitGEMM);

    ++id; // removed solver ConvHipImplicitGemmV4R4GenXdlopsFwdFp32
    ++id; // removed solver ConvHipImplicitGemmV4R4GenXdlopsWrWFp32

    RegisterWithSolver(registry,
                       ++id,
                       conv::ConvHipImplicitGemmBwdDataV4R1Xdlops{},
                       miopenConvolutionAlgoImplicitGEMM);

    RegisterWithSolver(
        registry, ++id, conv::ConvHipImplicitGemmV4R4WrW{}, miopenConvolutionAlgoImplicitGEMM);

    RegisterWithSolver(registry,
                       ++id,
                       conv::ConvAsmImplicitGemmV4R1DynamicFwd{},
                       miopenConvolutionAlgoImplicitGEMM);

    RegisterWithSolver(registry,
                       ++id,
                       conv::ConvAsmImplicitGemmV4R1DynamicFwd_1x1{},
                       miopenConvolutionAlgoImplicitGEMM);

    RegisterWithSolver(registry,
                       ++id,
                       conv::ConvHipImplicitGemmForwardV4R4Xdlops{},
                       miopenConvolutionAlgoImplicitGEMM);

    RegisterWithSolver(registry,
                       ++id,
                       conv::ConvAsmImplicitGemmV4R1DynamicBwd{},
                       miopenConvolutionAlgoImplicitGEMM);

    RegisterWithSolver(registry,
                       ++id,
                       conv::ConvAsmImplicitGemmV4R1DynamicWrw{},
                       miopenConvolutionAlgoImplicitGEMM);

    RegisterWithSolver(
        registry, ++id, conv::ConvMPBidirectWinograd<2, 3>{}, miopenConvolutionAlgoWinograd);
    RegisterWithSolver(
        registry, ++id, conv::ConvMPBidirectWinograd<3, 3>{}, miopenConvolutionAlgoWinograd);
    RegisterWithSolver(
        registry, ++id, conv::ConvMPBidirectWinograd<4, 3>{}, miopenConvolutionAlgoWinograd);
    RegisterWithSolver(
        registry, ++id, conv::ConvMPBidirectWinograd<5, 3>{}, miopenConvolutionAlgoWinograd);
    RegisterWithSolver(
        registry, ++id, conv::ConvMPBidirectWinograd<6, 3>{}, miopenConvolutionAlgoWinograd);

    RegisterWithSolver(registry,
                       ++id,
                       conv::ConvAsmImplicitGemmGTCDynamicWrwXdlops{},
                       miopenConvolutionAlgoImplicitGEMM);
    RegisterWithSolver(registry,
                       ++id,
                       conv::ConvHipImplicitGemmWrwV4R4Xdlops{},
                       miopenConvolutionAlgoImplicitGEMM);

    RegisterWithSolver(registry,
                       ++id,
                       conv::ConvAsmImplicitGemmGTCDynamicFwdXdlops{},
                       miopenConvolutionAlgoImplicitGEMM);

    RegisterWithSolver(
        registry, ++id, conv::ConvMPBidirectWinograd_xdlops<2, 3>{}, miopenConvolutionAlgoWinograd);
    RegisterWithSolver(
        registry, ++id, conv::ConvMPBidirectWinograd_xdlops<3, 3>{}, miopenConvolutionAlgoWinograd);
    RegisterWithSolver(
        registry, ++id, conv::ConvMPBidirectWinograd_xdlops<4, 3>{}, miopenConvolutionAlgoWinograd);
    RegisterWithSolver(
        registry, ++id, conv::ConvMPBidirectWinograd_xdlops<5, 3>{}, miopenConvolutionAlgoWinograd);
    RegisterWithSolver(
        registry, ++id, conv::ConvMPBidirectWinograd_xdlops<6, 3>{}, miopenConvolutionAlgoWinograd);

    RegisterWithSolver(registry,
                       ++id,
                       conv::ConvHipImplicitGemmForwardV4R5Xdlops{},
                       miopenConvolutionAlgoImplicitGEMM);

    RegisterWithSolver(registry,
                       ++id,
                       conv::ConvHipImplicitGemmForwardV4R4Xdlops_Padded_Gemm{},
                       miopenConvolutionAlgoImplicitGEMM);

    RegisterWithSolver(registry,
                       ++id,
                       conv::ConvAsmImplicitGemmGTCDynamicBwdXdlops{},
                       miopenConvolutionAlgoImplicitGEMM);
    RegisterWithSolver(registry,
                       ++id,
                       conv::ConvHipImplicitGemmWrwV4R4Xdlops_Padded_Gemm{},
                       miopenConvolutionAlgoImplicitGEMM);
    RegisterWithSolver(
        registry, ++id, conv::ConvBinWinogradRxSf2x3g1{}, miopenConvolutionAlgoWinograd);

    RegisterWithSolver(registry, ++id, conv::ConvDirectNaiveConvFwd{}, miopenConvolutionAlgoDirect);
    RegisterWithSolver(registry, ++id, conv::ConvDirectNaiveConvBwd{}, miopenConvolutionAlgoDirect);
    RegisterWithSolver(registry, ++id, conv::ConvDirectNaiveConvWrw{}, miopenConvolutionAlgoDirect);

    RegisterWithSolver(registry, ++id, conv::GemmFwd1x1_0_1{}, miopenConvolutionAlgoGEMM);
    RegisterWithSolver(registry, ++id, conv::GemmFwd1x1_0_1_int8{}, miopenConvolutionAlgoGEMM);
    RegisterWithSolver(registry, ++id, conv::GemmFwd1x1_0_2{}, miopenConvolutionAlgoGEMM);
    RegisterWithSolver(registry, ++id, conv::GemmFwdRest{}, miopenConvolutionAlgoGEMM);

    ++id; // removed solver ConvHipImplicitGemmMlirCppFwd
    ++id; // removed solver ConvHipImplicitGemmMlirCppBwd
    ++id; // removed solver ConvHipImplicitGemmMlirCppWrW

    RegisterWithSolver(registry, ++id, conv::GemmBwd1x1_stride2{}, miopenConvolutionAlgoGEMM);
    RegisterWithSolver(registry, ++id, conv::GemmBwd1x1_stride1{}, miopenConvolutionAlgoGEMM);
    RegisterWithSolver(registry, ++id, conv::GemmBwdRest{}, miopenConvolutionAlgoGEMM);

    RegisterWithSolver(registry, ++id, conv::ConvMlirIgemmFwd{}, miopenConvolutionAlgoImplicitGEMM);
    RegisterWithSolver(registry, ++id, conv::ConvMlirIgemmBwd{}, miopenConvolutionAlgoImplicitGEMM);
    RegisterWithSolver(registry, ++id, conv::ConvMlirIgemmWrW{}, miopenConvolutionAlgoImplicitGEMM);

    RegisterWithSolver(registry, ++id, conv::GemmWrw1x1_stride1{}, miopenConvolutionAlgoGEMM);
    RegisterWithSolver(registry, ++id, conv::GemmWrwUniversal{}, miopenConvolutionAlgoGEMM);

    RegisterWithSolver(
        registry, ++id, conv::ConvMlirIgemmFwdXdlops{}, miopenConvolutionAlgoImplicitGEMM);
    RegisterWithSolver(
        registry, ++id, conv::ConvMlirIgemmBwdXdlops{}, miopenConvolutionAlgoImplicitGEMM);
    RegisterWithSolver(
        registry, ++id, conv::ConvMlirIgemmWrWXdlops{}, miopenConvolutionAlgoImplicitGEMM);

    Register(registry, ++id, Primitive::Activation, activ::ActivFwdSolver0{}.SolverDbId());

    RegisterWithSolver(registry,
                       ++id,
                       conv::ConvAsmImplicitGemmGTCDynamicFwdXdlopsNHWC{},
                       miopenConvolutionAlgoImplicitGEMM);
    RegisterWithSolver(registry,
                       ++id,
                       conv::ConvAsmImplicitGemmGTCDynamicBwdXdlopsNHWC{},
                       miopenConvolutionAlgoImplicitGEMM);

    Register(registry, ++id, Primitive::Activation, activ::ActivFwdSolver1{}.SolverDbId());
    RegisterWithSolver(registry,
                       ++id,
                       conv::ConvAsmImplicitGemmGTCDynamicWrwXdlopsNHWC{},
                       miopenConvolutionAlgoImplicitGEMM);

    Register(registry, ++id, Primitive::Activation, activ::ActivBwdSolver0{}.SolverDbId());
    Register(registry, ++id, Primitive::Activation, activ::ActivBwdSolver1{}.SolverDbId());

    Register(
        registry, ++id, Primitive::Batchnorm, batchnorm::BnFwdTrainingSpatialSingle{}.SolverDbId());

    RegisterWithSolver(
        registry, ++id, conv::ConvCkIgemmFwdV6r1DlopsNchw{}, miopenConvolutionAlgoImplicitGEMM);

    Register(registry,
             ++id,
             Primitive::Batchnorm,
             batchnorm::BnFwdTrainingSpatialMultiple{}.SolverDbId());

    Register(
        registry, ++id, Primitive::Batchnorm, batchnorm::BnFwdTrainingPerActivation{}.SolverDbId());

    Register(
        registry, ++id, Primitive::Batchnorm, batchnorm::BnBwdTrainingSpatialSingle{}.SolverDbId());
    Register(registry,
             ++id,
             Primitive::Batchnorm,
             batchnorm::BnBwdTrainingSpatialMultiple{}.SolverDbId());
    Register(
        registry, ++id, Primitive::Batchnorm, batchnorm::BnBwdTrainingPerActivation{}.SolverDbId());

    Register(registry, ++id, Primitive::Batchnorm, batchnorm::BnFwdInference{}.SolverDbId());

    Register(registry, ++id, Primitive::Pooling, pooling::PoolingForward2d{}.SolverDbId());
    Register(registry, ++id, Primitive::Pooling, pooling::PoolingForwardNd{}.SolverDbId());

    Register(registry, ++id, Primitive::Pooling, pooling::TransposedPoolingFwd2d{}.SolverDbId());
    Register(registry, ++id, Primitive::Pooling, pooling::TransposedPoolingFwdNd{}.SolverDbId());

    Register(registry, ++id, Primitive::Pooling, pooling::PoolingBackward2d{}.SolverDbId());
    Register(registry, ++id, Primitive::Pooling, pooling::PoolingBackwardNd{}.SolverDbId());

    RegisterWithSolver(registry,
                       ++id,
                       conv::ConvAsmImplicitGemmGTCDynamicFwdDlopsNCHWC{},
                       miopenConvolutionAlgoImplicitGEMM);
    RegisterWithSolver(
        registry, ++id, conv::ConvHipImplicitGemmFwdXdlops{}, miopenConvolutionAlgoImplicitGEMM);
    RegisterWithSolver(
        registry, ++id, conv::ConvHipImplicitGemmBwdXdlops{}, miopenConvolutionAlgoImplicitGEMM);
    Register(registry,
             ++id,
             Primitive::Fusion,
             fusion::ConvBinWinogradRxSFused{}.SolverDbId(),
             miopenConvolutionAlgoWinograd);
    Register(registry,
             ++id,
             Primitive::Fusion,
             fusion::ConvBinWinogradRxSf2x3g1Fused{}.SolverDbId(),
             miopenConvolutionAlgoWinograd);
    Register(registry, ++id, Primitive::Fusion, fusion::BnFwdInferActivationFused{}.SolverDbId());
    Register(registry, ++id, Primitive::Fusion, fusion::BnFwdTrgActivationFused{}.SolverDbId());
    Register(registry, ++id, Primitive::Fusion, fusion::BnBwdTrgActivationFused{}.SolverDbId());
    Register(registry,
             ++id,
             Primitive::Fusion,
             fusion::ConvCKIgemmFwdBiasActivFused{}.SolverDbId(),
             miopenConvolutionAlgoImplicitGEMM);
    Register(registry, ++id, Primitive::Pooling, pooling::PoolingForwardNaive{}.SolverDbId());
    RegisterWithSolver(registry,
                       ++id,
                       conv::ConvHipImplicitGemmGroupFwdXdlops{},
                       miopenConvolutionAlgoImplicitGEMM);
    RegisterWithSolver(registry,
                       ++id,
                       conv::ConvHipImplicitGemm3DGroupFwdXdlops{},
                       miopenConvolutionAlgoImplicitGEMM);
    RegisterWithSolver(
        registry, ++id, conv::ConvWinoFuryRxS<2, 3>{}, miopenConvolutionAlgoWinograd);
    RegisterWithSolver(registry,
                       ++id,
                       conv::ConvHipImplicitGemm3DGroupWrwXdlops{},
                       miopenConvolutionAlgoImplicitGEMM);
    RegisterWithSolver(registry,
                       ++id,
                       conv::ConvHipImplicitGemm3DGroupBwdXdlops{},
                       miopenConvolutionAlgoImplicitGEMM);
    Register(registry, ++id, Primitive::Batchnorm, batchnorm::BnCKFwdInference{}.SolverDbId());
    Register(registry, ++id, Primitive::Batchnorm, batchnorm::BnCKBwdBackward{}.SolverDbId());
    Register(registry, ++id, Primitive::Batchnorm, batchnorm::BnCKFwdTraining{}.SolverDbId());
    Register(
        registry, ++id, Primitive::Normalization, layernorm::Layernorm2DCKForward{}.SolverDbId());
    Register(
        registry, ++id, Primitive::Normalization, layernorm::Layernorm4DCKForward{}.SolverDbId());
    Register(registry, ++id, Primitive::Normalization, layernorm::LayernormForward{}.SolverDbId());
    Register(registry, ++id, Primitive::Reduce, reduce::SumForward{}.SolverDbId());
    RegisterWithSolver(registry,
                       ++id,
                       conv::ConvHipImplicitGemmF16F8F16FwdXdlops{},
                       miopenConvolutionAlgoImplicitGEMM);
    RegisterWithSolver(registry,
                       ++id,
                       conv::ConvHipImplicitGemmF16F8F16BwdXdlops{},
                       miopenConvolutionAlgoImplicitGEMM);
    RegisterWithSolver(registry,
                       ++id,
                       conv::ConvHipImplicitGemmF16F8F16WrwXdlops{},
                       miopenConvolutionAlgoImplicitGEMM);
    Register(registry,
             ++id,
             Primitive::Fusion,
             fusion::ConvCKIgemmFwdBiasResAddActivFused{}.SolverDbId(),
             miopenConvolutionAlgoImplicitGEMM);
    Register(registry, ++id, Primitive::Reduce, reduce::ArgmaxForward{}.SolverDbId());
    Register(registry, ++id, Primitive::Normalization, groupnorm::GroupNormForward{}.SolverDbId());

    RegisterWithSolver(registry,
                       ++id,
                       conv::ConvHipImplicitGemmGroupBwdXdlops{},
                       miopenConvolutionAlgoImplicitGEMM);
    RegisterWithSolver(registry,
                       ++id,
                       conv::ConvHipImplicitGemmGroupWrwXdlops{},
                       miopenConvolutionAlgoImplicitGEMM);

    Register(registry, ++id, Primitive::Softmax, softmax::Softmax{}.SolverDbId());
    Register(registry, ++id, Primitive::Softmax, softmax::AttnSoftmax{}.SolverDbId());

    Register(registry, ++id, Primitive::Reduce, reduce::ArgminForward{}.SolverDbId());
    Register(registry, ++id, Primitive::Reduce, reduce::MaxForward{}.SolverDbId());
    Register(registry, ++id, Primitive::Reduce, reduce::MinForward{}.SolverDbId());

    Register(registry, ++id, Primitive::Mha, mha::MhaForward{}.SolverDbId());
    Register(registry, ++id, Primitive::Mha, mha::MhaBackward{}.SolverDbId());

    Register(registry, ++id, Primitive::Cat, cat::CatForward{}.SolverDbId());
    Register(registry, ++id, Primitive::Adam, adam::Adam{}.SolverDbId());
    Register(registry, ++id, Primitive::Item, getitem::GetitemBackward{}.SolverDbId());

    Register(registry, ++id, Primitive::Adam, adam::TransformersAdamW{}.SolverDbId());

    Register(registry,
             ++id,
             Primitive::Fusion,
             fusion::ConvWinoFuryRxSFused<2, 3>{}.SolverDbId(),
             miopenConvolutionAlgoWinograd);

    Register(registry, ++id, Primitive::RoPE, rope::RoPEForward{}.SolverDbId());
    Register(registry, ++id, Primitive::RoPE, rope::RoPEBackward{}.SolverDbId());
    Register(registry, ++id, Primitive::ReLU, prelu::MultiWeightsBackward{}.SolverDbId());
    Register(registry, ++id, Primitive::ReLU, prelu::SingleWeightBackward{}.SolverDbId());
    Register(registry, ++id, Primitive::Kthvalue, kthvalue::KthvalueFwd{}.SolverDbId());

    Register(registry, ++id, Primitive::Activation, glu::GLUForward{}.SolverDbId());
    Register(registry, ++id, Primitive::Activation, glu::GLUBackward{}.SolverDbId());

<<<<<<< HEAD
    Register(registry, ++id, Primitive::Loss, mseloss::forward::MSELossForward{}.SolverDbId());
    Register(registry, ++id, Primitive::Loss, mseloss::backward::MSELossBackward{}.SolverDbId());
    Register(registry,
             ++id,
             Primitive::Loss,
             mseloss::forward_unreduced::MSELossForwardUnreduced{}.SolverDbId());
    Register(registry,
             ++id,
             Primitive::Loss,
             mseloss::backward_unreduced::MSELossBackwardUnreduced{}.SolverDbId());
=======
    Register(registry,
             ++id,
             Primitive::SoftMarginLoss,
             softmarginloss::SoftMarginLossForward{}.SolverDbId());
    Register(registry,
             ++id,
             Primitive::SoftMarginLoss,
             softmarginloss::SoftMarginLossBackward{}.SolverDbId());
    Register(registry,
             ++id,
             Primitive::MultiMarginLoss,
             multimarginloss::MultiMarginLossForward{}.SolverDbId());
>>>>>>> ab40f348

    // IMPORTANT: New solvers should be added to the end of the function!
}

bool ThisSolverIsDeprecatedStatic::IsDisabled(const ExecutionContext& ctx)
{
    static const bool device_is_allowed = [&]() {
        if(env::enabled(MIOPEN_DEBUG_ENABLE_DEPRECATED_SOLVERS))
            return true;
        const auto device = ctx.GetStream().GetTargetProperties().Name();
        return device == "gfx803"                       // Fiji
               || device == "gfx900"                    // Vega10
               || device == "gfx906"                    // Vega20, MI50/60
               || device == "gfx908"                    // MI100
               || device == "gfx90a"                    // MI200
               || miopen::StartsWith(device, "gfx103"); // Navi2x
    }();
    return !device_is_allowed;
}

} // namespace solver
} // namespace miopen<|MERGE_RESOLUTION|>--- conflicted
+++ resolved
@@ -42,11 +42,8 @@
 #include <miopen/reduce/solvers.hpp>
 #include <miopen/rope/solvers.hpp>
 #include <miopen/mha/solvers.hpp>
-<<<<<<< HEAD
 #include <miopen/mseloss/solvers.hpp>
-=======
 #include <miopen/softmarginloss/solvers.hpp>
->>>>>>> ab40f348
 #include <miopen/softmax/solvers.hpp>
 #include <miopen/multimarginloss/solvers.hpp>
 
@@ -693,7 +690,19 @@
     Register(registry, ++id, Primitive::Activation, glu::GLUForward{}.SolverDbId());
     Register(registry, ++id, Primitive::Activation, glu::GLUBackward{}.SolverDbId());
 
-<<<<<<< HEAD
+    Register(registry,
+             ++id,
+             Primitive::SoftMarginLoss,
+             softmarginloss::SoftMarginLossForward{}.SolverDbId());
+    Register(registry,
+             ++id,
+             Primitive::SoftMarginLoss,
+             softmarginloss::SoftMarginLossBackward{}.SolverDbId());
+    Register(registry,
+             ++id,
+             Primitive::MultiMarginLoss,
+             multimarginloss::MultiMarginLossForward{}.SolverDbId());
+
     Register(registry, ++id, Primitive::Loss, mseloss::forward::MSELossForward{}.SolverDbId());
     Register(registry, ++id, Primitive::Loss, mseloss::backward::MSELossBackward{}.SolverDbId());
     Register(registry,
@@ -704,20 +713,6 @@
              ++id,
              Primitive::Loss,
              mseloss::backward_unreduced::MSELossBackwardUnreduced{}.SolverDbId());
-=======
-    Register(registry,
-             ++id,
-             Primitive::SoftMarginLoss,
-             softmarginloss::SoftMarginLossForward{}.SolverDbId());
-    Register(registry,
-             ++id,
-             Primitive::SoftMarginLoss,
-             softmarginloss::SoftMarginLossBackward{}.SolverDbId());
-    Register(registry,
-             ++id,
-             Primitive::MultiMarginLoss,
-             multimarginloss::MultiMarginLossForward{}.SolverDbId());
->>>>>>> ab40f348
 
     // IMPORTANT: New solvers should be added to the end of the function!
 }
