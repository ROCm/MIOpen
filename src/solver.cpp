--- conflicted
+++ resolved
@@ -561,13 +561,10 @@
     Register(registry, ++id, Primitive::Pooling, pooling::PoolingForwardNaive{}.SolverDbId());
     RegisterWithSolver(
         registry, ++id, ConvHipImplicitGemmGroupFwdXdlops{}, miopenConvolutionAlgoImplicitGEMM);
-<<<<<<< HEAD
+    RegisterWithSolver(
+        registry, ++id, ConvHipImplicitGemm3DGroupFwdXdlops{}, miopenConvolutionAlgoImplicitGEMM);
     RegisterWithSolver(registry, ++id, ConvWinoFuryRxS<2, 3>{}, miopenConvolutionAlgoWinograd);
-=======
-    RegisterWithSolver(
-        registry, ++id, ConvHipImplicitGemm3DGroupFwdXdlops{}, miopenConvolutionAlgoImplicitGEMM);
-
->>>>>>> 3db3969a
+
     // IMPORTANT: New solvers should be added to the end of the function!
 }
 
