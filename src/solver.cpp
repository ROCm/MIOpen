--- conflicted
+++ resolved
@@ -612,13 +612,10 @@
     Register(registry, ++id, Primitive::Batchnorm, batchnorm::BnCKFwdInference{}.SolverDbId());
     Register(registry, ++id, Primitive::Batchnorm, batchnorm::BnCKBwdBackward{}.SolverDbId());
     Register(registry, ++id, Primitive::Batchnorm, batchnorm::BnCKFwdTraining{}.SolverDbId());
-<<<<<<< HEAD
-#endif
-=======
     Register(registry, ++id, Primitive::Normalization, norm::Layernorm2DCKForward{}.SolverDbId());
     Register(registry, ++id, Primitive::Normalization, norm::Layernorm4DCKForward{}.SolverDbId());
+#endif	
     Register(registry, ++id, Primitive::Normalization, norm::LayernormForward{}.SolverDbId());
->>>>>>> 60cf9c09
 
     // IMPORTANT: New solvers should be added to the end of the function!
 }
