--- conflicted
+++ resolved
@@ -610,7 +610,7 @@
     Register(registry, ++id, Primitive::Normalization, norm::Layernorm2DCKForward{}.SolverDbId());
     Register(registry, ++id, Primitive::Normalization, norm::Layernorm4DCKForward{}.SolverDbId());
     Register(registry, ++id, Primitive::Normalization, norm::LayernormForward{}.SolverDbId());
-<<<<<<< HEAD
+    Register(registry, ++id, Primitive::Reduce, reduce::SumForward{}.SolverDbId());
     RegisterWithSolver(registry,
                        ++id,
                        conv::ConvHipImplicitGemmF16F8F16FwdXdlops{},
@@ -623,9 +623,6 @@
                        ++id,
                        conv::ConvHipImplicitGemmF16F8F16WrwXdlops{},
                        miopenConvolutionAlgoImplicitGEMM);
-=======
-    Register(registry, ++id, Primitive::Reduce, reduce::SumForward{}.SolverDbId());
->>>>>>> 8605896d
 
     // IMPORTANT: New solvers should be added to the end of the function!
 }
