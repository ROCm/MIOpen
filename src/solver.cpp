--- conflicted
+++ resolved
@@ -565,11 +565,9 @@
         registry, ++id, ConvHipImplicitGemm3DGroupFwdXdlops{}, miopenConvolutionAlgoImplicitGEMM);
     RegisterWithSolver(registry, ++id, ConvWinoFuryRxS<2, 3>{}, miopenConvolutionAlgoWinograd);
     RegisterWithSolver(
-<<<<<<< HEAD
         registry, ++id, ConvHipImplicitGemm3DGroupWrwXdlops{}, miopenConvolutionAlgoImplicitGEMM);
-=======
+    RegisterWithSolver(
         registry, ++id, ConvHipImplicitGemm3DGroupBwdXdlops{}, miopenConvolutionAlgoImplicitGEMM);
->>>>>>> a7a62837
 
     // IMPORTANT: New solvers should be added to the end of the function!
 }
