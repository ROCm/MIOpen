/*******************************************************************************
 *
 * MIT License
 *
 * Copyright (c) 2021 Advanced Micro Devices, Inc.
 *
 * Permission is hereby granted, free of charge, to any person obtaining a copy
 * of this software and associated documentation files (the "Software"), to deal
 * in the Software without restriction, including without limitation the rights
 * to use, copy, modify, merge, publish, distribute, sublicense, and/or sell
 * copies of the Software, and to permit persons to whom the Software is
 * furnished to do so, subject to the following conditions:
 *
 * The above copyright notice and this permission notice shall be included in all
 * copies or substantial portions of the Software.
 *
 * THE SOFTWARE IS PROVIDED "AS IS", WITHOUT WARRANTY OF ANY KIND, EXPRESS OR
 * IMPLIED, INCLUDING BUT NOT LIMITED TO THE WARRANTIES OF MERCHANTABILITY,
 * FITNESS FOR A PARTICULAR PURPOSE AND NONINFRINGEMENT. IN NO EVENT SHALL THE
 * AUTHORS OR COPYRIGHT HOLDERS BE LIABLE FOR ANY CLAIM, DAMAGES OR OTHER
 * LIABILITY, WHETHER IN AN ACTION OF CONTRACT, TORT OR OTHERWISE, ARISING FROM,
 * OUT OF OR IN CONNECTION WITH THE SOFTWARE OR THE USE OR OTHER DEALINGS IN THE
 * SOFTWARE.
 *
 *******************************************************************************/

#include <miopen/solver.hpp>

#include <miopen/activ/solvers.hpp>
#include <miopen/batchnorm/solvers.hpp>
#include <miopen/pooling/solvers.hpp>
#include <miopen/fusion/solvers.hpp>

#include <miopen/conv_algo_name.hpp>
#include <miopen/db.hpp>
#include <miopen/solver_id.hpp>
#include <miopen/par_for.hpp>
#include <miopen/stringutils.hpp>
#include <miopen/any_solver.hpp>
#include <miopen/timer.hpp>

#include <boost/range/adaptor/transformed.hpp>
#include <ostream>

namespace miopen {
namespace solver {

MIOPEN_DECLARE_ENV_VAR(MIOPEN_COMPILE_PARALLEL_LEVEL)

std::ostream& operator<<(std::ostream& os, const KernelInfo& k)
{
    os << k.kernel_file << ", " << k.kernel_name << " g_wk={ ";
    for(const auto& size : k.g_wk)
        os << size << ' ';
    os << "}, l_wk={ ";
    for(const auto& size : k.l_wk)
        os << size << ' ';
    return os << "} '" << k.comp_options << '\'';
}

std::vector<Program> PrecompileKernels(const Handle& h, const std::vector<KernelInfo>& kernels)
{
    CompileTimer ct;
    std::vector<Program> programs(kernels.size());

    // clang-format off
    par_for_strided(kernels.size(),
                    max_threads{Value(MIOPEN_COMPILE_PARALLEL_LEVEL{}, 20)},
                    [&](auto i) {
                        const KernelInfo& k = kernels[i];
                        programs[i]         = h.LoadProgram(k.kernel_file, k.comp_options, false, "");
                    });
    // clang-format on
    ct.Log("PrecompileKernels");
    return programs;
}

void PrecompileSolutions(const Handle& h, const std::vector<const ConvSolution*>& sols)
{
    // Find all kernels that need to be compiled from the solutions
    std::vector<KernelInfo> kernels;
    for(auto&& sol : sols)
    {
        if(!sol->Succeeded())
            continue;
        for(auto&& kernel : sol->construction_params)
        {
            if(h.HasProgram(kernel.kernel_file, kernel.comp_options))
                continue;
            kernels.push_back(kernel);
        }
    }

    // Precompile the kernels in parallel, but dont add them to the cache
    std::vector<Program> programs = PrecompileKernels(h, kernels);

    // Add programs to the cache
    for(std::size_t i = 0; i < programs.size(); i++)
    {
        const KernelInfo& k = kernels[i];
        h.AddProgram(programs[i], k.kernel_file, k.comp_options);
    }
}

std::ostream& operator<<(std::ostream& os, const ConvSolution& s)
{
    auto strings =
        s.construction_params | boost::adaptors::transformed([](auto k) { return k.kernel_name; });
    os << s.solver_id << ": " << JoinStrings(strings, "/");
    return os;
}

struct IdRegistryEntry
{
    std::string str_value          = "";
    Primitive primitive            = Primitive::Convolution;
    miopenConvAlgorithm_t convAlgo = miopenConvolutionAlgoDirect;
    AnySolver solver;
};

struct IdRegistryData
{
    std::unordered_map<uint64_t, IdRegistryEntry> value_to_entry;
    std::unordered_map<std::string, uint64_t> str_to_value;
    std::unordered_map<Primitive, std::vector<Id>> primitive_to_ids;
};

struct SolverRegistrar
{
    SolverRegistrar(IdRegistryData& registry);
};

static auto& IdRegistry()
{
    // NOLINTNEXTLINE (cppcoreguidelines-avoid-non-const-global-variables)
    static auto data            = IdRegistryData{};
    static const auto registrar = SolverRegistrar{data};
    (void)registrar; // clang-tidy
    return data;
}

const std::vector<Id>& GetSolversByPrimitive(Primitive primitive)
{
    return IdRegistry().primitive_to_ids[primitive];
}

Id::Id(uint64_t value_) : value(value_)
{
    is_valid = (IdRegistry().value_to_entry.find(value) != IdRegistry().value_to_entry.end());
}

Id::Id(ForceInit, uint64_t value_) : value(value_), is_valid(true) {}

Id::Id(const std::string& str) : Id(str.c_str()) {}

Id::Id(const char* str)
{
    const auto it = IdRegistry().str_to_value.find(str);
    is_valid      = (it != IdRegistry().str_to_value.end());
    value         = is_valid ? it->second : invalid_value;
}

std::string Id::ToString() const
{
    if(!IsValid())
        return "INVALID_SOLVER_ID_" + std::to_string(value);
    return IdRegistry().value_to_entry[value].str_value;
}

AnySolver Id::GetSolver() const
{
    const auto it = IdRegistry().value_to_entry.find(value);
    return it != IdRegistry().value_to_entry.end() ? it->second.solver : AnySolver{};
}

std::string Id::GetAlgo(conv::Direction dir) const
{
    return ConvolutionAlgoToDirectionalString(GetAlgo(), dir);
}

Primitive Id::GetPrimitive() const
{
    const auto it = IdRegistry().value_to_entry.find(value);
    if(it == IdRegistry().value_to_entry.end())
        MIOPEN_THROW(miopenStatusInternalError);
    return it->second.primitive;
}

miopenConvAlgorithm_t Id::GetAlgo() const
{
    const auto it = IdRegistry().value_to_entry.find(value);
    if(it == IdRegistry().value_to_entry.end())
        MIOPEN_THROW(miopenStatusInternalError);
    return it->second.convAlgo;
}

inline bool
Register(IdRegistryData& registry, uint64_t value, Primitive primitive, const std::string& str)
{
    if(value == Id::invalid_value)
    {
        MIOPEN_LOG_E(Id::invalid_value << " is special id value for invalid solver (" << str
                                       << ")");
        return false;
    }

    if(registry.value_to_entry.find(value) != registry.value_to_entry.end())
    {
        MIOPEN_LOG_E("Registered duplicate ids: ["
                     << value << "]" << str << " and ["
                     << registry.value_to_entry.find(value)->first << "]"
                     << registry.value_to_entry.find(value)->second.str_value);
        return false;
    }

    if(registry.str_to_value.find(str) != registry.str_to_value.end())
    {
        MIOPEN_LOG_E("Registered duplicate ids: [" << value << "]" << str << " and ["
                                                   << registry.str_to_value.find(str)->second << "]"
                                                   << registry.str_to_value.find(str)->first);
        return false;
    }

    auto entry      = IdRegistryEntry{};
    entry.str_value = str;
    entry.primitive = {primitive};

    registry.value_to_entry.emplace(value, std::move(entry));
    registry.str_to_value.emplace(str, value);
    registry.primitive_to_ids[primitive].emplace_back(ForceInit{}, value);
    return true;
}

inline bool Register(IdRegistryData& registry,
                     uint64_t value,
                     const std::string& str,
                     miopenConvAlgorithm_t algo)
{
    if(!Register(registry, value, Primitive::Convolution, str))
        return false;
    registry.value_to_entry.at(value).convAlgo = algo;
    return true;
}

template <class TSolver>
inline void
RegisterWithSolver(IdRegistryData& registry, uint64_t value, TSolver, miopenConvAlgorithm_t algo)
{
    if(!Register(registry, value, TSolver{}.SolverDbId(), algo))
        return;
    registry.value_to_entry.at(value).solver = TSolver{};
}

inline SolverRegistrar::SolverRegistrar(IdRegistryData& registry)
{
    // When solver gets removed its registration line should be replaced with ++id to keep
    // backwards compatibility. New solvers should only be added to the end of list unless it is
    // intended to reuse an id of a removed solver.

    uint64_t id = 0; // 0 is reserved for invalid value.

    // IMPORTANT: New solvers should be added to the end of the function!
    RegisterWithSolver(registry, ++id, ConvAsm3x3U{}, miopenConvolutionAlgoDirect);
    RegisterWithSolver(registry, ++id, ConvAsm1x1U{}, miopenConvolutionAlgoDirect);
    RegisterWithSolver(registry, ++id, ConvAsm1x1UV2{}, miopenConvolutionAlgoDirect);
    Register(registry, ++id, Primitive::Fusion, SolverDbId(solver::fusion::ConvBiasActivAsm1x1U{}));
    RegisterWithSolver(registry, ++id, ConvAsm5x10u2v2f1{}, miopenConvolutionAlgoDirect);
    RegisterWithSolver(registry, ++id, ConvAsm5x10u2v2b1{}, miopenConvolutionAlgoDirect);
    RegisterWithSolver(
        registry, ++id, ConvAsm7x7c3h224w224k64u2v2p3q3f1{}, miopenConvolutionAlgoDirect);
    RegisterWithSolver(registry, ++id, ConvOclDirectFwd11x11{}, miopenConvolutionAlgoDirect);
    RegisterWithSolver(registry, ++id, ConvOclDirectFwdGen{}, miopenConvolutionAlgoDirect);
    ++id; // removed ConvOclDirectFwd3x3
    RegisterWithSolver(registry, ++id, ConvOclDirectFwd{}, miopenConvolutionAlgoDirect);
    RegisterWithSolver(registry, ++id, ConvOclDirectFwdFused{}, miopenConvolutionAlgoDirect);
    RegisterWithSolver(registry, ++id, ConvOclDirectFwd1x1{}, miopenConvolutionAlgoDirect);
    RegisterWithSolver(registry, ++id, ConvBinWinograd3x3U{}, miopenConvolutionAlgoWinograd);
    RegisterWithSolver(registry, ++id, ConvBinWinogradRxS{}, miopenConvolutionAlgoWinograd);
    RegisterWithSolver(registry, ++id, ConvAsmBwdWrW3x3{}, miopenConvolutionAlgoDirect);
    RegisterWithSolver(registry, ++id, ConvAsmBwdWrW1x1{}, miopenConvolutionAlgoDirect);
    RegisterWithSolver(registry, ++id, ConvOclBwdWrW2<1>{}, miopenConvolutionAlgoDirect);
    RegisterWithSolver(registry, ++id, ConvOclBwdWrW2<2>{}, miopenConvolutionAlgoDirect);
    RegisterWithSolver(registry, ++id, ConvOclBwdWrW2<4>{}, miopenConvolutionAlgoDirect);
    RegisterWithSolver(registry, ++id, ConvOclBwdWrW2<8>{}, miopenConvolutionAlgoDirect);
    RegisterWithSolver(registry, ++id, ConvOclBwdWrW2<16>{}, miopenConvolutionAlgoDirect);
    RegisterWithSolver(registry, ++id, ConvOclBwdWrW2NonTunable{}, miopenConvolutionAlgoDirect);
    RegisterWithSolver(registry, ++id, ConvOclBwdWrW53{}, miopenConvolutionAlgoDirect);
    RegisterWithSolver(registry, ++id, ConvOclBwdWrW1x1{}, miopenConvolutionAlgoDirect);
    RegisterWithSolver(
        registry, ++id, ConvHipImplicitGemmV4R1Fwd{}, miopenConvolutionAlgoImplicitGEMM);
    ++id; // removed solver ConvHipImplicitGemmV4Fwd
    ++id; // removed solver ConvHipImplicitGemmV4_1x1
    ++id; // removed solver ConvHipImplicitGemmV4R4FwdXdlops
    ++id; // removed solver ConvHipImplicitGemmV4R4Xdlops_1x1
    RegisterWithSolver(
        registry, ++id, ConvHipImplicitGemmV4R1WrW{}, miopenConvolutionAlgoImplicitGEMM);
    ++id; // removed solver ConvHipImplicitGemmV4WrW

    // Several ids w/o solver for immediate mode
    ++id; // old gemm pseudo-solverid

    RegisterWithSolver(registry, ++id, fft{}, miopenConvolutionAlgoFFT);

    RegisterWithSolver(
        registry, ++id, ConvWinograd3x3MultipassWrW<3, 4>{}, miopenConvolutionAlgoWinograd);
    ++id; // Id for ConvSCGemmFGemm.
    RegisterWithSolver(registry, ++id, ConvBinWinoRxS<3, 2>{}, miopenConvolutionAlgoWinograd);
    RegisterWithSolver(
        registry, ++id, ConvWinograd3x3MultipassWrW<3, 5>{}, miopenConvolutionAlgoWinograd);
    RegisterWithSolver(
        registry, ++id, ConvWinograd3x3MultipassWrW<3, 6>{}, miopenConvolutionAlgoWinograd);
    RegisterWithSolver(
        registry, ++id, ConvWinograd3x3MultipassWrW<3, 2>{}, miopenConvolutionAlgoWinograd);
    RegisterWithSolver(
        registry, ++id, ConvWinograd3x3MultipassWrW<3, 3>{}, miopenConvolutionAlgoWinograd);
    RegisterWithSolver(
        registry, ++id, ConvWinograd3x3MultipassWrW<7, 2>{}, miopenConvolutionAlgoWinograd);
    RegisterWithSolver(
        registry, ++id, ConvWinograd3x3MultipassWrW<7, 3>{}, miopenConvolutionAlgoWinograd);
    RegisterWithSolver(
        registry, ++id, ConvWinograd3x3MultipassWrW<7, 2, 1, 1>{}, miopenConvolutionAlgoWinograd);
    RegisterWithSolver(
        registry, ++id, ConvWinograd3x3MultipassWrW<7, 3, 1, 1>{}, miopenConvolutionAlgoWinograd);
    RegisterWithSolver(
        registry, ++id, ConvWinograd3x3MultipassWrW<1, 1, 7, 2>{}, miopenConvolutionAlgoWinograd);
    RegisterWithSolver(
        registry, ++id, ConvWinograd3x3MultipassWrW<1, 1, 7, 3>{}, miopenConvolutionAlgoWinograd);
    RegisterWithSolver(
        registry, ++id, ConvWinograd3x3MultipassWrW<5, 3>{}, miopenConvolutionAlgoWinograd);
    RegisterWithSolver(
        registry, ++id, ConvWinograd3x3MultipassWrW<5, 4>{}, miopenConvolutionAlgoWinograd);

    ++id; // removed solver ConvHipImplicitGemmV4R4WrWXdlops
    ++id; // removed solver ConvHipImplicitGemmV4R4GenFwdXdlops
    ++id; // removed solver ConvHipImplicitGemmV4R4GenWrWXdlops

    RegisterWithSolver(registry, ++id, ConvBinWinoRxS<2, 3>{}, miopenConvolutionAlgoWinograd);

    RegisterWithSolver(
        registry, ++id, ConvHipImplicitGemmV4R4Fwd{}, miopenConvolutionAlgoImplicitGEMM);

    RegisterWithSolver(
        registry, ++id, ConvHipImplicitGemmBwdDataV1R1{}, miopenConvolutionAlgoImplicitGEMM);
    RegisterWithSolver(
        registry, ++id, ConvHipImplicitGemmBwdDataV4R1{}, miopenConvolutionAlgoImplicitGEMM);

    RegisterWithSolver(
        registry, ++id, ConvHipImplicitGemmBwdDataV1R1Xdlops{}, miopenConvolutionAlgoImplicitGEMM);

    ++id; // removed solver ConvHipImplicitGemmV4R4GenXdlopsFwdFp32
    ++id; // removed solver ConvHipImplicitGemmV4R4GenXdlopsWrWFp32

    RegisterWithSolver(
        registry, ++id, ConvHipImplicitGemmBwdDataV4R1Xdlops{}, miopenConvolutionAlgoImplicitGEMM);

    RegisterWithSolver(
        registry, ++id, ConvHipImplicitGemmV4R4WrW{}, miopenConvolutionAlgoImplicitGEMM);

    RegisterWithSolver(
        registry, ++id, ConvAsmImplicitGemmV4R1DynamicFwd{}, miopenConvolutionAlgoImplicitGEMM);

    RegisterWithSolver(
        registry, ++id, ConvAsmImplicitGemmV4R1DynamicFwd_1x1{}, miopenConvolutionAlgoImplicitGEMM);

    RegisterWithSolver(
        registry, ++id, ConvHipImplicitGemmForwardV4R4Xdlops{}, miopenConvolutionAlgoImplicitGEMM);

    RegisterWithSolver(
        registry, ++id, ConvAsmImplicitGemmV4R1DynamicBwd{}, miopenConvolutionAlgoImplicitGEMM);

    RegisterWithSolver(
        registry, ++id, ConvAsmImplicitGemmV4R1DynamicWrw{}, miopenConvolutionAlgoImplicitGEMM);

    RegisterWithSolver(
        registry, ++id, ConvMPBidirectWinograd<2, 3>{}, miopenConvolutionAlgoWinograd);
    RegisterWithSolver(
        registry, ++id, ConvMPBidirectWinograd<3, 3>{}, miopenConvolutionAlgoWinograd);
    RegisterWithSolver(
        registry, ++id, ConvMPBidirectWinograd<4, 3>{}, miopenConvolutionAlgoWinograd);
    RegisterWithSolver(
        registry, ++id, ConvMPBidirectWinograd<5, 3>{}, miopenConvolutionAlgoWinograd);
    RegisterWithSolver(
        registry, ++id, ConvMPBidirectWinograd<6, 3>{}, miopenConvolutionAlgoWinograd);

    RegisterWithSolver(registry,
                       ++id,
                       ConvAsmImplicitGemmGTCDynamicWrwXdlops{},
                       miopenConvolutionAlgoImplicitGEMM);
    RegisterWithSolver(
        registry, ++id, ConvHipImplicitGemmWrwV4R4Xdlops{}, miopenConvolutionAlgoImplicitGEMM);

    RegisterWithSolver(registry,
                       ++id,
                       ConvAsmImplicitGemmGTCDynamicFwdXdlops{},
                       miopenConvolutionAlgoImplicitGEMM);

    RegisterWithSolver(
        registry, ++id, ConvMPBidirectWinograd_xdlops<2, 3>{}, miopenConvolutionAlgoWinograd);
    RegisterWithSolver(
        registry, ++id, ConvMPBidirectWinograd_xdlops<3, 3>{}, miopenConvolutionAlgoWinograd);
    RegisterWithSolver(
        registry, ++id, ConvMPBidirectWinograd_xdlops<4, 3>{}, miopenConvolutionAlgoWinograd);
    RegisterWithSolver(
        registry, ++id, ConvMPBidirectWinograd_xdlops<5, 3>{}, miopenConvolutionAlgoWinograd);
    RegisterWithSolver(
        registry, ++id, ConvMPBidirectWinograd_xdlops<6, 3>{}, miopenConvolutionAlgoWinograd);

    RegisterWithSolver(
        registry, ++id, ConvHipImplicitGemmForwardV4R5Xdlops{}, miopenConvolutionAlgoImplicitGEMM);

    RegisterWithSolver(registry,
                       ++id,
                       ConvHipImplicitGemmForwardV4R4Xdlops_Padded_Gemm{},
                       miopenConvolutionAlgoImplicitGEMM);

    RegisterWithSolver(registry,
                       ++id,
                       ConvAsmImplicitGemmGTCDynamicBwdXdlops{},
                       miopenConvolutionAlgoImplicitGEMM);
    RegisterWithSolver(registry,
                       ++id,
                       ConvHipImplicitGemmWrwV4R4Xdlops_Padded_Gemm{},
                       miopenConvolutionAlgoImplicitGEMM);
    RegisterWithSolver(registry, ++id, ConvBinWinogradRxSf2x3g1{}, miopenConvolutionAlgoWinograd);

    RegisterWithSolver(registry, ++id, ConvDirectNaiveConvFwd{}, miopenConvolutionAlgoDirect);
    RegisterWithSolver(registry, ++id, ConvDirectNaiveConvBwd{}, miopenConvolutionAlgoDirect);
    RegisterWithSolver(registry, ++id, ConvDirectNaiveConvWrw{}, miopenConvolutionAlgoDirect);

    RegisterWithSolver(registry, ++id, GemmFwd1x1_0_1{}, miopenConvolutionAlgoGEMM);
    RegisterWithSolver(registry, ++id, GemmFwd1x1_0_1_int8{}, miopenConvolutionAlgoGEMM);
    RegisterWithSolver(registry, ++id, GemmFwd1x1_0_2{}, miopenConvolutionAlgoGEMM);
    RegisterWithSolver(registry, ++id, GemmFwdRest{}, miopenConvolutionAlgoGEMM);

    ++id; // removed solver ConvHipImplicitGemmMlirCppFwd
    ++id; // removed solver ConvHipImplicitGemmMlirCppBwd
    ++id; // removed solver ConvHipImplicitGemmMlirCppWrW

    RegisterWithSolver(registry, ++id, GemmBwd1x1_stride2{}, miopenConvolutionAlgoGEMM);
    RegisterWithSolver(registry, ++id, GemmBwd1x1_stride1{}, miopenConvolutionAlgoGEMM);
    RegisterWithSolver(registry, ++id, GemmBwdRest{}, miopenConvolutionAlgoGEMM);

    RegisterWithSolver(registry, ++id, ConvMlirIgemmFwd{}, miopenConvolutionAlgoImplicitGEMM);
    RegisterWithSolver(registry, ++id, ConvMlirIgemmBwd{}, miopenConvolutionAlgoImplicitGEMM);
    RegisterWithSolver(registry, ++id, ConvMlirIgemmWrW{}, miopenConvolutionAlgoImplicitGEMM);

    RegisterWithSolver(registry, ++id, GemmWrw1x1_stride1{}, miopenConvolutionAlgoGEMM);
    RegisterWithSolver(registry, ++id, GemmWrwUniversal{}, miopenConvolutionAlgoGEMM);

    RegisterWithSolver(registry, ++id, ConvMlirIgemmFwdXdlops{}, miopenConvolutionAlgoImplicitGEMM);
    RegisterWithSolver(registry, ++id, ConvMlirIgemmBwdXdlops{}, miopenConvolutionAlgoImplicitGEMM);
    RegisterWithSolver(registry, ++id, ConvMlirIgemmWrWXdlops{}, miopenConvolutionAlgoImplicitGEMM);

    Register(registry, ++id, Primitive::Activation, activ::ActivFwdSolver0{}.SolverDbId());

    RegisterWithSolver(registry,
                       ++id,
                       ConvAsmImplicitGemmGTCDynamicFwdXdlopsNHWC{},
                       miopenConvolutionAlgoImplicitGEMM);
    RegisterWithSolver(registry,
                       ++id,
                       ConvAsmImplicitGemmGTCDynamicBwdXdlopsNHWC{},
                       miopenConvolutionAlgoImplicitGEMM);

    Register(registry, ++id, Primitive::Activation, activ::ActivFwdSolver1{}.SolverDbId());
    RegisterWithSolver(registry,
                       ++id,
                       ConvAsmImplicitGemmGTCDynamicWrwXdlopsNHWC{},
                       miopenConvolutionAlgoImplicitGEMM);

    Register(registry, ++id, Primitive::Activation, activ::ActivBwdSolver0{}.SolverDbId());
    Register(registry, ++id, Primitive::Activation, activ::ActivBwdSolver1{}.SolverDbId());

    Register(
        registry, ++id, Primitive::Batchnorm, batchnorm::BnFwdTrainingSpatialSingle{}.SolverDbId());

    RegisterWithSolver(
        registry, ++id, ConvCkIgemmFwdV6r1DlopsNchw{}, miopenConvolutionAlgoImplicitGEMM);

    Register(registry,
             ++id,
             Primitive::Batchnorm,
             batchnorm::BnFwdTrainingSpatialMultiple{}.SolverDbId());

    Register(
        registry, ++id, Primitive::Batchnorm, batchnorm::BnFwdTrainingPerActivation{}.SolverDbId());

    Register(
        registry, ++id, Primitive::Batchnorm, batchnorm::BnBwdTrainingSpatialSingle{}.SolverDbId());
    Register(registry,
             ++id,
             Primitive::Batchnorm,
             batchnorm::BnBwdTrainingSpatialMultiple{}.SolverDbId());
    Register(
<<<<<<< HEAD
        registry, ++id, Primitive::Batchnorm, SolverDbId(batchnorm::BnBwdTrainingPerActivation{}));
    Register(registry, ++id, Primitive::Batchnorm, SolverDbId(batchnorm::BnFwdInference{}));
=======
        registry, ++id, Primitive::Batchnorm, batchnorm::BnBwdTrainingPerActivation{}.SolverDbId());

    Register(registry, ++id, Primitive::Batchnorm, batchnorm::BnFwdInference{}.SolverDbId());
>>>>>>> 46b85e8f

    Register(registry, ++id, Primitive::Pooling, pooling::PoolingForward2d{}.SolverDbId());
    Register(registry, ++id, Primitive::Pooling, pooling::PoolingForwardNd{}.SolverDbId());

    Register(registry, ++id, Primitive::Pooling, pooling::TransposedPoolingFwd2d{}.SolverDbId());
    Register(registry, ++id, Primitive::Pooling, pooling::TransposedPoolingFwdNd{}.SolverDbId());

    Register(registry, ++id, Primitive::Pooling, pooling::PoolingBackward2d{}.SolverDbId());
    Register(registry, ++id, Primitive::Pooling, pooling::PoolingBackwardNd{}.SolverDbId());

    RegisterWithSolver(registry,
                       ++id,
                       ConvAsmImplicitGemmGTCDynamicFwdDlopsNCHWC{},
                       miopenConvolutionAlgoImplicitGEMM);

    // IMPORTANT: New solvers should be added to the end of the function!
}

} // namespace solver
} // namespace miopen<|MERGE_RESOLUTION|>--- conflicted
+++ resolved
@@ -263,7 +263,8 @@
     RegisterWithSolver(registry, ++id, ConvAsm3x3U{}, miopenConvolutionAlgoDirect);
     RegisterWithSolver(registry, ++id, ConvAsm1x1U{}, miopenConvolutionAlgoDirect);
     RegisterWithSolver(registry, ++id, ConvAsm1x1UV2{}, miopenConvolutionAlgoDirect);
-    Register(registry, ++id, Primitive::Fusion, SolverDbId(solver::fusion::ConvBiasActivAsm1x1U{}));
+    Register(
+        registry, ++id, Primitive::Fusion, solver::fusion::ConvBiasActivAsm1x1U{}.SolverDbId());
     RegisterWithSolver(registry, ++id, ConvAsm5x10u2v2f1{}, miopenConvolutionAlgoDirect);
     RegisterWithSolver(registry, ++id, ConvAsm5x10u2v2b1{}, miopenConvolutionAlgoDirect);
     RegisterWithSolver(
@@ -492,14 +493,9 @@
              Primitive::Batchnorm,
              batchnorm::BnBwdTrainingSpatialMultiple{}.SolverDbId());
     Register(
-<<<<<<< HEAD
-        registry, ++id, Primitive::Batchnorm, SolverDbId(batchnorm::BnBwdTrainingPerActivation{}));
-    Register(registry, ++id, Primitive::Batchnorm, SolverDbId(batchnorm::BnFwdInference{}));
-=======
         registry, ++id, Primitive::Batchnorm, batchnorm::BnBwdTrainingPerActivation{}.SolverDbId());
 
     Register(registry, ++id, Primitive::Batchnorm, batchnorm::BnFwdInference{}.SolverDbId());
->>>>>>> 46b85e8f
 
     Register(registry, ++id, Primitive::Pooling, pooling::PoolingForward2d{}.SolverDbId());
     Register(registry, ++id, Primitive::Pooling, pooling::PoolingForwardNd{}.SolverDbId());
