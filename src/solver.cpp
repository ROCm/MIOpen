--- conflicted
+++ resolved
@@ -503,17 +503,12 @@
 
     Register(registry, ++id, Primitive::Pooling, pooling::PoolingBackward2d{}.SolverDbId());
     Register(registry, ++id, Primitive::Pooling, pooling::PoolingBackwardNd{}.SolverDbId());
-<<<<<<< HEAD
-    RegisterWithSolver(
-        registry, ++id, ConvHipImplicitGemmFwdXdlops{}, miopenConvolutionAlgoImplicitGEMM);
-=======
 
     RegisterWithSolver(registry,
                        ++id,
                        ConvAsmImplicitGemmGTCDynamicFwdDlopsNCHWC{},
                        miopenConvolutionAlgoImplicitGEMM);
 
->>>>>>> 8d67ae8b
     // IMPORTANT: New solvers should be added to the end of the function!
 }
 
