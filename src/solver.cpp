--- conflicted
+++ resolved
@@ -698,7 +698,11 @@
              softmarginloss::SoftMarginLossBackward{}.SolverDbId());
     Register(registry,
              ++id,
-<<<<<<< HEAD
+             Primitive::MultiMarginLoss,
+             multimarginloss::MultiMarginLossForward{}.SolverDbId());
+
+    Register(registry,
+             ++id,
              Primitive::AdaptiveAvgPool,
              adaptiveavgpool::AdaptiveAvgPoolForward1d{}.SolverDbId());
     Register(registry,
@@ -721,11 +725,6 @@
              ++id,
              Primitive::AdaptiveAvgPool,
              adaptiveavgpool::AdaptiveAvgPoolBackward3d{}.SolverDbId());
-=======
-             Primitive::MultiMarginLoss,
-             multimarginloss::MultiMarginLossForward{}.SolverDbId());
-
->>>>>>> 9591b7a2
     // IMPORTANT: New solvers should be added to the end of the function!
 }
 
