--- conflicted
+++ resolved
@@ -75,11 +75,7 @@
                     max_threads{GetTuningThreadsMax()},
                     [&](auto i) {
                         const KernelInfo& k = kernels[i];
-<<<<<<< HEAD
-                        programs[i]         = h.LoadProgram(k.kernel_file, k.comp_options, false, "", force_attach_binary);
-=======
-                        programs[i]         = h.LoadProgram(k.kernel_file, k.comp_options, "");
->>>>>>> 0334279c
+                        programs[i]         = h.LoadProgram(k.kernel_file, k.comp_options, "", force_attach_binary);
                     });
     // clang-format on
     ct.Log("PrecompileKernels");
