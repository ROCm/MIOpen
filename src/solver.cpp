/*******************************************************************************
 *
 * MIT License
 *
 * Copyright (c) 2017 Advanced Micro Devices, Inc.
 *
 * Permission is hereby granted, free of charge, to any person obtaining a copy
 * of this software and associated documentation files (the "Software"), to deal
 * in the Software without restriction, including without limitation the rights
 * to use, copy, modify, merge, publish, distribute, sublicense, and/or sell
 * copies of the Software, and to permit persons to whom the Software is
 * furnished to do so, subject to the following conditions:
 *
 * The above copyright notice and this permission notice shall be included in all
 * copies or substantial portions of the Software.
 *
 * THE SOFTWARE IS PROVIDED "AS IS", WITHOUT WARRANTY OF ANY KIND, EXPRESS OR
 * IMPLIED, INCLUDING BUT NOT LIMITED TO THE WARRANTIES OF MERCHANTABILITY,
 * FITNESS FOR A PARTICULAR PURPOSE AND NONINFRINGEMENT. IN NO EVENT SHALL THE
 * AUTHORS OR COPYRIGHT HOLDERS BE LIABLE FOR ANY CLAIM, DAMAGES OR OTHER
 * LIABILITY, WHETHER IN AN ACTION OF CONTRACT, TORT OR OTHERWISE, ARISING FROM,
 * OUT OF OR IN CONNECTION WITH THE SOFTWARE OR THE USE OR OTHER DEALINGS IN THE
 * SOFTWARE.
 *
 *******************************************************************************/

#include <miopen/solver.hpp>
#include <miopen/conv_algo_name.hpp>

#include <miopen/db.hpp>
#include <miopen/solver_id.hpp>
#include <miopen/par_for.hpp>
#include <miopen/stringutils.hpp>
#include <miopen/any_solver.hpp>
#include <miopen/timer.hpp>

#include <boost/range/adaptor/transformed.hpp>
#include <ostream>

namespace miopen {
namespace solver {

MIOPEN_DECLARE_ENV_VAR(MIOPEN_COMPILE_PARALLEL_LEVEL)

std::ostream& operator<<(std::ostream& os, const KernelInfo& k)
{
    os << k.kernel_file << ", " << k.kernel_name << " g_wk={ ";
    for(const auto& size : k.g_wk)
        os << size << ' ';
    os << "}, l_wk={ ";
    for(const auto& size : k.l_wk)
        os << size << ' ';
    return os << "} '" << k.comp_options << '\'';
}

std::vector<Program> PrecompileKernels(const Handle& h, const std::vector<KernelInfo>& kernels)
{
    CompileTimer ct;
    std::vector<Program> programs(kernels.size());

    // clang-format off
    par_for(kernels.size(),
            max_threads{Value(MIOPEN_COMPILE_PARALLEL_LEVEL{}, 20)},
            [&](auto i) {
                const KernelInfo& k = kernels[i];
                programs[i]         = h.LoadProgram(k.kernel_file, k.comp_options, false, "");
            });
    // clang-format on
    ct.Log("PrecompileKernels");
    return programs;
}

void PrecompileSolutions(const Handle& h, const std::vector<ConvSolution>& sols)
{
    // Find all kernels that need to be compiled from the solutions
    std::vector<KernelInfo> kernels;
    for(auto&& sol : sols)
    {
        if(!sol.Succeeded())
            continue;
        for(auto&& kernel : sol.construction_params)
        {
            if(h.HasProgram(kernel.kernel_file, kernel.comp_options))
                continue;
            kernels.push_back(kernel);
        }
    }

    // Precompile the kernels in parallel, but dont add them to the cache
    std::vector<Program> programs = PrecompileKernels(h, kernels);

    // Add programs to the cache
    for(std::size_t i = 0; i < programs.size(); i++)
    {
        const KernelInfo& k = kernels[i];
        h.AddProgram(programs[i], k.kernel_file, k.comp_options);
    }
}

std::ostream& operator<<(std::ostream& os, const ConvSolution& s)
{
    auto strings =
        s.construction_params | boost::adaptors::transformed([](auto k) { return k.kernel_name; });
    os << s.solver_id << ": " << JoinStrings(strings, "/");
    return os;
}

struct IdRegistryData
{
    std::unordered_map<uint64_t, std::string> value_to_str;
    std::unordered_map<std::string, uint64_t> str_to_value;
    std::unordered_map<uint64_t, AnySolver> value_to_solver;
    std::unordered_map<uint64_t, miopenConvAlgorithm_t> value_to_algo;
};

struct SolverRegistrar
{
    SolverRegistrar(IdRegistryData& registry);
};

static auto& IdRegistry()
{
    static auto data            = IdRegistryData{};
    static const auto registrar = SolverRegistrar{data};
    (void)registrar; // clang-tidy
    return data;
}

Id::Id(uint64_t value_) : value(value_)
{
    is_valid = (IdRegistry().value_to_str.find(value) != IdRegistry().value_to_str.end());
}

Id::Id(const std::string& str) : Id(str.c_str()) {}

Id::Id(const char* str)
{
    const auto it = IdRegistry().str_to_value.find(str);
    is_valid      = (it != IdRegistry().str_to_value.end());
    value         = is_valid ? it->second : invalid_value;
}

std::string Id::ToString() const
{
    if(!IsValid())
        return "INVALID_SOLVER_ID_" + std::to_string(value);
    return IdRegistry().value_to_str[value];
}

AnySolver Id::GetSolver() const
{
    const auto it = IdRegistry().value_to_solver.find(value);
    return it != IdRegistry().value_to_solver.end() ? it->second : AnySolver{};
}

std::string Id::GetAlgo(conv::Direction dir) const
{
    const auto it = IdRegistry().value_to_algo.find(value);
    if(it == IdRegistry().value_to_algo.end())
        MIOPEN_THROW(miopenStatusInternalError);

    return ConvolutionAlgoToDirectionalString(it->second, dir);
}

inline bool Register(IdRegistryData& registry,
                     uint64_t value,
                     const std::string& str,
                     miopenConvAlgorithm_t algo)
{
    if(value == Id::invalid_value)
    {
        MIOPEN_LOG_E(Id::invalid_value << " is special id value for invalid solver (" << str
                                       << ")");
        return false;
    }

    if(registry.value_to_str.find(value) != registry.value_to_str.end())
    {
        MIOPEN_LOG_E("Registered duplicate ids: [" << value << "]" << str << " and ["
                                                   << registry.value_to_str.find(value)->first
                                                   << "]"
                                                   << registry.value_to_str.find(value)->second);
        return false;
    }

    if(registry.str_to_value.find(str) != registry.str_to_value.end())
    {
        MIOPEN_LOG_E("Registered duplicate ids: [" << value << "]" << str << " and ["
                                                   << registry.str_to_value.find(str)->second
                                                   << "]"
                                                   << registry.str_to_value.find(str)->first);
        return false;
    }

    registry.value_to_str.emplace(value, str);
    registry.str_to_value.emplace(str, value);
    registry.value_to_algo.emplace(value, algo);
    return true;
}

template <class TSolver>
inline void
RegisterWithSolver(IdRegistryData& registry, uint64_t value, TSolver, miopenConvAlgorithm_t algo)
{
    if(Register(registry, value, SolverDbId(TSolver{}), algo))
        registry.value_to_solver.emplace(value, TSolver{});
}

inline SolverRegistrar::SolverRegistrar(IdRegistryData& registry)
{
    // When solver gets removed its registration line should be replaced with ++id to keep
    // backwards compatibility. New solvers should only be added to the end of list unless it is
    // intended to reuse an id of a removed solver.

    uint64_t id = 0; // 0 is reserved for invalid value.
    RegisterWithSolver(registry, ++id, ConvAsm3x3U{}, miopenConvolutionAlgoDirect);
    RegisterWithSolver(registry, ++id, ConvAsm1x1U{}, miopenConvolutionAlgoDirect);
    RegisterWithSolver(registry, ++id, ConvAsm1x1UV2{}, miopenConvolutionAlgoDirect);
    RegisterWithSolver(registry, ++id, ConvBiasActivAsm1x1U{}, miopenConvolutionAlgoDirect);
    RegisterWithSolver(registry, ++id, ConvAsm5x10u2v2f1{}, miopenConvolutionAlgoDirect);
    RegisterWithSolver(registry, ++id, ConvAsm5x10u2v2b1{}, miopenConvolutionAlgoDirect);
    RegisterWithSolver(
        registry, ++id, ConvAsm7x7c3h224w224k64u2v2p3q3f1{}, miopenConvolutionAlgoDirect);
    RegisterWithSolver(registry, ++id, ConvOclDirectFwd11x11{}, miopenConvolutionAlgoDirect);
    RegisterWithSolver(registry, ++id, ConvOclDirectFwdGen{}, miopenConvolutionAlgoDirect);
    RegisterWithSolver(registry, ++id, ConvOclDirectFwd3x3{}, miopenConvolutionAlgoDirect);
    RegisterWithSolver(registry, ++id, ConvOclDirectFwd{}, miopenConvolutionAlgoDirect);
    RegisterWithSolver(registry, ++id, ConvOclDirectFwdFused{}, miopenConvolutionAlgoDirect);
    RegisterWithSolver(registry, ++id, ConvOclDirectFwd1x1{}, miopenConvolutionAlgoDirect);
    RegisterWithSolver(registry, ++id, ConvBinWinograd3x3U{}, miopenConvolutionAlgoWinograd);
    RegisterWithSolver(registry, ++id, ConvBinWinogradRxS{}, miopenConvolutionAlgoWinograd);
    RegisterWithSolver(registry, ++id, ConvAsmBwdWrW3x3{}, miopenConvolutionAlgoDirect);
    RegisterWithSolver(registry, ++id, ConvAsmBwdWrW1x1{}, miopenConvolutionAlgoDirect);
    RegisterWithSolver(registry, ++id, ConvOclBwdWrW2<1>{}, miopenConvolutionAlgoDirect);
    RegisterWithSolver(registry, ++id, ConvOclBwdWrW2<2>{}, miopenConvolutionAlgoDirect);
    RegisterWithSolver(registry, ++id, ConvOclBwdWrW2<4>{}, miopenConvolutionAlgoDirect);
    RegisterWithSolver(registry, ++id, ConvOclBwdWrW2<8>{}, miopenConvolutionAlgoDirect);
    RegisterWithSolver(registry, ++id, ConvOclBwdWrW2<16>{}, miopenConvolutionAlgoDirect);
    RegisterWithSolver(registry, ++id, ConvOclBwdWrW2NonTunable{}, miopenConvolutionAlgoDirect);
    RegisterWithSolver(registry, ++id, ConvOclBwdWrW53{}, miopenConvolutionAlgoDirect);
    RegisterWithSolver(registry, ++id, ConvOclBwdWrW1x1{}, miopenConvolutionAlgoDirect);
    RegisterWithSolver(
        registry, ++id, ConvHipImplicitGemmV4R1Fwd{}, miopenConvolutionAlgoImplicitGEMM);
    ++id; // removed solver ConvHipImplicitGemmV4Fwd
    ++id; // removed solver ConvHipImplicitGemmV4_1x1
    ++id; // removed solver ConvHipImplicitGemmV4R4FwdXdlops
    ++id; // removed solver ConvHipImplicitGemmV4R4Xdlops_1x1
    RegisterWithSolver(
        registry, ++id, ConvHipImplicitGemmV4R1WrW{}, miopenConvolutionAlgoImplicitGEMM);
    ++id; // removed solver ConvHipImplicitGemmV4WrW

    // Several ids w/o solver for immediate mode
    Register(registry, ++id, "gemm", miopenConvolutionAlgoGEMM);
    Register(registry, ++id, "fft", miopenConvolutionAlgoFFT);
    RegisterWithSolver(
        registry, ++id, ConvWinograd3x3MultipassWrW<3, 4>{}, miopenConvolutionAlgoWinograd);
    ++id; // Id for ConvSCGemmFGemm.
    RegisterWithSolver(registry, ++id, ConvBinWinogradRxSf3x2{}, miopenConvolutionAlgoWinograd);
    RegisterWithSolver(
        registry, ++id, ConvWinograd3x3MultipassWrW<3, 5>{}, miopenConvolutionAlgoWinograd);
    RegisterWithSolver(
        registry, ++id, ConvWinograd3x3MultipassWrW<3, 6>{}, miopenConvolutionAlgoWinograd);
    RegisterWithSolver(
        registry, ++id, ConvWinograd3x3MultipassWrW<3, 2>{}, miopenConvolutionAlgoWinograd);
    RegisterWithSolver(
        registry, ++id, ConvWinograd3x3MultipassWrW<3, 3>{}, miopenConvolutionAlgoWinograd);
    RegisterWithSolver(
        registry, ++id, ConvWinograd3x3MultipassWrW<7, 2>{}, miopenConvolutionAlgoWinograd);
    RegisterWithSolver(
        registry, ++id, ConvWinograd3x3MultipassWrW<7, 3>{}, miopenConvolutionAlgoWinograd);
    RegisterWithSolver(
        registry, ++id, ConvWinograd3x3MultipassWrW<7, 2, 1, 1>{}, miopenConvolutionAlgoWinograd);
    RegisterWithSolver(
        registry, ++id, ConvWinograd3x3MultipassWrW<7, 3, 1, 1>{}, miopenConvolutionAlgoWinograd);
    RegisterWithSolver(
        registry, ++id, ConvWinograd3x3MultipassWrW<1, 1, 7, 2>{}, miopenConvolutionAlgoWinograd);
    RegisterWithSolver(
        registry, ++id, ConvWinograd3x3MultipassWrW<1, 1, 7, 3>{}, miopenConvolutionAlgoWinograd);
    RegisterWithSolver(
        registry, ++id, ConvWinograd3x3MultipassWrW<5, 3>{}, miopenConvolutionAlgoWinograd);
    RegisterWithSolver(
        registry, ++id, ConvWinograd3x3MultipassWrW<5, 4>{}, miopenConvolutionAlgoWinograd);

    ++id; // removed solver ConvHipImplicitGemmV4R4WrWXdlops
    RegisterWithSolver(
        registry, ++id, ConvHipImplicitGemmV4R4GenFwdXdlops{}, miopenConvolutionAlgoImplicitGEMM);
    RegisterWithSolver(
        registry, ++id, ConvHipImplicitGemmV4R4GenWrWXdlops{}, miopenConvolutionAlgoImplicitGEMM);
    RegisterWithSolver(registry, ++id, ConvBinWinogradRxSf2x3{}, miopenConvolutionAlgoWinograd);

    RegisterWithSolver(
        registry, ++id, ConvHipImplicitGemmV4R4Fwd{}, miopenConvolutionAlgoImplicitGEMM);

    RegisterWithSolver(
        registry, ++id, ConvHipImplicitGemmBwdDataV1R1{}, miopenConvolutionAlgoImplicitGEMM);
    RegisterWithSolver(
        registry, ++id, ConvHipImplicitGemmBwdDataV4R1{}, miopenConvolutionAlgoImplicitGEMM);

    RegisterWithSolver(
        registry, ++id, ConvHipImplicitGemmBwdDataV1R1Xdlops{}, miopenConvolutionAlgoImplicitGEMM);

    RegisterWithSolver(registry,
                       ++id,
                       ConvHipImplicitGemmV4R4GenXdlopsFwdFp32{},
                       miopenConvolutionAlgoImplicitGEMM);

    RegisterWithSolver(registry,
                       ++id,
                       ConvHipImplicitGemmV4R4GenXdlopsWrWFp32{},
                       miopenConvolutionAlgoImplicitGEMM);

    RegisterWithSolver(
        registry, ++id, ConvHipImplicitGemmBwdDataV4R1Xdlops{}, miopenConvolutionAlgoImplicitGEMM);

    RegisterWithSolver(
        registry, ++id, ConvHipImplicitGemmV4R4WrW{}, miopenConvolutionAlgoImplicitGEMM);

    RegisterWithSolver(
        registry, ++id, ConvAsmImplicitGemmV4R1DynamicFwd{}, miopenConvolutionAlgoImplicitGEMM);

    RegisterWithSolver(
        registry, ++id, ConvAsmImplicitGemmV4R1DynamicFwd_1x1{}, miopenConvolutionAlgoImplicitGEMM);

    RegisterWithSolver(
        registry, ++id, ConvHipImplicitGemmForwardV4R4Xdlops{}, miopenConvolutionAlgoImplicitGEMM);

    RegisterWithSolver(
        registry, ++id, ConvAsmImplicitGemmV4R1DynamicBwd{}, miopenConvolutionAlgoImplicitGEMM);

    RegisterWithSolver(
        registry, ++id, ConvAsmImplicitGemmV4R1DynamicWrw{}, miopenConvolutionAlgoImplicitGEMM);

    RegisterWithSolver(
        registry, ++id, ConvMPBidirectWinograd<2, 3>{}, miopenConvolutionAlgoWinograd);
    RegisterWithSolver(
        registry, ++id, ConvMPBidirectWinograd<3, 3>{}, miopenConvolutionAlgoWinograd);
    RegisterWithSolver(
        registry, ++id, ConvMPBidirectWinograd<4, 3>{}, miopenConvolutionAlgoWinograd);
    RegisterWithSolver(
        registry, ++id, ConvMPBidirectWinograd<5, 3>{}, miopenConvolutionAlgoWinograd);
    RegisterWithSolver(
        registry, ++id, ConvMPBidirectWinograd<6, 3>{}, miopenConvolutionAlgoWinograd);
    RegisterWithSolver(registry,
                       ++id,
<<<<<<< HEAD
                       ConvAsmImplicitGemmGTCDynamicBwdXdlops{},
=======
                       ConvAsmImplicitGemmGTCDynamicWrwXdlops{},
>>>>>>> eebb4c65
                       miopenConvolutionAlgoImplicitGEMM);
}

} // namespace solver
} // namespace miopen<|MERGE_RESOLUTION|>--- conflicted
+++ resolved
@@ -340,13 +340,15 @@
         registry, ++id, ConvMPBidirectWinograd<5, 3>{}, miopenConvolutionAlgoWinograd);
     RegisterWithSolver(
         registry, ++id, ConvMPBidirectWinograd<6, 3>{}, miopenConvolutionAlgoWinograd);
+
     RegisterWithSolver(registry,
                        ++id,
-<<<<<<< HEAD
+                       ConvAsmImplicitGemmGTCDynamicWrwXdlops{},
+                       miopenConvolutionAlgoImplicitGEMM);
+
+    RegisterWithSolver(registry,
+                       ++id,
                        ConvAsmImplicitGemmGTCDynamicBwdXdlops{},
-=======
-                       ConvAsmImplicitGemmGTCDynamicWrwXdlops{},
->>>>>>> eebb4c65
                        miopenConvolutionAlgoImplicitGEMM);
 }
 
