--- conflicted
+++ resolved
@@ -651,19 +651,16 @@
     Register(registry, ++id, Primitive::Softmax, softmax::Softmax{}.SolverDbId());
     Register(registry, ++id, Primitive::Softmax, softmax::AttnSoftmax{}.SolverDbId());
 
-<<<<<<< HEAD
-    Register(registry, ++id, Primitive::Item, item::GetitemBackward{}.SolverDbId());
-=======
     Register(registry, ++id, Primitive::Reduce, reduce::ArgminForward{}.SolverDbId());
     Register(registry, ++id, Primitive::Reduce, reduce::MaxForward{}.SolverDbId());
     Register(registry, ++id, Primitive::Reduce, reduce::MinForward{}.SolverDbId());
->>>>>>> b99493b9
 
     Register(registry, ++id, Primitive::Mha, mha::MhaForward{}.SolverDbId());
     Register(registry, ++id, Primitive::Mha, mha::MhaBackward{}.SolverDbId());
 
     Register(registry, ++id, Primitive::Cat, cat::CatForward{}.SolverDbId());
     Register(registry, ++id, Primitive::Adam, adam::Adam{}.SolverDbId());
+    Register(registry, ++id, Primitive::Item, item::GetitemBackward{}.SolverDbId());
 
     // IMPORTANT: New solvers should be added to the end of the function!
 }
