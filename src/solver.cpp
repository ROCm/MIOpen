/*******************************************************************************
 *
 * MIT License
 *
 * Copyright (c) 2021 Advanced Micro Devices, Inc.
 *
 * Permission is hereby granted, free of charge, to any person obtaining a copy
 * of this software and associated documentation files (the "Software"), to deal
 * in the Software without restriction, including without limitation the rights
 * to use, copy, modify, merge, publish, distribute, sublicense, and/or sell
 * copies of the Software, and to permit persons to whom the Software is
 * furnished to do so, subject to the following conditions:
 *
 * The above copyright notice and this permission notice shall be included in all
 * copies or substantial portions of the Software.
 *
 * THE SOFTWARE IS PROVIDED "AS IS", WITHOUT WARRANTY OF ANY KIND, EXPRESS OR
 * IMPLIED, INCLUDING BUT NOT LIMITED TO THE WARRANTIES OF MERCHANTABILITY,
 * FITNESS FOR A PARTICULAR PURPOSE AND NONINFRINGEMENT. IN NO EVENT SHALL THE
 * AUTHORS OR COPYRIGHT HOLDERS BE LIABLE FOR ANY CLAIM, DAMAGES OR OTHER
 * LIABILITY, WHETHER IN AN ACTION OF CONTRACT, TORT OR OTHERWISE, ARISING FROM,
 * OUT OF OR IN CONNECTION WITH THE SOFTWARE OR THE USE OR OTHER DEALINGS IN THE
 * SOFTWARE.
 *
 *******************************************************************************/

#include <miopen/solver.hpp>

#include <miopen/activ/solvers.hpp>
#include <miopen/adam/solvers.hpp>
#include <miopen/batchnorm/solvers.hpp>
#include <miopen/cat/solvers.hpp>
#include <miopen/fusion/solvers.hpp>
#include <miopen/groupnorm/solvers.hpp>
<<<<<<< HEAD
#include <miopen/interpolate/solvers.hpp>
=======
#include <miopen/getitem/solvers.hpp>
>>>>>>> bd993eb4
#include <miopen/layernorm/solvers.hpp>
#include <miopen/pooling/solvers.hpp>
#include <miopen/reduce/solvers.hpp>
#include <miopen/mha/solvers.hpp>
#include <miopen/softmax/solvers.hpp>

#include <miopen/conv_algo_name.hpp>
#include <miopen/db.hpp>
#include <miopen/env.hpp>
#include <miopen/solver_id.hpp>
#include <miopen/par_for.hpp>
#include <miopen/stringutils.hpp>
#include <miopen/any_solver.hpp>
#include <miopen/timer.hpp>

#include <boost/range/adaptor/transformed.hpp>
#include <ostream>

MIOPEN_DECLARE_ENV_VAR_BOOL(MIOPEN_DEBUG_ENABLE_DEPRECATED_SOLVERS)

namespace miopen {
namespace solver {

std::ostream& operator<<(std::ostream& os, const KernelInfo& k)
{
    os << k.kernel_file << ", " << k.kernel_name << " g_wk={ ";
    for(const auto& size : k.g_wk)
        os << size << ' ';
    os << "}, l_wk={ ";
    for(const auto& size : k.l_wk)
        os << size << ' ';
    return os << "} '" << k.comp_options << '\'';
}

std::vector<Program>
PrecompileKernels(const Handle& h, const std::vector<KernelInfo>& kernels, bool force_attach_binary)
{
    CompileTimer ct;
    std::vector<Program> programs(kernels.size());

    // clang-format off
    par_for_strided(kernels.size(),
                    max_threads{GetTuningThreadsMax()},
                    [&](auto i) {
                        const KernelInfo& k = kernels[i];
                        programs[i]         = h.LoadProgram(k.kernel_file, k.comp_options, "", force_attach_binary);
                    });
    // clang-format on
    ct.Log("PrecompileKernels");
    return programs;
}

void PrecompileSolutions(const Handle& h,
                         const std::vector<const ConvSolution*>& sols,
                         bool force_attach_binary)
{
    // Find all kernels that need to be compiled from the solutions
    std::vector<KernelInfo> kernels;
    for(auto&& sol : sols)
    {
        if(!sol->Succeeded())
            continue;
        for(auto&& kernel : sol->construction_params)
        {
            if(h.HasProgram(kernel.kernel_file, kernel.comp_options))
                continue;
            kernels.push_back(kernel);
        }
    }

    // Precompile the kernels in parallel, but don't add them to the cache
    std::vector<Program> programs = PrecompileKernels(h, kernels, force_attach_binary);

    // Add programs to the cache
    for(std::size_t i = 0; i < programs.size(); i++)
    {
        const KernelInfo& k = kernels[i];
        h.AddProgram(programs[i], k.kernel_file, k.comp_options);
    }
}

std::ostream& operator<<(std::ostream& os, const ConvSolution& s)
{
    auto strings =
        s.construction_params | boost::adaptors::transformed([](auto k) { return k.kernel_name; });
    os << s.solver_id << ": " << JoinStrings(strings, "/");
    return os;
}

struct IdRegistryEntry
{
    std::string str_value          = "";
    Primitive primitive            = Primitive::Convolution;
    miopenConvAlgorithm_t convAlgo = miopenConvolutionAlgoDirect;
    AnySolver solver;
};

struct IdRegistryData
{
    std::unordered_map<uint64_t, IdRegistryEntry> value_to_entry;
    std::unordered_map<std::string, uint64_t> str_to_value;
    std::unordered_map<Primitive, std::vector<Id>> primitive_to_ids;
};

struct SolverRegistrar
{
    SolverRegistrar(IdRegistryData& registry);
};

static auto& IdRegistry()
{
    // NOLINTNEXTLINE (cppcoreguidelines-avoid-non-const-global-variables)
    static auto data            = IdRegistryData{};
    static const auto registrar = SolverRegistrar{data};
    (void)registrar; // clang-tidy
    return data;
}

const std::vector<Id>& GetSolversByPrimitive(Primitive primitive)
{
    return IdRegistry().primitive_to_ids[primitive];
}

Id::Id(uint64_t value_) : value(value_)
{
    is_valid = (IdRegistry().value_to_entry.find(value) != IdRegistry().value_to_entry.end());
}

Id::Id(ForceInit, uint64_t value_) : value(value_), is_valid(true) {}

Id::Id(const std::string& str) : Id(str.c_str()) {}

Id::Id(const char* str)
{
    const auto it = IdRegistry().str_to_value.find(str);
    is_valid      = (it != IdRegistry().str_to_value.end());
    value         = is_valid ? it->second : invalid_value;
}

std::string Id::ToString() const
{
    if(!IsValid())
        return "INVALID_SOLVER_ID_" + std::to_string(value);
    return IdRegistry().value_to_entry[value].str_value;
}

AnySolver Id::GetSolver() const
{
    const auto it = IdRegistry().value_to_entry.find(value);
    return it != IdRegistry().value_to_entry.end() ? it->second.solver : AnySolver{};
}

std::string Id::GetAlgo(miopen::conv::Direction dir) const
{
    return ConvolutionAlgoToDirectionalString(GetAlgo(), dir);
}

Primitive Id::GetPrimitive() const
{
    const auto it = IdRegistry().value_to_entry.find(value);
    if(it == IdRegistry().value_to_entry.end())
        MIOPEN_THROW(miopenStatusInternalError);
    return it->second.primitive;
}

miopenConvAlgorithm_t Id::GetAlgo() const
{
    const auto it = IdRegistry().value_to_entry.find(value);
    if(it == IdRegistry().value_to_entry.end())
        MIOPEN_THROW(miopenStatusInternalError);
    return it->second.convAlgo;
}

inline bool
Register(IdRegistryData& registry, uint64_t value, Primitive primitive, const std::string& str)
{
    if(value == Id::invalid_value)
    {
        MIOPEN_LOG_E(Id::invalid_value << " is special id value for invalid solver (" << str
                                       << ")");
        return false;
    }

    if(registry.value_to_entry.find(value) != registry.value_to_entry.end())
    {
        MIOPEN_LOG_E("Registered duplicate ids: ["
                     << value << "]" << str << " and ["
                     << registry.value_to_entry.find(value)->first << "]"
                     << registry.value_to_entry.find(value)->second.str_value);
        return false;
    }

    if(registry.str_to_value.find(str) != registry.str_to_value.end())
    {
        MIOPEN_LOG_E("Registered duplicate ids: [" << value << "]" << str << " and ["
                                                   << registry.str_to_value.find(str)->second << "]"
                                                   << registry.str_to_value.find(str)->first);
        return false;
    }

    auto entry      = IdRegistryEntry{};
    entry.str_value = str;
    entry.primitive = {primitive};

    registry.value_to_entry.emplace(value, std::move(entry));
    registry.str_to_value.emplace(str, value);
    registry.primitive_to_ids[primitive].emplace_back(ForceInit{}, value);
    return true;
}

inline bool Register(IdRegistryData& registry,
                     uint64_t value,
                     Primitive primitive,
                     const std::string& str,
                     miopenConvAlgorithm_t algo)
{
    if(!Register(registry, value, primitive, str))
        return false;
    registry.value_to_entry.at(value).convAlgo = algo;
    return true;
}

inline bool Register(IdRegistryData& registry,
                     uint64_t value,
                     const std::string& str,
                     miopenConvAlgorithm_t algo)
{
    if(!Register(registry, value, Primitive::Convolution, str))
        return false;
    registry.value_to_entry.at(value).convAlgo = algo;
    return true;
}

template <class TSolver>
inline void
RegisterWithSolver(IdRegistryData& registry, uint64_t value, TSolver, miopenConvAlgorithm_t algo)
{
    if(!Register(registry, value, TSolver{}.SolverDbId(), algo))
        return;
    registry.value_to_entry.at(value).solver = TSolver{};
}

inline SolverRegistrar::SolverRegistrar(IdRegistryData& registry)
{
    // When solver gets removed its registration line should be replaced with ++id to keep
    // backwards compatibility. New solvers should only be added to the end of list unless it is
    // intended to reuse an id of a removed solver.

    uint64_t id = 0; // 0 is reserved for invalid value.

    // IMPORTANT: New solvers should be added to the end of the function!
    RegisterWithSolver(registry, ++id, conv::ConvAsm3x3U{}, miopenConvolutionAlgoDirect);
    RegisterWithSolver(registry, ++id, conv::ConvAsm1x1U{}, miopenConvolutionAlgoDirect);
    RegisterWithSolver(registry, ++id, conv::ConvAsm1x1UV2{}, miopenConvolutionAlgoDirect);
    Register(registry,
             ++id,
             Primitive::Fusion,
             fusion::ConvBiasActivAsm1x1U{}.SolverDbId(),
             miopenConvolutionAlgoDirect);
    RegisterWithSolver(registry, ++id, conv::ConvAsm5x10u2v2f1{}, miopenConvolutionAlgoDirect);
    RegisterWithSolver(registry, ++id, conv::ConvAsm5x10u2v2b1{}, miopenConvolutionAlgoDirect);
    RegisterWithSolver(
        registry, ++id, conv::ConvAsm7x7c3h224w224k64u2v2p3q3f1{}, miopenConvolutionAlgoDirect);
    RegisterWithSolver(registry, ++id, conv::ConvOclDirectFwd11x11{}, miopenConvolutionAlgoDirect);
    RegisterWithSolver(registry, ++id, conv::ConvOclDirectFwdGen{}, miopenConvolutionAlgoDirect);
    ++id; // removed ConvOclDirectFwd3x3
    RegisterWithSolver(registry, ++id, conv::ConvOclDirectFwd{}, miopenConvolutionAlgoDirect);
    Register(registry,
             ++id,
             Primitive::Fusion,
             fusion::ConvOclDirectFwdFused{}.SolverDbId(),
             miopenConvolutionAlgoDirect);
    RegisterWithSolver(registry, ++id, conv::ConvOclDirectFwd1x1{}, miopenConvolutionAlgoDirect);
    RegisterWithSolver(registry, ++id, conv::ConvBinWinograd3x3U{}, miopenConvolutionAlgoWinograd);
    RegisterWithSolver(registry, ++id, conv::ConvBinWinogradRxS{}, miopenConvolutionAlgoWinograd);
    RegisterWithSolver(registry, ++id, conv::ConvAsmBwdWrW3x3{}, miopenConvolutionAlgoDirect);
    RegisterWithSolver(registry, ++id, conv::ConvAsmBwdWrW1x1{}, miopenConvolutionAlgoDirect);
    RegisterWithSolver(registry, ++id, conv::ConvOclBwdWrW2<1>{}, miopenConvolutionAlgoDirect);
    RegisterWithSolver(registry, ++id, conv::ConvOclBwdWrW2<2>{}, miopenConvolutionAlgoDirect);
    RegisterWithSolver(registry, ++id, conv::ConvOclBwdWrW2<4>{}, miopenConvolutionAlgoDirect);
    RegisterWithSolver(registry, ++id, conv::ConvOclBwdWrW2<8>{}, miopenConvolutionAlgoDirect);
    RegisterWithSolver(registry, ++id, conv::ConvOclBwdWrW2<16>{}, miopenConvolutionAlgoDirect);
    RegisterWithSolver(
        registry, ++id, conv::ConvOclBwdWrW2NonTunable{}, miopenConvolutionAlgoDirect);
    RegisterWithSolver(registry, ++id, conv::ConvOclBwdWrW53{}, miopenConvolutionAlgoDirect);
    RegisterWithSolver(registry, ++id, conv::ConvOclBwdWrW1x1{}, miopenConvolutionAlgoDirect);
    RegisterWithSolver(
        registry, ++id, conv::ConvHipImplicitGemmV4R1Fwd{}, miopenConvolutionAlgoImplicitGEMM);
    ++id; // removed solver ConvHipImplicitGemmV4Fwd
    ++id; // removed solver ConvHipImplicitGemmV4_1x1
    ++id; // removed solver ConvHipImplicitGemmV4R4FwdXdlops
    ++id; // removed solver ConvHipImplicitGemmV4R4Xdlops_1x1
    RegisterWithSolver(
        registry, ++id, conv::ConvHipImplicitGemmV4R1WrW{}, miopenConvolutionAlgoImplicitGEMM);
    ++id; // removed solver ConvHipImplicitGemmV4WrW

    // Several ids w/o solver for immediate mode
    ++id; // old gemm pseudo-solverid

    RegisterWithSolver(registry, ++id, conv::fft{}, miopenConvolutionAlgoFFT);

    RegisterWithSolver(
        registry, ++id, conv::ConvWinograd3x3MultipassWrW<3, 4>{}, miopenConvolutionAlgoWinograd);
    ++id; // Id for ConvSCGemmFGemm.
    RegisterWithSolver(registry, ++id, conv::ConvBinWinoRxS<3, 2>{}, miopenConvolutionAlgoWinograd);
    RegisterWithSolver(
        registry, ++id, conv::ConvWinograd3x3MultipassWrW<3, 5>{}, miopenConvolutionAlgoWinograd);
    RegisterWithSolver(
        registry, ++id, conv::ConvWinograd3x3MultipassWrW<3, 6>{}, miopenConvolutionAlgoWinograd);
    RegisterWithSolver(
        registry, ++id, conv::ConvWinograd3x3MultipassWrW<3, 2>{}, miopenConvolutionAlgoWinograd);
    RegisterWithSolver(
        registry, ++id, conv::ConvWinograd3x3MultipassWrW<3, 3>{}, miopenConvolutionAlgoWinograd);
    RegisterWithSolver(
        registry, ++id, conv::ConvWinograd3x3MultipassWrW<7, 2>{}, miopenConvolutionAlgoWinograd);
    RegisterWithSolver(
        registry, ++id, conv::ConvWinograd3x3MultipassWrW<7, 3>{}, miopenConvolutionAlgoWinograd);
    RegisterWithSolver(registry,
                       ++id,
                       conv::ConvWinograd3x3MultipassWrW<7, 2, 1, 1>{},
                       miopenConvolutionAlgoWinograd);
    RegisterWithSolver(registry,
                       ++id,
                       conv::ConvWinograd3x3MultipassWrW<7, 3, 1, 1>{},
                       miopenConvolutionAlgoWinograd);
    RegisterWithSolver(registry,
                       ++id,
                       conv::ConvWinograd3x3MultipassWrW<1, 1, 7, 2>{},
                       miopenConvolutionAlgoWinograd);
    RegisterWithSolver(registry,
                       ++id,
                       conv::ConvWinograd3x3MultipassWrW<1, 1, 7, 3>{},
                       miopenConvolutionAlgoWinograd);
    RegisterWithSolver(
        registry, ++id, conv::ConvWinograd3x3MultipassWrW<5, 3>{}, miopenConvolutionAlgoWinograd);
    RegisterWithSolver(
        registry, ++id, conv::ConvWinograd3x3MultipassWrW<5, 4>{}, miopenConvolutionAlgoWinograd);

    ++id; // removed solver ConvHipImplicitGemmV4R4WrWXdlops
    ++id; // removed solver ConvHipImplicitGemmV4R4GenFwdXdlops
    ++id; // removed solver ConvHipImplicitGemmV4R4GenWrWXdlops

    RegisterWithSolver(registry, ++id, conv::ConvBinWinoRxS<2, 3>{}, miopenConvolutionAlgoWinograd);

    RegisterWithSolver(
        registry, ++id, conv::ConvHipImplicitGemmV4R4Fwd{}, miopenConvolutionAlgoImplicitGEMM);

    RegisterWithSolver(
        registry, ++id, conv::ConvHipImplicitGemmBwdDataV1R1{}, miopenConvolutionAlgoImplicitGEMM);
    RegisterWithSolver(
        registry, ++id, conv::ConvHipImplicitGemmBwdDataV4R1{}, miopenConvolutionAlgoImplicitGEMM);

    RegisterWithSolver(registry,
                       ++id,
                       conv::ConvHipImplicitGemmBwdDataV1R1Xdlops{},
                       miopenConvolutionAlgoImplicitGEMM);

    ++id; // removed solver ConvHipImplicitGemmV4R4GenXdlopsFwdFp32
    ++id; // removed solver ConvHipImplicitGemmV4R4GenXdlopsWrWFp32

    RegisterWithSolver(registry,
                       ++id,
                       conv::ConvHipImplicitGemmBwdDataV4R1Xdlops{},
                       miopenConvolutionAlgoImplicitGEMM);

    RegisterWithSolver(
        registry, ++id, conv::ConvHipImplicitGemmV4R4WrW{}, miopenConvolutionAlgoImplicitGEMM);

    RegisterWithSolver(registry,
                       ++id,
                       conv::ConvAsmImplicitGemmV4R1DynamicFwd{},
                       miopenConvolutionAlgoImplicitGEMM);

    RegisterWithSolver(registry,
                       ++id,
                       conv::ConvAsmImplicitGemmV4R1DynamicFwd_1x1{},
                       miopenConvolutionAlgoImplicitGEMM);

    RegisterWithSolver(registry,
                       ++id,
                       conv::ConvHipImplicitGemmForwardV4R4Xdlops{},
                       miopenConvolutionAlgoImplicitGEMM);

    RegisterWithSolver(registry,
                       ++id,
                       conv::ConvAsmImplicitGemmV4R1DynamicBwd{},
                       miopenConvolutionAlgoImplicitGEMM);

    RegisterWithSolver(registry,
                       ++id,
                       conv::ConvAsmImplicitGemmV4R1DynamicWrw{},
                       miopenConvolutionAlgoImplicitGEMM);

    RegisterWithSolver(
        registry, ++id, conv::ConvMPBidirectWinograd<2, 3>{}, miopenConvolutionAlgoWinograd);
    RegisterWithSolver(
        registry, ++id, conv::ConvMPBidirectWinograd<3, 3>{}, miopenConvolutionAlgoWinograd);
    RegisterWithSolver(
        registry, ++id, conv::ConvMPBidirectWinograd<4, 3>{}, miopenConvolutionAlgoWinograd);
    RegisterWithSolver(
        registry, ++id, conv::ConvMPBidirectWinograd<5, 3>{}, miopenConvolutionAlgoWinograd);
    RegisterWithSolver(
        registry, ++id, conv::ConvMPBidirectWinograd<6, 3>{}, miopenConvolutionAlgoWinograd);

    RegisterWithSolver(registry,
                       ++id,
                       conv::ConvAsmImplicitGemmGTCDynamicWrwXdlops{},
                       miopenConvolutionAlgoImplicitGEMM);
    RegisterWithSolver(registry,
                       ++id,
                       conv::ConvHipImplicitGemmWrwV4R4Xdlops{},
                       miopenConvolutionAlgoImplicitGEMM);

    RegisterWithSolver(registry,
                       ++id,
                       conv::ConvAsmImplicitGemmGTCDynamicFwdXdlops{},
                       miopenConvolutionAlgoImplicitGEMM);

    RegisterWithSolver(
        registry, ++id, conv::ConvMPBidirectWinograd_xdlops<2, 3>{}, miopenConvolutionAlgoWinograd);
    RegisterWithSolver(
        registry, ++id, conv::ConvMPBidirectWinograd_xdlops<3, 3>{}, miopenConvolutionAlgoWinograd);
    RegisterWithSolver(
        registry, ++id, conv::ConvMPBidirectWinograd_xdlops<4, 3>{}, miopenConvolutionAlgoWinograd);
    RegisterWithSolver(
        registry, ++id, conv::ConvMPBidirectWinograd_xdlops<5, 3>{}, miopenConvolutionAlgoWinograd);
    RegisterWithSolver(
        registry, ++id, conv::ConvMPBidirectWinograd_xdlops<6, 3>{}, miopenConvolutionAlgoWinograd);

    RegisterWithSolver(registry,
                       ++id,
                       conv::ConvHipImplicitGemmForwardV4R5Xdlops{},
                       miopenConvolutionAlgoImplicitGEMM);

    RegisterWithSolver(registry,
                       ++id,
                       conv::ConvHipImplicitGemmForwardV4R4Xdlops_Padded_Gemm{},
                       miopenConvolutionAlgoImplicitGEMM);

    RegisterWithSolver(registry,
                       ++id,
                       conv::ConvAsmImplicitGemmGTCDynamicBwdXdlops{},
                       miopenConvolutionAlgoImplicitGEMM);
    RegisterWithSolver(registry,
                       ++id,
                       conv::ConvHipImplicitGemmWrwV4R4Xdlops_Padded_Gemm{},
                       miopenConvolutionAlgoImplicitGEMM);
    RegisterWithSolver(
        registry, ++id, conv::ConvBinWinogradRxSf2x3g1{}, miopenConvolutionAlgoWinograd);

    RegisterWithSolver(registry, ++id, conv::ConvDirectNaiveConvFwd{}, miopenConvolutionAlgoDirect);
    RegisterWithSolver(registry, ++id, conv::ConvDirectNaiveConvBwd{}, miopenConvolutionAlgoDirect);
    RegisterWithSolver(registry, ++id, conv::ConvDirectNaiveConvWrw{}, miopenConvolutionAlgoDirect);

    RegisterWithSolver(registry, ++id, conv::GemmFwd1x1_0_1{}, miopenConvolutionAlgoGEMM);
    RegisterWithSolver(registry, ++id, conv::GemmFwd1x1_0_1_int8{}, miopenConvolutionAlgoGEMM);
    RegisterWithSolver(registry, ++id, conv::GemmFwd1x1_0_2{}, miopenConvolutionAlgoGEMM);
    RegisterWithSolver(registry, ++id, conv::GemmFwdRest{}, miopenConvolutionAlgoGEMM);

    ++id; // removed solver ConvHipImplicitGemmMlirCppFwd
    ++id; // removed solver ConvHipImplicitGemmMlirCppBwd
    ++id; // removed solver ConvHipImplicitGemmMlirCppWrW

    RegisterWithSolver(registry, ++id, conv::GemmBwd1x1_stride2{}, miopenConvolutionAlgoGEMM);
    RegisterWithSolver(registry, ++id, conv::GemmBwd1x1_stride1{}, miopenConvolutionAlgoGEMM);
    RegisterWithSolver(registry, ++id, conv::GemmBwdRest{}, miopenConvolutionAlgoGEMM);

    RegisterWithSolver(registry, ++id, conv::ConvMlirIgemmFwd{}, miopenConvolutionAlgoImplicitGEMM);
    RegisterWithSolver(registry, ++id, conv::ConvMlirIgemmBwd{}, miopenConvolutionAlgoImplicitGEMM);
    RegisterWithSolver(registry, ++id, conv::ConvMlirIgemmWrW{}, miopenConvolutionAlgoImplicitGEMM);

    RegisterWithSolver(registry, ++id, conv::GemmWrw1x1_stride1{}, miopenConvolutionAlgoGEMM);
    RegisterWithSolver(registry, ++id, conv::GemmWrwUniversal{}, miopenConvolutionAlgoGEMM);

    RegisterWithSolver(
        registry, ++id, conv::ConvMlirIgemmFwdXdlops{}, miopenConvolutionAlgoImplicitGEMM);
    RegisterWithSolver(
        registry, ++id, conv::ConvMlirIgemmBwdXdlops{}, miopenConvolutionAlgoImplicitGEMM);
    RegisterWithSolver(
        registry, ++id, conv::ConvMlirIgemmWrWXdlops{}, miopenConvolutionAlgoImplicitGEMM);

    Register(registry, ++id, Primitive::Activation, activ::ActivFwdSolver0{}.SolverDbId());

    RegisterWithSolver(registry,
                       ++id,
                       conv::ConvAsmImplicitGemmGTCDynamicFwdXdlopsNHWC{},
                       miopenConvolutionAlgoImplicitGEMM);
    RegisterWithSolver(registry,
                       ++id,
                       conv::ConvAsmImplicitGemmGTCDynamicBwdXdlopsNHWC{},
                       miopenConvolutionAlgoImplicitGEMM);

    Register(registry, ++id, Primitive::Activation, activ::ActivFwdSolver1{}.SolverDbId());
    RegisterWithSolver(registry,
                       ++id,
                       conv::ConvAsmImplicitGemmGTCDynamicWrwXdlopsNHWC{},
                       miopenConvolutionAlgoImplicitGEMM);

    Register(registry, ++id, Primitive::Activation, activ::ActivBwdSolver0{}.SolverDbId());
    Register(registry, ++id, Primitive::Activation, activ::ActivBwdSolver1{}.SolverDbId());

    Register(
        registry, ++id, Primitive::Batchnorm, batchnorm::BnFwdTrainingSpatialSingle{}.SolverDbId());

    RegisterWithSolver(
        registry, ++id, conv::ConvCkIgemmFwdV6r1DlopsNchw{}, miopenConvolutionAlgoImplicitGEMM);

    Register(registry,
             ++id,
             Primitive::Batchnorm,
             batchnorm::BnFwdTrainingSpatialMultiple{}.SolverDbId());

    Register(
        registry, ++id, Primitive::Batchnorm, batchnorm::BnFwdTrainingPerActivation{}.SolverDbId());

    Register(
        registry, ++id, Primitive::Batchnorm, batchnorm::BnBwdTrainingSpatialSingle{}.SolverDbId());
    Register(registry,
             ++id,
             Primitive::Batchnorm,
             batchnorm::BnBwdTrainingSpatialMultiple{}.SolverDbId());
    Register(
        registry, ++id, Primitive::Batchnorm, batchnorm::BnBwdTrainingPerActivation{}.SolverDbId());

    Register(registry, ++id, Primitive::Batchnorm, batchnorm::BnFwdInference{}.SolverDbId());

    Register(registry, ++id, Primitive::Pooling, pooling::PoolingForward2d{}.SolverDbId());
    Register(registry, ++id, Primitive::Pooling, pooling::PoolingForwardNd{}.SolverDbId());

    Register(registry, ++id, Primitive::Pooling, pooling::TransposedPoolingFwd2d{}.SolverDbId());
    Register(registry, ++id, Primitive::Pooling, pooling::TransposedPoolingFwdNd{}.SolverDbId());

    Register(registry, ++id, Primitive::Pooling, pooling::PoolingBackward2d{}.SolverDbId());
    Register(registry, ++id, Primitive::Pooling, pooling::PoolingBackwardNd{}.SolverDbId());

    RegisterWithSolver(registry,
                       ++id,
                       conv::ConvAsmImplicitGemmGTCDynamicFwdDlopsNCHWC{},
                       miopenConvolutionAlgoImplicitGEMM);
    RegisterWithSolver(
        registry, ++id, conv::ConvHipImplicitGemmFwdXdlops{}, miopenConvolutionAlgoImplicitGEMM);
    RegisterWithSolver(
        registry, ++id, conv::ConvHipImplicitGemmBwdXdlops{}, miopenConvolutionAlgoImplicitGEMM);
    Register(registry,
             ++id,
             Primitive::Fusion,
             fusion::ConvBinWinogradRxSFused{}.SolverDbId(),
             miopenConvolutionAlgoWinograd);
    Register(registry,
             ++id,
             Primitive::Fusion,
             fusion::ConvBinWinogradRxSf2x3g1Fused{}.SolverDbId(),
             miopenConvolutionAlgoWinograd);
    Register(registry, ++id, Primitive::Fusion, fusion::BnFwdInferActivationFused{}.SolverDbId());
    Register(registry, ++id, Primitive::Fusion, fusion::BnFwdTrgActivationFused{}.SolverDbId());
    Register(registry, ++id, Primitive::Fusion, fusion::BnBwdTrgActivationFused{}.SolverDbId());
    Register(registry,
             ++id,
             Primitive::Fusion,
             fusion::ConvCKIgemmFwdBiasActivFused{}.SolverDbId(),
             miopenConvolutionAlgoImplicitGEMM);
    Register(registry, ++id, Primitive::Pooling, pooling::PoolingForwardNaive{}.SolverDbId());
    RegisterWithSolver(registry,
                       ++id,
                       conv::ConvHipImplicitGemmGroupFwdXdlops{},
                       miopenConvolutionAlgoImplicitGEMM);
    RegisterWithSolver(registry,
                       ++id,
                       conv::ConvHipImplicitGemm3DGroupFwdXdlops{},
                       miopenConvolutionAlgoImplicitGEMM);
    RegisterWithSolver(
        registry, ++id, conv::ConvWinoFuryRxS<2, 3>{}, miopenConvolutionAlgoWinograd);
    RegisterWithSolver(registry,
                       ++id,
                       conv::ConvHipImplicitGemm3DGroupWrwXdlops{},
                       miopenConvolutionAlgoImplicitGEMM);
    RegisterWithSolver(registry,
                       ++id,
                       conv::ConvHipImplicitGemm3DGroupBwdXdlops{},
                       miopenConvolutionAlgoImplicitGEMM);
    Register(registry, ++id, Primitive::Batchnorm, batchnorm::BnCKFwdInference{}.SolverDbId());
    Register(registry, ++id, Primitive::Batchnorm, batchnorm::BnCKBwdBackward{}.SolverDbId());
    Register(registry, ++id, Primitive::Batchnorm, batchnorm::BnCKFwdTraining{}.SolverDbId());
    Register(
        registry, ++id, Primitive::Normalization, layernorm::Layernorm2DCKForward{}.SolverDbId());
    Register(
        registry, ++id, Primitive::Normalization, layernorm::Layernorm4DCKForward{}.SolverDbId());
    Register(registry, ++id, Primitive::Normalization, layernorm::LayernormForward{}.SolverDbId());
    Register(registry, ++id, Primitive::Reduce, reduce::SumForward{}.SolverDbId());
    RegisterWithSolver(registry,
                       ++id,
                       conv::ConvHipImplicitGemmF16F8F16FwdXdlops{},
                       miopenConvolutionAlgoImplicitGEMM);
    RegisterWithSolver(registry,
                       ++id,
                       conv::ConvHipImplicitGemmF16F8F16BwdXdlops{},
                       miopenConvolutionAlgoImplicitGEMM);
    RegisterWithSolver(registry,
                       ++id,
                       conv::ConvHipImplicitGemmF16F8F16WrwXdlops{},
                       miopenConvolutionAlgoImplicitGEMM);
    Register(registry,
             ++id,
             Primitive::Fusion,
             fusion::ConvCKIgemmFwdBiasResAddActivFused{}.SolverDbId(),
             miopenConvolutionAlgoImplicitGEMM);
    Register(registry, ++id, Primitive::Reduce, reduce::ArgmaxForward{}.SolverDbId());
    Register(registry, ++id, Primitive::Normalization, groupnorm::GroupNormForward{}.SolverDbId());

    RegisterWithSolver(registry,
                       ++id,
                       conv::ConvHipImplicitGemmGroupBwdXdlops{},
                       miopenConvolutionAlgoImplicitGEMM);
    RegisterWithSolver(registry,
                       ++id,
                       conv::ConvHipImplicitGemmGroupWrwXdlops{},
                       miopenConvolutionAlgoImplicitGEMM);

    Register(registry, ++id, Primitive::Softmax, softmax::Softmax{}.SolverDbId());
    Register(registry, ++id, Primitive::Softmax, softmax::AttnSoftmax{}.SolverDbId());

<<<<<<< HEAD
    Register(registry,
             ++id,
             Primitive::Interpolate,
             interpolate::InterpolateNearestForward{}.SolverDbId());
    Register(registry,
             ++id,
             Primitive::Interpolate,
             interpolate::InterpolateLinearForward{}.SolverDbId());
    Register(registry,
             ++id,
             Primitive::Interpolate,
             interpolate::InterpolateBilinearForward{}.SolverDbId());
    Register(registry,
             ++id,
             Primitive::Interpolate,
             interpolate::InterpolateBicubicForward{}.SolverDbId());
    Register(registry,
             ++id,
             Primitive::Interpolate,
             interpolate::InterpolateNearestBackward{}.SolverDbId());
    Register(registry,
             ++id,
             Primitive::Interpolate,
             interpolate::InterpolateLinearBackward{}.SolverDbId());
    Register(registry,
             ++id,
             Primitive::Interpolate,
             interpolate::InterpolateBilinearBackward{}.SolverDbId());
    Register(registry,
             ++id,
             Primitive::Interpolate,
             interpolate::InterpolateTrilinearBackward{}.SolverDbId());
    Register(registry,
             ++id,
             Primitive::Interpolate,
             interpolate::InterpolateBicubicBackward{}.SolverDbId());
=======
    Register(registry, ++id, Primitive::Reduce, reduce::ArgminForward{}.SolverDbId());
    Register(registry, ++id, Primitive::Reduce, reduce::MaxForward{}.SolverDbId());
    Register(registry, ++id, Primitive::Reduce, reduce::MinForward{}.SolverDbId());

    Register(registry, ++id, Primitive::Mha, mha::MhaForward{}.SolverDbId());
    Register(registry, ++id, Primitive::Mha, mha::MhaBackward{}.SolverDbId());

    Register(registry, ++id, Primitive::Cat, cat::CatForward{}.SolverDbId());
    Register(registry, ++id, Primitive::Adam, adam::Adam{}.SolverDbId());
    Register(registry, ++id, Primitive::Item, getitem::GetitemBackward{}.SolverDbId());

    Register(registry, ++id, Primitive::Adam, adam::TransformersAdamW{}.SolverDbId());

    Register(registry,
             ++id,
             Primitive::Fusion,
             fusion::ConvWinoFuryRxSFused<2, 3>{}.SolverDbId(),
             miopenConvolutionAlgoWinograd);
>>>>>>> bd993eb4

    // IMPORTANT: New solvers should be added to the end of the function!
}

bool ThisSolverIsDeprecatedStatic::IsDisabled(const ExecutionContext& ctx)
{
    static const bool device_is_allowed = [&]() {
        if(env::enabled(MIOPEN_DEBUG_ENABLE_DEPRECATED_SOLVERS))
            return true;
        const auto device = ctx.GetStream().GetTargetProperties().Name();
        return device == "gfx803"                       // Fiji
               || device == "gfx900"                    // Vega10
               || device == "gfx906"                    // Vega20, MI50/60
               || device == "gfx908"                    // MI100
               || device == "gfx90a"                    // MI200
               || miopen::StartsWith(device, "gfx103"); // Navi2x
    }();
    return !device_is_allowed;
}

} // namespace solver
} // namespace miopen<|MERGE_RESOLUTION|>--- conflicted
+++ resolved
@@ -32,11 +32,8 @@
 #include <miopen/cat/solvers.hpp>
 #include <miopen/fusion/solvers.hpp>
 #include <miopen/groupnorm/solvers.hpp>
-<<<<<<< HEAD
+#include <miopen/getitem/solvers.hpp>
 #include <miopen/interpolate/solvers.hpp>
-=======
-#include <miopen/getitem/solvers.hpp>
->>>>>>> bd993eb4
 #include <miopen/layernorm/solvers.hpp>
 #include <miopen/pooling/solvers.hpp>
 #include <miopen/reduce/solvers.hpp>
@@ -658,44 +655,6 @@
     Register(registry, ++id, Primitive::Softmax, softmax::Softmax{}.SolverDbId());
     Register(registry, ++id, Primitive::Softmax, softmax::AttnSoftmax{}.SolverDbId());
 
-<<<<<<< HEAD
-    Register(registry,
-             ++id,
-             Primitive::Interpolate,
-             interpolate::InterpolateNearestForward{}.SolverDbId());
-    Register(registry,
-             ++id,
-             Primitive::Interpolate,
-             interpolate::InterpolateLinearForward{}.SolverDbId());
-    Register(registry,
-             ++id,
-             Primitive::Interpolate,
-             interpolate::InterpolateBilinearForward{}.SolverDbId());
-    Register(registry,
-             ++id,
-             Primitive::Interpolate,
-             interpolate::InterpolateBicubicForward{}.SolverDbId());
-    Register(registry,
-             ++id,
-             Primitive::Interpolate,
-             interpolate::InterpolateNearestBackward{}.SolverDbId());
-    Register(registry,
-             ++id,
-             Primitive::Interpolate,
-             interpolate::InterpolateLinearBackward{}.SolverDbId());
-    Register(registry,
-             ++id,
-             Primitive::Interpolate,
-             interpolate::InterpolateBilinearBackward{}.SolverDbId());
-    Register(registry,
-             ++id,
-             Primitive::Interpolate,
-             interpolate::InterpolateTrilinearBackward{}.SolverDbId());
-    Register(registry,
-             ++id,
-             Primitive::Interpolate,
-             interpolate::InterpolateBicubicBackward{}.SolverDbId());
-=======
     Register(registry, ++id, Primitive::Reduce, reduce::ArgminForward{}.SolverDbId());
     Register(registry, ++id, Primitive::Reduce, reduce::MaxForward{}.SolverDbId());
     Register(registry, ++id, Primitive::Reduce, reduce::MinForward{}.SolverDbId());
@@ -714,7 +673,43 @@
              Primitive::Fusion,
              fusion::ConvWinoFuryRxSFused<2, 3>{}.SolverDbId(),
              miopenConvolutionAlgoWinograd);
->>>>>>> bd993eb4
+
+    Register(registry,
+             ++id,
+             Primitive::Interpolate,
+             interpolate::InterpolateNearestForward{}.SolverDbId());
+    Register(registry,
+             ++id,
+             Primitive::Interpolate,
+             interpolate::InterpolateLinearForward{}.SolverDbId());
+    Register(registry,
+             ++id,
+             Primitive::Interpolate,
+             interpolate::InterpolateBilinearForward{}.SolverDbId());
+    Register(registry,
+             ++id,
+             Primitive::Interpolate,
+             interpolate::InterpolateBicubicForward{}.SolverDbId());
+    Register(registry,
+             ++id,
+             Primitive::Interpolate,
+             interpolate::InterpolateNearestBackward{}.SolverDbId());
+    Register(registry,
+             ++id,
+             Primitive::Interpolate,
+             interpolate::InterpolateLinearBackward{}.SolverDbId());
+    Register(registry,
+             ++id,
+             Primitive::Interpolate,
+             interpolate::InterpolateBilinearBackward{}.SolverDbId());
+    Register(registry,
+             ++id,
+             Primitive::Interpolate,
+             interpolate::InterpolateTrilinearBackward{}.SolverDbId());
+    Register(registry,
+             ++id,
+             Primitive::Interpolate,
+             interpolate::InterpolateBicubicBackward{}.SolverDbId());
 
     // IMPORTANT: New solvers should be added to the end of the function!
 }
