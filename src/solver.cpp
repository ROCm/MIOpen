--- conflicted
+++ resolved
@@ -407,16 +407,14 @@
     RegisterWithSolver(registry, ++id, GemmBwd1x1_stride1{}, miopenConvolutionAlgoGEMM);
     RegisterWithSolver(registry, ++id, GemmBwdRest{}, miopenConvolutionAlgoGEMM);
 
-<<<<<<< HEAD
+    RegisterWithSolver(
+        registry, ++id, ConvHipImplicitGemmMlirBinFwd{}, miopenConvolutionAlgoImplicitGEMM);
+    RegisterWithSolver(
+        registry, ++id, ConvHipImplicitGemmMlirBinBwd{}, miopenConvolutionAlgoImplicitGEMM);
+
     RegisterWithSolver(registry, ++id, GemmWrw1x1_stride1{}, miopenConvolutionAlgoGEMM);
     RegisterWithSolver(registry, ++id, GemmWrwUniversal{}, miopenConvolutionAlgoGEMM);
 
-=======
-    RegisterWithSolver(
-        registry, ++id, ConvHipImplicitGemmMlirBinFwd{}, miopenConvolutionAlgoImplicitGEMM);
-    RegisterWithSolver(
-        registry, ++id, ConvHipImplicitGemmMlirBinBwd{}, miopenConvolutionAlgoImplicitGEMM);
->>>>>>> d0fde9d7
     // IMPORTANT: New solvers should be added to the end of the function!
 }
 
