--- conflicted
+++ resolved
@@ -354,20 +354,21 @@
                        ConvAsmImplicitGemmGTCDynamicFwdXdlops{},
                        miopenConvolutionAlgoImplicitGEMM);
 
-    RegisterWithSolver(
-<<<<<<< HEAD
+    
+    RegisterWithSolver(
+        registry, ++id, ConvMPBidirectWinograd_xdlops<2, 3>{}, miopenConvolutionAlgoWinograd);
+    RegisterWithSolver(
+        registry, ++id, ConvMPBidirectWinograd_xdlops<3, 3>{}, miopenConvolutionAlgoWinograd);
+    RegisterWithSolver(
+        registry, ++id, ConvMPBidirectWinograd_xdlops<4, 3>{}, miopenConvolutionAlgoWinograd);
+    RegisterWithSolver(
+        registry, ++id, ConvMPBidirectWinograd_xdlops<5, 3>{}, miopenConvolutionAlgoWinograd);
+    RegisterWithSolver(
+        registry, ++id, ConvMPBidirectWinograd_xdlops<6, 3>{}, miopenConvolutionAlgoWinograd);
+  
+    RegisterWithSolver(
         registry, ++id, ConvHipImplicitGemmForwardV4R5Xdlops{}, miopenConvolutionAlgoImplicitGEMM);
-=======
-        registry, ++id, ConvMPBidirectWinograd_xdlops<2, 3>{}, miopenConvolutionAlgoWinograd);
-    RegisterWithSolver(
-        registry, ++id, ConvMPBidirectWinograd_xdlops<3, 3>{}, miopenConvolutionAlgoWinograd);
-    RegisterWithSolver(
-        registry, ++id, ConvMPBidirectWinograd_xdlops<4, 3>{}, miopenConvolutionAlgoWinograd);
-    RegisterWithSolver(
-        registry, ++id, ConvMPBidirectWinograd_xdlops<5, 3>{}, miopenConvolutionAlgoWinograd);
-    RegisterWithSolver(
-        registry, ++id, ConvMPBidirectWinograd_xdlops<6, 3>{}, miopenConvolutionAlgoWinograd);
->>>>>>> fcf4ed88
+
 }
 
 } // namespace solver
