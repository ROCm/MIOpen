--- conflicted
+++ resolved
@@ -29,11 +29,8 @@
 #include <miopen/activ/solvers.hpp>
 #include <miopen/adam/solvers.hpp>
 #include <miopen/batchnorm/solvers.hpp>
-<<<<<<< HEAD
+#include <miopen/cat/solvers.hpp>
 #include <miopen/fold/solvers.hpp>
-=======
-#include <miopen/cat/solvers.hpp>
->>>>>>> 97ec5080
 #include <miopen/fusion/solvers.hpp>
 #include <miopen/groupnorm/solvers.hpp>
 #include <miopen/layernorm/solvers.hpp>
@@ -658,8 +655,26 @@
     Register(registry, ++id, Primitive::Softmax, softmax::AttnSoftmax{}.SolverDbId());
     Register(registry, ++id, Primitive::Unfold, fold::UnfoldFwd{}.SolverDbId());
     Register(registry, ++id, Primitive::Unfold, fold::UnfoldBwd{}.SolverDbId());
-    Register(registry, ++id, Primitive::Fold, fold::UnfoldFwd{}.SolverDbId());
-    Register(registry, ++id, Primitive::Fold, fold::UnfoldBwd{}.SolverDbId());
+    Register(registry, ++id, Primitive::Fold, fold::FoldFwd{}.SolverDbId());
+    Register(registry, ++id, Primitive::Fold, fold::FoldBwd{}.SolverDbId());
+
+    Register(registry, ++id, Primitive::Reduce, reduce::ArgminForward{}.SolverDbId());
+    Register(registry, ++id, Primitive::Reduce, reduce::MaxForward{}.SolverDbId());
+    Register(registry, ++id, Primitive::Reduce, reduce::MinForward{}.SolverDbId());
+
+    Register(registry, ++id, Primitive::Mha, mha::MhaForward{}.SolverDbId());
+    Register(registry, ++id, Primitive::Mha, mha::MhaBackward{}.SolverDbId());
+
+    Register(registry, ++id, Primitive::Cat, cat::CatForward{}.SolverDbId());
+    Register(registry, ++id, Primitive::Adam, adam::Adam{}.SolverDbId());
+
+    Register(registry, ++id, Primitive::Adam, adam::TransformersAdamW{}.SolverDbId());
+
+    Register(registry,
+             ++id,
+             Primitive::Fusion,
+             fusion::ConvWinoFuryRxSFused<2, 3>{}.SolverDbId(),
+             miopenConvolutionAlgoWinograd);
 
     Register(registry, ++id, Primitive::Reduce, reduce::ArgminForward{}.SolverDbId());
     Register(registry, ++id, Primitive::Reduce, reduce::MaxForward{}.SolverDbId());
