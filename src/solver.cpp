--- conflicted
+++ resolved
@@ -303,18 +303,16 @@
     RegisterWithSolver(
         registry, ++id, ConvHipImplicitGemmBwdDataV1R1Xdlops{}, miopenConvolutionAlgoImplicitGEMM);
 
-<<<<<<< HEAD
     RegisterWithSolver(
         registry, ++id, ConvAsmImplicitGemmV4R1DynamicFwd{}, miopenConvolutionAlgoImplicitGEMM);
 
     RegisterWithSolver(
         registry, ++id, ConvAsmImplicitGemmV4R1DynamicFwd_1x1{}, miopenConvolutionAlgoImplicitGEMM);
-=======
+
     RegisterWithSolver(registry,
                        ++id,
                        ConvHipImplicitGemmV4R4GenXdlopsFwdFp32{},
                        miopenConvolutionAlgoImplicitGEMM);
->>>>>>> f1359cbc
 }
 
 } // namespace solver
