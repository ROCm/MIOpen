--- conflicted
+++ resolved
@@ -403,15 +403,12 @@
     RegisterWithSolver(
         registry, ++id, ConvHipImplicitGemmMlirCppWrW{}, miopenConvolutionAlgoImplicitGEMM);
 
-<<<<<<< HEAD
-    RegisterWithSolver(
-        registry, ++id, ConvHipImplicitGemmMlirBinFwd{}, miopenConvolutionAlgoImplicitGEMM);
-=======
     RegisterWithSolver(registry, ++id, GemmBwd1x1_stride2{}, miopenConvolutionAlgoGEMM);
     RegisterWithSolver(registry, ++id, GemmBwd1x1_stride1{}, miopenConvolutionAlgoGEMM);
     RegisterWithSolver(registry, ++id, GemmBwdRest{}, miopenConvolutionAlgoGEMM);
 
->>>>>>> 1825f343
+    RegisterWithSolver(
+        registry, ++id, ConvHipImplicitGemmMlirBinFwd{}, miopenConvolutionAlgoImplicitGEMM);
     // IMPORTANT: New solvers should be added to the end of the function!
 }
 
