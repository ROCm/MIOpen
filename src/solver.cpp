--- conflicted
+++ resolved
@@ -561,14 +561,11 @@
     Register(registry, ++id, Primitive::Pooling, pooling::PoolingForwardNaive{}.SolverDbId());
     RegisterWithSolver(
         registry, ++id, ConvHipImplicitGemmGroupFwdXdlops{}, miopenConvolutionAlgoImplicitGEMM);
-<<<<<<< HEAD
     Register(registry, ++id, Primitive::Batchnorm, batchnorm::BnCKFwdInference{}.SolverDbId());
-=======
     RegisterWithSolver(
         registry, ++id, ConvHipImplicitGemm3DGroupFwdXdlops{}, miopenConvolutionAlgoImplicitGEMM);
     RegisterWithSolver(registry, ++id, ConvWinoFuryRxS<2, 3>{}, miopenConvolutionAlgoWinograd);
 
->>>>>>> 6aa40cb4
     // IMPORTANT: New solvers should be added to the end of the function!
 }
 
