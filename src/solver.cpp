/*******************************************************************************
 *
 * MIT License
 *
 * Copyright (c) 2021 Advanced Micro Devices, Inc.
 *
 * Permission is hereby granted, free of charge, to any person obtaining a copy
 * of this software and associated documentation files (the "Software"), to deal
 * in the Software without restriction, including without limitation the rights
 * to use, copy, modify, merge, publish, distribute, sublicense, and/or sell
 * copies of the Software, and to permit persons to whom the Software is
 * furnished to do so, subject to the following conditions:
 *
 * The above copyright notice and this permission notice shall be included in all
 * copies or substantial portions of the Software.
 *
 * THE SOFTWARE IS PROVIDED "AS IS", WITHOUT WARRANTY OF ANY KIND, EXPRESS OR
 * IMPLIED, INCLUDING BUT NOT LIMITED TO THE WARRANTIES OF MERCHANTABILITY,
 * FITNESS FOR A PARTICULAR PURPOSE AND NONINFRINGEMENT. IN NO EVENT SHALL THE
 * AUTHORS OR COPYRIGHT HOLDERS BE LIABLE FOR ANY CLAIM, DAMAGES OR OTHER
 * LIABILITY, WHETHER IN AN ACTION OF CONTRACT, TORT OR OTHERWISE, ARISING FROM,
 * OUT OF OR IN CONNECTION WITH THE SOFTWARE OR THE USE OR OTHER DEALINGS IN THE
 * SOFTWARE.
 *
 *******************************************************************************/

#include <miopen/solver.hpp>

#include <miopen/activ/solvers.hpp>
#include <miopen/batchnorm/solvers.hpp>
#include <miopen/pooling/solvers.hpp>
#include <miopen/conv_algo_name.hpp>
#include <miopen/db.hpp>
#include <miopen/solver_id.hpp>
#include <miopen/par_for.hpp>
#include <miopen/stringutils.hpp>
#include <miopen/any_solver.hpp>
#include <miopen/timer.hpp>

#include <boost/range/adaptor/transformed.hpp>
#include <ostream>

namespace miopen {
namespace solver {

MIOPEN_DECLARE_ENV_VAR(MIOPEN_COMPILE_PARALLEL_LEVEL)

std::ostream& operator<<(std::ostream& os, const KernelInfo& k)
{
    os << k.kernel_file << ", " << k.kernel_name << " g_wk={ ";
    for(const auto& size : k.g_wk)
        os << size << ' ';
    os << "}, l_wk={ ";
    for(const auto& size : k.l_wk)
        os << size << ' ';
    return os << "} '" << k.comp_options << '\'';
}

std::vector<Program> PrecompileKernels(const Handle& h, const std::vector<KernelInfo>& kernels)
{
    CompileTimer ct;
    std::vector<Program> programs(kernels.size());

    // clang-format off
    par_for_strided(kernels.size(),
                    max_threads{Value(MIOPEN_COMPILE_PARALLEL_LEVEL{}, 20)},
                    [&](auto i) {
                        const KernelInfo& k = kernels[i];
                        programs[i]         = h.LoadProgram(k.kernel_file, k.comp_options, false, "");
                    });
    // clang-format on
    ct.Log("PrecompileKernels");
    return programs;
}

void PrecompileSolutions(const Handle& h, const std::vector<const ConvSolution*>& sols)
{
    // Find all kernels that need to be compiled from the solutions
    std::vector<KernelInfo> kernels;
    for(auto&& sol : sols)
    {
        if(!sol->Succeeded())
            continue;
        for(auto&& kernel : sol->construction_params)
        {
            if(h.HasProgram(kernel.kernel_file, kernel.comp_options))
                continue;
            kernels.push_back(kernel);
        }
    }

    // Precompile the kernels in parallel, but dont add them to the cache
    std::vector<Program> programs = PrecompileKernels(h, kernels);

    // Add programs to the cache
    for(std::size_t i = 0; i < programs.size(); i++)
    {
        const KernelInfo& k = kernels[i];
        h.AddProgram(programs[i], k.kernel_file, k.comp_options);
    }
}

std::ostream& operator<<(std::ostream& os, const ConvSolution& s)
{
    auto strings =
        s.construction_params | boost::adaptors::transformed([](auto k) { return k.kernel_name; });
    os << s.solver_id << ": " << JoinStrings(strings, "/");
    return os;
}

struct IdRegistryEntry
{
    std::string str_value          = "";
    Primitive primitive            = Primitive::Convolution;
    miopenConvAlgorithm_t convAlgo = miopenConvolutionAlgoDirect;
    AnySolver solver               = {};
};

struct IdRegistryData
{
    std::unordered_map<uint64_t, IdRegistryEntry> value_to_entry;
    std::unordered_map<std::string, uint64_t> str_to_value;
    std::unordered_map<Primitive, std::vector<Id>> primitive_to_ids;
};

struct SolverRegistrar
{
    SolverRegistrar(IdRegistryData& registry);
};

static auto& IdRegistry()
{
    // NOLINTNEXTLINE (cppcoreguidelines-avoid-non-const-global-variables)
    static auto data            = IdRegistryData{};
    static const auto registrar = SolverRegistrar{data};
    (void)registrar; // clang-tidy
    return data;
}

const std::vector<Id>& GetSolversByPrimitive(Primitive primitive)
{
    return IdRegistry().primitive_to_ids[primitive];
}

Id::Id(uint64_t value_) : value(value_)
{
    is_valid = (IdRegistry().value_to_entry.find(value) != IdRegistry().value_to_entry.end());
}

Id::Id(ForceInit, uint64_t value_) : value(value_), is_valid(true) {}

Id::Id(const std::string& str) : Id(str.c_str()) {}

Id::Id(const char* str)
{
    const auto it = IdRegistry().str_to_value.find(str);
    is_valid      = (it != IdRegistry().str_to_value.end());
    value         = is_valid ? it->second : invalid_value;
}

std::string Id::ToString() const
{
    if(!IsValid())
        return "INVALID_SOLVER_ID_" + std::to_string(value);
    return IdRegistry().value_to_entry[value].str_value;
}

AnySolver Id::GetSolver() const
{
    const auto it = IdRegistry().value_to_entry.find(value);
    return it != IdRegistry().value_to_entry.end() ? it->second.solver : AnySolver{};
}

std::string Id::GetAlgo(conv::Direction dir) const
{
    return ConvolutionAlgoToDirectionalString(GetAlgo(), dir);
}

Primitive Id::GetPrimitive() const
{
    const auto it = IdRegistry().value_to_entry.find(value);
    if(it == IdRegistry().value_to_entry.end())
        MIOPEN_THROW(miopenStatusInternalError);
    return it->second.primitive;
}

miopenConvAlgorithm_t Id::GetAlgo() const
{
    const auto it = IdRegistry().value_to_entry.find(value);
    if(it == IdRegistry().value_to_entry.end())
        MIOPEN_THROW(miopenStatusInternalError);
    return it->second.convAlgo;
}

inline bool
Register(IdRegistryData& registry, uint64_t value, Primitive primitive, const std::string& str)
{
    if(value == Id::invalid_value)
    {
        MIOPEN_LOG_E(Id::invalid_value << " is special id value for invalid solver (" << str
                                       << ")");
        return false;
    }

    if(registry.value_to_entry.find(value) != registry.value_to_entry.end())
    {
        MIOPEN_LOG_E("Registered duplicate ids: ["
                     << value << "]" << str << " and ["
                     << registry.value_to_entry.find(value)->first << "]"
                     << registry.value_to_entry.find(value)->second.str_value);
        return false;
    }

    if(registry.str_to_value.find(str) != registry.str_to_value.end())
    {
        MIOPEN_LOG_E("Registered duplicate ids: [" << value << "]" << str << " and ["
                                                   << registry.str_to_value.find(str)->second << "]"
                                                   << registry.str_to_value.find(str)->first);
        return false;
    }

    auto entry      = IdRegistryEntry{};
    entry.str_value = str;
    entry.primitive = {primitive};

    registry.value_to_entry.emplace(value, std::move(entry));
    registry.str_to_value.emplace(str, value);
    registry.primitive_to_ids[primitive].emplace_back(ForceInit{}, value);
    return true;
}

inline bool Register(IdRegistryData& registry,
                     uint64_t value,
                     const std::string& str,
                     miopenConvAlgorithm_t algo)
{
    if(!Register(registry, value, Primitive::Convolution, str))
        return false;
    registry.value_to_entry.at(value).convAlgo = algo;
    return true;
}

template <class TSolver>
inline void
RegisterWithSolver(IdRegistryData& registry, uint64_t value, TSolver, miopenConvAlgorithm_t algo)
{
    if(!Register(registry, value, SolverDbId(TSolver{}), algo))
        return;
    registry.value_to_entry.at(value).solver = TSolver{};
}

inline SolverRegistrar::SolverRegistrar(IdRegistryData& registry)
{
    // When solver gets removed its registration line should be replaced with ++id to keep
    // backwards compatibility. New solvers should only be added to the end of list unless it is
    // intended to reuse an id of a removed solver.

    uint64_t id = 0; // 0 is reserved for invalid value.

    // IMPORTANT: New solvers should be added to the end of the function!
    RegisterWithSolver(registry, ++id, ConvAsm3x3U{}, miopenConvolutionAlgoDirect);
    RegisterWithSolver(registry, ++id, ConvAsm1x1U{}, miopenConvolutionAlgoDirect);
    RegisterWithSolver(registry, ++id, ConvAsm1x1UV2{}, miopenConvolutionAlgoDirect);
    Register(registry, ++id, Primitive::Fusion, SolverDbId(ConvBiasActivAsm1x1U{}));
    RegisterWithSolver(registry, ++id, ConvAsm5x10u2v2f1{}, miopenConvolutionAlgoDirect);
    RegisterWithSolver(registry, ++id, ConvAsm5x10u2v2b1{}, miopenConvolutionAlgoDirect);
    RegisterWithSolver(
        registry, ++id, ConvAsm7x7c3h224w224k64u2v2p3q3f1{}, miopenConvolutionAlgoDirect);
    RegisterWithSolver(registry, ++id, ConvOclDirectFwd11x11{}, miopenConvolutionAlgoDirect);
    RegisterWithSolver(registry, ++id, ConvOclDirectFwdGen{}, miopenConvolutionAlgoDirect);
    ++id; // removed ConvOclDirectFwd3x3
    RegisterWithSolver(registry, ++id, ConvOclDirectFwd{}, miopenConvolutionAlgoDirect);
    RegisterWithSolver(registry, ++id, ConvOclDirectFwdFused{}, miopenConvolutionAlgoDirect);
    RegisterWithSolver(registry, ++id, ConvOclDirectFwd1x1{}, miopenConvolutionAlgoDirect);
    RegisterWithSolver(registry, ++id, ConvBinWinograd3x3U{}, miopenConvolutionAlgoWinograd);
    RegisterWithSolver(registry, ++id, ConvBinWinogradRxS{}, miopenConvolutionAlgoWinograd);
    RegisterWithSolver(registry, ++id, ConvAsmBwdWrW3x3{}, miopenConvolutionAlgoDirect);
    RegisterWithSolver(registry, ++id, ConvAsmBwdWrW1x1{}, miopenConvolutionAlgoDirect);
    RegisterWithSolver(registry, ++id, ConvOclBwdWrW2<1>{}, miopenConvolutionAlgoDirect);
    RegisterWithSolver(registry, ++id, ConvOclBwdWrW2<2>{}, miopenConvolutionAlgoDirect);
    RegisterWithSolver(registry, ++id, ConvOclBwdWrW2<4>{}, miopenConvolutionAlgoDirect);
    RegisterWithSolver(registry, ++id, ConvOclBwdWrW2<8>{}, miopenConvolutionAlgoDirect);
    RegisterWithSolver(registry, ++id, ConvOclBwdWrW2<16>{}, miopenConvolutionAlgoDirect);
    RegisterWithSolver(registry, ++id, ConvOclBwdWrW2NonTunable{}, miopenConvolutionAlgoDirect);
    RegisterWithSolver(registry, ++id, ConvOclBwdWrW53{}, miopenConvolutionAlgoDirect);
    RegisterWithSolver(registry, ++id, ConvOclBwdWrW1x1{}, miopenConvolutionAlgoDirect);
    RegisterWithSolver(
        registry, ++id, ConvHipImplicitGemmV4R1Fwd{}, miopenConvolutionAlgoImplicitGEMM);
    ++id; // removed solver ConvHipImplicitGemmV4Fwd
    ++id; // removed solver ConvHipImplicitGemmV4_1x1
    ++id; // removed solver ConvHipImplicitGemmV4R4FwdXdlops
    ++id; // removed solver ConvHipImplicitGemmV4R4Xdlops_1x1
    RegisterWithSolver(
        registry, ++id, ConvHipImplicitGemmV4R1WrW{}, miopenConvolutionAlgoImplicitGEMM);
    ++id; // removed solver ConvHipImplicitGemmV4WrW

    // Several ids w/o solver for immediate mode
    ++id; // old gemm pseudo-solverid

    RegisterWithSolver(registry, ++id, fft{}, miopenConvolutionAlgoFFT);

    RegisterWithSolver(
        registry, ++id, ConvWinograd3x3MultipassWrW<3, 4>{}, miopenConvolutionAlgoWinograd);
    ++id; // Id for ConvSCGemmFGemm.
    RegisterWithSolver(registry, ++id, ConvBinWinogradRxSf3x2{}, miopenConvolutionAlgoWinograd);
    RegisterWithSolver(
        registry, ++id, ConvWinograd3x3MultipassWrW<3, 5>{}, miopenConvolutionAlgoWinograd);
    RegisterWithSolver(
        registry, ++id, ConvWinograd3x3MultipassWrW<3, 6>{}, miopenConvolutionAlgoWinograd);
    RegisterWithSolver(
        registry, ++id, ConvWinograd3x3MultipassWrW<3, 2>{}, miopenConvolutionAlgoWinograd);
    RegisterWithSolver(
        registry, ++id, ConvWinograd3x3MultipassWrW<3, 3>{}, miopenConvolutionAlgoWinograd);
    RegisterWithSolver(
        registry, ++id, ConvWinograd3x3MultipassWrW<7, 2>{}, miopenConvolutionAlgoWinograd);
    RegisterWithSolver(
        registry, ++id, ConvWinograd3x3MultipassWrW<7, 3>{}, miopenConvolutionAlgoWinograd);
    RegisterWithSolver(
        registry, ++id, ConvWinograd3x3MultipassWrW<7, 2, 1, 1>{}, miopenConvolutionAlgoWinograd);
    RegisterWithSolver(
        registry, ++id, ConvWinograd3x3MultipassWrW<7, 3, 1, 1>{}, miopenConvolutionAlgoWinograd);
    RegisterWithSolver(
        registry, ++id, ConvWinograd3x3MultipassWrW<1, 1, 7, 2>{}, miopenConvolutionAlgoWinograd);
    RegisterWithSolver(
        registry, ++id, ConvWinograd3x3MultipassWrW<1, 1, 7, 3>{}, miopenConvolutionAlgoWinograd);
    RegisterWithSolver(
        registry, ++id, ConvWinograd3x3MultipassWrW<5, 3>{}, miopenConvolutionAlgoWinograd);
    RegisterWithSolver(
        registry, ++id, ConvWinograd3x3MultipassWrW<5, 4>{}, miopenConvolutionAlgoWinograd);

    ++id; // removed solver ConvHipImplicitGemmV4R4WrWXdlops
    ++id; // removed solver ConvHipImplicitGemmV4R4GenFwdXdlops
    ++id; // removed solver ConvHipImplicitGemmV4R4GenWrWXdlops

    RegisterWithSolver(registry, ++id, ConvBinWinogradRxSf2x3{}, miopenConvolutionAlgoWinograd);

    RegisterWithSolver(
        registry, ++id, ConvHipImplicitGemmV4R4Fwd{}, miopenConvolutionAlgoImplicitGEMM);

    RegisterWithSolver(
        registry, ++id, ConvHipImplicitGemmBwdDataV1R1{}, miopenConvolutionAlgoImplicitGEMM);
    RegisterWithSolver(
        registry, ++id, ConvHipImplicitGemmBwdDataV4R1{}, miopenConvolutionAlgoImplicitGEMM);

    RegisterWithSolver(
        registry, ++id, ConvHipImplicitGemmBwdDataV1R1Xdlops{}, miopenConvolutionAlgoImplicitGEMM);

    ++id; // removed solver ConvHipImplicitGemmV4R4GenXdlopsFwdFp32
    ++id; // removed solver ConvHipImplicitGemmV4R4GenXdlopsWrWFp32

    RegisterWithSolver(
        registry, ++id, ConvHipImplicitGemmBwdDataV4R1Xdlops{}, miopenConvolutionAlgoImplicitGEMM);

    RegisterWithSolver(
        registry, ++id, ConvHipImplicitGemmV4R4WrW{}, miopenConvolutionAlgoImplicitGEMM);

    RegisterWithSolver(
        registry, ++id, ConvAsmImplicitGemmV4R1DynamicFwd{}, miopenConvolutionAlgoImplicitGEMM);

    RegisterWithSolver(
        registry, ++id, ConvAsmImplicitGemmV4R1DynamicFwd_1x1{}, miopenConvolutionAlgoImplicitGEMM);

    RegisterWithSolver(
        registry, ++id, ConvHipImplicitGemmForwardV4R4Xdlops{}, miopenConvolutionAlgoImplicitGEMM);

    RegisterWithSolver(
        registry, ++id, ConvAsmImplicitGemmV4R1DynamicBwd{}, miopenConvolutionAlgoImplicitGEMM);

    RegisterWithSolver(
        registry, ++id, ConvAsmImplicitGemmV4R1DynamicWrw{}, miopenConvolutionAlgoImplicitGEMM);

    RegisterWithSolver(
        registry, ++id, ConvMPBidirectWinograd<2, 3>{}, miopenConvolutionAlgoWinograd);
    RegisterWithSolver(
        registry, ++id, ConvMPBidirectWinograd<3, 3>{}, miopenConvolutionAlgoWinograd);
    RegisterWithSolver(
        registry, ++id, ConvMPBidirectWinograd<4, 3>{}, miopenConvolutionAlgoWinograd);
    RegisterWithSolver(
        registry, ++id, ConvMPBidirectWinograd<5, 3>{}, miopenConvolutionAlgoWinograd);
    RegisterWithSolver(
        registry, ++id, ConvMPBidirectWinograd<6, 3>{}, miopenConvolutionAlgoWinograd);

    RegisterWithSolver(registry,
                       ++id,
                       ConvAsmImplicitGemmGTCDynamicWrwXdlops{},
                       miopenConvolutionAlgoImplicitGEMM);
    RegisterWithSolver(
        registry, ++id, ConvHipImplicitGemmWrwV4R4Xdlops{}, miopenConvolutionAlgoImplicitGEMM);

    RegisterWithSolver(registry,
                       ++id,
                       ConvAsmImplicitGemmGTCDynamicFwdXdlops{},
                       miopenConvolutionAlgoImplicitGEMM);

    RegisterWithSolver(
        registry, ++id, ConvMPBidirectWinograd_xdlops<2, 3>{}, miopenConvolutionAlgoWinograd);
    RegisterWithSolver(
        registry, ++id, ConvMPBidirectWinograd_xdlops<3, 3>{}, miopenConvolutionAlgoWinograd);
    RegisterWithSolver(
        registry, ++id, ConvMPBidirectWinograd_xdlops<4, 3>{}, miopenConvolutionAlgoWinograd);
    RegisterWithSolver(
        registry, ++id, ConvMPBidirectWinograd_xdlops<5, 3>{}, miopenConvolutionAlgoWinograd);
    RegisterWithSolver(
        registry, ++id, ConvMPBidirectWinograd_xdlops<6, 3>{}, miopenConvolutionAlgoWinograd);

    RegisterWithSolver(
        registry, ++id, ConvHipImplicitGemmForwardV4R5Xdlops{}, miopenConvolutionAlgoImplicitGEMM);

    RegisterWithSolver(registry,
                       ++id,
                       ConvHipImplicitGemmForwardV4R4Xdlops_Padded_Gemm{},
                       miopenConvolutionAlgoImplicitGEMM);

    RegisterWithSolver(registry,
                       ++id,
                       ConvAsmImplicitGemmGTCDynamicBwdXdlops{},
                       miopenConvolutionAlgoImplicitGEMM);
    RegisterWithSolver(registry,
                       ++id,
                       ConvHipImplicitGemmWrwV4R4Xdlops_Padded_Gemm{},
                       miopenConvolutionAlgoImplicitGEMM);
    RegisterWithSolver(registry, ++id, ConvBinWinogradRxSf2x3g1{}, miopenConvolutionAlgoWinograd);

    RegisterWithSolver(registry, ++id, ConvDirectNaiveConvFwd{}, miopenConvolutionAlgoDirect);
    RegisterWithSolver(registry, ++id, ConvDirectNaiveConvBwd{}, miopenConvolutionAlgoDirect);
    RegisterWithSolver(registry, ++id, ConvDirectNaiveConvWrw{}, miopenConvolutionAlgoDirect);

    RegisterWithSolver(registry, ++id, GemmFwd1x1_0_1{}, miopenConvolutionAlgoGEMM);
    RegisterWithSolver(registry, ++id, GemmFwd1x1_0_1_int8{}, miopenConvolutionAlgoGEMM);
    RegisterWithSolver(registry, ++id, GemmFwd1x1_0_2{}, miopenConvolutionAlgoGEMM);
    RegisterWithSolver(registry, ++id, GemmFwdRest{}, miopenConvolutionAlgoGEMM);

    ++id; // removed solver ConvHipImplicitGemmMlirCppFwd
    ++id; // removed solver ConvHipImplicitGemmMlirCppBwd
    ++id; // removed solver ConvHipImplicitGemmMlirCppWrW

    RegisterWithSolver(registry, ++id, GemmBwd1x1_stride2{}, miopenConvolutionAlgoGEMM);
    RegisterWithSolver(registry, ++id, GemmBwd1x1_stride1{}, miopenConvolutionAlgoGEMM);
    RegisterWithSolver(registry, ++id, GemmBwdRest{}, miopenConvolutionAlgoGEMM);

    RegisterWithSolver(registry, ++id, ConvMlirIgemmFwd{}, miopenConvolutionAlgoImplicitGEMM);
    RegisterWithSolver(registry, ++id, ConvMlirIgemmBwd{}, miopenConvolutionAlgoImplicitGEMM);
    RegisterWithSolver(registry, ++id, ConvMlirIgemmWrW{}, miopenConvolutionAlgoImplicitGEMM);

    RegisterWithSolver(registry, ++id, GemmWrw1x1_stride1{}, miopenConvolutionAlgoGEMM);
    RegisterWithSolver(registry, ++id, GemmWrwUniversal{}, miopenConvolutionAlgoGEMM);

    RegisterWithSolver(registry, ++id, ConvMlirIgemmFwdXdlops{}, miopenConvolutionAlgoImplicitGEMM);
    RegisterWithSolver(registry, ++id, ConvMlirIgemmBwdXdlops{}, miopenConvolutionAlgoImplicitGEMM);
    RegisterWithSolver(registry, ++id, ConvMlirIgemmWrWXdlops{}, miopenConvolutionAlgoImplicitGEMM);

    Register(registry, ++id, Primitive::Activation, SolverDbId(activ::ActivFwdSolver0{}));

    RegisterWithSolver(registry,
                       ++id,
                       ConvAsmImplicitGemmGTCDynamicFwdXdlopsNHWC{},
                       miopenConvolutionAlgoImplicitGEMM);
    RegisterWithSolver(registry,
                       ++id,
                       ConvAsmImplicitGemmGTCDynamicBwdXdlopsNHWC{},
                       miopenConvolutionAlgoImplicitGEMM);

    Register(registry, ++id, Primitive::Activation, SolverDbId(activ::ActivFwdSolver1{}));
    RegisterWithSolver(registry,
                       ++id,
                       ConvAsmImplicitGemmGTCDynamicWrwXdlopsNHWC{},
                       miopenConvolutionAlgoImplicitGEMM);

    Register(registry, ++id, Primitive::Activation, SolverDbId(activ::ActivBwdSolver0{}));
    Register(registry, ++id, Primitive::Activation, SolverDbId(activ::ActivBwdSolver1{}));

    Register(
        registry, ++id, Primitive::Batchnorm, SolverDbId(batchnorm::BnFwdTrainingSpatialSingle{}));

    RegisterWithSolver(
        registry, ++id, ConvCkIgemmFwdV6r1DlopsNchw{}, miopenConvolutionAlgoImplicitGEMM);

    Register(registry,
             ++id,
             Primitive::Batchnorm,
             SolverDbId(batchnorm::BnFwdTrainingSpatialMultiple{}));

    Register(
        registry, ++id, Primitive::Batchnorm, SolverDbId(batchnorm::BnFwdTrainingPerActivation{}));

    Register(
        registry, ++id, Primitive::Batchnorm, SolverDbId(batchnorm::BnBwdTrainingSpatialSingle{}));
    Register(registry,
             ++id,
             Primitive::Batchnorm,
             SolverDbId(batchnorm::BnBwdTrainingSpatialMultiple{}));
    Register(
        registry, ++id, Primitive::Batchnorm, SolverDbId(batchnorm::BnBwdTrainingPerActivation{}));
    Register(registry, ++id, Primitive::Batchnorm, SolverDbId(batchnorm::BnFwdInference{}));
<<<<<<< HEAD
=======

    Register(registry, ++id, Primitive::Pooling, SolverDbId(pooling::PoolingForward2d{}));
    Register(registry, ++id, Primitive::Pooling, SolverDbId(pooling::PoolingForwardNd{}));

>>>>>>> 5fe7bd92
    // IMPORTANT: New solvers should be added to the end of the function!
}

} // namespace solver
} // namespace miopen<|MERGE_RESOLUTION|>--- conflicted
+++ resolved
@@ -492,13 +492,10 @@
     Register(
         registry, ++id, Primitive::Batchnorm, SolverDbId(batchnorm::BnBwdTrainingPerActivation{}));
     Register(registry, ++id, Primitive::Batchnorm, SolverDbId(batchnorm::BnFwdInference{}));
-<<<<<<< HEAD
-=======
 
     Register(registry, ++id, Primitive::Pooling, SolverDbId(pooling::PoolingForward2d{}));
     Register(registry, ++id, Primitive::Pooling, SolverDbId(pooling::PoolingForwardNd{}));
 
->>>>>>> 5fe7bd92
     // IMPORTANT: New solvers should be added to the end of the function!
 }
 
