/*******************************************************************************
 *
 * MIT License
 *
 * Copyright (c) 2021 Advanced Micro Devices, Inc.
 *
 * Permission is hereby granted, free of charge, to any person obtaining a copy
 * of this software and associated documentation files (the "Software"), to deal
 * in the Software without restriction, including without limitation the rights
 * to use, copy, modify, merge, publish, distribute, sublicense, and/or sell
 * copies of the Software, and to permit persons to whom the Software is
 * furnished to do so, subject to the following conditions:
 *
 * The above copyright notice and this permission notice shall be included in all
 * copies or substantial portions of the Software.
 *
 * THE SOFTWARE IS PROVIDED "AS IS", WITHOUT WARRANTY OF ANY KIND, EXPRESS OR
 * IMPLIED, INCLUDING BUT NOT LIMITED TO THE WARRANTIES OF MERCHANTABILITY,
 * FITNESS FOR A PARTICULAR PURPOSE AND NONINFRINGEMENT. IN NO EVENT SHALL THE
 * AUTHORS OR COPYRIGHT HOLDERS BE LIABLE FOR ANY CLAIM, DAMAGES OR OTHER
 * LIABILITY, WHETHER IN AN ACTION OF CONTRACT, TORT OR OTHERWISE, ARISING FROM,
 * OUT OF OR IN CONNECTION WITH THE SOFTWARE OR THE USE OR OTHER DEALINGS IN THE
 * SOFTWARE.
 *
 *******************************************************************************/

#include <miopen/solver.hpp>

#include <miopen/activ/solvers.hpp>
#include <miopen/batchnorm/solvers.hpp>
#include <miopen/pooling/solvers.hpp>
#include <miopen/fusion/solvers.hpp>

#include <miopen/conv_algo_name.hpp>
#include <miopen/db.hpp>
#include <miopen/env.hpp>
#include <miopen/solver_id.hpp>
#include <miopen/par_for.hpp>
#include <miopen/stringutils.hpp>
#include <miopen/any_solver.hpp>
#include <miopen/timer.hpp>

#include <boost/range/adaptor/transformed.hpp>
#include <ostream>

MIOPEN_DECLARE_ENV_VAR(MIOPEN_DEBUG_ENABLE_DEPRECATED_SOLVERS)

namespace miopen {
namespace solver {

std::ostream& operator<<(std::ostream& os, const KernelInfo& k)
{
    os << k.kernel_file << ", " << k.kernel_name << " g_wk={ ";
    for(const auto& size : k.g_wk)
        os << size << ' ';
    os << "}, l_wk={ ";
    for(const auto& size : k.l_wk)
        os << size << ' ';
    return os << "} '" << k.comp_options << '\'';
}

std::vector<Program> PrecompileKernels(const Handle& h, const std::vector<KernelInfo>& kernels)
{
    CompileTimer ct;
    std::vector<Program> programs(kernels.size());

    // clang-format off
    par_for_strided(kernels.size(),
                    // max_threads{Value(MIOPEN_COMPILE_PARALLEL_LEVEL{}, 20)},
                    max_threads{GetTuningThreadsMax()},
                    [&](auto i) {
                        const KernelInfo& k = kernels[i];
                        programs[i]         = h.LoadProgram(k.kernel_file, k.comp_options, false, "");
                    });
    // clang-format on
    ct.Log("PrecompileKernels");
    return programs;
}

void PrecompileSolutions(const Handle& h, const std::vector<const ConvSolution*>& sols)
{
    // Find all kernels that need to be compiled from the solutions
    std::vector<KernelInfo> kernels;
    for(auto&& sol : sols)
    {
        if(!sol->Succeeded())
            continue;
        for(auto&& kernel : sol->construction_params)
        {
            if(h.HasProgram(kernel.kernel_file, kernel.comp_options))
                continue;
            kernels.push_back(kernel);
        }
    }

    // Precompile the kernels in parallel, but dont add them to the cache
    std::vector<Program> programs = PrecompileKernels(h, kernels);

    // Add programs to the cache
    for(std::size_t i = 0; i < programs.size(); i++)
    {
        const KernelInfo& k = kernels[i];
        h.AddProgram(programs[i], k.kernel_file, k.comp_options);
    }
}

std::ostream& operator<<(std::ostream& os, const ConvSolution& s)
{
    auto strings =
        s.construction_params | boost::adaptors::transformed([](auto k) { return k.kernel_name; });
    os << s.solver_id << ": " << JoinStrings(strings, "/");
    return os;
}

struct IdRegistryEntry
{
    std::string str_value          = "";
    Primitive primitive            = Primitive::Convolution;
    miopenConvAlgorithm_t convAlgo = miopenConvolutionAlgoDirect;
    AnySolver solver;
};

struct IdRegistryData
{
    std::unordered_map<uint64_t, IdRegistryEntry> value_to_entry;
    std::unordered_map<std::string, uint64_t> str_to_value;
    std::unordered_map<Primitive, std::vector<Id>> primitive_to_ids;
};

struct SolverRegistrar
{
    SolverRegistrar(IdRegistryData& registry);
};

static auto& IdRegistry()
{
    // NOLINTNEXTLINE (cppcoreguidelines-avoid-non-const-global-variables)
    static auto data            = IdRegistryData{};
    static const auto registrar = SolverRegistrar{data};
    (void)registrar; // clang-tidy
    return data;
}

const std::vector<Id>& GetSolversByPrimitive(Primitive primitive)
{
    return IdRegistry().primitive_to_ids[primitive];
}

Id::Id(uint64_t value_) : value(value_)
{
    is_valid = (IdRegistry().value_to_entry.find(value) != IdRegistry().value_to_entry.end());
}

Id::Id(ForceInit, uint64_t value_) : value(value_), is_valid(true) {}

Id::Id(const std::string& str) : Id(str.c_str()) {}

Id::Id(const char* str)
{
    const auto it = IdRegistry().str_to_value.find(str);
    is_valid      = (it != IdRegistry().str_to_value.end());
    value         = is_valid ? it->second : invalid_value;
}

std::string Id::ToString() const
{
    if(!IsValid())
        return "INVALID_SOLVER_ID_" + std::to_string(value);
    return IdRegistry().value_to_entry[value].str_value;
}

AnySolver Id::GetSolver() const
{
    const auto it = IdRegistry().value_to_entry.find(value);
    return it != IdRegistry().value_to_entry.end() ? it->second.solver : AnySolver{};
}

std::string Id::GetAlgo(conv::Direction dir) const
{
    return ConvolutionAlgoToDirectionalString(GetAlgo(), dir);
}

Primitive Id::GetPrimitive() const
{
    const auto it = IdRegistry().value_to_entry.find(value);
    if(it == IdRegistry().value_to_entry.end())
        MIOPEN_THROW(miopenStatusInternalError);
    return it->second.primitive;
}

miopenConvAlgorithm_t Id::GetAlgo() const
{
    const auto it = IdRegistry().value_to_entry.find(value);
    if(it == IdRegistry().value_to_entry.end())
        MIOPEN_THROW(miopenStatusInternalError);
    return it->second.convAlgo;
}

inline bool
Register(IdRegistryData& registry, uint64_t value, Primitive primitive, const std::string& str)
{
    if(value == Id::invalid_value)
    {
        MIOPEN_LOG_E(Id::invalid_value << " is special id value for invalid solver (" << str
                                       << ")");
        return false;
    }

    if(registry.value_to_entry.find(value) != registry.value_to_entry.end())
    {
        MIOPEN_LOG_E("Registered duplicate ids: ["
                     << value << "]" << str << " and ["
                     << registry.value_to_entry.find(value)->first << "]"
                     << registry.value_to_entry.find(value)->second.str_value);
        return false;
    }

    if(registry.str_to_value.find(str) != registry.str_to_value.end())
    {
        MIOPEN_LOG_E("Registered duplicate ids: [" << value << "]" << str << " and ["
                                                   << registry.str_to_value.find(str)->second << "]"
                                                   << registry.str_to_value.find(str)->first);
        return false;
    }

    auto entry      = IdRegistryEntry{};
    entry.str_value = str;
    entry.primitive = {primitive};

    registry.value_to_entry.emplace(value, std::move(entry));
    registry.str_to_value.emplace(str, value);
    registry.primitive_to_ids[primitive].emplace_back(ForceInit{}, value);
    return true;
}

inline bool Register(IdRegistryData& registry,
                     uint64_t value,
                     Primitive primitive,
                     const std::string& str,
                     miopenConvAlgorithm_t algo)
{
    if(!Register(registry, value, primitive, str))
        return false;
    registry.value_to_entry.at(value).convAlgo = algo;
    return true;
}

inline bool Register(IdRegistryData& registry,
                     uint64_t value,
                     const std::string& str,
                     miopenConvAlgorithm_t algo)
{
    if(!Register(registry, value, Primitive::Convolution, str))
        return false;
    registry.value_to_entry.at(value).convAlgo = algo;
    return true;
}

template <class TSolver>
inline void
RegisterWithSolver(IdRegistryData& registry, uint64_t value, TSolver, miopenConvAlgorithm_t algo)
{
    if(!Register(registry, value, TSolver{}.SolverDbId(), algo))
        return;
    registry.value_to_entry.at(value).solver = TSolver{};
}

inline SolverRegistrar::SolverRegistrar(IdRegistryData& registry)
{
    // When solver gets removed its registration line should be replaced with ++id to keep
    // backwards compatibility. New solvers should only be added to the end of list unless it is
    // intended to reuse an id of a removed solver.

    uint64_t id = 0; // 0 is reserved for invalid value.

    // IMPORTANT: New solvers should be added to the end of the function!
    RegisterWithSolver(registry, ++id, ConvAsm3x3U{}, miopenConvolutionAlgoDirect);
    RegisterWithSolver(registry, ++id, ConvAsm1x1U{}, miopenConvolutionAlgoDirect);
    RegisterWithSolver(registry, ++id, ConvAsm1x1UV2{}, miopenConvolutionAlgoDirect);
    Register(registry,
             ++id,
             Primitive::Fusion,
             solver::fusion::ConvBiasActivAsm1x1U{}.SolverDbId(),
             miopenConvolutionAlgoDirect);
    RegisterWithSolver(registry, ++id, ConvAsm5x10u2v2f1{}, miopenConvolutionAlgoDirect);
    RegisterWithSolver(registry, ++id, ConvAsm5x10u2v2b1{}, miopenConvolutionAlgoDirect);
    RegisterWithSolver(
        registry, ++id, ConvAsm7x7c3h224w224k64u2v2p3q3f1{}, miopenConvolutionAlgoDirect);
    RegisterWithSolver(registry, ++id, ConvOclDirectFwd11x11{}, miopenConvolutionAlgoDirect);
    RegisterWithSolver(registry, ++id, ConvOclDirectFwdGen{}, miopenConvolutionAlgoDirect);
    ++id; // removed ConvOclDirectFwd3x3
    RegisterWithSolver(registry, ++id, ConvOclDirectFwd{}, miopenConvolutionAlgoDirect);
    Register(registry,
             ++id,
             Primitive::Fusion,
             solver::fusion::ConvOclDirectFwdFused{}.SolverDbId(),
             miopenConvolutionAlgoDirect);
    RegisterWithSolver(registry, ++id, ConvOclDirectFwd1x1{}, miopenConvolutionAlgoDirect);
    RegisterWithSolver(registry, ++id, ConvBinWinograd3x3U{}, miopenConvolutionAlgoWinograd);
    RegisterWithSolver(registry, ++id, ConvBinWinogradRxS{}, miopenConvolutionAlgoWinograd);
    RegisterWithSolver(registry, ++id, ConvAsmBwdWrW3x3{}, miopenConvolutionAlgoDirect);
    RegisterWithSolver(registry, ++id, ConvAsmBwdWrW1x1{}, miopenConvolutionAlgoDirect);
    RegisterWithSolver(registry, ++id, ConvOclBwdWrW2<1>{}, miopenConvolutionAlgoDirect);
    RegisterWithSolver(registry, ++id, ConvOclBwdWrW2<2>{}, miopenConvolutionAlgoDirect);
    RegisterWithSolver(registry, ++id, ConvOclBwdWrW2<4>{}, miopenConvolutionAlgoDirect);
    RegisterWithSolver(registry, ++id, ConvOclBwdWrW2<8>{}, miopenConvolutionAlgoDirect);
    RegisterWithSolver(registry, ++id, ConvOclBwdWrW2<16>{}, miopenConvolutionAlgoDirect);
    RegisterWithSolver(registry, ++id, ConvOclBwdWrW2NonTunable{}, miopenConvolutionAlgoDirect);
    RegisterWithSolver(registry, ++id, ConvOclBwdWrW53{}, miopenConvolutionAlgoDirect);
    RegisterWithSolver(registry, ++id, ConvOclBwdWrW1x1{}, miopenConvolutionAlgoDirect);
    RegisterWithSolver(
        registry, ++id, ConvHipImplicitGemmV4R1Fwd{}, miopenConvolutionAlgoImplicitGEMM);
    ++id; // removed solver ConvHipImplicitGemmV4Fwd
    ++id; // removed solver ConvHipImplicitGemmV4_1x1
    ++id; // removed solver ConvHipImplicitGemmV4R4FwdXdlops
    ++id; // removed solver ConvHipImplicitGemmV4R4Xdlops_1x1
    RegisterWithSolver(
        registry, ++id, ConvHipImplicitGemmV4R1WrW{}, miopenConvolutionAlgoImplicitGEMM);
    ++id; // removed solver ConvHipImplicitGemmV4WrW

    // Several ids w/o solver for immediate mode
    ++id; // old gemm pseudo-solverid

    RegisterWithSolver(registry, ++id, fft{}, miopenConvolutionAlgoFFT);

    RegisterWithSolver(
        registry, ++id, ConvWinograd3x3MultipassWrW<3, 4>{}, miopenConvolutionAlgoWinograd);
    ++id; // Id for ConvSCGemmFGemm.
    RegisterWithSolver(registry, ++id, ConvBinWinoRxS<3, 2>{}, miopenConvolutionAlgoWinograd);
    RegisterWithSolver(
        registry, ++id, ConvWinograd3x3MultipassWrW<3, 5>{}, miopenConvolutionAlgoWinograd);
    RegisterWithSolver(
        registry, ++id, ConvWinograd3x3MultipassWrW<3, 6>{}, miopenConvolutionAlgoWinograd);
    RegisterWithSolver(
        registry, ++id, ConvWinograd3x3MultipassWrW<3, 2>{}, miopenConvolutionAlgoWinograd);
    RegisterWithSolver(
        registry, ++id, ConvWinograd3x3MultipassWrW<3, 3>{}, miopenConvolutionAlgoWinograd);
    RegisterWithSolver(
        registry, ++id, ConvWinograd3x3MultipassWrW<7, 2>{}, miopenConvolutionAlgoWinograd);
    RegisterWithSolver(
        registry, ++id, ConvWinograd3x3MultipassWrW<7, 3>{}, miopenConvolutionAlgoWinograd);
    RegisterWithSolver(
        registry, ++id, ConvWinograd3x3MultipassWrW<7, 2, 1, 1>{}, miopenConvolutionAlgoWinograd);
    RegisterWithSolver(
        registry, ++id, ConvWinograd3x3MultipassWrW<7, 3, 1, 1>{}, miopenConvolutionAlgoWinograd);
    RegisterWithSolver(
        registry, ++id, ConvWinograd3x3MultipassWrW<1, 1, 7, 2>{}, miopenConvolutionAlgoWinograd);
    RegisterWithSolver(
        registry, ++id, ConvWinograd3x3MultipassWrW<1, 1, 7, 3>{}, miopenConvolutionAlgoWinograd);
    RegisterWithSolver(
        registry, ++id, ConvWinograd3x3MultipassWrW<5, 3>{}, miopenConvolutionAlgoWinograd);
    RegisterWithSolver(
        registry, ++id, ConvWinograd3x3MultipassWrW<5, 4>{}, miopenConvolutionAlgoWinograd);

    ++id; // removed solver ConvHipImplicitGemmV4R4WrWXdlops
    ++id; // removed solver ConvHipImplicitGemmV4R4GenFwdXdlops
    ++id; // removed solver ConvHipImplicitGemmV4R4GenWrWXdlops

    RegisterWithSolver(registry, ++id, ConvBinWinoRxS<2, 3>{}, miopenConvolutionAlgoWinograd);

    RegisterWithSolver(
        registry, ++id, ConvHipImplicitGemmV4R4Fwd{}, miopenConvolutionAlgoImplicitGEMM);

    RegisterWithSolver(
        registry, ++id, ConvHipImplicitGemmBwdDataV1R1{}, miopenConvolutionAlgoImplicitGEMM);
    RegisterWithSolver(
        registry, ++id, ConvHipImplicitGemmBwdDataV4R1{}, miopenConvolutionAlgoImplicitGEMM);

    RegisterWithSolver(
        registry, ++id, ConvHipImplicitGemmBwdDataV1R1Xdlops{}, miopenConvolutionAlgoImplicitGEMM);

    ++id; // removed solver ConvHipImplicitGemmV4R4GenXdlopsFwdFp32
    ++id; // removed solver ConvHipImplicitGemmV4R4GenXdlopsWrWFp32

    RegisterWithSolver(
        registry, ++id, ConvHipImplicitGemmBwdDataV4R1Xdlops{}, miopenConvolutionAlgoImplicitGEMM);

    RegisterWithSolver(
        registry, ++id, ConvHipImplicitGemmV4R4WrW{}, miopenConvolutionAlgoImplicitGEMM);

    RegisterWithSolver(
        registry, ++id, ConvAsmImplicitGemmV4R1DynamicFwd{}, miopenConvolutionAlgoImplicitGEMM);

    RegisterWithSolver(
        registry, ++id, ConvAsmImplicitGemmV4R1DynamicFwd_1x1{}, miopenConvolutionAlgoImplicitGEMM);

    RegisterWithSolver(
        registry, ++id, ConvHipImplicitGemmForwardV4R4Xdlops{}, miopenConvolutionAlgoImplicitGEMM);

    RegisterWithSolver(
        registry, ++id, ConvAsmImplicitGemmV4R1DynamicBwd{}, miopenConvolutionAlgoImplicitGEMM);

    RegisterWithSolver(
        registry, ++id, ConvAsmImplicitGemmV4R1DynamicWrw{}, miopenConvolutionAlgoImplicitGEMM);

    RegisterWithSolver(
        registry, ++id, ConvMPBidirectWinograd<2, 3>{}, miopenConvolutionAlgoWinograd);
    RegisterWithSolver(
        registry, ++id, ConvMPBidirectWinograd<3, 3>{}, miopenConvolutionAlgoWinograd);
    RegisterWithSolver(
        registry, ++id, ConvMPBidirectWinograd<4, 3>{}, miopenConvolutionAlgoWinograd);
    RegisterWithSolver(
        registry, ++id, ConvMPBidirectWinograd<5, 3>{}, miopenConvolutionAlgoWinograd);
    RegisterWithSolver(
        registry, ++id, ConvMPBidirectWinograd<6, 3>{}, miopenConvolutionAlgoWinograd);

    RegisterWithSolver(registry,
                       ++id,
                       ConvAsmImplicitGemmGTCDynamicWrwXdlops{},
                       miopenConvolutionAlgoImplicitGEMM);
    RegisterWithSolver(
        registry, ++id, ConvHipImplicitGemmWrwV4R4Xdlops{}, miopenConvolutionAlgoImplicitGEMM);

    RegisterWithSolver(registry,
                       ++id,
                       ConvAsmImplicitGemmGTCDynamicFwdXdlops{},
                       miopenConvolutionAlgoImplicitGEMM);

    RegisterWithSolver(
        registry, ++id, ConvMPBidirectWinograd_xdlops<2, 3>{}, miopenConvolutionAlgoWinograd);
    RegisterWithSolver(
        registry, ++id, ConvMPBidirectWinograd_xdlops<3, 3>{}, miopenConvolutionAlgoWinograd);
    RegisterWithSolver(
        registry, ++id, ConvMPBidirectWinograd_xdlops<4, 3>{}, miopenConvolutionAlgoWinograd);
    RegisterWithSolver(
        registry, ++id, ConvMPBidirectWinograd_xdlops<5, 3>{}, miopenConvolutionAlgoWinograd);
    RegisterWithSolver(
        registry, ++id, ConvMPBidirectWinograd_xdlops<6, 3>{}, miopenConvolutionAlgoWinograd);

    RegisterWithSolver(
        registry, ++id, ConvHipImplicitGemmForwardV4R5Xdlops{}, miopenConvolutionAlgoImplicitGEMM);

    RegisterWithSolver(registry,
                       ++id,
                       ConvHipImplicitGemmForwardV4R4Xdlops_Padded_Gemm{},
                       miopenConvolutionAlgoImplicitGEMM);

    RegisterWithSolver(registry,
                       ++id,
                       ConvAsmImplicitGemmGTCDynamicBwdXdlops{},
                       miopenConvolutionAlgoImplicitGEMM);
    RegisterWithSolver(registry,
                       ++id,
                       ConvHipImplicitGemmWrwV4R4Xdlops_Padded_Gemm{},
                       miopenConvolutionAlgoImplicitGEMM);
    RegisterWithSolver(registry, ++id, ConvBinWinogradRxSf2x3g1{}, miopenConvolutionAlgoWinograd);

    RegisterWithSolver(registry, ++id, ConvDirectNaiveConvFwd{}, miopenConvolutionAlgoDirect);
    RegisterWithSolver(registry, ++id, ConvDirectNaiveConvBwd{}, miopenConvolutionAlgoDirect);
    RegisterWithSolver(registry, ++id, ConvDirectNaiveConvWrw{}, miopenConvolutionAlgoDirect);

    RegisterWithSolver(registry, ++id, GemmFwd1x1_0_1{}, miopenConvolutionAlgoGEMM);
    RegisterWithSolver(registry, ++id, GemmFwd1x1_0_1_int8{}, miopenConvolutionAlgoGEMM);
    RegisterWithSolver(registry, ++id, GemmFwd1x1_0_2{}, miopenConvolutionAlgoGEMM);
    RegisterWithSolver(registry, ++id, GemmFwdRest{}, miopenConvolutionAlgoGEMM);

    ++id; // removed solver ConvHipImplicitGemmMlirCppFwd
    ++id; // removed solver ConvHipImplicitGemmMlirCppBwd
    ++id; // removed solver ConvHipImplicitGemmMlirCppWrW

    RegisterWithSolver(registry, ++id, GemmBwd1x1_stride2{}, miopenConvolutionAlgoGEMM);
    RegisterWithSolver(registry, ++id, GemmBwd1x1_stride1{}, miopenConvolutionAlgoGEMM);
    RegisterWithSolver(registry, ++id, GemmBwdRest{}, miopenConvolutionAlgoGEMM);

    RegisterWithSolver(registry, ++id, ConvMlirIgemmFwd{}, miopenConvolutionAlgoImplicitGEMM);
    RegisterWithSolver(registry, ++id, ConvMlirIgemmBwd{}, miopenConvolutionAlgoImplicitGEMM);
    RegisterWithSolver(registry, ++id, ConvMlirIgemmWrW{}, miopenConvolutionAlgoImplicitGEMM);

    RegisterWithSolver(registry, ++id, GemmWrw1x1_stride1{}, miopenConvolutionAlgoGEMM);
    RegisterWithSolver(registry, ++id, GemmWrwUniversal{}, miopenConvolutionAlgoGEMM);

    RegisterWithSolver(registry, ++id, ConvMlirIgemmFwdXdlops{}, miopenConvolutionAlgoImplicitGEMM);
    RegisterWithSolver(registry, ++id, ConvMlirIgemmBwdXdlops{}, miopenConvolutionAlgoImplicitGEMM);
    RegisterWithSolver(registry, ++id, ConvMlirIgemmWrWXdlops{}, miopenConvolutionAlgoImplicitGEMM);

    Register(registry, ++id, Primitive::Activation, activ::ActivFwdSolver0{}.SolverDbId());

    RegisterWithSolver(registry,
                       ++id,
                       ConvAsmImplicitGemmGTCDynamicFwdXdlopsNHWC{},
                       miopenConvolutionAlgoImplicitGEMM);
    RegisterWithSolver(registry,
                       ++id,
                       ConvAsmImplicitGemmGTCDynamicBwdXdlopsNHWC{},
                       miopenConvolutionAlgoImplicitGEMM);

    Register(registry, ++id, Primitive::Activation, activ::ActivFwdSolver1{}.SolverDbId());
    RegisterWithSolver(registry,
                       ++id,
                       ConvAsmImplicitGemmGTCDynamicWrwXdlopsNHWC{},
                       miopenConvolutionAlgoImplicitGEMM);

    Register(registry, ++id, Primitive::Activation, activ::ActivBwdSolver0{}.SolverDbId());
    Register(registry, ++id, Primitive::Activation, activ::ActivBwdSolver1{}.SolverDbId());

    Register(
        registry, ++id, Primitive::Batchnorm, batchnorm::BnFwdTrainingSpatialSingle{}.SolverDbId());

    RegisterWithSolver(
        registry, ++id, ConvCkIgemmFwdV6r1DlopsNchw{}, miopenConvolutionAlgoImplicitGEMM);

    Register(registry,
             ++id,
             Primitive::Batchnorm,
             batchnorm::BnFwdTrainingSpatialMultiple{}.SolverDbId());

    Register(
        registry, ++id, Primitive::Batchnorm, batchnorm::BnFwdTrainingPerActivation{}.SolverDbId());

    Register(
        registry, ++id, Primitive::Batchnorm, batchnorm::BnBwdTrainingSpatialSingle{}.SolverDbId());
    Register(registry,
             ++id,
             Primitive::Batchnorm,
             batchnorm::BnBwdTrainingSpatialMultiple{}.SolverDbId());
    Register(
        registry, ++id, Primitive::Batchnorm, batchnorm::BnBwdTrainingPerActivation{}.SolverDbId());

    Register(registry, ++id, Primitive::Batchnorm, batchnorm::BnFwdInference{}.SolverDbId());

    Register(registry, ++id, Primitive::Pooling, pooling::PoolingForward2d{}.SolverDbId());
    Register(registry, ++id, Primitive::Pooling, pooling::PoolingForwardNd{}.SolverDbId());

    Register(registry, ++id, Primitive::Pooling, pooling::TransposedPoolingFwd2d{}.SolverDbId());
    Register(registry, ++id, Primitive::Pooling, pooling::TransposedPoolingFwdNd{}.SolverDbId());

    Register(registry, ++id, Primitive::Pooling, pooling::PoolingBackward2d{}.SolverDbId());
    Register(registry, ++id, Primitive::Pooling, pooling::PoolingBackwardNd{}.SolverDbId());

    RegisterWithSolver(registry,
                       ++id,
                       ConvAsmImplicitGemmGTCDynamicFwdDlopsNCHWC{},
                       miopenConvolutionAlgoImplicitGEMM);
    RegisterWithSolver(
        registry, ++id, ConvHipImplicitGemmFwdXdlops{}, miopenConvolutionAlgoImplicitGEMM);
    RegisterWithSolver(
        registry, ++id, ConvHipImplicitGemmBwdXdlops{}, miopenConvolutionAlgoImplicitGEMM);
    Register(registry,
             ++id,
             Primitive::Fusion,
             solver::fusion::ConvBinWinogradRxSFused{}.SolverDbId(),
             miopenConvolutionAlgoWinograd);
    Register(registry,
             ++id,
             Primitive::Fusion,
             solver::fusion::ConvBinWinogradRxSf2x3g1Fused{}.SolverDbId(),
             miopenConvolutionAlgoWinograd);
    Register(registry,
             ++id,
             Primitive::Fusion,
             solver::fusion::BnFwdInferActivationFused{}.SolverDbId());
    Register(
        registry, ++id, Primitive::Fusion, solver::fusion::BnFwdTrgActivationFused{}.SolverDbId());
    Register(
        registry, ++id, Primitive::Fusion, solver::fusion::BnBwdTrgActivationFused{}.SolverDbId());
    Register(registry,
             ++id,
             Primitive::Fusion,
             solver::fusion::ConvCKIgemmFwdBiasActivFused{}.SolverDbId(),
             miopenConvolutionAlgoImplicitGEMM);
<<<<<<< HEAD
    RegisterWithSolver(
        registry, ++id, ConvHipImplicitGemmGroupFwdXdlops{}, miopenConvolutionAlgoImplicitGEMM);
    RegisterWithSolver(
        registry, ++id, ConvHipImplicitGemm3DGroupFwdXdlops{}, miopenConvolutionAlgoImplicitGEMM);
=======
    Register(registry, ++id, Primitive::Pooling, pooling::PoolingForwardNaive{}.SolverDbId());
>>>>>>> b892b022
    // IMPORTANT: New solvers should be added to the end of the function!
}

bool ThisSolverIsDeprecatedStatic::IsDisabled(const ConvolutionContext& ctx)
{
    static const bool device_is_allowed = [&]() {
        if(miopen::IsEnabled(MIOPEN_DEBUG_ENABLE_DEPRECATED_SOLVERS{}))
            return true;
        const auto device = ctx.GetStream().GetTargetProperties().Name();
        return device == "gfx803"                       // Fiji
               || device == "gfx900"                    // Vega10
               || device == "gfx906"                    // Vega20, MI50/60
               || device == "gfx908"                    // MI100
               || device == "gfx90a"                    // MI200
               || miopen::StartsWith(device, "gfx103"); // Navi2x
    }();
    return !device_is_allowed;
}

} // namespace solver
} // namespace miopen<|MERGE_RESOLUTION|>--- conflicted
+++ resolved
@@ -558,14 +558,12 @@
              Primitive::Fusion,
              solver::fusion::ConvCKIgemmFwdBiasActivFused{}.SolverDbId(),
              miopenConvolutionAlgoImplicitGEMM);
-<<<<<<< HEAD
+    Register(registry, ++id, Primitive::Pooling, pooling::PoolingForwardNaive{}.SolverDbId());
     RegisterWithSolver(
         registry, ++id, ConvHipImplicitGemmGroupFwdXdlops{}, miopenConvolutionAlgoImplicitGEMM);
     RegisterWithSolver(
         registry, ++id, ConvHipImplicitGemm3DGroupFwdXdlops{}, miopenConvolutionAlgoImplicitGEMM);
-=======
-    Register(registry, ++id, Primitive::Pooling, pooling::PoolingForwardNaive{}.SolverDbId());
->>>>>>> b892b022
+
     // IMPORTANT: New solvers should be added to the end of the function!
 }
 
