/*******************************************************************************
 *
 * MIT License
 *
 * Copyright (c) 2021 Advanced Micro Devices, Inc.
 *
 * Permission is hereby granted, free of charge, to any person obtaining a copy
 * of this software and associated documentation files (the "Software"), to deal
 * in the Software without restriction, including without limitation the rights
 * to use, copy, modify, merge, publish, distribute, sublicense, and/or sell
 * copies of the Software, and to permit persons to whom the Software is
 * furnished to do so, subject to the following conditions:
 *
 * The above copyright notice and this permission notice shall be included in all
 * copies or substantial portions of the Software.
 *
 * THE SOFTWARE IS PROVIDED "AS IS", WITHOUT WARRANTY OF ANY KIND, EXPRESS OR
 * IMPLIED, INCLUDING BUT NOT LIMITED TO THE WARRANTIES OF MERCHANTABILITY,
 * FITNESS FOR A PARTICULAR PURPOSE AND NONINFRINGEMENT. IN NO EVENT SHALL THE
 * AUTHORS OR COPYRIGHT HOLDERS BE LIABLE FOR ANY CLAIM, DAMAGES OR OTHER
 * LIABILITY, WHETHER IN AN ACTION OF CONTRACT, TORT OR OTHERWISE, ARISING FROM,
 * OUT OF OR IN CONNECTION WITH THE SOFTWARE OR THE USE OR OTHER DEALINGS IN THE
 * SOFTWARE.
 *
 *******************************************************************************/

#include <miopen/solver.hpp>

#include <miopen/activ/solvers.hpp>
#include <miopen/batchnorm/solvers.hpp>
#include <miopen/fusion/solvers.hpp>
#include <miopen/groupnorm/solvers.hpp>
#include <miopen/layernorm/solvers.hpp>
#include <miopen/pooling/solvers.hpp>
#include <miopen/reduce/solvers.hpp>
<<<<<<< HEAD
#include <miopen/mha/solvers.hpp>
=======
#include <miopen/softmax/solvers.hpp>
>>>>>>> 90d24cc4

#include <miopen/conv_algo_name.hpp>
#include <miopen/db.hpp>
#include <miopen/env.hpp>
#include <miopen/solver_id.hpp>
#include <miopen/par_for.hpp>
#include <miopen/stringutils.hpp>
#include <miopen/any_solver.hpp>
#include <miopen/timer.hpp>

#include <boost/range/adaptor/transformed.hpp>
#include <ostream>

MIOPEN_DECLARE_ENV_VAR_BOOL(MIOPEN_DEBUG_ENABLE_DEPRECATED_SOLVERS)

namespace miopen {
namespace solver {

std::ostream& operator<<(std::ostream& os, const KernelInfo& k)
{
    os << k.kernel_file << ", " << k.kernel_name << " g_wk={ ";
    for(const auto& size : k.g_wk)
        os << size << ' ';
    os << "}, l_wk={ ";
    for(const auto& size : k.l_wk)
        os << size << ' ';
    return os << "} '" << k.comp_options << '\'';
}

std::vector<Program> PrecompileKernels(const Handle& h, const std::vector<KernelInfo>& kernels)
{
    CompileTimer ct;
    std::vector<Program> programs(kernels.size());

    // clang-format off
    par_for_strided(kernels.size(),
                    max_threads{GetTuningThreadsMax()},
                    [&](auto i) {
                        const KernelInfo& k = kernels[i];
                        programs[i]         = h.LoadProgram(k.kernel_file, k.comp_options, "");
                    });
    // clang-format on
    ct.Log("PrecompileKernels");
    return programs;
}

void PrecompileSolutions(const Handle& h, const std::vector<const ConvSolution*>& sols)
{
    // Find all kernels that need to be compiled from the solutions
    std::vector<KernelInfo> kernels;
    for(auto&& sol : sols)
    {
        if(!sol->Succeeded())
            continue;
        for(auto&& kernel : sol->construction_params)
        {
            if(h.HasProgram(kernel.kernel_file, kernel.comp_options))
                continue;
            kernels.push_back(kernel);
        }
    }

    // Precompile the kernels in parallel, but dont add them to the cache
    std::vector<Program> programs = PrecompileKernels(h, kernels);

    // Add programs to the cache
    for(std::size_t i = 0; i < programs.size(); i++)
    {
        const KernelInfo& k = kernels[i];
        h.AddProgram(programs[i], k.kernel_file, k.comp_options);
    }
}

std::ostream& operator<<(std::ostream& os, const ConvSolution& s)
{
    auto strings =
        s.construction_params | boost::adaptors::transformed([](auto k) { return k.kernel_name; });
    os << s.solver_id << ": " << JoinStrings(strings, "/");
    return os;
}

struct IdRegistryEntry
{
    std::string str_value          = "";
    Primitive primitive            = Primitive::Convolution;
    miopenConvAlgorithm_t convAlgo = miopenConvolutionAlgoDirect;
    AnySolver solver;
};

struct IdRegistryData
{
    std::unordered_map<uint64_t, IdRegistryEntry> value_to_entry;
    std::unordered_map<std::string, uint64_t> str_to_value;
    std::unordered_map<Primitive, std::vector<Id>> primitive_to_ids;
};

struct SolverRegistrar
{
    SolverRegistrar(IdRegistryData& registry);
};

static auto& IdRegistry()
{
    // NOLINTNEXTLINE (cppcoreguidelines-avoid-non-const-global-variables)
    static auto data            = IdRegistryData{};
    static const auto registrar = SolverRegistrar{data};
    (void)registrar; // clang-tidy
    return data;
}

const std::vector<Id>& GetSolversByPrimitive(Primitive primitive)
{
    return IdRegistry().primitive_to_ids[primitive];
}

Id::Id(uint64_t value_) : value(value_)
{
    is_valid = (IdRegistry().value_to_entry.find(value) != IdRegistry().value_to_entry.end());
}

Id::Id(ForceInit, uint64_t value_) : value(value_), is_valid(true) {}

Id::Id(const std::string& str) : Id(str.c_str()) {}

Id::Id(const char* str)
{
    const auto it = IdRegistry().str_to_value.find(str);
    is_valid      = (it != IdRegistry().str_to_value.end());
    value         = is_valid ? it->second : invalid_value;
}

std::string Id::ToString() const
{
    if(!IsValid())
        return "INVALID_SOLVER_ID_" + std::to_string(value);
    return IdRegistry().value_to_entry[value].str_value;
}

AnySolver Id::GetSolver() const
{
    const auto it = IdRegistry().value_to_entry.find(value);
    return it != IdRegistry().value_to_entry.end() ? it->second.solver : AnySolver{};
}

std::string Id::GetAlgo(miopen::conv::Direction dir) const
{
    return ConvolutionAlgoToDirectionalString(GetAlgo(), dir);
}

Primitive Id::GetPrimitive() const
{
    const auto it = IdRegistry().value_to_entry.find(value);
    if(it == IdRegistry().value_to_entry.end())
        MIOPEN_THROW(miopenStatusInternalError);
    return it->second.primitive;
}

miopenConvAlgorithm_t Id::GetAlgo() const
{
    const auto it = IdRegistry().value_to_entry.find(value);
    if(it == IdRegistry().value_to_entry.end())
        MIOPEN_THROW(miopenStatusInternalError);
    return it->second.convAlgo;
}

inline bool
Register(IdRegistryData& registry, uint64_t value, Primitive primitive, const std::string& str)
{
    if(value == Id::invalid_value)
    {
        MIOPEN_LOG_E(Id::invalid_value << " is special id value for invalid solver (" << str
                                       << ")");
        return false;
    }

    if(registry.value_to_entry.find(value) != registry.value_to_entry.end())
    {
        MIOPEN_LOG_E("Registered duplicate ids: ["
                     << value << "]" << str << " and ["
                     << registry.value_to_entry.find(value)->first << "]"
                     << registry.value_to_entry.find(value)->second.str_value);
        return false;
    }

    if(registry.str_to_value.find(str) != registry.str_to_value.end())
    {
        MIOPEN_LOG_E("Registered duplicate ids: [" << value << "]" << str << " and ["
                                                   << registry.str_to_value.find(str)->second << "]"
                                                   << registry.str_to_value.find(str)->first);
        return false;
    }

    auto entry      = IdRegistryEntry{};
    entry.str_value = str;
    entry.primitive = {primitive};

    registry.value_to_entry.emplace(value, std::move(entry));
    registry.str_to_value.emplace(str, value);
    registry.primitive_to_ids[primitive].emplace_back(ForceInit{}, value);
    return true;
}

inline bool Register(IdRegistryData& registry,
                     uint64_t value,
                     Primitive primitive,
                     const std::string& str,
                     miopenConvAlgorithm_t algo)
{
    if(!Register(registry, value, primitive, str))
        return false;
    registry.value_to_entry.at(value).convAlgo = algo;
    return true;
}

inline bool Register(IdRegistryData& registry,
                     uint64_t value,
                     const std::string& str,
                     miopenConvAlgorithm_t algo)
{
    if(!Register(registry, value, Primitive::Convolution, str))
        return false;
    registry.value_to_entry.at(value).convAlgo = algo;
    return true;
}

template <class TSolver>
inline void
RegisterWithSolver(IdRegistryData& registry, uint64_t value, TSolver, miopenConvAlgorithm_t algo)
{
    if(!Register(registry, value, TSolver{}.SolverDbId(), algo))
        return;
    registry.value_to_entry.at(value).solver = TSolver{};
}

inline SolverRegistrar::SolverRegistrar(IdRegistryData& registry)
{
    // When solver gets removed its registration line should be replaced with ++id to keep
    // backwards compatibility. New solvers should only be added to the end of list unless it is
    // intended to reuse an id of a removed solver.

    uint64_t id = 0; // 0 is reserved for invalid value.

    // IMPORTANT: New solvers should be added to the end of the function!
    RegisterWithSolver(registry, ++id, conv::ConvAsm3x3U{}, miopenConvolutionAlgoDirect);
    RegisterWithSolver(registry, ++id, conv::ConvAsm1x1U{}, miopenConvolutionAlgoDirect);
    RegisterWithSolver(registry, ++id, conv::ConvAsm1x1UV2{}, miopenConvolutionAlgoDirect);
    Register(registry,
             ++id,
             Primitive::Fusion,
             fusion::ConvBiasActivAsm1x1U{}.SolverDbId(),
             miopenConvolutionAlgoDirect);
    RegisterWithSolver(registry, ++id, conv::ConvAsm5x10u2v2f1{}, miopenConvolutionAlgoDirect);
    RegisterWithSolver(registry, ++id, conv::ConvAsm5x10u2v2b1{}, miopenConvolutionAlgoDirect);
    RegisterWithSolver(
        registry, ++id, conv::ConvAsm7x7c3h224w224k64u2v2p3q3f1{}, miopenConvolutionAlgoDirect);
    RegisterWithSolver(registry, ++id, conv::ConvOclDirectFwd11x11{}, miopenConvolutionAlgoDirect);
    RegisterWithSolver(registry, ++id, conv::ConvOclDirectFwdGen{}, miopenConvolutionAlgoDirect);
    ++id; // removed ConvOclDirectFwd3x3
    RegisterWithSolver(registry, ++id, conv::ConvOclDirectFwd{}, miopenConvolutionAlgoDirect);
    Register(registry,
             ++id,
             Primitive::Fusion,
             fusion::ConvOclDirectFwdFused{}.SolverDbId(),
             miopenConvolutionAlgoDirect);
    RegisterWithSolver(registry, ++id, conv::ConvOclDirectFwd1x1{}, miopenConvolutionAlgoDirect);
    RegisterWithSolver(registry, ++id, conv::ConvBinWinograd3x3U{}, miopenConvolutionAlgoWinograd);
    RegisterWithSolver(registry, ++id, conv::ConvBinWinogradRxS{}, miopenConvolutionAlgoWinograd);
    RegisterWithSolver(registry, ++id, conv::ConvAsmBwdWrW3x3{}, miopenConvolutionAlgoDirect);
    RegisterWithSolver(registry, ++id, conv::ConvAsmBwdWrW1x1{}, miopenConvolutionAlgoDirect);
    RegisterWithSolver(registry, ++id, conv::ConvOclBwdWrW2<1>{}, miopenConvolutionAlgoDirect);
    RegisterWithSolver(registry, ++id, conv::ConvOclBwdWrW2<2>{}, miopenConvolutionAlgoDirect);
    RegisterWithSolver(registry, ++id, conv::ConvOclBwdWrW2<4>{}, miopenConvolutionAlgoDirect);
    RegisterWithSolver(registry, ++id, conv::ConvOclBwdWrW2<8>{}, miopenConvolutionAlgoDirect);
    RegisterWithSolver(registry, ++id, conv::ConvOclBwdWrW2<16>{}, miopenConvolutionAlgoDirect);
    RegisterWithSolver(
        registry, ++id, conv::ConvOclBwdWrW2NonTunable{}, miopenConvolutionAlgoDirect);
    RegisterWithSolver(registry, ++id, conv::ConvOclBwdWrW53{}, miopenConvolutionAlgoDirect);
    RegisterWithSolver(registry, ++id, conv::ConvOclBwdWrW1x1{}, miopenConvolutionAlgoDirect);
    RegisterWithSolver(
        registry, ++id, conv::ConvHipImplicitGemmV4R1Fwd{}, miopenConvolutionAlgoImplicitGEMM);
    ++id; // removed solver ConvHipImplicitGemmV4Fwd
    ++id; // removed solver ConvHipImplicitGemmV4_1x1
    ++id; // removed solver ConvHipImplicitGemmV4R4FwdXdlops
    ++id; // removed solver ConvHipImplicitGemmV4R4Xdlops_1x1
    RegisterWithSolver(
        registry, ++id, conv::ConvHipImplicitGemmV4R1WrW{}, miopenConvolutionAlgoImplicitGEMM);
    ++id; // removed solver ConvHipImplicitGemmV4WrW

    // Several ids w/o solver for immediate mode
    ++id; // old gemm pseudo-solverid

    RegisterWithSolver(registry, ++id, conv::fft{}, miopenConvolutionAlgoFFT);

    RegisterWithSolver(
        registry, ++id, conv::ConvWinograd3x3MultipassWrW<3, 4>{}, miopenConvolutionAlgoWinograd);
    ++id; // Id for ConvSCGemmFGemm.
    RegisterWithSolver(registry, ++id, conv::ConvBinWinoRxS<3, 2>{}, miopenConvolutionAlgoWinograd);
    RegisterWithSolver(
        registry, ++id, conv::ConvWinograd3x3MultipassWrW<3, 5>{}, miopenConvolutionAlgoWinograd);
    RegisterWithSolver(
        registry, ++id, conv::ConvWinograd3x3MultipassWrW<3, 6>{}, miopenConvolutionAlgoWinograd);
    RegisterWithSolver(
        registry, ++id, conv::ConvWinograd3x3MultipassWrW<3, 2>{}, miopenConvolutionAlgoWinograd);
    RegisterWithSolver(
        registry, ++id, conv::ConvWinograd3x3MultipassWrW<3, 3>{}, miopenConvolutionAlgoWinograd);
    RegisterWithSolver(
        registry, ++id, conv::ConvWinograd3x3MultipassWrW<7, 2>{}, miopenConvolutionAlgoWinograd);
    RegisterWithSolver(
        registry, ++id, conv::ConvWinograd3x3MultipassWrW<7, 3>{}, miopenConvolutionAlgoWinograd);
    RegisterWithSolver(registry,
                       ++id,
                       conv::ConvWinograd3x3MultipassWrW<7, 2, 1, 1>{},
                       miopenConvolutionAlgoWinograd);
    RegisterWithSolver(registry,
                       ++id,
                       conv::ConvWinograd3x3MultipassWrW<7, 3, 1, 1>{},
                       miopenConvolutionAlgoWinograd);
    RegisterWithSolver(registry,
                       ++id,
                       conv::ConvWinograd3x3MultipassWrW<1, 1, 7, 2>{},
                       miopenConvolutionAlgoWinograd);
    RegisterWithSolver(registry,
                       ++id,
                       conv::ConvWinograd3x3MultipassWrW<1, 1, 7, 3>{},
                       miopenConvolutionAlgoWinograd);
    RegisterWithSolver(
        registry, ++id, conv::ConvWinograd3x3MultipassWrW<5, 3>{}, miopenConvolutionAlgoWinograd);
    RegisterWithSolver(
        registry, ++id, conv::ConvWinograd3x3MultipassWrW<5, 4>{}, miopenConvolutionAlgoWinograd);

    ++id; // removed solver ConvHipImplicitGemmV4R4WrWXdlops
    ++id; // removed solver ConvHipImplicitGemmV4R4GenFwdXdlops
    ++id; // removed solver ConvHipImplicitGemmV4R4GenWrWXdlops

    RegisterWithSolver(registry, ++id, conv::ConvBinWinoRxS<2, 3>{}, miopenConvolutionAlgoWinograd);

    RegisterWithSolver(
        registry, ++id, conv::ConvHipImplicitGemmV4R4Fwd{}, miopenConvolutionAlgoImplicitGEMM);

    RegisterWithSolver(
        registry, ++id, conv::ConvHipImplicitGemmBwdDataV1R1{}, miopenConvolutionAlgoImplicitGEMM);
    RegisterWithSolver(
        registry, ++id, conv::ConvHipImplicitGemmBwdDataV4R1{}, miopenConvolutionAlgoImplicitGEMM);

    RegisterWithSolver(registry,
                       ++id,
                       conv::ConvHipImplicitGemmBwdDataV1R1Xdlops{},
                       miopenConvolutionAlgoImplicitGEMM);

    ++id; // removed solver ConvHipImplicitGemmV4R4GenXdlopsFwdFp32
    ++id; // removed solver ConvHipImplicitGemmV4R4GenXdlopsWrWFp32

    RegisterWithSolver(registry,
                       ++id,
                       conv::ConvHipImplicitGemmBwdDataV4R1Xdlops{},
                       miopenConvolutionAlgoImplicitGEMM);

    RegisterWithSolver(
        registry, ++id, conv::ConvHipImplicitGemmV4R4WrW{}, miopenConvolutionAlgoImplicitGEMM);

    RegisterWithSolver(registry,
                       ++id,
                       conv::ConvAsmImplicitGemmV4R1DynamicFwd{},
                       miopenConvolutionAlgoImplicitGEMM);

    RegisterWithSolver(registry,
                       ++id,
                       conv::ConvAsmImplicitGemmV4R1DynamicFwd_1x1{},
                       miopenConvolutionAlgoImplicitGEMM);

    RegisterWithSolver(registry,
                       ++id,
                       conv::ConvHipImplicitGemmForwardV4R4Xdlops{},
                       miopenConvolutionAlgoImplicitGEMM);

    RegisterWithSolver(registry,
                       ++id,
                       conv::ConvAsmImplicitGemmV4R1DynamicBwd{},
                       miopenConvolutionAlgoImplicitGEMM);

    RegisterWithSolver(registry,
                       ++id,
                       conv::ConvAsmImplicitGemmV4R1DynamicWrw{},
                       miopenConvolutionAlgoImplicitGEMM);

    RegisterWithSolver(
        registry, ++id, conv::ConvMPBidirectWinograd<2, 3>{}, miopenConvolutionAlgoWinograd);
    RegisterWithSolver(
        registry, ++id, conv::ConvMPBidirectWinograd<3, 3>{}, miopenConvolutionAlgoWinograd);
    RegisterWithSolver(
        registry, ++id, conv::ConvMPBidirectWinograd<4, 3>{}, miopenConvolutionAlgoWinograd);
    RegisterWithSolver(
        registry, ++id, conv::ConvMPBidirectWinograd<5, 3>{}, miopenConvolutionAlgoWinograd);
    RegisterWithSolver(
        registry, ++id, conv::ConvMPBidirectWinograd<6, 3>{}, miopenConvolutionAlgoWinograd);

    RegisterWithSolver(registry,
                       ++id,
                       conv::ConvAsmImplicitGemmGTCDynamicWrwXdlops{},
                       miopenConvolutionAlgoImplicitGEMM);
    RegisterWithSolver(registry,
                       ++id,
                       conv::ConvHipImplicitGemmWrwV4R4Xdlops{},
                       miopenConvolutionAlgoImplicitGEMM);

    RegisterWithSolver(registry,
                       ++id,
                       conv::ConvAsmImplicitGemmGTCDynamicFwdXdlops{},
                       miopenConvolutionAlgoImplicitGEMM);

    RegisterWithSolver(
        registry, ++id, conv::ConvMPBidirectWinograd_xdlops<2, 3>{}, miopenConvolutionAlgoWinograd);
    RegisterWithSolver(
        registry, ++id, conv::ConvMPBidirectWinograd_xdlops<3, 3>{}, miopenConvolutionAlgoWinograd);
    RegisterWithSolver(
        registry, ++id, conv::ConvMPBidirectWinograd_xdlops<4, 3>{}, miopenConvolutionAlgoWinograd);
    RegisterWithSolver(
        registry, ++id, conv::ConvMPBidirectWinograd_xdlops<5, 3>{}, miopenConvolutionAlgoWinograd);
    RegisterWithSolver(
        registry, ++id, conv::ConvMPBidirectWinograd_xdlops<6, 3>{}, miopenConvolutionAlgoWinograd);

    RegisterWithSolver(registry,
                       ++id,
                       conv::ConvHipImplicitGemmForwardV4R5Xdlops{},
                       miopenConvolutionAlgoImplicitGEMM);

    RegisterWithSolver(registry,
                       ++id,
                       conv::ConvHipImplicitGemmForwardV4R4Xdlops_Padded_Gemm{},
                       miopenConvolutionAlgoImplicitGEMM);

    RegisterWithSolver(registry,
                       ++id,
                       conv::ConvAsmImplicitGemmGTCDynamicBwdXdlops{},
                       miopenConvolutionAlgoImplicitGEMM);
    RegisterWithSolver(registry,
                       ++id,
                       conv::ConvHipImplicitGemmWrwV4R4Xdlops_Padded_Gemm{},
                       miopenConvolutionAlgoImplicitGEMM);
    RegisterWithSolver(
        registry, ++id, conv::ConvBinWinogradRxSf2x3g1{}, miopenConvolutionAlgoWinograd);

    RegisterWithSolver(registry, ++id, conv::ConvDirectNaiveConvFwd{}, miopenConvolutionAlgoDirect);
    RegisterWithSolver(registry, ++id, conv::ConvDirectNaiveConvBwd{}, miopenConvolutionAlgoDirect);
    RegisterWithSolver(registry, ++id, conv::ConvDirectNaiveConvWrw{}, miopenConvolutionAlgoDirect);

    RegisterWithSolver(registry, ++id, conv::GemmFwd1x1_0_1{}, miopenConvolutionAlgoGEMM);
    RegisterWithSolver(registry, ++id, conv::GemmFwd1x1_0_1_int8{}, miopenConvolutionAlgoGEMM);
    RegisterWithSolver(registry, ++id, conv::GemmFwd1x1_0_2{}, miopenConvolutionAlgoGEMM);
    RegisterWithSolver(registry, ++id, conv::GemmFwdRest{}, miopenConvolutionAlgoGEMM);

    ++id; // removed solver ConvHipImplicitGemmMlirCppFwd
    ++id; // removed solver ConvHipImplicitGemmMlirCppBwd
    ++id; // removed solver ConvHipImplicitGemmMlirCppWrW

    RegisterWithSolver(registry, ++id, conv::GemmBwd1x1_stride2{}, miopenConvolutionAlgoGEMM);
    RegisterWithSolver(registry, ++id, conv::GemmBwd1x1_stride1{}, miopenConvolutionAlgoGEMM);
    RegisterWithSolver(registry, ++id, conv::GemmBwdRest{}, miopenConvolutionAlgoGEMM);

    RegisterWithSolver(registry, ++id, conv::ConvMlirIgemmFwd{}, miopenConvolutionAlgoImplicitGEMM);
    RegisterWithSolver(registry, ++id, conv::ConvMlirIgemmBwd{}, miopenConvolutionAlgoImplicitGEMM);
    RegisterWithSolver(registry, ++id, conv::ConvMlirIgemmWrW{}, miopenConvolutionAlgoImplicitGEMM);

    RegisterWithSolver(registry, ++id, conv::GemmWrw1x1_stride1{}, miopenConvolutionAlgoGEMM);
    RegisterWithSolver(registry, ++id, conv::GemmWrwUniversal{}, miopenConvolutionAlgoGEMM);

    RegisterWithSolver(
        registry, ++id, conv::ConvMlirIgemmFwdXdlops{}, miopenConvolutionAlgoImplicitGEMM);
    RegisterWithSolver(
        registry, ++id, conv::ConvMlirIgemmBwdXdlops{}, miopenConvolutionAlgoImplicitGEMM);
    RegisterWithSolver(
        registry, ++id, conv::ConvMlirIgemmWrWXdlops{}, miopenConvolutionAlgoImplicitGEMM);

    Register(registry, ++id, Primitive::Activation, activ::ActivFwdSolver0{}.SolverDbId());

    RegisterWithSolver(registry,
                       ++id,
                       conv::ConvAsmImplicitGemmGTCDynamicFwdXdlopsNHWC{},
                       miopenConvolutionAlgoImplicitGEMM);
    RegisterWithSolver(registry,
                       ++id,
                       conv::ConvAsmImplicitGemmGTCDynamicBwdXdlopsNHWC{},
                       miopenConvolutionAlgoImplicitGEMM);

    Register(registry, ++id, Primitive::Activation, activ::ActivFwdSolver1{}.SolverDbId());
    RegisterWithSolver(registry,
                       ++id,
                       conv::ConvAsmImplicitGemmGTCDynamicWrwXdlopsNHWC{},
                       miopenConvolutionAlgoImplicitGEMM);

    Register(registry, ++id, Primitive::Activation, activ::ActivBwdSolver0{}.SolverDbId());
    Register(registry, ++id, Primitive::Activation, activ::ActivBwdSolver1{}.SolverDbId());

    Register(
        registry, ++id, Primitive::Batchnorm, batchnorm::BnFwdTrainingSpatialSingle{}.SolverDbId());

    RegisterWithSolver(
        registry, ++id, conv::ConvCkIgemmFwdV6r1DlopsNchw{}, miopenConvolutionAlgoImplicitGEMM);

    Register(registry,
             ++id,
             Primitive::Batchnorm,
             batchnorm::BnFwdTrainingSpatialMultiple{}.SolverDbId());

    Register(
        registry, ++id, Primitive::Batchnorm, batchnorm::BnFwdTrainingPerActivation{}.SolverDbId());

    Register(
        registry, ++id, Primitive::Batchnorm, batchnorm::BnBwdTrainingSpatialSingle{}.SolverDbId());
    Register(registry,
             ++id,
             Primitive::Batchnorm,
             batchnorm::BnBwdTrainingSpatialMultiple{}.SolverDbId());
    Register(
        registry, ++id, Primitive::Batchnorm, batchnorm::BnBwdTrainingPerActivation{}.SolverDbId());

    Register(registry, ++id, Primitive::Batchnorm, batchnorm::BnFwdInference{}.SolverDbId());

    Register(registry, ++id, Primitive::Pooling, pooling::PoolingForward2d{}.SolverDbId());
    Register(registry, ++id, Primitive::Pooling, pooling::PoolingForwardNd{}.SolverDbId());

    Register(registry, ++id, Primitive::Pooling, pooling::TransposedPoolingFwd2d{}.SolverDbId());
    Register(registry, ++id, Primitive::Pooling, pooling::TransposedPoolingFwdNd{}.SolverDbId());

    Register(registry, ++id, Primitive::Pooling, pooling::PoolingBackward2d{}.SolverDbId());
    Register(registry, ++id, Primitive::Pooling, pooling::PoolingBackwardNd{}.SolverDbId());

    RegisterWithSolver(registry,
                       ++id,
                       conv::ConvAsmImplicitGemmGTCDynamicFwdDlopsNCHWC{},
                       miopenConvolutionAlgoImplicitGEMM);
    RegisterWithSolver(
        registry, ++id, conv::ConvHipImplicitGemmFwdXdlops{}, miopenConvolutionAlgoImplicitGEMM);
    RegisterWithSolver(
        registry, ++id, conv::ConvHipImplicitGemmBwdXdlops{}, miopenConvolutionAlgoImplicitGEMM);
    Register(registry,
             ++id,
             Primitive::Fusion,
             fusion::ConvBinWinogradRxSFused{}.SolverDbId(),
             miopenConvolutionAlgoWinograd);
    Register(registry,
             ++id,
             Primitive::Fusion,
             fusion::ConvBinWinogradRxSf2x3g1Fused{}.SolverDbId(),
             miopenConvolutionAlgoWinograd);
    Register(registry, ++id, Primitive::Fusion, fusion::BnFwdInferActivationFused{}.SolverDbId());
    Register(registry, ++id, Primitive::Fusion, fusion::BnFwdTrgActivationFused{}.SolverDbId());
    Register(registry, ++id, Primitive::Fusion, fusion::BnBwdTrgActivationFused{}.SolverDbId());
    Register(registry,
             ++id,
             Primitive::Fusion,
             fusion::ConvCKIgemmFwdBiasActivFused{}.SolverDbId(),
             miopenConvolutionAlgoImplicitGEMM);
    Register(registry, ++id, Primitive::Pooling, pooling::PoolingForwardNaive{}.SolverDbId());
    RegisterWithSolver(registry,
                       ++id,
                       conv::ConvHipImplicitGemmGroupFwdXdlops{},
                       miopenConvolutionAlgoImplicitGEMM);
    RegisterWithSolver(registry,
                       ++id,
                       conv::ConvHipImplicitGemm3DGroupFwdXdlops{},
                       miopenConvolutionAlgoImplicitGEMM);
    RegisterWithSolver(
        registry, ++id, conv::ConvWinoFuryRxS<2, 3>{}, miopenConvolutionAlgoWinograd);
    RegisterWithSolver(registry,
                       ++id,
                       conv::ConvHipImplicitGemm3DGroupWrwXdlops{},
                       miopenConvolutionAlgoImplicitGEMM);
    RegisterWithSolver(registry,
                       ++id,
                       conv::ConvHipImplicitGemm3DGroupBwdXdlops{},
                       miopenConvolutionAlgoImplicitGEMM);
    Register(registry, ++id, Primitive::Batchnorm, batchnorm::BnCKFwdInference{}.SolverDbId());
    Register(registry, ++id, Primitive::Batchnorm, batchnorm::BnCKBwdBackward{}.SolverDbId());
    Register(registry, ++id, Primitive::Batchnorm, batchnorm::BnCKFwdTraining{}.SolverDbId());
    Register(
        registry, ++id, Primitive::Normalization, layernorm::Layernorm2DCKForward{}.SolverDbId());
    Register(
        registry, ++id, Primitive::Normalization, layernorm::Layernorm4DCKForward{}.SolverDbId());
    Register(registry, ++id, Primitive::Normalization, layernorm::LayernormForward{}.SolverDbId());
    Register(registry, ++id, Primitive::Reduce, reduce::SumForward{}.SolverDbId());
    RegisterWithSolver(registry,
                       ++id,
                       conv::ConvHipImplicitGemmF16F8F16FwdXdlops{},
                       miopenConvolutionAlgoImplicitGEMM);
    RegisterWithSolver(registry,
                       ++id,
                       conv::ConvHipImplicitGemmF16F8F16BwdXdlops{},
                       miopenConvolutionAlgoImplicitGEMM);
    RegisterWithSolver(registry,
                       ++id,
                       conv::ConvHipImplicitGemmF16F8F16WrwXdlops{},
                       miopenConvolutionAlgoImplicitGEMM);
    Register(registry,
             ++id,
             Primitive::Fusion,
             fusion::ConvCKIgemmFwdBiasResAddActivFused{}.SolverDbId(),
             miopenConvolutionAlgoImplicitGEMM);
    Register(registry, ++id, Primitive::Reduce, reduce::ArgmaxForward{}.SolverDbId());
    Register(registry, ++id, Primitive::Normalization, groupnorm::GroupNormForward{}.SolverDbId());

    RegisterWithSolver(registry,
                       ++id,
                       conv::ConvHipImplicitGemmGroupBwdXdlops{},
                       miopenConvolutionAlgoImplicitGEMM);
    RegisterWithSolver(registry,
                       ++id,
                       conv::ConvHipImplicitGemmGroupWrwXdlops{},
                       miopenConvolutionAlgoImplicitGEMM);

<<<<<<< HEAD
    Register(registry, ++id, Primitive::MHA, mha::MHA{}.SolverDbId());
=======
    Register(registry, ++id, Primitive::Softmax, softmax::Softmax{}.SolverDbId());
    Register(registry, ++id, Primitive::Softmax, softmax::AttnSoftmax{}.SolverDbId());
>>>>>>> 90d24cc4

    // IMPORTANT: New solvers should be added to the end of the function!
}

bool ThisSolverIsDeprecatedStatic::IsDisabled(const ExecutionContext& ctx)
{
    static const bool device_is_allowed = [&]() {
        if(miopen::IsEnabled(ENV(MIOPEN_DEBUG_ENABLE_DEPRECATED_SOLVERS)))
            return true;
        const auto device = ctx.GetStream().GetTargetProperties().Name();
        return device == "gfx803"                       // Fiji
               || device == "gfx900"                    // Vega10
               || device == "gfx906"                    // Vega20, MI50/60
               || device == "gfx908"                    // MI100
               || device == "gfx90a"                    // MI200
               || miopen::StartsWith(device, "gfx103"); // Navi2x
    }();
    return !device_is_allowed;
}

} // namespace solver
} // namespace miopen<|MERGE_RESOLUTION|>--- conflicted
+++ resolved
@@ -33,11 +33,8 @@
 #include <miopen/layernorm/solvers.hpp>
 #include <miopen/pooling/solvers.hpp>
 #include <miopen/reduce/solvers.hpp>
-<<<<<<< HEAD
 #include <miopen/mha/solvers.hpp>
-=======
 #include <miopen/softmax/solvers.hpp>
->>>>>>> 90d24cc4
 
 #include <miopen/conv_algo_name.hpp>
 #include <miopen/db.hpp>
@@ -648,12 +645,9 @@
                        conv::ConvHipImplicitGemmGroupWrwXdlops{},
                        miopenConvolutionAlgoImplicitGEMM);
 
-<<<<<<< HEAD
     Register(registry, ++id, Primitive::MHA, mha::MHA{}.SolverDbId());
-=======
     Register(registry, ++id, Primitive::Softmax, softmax::Softmax{}.SolverDbId());
     Register(registry, ++id, Primitive::Softmax, softmax::AttnSoftmax{}.SolverDbId());
->>>>>>> 90d24cc4
 
     // IMPORTANT: New solvers should be added to the end of the function!
 }
