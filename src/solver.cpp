/*******************************************************************************
 *
 * MIT License
 *
 * Copyright (c) 2021 Advanced Micro Devices, Inc.
 *
 * Permission is hereby granted, free of charge, to any person obtaining a copy
 * of this software and associated documentation files (the "Software"), to deal
 * in the Software without restriction, including without limitation the rights
 * to use, copy, modify, merge, publish, distribute, sublicense, and/or sell
 * copies of the Software, and to permit persons to whom the Software is
 * furnished to do so, subject to the following conditions:
 *
 * The above copyright notice and this permission notice shall be included in all
 * copies or substantial portions of the Software.
 *
 * THE SOFTWARE IS PROVIDED "AS IS", WITHOUT WARRANTY OF ANY KIND, EXPRESS OR
 * IMPLIED, INCLUDING BUT NOT LIMITED TO THE WARRANTIES OF MERCHANTABILITY,
 * FITNESS FOR A PARTICULAR PURPOSE AND NONINFRINGEMENT. IN NO EVENT SHALL THE
 * AUTHORS OR COPYRIGHT HOLDERS BE LIABLE FOR ANY CLAIM, DAMAGES OR OTHER
 * LIABILITY, WHETHER IN AN ACTION OF CONTRACT, TORT OR OTHERWISE, ARISING FROM,
 * OUT OF OR IN CONNECTION WITH THE SOFTWARE OR THE USE OR OTHER DEALINGS IN THE
 * SOFTWARE.
 *
 *******************************************************************************/

#include <miopen/solver.hpp>

#include <miopen/activ/solvers.hpp>
#include <miopen/batchnorm/solvers.hpp>
#include <miopen/pooling/solvers.hpp>
#include <miopen/conv_algo_name.hpp>
#include <miopen/db.hpp>
#include <miopen/solver_id.hpp>
#include <miopen/par_for.hpp>
#include <miopen/stringutils.hpp>
#include <miopen/any_solver.hpp>
#include <miopen/timer.hpp>

#include <boost/range/adaptor/transformed.hpp>
#include <ostream>

namespace miopen {
namespace solver {

MIOPEN_DECLARE_ENV_VAR(MIOPEN_COMPILE_PARALLEL_LEVEL)

std::ostream& operator<<(std::ostream& os, const KernelInfo& k)
{
    os << k.kernel_file << ", " << k.kernel_name << " g_wk={ ";
    for(const auto& size : k.g_wk)
        os << size << ' ';
    os << "}, l_wk={ ";
    for(const auto& size : k.l_wk)
        os << size << ' ';
    return os << "} '" << k.comp_options << '\'';
}

std::vector<Program> PrecompileKernels(const Handle& h, const std::vector<KernelInfo>& kernels)
{
    CompileTimer ct;
    std::vector<Program> programs(kernels.size());

    // clang-format off
    par_for_strided(kernels.size(),
                    max_threads{Value(MIOPEN_COMPILE_PARALLEL_LEVEL{}, 20)},
                    [&](auto i) {
                        const KernelInfo& k = kernels[i];
                        programs[i]         = h.LoadProgram(k.kernel_file, k.comp_options, false, "");
                    });
    // clang-format on
    ct.Log("PrecompileKernels");
    return programs;
}

void PrecompileSolutions(const Handle& h, const std::vector<const ConvSolution*>& sols)
{
    // Find all kernels that need to be compiled from the solutions
    std::vector<KernelInfo> kernels;
    for(auto&& sol : sols)
    {
        if(!sol->Succeeded())
            continue;
        for(auto&& kernel : sol->construction_params)
        {
            if(h.HasProgram(kernel.kernel_file, kernel.comp_options))
                continue;
            kernels.push_back(kernel);
        }
    }

    // Precompile the kernels in parallel, but dont add them to the cache
    std::vector<Program> programs = PrecompileKernels(h, kernels);

    // Add programs to the cache
    for(std::size_t i = 0; i < programs.size(); i++)
    {
        const KernelInfo& k = kernels[i];
        h.AddProgram(programs[i], k.kernel_file, k.comp_options);
    }
}

std::ostream& operator<<(std::ostream& os, const ConvSolution& s)
{
    auto strings =
        s.construction_params | boost::adaptors::transformed([](auto k) { return k.kernel_name; });
    os << s.solver_id << ": " << JoinStrings(strings, "/");
    return os;
}

struct IdRegistryEntry
{
    std::string str_value          = "";
    Primitive primitive            = Primitive::Convolution;
    miopenConvAlgorithm_t convAlgo = miopenConvolutionAlgoDirect;
    AnySolver solver               = {};
};

struct IdRegistryData
{
    std::unordered_map<uint64_t, IdRegistryEntry> value_to_entry;
    std::unordered_map<std::string, uint64_t> str_to_value;
    std::unordered_map<Primitive, std::vector<Id>> primitive_to_ids;
};

struct SolverRegistrar
{
    SolverRegistrar(IdRegistryData& registry);
};

static auto& IdRegistry()
{
    // NOLINTNEXTLINE (cppcoreguidelines-avoid-non-const-global-variables)
    static auto data            = IdRegistryData{};
    static const auto registrar = SolverRegistrar{data};
    (void)registrar; // clang-tidy
    return data;
}

const std::vector<Id>& GetSolversByPrimitive(Primitive primitive)
{
    return IdRegistry().primitive_to_ids[primitive];
}

Id::Id(uint64_t value_) : value(value_)
{
    is_valid = (IdRegistry().value_to_entry.find(value) != IdRegistry().value_to_entry.end());
}

Id::Id(ForceInit, uint64_t value_) : value(value_), is_valid(true) {}

Id::Id(const std::string& str) : Id(str.c_str()) {}

Id::Id(const char* str)
{
    const auto it = IdRegistry().str_to_value.find(str);
    is_valid      = (it != IdRegistry().str_to_value.end());
    value         = is_valid ? it->second : invalid_value;
}

std::string Id::ToString() const
{
    if(!IsValid())
        return "INVALID_SOLVER_ID_" + std::to_string(value);
    return IdRegistry().value_to_entry[value].str_value;
}

AnySolver Id::GetSolver() const
{
    const auto it = IdRegistry().value_to_entry.find(value);
    return it != IdRegistry().value_to_entry.end() ? it->second.solver : AnySolver{};
}

std::string Id::GetAlgo(conv::Direction dir) const
{
    return ConvolutionAlgoToDirectionalString(GetAlgo(), dir);
}

Primitive Id::GetPrimitive() const
{
    const auto it = IdRegistry().value_to_entry.find(value);
    if(it == IdRegistry().value_to_entry.end())
        MIOPEN_THROW(miopenStatusInternalError);
    return it->second.primitive;
}

miopenConvAlgorithm_t Id::GetAlgo() const
{
    const auto it = IdRegistry().value_to_entry.find(value);
    if(it == IdRegistry().value_to_entry.end())
        MIOPEN_THROW(miopenStatusInternalError);
    return it->second.convAlgo;
}

inline bool
Register(IdRegistryData& registry, uint64_t value, Primitive primitive, const std::string& str)
{
    if(value == Id::invalid_value)
    {
        MIOPEN_LOG_E(Id::invalid_value << " is special id value for invalid solver (" << str
                                       << ")");
        return false;
    }

    if(registry.value_to_entry.find(value) != registry.value_to_entry.end())
    {
        MIOPEN_LOG_E("Registered duplicate ids: ["
                     << value << "]" << str << " and ["
                     << registry.value_to_entry.find(value)->first << "]"
                     << registry.value_to_entry.find(value)->second.str_value);
        return false;
    }

    if(registry.str_to_value.find(str) != registry.str_to_value.end())
    {
        MIOPEN_LOG_E("Registered duplicate ids: [" << value << "]" << str << " and ["
                                                   << registry.str_to_value.find(str)->second << "]"
                                                   << registry.str_to_value.find(str)->first);
        return false;
    }

    auto entry      = IdRegistryEntry{};
    entry.str_value = str;
    entry.primitive = primitive;

    registry.value_to_entry.emplace(value, std::move(entry));
    registry.str_to_value.emplace(str, value);
    registry.primitive_to_ids[primitive].emplace_back(ForceInit{}, value);
    return true;
}

inline bool Register(IdRegistryData& registry,
                     uint64_t value,
                     const std::string& str,
                     miopenConvAlgorithm_t algo)
{
    if(!Register(registry, value, Primitive::Convolution, str))
        return false;
    registry.value_to_entry.at(value).convAlgo = algo;
    return true;
}

template <class TSolver>
inline void
RegisterWithSolver(IdRegistryData& registry, uint64_t value, TSolver, miopenConvAlgorithm_t algo)
{
    if(!Register(registry, value, TSolver{}.SolverDbId(), algo))
        return;
    registry.value_to_entry.at(value).solver = TSolver{};
}

inline SolverRegistrar::SolverRegistrar(IdRegistryData& registry)
{
    // When solver gets removed its registration line should be replaced with ++id to keep
    // backwards compatibility. New solvers should only be added to the end of list unless it is
    // intended to reuse an id of a removed solver.

    uint64_t id = 0; // 0 is reserved for invalid value.

    // IMPORTANT: New solvers should be added to the end of the function!

    RegisterWithSolver(registry, ++id, ConvAsm3x3U{}, miopenConvolutionAlgoDirect);
    RegisterWithSolver(registry, ++id, ConvAsm1x1U{}, miopenConvolutionAlgoDirect);
    RegisterWithSolver(registry, ++id, ConvAsm1x1UV2{}, miopenConvolutionAlgoDirect);
    RegisterWithSolver(registry, ++id, ConvBiasActivAsm1x1U{}, miopenConvolutionAlgoDirect);
    RegisterWithSolver(registry, ++id, ConvAsm5x10u2v2f1{}, miopenConvolutionAlgoDirect);
    RegisterWithSolver(registry, ++id, ConvAsm5x10u2v2b1{}, miopenConvolutionAlgoDirect);
    RegisterWithSolver(
        registry, ++id, ConvAsm7x7c3h224w224k64u2v2p3q3f1{}, miopenConvolutionAlgoDirect);
    RegisterWithSolver(registry, ++id, ConvOclDirectFwd11x11{}, miopenConvolutionAlgoDirect);
    RegisterWithSolver(registry, ++id, ConvOclDirectFwdGen{}, miopenConvolutionAlgoDirect);
    ++id; // removed ConvOclDirectFwd3x3
    RegisterWithSolver(registry, ++id, ConvOclDirectFwd{}, miopenConvolutionAlgoDirect);
    RegisterWithSolver(registry, ++id, ConvOclDirectFwdFused{}, miopenConvolutionAlgoDirect);
    RegisterWithSolver(registry, ++id, ConvOclDirectFwd1x1{}, miopenConvolutionAlgoDirect);
    RegisterWithSolver(registry, ++id, ConvBinWinograd3x3U{}, miopenConvolutionAlgoWinograd);
    RegisterWithSolver(registry, ++id, ConvBinWinogradRxS{}, miopenConvolutionAlgoWinograd);
    RegisterWithSolver(registry, ++id, ConvAsmBwdWrW3x3{}, miopenConvolutionAlgoDirect);
    RegisterWithSolver(registry, ++id, ConvAsmBwdWrW1x1{}, miopenConvolutionAlgoDirect);
    RegisterWithSolver(registry, ++id, ConvOclBwdWrW2<1>{}, miopenConvolutionAlgoDirect);
    RegisterWithSolver(registry, ++id, ConvOclBwdWrW2<2>{}, miopenConvolutionAlgoDirect);
    RegisterWithSolver(registry, ++id, ConvOclBwdWrW2<4>{}, miopenConvolutionAlgoDirect);
    RegisterWithSolver(registry, ++id, ConvOclBwdWrW2<8>{}, miopenConvolutionAlgoDirect);
    RegisterWithSolver(registry, ++id, ConvOclBwdWrW2<16>{}, miopenConvolutionAlgoDirect);
    RegisterWithSolver(registry, ++id, ConvOclBwdWrW2NonTunable{}, miopenConvolutionAlgoDirect);
    RegisterWithSolver(registry, ++id, ConvOclBwdWrW53{}, miopenConvolutionAlgoDirect);
    RegisterWithSolver(registry, ++id, ConvOclBwdWrW1x1{}, miopenConvolutionAlgoDirect);
    RegisterWithSolver(
        registry, ++id, ConvHipImplicitGemmV4R1Fwd{}, miopenConvolutionAlgoImplicitGEMM);
    ++id; // removed solver ConvHipImplicitGemmV4Fwd
    ++id; // removed solver ConvHipImplicitGemmV4_1x1
    ++id; // removed solver ConvHipImplicitGemmV4R4FwdXdlops
    ++id; // removed solver ConvHipImplicitGemmV4R4Xdlops_1x1
    RegisterWithSolver(
        registry, ++id, ConvHipImplicitGemmV4R1WrW{}, miopenConvolutionAlgoImplicitGEMM);
    ++id; // removed solver ConvHipImplicitGemmV4WrW

    // Several ids w/o solver for immediate mode
    ++id; // old gemm pseudo-solverid

    RegisterWithSolver(registry, ++id, fft{}, miopenConvolutionAlgoFFT);

    RegisterWithSolver(
        registry, ++id, ConvWinograd3x3MultipassWrW<3, 4>{}, miopenConvolutionAlgoWinograd);
    ++id; // Id for ConvSCGemmFGemm.
    RegisterWithSolver(registry, ++id, ConvBinWinogradRxSf3x2{}, miopenConvolutionAlgoWinograd);
    RegisterWithSolver(
        registry, ++id, ConvWinograd3x3MultipassWrW<3, 5>{}, miopenConvolutionAlgoWinograd);
    RegisterWithSolver(
        registry, ++id, ConvWinograd3x3MultipassWrW<3, 6>{}, miopenConvolutionAlgoWinograd);
    RegisterWithSolver(
        registry, ++id, ConvWinograd3x3MultipassWrW<3, 2>{}, miopenConvolutionAlgoWinograd);
    RegisterWithSolver(
        registry, ++id, ConvWinograd3x3MultipassWrW<3, 3>{}, miopenConvolutionAlgoWinograd);
    RegisterWithSolver(
        registry, ++id, ConvWinograd3x3MultipassWrW<7, 2>{}, miopenConvolutionAlgoWinograd);
    RegisterWithSolver(
        registry, ++id, ConvWinograd3x3MultipassWrW<7, 3>{}, miopenConvolutionAlgoWinograd);
    RegisterWithSolver(
        registry, ++id, ConvWinograd3x3MultipassWrW<7, 2, 1, 1>{}, miopenConvolutionAlgoWinograd);
    RegisterWithSolver(
        registry, ++id, ConvWinograd3x3MultipassWrW<7, 3, 1, 1>{}, miopenConvolutionAlgoWinograd);
    RegisterWithSolver(
        registry, ++id, ConvWinograd3x3MultipassWrW<1, 1, 7, 2>{}, miopenConvolutionAlgoWinograd);
    RegisterWithSolver(
        registry, ++id, ConvWinograd3x3MultipassWrW<1, 1, 7, 3>{}, miopenConvolutionAlgoWinograd);
    RegisterWithSolver(
        registry, ++id, ConvWinograd3x3MultipassWrW<5, 3>{}, miopenConvolutionAlgoWinograd);
    RegisterWithSolver(
        registry, ++id, ConvWinograd3x3MultipassWrW<5, 4>{}, miopenConvolutionAlgoWinograd);

    ++id; // removed solver ConvHipImplicitGemmV4R4WrWXdlops
    ++id; // removed solver ConvHipImplicitGemmV4R4GenFwdXdlops
    ++id; // removed solver ConvHipImplicitGemmV4R4GenWrWXdlops

    RegisterWithSolver(registry, ++id, ConvBinWinogradRxSf2x3{}, miopenConvolutionAlgoWinograd);

    RegisterWithSolver(
        registry, ++id, ConvHipImplicitGemmV4R4Fwd{}, miopenConvolutionAlgoImplicitGEMM);

    RegisterWithSolver(
        registry, ++id, ConvHipImplicitGemmBwdDataV1R1{}, miopenConvolutionAlgoImplicitGEMM);
    RegisterWithSolver(
        registry, ++id, ConvHipImplicitGemmBwdDataV4R1{}, miopenConvolutionAlgoImplicitGEMM);

    RegisterWithSolver(
        registry, ++id, ConvHipImplicitGemmBwdDataV1R1Xdlops{}, miopenConvolutionAlgoImplicitGEMM);

    ++id; // removed solver ConvHipImplicitGemmV4R4GenXdlopsFwdFp32
    ++id; // removed solver ConvHipImplicitGemmV4R4GenXdlopsWrWFp32

    RegisterWithSolver(
        registry, ++id, ConvHipImplicitGemmBwdDataV4R1Xdlops{}, miopenConvolutionAlgoImplicitGEMM);

    RegisterWithSolver(
        registry, ++id, ConvHipImplicitGemmV4R4WrW{}, miopenConvolutionAlgoImplicitGEMM);

    RegisterWithSolver(
        registry, ++id, ConvAsmImplicitGemmV4R1DynamicFwd{}, miopenConvolutionAlgoImplicitGEMM);

    RegisterWithSolver(
        registry, ++id, ConvAsmImplicitGemmV4R1DynamicFwd_1x1{}, miopenConvolutionAlgoImplicitGEMM);

    RegisterWithSolver(
        registry, ++id, ConvHipImplicitGemmForwardV4R4Xdlops{}, miopenConvolutionAlgoImplicitGEMM);

    RegisterWithSolver(
        registry, ++id, ConvAsmImplicitGemmV4R1DynamicBwd{}, miopenConvolutionAlgoImplicitGEMM);

    RegisterWithSolver(
        registry, ++id, ConvAsmImplicitGemmV4R1DynamicWrw{}, miopenConvolutionAlgoImplicitGEMM);

    RegisterWithSolver(
        registry, ++id, ConvMPBidirectWinograd<2, 3>{}, miopenConvolutionAlgoWinograd);
    RegisterWithSolver(
        registry, ++id, ConvMPBidirectWinograd<3, 3>{}, miopenConvolutionAlgoWinograd);
    RegisterWithSolver(
        registry, ++id, ConvMPBidirectWinograd<4, 3>{}, miopenConvolutionAlgoWinograd);
    RegisterWithSolver(
        registry, ++id, ConvMPBidirectWinograd<5, 3>{}, miopenConvolutionAlgoWinograd);
    RegisterWithSolver(
        registry, ++id, ConvMPBidirectWinograd<6, 3>{}, miopenConvolutionAlgoWinograd);

    RegisterWithSolver(registry,
                       ++id,
                       ConvAsmImplicitGemmGTCDynamicWrwXdlops{},
                       miopenConvolutionAlgoImplicitGEMM);
    RegisterWithSolver(
        registry, ++id, ConvHipImplicitGemmWrwV4R4Xdlops{}, miopenConvolutionAlgoImplicitGEMM);

    RegisterWithSolver(registry,
                       ++id,
                       ConvAsmImplicitGemmGTCDynamicFwdXdlops{},
                       miopenConvolutionAlgoImplicitGEMM);

    RegisterWithSolver(
        registry, ++id, ConvMPBidirectWinograd_xdlops<2, 3>{}, miopenConvolutionAlgoWinograd);
    RegisterWithSolver(
        registry, ++id, ConvMPBidirectWinograd_xdlops<3, 3>{}, miopenConvolutionAlgoWinograd);
    RegisterWithSolver(
        registry, ++id, ConvMPBidirectWinograd_xdlops<4, 3>{}, miopenConvolutionAlgoWinograd);
    RegisterWithSolver(
        registry, ++id, ConvMPBidirectWinograd_xdlops<5, 3>{}, miopenConvolutionAlgoWinograd);
    RegisterWithSolver(
        registry, ++id, ConvMPBidirectWinograd_xdlops<6, 3>{}, miopenConvolutionAlgoWinograd);

    RegisterWithSolver(
        registry, ++id, ConvHipImplicitGemmForwardV4R5Xdlops{}, miopenConvolutionAlgoImplicitGEMM);

    RegisterWithSolver(registry,
                       ++id,
                       ConvHipImplicitGemmForwardV4R4Xdlops_Padded_Gemm{},
                       miopenConvolutionAlgoImplicitGEMM);

    RegisterWithSolver(registry,
                       ++id,
                       ConvAsmImplicitGemmGTCDynamicBwdXdlops{},
                       miopenConvolutionAlgoImplicitGEMM);
    RegisterWithSolver(registry,
                       ++id,
                       ConvHipImplicitGemmWrwV4R4Xdlops_Padded_Gemm{},
                       miopenConvolutionAlgoImplicitGEMM);
    RegisterWithSolver(registry, ++id, ConvBinWinogradRxSf2x3g1{}, miopenConvolutionAlgoWinograd);

    RegisterWithSolver(registry, ++id, ConvDirectNaiveConvFwd{}, miopenConvolutionAlgoDirect);
    RegisterWithSolver(registry, ++id, ConvDirectNaiveConvBwd{}, miopenConvolutionAlgoDirect);
    RegisterWithSolver(registry, ++id, ConvDirectNaiveConvWrw{}, miopenConvolutionAlgoDirect);

    RegisterWithSolver(registry, ++id, GemmFwd1x1_0_1{}, miopenConvolutionAlgoGEMM);
    RegisterWithSolver(registry, ++id, GemmFwd1x1_0_1_int8{}, miopenConvolutionAlgoGEMM);
    RegisterWithSolver(registry, ++id, GemmFwd1x1_0_2{}, miopenConvolutionAlgoGEMM);
    RegisterWithSolver(registry, ++id, GemmFwdRest{}, miopenConvolutionAlgoGEMM);

    ++id; // removed solver ConvHipImplicitGemmMlirCppFwd
    ++id; // removed solver ConvHipImplicitGemmMlirCppBwd
    ++id; // removed solver ConvHipImplicitGemmMlirCppWrW

    RegisterWithSolver(registry, ++id, GemmBwd1x1_stride2{}, miopenConvolutionAlgoGEMM);
    RegisterWithSolver(registry, ++id, GemmBwd1x1_stride1{}, miopenConvolutionAlgoGEMM);
    RegisterWithSolver(registry, ++id, GemmBwdRest{}, miopenConvolutionAlgoGEMM);

    RegisterWithSolver(registry, ++id, ConvMlirIgemmFwd{}, miopenConvolutionAlgoImplicitGEMM);
    RegisterWithSolver(registry, ++id, ConvMlirIgemmBwd{}, miopenConvolutionAlgoImplicitGEMM);
    RegisterWithSolver(registry, ++id, ConvMlirIgemmWrW{}, miopenConvolutionAlgoImplicitGEMM);

    RegisterWithSolver(registry, ++id, GemmWrw1x1_stride1{}, miopenConvolutionAlgoGEMM);
    RegisterWithSolver(registry, ++id, GemmWrwUniversal{}, miopenConvolutionAlgoGEMM);

    RegisterWithSolver(registry, ++id, ConvMlirIgemmFwdXdlops{}, miopenConvolutionAlgoImplicitGEMM);
    RegisterWithSolver(registry, ++id, ConvMlirIgemmBwdXdlops{}, miopenConvolutionAlgoImplicitGEMM);
    RegisterWithSolver(registry, ++id, ConvMlirIgemmWrWXdlops{}, miopenConvolutionAlgoImplicitGEMM);

    Register(registry, ++id, Primitive::Activation, activ::ActivFwdSolver0{}.SolverDbId());

    RegisterWithSolver(registry,
                       ++id,
                       ConvAsmImplicitGemmGTCDynamicFwdXdlopsNHWC{},
                       miopenConvolutionAlgoImplicitGEMM);
    RegisterWithSolver(registry,
                       ++id,
                       ConvAsmImplicitGemmGTCDynamicBwdXdlopsNHWC{},
                       miopenConvolutionAlgoImplicitGEMM);

    Register(registry, ++id, Primitive::Activation, activ::ActivFwdSolver1{}.SolverDbId());
    RegisterWithSolver(registry,
                       ++id,
                       ConvAsmImplicitGemmGTCDynamicWrwXdlopsNHWC{},
                       miopenConvolutionAlgoImplicitGEMM);

    Register(registry, ++id, Primitive::Activation, activ::ActivBwdSolver0{}.SolverDbId());
    Register(registry, ++id, Primitive::Activation, activ::ActivBwdSolver1{}.SolverDbId());

    Register(
        registry, ++id, Primitive::Batchnorm, batchnorm::BnFwdTrainingSpatialSingle{}.SolverDbId());

    RegisterWithSolver(
        registry, ++id, ConvCkIgemmFwdV6r1DlopsNchw{}, miopenConvolutionAlgoImplicitGEMM);

    Register(registry,
             ++id,
             Primitive::Batchnorm,
             batchnorm::BnFwdTrainingSpatialMultiple{}.SolverDbId());

    Register(
        registry, ++id, Primitive::Batchnorm, batchnorm::BnFwdTrainingPerActivation{}.SolverDbId());

    Register(
        registry, ++id, Primitive::Batchnorm, batchnorm::BnBwdTrainingSpatialSingle{}.SolverDbId());
    Register(registry,
             ++id,
             Primitive::Batchnorm,
             batchnorm::BnBwdTrainingSpatialMultiple{}.SolverDbId());
    Register(
        registry, ++id, Primitive::Batchnorm, batchnorm::BnBwdTrainingPerActivation{}.SolverDbId());

    Register(registry, ++id, Primitive::Batchnorm, batchnorm::BnFwdInference{}.SolverDbId());

    Register(registry, ++id, Primitive::Pooling, pooling::PoolingForward2d{}.SolverDbId());
    Register(registry, ++id, Primitive::Pooling, pooling::PoolingForwardNd{}.SolverDbId());

    Register(registry, ++id, Primitive::Pooling, pooling::TransposedPoolingFwd2d{}.SolverDbId());
    Register(registry, ++id, Primitive::Pooling, pooling::TransposedPoolingFwdNd{}.SolverDbId());

<<<<<<< HEAD
    RegisterWithSolver(
        registry, ++id, ConvHipImplicitGemmFwdXdlops{}, miopenConvolutionAlgoImplicitGEMM);
=======
    Register(registry, ++id, Primitive::Pooling, pooling::PoolingBackward2d{}.SolverDbId());
    Register(registry, ++id, Primitive::Pooling, pooling::PoolingBackwardNd{}.SolverDbId());

>>>>>>> fc4913e2
    // IMPORTANT: New solvers should be added to the end of the function!
}

} // namespace solver
} // namespace miopen<|MERGE_RESOLUTION|>--- conflicted
+++ resolved
@@ -501,14 +501,10 @@
     Register(registry, ++id, Primitive::Pooling, pooling::TransposedPoolingFwd2d{}.SolverDbId());
     Register(registry, ++id, Primitive::Pooling, pooling::TransposedPoolingFwdNd{}.SolverDbId());
 
-<<<<<<< HEAD
-    RegisterWithSolver(
-        registry, ++id, ConvHipImplicitGemmFwdXdlops{}, miopenConvolutionAlgoImplicitGEMM);
-=======
     Register(registry, ++id, Primitive::Pooling, pooling::PoolingBackward2d{}.SolverDbId());
     Register(registry, ++id, Primitive::Pooling, pooling::PoolingBackwardNd{}.SolverDbId());
-
->>>>>>> fc4913e2
+    RegisterWithSolver(
+        registry, ++id, ConvHipImplicitGemmFwdXdlops{}, miopenConvolutionAlgoImplicitGEMM);
     // IMPORTANT: New solvers should be added to the end of the function!
 }
 
