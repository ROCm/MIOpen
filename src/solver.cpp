--- conflicted
+++ resolved
@@ -674,16 +674,13 @@
              fusion::ConvWinoFuryRxSFused<2, 3>{}.SolverDbId(),
              miopenConvolutionAlgoWinograd);
 
-<<<<<<< HEAD
+    Register(registry, ++id, Primitive::RoPE, rope::RoPEForward{}.SolverDbId());
+    Register(registry, ++id, Primitive::RoPE, rope::RoPEBackward{}.SolverDbId());
+    
     Register(registry, ++id, Primitive::Unfold, fold::UnfoldFwd{}.SolverDbId());
     Register(registry, ++id, Primitive::Unfold, fold::UnfoldBwd{}.SolverDbId());
     Register(registry, ++id, Primitive::Fold, fold::FoldFwd{}.SolverDbId());
     Register(registry, ++id, Primitive::Fold, fold::FoldBwd{}.SolverDbId());
-
-=======
-    Register(registry, ++id, Primitive::RoPE, rope::RoPEForward{}.SolverDbId());
-    Register(registry, ++id, Primitive::RoPE, rope::RoPEBackward{}.SolverDbId());
->>>>>>> 326d7348
     // IMPORTANT: New solvers should be added to the end of the function!
 }
 
