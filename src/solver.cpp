/*******************************************************************************
 *
 * MIT License
 *
 * Copyright (c) 2017 Advanced Micro Devices, Inc.
 *
 * Permission is hereby granted, free of charge, to any person obtaining a copy
 * of this software and associated documentation files (the "Software"), to deal
 * in the Software without restriction, including without limitation the rights
 * to use, copy, modify, merge, publish, distribute, sublicense, and/or sell
 * copies of the Software, and to permit persons to whom the Software is
 * furnished to do so, subject to the following conditions:
 *
 * The above copyright notice and this permission notice shall be included in all
 * copies or substantial portions of the Software.
 *
 * THE SOFTWARE IS PROVIDED "AS IS", WITHOUT WARRANTY OF ANY KIND, EXPRESS OR
 * IMPLIED, INCLUDING BUT NOT LIMITED TO THE WARRANTIES OF MERCHANTABILITY,
 * FITNESS FOR A PARTICULAR PURPOSE AND NONINFRINGEMENT. IN NO EVENT SHALL THE
 * AUTHORS OR COPYRIGHT HOLDERS BE LIABLE FOR ANY CLAIM, DAMAGES OR OTHER
 * LIABILITY, WHETHER IN AN ACTION OF CONTRACT, TORT OR OTHERWISE, ARISING FROM,
 * OUT OF OR IN CONNECTION WITH THE SOFTWARE OR THE USE OR OTHER DEALINGS IN THE
 * SOFTWARE.
 *
 *******************************************************************************/

#include <miopen/solver.hpp>
#include <miopen/conv_algo_name.hpp>

#include <miopen/db.hpp>
#include <miopen/solver_id.hpp>
#include <miopen/par_for.hpp>
#include <miopen/stringutils.hpp>
#include <miopen/any_solver.hpp>
#include <miopen/timer.hpp>

#include <boost/range/adaptor/transformed.hpp>
#include <ostream>

namespace miopen {
namespace solver {

MIOPEN_DECLARE_ENV_VAR(MIOPEN_COMPILE_PARALLEL_LEVEL)

std::ostream& operator<<(std::ostream& os, const KernelInfo& k)
{
    os << k.kernel_file << ", " << k.kernel_name << " g_wk={ ";
    for(const auto& size : k.g_wk)
        os << size << ' ';
    os << "}, l_wk={ ";
    for(const auto& size : k.l_wk)
        os << size << ' ';
    return os << "} '" << k.comp_options << '\'';
}

std::vector<Program> PrecompileKernels(const Handle& h, const std::vector<KernelInfo>& kernels)
{
    CompileTimer ct;
    std::vector<Program> programs(kernels.size());

    // clang-format off
    par_for(kernels.size(),
            max_threads{Value(MIOPEN_COMPILE_PARALLEL_LEVEL{}, 20)},
            [&](auto i) {
                const KernelInfo& k = kernels[i];
                programs[i]         = h.LoadProgram(k.kernel_file, k.comp_options, false, "");
            });
    // clang-format on
    ct.Log("PrecompileKernels");
    return programs;
}

void PrecompileSolutions(const Handle& h, const std::vector<ConvSolution>& sols)
{
    // Find all kernels that need to be compiled from the solutions
    std::vector<KernelInfo> kernels;
    for(auto&& sol : sols)
    {
        if(!sol.Succeeded())
            continue;
        for(auto&& kernel : sol.construction_params)
        {
            if(h.HasProgram(kernel.kernel_file, kernel.comp_options))
                continue;
            kernels.push_back(kernel);
        }
    }

    // Precompile the kernels in parallel, but dont add them to the cache
    std::vector<Program> programs = PrecompileKernels(h, kernels);

    // Add programs to the cache
    for(std::size_t i = 0; i < programs.size(); i++)
    {
        const KernelInfo& k = kernels[i];
        h.AddProgram(programs[i], k.kernel_file, k.comp_options);
    }
}

std::ostream& operator<<(std::ostream& os, const ConvSolution& s)
{
    auto strings =
        s.construction_params | boost::adaptors::transformed([](auto k) { return k.kernel_name; });
    os << s.solver_id << ": " << JoinStrings(strings, "/");
    return os;
}

struct IdRegistryData
{
    std::unordered_map<uint64_t, std::string> value_to_str;
    std::unordered_map<std::string, uint64_t> str_to_value;
    std::unordered_map<uint64_t, AnySolver> value_to_solver;
    std::unordered_map<uint64_t, miopenConvAlgorithm_t> value_to_algo;
};

struct SolverRegistrar
{
    SolverRegistrar(IdRegistryData& registry);
};

static auto& IdRegistry()
{
    static auto data            = IdRegistryData{};
    static const auto registrar = SolverRegistrar{data};
    (void)registrar; // clang-tidy
    return data;
}

Id::Id(uint64_t value_) : value(value_)
{
    is_valid = (IdRegistry().value_to_str.find(value) != IdRegistry().value_to_str.end());
}

Id::Id(const std::string& str) : Id(str.c_str()) {}

Id::Id(const char* str)
{
    const auto it = IdRegistry().str_to_value.find(str);
    is_valid      = (it != IdRegistry().str_to_value.end());
    value         = is_valid ? it->second : invalid_value;
}

std::string Id::ToString() const
{
    if(!IsValid())
        return "INVALID_SOLVER_ID_" + std::to_string(value);
    return IdRegistry().value_to_str[value];
}

AnySolver Id::GetSolver() const
{
    const auto it = IdRegistry().value_to_solver.find(value);
    return it != IdRegistry().value_to_solver.end() ? it->second : AnySolver{};
}

std::string Id::GetAlgo(conv::Direction dir) const
{
    const auto it = IdRegistry().value_to_algo.find(value);
    if(it == IdRegistry().value_to_algo.end())
        MIOPEN_THROW(miopenStatusInternalError);

    return ConvolutionAlgoToDirectionalString(it->second, dir);
}

inline bool Register(IdRegistryData& registry,
                     uint64_t value,
                     const std::string& str,
                     miopenConvAlgorithm_t algo)
{
    if(value == Id::invalid_value)
    {
        MIOPEN_LOG_E(Id::invalid_value << " is special id value for invalid solver (" << str
                                       << ")");
        return false;
    }

    if(registry.value_to_str.find(value) != registry.value_to_str.end())
    {
        MIOPEN_LOG_E("Registered duplicate ids: [" << value << "]" << str << " and ["
                                                   << registry.value_to_str.find(value)->first
                                                   << "]"
                                                   << registry.value_to_str.find(value)->second);
        return false;
    }

    if(registry.str_to_value.find(str) != registry.str_to_value.end())
    {
        MIOPEN_LOG_E("Registered duplicate ids: [" << value << "]" << str << " and ["
                                                   << registry.str_to_value.find(str)->second
                                                   << "]"
                                                   << registry.str_to_value.find(str)->first);
        return false;
    }

    registry.value_to_str.emplace(value, str);
    registry.str_to_value.emplace(str, value);
    registry.value_to_algo.emplace(value, algo);
    return true;
}

template <class TSolver>
inline void
RegisterWithSolver(IdRegistryData& registry, uint64_t value, TSolver, miopenConvAlgorithm_t algo)
{
    if(Register(registry, value, SolverDbId(TSolver{}), algo))
        registry.value_to_solver.emplace(value, TSolver{});
}

inline SolverRegistrar::SolverRegistrar(IdRegistryData& registry)
{
    // When solver gets removed its registration line should be replaced with ++id to keep
    // backwards compatibility. New solvers should only be added to the end of list unless it is
    // intended to reuse an id of a removed solver.

    uint64_t id = 0; // 0 is reserved for invalid value.
    RegisterWithSolver(registry, ++id, ConvAsm3x3U{}, miopenConvolutionAlgoDirect);
    RegisterWithSolver(registry, ++id, ConvAsm1x1U{}, miopenConvolutionAlgoDirect);
    RegisterWithSolver(registry, ++id, ConvAsm1x1UV2{}, miopenConvolutionAlgoDirect);
    RegisterWithSolver(registry, ++id, ConvBiasActivAsm1x1U{}, miopenConvolutionAlgoDirect);
    RegisterWithSolver(registry, ++id, ConvAsm5x10u2v2f1{}, miopenConvolutionAlgoDirect);
    RegisterWithSolver(registry, ++id, ConvAsm5x10u2v2b1{}, miopenConvolutionAlgoDirect);
    RegisterWithSolver(
        registry, ++id, ConvAsm7x7c3h224w224k64u2v2p3q3f1{}, miopenConvolutionAlgoDirect);
    RegisterWithSolver(registry, ++id, ConvOclDirectFwd11x11{}, miopenConvolutionAlgoDirect);
    RegisterWithSolver(registry, ++id, ConvOclDirectFwdGen{}, miopenConvolutionAlgoDirect);
    RegisterWithSolver(registry, ++id, ConvOclDirectFwd3x3{}, miopenConvolutionAlgoDirect);
    RegisterWithSolver(registry, ++id, ConvOclDirectFwd{}, miopenConvolutionAlgoDirect);
    RegisterWithSolver(registry, ++id, ConvOclDirectFwdFused{}, miopenConvolutionAlgoDirect);
    RegisterWithSolver(registry, ++id, ConvOclDirectFwd1x1{}, miopenConvolutionAlgoDirect);
    RegisterWithSolver(registry, ++id, ConvBinWinograd3x3U{}, miopenConvolutionAlgoWinograd);
    RegisterWithSolver(registry, ++id, ConvBinWinogradRxS{}, miopenConvolutionAlgoWinograd);
    RegisterWithSolver(registry, ++id, ConvAsmBwdWrW3x3{}, miopenConvolutionAlgoDirect);
    RegisterWithSolver(registry, ++id, ConvAsmBwdWrW1x1{}, miopenConvolutionAlgoDirect);
    RegisterWithSolver(registry, ++id, ConvOclBwdWrW2<1>{}, miopenConvolutionAlgoDirect);
    RegisterWithSolver(registry, ++id, ConvOclBwdWrW2<2>{}, miopenConvolutionAlgoDirect);
    RegisterWithSolver(registry, ++id, ConvOclBwdWrW2<4>{}, miopenConvolutionAlgoDirect);
    RegisterWithSolver(registry, ++id, ConvOclBwdWrW2<8>{}, miopenConvolutionAlgoDirect);
    RegisterWithSolver(registry, ++id, ConvOclBwdWrW2<16>{}, miopenConvolutionAlgoDirect);
    RegisterWithSolver(registry, ++id, ConvOclBwdWrW2NonTunable{}, miopenConvolutionAlgoDirect);
    RegisterWithSolver(registry, ++id, ConvOclBwdWrW53{}, miopenConvolutionAlgoDirect);
    RegisterWithSolver(registry, ++id, ConvOclBwdWrW1x1{}, miopenConvolutionAlgoDirect);
    RegisterWithSolver(
        registry, ++id, ConvHipImplicitGemmV4R1Fwd{}, miopenConvolutionAlgoImplicitGEMM);
    ++id; // removed solver ConvHipImplicitGemmV4Fwd
    ++id; // removed solver ConvHipImplicitGemmV4_1x1
    ++id; // removed solver ConvHipImplicitGemmV4R4FwdXdlops
    ++id; // removed solver ConvHipImplicitGemmV4R4Xdlops_1x1
    RegisterWithSolver(
        registry, ++id, ConvHipImplicitGemmV4R1WrW{}, miopenConvolutionAlgoImplicitGEMM);
    ++id; // removed solver ConvHipImplicitGemmV4WrW

    // Several ids w/o solver for immediate mode
    Register(registry, ++id, "gemm", miopenConvolutionAlgoGEMM);
    Register(registry, ++id, "fft", miopenConvolutionAlgoFFT);
    RegisterWithSolver(
        registry, ++id, ConvWinograd3x3MultipassWrW<3, 4>{}, miopenConvolutionAlgoWinograd);
    ++id; // Id for ConvSCGemmFGemm.
    RegisterWithSolver(registry, ++id, ConvBinWinogradRxSf3x2{}, miopenConvolutionAlgoWinograd);
    RegisterWithSolver(
        registry, ++id, ConvWinograd3x3MultipassWrW<3, 5>{}, miopenConvolutionAlgoWinograd);
    RegisterWithSolver(
        registry, ++id, ConvWinograd3x3MultipassWrW<3, 6>{}, miopenConvolutionAlgoWinograd);
    RegisterWithSolver(
        registry, ++id, ConvWinograd3x3MultipassWrW<3, 2>{}, miopenConvolutionAlgoWinograd);
    RegisterWithSolver(
        registry, ++id, ConvWinograd3x3MultipassWrW<3, 3>{}, miopenConvolutionAlgoWinograd);
    RegisterWithSolver(
        registry, ++id, ConvWinograd3x3MultipassWrW<7, 2>{}, miopenConvolutionAlgoWinograd);
    RegisterWithSolver(
        registry, ++id, ConvWinograd3x3MultipassWrW<7, 3>{}, miopenConvolutionAlgoWinograd);
    RegisterWithSolver(
        registry, ++id, ConvWinograd3x3MultipassWrW<7, 2, 1, 1>{}, miopenConvolutionAlgoWinograd);
    RegisterWithSolver(
        registry, ++id, ConvWinograd3x3MultipassWrW<7, 3, 1, 1>{}, miopenConvolutionAlgoWinograd);
    RegisterWithSolver(
        registry, ++id, ConvWinograd3x3MultipassWrW<1, 1, 7, 2>{}, miopenConvolutionAlgoWinograd);
    RegisterWithSolver(
        registry, ++id, ConvWinograd3x3MultipassWrW<1, 1, 7, 3>{}, miopenConvolutionAlgoWinograd);
    RegisterWithSolver(
        registry, ++id, ConvWinograd3x3MultipassWrW<5, 3>{}, miopenConvolutionAlgoWinograd);
    RegisterWithSolver(
        registry, ++id, ConvWinograd3x3MultipassWrW<5, 4>{}, miopenConvolutionAlgoWinograd);

    ++id; // removed solver ConvHipImplicitGemmV4R4WrWXdlops
    RegisterWithSolver(
        registry, ++id, ConvHipImplicitGemmV4R4GenFwdXdlops{}, miopenConvolutionAlgoImplicitGEMM);
    RegisterWithSolver(
        registry, ++id, ConvHipImplicitGemmV4R4GenWrWXdlops{}, miopenConvolutionAlgoImplicitGEMM);
    RegisterWithSolver(registry, ++id, ConvBinWinogradRxSf2x3{}, miopenConvolutionAlgoWinograd);

    RegisterWithSolver(
        registry, ++id, ConvHipImplicitGemmV4R4Fwd{}, miopenConvolutionAlgoImplicitGEMM);

    RegisterWithSolver(
        registry, ++id, ConvHipImplicitGemmBwdDataV1R1{}, miopenConvolutionAlgoImplicitGEMM);
    RegisterWithSolver(
        registry, ++id, ConvHipImplicitGemmBwdDataV4R1{}, miopenConvolutionAlgoImplicitGEMM);

    RegisterWithSolver(
        registry, ++id, ConvHipImplicitGemmBwdDataV1R1Xdlops{}, miopenConvolutionAlgoImplicitGEMM);

    RegisterWithSolver(registry,
                       ++id,
                       ConvHipImplicitGemmV4R4GenXdlopsFwdFp32{},
                       miopenConvolutionAlgoImplicitGEMM);

    RegisterWithSolver(registry,
                       ++id,
                       ConvHipImplicitGemmV4R4GenXdlopsWrWFp32{},
                       miopenConvolutionAlgoImplicitGEMM);

    RegisterWithSolver(
        registry, ++id, ConvHipImplicitGemmBwdDataV4R1Xdlops{}, miopenConvolutionAlgoImplicitGEMM);

    RegisterWithSolver(
        registry, ++id, ConvHipImplicitGemmV4R4WrW{}, miopenConvolutionAlgoImplicitGEMM);

    RegisterWithSolver(
        registry, ++id, ConvAsmImplicitGemmV4R1DynamicFwd{}, miopenConvolutionAlgoImplicitGEMM);

    RegisterWithSolver(
        registry, ++id, ConvAsmImplicitGemmV4R1DynamicFwd_1x1{}, miopenConvolutionAlgoImplicitGEMM);

    RegisterWithSolver(
        registry, ++id, ConvHipImplicitGemmForwardV4R4Xdlops{}, miopenConvolutionAlgoImplicitGEMM);
<<<<<<< HEAD
=======

    RegisterWithSolver(
        registry, ++id, ConvAsmImplicitGemmV4R1DynamicBwd{}, miopenConvolutionAlgoImplicitGEMM);
}
>>>>>>> ee4dcc3c

    RegisterWithSolver(registry, ++id, ConvCellfft{}, miopenConvolutionAlgoCellfft);
}
} // namespace solver
} // namespace miopen<|MERGE_RESOLUTION|>--- conflicted
+++ resolved
@@ -323,15 +323,10 @@
 
     RegisterWithSolver(
         registry, ++id, ConvHipImplicitGemmForwardV4R4Xdlops{}, miopenConvolutionAlgoImplicitGEMM);
-<<<<<<< HEAD
-=======
 
     RegisterWithSolver(
         registry, ++id, ConvAsmImplicitGemmV4R1DynamicBwd{}, miopenConvolutionAlgoImplicitGEMM);
 }
->>>>>>> ee4dcc3c
-
-    RegisterWithSolver(registry, ++id, ConvCellfft{}, miopenConvolutionAlgoCellfft);
-}
+
 } // namespace solver
 } // namespace miopen