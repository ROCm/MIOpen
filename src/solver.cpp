/*******************************************************************************
 *
 * MIT License
 *
 * Copyright (c) 2021 Advanced Micro Devices, Inc.
 *
 * Permission is hereby granted, free of charge, to any person obtaining a copy
 * of this software and associated documentation files (the "Software"), to deal
 * in the Software without restriction, including without limitation the rights
 * to use, copy, modify, merge, publish, distribute, sublicense, and/or sell
 * copies of the Software, and to permit persons to whom the Software is
 * furnished to do so, subject to the following conditions:
 *
 * The above copyright notice and this permission notice shall be included in all
 * copies or substantial portions of the Software.
 *
 * THE SOFTWARE IS PROVIDED "AS IS", WITHOUT WARRANTY OF ANY KIND, EXPRESS OR
 * IMPLIED, INCLUDING BUT NOT LIMITED TO THE WARRANTIES OF MERCHANTABILITY,
 * FITNESS FOR A PARTICULAR PURPOSE AND NONINFRINGEMENT. IN NO EVENT SHALL THE
 * AUTHORS OR COPYRIGHT HOLDERS BE LIABLE FOR ANY CLAIM, DAMAGES OR OTHER
 * LIABILITY, WHETHER IN AN ACTION OF CONTRACT, TORT OR OTHERWISE, ARISING FROM,
 * OUT OF OR IN CONNECTION WITH THE SOFTWARE OR THE USE OR OTHER DEALINGS IN THE
 * SOFTWARE.
 *
 *******************************************************************************/

#include <miopen/solver.hpp>

#include <miopen/activ/solvers.hpp>
#include <miopen/batchnorm/solvers.hpp>
#include <miopen/pooling/solvers.hpp>
#include <miopen/fusion/solvers.hpp>
#include <miopen/norm/solvers.hpp>

#include <miopen/conv_algo_name.hpp>
#include <miopen/db.hpp>
#include <miopen/env.hpp>
#include <miopen/solver_id.hpp>
#include <miopen/par_for.hpp>
#include <miopen/stringutils.hpp>
#include <miopen/any_solver.hpp>
#include <miopen/timer.hpp>

#include <boost/range/adaptor/transformed.hpp>
#include <ostream>

MIOPEN_DECLARE_ENV_VAR(MIOPEN_DEBUG_ENABLE_DEPRECATED_SOLVERS)

namespace miopen {
namespace solver {

std::ostream& operator<<(std::ostream& os, const KernelInfo& k)
{
    os << k.kernel_file << ", " << k.kernel_name << " g_wk={ ";
    for(const auto& size : k.g_wk)
        os << size << ' ';
    os << "}, l_wk={ ";
    for(const auto& size : k.l_wk)
        os << size << ' ';
    return os << "} '" << k.comp_options << '\'';
}

std::vector<Program> PrecompileKernels(const Handle& h, const std::vector<KernelInfo>& kernels)
{
    CompileTimer ct;
    std::vector<Program> programs(kernels.size());

    // clang-format off
    par_for_strided(kernels.size(),
                    // max_threads{Value(MIOPEN_COMPILE_PARALLEL_LEVEL{}, 20)},
                    max_threads{GetTuningThreadsMax()},
                    [&](auto i) {
                        const KernelInfo& k = kernels[i];
                        programs[i]         = h.LoadProgram(k.kernel_file, k.comp_options, false, "");
                    });
    // clang-format on
    ct.Log("PrecompileKernels");
    return programs;
}

void PrecompileSolutions(const Handle& h, const std::vector<const ConvSolution*>& sols)
{
    // Find all kernels that need to be compiled from the solutions
    std::vector<KernelInfo> kernels;
    for(auto&& sol : sols)
    {
        if(!sol->Succeeded())
            continue;
        for(auto&& kernel : sol->construction_params)
        {
            if(h.HasProgram(kernel.kernel_file, kernel.comp_options))
                continue;
            kernels.push_back(kernel);
        }
    }

    // Precompile the kernels in parallel, but dont add them to the cache
    std::vector<Program> programs = PrecompileKernels(h, kernels);

    // Add programs to the cache
    for(std::size_t i = 0; i < programs.size(); i++)
    {
        const KernelInfo& k = kernels[i];
        h.AddProgram(programs[i], k.kernel_file, k.comp_options);
    }
}

std::ostream& operator<<(std::ostream& os, const ConvSolution& s)
{
    auto strings =
        s.construction_params | boost::adaptors::transformed([](auto k) { return k.kernel_name; });
    os << s.solver_id << ": " << JoinStrings(strings, "/");
    return os;
}

struct IdRegistryEntry
{
    std::string str_value          = "";
    Primitive primitive            = Primitive::Convolution;
    miopenConvAlgorithm_t convAlgo = miopenConvolutionAlgoDirect;
    AnySolver solver;
};

struct IdRegistryData
{
    std::unordered_map<uint64_t, IdRegistryEntry> value_to_entry;
    std::unordered_map<std::string, uint64_t> str_to_value;
    std::unordered_map<Primitive, std::vector<Id>> primitive_to_ids;
};

struct SolverRegistrar
{
    SolverRegistrar(IdRegistryData& registry);
};

static auto& IdRegistry()
{
    // NOLINTNEXTLINE (cppcoreguidelines-avoid-non-const-global-variables)
    static auto data            = IdRegistryData{};
    static const auto registrar = SolverRegistrar{data};
    (void)registrar; // clang-tidy
    return data;
}

const std::vector<Id>& GetSolversByPrimitive(Primitive primitive)
{
    return IdRegistry().primitive_to_ids[primitive];
}

Id::Id(uint64_t value_) : value(value_)
{
    is_valid = (IdRegistry().value_to_entry.find(value) != IdRegistry().value_to_entry.end());
}

Id::Id(ForceInit, uint64_t value_) : value(value_), is_valid(true) {}

Id::Id(const std::string& str) : Id(str.c_str()) {}

Id::Id(const char* str)
{
    const auto it = IdRegistry().str_to_value.find(str);
    is_valid      = (it != IdRegistry().str_to_value.end());
    value         = is_valid ? it->second : invalid_value;
}

std::string Id::ToString() const
{
    if(!IsValid())
        return "INVALID_SOLVER_ID_" + std::to_string(value);
    return IdRegistry().value_to_entry[value].str_value;
}

AnySolver Id::GetSolver() const
{
    const auto it = IdRegistry().value_to_entry.find(value);
    return it != IdRegistry().value_to_entry.end() ? it->second.solver : AnySolver{};
}

std::string Id::GetAlgo(miopen::conv::Direction dir) const
{
    return ConvolutionAlgoToDirectionalString(GetAlgo(), dir);
}

Primitive Id::GetPrimitive() const
{
    const auto it = IdRegistry().value_to_entry.find(value);
    if(it == IdRegistry().value_to_entry.end())
        MIOPEN_THROW(miopenStatusInternalError);
    return it->second.primitive;
}

miopenConvAlgorithm_t Id::GetAlgo() const
{
    const auto it = IdRegistry().value_to_entry.find(value);
    if(it == IdRegistry().value_to_entry.end())
        MIOPEN_THROW(miopenStatusInternalError);
    return it->second.convAlgo;
}

inline bool
Register(IdRegistryData& registry, uint64_t value, Primitive primitive, const std::string& str)
{
    if(value == Id::invalid_value)
    {
        MIOPEN_LOG_E(Id::invalid_value << " is special id value for invalid solver (" << str
                                       << ")");
        return false;
    }

    if(registry.value_to_entry.find(value) != registry.value_to_entry.end())
    {
        MIOPEN_LOG_E("Registered duplicate ids: ["
                     << value << "]" << str << " and ["
                     << registry.value_to_entry.find(value)->first << "]"
                     << registry.value_to_entry.find(value)->second.str_value);
        return false;
    }

    if(registry.str_to_value.find(str) != registry.str_to_value.end())
    {
        MIOPEN_LOG_E("Registered duplicate ids: [" << value << "]" << str << " and ["
                                                   << registry.str_to_value.find(str)->second << "]"
                                                   << registry.str_to_value.find(str)->first);
        return false;
    }

    auto entry      = IdRegistryEntry{};
    entry.str_value = str;
    entry.primitive = {primitive};

    registry.value_to_entry.emplace(value, std::move(entry));
    registry.str_to_value.emplace(str, value);
    registry.primitive_to_ids[primitive].emplace_back(ForceInit{}, value);
    return true;
}

inline bool Register(IdRegistryData& registry,
                     uint64_t value,
                     Primitive primitive,
                     const std::string& str,
                     miopenConvAlgorithm_t algo)
{
    if(!Register(registry, value, primitive, str))
        return false;
    registry.value_to_entry.at(value).convAlgo = algo;
    return true;
}

inline bool Register(IdRegistryData& registry,
                     uint64_t value,
                     const std::string& str,
                     miopenConvAlgorithm_t algo)
{
    if(!Register(registry, value, Primitive::Convolution, str))
        return false;
    registry.value_to_entry.at(value).convAlgo = algo;
    return true;
}

template <class TSolver>
inline void
RegisterWithSolver(IdRegistryData& registry, uint64_t value, TSolver, miopenConvAlgorithm_t algo)
{
    if(!Register(registry, value, TSolver{}.SolverDbId(), algo))
        return;
    registry.value_to_entry.at(value).solver = TSolver{};
}

inline SolverRegistrar::SolverRegistrar(IdRegistryData& registry)
{
    // When solver gets removed its registration line should be replaced with ++id to keep
    // backwards compatibility. New solvers should only be added to the end of list unless it is
    // intended to reuse an id of a removed solver.

    uint64_t id = 0; // 0 is reserved for invalid value.

    // IMPORTANT: New solvers should be added to the end of the function!
    RegisterWithSolver(registry, ++id, conv::ConvAsm3x3U{}, miopenConvolutionAlgoDirect);
    RegisterWithSolver(registry, ++id, conv::ConvAsm1x1U{}, miopenConvolutionAlgoDirect);
    RegisterWithSolver(registry, ++id, conv::ConvAsm1x1UV2{}, miopenConvolutionAlgoDirect);
    Register(registry,
             ++id,
             Primitive::Fusion,
             fusion::ConvBiasActivAsm1x1U{}.SolverDbId(),
             miopenConvolutionAlgoDirect);
    RegisterWithSolver(registry, ++id, conv::ConvAsm5x10u2v2f1{}, miopenConvolutionAlgoDirect);
    RegisterWithSolver(registry, ++id, conv::ConvAsm5x10u2v2b1{}, miopenConvolutionAlgoDirect);
    RegisterWithSolver(
        registry, ++id, conv::ConvAsm7x7c3h224w224k64u2v2p3q3f1{}, miopenConvolutionAlgoDirect);
    RegisterWithSolver(registry, ++id, conv::ConvOclDirectFwd11x11{}, miopenConvolutionAlgoDirect);
    RegisterWithSolver(registry, ++id, conv::ConvOclDirectFwdGen{}, miopenConvolutionAlgoDirect);
    ++id; // removed ConvOclDirectFwd3x3
    RegisterWithSolver(registry, ++id, conv::ConvOclDirectFwd{}, miopenConvolutionAlgoDirect);
    Register(registry,
             ++id,
             Primitive::Fusion,
             fusion::ConvOclDirectFwdFused{}.SolverDbId(),
             miopenConvolutionAlgoDirect);
    RegisterWithSolver(registry, ++id, conv::ConvOclDirectFwd1x1{}, miopenConvolutionAlgoDirect);
    RegisterWithSolver(registry, ++id, conv::ConvBinWinograd3x3U{}, miopenConvolutionAlgoWinograd);
    RegisterWithSolver(registry, ++id, conv::ConvBinWinogradRxS{}, miopenConvolutionAlgoWinograd);
    RegisterWithSolver(registry, ++id, conv::ConvAsmBwdWrW3x3{}, miopenConvolutionAlgoDirect);
    RegisterWithSolver(registry, ++id, conv::ConvAsmBwdWrW1x1{}, miopenConvolutionAlgoDirect);
    RegisterWithSolver(registry, ++id, conv::ConvOclBwdWrW2<1>{}, miopenConvolutionAlgoDirect);
    RegisterWithSolver(registry, ++id, conv::ConvOclBwdWrW2<2>{}, miopenConvolutionAlgoDirect);
    RegisterWithSolver(registry, ++id, conv::ConvOclBwdWrW2<4>{}, miopenConvolutionAlgoDirect);
    RegisterWithSolver(registry, ++id, conv::ConvOclBwdWrW2<8>{}, miopenConvolutionAlgoDirect);
    RegisterWithSolver(registry, ++id, conv::ConvOclBwdWrW2<16>{}, miopenConvolutionAlgoDirect);
    RegisterWithSolver(
        registry, ++id, conv::ConvOclBwdWrW2NonTunable{}, miopenConvolutionAlgoDirect);
    RegisterWithSolver(registry, ++id, conv::ConvOclBwdWrW53{}, miopenConvolutionAlgoDirect);
    RegisterWithSolver(registry, ++id, conv::ConvOclBwdWrW1x1{}, miopenConvolutionAlgoDirect);
    RegisterWithSolver(
        registry, ++id, conv::ConvHipImplicitGemmV4R1Fwd{}, miopenConvolutionAlgoImplicitGEMM);
    ++id; // removed solver ConvHipImplicitGemmV4Fwd
    ++id; // removed solver ConvHipImplicitGemmV4_1x1
    ++id; // removed solver ConvHipImplicitGemmV4R4FwdXdlops
    ++id; // removed solver ConvHipImplicitGemmV4R4Xdlops_1x1
    RegisterWithSolver(
        registry, ++id, conv::ConvHipImplicitGemmV4R1WrW{}, miopenConvolutionAlgoImplicitGEMM);
    ++id; // removed solver ConvHipImplicitGemmV4WrW

    // Several ids w/o solver for immediate mode
    ++id; // old gemm pseudo-solverid

    RegisterWithSolver(registry, ++id, conv::fft{}, miopenConvolutionAlgoFFT);

    RegisterWithSolver(
        registry, ++id, conv::ConvWinograd3x3MultipassWrW<3, 4>{}, miopenConvolutionAlgoWinograd);
    ++id; // Id for ConvSCGemmFGemm.
    RegisterWithSolver(registry, ++id, conv::ConvBinWinoRxS<3, 2>{}, miopenConvolutionAlgoWinograd);
    RegisterWithSolver(
        registry, ++id, conv::ConvWinograd3x3MultipassWrW<3, 5>{}, miopenConvolutionAlgoWinograd);
    RegisterWithSolver(
        registry, ++id, conv::ConvWinograd3x3MultipassWrW<3, 6>{}, miopenConvolutionAlgoWinograd);
    RegisterWithSolver(
        registry, ++id, conv::ConvWinograd3x3MultipassWrW<3, 2>{}, miopenConvolutionAlgoWinograd);
    RegisterWithSolver(
        registry, ++id, conv::ConvWinograd3x3MultipassWrW<3, 3>{}, miopenConvolutionAlgoWinograd);
    RegisterWithSolver(
        registry, ++id, conv::ConvWinograd3x3MultipassWrW<7, 2>{}, miopenConvolutionAlgoWinograd);
    RegisterWithSolver(
        registry, ++id, conv::ConvWinograd3x3MultipassWrW<7, 3>{}, miopenConvolutionAlgoWinograd);
    RegisterWithSolver(registry,
                       ++id,
                       conv::ConvWinograd3x3MultipassWrW<7, 2, 1, 1>{},
                       miopenConvolutionAlgoWinograd);
    RegisterWithSolver(registry,
                       ++id,
                       conv::ConvWinograd3x3MultipassWrW<7, 3, 1, 1>{},
                       miopenConvolutionAlgoWinograd);
    RegisterWithSolver(registry,
                       ++id,
                       conv::ConvWinograd3x3MultipassWrW<1, 1, 7, 2>{},
                       miopenConvolutionAlgoWinograd);
    RegisterWithSolver(registry,
                       ++id,
                       conv::ConvWinograd3x3MultipassWrW<1, 1, 7, 3>{},
                       miopenConvolutionAlgoWinograd);
    RegisterWithSolver(
        registry, ++id, conv::ConvWinograd3x3MultipassWrW<5, 3>{}, miopenConvolutionAlgoWinograd);
    RegisterWithSolver(
        registry, ++id, conv::ConvWinograd3x3MultipassWrW<5, 4>{}, miopenConvolutionAlgoWinograd);

    ++id; // removed solver ConvHipImplicitGemmV4R4WrWXdlops
    ++id; // removed solver ConvHipImplicitGemmV4R4GenFwdXdlops
    ++id; // removed solver ConvHipImplicitGemmV4R4GenWrWXdlops

    RegisterWithSolver(registry, ++id, conv::ConvBinWinoRxS<2, 3>{}, miopenConvolutionAlgoWinograd);

    RegisterWithSolver(
        registry, ++id, conv::ConvHipImplicitGemmV4R4Fwd{}, miopenConvolutionAlgoImplicitGEMM);

    RegisterWithSolver(
        registry, ++id, conv::ConvHipImplicitGemmBwdDataV1R1{}, miopenConvolutionAlgoImplicitGEMM);
    RegisterWithSolver(
        registry, ++id, conv::ConvHipImplicitGemmBwdDataV4R1{}, miopenConvolutionAlgoImplicitGEMM);

    RegisterWithSolver(registry,
                       ++id,
                       conv::ConvHipImplicitGemmBwdDataV1R1Xdlops{},
                       miopenConvolutionAlgoImplicitGEMM);

    ++id; // removed solver ConvHipImplicitGemmV4R4GenXdlopsFwdFp32
    ++id; // removed solver ConvHipImplicitGemmV4R4GenXdlopsWrWFp32

    RegisterWithSolver(registry,
                       ++id,
                       conv::ConvHipImplicitGemmBwdDataV4R1Xdlops{},
                       miopenConvolutionAlgoImplicitGEMM);

    RegisterWithSolver(
        registry, ++id, conv::ConvHipImplicitGemmV4R4WrW{}, miopenConvolutionAlgoImplicitGEMM);

    RegisterWithSolver(registry,
                       ++id,
                       conv::ConvAsmImplicitGemmV4R1DynamicFwd{},
                       miopenConvolutionAlgoImplicitGEMM);

    RegisterWithSolver(registry,
                       ++id,
                       conv::ConvAsmImplicitGemmV4R1DynamicFwd_1x1{},
                       miopenConvolutionAlgoImplicitGEMM);

    RegisterWithSolver(registry,
                       ++id,
                       conv::ConvHipImplicitGemmForwardV4R4Xdlops{},
                       miopenConvolutionAlgoImplicitGEMM);

    RegisterWithSolver(registry,
                       ++id,
                       conv::ConvAsmImplicitGemmV4R1DynamicBwd{},
                       miopenConvolutionAlgoImplicitGEMM);

    RegisterWithSolver(registry,
                       ++id,
                       conv::ConvAsmImplicitGemmV4R1DynamicWrw{},
                       miopenConvolutionAlgoImplicitGEMM);

    RegisterWithSolver(
        registry, ++id, conv::ConvMPBidirectWinograd<2, 3>{}, miopenConvolutionAlgoWinograd);
    RegisterWithSolver(
        registry, ++id, conv::ConvMPBidirectWinograd<3, 3>{}, miopenConvolutionAlgoWinograd);
    RegisterWithSolver(
        registry, ++id, conv::ConvMPBidirectWinograd<4, 3>{}, miopenConvolutionAlgoWinograd);
    RegisterWithSolver(
        registry, ++id, conv::ConvMPBidirectWinograd<5, 3>{}, miopenConvolutionAlgoWinograd);
    RegisterWithSolver(
        registry, ++id, conv::ConvMPBidirectWinograd<6, 3>{}, miopenConvolutionAlgoWinograd);

    RegisterWithSolver(registry,
                       ++id,
                       conv::ConvAsmImplicitGemmGTCDynamicWrwXdlops{},
                       miopenConvolutionAlgoImplicitGEMM);
    RegisterWithSolver(registry,
                       ++id,
                       conv::ConvHipImplicitGemmWrwV4R4Xdlops{},
                       miopenConvolutionAlgoImplicitGEMM);

    RegisterWithSolver(registry,
                       ++id,
                       conv::ConvAsmImplicitGemmGTCDynamicFwdXdlops{},
                       miopenConvolutionAlgoImplicitGEMM);

    RegisterWithSolver(
        registry, ++id, conv::ConvMPBidirectWinograd_xdlops<2, 3>{}, miopenConvolutionAlgoWinograd);
    RegisterWithSolver(
        registry, ++id, conv::ConvMPBidirectWinograd_xdlops<3, 3>{}, miopenConvolutionAlgoWinograd);
    RegisterWithSolver(
        registry, ++id, conv::ConvMPBidirectWinograd_xdlops<4, 3>{}, miopenConvolutionAlgoWinograd);
    RegisterWithSolver(
        registry, ++id, conv::ConvMPBidirectWinograd_xdlops<5, 3>{}, miopenConvolutionAlgoWinograd);
    RegisterWithSolver(
        registry, ++id, conv::ConvMPBidirectWinograd_xdlops<6, 3>{}, miopenConvolutionAlgoWinograd);

    RegisterWithSolver(registry,
                       ++id,
                       conv::ConvHipImplicitGemmForwardV4R5Xdlops{},
                       miopenConvolutionAlgoImplicitGEMM);

    RegisterWithSolver(registry,
                       ++id,
                       conv::ConvHipImplicitGemmForwardV4R4Xdlops_Padded_Gemm{},
                       miopenConvolutionAlgoImplicitGEMM);

    RegisterWithSolver(registry,
                       ++id,
                       conv::ConvAsmImplicitGemmGTCDynamicBwdXdlops{},
                       miopenConvolutionAlgoImplicitGEMM);
    RegisterWithSolver(registry,
                       ++id,
                       conv::ConvHipImplicitGemmWrwV4R4Xdlops_Padded_Gemm{},
                       miopenConvolutionAlgoImplicitGEMM);
    RegisterWithSolver(
        registry, ++id, conv::ConvBinWinogradRxSf2x3g1{}, miopenConvolutionAlgoWinograd);

    RegisterWithSolver(registry, ++id, conv::ConvDirectNaiveConvFwd{}, miopenConvolutionAlgoDirect);
    RegisterWithSolver(registry, ++id, conv::ConvDirectNaiveConvBwd{}, miopenConvolutionAlgoDirect);
    RegisterWithSolver(registry, ++id, conv::ConvDirectNaiveConvWrw{}, miopenConvolutionAlgoDirect);

    RegisterWithSolver(registry, ++id, conv::GemmFwd1x1_0_1{}, miopenConvolutionAlgoGEMM);
    RegisterWithSolver(registry, ++id, conv::GemmFwd1x1_0_1_int8{}, miopenConvolutionAlgoGEMM);
    RegisterWithSolver(registry, ++id, conv::GemmFwd1x1_0_2{}, miopenConvolutionAlgoGEMM);
    RegisterWithSolver(registry, ++id, conv::GemmFwdRest{}, miopenConvolutionAlgoGEMM);

    ++id; // removed solver ConvHipImplicitGemmMlirCppFwd
    ++id; // removed solver ConvHipImplicitGemmMlirCppBwd
    ++id; // removed solver ConvHipImplicitGemmMlirCppWrW

    RegisterWithSolver(registry, ++id, conv::GemmBwd1x1_stride2{}, miopenConvolutionAlgoGEMM);
    RegisterWithSolver(registry, ++id, conv::GemmBwd1x1_stride1{}, miopenConvolutionAlgoGEMM);
    RegisterWithSolver(registry, ++id, conv::GemmBwdRest{}, miopenConvolutionAlgoGEMM);

    RegisterWithSolver(registry, ++id, conv::ConvMlirIgemmFwd{}, miopenConvolutionAlgoImplicitGEMM);
    RegisterWithSolver(registry, ++id, conv::ConvMlirIgemmBwd{}, miopenConvolutionAlgoImplicitGEMM);
    RegisterWithSolver(registry, ++id, conv::ConvMlirIgemmWrW{}, miopenConvolutionAlgoImplicitGEMM);

    RegisterWithSolver(registry, ++id, conv::GemmWrw1x1_stride1{}, miopenConvolutionAlgoGEMM);
    RegisterWithSolver(registry, ++id, conv::GemmWrwUniversal{}, miopenConvolutionAlgoGEMM);

    RegisterWithSolver(
        registry, ++id, conv::ConvMlirIgemmFwdXdlops{}, miopenConvolutionAlgoImplicitGEMM);
    RegisterWithSolver(
        registry, ++id, conv::ConvMlirIgemmBwdXdlops{}, miopenConvolutionAlgoImplicitGEMM);
    RegisterWithSolver(
        registry, ++id, conv::ConvMlirIgemmWrWXdlops{}, miopenConvolutionAlgoImplicitGEMM);

    Register(registry, ++id, Primitive::Activation, activ::ActivFwdSolver0{}.SolverDbId());

    RegisterWithSolver(registry,
                       ++id,
                       conv::ConvAsmImplicitGemmGTCDynamicFwdXdlopsNHWC{},
                       miopenConvolutionAlgoImplicitGEMM);
    RegisterWithSolver(registry,
                       ++id,
                       conv::ConvAsmImplicitGemmGTCDynamicBwdXdlopsNHWC{},
                       miopenConvolutionAlgoImplicitGEMM);

    Register(registry, ++id, Primitive::Activation, activ::ActivFwdSolver1{}.SolverDbId());
    RegisterWithSolver(registry,
                       ++id,
                       conv::ConvAsmImplicitGemmGTCDynamicWrwXdlopsNHWC{},
                       miopenConvolutionAlgoImplicitGEMM);

    Register(registry, ++id, Primitive::Activation, activ::ActivBwdSolver0{}.SolverDbId());
    Register(registry, ++id, Primitive::Activation, activ::ActivBwdSolver1{}.SolverDbId());

    Register(
        registry, ++id, Primitive::Batchnorm, batchnorm::BnFwdTrainingSpatialSingle{}.SolverDbId());

    RegisterWithSolver(
        registry, ++id, conv::ConvCkIgemmFwdV6r1DlopsNchw{}, miopenConvolutionAlgoImplicitGEMM);

    Register(registry,
             ++id,
             Primitive::Batchnorm,
             batchnorm::BnFwdTrainingSpatialMultiple{}.SolverDbId());

    Register(
        registry, ++id, Primitive::Batchnorm, batchnorm::BnFwdTrainingPerActivation{}.SolverDbId());

    Register(
        registry, ++id, Primitive::Batchnorm, batchnorm::BnBwdTrainingSpatialSingle{}.SolverDbId());
    Register(registry,
             ++id,
             Primitive::Batchnorm,
             batchnorm::BnBwdTrainingSpatialMultiple{}.SolverDbId());
    Register(
        registry, ++id, Primitive::Batchnorm, batchnorm::BnBwdTrainingPerActivation{}.SolverDbId());

    Register(registry, ++id, Primitive::Batchnorm, batchnorm::BnFwdInference{}.SolverDbId());

    Register(registry, ++id, Primitive::Pooling, pooling::PoolingForward2d{}.SolverDbId());
    Register(registry, ++id, Primitive::Pooling, pooling::PoolingForwardNd{}.SolverDbId());

    Register(registry, ++id, Primitive::Pooling, pooling::TransposedPoolingFwd2d{}.SolverDbId());
    Register(registry, ++id, Primitive::Pooling, pooling::TransposedPoolingFwdNd{}.SolverDbId());

    Register(registry, ++id, Primitive::Pooling, pooling::PoolingBackward2d{}.SolverDbId());
    Register(registry, ++id, Primitive::Pooling, pooling::PoolingBackwardNd{}.SolverDbId());

    RegisterWithSolver(registry,
                       ++id,
                       conv::ConvAsmImplicitGemmGTCDynamicFwdDlopsNCHWC{},
                       miopenConvolutionAlgoImplicitGEMM);
    RegisterWithSolver(
        registry, ++id, conv::ConvHipImplicitGemmFwdXdlops{}, miopenConvolutionAlgoImplicitGEMM);
    RegisterWithSolver(
        registry, ++id, conv::ConvHipImplicitGemmBwdXdlops{}, miopenConvolutionAlgoImplicitGEMM);
    Register(registry,
             ++id,
             Primitive::Fusion,
             fusion::ConvBinWinogradRxSFused{}.SolverDbId(),
             miopenConvolutionAlgoWinograd);
    Register(registry,
             ++id,
             Primitive::Fusion,
             fusion::ConvBinWinogradRxSf2x3g1Fused{}.SolverDbId(),
             miopenConvolutionAlgoWinograd);
    Register(registry, ++id, Primitive::Fusion, fusion::BnFwdInferActivationFused{}.SolverDbId());
    Register(registry, ++id, Primitive::Fusion, fusion::BnFwdTrgActivationFused{}.SolverDbId());
    Register(registry, ++id, Primitive::Fusion, fusion::BnBwdTrgActivationFused{}.SolverDbId());
    Register(registry,
             ++id,
             Primitive::Fusion,
             fusion::ConvCKIgemmFwdBiasActivFused{}.SolverDbId(),
             miopenConvolutionAlgoImplicitGEMM);
    Register(registry, ++id, Primitive::Pooling, pooling::PoolingForwardNaive{}.SolverDbId());
    RegisterWithSolver(registry,
                       ++id,
                       conv::ConvHipImplicitGemmGroupFwdXdlops{},
                       miopenConvolutionAlgoImplicitGEMM);
    RegisterWithSolver(registry,
                       ++id,
                       conv::ConvHipImplicitGemm3DGroupFwdXdlops{},
                       miopenConvolutionAlgoImplicitGEMM);
    RegisterWithSolver(
        registry, ++id, conv::ConvWinoFuryRxS<2, 3>{}, miopenConvolutionAlgoWinograd);
    RegisterWithSolver(registry,
                       ++id,
                       conv::ConvHipImplicitGemm3DGroupWrwXdlops{},
                       miopenConvolutionAlgoImplicitGEMM);
    RegisterWithSolver(registry,
                       ++id,
                       conv::ConvHipImplicitGemm3DGroupBwdXdlops{},
                       miopenConvolutionAlgoImplicitGEMM);
    Register(registry, ++id, Primitive::Batchnorm, batchnorm::BnCKFwdInference{}.SolverDbId());
    Register(registry, ++id, Primitive::Batchnorm, batchnorm::BnCKBwdBackward{}.SolverDbId());
    Register(registry, ++id, Primitive::Batchnorm, batchnorm::BnCKFwdTraining{}.SolverDbId());
<<<<<<< HEAD
    RegisterWithSolver(
        registry, ++id, ConvHipImplicitGemmGroupBwdXdlops{}, miopenConvolutionAlgoImplicitGEMM);
    RegisterWithSolver(
        registry, ++id, ConvHipImplicitGemmGroupWrwXdlops{}, miopenConvolutionAlgoImplicitGEMM);
=======
    Register(registry, ++id, Primitive::Normalization, norm::Layernorm2DCKForward{}.SolverDbId());
    Register(registry, ++id, Primitive::Normalization, norm::Layernorm4DCKForward{}.SolverDbId());
    Register(registry, ++id, Primitive::Normalization, norm::LayernormForward{}.SolverDbId());
>>>>>>> 5a1a840c

    // IMPORTANT: New solvers should be added to the end of the function!
}

bool ThisSolverIsDeprecatedStatic::IsDisabled(const ExecutionContext& ctx)
{
    static const bool device_is_allowed = [&]() {
        if(miopen::IsEnabled(MIOPEN_DEBUG_ENABLE_DEPRECATED_SOLVERS{}))
            return true;
        const auto device = ctx.GetStream().GetTargetProperties().Name();
        return device == "gfx803"                       // Fiji
               || device == "gfx900"                    // Vega10
               || device == "gfx906"                    // Vega20, MI50/60
               || device == "gfx908"                    // MI100
               || device == "gfx90a"                    // MI200
               || miopen::StartsWith(device, "gfx103"); // Navi2x
    }();
    return !device_is_allowed;
}

} // namespace solver
} // namespace miopen<|MERGE_RESOLUTION|>--- conflicted
+++ resolved
@@ -607,16 +607,13 @@
     Register(registry, ++id, Primitive::Batchnorm, batchnorm::BnCKFwdInference{}.SolverDbId());
     Register(registry, ++id, Primitive::Batchnorm, batchnorm::BnCKBwdBackward{}.SolverDbId());
     Register(registry, ++id, Primitive::Batchnorm, batchnorm::BnCKFwdTraining{}.SolverDbId());
-<<<<<<< HEAD
-    RegisterWithSolver(
-        registry, ++id, ConvHipImplicitGemmGroupBwdXdlops{}, miopenConvolutionAlgoImplicitGEMM);
-    RegisterWithSolver(
-        registry, ++id, ConvHipImplicitGemmGroupWrwXdlops{}, miopenConvolutionAlgoImplicitGEMM);
-=======
+    RegisterWithSolver(
+        registry, ++id, conv::ConvHipImplicitGemmGroupBwdXdlops{}, miopenConvolutionAlgoImplicitGEMM);
+    RegisterWithSolver(
+        registry, ++id, conv::ConvHipImplicitGemmGroupWrwXdlops{}, miopenConvolutionAlgoImplicitGEMM);
     Register(registry, ++id, Primitive::Normalization, norm::Layernorm2DCKForward{}.SolverDbId());
     Register(registry, ++id, Primitive::Normalization, norm::Layernorm4DCKForward{}.SolverDbId());
     Register(registry, ++id, Primitive::Normalization, norm::LayernormForward{}.SolverDbId());
->>>>>>> 5a1a840c
 
     // IMPORTANT: New solvers should be added to the end of the function!
 }
