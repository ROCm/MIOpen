--- conflicted
+++ resolved
@@ -340,16 +340,15 @@
         registry, ++id, ConvMPBidirectWinograd<5, 3>{}, miopenConvolutionAlgoWinograd);
     RegisterWithSolver(
         registry, ++id, ConvMPBidirectWinograd<6, 3>{}, miopenConvolutionAlgoWinograd);
-<<<<<<< HEAD
+
+    RegisterWithSolver(registry,
+                       ++id,
+                       ConvAsmImplicitGemmGTCDynamicWrwXdlops{},
+                       miopenConvolutionAlgoImplicitGEMM);
 
     RegisterWithSolver(registry,
                        ++id,
                        ConvAsmImplicitGemmGTCDynamicFwdXdlops{},
-=======
-    RegisterWithSolver(registry,
-                       ++id,
-                       ConvAsmImplicitGemmGTCDynamicWrwXdlops{},
->>>>>>> eebb4c65
                        miopenConvolutionAlgoImplicitGEMM);
 }
 
