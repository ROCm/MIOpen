--- conflicted
+++ resolved
@@ -356,29 +356,27 @@
     RegisterWithSolver(
         registry, ++id, ConvMPBidirectWinograd_xdlops<6, 3>{}, miopenConvolutionAlgoWinograd);
 
-<<<<<<< HEAD
+    RegisterWithSolver(
+        registry, ++id, ConvHipImplicitGemmForwardV4R5Xdlops{}, miopenConvolutionAlgoImplicitGEMM);
+
+    RegisterWithSolver(registry,
+                       ++id,
+                       ConvHipImplicitGemmForwardV4R4Xdlops_Padded_Gemm{},
+                       miopenConvolutionAlgoImplicitGEMM);
+
+    RegisterWithSolver(registry,
+                       ++id,
+                       ConvAsmImplicitGemmGTCDynamicBwdXdlops{},
+                       miopenConvolutionAlgoImplicitGEMM);
+    RegisterWithSolver(registry,
+                       ++id,
+                       ConvHipImplicitGemmWrwV4R4Xdlops_Padded_Gemm{},
+                       miopenConvolutionAlgoImplicitGEMM);
+
     RegisterWithSolver(registry, ++id, GemmFwd1x1_0_1{}, miopenConvolutionAlgoGEMM);
     RegisterWithSolver(registry, ++id, GemmFwd1x1_0_1_int8{}, miopenConvolutionAlgoGEMM);
     RegisterWithSolver(registry, ++id, GemmFwd1x1_0_2{}, miopenConvolutionAlgoGEMM);
     RegisterWithSolver(registry, ++id, GemmFwdRest{}, miopenConvolutionAlgoGEMM);
-=======
-    RegisterWithSolver(
-        registry, ++id, ConvHipImplicitGemmForwardV4R5Xdlops{}, miopenConvolutionAlgoImplicitGEMM);
-
-    RegisterWithSolver(registry,
-                       ++id,
-                       ConvHipImplicitGemmForwardV4R4Xdlops_Padded_Gemm{},
-                       miopenConvolutionAlgoImplicitGEMM);
-
-    RegisterWithSolver(registry,
-                       ++id,
-                       ConvAsmImplicitGemmGTCDynamicBwdXdlops{},
-                       miopenConvolutionAlgoImplicitGEMM);
-    RegisterWithSolver(registry,
-                       ++id,
-                       ConvHipImplicitGemmWrwV4R4Xdlops_Padded_Gemm{},
-                       miopenConvolutionAlgoImplicitGEMM);
->>>>>>> 2e0c870b
 }
 
 } // namespace solver
