--- conflicted
+++ resolved
@@ -646,19 +646,13 @@
                        ++id,
                        conv::ConvHipImplicitGemmGroupWrwXdlops{},
                        miopenConvolutionAlgoImplicitGEMM);
-<<<<<<< HEAD
+
+    Register(registry, ++id, Primitive::Softmax, softmax::Softmax{}.SolverDbId());
+    Register(registry, ++id, Primitive::Softmax, softmax::AttnSoftmax{}.SolverDbId());
+
     Register(registry, ++id, Primitive::Reduce, reduce::ArgminForward{}.SolverDbId());
     Register(registry, ++id, Primitive::Reduce, reduce::MaxForward{}.SolverDbId());
     Register(registry, ++id, Primitive::Reduce, reduce::MinForward{}.SolverDbId());
-    Register(registry, ++id, Primitive::Reduce, reduce::ProdForward{}.SolverDbId());
-=======
-
-    Register(registry, ++id, Primitive::Softmax, softmax::Softmax{}.SolverDbId());
-    Register(registry, ++id, Primitive::Softmax, softmax::AttnSoftmax{}.SolverDbId());
-
-    Register(registry, ++id, Primitive::Reduce, reduce::ArgminForward{}.SolverDbId());
-    Register(registry, ++id, Primitive::Reduce, reduce::MaxForward{}.SolverDbId());
-    Register(registry, ++id, Primitive::Reduce, reduce::MinForward{}.SolverDbId());
 
     Register(registry, ++id, Primitive::Mha, mha::MhaForward{}.SolverDbId());
     Register(registry, ++id, Primitive::Mha, mha::MhaBackward{}.SolverDbId());
@@ -666,7 +660,6 @@
     Register(registry, ++id, Primitive::Cat, cat::CatForward{}.SolverDbId());
     Register(registry, ++id, Primitive::Adam, adam::Adam{}.SolverDbId());
 
->>>>>>> b99493b9
     // IMPORTANT: New solvers should be added to the end of the function!
 }
 
