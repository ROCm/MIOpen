--- conflicted
+++ resolved
@@ -490,12 +490,7 @@
              SolverDbId(batchnorm::BnBwdTrainingSpatialMultiple{}));
     Register(
         registry, ++id, Primitive::Batchnorm, SolverDbId(batchnorm::BnBwdTrainingPerActivation{}));
-<<<<<<< HEAD
-=======
-
     Register(registry, ++id, Primitive::Batchnorm, SolverDbId(batchnorm::BnFwdInference{}));
-
->>>>>>> 36807f46
     // IMPORTANT: New solvers should be added to the end of the function!
 }
 
