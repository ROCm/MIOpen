--- conflicted
+++ resolved
@@ -564,12 +564,9 @@
     RegisterWithSolver(
         registry, ++id, ConvHipImplicitGemm3DGroupFwdXdlops{}, miopenConvolutionAlgoImplicitGEMM);
     RegisterWithSolver(registry, ++id, ConvWinoFuryRxS<2, 3>{}, miopenConvolutionAlgoWinograd);
-<<<<<<< HEAD
+    RegisterWithSolver(
+        registry, ++id, ConvHipImplicitGemm3DGroupBwdXdlops{}, miopenConvolutionAlgoImplicitGEMM);
     Register(registry, ++id, Primitive::Batchnorm, batchnorm::BnCKFwdInference{}.SolverDbId());
-=======
-    RegisterWithSolver(
-        registry, ++id, ConvHipImplicitGemm3DGroupBwdXdlops{}, miopenConvolutionAlgoImplicitGEMM);
->>>>>>> 6bcd1417
 
     // IMPORTANT: New solvers should be added to the end of the function!
 }
