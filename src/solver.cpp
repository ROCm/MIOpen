/*******************************************************************************
 *
 * MIT License
 *
 * Copyright (c) 2017 Advanced Micro Devices, Inc.
 *
 * Permission is hereby granted, free of charge, to any person obtaining a copy
 * of this software and associated documentation files (the "Software"), to deal
 * in the Software without restriction, including without limitation the rights
 * to use, copy, modify, merge, publish, distribute, sublicense, and/or sell
 * copies of the Software, and to permit persons to whom the Software is
 * furnished to do so, subject to the following conditions:
 *
 * The above copyright notice and this permission notice shall be included in all
 * copies or substantial portions of the Software.
 *
 * THE SOFTWARE IS PROVIDED "AS IS", WITHOUT WARRANTY OF ANY KIND, EXPRESS OR
 * IMPLIED, INCLUDING BUT NOT LIMITED TO THE WARRANTIES OF MERCHANTABILITY,
 * FITNESS FOR A PARTICULAR PURPOSE AND NONINFRINGEMENT. IN NO EVENT SHALL THE
 * AUTHORS OR COPYRIGHT HOLDERS BE LIABLE FOR ANY CLAIM, DAMAGES OR OTHER
 * LIABILITY, WHETHER IN AN ACTION OF CONTRACT, TORT OR OTHERWISE, ARISING FROM,
 * OUT OF OR IN CONNECTION WITH THE SOFTWARE OR THE USE OR OTHER DEALINGS IN THE
 * SOFTWARE.
 *
 *******************************************************************************/

#include <miopen/solver.hpp>
#include <miopen/conv_algo_name.hpp>

#include <miopen/db.hpp>
#include <miopen/solver_id.hpp>
#include <miopen/par_for.hpp>
#include <miopen/stringutils.hpp>
#include <miopen/any_solver.hpp>
#include <miopen/timer.hpp>

#include <boost/range/adaptor/transformed.hpp>
#include <ostream>

namespace miopen {
namespace solver {

MIOPEN_DECLARE_ENV_VAR(MIOPEN_COMPILE_PARALLEL_LEVEL)

std::ostream& operator<<(std::ostream& os, const KernelInfo& k)
{
    os << k.kernel_file << ", " << k.kernel_name << " g_wk={ ";
    for(const auto& size : k.g_wk)
        os << size << ' ';
    os << "}, l_wk={ ";
    for(const auto& size : k.l_wk)
        os << size << ' ';
    return os << "} '" << k.comp_options << '\'';
}

std::vector<Program> PrecompileKernels(const Handle& h, const std::vector<KernelInfo>& kernels)
{
    CompileTimer ct;
    std::vector<Program> programs(kernels.size());

    // clang-format off
    par_for(kernels.size(),
            max_threads{Value(MIOPEN_COMPILE_PARALLEL_LEVEL{}, 20)},
            [&](auto i) {
                const KernelInfo& k = kernels[i];
                programs[i]         = h.LoadProgram(k.kernel_file, k.comp_options, false, "");
            });
    // clang-format on
    ct.Log("PrecompileKernels");
    return programs;
}

void PrecompileSolutions(const Handle& h, const std::vector<ConvSolution>& sols)
{
    // Find all kernels that need to be compiled from the solutions
    std::vector<KernelInfo> kernels;
    for(auto&& sol : sols)
    {
        if(!sol.Succeeded())
            continue;
        for(auto&& kernel : sol.construction_params)
        {
            if(h.HasProgram(kernel.kernel_file, kernel.comp_options))
                continue;
            kernels.push_back(kernel);
        }
    }

    // Precompile the kernels in parallel, but dont add them to the cache
    std::vector<Program> programs = PrecompileKernels(h, kernels);

    // Add programs to the cache
    for(std::size_t i = 0; i < programs.size(); i++)
    {
        const KernelInfo& k = kernels[i];
        h.AddProgram(programs[i], k.kernel_file, k.comp_options);
    }
}

std::ostream& operator<<(std::ostream& os, const ConvSolution& s)
{
    auto strings =
        s.construction_params | boost::adaptors::transformed([](auto k) { return k.kernel_name; });
    os << s.solver_id << ": " << JoinStrings(strings, "/");
    return os;
}

struct IdRegistryData
{
    std::unordered_map<uint64_t, std::string> value_to_str;
    std::unordered_map<std::string, uint64_t> str_to_value;
    std::unordered_map<uint64_t, AnySolver> value_to_solver;
    std::unordered_map<uint64_t, miopenConvAlgorithm_t> value_to_algo;
};

struct SolverRegistrar
{
    SolverRegistrar(IdRegistryData& registry);
};

static auto& IdRegistry()
{
    static auto data            = IdRegistryData{};
    static const auto registrar = SolverRegistrar{data};
    (void)registrar; // clang-tidy
    return data;
}

Id::Id(uint64_t value_) : value(value_)
{
    is_valid = (IdRegistry().value_to_str.find(value) != IdRegistry().value_to_str.end());
}

Id::Id(const std::string& str) : Id(str.c_str()) {}

Id::Id(const char* str)
{
    const auto it = IdRegistry().str_to_value.find(str);
    is_valid      = (it != IdRegistry().str_to_value.end());
    value         = is_valid ? it->second : invalid_value;
}

std::string Id::ToString() const
{
    if(!IsValid())
        return "INVALID_SOLVER_ID_" + std::to_string(value);
    return IdRegistry().value_to_str[value];
}

AnySolver Id::GetSolver() const
{
    const auto it = IdRegistry().value_to_solver.find(value);
    return it != IdRegistry().value_to_solver.end() ? it->second : AnySolver{};
}

std::string Id::GetAlgo(conv::Direction dir) const
{
    const auto it = IdRegistry().value_to_algo.find(value);
    if(it == IdRegistry().value_to_algo.end())
        MIOPEN_THROW(miopenStatusInternalError);

    return ConvolutionAlgoToDirectionalString(it->second, dir);
}

inline bool Register(IdRegistryData& registry,
                     uint64_t value,
                     const std::string& str,
                     miopenConvAlgorithm_t algo)
{
    if(value == Id::invalid_value)
    {
        MIOPEN_LOG_E(Id::invalid_value << " is special id value for invalid solver (" << str
                                       << ")");
        return false;
    }

    if(registry.value_to_str.find(value) != registry.value_to_str.end())
    {
        MIOPEN_LOG_E("Registered duplicate ids: [" << value << "]" << str << " and ["
                                                   << registry.value_to_str.find(value)->first
                                                   << "]"
                                                   << registry.value_to_str.find(value)->second);
        return false;
    }

    if(registry.str_to_value.find(str) != registry.str_to_value.end())
    {
        MIOPEN_LOG_E("Registered duplicate ids: [" << value << "]" << str << " and ["
                                                   << registry.str_to_value.find(str)->second
                                                   << "]"
                                                   << registry.str_to_value.find(str)->first);
        return false;
    }

    registry.value_to_str.emplace(value, str);
    registry.str_to_value.emplace(str, value);
    registry.value_to_algo.emplace(value, algo);
    return true;
}

template <class TSolver>
inline void
RegisterWithSolver(IdRegistryData& registry, uint64_t value, TSolver, miopenConvAlgorithm_t algo)
{
    if(Register(registry, value, SolverDbId(TSolver{}), algo))
        registry.value_to_solver.emplace(value, TSolver{});
}

inline SolverRegistrar::SolverRegistrar(IdRegistryData& registry)
{
    // When solver gets removed its registration line should be replaced with ++id to keep
    // backwards compatibility. New solvers should only be added to the end of list unless it is
    // intended to reuse an id of a removed solver.

    uint64_t id = 0; // 0 is reserved for invalid value.
    RegisterWithSolver(registry, ++id, ConvAsm3x3U{}, miopenConvolutionAlgoDirect);
    RegisterWithSolver(registry, ++id, ConvAsm1x1U{}, miopenConvolutionAlgoDirect);
    RegisterWithSolver(registry, ++id, ConvAsm1x1UV2{}, miopenConvolutionAlgoDirect);
    RegisterWithSolver(registry, ++id, ConvBiasActivAsm1x1U{}, miopenConvolutionAlgoDirect);
    RegisterWithSolver(registry, ++id, ConvAsm5x10u2v2f1{}, miopenConvolutionAlgoDirect);
    RegisterWithSolver(registry, ++id, ConvAsm5x10u2v2b1{}, miopenConvolutionAlgoDirect);
    RegisterWithSolver(
        registry, ++id, ConvAsm7x7c3h224w224k64u2v2p3q3f1{}, miopenConvolutionAlgoDirect);
    RegisterWithSolver(registry, ++id, ConvOclDirectFwd11x11{}, miopenConvolutionAlgoDirect);
    RegisterWithSolver(registry, ++id, ConvOclDirectFwdGen{}, miopenConvolutionAlgoDirect);
    RegisterWithSolver(registry, ++id, ConvOclDirectFwd3x3{}, miopenConvolutionAlgoDirect);
    RegisterWithSolver(registry, ++id, ConvOclDirectFwd{}, miopenConvolutionAlgoDirect);
    RegisterWithSolver(registry, ++id, ConvOclDirectFwdFused{}, miopenConvolutionAlgoDirect);
    RegisterWithSolver(registry, ++id, ConvOclDirectFwd1x1{}, miopenConvolutionAlgoDirect);
    RegisterWithSolver(registry, ++id, ConvBinWinograd3x3U{}, miopenConvolutionAlgoWinograd);
    RegisterWithSolver(registry, ++id, ConvBinWinogradRxS{}, miopenConvolutionAlgoWinograd);
    RegisterWithSolver(registry, ++id, ConvAsmBwdWrW3x3{}, miopenConvolutionAlgoDirect);
    RegisterWithSolver(registry, ++id, ConvAsmBwdWrW1x1{}, miopenConvolutionAlgoDirect);
    RegisterWithSolver(registry, ++id, ConvOclBwdWrW2<1>{}, miopenConvolutionAlgoDirect);
    RegisterWithSolver(registry, ++id, ConvOclBwdWrW2<2>{}, miopenConvolutionAlgoDirect);
    RegisterWithSolver(registry, ++id, ConvOclBwdWrW2<4>{}, miopenConvolutionAlgoDirect);
    RegisterWithSolver(registry, ++id, ConvOclBwdWrW2<8>{}, miopenConvolutionAlgoDirect);
    RegisterWithSolver(registry, ++id, ConvOclBwdWrW2<16>{}, miopenConvolutionAlgoDirect);
    RegisterWithSolver(registry, ++id, ConvOclBwdWrW2NonTunable{}, miopenConvolutionAlgoDirect);
    RegisterWithSolver(registry, ++id, ConvOclBwdWrW53{}, miopenConvolutionAlgoDirect);
    RegisterWithSolver(registry, ++id, ConvOclBwdWrW1x1{}, miopenConvolutionAlgoDirect);
    RegisterWithSolver(
        registry, ++id, ConvHipImplicitGemmV4R1Fwd{}, miopenConvolutionAlgoImplicitGEMM);
    ++id; // removed solver ConvHipImplicitGemmV4Fwd
    ++id; // removed solver ConvHipImplicitGemmV4_1x1
    ++id; // removed solver ConvHipImplicitGemmV4R4FwdXdlops
    ++id; // removed solver ConvHipImplicitGemmV4R4Xdlops_1x1
    RegisterWithSolver(
        registry, ++id, ConvHipImplicitGemmV4R1WrW{}, miopenConvolutionAlgoImplicitGEMM);
    ++id; // removed solver ConvHipImplicitGemmV4WrW

    // Several ids w/o solver for immediate mode
    Register(registry, ++id, "gemm", miopenConvolutionAlgoGEMM);
    RegisterWithSolver(registry, ++id, fft{}, miopenConvolutionAlgoFFT);
    RegisterWithSolver(
        registry, ++id, ConvWinograd3x3MultipassWrW<3, 4>{}, miopenConvolutionAlgoWinograd);
    ++id; // Id for ConvSCGemmFGemm.
    RegisterWithSolver(registry, ++id, ConvBinWinogradRxSf3x2{}, miopenConvolutionAlgoWinograd);
    RegisterWithSolver(
        registry, ++id, ConvWinograd3x3MultipassWrW<3, 5>{}, miopenConvolutionAlgoWinograd);
    RegisterWithSolver(
        registry, ++id, ConvWinograd3x3MultipassWrW<3, 6>{}, miopenConvolutionAlgoWinograd);
    RegisterWithSolver(
        registry, ++id, ConvWinograd3x3MultipassWrW<3, 2>{}, miopenConvolutionAlgoWinograd);
    RegisterWithSolver(
        registry, ++id, ConvWinograd3x3MultipassWrW<3, 3>{}, miopenConvolutionAlgoWinograd);
    RegisterWithSolver(
        registry, ++id, ConvWinograd3x3MultipassWrW<7, 2>{}, miopenConvolutionAlgoWinograd);
    RegisterWithSolver(
        registry, ++id, ConvWinograd3x3MultipassWrW<7, 3>{}, miopenConvolutionAlgoWinograd);
    RegisterWithSolver(
        registry, ++id, ConvWinograd3x3MultipassWrW<7, 2, 1, 1>{}, miopenConvolutionAlgoWinograd);
    RegisterWithSolver(
        registry, ++id, ConvWinograd3x3MultipassWrW<7, 3, 1, 1>{}, miopenConvolutionAlgoWinograd);
    RegisterWithSolver(
        registry, ++id, ConvWinograd3x3MultipassWrW<1, 1, 7, 2>{}, miopenConvolutionAlgoWinograd);
    RegisterWithSolver(
        registry, ++id, ConvWinograd3x3MultipassWrW<1, 1, 7, 3>{}, miopenConvolutionAlgoWinograd);
    RegisterWithSolver(
        registry, ++id, ConvWinograd3x3MultipassWrW<5, 3>{}, miopenConvolutionAlgoWinograd);
    RegisterWithSolver(
        registry, ++id, ConvWinograd3x3MultipassWrW<5, 4>{}, miopenConvolutionAlgoWinograd);

    ++id; // removed solver ConvHipImplicitGemmV4R4WrWXdlops
    ++id; // removed solver ConvHipImplicitGemmV4R4GenFwdXdlops
    ++id; // removed solver ConvHipImplicitGemmV4R4GenWrWXdlops

    RegisterWithSolver(registry, ++id, ConvBinWinogradRxSf2x3{}, miopenConvolutionAlgoWinograd);

    RegisterWithSolver(
        registry, ++id, ConvHipImplicitGemmV4R4Fwd{}, miopenConvolutionAlgoImplicitGEMM);

    RegisterWithSolver(
        registry, ++id, ConvHipImplicitGemmBwdDataV1R1{}, miopenConvolutionAlgoImplicitGEMM);
    RegisterWithSolver(
        registry, ++id, ConvHipImplicitGemmBwdDataV4R1{}, miopenConvolutionAlgoImplicitGEMM);

    RegisterWithSolver(
        registry, ++id, ConvHipImplicitGemmBwdDataV1R1Xdlops{}, miopenConvolutionAlgoImplicitGEMM);

    ++id; // removed solver ConvHipImplicitGemmV4R4GenXdlopsFwdFp32
    ++id; // removed solver ConvHipImplicitGemmV4R4GenXdlopsWrWFp32

    RegisterWithSolver(
        registry, ++id, ConvHipImplicitGemmBwdDataV4R1Xdlops{}, miopenConvolutionAlgoImplicitGEMM);

    RegisterWithSolver(
        registry, ++id, ConvHipImplicitGemmV4R4WrW{}, miopenConvolutionAlgoImplicitGEMM);

    RegisterWithSolver(
        registry, ++id, ConvAsmImplicitGemmV4R1DynamicFwd{}, miopenConvolutionAlgoImplicitGEMM);

    RegisterWithSolver(
        registry, ++id, ConvAsmImplicitGemmV4R1DynamicFwd_1x1{}, miopenConvolutionAlgoImplicitGEMM);

    RegisterWithSolver(
        registry, ++id, ConvHipImplicitGemmForwardV4R4Xdlops{}, miopenConvolutionAlgoImplicitGEMM);

    RegisterWithSolver(
        registry, ++id, ConvAsmImplicitGemmV4R1DynamicBwd{}, miopenConvolutionAlgoImplicitGEMM);

    RegisterWithSolver(
        registry, ++id, ConvAsmImplicitGemmV4R1DynamicWrw{}, miopenConvolutionAlgoImplicitGEMM);

    RegisterWithSolver(
        registry, ++id, ConvMPBidirectWinograd<2, 3>{}, miopenConvolutionAlgoWinograd);
    RegisterWithSolver(
        registry, ++id, ConvMPBidirectWinograd<3, 3>{}, miopenConvolutionAlgoWinograd);
    RegisterWithSolver(
        registry, ++id, ConvMPBidirectWinograd<4, 3>{}, miopenConvolutionAlgoWinograd);
    RegisterWithSolver(
        registry, ++id, ConvMPBidirectWinograd<5, 3>{}, miopenConvolutionAlgoWinograd);
    RegisterWithSolver(
        registry, ++id, ConvMPBidirectWinograd<6, 3>{}, miopenConvolutionAlgoWinograd);

    RegisterWithSolver(registry,
                       ++id,
                       ConvAsmImplicitGemmGTCDynamicWrwXdlops{},
                       miopenConvolutionAlgoImplicitGEMM);
    RegisterWithSolver(
        registry, ++id, ConvHipImplicitGemmWrwV4R4Xdlops{}, miopenConvolutionAlgoImplicitGEMM);

    RegisterWithSolver(registry,
                       ++id,
                       ConvAsmImplicitGemmGTCDynamicFwdXdlops{},
                       miopenConvolutionAlgoImplicitGEMM);

    RegisterWithSolver(
        registry, ++id, ConvMPBidirectWinograd_xdlops<2, 3>{}, miopenConvolutionAlgoWinograd);
    RegisterWithSolver(
        registry, ++id, ConvMPBidirectWinograd_xdlops<3, 3>{}, miopenConvolutionAlgoWinograd);
    RegisterWithSolver(
        registry, ++id, ConvMPBidirectWinograd_xdlops<4, 3>{}, miopenConvolutionAlgoWinograd);
    RegisterWithSolver(
        registry, ++id, ConvMPBidirectWinograd_xdlops<5, 3>{}, miopenConvolutionAlgoWinograd);
    RegisterWithSolver(
        registry, ++id, ConvMPBidirectWinograd_xdlops<6, 3>{}, miopenConvolutionAlgoWinograd);

    RegisterWithSolver(
        registry, ++id, ConvHipImplicitGemmForwardV4R5Xdlops{}, miopenConvolutionAlgoImplicitGEMM);

    RegisterWithSolver(registry,
                       ++id,
                       ConvHipImplicitGemmForwardV4R4Xdlops_Padded_Gemm{},
                       miopenConvolutionAlgoImplicitGEMM);

    RegisterWithSolver(registry,
                       ++id,
                       ConvAsmImplicitGemmGTCDynamicBwdXdlops{},
                       miopenConvolutionAlgoImplicitGEMM);
    RegisterWithSolver(registry,
                       ++id,
                       ConvHipImplicitGemmWrwV4R4Xdlops_Padded_Gemm{},
                       miopenConvolutionAlgoImplicitGEMM);
<<<<<<< HEAD
    RegisterWithSolver(registry, ++id, ConvDirectNaiveConvFwd{}, miopenConvolutionAlgoDirect);
    RegisterWithSolver(registry, ++id, ConvDirectNaiveConvBwd{}, miopenConvolutionAlgoDirect);
    RegisterWithSolver(registry, ++id, ConvDirectNaiveConvWrw{}, miopenConvolutionAlgoDirect);
=======
    RegisterWithSolver(registry, ++id, ConvBinWinogradRxSf2x3g1{}, miopenConvolutionAlgoWinograd);
>>>>>>> f0a14f0f
}

} // namespace solver
} // namespace miopen<|MERGE_RESOLUTION|>--- conflicted
+++ resolved
@@ -372,13 +372,11 @@
                        ++id,
                        ConvHipImplicitGemmWrwV4R4Xdlops_Padded_Gemm{},
                        miopenConvolutionAlgoImplicitGEMM);
-<<<<<<< HEAD
+    RegisterWithSolver(registry, ++id, ConvBinWinogradRxSf2x3g1{}, miopenConvolutionAlgoWinograd);
+
     RegisterWithSolver(registry, ++id, ConvDirectNaiveConvFwd{}, miopenConvolutionAlgoDirect);
     RegisterWithSolver(registry, ++id, ConvDirectNaiveConvBwd{}, miopenConvolutionAlgoDirect);
     RegisterWithSolver(registry, ++id, ConvDirectNaiveConvWrw{}, miopenConvolutionAlgoDirect);
-=======
-    RegisterWithSolver(registry, ++id, ConvBinWinogradRxSf2x3g1{}, miopenConvolutionAlgoWinograd);
->>>>>>> f0a14f0f
 }
 
 } // namespace solver
