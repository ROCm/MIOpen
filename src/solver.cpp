--- conflicted
+++ resolved
@@ -655,7 +655,25 @@
     Register(registry, ++id, Primitive::Softmax, softmax::Softmax{}.SolverDbId());
     Register(registry, ++id, Primitive::Softmax, softmax::AttnSoftmax{}.SolverDbId());
 
-<<<<<<< HEAD
+    Register(registry, ++id, Primitive::Reduce, reduce::ArgminForward{}.SolverDbId());
+    Register(registry, ++id, Primitive::Reduce, reduce::MaxForward{}.SolverDbId());
+    Register(registry, ++id, Primitive::Reduce, reduce::MinForward{}.SolverDbId());
+
+    Register(registry, ++id, Primitive::Mha, mha::MhaForward{}.SolverDbId());
+    Register(registry, ++id, Primitive::Mha, mha::MhaBackward{}.SolverDbId());
+
+    Register(registry, ++id, Primitive::Cat, cat::CatForward{}.SolverDbId());
+    Register(registry, ++id, Primitive::Adam, adam::Adam{}.SolverDbId());
+    Register(registry, ++id, Primitive::Item, getitem::GetitemBackward{}.SolverDbId());
+
+    Register(registry, ++id, Primitive::Adam, adam::TransformersAdamW{}.SolverDbId());
+
+    Register(registry,
+             ++id,
+             Primitive::Fusion,
+             fusion::ConvWinoFuryRxSFused<2, 3>{}.SolverDbId(),
+             miopenConvolutionAlgoWinograd);
+
     Register(registry,
              ++id,
              Primitive::Loss,
@@ -681,27 +699,6 @@
     Register(registry, ++id, Primitive::Loss, nllloss::NLLLossUnreduceBackward5d{}.SolverDbId());
     Register(registry, ++id, Primitive::Loss, nllloss::NLLLossReduceBackward2d{}.SolverDbId());
     Register(registry, ++id, Primitive::Loss, nllloss::NLLLossReduceBackward5d{}.SolverDbId());
-=======
-    Register(registry, ++id, Primitive::Reduce, reduce::ArgminForward{}.SolverDbId());
-    Register(registry, ++id, Primitive::Reduce, reduce::MaxForward{}.SolverDbId());
-    Register(registry, ++id, Primitive::Reduce, reduce::MinForward{}.SolverDbId());
-
-    Register(registry, ++id, Primitive::Mha, mha::MhaForward{}.SolverDbId());
-    Register(registry, ++id, Primitive::Mha, mha::MhaBackward{}.SolverDbId());
-
-    Register(registry, ++id, Primitive::Cat, cat::CatForward{}.SolverDbId());
-    Register(registry, ++id, Primitive::Adam, adam::Adam{}.SolverDbId());
-    Register(registry, ++id, Primitive::Item, getitem::GetitemBackward{}.SolverDbId());
-
-    Register(registry, ++id, Primitive::Adam, adam::TransformersAdamW{}.SolverDbId());
-
-    Register(registry,
-             ++id,
-             Primitive::Fusion,
-             fusion::ConvWinoFuryRxSFused<2, 3>{}.SolverDbId(),
-             miopenConvolutionAlgoWinograd);
-
->>>>>>> bd993eb4
     // IMPORTANT: New solvers should be added to the end of the function!
 }
 
