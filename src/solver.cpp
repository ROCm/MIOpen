/*******************************************************************************
 *
 * MIT License
 *
 * Copyright (c) 2017 Advanced Micro Devices, Inc.
 *
 * Permission is hereby granted, free of charge, to any person obtaining a copy
 * of this software and associated documentation files (the "Software"), to deal
 * in the Software without restriction, including without limitation the rights
 * to use, copy, modify, merge, publish, distribute, sublicense, and/or sell
 * copies of the Software, and to permit persons to whom the Software is
 * furnished to do so, subject to the following conditions:
 *
 * The above copyright notice and this permission notice shall be included in all
 * copies or substantial portions of the Software.
 *
 * THE SOFTWARE IS PROVIDED "AS IS", WITHOUT WARRANTY OF ANY KIND, EXPRESS OR
 * IMPLIED, INCLUDING BUT NOT LIMITED TO THE WARRANTIES OF MERCHANTABILITY,
 * FITNESS FOR A PARTICULAR PURPOSE AND NONINFRINGEMENT. IN NO EVENT SHALL THE
 * AUTHORS OR COPYRIGHT HOLDERS BE LIABLE FOR ANY CLAIM, DAMAGES OR OTHER
 * LIABILITY, WHETHER IN AN ACTION OF CONTRACT, TORT OR OTHERWISE, ARISING FROM,
 * OUT OF OR IN CONNECTION WITH THE SOFTWARE OR THE USE OR OTHER DEALINGS IN THE
 * SOFTWARE.
 *
 *******************************************************************************/

#include <miopen/solver.hpp>
#include <miopen/conv_algo_name.hpp>

#include <miopen/db.hpp>
#include <miopen/solver_id.hpp>
#include <miopen/par_for.hpp>
#include <miopen/stringutils.hpp>
#include <miopen/any_solver.hpp>
#include <miopen/timer.hpp>

#include <boost/range/adaptor/transformed.hpp>
#include <ostream>

namespace miopen {
namespace solver {

MIOPEN_DECLARE_ENV_VAR(MIOPEN_COMPILE_PARALLEL_LEVEL)

std::ostream& operator<<(std::ostream& os, const KernelInfo& k)
{
    os << k.kernel_file << ", " << k.kernel_name << " g_wk={ ";
    for(const auto& size : k.g_wk)
        os << size << ' ';
    os << "}, l_wk={ ";
    for(const auto& size : k.l_wk)
        os << size << ' ';
    return os << "} '" << k.comp_options << '\'';
}

std::vector<Program> PrecompileKernels(const Handle& h, const std::vector<KernelInfo>& kernels)
{
    CompileTimer ct;
    std::vector<Program> programs(kernels.size());

    // clang-format off
    par_for_strided(kernels.size(),
                    max_threads{Value(MIOPEN_COMPILE_PARALLEL_LEVEL{}, 20)},
                    [&](auto i) {
                        const KernelInfo& k = kernels[i];
                        programs[i]         = h.LoadProgram(k.kernel_file, k.comp_options, false, "");
                    });
    // clang-format on
    ct.Log("PrecompileKernels");
    return programs;
}

void PrecompileSolutions(const Handle& h, const std::vector<const ConvSolution*>& sols)
{
    // Find all kernels that need to be compiled from the solutions
    std::vector<KernelInfo> kernels;
    for(auto&& sol : sols)
    {
        if(!sol->Succeeded())
            continue;
        for(auto&& kernel : sol->construction_params)
        {
            if(h.HasProgram(kernel.kernel_file, kernel.comp_options))
                continue;
            kernels.push_back(kernel);
        }
    }

    // Precompile the kernels in parallel, but dont add them to the cache
    std::vector<Program> programs = PrecompileKernels(h, kernels);

    // Add programs to the cache
    for(std::size_t i = 0; i < programs.size(); i++)
    {
        const KernelInfo& k = kernels[i];
        h.AddProgram(programs[i], k.kernel_file, k.comp_options);
    }
}

std::ostream& operator<<(std::ostream& os, const ConvSolution& s)
{
    auto strings =
        s.construction_params | boost::adaptors::transformed([](auto k) { return k.kernel_name; });
    os << s.solver_id << ": " << JoinStrings(strings, "/");
    return os;
}

struct IdRegistryData
{
    std::unordered_map<uint64_t, std::string> value_to_str;
    std::unordered_map<std::string, uint64_t> str_to_value;
    std::unordered_map<uint64_t, AnySolver> value_to_solver;
    std::unordered_map<uint64_t, miopenConvAlgorithm_t> value_to_algo;
};

struct SolverRegistrar
{
    SolverRegistrar(IdRegistryData& registry);
};

static auto& IdRegistry()
{
    // NOLINTNEXTLINE (cppcoreguidelines-avoid-non-const-global-variables)
    static auto data            = IdRegistryData{};
    static const auto registrar = SolverRegistrar{data};
    (void)registrar; // clang-tidy
    return data;
}

const std::unordered_map<uint64_t, AnySolver>& GetMapValueToAnySolver()
{
    return IdRegistry().value_to_solver;
}

Id::Id(uint64_t value_) : value(value_)
{
    is_valid = (IdRegistry().value_to_str.find(value) != IdRegistry().value_to_str.end());
}

Id::Id(const std::string& str) : Id(str.c_str()) {}

Id::Id(const char* str)
{
    const auto it = IdRegistry().str_to_value.find(str);
    is_valid      = (it != IdRegistry().str_to_value.end());
    value         = is_valid ? it->second : invalid_value;
}

std::string Id::ToString() const
{
    if(!IsValid())
        return "INVALID_SOLVER_ID_" + std::to_string(value);
    return IdRegistry().value_to_str[value];
}

AnySolver Id::GetSolver() const
{
    const auto it = IdRegistry().value_to_solver.find(value);
    return it != IdRegistry().value_to_solver.end() ? it->second : AnySolver{};
}

std::string Id::GetAlgo(conv::Direction dir) const
{
    return ConvolutionAlgoToDirectionalString(GetAlgo(), dir);
}

miopenConvAlgorithm_t Id::GetAlgo() const
{
    const auto it = IdRegistry().value_to_algo.find(value);
    if(it == IdRegistry().value_to_algo.end())
        MIOPEN_THROW(miopenStatusInternalError);
    return it->second;
}

inline bool Register(IdRegistryData& registry,
                     uint64_t value,
                     const std::string& str,
                     miopenConvAlgorithm_t algo)
{
    if(value == Id::invalid_value)
    {
        MIOPEN_LOG_E(Id::invalid_value << " is special id value for invalid solver (" << str
                                       << ")");
        return false;
    }

    if(registry.value_to_str.find(value) != registry.value_to_str.end())
    {
        MIOPEN_LOG_E("Registered duplicate ids: [" << value << "]" << str << " and ["
                                                   << registry.value_to_str.find(value)->first
                                                   << "]"
                                                   << registry.value_to_str.find(value)->second);
        return false;
    }

    if(registry.str_to_value.find(str) != registry.str_to_value.end())
    {
        MIOPEN_LOG_E("Registered duplicate ids: [" << value << "]" << str << " and ["
                                                   << registry.str_to_value.find(str)->second
                                                   << "]"
                                                   << registry.str_to_value.find(str)->first);
        return false;
    }

    registry.value_to_str.emplace(value, str);
    registry.str_to_value.emplace(str, value);
    registry.value_to_algo.emplace(value, algo);
    return true;
}

template <class TSolver>
inline void
RegisterWithSolver(IdRegistryData& registry, uint64_t value, TSolver, miopenConvAlgorithm_t algo)
{
    if(Register(registry, value, SolverDbId(TSolver{}), algo))
        registry.value_to_solver.emplace(value, TSolver{});
}

inline SolverRegistrar::SolverRegistrar(IdRegistryData& registry)
{
    // When solver gets removed its registration line should be replaced with ++id to keep
    // backwards compatibility. New solvers should only be added to the end of list unless it is
    // intended to reuse an id of a removed solver.

    uint64_t id = 0; // 0 is reserved for invalid value.

    // IMPORTANT: New solvers should be added to the end of the function!

    RegisterWithSolver(registry, ++id, ConvAsm3x3U{}, miopenConvolutionAlgoDirect);
    RegisterWithSolver(registry, ++id, ConvAsm1x1U{}, miopenConvolutionAlgoDirect);
    RegisterWithSolver(registry, ++id, ConvAsm1x1UV2{}, miopenConvolutionAlgoDirect);
    RegisterWithSolver(registry, ++id, ConvBiasActivAsm1x1U{}, miopenConvolutionAlgoDirect);
    RegisterWithSolver(registry, ++id, ConvAsm5x10u2v2f1{}, miopenConvolutionAlgoDirect);
    RegisterWithSolver(registry, ++id, ConvAsm5x10u2v2b1{}, miopenConvolutionAlgoDirect);
    RegisterWithSolver(
        registry, ++id, ConvAsm7x7c3h224w224k64u2v2p3q3f1{}, miopenConvolutionAlgoDirect);
    RegisterWithSolver(registry, ++id, ConvOclDirectFwd11x11{}, miopenConvolutionAlgoDirect);
    RegisterWithSolver(registry, ++id, ConvOclDirectFwdGen{}, miopenConvolutionAlgoDirect);
    ++id; // removed ConvOclDirectFwd3x3
    RegisterWithSolver(registry, ++id, ConvOclDirectFwd{}, miopenConvolutionAlgoDirect);
    RegisterWithSolver(registry, ++id, ConvOclDirectFwdFused{}, miopenConvolutionAlgoDirect);
    RegisterWithSolver(registry, ++id, ConvOclDirectFwd1x1{}, miopenConvolutionAlgoDirect);
    RegisterWithSolver(registry, ++id, ConvBinWinograd3x3U{}, miopenConvolutionAlgoWinograd);
    RegisterWithSolver(registry, ++id, ConvBinWinogradRxS{}, miopenConvolutionAlgoWinograd);
    RegisterWithSolver(registry, ++id, ConvAsmBwdWrW3x3{}, miopenConvolutionAlgoDirect);
    RegisterWithSolver(registry, ++id, ConvAsmBwdWrW1x1{}, miopenConvolutionAlgoDirect);
    RegisterWithSolver(registry, ++id, ConvOclBwdWrW2<1>{}, miopenConvolutionAlgoDirect);
    RegisterWithSolver(registry, ++id, ConvOclBwdWrW2<2>{}, miopenConvolutionAlgoDirect);
    RegisterWithSolver(registry, ++id, ConvOclBwdWrW2<4>{}, miopenConvolutionAlgoDirect);
    RegisterWithSolver(registry, ++id, ConvOclBwdWrW2<8>{}, miopenConvolutionAlgoDirect);
    RegisterWithSolver(registry, ++id, ConvOclBwdWrW2<16>{}, miopenConvolutionAlgoDirect);
    RegisterWithSolver(registry, ++id, ConvOclBwdWrW2NonTunable{}, miopenConvolutionAlgoDirect);
    RegisterWithSolver(registry, ++id, ConvOclBwdWrW53{}, miopenConvolutionAlgoDirect);
    RegisterWithSolver(registry, ++id, ConvOclBwdWrW1x1{}, miopenConvolutionAlgoDirect);
    RegisterWithSolver(
        registry, ++id, ConvHipImplicitGemmV4R1Fwd{}, miopenConvolutionAlgoImplicitGEMM);
    ++id; // removed solver ConvHipImplicitGemmV4Fwd
    ++id; // removed solver ConvHipImplicitGemmV4_1x1
    ++id; // removed solver ConvHipImplicitGemmV4R4FwdXdlops
    ++id; // removed solver ConvHipImplicitGemmV4R4Xdlops_1x1
    RegisterWithSolver(
        registry, ++id, ConvHipImplicitGemmV4R1WrW{}, miopenConvolutionAlgoImplicitGEMM);
    ++id; // removed solver ConvHipImplicitGemmV4WrW

    // Several ids w/o solver for immediate mode
    Register(registry, ++id, "gemm", miopenConvolutionAlgoGEMM);
    RegisterWithSolver(registry, ++id, fft{}, miopenConvolutionAlgoFFT);
    RegisterWithSolver(
        registry, ++id, ConvWinograd3x3MultipassWrW<3, 4>{}, miopenConvolutionAlgoWinograd);
    ++id; // Id for ConvSCGemmFGemm.
    RegisterWithSolver(registry, ++id, ConvBinWinogradRxSf3x2{}, miopenConvolutionAlgoWinograd);
    RegisterWithSolver(
        registry, ++id, ConvWinograd3x3MultipassWrW<3, 5>{}, miopenConvolutionAlgoWinograd);
    RegisterWithSolver(
        registry, ++id, ConvWinograd3x3MultipassWrW<3, 6>{}, miopenConvolutionAlgoWinograd);
    RegisterWithSolver(
        registry, ++id, ConvWinograd3x3MultipassWrW<3, 2>{}, miopenConvolutionAlgoWinograd);
    RegisterWithSolver(
        registry, ++id, ConvWinograd3x3MultipassWrW<3, 3>{}, miopenConvolutionAlgoWinograd);
    RegisterWithSolver(
        registry, ++id, ConvWinograd3x3MultipassWrW<7, 2>{}, miopenConvolutionAlgoWinograd);
    RegisterWithSolver(
        registry, ++id, ConvWinograd3x3MultipassWrW<7, 3>{}, miopenConvolutionAlgoWinograd);
    RegisterWithSolver(
        registry, ++id, ConvWinograd3x3MultipassWrW<7, 2, 1, 1>{}, miopenConvolutionAlgoWinograd);
    RegisterWithSolver(
        registry, ++id, ConvWinograd3x3MultipassWrW<7, 3, 1, 1>{}, miopenConvolutionAlgoWinograd);
    RegisterWithSolver(
        registry, ++id, ConvWinograd3x3MultipassWrW<1, 1, 7, 2>{}, miopenConvolutionAlgoWinograd);
    RegisterWithSolver(
        registry, ++id, ConvWinograd3x3MultipassWrW<1, 1, 7, 3>{}, miopenConvolutionAlgoWinograd);
    RegisterWithSolver(
        registry, ++id, ConvWinograd3x3MultipassWrW<5, 3>{}, miopenConvolutionAlgoWinograd);
    RegisterWithSolver(
        registry, ++id, ConvWinograd3x3MultipassWrW<5, 4>{}, miopenConvolutionAlgoWinograd);

    ++id; // removed solver ConvHipImplicitGemmV4R4WrWXdlops
    ++id; // removed solver ConvHipImplicitGemmV4R4GenFwdXdlops
    ++id; // removed solver ConvHipImplicitGemmV4R4GenWrWXdlops

    RegisterWithSolver(registry, ++id, ConvBinWinogradRxSf2x3{}, miopenConvolutionAlgoWinograd);

    RegisterWithSolver(
        registry, ++id, ConvHipImplicitGemmV4R4Fwd{}, miopenConvolutionAlgoImplicitGEMM);

    RegisterWithSolver(
        registry, ++id, ConvHipImplicitGemmBwdDataV1R1{}, miopenConvolutionAlgoImplicitGEMM);
    RegisterWithSolver(
        registry, ++id, ConvHipImplicitGemmBwdDataV4R1{}, miopenConvolutionAlgoImplicitGEMM);

    RegisterWithSolver(
        registry, ++id, ConvHipImplicitGemmBwdDataV1R1Xdlops{}, miopenConvolutionAlgoImplicitGEMM);

    ++id; // removed solver ConvHipImplicitGemmV4R4GenXdlopsFwdFp32
    ++id; // removed solver ConvHipImplicitGemmV4R4GenXdlopsWrWFp32

    RegisterWithSolver(
        registry, ++id, ConvHipImplicitGemmBwdDataV4R1Xdlops{}, miopenConvolutionAlgoImplicitGEMM);

    RegisterWithSolver(
        registry, ++id, ConvHipImplicitGemmV4R4WrW{}, miopenConvolutionAlgoImplicitGEMM);

    RegisterWithSolver(
        registry, ++id, ConvAsmImplicitGemmV4R1DynamicFwd{}, miopenConvolutionAlgoImplicitGEMM);

    RegisterWithSolver(
        registry, ++id, ConvAsmImplicitGemmV4R1DynamicFwd_1x1{}, miopenConvolutionAlgoImplicitGEMM);

    RegisterWithSolver(
        registry, ++id, ConvHipImplicitGemmForwardV4R4Xdlops{}, miopenConvolutionAlgoImplicitGEMM);

    RegisterWithSolver(
        registry, ++id, ConvAsmImplicitGemmV4R1DynamicBwd{}, miopenConvolutionAlgoImplicitGEMM);

    RegisterWithSolver(
        registry, ++id, ConvAsmImplicitGemmV4R1DynamicWrw{}, miopenConvolutionAlgoImplicitGEMM);

    RegisterWithSolver(
        registry, ++id, ConvMPBidirectWinograd<2, 3>{}, miopenConvolutionAlgoWinograd);
    RegisterWithSolver(
        registry, ++id, ConvMPBidirectWinograd<3, 3>{}, miopenConvolutionAlgoWinograd);
    RegisterWithSolver(
        registry, ++id, ConvMPBidirectWinograd<4, 3>{}, miopenConvolutionAlgoWinograd);
    RegisterWithSolver(
        registry, ++id, ConvMPBidirectWinograd<5, 3>{}, miopenConvolutionAlgoWinograd);
    RegisterWithSolver(
        registry, ++id, ConvMPBidirectWinograd<6, 3>{}, miopenConvolutionAlgoWinograd);

    RegisterWithSolver(registry,
                       ++id,
                       ConvAsmImplicitGemmGTCDynamicWrwXdlops{},
                       miopenConvolutionAlgoImplicitGEMM);
    RegisterWithSolver(
        registry, ++id, ConvHipImplicitGemmWrwV4R4Xdlops{}, miopenConvolutionAlgoImplicitGEMM);

    RegisterWithSolver(registry,
                       ++id,
                       ConvAsmImplicitGemmGTCDynamicFwdXdlops{},
                       miopenConvolutionAlgoImplicitGEMM);

    RegisterWithSolver(
        registry, ++id, ConvMPBidirectWinograd_xdlops<2, 3>{}, miopenConvolutionAlgoWinograd);
    RegisterWithSolver(
        registry, ++id, ConvMPBidirectWinograd_xdlops<3, 3>{}, miopenConvolutionAlgoWinograd);
    RegisterWithSolver(
        registry, ++id, ConvMPBidirectWinograd_xdlops<4, 3>{}, miopenConvolutionAlgoWinograd);
    RegisterWithSolver(
        registry, ++id, ConvMPBidirectWinograd_xdlops<5, 3>{}, miopenConvolutionAlgoWinograd);
    RegisterWithSolver(
        registry, ++id, ConvMPBidirectWinograd_xdlops<6, 3>{}, miopenConvolutionAlgoWinograd);

    RegisterWithSolver(
        registry, ++id, ConvHipImplicitGemmForwardV4R5Xdlops{}, miopenConvolutionAlgoImplicitGEMM);

    RegisterWithSolver(registry,
                       ++id,
                       ConvHipImplicitGemmForwardV4R4Xdlops_Padded_Gemm{},
                       miopenConvolutionAlgoImplicitGEMM);

    RegisterWithSolver(registry,
                       ++id,
                       ConvAsmImplicitGemmGTCDynamicBwdXdlops{},
                       miopenConvolutionAlgoImplicitGEMM);
    RegisterWithSolver(registry,
                       ++id,
                       ConvHipImplicitGemmWrwV4R4Xdlops_Padded_Gemm{},
                       miopenConvolutionAlgoImplicitGEMM);
    RegisterWithSolver(registry, ++id, ConvBinWinogradRxSf2x3g1{}, miopenConvolutionAlgoWinograd);

    RegisterWithSolver(registry, ++id, ConvDirectNaiveConvFwd{}, miopenConvolutionAlgoDirect);
    RegisterWithSolver(registry, ++id, ConvDirectNaiveConvBwd{}, miopenConvolutionAlgoDirect);
    RegisterWithSolver(registry, ++id, ConvDirectNaiveConvWrw{}, miopenConvolutionAlgoDirect);

    RegisterWithSolver(registry, ++id, GemmFwd1x1_0_1{}, miopenConvolutionAlgoGEMM);
    RegisterWithSolver(registry, ++id, GemmFwd1x1_0_1_int8{}, miopenConvolutionAlgoGEMM);
    RegisterWithSolver(registry, ++id, GemmFwd1x1_0_2{}, miopenConvolutionAlgoGEMM);
    RegisterWithSolver(registry, ++id, GemmFwdRest{}, miopenConvolutionAlgoGEMM);

    RegisterWithSolver(
        registry, ++id, ConvHipImplicitGemmMlirCppFwd{}, miopenConvolutionAlgoImplicitGEMM);
    RegisterWithSolver(
        registry, ++id, ConvHipImplicitGemmMlirCppBwd{}, miopenConvolutionAlgoImplicitGEMM);
    RegisterWithSolver(
        registry, ++id, ConvHipImplicitGemmMlirCppWrW{}, miopenConvolutionAlgoImplicitGEMM);

    RegisterWithSolver(registry, ++id, GemmBwd1x1_stride2{}, miopenConvolutionAlgoGEMM);
    RegisterWithSolver(registry, ++id, GemmBwd1x1_stride1{}, miopenConvolutionAlgoGEMM);
    RegisterWithSolver(registry, ++id, GemmBwdRest{}, miopenConvolutionAlgoGEMM);

    RegisterWithSolver(
        registry, ++id, ConvHipImplicitGemmMlirBinFwd{}, miopenConvolutionAlgoImplicitGEMM);
    RegisterWithSolver(
        registry, ++id, ConvHipImplicitGemmMlirBinBwd{}, miopenConvolutionAlgoImplicitGEMM);
<<<<<<< HEAD

    RegisterWithSolver(registry, ++id, GemmWrw1x1_stride1{}, miopenConvolutionAlgoGEMM);
    RegisterWithSolver(registry, ++id, GemmWrwUniversal{}, miopenConvolutionAlgoGEMM);

=======
    RegisterWithSolver(
        registry, ++id, ConvHipImplicitGemmMlirBinWrW{}, miopenConvolutionAlgoImplicitGEMM);
>>>>>>> e339a125
    // IMPORTANT: New solvers should be added to the end of the function!
}

} // namespace solver
} // namespace miopen<|MERGE_RESOLUTION|>--- conflicted
+++ resolved
@@ -411,15 +411,12 @@
         registry, ++id, ConvHipImplicitGemmMlirBinFwd{}, miopenConvolutionAlgoImplicitGEMM);
     RegisterWithSolver(
         registry, ++id, ConvHipImplicitGemmMlirBinBwd{}, miopenConvolutionAlgoImplicitGEMM);
-<<<<<<< HEAD
+    RegisterWithSolver(
+        registry, ++id, ConvHipImplicitGemmMlirBinWrW{}, miopenConvolutionAlgoImplicitGEMM);
 
     RegisterWithSolver(registry, ++id, GemmWrw1x1_stride1{}, miopenConvolutionAlgoGEMM);
     RegisterWithSolver(registry, ++id, GemmWrwUniversal{}, miopenConvolutionAlgoGEMM);
 
-=======
-    RegisterWithSolver(
-        registry, ++id, ConvHipImplicitGemmMlirBinWrW{}, miopenConvolutionAlgoImplicitGEMM);
->>>>>>> e339a125
     // IMPORTANT: New solvers should be added to the end of the function!
 }
 
