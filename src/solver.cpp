/*******************************************************************************
 *
 * MIT License
 *
 * Copyright (c) 2017 Advanced Micro Devices, Inc.
 *
 * Permission is hereby granted, free of charge, to any person obtaining a copy
 * of this software and associated documentation files (the "Software"), to deal
 * in the Software without restriction, including without limitation the rights
 * to use, copy, modify, merge, publish, distribute, sublicense, and/or sell
 * copies of the Software, and to permit persons to whom the Software is
 * furnished to do so, subject to the following conditions:
 *
 * The above copyright notice and this permission notice shall be included in all
 * copies or substantial portions of the Software.
 *
 * THE SOFTWARE IS PROVIDED "AS IS", WITHOUT WARRANTY OF ANY KIND, EXPRESS OR
 * IMPLIED, INCLUDING BUT NOT LIMITED TO THE WARRANTIES OF MERCHANTABILITY,
 * FITNESS FOR A PARTICULAR PURPOSE AND NONINFRINGEMENT. IN NO EVENT SHALL THE
 * AUTHORS OR COPYRIGHT HOLDERS BE LIABLE FOR ANY CLAIM, DAMAGES OR OTHER
 * LIABILITY, WHETHER IN AN ACTION OF CONTRACT, TORT OR OTHERWISE, ARISING FROM,
 * OUT OF OR IN CONNECTION WITH THE SOFTWARE OR THE USE OR OTHER DEALINGS IN THE
 * SOFTWARE.
 *
 *******************************************************************************/

#include <miopen/solver.hpp>
#include <miopen/conv_algo_name.hpp>

#include <miopen/db.hpp>
#include <miopen/solver_id.hpp>
#include <miopen/par_for.hpp>
#include <miopen/stringutils.hpp>
#include <miopen/any_solver.hpp>
#include <miopen/timer.hpp>

#include <boost/range/adaptor/transformed.hpp>
#include <ostream>

namespace miopen {
namespace solver {

MIOPEN_DECLARE_ENV_VAR(MIOPEN_COMPILE_PARALLEL_LEVEL)

std::ostream& operator<<(std::ostream& os, const KernelInfo& k)
{
    os << k.kernel_file << ", " << k.kernel_name << " g_wk={ ";
    for(const auto& size : k.g_wk)
        os << size << ' ';
    os << "}, l_wk={ ";
    for(const auto& size : k.l_wk)
        os << size << ' ';
    return os << "} '" << k.comp_options << '\'';
}

std::vector<Program> PrecompileKernels(const Handle& h, const std::vector<KernelInfo>& kernels)
{
    CompileTimer ct;
    std::vector<Program> programs(kernels.size());

    // clang-format off
    par_for(kernels.size(),
            max_threads{Value(MIOPEN_COMPILE_PARALLEL_LEVEL{}, 20)},
            [&](auto i) {
                const KernelInfo& k = kernels[i];
                programs[i]         = h.LoadProgram(k.kernel_file, k.comp_options, false, "");
            });
    // clang-format on
    ct.Log("PrecompileKernels");
    return programs;
}

void PrecompileSolutions(const Handle& h, const std::vector<ConvSolution>& sols)
{
    // Find all kernels that need to be compiled from the solutions
    std::vector<KernelInfo> kernels;
    for(auto&& sol : sols)
    {
        if(!sol.Succeeded())
            continue;
        for(auto&& kernel : sol.construction_params)
        {
            if(h.HasProgram(kernel.kernel_file, kernel.comp_options))
                continue;
            kernels.push_back(kernel);
        }
    }

    // Precompile the kernels in parallel, but dont add them to the cache
    std::vector<Program> programs = PrecompileKernels(h, kernels);

    // Add programs to the cache
    for(std::size_t i = 0; i < programs.size(); i++)
    {
        const KernelInfo& k = kernels[i];
        h.AddProgram(programs[i], k.kernel_file, k.comp_options);
    }
}

std::ostream& operator<<(std::ostream& os, const ConvSolution& s)
{
    auto strings =
        s.construction_params | boost::adaptors::transformed([](auto k) { return k.kernel_name; });
    os << s.solver_id << ": " << JoinStrings(strings, "/");
    return os;
}

struct IdRegistryData
{
    std::unordered_map<uint64_t, std::string> value_to_str;
    std::unordered_map<std::string, uint64_t> str_to_value;
    std::unordered_map<uint64_t, AnySolver> value_to_solver;
    std::unordered_map<uint64_t, miopenConvAlgorithm_t> value_to_algo;
};

struct SolverRegistrar
{
    SolverRegistrar(IdRegistryData& registry);
};

static auto& IdRegistry()
{
    static auto data            = IdRegistryData{};
    static const auto registrar = SolverRegistrar{data};
    (void)registrar; // clang-tidy
    return data;
}

Id::Id(uint64_t value_) : value(value_)
{
    is_valid = (IdRegistry().value_to_str.find(value) != IdRegistry().value_to_str.end());
}

Id::Id(const std::string& str) : Id(str.c_str()) {}

Id::Id(const char* str)
{
    const auto it = IdRegistry().str_to_value.find(str);
    is_valid      = (it != IdRegistry().str_to_value.end());
    value         = is_valid ? it->second : invalid_value;
}

std::string Id::ToString() const
{
    if(!IsValid())
        return "INVALID_SOLVER_ID_" + std::to_string(value);
    return IdRegistry().value_to_str[value];
}

AnySolver Id::GetSolver() const
{
    const auto it = IdRegistry().value_to_solver.find(value);
    return it != IdRegistry().value_to_solver.end() ? it->second : AnySolver{};
}

std::string Id::GetAlgo(conv::Direction dir) const
{
    const auto it = IdRegistry().value_to_algo.find(value);
    if(it == IdRegistry().value_to_algo.end())
        MIOPEN_THROW(miopenStatusInternalError);

    return ConvolutionAlgoToDirectionalString(it->second, dir);
}

inline bool Register(IdRegistryData& registry,
                     uint64_t value,
                     const std::string& str,
                     miopenConvAlgorithm_t algo)
{
    if(value == Id::invalid_value)
    {
        MIOPEN_LOG_E(Id::invalid_value << " is special id value for invalid solver (" << str
                                       << ")");
        return false;
    }

    if(registry.value_to_str.find(value) != registry.value_to_str.end())
    {
        MIOPEN_LOG_E("Registered duplicate ids: [" << value << "]" << str << " and ["
                                                   << registry.value_to_str.find(value)->first
                                                   << "]"
                                                   << registry.value_to_str.find(value)->second);
        return false;
    }

    if(registry.str_to_value.find(str) != registry.str_to_value.end())
    {
        MIOPEN_LOG_E("Registered duplicate ids: [" << value << "]" << str << " and ["
                                                   << registry.str_to_value.find(str)->second
                                                   << "]"
                                                   << registry.str_to_value.find(str)->first);
        return false;
    }

    registry.value_to_str.emplace(value, str);
    registry.str_to_value.emplace(str, value);
    registry.value_to_algo.emplace(value, algo);
    return true;
}

template <class TSolver>
inline void
RegisterWithSolver(IdRegistryData& registry, uint64_t value, TSolver, miopenConvAlgorithm_t algo)
{
    if(Register(registry, value, SolverDbId(TSolver{}), algo))
        registry.value_to_solver.emplace(value, TSolver{});
}

inline SolverRegistrar::SolverRegistrar(IdRegistryData& registry)
{
    // When solver gets removed its registration line should be replaced with ++id to keep
    // backwards compatibility. New solvers should only be added to the end of list unless it is
    // intended to reuse an id of a removed solver.

    uint64_t id = 0; // 0 is reserved for invalid value.
    RegisterWithSolver(registry, ++id, ConvAsm3x3U{}, miopenConvolutionAlgoDirect);
    RegisterWithSolver(registry, ++id, ConvAsm1x1U{}, miopenConvolutionAlgoDirect);
    RegisterWithSolver(registry, ++id, ConvAsm1x1UV2{}, miopenConvolutionAlgoDirect);
    RegisterWithSolver(registry, ++id, ConvBiasActivAsm1x1U{}, miopenConvolutionAlgoDirect);
    RegisterWithSolver(registry, ++id, ConvAsm5x10u2v2f1{}, miopenConvolutionAlgoDirect);
    RegisterWithSolver(registry, ++id, ConvAsm5x10u2v2b1{}, miopenConvolutionAlgoDirect);
    RegisterWithSolver(
        registry, ++id, ConvAsm7x7c3h224w224k64u2v2p3q3f1{}, miopenConvolutionAlgoDirect);
    RegisterWithSolver(registry, ++id, ConvOclDirectFwd11x11{}, miopenConvolutionAlgoDirect);
    RegisterWithSolver(registry, ++id, ConvOclDirectFwdGen{}, miopenConvolutionAlgoDirect);
    RegisterWithSolver(registry, ++id, ConvOclDirectFwd3x3{}, miopenConvolutionAlgoDirect);
    RegisterWithSolver(registry, ++id, ConvOclDirectFwd{}, miopenConvolutionAlgoDirect);
    RegisterWithSolver(registry, ++id, ConvOclDirectFwdFused{}, miopenConvolutionAlgoDirect);
    RegisterWithSolver(registry, ++id, ConvOclDirectFwd1x1{}, miopenConvolutionAlgoDirect);
    RegisterWithSolver(registry, ++id, ConvBinWinograd3x3U{}, miopenConvolutionAlgoWinograd);
    RegisterWithSolver(registry, ++id, ConvBinWinogradRxS{}, miopenConvolutionAlgoWinograd);
    RegisterWithSolver(registry, ++id, ConvAsmBwdWrW3x3{}, miopenConvolutionAlgoDirect);
    RegisterWithSolver(registry, ++id, ConvAsmBwdWrW1x1{}, miopenConvolutionAlgoDirect);
    RegisterWithSolver(registry, ++id, ConvOclBwdWrW2<1>{}, miopenConvolutionAlgoDirect);
    RegisterWithSolver(registry, ++id, ConvOclBwdWrW2<2>{}, miopenConvolutionAlgoDirect);
    RegisterWithSolver(registry, ++id, ConvOclBwdWrW2<4>{}, miopenConvolutionAlgoDirect);
    RegisterWithSolver(registry, ++id, ConvOclBwdWrW2<8>{}, miopenConvolutionAlgoDirect);
    RegisterWithSolver(registry, ++id, ConvOclBwdWrW2<16>{}, miopenConvolutionAlgoDirect);
    RegisterWithSolver(registry, ++id, ConvOclBwdWrW2NonTunable{}, miopenConvolutionAlgoDirect);
    RegisterWithSolver(registry, ++id, ConvOclBwdWrW53{}, miopenConvolutionAlgoDirect);
    RegisterWithSolver(registry, ++id, ConvOclBwdWrW1x1{}, miopenConvolutionAlgoDirect);
    RegisterWithSolver(
        registry, ++id, ConvHipImplicitGemmV4R1Fwd{}, miopenConvolutionAlgoImplicitGEMM);
    ++id; // removed solver ConvHipImplicitGemmV4Fwd
    ++id; // removed solver ConvHipImplicitGemmV4_1x1
    ++id; // removed solver ConvHipImplicitGemmV4R4FwdXdlops
    ++id; // removed solver ConvHipImplicitGemmV4R4Xdlops_1x1
    RegisterWithSolver(
        registry, ++id, ConvHipImplicitGemmV4R1WrW{}, miopenConvolutionAlgoImplicitGEMM);
    ++id; // removed solver ConvHipImplicitGemmV4WrW

    // Several ids w/o solver for immediate mode
    Register(registry, ++id, "gemm", miopenConvolutionAlgoGEMM);
    Register(registry, ++id, "fft", miopenConvolutionAlgoFFT);
    RegisterWithSolver(
        registry, ++id, ConvWinograd3x3MultipassWrW<3, 4>{}, miopenConvolutionAlgoWinograd);
    ++id; // Id for ConvSCGemmFGemm.
    RegisterWithSolver(registry, ++id, ConvBinWinogradRxSf3x2{}, miopenConvolutionAlgoWinograd);
    RegisterWithSolver(
        registry, ++id, ConvWinograd3x3MultipassWrW<3, 5>{}, miopenConvolutionAlgoWinograd);
    RegisterWithSolver(
        registry, ++id, ConvWinograd3x3MultipassWrW<3, 6>{}, miopenConvolutionAlgoWinograd);
    RegisterWithSolver(
        registry, ++id, ConvWinograd3x3MultipassWrW<3, 2>{}, miopenConvolutionAlgoWinograd);
    RegisterWithSolver(
        registry, ++id, ConvWinograd3x3MultipassWrW<3, 3>{}, miopenConvolutionAlgoWinograd);
    RegisterWithSolver(
        registry, ++id, ConvWinograd3x3MultipassWrW<7, 2>{}, miopenConvolutionAlgoWinograd);
    RegisterWithSolver(
        registry, ++id, ConvWinograd3x3MultipassWrW<7, 3>{}, miopenConvolutionAlgoWinograd);
    RegisterWithSolver(
        registry, ++id, ConvWinograd3x3MultipassWrW<7, 2, 1, 1>{}, miopenConvolutionAlgoWinograd);
    RegisterWithSolver(
        registry, ++id, ConvWinograd3x3MultipassWrW<7, 3, 1, 1>{}, miopenConvolutionAlgoWinograd);
    RegisterWithSolver(
        registry, ++id, ConvWinograd3x3MultipassWrW<1, 1, 7, 2>{}, miopenConvolutionAlgoWinograd);
    RegisterWithSolver(
        registry, ++id, ConvWinograd3x3MultipassWrW<1, 1, 7, 3>{}, miopenConvolutionAlgoWinograd);
    RegisterWithSolver(
        registry, ++id, ConvWinograd3x3MultipassWrW<5, 3>{}, miopenConvolutionAlgoWinograd);
    RegisterWithSolver(
        registry, ++id, ConvWinograd3x3MultipassWrW<5, 4>{}, miopenConvolutionAlgoWinograd);

    ++id; // removed solver ConvHipImplicitGemmV4R4WrWXdlops
    RegisterWithSolver(
        registry, ++id, ConvHipImplicitGemmV4R4GenFwdXdlops{}, miopenConvolutionAlgoImplicitGEMM);
    RegisterWithSolver(
        registry, ++id, ConvHipImplicitGemmV4R4GenWrWXdlops{}, miopenConvolutionAlgoImplicitGEMM);
    RegisterWithSolver(registry, ++id, ConvBinWinogradRxSf2x3{}, miopenConvolutionAlgoWinograd);

    RegisterWithSolver(
        registry, ++id, ConvHipImplicitGemmV4R4Fwd{}, miopenConvolutionAlgoImplicitGEMM);

    RegisterWithSolver(
        registry, ++id, ConvHipImplicitGemmBwdDataV1R1{}, miopenConvolutionAlgoImplicitGEMM);
    RegisterWithSolver(
        registry, ++id, ConvHipImplicitGemmBwdDataV4R1{}, miopenConvolutionAlgoImplicitGEMM);

    RegisterWithSolver(
        registry, ++id, ConvHipImplicitGemmBwdDataV1R1Xdlops{}, miopenConvolutionAlgoImplicitGEMM);

    RegisterWithSolver(registry,
                       ++id,
                       ConvHipImplicitGemmV4R4GenXdlopsFwdFp32{},
                       miopenConvolutionAlgoImplicitGEMM);

    RegisterWithSolver(registry,
                       ++id,
                       ConvHipImplicitGemmV4R4GenXdlopsWrWFp32{},
                       miopenConvolutionAlgoImplicitGEMM);

    RegisterWithSolver(
        registry, ++id, ConvHipImplicitGemmBwdDataV4R1Xdlops{}, miopenConvolutionAlgoImplicitGEMM);

    RegisterWithSolver(
        registry, ++id, ConvHipImplicitGemmV4R4WrW{}, miopenConvolutionAlgoImplicitGEMM);

    RegisterWithSolver(
        registry, ++id, ConvAsmImplicitGemmV4R1DynamicFwd{}, miopenConvolutionAlgoImplicitGEMM);

    RegisterWithSolver(
        registry, ++id, ConvAsmImplicitGemmV4R1DynamicFwd_1x1{}, miopenConvolutionAlgoImplicitGEMM);

    RegisterWithSolver(
        registry, ++id, ConvHipImplicitGemmForwardV4R4Xdlops{}, miopenConvolutionAlgoImplicitGEMM);

    RegisterWithSolver(
        registry, ++id, ConvAsmImplicitGemmV4R1DynamicBwd{}, miopenConvolutionAlgoImplicitGEMM);

    RegisterWithSolver(
        registry, ++id, ConvAsmImplicitGemmV4R1DynamicWrw{}, miopenConvolutionAlgoImplicitGEMM);

    RegisterWithSolver(
        registry, ++id, ConvMPBidirectWinograd<2, 3>{}, miopenConvolutionAlgoWinograd);
    RegisterWithSolver(
        registry, ++id, ConvMPBidirectWinograd<3, 3>{}, miopenConvolutionAlgoWinograd);
    RegisterWithSolver(
        registry, ++id, ConvMPBidirectWinograd<4, 3>{}, miopenConvolutionAlgoWinograd);
    RegisterWithSolver(
        registry, ++id, ConvMPBidirectWinograd<5, 3>{}, miopenConvolutionAlgoWinograd);
    RegisterWithSolver(
        registry, ++id, ConvMPBidirectWinograd<6, 3>{}, miopenConvolutionAlgoWinograd);

<<<<<<< HEAD
    RegisterWithSolver(registry, ++id, GemmFwd{}, miopenConvolutionAlgoGEMM);
=======
    RegisterWithSolver(registry,
                       ++id,
                       ConvAsmImplicitGemmGTCDynamicWrwXdlops{},
                       miopenConvolutionAlgoImplicitGEMM);

    RegisterWithSolver(
        registry, ++id, ConvHipImplicitGemmWrwV4R4Xdlops{}, miopenConvolutionAlgoImplicitGEMM);

    RegisterWithSolver(registry,
                       ++id,
                       ConvAsmImplicitGemmGTCDynamicFwdXdlops{},
                       miopenConvolutionAlgoImplicitGEMM);
>>>>>>> e08e23d2
}

} // namespace solver
} // namespace miopen<|MERGE_RESOLUTION|>--- conflicted
+++ resolved
@@ -341,9 +341,6 @@
     RegisterWithSolver(
         registry, ++id, ConvMPBidirectWinograd<6, 3>{}, miopenConvolutionAlgoWinograd);
 
-<<<<<<< HEAD
-    RegisterWithSolver(registry, ++id, GemmFwd{}, miopenConvolutionAlgoGEMM);
-=======
     RegisterWithSolver(registry,
                        ++id,
                        ConvAsmImplicitGemmGTCDynamicWrwXdlops{},
@@ -356,7 +353,8 @@
                        ++id,
                        ConvAsmImplicitGemmGTCDynamicFwdXdlops{},
                        miopenConvolutionAlgoImplicitGEMM);
->>>>>>> e08e23d2
+
+    RegisterWithSolver(registry, ++id, GemmFwd{}, miopenConvolutionAlgoGEMM);
 }
 
 } // namespace solver
