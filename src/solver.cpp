/*******************************************************************************
 *
 * MIT License
 *
 * Copyright (c) 2017 Advanced Micro Devices, Inc.
 *
 * Permission is hereby granted, free of charge, to any person obtaining a copy
 * of this software and associated documentation files (the "Software"), to deal
 * in the Software without restriction, including without limitation the rights
 * to use, copy, modify, merge, publish, distribute, sublicense, and/or sell
 * copies of the Software, and to permit persons to whom the Software is
 * furnished to do so, subject to the following conditions:
 *
 * The above copyright notice and this permission notice shall be included in all
 * copies or substantial portions of the Software.
 *
 * THE SOFTWARE IS PROVIDED "AS IS", WITHOUT WARRANTY OF ANY KIND, EXPRESS OR
 * IMPLIED, INCLUDING BUT NOT LIMITED TO THE WARRANTIES OF MERCHANTABILITY,
 * FITNESS FOR A PARTICULAR PURPOSE AND NONINFRINGEMENT. IN NO EVENT SHALL THE
 * AUTHORS OR COPYRIGHT HOLDERS BE LIABLE FOR ANY CLAIM, DAMAGES OR OTHER
 * LIABILITY, WHETHER IN AN ACTION OF CONTRACT, TORT OR OTHERWISE, ARISING FROM,
 * OUT OF OR IN CONNECTION WITH THE SOFTWARE OR THE USE OR OTHER DEALINGS IN THE
 * SOFTWARE.
 *
 *******************************************************************************/

#include <miopen/solver.hpp>
#include <miopen/conv_algo_name.hpp>

#include <miopen/db.hpp>
#include <miopen/solver_id.hpp>
#include <miopen/par_for.hpp>
#include <miopen/stringutils.hpp>
#include <miopen/any_solver.hpp>
#include <miopen/timer.hpp>

#include <boost/range/adaptor/transformed.hpp>
#include <ostream>

namespace miopen {
namespace solver {

MIOPEN_DECLARE_ENV_VAR(MIOPEN_COMPILE_PARALLEL_LEVEL)

std::ostream& operator<<(std::ostream& os, const KernelInfo& k)
{
    os << k.kernel_file << ", " << k.kernel_name << " g_wk={ ";
    for(const auto& size : k.g_wk)
        os << size << ' ';
    os << "}, l_wk={ ";
    for(const auto& size : k.l_wk)
        os << size << ' ';
    return os << "} '" << k.comp_options << '\'';
}

std::vector<Program> PrecompileKernels(const Handle& h, const std::vector<KernelInfo>& kernels)
{
    CompileTimer ct;
    std::vector<Program> programs(kernels.size());

    // clang-format off
    par_for_strided(kernels.size(),
                    max_threads{Value(MIOPEN_COMPILE_PARALLEL_LEVEL{}, 20)},
                    [&](auto i) {
                        const KernelInfo& k = kernels[i];
                        programs[i]         = h.LoadProgram(k.kernel_file, k.comp_options, false, "");
                    });
    // clang-format on
    ct.Log("PrecompileKernels");
    return programs;
}

void PrecompileSolutions(const Handle& h, const std::vector<const ConvSolution*>& sols)
{
    // Find all kernels that need to be compiled from the solutions
    std::vector<KernelInfo> kernels;
    for(auto&& sol : sols)
    {
        if(!sol->Succeeded())
            continue;
        for(auto&& kernel : sol->construction_params)
        {
            if(h.HasProgram(kernel.kernel_file, kernel.comp_options))
                continue;
            kernels.push_back(kernel);
        }
    }

    // Precompile the kernels in parallel, but dont add them to the cache
    std::vector<Program> programs = PrecompileKernels(h, kernels);

    // Add programs to the cache
    for(std::size_t i = 0; i < programs.size(); i++)
    {
        const KernelInfo& k = kernels[i];
        h.AddProgram(programs[i], k.kernel_file, k.comp_options);
    }
}

std::ostream& operator<<(std::ostream& os, const ConvSolution& s)
{
    auto strings =
        s.construction_params | boost::adaptors::transformed([](auto k) { return k.kernel_name; });
    os << s.solver_id << ": " << JoinStrings(strings, "/");
    return os;
}

struct IdRegistryData
{
    std::unordered_map<uint64_t, std::string> value_to_str;
    std::unordered_map<std::string, uint64_t> str_to_value;
    std::unordered_map<uint64_t, AnySolver> value_to_solver;
    std::unordered_map<uint64_t, miopenConvAlgorithm_t> value_to_algo;
};

struct SolverRegistrar
{
    SolverRegistrar(IdRegistryData& registry);
};

static auto& IdRegistry()
{
    // NOLINTNEXTLINE (cppcoreguidelines-avoid-non-const-global-variables)
    static auto data            = IdRegistryData{};
    static const auto registrar = SolverRegistrar{data};
    (void)registrar; // clang-tidy
    return data;
}

const std::unordered_map<uint64_t, AnySolver>& GetMapValueToAnySolver()
{
    return IdRegistry().value_to_solver;
}

Id::Id(uint64_t value_) : value(value_)
{
    is_valid = (IdRegistry().value_to_str.find(value) != IdRegistry().value_to_str.end());
}

Id::Id(const std::string& str) : Id(str.c_str()) {}

Id::Id(const char* str)
{
    const auto it = IdRegistry().str_to_value.find(str);
    is_valid      = (it != IdRegistry().str_to_value.end());
    value         = is_valid ? it->second : invalid_value;
}

std::string Id::ToString() const
{
    if(!IsValid())
        return "INVALID_SOLVER_ID_" + std::to_string(value);
    return IdRegistry().value_to_str[value];
}

AnySolver Id::GetSolver() const
{
    const auto it = IdRegistry().value_to_solver.find(value);
    return it != IdRegistry().value_to_solver.end() ? it->second : AnySolver{};
}

std::string Id::GetAlgo(conv::Direction dir) const
{
    return ConvolutionAlgoToDirectionalString(GetAlgo(), dir);
}

miopenConvAlgorithm_t Id::GetAlgo() const
{
    const auto it = IdRegistry().value_to_algo.find(value);
    if(it == IdRegistry().value_to_algo.end())
        MIOPEN_THROW(miopenStatusInternalError);
    return it->second;
}

inline bool Register(IdRegistryData& registry,
                     uint64_t value,
                     const std::string& str,
                     miopenConvAlgorithm_t algo)
{
    if(value == Id::invalid_value)
    {
        MIOPEN_LOG_E(Id::invalid_value << " is special id value for invalid solver (" << str
                                       << ")");
        return false;
    }

    if(registry.value_to_str.find(value) != registry.value_to_str.end())
    {
        MIOPEN_LOG_E("Registered duplicate ids: [" << value << "]" << str << " and ["
                                                   << registry.value_to_str.find(value)->first
                                                   << "]"
                                                   << registry.value_to_str.find(value)->second);
        return false;
    }

    if(registry.str_to_value.find(str) != registry.str_to_value.end())
    {
        MIOPEN_LOG_E("Registered duplicate ids: [" << value << "]" << str << " and ["
                                                   << registry.str_to_value.find(str)->second
                                                   << "]"
                                                   << registry.str_to_value.find(str)->first);
        return false;
    }

    registry.value_to_str.emplace(value, str);
    registry.str_to_value.emplace(str, value);
    registry.value_to_algo.emplace(value, algo);
    return true;
}

template <class TSolver>
inline void
RegisterWithSolver(IdRegistryData& registry, uint64_t value, TSolver, miopenConvAlgorithm_t algo)
{
    if(Register(registry, value, SolverDbId(TSolver{}), algo))
        registry.value_to_solver.emplace(value, TSolver{});
}

inline SolverRegistrar::SolverRegistrar(IdRegistryData& registry)
{
    // When solver gets removed its registration line should be replaced with ++id to keep
    // backwards compatibility. New solvers should only be added to the end of list unless it is
    // intended to reuse an id of a removed solver.

    uint64_t id = 0; // 0 is reserved for invalid value.

    // IMPORTANT: New solvers should be added to the end of the function!

    RegisterWithSolver(registry, ++id, ConvAsm3x3U{}, miopenConvolutionAlgoDirect);
    RegisterWithSolver(registry, ++id, ConvAsm1x1U{}, miopenConvolutionAlgoDirect);
    RegisterWithSolver(registry, ++id, ConvAsm1x1UV2{}, miopenConvolutionAlgoDirect);
    RegisterWithSolver(registry, ++id, ConvBiasActivAsm1x1U{}, miopenConvolutionAlgoDirect);
    RegisterWithSolver(registry, ++id, ConvAsm5x10u2v2f1{}, miopenConvolutionAlgoDirect);
    RegisterWithSolver(registry, ++id, ConvAsm5x10u2v2b1{}, miopenConvolutionAlgoDirect);
    RegisterWithSolver(
        registry, ++id, ConvAsm7x7c3h224w224k64u2v2p3q3f1{}, miopenConvolutionAlgoDirect);
    RegisterWithSolver(registry, ++id, ConvOclDirectFwd11x11{}, miopenConvolutionAlgoDirect);
    RegisterWithSolver(registry, ++id, ConvOclDirectFwdGen{}, miopenConvolutionAlgoDirect);
    ++id; // removed ConvOclDirectFwd3x3
    RegisterWithSolver(registry, ++id, ConvOclDirectFwd{}, miopenConvolutionAlgoDirect);
    RegisterWithSolver(registry, ++id, ConvOclDirectFwdFused{}, miopenConvolutionAlgoDirect);
    RegisterWithSolver(registry, ++id, ConvOclDirectFwd1x1{}, miopenConvolutionAlgoDirect);
    RegisterWithSolver(registry, ++id, ConvBinWinograd3x3U{}, miopenConvolutionAlgoWinograd);
    RegisterWithSolver(registry, ++id, ConvBinWinogradRxS{}, miopenConvolutionAlgoWinograd);
    RegisterWithSolver(registry, ++id, ConvAsmBwdWrW3x3{}, miopenConvolutionAlgoDirect);
    RegisterWithSolver(registry, ++id, ConvAsmBwdWrW1x1{}, miopenConvolutionAlgoDirect);
    RegisterWithSolver(registry, ++id, ConvOclBwdWrW2<1>{}, miopenConvolutionAlgoDirect);
    RegisterWithSolver(registry, ++id, ConvOclBwdWrW2<2>{}, miopenConvolutionAlgoDirect);
    RegisterWithSolver(registry, ++id, ConvOclBwdWrW2<4>{}, miopenConvolutionAlgoDirect);
    RegisterWithSolver(registry, ++id, ConvOclBwdWrW2<8>{}, miopenConvolutionAlgoDirect);
    RegisterWithSolver(registry, ++id, ConvOclBwdWrW2<16>{}, miopenConvolutionAlgoDirect);
    RegisterWithSolver(registry, ++id, ConvOclBwdWrW2NonTunable{}, miopenConvolutionAlgoDirect);
    RegisterWithSolver(registry, ++id, ConvOclBwdWrW53{}, miopenConvolutionAlgoDirect);
    RegisterWithSolver(registry, ++id, ConvOclBwdWrW1x1{}, miopenConvolutionAlgoDirect);
    RegisterWithSolver(
        registry, ++id, ConvHipImplicitGemmV4R1Fwd{}, miopenConvolutionAlgoImplicitGEMM);
    ++id; // removed solver ConvHipImplicitGemmV4Fwd
    ++id; // removed solver ConvHipImplicitGemmV4_1x1
    ++id; // removed solver ConvHipImplicitGemmV4R4FwdXdlops
    ++id; // removed solver ConvHipImplicitGemmV4R4Xdlops_1x1
    RegisterWithSolver(
        registry, ++id, ConvHipImplicitGemmV4R1WrW{}, miopenConvolutionAlgoImplicitGEMM);
    ++id; // removed solver ConvHipImplicitGemmV4WrW

    // Several ids w/o solver for immediate mode
    Register(registry, ++id, "gemm", miopenConvolutionAlgoGEMM);
    RegisterWithSolver(registry, ++id, fft{}, miopenConvolutionAlgoFFT);
    RegisterWithSolver(
        registry, ++id, ConvWinograd3x3MultipassWrW<3, 4>{}, miopenConvolutionAlgoWinograd);
    ++id; // Id for ConvSCGemmFGemm.
    RegisterWithSolver(registry, ++id, ConvBinWinogradRxSf3x2{}, miopenConvolutionAlgoWinograd);
    RegisterWithSolver(
        registry, ++id, ConvWinograd3x3MultipassWrW<3, 5>{}, miopenConvolutionAlgoWinograd);
    RegisterWithSolver(
        registry, ++id, ConvWinograd3x3MultipassWrW<3, 6>{}, miopenConvolutionAlgoWinograd);
    RegisterWithSolver(
        registry, ++id, ConvWinograd3x3MultipassWrW<3, 2>{}, miopenConvolutionAlgoWinograd);
    RegisterWithSolver(
        registry, ++id, ConvWinograd3x3MultipassWrW<3, 3>{}, miopenConvolutionAlgoWinograd);
    RegisterWithSolver(
        registry, ++id, ConvWinograd3x3MultipassWrW<7, 2>{}, miopenConvolutionAlgoWinograd);
    RegisterWithSolver(
        registry, ++id, ConvWinograd3x3MultipassWrW<7, 3>{}, miopenConvolutionAlgoWinograd);
    RegisterWithSolver(
        registry, ++id, ConvWinograd3x3MultipassWrW<7, 2, 1, 1>{}, miopenConvolutionAlgoWinograd);
    RegisterWithSolver(
        registry, ++id, ConvWinograd3x3MultipassWrW<7, 3, 1, 1>{}, miopenConvolutionAlgoWinograd);
    RegisterWithSolver(
        registry, ++id, ConvWinograd3x3MultipassWrW<1, 1, 7, 2>{}, miopenConvolutionAlgoWinograd);
    RegisterWithSolver(
        registry, ++id, ConvWinograd3x3MultipassWrW<1, 1, 7, 3>{}, miopenConvolutionAlgoWinograd);
    RegisterWithSolver(
        registry, ++id, ConvWinograd3x3MultipassWrW<5, 3>{}, miopenConvolutionAlgoWinograd);
    RegisterWithSolver(
        registry, ++id, ConvWinograd3x3MultipassWrW<5, 4>{}, miopenConvolutionAlgoWinograd);

    ++id; // removed solver ConvHipImplicitGemmV4R4WrWXdlops
    ++id; // removed solver ConvHipImplicitGemmV4R4GenFwdXdlops
    ++id; // removed solver ConvHipImplicitGemmV4R4GenWrWXdlops

    RegisterWithSolver(registry, ++id, ConvBinWinogradRxSf2x3{}, miopenConvolutionAlgoWinograd);

    RegisterWithSolver(
        registry, ++id, ConvHipImplicitGemmV4R4Fwd{}, miopenConvolutionAlgoImplicitGEMM);

    RegisterWithSolver(
        registry, ++id, ConvHipImplicitGemmBwdDataV1R1{}, miopenConvolutionAlgoImplicitGEMM);
    RegisterWithSolver(
        registry, ++id, ConvHipImplicitGemmBwdDataV4R1{}, miopenConvolutionAlgoImplicitGEMM);

    RegisterWithSolver(
        registry, ++id, ConvHipImplicitGemmBwdDataV1R1Xdlops{}, miopenConvolutionAlgoImplicitGEMM);

    ++id; // removed solver ConvHipImplicitGemmV4R4GenXdlopsFwdFp32
    ++id; // removed solver ConvHipImplicitGemmV4R4GenXdlopsWrWFp32

    RegisterWithSolver(
        registry, ++id, ConvHipImplicitGemmBwdDataV4R1Xdlops{}, miopenConvolutionAlgoImplicitGEMM);

    RegisterWithSolver(
        registry, ++id, ConvHipImplicitGemmV4R4WrW{}, miopenConvolutionAlgoImplicitGEMM);

    RegisterWithSolver(
        registry, ++id, ConvAsmImplicitGemmV4R1DynamicFwd{}, miopenConvolutionAlgoImplicitGEMM);

    RegisterWithSolver(
        registry, ++id, ConvAsmImplicitGemmV4R1DynamicFwd_1x1{}, miopenConvolutionAlgoImplicitGEMM);

    RegisterWithSolver(
        registry, ++id, ConvHipImplicitGemmForwardV4R4Xdlops{}, miopenConvolutionAlgoImplicitGEMM);

    RegisterWithSolver(
        registry, ++id, ConvAsmImplicitGemmV4R1DynamicBwd{}, miopenConvolutionAlgoImplicitGEMM);

    RegisterWithSolver(
        registry, ++id, ConvAsmImplicitGemmV4R1DynamicWrw{}, miopenConvolutionAlgoImplicitGEMM);

    RegisterWithSolver(
        registry, ++id, ConvMPBidirectWinograd<2, 3>{}, miopenConvolutionAlgoWinograd);
    RegisterWithSolver(
        registry, ++id, ConvMPBidirectWinograd<3, 3>{}, miopenConvolutionAlgoWinograd);
    RegisterWithSolver(
        registry, ++id, ConvMPBidirectWinograd<4, 3>{}, miopenConvolutionAlgoWinograd);
    RegisterWithSolver(
        registry, ++id, ConvMPBidirectWinograd<5, 3>{}, miopenConvolutionAlgoWinograd);
    RegisterWithSolver(
        registry, ++id, ConvMPBidirectWinograd<6, 3>{}, miopenConvolutionAlgoWinograd);

    RegisterWithSolver(registry,
                       ++id,
                       ConvAsmImplicitGemmGTCDynamicWrwXdlops{},
                       miopenConvolutionAlgoImplicitGEMM);
    RegisterWithSolver(
        registry, ++id, ConvHipImplicitGemmWrwV4R4Xdlops{}, miopenConvolutionAlgoImplicitGEMM);

    RegisterWithSolver(registry,
                       ++id,
                       ConvAsmImplicitGemmGTCDynamicFwdXdlops{},
                       miopenConvolutionAlgoImplicitGEMM);

    RegisterWithSolver(
        registry, ++id, ConvMPBidirectWinograd_xdlops<2, 3>{}, miopenConvolutionAlgoWinograd);
    RegisterWithSolver(
        registry, ++id, ConvMPBidirectWinograd_xdlops<3, 3>{}, miopenConvolutionAlgoWinograd);
    RegisterWithSolver(
        registry, ++id, ConvMPBidirectWinograd_xdlops<4, 3>{}, miopenConvolutionAlgoWinograd);
    RegisterWithSolver(
        registry, ++id, ConvMPBidirectWinograd_xdlops<5, 3>{}, miopenConvolutionAlgoWinograd);
    RegisterWithSolver(
        registry, ++id, ConvMPBidirectWinograd_xdlops<6, 3>{}, miopenConvolutionAlgoWinograd);

    RegisterWithSolver(
        registry, ++id, ConvHipImplicitGemmForwardV4R5Xdlops{}, miopenConvolutionAlgoImplicitGEMM);

    RegisterWithSolver(registry,
                       ++id,
                       ConvHipImplicitGemmForwardV4R4Xdlops_Padded_Gemm{},
                       miopenConvolutionAlgoImplicitGEMM);

    RegisterWithSolver(registry,
                       ++id,
                       ConvAsmImplicitGemmGTCDynamicBwdXdlops{},
                       miopenConvolutionAlgoImplicitGEMM);
    RegisterWithSolver(registry,
                       ++id,
                       ConvHipImplicitGemmWrwV4R4Xdlops_Padded_Gemm{},
                       miopenConvolutionAlgoImplicitGEMM);
    RegisterWithSolver(registry, ++id, ConvBinWinogradRxSf2x3g1{}, miopenConvolutionAlgoWinograd);

    RegisterWithSolver(registry, ++id, ConvDirectNaiveConvFwd{}, miopenConvolutionAlgoDirect);
    RegisterWithSolver(registry, ++id, ConvDirectNaiveConvBwd{}, miopenConvolutionAlgoDirect);
    RegisterWithSolver(registry, ++id, ConvDirectNaiveConvWrw{}, miopenConvolutionAlgoDirect);

    RegisterWithSolver(registry, ++id, GemmFwd1x1_0_1{}, miopenConvolutionAlgoGEMM);
    RegisterWithSolver(registry, ++id, GemmFwd1x1_0_1_int8{}, miopenConvolutionAlgoGEMM);
    RegisterWithSolver(registry, ++id, GemmFwd1x1_0_2{}, miopenConvolutionAlgoGEMM);
    RegisterWithSolver(registry, ++id, GemmFwdRest{}, miopenConvolutionAlgoGEMM);

    RegisterWithSolver(
        registry, ++id, ConvHipImplicitGemmMlirCppFwd{}, miopenConvolutionAlgoImplicitGEMM);
    RegisterWithSolver(
        registry, ++id, ConvHipImplicitGemmMlirCppBwd{}, miopenConvolutionAlgoImplicitGEMM);
    RegisterWithSolver(
        registry, ++id, ConvHipImplicitGemmMlirCppWrW{}, miopenConvolutionAlgoImplicitGEMM);

    RegisterWithSolver(registry, ++id, GemmBwd1x1_stride2{}, miopenConvolutionAlgoGEMM);
    RegisterWithSolver(registry, ++id, GemmBwd1x1_stride1{}, miopenConvolutionAlgoGEMM);
    RegisterWithSolver(registry, ++id, GemmBwdRest{}, miopenConvolutionAlgoGEMM);

    RegisterWithSolver(registry, ++id, ConvMlirIgemmFwd{}, miopenConvolutionAlgoImplicitGEMM);
    RegisterWithSolver(registry, ++id, ConvMlirIgemmBwd{}, miopenConvolutionAlgoImplicitGEMM);
    RegisterWithSolver(registry, ++id, ConvMlirIgemmWrW{}, miopenConvolutionAlgoImplicitGEMM);

<<<<<<< HEAD
    RegisterWithSolver(registry, ++id, ConvMlirIgemmFwdXdlops{}, miopenConvolutionAlgoImplicitGEMM);
    RegisterWithSolver(registry, ++id, ConvMlirIgemmBwdXdlops{}, miopenConvolutionAlgoImplicitGEMM);
    RegisterWithSolver(registry, ++id, ConvMlirIgemmWrWXdlops{}, miopenConvolutionAlgoImplicitGEMM);
=======
    RegisterWithSolver(registry, ++id, GemmWrw1x1_stride1{}, miopenConvolutionAlgoGEMM);
    RegisterWithSolver(registry, ++id, GemmWrwUniversal{}, miopenConvolutionAlgoGEMM);
>>>>>>> 146ce2dd
    // IMPORTANT: New solvers should be added to the end of the function!
}

} // namespace solver
} // namespace miopen<|MERGE_RESOLUTION|>--- conflicted
+++ resolved
@@ -411,14 +411,12 @@
     RegisterWithSolver(registry, ++id, ConvMlirIgemmBwd{}, miopenConvolutionAlgoImplicitGEMM);
     RegisterWithSolver(registry, ++id, ConvMlirIgemmWrW{}, miopenConvolutionAlgoImplicitGEMM);
 
-<<<<<<< HEAD
+    RegisterWithSolver(registry, ++id, GemmWrw1x1_stride1{}, miopenConvolutionAlgoGEMM);
+    RegisterWithSolver(registry, ++id, GemmWrwUniversal{}, miopenConvolutionAlgoGEMM);
+
     RegisterWithSolver(registry, ++id, ConvMlirIgemmFwdXdlops{}, miopenConvolutionAlgoImplicitGEMM);
     RegisterWithSolver(registry, ++id, ConvMlirIgemmBwdXdlops{}, miopenConvolutionAlgoImplicitGEMM);
     RegisterWithSolver(registry, ++id, ConvMlirIgemmWrWXdlops{}, miopenConvolutionAlgoImplicitGEMM);
-=======
-    RegisterWithSolver(registry, ++id, GemmWrw1x1_stride1{}, miopenConvolutionAlgoGEMM);
-    RegisterWithSolver(registry, ++id, GemmWrwUniversal{}, miopenConvolutionAlgoGEMM);
->>>>>>> 146ce2dd
     // IMPORTANT: New solvers should be added to the end of the function!
 }
 
