/*******************************************************************************
 *
 * MIT License
 *
 * Copyright (c) 2021 Advanced Micro Devices, Inc.
 *
 * Permission is hereby granted, free of charge, to any person obtaining a copy
 * of this software and associated documentation files (the "Software"), to deal
 * in the Software without restriction, including without limitation the rights
 * to use, copy, modify, merge, publish, distribute, sublicense, and/or sell
 * copies of the Software, and to permit persons to whom the Software is
 * furnished to do so, subject to the following conditions:
 *
 * The above copyright notice and this permission notice shall be included in all
 * copies or substantial portions of the Software.
 *
 * THE SOFTWARE IS PROVIDED "AS IS", WITHOUT WARRANTY OF ANY KIND, EXPRESS OR
 * IMPLIED, INCLUDING BUT NOT LIMITED TO THE WARRANTIES OF MERCHANTABILITY,
 * FITNESS FOR A PARTICULAR PURPOSE AND NONINFRINGEMENT. IN NO EVENT SHALL THE
 * AUTHORS OR COPYRIGHT HOLDERS BE LIABLE FOR ANY CLAIM, DAMAGES OR OTHER
 * LIABILITY, WHETHER IN AN ACTION OF CONTRACT, TORT OR OTHERWISE, ARISING FROM,
 * OUT OF OR IN CONNECTION WITH THE SOFTWARE OR THE USE OR OTHER DEALINGS IN THE
 * SOFTWARE.
 *
 *******************************************************************************/

#include <miopen/solver.hpp>

#include <miopen/activ/solvers.hpp>
#include <miopen/adam/solvers.hpp>
#include <miopen/batchnorm/solvers.hpp>
#include <miopen/cat/solvers.hpp>
#include <miopen/fusion/solvers.hpp>
#include <miopen/groupnorm/solvers.hpp>
#include <miopen/layernorm/solvers.hpp>
#include <miopen/pooling/solvers.hpp>
#include <miopen/reduce/solvers.hpp>
#include <miopen/mha/solvers.hpp>
#include <miopen/softmax/solvers.hpp>

#include <miopen/conv_algo_name.hpp>
#include <miopen/db.hpp>
#include <miopen/env.hpp>
#include <miopen/solver_id.hpp>
#include <miopen/par_for.hpp>
#include <miopen/stringutils.hpp>
#include <miopen/any_solver.hpp>
#include <miopen/timer.hpp>

#include <boost/range/adaptor/transformed.hpp>
#include <ostream>

MIOPEN_DECLARE_ENV_VAR_BOOL(MIOPEN_DEBUG_ENABLE_DEPRECATED_SOLVERS)

namespace miopen {
namespace solver {

std::ostream& operator<<(std::ostream& os, const KernelInfo& k)
{
    os << k.kernel_file << ", " << k.kernel_name << " g_wk={ ";
    for(const auto& size : k.g_wk)
        os << size << ' ';
    os << "}, l_wk={ ";
    for(const auto& size : k.l_wk)
        os << size << ' ';
    return os << "} '" << k.comp_options << '\'';
}

std::vector<Program>
PrecompileKernels(const Handle& h, const std::vector<KernelInfo>& kernels, bool force_attach_binary)
{
    CompileTimer ct;
    std::vector<Program> programs(kernels.size());

    // clang-format off
    par_for_strided(kernels.size(),
                    max_threads{GetTuningThreadsMax()},
                    [&](auto i) {
                        const KernelInfo& k = kernels[i];
                        programs[i]         = h.LoadProgram(k.kernel_file, k.comp_options, "", force_attach_binary);
                    });
    // clang-format on
    ct.Log("PrecompileKernels");
    return programs;
}

void PrecompileSolutions(const Handle& h,
                         const std::vector<const ConvSolution*>& sols,
                         bool force_attach_binary)
{
    // Find all kernels that need to be compiled from the solutions
    std::vector<KernelInfo> kernels;
    for(auto&& sol : sols)
    {
        if(!sol->Succeeded())
            continue;
        for(auto&& kernel : sol->construction_params)
        {
            if(h.HasProgram(kernel.kernel_file, kernel.comp_options))
                continue;
            kernels.push_back(kernel);
        }
    }

    // Precompile the kernels in parallel, but don't add them to the cache
    std::vector<Program> programs = PrecompileKernels(h, kernels, force_attach_binary);

    // Add programs to the cache
    for(std::size_t i = 0; i < programs.size(); i++)
    {
        const KernelInfo& k = kernels[i];
        h.AddProgram(programs[i], k.kernel_file, k.comp_options);
    }
}

std::ostream& operator<<(std::ostream& os, const ConvSolution& s)
{
    auto strings =
        s.construction_params | boost::adaptors::transformed([](auto k) { return k.kernel_name; });
    os << s.solver_id << ": " << JoinStrings(strings, "/");
    return os;
}

struct IdRegistryEntry
{
    std::string str_value          = "";
    Primitive primitive            = Primitive::Convolution;
    miopenConvAlgorithm_t convAlgo = miopenConvolutionAlgoDirect;
    AnySolver solver;
};

struct IdRegistryData
{
    std::unordered_map<uint64_t, IdRegistryEntry> value_to_entry;
    std::unordered_map<std::string, uint64_t> str_to_value;
    std::unordered_map<Primitive, std::vector<Id>> primitive_to_ids;
};

struct SolverRegistrar
{
    SolverRegistrar(IdRegistryData& registry);
};

static auto& IdRegistry()
{
    // NOLINTNEXTLINE (cppcoreguidelines-avoid-non-const-global-variables)
    static auto data            = IdRegistryData{};
    static const auto registrar = SolverRegistrar{data};
    (void)registrar; // clang-tidy
    return data;
}

const std::vector<Id>& GetSolversByPrimitive(Primitive primitive)
{
    return IdRegistry().primitive_to_ids[primitive];
}

Id::Id(uint64_t value_) : value(value_)
{
    is_valid = (IdRegistry().value_to_entry.find(value) != IdRegistry().value_to_entry.end());
}

Id::Id(ForceInit, uint64_t value_) : value(value_), is_valid(true) {}

Id::Id(const std::string& str) : Id(str.c_str()) {}

Id::Id(const char* str)
{
    const auto it = IdRegistry().str_to_value.find(str);
    is_valid      = (it != IdRegistry().str_to_value.end());
    value         = is_valid ? it->second : invalid_value;
}

std::string Id::ToString() const
{
    if(!IsValid())
        return "INVALID_SOLVER_ID_" + std::to_string(value);
    return IdRegistry().value_to_entry[value].str_value;
}

AnySolver Id::GetSolver() const
{
    const auto it = IdRegistry().value_to_entry.find(value);
    return it != IdRegistry().value_to_entry.end() ? it->second.solver : AnySolver{};
}

std::string Id::GetAlgo(miopen::conv::Direction dir) const
{
    return ConvolutionAlgoToDirectionalString(GetAlgo(), dir);
}

Primitive Id::GetPrimitive() const
{
    const auto it = IdRegistry().value_to_entry.find(value);
    if(it == IdRegistry().value_to_entry.end())
        MIOPEN_THROW(miopenStatusInternalError);
    return it->second.primitive;
}

miopenConvAlgorithm_t Id::GetAlgo() const
{
    const auto it = IdRegistry().value_to_entry.find(value);
    if(it == IdRegistry().value_to_entry.end())
        MIOPEN_THROW(miopenStatusInternalError);
    return it->second.convAlgo;
}

inline bool
Register(IdRegistryData& registry, uint64_t value, Primitive primitive, const std::string& str)
{
    if(value == Id::invalid_value)
    {
        MIOPEN_LOG_E(Id::invalid_value << " is special id value for invalid solver (" << str
                                       << ")");
        return false;
    }

    if(registry.value_to_entry.find(value) != registry.value_to_entry.end())
    {
        MIOPEN_LOG_E("Registered duplicate ids: ["
                     << value << "]" << str << " and ["
                     << registry.value_to_entry.find(value)->first << "]"
                     << registry.value_to_entry.find(value)->second.str_value);
        return false;
    }

    if(registry.str_to_value.find(str) != registry.str_to_value.end())
    {
        MIOPEN_LOG_E("Registered duplicate ids: [" << value << "]" << str << " and ["
                                                   << registry.str_to_value.find(str)->second << "]"
                                                   << registry.str_to_value.find(str)->first);
        return false;
    }

    auto entry      = IdRegistryEntry{};
    entry.str_value = str;
    entry.primitive = {primitive};

    registry.value_to_entry.emplace(value, std::move(entry));
    registry.str_to_value.emplace(str, value);
    registry.primitive_to_ids[primitive].emplace_back(ForceInit{}, value);
    return true;
}

inline bool Register(IdRegistryData& registry,
                     uint64_t value,
                     Primitive primitive,
                     const std::string& str,
                     miopenConvAlgorithm_t algo)
{
    if(!Register(registry, value, primitive, str))
        return false;
    registry.value_to_entry.at(value).convAlgo = algo;
    return true;
}

inline bool Register(IdRegistryData& registry,
                     uint64_t value,
                     const std::string& str,
                     miopenConvAlgorithm_t algo)
{
    if(!Register(registry, value, Primitive::Convolution, str))
        return false;
    registry.value_to_entry.at(value).convAlgo = algo;
    return true;
}

template <class TSolver>
inline void
RegisterWithSolver(IdRegistryData& registry, uint64_t value, TSolver, miopenConvAlgorithm_t algo)
{
    if(!Register(registry, value, TSolver{}.SolverDbId(), algo))
        return;
    registry.value_to_entry.at(value).solver = TSolver{};
}

inline SolverRegistrar::SolverRegistrar(IdRegistryData& registry)
{
    // When solver gets removed its registration line should be replaced with ++id to keep
    // backwards compatibility. New solvers should only be added to the end of list unless it is
    // intended to reuse an id of a removed solver.

    uint64_t id = 0; // 0 is reserved for invalid value.

    // IMPORTANT: New solvers should be added to the end of the function!
    RegisterWithSolver(registry, ++id, conv::ConvAsm3x3U{}, miopenConvolutionAlgoDirect);
    RegisterWithSolver(registry, ++id, conv::ConvAsm1x1U{}, miopenConvolutionAlgoDirect);
    RegisterWithSolver(registry, ++id, conv::ConvAsm1x1UV2{}, miopenConvolutionAlgoDirect);
    Register(registry,
             ++id,
             Primitive::Fusion,
             fusion::ConvBiasActivAsm1x1U{}.SolverDbId(),
             miopenConvolutionAlgoDirect);
    RegisterWithSolver(registry, ++id, conv::ConvAsm5x10u2v2f1{}, miopenConvolutionAlgoDirect);
    RegisterWithSolver(registry, ++id, conv::ConvAsm5x10u2v2b1{}, miopenConvolutionAlgoDirect);
    RegisterWithSolver(
        registry, ++id, conv::ConvAsm7x7c3h224w224k64u2v2p3q3f1{}, miopenConvolutionAlgoDirect);
    RegisterWithSolver(registry, ++id, conv::ConvOclDirectFwd11x11{}, miopenConvolutionAlgoDirect);
    RegisterWithSolver(registry, ++id, conv::ConvOclDirectFwdGen{}, miopenConvolutionAlgoDirect);
    ++id; // removed ConvOclDirectFwd3x3
    RegisterWithSolver(registry, ++id, conv::ConvOclDirectFwd{}, miopenConvolutionAlgoDirect);
    Register(registry,
             ++id,
             Primitive::Fusion,
             fusion::ConvOclDirectFwdFused{}.SolverDbId(),
             miopenConvolutionAlgoDirect);
    RegisterWithSolver(registry, ++id, conv::ConvOclDirectFwd1x1{}, miopenConvolutionAlgoDirect);
    RegisterWithSolver(registry, ++id, conv::ConvBinWinograd3x3U{}, miopenConvolutionAlgoWinograd);
    RegisterWithSolver(registry, ++id, conv::ConvBinWinogradRxS{}, miopenConvolutionAlgoWinograd);
    RegisterWithSolver(registry, ++id, conv::ConvAsmBwdWrW3x3{}, miopenConvolutionAlgoDirect);
    RegisterWithSolver(registry, ++id, conv::ConvAsmBwdWrW1x1{}, miopenConvolutionAlgoDirect);
    RegisterWithSolver(registry, ++id, conv::ConvOclBwdWrW2<1>{}, miopenConvolutionAlgoDirect);
    RegisterWithSolver(registry, ++id, conv::ConvOclBwdWrW2<2>{}, miopenConvolutionAlgoDirect);
    RegisterWithSolver(registry, ++id, conv::ConvOclBwdWrW2<4>{}, miopenConvolutionAlgoDirect);
    RegisterWithSolver(registry, ++id, conv::ConvOclBwdWrW2<8>{}, miopenConvolutionAlgoDirect);
    RegisterWithSolver(registry, ++id, conv::ConvOclBwdWrW2<16>{}, miopenConvolutionAlgoDirect);
    RegisterWithSolver(
        registry, ++id, conv::ConvOclBwdWrW2NonTunable{}, miopenConvolutionAlgoDirect);
    RegisterWithSolver(registry, ++id, conv::ConvOclBwdWrW53{}, miopenConvolutionAlgoDirect);
    RegisterWithSolver(registry, ++id, conv::ConvOclBwdWrW1x1{}, miopenConvolutionAlgoDirect);
    RegisterWithSolver(
        registry, ++id, conv::ConvHipImplicitGemmV4R1Fwd{}, miopenConvolutionAlgoImplicitGEMM);
    ++id; // removed solver ConvHipImplicitGemmV4Fwd
    ++id; // removed solver ConvHipImplicitGemmV4_1x1
    ++id; // removed solver ConvHipImplicitGemmV4R4FwdXdlops
    ++id; // removed solver ConvHipImplicitGemmV4R4Xdlops_1x1
    RegisterWithSolver(
        registry, ++id, conv::ConvHipImplicitGemmV4R1WrW{}, miopenConvolutionAlgoImplicitGEMM);
    ++id; // removed solver ConvHipImplicitGemmV4WrW

    // Several ids w/o solver for immediate mode
    ++id; // old gemm pseudo-solverid

    RegisterWithSolver(registry, ++id, conv::fft{}, miopenConvolutionAlgoFFT);

    RegisterWithSolver(
        registry, ++id, conv::ConvWinograd3x3MultipassWrW<3, 4>{}, miopenConvolutionAlgoWinograd);
    ++id; // Id for ConvSCGemmFGemm.
    RegisterWithSolver(registry, ++id, conv::ConvBinWinoRxS<3, 2>{}, miopenConvolutionAlgoWinograd);
    RegisterWithSolver(
        registry, ++id, conv::ConvWinograd3x3MultipassWrW<3, 5>{}, miopenConvolutionAlgoWinograd);
    RegisterWithSolver(
        registry, ++id, conv::ConvWinograd3x3MultipassWrW<3, 6>{}, miopenConvolutionAlgoWinograd);
    RegisterWithSolver(
        registry, ++id, conv::ConvWinograd3x3MultipassWrW<3, 2>{}, miopenConvolutionAlgoWinograd);
    RegisterWithSolver(
        registry, ++id, conv::ConvWinograd3x3MultipassWrW<3, 3>{}, miopenConvolutionAlgoWinograd);
    RegisterWithSolver(
        registry, ++id, conv::ConvWinograd3x3MultipassWrW<7, 2>{}, miopenConvolutionAlgoWinograd);
    RegisterWithSolver(
        registry, ++id, conv::ConvWinograd3x3MultipassWrW<7, 3>{}, miopenConvolutionAlgoWinograd);
    RegisterWithSolver(registry,
                       ++id,
                       conv::ConvWinograd3x3MultipassWrW<7, 2, 1, 1>{},
                       miopenConvolutionAlgoWinograd);
    RegisterWithSolver(registry,
                       ++id,
                       conv::ConvWinograd3x3MultipassWrW<7, 3, 1, 1>{},
                       miopenConvolutionAlgoWinograd);
    RegisterWithSolver(registry,
                       ++id,
                       conv::ConvWinograd3x3MultipassWrW<1, 1, 7, 2>{},
                       miopenConvolutionAlgoWinograd);
    RegisterWithSolver(registry,
                       ++id,
                       conv::ConvWinograd3x3MultipassWrW<1, 1, 7, 3>{},
                       miopenConvolutionAlgoWinograd);
    RegisterWithSolver(
        registry, ++id, conv::ConvWinograd3x3MultipassWrW<5, 3>{}, miopenConvolutionAlgoWinograd);
    RegisterWithSolver(
        registry, ++id, conv::ConvWinograd3x3MultipassWrW<5, 4>{}, miopenConvolutionAlgoWinograd);

    ++id; // removed solver ConvHipImplicitGemmV4R4WrWXdlops
    ++id; // removed solver ConvHipImplicitGemmV4R4GenFwdXdlops
    ++id; // removed solver ConvHipImplicitGemmV4R4GenWrWXdlops

    RegisterWithSolver(registry, ++id, conv::ConvBinWinoRxS<2, 3>{}, miopenConvolutionAlgoWinograd);

    RegisterWithSolver(
        registry, ++id, conv::ConvHipImplicitGemmV4R4Fwd{}, miopenConvolutionAlgoImplicitGEMM);

    RegisterWithSolver(
        registry, ++id, conv::ConvHipImplicitGemmBwdDataV1R1{}, miopenConvolutionAlgoImplicitGEMM);
    RegisterWithSolver(
        registry, ++id, conv::ConvHipImplicitGemmBwdDataV4R1{}, miopenConvolutionAlgoImplicitGEMM);

    RegisterWithSolver(registry,
                       ++id,
                       conv::ConvHipImplicitGemmBwdDataV1R1Xdlops{},
                       miopenConvolutionAlgoImplicitGEMM);

    ++id; // removed solver ConvHipImplicitGemmV4R4GenXdlopsFwdFp32
    ++id; // removed solver ConvHipImplicitGemmV4R4GenXdlopsWrWFp32

    RegisterWithSolver(registry,
                       ++id,
                       conv::ConvHipImplicitGemmBwdDataV4R1Xdlops{},
                       miopenConvolutionAlgoImplicitGEMM);

    RegisterWithSolver(
        registry, ++id, conv::ConvHipImplicitGemmV4R4WrW{}, miopenConvolutionAlgoImplicitGEMM);

    RegisterWithSolver(registry,
                       ++id,
                       conv::ConvAsmImplicitGemmV4R1DynamicFwd{},
                       miopenConvolutionAlgoImplicitGEMM);

    RegisterWithSolver(registry,
                       ++id,
                       conv::ConvAsmImplicitGemmV4R1DynamicFwd_1x1{},
                       miopenConvolutionAlgoImplicitGEMM);

    RegisterWithSolver(registry,
                       ++id,
                       conv::ConvHipImplicitGemmForwardV4R4Xdlops{},
                       miopenConvolutionAlgoImplicitGEMM);

    RegisterWithSolver(registry,
                       ++id,
                       conv::ConvAsmImplicitGemmV4R1DynamicBwd{},
                       miopenConvolutionAlgoImplicitGEMM);

    RegisterWithSolver(registry,
                       ++id,
                       conv::ConvAsmImplicitGemmV4R1DynamicWrw{},
                       miopenConvolutionAlgoImplicitGEMM);

    RegisterWithSolver(
        registry, ++id, conv::ConvMPBidirectWinograd<2, 3>{}, miopenConvolutionAlgoWinograd);
    RegisterWithSolver(
        registry, ++id, conv::ConvMPBidirectWinograd<3, 3>{}, miopenConvolutionAlgoWinograd);
    RegisterWithSolver(
        registry, ++id, conv::ConvMPBidirectWinograd<4, 3>{}, miopenConvolutionAlgoWinograd);
    RegisterWithSolver(
        registry, ++id, conv::ConvMPBidirectWinograd<5, 3>{}, miopenConvolutionAlgoWinograd);
    RegisterWithSolver(
        registry, ++id, conv::ConvMPBidirectWinograd<6, 3>{}, miopenConvolutionAlgoWinograd);

    RegisterWithSolver(registry,
                       ++id,
                       conv::ConvAsmImplicitGemmGTCDynamicWrwXdlops{},
                       miopenConvolutionAlgoImplicitGEMM);
    RegisterWithSolver(registry,
                       ++id,
                       conv::ConvHipImplicitGemmWrwV4R4Xdlops{},
                       miopenConvolutionAlgoImplicitGEMM);

    RegisterWithSolver(registry,
                       ++id,
                       conv::ConvAsmImplicitGemmGTCDynamicFwdXdlops{},
                       miopenConvolutionAlgoImplicitGEMM);

    RegisterWithSolver(
        registry, ++id, conv::ConvMPBidirectWinograd_xdlops<2, 3>{}, miopenConvolutionAlgoWinograd);
    RegisterWithSolver(
        registry, ++id, conv::ConvMPBidirectWinograd_xdlops<3, 3>{}, miopenConvolutionAlgoWinograd);
    RegisterWithSolver(
        registry, ++id, conv::ConvMPBidirectWinograd_xdlops<4, 3>{}, miopenConvolutionAlgoWinograd);
    RegisterWithSolver(
        registry, ++id, conv::ConvMPBidirectWinograd_xdlops<5, 3>{}, miopenConvolutionAlgoWinograd);
    RegisterWithSolver(
        registry, ++id, conv::ConvMPBidirectWinograd_xdlops<6, 3>{}, miopenConvolutionAlgoWinograd);

    RegisterWithSolver(registry,
                       ++id,
                       conv::ConvHipImplicitGemmForwardV4R5Xdlops{},
                       miopenConvolutionAlgoImplicitGEMM);

    RegisterWithSolver(registry,
                       ++id,
                       conv::ConvHipImplicitGemmForwardV4R4Xdlops_Padded_Gemm{},
                       miopenConvolutionAlgoImplicitGEMM);

    RegisterWithSolver(registry,
                       ++id,
                       conv::ConvAsmImplicitGemmGTCDynamicBwdXdlops{},
                       miopenConvolutionAlgoImplicitGEMM);
    RegisterWithSolver(registry,
                       ++id,
                       conv::ConvHipImplicitGemmWrwV4R4Xdlops_Padded_Gemm{},
                       miopenConvolutionAlgoImplicitGEMM);
    RegisterWithSolver(
        registry, ++id, conv::ConvBinWinogradRxSf2x3g1{}, miopenConvolutionAlgoWinograd);

    RegisterWithSolver(registry, ++id, conv::ConvDirectNaiveConvFwd{}, miopenConvolutionAlgoDirect);
    RegisterWithSolver(registry, ++id, conv::ConvDirectNaiveConvBwd{}, miopenConvolutionAlgoDirect);
    RegisterWithSolver(registry, ++id, conv::ConvDirectNaiveConvWrw{}, miopenConvolutionAlgoDirect);

    RegisterWithSolver(registry, ++id, conv::GemmFwd1x1_0_1{}, miopenConvolutionAlgoGEMM);
    RegisterWithSolver(registry, ++id, conv::GemmFwd1x1_0_1_int8{}, miopenConvolutionAlgoGEMM);
    RegisterWithSolver(registry, ++id, conv::GemmFwd1x1_0_2{}, miopenConvolutionAlgoGEMM);
    RegisterWithSolver(registry, ++id, conv::GemmFwdRest{}, miopenConvolutionAlgoGEMM);

    ++id; // removed solver ConvHipImplicitGemmMlirCppFwd
    ++id; // removed solver ConvHipImplicitGemmMlirCppBwd
    ++id; // removed solver ConvHipImplicitGemmMlirCppWrW

    RegisterWithSolver(registry, ++id, conv::GemmBwd1x1_stride2{}, miopenConvolutionAlgoGEMM);
    RegisterWithSolver(registry, ++id, conv::GemmBwd1x1_stride1{}, miopenConvolutionAlgoGEMM);
    RegisterWithSolver(registry, ++id, conv::GemmBwdRest{}, miopenConvolutionAlgoGEMM);

    RegisterWithSolver(registry, ++id, conv::ConvMlirIgemmFwd{}, miopenConvolutionAlgoImplicitGEMM);
    RegisterWithSolver(registry, ++id, conv::ConvMlirIgemmBwd{}, miopenConvolutionAlgoImplicitGEMM);
    RegisterWithSolver(registry, ++id, conv::ConvMlirIgemmWrW{}, miopenConvolutionAlgoImplicitGEMM);

    RegisterWithSolver(registry, ++id, conv::GemmWrw1x1_stride1{}, miopenConvolutionAlgoGEMM);
    RegisterWithSolver(registry, ++id, conv::GemmWrwUniversal{}, miopenConvolutionAlgoGEMM);

    RegisterWithSolver(
        registry, ++id, conv::ConvMlirIgemmFwdXdlops{}, miopenConvolutionAlgoImplicitGEMM);
    RegisterWithSolver(
        registry, ++id, conv::ConvMlirIgemmBwdXdlops{}, miopenConvolutionAlgoImplicitGEMM);
    RegisterWithSolver(
        registry, ++id, conv::ConvMlirIgemmWrWXdlops{}, miopenConvolutionAlgoImplicitGEMM);

    Register(registry, ++id, Primitive::Activation, activ::ActivFwdSolver0{}.SolverDbId());

    RegisterWithSolver(registry,
                       ++id,
                       conv::ConvAsmImplicitGemmGTCDynamicFwdXdlopsNHWC{},
                       miopenConvolutionAlgoImplicitGEMM);
    RegisterWithSolver(registry,
                       ++id,
                       conv::ConvAsmImplicitGemmGTCDynamicBwdXdlopsNHWC{},
                       miopenConvolutionAlgoImplicitGEMM);

    Register(registry, ++id, Primitive::Activation, activ::ActivFwdSolver1{}.SolverDbId());
    RegisterWithSolver(registry,
                       ++id,
                       conv::ConvAsmImplicitGemmGTCDynamicWrwXdlopsNHWC{},
                       miopenConvolutionAlgoImplicitGEMM);

    Register(registry, ++id, Primitive::Activation, activ::ActivBwdSolver0{}.SolverDbId());
    Register(registry, ++id, Primitive::Activation, activ::ActivBwdSolver1{}.SolverDbId());

    Register(
        registry, ++id, Primitive::Batchnorm, batchnorm::BnFwdTrainingSpatialSingle{}.SolverDbId());

    RegisterWithSolver(
        registry, ++id, conv::ConvCkIgemmFwdV6r1DlopsNchw{}, miopenConvolutionAlgoImplicitGEMM);

    Register(registry,
             ++id,
             Primitive::Batchnorm,
             batchnorm::BnFwdTrainingSpatialMultiple{}.SolverDbId());

    Register(
        registry, ++id, Primitive::Batchnorm, batchnorm::BnFwdTrainingPerActivation{}.SolverDbId());

    Register(
        registry, ++id, Primitive::Batchnorm, batchnorm::BnBwdTrainingSpatialSingle{}.SolverDbId());
    Register(registry,
             ++id,
             Primitive::Batchnorm,
             batchnorm::BnBwdTrainingSpatialMultiple{}.SolverDbId());
    Register(
        registry, ++id, Primitive::Batchnorm, batchnorm::BnBwdTrainingPerActivation{}.SolverDbId());

    Register(registry, ++id, Primitive::Batchnorm, batchnorm::BnFwdInference{}.SolverDbId());

    Register(registry, ++id, Primitive::Pooling, pooling::PoolingForward2d{}.SolverDbId());
    Register(registry, ++id, Primitive::Pooling, pooling::PoolingForwardNd{}.SolverDbId());

    Register(registry, ++id, Primitive::Pooling, pooling::TransposedPoolingFwd2d{}.SolverDbId());
    Register(registry, ++id, Primitive::Pooling, pooling::TransposedPoolingFwdNd{}.SolverDbId());

    Register(registry, ++id, Primitive::Pooling, pooling::PoolingBackward2d{}.SolverDbId());
    Register(registry, ++id, Primitive::Pooling, pooling::PoolingBackwardNd{}.SolverDbId());

    RegisterWithSolver(registry,
                       ++id,
                       conv::ConvAsmImplicitGemmGTCDynamicFwdDlopsNCHWC{},
                       miopenConvolutionAlgoImplicitGEMM);
    RegisterWithSolver(
        registry, ++id, conv::ConvHipImplicitGemmFwdXdlops{}, miopenConvolutionAlgoImplicitGEMM);
    RegisterWithSolver(
        registry, ++id, conv::ConvHipImplicitGemmBwdXdlops{}, miopenConvolutionAlgoImplicitGEMM);
    Register(registry,
             ++id,
             Primitive::Fusion,
             fusion::ConvBinWinogradRxSFused{}.SolverDbId(),
             miopenConvolutionAlgoWinograd);
    Register(registry,
             ++id,
             Primitive::Fusion,
             fusion::ConvBinWinogradRxSf2x3g1Fused{}.SolverDbId(),
             miopenConvolutionAlgoWinograd);
    Register(registry, ++id, Primitive::Fusion, fusion::BnFwdInferActivationFused{}.SolverDbId());
    Register(registry, ++id, Primitive::Fusion, fusion::BnFwdTrgActivationFused{}.SolverDbId());
    Register(registry, ++id, Primitive::Fusion, fusion::BnBwdTrgActivationFused{}.SolverDbId());
    Register(registry,
             ++id,
             Primitive::Fusion,
             fusion::ConvCKIgemmFwdBiasActivFused{}.SolverDbId(),
             miopenConvolutionAlgoImplicitGEMM);
    Register(registry, ++id, Primitive::Pooling, pooling::PoolingForwardNaive{}.SolverDbId());
    RegisterWithSolver(registry,
                       ++id,
                       conv::ConvHipImplicitGemmGroupFwdXdlops{},
                       miopenConvolutionAlgoImplicitGEMM);
    RegisterWithSolver(registry,
                       ++id,
                       conv::ConvHipImplicitGemm3DGroupFwdXdlops{},
                       miopenConvolutionAlgoImplicitGEMM);
    RegisterWithSolver(
        registry, ++id, conv::ConvWinoFuryRxS<2, 3>{}, miopenConvolutionAlgoWinograd);
    RegisterWithSolver(registry,
                       ++id,
                       conv::ConvHipImplicitGemm3DGroupWrwXdlops{},
                       miopenConvolutionAlgoImplicitGEMM);
    RegisterWithSolver(registry,
                       ++id,
                       conv::ConvHipImplicitGemm3DGroupBwdXdlops{},
                       miopenConvolutionAlgoImplicitGEMM);
    Register(registry, ++id, Primitive::Batchnorm, batchnorm::BnCKFwdInference{}.SolverDbId());
    Register(registry, ++id, Primitive::Batchnorm, batchnorm::BnCKBwdBackward{}.SolverDbId());
    Register(registry, ++id, Primitive::Batchnorm, batchnorm::BnCKFwdTraining{}.SolverDbId());
    Register(
        registry, ++id, Primitive::Normalization, layernorm::Layernorm2DCKForward{}.SolverDbId());
    Register(
        registry, ++id, Primitive::Normalization, layernorm::Layernorm4DCKForward{}.SolverDbId());
    Register(registry, ++id, Primitive::Normalization, layernorm::LayernormForward{}.SolverDbId());
    Register(registry, ++id, Primitive::Reduce, reduce::SumForward{}.SolverDbId());
    RegisterWithSolver(registry,
                       ++id,
                       conv::ConvHipImplicitGemmF16F8F16FwdXdlops{},
                       miopenConvolutionAlgoImplicitGEMM);
    RegisterWithSolver(registry,
                       ++id,
                       conv::ConvHipImplicitGemmF16F8F16BwdXdlops{},
                       miopenConvolutionAlgoImplicitGEMM);
    RegisterWithSolver(registry,
                       ++id,
                       conv::ConvHipImplicitGemmF16F8F16WrwXdlops{},
                       miopenConvolutionAlgoImplicitGEMM);
    Register(registry,
             ++id,
             Primitive::Fusion,
             fusion::ConvCKIgemmFwdBiasResAddActivFused{}.SolverDbId(),
             miopenConvolutionAlgoImplicitGEMM);
    Register(registry, ++id, Primitive::Reduce, reduce::ArgmaxForward{}.SolverDbId());
    Register(registry, ++id, Primitive::Normalization, groupnorm::GroupNormForward{}.SolverDbId());

    RegisterWithSolver(registry,
                       ++id,
                       conv::ConvHipImplicitGemmGroupBwdXdlops{},
                       miopenConvolutionAlgoImplicitGEMM);
    RegisterWithSolver(registry,
                       ++id,
                       conv::ConvHipImplicitGemmGroupWrwXdlops{},
                       miopenConvolutionAlgoImplicitGEMM);

    Register(registry, ++id, Primitive::Softmax, softmax::Softmax{}.SolverDbId());
    Register(registry, ++id, Primitive::Softmax, softmax::AttnSoftmax{}.SolverDbId());

    Register(registry, ++id, Primitive::Reduce, reduce::ArgminForward{}.SolverDbId());
    Register(registry, ++id, Primitive::Reduce, reduce::MaxForward{}.SolverDbId());
    Register(registry, ++id, Primitive::Reduce, reduce::MinForward{}.SolverDbId());

    Register(registry, ++id, Primitive::Mha, mha::MhaForward{}.SolverDbId());
    Register(registry, ++id, Primitive::Mha, mha::MhaBackward{}.SolverDbId());

    Register(registry, ++id, Primitive::Cat, cat::CatForward{}.SolverDbId());
    Register(registry, ++id, Primitive::Adam, adam::Adam{}.SolverDbId());

<<<<<<< HEAD
    Register(registry, ++id, Primitive::Adam, adam::TransformersAdamW{}.SolverDbId());
=======
    Register(registry,
             ++id,
             Primitive::Fusion,
             fusion::ConvWinoFuryRxSFused<2, 3>{}.SolverDbId(),
             miopenConvolutionAlgoWinograd);
>>>>>>> 2623976f

    // IMPORTANT: New solvers should be added to the end of the function!
}

bool ThisSolverIsDeprecatedStatic::IsDisabled(const ExecutionContext& ctx)
{
    static const bool device_is_allowed = [&]() {
        if(env::enabled(MIOPEN_DEBUG_ENABLE_DEPRECATED_SOLVERS))
            return true;
        const auto device = ctx.GetStream().GetTargetProperties().Name();
        return device == "gfx803"                       // Fiji
               || device == "gfx900"                    // Vega10
               || device == "gfx906"                    // Vega20, MI50/60
               || device == "gfx908"                    // MI100
               || device == "gfx90a"                    // MI200
               || miopen::StartsWith(device, "gfx103"); // Navi2x
    }();
    return !device_is_allowed;
}

} // namespace solver
} // namespace miopen<|MERGE_RESOLUTION|>--- conflicted
+++ resolved
@@ -663,15 +663,13 @@
     Register(registry, ++id, Primitive::Cat, cat::CatForward{}.SolverDbId());
     Register(registry, ++id, Primitive::Adam, adam::Adam{}.SolverDbId());
 
-<<<<<<< HEAD
     Register(registry, ++id, Primitive::Adam, adam::TransformersAdamW{}.SolverDbId());
-=======
+
     Register(registry,
              ++id,
              Primitive::Fusion,
              fusion::ConvWinoFuryRxSFused<2, 3>{}.SolverDbId(),
              miopenConvolutionAlgoWinograd);
->>>>>>> 2623976f
 
     // IMPORTANT: New solvers should be added to the end of the function!
 }
