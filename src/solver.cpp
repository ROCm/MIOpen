--- conflicted
+++ resolved
@@ -530,11 +530,7 @@
 
 #if MIOPEN_USE_COMPOSABLEKERNEL
     RegisterWithSolver(
-<<<<<<< HEAD
-        registry, ++id, ConvCkIgemmFwdV6r1DlopsNchw{}, miopenConvolutionAlgoImplicitGEMM);
-=======
         registry, ++id, conv::ConvCkIgemmFwdV6r1DlopsNchw{}, miopenConvolutionAlgoImplicitGEMM);
->>>>>>> b42dc717
 #endif
 
     Register(registry,
@@ -590,20 +586,7 @@
     Register(registry,
              ++id,
              Primitive::Fusion,
-<<<<<<< HEAD
-             solver::fusion::BnFwdInferActivationFused{}.SolverDbId());
-    Register(
-        registry, ++id, Primitive::Fusion, solver::fusion::BnFwdTrgActivationFused{}.SolverDbId());
-    Register(
-        registry, ++id, Primitive::Fusion, solver::fusion::BnBwdTrgActivationFused{}.SolverDbId());
-#if MIOPEN_USE_COMPOSABLEKERNEL
-    Register(registry,
-             ++id,
-             Primitive::Fusion,
-             solver::fusion::ConvCKIgemmFwdBiasActivFused{}.SolverDbId(),
-=======
              fusion::ConvCKIgemmFwdBiasActivFused{}.SolverDbId(),
->>>>>>> b42dc717
              miopenConvolutionAlgoImplicitGEMM);
 #endif
     Register(registry, ++id, Primitive::Pooling, pooling::PoolingForwardNaive{}.SolverDbId());
@@ -616,21 +599,6 @@
                        conv::ConvHipImplicitGemm3DGroupFwdXdlops{},
                        miopenConvolutionAlgoImplicitGEMM);
     RegisterWithSolver(
-<<<<<<< HEAD
-        registry, ++id, ConvHipImplicitGemmGroupFwdXdlops{}, miopenConvolutionAlgoImplicitGEMM);
-    RegisterWithSolver(
-        registry, ++id, ConvHipImplicitGemm3DGroupFwdXdlops{}, miopenConvolutionAlgoImplicitGEMM);
-    RegisterWithSolver(registry, ++id, ConvWinoFuryRxS<2, 3>{}, miopenConvolutionAlgoWinograd);
-    RegisterWithSolver(
-        registry, ++id, ConvHipImplicitGemm3DGroupWrwXdlops{}, miopenConvolutionAlgoImplicitGEMM);
-    RegisterWithSolver(
-        registry, ++id, ConvHipImplicitGemm3DGroupBwdXdlops{}, miopenConvolutionAlgoImplicitGEMM);
-#if MIOPEN_USE_COMPOSABLEKERNEL
-    Register(registry, ++id, Primitive::Batchnorm, batchnorm::BnCKFwdInference{}.SolverDbId());
-    Register(registry, ++id, Primitive::Batchnorm, batchnorm::BnCKBwdBackward{}.SolverDbId());
-    Register(registry, ++id, Primitive::Batchnorm, batchnorm::BnCKFwdTraining{}.SolverDbId());
-#endif
-=======
         registry, ++id, conv::ConvWinoFuryRxS<2, 3>{}, miopenConvolutionAlgoWinograd);
     RegisterWithSolver(registry,
                        ++id,
@@ -648,7 +616,6 @@
     Register(registry, ++id, Primitive::Normalization, norm::Layernorm4DCKForward{}.SolverDbId());
 #endif	
     Register(registry, ++id, Primitive::Normalization, norm::LayernormForward{}.SolverDbId());
->>>>>>> b42dc717
 
     // IMPORTANT: New solvers should be added to the end of the function!
 }
