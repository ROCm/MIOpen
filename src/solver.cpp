--- conflicted
+++ resolved
@@ -396,18 +396,16 @@
     RegisterWithSolver(registry, ++id, GemmFwd1x1_0_2{}, miopenConvolutionAlgoGEMM);
     RegisterWithSolver(registry, ++id, GemmFwdRest{}, miopenConvolutionAlgoGEMM);
 
-<<<<<<< HEAD
+    RegisterWithSolver(
+        registry, ++id, ConvHipImplicitGemmMlirCppFwd{}, miopenConvolutionAlgoImplicitGEMM);
+    RegisterWithSolver(
+        registry, ++id, ConvHipImplicitGemmMlirCppBwd{}, miopenConvolutionAlgoImplicitGEMM);
+    RegisterWithSolver(
+        registry, ++id, ConvHipImplicitGemmMlirCppWrW{}, miopenConvolutionAlgoImplicitGEMM);
+
     RegisterWithSolver(registry, ++id, GemmBwd1x1_stride2{}, miopenConvolutionAlgoGEMM);
     RegisterWithSolver(registry, ++id, GemmBwd1x1_stride1{}, miopenConvolutionAlgoGEMM);
     RegisterWithSolver(registry, ++id, GemmBwdRest{}, miopenConvolutionAlgoGEMM);
-=======
-    RegisterWithSolver(
-        registry, ++id, ConvHipImplicitGemmMlirCppFwd{}, miopenConvolutionAlgoImplicitGEMM);
-    RegisterWithSolver(
-        registry, ++id, ConvHipImplicitGemmMlirCppBwd{}, miopenConvolutionAlgoImplicitGEMM);
-    RegisterWithSolver(
-        registry, ++id, ConvHipImplicitGemmMlirCppWrW{}, miopenConvolutionAlgoImplicitGEMM);
->>>>>>> 7bd59992
 
     // IMPORTANT: New solvers should be added to the end of the function!
 }
