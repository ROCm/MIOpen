/*******************************************************************************
 *
 * MIT License
 *
 * Copyright (c) 2021 Advanced Micro Devices, Inc.
 *
 * Permission is hereby granted, free of charge, to any person obtaining a copy
 * of this software and associated documentation files (the "Software"), to deal
 * in the Software without restriction, including without limitation the rights
 * to use, copy, modify, merge, publish, distribute, sublicense, and/or sell
 * copies of the Software, and to permit persons to whom the Software is
 * furnished to do so, subject to the following conditions:
 *
 * The above copyright notice and this permission notice shall be included in all
 * copies or substantial portions of the Software.
 *
 * THE SOFTWARE IS PROVIDED "AS IS", WITHOUT WARRANTY OF ANY KIND, EXPRESS OR
 * IMPLIED, INCLUDING BUT NOT LIMITED TO THE WARRANTIES OF MERCHANTABILITY,
 * FITNESS FOR A PARTICULAR PURPOSE AND NONINFRINGEMENT. IN NO EVENT SHALL THE
 * AUTHORS OR COPYRIGHT HOLDERS BE LIABLE FOR ANY CLAIM, DAMAGES OR OTHER
 * LIABILITY, WHETHER IN AN ACTION OF CONTRACT, TORT OR OTHERWISE, ARISING FROM,
 * OUT OF OR IN CONNECTION WITH THE SOFTWARE OR THE USE OR OTHER DEALINGS IN THE
 * SOFTWARE.
 *
 *******************************************************************************/

#include <miopen/solver.hpp>

#include <miopen/activ/solvers.hpp>
#include <miopen/batchnorm/solvers.hpp>
#include <miopen/pooling/solvers.hpp>
#include <miopen/fusion/solvers.hpp>

#include <miopen/conv_algo_name.hpp>
#include <miopen/db.hpp>
#include <miopen/env.hpp>
#include <miopen/solver_id.hpp>
#include <miopen/par_for.hpp>
#include <miopen/stringutils.hpp>
#include <miopen/any_solver.hpp>
#include <miopen/timer.hpp>

#include <boost/range/adaptor/transformed.hpp>
#include <ostream>

MIOPEN_DECLARE_ENV_VAR(MIOPEN_DEBUG_ENABLE_DEPRECATED_SOLVERS)

namespace miopen {
namespace solver {

std::ostream& operator<<(std::ostream& os, const KernelInfo& k)
{
    os << k.kernel_file << ", " << k.kernel_name << " g_wk={ ";
    for(const auto& size : k.g_wk)
        os << size << ' ';
    os << "}, l_wk={ ";
    for(const auto& size : k.l_wk)
        os << size << ' ';
    return os << "} '" << k.comp_options << '\'';
}

std::vector<Program> PrecompileKernels(const Handle& h, const std::vector<KernelInfo>& kernels)
{
    CompileTimer ct;
    std::vector<Program> programs(kernels.size());

    // clang-format off
    par_for_strided(kernels.size(),
                    // max_threads{Value(MIOPEN_COMPILE_PARALLEL_LEVEL{}, 20)},
                    max_threads{GetTuningThreadsMax()},
                    [&](auto i) {
                        const KernelInfo& k = kernels[i];
                        programs[i]         = h.LoadProgram(k.kernel_file, k.comp_options, false, "");
                    });
    // clang-format on
    ct.Log("PrecompileKernels");
    return programs;
}

void PrecompileSolutions(const Handle& h, const std::vector<const ConvSolution*>& sols)
{
    // Find all kernels that need to be compiled from the solutions
    std::vector<KernelInfo> kernels;
    for(auto&& sol : sols)
    {
        if(!sol->Succeeded())
            continue;
        for(auto&& kernel : sol->construction_params)
        {
            if(h.HasProgram(kernel.kernel_file, kernel.comp_options))
                continue;
            kernels.push_back(kernel);
        }
    }

    // Precompile the kernels in parallel, but dont add them to the cache
    std::vector<Program> programs = PrecompileKernels(h, kernels);

    // Add programs to the cache
    for(std::size_t i = 0; i < programs.size(); i++)
    {
        const KernelInfo& k = kernels[i];
        h.AddProgram(programs[i], k.kernel_file, k.comp_options);
    }
}

std::ostream& operator<<(std::ostream& os, const ConvSolution& s)
{
    auto strings =
        s.construction_params | boost::adaptors::transformed([](auto k) { return k.kernel_name; });
    os << s.solver_id << ": " << JoinStrings(strings, "/");
    return os;
}

struct IdRegistryEntry
{
    std::string str_value          = "";
    Primitive primitive            = Primitive::Convolution;
    miopenConvAlgorithm_t convAlgo = miopenConvolutionAlgoDirect;
    AnySolver solver;
};

struct IdRegistryData
{
    std::unordered_map<uint64_t, IdRegistryEntry> value_to_entry;
    std::unordered_map<std::string, uint64_t> str_to_value;
    std::unordered_map<Primitive, std::vector<Id>> primitive_to_ids;
};

struct SolverRegistrar
{
    SolverRegistrar(IdRegistryData& registry);
};

static auto& IdRegistry()
{
    // NOLINTNEXTLINE (cppcoreguidelines-avoid-non-const-global-variables)
    static auto data            = IdRegistryData{};
    static const auto registrar = SolverRegistrar{data};
    (void)registrar; // clang-tidy
    return data;
}

const std::vector<Id>& GetSolversByPrimitive(Primitive primitive)
{
    return IdRegistry().primitive_to_ids[primitive];
}

Id::Id(uint64_t value_) : value(value_)
{
    is_valid = (IdRegistry().value_to_entry.find(value) != IdRegistry().value_to_entry.end());
}

Id::Id(ForceInit, uint64_t value_) : value(value_), is_valid(true) {}

Id::Id(const std::string& str) : Id(str.c_str()) {}

Id::Id(const char* str)
{
    const auto it = IdRegistry().str_to_value.find(str);
    is_valid      = (it != IdRegistry().str_to_value.end());
    value         = is_valid ? it->second : invalid_value;
}

std::string Id::ToString() const
{
    if(!IsValid())
        return "INVALID_SOLVER_ID_" + std::to_string(value);
    return IdRegistry().value_to_entry[value].str_value;
}

AnySolver Id::GetSolver() const
{
    const auto it = IdRegistry().value_to_entry.find(value);
    return it != IdRegistry().value_to_entry.end() ? it->second.solver : AnySolver{};
}

std::string Id::GetAlgo(conv::Direction dir) const
{
    return ConvolutionAlgoToDirectionalString(GetAlgo(), dir);
}

Primitive Id::GetPrimitive() const
{
    const auto it = IdRegistry().value_to_entry.find(value);
    if(it == IdRegistry().value_to_entry.end())
        MIOPEN_THROW(miopenStatusInternalError);
    return it->second.primitive;
}

miopenConvAlgorithm_t Id::GetAlgo() const
{
    const auto it = IdRegistry().value_to_entry.find(value);
    if(it == IdRegistry().value_to_entry.end())
        MIOPEN_THROW(miopenStatusInternalError);
    return it->second.convAlgo;
}

inline bool
Register(IdRegistryData& registry, uint64_t value, Primitive primitive, const std::string& str)
{
    if(value == Id::invalid_value)
    {
        MIOPEN_LOG_E(Id::invalid_value << " is special id value for invalid solver (" << str
                                       << ")");
        return false;
    }

    if(registry.value_to_entry.find(value) != registry.value_to_entry.end())
    {
        MIOPEN_LOG_E("Registered duplicate ids: ["
                     << value << "]" << str << " and ["
                     << registry.value_to_entry.find(value)->first << "]"
                     << registry.value_to_entry.find(value)->second.str_value);
        return false;
    }

    if(registry.str_to_value.find(str) != registry.str_to_value.end())
    {
        MIOPEN_LOG_E("Registered duplicate ids: [" << value << "]" << str << " and ["
                                                   << registry.str_to_value.find(str)->second << "]"
                                                   << registry.str_to_value.find(str)->first);
        return false;
    }

    auto entry      = IdRegistryEntry{};
    entry.str_value = str;
    entry.primitive = {primitive};

    registry.value_to_entry.emplace(value, std::move(entry));
    registry.str_to_value.emplace(str, value);
    registry.primitive_to_ids[primitive].emplace_back(ForceInit{}, value);
    return true;
}

inline bool Register(IdRegistryData& registry,
                     uint64_t value,
                     Primitive primitive,
                     const std::string& str,
                     miopenConvAlgorithm_t algo)
{
    if(!Register(registry, value, primitive, str))
        return false;
    registry.value_to_entry.at(value).convAlgo = algo;
    return true;
}

inline bool Register(IdRegistryData& registry,
                     uint64_t value,
                     const std::string& str,
                     miopenConvAlgorithm_t algo)
{
    if(!Register(registry, value, Primitive::Convolution, str))
        return false;
    registry.value_to_entry.at(value).convAlgo = algo;
    return true;
}

template <class TSolver>
inline void
RegisterWithSolver(IdRegistryData& registry, uint64_t value, TSolver, miopenConvAlgorithm_t algo)
{
    if(!Register(registry, value, TSolver{}.SolverDbId(), algo))
        return;
    registry.value_to_entry.at(value).solver = TSolver{};
}

inline SolverRegistrar::SolverRegistrar(IdRegistryData& registry)
{
    // When solver gets removed its registration line should be replaced with ++id to keep
    // backwards compatibility. New solvers should only be added to the end of list unless it is
    // intended to reuse an id of a removed solver.

    uint64_t id = 0; // 0 is reserved for invalid value.

    // IMPORTANT: New solvers should be added to the end of the function!
    RegisterWithSolver(registry, ++id, ConvAsm3x3U{}, miopenConvolutionAlgoDirect);
    RegisterWithSolver(registry, ++id, ConvAsm1x1U{}, miopenConvolutionAlgoDirect);
    RegisterWithSolver(registry, ++id, ConvAsm1x1UV2{}, miopenConvolutionAlgoDirect);
    Register(registry,
             ++id,
             Primitive::Fusion,
             solver::fusion::ConvBiasActivAsm1x1U{}.SolverDbId(),
             miopenConvolutionAlgoDirect);
    RegisterWithSolver(registry, ++id, ConvAsm5x10u2v2f1{}, miopenConvolutionAlgoDirect);
    RegisterWithSolver(registry, ++id, ConvAsm5x10u2v2b1{}, miopenConvolutionAlgoDirect);
    RegisterWithSolver(
        registry, ++id, ConvAsm7x7c3h224w224k64u2v2p3q3f1{}, miopenConvolutionAlgoDirect);
    RegisterWithSolver(registry, ++id, ConvOclDirectFwd11x11{}, miopenConvolutionAlgoDirect);
    RegisterWithSolver(registry, ++id, ConvOclDirectFwdGen{}, miopenConvolutionAlgoDirect);
    ++id; // removed ConvOclDirectFwd3x3
    RegisterWithSolver(registry, ++id, ConvOclDirectFwd{}, miopenConvolutionAlgoDirect);
    Register(registry,
             ++id,
             Primitive::Fusion,
             solver::fusion::ConvOclDirectFwdFused{}.SolverDbId(),
             miopenConvolutionAlgoDirect);
    RegisterWithSolver(registry, ++id, ConvOclDirectFwd1x1{}, miopenConvolutionAlgoDirect);
    RegisterWithSolver(registry, ++id, ConvBinWinograd3x3U{}, miopenConvolutionAlgoWinograd);
    RegisterWithSolver(registry, ++id, ConvBinWinogradRxS{}, miopenConvolutionAlgoWinograd);
    RegisterWithSolver(registry, ++id, ConvAsmBwdWrW3x3{}, miopenConvolutionAlgoDirect);
    RegisterWithSolver(registry, ++id, ConvAsmBwdWrW1x1{}, miopenConvolutionAlgoDirect);
    RegisterWithSolver(registry, ++id, ConvOclBwdWrW2<1>{}, miopenConvolutionAlgoDirect);
    RegisterWithSolver(registry, ++id, ConvOclBwdWrW2<2>{}, miopenConvolutionAlgoDirect);
    RegisterWithSolver(registry, ++id, ConvOclBwdWrW2<4>{}, miopenConvolutionAlgoDirect);
    RegisterWithSolver(registry, ++id, ConvOclBwdWrW2<8>{}, miopenConvolutionAlgoDirect);
    RegisterWithSolver(registry, ++id, ConvOclBwdWrW2<16>{}, miopenConvolutionAlgoDirect);
    RegisterWithSolver(registry, ++id, ConvOclBwdWrW2NonTunable{}, miopenConvolutionAlgoDirect);
    RegisterWithSolver(registry, ++id, ConvOclBwdWrW53{}, miopenConvolutionAlgoDirect);
    RegisterWithSolver(registry, ++id, ConvOclBwdWrW1x1{}, miopenConvolutionAlgoDirect);
    RegisterWithSolver(
        registry, ++id, ConvHipImplicitGemmV4R1Fwd{}, miopenConvolutionAlgoImplicitGEMM);
    ++id; // removed solver ConvHipImplicitGemmV4Fwd
    ++id; // removed solver ConvHipImplicitGemmV4_1x1
    ++id; // removed solver ConvHipImplicitGemmV4R4FwdXdlops
    ++id; // removed solver ConvHipImplicitGemmV4R4Xdlops_1x1
    RegisterWithSolver(
        registry, ++id, ConvHipImplicitGemmV4R1WrW{}, miopenConvolutionAlgoImplicitGEMM);
    ++id; // removed solver ConvHipImplicitGemmV4WrW

    // Several ids w/o solver for immediate mode
    ++id; // old gemm pseudo-solverid

    RegisterWithSolver(registry, ++id, fft{}, miopenConvolutionAlgoFFT);

    RegisterWithSolver(
        registry, ++id, ConvWinograd3x3MultipassWrW<3, 4>{}, miopenConvolutionAlgoWinograd);
    ++id; // Id for ConvSCGemmFGemm.
    RegisterWithSolver(registry, ++id, ConvBinWinoRxS<3, 2>{}, miopenConvolutionAlgoWinograd);
    RegisterWithSolver(
        registry, ++id, ConvWinograd3x3MultipassWrW<3, 5>{}, miopenConvolutionAlgoWinograd);
    RegisterWithSolver(
        registry, ++id, ConvWinograd3x3MultipassWrW<3, 6>{}, miopenConvolutionAlgoWinograd);
    RegisterWithSolver(
        registry, ++id, ConvWinograd3x3MultipassWrW<3, 2>{}, miopenConvolutionAlgoWinograd);
    RegisterWithSolver(
        registry, ++id, ConvWinograd3x3MultipassWrW<3, 3>{}, miopenConvolutionAlgoWinograd);
    RegisterWithSolver(
        registry, ++id, ConvWinograd3x3MultipassWrW<7, 2>{}, miopenConvolutionAlgoWinograd);
    RegisterWithSolver(
        registry, ++id, ConvWinograd3x3MultipassWrW<7, 3>{}, miopenConvolutionAlgoWinograd);
    RegisterWithSolver(
        registry, ++id, ConvWinograd3x3MultipassWrW<7, 2, 1, 1>{}, miopenConvolutionAlgoWinograd);
    RegisterWithSolver(
        registry, ++id, ConvWinograd3x3MultipassWrW<7, 3, 1, 1>{}, miopenConvolutionAlgoWinograd);
    RegisterWithSolver(
        registry, ++id, ConvWinograd3x3MultipassWrW<1, 1, 7, 2>{}, miopenConvolutionAlgoWinograd);
    RegisterWithSolver(
        registry, ++id, ConvWinograd3x3MultipassWrW<1, 1, 7, 3>{}, miopenConvolutionAlgoWinograd);
    RegisterWithSolver(
        registry, ++id, ConvWinograd3x3MultipassWrW<5, 3>{}, miopenConvolutionAlgoWinograd);
    RegisterWithSolver(
        registry, ++id, ConvWinograd3x3MultipassWrW<5, 4>{}, miopenConvolutionAlgoWinograd);

    ++id; // removed solver ConvHipImplicitGemmV4R4WrWXdlops
    ++id; // removed solver ConvHipImplicitGemmV4R4GenFwdXdlops
    ++id; // removed solver ConvHipImplicitGemmV4R4GenWrWXdlops

    RegisterWithSolver(registry, ++id, ConvBinWinoRxS<2, 3>{}, miopenConvolutionAlgoWinograd);

    RegisterWithSolver(
        registry, ++id, ConvHipImplicitGemmV4R4Fwd{}, miopenConvolutionAlgoImplicitGEMM);

    RegisterWithSolver(
        registry, ++id, ConvHipImplicitGemmBwdDataV1R1{}, miopenConvolutionAlgoImplicitGEMM);
    RegisterWithSolver(
        registry, ++id, ConvHipImplicitGemmBwdDataV4R1{}, miopenConvolutionAlgoImplicitGEMM);

    RegisterWithSolver(
        registry, ++id, ConvHipImplicitGemmBwdDataV1R1Xdlops{}, miopenConvolutionAlgoImplicitGEMM);

    ++id; // removed solver ConvHipImplicitGemmV4R4GenXdlopsFwdFp32
    ++id; // removed solver ConvHipImplicitGemmV4R4GenXdlopsWrWFp32

    RegisterWithSolver(
        registry, ++id, ConvHipImplicitGemmBwdDataV4R1Xdlops{}, miopenConvolutionAlgoImplicitGEMM);

    RegisterWithSolver(
        registry, ++id, ConvHipImplicitGemmV4R4WrW{}, miopenConvolutionAlgoImplicitGEMM);

    RegisterWithSolver(
        registry, ++id, ConvAsmImplicitGemmV4R1DynamicFwd{}, miopenConvolutionAlgoImplicitGEMM);

    RegisterWithSolver(
        registry, ++id, ConvAsmImplicitGemmV4R1DynamicFwd_1x1{}, miopenConvolutionAlgoImplicitGEMM);

    RegisterWithSolver(
        registry, ++id, ConvHipImplicitGemmForwardV4R4Xdlops{}, miopenConvolutionAlgoImplicitGEMM);

    RegisterWithSolver(
        registry, ++id, ConvAsmImplicitGemmV4R1DynamicBwd{}, miopenConvolutionAlgoImplicitGEMM);

    RegisterWithSolver(
        registry, ++id, ConvAsmImplicitGemmV4R1DynamicWrw{}, miopenConvolutionAlgoImplicitGEMM);

    RegisterWithSolver(
        registry, ++id, ConvMPBidirectWinograd<2, 3>{}, miopenConvolutionAlgoWinograd);
    RegisterWithSolver(
        registry, ++id, ConvMPBidirectWinograd<3, 3>{}, miopenConvolutionAlgoWinograd);
    RegisterWithSolver(
        registry, ++id, ConvMPBidirectWinograd<4, 3>{}, miopenConvolutionAlgoWinograd);
    RegisterWithSolver(
        registry, ++id, ConvMPBidirectWinograd<5, 3>{}, miopenConvolutionAlgoWinograd);
    RegisterWithSolver(
        registry, ++id, ConvMPBidirectWinograd<6, 3>{}, miopenConvolutionAlgoWinograd);

    RegisterWithSolver(registry,
                       ++id,
                       ConvAsmImplicitGemmGTCDynamicWrwXdlops{},
                       miopenConvolutionAlgoImplicitGEMM);
    RegisterWithSolver(
        registry, ++id, ConvHipImplicitGemmWrwV4R4Xdlops{}, miopenConvolutionAlgoImplicitGEMM);

    RegisterWithSolver(registry,
                       ++id,
                       ConvAsmImplicitGemmGTCDynamicFwdXdlops{},
                       miopenConvolutionAlgoImplicitGEMM);

    RegisterWithSolver(
        registry, ++id, ConvMPBidirectWinograd_xdlops<2, 3>{}, miopenConvolutionAlgoWinograd);
    RegisterWithSolver(
        registry, ++id, ConvMPBidirectWinograd_xdlops<3, 3>{}, miopenConvolutionAlgoWinograd);
    RegisterWithSolver(
        registry, ++id, ConvMPBidirectWinograd_xdlops<4, 3>{}, miopenConvolutionAlgoWinograd);
    RegisterWithSolver(
        registry, ++id, ConvMPBidirectWinograd_xdlops<5, 3>{}, miopenConvolutionAlgoWinograd);
    RegisterWithSolver(
        registry, ++id, ConvMPBidirectWinograd_xdlops<6, 3>{}, miopenConvolutionAlgoWinograd);

    RegisterWithSolver(
        registry, ++id, ConvHipImplicitGemmForwardV4R5Xdlops{}, miopenConvolutionAlgoImplicitGEMM);

    RegisterWithSolver(registry,
                       ++id,
                       ConvHipImplicitGemmForwardV4R4Xdlops_Padded_Gemm{},
                       miopenConvolutionAlgoImplicitGEMM);

    RegisterWithSolver(registry,
                       ++id,
                       ConvAsmImplicitGemmGTCDynamicBwdXdlops{},
                       miopenConvolutionAlgoImplicitGEMM);
    RegisterWithSolver(registry,
                       ++id,
                       ConvHipImplicitGemmWrwV4R4Xdlops_Padded_Gemm{},
                       miopenConvolutionAlgoImplicitGEMM);
    RegisterWithSolver(registry, ++id, ConvBinWinogradRxSf2x3g1{}, miopenConvolutionAlgoWinograd);

    RegisterWithSolver(registry, ++id, ConvDirectNaiveConvFwd{}, miopenConvolutionAlgoDirect);
    RegisterWithSolver(registry, ++id, ConvDirectNaiveConvBwd{}, miopenConvolutionAlgoDirect);
    RegisterWithSolver(registry, ++id, ConvDirectNaiveConvWrw{}, miopenConvolutionAlgoDirect);

    RegisterWithSolver(registry, ++id, GemmFwd1x1_0_1{}, miopenConvolutionAlgoGEMM);
    RegisterWithSolver(registry, ++id, GemmFwd1x1_0_1_int8{}, miopenConvolutionAlgoGEMM);
    RegisterWithSolver(registry, ++id, GemmFwd1x1_0_2{}, miopenConvolutionAlgoGEMM);
    RegisterWithSolver(registry, ++id, GemmFwdRest{}, miopenConvolutionAlgoGEMM);

    ++id; // removed solver ConvHipImplicitGemmMlirCppFwd
    ++id; // removed solver ConvHipImplicitGemmMlirCppBwd
    ++id; // removed solver ConvHipImplicitGemmMlirCppWrW

    RegisterWithSolver(registry, ++id, GemmBwd1x1_stride2{}, miopenConvolutionAlgoGEMM);
    RegisterWithSolver(registry, ++id, GemmBwd1x1_stride1{}, miopenConvolutionAlgoGEMM);
    RegisterWithSolver(registry, ++id, GemmBwdRest{}, miopenConvolutionAlgoGEMM);

    RegisterWithSolver(registry, ++id, ConvMlirIgemmFwd{}, miopenConvolutionAlgoImplicitGEMM);
    RegisterWithSolver(registry, ++id, ConvMlirIgemmBwd{}, miopenConvolutionAlgoImplicitGEMM);
    RegisterWithSolver(registry, ++id, ConvMlirIgemmWrW{}, miopenConvolutionAlgoImplicitGEMM);

    RegisterWithSolver(registry, ++id, GemmWrw1x1_stride1{}, miopenConvolutionAlgoGEMM);
    RegisterWithSolver(registry, ++id, GemmWrwUniversal{}, miopenConvolutionAlgoGEMM);

    RegisterWithSolver(registry, ++id, ConvMlirIgemmFwdXdlops{}, miopenConvolutionAlgoImplicitGEMM);
    RegisterWithSolver(registry, ++id, ConvMlirIgemmBwdXdlops{}, miopenConvolutionAlgoImplicitGEMM);
    RegisterWithSolver(registry, ++id, ConvMlirIgemmWrWXdlops{}, miopenConvolutionAlgoImplicitGEMM);

    Register(registry, ++id, Primitive::Activation, activ::ActivFwdSolver0{}.SolverDbId());

    RegisterWithSolver(registry,
                       ++id,
                       ConvAsmImplicitGemmGTCDynamicFwdXdlopsNHWC{},
                       miopenConvolutionAlgoImplicitGEMM);
    RegisterWithSolver(registry,
                       ++id,
                       ConvAsmImplicitGemmGTCDynamicBwdXdlopsNHWC{},
                       miopenConvolutionAlgoImplicitGEMM);

    Register(registry, ++id, Primitive::Activation, activ::ActivFwdSolver1{}.SolverDbId());
    RegisterWithSolver(registry,
                       ++id,
                       ConvAsmImplicitGemmGTCDynamicWrwXdlopsNHWC{},
                       miopenConvolutionAlgoImplicitGEMM);

    Register(registry, ++id, Primitive::Activation, activ::ActivBwdSolver0{}.SolverDbId());
    Register(registry, ++id, Primitive::Activation, activ::ActivBwdSolver1{}.SolverDbId());

    Register(
        registry, ++id, Primitive::Batchnorm, batchnorm::BnFwdTrainingSpatialSingle{}.SolverDbId());

    RegisterWithSolver(
        registry, ++id, ConvCkIgemmFwdV6r1DlopsNchw{}, miopenConvolutionAlgoImplicitGEMM);

    Register(registry,
             ++id,
             Primitive::Batchnorm,
             batchnorm::BnFwdTrainingSpatialMultiple{}.SolverDbId());

    Register(
        registry, ++id, Primitive::Batchnorm, batchnorm::BnFwdTrainingPerActivation{}.SolverDbId());

    Register(
        registry, ++id, Primitive::Batchnorm, batchnorm::BnBwdTrainingSpatialSingle{}.SolverDbId());
    Register(registry,
             ++id,
             Primitive::Batchnorm,
             batchnorm::BnBwdTrainingSpatialMultiple{}.SolverDbId());
    Register(
        registry, ++id, Primitive::Batchnorm, batchnorm::BnBwdTrainingPerActivation{}.SolverDbId());

    Register(registry, ++id, Primitive::Batchnorm, batchnorm::BnFwdInference{}.SolverDbId());

    Register(registry, ++id, Primitive::Pooling, pooling::PoolingForward2d{}.SolverDbId());
    Register(registry, ++id, Primitive::Pooling, pooling::PoolingForwardNd{}.SolverDbId());

    Register(registry, ++id, Primitive::Pooling, pooling::TransposedPoolingFwd2d{}.SolverDbId());
    Register(registry, ++id, Primitive::Pooling, pooling::TransposedPoolingFwdNd{}.SolverDbId());

    Register(registry, ++id, Primitive::Pooling, pooling::PoolingBackward2d{}.SolverDbId());
    Register(registry, ++id, Primitive::Pooling, pooling::PoolingBackwardNd{}.SolverDbId());

    RegisterWithSolver(registry,
                       ++id,
                       ConvAsmImplicitGemmGTCDynamicFwdDlopsNCHWC{},
                       miopenConvolutionAlgoImplicitGEMM);
    RegisterWithSolver(
        registry, ++id, ConvHipImplicitGemmFwdXdlops{}, miopenConvolutionAlgoImplicitGEMM);
    RegisterWithSolver(
        registry, ++id, ConvHipImplicitGemmBwdXdlops{}, miopenConvolutionAlgoImplicitGEMM);
    Register(registry,
             ++id,
             Primitive::Fusion,
             solver::fusion::ConvBinWinogradRxSFused{}.SolverDbId(),
             miopenConvolutionAlgoWinograd);
    Register(registry,
             ++id,
             Primitive::Fusion,
             solver::fusion::ConvBinWinogradRxSf2x3g1Fused{}.SolverDbId(),
             miopenConvolutionAlgoWinograd);
    Register(registry,
             ++id,
             Primitive::Fusion,
             solver::fusion::BnFwdInferActivationFused{}.SolverDbId());
    Register(
        registry, ++id, Primitive::Fusion, solver::fusion::BnFwdTrgActivationFused{}.SolverDbId());
    Register(
        registry, ++id, Primitive::Fusion, solver::fusion::BnBwdTrgActivationFused{}.SolverDbId());
    Register(registry,
             ++id,
             Primitive::Fusion,
             solver::fusion::ConvCKIgemmFwdBiasActivFused{}.SolverDbId(),
             miopenConvolutionAlgoImplicitGEMM);
<<<<<<< HEAD
    RegisterWithSolver(
        registry, ++id, ConvHipImplicitGemmGroupFwdXdlops{}, miopenConvolutionAlgoImplicitGEMM);
=======
    Register(registry, ++id, Primitive::Pooling, pooling::PoolingForwardNaive{}.SolverDbId());
>>>>>>> b892b022
    // IMPORTANT: New solvers should be added to the end of the function!
}

bool ThisSolverIsDeprecatedStatic::IsDisabled(const ConvolutionContext& ctx)
{
    static const bool device_is_allowed = [&]() {
        if(miopen::IsEnabled(MIOPEN_DEBUG_ENABLE_DEPRECATED_SOLVERS{}))
            return true;
        const auto device = ctx.GetStream().GetTargetProperties().Name();
        return device == "gfx803"                       // Fiji
               || device == "gfx900"                    // Vega10
               || device == "gfx906"                    // Vega20, MI50/60
               || device == "gfx908"                    // MI100
               || device == "gfx90a"                    // MI200
               || miopen::StartsWith(device, "gfx103"); // Navi2x
    }();
    return !device_is_allowed;
}

} // namespace solver
} // namespace miopen<|MERGE_RESOLUTION|>--- conflicted
+++ resolved
@@ -558,12 +558,9 @@
              Primitive::Fusion,
              solver::fusion::ConvCKIgemmFwdBiasActivFused{}.SolverDbId(),
              miopenConvolutionAlgoImplicitGEMM);
-<<<<<<< HEAD
+    Register(registry, ++id, Primitive::Pooling, pooling::PoolingForwardNaive{}.SolverDbId());
     RegisterWithSolver(
         registry, ++id, ConvHipImplicitGemmGroupFwdXdlops{}, miopenConvolutionAlgoImplicitGEMM);
-=======
-    Register(registry, ++id, Primitive::Pooling, pooling::PoolingForwardNaive{}.SolverDbId());
->>>>>>> b892b022
     // IMPORTANT: New solvers should be added to the end of the function!
 }
 
