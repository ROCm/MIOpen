--- conflicted
+++ resolved
@@ -351,11 +351,12 @@
 
     RegisterWithSolver(registry,
                        ++id,
-<<<<<<< HEAD
+                       ConvAsmImplicitGemmGTCDynamicFwdXdlops{},
+                       miopenConvolutionAlgoImplicitGEMM);
+
+    RegisterWithSolver(registry,
+                       ++id,
                        ConvAsmImplicitGemmGTCDynamicBwdXdlops{},
-=======
-                       ConvAsmImplicitGemmGTCDynamicFwdXdlops{},
->>>>>>> 26f5d05b
                        miopenConvolutionAlgoImplicitGEMM);
 }
 
