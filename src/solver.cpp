--- conflicted
+++ resolved
@@ -689,18 +689,17 @@
 
     Register(registry,
              ++id,
-<<<<<<< HEAD
+             Primitive::SoftMarginLoss,
+             softmarginloss::SoftMarginLossForward{}.SolverDbId());
+    Register(registry,
+             ++id,
+             Primitive::SoftMarginLoss,
+             softmarginloss::SoftMarginLossBackward{}.SolverDbId());
+    Register(registry,
+             ++id,
              Primitive::MultiMarginLoss,
              multimarginloss::MultiMarginLossForward{}.SolverDbId());
 
-=======
-             Primitive::SoftMarginLoss,
-             softmarginloss::SoftMarginLossForward{}.SolverDbId());
-    Register(registry,
-             ++id,
-             Primitive::SoftMarginLoss,
-             softmarginloss::SoftMarginLossBackward{}.SolverDbId());
->>>>>>> 5c7d495e
     // IMPORTANT: New solvers should be added to the end of the function!
 }
 
