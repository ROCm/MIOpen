--- conflicted
+++ resolved
@@ -492,12 +492,11 @@
     Register(
         registry, ++id, Primitive::Batchnorm, SolverDbId(batchnorm::BnBwdTrainingPerActivation{}));
 
-<<<<<<< HEAD
+
+    Register(registry, ++id, Primitive::Batchnorm, SolverDbId(batchnorm::BnFwdInference{}));
+    
     RegisterWithSolver(
         registry, ++id, ConvCkIgemmFwdV4r4r4XdlopsNhwc{}, miopenConvolutionAlgoImplicitGEMM);
-=======
-    Register(registry, ++id, Primitive::Batchnorm, SolverDbId(batchnorm::BnFwdInference{}));
->>>>>>> f02d9598
 
     // IMPORTANT: New solvers should be added to the end of the function!
 }
