/*******************************************************************************
 *
 * MIT License
 *
 * Copyright (c) 2020 Advanced Micro Devices, Inc.
 *
 * Permission is hereby granted, free of charge, to any person obtaining a copy
 * of this software and associated documentation files (the "Software"), to deal
 * in the Software without restriction, including without limitation the rights
 * to use, copy, modify, merge, publish, distribute, sublicense, and/or sell
 * copies of the Software, and to permit persons to whom the Software is
 * furnished to do so, subject to the following conditions:
 *
 * The above copyright notice and this permission notice shall be included in all
 * copies or substantial portions of the Software.
 *
 * THE SOFTWARE IS PROVIDED "AS IS", WITHOUT WARRANTY OF ANY KIND, EXPRESS OR
 * IMPLIED, INCLUDING BUT NOT LIMITED TO THE WARRANTIES OF MERCHANTABILITY,
 * FITNESS FOR A PARTICULAR PURPOSE AND NONINFRINGEMENT. IN NO EVENT SHALL THE
 * AUTHORS OR COPYRIGHT HOLDERS BE LIABLE FOR ANY CLAIM, DAMAGES OR OTHER
 * LIABILITY, WHETHER IN AN ACTION OF CONTRACT, TORT OR OTHERWISE, ARISING FROM,
 * OUT OF OR IN CONNECTION WITH THE SOFTWARE OR THE USE OR OTHER DEALINGS IN THE
 * SOFTWARE.
 *
 *******************************************************************************/
#include <miopen/kern_db.hpp>

namespace miopen {
<<<<<<< HEAD
KernDb::KernDb(const std::string& filename_,
               bool is_system_,
               const std::string& arch_,
               const std::size_t num_cu_)
    : KernDb(filename_, is_system_, arch_, num_cu_, compress, decompress)
=======
KernDb::KernDb(const std::string& filename_, bool is_system)
    : KernDb(filename_, is_system, compress, decompress)
>>>>>>> 030a3695
{
}

KernDb::KernDb(const std::string& filename_,
<<<<<<< HEAD
               bool is_system_,
               const std::string& _arch,
               std::size_t _num_cu,
               std::function<std::string(std::string, bool*)> _compress_fn,
               std::function<std::string(std::string, unsigned int)> _decompress_fn)
    : SQLiteBase(filename_, is_system_, _arch, _num_cu),
      compress_fn(_compress_fn),
      decompress_fn(_decompress_fn)
=======
               bool is_system,
               std::function<std::string(std::string, bool*)> _compress_fn,
               std::function<std::string(std::string, unsigned int)> _decompress_fn)
    : SQLiteBase(filename_, is_system), compress_fn(_compress_fn), decompress_fn(_decompress_fn)
>>>>>>> 030a3695
{
    if(!is_system && DisableUserDbFileIO)
        return;

    if(dbInvalid)
    {
        if(filename.empty())
            MIOPEN_LOG_I("database not present");
        else
            MIOPEN_LOG_I(filename + " database invalid");
        return;
    }
    if(!is_system)
    {
        const std::string create_table = KernelConfig::CreateQuery();
        sql.Exec(create_table);
        MIOPEN_LOG_I2("Database created successfully");
    }
    if(!CheckTableColumns(KernelConfig::table_name(), KernelConfig::FieldNames()))
    {
        std::ostringstream ss;
        ss << "Invalid fields in table: " << KernelConfig::table_name() << " disabling access to "
           << filename;
        MIOPEN_LOG_W(ss.str());
        dbInvalid = true;
    }
}

} // namespace miopen<|MERGE_RESOLUTION|>--- conflicted
+++ resolved
@@ -26,35 +26,16 @@
 #include <miopen/kern_db.hpp>
 
 namespace miopen {
-<<<<<<< HEAD
-KernDb::KernDb(const std::string& filename_,
-               bool is_system_,
-               const std::string& arch_,
-               const std::size_t num_cu_)
-    : KernDb(filename_, is_system_, arch_, num_cu_, compress, decompress)
-=======
 KernDb::KernDb(const std::string& filename_, bool is_system)
     : KernDb(filename_, is_system, compress, decompress)
->>>>>>> 030a3695
 {
 }
 
 KernDb::KernDb(const std::string& filename_,
-<<<<<<< HEAD
-               bool is_system_,
-               const std::string& _arch,
-               std::size_t _num_cu,
-               std::function<std::string(std::string, bool*)> _compress_fn,
-               std::function<std::string(std::string, unsigned int)> _decompress_fn)
-    : SQLiteBase(filename_, is_system_, _arch, _num_cu),
-      compress_fn(_compress_fn),
-      decompress_fn(_decompress_fn)
-=======
                bool is_system,
                std::function<std::string(std::string, bool*)> _compress_fn,
                std::function<std::string(std::string, unsigned int)> _decompress_fn)
     : SQLiteBase(filename_, is_system), compress_fn(_compress_fn), decompress_fn(_decompress_fn)
->>>>>>> 030a3695
 {
     if(!is_system && DisableUserDbFileIO)
         return;
