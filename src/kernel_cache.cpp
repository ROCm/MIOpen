/*******************************************************************************
 *
 * MIT License
 *
 * Copyright (c) 2017 Advanced Micro Devices, Inc.
 *
 * Permission is hereby granted, free of charge, to any person obtaining a copy
 * of this software and associated documentation files (the "Software"), to deal
 * in the Software without restriction, including without limitation the rights
 * to use, copy, modify, merge, publish, distribute, sublicense, and/or sell
 * copies of the Software, and to permit persons to whom the Software is
 * furnished to do so, subject to the following conditions:
 *
 * The above copyright notice and this permission notice shall be included in all
 * copies or substantial portions of the Software.
 *
 * THE SOFTWARE IS PROVIDED "AS IS", WITHOUT WARRANTY OF ANY KIND, EXPRESS OR
 * IMPLIED, INCLUDING BUT NOT LIMITED TO THE WARRANTIES OF MERCHANTABILITY,
 * FITNESS FOR A PARTICULAR PURPOSE AND NONINFRINGEMENT. IN NO EVENT SHALL THE
 * AUTHORS OR COPYRIGHT HOLDERS BE LIABLE FOR ANY CLAIM, DAMAGES OR OTHER
 * LIABILITY, WHETHER IN AN ACTION OF CONTRACT, TORT OR OTHERWISE, ARISING FROM,
 * OUT OF OR IN CONNECTION WITH THE SOFTWARE OR THE USE OR OTHER DEALINGS IN THE
 * SOFTWARE.
 *
 *******************************************************************************/
/* ************************************************************************
 * Copyright 2015 Vratis, Ltd.
 *
 * Licensed under the Apache License, Version 2.0 (the "License");
 * you may not use this file except in compliance with the License.
 * You may obtain a copy of the License at
 *
 * http://www.apache.org/licenses/LICENSE-2.0
 *
 * Unless required by applicable law or agreed to in writing, software
 * distributed under the License is distributed on an "AS IS" BASIS,
 * WITHOUT WARRANTIES OR CONDITIONS OF ANY KIND, either express or implied.
 * See the License for the specific language governing permissions and
 * limitations under the License.
 * ************************************************************************ */

#include <miopen/env.hpp>
#include <miopen/errors.hpp>
#include <miopen/kernel_cache.hpp>
#include <miopen/logger.hpp>
#include <miopen/stringutils.hpp>

#include <iostream>
#include <iterator>

MIOPEN_DECLARE_ENV_VAR_STR(MIOPEN_DEVICE_ARCH)

namespace miopen {

const std::vector<Kernel>& KernelCache::GetKernels(const std::string& algorithm,
                                                   const std::string& network_config)
{

    std::pair<std::string, std::string> key = std::make_pair(algorithm, network_config);

    const auto it = kernel_map.find(key);
    if(it != kernel_map.end())
    {
        MIOPEN_LOG_I2(it->second.size()
                      << " kernels for key: " << key.first << " \"" << key.second << '\"');
        return it->second;
    }

    static const std::vector<Kernel> empty{};
    MIOPEN_LOG_I2("0 kernels for key: " << key.first << " \"" << key.second << '\"');
    return empty;
}

bool KernelCache::HasProgram(const std::string& name, const std::string& params) const
{
    const auto key = std::make_pair(name, params);
    return program_map.count(key) > 0;
}

void KernelCache::ClearProgram(const std::string& name, const std::string& params)
{
    if(HasProgram(name, params))
    {
        const auto key = std::make_pair(name, params);
        program_map.erase(key);
    }
}

void KernelCache::AddProgram(Program prog, const std::string& program_name, std::string params)
{
    program_map[std::make_pair(program_name, params)] = prog;
}

Kernel KernelCache::AddKernel(const Handle& h,
                              const std::string& algorithm,
                              const std::string& network_config,
                              const std::string& program_name,
                              const std::string& kernel_name,
                              const std::vector<size_t>& vld,
                              const std::vector<size_t>& vgd,
                              std::string params,
                              std::size_t cache_index,
<<<<<<< HEAD
                              bool is_kernel_miopengemm_str,
                              const std::string& kernel_src,
                              Program* program_out)
=======
                              const std::string& kernel_src)
>>>>>>> 0334279c
{
    const std::pair<std::string, std::string> key = std::make_pair(algorithm, network_config);
    if(!network_config.empty() || !algorithm.empty()) // Don't log only _empty_ keys.
        MIOPEN_LOG_I2("Key: " << key.first << " \"" << key.second << '\"');

    const auto program = [&] {
        auto program_it = program_map.find(std::make_pair(program_name, params));
        if(program_it != program_map.end())
        {
            auto& program = program_it->second;

            if(program_out != nullptr && !program.IsCodeObjectInMemory() &&
               !program.IsCodeObjectInFile())
            {
                // We need the binaries attached to the program.
                // This may happen if someone calls immediate mode and then find 2.0 with request
                // for binaries.
                program =
                    h.LoadProgram(program_name, params, is_kernel_miopengemm_str, kernel_src, true);
            }

            return program;
        }
        else
        {
            if(!is_kernel_miopengemm_str) // default value
                is_kernel_miopengemm_str = algorithm.find("ImplicitGEMM") == std::string::npos &&
                                           algorithm.find("GEMM") != std::string::npos;
            auto program = h.LoadProgram(
                program_name, params, is_kernel_miopengemm_str, kernel_src, program_out != nullptr);

            program_map[std::make_pair(program_name, params)] = program;
            return program;
        }
    }();

    if(program_out != nullptr)
        *program_out = program;

<<<<<<< HEAD
    const char* const arch = miopen::GetStringEnv(MIOPEN_DEVICE_ARCH{});
    auto kernel            = (arch != nullptr && strlen(arch) > 0) ? Kernel{program, kernel_name}
                                                                   : Kernel{program, kernel_name, vld, vgd};
=======
    auto program_it = program_map.find(std::make_pair(program_name, params));
    if(program_it != program_map.end())
    {
        program = program_it->second;
    }
    else
    {
        program = h.LoadProgram(program_name, params, kernel_src);
        program_map[std::make_pair(program_name, params)] = program;
    }

    Kernel kernel{};
    const auto& arch = miopen::GetStringEnv(ENV(MIOPEN_DEVICE_ARCH));
    if(!arch.empty())
    {
        kernel = Kernel{program, kernel_name};
    }
    else
    {
        kernel = Kernel{program, kernel_name, vld, vgd};
    }
>>>>>>> 0334279c

    if(!network_config.empty() && !algorithm.empty())
    {
        this->AddKernel(key, kernel, cache_index);
    }
    return kernel;
}

void KernelCache::AddKernel(Key key, Kernel k, std::size_t cache_index)
{
    auto&& v = kernel_map[key];
    if(cache_index >= v.size())
    {
        v.resize(cache_index + 1);
    }
    v[cache_index] = k;
}

void KernelCache::ClearKernels(const std::string& algorithm, const std::string& network_config)
{
    if(network_config.empty() || algorithm.empty())
    {
        MIOPEN_THROW("Network config or algorithm empty.");
    }
    const std::pair<std::string, std::string> key = std::make_pair(algorithm, network_config);
    auto&& v                                      = this->kernel_map[key];
    if(!v.empty())
    {
        MIOPEN_LOG_I2(v.size() << " kernels for key: " << key.first << " \"" << key.second << '\"');
    }
    v.clear();
}

KernelCache::KernelCache() {}

} // namespace miopen<|MERGE_RESOLUTION|>--- conflicted
+++ resolved
@@ -100,13 +100,8 @@
                               const std::vector<size_t>& vgd,
                               std::string params,
                               std::size_t cache_index,
-<<<<<<< HEAD
-                              bool is_kernel_miopengemm_str,
                               const std::string& kernel_src,
                               Program* program_out)
-=======
-                              const std::string& kernel_src)
->>>>>>> 0334279c
 {
     const std::pair<std::string, std::string> key = std::make_pair(algorithm, network_config);
     if(!network_config.empty() || !algorithm.empty()) // Don't log only _empty_ keys.
@@ -125,18 +120,15 @@
                 // This may happen if someone calls immediate mode and then find 2.0 with request
                 // for binaries.
                 program =
-                    h.LoadProgram(program_name, params, is_kernel_miopengemm_str, kernel_src, true);
+                    h.LoadProgram(program_name, params, kernel_src, true);
             }
 
             return program;
         }
         else
         {
-            if(!is_kernel_miopengemm_str) // default value
-                is_kernel_miopengemm_str = algorithm.find("ImplicitGEMM") == std::string::npos &&
-                                           algorithm.find("GEMM") != std::string::npos;
             auto program = h.LoadProgram(
-                program_name, params, is_kernel_miopengemm_str, kernel_src, program_out != nullptr);
+                program_name, params, kernel_src, program_out != nullptr);
 
             program_map[std::make_pair(program_name, params)] = program;
             return program;
@@ -145,22 +137,6 @@
 
     if(program_out != nullptr)
         *program_out = program;
-
-<<<<<<< HEAD
-    const char* const arch = miopen::GetStringEnv(MIOPEN_DEVICE_ARCH{});
-    auto kernel            = (arch != nullptr && strlen(arch) > 0) ? Kernel{program, kernel_name}
-                                                                   : Kernel{program, kernel_name, vld, vgd};
-=======
-    auto program_it = program_map.find(std::make_pair(program_name, params));
-    if(program_it != program_map.end())
-    {
-        program = program_it->second;
-    }
-    else
-    {
-        program = h.LoadProgram(program_name, params, kernel_src);
-        program_map[std::make_pair(program_name, params)] = program;
-    }
 
     Kernel kernel{};
     const auto& arch = miopen::GetStringEnv(ENV(MIOPEN_DEVICE_ARCH));
@@ -172,7 +148,6 @@
     {
         kernel = Kernel{program, kernel_name, vld, vgd};
     }
->>>>>>> 0334279c
 
     if(!network_config.empty() && !algorithm.empty())
     {
