--- conflicted
+++ resolved
@@ -179,9 +179,7 @@
                                            {"v", 1},
                                            {"dilation_h", 1},
                                            {"dilation_w", 1}};
-<<<<<<< HEAD
-    FusionMDGraph_Edge_Map empty_map = {{"key", {}}, {"weight", {"0"}}, {"precision", {}}};
-=======
+
     FusionMDGraph_Edge_Map empty_map = {{"key", {}}, {"weight", {"0"}}};
 
     if(allow_winograd && !miopen::IsDisabled(MIOPEN_DEBUG_AMD_FUSED_WINOGRAD{}))
@@ -235,7 +233,7 @@
         /// g.AddEdge(vc, vb_leaf, edg_activ_relu);
         /// g.AddEdge(vc, vb_leaf, edg_activ_leaky_relu);
     }
->>>>>>> fa61c244
+
     // first path (asm kernel)
     { // Conv -> Bias -> Activ // Conv -> Activ
         auto conv_v = std::make_shared<MDGraph_vertex>(miopenFusionOpConvForward,
