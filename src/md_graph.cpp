--- conflicted
+++ resolved
@@ -517,110 +517,6 @@
        !miopen::IsDisabled(MIOPEN_DEBUG_GCN_ASM_KERNELS{}))
     {
         static const std::string algo("miopenConvolutionWinogradBiasActiv");
-<<<<<<< HEAD
-        auto vc_s1 =
-            std::make_shared<MDGraph_vertex>(miopenFusionOpConvForward, program, kernel, algo);
-        vc_s1->solver         = solver::ConvBinWinogradRxSFused{};
-        vc_s1->default_args   = WinogradNodeArgs();
-        vc_s1->supported_arch = {"gfx803", "gfx900", "gfx906", "gfx908"};
-
-        FusionMDGraph_Edge_Map map_wino_conv_s1;
-        map_wino_conv_s1["constraints"] = {"stride_h == 1",
-                                           "y <= 3",
-                                           "padded_y === 3",
-                                           "padded_x === (x ~ 3)",
-                                           "(c % 2) == 0",
-                                           "precision == miopenFloat",
-                                           "weight === 5",
-                                           "algo === miopenConvolutionFwdAlgoWinograd"};
-        map_wino_conv_s1["constraints"].insert(
-            map_wino_conv_s1["constraints"].end(), common_constr.begin(), common_constr.end());
-        g.AddEdge(nullptr, vc_s1, map_wino_conv_s1);
-
-        FusionMDGraph_Edge_Map map_wino_conv_s1_xgt3;
-        map_wino_conv_s1_xgt3["constraints"] = {"stride_h == 1",
-                                                "y > 3",
-                                                "padded_y === (y ~ 6)",
-                                                "padded_x === (x ~ 3)",
-                                                "precision == miopenFloat",
-                                                "weight === 5",
-                                                "algo === miopenConvolutionFwdAlgoWinograd"};
-        map_wino_conv_s1_xgt3["constraints"].insert(
-            map_wino_conv_s1_xgt3["constraints"].end(), common_constr.begin(), common_constr.end());
-        g.AddEdge(nullptr, vc_s1, map_wino_conv_s1_xgt3);
-
-        // add 3x3 with higher priority since its the fastest case
-        FusionMDGraph_Edge_Map map_wino_conv_xe3;
-        map_wino_conv_xe3["constraints"] = {"stride_h == 1",
-                                            "(y == 3) & (x == 3)",
-                                            "padded_y === 3",
-                                            "padded_x === (x ~ 3)",
-                                            "(c % 2) == 0",
-                                            "precision == miopenFloat",
-                                            "weight === 100",
-                                            "algo === miopenConvolutionFwdAlgoWinograd"};
-        map_wino_conv_xe3["constraints"].insert(
-            map_wino_conv_xe3["constraints"].end(), common_constr.begin(), common_constr.end());
-        g.AddEdge(nullptr, vc_s1, map_wino_conv_xe3);
-
-        /// C>B>A| (4)
-        auto vb =
-            std::make_shared<MDGraph_vertex>(miopenFusionOpBiasForward, program, kernel, algo);
-        vb->default_args                = WinogradNodeArgs();
-        vb->default_args[6].default_val = OpKernelArg(1 << 7);
-        // set the bias parameters
-        vb->default_args[18].type   = OpArg;
-        vb->default_args[18].op_idx = 1;
-        vb->supported_arch          = {"gfx803", "gfx900", "gfx906", "gfx908"};
-        g.AddEdge(vc_s1, vb, empty_map);
-
-        auto vba_leaf = std::make_shared<MDGraph_vertex>(
-            miopenFusionOpActivForward, program, kernel, algo, true);
-        vba_leaf->default_args                = WinogradNodeArgs();
-        vba_leaf->default_args[6].default_val = OpKernelArg((1 << 7) + (1 << 8));
-        // set the bias parameters
-        vba_leaf->default_args[18].type   = OpArg;
-        vba_leaf->default_args[18].op_idx = 1;
-
-        vba_leaf->default_args[19].type   = OpArg;
-        vba_leaf->default_args[19].op_idx = 2;
-        vba_leaf->supported_arch          = {"gfx803", "gfx900", "gfx906", "gfx908"};
-
-        FusionMDGraph_Edge_Map edg_activ_relu;
-        edg_activ_relu["constraints"] = {"activ_mode == miopenActivationRELU", "weight === 0"};
-        g.AddEdge(vb, vba_leaf, edg_activ_relu);
-
-        FusionMDGraph_Edge_Map edg_activ_leaky_relu;
-        edg_activ_leaky_relu["constraints"] = {
-            "weight === 0", "precision == miopenFloat", "activ_mode == miopenActivationLEAKYRELU"};
-        g.AddEdge(vb, vba_leaf, edg_activ_leaky_relu);
-
-        /// C>A| (5)
-        auto va_leaf = std::make_shared<MDGraph_vertex>(
-            miopenFusionOpActivForward, program, kernel, algo, true);
-        va_leaf->default_args                = WinogradNodeArgs();
-        va_leaf->default_args[6].default_val = OpKernelArg((1 << 8));
-        va_leaf->default_args[19].type       = OpArg;
-        va_leaf->default_args[19].op_idx     = 1;
-        va_leaf->supported_arch              = {"gfx803", "gfx900", "gfx906", "gfx908"};
-
-        g.AddEdge(vc_s1, va_leaf, edg_activ_relu);
-        g.AddEdge(vc_s1, va_leaf, edg_activ_leaky_relu);
-
-        /// \FIXME Bug: In spite of C>B| topology is disabled below, it is selected anyway for
-        /// Winograd. Possible reason is presence of C>B>A| configuration, which is somehow matches
-        /// C>B| fused configuration. Fortunately, it is supported.
-        ///
-        /// C>B| (6)
-        /// \todo Shader supports this config, but it is not required for now.
-        /// auto vb_leaf = std::make_shared<MDGraph_vertex>(miopenFusionOpBiasForward,  program,
-        /// kernel, algo, true);
-        /// g.AddEdge(vc, vb_leaf, edg_activ_relu);
-        /// g.AddEdge(vc, vb_leaf, edg_activ_leaky_relu);
-
-        // Stride 2
-        {
-=======
         // clang-format off
         const auto common_constr = {
             "algo === miopenConvolutionFwdAlgoWinograd",
@@ -672,7 +568,6 @@
             FusionMDGraph_Edge_Map edg_activ_leaky_relu;
             edg_activ_leaky_relu["constraints"] = {"activ_mode == miopenActivationLEAKYRELU",
                                                    "weight === 0"};
->>>>>>> 8e2f418d
 
             g.AddEdge(bias, vba_leaf, edg_activ_leaky_relu);
 
@@ -825,61 +720,11 @@
 
                 add_relu(kernel_file, kernel_name, vc, WinogradV21NodeArgs, supported_arch);
             };
-<<<<<<< HEAD
-            add_meta_wino(map_wino_conv_s2_modd_xe3, 100);
-            g.AddEdge(nullptr, vc_s2, map_wino_conv_s2_modd_xe3);
-
-            auto bias_s2 = std::make_shared<MDGraph_vertex>(
-                miopenFusionOpBiasForward, program_s2, kernel, algo);
-            bias_s2->default_args                = WinogradNodeArgs();
-            bias_s2->default_args[6].default_val = OpKernelArg(1 << 7);
-            // set the bias parameters
-            bias_s2->default_args[18].type   = OpArg;
-            bias_s2->default_args[18].op_idx = 1;
-            bias_s2->supported_arch          = {"gfx803", "gfx900", "gfx906", "gfx908"};
-            g.AddEdge(vc_s2, bias_s2, empty_map);
-
-            auto vba_leaf_s2 = std::make_shared<MDGraph_vertex>(
-                miopenFusionOpActivForward, program_s2, kernel, algo, true);
-            vba_leaf_s2->default_args                = WinogradNodeArgs();
-            vba_leaf_s2->default_args[6].default_val = OpKernelArg((1 << 7) + (1 << 8));
-            // set the bias parameters
-            vba_leaf_s2->default_args[18].type   = OpArg;
-            vba_leaf_s2->default_args[18].op_idx = 1;
-
-            vba_leaf_s2->default_args[19].type   = OpArg;
-            vba_leaf_s2->default_args[19].op_idx = 2;
-            vba_leaf_s2->supported_arch          = {"gfx803", "gfx900", "gfx906", "gfx908"};
-
-            FusionMDGraph_Edge_Map edg_activ_relu_s2;
-            edg_activ_relu_s2["constraints"] = {"activ_mode == miopenActivationRELU",
-                                                "weight === 0"};
-            g.AddEdge(bias_s2, vba_leaf_s2, edg_activ_relu_s2);
-
-            FusionMDGraph_Edge_Map edg_activ_leaky_relu_s2;
-            edg_activ_leaky_relu_s2["constraints"] = {"activ_mode == miopenActivationLEAKYRELU",
-                                                      "weight === 0"};
-
-            g.AddEdge(bias_s2, vba_leaf_s2, edg_activ_leaky_relu_s2);
-
-            /// C>A| (5)
-            auto va_leaf_s2 = std::make_shared<MDGraph_vertex>(
-                miopenFusionOpActivForward, program_s2, kernel, algo, true);
-            va_leaf_s2->default_args                = WinogradNodeArgs();
-            va_leaf_s2->default_args[6].default_val = OpKernelArg((1 << 8));
-            va_leaf_s2->default_args[19].type       = OpArg;
-            va_leaf_s2->default_args[19].op_idx     = 1;
-            va_leaf_s2->supported_arch              = {"gfx803", "gfx900", "gfx906", "gfx908"};
-
-            g.AddEdge(vc_s2, va_leaf_s2, edg_activ_relu_s2);
-            g.AddEdge(vc_s2, va_leaf_s2, edg_activ_leaky_relu_s2);
-=======
 
             add_v21_wino("gfx9", {"gfx900", "gfx906", "gfx908"}, 1);
             add_v21_wino("gfx9", {"gfx900", "gfx906", "gfx908"}, 2);
             add_v21_wino("gfx10", {"gfx1011", "gfx1012", "gfx1030"}, 1);
             add_v21_wino("gfx10", {"gfx1011", "gfx1012", "gfx1030"}, 2);
->>>>>>> 8e2f418d
         }
     }
 
