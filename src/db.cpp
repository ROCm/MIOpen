/*******************************************************************************
 *
 * MIT License
 *
 * Copyright (c) 2017 Advanced Micro Devices, Inc.
 *
 * Permission is hereby granted, free of charge, to any person obtaining a copy
 * of this software and associated documentation files (the "Software"), to deal
 * in the Software without restriction, including without limitation the rights
 * to use, copy, modify, merge, publish, distribute, sublicense, and/or sell
 * copies of the Software, and to permit persons to whom the Software is
 * furnished to do so, subject to the following conditions:
 *
 * The above copyright notice and this permission notice shall be included in all
 * copies or substantial portions of the Software.
 *
 * THE SOFTWARE IS PROVIDED "AS IS", WITHOUT WARRANTY OF ANY KIND, EXPRESS OR
 * IMPLIED, INCLUDING BUT NOT LIMITED TO THE WARRANTIES OF MERCHANTABILITY,
 * FITNESS FOR A PARTICULAR PURPOSE AND NONINFRINGEMENT. IN NO EVENT SHALL THE
 * AUTHORS OR COPYRIGHT HOLDERS BE LIABLE FOR ANY CLAIM, DAMAGES OR OTHER
 * LIABILITY, WHETHER IN AN ACTION OF CONTRACT, TORT OR OTHERWISE, ARISING FROM,
 * OUT OF OR IN CONNECTION WITH THE SOFTWARE OR THE USE OR OTHER DEALINGS IN THE
 * SOFTWARE.
 *
 *******************************************************************************/
#include <miopen/db.hpp>
#include <miopen/db_record.hpp>
#include <miopen/errors.hpp>
#include <miopen/lock_file.hpp>
#include <miopen/logger.hpp>
#include <miopen/md5.hpp>

#include <boost/date_time/posix_time/posix_time_types.hpp>
#include <boost/filesystem.hpp>
#include <boost/filesystem/path.hpp>
#include <boost/none.hpp>
#include <boost/optional.hpp>

#include <algorithm>
#include <cassert>
#include <chrono>
#include <cstdio>
#include <fstream>
#include <ios>
#include <mutex>
#include <shared_mutex>
#include <string>
#include <vector>

namespace miopen {

<<<<<<< HEAD
Db::Db(const std::string& filename_, bool is_system)
=======
struct RecordPositions
{
    std::streamoff begin = -1;
    std::streamoff end   = -1;
};
/// This makes the interface for the MultiFileDb uniform and
/// allows reusing it for the SQLite perfdb and the kernel cache.
PlainTextDb::PlainTextDb(const std::string& filename_,
                         bool is_system,
                         const std::string& /*arch*/,
                         const std::size_t /*num_cu*/)
    : PlainTextDb(filename_, is_system)
{
}

PlainTextDb::PlainTextDb(const std::string& filename_, bool is_system)
>>>>>>> 124aee91
    : filename(filename_),
      lock_file(LockFile::Get(LockFilePath(filename_).c_str())),
      warning_if_unreadable(is_system)
{
    if(!is_system)
    {
        auto file            = boost::filesystem::path(filename_);
        const auto directory = file.remove_filename();

        if(!(boost::filesystem::exists(directory)))
        {
            if(!boost::filesystem::create_directories(directory))
                MIOPEN_LOG_W("Unable to create a directory: " << directory);
            else
                boost::filesystem::permissions(directory, boost::filesystem::all_all);
        }
    }
}

#define MIOPEN_VALIDATE_LOCK(lock)                       \
    do                                                   \
    {                                                    \
        if(!(lock))                                      \
            MIOPEN_THROW("Db lock has failed to lock."); \
    } while(false)

static std::chrono::seconds GetLockTimeout() { return std::chrono::seconds{60}; }

using exclusive_lock = std::unique_lock<LockFile>;
using shared_lock    = std::shared_lock<LockFile>;

boost::optional<DbRecord> PlainTextDb::FindRecord(const std::string& key)
{
    const auto lock = shared_lock(lock_file, GetLockTimeout());
    MIOPEN_VALIDATE_LOCK(lock);
    return FindRecordUnsafe(key, nullptr);
}

bool PlainTextDb::StoreRecord(const DbRecord& record)
{
    const auto lock = exclusive_lock(lock_file, GetLockTimeout());
    MIOPEN_VALIDATE_LOCK(lock);
    return StoreRecordUnsafe(record);
}

bool PlainTextDb::UpdateRecord(DbRecord& record)
{
    const auto lock = exclusive_lock(lock_file, GetLockTimeout());
    MIOPEN_VALIDATE_LOCK(lock);
    return UpdateRecordUnsafe(record);
}

bool PlainTextDb::RemoveRecord(const std::string& key)
{
    const auto lock = exclusive_lock(lock_file, GetLockTimeout());
    MIOPEN_VALIDATE_LOCK(lock);
    return RemoveRecordUnsafe(key);
}

bool PlainTextDb::Remove(const std::string& key, const std::string& id)
{
    const auto lock = exclusive_lock(lock_file, GetLockTimeout());
    MIOPEN_VALIDATE_LOCK(lock);
    auto record = FindRecordUnsafe(key, nullptr);
    if(!record)
        return false;
    bool erased = record->EraseValues(id);
    if(!erased)
        return false;
    return StoreRecordUnsafe(*record);
}

boost::optional<DbRecord> PlainTextDb::FindRecordUnsafe(const std::string& key,
                                                        RecordPositions* pos)
{
    if(pos != nullptr)
    {
        pos->begin = -1;
        pos->end   = -1;
    }

    MIOPEN_LOG_I2("Looking for key " << key << " in file " << filename);

    std::ifstream file(filename);

    if(!file)
    {
        const auto log_level =
            IsWarningIfUnreadable() ? LoggingLevel::Warning : LoggingLevel::Info2;
        MIOPEN_LOG(log_level, "File is unreadable: " << filename);
        return boost::none;
    }

    int n_line = 0;
    while(true)
    {
        std::string line;
        const auto line_begin = file.tellg();
        if(!std::getline(file, line))
            break;
        ++n_line;
        const auto next_line_begin = file.tellg();

        const auto key_size = line.find('=');
        const bool is_key   = (key_size != std::string::npos && key_size != 0);
        if(!is_key)
        {
            if(!line.empty()) // Do not blame empty lines.
            {
                MIOPEN_LOG_E("Ill-formed record: key not found: " << filename << "#" << n_line);
            }
            continue;
        }
        const auto current_key = line.substr(0, key_size);

        if(current_key != key)
        {
            continue;
        }
        MIOPEN_LOG_I2("Key match: " << current_key);
        const auto contents = line.substr(key_size + 1);

        if(contents.empty())
        {
            MIOPEN_LOG_E("None contents under the key: " << current_key << " form file " << filename
                                                         << "#"
                                                         << n_line);
            continue;
        }
        MIOPEN_LOG_I2("Contents found: " << contents);

        DbRecord record(key);
        const bool is_parse_ok = record.ParseContents(contents);

        if(!is_parse_ok)
        {
            MIOPEN_LOG_E("Error parsing payload under the key: " << current_key << " form file "
                                                                 << filename
                                                                 << "#"
                                                                 << n_line);
            MIOPEN_LOG_E("Contents: " << contents);
        }
        // A record with matching key have been found.
        if(pos != nullptr)
        {
            pos->begin = line_begin;
            pos->end   = next_line_begin;
        }
        return record;
    }
    // Record was not found
    return boost::none;
}

static void Copy(std::istream& from, std::ostream& to, std::streamoff count)
{
    constexpr auto buffer_size_limit = 4 * 1024 * 1024;
    const auto buffer_size           = std::min<std::streamoff>(buffer_size_limit, count);
    auto buffer                      = std::vector<char>(buffer_size, 0);
    auto left                        = count;

    while(left > 0 && !from.eof())
    {
        const auto to_read = std::min<std::streamoff>(left, buffer_size);
        from.read(buffer.data(), to_read);
        const auto read = from.gcount();
        to.write(buffer.data(), read);
        left -= read;
    }
}

bool PlainTextDb::FlushUnsafe(const DbRecord& record, const RecordPositions* pos)
{
    assert(pos);

    if(pos->begin < 0 || pos->end < 0)
    {
        {
            std::ofstream file(filename, std::ios::app);

            if(!file)
            {
                MIOPEN_LOG_E("File is unwritable: " << filename);
                return false;
            }

            (void)file.tellp();
            record.WriteContents(file);
        }

        boost::filesystem::permissions(filename, boost::filesystem::all_all);
    }
    else
    {
        std::ifstream from(filename, std::ios::ate);

        if(!from)
        {
            MIOPEN_LOG_E("File is unreadable: " << filename);
            return false;
        }

        const auto temp_name = filename + ".temp";
        std::ofstream to(temp_name);

        if(!to)
        {
            MIOPEN_LOG_E("Temp file is unwritable: " << temp_name);
            return false;
        }

        const auto from_size = from.tellg();
        from.seekg(std::ios::beg);

        Copy(from, to, pos->begin);
        record.WriteContents(to);
        from.seekg(pos->end);
        Copy(from, to, from_size - pos->end);

        from.close();
        to.close();

        std::remove(filename.c_str());
        std::rename(temp_name.c_str(), filename.c_str());
        /// \todo What if rename fails? Thou shalt not loose the original file.
        boost::filesystem::permissions(filename, boost::filesystem::all_all);
    }
    return true;
}

bool PlainTextDb::StoreRecordUnsafe(const DbRecord& record)
{
    MIOPEN_LOG_I2("Storing record: " << record.key);
    RecordPositions pos;
    FindRecordUnsafe(record.key, &pos);
    return FlushUnsafe(record, &pos);
}

bool PlainTextDb::UpdateRecordUnsafe(DbRecord& record)
{
    RecordPositions pos;
    const auto old_record = FindRecordUnsafe(record.key, &pos);
    DbRecord new_record(record);
    if(old_record)
    {
        new_record.Merge(*old_record);
        MIOPEN_LOG_I2("Updating record: " << record.key);
    }
    else
    {
        MIOPEN_LOG_I2("Storing record: " << record.key);
    }
    bool result = FlushUnsafe(new_record, &pos);
    if(result)
        record = std::move(new_record);
    return result;
}

bool PlainTextDb::RemoveRecordUnsafe(const std::string& key)
{
    // Create empty record with same key and replace original with that
    // This will remove record
    MIOPEN_LOG_I("Removing record: " << key);
    RecordPositions pos;
    FindRecordUnsafe(key, &pos);
    const DbRecord empty_record(key);
    return FlushUnsafe(empty_record, &pos);
}

} // namespace miopen<|MERGE_RESOLUTION|>--- conflicted
+++ resolved
@@ -49,14 +49,6 @@
 
 namespace miopen {
 
-<<<<<<< HEAD
-Db::Db(const std::string& filename_, bool is_system)
-=======
-struct RecordPositions
-{
-    std::streamoff begin = -1;
-    std::streamoff end   = -1;
-};
 /// This makes the interface for the MultiFileDb uniform and
 /// allows reusing it for the SQLite perfdb and the kernel cache.
 PlainTextDb::PlainTextDb(const std::string& filename_,
@@ -68,7 +60,6 @@
 }
 
 PlainTextDb::PlainTextDb(const std::string& filename_, bool is_system)
->>>>>>> 124aee91
     : filename(filename_),
       lock_file(LockFile::Get(LockFilePath(filename_).c_str())),
       warning_if_unreadable(is_system)
