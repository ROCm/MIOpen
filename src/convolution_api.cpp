/*******************************************************************************
 *
 * MIT License
 *
 * Copyright (c) 2017 Advanced Micro Devices, Inc.
 *
 * Permission is hereby granted, free of charge, to any person obtaining a copy
 * of this software and associated documentation files (the "Software"), to deal
 * in the Software without restriction, including without limitation the rights
 * to use, copy, modify, merge, publish, distribute, sublicense, and/or sell
 * copies of the Software, and to permit persons to whom the Software is
 * furnished to do so, subject to the following conditions:
 *
 * The above copyright notice and this permission notice shall be included in all
 * copies or substantial portions of the Software.
 *
 * THE SOFTWARE IS PROVIDED "AS IS", WITHOUT WARRANTY OF ANY KIND, EXPRESS OR
 * IMPLIED, INCLUDING BUT NOT LIMITED TO THE WARRANTIES OF MERCHANTABILITY,
 * FITNESS FOR A PARTICULAR PURPOSE AND NONINFRINGEMENT. IN NO EVENT SHALL THE
 * AUTHORS OR COPYRIGHT HOLDERS BE LIABLE FOR ANY CLAIM, DAMAGES OR OTHER
 * LIABILITY, WHETHER IN AN ACTION OF CONTRACT, TORT OR OTHERWISE, ARISING FROM,
 * OUT OF OR IN CONNECTION WITH THE SOFTWARE OR THE USE OR OTHER DEALINGS IN THE
 * SOFTWARE.
 *
 *******************************************************************************/
#include <miopen/miopen.h>
#include <miopen/miopen_internal.h>

#include <miopen/convolution.hpp>
#include <miopen/errors.hpp>
#include <miopen/execution_context.hpp>
#include <miopen/find_controls.hpp>
#include <miopen/handle.hpp>
#include <miopen/logger.hpp>
#include <miopen/conv/problem_description.hpp>
#include <miopen/tensor_ops.hpp>
#include <miopen/driver_arguments.hpp>

#include <algorithm>
#include <optional>

using ExecutionContext   = miopen::ExecutionContext;
using Direction          = miopen::conv::Direction;
using ProblemDescription = miopen::conv::ProblemDescription;

// TODO: Make miopenConvAlgoPerf_t loggable
inline std::ostream& operator<<(std::ostream& os, miopenConvAlgoPerf_t /*unused*/) { return os; }

static inline auto MakeFwdCtxAndProblem(miopenHandle_t handle,
                                        const miopenTensorDescriptor_t xDesc,
                                        const miopenTensorDescriptor_t wDesc,
                                        const miopenConvolutionDescriptor_t convDesc,
                                        const miopenTensorDescriptor_t yDesc)
{
    const auto& conv = miopen::deref(convDesc);
    const auto direction =
        (conv.mode != miopenTranspose) ? Direction::Forward : Direction::BackwardData;

    /// \anchor transpose_convolutions_x_y_swapping
    /// In transpose mode we exchange x with y. From the other hand, when Backward*
    /// ProblemDescription instances are constructed, x and y shall be swapped as well.
    /// As transpose mode swaps Forward with Backward AND x with y, the order of
    /// ctor arguments remains the same.
    auto problem = ProblemDescription{
        miopen::deref(xDesc), miopen::deref(wDesc), miopen::deref(yDesc), conv, direction};

    auto ctx = ExecutionContext{&miopen::deref(handle)};
    problem.SetupFloats(ctx);
    return std::make_tuple(std::move(ctx), std::move(problem));
}

static inline auto MakeBwdCtxAndProblem(miopenHandle_t handle,
                                        const miopenTensorDescriptor_t dyDesc,
                                        const miopenTensorDescriptor_t wDesc,
                                        const miopenConvolutionDescriptor_t convDesc,
                                        const miopenTensorDescriptor_t dxDesc)
{
    const auto& conv = miopen::deref(convDesc);
    const auto direction =
        (conv.mode != miopenTranspose) ? Direction::BackwardData : Direction::Forward;

    /// \ref transpose_convolutions_x_y_swapping
    auto problem = ProblemDescription{
        miopen::deref(dyDesc), miopen::deref(wDesc), miopen::deref(dxDesc), conv, direction};

    auto ctx = ExecutionContext{&miopen::deref(handle)};
    problem.SetupFloats(ctx);
    return std::make_tuple(std::move(ctx), std::move(problem));
}

static inline auto MakeWrWCtxAndProblem(miopenHandle_t handle,
                                        const miopenTensorDescriptor_t dyDesc,
                                        const miopenTensorDescriptor_t xDesc,
                                        const miopenConvolutionDescriptor_t convDesc,
                                        const miopenTensorDescriptor_t dwDesc)
{
    const auto direction = Direction::BackwardWeights;
    const auto& conv     = miopen::deref(convDesc);

    auto problem = (conv.mode == miopenTranspose) ? ProblemDescription{miopen::deref(xDesc),
                                                                       miopen::deref(dwDesc),
                                                                       miopen::deref(dyDesc),
                                                                       conv,
                                                                       direction}
                                                  : ProblemDescription{miopen::deref(dyDesc),
                                                                       miopen::deref(dwDesc),
                                                                       miopen::deref(xDesc),
                                                                       conv,
                                                                       direction};

    auto ctx = ExecutionContext{&miopen::deref(handle)};
    problem.SetupFloats(ctx);
    return std::make_tuple(std::move(ctx), std::move(problem));
}

extern "C" miopenStatus_t miopenCreateConvolutionDescriptor(miopenConvolutionDescriptor_t* convDesc)
{
    MIOPEN_LOG_FUNCTION(convDesc);
    return miopen::try_([&] { miopen::deref(convDesc) = new miopen::ConvolutionDescriptor(); });
}

extern "C" miopenStatus_t miopenInitConvolutionDescriptor(miopenConvolutionDescriptor_t convDesc,
                                                          miopenConvolutionMode_t c_mode,
                                                          int pad_h,
                                                          int pad_w,
                                                          int stride_h,
                                                          int stride_w,
                                                          int dilation_h,
                                                          int dilation_w)
{
    MIOPEN_LOG_FUNCTION(convDesc, c_mode, pad_h, pad_w, stride_h, stride_w, dilation_h, dilation_w);
    return miopen::try_([&] {
        miopen::deref(convDesc) = miopen::ConvolutionDescriptor(2,
                                                                c_mode,
                                                                miopenPaddingDefault,
                                                                {pad_h, pad_w},
                                                                {stride_h, stride_w},
                                                                {dilation_h, dilation_w});
    });
}

extern "C" miopenStatus_t miopenInitConvolutionNdDescriptor(miopenConvolutionDescriptor_t convDesc,
                                                            int spatialDim,
                                                            const int* padA,
                                                            const int* strideA,
                                                            const int* dilationA,
                                                            miopenConvolutionMode_t c_mode)
{
    const auto pads      = std::vector<int>(padA, padA + spatialDim);
    const auto strides   = std::vector<int>(strideA, strideA + spatialDim);
    const auto dilations = std::vector<int>(dilationA, dilationA + spatialDim);
    MIOPEN_LOG_FUNCTION(convDesc, spatialDim, pads, strides, dilations, c_mode);
    return miopen::try_([&] {
        miopen::deref(convDesc) = miopen::ConvolutionDescriptor(spatialDim,
                                                                c_mode,
                                                                miopenPaddingDefault,
                                                                pads,
                                                                strides,
                                                                dilations,
                                                                std::vector<int>(spatialDim, 0),
                                                                1,
                                                                1.0);
    });
}

extern "C" miopenStatus_t miopenGetConvolutionGroupCount(miopenConvolutionDescriptor_t convDesc,
                                                         int* groupCount)
{
    MIOPEN_LOG_FUNCTION(convDesc);
    return miopen::try_([&] { miopen::deref(groupCount) = miopen::deref(convDesc).group_count; });
}

extern "C" miopenStatus_t miopenSetConvolutionGroupCount(miopenConvolutionDescriptor_t convDesc,
                                                         int groupCount)
{
    MIOPEN_LOG_FUNCTION(convDesc, groupCount);
    return miopen::try_([&] { miopen::deref(convDesc).group_count = groupCount; });
}

extern "C" miopenStatus_t miopenSetConvolutionFindMode(miopenConvolutionDescriptor_t convDesc,
                                                       miopenConvolutionFindMode_t findMode)
{
    MIOPEN_LOG_FUNCTION(convDesc, findMode);
    return miopen::try_([&] {
        miopen::deref(convDesc).findMode.Set(static_cast<miopen::FindMode::Values>(findMode));
    });
}

extern "C" miopenStatus_t miopenGetConvolutionFindMode(const miopenConvolutionDescriptor_t convDesc,
                                                       miopenConvolutionFindMode_t* findMode)
{
    MIOPEN_LOG_FUNCTION(convDesc, findMode);
    return miopen::try_([&] {
        miopen::deref(findMode) =
            static_cast<miopenConvolutionFindMode_t>(miopen::deref(convDesc).findMode.Get());
    });
}

extern "C" miopenStatus_t
miopenConvolutionCKBackwardWeightsGetWorkSpaceSize(const miopenAlphaBetaCase_t alpha_beta_case,
                                                   const miopenTensorDescriptor_t inputTensorDesc,
                                                   const miopenTensorDescriptor_t outputTensorDesc,
                                                   const miopenConvolutionDescriptor_t convDesc,
                                                   size_t* buffer_size)
{
    MIOPEN_LOG_FUNCTION(alpha_beta_case, outputTensorDesc);
    return miopen::try_([&] {
        assert(miopen::deref(convDesc).spatialDim == 3);
        miopenDataType_t data_type = miopen::deref(outputTensorDesc).GetType();
        size_t in_spatial_dims     = miopen::deref(inputTensorDesc).GetNumDims();

        assert(in_spatial_dims == miopen::deref(outputTensorDesc).GetNumDims());

        size_t C = std::get<1>(
            miopen::GetNCDHW(in_spatial_dims, miopen::deref(inputTensorDesc).GetLengths()));
        size_t K = std::get<1>(
            miopen::GetNCDHW(in_spatial_dims, miopen::deref(outputTensorDesc).GetLengths()));
        size_t output_tensor_size = miopen::deref(outputTensorDesc).GetElementSize();

        size_t byte_size = 0;
        if((alpha_beta_case == BILINEAR || alpha_beta_case == SCALE ||
            ((data_type == miopenHalf) && ((C & 1) != 0 || (K & 1) != 0 /* Test if odd*/))))
        {
<<<<<<< HEAD
            switch(data_type)
            {
            case miopenInt32:
            case miopenFloat:
            case miopenHalf:
            case miopenBFloat16:
            case miopenInt8:
            case miopenFloat8:
            case miopenBFloat8: byte_size = 4; break;
            case miopenDouble: byte_size = 8;
            }
            *buffer_size = byte_size * output_tensor_size;
        }
        else
        {
            *buffer_size = 0;
=======
        case miopenInt32:
        case miopenFloat:
        case miopenHalf:
        case miopenBFloat16:
        case miopenInt8:
        case miopenFloat8:
        case miopenBFloat8: byte_size = 4; break;
        case miopenDouble:
        case miopenInt64: byte_size = 8; break;
>>>>>>> 1aed2e9b
        }

        MIOPEN_LOG_FUNCTION(
            alpha_beta_case, data_type, C, K, output_tensor_size, byte_size, *buffer_size);
    });
}

// Hidden C++ functions for MIGraphX.
extern "C" MIOPEN_EXPORT miopenStatus_t
miopenHiddenSetConvolutionFindMode(miopenConvolutionDescriptor_t convDesc, int findMode)
{
    return miopen::try_([&] {
        miopen::deref(convDesc).findMode.Set(static_cast<miopen::FindMode::Values>(findMode));
    });
}
extern "C" miopenStatus_t miopenHiddenGetConvolutionFindMode(miopenConvolutionDescriptor_t convDesc,
                                                             int* findMode)
{
    return miopen::try_([&] {
        miopen::deref(findMode) = static_cast<int>(miopen::deref(convDesc).findMode.Get());
    });
}

extern "C" miopenStatus_t
miopenSetTransposeConvOutputPadding(miopenConvolutionDescriptor_t convDesc, int adj_h, int adj_w)
{
    MIOPEN_LOG_FUNCTION(convDesc, adj_h, adj_w);
    return miopen::try_([&] {
        if(miopen::deref(convDesc).GetSpatialDimension() != 2)
        {
            MIOPEN_THROW("this API only deals with 2-D convolution");
        }

        miopen::deref(convDesc).trans_output_pads[0] = adj_h;
        miopen::deref(convDesc).trans_output_pads[1] = adj_w;
    });
}

extern "C" miopenStatus_t miopenSetTransposeConvNdOutputPadding(
    miopenConvolutionDescriptor_t convDesc, int spatialDim, const int* adjA)
{
    if(miopen::IsLoggingFunctionCalls())
    {
        const miopen::logger::CArray<int, int> adj(adjA, spatialDim);
        MIOPEN_LOG_FUNCTION(convDesc, spatialDim, adj.values);
    }
    return miopen::try_([&] {
        if(spatialDim != miopen::deref(convDesc).GetSpatialDimension())
        {
            MIOPEN_THROW("spatialDim not consistent with convolution descriptor");
        }

        std::copy_n(adjA, spatialDim, miopen::deref(convDesc).trans_output_pads.begin());
    });
}

extern "C" miopenStatus_t miopenGetConvolutionDescriptor(miopenConvolutionDescriptor_t convDesc,
                                                         miopenConvolutionMode_t* c_mode,
                                                         int* pad_h,
                                                         int* pad_w,
                                                         int* stride_h,
                                                         int* stride_w,
                                                         int* dilation_h,
                                                         int* dilation_w)
{
    MIOPEN_LOG_FUNCTION(convDesc);
    return miopen::try_([&] {
        if(miopen::deref(convDesc).GetSpatialDimension() != 2)
        {
            MIOPEN_THROW("this API only deals with 2-D convolution");
        }

        miopen::deref(c_mode)     = miopen::deref(convDesc).mode;
        miopen::deref(pad_h)      = miopen::deref(convDesc).GetConvPads()[0];
        miopen::deref(pad_w)      = miopen::deref(convDesc).GetConvPads()[1];
        miopen::deref(stride_h)   = miopen::deref(convDesc).GetConvStrides()[0];
        miopen::deref(stride_w)   = miopen::deref(convDesc).GetConvStrides()[1];
        miopen::deref(dilation_h) = miopen::deref(convDesc).GetConvDilations()[0];
        miopen::deref(dilation_w) = miopen::deref(convDesc).GetConvDilations()[1];
    });
}

extern "C" miopenStatus_t miopenGetConvolutionNdDescriptor(miopenConvolutionDescriptor_t convDesc,
                                                           int requestedSpatialDim,
                                                           int* spatialDim,
                                                           int* padA,
                                                           int* strideA,
                                                           int* dilationA,
                                                           miopenConvolutionMode_t* c_mode)
{
    MIOPEN_LOG_FUNCTION(convDesc, requestedSpatialDim);
    return miopen::try_([&] {
        int spatial_dim = miopen::deref(convDesc).GetSpatialDimension();
        if(spatial_dim < requestedSpatialDim)
        {
            MIOPEN_THROW("requestedSpatialDim is larger than actual spatial dimension");
        }
        if(spatialDim != nullptr)
        {
            miopen::deref(spatialDim) = spatial_dim;
        }
        std::copy_n(miopen::deref(convDesc).GetConvPads().begin(), requestedSpatialDim, padA);
        std::copy_n(miopen::deref(convDesc).GetConvStrides().begin(), requestedSpatialDim, strideA);
        std::copy_n(
            miopen::deref(convDesc).GetConvDilations().begin(), requestedSpatialDim, dilationA);
        if(c_mode != nullptr)
        {
            miopen::deref(c_mode) = miopen::deref(convDesc).mode;
        }
    });
}

extern "C" miopenStatus_t miopenGetConvolutionSpatialDim(miopenConvolutionDescriptor_t convDesc,
                                                         int* spatialDim)
{
    MIOPEN_LOG_FUNCTION(convDesc);
    return miopen::try_(
        [&] { miopen::deref(spatialDim) = miopen::deref(convDesc).GetSpatialDimension(); });
}

extern "C" miopenStatus_t
miopenGetConvolutionForwardOutputDim(miopenConvolutionDescriptor_t convDesc,
                                     const miopenTensorDescriptor_t inputTensorDesc,
                                     const miopenTensorDescriptor_t filterDesc,
                                     int* n,
                                     int* c,
                                     int* h,
                                     int* w)
{
    MIOPEN_LOG_FUNCTION(convDesc, inputTensorDesc, filterDesc);
    return miopen::try_([&] {
        if(miopen::deref(convDesc).GetSpatialDimension() != 2)
        {
            MIOPEN_THROW("this API only deals with 2-D convolution");
        }

        miopen::tie_deref(n, c, h, w) = miopen::tien<4>(
            miopen::deref(convDesc)
                .GetForwardOutputTensor(miopen::deref(inputTensorDesc), miopen::deref(filterDesc))
                .GetLengths());
    });
}

extern "C" miopenStatus_t
miopenGetConvolutionNdForwardOutputDim(miopenConvolutionDescriptor_t convDesc,
                                       const miopenTensorDescriptor_t inputTensorDesc,
                                       const miopenTensorDescriptor_t filterDesc,
                                       int* nDim,
                                       int* outputTensorDimA)
{
    MIOPEN_LOG_FUNCTION(convDesc, inputTensorDesc, filterDesc);
    return miopen::try_([&] {
        auto out_desc = miopen::deref(convDesc).GetForwardOutputTensor(
            miopen::deref(inputTensorDesc), miopen::deref(filterDesc));

        miopen::deref(nDim) = out_desc.GetNumDims();

        for(unsigned i = 0; i < out_desc.GetNumDims(); ++i)
        {
            outputTensorDimA[i] = out_desc.GetLengths()[i];
        }
    });
}

extern "C" miopenStatus_t miopenDestroyConvolutionDescriptor(miopenConvolutionDescriptor_t convDesc)
{
    MIOPEN_LOG_FUNCTION(convDesc);
    return miopen::try_([&] { miopen_destroy_object(convDesc); });
}

extern "C" miopenStatus_t
miopenConvolutionForwardGetWorkSpaceSize(miopenHandle_t handle,
                                         const miopenTensorDescriptor_t wDesc,
                                         const miopenTensorDescriptor_t xDesc,
                                         const miopenConvolutionDescriptor_t convDesc,
                                         const miopenTensorDescriptor_t yDesc,
                                         size_t* workSpaceSize)
{

    MIOPEN_LOG_FUNCTION(handle, wDesc, xDesc, convDesc, yDesc);
    return miopen::try_([&] {
        auto ctx               = ExecutionContext{};
        auto problem           = ProblemDescription{};
        std::tie(ctx, problem) = MakeFwdCtxAndProblem(handle, xDesc, wDesc, convDesc, yDesc);
        *workSpaceSize         = miopen::deref(convDesc).GetWorkSpaceSize(ctx, problem);
    });
}

namespace miopen {
namespace debug {

MIOPEN_EXPORT
void LogCmdConvolution(const miopen::TensorDescriptor& x,
                       const miopen::TensorDescriptor& w,
                       const miopen::ConvolutionDescriptor& conv,
                       const miopen::TensorDescriptor& y,
                       miopenProblemDirection_t dir,
                       std::optional<uint64_t> solver_id)
{
    if(miopen::IsLoggingCmd())
    {
        const std::string& str = ConvArgsForMIOpenDriver(x, w, conv, y, dir, solver_id);
        MIOPEN_LOG_DRIVER_CMD(str);
    }
}

MIOPEN_EXPORT
void LogCmdFindConvolution(const miopen::TensorDescriptor& x,
                           const miopen::TensorDescriptor& w,
                           const miopen::ConvolutionDescriptor& conv,
                           const miopen::TensorDescriptor& y,
                           miopenProblemDirection_t dir,
                           std::optional<uint64_t> solver_id)
{
    if(miopen::IsLoggingCmd())
    {
        const std::string& str = ConvArgsForMIOpenDriver(x, w, conv, y, dir, solver_id);
        MIOPEN_LOG_DRIVER_CMD(str);
    }
}

MIOPEN_EXPORT
void LogCmdConvolution(const miopenTensorDescriptor_t& xDesc,
                       const miopenTensorDescriptor_t& wDesc,
                       const miopenConvolutionDescriptor_t& convDesc,
                       const miopenTensorDescriptor_t& yDesc,
                       ConvDirection conv_dir,
                       bool is_immediate)
{
    if(miopen::IsLoggingCmd())
    {
        const auto dir              = CmdArgToDirection(conv_dir);
        const auto& [x, w, conv, y] = miopen::tie_deref(xDesc, wDesc, convDesc, yDesc);
        const auto solver_id        = is_immediate ? std::optional(0) : std::nullopt;
        LogCmdConvolution(x, w, conv, y, dir, solver_id);
    }
}

MIOPEN_EXPORT
void LogCmdFindConvolution(const miopenTensorDescriptor_t& xDesc,
                           const miopenTensorDescriptor_t& wDesc,
                           const miopenConvolutionDescriptor_t& convDesc,
                           const miopenTensorDescriptor_t& yDesc,
                           ConvDirection conv_dir,
                           bool is_immediate)
{
    if(miopen::IsLoggingCmd())
    {
        const auto dir              = CmdArgToDirection(conv_dir);
        const auto& [x, w, conv, y] = miopen::tie_deref(xDesc, wDesc, convDesc, yDesc);
        const auto solver_id        = is_immediate ? std::optional(0) : std::nullopt;
        LogCmdFindConvolution(x, w, conv, y, dir, solver_id);
    }
}

} // namespace debug
} // namespace miopen

extern "C" miopenStatus_t
miopenFindConvolutionForwardAlgorithm(miopenHandle_t handle,
                                      const miopenTensorDescriptor_t xDesc,
                                      const void* x,
                                      const miopenTensorDescriptor_t wDesc,
                                      const void* w,
                                      const miopenConvolutionDescriptor_t convDesc,
                                      const miopenTensorDescriptor_t yDesc,
                                      void* y,
                                      const int requestAlgoCount,
                                      int* returnedAlgoCount,
                                      miopenConvAlgoPerf_t* perfResults,
                                      void* workSpace,
                                      size_t workSpaceSize,
                                      bool exhaustiveSearch)
{

    MIOPEN_LOG_FUNCTION(handle,
                        xDesc,
                        x,
                        wDesc,
                        w,
                        convDesc,
                        yDesc,
                        y,
                        requestAlgoCount,
                        returnedAlgoCount,
                        perfResults,
                        workSpace,
                        workSpaceSize,
                        exhaustiveSearch);

    miopen::debug::LogCmdFindConvolution(
        xDesc, wDesc, convDesc, yDesc, miopen::debug::ConvDirection::Fwd, false);

    if(miopen::deref(convDesc).mode == miopenTranspose)
    {
        return miopen::try_([&] {
            miopen::deref(convDesc).FindConvBwdDataAlgorithm(miopen::deref(handle),
                                                             miopen::deref(xDesc),
                                                             DataCast(x),
                                                             miopen::deref(wDesc),
                                                             DataCast(w),
                                                             miopen::deref(yDesc),
                                                             DataCast(y),
                                                             requestAlgoCount,
                                                             returnedAlgoCount,
                                                             perfResults,
                                                             DataCast(workSpace),
                                                             workSpaceSize,
                                                             exhaustiveSearch);

            for(int i = 0; i < *returnedAlgoCount; ++i)
            {
                // It is guaranteed that enum values are equal, see conv_algo_name.cpp
                perfResults[i].fwd_algo =
                    static_cast<miopenConvFwdAlgorithm_t>(perfResults[i].bwd_data_algo);
            }
        });
    }

    return miopen::try_([&] {
        miopen::deref(convDesc).FindConvFwdAlgorithm(miopen::deref(handle),
                                                     miopen::deref(xDesc),
                                                     DataCast(x),
                                                     miopen::deref(wDesc),
                                                     DataCast(w),
                                                     miopen::deref(yDesc),
                                                     DataCast(y),
                                                     requestAlgoCount,
                                                     returnedAlgoCount,
                                                     perfResults,
                                                     DataCast(workSpace),
                                                     workSpaceSize,
                                                     exhaustiveSearch);
    });
}

extern "C" miopenStatus_t miopenConvolutionForward(miopenHandle_t handle,
                                                   const void* alpha,
                                                   const miopenTensorDescriptor_t xDesc,
                                                   const void* x,
                                                   const miopenTensorDescriptor_t wDesc,
                                                   const void* w,
                                                   const miopenConvolutionDescriptor_t convDesc,
                                                   miopenConvFwdAlgorithm_t algo,
                                                   const void* beta,
                                                   const miopenTensorDescriptor_t yDesc,
                                                   void* y,
                                                   void* workSpace,
                                                   size_t workSpaceSize)
{

    MIOPEN_LOG_FUNCTION(handle,
                        alpha,
                        xDesc,
                        x,
                        wDesc,
                        w,
                        convDesc,
                        algo,
                        beta,
                        yDesc,
                        y,
                        workSpace,
                        workSpaceSize);
    miopen::debug::LogCmdConvolution(
        xDesc, wDesc, convDesc, yDesc, miopen::debug::ConvDirection::Fwd, false);

    if(miopen::deref(convDesc).mode == miopenTranspose)
    {
        return miopen::try_([&] {
            // It is guaranteed that enum values are equal, see conv_algo_name.cpp
            const auto algo_trans = static_cast<miopenConvBwdDataAlgorithm_t>(algo);
            miopen::deref(convDesc).ConvolutionBackwardData(miopen::deref(handle),
                                                            alpha,
                                                            miopen::deref(xDesc),
                                                            DataCast(x),
                                                            miopen::deref(wDesc),
                                                            DataCast(w),
                                                            algo_trans,
                                                            beta,
                                                            miopen::deref(yDesc),
                                                            DataCast(y),
                                                            DataCast(workSpace),
                                                            workSpaceSize);
        });
    }

    return miopen::try_([&] {
        miopen::deref(convDesc).ConvolutionForward(miopen::deref(handle),
                                                   alpha,
                                                   miopen::deref(xDesc),
                                                   DataCast(x),
                                                   miopen::deref(wDesc),
                                                   DataCast(w),
                                                   algo,
                                                   beta,
                                                   miopen::deref(yDesc),
                                                   DataCast(y),
                                                   DataCast(workSpace),
                                                   workSpaceSize);
    });
}

extern "C" miopenStatus_t miopenConvolutionForwardBias(miopenHandle_t handle,
                                                       const void* alpha,
                                                       const miopenTensorDescriptor_t bDesc,
                                                       const void* b,
                                                       const void* beta,
                                                       const miopenTensorDescriptor_t yDesc,
                                                       void* y)
{

    MIOPEN_LOG_FUNCTION(handle, alpha, bDesc, b, beta, yDesc, y);

    // bfloat16 not supported for bias operation
    if(miopen::deref(yDesc).GetType() == miopenBFloat16 ||
       miopen::deref(bDesc).GetType() == miopenBFloat16)
    {
        return miopenStatusNotImplemented;
    }

    return miopen::try_([&] {
        return OpTensor(miopen::deref(handle),
                        miopenTensorOpAdd,
                        alpha,
                        miopen::deref(yDesc),
                        DataCast(y),
                        alpha,
                        miopen::deref(bDesc),
                        DataCast(b),
                        beta,
                        miopen::deref(yDesc),
                        DataCast(y));
    });
}

extern "C" miopenStatus_t
miopenConvolutionForwardGetSolutionCount(miopenHandle_t handle,
                                         const miopenTensorDescriptor_t wDesc,
                                         const miopenTensorDescriptor_t xDesc,
                                         const miopenConvolutionDescriptor_t convDesc,
                                         const miopenTensorDescriptor_t yDesc,
                                         size_t* solutionCount)
{
    MIOPEN_LOG_FUNCTION(handle, wDesc, xDesc, convDesc, yDesc);
    return miopen::try_([&] {
        auto ctx               = ExecutionContext{};
        auto problem           = ProblemDescription{};
        std::tie(ctx, problem) = MakeFwdCtxAndProblem(handle, xDesc, wDesc, convDesc, yDesc);

        *solutionCount = miopen::deref(convDesc).GetSolutionCount(ctx, problem);
    });
}

static inline void ReturnSolutions(const std::vector<miopenConvSolution_t>& solutions,
                                   size_t* solution_count_ret,
                                   miopenConvSolution_t* solutions_ret)
{
    if(solution_count_ret != nullptr)
        *solution_count_ret = solutions.size();
    if(solutions_ret != nullptr)
    {
        for(auto i = 0; i < solutions.size(); ++i)
            solutions_ret[i] = solutions[i];
    }
}

extern "C" miopenStatus_t
miopenConvolutionForwardGetSolution(miopenHandle_t handle,
                                    const miopenTensorDescriptor_t wDesc,
                                    const miopenTensorDescriptor_t xDesc,
                                    const miopenConvolutionDescriptor_t convDesc,
                                    const miopenTensorDescriptor_t yDesc,
                                    const size_t maxSolutionCount,
                                    size_t* solutionCount,
                                    miopenConvSolution_t* solutions)
{
    MIOPEN_LOG_FUNCTION(handle, wDesc, xDesc, convDesc, yDesc, maxSolutionCount);
    return miopen::try_([&] {
        auto ctx               = ExecutionContext{};
        auto problem           = ProblemDescription{};
        std::tie(ctx, problem) = MakeFwdCtxAndProblem(handle, xDesc, wDesc, convDesc, yDesc);

        const auto found =
            miopen::deref(convDesc).GetSolutions(ctx, problem, maxSolutionCount, nullptr);

        assert(found.size() <= maxSolutionCount);
        ReturnSolutions(found, solutionCount, solutions);
    });
}

extern "C" miopenStatus_t
miopenConvolutionForwardGetSolutionWorkspaceSize(miopenHandle_t handle,
                                                 const miopenTensorDescriptor_t wDesc,
                                                 const miopenTensorDescriptor_t xDesc,
                                                 const miopenConvolutionDescriptor_t convDesc,
                                                 const miopenTensorDescriptor_t yDesc,
                                                 const uint64_t solution_id,
                                                 size_t* workSpaceSize)
{
    MIOPEN_LOG_FUNCTION(handle, wDesc, xDesc, convDesc, yDesc, solution_id);
    return miopen::try_([&] {
        if(miopen::deref(convDesc).mode == miopenTranspose)
        {
            *workSpaceSize =
                miopen::deref(convDesc).GetBackwardSolutionWorkspaceSize(miopen::deref(handle),
                                                                         miopen::deref(xDesc),
                                                                         miopen::deref(wDesc),
                                                                         miopen::deref(yDesc),
                                                                         solution_id);
        }
        else
        {
            *workSpaceSize =
                miopen::deref(convDesc).GetForwardSolutionWorkspaceSize(miopen::deref(handle),
                                                                        miopen::deref(wDesc),
                                                                        miopen::deref(xDesc),
                                                                        miopen::deref(yDesc),
                                                                        solution_id);
        }
    });
}

extern "C" miopenStatus_t
miopenConvolutionForwardCompileSolution(miopenHandle_t handle,
                                        const miopenTensorDescriptor_t wDesc,
                                        const miopenTensorDescriptor_t xDesc,
                                        const miopenConvolutionDescriptor_t convDesc,
                                        const miopenTensorDescriptor_t yDesc,
                                        const uint64_t solution_id)
{
    MIOPEN_LOG_FUNCTION(handle, wDesc, xDesc, convDesc, yDesc, solution_id);
    return miopen::try_([&] {
        auto ctx               = ExecutionContext{};
        auto problem           = ProblemDescription{};
        std::tie(ctx, problem) = MakeFwdCtxAndProblem(handle, xDesc, wDesc, convDesc, yDesc);
        miopen::deref(convDesc).CompileSolution(ctx, problem, solution_id);
    });
}

extern "C" miopenStatus_t
miopenConvolutionForwardImmediate(miopenHandle_t handle,
                                  const miopenTensorDescriptor_t wDesc,
                                  const void* w,
                                  const miopenTensorDescriptor_t xDesc,
                                  const void* x,
                                  const miopenConvolutionDescriptor_t convDesc,
                                  const miopenTensorDescriptor_t yDesc,
                                  void* y,
                                  void* workSpace,
                                  size_t workSpaceSize,
                                  const uint64_t solution_id)
{
    MIOPEN_LOG_FUNCTION(
        handle, wDesc, w, xDesc, x, convDesc, yDesc, y, workSpace, workSpaceSize, solution_id);
    miopen::debug::LogCmdConvolution(
        xDesc, wDesc, convDesc, yDesc, miopen::debug::ConvDirection::Fwd, true);

    return miopen::try_([&] {
        if(miopen::deref(convDesc).mode == miopenTranspose)
        {
            miopen::deref(convDesc).ConvolutionBackwardImmediate(miopen::deref(handle),
                                                                 miopen::deref(xDesc),
                                                                 DataCast(x),
                                                                 miopen::deref(wDesc),
                                                                 DataCast(w),
                                                                 miopen::deref(yDesc),
                                                                 DataCast(y),
                                                                 DataCast(workSpace),
                                                                 workSpaceSize,
                                                                 solution_id);
        }
        else
        {
            miopen::deref(convDesc).ConvolutionForwardImmediate(miopen::deref(handle),
                                                                miopen::deref(wDesc),
                                                                DataCast(w),
                                                                miopen::deref(xDesc),
                                                                DataCast(x),
                                                                miopen::deref(yDesc),
                                                                DataCast(y),
                                                                DataCast(workSpace),
                                                                workSpaceSize,
                                                                solution_id);
        }
    });
}

extern "C" miopenStatus_t
miopenConvolutionBackwardDataGetSolutionCount(miopenHandle_t handle,
                                              const miopenTensorDescriptor_t dyDesc,
                                              const miopenTensorDescriptor_t wDesc,
                                              const miopenConvolutionDescriptor_t convDesc,
                                              const miopenTensorDescriptor_t dxDesc,
                                              size_t* solutionCount)
{
    MIOPEN_LOG_FUNCTION(handle, dyDesc, wDesc, convDesc, dxDesc);
    return miopen::try_([&] {
        auto ctx               = ExecutionContext{};
        auto problem           = ProblemDescription{};
        std::tie(ctx, problem) = MakeBwdCtxAndProblem(handle, dyDesc, wDesc, convDesc, dxDesc);

        *solutionCount = miopen::deref(convDesc).GetSolutionCount(ctx, problem);
    });
}

extern "C" miopenStatus_t
miopenConvolutionBackwardDataGetSolution(miopenHandle_t handle,
                                         const miopenTensorDescriptor_t dyDesc,
                                         const miopenTensorDescriptor_t wDesc,
                                         const miopenConvolutionDescriptor_t convDesc,
                                         const miopenTensorDescriptor_t dxDesc,
                                         const size_t maxSolutionCount,
                                         size_t* solutionCount,
                                         miopenConvSolution_t* solutions)
{
    MIOPEN_LOG_FUNCTION(handle, dyDesc, wDesc, convDesc, dxDesc, maxSolutionCount);
    return miopen::try_([&] {
        auto ctx               = ExecutionContext{};
        auto problem           = ProblemDescription{};
        std::tie(ctx, problem) = MakeBwdCtxAndProblem(handle, dyDesc, wDesc, convDesc, dxDesc);

        const auto found =
            miopen::deref(convDesc).GetSolutions(ctx, problem, maxSolutionCount, nullptr);

        assert(found.size() <= maxSolutionCount);
        ReturnSolutions(found, solutionCount, solutions);
    });
}

extern "C" miopenStatus_t
miopenConvolutionBackwardDataGetSolutionWorkspaceSize(miopenHandle_t handle,
                                                      const miopenTensorDescriptor_t dyDesc,
                                                      const miopenTensorDescriptor_t wDesc,
                                                      const miopenConvolutionDescriptor_t convDesc,
                                                      const miopenTensorDescriptor_t dxDesc,
                                                      const uint64_t solution_id,
                                                      size_t* workSpaceSize)
{
    MIOPEN_LOG_FUNCTION(handle, dyDesc, wDesc, convDesc, dxDesc, solution_id);
    return miopen::try_([&] {
        if(miopen::deref(convDesc).mode == miopenTranspose)
        {
            *workSpaceSize =
                miopen::deref(convDesc).GetForwardSolutionWorkspaceSize(miopen::deref(handle),
                                                                        miopen::deref(wDesc),
                                                                        miopen::deref(dyDesc),
                                                                        miopen::deref(dxDesc),
                                                                        solution_id);
        }
        else
        {
            *workSpaceSize =
                miopen::deref(convDesc).GetBackwardSolutionWorkspaceSize(miopen::deref(handle),
                                                                         miopen::deref(dyDesc),
                                                                         miopen::deref(wDesc),
                                                                         miopen::deref(dxDesc),
                                                                         solution_id);
        }
    });
}

extern "C" miopenStatus_t
miopenConvolutionBackwardDataCompileSolution(miopenHandle_t handle,
                                             const miopenTensorDescriptor_t dyDesc,
                                             const miopenTensorDescriptor_t wDesc,
                                             const miopenConvolutionDescriptor_t convDesc,
                                             const miopenTensorDescriptor_t dxDesc,
                                             const uint64_t solution_id)
{
    MIOPEN_LOG_FUNCTION(handle, dyDesc, wDesc, convDesc, dxDesc, solution_id);
    return miopen::try_([&] {
        auto ctx               = ExecutionContext{};
        auto problem           = ProblemDescription{};
        std::tie(ctx, problem) = MakeBwdCtxAndProblem(handle, dyDesc, wDesc, convDesc, dxDesc);
        miopen::deref(convDesc).CompileSolution(ctx, problem, solution_id);
    });
}

extern "C" miopenStatus_t
miopenConvolutionBackwardDataImmediate(miopenHandle_t handle,
                                       const miopenTensorDescriptor_t dyDesc,
                                       const void* dy,
                                       const miopenTensorDescriptor_t wDesc,
                                       const void* w,
                                       const miopenConvolutionDescriptor_t convDesc,
                                       const miopenTensorDescriptor_t dxDesc,
                                       void* dx,
                                       void* workSpace,
                                       size_t workSpaceSize,
                                       const uint64_t solution_id)
{
    MIOPEN_LOG_FUNCTION(
        handle, dyDesc, wDesc, convDesc, dxDesc, workSpace, workSpaceSize, solution_id);
    miopen::debug::LogCmdConvolution(
        dxDesc, wDesc, convDesc, dyDesc, miopen::debug::ConvDirection::Bwd, true);
    return miopen::try_([&] {
        if(miopen::deref(convDesc).mode == miopenTranspose)
        {
            miopen::deref(convDesc).ConvolutionForwardImmediate(miopen::deref(handle),
                                                                miopen::deref(wDesc),
                                                                DataCast(w),
                                                                miopen::deref(dyDesc),
                                                                DataCast(dy),
                                                                miopen::deref(dxDesc),
                                                                DataCast(dx),
                                                                DataCast(workSpace),
                                                                workSpaceSize,
                                                                solution_id);
        }
        else
        {
            miopen::deref(convDesc).ConvolutionBackwardImmediate(miopen::deref(handle),
                                                                 miopen::deref(dyDesc),
                                                                 DataCast(dy),
                                                                 miopen::deref(wDesc),
                                                                 DataCast(w),
                                                                 miopen::deref(dxDesc),
                                                                 DataCast(dx),
                                                                 DataCast(workSpace),
                                                                 workSpaceSize,
                                                                 solution_id);
        }
    });
}

extern "C" miopenStatus_t
miopenConvolutionBackwardWeightsGetSolutionCount(miopenHandle_t handle,
                                                 const miopenTensorDescriptor_t dyDesc,
                                                 const miopenTensorDescriptor_t xDesc,
                                                 const miopenConvolutionDescriptor_t convDesc,
                                                 const miopenTensorDescriptor_t dwDesc,
                                                 size_t* solutionCount)
{
    MIOPEN_LOG_FUNCTION(handle, dyDesc, xDesc, convDesc, dwDesc);
    return miopen::try_([&] {
        auto ctx               = ExecutionContext{};
        auto problem           = ProblemDescription{};
        std::tie(ctx, problem) = MakeWrWCtxAndProblem(handle, dyDesc, xDesc, convDesc, dwDesc);

        *solutionCount = miopen::deref(convDesc).GetSolutionCount(ctx, problem);
    });
}

extern "C" miopenStatus_t
miopenConvolutionBackwardWeightsGetSolution(miopenHandle_t handle,
                                            const miopenTensorDescriptor_t dyDesc,
                                            const miopenTensorDescriptor_t xDesc,
                                            const miopenConvolutionDescriptor_t convDesc,
                                            const miopenTensorDescriptor_t dwDesc,
                                            const size_t maxSolutionCount,
                                            size_t* solutionCount,
                                            miopenConvSolution_t* solutions)
{
    MIOPEN_LOG_FUNCTION(handle, dyDesc, xDesc, convDesc, dwDesc, maxSolutionCount);
    return miopen::try_([&] {
        auto ctx               = ExecutionContext{};
        auto problem           = ProblemDescription{};
        std::tie(ctx, problem) = MakeWrWCtxAndProblem(handle, dyDesc, xDesc, convDesc, dwDesc);

        const auto found =
            miopen::deref(convDesc).GetSolutions(ctx, problem, maxSolutionCount, nullptr);

        assert(found.size() <= maxSolutionCount);
        ReturnSolutions(found, solutionCount, solutions);
    });
}

extern "C" miopenStatus_t miopenConvolutionBackwardWeightsGetSolutionWorkspaceSize(
    miopenHandle_t handle,
    const miopenTensorDescriptor_t dyDesc,
    const miopenTensorDescriptor_t xDesc,
    const miopenConvolutionDescriptor_t convDesc,
    const miopenTensorDescriptor_t dwDesc,
    const uint64_t solution_id,
    size_t* workSpaceSize)
{
    MIOPEN_LOG_FUNCTION(handle, dyDesc, xDesc, convDesc, dwDesc, solution_id);
    return miopen::try_([&] {
        if(miopen::deref(convDesc).mode == miopenTranspose)
        {
            *workSpaceSize =
                miopen::deref(convDesc).GetWrwSolutionWorkspaceSize(miopen::deref(handle),
                                                                    miopen::deref(xDesc),
                                                                    miopen::deref(dyDesc),
                                                                    miopen::deref(dwDesc),
                                                                    solution_id);
        }
        else
        {
            *workSpaceSize =
                miopen::deref(convDesc).GetWrwSolutionWorkspaceSize(miopen::deref(handle),
                                                                    miopen::deref(dyDesc),
                                                                    miopen::deref(xDesc),
                                                                    miopen::deref(dwDesc),
                                                                    solution_id);
        }
    });
}

extern "C" miopenStatus_t
miopenConvolutionBackwardWeightsCompileSolution(miopenHandle_t handle,
                                                const miopenTensorDescriptor_t dyDesc,
                                                const miopenTensorDescriptor_t xDesc,
                                                const miopenConvolutionDescriptor_t convDesc,
                                                const miopenTensorDescriptor_t dwDesc,
                                                const uint64_t solution_id)
{
    MIOPEN_LOG_FUNCTION(handle, dyDesc, xDesc, convDesc, dwDesc, solution_id);
    return miopen::try_([&] {
        auto ctx               = ExecutionContext{};
        auto problem           = ProblemDescription{};
        std::tie(ctx, problem) = MakeWrWCtxAndProblem(handle, dyDesc, xDesc, convDesc, dwDesc);
        miopen::deref(convDesc).CompileSolution(ctx, problem, solution_id);
    });
}

extern "C" miopenStatus_t
miopenConvolutionBackwardWeightsImmediate(miopenHandle_t handle,
                                          const miopenTensorDescriptor_t dyDesc,
                                          const void* dy,
                                          const miopenTensorDescriptor_t xDesc,
                                          const void* x,
                                          const miopenConvolutionDescriptor_t convDesc,
                                          const miopenTensorDescriptor_t dwDesc,
                                          void* dw,
                                          void* workSpace,
                                          size_t workSpaceSize,
                                          const uint64_t solution_id)
{
    MIOPEN_LOG_FUNCTION(
        handle, dyDesc, dy, xDesc, x, convDesc, dwDesc, dw, workSpace, workSpaceSize, solution_id);
    miopen::debug::LogCmdConvolution(
        xDesc, dwDesc, convDesc, dyDesc, miopen::debug::ConvDirection::WrW, true);
    return miopen::try_([&] {
        if(miopen::deref(convDesc).mode == miopenTranspose)
        {
            miopen::deref(convDesc).ConvolutionWrwImmediate(miopen::deref(handle),
                                                            miopen::deref(xDesc),
                                                            DataCast(x),
                                                            miopen::deref(dyDesc),
                                                            DataCast(dy),
                                                            miopen::deref(dwDesc),
                                                            DataCast(dw),
                                                            DataCast(workSpace),
                                                            workSpaceSize,
                                                            solution_id);
        }
        else
        {
            miopen::deref(convDesc).ConvolutionWrwImmediate(miopen::deref(handle),
                                                            miopen::deref(dyDesc),
                                                            DataCast(dy),
                                                            miopen::deref(xDesc),
                                                            DataCast(x),
                                                            miopen::deref(dwDesc),
                                                            DataCast(dw),
                                                            DataCast(workSpace),
                                                            workSpaceSize,
                                                            solution_id);
        }
    });
}

extern "C" miopenStatus_t
miopenFindConvolutionBackwardDataAlgorithm(miopenHandle_t handle,
                                           const miopenTensorDescriptor_t dyDesc,
                                           const void* dy,
                                           const miopenTensorDescriptor_t wDesc,
                                           const void* w,
                                           const miopenConvolutionDescriptor_t convDesc,
                                           const miopenTensorDescriptor_t dxDesc,
                                           void* dx,
                                           const int requestAlgoCount,
                                           int* returnedAlgoCount,
                                           miopenConvAlgoPerf_t* perfResults,
                                           void* workSpace,
                                           size_t workSpaceSize,
                                           bool exhaustiveSearch)
{

    MIOPEN_LOG_FUNCTION(handle,
                        dyDesc,
                        dy,
                        wDesc,
                        w,
                        convDesc,
                        dxDesc,
                        dx,
                        requestAlgoCount,
                        returnedAlgoCount,
                        perfResults,
                        workSpace,
                        workSpaceSize,
                        exhaustiveSearch);

    miopen::debug::LogCmdFindConvolution(
        dxDesc, wDesc, convDesc, dyDesc, miopen::debug::ConvDirection::Bwd, false);

    if(miopen::deref(convDesc).mode == miopenTranspose)
    {
        return miopen::try_([&] {
            miopen::deref(convDesc).FindConvFwdAlgorithm(miopen::deref(handle),
                                                         miopen::deref(dyDesc),
                                                         DataCast(dy),
                                                         miopen::deref(wDesc),
                                                         DataCast(w),
                                                         miopen::deref(dxDesc),
                                                         DataCast(dx),
                                                         requestAlgoCount,
                                                         returnedAlgoCount,
                                                         perfResults,
                                                         DataCast(workSpace),
                                                         workSpaceSize,
                                                         exhaustiveSearch);

            for(int i = 0; i < *returnedAlgoCount; ++i)
            {
                // It is guaranteed that enum values are equal, see conv_algo_name.cpp
                perfResults[i].bwd_data_algo =
                    static_cast<miopenConvBwdDataAlgorithm_t>(perfResults[i].fwd_algo);
            }
        });
    }

    return miopen::try_([&] {
        miopen::deref(convDesc).FindConvBwdDataAlgorithm(miopen::deref(handle),
                                                         miopen::deref(dyDesc),
                                                         DataCast(dy),
                                                         miopen::deref(wDesc),
                                                         DataCast(w),
                                                         miopen::deref(dxDesc),
                                                         DataCast(dx),
                                                         requestAlgoCount,
                                                         returnedAlgoCount,
                                                         perfResults,
                                                         DataCast(workSpace),
                                                         workSpaceSize,
                                                         exhaustiveSearch);
    });
}

extern "C" miopenStatus_t
miopenConvolutionBackwardData(miopenHandle_t handle,
                              const void* alpha,
                              const miopenTensorDescriptor_t dyDesc,
                              const void* dy,
                              const miopenTensorDescriptor_t wDesc,
                              const void* w,
                              const miopenConvolutionDescriptor_t convDesc,
                              miopenConvBwdDataAlgorithm_t algo,
                              const void* beta,
                              const miopenTensorDescriptor_t dxDesc,
                              void* dx,
                              void* workSpace,
                              size_t workSpaceSize)
{

    MIOPEN_LOG_FUNCTION(handle,
                        alpha,
                        dyDesc,
                        dy,
                        wDesc,
                        w,
                        convDesc,
                        algo,
                        beta,
                        dxDesc,
                        dx,
                        workSpace,
                        workSpaceSize);
    miopen::debug::LogCmdConvolution(
        dxDesc, wDesc, convDesc, dyDesc, miopen::debug::ConvDirection::Bwd, false);

    if(miopen::deref(convDesc).mode == miopenTranspose)
    {
        return miopen::try_([&] {
            // It is guaranteed that enum values are equal, see conv_algo_name.cpp
            const auto algo_trans = static_cast<miopenConvFwdAlgorithm_t>(algo);
            miopen::deref(convDesc).ConvolutionForward(miopen::deref(handle),
                                                       alpha,
                                                       miopen::deref(dyDesc),
                                                       DataCast(dy),
                                                       miopen::deref(wDesc),
                                                       DataCast(w),
                                                       algo_trans,
                                                       beta,
                                                       miopen::deref(dxDesc),
                                                       DataCast(dx),
                                                       DataCast(workSpace),
                                                       workSpaceSize);
        });
    }

    return miopen::try_([&] {
        miopen::deref(convDesc).ConvolutionBackwardData(miopen::deref(handle),
                                                        alpha,
                                                        miopen::deref(dyDesc),
                                                        DataCast(dy),
                                                        miopen::deref(wDesc),
                                                        DataCast(w),
                                                        algo,
                                                        beta,
                                                        miopen::deref(dxDesc),
                                                        DataCast(dx),
                                                        DataCast(workSpace),
                                                        workSpaceSize);
    });
}

extern "C" miopenStatus_t
miopenConvolutionBackwardDataGetWorkSpaceSize(miopenHandle_t handle,
                                              const miopenTensorDescriptor_t dyDesc,
                                              const miopenTensorDescriptor_t wDesc,
                                              const miopenConvolutionDescriptor_t convDesc,
                                              const miopenTensorDescriptor_t dxDesc,
                                              size_t* workSpaceSize)
{
    MIOPEN_LOG_FUNCTION(handle, dyDesc, wDesc, convDesc, dxDesc);
    return miopen::try_([&] {
        auto ctx               = ExecutionContext{};
        auto problem           = ProblemDescription{};
        std::tie(ctx, problem) = MakeBwdCtxAndProblem(handle, dyDesc, wDesc, convDesc, dxDesc);
        *workSpaceSize         = miopen::deref(convDesc).GetWorkSpaceSize(ctx, problem);
    });
}

extern "C" miopenStatus_t
miopenConvolutionBackwardWeightsGetWorkSpaceSize(miopenHandle_t handle,
                                                 const miopenTensorDescriptor_t dyDesc,
                                                 const miopenTensorDescriptor_t xDesc,
                                                 const miopenConvolutionDescriptor_t convDesc,
                                                 const miopenTensorDescriptor_t dwDesc,
                                                 size_t* workSpaceSize)
{
    MIOPEN_LOG_FUNCTION(handle, dyDesc, xDesc, convDesc, dwDesc);
    return miopen::try_([&] {
        auto ctx               = ExecutionContext{};
        auto problem           = ProblemDescription{};
        std::tie(ctx, problem) = MakeWrWCtxAndProblem(handle, dyDesc, xDesc, convDesc, dwDesc);
        *workSpaceSize         = miopen::deref(convDesc).GetWorkSpaceSize(ctx, problem);
    });
}

extern "C" miopenStatus_t
miopenFindConvolutionBackwardWeightsAlgorithm(miopenHandle_t handle,
                                              const miopenTensorDescriptor_t dyDesc,
                                              const void* dy,
                                              const miopenTensorDescriptor_t xDesc,
                                              const void* x,
                                              const miopenConvolutionDescriptor_t convDesc,
                                              const miopenTensorDescriptor_t dwDesc,
                                              void* dw,
                                              const int requestAlgoCount,
                                              int* returnedAlgoCount,
                                              miopenConvAlgoPerf_t* perfResults,
                                              void* workSpace,
                                              size_t workSpaceSize,
                                              bool exhaustiveSearch)
{

    MIOPEN_LOG_FUNCTION(handle,
                        dyDesc,
                        dy,
                        xDesc,
                        x,
                        convDesc,
                        dwDesc,
                        dw,
                        requestAlgoCount,
                        returnedAlgoCount,
                        perfResults,
                        workSpace,
                        workSpaceSize,
                        exhaustiveSearch);
    miopen::debug::LogCmdFindConvolution(
        xDesc, dwDesc, convDesc, dyDesc, miopen::debug::ConvDirection::WrW, false);

    return miopen::try_([&] {
        const auto trans = (miopen::deref(convDesc).mode == miopenTranspose);
        miopen::deref(convDesc).FindConvBwdWeightsAlgorithm(
            miopen::deref(handle),
            trans ? miopen::deref(xDesc) : miopen::deref(dyDesc),
            trans ? DataCast(x) : DataCast(dy),
            trans ? miopen::deref(dyDesc) : miopen::deref(xDesc),
            trans ? DataCast(dy) : DataCast(x),
            miopen::deref(dwDesc),
            DataCast(dw),
            requestAlgoCount,
            returnedAlgoCount,
            perfResults,
            DataCast(workSpace),
            workSpaceSize,
            exhaustiveSearch);
    });
}

extern "C" miopenStatus_t
miopenConvolutionBackwardWeights(miopenHandle_t handle,
                                 const void* alpha,
                                 const miopenTensorDescriptor_t dyDesc,
                                 const void* dy,
                                 const miopenTensorDescriptor_t xDesc,
                                 const void* x,
                                 const miopenConvolutionDescriptor_t convDesc,
                                 miopenConvBwdWeightsAlgorithm_t algo,
                                 const void* beta,
                                 const miopenTensorDescriptor_t dwDesc,
                                 void* dw,
                                 void* workSpace,
                                 size_t workSpaceSize)
{

    MIOPEN_LOG_FUNCTION(handle,
                        alpha,
                        dyDesc,
                        dy,
                        xDesc,
                        x,
                        convDesc,
                        algo,
                        beta,
                        dwDesc,
                        dw,
                        workSpace,
                        workSpaceSize);
    miopen::debug::LogCmdConvolution(
        xDesc, dwDesc, convDesc, dyDesc, miopen::debug::ConvDirection::WrW, false);

    return miopen::try_([&] {
        const auto trans = (miopen::deref(convDesc).mode == miopenTranspose);
        miopen::deref(convDesc).ConvolutionBackwardWeights(
            miopen::deref(handle),
            alpha,
            trans ? miopen::deref(xDesc) : miopen::deref(dyDesc),
            trans ? DataCast(x) : DataCast(dy),
            trans ? miopen::deref(dyDesc) : miopen::deref(xDesc),
            trans ? DataCast(dy) : DataCast(x),
            algo,
            beta,
            miopen::deref(dwDesc),
            DataCast(dw),
            DataCast(workSpace),
            workSpaceSize);
    });
}

extern "C" miopenStatus_t miopenConvolutionBackwardBias(miopenHandle_t handle,
                                                        const void* alpha,
                                                        const miopenTensorDescriptor_t dyDesc,
                                                        const void* dy,
                                                        const void* beta,
                                                        const miopenTensorDescriptor_t dbDesc,
                                                        void* db)
{
    MIOPEN_LOG_FUNCTION(handle, alpha, dyDesc, dy, beta, dbDesc, db);
    // bfloat16 not supported for bias operation
    if(miopen::deref(dyDesc).GetType() == miopenBFloat16 ||
       miopen::deref(dbDesc).GetType() == miopenBFloat16)
    {
        return miopenStatusNotImplemented;
    }

    return miopen::try_([&] {
        ConvolutionBackwardBias(miopen::deref(handle),
                                alpha,
                                miopen::deref(dyDesc),
                                DataCast(dy),
                                beta,
                                miopen::deref(dbDesc),
                                DataCast(db));
    });
}

extern "C" miopenStatus_t miopenSetConvolutionAttribute(miopenConvolutionDescriptor_t convDesc,
                                                        const miopenConvolutionAttrib_t attr,
                                                        const int value)
{
    MIOPEN_LOG_FUNCTION(convDesc, attr, value);
    return miopen::try_([&] { miopen::deref(convDesc).attribute.Set(attr, value); });
}

extern "C" miopenStatus_t miopenGetConvolutionAttribute(miopenConvolutionDescriptor_t convDesc,
                                                        const miopenConvolutionAttrib_t attr,
                                                        int* const value)
{
    MIOPEN_LOG_FUNCTION(convDesc, attr);
    return miopen::try_(
        [&] { miopen::deref(value) = miopen::deref(convDesc).attribute.Get(attr); });
}<|MERGE_RESOLUTION|>--- conflicted
+++ resolved
@@ -221,7 +221,6 @@
         if((alpha_beta_case == BILINEAR || alpha_beta_case == SCALE ||
             ((data_type == miopenHalf) && ((C & 1) != 0 || (K & 1) != 0 /* Test if odd*/))))
         {
-<<<<<<< HEAD
             switch(data_type)
             {
             case miopenInt32:
@@ -231,24 +230,14 @@
             case miopenInt8:
             case miopenFloat8:
             case miopenBFloat8: byte_size = 4; break;
-            case miopenDouble: byte_size = 8;
+            case miopenDouble:
+            case miopenInt64: byte_size = 8; break;
             }
             *buffer_size = byte_size * output_tensor_size;
         }
         else
         {
             *buffer_size = 0;
-=======
-        case miopenInt32:
-        case miopenFloat:
-        case miopenHalf:
-        case miopenBFloat16:
-        case miopenInt8:
-        case miopenFloat8:
-        case miopenBFloat8: byte_size = 4; break;
-        case miopenDouble:
-        case miopenInt64: byte_size = 8; break;
->>>>>>> 1aed2e9b
         }
 
         MIOPEN_LOG_FUNCTION(
