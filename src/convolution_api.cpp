--- conflicted
+++ resolved
@@ -208,18 +208,10 @@
 }
 
 MIOPEN_EXPORT extern "C" miopenStatus_t
-<<<<<<< HEAD
-miopenConvolutionCKBackwardWeightsGetWorkSpaceSize(miopenAlphaBetaCase_t alpha_beta_case,
-                                                   miopenDataType_t data_type,
-                                                   size_t C,
-                                                   size_t K,
-                                                   size_t output_tensor_size,
-=======
 miopenConvolutionCKBackwardWeightsGetWorkSpaceSize(const miopenAlphaBetaCase_t alpha_beta_case,
                                                    const miopenTensorDescriptor_t inputTensorDesc,
                                                    const miopenTensorDescriptor_t outputTensorDesc,
                                                    const miopenConvolutionDescriptor_t convDesc,
->>>>>>> b4beb899
                                                    size_t* buffer_size)
 {
     MIOPEN_LOG_FUNCTION(alpha_beta_case, outputTensorDesc);
