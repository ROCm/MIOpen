--- conflicted
+++ resolved
@@ -532,9 +532,7 @@
 namespace miopen {
 namespace debug {
 
-<<<<<<< HEAD
 MIOPEN_EXPORT
-=======
 void LogCmdConvolution(const miopen::TensorDescriptor& x,
                        const miopen::TensorDescriptor& w,
                        const miopen::ConvolutionDescriptor& conv,
@@ -549,6 +547,7 @@
     }
 }
 
+MIOPEN_EXPORT
 void LogCmdFindConvolution(const miopen::TensorDescriptor& x,
                            const miopen::TensorDescriptor& w,
                            const miopen::ConvolutionDescriptor& conv,
@@ -574,7 +573,7 @@
     MIOPEN_THROW(miopenStatusInternalError);
 }
 
->>>>>>> c488c51d
+MIOPEN_EXPORT
 void LogCmdConvolution(const miopenTensorDescriptor_t& xDesc,
                        const miopenTensorDescriptor_t& wDesc,
                        const miopenConvolutionDescriptor_t& convDesc,
