/*******************************************************************************
 *
 * MIT License
 *
 * Copyright (c) 2022 Advanced Micro Devices, Inc.
 *
 * Permission is hereby granted, free of charge, to any person obtaining a copy
 * of this software and associated documentation files (the "Software"), to deal
 * in the Software without restriction, including without limitation the rights
 * to use, copy, modify, merge, publish, distribute, sublicense, and/or sell
 * copies of the Software, and to permit persons to whom the Software is
 * furnished to do so, subject to the following conditions:
 *
 * The above copyright notice and this permission notice shall be included in all
 * copies or substantial portions of the Software.
 *
 * THE SOFTWARE IS PROVIDED "AS IS", WITHOUT WARRANTY OF ANY KIND, EXPRESS OR
 * IMPLIED, INCLUDING BUT NOT LIMITED TO THE WARRANTIES OF MERCHANTABILITY,
 * FITNESS FOR A PARTICULAR PURPOSE AND NONINFRINGEMENT. IN NO EVENT SHALL THE
 * AUTHORS OR COPYRIGHT HOLDERS BE LIABLE FOR ANY CLAIM, DAMAGES OR OTHER
 * LIABILITY, WHETHER IN AN ACTION OF CONTRACT, TORT OR OTHERWISE, ARISING FROM,
 * OUT OF OR IN CONNECTION WITH THE SOFTWARE OR THE USE OR OTHER DEALINGS IN THE
 * SOFTWARE.
 *
 *******************************************************************************/

#include <miopen/miopen.h>

#include <miopen/common.hpp>
#include <miopen/errors.hpp>
#include <miopen/logger.hpp>
#include <miopen/problem.hpp>
#include <miopen/search_options.hpp>
#include <miopen/solution.hpp>
#include <miopen/solver_id.hpp>
#include <miopen/type_name.hpp>

#include <nlohmann/json.hpp>
#include <boost/hof/match.hpp>

template <class OperationDescriptor>
static miopenStatus_t MakeProblem(miopenProblem_t* problem,
                                  OperationDescriptor operatorDesc,
                                  miopenProblemDirection_t direction)
{
    return miopen::try_([&] {
        miopen::deref(problem) = new miopen::ProblemContainer();
        auto& container_deref  = miopen::deref(*problem);

        container_deref.item = miopen::Problem();
        auto& problem_deref  = boost::get<miopen::Problem>(container_deref.item);
        auto& operator_deref = miopen::deref(operatorDesc);

        problem_deref.SetOperatorDescriptor(operator_deref);
        problem_deref.SetDirection(direction);
    });
}

extern "C" {
miopenStatus_t miopenCreateConvProblem(miopenProblem_t* problem,
                                       miopenConvolutionDescriptor_t operatorDesc,
                                       miopenProblemDirection_t direction)
{
    MIOPEN_LOG_FUNCTION(problem, operatorDesc, direction);
    return MakeProblem(problem, operatorDesc, direction);
}

miopenStatus_t miopenCreateActivationProblem(miopenProblem_t* problem,
                                             miopenActivationDescriptor_t operatorDesc,
                                             miopenProblemDirection_t direction)
{
    MIOPEN_LOG_FUNCTION(problem, operatorDesc, direction);
    return MakeProblem(problem, operatorDesc, direction);
}

miopenStatus_t miopenCreateBiasProblem(miopenProblem_t* problem, miopenProblemDirection_t direction)
{
    MIOPEN_LOG_FUNCTION(problem, direction);

    return miopen::try_([&] {
        auto& container_ptr   = miopen::deref(problem);
        container_ptr         = new miopen::ProblemContainer();
        auto& container_deref = miopen::deref(*problem);

        container_deref.item = miopen::Problem();
        auto& problem_deref  = boost::get<miopen::Problem>(container_deref.item);

        problem_deref.SetOperatorDescriptor(miopen::BiasDescriptor{});
        problem_deref.SetDirection(direction);
    });
}

<<<<<<< HEAD
miopenStatus_t miopenCreateBatchnormProblem(miopenProblem_t* problem,
                                            miopenBatchNormMode_t mode,
                                            bool runningMeanVariance,
                                            miopenProblemDirection_t direction)
{
    MIOPEN_LOG_FUNCTION(problem, mode, direction);

    return miopen::try_([&] {
        auto& container_ptr   = miopen::deref(problem);
        container_ptr         = new miopen::ProblemContainer();
        auto& container_deref = miopen::deref(*problem);

        container_deref.item = miopen::Problem();
        auto& problem_deref  = boost::get<miopen::Problem>(container_deref.item);

        problem_deref.SetOperatorDescriptor(miopen::BatchnormDescriptor{mode, runningMeanVariance});
        problem_deref.SetDirection(direction);
    });
=======
miopenStatus_t miopenCreateMhaProblem(miopenProblem_t* problem,
                                      miopenMhaDescriptor_t operatorDesc,
                                      miopenProblemDirection_t direction)
{
    MIOPEN_LOG_FUNCTION(problem, direction);
    return MakeProblem(problem, operatorDesc, direction);
}

miopenStatus_t miopenCreateSoftmaxProblem(miopenProblem_t* problem,
                                          miopenSoftmaxDescriptor_t operatorDesc,
                                          miopenProblemDirection_t direction)
{
    MIOPEN_LOG_FUNCTION(problem, direction);
    return MakeProblem(problem, operatorDesc, direction);
>>>>>>> 1ecc8d8a
}

miopenStatus_t miopenFuseProblems(miopenProblem_t problem1, miopenProblem_t problem2)
{
    MIOPEN_LOG_FUNCTION(problem1, problem2);
    return miopen::try_([&] {
        auto& problem1_deref = miopen::deref(problem1);

        auto emplace_problem2 = [problem2](auto& problems) {
            const auto impl2 = boost::hof::match(
                [&](miopen::Problem& problem2_inner) { problems.emplace_back(problem2_inner); },
                [&](const miopen::FusedProblem& problem2_inner) {
                    problems.reserve(problems.size() + problem2_inner.problems.size());
                    std::copy(problem2_inner.problems.begin(),
                              problem2_inner.problems.end(),
                              std::back_inserter(problems));
                });

            boost::apply_visitor(impl2, miopen::deref(problem2).item);
        };

        boost::apply_visitor(boost::hof::match(
                                 [&](miopen::Problem& problem1_inner) {
                                     auto tmp = miopen::FusedProblem{};
                                     tmp.problems.reserve(2);
                                     tmp.problems.emplace_back(problem1_inner);
                                     emplace_problem2(tmp.problems);
                                     problem1_deref.item = std::move(tmp);
                                 },
                                 [&](miopen::FusedProblem& problem1_inner) {
                                     emplace_problem2(problem1_inner.problems);
                                 }),
                             miopen::deref(problem1).item);

        boost::get<miopen::FusedProblem&>(miopen::deref(problem1).item).PropagateDescriptors();
    });
}

miopenStatus_t miopenDestroyProblem(miopenProblem_t problem)
{
    MIOPEN_LOG_FUNCTION(problem);
    return miopen::try_([&] { miopen_destroy_object(problem); });
}

miopenStatus_t miopenSetProblemTensorDescriptor(miopenProblem_t problem,
                                                miopenTensorArgumentId_t id,
                                                const miopenTensorDescriptor_t descriptor)
{
    MIOPEN_LOG_FUNCTION(problem, id, descriptor);

    return miopen::try_([&] {
        const auto impl = boost::hof::match(
            [&](miopen::Problem& problem) {
                problem.RegisterTensorDescriptor(id, miopen::deref(descriptor));
            },
            [&](const miopen::FusedProblem&) {
                MIOPEN_THROW(miopenStatusBadParm,
                             "Attempt to set tensor descriptor of a fused problem");
            });

        boost::apply_visitor(impl, miopen::deref(problem).item);
    });
}

miopenStatus_t miopenCreateFindOptions(miopenFindOptions_t* options)
{
    MIOPEN_LOG_FUNCTION(options);
    return miopen::try_([&] {
        auto& options_ptr = miopen::deref(options);
        options_ptr       = new miopen::FindOptions();
    });
}

miopenStatus_t miopenDestroyFindOptions(miopenFindOptions_t options)
{
    MIOPEN_LOG_FUNCTION(options);
    return miopen::try_([&] { miopen_destroy_object(options); });
}

miopenStatus_t miopenSetFindOptionTuning(miopenFindOptions_t options, int value)
{
    MIOPEN_LOG_FUNCTION(options, value);

    return miopen::try_([&] {
        auto& options_deref             = miopen::deref(options);
        options_deref.exhaustive_search = value != 0;
    });
}

miopenStatus_t miopenSetFindOptionResultsOrder(miopenFindOptions_t options,
                                               miopenFindResultsOrder_t value)
{
    MIOPEN_LOG_FUNCTION(options, value);

    return miopen::try_([&] {
        auto& options_deref         = miopen::deref(options);
        options_deref.results_order = value;
    });
}

miopenStatus_t miopenSetFindOptionWorkspaceLimit(miopenFindOptions_t options, size_t value)
{
    MIOPEN_LOG_FUNCTION(options, value);

    return miopen::try_([&] {
        auto& options_deref           = miopen::deref(options);
        options_deref.workspace_limit = value;
    });
}

miopenStatus_t
miopenSetFindOptionPreallocatedWorkspace(miopenFindOptions_t options, void* buffer, size_t size)
{
    MIOPEN_LOG_FUNCTION(options, buffer, size);

    return miopen::try_([&] {
        auto& options_deref                  = miopen::deref(options);
        options_deref.preallocated_workspace = {DataCast(buffer), size};
    });
}

miopenStatus_t miopenSetFindOptionPreallocatedTensor(miopenFindOptions_t options,
                                                     miopenTensorArgumentId_t id,
                                                     void* buffer)
{
    MIOPEN_LOG_FUNCTION(options, id, buffer);

    return miopen::try_([&] {
        auto& options_deref = miopen::deref(options);
        options_deref.preallocated_tensors.emplace(id, DataCast(buffer));
    });
}

miopenStatus_t miopenFindSolutions(miopenHandle_t handle,
                                   miopenProblem_t problem,
                                   miopenFindOptions_t options,
                                   miopenSolution_t* solutions,
                                   size_t* numSolutions,
                                   size_t maxSolutions)
{
    MIOPEN_LOG_FUNCTION(handle, problem, options, solutions, numSolutions, maxSolutions);

    return miopen::try_([&] {
        auto& handle_deref        = miopen::deref(handle);
        const auto& problem_deref = miopen::deref(problem).item;

        boost::apply_visitor([](auto&& problem) { problem.LogDriverCommand(); }, problem_deref);

        const auto& options_deref =
            options == nullptr ? miopen::FindOptions{} : miopen::deref(options);

        auto solutions_deref = boost::apply_visitor(
            [&](auto&& problem) {
                return problem.FindSolutions(handle_deref, options_deref, maxSolutions);
            },
            problem_deref);

        for(auto i = 0; i < solutions_deref.size(); ++i)
            miopen::deref(solutions + i) = new miopen::Solution{std::move(solutions_deref[i])};

        if(numSolutions != nullptr)
            *numSolutions = solutions_deref.size();
    });
}

inline std::ostream& operator<<(std::ostream& stream, const miopenTensorArgument_t& tensor)
{
    switch(tensor.id)
    {
    case miopenTensorConvolutionW: stream << "ConvW"; break;
    case miopenTensorConvolutionX: stream << "ConvX"; break;
    case miopenTensorConvolutionY: stream << "ConvY"; break;
    case miopenTensorActivationX: stream << "ActivX"; break;
    case miopenTensorActivationDX: stream << "ActivDX"; break;
    case miopenTensorActivationY: stream << "ActivY"; break;
    case miopenTensorActivationDY: stream << "ActivDY"; break;
    case miopenTensorBias: stream << "Bias"; break;
    case miopenTensorBiasX: stream << "BiasX"; break;
    case miopenTensorBiasY: stream << "BiasY"; break;
<<<<<<< HEAD
    case miopenTensorBatchnormX: stream << "miopenTensorBatchnormX"; break;
    case miopenTensorBatchnormY: stream << "miopenTensorBatchnormY"; break;
    case miopenTensorBatchnormRunningMean: stream << "miopenTensorBatchnormRunningMean"; break;
    case miopenTensorBatchnormRunningVariance:
        stream << "miopenTensorBatchnormRunningVariance";
        break;
    case miopenTensorBatchnormSavedMean: stream << "miopenTensorBatchnormSavedMean"; break;
    case miopenTensorBatchnormSavedVariance: stream << "miopenTensorBatchnormSavedVariance"; break;
    case miopenTensorBatchnormScale: stream << "miopenTensorBatchnormScale"; break;
    case miopenTensorBatchnormScaleDiff: stream << "miopenTensorBatchnormScaleDiff"; break;
    case miopenTensorBatchnormEstimatedMean: stream << "miopenTensorBatchnormEstimatedMean"; break;
    case miopenTensorBatchnormEstimatedVariance:
        stream << "miopenTensorBatchnormEstimatedVariance";
        break;
    case miopenTensorBatchnormBiasDiff: stream << "miopenTensorBatchnormBiasDiff"; break;
    case miopenTensorBatchnormDX: stream << "miopenTensorBatchnormDX"; break;
    case miopenTensorBatchnormDY: stream << "miopenTensorBatchnormDY"; break;
    case miopenScalarArgument: stream << "miopenScalarArgument"; break;
    case miopenScalarBatchnormEpsilon: stream << "miopenScalarBatchnormEpsilon"; break;
    case miopenScalarBatchnormExpAvgFactor: stream << "miopenScalarBatchnormExpAvgFactor"; break;
=======
    case miopenTensorMhaK: stream << "MhaK"; break;
    case miopenTensorMhaQ: stream << "MhaQ"; break;
    case miopenTensorMhaV: stream << "MhaV"; break;
    case miopenTensorMhaDescaleK: stream << "MhaDescaleK"; break;
    case miopenTensorMhaDescaleQ: stream << "DescaleQ"; break;
    case miopenTensorMhaDescaleV: stream << "DescaleV"; break;
    case miopenTensorMhaDescaleS: stream << "MhaDescaleS"; break;
    case miopenTensorMhaScaleS: stream << "MhaScaleS"; break;
    case miopenTensorMhaScaleO: stream << "MhaScaleO"; break;
    case miopenTensorMhaDropoutProbability: stream << "MhaDropoutProbability"; break;
    case miopenTensorMhaDropoutSeed: stream << "MhaDropoutSeed"; break;
    case miopenTensorMhaDropoutOffset: stream << "MhaDropoutOffset"; break;
    case miopenTensorMhaO: stream << "MhaO"; break;
    case miopenTensorMhaAmaxO: stream << "MhaAmaxO"; break;
    case miopenTensorMhaAmaxS: stream << "MhaAmaxS"; break;
    case miopenTensorMhaM: stream << "MhaM"; break;
    case miopenTensorMhaZInv: stream << "MhaZInv"; break;
    case miopenTensorSoftmaxX: stream << "SoftmaxX"; break;
    case miopenTensorSoftmaxY: stream << "SoftmaxY"; break;
    case miopenTensorSoftmaxDX: stream << "SoftmaxDX"; break;
    case miopenTensorSoftmaxDY: stream << "SoftmaxDY"; break;
    case miopenTensorArgumentIsScalar: stream << "ScalarArgument"; break;
>>>>>>> 1ecc8d8a
    case miopenTensorArgumentIdInvalid: stream << "Invalid"; break;
    }

    stream << ": ";
    if(tensor.descriptor != nullptr)
        stream << miopen::deref(tensor.descriptor);
    else
        stream << "NULL";
    stream << " -> ";
    stream << tensor.buffer;
    stream << ",";

    return stream;
}

miopenStatus_t miopenRunSolution(miopenHandle_t handle,
                                 miopenSolution_t solution,
                                 size_t nInputs,
                                 const miopenTensorArgument_t* tensors,
                                 void* workspace,
                                 size_t workspaceSize)
{
    const auto tensors_vector = std::vector<miopenTensorArgument_t>{tensors, tensors + nInputs};
    MIOPEN_LOG_FUNCTION(handle, solution, nInputs, tensors_vector, workspace, workspaceSize);

    return miopen::try_([&] {
        auto& handle_deref   = miopen::deref(handle);
        auto& solution_deref = miopen::deref(solution);

        solution_deref.LogDriverCommand();

        const auto inputs_deref = [&]() {
            auto ret = std::unordered_map<miopenTensorArgumentId_t, miopen::Solution::RunInput>{};

            ret.reserve(tensors_vector.size());
            for(auto&& tensor : tensors_vector)
                ret.emplace(std::make_pair(tensor.id, miopen::Solution::RunInput{tensor}));

            return ret;
        }();

        solution_deref.Run(handle_deref, inputs_deref, DataCast(workspace), workspaceSize);
    });
}

miopenStatus_t miopenDestroySolution(miopenSolution_t solution)
{
    MIOPEN_LOG_FUNCTION(solution);
    return miopen::try_([&] { miopen_destroy_object(solution); });
}

miopenStatus_t miopenLoadSolution(miopenSolution_t* solution, const char* data, size_t size)
{
    MIOPEN_LOG_FUNCTION(solution, data, size);

    return miopen::try_([&] {
        if(data == nullptr)
            MIOPEN_THROW(miopenStatusBadParm, "Data parameter should not be a nullptr.");

        auto json                = nlohmann::json::from_msgpack(data, data + size);
        auto& solution_ptr_deref = miopen::deref(solution);
        solution_ptr_deref       = new miopen::Solution{json.get<miopen::Solution>()};
    });
}

miopenStatus_t miopenSaveSolution(miopenSolution_t solution, char* data)
{
    MIOPEN_LOG_FUNCTION(solution, data);

    return miopen::try_([&] {
        if(data == nullptr)
            MIOPEN_THROW(miopenStatusBadParm, "Data parameter should not be a nullptr.");

        auto& solution_deref = miopen::deref(solution);

        if(solution_deref.serialization_cache.empty())
        {
            const nlohmann::json json          = solution_deref;
            solution_deref.serialization_cache = nlohmann::json::to_msgpack(json);
        }

        std::memcpy(data,
                    solution_deref.serialization_cache.data(),
                    solution_deref.serialization_cache.size());

        solution_deref.serialization_cache = {};
    });
}

miopenStatus_t miopenGetSolutionSize(miopenSolution_t solution, size_t* size)
{
    MIOPEN_LOG_FUNCTION(solution);

    return miopen::try_([&] {
        if(size == nullptr)
            MIOPEN_THROW(miopenStatusBadParm, "Size parameter should not be a nullptr.");

        auto& solution_deref = miopen::deref(solution);

        if(solution_deref.serialization_cache.empty())
        {
            const nlohmann::json json          = solution_deref;
            solution_deref.serialization_cache = nlohmann::json::to_msgpack(json);
        }

        *size = solution_deref.serialization_cache.size();
    });
}

miopenStatus_t miopenGetSolutionWorkspaceSize(miopenSolution_t solution, size_t* workspaceSize)
{
    MIOPEN_LOG_FUNCTION(solution);

    return miopen::try_([&] {
        const auto& solution_deref = miopen::deref(solution);
        *workspaceSize             = solution_deref.GetWorkspaceSize();
    });
}

miopenStatus_t miopenGetSolutionTime(miopenSolution_t solution, float* time)
{
    MIOPEN_LOG_FUNCTION(solution);

    return miopen::try_([&] {
        const auto& solution_deref = miopen::deref(solution);
        *time                      = solution_deref.GetTime();
    });
}

miopenStatus_t miopenGetSolutionSolverId(miopenSolution_t solution, uint64_t* solverId)
{
    MIOPEN_LOG_FUNCTION(solution);

    return miopen::try_([&] {
        const auto& solution_deref = miopen::deref(solution);
        *solverId                  = solution_deref.GetSolver().Value();
    });
}

miopenStatus_t miopenGetSolverIdConvAlgorithm(uint64_t solverId, miopenConvAlgorithm_t* result)
{
    MIOPEN_LOG_FUNCTION(solverId);

    return miopen::try_([&] {
        const auto id_deref = miopen::solver::Id{solverId};

        if(!id_deref.IsValid() || id_deref.GetPrimitive() != miopen::solver::Primitive::Convolution)
            MIOPEN_THROW(miopenStatusInvalidValue);

        *result = id_deref.GetAlgo();
    });
}
}<|MERGE_RESOLUTION|>--- conflicted
+++ resolved
@@ -90,7 +90,22 @@
     });
 }
 
-<<<<<<< HEAD
+miopenStatus_t miopenCreateMhaProblem(miopenProblem_t* problem,
+                                      miopenMhaDescriptor_t operatorDesc,
+                                      miopenProblemDirection_t direction)
+{
+    MIOPEN_LOG_FUNCTION(problem, direction);
+    return MakeProblem(problem, operatorDesc, direction);
+}
+
+miopenStatus_t miopenCreateSoftmaxProblem(miopenProblem_t* problem,
+                                          miopenSoftmaxDescriptor_t operatorDesc,
+                                          miopenProblemDirection_t direction)
+{
+    MIOPEN_LOG_FUNCTION(problem, direction);
+    return MakeProblem(problem, operatorDesc, direction);
+}
+
 miopenStatus_t miopenCreateBatchnormProblem(miopenProblem_t* problem,
                                             miopenBatchNormMode_t mode,
                                             bool runningMeanVariance,
@@ -109,22 +124,6 @@
         problem_deref.SetOperatorDescriptor(miopen::BatchnormDescriptor{mode, runningMeanVariance});
         problem_deref.SetDirection(direction);
     });
-=======
-miopenStatus_t miopenCreateMhaProblem(miopenProblem_t* problem,
-                                      miopenMhaDescriptor_t operatorDesc,
-                                      miopenProblemDirection_t direction)
-{
-    MIOPEN_LOG_FUNCTION(problem, direction);
-    return MakeProblem(problem, operatorDesc, direction);
-}
-
-miopenStatus_t miopenCreateSoftmaxProblem(miopenProblem_t* problem,
-                                          miopenSoftmaxDescriptor_t operatorDesc,
-                                          miopenProblemDirection_t direction)
-{
-    MIOPEN_LOG_FUNCTION(problem, direction);
-    return MakeProblem(problem, operatorDesc, direction);
->>>>>>> 1ecc8d8a
 }
 
 miopenStatus_t miopenFuseProblems(miopenProblem_t problem1, miopenProblem_t problem2)
@@ -304,28 +303,6 @@
     case miopenTensorBias: stream << "Bias"; break;
     case miopenTensorBiasX: stream << "BiasX"; break;
     case miopenTensorBiasY: stream << "BiasY"; break;
-<<<<<<< HEAD
-    case miopenTensorBatchnormX: stream << "miopenTensorBatchnormX"; break;
-    case miopenTensorBatchnormY: stream << "miopenTensorBatchnormY"; break;
-    case miopenTensorBatchnormRunningMean: stream << "miopenTensorBatchnormRunningMean"; break;
-    case miopenTensorBatchnormRunningVariance:
-        stream << "miopenTensorBatchnormRunningVariance";
-        break;
-    case miopenTensorBatchnormSavedMean: stream << "miopenTensorBatchnormSavedMean"; break;
-    case miopenTensorBatchnormSavedVariance: stream << "miopenTensorBatchnormSavedVariance"; break;
-    case miopenTensorBatchnormScale: stream << "miopenTensorBatchnormScale"; break;
-    case miopenTensorBatchnormScaleDiff: stream << "miopenTensorBatchnormScaleDiff"; break;
-    case miopenTensorBatchnormEstimatedMean: stream << "miopenTensorBatchnormEstimatedMean"; break;
-    case miopenTensorBatchnormEstimatedVariance:
-        stream << "miopenTensorBatchnormEstimatedVariance";
-        break;
-    case miopenTensorBatchnormBiasDiff: stream << "miopenTensorBatchnormBiasDiff"; break;
-    case miopenTensorBatchnormDX: stream << "miopenTensorBatchnormDX"; break;
-    case miopenTensorBatchnormDY: stream << "miopenTensorBatchnormDY"; break;
-    case miopenScalarArgument: stream << "miopenScalarArgument"; break;
-    case miopenScalarBatchnormEpsilon: stream << "miopenScalarBatchnormEpsilon"; break;
-    case miopenScalarBatchnormExpAvgFactor: stream << "miopenScalarBatchnormExpAvgFactor"; break;
-=======
     case miopenTensorMhaK: stream << "MhaK"; break;
     case miopenTensorMhaQ: stream << "MhaQ"; break;
     case miopenTensorMhaV: stream << "MhaV"; break;
@@ -348,7 +325,26 @@
     case miopenTensorSoftmaxDX: stream << "SoftmaxDX"; break;
     case miopenTensorSoftmaxDY: stream << "SoftmaxDY"; break;
     case miopenTensorArgumentIsScalar: stream << "ScalarArgument"; break;
->>>>>>> 1ecc8d8a
+    case miopenTensorBatchnormX: stream << "miopenTensorBatchnormX"; break;
+    case miopenTensorBatchnormY: stream << "miopenTensorBatchnormY"; break;
+    case miopenTensorBatchnormRunningMean: stream << "miopenTensorBatchnormRunningMean"; break;
+    case miopenTensorBatchnormRunningVariance:
+        stream << "miopenTensorBatchnormRunningVariance";
+        break;
+    case miopenTensorBatchnormSavedMean: stream << "miopenTensorBatchnormSavedMean"; break;
+    case miopenTensorBatchnormSavedVariance: stream << "miopenTensorBatchnormSavedVariance"; break;
+    case miopenTensorBatchnormScale: stream << "miopenTensorBatchnormScale"; break;
+    case miopenTensorBatchnormScaleDiff: stream << "miopenTensorBatchnormScaleDiff"; break;
+    case miopenTensorBatchnormEstimatedMean: stream << "miopenTensorBatchnormEstimatedMean"; break;
+    case miopenTensorBatchnormEstimatedVariance:
+        stream << "miopenTensorBatchnormEstimatedVariance";
+        break;
+    case miopenTensorBatchnormBias: stream << "miopenTensorBatchnormBias"; break;
+    case miopenTensorBatchnormBiasDiff: stream << "miopenTensorBatchnormBiasDiff"; break;
+    case miopenTensorBatchnormDX: stream << "miopenTensorBatchnormDX"; break;
+    case miopenTensorBatchnormDY: stream << "miopenTensorBatchnormDY"; break;
+    case miopenScalarBatchnormEpsilon: stream << "miopenScalarBatchnormEpsilon"; break;
+    case miopenScalarBatchnormExpAvgFactor: stream << "miopenScalarBatchnormExpAvgFactor"; break;
     case miopenTensorArgumentIdInvalid: stream << "Invalid"; break;
     }
 
