/*******************************************************************************
 *
 * MIT License
 *
 * Copyright (c) 2022 Advanced Micro Devices, Inc.
 *
 * Permission is hereby granted, free of charge, to any person obtaining a copy
 * of this software and associated documentation files (the "Software"), to deal
 * in the Software without restriction, including without limitation the rights
 * to use, copy, modify, merge, publish, distribute, sublicense, and/or sell
 * copies of the Software, and to permit persons to whom the Software is
 * furnished to do so, subject to the following conditions:
 *
 * The above copyright notice and this permission notice shall be included in all
 * copies or substantial portions of the Software.
 *
 * THE SOFTWARE IS PROVIDED "AS IS", WITHOUT WARRANTY OF ANY KIND, EXPRESS OR
 * IMPLIED, INCLUDING BUT NOT LIMITED TO THE WARRANTIES OF MERCHANTABILITY,
 * FITNESS FOR A PARTICULAR PURPOSE AND NONINFRINGEMENT. IN NO EVENT SHALL THE
 * AUTHORS OR COPYRIGHT HOLDERS BE LIABLE FOR ANY CLAIM, DAMAGES OR OTHER
 * LIABILITY, WHETHER IN AN ACTION OF CONTRACT, TORT OR OTHERWISE, ARISING FROM,
 * OUT OF OR IN CONNECTION WITH THE SOFTWARE OR THE USE OR OTHER DEALINGS IN THE
 * SOFTWARE.
 *
 *******************************************************************************/

#include <miopen/miopen.h>

#include <miopen/common.hpp>
#include <miopen/errors.hpp>
#include <miopen/logger.hpp>
#include <miopen/problem.hpp>
#include <miopen/search_options.hpp>
#include <miopen/solution.hpp>
#include <miopen/solver_id.hpp>
#include <miopen/type_name.hpp>

#include <nlohmann/json.hpp>
#include <boost/hof/match.hpp>

template <class OperationDescriptor>
static miopenStatus_t MakeProblem(miopenProblem_t* problem,
                                  OperationDescriptor operatorDesc,
                                  miopenProblemDirection_t direction)
{
    return miopen::try_([&] {
        miopen::deref(problem) = new miopen::ProblemContainer();
        auto& container_deref  = miopen::deref(*problem);

        container_deref.item = miopen::Problem();
        auto& problem_deref  = boost::get<miopen::Problem>(container_deref.item);
        auto& operator_deref = miopen::deref(operatorDesc);

        problem_deref.SetOperatorDescriptor(operator_deref);
        problem_deref.SetDirection(direction);
    });
}

extern "C" {
miopenStatus_t miopenCreateConvProblem(miopenProblem_t* problem,
                                       miopenConvolutionDescriptor_t operatorDesc,
                                       miopenProblemDirection_t direction)
{
    MIOPEN_LOG_FUNCTION(problem, operatorDesc, direction);
    return MakeProblem(problem, operatorDesc, direction);
}

miopenStatus_t miopenCreateActivationProblem(miopenProblem_t* problem,
                                             miopenActivationDescriptor_t operatorDesc,
                                             miopenProblemDirection_t direction)
{
    MIOPEN_LOG_FUNCTION(problem, operatorDesc, direction);
    return MakeProblem(problem, operatorDesc, direction);
}

miopenStatus_t miopenCreateBiasProblem(miopenProblem_t* problem, miopenProblemDirection_t direction)
{
    MIOPEN_LOG_FUNCTION(problem, direction);

    return miopen::try_([&] {
        miopen::deref(problem) = new miopen::ProblemContainer();
        auto& container_deref  = miopen::deref(*problem);

        container_deref.item = miopen::Problem();
        auto& problem_deref  = boost::get<miopen::Problem>(container_deref.item);

        problem_deref.SetOperatorDescriptor(miopen::BiasDescriptor{});
        problem_deref.SetDirection(direction);
    });
}

<<<<<<< HEAD
miopenStatus_t miopenCreateMHAProblem(miopenProblem_t* problem,
                                      miopenMHADescriptor_t operatorDesc,
                                      miopenProblemDirection_t direction)
=======
miopenStatus_t miopenCreateSoftmaxProblem(miopenProblem_t* problem,
                                          miopenSoftmaxDescriptor_t operatorDesc,
                                          miopenProblemDirection_t direction)
>>>>>>> 90d24cc4
{
    MIOPEN_LOG_FUNCTION(problem, direction);
    return MakeProblem(problem, operatorDesc, direction);
}

miopenStatus_t miopenFuseProblems(miopenProblem_t problem1, miopenProblem_t problem2)
{
    MIOPEN_LOG_FUNCTION(problem1, problem2);
    return miopen::try_([&] {
        auto& problem1_deref = miopen::deref(problem1);

        auto emplace_problem2 = [problem2](auto& problems) {
            const auto impl2 = boost::hof::match(
                [&](miopen::Problem& problem2_inner) { problems.emplace_back(problem2_inner); },
                [&](const miopen::FusedProblem& problem2_inner) {
                    problems.reserve(problems.size() + problem2_inner.problems.size());
                    std::copy(problem2_inner.problems.begin(),
                              problem2_inner.problems.end(),
                              std::back_inserter(problems));
                });

            boost::apply_visitor(impl2, miopen::deref(problem2).item);
        };

        boost::apply_visitor(boost::hof::match(
                                 [&](miopen::Problem& problem1_inner) {
                                     auto tmp = miopen::FusedProblem{};
                                     tmp.problems.reserve(2);
                                     tmp.problems.emplace_back(problem1_inner);
                                     emplace_problem2(tmp.problems);
                                     problem1_deref.item = std::move(tmp);
                                 },
                                 [&](miopen::FusedProblem& problem1_inner) {
                                     emplace_problem2(problem1_inner.problems);
                                 }),
                             miopen::deref(problem1).item);

        boost::get<miopen::FusedProblem&>(miopen::deref(problem1).item).PropagateDescriptors();
    });
}

miopenStatus_t miopenDestroyProblem(miopenProblem_t problem)
{
    MIOPEN_LOG_FUNCTION(problem);
    return miopen::try_([&] { miopen_destroy_object(problem); });
}

miopenStatus_t miopenSetProblemTensorDescriptor(miopenProblem_t problem,
                                                miopenTensorArgumentId_t id,
                                                const miopenTensorDescriptor_t descriptor)
{
    MIOPEN_LOG_FUNCTION(problem, id, descriptor);

    return miopen::try_([&] {
        const auto impl = boost::hof::match(
            [&](miopen::Problem& problem) {
                problem.RegisterTensorDescriptor(id, miopen::deref(descriptor));
            },
            [&](const miopen::FusedProblem&) {
                MIOPEN_THROW(miopenStatusBadParm,
                             "Attempt to set tensor descriptor of a fused problem");
            });

        boost::apply_visitor(impl, miopen::deref(problem).item);
    });
}

miopenStatus_t miopenCreateFindOptions(miopenFindOptions_t* options)
{
    MIOPEN_LOG_FUNCTION(options);
    return miopen::try_([&] { miopen::deref(options) = new miopen::FindOptions(); });
}

miopenStatus_t miopenDestroyFindOptions(miopenFindOptions_t options)
{
    MIOPEN_LOG_FUNCTION(options);
    return miopen::try_([&] { miopen_destroy_object(options); });
}

miopenStatus_t miopenSetFindOptionTuning(miopenFindOptions_t options, int value)
{
    MIOPEN_LOG_FUNCTION(options, value);

    return miopen::try_([&] {
        auto& options_deref             = miopen::deref(options);
        options_deref.exhaustive_search = value != 0;
    });
}

miopenStatus_t miopenSetFindOptionResultsOrder(miopenFindOptions_t options,
                                               miopenFindResultsOrder_t value)
{
    MIOPEN_LOG_FUNCTION(options, value);

    return miopen::try_([&] {
        auto& options_deref         = miopen::deref(options);
        options_deref.results_order = value;
    });
}

miopenStatus_t miopenSetFindOptionWorkspaceLimit(miopenFindOptions_t options, size_t value)
{
    MIOPEN_LOG_FUNCTION(options, value);

    return miopen::try_([&] {
        auto& options_deref           = miopen::deref(options);
        options_deref.workspace_limit = value;
    });
}

miopenStatus_t
miopenSetFindOptionPreallocatedWorkspace(miopenFindOptions_t options, void* buffer, size_t size)
{
    MIOPEN_LOG_FUNCTION(options, buffer, size);

    return miopen::try_([&] {
        auto& options_deref                  = miopen::deref(options);
        options_deref.preallocated_workspace = {DataCast(buffer), size};
    });
}

miopenStatus_t miopenSetFindOptionPreallocatedTensor(miopenFindOptions_t options,
                                                     miopenTensorArgumentId_t id,
                                                     void* buffer)
{
    MIOPEN_LOG_FUNCTION(options, id, buffer);

    return miopen::try_([&] {
        auto& options_deref = miopen::deref(options);
        options_deref.preallocated_tensors.emplace(id, DataCast(buffer));
    });
}

miopenStatus_t miopenFindSolutions(miopenHandle_t handle,
                                   miopenProblem_t problem,
                                   miopenFindOptions_t options,
                                   miopenSolution_t* solutions,
                                   size_t* numSolutions,
                                   size_t maxSolutions)
{
    MIOPEN_LOG_FUNCTION(handle, problem, options, solutions, numSolutions, maxSolutions);

    return miopen::try_([&] {
        auto& handle_deref        = miopen::deref(handle);
        const auto& problem_deref = miopen::deref(problem).item;

        boost::apply_visitor([](auto&& problem) { problem.LogDriverCommand(); }, problem_deref);

        const auto& options_deref =
            options == nullptr ? miopen::FindOptions{} : miopen::deref(options);

        auto solutions_deref = boost::apply_visitor(
            [&](auto&& problem) {
                return problem.FindSolutions(handle_deref, options_deref, maxSolutions);
            },
            problem_deref);

        for(auto i = 0; i < solutions_deref.size(); ++i)
            miopen::deref(solutions + i) = new miopen::Solution{std::move(solutions_deref[i])};

        if(numSolutions != nullptr)
            *numSolutions = solutions_deref.size();
    });
}

inline std::ostream& operator<<(std::ostream& stream, const miopenTensorArgument_t& tensor)
{
    switch(tensor.id)
    {
    case miopenTensorConvolutionW: stream << "ConvW"; break;
    case miopenTensorConvolutionX: stream << "ConvX"; break;
    case miopenTensorConvolutionY: stream << "ConvY"; break;
    case miopenTensorActivationX: stream << "ActivX"; break;
    case miopenTensorActivationDX: stream << "ActivDX"; break;
    case miopenTensorActivationY: stream << "ActivY"; break;
    case miopenTensorActivationDY: stream << "ActivDY"; break;
    case miopenTensorBias: stream << "Bias"; break;
    case miopenTensorBiasX: stream << "BiasX"; break;
    case miopenTensorBiasY: stream << "BiasY"; break;
<<<<<<< HEAD
    case miopenTensorMHAK: stream << "MHAK"; break;
    case miopenTensorMHAQ: stream << "MHAQ"; break;
    case miopenTensorMHAV: stream << "MHAV"; break;
    case miopenTensorMHADescaleK: stream << "MHADescaleK"; break;
    case miopenTensorMHADescaleQ: stream << "DescaleQ"; break;
    case miopenTensorMHADescaleV: stream << "DescaleV"; break;
    case miopenTensorMHADescaleS: stream << "MHADescaleS"; break;
    case miopenTensorMHAScaleS: stream << "MHAScaleS"; break;
    case miopenTensorMHAScaleO: stream << "MHAScaleO"; break;
    case miopenTensorMHADropoutProbability: stream << "MHADropoutProbability"; break;
    case miopenTensorMHADropoutSeed: stream << "MHADropoutSeed"; break;
    case miopenTensorMHADropoutOffset: stream << "MHADropoutOffset"; break;
    case miopenTensorMHAO: stream << "MHAO"; break;
    case miopenTensorMHAAmaxO: stream << "MHAAmaxO"; break;
    case miopenTensorMHAAmaxS: stream << "MHAAmaxS"; break;
    case miopenTensorMHAM: stream << "MHAM"; break;
    case miopenTensorMHAZInv: stream << "MHAZInv"; break;
=======
    case miopenTensorSoftmaxX: stream << "SoftmaxX"; break;
    case miopenTensorSoftmaxY: stream << "SoftmaxY"; break;
    case miopenTensorSoftmaxDX: stream << "SoftmaxDX"; break;
    case miopenTensorSoftmaxDY: stream << "SoftmaxDY"; break;
>>>>>>> 90d24cc4

    case miopenTensorArgumentIdInvalid: stream << "Invalid"; break;
    }

    stream << ": ";
    if(tensor.descriptor != nullptr)
        stream << miopen::deref(tensor.descriptor);
    else
        stream << "NULL";
    stream << " -> ";
    stream << tensor.buffer;
    stream << ",";

    return stream;
}

miopenStatus_t miopenRunSolution(miopenHandle_t handle,
                                 miopenSolution_t solution,
                                 size_t nInputs,
                                 const miopenTensorArgument_t* tensors,
                                 void* workspace,
                                 size_t workspaceSize)
{
    const auto tensors_vector = std::vector<miopenTensorArgument_t>{tensors, tensors + nInputs};
    MIOPEN_LOG_FUNCTION(handle, solution, nInputs, tensors_vector, workspace, workspaceSize);

    return miopen::try_([&] {
        auto& handle_deref   = miopen::deref(handle);
        auto& solution_deref = miopen::deref(solution);

        solution_deref.LogDriverCommand();

        const auto inputs_deref = [&]() {
            auto ret = std::unordered_map<miopenTensorArgumentId_t, miopen::Solution::RunInput>{};

            ret.reserve(tensors_vector.size());
            for(auto&& tensor : tensors_vector)
                ret.emplace(std::make_pair(tensor.id, miopen::Solution::RunInput{tensor}));

            return ret;
        }();

        solution_deref.Run(handle_deref, inputs_deref, DataCast(workspace), workspaceSize);
    });
}

miopenStatus_t miopenDestroySolution(miopenSolution_t solution)
{
    MIOPEN_LOG_FUNCTION(solution);
    return miopen::try_([&] { miopen_destroy_object(solution); });
}

miopenStatus_t miopenLoadSolution(miopenSolution_t* solution, const char* data, size_t size)
{
    MIOPEN_LOG_FUNCTION(solution, data, size);

    return miopen::try_([&] {
        if(data == nullptr)
            MIOPEN_THROW(miopenStatusBadParm, "Data parameter should not be a nullptr.");

        auto json                = nlohmann::json::from_msgpack(data, data + size);
        auto& solution_ptr_deref = miopen::deref(solution);
        solution_ptr_deref       = new miopen::Solution{json.get<miopen::Solution>()};
    });
}

miopenStatus_t miopenSaveSolution(miopenSolution_t solution, char* data)
{
    MIOPEN_LOG_FUNCTION(solution, data);

    return miopen::try_([&] {
        if(data == nullptr)
            MIOPEN_THROW(miopenStatusBadParm, "Data parameter should not be a nullptr.");

        auto& solution_deref = miopen::deref(solution);

        if(solution_deref.serialization_cache.empty())
        {
            const nlohmann::json json          = solution_deref;
            solution_deref.serialization_cache = nlohmann::json::to_msgpack(json);
        }

        std::memcpy(data,
                    solution_deref.serialization_cache.data(),
                    solution_deref.serialization_cache.size());

        solution_deref.serialization_cache = {};
    });
}

miopenStatus_t miopenGetSolutionSize(miopenSolution_t solution, size_t* size)
{
    MIOPEN_LOG_FUNCTION(solution);

    return miopen::try_([&] {
        if(size == nullptr)
            MIOPEN_THROW(miopenStatusBadParm, "Size parameter should not be a nullptr.");

        auto& solution_deref = miopen::deref(solution);

        if(solution_deref.serialization_cache.empty())
        {
            const nlohmann::json json          = solution_deref;
            solution_deref.serialization_cache = nlohmann::json::to_msgpack(json);
        }

        *size = solution_deref.serialization_cache.size();
    });
}

miopenStatus_t miopenGetSolutionWorkspaceSize(miopenSolution_t solution, size_t* workspaceSize)
{
    MIOPEN_LOG_FUNCTION(solution);

    return miopen::try_([&] {
        const auto& solution_deref = miopen::deref(solution);
        *workspaceSize             = solution_deref.GetWorkspaceSize();
    });
}

miopenStatus_t miopenGetSolutionTime(miopenSolution_t solution, float* time)
{
    MIOPEN_LOG_FUNCTION(solution);

    return miopen::try_([&] {
        const auto& solution_deref = miopen::deref(solution);
        *time                      = solution_deref.GetTime();
    });
}

miopenStatus_t miopenGetSolutionSolverId(miopenSolution_t solution, uint64_t* solverId)
{
    MIOPEN_LOG_FUNCTION(solution);

    return miopen::try_([&] {
        const auto& solution_deref = miopen::deref(solution);
        *solverId                  = solution_deref.GetSolver().Value();
    });
}

miopenStatus_t miopenGetSolverIdConvAlgorithm(uint64_t solverId, miopenConvAlgorithm_t* result)
{
    MIOPEN_LOG_FUNCTION(solverId);

    return miopen::try_([&] {
        const auto id_deref = miopen::solver::Id{solverId};

        if(!id_deref.IsValid() || id_deref.GetPrimitive() != miopen::solver::Primitive::Convolution)
            MIOPEN_THROW(miopenStatusInvalidValue);

        *result = id_deref.GetAlgo();
    });
}
}<|MERGE_RESOLUTION|>--- conflicted
+++ resolved
@@ -89,15 +89,18 @@
     });
 }
 
-<<<<<<< HEAD
+
 miopenStatus_t miopenCreateMHAProblem(miopenProblem_t* problem,
                                       miopenMHADescriptor_t operatorDesc,
                                       miopenProblemDirection_t direction)
-=======
+{
+    MIOPEN_LOG_FUNCTION(problem, direction);
+    return MakeProblem(problem, operatorDesc, direction);
+}
+
 miopenStatus_t miopenCreateSoftmaxProblem(miopenProblem_t* problem,
                                           miopenSoftmaxDescriptor_t operatorDesc,
                                           miopenProblemDirection_t direction)
->>>>>>> 90d24cc4
 {
     MIOPEN_LOG_FUNCTION(problem, direction);
     return MakeProblem(problem, operatorDesc, direction);
@@ -277,7 +280,6 @@
     case miopenTensorBias: stream << "Bias"; break;
     case miopenTensorBiasX: stream << "BiasX"; break;
     case miopenTensorBiasY: stream << "BiasY"; break;
-<<<<<<< HEAD
     case miopenTensorMHAK: stream << "MHAK"; break;
     case miopenTensorMHAQ: stream << "MHAQ"; break;
     case miopenTensorMHAV: stream << "MHAV"; break;
@@ -295,12 +297,10 @@
     case miopenTensorMHAAmaxS: stream << "MHAAmaxS"; break;
     case miopenTensorMHAM: stream << "MHAM"; break;
     case miopenTensorMHAZInv: stream << "MHAZInv"; break;
-=======
     case miopenTensorSoftmaxX: stream << "SoftmaxX"; break;
     case miopenTensorSoftmaxY: stream << "SoftmaxY"; break;
     case miopenTensorSoftmaxDX: stream << "SoftmaxDX"; break;
     case miopenTensorSoftmaxDY: stream << "SoftmaxDY"; break;
->>>>>>> 90d24cc4
 
     case miopenTensorArgumentIdInvalid: stream << "Invalid"; break;
     }
