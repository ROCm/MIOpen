--- conflicted
+++ resolved
@@ -15,13 +15,7 @@
 
 miopenStatus_t ConvForwardOpDescriptor::GetNetworkConfig(std::ostringstream& network_config)
 {
-<<<<<<< HEAD
-    std::ignore = handle;
-
     const conv::ProblemDescription conv_problem = GetConvProblem();
-=======
-    ProblemDescription conv_problem = GetConvProblem();
->>>>>>> b5c9cd5b
 
     std::string conv_config;
     conv_problem.MakeNetworkConfig(conv_config);
