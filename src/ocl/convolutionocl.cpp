/*******************************************************************************
 *
 * MIT License
 *
 * Copyright (c) 2020 Advanced Micro Devices, Inc.
 *
 * Permission is hereby granted, free of charge, to any person obtaining a copy
 * of this software and associated documentation files (the "Software"), to deal
 * in the Software without restriction, including without limitation the rights
 * to use, copy, modify, merge, publish, distribute, sublicense, and/or sell
 * copies of the Software, and to permit persons to whom the Software is
 * furnished to do so, subject to the following conditions:
 *
 * The above copyright notice and this permission notice shall be included in all
 * copies or substantial portions of the Software.
 *
 * THE SOFTWARE IS PROVIDED "AS IS", WITHOUT WARRANTY OF ANY KIND, EXPRESS OR
 * IMPLIED, INCLUDING BUT NOT LIMITED TO THE WARRANTIES OF MERCHANTABILITY,
 * FITNESS FOR A PARTICULAR PURPOSE AND NONINFRINGEMENT. IN NO EVENT SHALL THE
 * AUTHORS OR COPYRIGHT HOLDERS BE LIABLE FOR ANY CLAIM, DAMAGES OR OTHER
 * LIABILITY, WHETHER IN AN ACTION OF CONTRACT, TORT OR OTHERWISE, ARISING FROM,
 * OUT OF OR IN CONNECTION WITH THE SOFTWARE OR THE USE OR OTHER DEALINGS IN THE
 * SOFTWARE.
 *
 *******************************************************************************/
#include <miopen/algorithm.hpp>
#include <miopen/conv_algo_name.hpp>
#include <miopen/check_numerics.hpp>
#include <miopen/config.h>
#include <miopen/convolution.hpp>
#include <miopen/conv_algo_name.hpp>
#include <miopen/db.hpp>
#include <miopen/db_record.hpp>
#include <miopen/env.hpp>
#include <miopen/find_db.hpp>
#include <miopen/finddb_kernel_cache_key.hpp>
#include <miopen/find_controls.hpp>
#include <miopen/float_equal.hpp>
#include <miopen/invoker.hpp>
#include <miopen/kernel.hpp>
#include <miopen/solver.hpp>
#include <miopen/tensor_ops.hpp>
#include <miopen/tensor.hpp>
#include <miopen/util.hpp>
#include <miopen/visit_float.hpp>
#include <miopen/datatype.hpp>
#include <miopen/any_solver.hpp>
#include <miopen/conv/tensors.hpp>
#include <miopen/conv/compiled_in_parameters.hpp>
#include <miopen/conv/data_invoke_params.hpp>
#include <miopen/conv/wrw_invoke_params.hpp>

#if MIOPEN_USE_GEMM
#include <miopen/gemm_v2.hpp>
#endif

#include <cassert>
#include <type_traits>

#include <boost/range/adaptors.hpp>

namespace miopen {

MIOPEN_DECLARE_ENV_VAR(MIOPEN_DEBUG_CONV_GEMM)
MIOPEN_DECLARE_ENV_VAR(MIOPEN_DEBUG_CONV_DIRECT)
MIOPEN_DECLARE_ENV_VAR(MIOPEN_DEBUG_CONV_WINOGRAD)
MIOPEN_DECLARE_ENV_VAR(MIOPEN_DEBUG_CONV_IMPLICIT_GEMM)
MIOPEN_DECLARE_ENV_VAR(MIOPEN_CONV_PRECISE_ROCBLAS_TIMING)
MIOPEN_DECLARE_ENV_VAR(MIOPEN_DEBUG_CONV_FFT)
MIOPEN_DECLARE_ENV_VAR(MIOPEN_DEVICE_ARCH)
MIOPEN_DECLARE_ENV_VAR(MIOPEN_DEBUG_CONV_IMMED_FALLBACK)

#if MIOPEN_USE_GEMM
#ifdef CPPCHECK
// Keep the value unknown in cppcheck since this can differ between opencl and hip
static bool IsUseRocBlas;
#else
static const bool IsUseRocBlas = (MIOPEN_USE_ROCBLAS == 1);
#endif

static inline bool IsAnyBufferBF16(const TensorDescriptor& xDesc,
                                   const TensorDescriptor& yDesc,
                                   const TensorDescriptor& wDesc)
{
    return xDesc.GetType() == miopenBFloat16 || yDesc.GetType() == miopenBFloat16 ||
           wDesc.GetType() == miopenBFloat16;
}
#endif

size_t GetKernelGlobalWorkDim(const KernelInvoke& kernel, int dim) { return kernel.gdims[dim]; }

size_t GetKernelLocalWorkDim(const KernelInvoke& kernel, int dim) { return kernel.ldims[dim]; }

static inline void AddKernels(const Handle& handle,
                              const std::string& algorithm_name,
                              const std::string& network_config,
                              const miopen::solver::ConvSolution& s,
                              std::vector<KernelInvoke>* const kernels)
{
    if(!algorithm_name.empty() && !network_config.empty())
    {
        handle.ClearKernels(algorithm_name, network_config);
    }
    else
    {
        assert(algorithm_name.empty() && network_config.empty());
    }
    int i = 0;
    for(auto& k : s.construction_params)
    {
        MIOPEN_LOG_I2(k.kernel_name);
        auto kernel = handle.AddKernel(algorithm_name,
                                       network_config,
                                       k.kernel_file,
                                       k.kernel_name,
                                       k.l_wk,
                                       k.g_wk,
                                       k.comp_options,
                                       i);
        if(kernels != nullptr)
        {
            kernels->push_back(kernel);
        }
        ++i;
    }
}

static inline void ValidateGroupCount(const TensorDescriptor& xDesc,
                                      const TensorDescriptor& wDesc,
                                      const ConvolutionDescriptor& conv)
{
    if(conv.group_count == 1)
    {
        if(xDesc.GetLengths()[1] != wDesc.GetLengths()[1])
            MIOPEN_THROW(miopenStatusBadParm, "Invalid filter channel number");
    }
    if(conv.group_count > 1)
    {
        if(xDesc.GetLengths()[1] % conv.group_count != 0 ||
           wDesc.GetLengths()[0] % conv.group_count != 0 ||
           conv.group_count > xDesc.GetLengths()[1] || conv.group_count > wDesc.GetLengths()[0] ||
           conv.group_count < 1)
            MIOPEN_THROW(miopenStatusBadParm, "Invalid group number");
        if(xDesc.GetLengths()[1] / conv.group_count != wDesc.GetLengths()[1])
            MIOPEN_THROW(miopenStatusBadParm, "Invalid filter channel number");
    }
}

std::vector<miopen::solver::ConvSolution>
ConvolutionDescriptor::FindWinogradSolutions(const ConvolutionContext& ctx,
                                             const AnyInvokeParams& invoke_ctx) const
{
    if(miopen::IsDisabled(MIOPEN_DEBUG_CONV_WINOGRAD{}))
        return {};
    try
    {
        return FindAllWinogradSolutions(ctx, invoke_ctx);
    }
    catch(miopen::Exception& ex)
    {
        MIOPEN_LOG_WE(ex.what());
        return {};
    }
}

std::vector<miopen::solver::ConvSolution>
ConvolutionDescriptor::FindDataDirectSolutions(Handle& handle,
                                               const TensorDescriptor& xDesc,
                                               const TensorDescriptor& wDesc,
                                               const TensorDescriptor& yDesc,
                                               bool exhaustiveSearch,
                                               bool isForward,
                                               const ConvolutionUserBuffers& bufs,
                                               const AnyInvokeParams& invoke_ctx) const
{

    if(miopen::IsDisabled(MIOPEN_DEBUG_CONV_DIRECT{}))
        return {};

    const auto dir = isForward ? conv::Direction::Forward : conv::Direction::BackwardData;
    auto ctx       = ConvolutionContext{xDesc, wDesc, yDesc, *this, dir};
    ctx.skip_solutions_that_take_long_time_to_build_and_have_narrow_coverage =
        findMode.IsFastHybrid(ctx);
    ctx.use_dynamic_solutions_only = findMode.IsDynamicHybrid(ctx);
    ctx.do_search                  = exhaustiveSearch;
    ctx.save_srch_req              = true;
    ctx.general_compile_options    = "";
    ctx.SetStream(&handle);
    ctx.SetBufs(bufs);
    ctx.DetectRocm();
    ctx.SetupFloats();

    try
    {
        return FindAllDirectSolutions(ctx, invoke_ctx);
    }
    catch(miopen::Exception& ex)
    {
        MIOPEN_LOG_WE(ex.what());
        return {};
    }
}

std::vector<miopen::solver::ConvSolution>
ConvolutionDescriptor::FindDataImplicitGemmSolutions(Handle& handle,
                                                     const TensorDescriptor& xDesc,
                                                     const TensorDescriptor& wDesc,
                                                     const TensorDescriptor& yDesc,
                                                     bool exhaustiveSearch,
                                                     bool isForward,
                                                     const ConvolutionUserBuffers& bufs,
                                                     const AnyInvokeParams& invoke_ctx) const
{

    if(miopen::IsDisabled(MIOPEN_DEBUG_CONV_IMPLICIT_GEMM{}))
        return {};

    const auto dir = isForward ? conv::Direction::Forward : conv::Direction::BackwardData;
    auto ctx       = ConvolutionContext{xDesc, wDesc, yDesc, *this, dir};

    ctx.skip_solutions_that_take_long_time_to_build_and_have_narrow_coverage =
        findMode.IsFastHybrid(ctx);
    ctx.use_dynamic_solutions_only = findMode.IsDynamicHybrid(ctx);
    ctx.do_search                  = exhaustiveSearch;
    ctx.save_srch_req              = true;
    ctx.general_compile_options    = "";
    ctx.SetStream(&handle);
    ctx.SetBufs(bufs);
    ctx.DetectRocm();
    ctx.SetupFloats();

    try
    {
        return FindAllImplicitGemmSolutions(ctx, invoke_ctx);
    }
    catch(miopen::Exception& ex)
    {
        MIOPEN_LOG_WE(ex.what());
        return {};
    }
}

template <class InvokeParams>
static void EvaluateInvokers(Handle& handle,
                             const std::vector<solver::ConvSolution>& solutions,
                             const AlgorithmName& algorithm_name,
                             const NetworkConfig& network_config,
                             const InvokeParams& invoke_ctx,
                             DbRecord& record)
{

    const char* const arch = miopen::GetStringEnv(MIOPEN_DEVICE_ARCH{});
    if(arch != nullptr && strlen(arch) > 0)
    {
        return;
    }
    miopen::solver::ConvSolution selected{miopenStatusUnknownError};
    float best = std::numeric_limits<float>::max();
    Invoker best_invoker;

    for(const auto& sol : solutions)
    {
        if(sol.workspce_sz > 0)
        {
            if(invoke_ctx.workSpace == nullptr)
            {
                MIOPEN_LOG_I("Warning: skipping solver <" << sol.solver_id
                                                          << "> due to no workspace provided ("
                                                          << sol.workspce_sz
                                                          << " required)");
                continue;
            }
            if(invoke_ctx.workSpaceSize < sol.workspce_sz)
            {
                MIOPEN_LOG_I("Warning: skipping solver <" << sol.solver_id
                                                          << "> due to insufficient workspace ("
                                                          << invoke_ctx.workSpaceSize
                                                          << " < "
                                                          << sol.workspce_sz
                                                          << ")");
                continue;
            }
        }

        if(!sol.invoker_factory)
            MIOPEN_THROW("Invoker is not provided by solver " + sol.solver_id);

        const auto invoker = handle.PrepareInvoker(*sol.invoker_factory, sol.construction_params);
        invoker(handle, invoke_ctx);
        const auto elapsed = handle.GetKernelTime();

        MIOPEN_LOG_I(sol << ": " << elapsed << (elapsed < best ? " < " : " >= ") << best);
        if(elapsed < best)
        {
            best         = elapsed;
            selected     = sol;
            best_invoker = invoker;
        }
    }

    if(selected.Succeeded())
    {
        handle.RegisterInvoker(best_invoker, network_config, selected.solver_id, algorithm_name);
        MIOPEN_LOG_I(
            "Selected: " << selected << ": " << best << ", workspce_sz = " << selected.workspce_sz);
        record.SetValues(algorithm_name,
                         FindDbData{selected.solver_id,
                                    best,
                                    selected.workspce_sz,
                                    FindDbKCacheKey::MakeUnused(algorithm_name)});
    }
}

static void DirConvFindCore(Handle& handle,
                            const TensorDescriptor& xDesc,
                            ConstData_t x,
                            const TensorDescriptor& wDesc,
                            ConstData_t w,
                            const TensorDescriptor& yDesc,
                            Data_t y,
                            Data_t workSpace,
                            size_t workSpaceSize,
                            const ConvolutionDescriptor& conv,
                            bool exhaustiveSearch,
                            DbRecord& record,
                            ConvolutionContext& ctx, // non-const only for use_winograd_only hack.
                            bool use_winograd_only)
{
    AutoEnableProfiling enableProfiling{handle};
    ValidateGroupCount(xDesc, wDesc, conv);

#if MIOPEN_USE_GEMM
    if(!use_winograd_only && !miopen::IsDisabled(MIOPEN_DEBUG_CONV_GEMM{}) &&
       !(IsAnyBufferBF16(xDesc, yDesc, wDesc) && !IsUseRocBlas))
    { // GEMM algo
        std::size_t in_n, in_c;
        std::tie(in_n, in_c) = tie_pick<0, 1>()(xDesc.GetLengths());

        std::size_t wei_k = wDesc.GetLengths()[0];

        std::size_t spatial_dim = conv.GetSpatialDimension();

        auto in_spatial  = boost::adaptors::slice(xDesc.GetLengths(), 2, 2 + spatial_dim);
        auto wei_spatial = boost::adaptors::slice(wDesc.GetLengths(), 2, 2 + spatial_dim);
        auto out_spatial = boost::adaptors::slice(yDesc.GetLengths(), 2, 2 + spatial_dim);

        float time_gemm           = 0;
        const bool time_precision = (!IsDisabled(MIOPEN_CONV_PRECISE_ROCBLAS_TIMING{}));
        // Use transpose path 1x1, stride=2
        if(conv.GetSpatialDimension() == 2 &&
           miopen::all_of(wei_spatial, [](auto v) { return v == 1; }) &&
           miopen::all_of(conv.GetConvPads(), [](auto v) { return v == 0; }) &&
           miopen::all_of(conv.GetConvStrides(), [](auto v) { return v == 2; }))
        {
            size_t workspace_req = conv.ForwardGetWorkSpaceSizeGEMMTranspose(xDesc, yDesc);
            if(workSpace != nullptr && workSpaceSize >= workspace_req)
            {
                if(conv.group_count > 1)
                {
                    MIOPEN_LOG_FUNCTION("groupconv, 1x1 u2xv2");
                }
                else
                {
                    MIOPEN_LOG_FUNCTION("convolution, 1x1 u2xv2");
                }

                // y = CNHW2NCHW(w * NCHW2CNHW(x))
                transpose_NCHW2CNHW(handle,
                                    in_n,
                                    in_c,
                                    in_spatial[0],
                                    in_spatial[1],
                                    out_spatial[0],
                                    out_spatial[1],
                                    x,
                                    workSpace,
                                    0,
                                    0,
                                    conv.GetConvStrides()[0],
                                    conv.GetConvStrides()[1],
                                    xDesc.GetType());
                time_gemm = handle.GetKernelTime();

                std::size_t out_spatial_size = std::accumulate(out_spatial.begin(),
                                                               out_spatial.end(),
                                                               std::size_t(1),
                                                               std::multiplies<std::size_t>());

                std::size_t x_t_size = in_n * in_c * out_spatial_size;

                std::size_t wksp_offset = 0;
                if(wDesc.GetType() == miopenInt8)
                {
                    wksp_offset = x_t_size;
                    transpose_packed_MN2NM(handle,
                                           in_c,
                                           static_cast<int>(in_n * out_spatial_size),
                                           0,
                                           wksp_offset,
                                           workSpace,
                                           workSpace,
                                           xDesc.GetType());

                    time_gemm += handle.GetKernelTime();

                    x_t_size *= 2;
                }
                if((wDesc.GetType() == miopenInt8 || wDesc.GetType() == miopenInt8x4) &&
                   (yDesc.GetType() == miopenInt32 || yDesc.GetType() == miopenFloat))
                    x_t_size /= 4;

                FindDbKCacheKey kcache_key;

                GemmDescriptor gemm_desc =
                    conv.group_count > 1 ? CreateGemmDescriptorGroupConvCNHWFwd(
                                               wDesc, xDesc, yDesc, conv.group_count)
                                         : CreateGemmDescriptorConvCNHWFwd(wDesc, xDesc, yDesc);

                miopenStatus_t gemm_status =
                    CallGemmTimeMeasure(handle,
                                        gemm_desc,
                                        w,
                                        0,
                                        workSpace,
                                        wksp_offset,
                                        workSpace,
                                        x_t_size,
                                        &kcache_key,
                                        time_precision,
                                        conv.group_count > 1 ? callGemmStridedBatched : callGemm);

                time_gemm += handle.GetKernelTime();

                transpose_CNHW2NCHW(handle,
                                    in_n,
                                    wei_k,
                                    out_spatial[0],
                                    out_spatial[1],
                                    out_spatial[0],
                                    out_spatial[1],
                                    workSpace,
                                    y,
                                    x_t_size,
                                    0,
                                    1,
                                    1,
                                    yDesc.GetType());
                time_gemm += handle.GetKernelTime();

                if((wDesc.GetType() == miopenInt8 || wDesc.GetType() == miopenInt8x4) &&
                   yDesc.GetType() != miopenInt32)
                {
                    TensorDescriptor ygemmDesc(miopenInt32, yDesc.GetLengths(), yDesc.GetStrides());

                    CastTensor(handle, &conv.lowp_quant, ygemmDesc, y, yDesc, y, 0, 0);
                    time_gemm += handle.GetKernelTime();
                }

                if(gemm_status == miopenStatusSuccess)
                    record.SetValues(
                        "miopenConvolutionFwdAlgoGEMM",
                        FindDbData{
                            "gemm", time_gemm, workspace_req, kcache_key}); // Todo: gemm solver id?
            }
        }
        // 1x1_stride=1 with GEMM and zero workspace
        else if(miopen::all_of(wei_spatial, [](auto v) { return v == 1; }) &&
                miopen::all_of(conv.GetConvPads(), [](auto v) { return v == 0; }) &&
                miopen::all_of(conv.GetConvStrides(), [](auto v) { return v == 1; }))
        {
            if(conv.group_count > 1)
            {
                MIOPEN_LOG_FUNCTION("groupconv, 1x1");
            }
            else
            {
                MIOPEN_LOG_FUNCTION("convolution, 1x1");
            }

            // y = w * x
            FindDbKCacheKey kcache_key;
            miopenStatus_t gemm_status = miopenStatusNotInitialized;
            size_t workspace_req       = 0;
            if(wDesc.GetType() == miopenInt8)
            {
                workspace_req            = conv.ForwardGetWorkSpaceSizeGEMM(wDesc, yDesc);
                GemmDescriptor gemm_desc = CreateGemmDescriptorConvFwd(wDesc, xDesc, yDesc);

                std::size_t out_offset      = 0;
                std::size_t in_offset       = 0;
                std::size_t in_spatial_size = std::accumulate(in_spatial.begin(),
                                                              in_spatial.end(),
                                                              std::size_t(1),
                                                              std::multiplies<std::size_t>());
                transpose_packed_MN2NM(
                    handle, in_c, in_spatial_size, in_offset, 0, x, workSpace, xDesc.GetType());

                time_gemm += (in_n * handle.GetKernelTime());

                gemm_status = CallGemmTimeMeasure(handle,
                                                  gemm_desc,
                                                  w,
                                                  0,
                                                  workSpace,
                                                  0,
                                                  y,
                                                  out_offset,
                                                  &kcache_key,
                                                  time_precision,
                                                  callGemm);

                time_gemm += (in_n * handle.GetKernelTime());
            }
            else
            {
                GemmDescriptor gemm_desc =
                    conv.group_count > 1
                        ? CreateGemmDescriptorGroupConvFwd(wDesc, xDesc, yDesc, conv.group_count)
                        : CreateGemmStridedBatchedDescriptorConv1x1Fwd(wDesc, xDesc, yDesc);

                gemm_status = CallGemmTimeMeasure(handle,
                                                  gemm_desc,
                                                  w,
                                                  0,
                                                  x,
                                                  0,
                                                  y,
                                                  0,
                                                  &kcache_key,
                                                  time_precision,
                                                  callGemmStridedBatched);

                time_gemm = handle.GetKernelTime();
                if(conv.group_count > 1)
                    time_gemm *= in_n;
            }

            if((wDesc.GetType() == miopenInt8 || wDesc.GetType() == miopenInt8x4) &&
               yDesc.GetType() != miopenInt32)
            {
                TensorDescriptor ygemmDesc(miopenInt32, yDesc.GetLengths(), yDesc.GetStrides());

                CastTensor(handle, &conv.lowp_quant, ygemmDesc, y, yDesc, y, 0, 0);
                time_gemm += handle.GetKernelTime();
            }

            if(gemm_status == miopenStatusSuccess)
                record.SetValues(
                    "miopenConvolutionFwdAlgoGEMM",
                    FindDbData{
                        "gemm", time_gemm, workspace_req, kcache_key}); // Todo: gemm solver id?
        }
        // if not 1x1
        else if(workSpace != nullptr &&
                workSpaceSize >= (conv.ForwardGetWorkSpaceSizeGEMM(wDesc, yDesc)))
        {
            if(conv.group_count > 1)
            {
                MIOPEN_LOG_FUNCTION("groupconv, non 1x1");
            }
            else
            {
                MIOPEN_LOG_FUNCTION("convolution, non 1x1");
            }

            // y = w * Im2Col(x)
            float time_im2col = 0;
            int in_offset     = 0;
            time_im2col       = Im2ColGPU(handle,
                                    conv.GetSpatialDimension(),
                                    x,
                                    in_offset,
                                    in_c,
                                    in_spatial,
                                    wei_spatial,
                                    out_spatial,
                                    conv.GetConvPads(),
                                    conv.GetConvStrides(),
                                    conv.GetConvDilations(),
                                    workSpace,
                                    xDesc.GetType());

            std::size_t wksp_offset = 0;
            if(wDesc.GetType() == miopenInt8)
            {
                std::size_t wei_spatial_size = std::accumulate(wei_spatial.begin(),
                                                               wei_spatial.end(),
                                                               std::size_t(1),
                                                               std::multiplies<std::size_t>());

                std::size_t out_spatial_size = std::accumulate(out_spatial.begin(),
                                                               out_spatial.end(),
                                                               std::size_t(1),
                                                               std::multiplies<std::size_t>());

                wksp_offset = in_c * wei_spatial_size * out_spatial_size;

                transpose_packed_MN2NM(handle,
                                       static_cast<int>(in_c * wei_spatial_size),
                                       out_spatial_size,
                                       0,
                                       wksp_offset,
                                       workSpace,
                                       workSpace,
                                       xDesc.GetType());
                time_gemm += (in_n * handle.GetKernelTime());
            }

            FindDbKCacheKey kcache_key;

            GemmDescriptor gemm_desc =
                conv.group_count > 1
                    ? CreateGemmDescriptorGroupConvFwd(wDesc, xDesc, yDesc, conv.group_count)
                    : CreateGemmDescriptorConvFwd(wDesc, xDesc, yDesc);

            miopenStatus_t gemm_status = CallGemmTimeMeasure(
                handle,
                gemm_desc,
                w,
                0,
                workSpace,
                wksp_offset,
                y,
                0,
                &kcache_key,
                time_precision,
                conv.group_count > 1 ? callGemmStridedBatched : callGemm,
                (conv.group_count > 1 || wDesc.GetType() == miopenInt8 ||
                 wDesc.GetType() == miopenInt8x4 || wDesc.GetType() == miopenBFloat16)
                    ? GemmBackend_t::miopentensile
                    : GemmBackend_t::miopengemm);

            time_gemm += (in_n * (time_im2col + handle.GetKernelTime()));

            if((wDesc.GetType() == miopenInt8 || wDesc.GetType() == miopenInt8x4) &&
               yDesc.GetType() != miopenInt32)
            {
                TensorDescriptor ygemmDesc(miopenInt32, yDesc.GetLengths(), yDesc.GetStrides());

                CastTensor(handle, &conv.lowp_quant, ygemmDesc, y, yDesc, y, 0, 0);
                time_gemm += handle.GetKernelTime();
            }

            if(gemm_status == miopenStatusSuccess)
                record.SetValues("miopenConvolutionFwdAlgoGEMM",
                                 FindDbData{"gemm",
                                            time_gemm,
                                            (conv.ForwardGetWorkSpaceSizeGEMM(wDesc, yDesc)),
                                            kcache_key}); // Todo: gemm solver id?
        }
    }
#endif

    const auto network_config = ctx.BuildConfKey();
    const auto invoke_ctx =
        conv::DataInvokeParams{{xDesc, x, wDesc, w, yDesc, y}, workSpace, workSpaceSize};

    // Winograd algo
    {
        const auto all = !use_winograd_only ? conv.FindWinogradSolutions(ctx, invoke_ctx) : [&]() {
            AutoUseFastDynamicSolutions tmp{ctx};
            return conv.FindWinogradSolutions(ctx, invoke_ctx);
        }();
        PrecompileSolutions(handle, all);
        const auto algorithm_name = AlgorithmName{"miopenConvolutionFwdAlgoWinograd"};
        EvaluateInvokers(handle, all, algorithm_name, network_config, invoke_ctx, record);
    }

    // Direct algo
    if(!use_winograd_only)
    {
        ConvolutionUserBuffers bufs(workSpace, workSpaceSize);
        bufs.SetFwd(x, w, y);
        const auto all = conv.FindDataDirectSolutions(
            handle, xDesc, wDesc, yDesc, exhaustiveSearch, true, bufs, invoke_ctx);
        PrecompileSolutions(handle, all);
        const auto algorithm_name = AlgorithmName{"miopenConvolutionFwdAlgoDirect"};
        EvaluateInvokers(handle, all, algorithm_name, network_config, invoke_ctx, record);
    }

    // Implicit GEMM algo
    if(!use_winograd_only)
    {
        ConvolutionUserBuffers bufs(workSpace, workSpaceSize);
        bufs.SetFwd(x, w, y);
        const auto all = conv.FindDataImplicitGemmSolutions(
            handle, xDesc, wDesc, yDesc, exhaustiveSearch, true, bufs, invoke_ctx);
        PrecompileSolutions(handle, all);
        const auto algorithm_name = AlgorithmName{"miopenConvolutionFwdAlgoImplicitGEMM"};
        EvaluateInvokers(handle, all, algorithm_name, network_config, invoke_ctx, record);
    }

    // FFT algo
    if(!use_winograd_only && !miopen::IsDisabled(MIOPEN_DEBUG_CONV_FFT{}))
    {
        const auto all            = FindAllFFTSolutions(ctx, invoke_ctx);
        const auto algorithm_name = AlgorithmName{"miopenConvolutionFwdAlgoFFT"};
        PrecompileSolutions(handle, all);
        EvaluateInvokers(handle, all, algorithm_name, network_config, invoke_ctx, record);
    }
}

void ConvolutionDescriptor::FindConvFwdAlgorithm(Handle& handle,
                                                 const TensorDescriptor& xDesc,
                                                 ConstData_t x,
                                                 const TensorDescriptor& wDesc,
                                                 ConstData_t w,
                                                 const TensorDescriptor& yDesc,
                                                 Data_t y,
                                                 const int requestAlgoCount,
                                                 int* const returnedAlgoCount,
                                                 miopenConvAlgoPerf_t* perfResults,
                                                 Data_t workSpace,
                                                 size_t workSpaceSize,
                                                 bool exhaustiveSearch) const
{
    MIOPEN_LOG_I("requestAlgoCount = " << requestAlgoCount << ", workspace = " << workSpaceSize);
    if(x == nullptr || w == nullptr || y == nullptr)
        MIOPEN_THROW(miopenStatusBadParm, "Buffers cannot be NULL");
    if(returnedAlgoCount == nullptr)
        MIOPEN_THROW(miopenStatusBadParm, "returnedAlgoCount cannot be nullptr");
    if(perfResults == nullptr)
        MIOPEN_THROW(miopenStatusBadParm, "perfResults cannot be nullptr");
    if(requestAlgoCount < 1)
        MIOPEN_THROW(miopenStatusBadParm, "requestAlgoCount cannot be < 1");

    *returnedAlgoCount = 0;

    const ProblemDescription problem(xDesc, wDesc, yDesc, *this, conv::Direction::Forward);
    auto ctx = ConvolutionContext{problem};
    ctx.SetStream(&handle);

    std::vector<PerfField> perf_db;

<<<<<<< HEAD
    const miopen::FindMode fm(ctx);
    bool use_immediate_solution = false;
    miopenConvSolution_t sol;
    if(fm.IsFast() || fm.IsHybrid())
    {
        size_t count;
        bool fallback;
        GetForwardSolutions(handle, wDesc, xDesc, yDesc, 1, &count, &sol, &fallback);
        use_immediate_solution = (count > 0) && !(fm.IsHybrid() && fallback);
=======
    /// \section ffind_special_cases
    /// Fast Find mode: Let's allow known fast-to-build special cases
    /// (this is only Winograd 3x3 so far) to override switching to Immediate mode.
    /// This minimizes performance drop in Fast Find mode at for free.
    /// Otherwise we can hit Immediate mode fallback (which is just GEMM
    /// right now) in many cases. -- atamazov 21 Nov 2019.
    ///
    /// \todo Revise this (and similar cases) when Immediate mode
    /// will be better elaborated.
    bool use_immediate_solution = false;
    miopenConvSolution_t sol;
    if((findMode.IsFast(ctx) || findMode.IsHybrid(ctx)) && !use_winograd_only)
    {
        size_t count;
        GetForwardSolutions(handle, wDesc, xDesc, yDesc, 1, &count, &sol);
        use_immediate_solution = (count > 0) && !(findMode.IsHybrid(ctx) && sol.time < 0);
>>>>>>> daa9232f
        // In Hybrid Find mode, we use Normal Find instead of Immediate fallback kernels.
    }

    if(use_immediate_solution)
    {
        CompileForwardSolution(handle, wDesc, xDesc, yDesc, sol.solution_id);
        /// It is possible to measure actual execution time and return it to the caller.
        /// \todo Consider if we need (and want to spend time) for this.
        const auto id = solver::Id(sol.solution_id);
        perf_db.push_back(
            {id.GetAlgo(conv::Direction::Forward), id.ToString(), sol.time, sol.workspace_size});
    }
    else
    {
        ctx.DetectRocm();
        ConvolutionUserBuffers bufs(workSpace, workSpaceSize);
        bufs.SetFwd(x, w, y);
        ctx.SetBufs(bufs);
        ctx.skip_solutions_that_take_long_time_to_build_and_have_narrow_coverage =
            findMode.IsFastHybrid(ctx);
        ctx.use_dynamic_solutions_only = findMode.IsDynamicHybrid(ctx);
        perf_db = UserFindDbRecord::TryLoad(handle, problem, [&](DbRecord& record) {
            DirConvFindCore(handle,
                            xDesc,
                            x,
                            wDesc,
                            w,
                            yDesc,
                            y,
                            workSpace,
                            workSpaceSize,
                            *this,
                            exhaustiveSearch,
                            record,
                            ctx,
                            IsWinograd3x3SupportedAndFast(ctx));
        });
    }

    if(perf_db.empty())
        MIOPEN_THROW("Forward Convolution cannot be executed due to incorrect params");

    std::sort(begin(perf_db), end(perf_db));

    for(const auto& entry : perf_db)
        MIOPEN_LOG_I(entry.name << "\t" << entry.time << "\t" << entry.workspace);

    *returnedAlgoCount = std::min(requestAlgoCount, static_cast<int>(perf_db.size()));

    for(int i = 0; i < *returnedAlgoCount; i++)
    {
        perfResults[i].fwd_algo = StringToConvolutionFwdAlgo(perf_db[i].name);
        perfResults[i].time     = perf_db[i].time;
        perfResults[i].memory   = perf_db[i].workspace;
    }

    MIOPEN_LOG_I("FW Chosen Algorithm: " << perf_db[0].solver_id << " , " << perf_db[0].workspace
                                         << ", "
                                         << perf_db[0].time);
}

void ValidateConvTensors(const ConvTensors& tensors)
{
    const auto invalid_buffers =
        tensors.x == nullptr || tensors.w == nullptr || tensors.y == nullptr;

    const auto tensor_sizes_not_matched = tensors.xDesc.GetSize() != tensors.yDesc.GetSize() ||
                                          tensors.xDesc.GetSize() != tensors.wDesc.GetSize();

    const auto tensor_types_not_matched =
        (tensors.xDesc.GetType() != tensors.yDesc.GetType() &&
         tensors.xDesc.GetType() != miopenInt8 && tensors.xDesc.GetType() != miopenInt8x4) ||
        tensors.xDesc.GetType() != tensors.wDesc.GetType();

    // if(xDesc.GetLengths()[1] != wDesc.GetLengths()[1]) {
    //    MIOPEN_THROW(miopenStatusBadParm);
    //}

    const auto x_tensor_invalid = tensors.xDesc.GetSize() < 3;

    const auto bad_parameters =
        invalid_buffers || tensor_sizes_not_matched || tensor_types_not_matched || x_tensor_invalid;

    if(bad_parameters)
        MIOPEN_THROW(miopenStatusBadParm);
}

void ValidateAlphaBeta(const void* alpha, const void* beta)
{
    if(!float_equal(*(static_cast<const float*>(alpha)), 1.0) ||
       !float_equal(*(static_cast<const float*>(beta)), 0))
    {
        MIOPEN_THROW(miopenStatusNotImplemented, "Only alpha=1 and beta=0 is supported");
    }
}

static void ConvForwardCheckNumerics(const Handle& handle,
                                     const ConvFwdTensors& tensors,
                                     std::function<void()>&& worker)
{
    if(!miopen::CheckNumericsEnabled())
    {
        worker();
        return;
    }

    miopen::checkNumericsInput(handle, tensors.xDesc, tensors.x);
    miopen::checkNumericsInput(handle, tensors.wDesc, tensors.w);

    worker();

    miopen::checkNumericsOutput(handle, tensors.yDesc, tensors.y);
}

void ConvolutionDescriptor::ConvolutionForward(Handle& handle,
                                               const void* alpha,
                                               const TensorDescriptor& xDesc,
                                               ConstData_t x,
                                               const TensorDescriptor& wDesc,
                                               ConstData_t w,
                                               miopenConvFwdAlgorithm_t algo,
                                               const void* beta,
                                               const TensorDescriptor& yDesc,
                                               Data_t y,
                                               Data_t workSpace,
                                               size_t workSpaceSize) const
{
    MIOPEN_LOG_I("algo = " << algo << ", workspace = " << workSpaceSize);
    const auto tensors = ConvFwdTensors{xDesc, x, wDesc, w, yDesc, y};
    ValidateConvTensors(tensors);
    ValidateAlphaBeta(alpha, beta);

    if(algo != miopenConvolutionFwdAlgoGEMM &&
       (xDesc.GetType() == miopenInt8 || xDesc.GetType() == miopenInt8x4))
    {
        MIOPEN_THROW(miopenStatusBadParm);
    }

    ConvForwardCheckNumerics(handle, tensors, [&]() {
        ValidateGroupCount(xDesc, wDesc, *this);

        const auto algorithm_name = AlgorithmName{ConvolutionAlgoToDirectionalString(
            static_cast<miopenConvAlgorithm_t>(algo), conv::Direction::Forward)};

        auto ctx =
            ConvolutionContext{xDesc, wDesc, yDesc, *this, conv::Direction::Forward}; // forward
        ctx.SetStream(&handle);
        const auto network_config = ctx.BuildConfKey();
        const auto& invoker       = handle.GetInvoker(network_config, {}, algorithm_name);

        if(invoker)
        {
            const auto& invoke_ctx = conv::DataInvokeParams{tensors, workSpace, workSpaceSize};
            (*invoker)(handle, invoke_ctx);
            return;
        }

        switch(algo)
        {
        case miopenConvolutionFwdAlgoDirect:
        case miopenConvolutionFwdAlgoWinograd:
        case miopenConvolutionFwdAlgoFFT:
        case miopenConvolutionFwdAlgoImplicitGEMM:
            MIOPEN_THROW("No invoker was registered for convolution forward. Was find executed?");

        case miopenConvolutionFwdAlgoGEMM:
            ConvFwdGemm(handle, tensors, workSpace, workSpaceSize);
            break;
        }
    });
}

void ConvolutionDescriptor::ConvFwdGemm(Handle& handle,
                                        const ConvFwdTensors& tensors,
                                        Data_t workSpace,
                                        std::size_t workSpaceSize) const
{
#if MIOPEN_USE_GEMM
    if(miopen::IsDisabled(MIOPEN_DEBUG_CONV_GEMM{}))
    {
        MIOPEN_THROW("GEMM convolution is disabled");
    }
    if(IsAnyBufferBF16(tensors.xDesc, tensors.yDesc, tensors.wDesc) && !IsUseRocBlas)
    {
        MIOPEN_THROW("GEMM convolution is unsupported");
    }

    std::size_t in_n, in_c;
    std::tie(in_n, in_c) = tie_pick<0, 1>()(tensors.xDesc.GetLengths());

    std::size_t wei_k = tensors.wDesc.GetLengths()[0];

    std::size_t spatial_dim = GetSpatialDimension();

    auto in_spatial  = boost::adaptors::slice(tensors.xDesc.GetLengths(), 2, 2 + spatial_dim);
    auto wei_spatial = boost::adaptors::slice(tensors.wDesc.GetLengths(), 2, 2 + spatial_dim);
    auto out_spatial = boost::adaptors::slice(tensors.yDesc.GetLengths(), 2, 2 + spatial_dim);

    // Use transpose path for 1x1, stride=2
    if(GetSpatialDimension() == 2 && miopen::all_of(wei_spatial, [](auto v) { return v == 1; }) &&
       miopen::all_of(GetConvPads(), [](auto v) { return v == 0; }) &&
       miopen::all_of(GetConvStrides(), [](auto v) { return v == 2; }))
    {
        if(group_count > 1)
        {
            MIOPEN_LOG_FUNCTION("groupconv, 1x1 u2xv2");
        }
        else
        {
            MIOPEN_LOG_FUNCTION("convolution, 1x1 u2xv2");
        }

        assert(workSpace != nullptr &&
               workSpaceSize >= ForwardGetWorkSpaceSizeGEMMTranspose(tensors.xDesc, tensors.yDesc));

        float t1 = 0;
        transpose_NCHW2CNHW(handle,
                            in_n,
                            in_c,
                            in_spatial[0],
                            in_spatial[1],
                            out_spatial[0],
                            out_spatial[1],
                            tensors.x,
                            workSpace,
                            0,
                            0,
                            GetConvStrides()[0],
                            GetConvStrides()[1],
                            tensors.xDesc.GetType());
        if(handle.IsProfilingEnabled())
            t1 = handle.GetKernelTime();

        std::size_t out_spatial_size = std::accumulate(
            out_spatial.begin(), out_spatial.end(), std::size_t(1), std::multiplies<std::size_t>());

        std::size_t x_t_size = in_n * in_c * out_spatial_size;

        std::size_t wksp_offset = 0;
        if(tensors.wDesc.GetType() == miopenInt8)
        {
            wksp_offset = x_t_size;

            transpose_packed_MN2NM(handle,
                                   in_c,
                                   static_cast<int>(in_n * out_spatial_size),
                                   0,
                                   wksp_offset,
                                   workSpace,
                                   workSpace,
                                   tensors.xDesc.GetType());
            if(handle.IsProfilingEnabled())
                t1 += handle.GetKernelTime();

            x_t_size *= 2;
        }

        if(tensors.wDesc.GetType() == miopenInt8 || tensors.wDesc.GetType() == miopenInt8x4)
        {
            const auto xts = GetTypeSize(tensors.xDesc.GetType());
            if(xts > 0)
            {
                const auto yts_div_xts = GetTypeSize(tensors.yDesc.GetType()) / xts;
                if(yts_div_xts > 0)
                    x_t_size /= yts_div_xts;
            }
        }

        if(group_count > 1)
        {
            GemmDescriptor gemm_desc = CreateGemmDescriptorGroupConvCNHWFwd(
                tensors.wDesc, tensors.xDesc, tensors.yDesc, group_count);

            CallGemmStridedBatched(
                handle, gemm_desc, tensors.w, 0, workSpace, 0, workSpace, x_t_size, nullptr, false);
        }
        else
        {
            // tensors.y = CNHW2NCHW(tensors.w * NCHW2CNHW(tensors.x))
            GemmDescriptor gemm_desc =
                CreateGemmDescriptorConvCNHWFwd(tensors.wDesc, tensors.xDesc, tensors.yDesc);

            // tensors.y = CNHW2NCHW(tensors.w * NCHW2CNHW(tensors.x))
            CallGemm(handle,
                     gemm_desc,
                     tensors.w,
                     0,
                     workSpace,
                     wksp_offset,
                     workSpace,
                     x_t_size,
                     nullptr,
                     false);
        }
        if(handle.IsProfilingEnabled())
            t1 += handle.GetKernelTime();

        transpose_CNHW2NCHW(handle,
                            in_n,
                            wei_k,
                            out_spatial[0],
                            out_spatial[1],
                            out_spatial[0],
                            out_spatial[1],
                            workSpace,
                            tensors.y,
                            x_t_size,
                            0,
                            1,
                            1,
                            tensors.yDesc.GetType());
        if(handle.IsProfilingEnabled())
            t1 += handle.GetKernelTime();

        if((tensors.wDesc.GetType() == miopenInt8 || tensors.wDesc.GetType() == miopenInt8x4) &&
           tensors.yDesc.GetType() != miopenInt32)
        {
            TensorDescriptor ygemmDesc(
                miopenInt32, tensors.yDesc.GetLengths(), tensors.yDesc.GetStrides());

            CastTensor(handle, &lowp_quant, ygemmDesc, tensors.y, tensors.yDesc, tensors.y, 0, 0);
            if(handle.IsProfilingEnabled())
                t1 += handle.GetKernelTime();
        }

        if(handle.IsProfilingEnabled())
        {
            handle.ResetKernelTime();
            handle.AccumKernelTime(t1);
        }
    }
    else if(miopen::all_of(wei_spatial, [](auto v) { return v == 1; }) &&
            miopen::all_of(GetConvPads(), [](auto v) { return v == 0; }) &&
            miopen::all_of(GetConvStrides(), [](auto v) { return v == 1; }))
    {
        if(group_count > 1)
        {
            MIOPEN_LOG_FUNCTION("groupconv, 1x1");

            GemmDescriptor gemm_desc = CreateGemmDescriptorGroupConvFwd(
                tensors.wDesc, tensors.xDesc, tensors.yDesc, group_count);
            float time_0 = 0;

            std::size_t out_spatial_size = std::accumulate(out_spatial.begin(),
                                                           out_spatial.end(),
                                                           std::size_t(1),
                                                           std::multiplies<std::size_t>());

            std::size_t in_spatial_size = std::accumulate(in_spatial.begin(),
                                                          in_spatial.end(),
                                                          std::size_t(1),
                                                          std::multiplies<std::size_t>());

            for(std::size_t i = 0; i < in_n; i++)
            {
                std::size_t out_offset = i * wei_k * out_spatial_size;

                std::size_t in_offset = i * in_c * in_spatial_size;

                CallGemmStridedBatched(handle,
                                       gemm_desc,
                                       tensors.w,
                                       0,
                                       tensors.x,
                                       in_offset,
                                       tensors.y,
                                       out_offset,
                                       nullptr,
                                       false);
                if(handle.IsProfilingEnabled())
                {
                    if(i == in_n - 1)
                        handle.AccumKernelTime(time_0);
                    time_0 += handle.GetKernelTime();
                }
            }
        }
        else
        {
            MIOPEN_LOG_FUNCTION("convolution, 1x1");
            float time_0 = 0;
            float t1     = 0;

            if(tensors.wDesc.GetType() == miopenInt8)
            {
                GemmDescriptor gemm_desc =
                    CreateGemmDescriptorConvFwd(tensors.wDesc, tensors.xDesc, tensors.yDesc);

                std::size_t out_spatial_size = std::accumulate(out_spatial.begin(),
                                                               out_spatial.end(),
                                                               std::size_t(1),
                                                               std::multiplies<std::size_t>());

                std::size_t in_spatial_size = std::accumulate(in_spatial.begin(),
                                                              in_spatial.end(),
                                                              std::size_t(1),
                                                              std::multiplies<std::size_t>());

                for(std::size_t i = 0; i < in_n; i++)
                {
                    std::size_t out_offset = i * wei_k * out_spatial_size;

                    std::size_t in_offset = i * in_c * in_spatial_size;

                    transpose_packed_MN2NM(handle,
                                           in_c,
                                           in_spatial_size,
                                           in_offset,
                                           0,
                                           tensors.x,
                                           workSpace,
                                           tensors.xDesc.GetType());
                    if(handle.IsProfilingEnabled())
                        t1 += handle.GetKernelTime();

                    CallGemm(handle,
                             gemm_desc,
                             tensors.w,
                             0,
                             workSpace,
                             0,
                             tensors.y,
                             out_offset,
                             nullptr,
                             false);
                    if(handle.IsProfilingEnabled())
                        time_0 += handle.GetKernelTime();
                }
            }
            else
            {
                // tensors.y = tensors.w * tensors.x
                GemmDescriptor gemm_desc = CreateGemmStridedBatchedDescriptorConv1x1Fwd(
                    tensors.wDesc, tensors.xDesc, tensors.yDesc);

                // tensors.y = tensors.w * tensors.x
                CallGemmStridedBatched(
                    handle, gemm_desc, tensors.w, 0, tensors.x, 0, tensors.y, 0, nullptr, false);
                if(handle.IsProfilingEnabled())
                    time_0 += handle.GetKernelTime();
            }

            if((tensors.wDesc.GetType() == miopenInt8 || tensors.wDesc.GetType() == miopenInt8x4) &&
               tensors.yDesc.GetType() != miopenInt32)
            {
                TensorDescriptor ygemmDesc(
                    miopenInt32, tensors.yDesc.GetLengths(), tensors.yDesc.GetStrides());

                CastTensor(
                    handle, &lowp_quant, ygemmDesc, tensors.y, tensors.yDesc, tensors.y, 0, 0);
                if(handle.IsProfilingEnabled())
                    handle.AccumKernelTime(t1 + time_0);
            }
        }
    }
    // if not 1x1
    else
    {
        if(group_count > 1)
        {
            MIOPEN_LOG_FUNCTION("groupconv, non 1x1");
        }
        else
        {
            MIOPEN_LOG_FUNCTION("convolution, non 1x1");
        }
        assert(workSpace != nullptr &&
               workSpaceSize >= (ForwardGetWorkSpaceSizeGEMM(tensors.wDesc, tensors.yDesc)));

        // tensors.y = tensors.w * Im2Col(tensors.x)
        GemmDescriptor gemm_desc{};
        if(group_count > 1)
            gemm_desc = CreateGemmDescriptorGroupConvFwd(
                tensors.wDesc, tensors.xDesc, tensors.yDesc, group_count);
        else
            gemm_desc = CreateGemmDescriptorConvFwd(tensors.wDesc, tensors.xDesc, tensors.yDesc);

        std::size_t out_spatial_size = std::accumulate(
            out_spatial.begin(), out_spatial.end(), std::size_t(1), std::multiplies<std::size_t>());

        std::size_t in_spatial_size = std::accumulate(
            in_spatial.begin(), in_spatial.end(), std::size_t(1), std::multiplies<std::size_t>());

        float time_0 = 0;
        float t1     = 0;
        for(std::size_t i = 0; i < in_n; i++)
        {
            std::size_t out_offset = i * wei_k * out_spatial_size;

            std::size_t in_offset = i * in_c * in_spatial_size;

            Im2ColGPU(handle,
                      GetSpatialDimension(),
                      tensors.x,
                      in_offset,
                      in_c,
                      in_spatial,
                      wei_spatial,
                      out_spatial,
                      GetConvPads(),
                      GetConvStrides(),
                      GetConvDilations(),
                      workSpace,
                      tensors.xDesc.GetType());

            if(handle.IsProfilingEnabled())
                t1 = handle.GetKernelTime();

            std::size_t wksp_offset = 0;
            if(tensors.wDesc.GetType() == miopenInt8)
            {
                std::size_t wei_spatial_size = std::accumulate(wei_spatial.begin(),
                                                               wei_spatial.end(),
                                                               std::size_t(1),
                                                               std::multiplies<std::size_t>());

                wksp_offset = in_c * wei_spatial_size * out_spatial_size;

                transpose_packed_MN2NM(handle,
                                       static_cast<int>(in_c * wei_spatial_size),
                                       out_spatial_size,
                                       0,
                                       wksp_offset,
                                       workSpace,
                                       workSpace,
                                       tensors.xDesc.GetType());

                if(handle.IsProfilingEnabled())
                    t1 += handle.GetKernelTime();
            }

            // tensors.y = tensors.w * Im2Col(tensors.x)
            if(group_count > 1)
                CallGemmStridedBatched(handle,
                                       gemm_desc,
                                       tensors.w,
                                       0,
                                       workSpace,
                                       0,
                                       tensors.y,
                                       out_offset,
                                       nullptr,
                                       false);
            else
                CallGemm(handle,
                         gemm_desc,
                         tensors.w,
                         0,
                         workSpace,
                         wksp_offset,
                         tensors.y,
                         out_offset,
                         nullptr,
                         false,
                         (tensors.wDesc.GetType() == miopenInt8 ||
                          tensors.wDesc.GetType() == miopenInt8x4)
                             ? GemmBackend_t::miopentensile
                             : GemmBackend_t::miopengemm);

            // Update times for both the kernels
            if(handle.IsProfilingEnabled())
            {
                if(i == in_n - 1)
                {
                    handle.AccumKernelTime(t1 + time_0);
                    time_0 = handle.GetKernelTime();
                }
                else
                {
                    handle.AccumKernelTime(t1);
                    time_0 += handle.GetKernelTime();
                }
            }
        }

        if((tensors.wDesc.GetType() == miopenInt8 || tensors.wDesc.GetType() == miopenInt8x4) &&
           tensors.yDesc.GetType() != miopenInt32)
        {
            TensorDescriptor ygemmDesc(
                miopenInt32, tensors.yDesc.GetLengths(), tensors.yDesc.GetStrides());

            CastTensor(handle, &lowp_quant, ygemmDesc, tensors.y, tensors.yDesc, tensors.y, 0, 0);
            if(handle.IsProfilingEnabled())
                handle.AccumKernelTime(time_0);
        }
    }
#ifdef NDEBUG
    (void)workSpaceSize;
#endif
#else
    (void)handle;
    (void)tensors;
    (void)workSpace;
    (void)workSpaceSize;
    MIOPEN_THROW("GEMM is not supported");
#endif
}

bool ConvolutionDescriptor::IsGemmApplicableWrw(const TensorDescriptor& dyDesc,
                                                const TensorDescriptor& xDesc,
                                                const TensorDescriptor& dwDesc) const
{
#if MIOPEN_USE_GEMM
    if(!miopen::IsDisabled(MIOPEN_DEBUG_CONV_GEMM{}) &&
       !(IsAnyBufferBF16(xDesc, dyDesc, dwDesc) && !IsUseRocBlas))
    {
        const std::size_t spatial_dim = GetSpatialDimension();
        const auto wei_spatial = boost::adaptors::slice(dwDesc.GetLengths(), 2, 2 + spatial_dim);

        // if not 1x1
        if((miopen::any_of(wei_spatial, [](auto v) { return v != 1; }) ||
            miopen::any_of(GetConvPads(), [](auto v) { return v != 0; }) ||
            miopen::any_of(GetConvStrides(), [](auto v) { return v != 1; })))
            return true;

        if(miopen::any_of(wei_spatial, [](auto v) { return v == 1; }) &&
           miopen::any_of(GetConvPads(), [](auto v) { return v == 0; }) &&
           miopen::any_of(GetConvStrides(), [](auto v) { return v == 1; }))
            return true;

        return false;
    }
#else
    std::ignore = dyDesc;
    std::ignore = xDesc;
    std::ignore = dwDesc;
#endif
    return false;
}

bool ConvolutionDescriptor::IsGemmApplicableFwd(const TensorDescriptor& wDesc,
                                                const TensorDescriptor& xDesc,
                                                const TensorDescriptor& yDesc) const
{
#if MIOPEN_USE_GEMM
    return !miopen::IsDisabled(MIOPEN_DEBUG_CONV_GEMM{}) &&
           !(IsAnyBufferBF16(xDesc, yDesc, wDesc) && !IsUseRocBlas);
#else
    std::ignore = wDesc;
    std::ignore = xDesc;
    std::ignore = yDesc;
    return false;
#endif
}

bool ConvolutionDescriptor::IsGemmApplicableBwd(const TensorDescriptor& dyDesc,
                                                const TensorDescriptor& wDesc,
                                                const TensorDescriptor& dxDesc) const
{
#if MIOPEN_USE_GEMM
    return !miopen::IsDisabled(MIOPEN_DEBUG_CONV_GEMM{}) &&
           !(IsAnyBufferBF16(dxDesc, dyDesc, wDesc) && !IsUseRocBlas);
#else
    std::ignore = dyDesc;
    std::ignore = wDesc;
    std::ignore = dxDesc;
    return false;
#endif
}

static std::size_t GetSolutionCount(Handle& handle, const ProblemDescription& problem)
{
    const FindDbRecord fdb_record{handle, problem};
    if(fdb_record.empty())
        return 0;
    return std::distance(fdb_record.begin(), fdb_record.end());
}

static const char immFallbackFailed[] =
    "Requested convolution is not supported or Immediate mode Fallback has failed.";

std::size_t ConvolutionDescriptor::GetSolutionCountFallback(Handle& handle,
                                                            const ProblemDescription& problem) const
{
    size_t n = 0;
    GetSolutionsFallback(handle, problem, 1, &n, nullptr);
    if(n > 0)
        return n;
    MIOPEN_LOG_I(immFallbackFailed);
    /// When count=0 the reason could be:
    /// * (1) Convolution is not implemented in the library at all, so Find() would fail as
    ///   well. This is case when rc = miopenStatusNotImplemented is correct.
    /// * (2) Variant of the above: Convolution is implemented, but implementation is disabled,
    ///   for example, rocBLAS is not installed or some convolutions are disabled by the
    ///   environment setting.
    /// * (3) There is none relevant record in the find-db and fallback path was unable to
    ///   choose suitable solution.
    ///
    /// We can't distinguish these three cases.
    /// Let's do like Find() does:
    MIOPEN_THROW(miopenStatusNotImplemented, immFallbackFailed);
}

std::size_t ConvolutionDescriptor::GetForwardSolutionCount(Handle& handle,
                                                           const TensorDescriptor& wDesc,
                                                           const TensorDescriptor& xDesc,
                                                           const TensorDescriptor& yDesc) const
{
    MIOPEN_LOG_I("");
    const auto problem = ProblemDescription{xDesc, wDesc, yDesc, *this, conv::Direction::Forward};
    const auto n       = GetSolutionCount(handle, problem);
    if(n > 0)
        return n;
    return GetSolutionCountFallback(handle, problem);
}

static inline bool IsAlgorithmDisabled(const miopenConvAlgorithm_t algo)
{
    switch(algo)
    { // clang-format off
    case miopenConvolutionAlgoGEMM:
        return miopen::IsDisabled(MIOPEN_DEBUG_CONV_GEMM{}) || !MIOPEN_USE_GEMM;
    case miopenConvolutionAlgoDirect:
        return miopen::IsDisabled(MIOPEN_DEBUG_CONV_DIRECT{});
    case miopenConvolutionAlgoFFT:
        return miopen::IsDisabled(MIOPEN_DEBUG_CONV_FFT{});
    case miopenConvolutionAlgoWinograd:
        return miopen::IsDisabled(MIOPEN_DEBUG_CONV_WINOGRAD{});
    case miopenConvolutionAlgoImplicitGEMM:
        return miopen::IsDisabled(MIOPEN_DEBUG_CONV_IMPLICIT_GEMM{});
    default: // Disable future algos by default to enforce explicit handling:
        return true;
    } // clang-format on
}

// Helper class used for emplace and sort.
struct SolutionSortWrapper : miopenConvSolution_t
{
    SolutionSortWrapper(const float& t,
                        const size_t& ws,
                        const uint64_t& id,
                        const miopenConvAlgorithm_t& algo)
        : miopenConvSolution_t{t, ws, id, algo}
    {
    }
    bool operator<(const SolutionSortWrapper& other) const { return (time < other.time); }
};

void ConvolutionDescriptor::GetSolutionsFallback(Handle& handle,
                                                 const ProblemDescription& problem,
                                                 const size_t maxSolutionCount,
                                                 size_t* const solutionCount,
                                                 miopenConvSolution_t* const solutions) const
{
    if(miopen::IsDisabled(MIOPEN_DEBUG_CONV_IMMED_FALLBACK{}))
    {
        MIOPEN_LOG_I("Disabled via environment");
        *solutionCount = 0;
        return;
    }

    /// \todo This is terrible. Should do away when we converge to
    /// single conv::ProblemDescription type.
    const auto& inDesc = problem.direction.IsForward() ? problem.conv_problem.GetIn()
                                                       : problem.conv_problem.GetOut();
    const auto& outDesc = problem.direction.IsForward() ? problem.conv_problem.GetOut()
                                                        : problem.conv_problem.GetIn();
    const auto& weightsDesc = problem.conv_problem.GetWeights();
    // This check is needed on fallback path only.
    // On regular path (find-db hit) this was checked during Find().
    ValidateGroupCount(inDesc, weightsDesc, *this);

    std::vector<SolutionSortWrapper> interim;
    interim.reserve(maxSolutionCount); // For speed. In most cases we have less entries than asked.

    auto ctx = ConvolutionContext{problem};
    ctx.SetStream(&handle);
    ctx.DetectRocm();

    const auto& map = miopen::solver::GetMapValueToAnySolver();
    for(const auto& item : map)
    {
        const auto solver_id = solver::Id{item.first};
        // solver_id is always valid here, because taken from registry.
        // Validity check is not required.
        const auto algo = solver_id.GetAlgo();
        if(IsAlgorithmDisabled(algo)) // Algos can be disabled globally.
            continue;
        const auto& s = item.second;
        if(!s.IsDynamic()) // Let's allow non-dynamic later, if necessary.
        {
            MIOPEN_LOG_I2(solver_id.ToString() << " Not dynamic, skipped");
            continue;
        }
        if(!s.IsApplicable(ctx))
            continue;

        // gemm can appear here only after actual (non-dummy) GEMM Solver is implemented.
        if(solver_id == solver::Id::gemm())
            MIOPEN_LOG_W("GEMM solver is ready, rework this function");

        const auto wti = s.GetWti(ctx);
        MIOPEN_LOG_I2(solver_id.ToString() << " Estimated WTI = " << wti);
        if(wti <= 0.0f) // Skip unknown WTIs and avoid DIV/0.
            continue;
        const auto time = 10.0f / wti; // Assume WTI == 1.0 (100%) is 10 ms.

        interim.emplace_back(time, s.GetWorkspaceSize(ctx), solver_id.Value(), algo);
    }

    // Dual purpose variable:
    // * Used as index for writing into output array (solutions).
    // * Counts the number of entries written, yielding value for solutionsCount.
    auto i = std::size_t{0};

    if(!interim.empty())
    {
        std::sort(begin(interim), end(interim));
        for(const auto& entry : interim)
        {
            if(i >= maxSolutionCount)
                break;
            if(solutions != nullptr)
                solutions[i] = entry;
            ++i;
        }
        *solutionCount = i;
        /// Right now we do not have GetWti() for GEMM.
        /// And only those solutions that are faster than GEMM return WTI.
        /// Therefore it is Ok for now to not use GEMM if some other solution is found.
        /// \todo Rework this when we have GetWti() for GEMM.
        return;
    }

    /// Separate path for GEMM algo, intermediate implementation.
    /// \todo Remove when GEMM Solver(s) ready.
    if(i >= maxSolutionCount)
    {
        // Do nothing.
    }
    else if(problem.direction.IsForward())
    {
        if(IsGemmApplicableFwd(weightsDesc, inDesc, outDesc) && (i < maxSolutionCount))
        {
            if(solutions != nullptr)
            {
                solutions[i].algorithm = miopenConvolutionAlgoGEMM;
                solutions[i].time      = -1.0;
                solutions[i].workspace_size =
                    ForwardGetValidWorkSpaceSizeGemm(handle, weightsDesc, inDesc, outDesc);
                solutions[i].solution_id = solver::Id::gemm().Value();
            }
            ++i;
        }
    }
    else if(problem.direction.IsBackwardData())
    {
        if(IsGemmApplicableBwd(outDesc, weightsDesc, inDesc) && (i < maxSolutionCount))
        {
            if(solutions != nullptr)
            {
                solutions[i].algorithm = miopenConvolutionAlgoGEMM;
                solutions[i].time      = -1.0;
                solutions[i].workspace_size =
                    BackwardGetValidWorkSpaceSizeGemm(outDesc, weightsDesc, inDesc);
                solutions[i].solution_id = solver::Id::gemm().Value();
            }
            ++i;
        }
    }
    else if(problem.direction.IsBackwardWrW())
    {
        if(IsGemmApplicableWrw(outDesc, inDesc, weightsDesc) && (i < maxSolutionCount))
        {
            if(solutions != nullptr)
            {
                solutions[i].algorithm = miopenConvolutionAlgoGEMM;
                solutions[i].time      = -1.0;
                solutions[i].workspace_size =
                    WrwGetValidWorkSpaceSizeGemm(outDesc, inDesc, weightsDesc);
                solutions[i].solution_id = solver::Id::gemm().Value();
            }
            ++i;
        }
    }
    else
    {
        MIOPEN_THROW("Unknown direction");
    }

    *solutionCount = i;
}

void GetSolutions(Handle& handle,
                  const ProblemDescription& problem,
                  const size_t maxSolutionCount,
                  size_t* solutionCount,
                  miopenConvSolution_t* solutions,
                  std::function<int(const std::string&)>&& algoResolver)
{
    const FindDbRecord fdb_record{handle, problem};

    if(fdb_record.empty())
    {
        *solutionCount = 0;
        return;
    }

    std::vector<SolutionSortWrapper> interim;
    interim.reserve(maxSolutionCount); // For speed. In most cases we have less entries than asked.

    // Individual Solvers can be enabled/disabled by environment settings.
    // Applicability is also affected by presence of external tools (e.g. assembler)
    // ROCm version, specific features of GPU (like xnack) etc.
    // All the above can be found by calling IsApplicable().
    // We need fully initialized context for this, see below.
    auto ctx = ConvolutionContext{problem};
    ctx.SetStream(&handle);
    ctx.DetectRocm();

    for(const auto& pair : fdb_record)
    {
        const auto algo = static_cast<miopenConvAlgorithm_t>(algoResolver(pair.first));
        if(IsAlgorithmDisabled(algo))
            continue;

        const auto solver_id = solver::Id{pair.second.solver_id};
        // Wrong IDs can't be used to call IsApplicable(), so let's
        // ignore obsolete or invalid IDs read from find-db first.
        if(!solver_id.IsValid())
        {
            // Do not disturb users with warnings unless detailed log is enabled.
            MIOPEN_LOG_I("[Warning] incorrect solver_id: " << pair.second.solver_id);
            continue;
        }
        // gemm is always applicable.
        // It can be disabled/enabled at algorithm level.
        if(solver_id != solver::Id::gemm())
            if(!solver_id.GetSolver().IsApplicable(ctx))
                continue;

        interim.emplace_back(pair.second.time, pair.second.workspace, solver_id.Value(), algo);
    }
    std::sort(begin(interim), end(interim));

    auto i = std::size_t{0};
    for(const auto& entry : interim)
    {
        if(i >= maxSolutionCount)
            break;
        solutions[i] = entry;
        ++i;
    }
    *solutionCount = i;
}

/// \todo Extend miopenConvSolution_t with an attribute indicating
/// how the solution was obtained (benchmarked on the current system,
/// taken from the System find-db, heuristically estimated, produced by
/// MLP classifier...) and then remove the fallbackPathTaken out param.
void ConvolutionDescriptor::GetForwardSolutions(Handle& handle,
                                                const TensorDescriptor& wDesc,
                                                const TensorDescriptor& xDesc,
                                                const TensorDescriptor& yDesc,
                                                const size_t maxSolutionCount,
                                                size_t* const solutionCount,
                                                miopenConvSolution_t* const solutions,
                                                bool* const fallbackPathTaken) const
{
    MIOPEN_LOG_I("");
    if(solutionCount == nullptr)
        MIOPEN_THROW(miopenStatusBadParm, "solutionCount cannot be nullptr");
    if(solutions == nullptr)
        MIOPEN_THROW(miopenStatusBadParm, "solutions cannot be nullptr");

    const auto problem = ProblemDescription{xDesc, wDesc, yDesc, *this, conv::Direction::Forward};
    GetSolutions(
        handle, problem, maxSolutionCount, solutionCount, solutions, StringToConvolutionFwdAlgo);

    if(fallbackPathTaken != nullptr)
        *fallbackPathTaken = (*solutionCount == 0);
    if(*solutionCount == 0)
        GetSolutionsFallback(handle, problem, maxSolutionCount, solutionCount, solutions);
}

std::size_t ConvolutionDescriptor::GetForwardSolutionWorkspaceSize(Handle& handle,
                                                                   const TensorDescriptor& wDesc,
                                                                   const TensorDescriptor& xDesc,
                                                                   const TensorDescriptor& yDesc,
                                                                   solver::Id solver_id) const
{
    MIOPEN_LOG_I("solver_id = " << solver_id.ToString());
    if(!solver_id.IsValid())
        MIOPEN_THROW(miopenStatusBadParm, "invalid solution id = " + solver_id.ToString());

    if(solver_id == solver::Id::gemm())
        return ForwardGetValidWorkSpaceSizeGemm(handle, wDesc, xDesc, yDesc);

    auto sol = solver_id.GetSolver();
    auto ctx = ConvolutionContext{xDesc, wDesc, yDesc, *this, conv::Direction::Forward};
    ctx.SetStream(&handle);
    ctx.DetectRocm();
    if(sol.IsApplicable(ctx))
        return sol.GetWorkspaceSize(ctx);
    else
        MIOPEN_THROW(miopenStatusBadParm,
                     "The supplied solution id: " + solver_id.ToString() +
                         " is not applicable to the current problem");
}

// Todo: remove when all immediate mode calls will support invokers
static std::vector<KernelInvoke> CompileSolver(const Handle& handle,
                                               ConvolutionContext& ctx,
                                               solver::Id solver_id,
                                               const FindDbKCacheKey& key)
{
    ctx.DetectRocm();
    ctx.SetupFloats();

    const auto solver   = solver_id.GetSolver();
    auto db             = GetDb(ctx);
    const auto solution = solver.FindSolution(ctx, db, {}); // auto tune is not expected here

    std::vector<KernelInvoke> kernels;
    AddKernels(handle, key.algorithm_name, key.network_config, solution, &kernels);
    return kernels;
}

static Invoker PrepareInvoker(Handle& handle,
                              ConvolutionContext& ctx,
                              const NetworkConfig& config,
                              solver::Id solver_id,
                              conv::Direction dir)
{
    ctx.DetectRocm();
    ctx.SetupFloats();

    const auto solver = solver_id.GetSolver();
    auto db           = GetDb(ctx);
    auto solution     = solver.FindSolution(ctx, db, {}); // auto tune is not expected here
    const auto invoker =
        handle.PrepareInvoker(*solution.invoker_factory, solution.construction_params);

    handle.RegisterInvoker(invoker, config, solver_id, AlgorithmName(solver_id.GetAlgo(dir)));
    return invoker;
}

static Invoker LoadOrPrepareInvoker(Handle& handle,
                                    ConvolutionContext& ctx,
                                    solver::Id solver_id,
                                    conv::Direction dir)
{
    const auto config = ctx.BuildConfKey();
    auto invoker      = handle.GetInvoker(config, solver_id);
    if(invoker)
        return *invoker;
    return PrepareInvoker(handle, ctx, config, solver_id, dir);
}

static bool CheckInvokerSupport(const solver::Id solver_id, conv::Direction dir)
{
    const auto& algo = solver_id.GetAlgo(dir);
    return CheckInvokerSupport(algo);
}

static void CompileSolution(Handle& handle,
                            const solver::Id solver_id,
                            ConvolutionContext& ctx,
                            conv::Direction dir)
{
    if(!solver_id.IsValid())
        MIOPEN_THROW(miopenStatusBadParm, "solver_id = " + solver_id.ToString());

    if(CheckInvokerSupport(solver_id, dir))
    {
        LoadOrPrepareInvoker(handle, ctx, solver_id, dir);
        return;
    }

    // Todo: remove when all finds will use invokers.
    if(solver_id == solver::Id::gemm())
    {
        // Todo: gemm precompilation?
        return;
    }

    const FindDbRecord fdb_record{handle, ctx};
    for(const auto& pair : fdb_record)
    {
        if(solver::Id{pair.second.solver_id} != solver_id)
            continue;

        const auto&& kernels = handle.GetKernels(pair.second.kcache_key.algorithm_name,
                                                 pair.second.kcache_key.network_config);

        if(!kernels.empty())
            return;

        CompileSolver(handle, ctx, solver_id, pair.second.kcache_key);
        return;
    }

    // Todo: solver not found in find-db.
    MIOPEN_THROW(miopenStatusNotImplemented);
}

void ConvolutionDescriptor::CompileForwardSolution(Handle& handle,
                                                   const TensorDescriptor& wDesc,
                                                   const TensorDescriptor& xDesc,
                                                   const TensorDescriptor& yDesc,
                                                   const solver::Id solver_id) const
{
    MIOPEN_LOG_I("solver_id = " << solver_id.ToString());

    auto ctx = ConvolutionContext{xDesc, wDesc, yDesc, *this, conv::Direction::Forward};
    ctx.SetStream(&handle);
    ctx.disable_search_enforce = true;

    CompileSolution(handle, solver_id, ctx, conv::Direction::Forward);
}

void ConvolutionDescriptor::ConvolutionForwardImmediate(Handle& handle,
                                                        const TensorDescriptor& wDesc,
                                                        ConstData_t w,
                                                        const TensorDescriptor& xDesc,
                                                        ConstData_t x,
                                                        const TensorDescriptor& yDesc,
                                                        Data_t y,
                                                        Data_t workSpace,
                                                        const std::size_t workSpaceSize,
                                                        const solver::Id solver_id) const
{
    MIOPEN_LOG_I("solver_id = " << solver_id.ToString() << ", workspace = " << workSpaceSize);
    const auto tensors = ConvFwdTensors{xDesc, x, wDesc, w, yDesc, y};

    ValidateConvTensors(tensors);
    if(!solver_id.IsValid())
        MIOPEN_THROW(miopenStatusBadParm);

    ConvForwardCheckNumerics(handle, tensors, [&]() {
        auto ctx = ConvolutionContext{xDesc, wDesc, yDesc, *this, conv::Direction::Forward};
        ctx.SetStream(&handle);

        if(CheckInvokerSupport(solver_id, conv::Direction::Forward))
        {
            const auto invoker =
                LoadOrPrepareInvoker(handle, ctx, solver_id, conv::Direction::Forward);
            const auto invoke_ctx = conv::DataInvokeParams{tensors, workSpace, workSpaceSize};
            invoker(handle, invoke_ctx);
            return;
        }

        // Todo: remove when all algorithms would support invokers
        if(solver_id == solver::Id::gemm())
        {
            ConvFwdGemm(handle, tensors, workSpace, workSpaceSize);
            return;
        }

        const auto algo_name = solver_id.GetAlgo(conv::Direction::Forward);
        MIOPEN_THROW("Invalid algorithm: " + algo_name);
    });
}

// FindBackwardDataAlgorithm()
//
void ConvolutionDescriptor::FindConvBwdDataAlgorithm(Handle& handle,
                                                     const TensorDescriptor& dyDesc,
                                                     ConstData_t dy,
                                                     const TensorDescriptor& wDesc,
                                                     ConstData_t w,
                                                     const TensorDescriptor& dxDesc,
                                                     Data_t dx,
                                                     const int requestAlgoCount,
                                                     int* const returnedAlgoCount,
                                                     miopenConvAlgoPerf_t* perfResults,
                                                     Data_t workSpace,
                                                     size_t workSpaceSize,
                                                     bool exhaustiveSearch) const
{
    MIOPEN_LOG_I("requestAlgoCount = " << requestAlgoCount << ", workspace = " << workSpaceSize);
    if(dx == nullptr || w == nullptr || dy == nullptr)
        MIOPEN_THROW(miopenStatusBadParm, "Buffers cannot be NULL");
    if(returnedAlgoCount == nullptr)
        MIOPEN_THROW(miopenStatusBadParm, "returnedAlgoCount cannot be nullptr");
    if(perfResults == nullptr)
        MIOPEN_THROW(miopenStatusBadParm, "perfResults cannot be nullptr");
    if(requestAlgoCount < 1)
        MIOPEN_THROW(miopenStatusBadParm, "requestAlgoCount cannot be < 1");
    if(wDesc.GetType() == miopenInt8)
        MIOPEN_THROW(miopenStatusBadParm);

    *returnedAlgoCount = 0;

    AutoEnableProfiling enableProfiling{handle};

    const ProblemDescription problem(dxDesc, wDesc, dyDesc, *this, conv::Direction::BackwardData);
    std::vector<PerfField> perf_db;

<<<<<<< HEAD
    const miopen::FindMode fm(problem);
    bool use_immediate_solution = false;
    miopenConvSolution_t imm_sol;
    if(fm.IsFast() || fm.IsHybrid())
    {
        size_t count;
        bool fallback;
        GetBackwardSolutions(handle, dyDesc, wDesc, dxDesc, 1, &count, &imm_sol, &fallback);
        use_immediate_solution = (count > 0) && !(fm.IsHybrid() && fallback);
=======
    /// \ref ffind_special_cases
    bool use_immediate_solution = false;
    miopenConvSolution_t imm_sol;
    auto ctx = ConvolutionContext{problem};
    if((findMode.IsFast(ctx) || findMode.IsHybrid(ctx)) && !use_winograd_only)
    {
        size_t count;
        GetBackwardSolutions(handle, dyDesc, wDesc, dxDesc, 1, &count, &imm_sol);
        use_immediate_solution = (count > 0) && !(findMode.IsHybrid(ctx) && imm_sol.time < 0);
>>>>>>> daa9232f
    }

    if(use_immediate_solution)
    {
        CompileBackwardSolution(handle, dyDesc, wDesc, dxDesc, imm_sol.solution_id);
        const auto id = solver::Id(imm_sol.solution_id);
        perf_db.push_back({id.GetAlgo(conv::Direction::BackwardData),
                           id.ToString(),
                           imm_sol.time,
                           imm_sol.workspace_size});
    }
    else
    {
        const auto use_winograd_only = [&]() {
            auto ctx = ConvolutionContext{problem};
            ctx.SetStream(&handle);
            ctx.DetectRocm();
            return IsWinograd3x3SupportedAndFast(ctx);
        }();

        perf_db = UserFindDbRecord::TryLoad(handle, problem, [&](DbRecord& record) {
            const auto network_config = problem.BuildConfKey();
            const auto invoke_ctx     = conv::DataInvokeParams{
                {dyDesc, dy, wDesc, w, dxDesc, dx}, workSpace, workSpaceSize};

            ctx.skip_solutions_that_take_long_time_to_build_and_have_narrow_coverage =
                findMode.IsFastHybrid(ctx);
            ctx.use_dynamic_solutions_only = findMode.IsDynamicHybrid(ctx);
            ctx.SetStream(&handle);
            ctx.DetectRocm();

            // Winograd algo
            {
                const auto all =
                    !use_winograd_only ? FindWinogradSolutions(ctx, invoke_ctx) : [&]() {
                        AutoUseFastDynamicSolutions tmp{ctx};
                        return FindWinogradSolutions(ctx, invoke_ctx);
                    }();
                const auto algorithm_name = AlgorithmName{"miopenConvolutionBwdDataAlgoWinograd"};
                PrecompileSolutions(handle, all);
                EvaluateInvokers(handle, all, algorithm_name, network_config, invoke_ctx, record);
            }

            // Direct algo
            if(!use_winograd_only)
            {
                ConvolutionUserBuffers bufs(workSpace, workSpaceSize);
                bufs.SetBwd(dx, w, dy);
                const auto all = FindDataDirectSolutions(
                    handle, dxDesc, wDesc, dyDesc, exhaustiveSearch, false, bufs, invoke_ctx);
                const auto algorithm_name = AlgorithmName{"miopenConvolutionBwdDataAlgoDirect"};
                PrecompileSolutions(handle, all);
                EvaluateInvokers(handle, all, algorithm_name, network_config, invoke_ctx, record);
            }

            // Implicit GEMM algo
            if(!use_winograd_only)
            {
                ConvolutionUserBuffers bufs(workSpace, workSpaceSize);
                bufs.SetBwd(dx, w, dy);
                const auto all = this->FindDataImplicitGemmSolutions(
                    handle, dxDesc, wDesc, dyDesc, exhaustiveSearch, false, bufs, invoke_ctx);
                PrecompileSolutions(handle, all);
                const auto algorithm_name =
                    AlgorithmName{"miopenConvolutionBwdDataAlgoImplicitGEMM"};
                EvaluateInvokers(handle, all, algorithm_name, network_config, invoke_ctx, record);
            }

            if(!use_winograd_only && !miopen::IsDisabled(MIOPEN_DEBUG_CONV_FFT{}))
            {
                // FFT algo
                const auto all            = FindAllFFTSolutions(ctx, invoke_ctx);
                const auto algorithm_name = AlgorithmName{"miopenConvolutionBwdDataAlgoFFT"};
                PrecompileSolutions(handle, all);
                EvaluateInvokers(handle, all, algorithm_name, network_config, invoke_ctx, record);
            }

#if MIOPEN_USE_GEMM
            if(!use_winograd_only && !miopen::IsDisabled(MIOPEN_DEBUG_CONV_GEMM{}) &&
               !(IsAnyBufferBF16(dxDesc, dyDesc, wDesc) && !IsUseRocBlas))
            { // GEMM based
                ValidateGroupCount(dxDesc, wDesc, *this);

                const bool time_precision = (!IsDisabled(MIOPEN_CONV_PRECISE_ROCBLAS_TIMING{}));

                std::size_t in_n, in_c;
                std::tie(in_n, in_c) = tie_pick<0, 1>()(dxDesc.GetLengths());

                std::size_t wei_k = wDesc.GetLengths()[0];

                std::size_t spatial_dim = GetSpatialDimension();

                auto in_spatial  = boost::adaptors::slice(dxDesc.GetLengths(), 2, 2 + spatial_dim);
                auto wei_spatial = boost::adaptors::slice(wDesc.GetLengths(), 2, 2 + spatial_dim);
                auto out_spatial = boost::adaptors::slice(dyDesc.GetLengths(), 2, 2 + spatial_dim);

                // 1x1 does not require col2im
                if(GetSpatialDimension() == 2 &&
                   miopen::all_of(wei_spatial, [](auto v) { return v == 1; }) &&
                   miopen::all_of(GetConvPads(), [](auto v) { return v == 0; }) &&
                   miopen::all_of(GetConvStrides(), [](auto v) { return v == 2; }) &&
                   workSpace != nullptr &&
                   workSpaceSize >= BackwardDataGetWorkSpaceSizeGEMMTranspose(dyDesc, dxDesc))
                {
                    if(group_count > 1)
                    {
                        MIOPEN_LOG_FUNCTION("groupconv, 1x1 u2xv2");
                    }
                    else
                    {
                        MIOPEN_LOG_FUNCTION("convolution, 1x1 u2xv2");
                    }
                    float time_gemm = 0;

                    // Initialization required for upsampling in bwd direction
                    float zero = 0.f;
                    SetTensor(handle, dxDesc, dx, &zero);
                    time_gemm = handle.GetKernelTime();

                    // dx = CNHW2NCHW(transpose(w) * NCHW2CNHW(dy))
                    transpose_NCHW2CNHW(handle,
                                        in_n,
                                        wei_k,
                                        out_spatial[0],
                                        out_spatial[1],
                                        out_spatial[0],
                                        out_spatial[1],
                                        dy,
                                        workSpace,
                                        0,
                                        0,
                                        1,
                                        1,
                                        dyDesc.GetType());
                    time_gemm += handle.GetKernelTime();

                    GemmDescriptor gemm_desc =
                        group_count > 1
                            ? CreateGemmDescriptorGroupConvCNHWBwdData(
                                  wDesc, dyDesc, dxDesc, group_count)
                            : CreateGemmDescriptorConvCNHWBwdData(wDesc, dyDesc, dxDesc);

                    auto kcache_key = FindDbKCacheKey{};

                    miopenStatus_t gemm_status =
                        CallGemmTimeMeasure(handle,
                                            gemm_desc,
                                            w,
                                            0,
                                            workSpace,
                                            0,
                                            workSpace,
                                            dyDesc.GetElementSize(),
                                            &kcache_key,
                                            time_precision,
                                            group_count > 1 ? callGemmStridedBatched : callGemm);

                    time_gemm += handle.GetKernelTime();

                    transpose_CNHW2NCHW(handle,
                                        in_n,
                                        in_c,
                                        out_spatial[0],
                                        out_spatial[1],
                                        in_spatial[0],
                                        in_spatial[1],
                                        workSpace,
                                        dx,
                                        dyDesc.GetElementSize(),
                                        0,
                                        GetConvStrides()[0],
                                        GetConvStrides()[1],
                                        dyDesc.GetType());
                    time_gemm += handle.GetKernelTime();

                    if(gemm_status == miopenStatusSuccess)
                        record.SetValues(
                            "miopenConvolutionBwdDataAlgoGEMM",
                            FindDbData{"gemm",
                                       time_gemm,
                                       BackwardDataGetWorkSpaceSizeGEMMTranspose(dyDesc, dxDesc),
                                       kcache_key});
                }
                // 1x1_stride=1 convolutions use GEMM and zero workspace
                else if(miopen::all_of(wei_spatial, [](auto v) { return v == 1; }) &&
                        miopen::all_of(GetConvPads(), [](auto v) { return v == 0; }) &&
                        miopen::all_of(GetConvStrides(), [](auto v) { return v == 1; }))
                {
                    if(group_count > 1)
                    {
                        MIOPEN_LOG_FUNCTION("groupconv, 1x1");
                    }
                    else
                    {
                        MIOPEN_LOG_FUNCTION("convolution, 1x1");
                    }
                    // dx = transpose(w) * dy
                    GemmDescriptor gemm_desc =
                        group_count > 1 ? CreateGemmDescriptorGroupConvBwdData(
                                              wDesc, dyDesc, dxDesc, group_count)
                                        : CreateGemmStridedBatchedDescriptorConv1x1BwdData(
                                              wDesc, dyDesc, dxDesc);

                    auto kcache_key = FindDbKCacheKey{};

                    miopenStatus_t gemm_status = CallGemmTimeMeasure(handle,
                                                                     gemm_desc,
                                                                     w,
                                                                     0,
                                                                     dy,
                                                                     0,
                                                                     dx,
                                                                     0,
                                                                     &kcache_key,
                                                                     time_precision,
                                                                     callGemmStridedBatched);

                    float time_gemm = handle.GetKernelTime();
                    if(group_count > 1)
                        time_gemm *= in_n;

                    if(gemm_status == miopenStatusSuccess)
                        record.SetValues("miopenConvolutionBwdDataAlgoGEMM",
                                         FindDbData{
                                             "gemm", time_gemm, 0, kcache_key,
                                         });
                }
                // if not 1x1
                else if(workSpace != nullptr &&
                        workSpaceSize >= (BackwardDataGetWorkSpaceSizeGEMM(wDesc, dyDesc)))
                {
                    if(group_count > 1)
                    {
                        MIOPEN_LOG_FUNCTION("groupconv, non 1x1");
                    }
                    else
                    {
                        MIOPEN_LOG_FUNCTION("convolution, non 1x1");
                    }
                    float time_col2im = 0;
                    int in_offset     = 0;

                    // dx = transpose(w) * dy
                    GemmDescriptor gemm_desc =
                        group_count > 1 ? CreateGemmDescriptorGroupConvBwdData(
                                              wDesc, dyDesc, dxDesc, group_count)
                                        : CreateGemmDescriptorConvBwdData(wDesc, dyDesc, dxDesc);

                    auto kcache_key = FindDbKCacheKey{};

                    miopenStatus_t gemm_status = CallGemmTimeMeasure(
                        handle,
                        gemm_desc,
                        w,
                        0,
                        dy,
                        0,
                        workSpace,
                        0,
                        &kcache_key,
                        time_precision,
                        group_count > 1 ? callGemmStridedBatched : callGemm,
                        group_count > 1 ? GemmBackend_t::miopentensile : GemmBackend_t::miopengemm);

                    float time_gemm = in_n * handle.GetKernelTime();
                    time_col2im     = Col2ImGPU(handle,
                                            GetSpatialDimension(),
                                            workSpace,
                                            out_spatial,
                                            wei_spatial,
                                            GetConvPads(),
                                            GetConvStrides(),
                                            GetConvDilations(),
                                            in_c,
                                            in_spatial,
                                            dx,
                                            in_offset,
                                            dyDesc.GetType());

                    time_gemm += in_n * time_col2im;

                    if(gemm_status == miopenStatusSuccess)
                        record.SetValues("miopenConvolutionBwdDataAlgoGEMM",
                                         FindDbData{
                                             "gemm",
                                             time_gemm,
                                             BackwardDataGetWorkSpaceSizeGEMM(wDesc, dyDesc),
                                             kcache_key,
                                         });
                }
            }
#endif
        });
    }

    if(perf_db.empty())
        MIOPEN_THROW(miopenStatusUnknownError,
                     "Backward Data Convolution cannot be executed due to incorrect params");

    std::sort(begin(perf_db), end(perf_db));

    for(const auto& entry : perf_db)
        MIOPEN_LOG_I(entry.name << "\t" << entry.time << "\t" << entry.workspace);

    *returnedAlgoCount = std::min(requestAlgoCount, static_cast<int>(perf_db.size()));

    for(int i = 0; i < *returnedAlgoCount; i++)
    {
        perfResults[i].bwd_data_algo = StringToConvolutionBwdDataAlgo(perf_db[i].name);
        perfResults[i].time          = perf_db[i].time;
        perfResults[i].memory        = perf_db[i].workspace;
    }

    MIOPEN_LOG_I("BWD Chosen Algorithm: " << perf_db[0].solver_id << " , " << perf_db[0].workspace
                                          << ", "
                                          << perf_db[0].time);
}
static void ConvBwdCheckNumerics(const Handle& handle,
                                 const ConvBwdTensors& tensors,
                                 const void* beta,
                                 std::function<void()>&& worker)
{
    if(!miopen::CheckNumericsEnabled())
    {
        worker();
        return;
    }

    miopen::checkNumericsInput(handle, tensors.dyDesc, tensors.dy);
    miopen::checkNumericsInput(handle, tensors.wDesc, tensors.w);
    if(!float_equal(*(static_cast<const float*>(beta)), 0))
        miopen::checkNumericsInput(handle, tensors.dxDesc, tensors.dx);

    worker();

    miopen::checkNumericsOutput(handle, tensors.dxDesc, tensors.dx);
}

// BackwardDataAlgorithm()
void ConvolutionDescriptor::ConvolutionBackwardData(Handle& handle,
                                                    const void* alpha,
                                                    const TensorDescriptor& dyDesc,
                                                    ConstData_t dy,
                                                    const TensorDescriptor& wDesc,
                                                    ConstData_t w,
                                                    miopenConvBwdDataAlgorithm_t algo,
                                                    const void* beta,
                                                    const TensorDescriptor& dxDesc,
                                                    Data_t dx,
                                                    Data_t workSpace,
                                                    size_t workSpaceSize) const
{
    MIOPEN_LOG_I("algo = " << algo << ", workspace = " << workSpaceSize);
    auto tensors = ConvBwdTensors{dyDesc, dy, wDesc, w, dxDesc, dx};

    ValidateConvTensors(tensors);
    ValidateAlphaBeta(alpha, beta);

    if(wDesc.GetType() == miopenInt8)
        MIOPEN_THROW(miopenStatusBadParm);

    ConvBwdCheckNumerics(handle, tensors, beta, [&]() {
        if(dyDesc.GetLengths()[1] != wDesc.GetLengths()[0])
        {
            MIOPEN_THROW(miopenStatusBadParm);
        }
        ValidateGroupCount(dxDesc, wDesc, *this);

        const auto algorithm_name = AlgorithmName{ConvolutionAlgoToDirectionalString(
            static_cast<miopenConvAlgorithm_t>(algo), conv::Direction::BackwardData)};

        auto ctx = ConvolutionContext{dxDesc, wDesc, dyDesc, *this, conv::Direction::BackwardData};
        ctx.SetStream(&handle);
        const auto network_config = ctx.BuildConfKey();
        const auto& invoker       = handle.GetInvoker(network_config, {}, algorithm_name);

        if(invoker)
        {
            const auto& invoke_ctx = conv::DataInvokeParams{tensors, workSpace, workSpaceSize};
            (*invoker)(handle, invoke_ctx);
            return;
        }

        switch(algo)
        {
        case miopenConvolutionBwdDataAlgoDirect:
        case miopenConvolutionBwdDataAlgoWinograd:
        case miopenConvolutionBwdDataAlgoFFT:
        case miopenConvolutionBwdDataAlgoImplicitGEMM:
            MIOPEN_THROW("No invoker was registered for convolution backward. Was find executed?");

        case miopenConvolutionBwdDataAlgoGEMM:
            ConvBwdGemm(handle, tensors, workSpace, workSpaceSize);
            break;

        case miopenTransposeBwdDataAlgoGEMM: break;
        }
    });
}
void ConvolutionDescriptor::ConvBwdGemm(Handle& handle,
                                        const ConvBwdTensors& tensors,
                                        Data_t workSpace,
                                        std::size_t workSpaceSize) const
{
#if MIOPEN_USE_GEMM
    if(miopen::IsDisabled(MIOPEN_DEBUG_CONV_GEMM{}))
    {
        MIOPEN_THROW("GEMM convolution is disabled");
    }
    if(IsAnyBufferBF16(tensors.dxDesc, tensors.dyDesc, tensors.wDesc) && !IsUseRocBlas)
    {
        MIOPEN_THROW("GEMM convolution is unsupported");
    }

    std::size_t in_n, in_c;
    std::tie(in_n, in_c) = tie_pick<0, 1>()(tensors.dxDesc.GetLengths());

    std::size_t wei_k = tensors.wDesc.GetLengths()[0];

    std::size_t spatial_dim = GetSpatialDimension();

    auto in_spatial  = boost::adaptors::slice(tensors.dxDesc.GetLengths(), 2, 2 + spatial_dim);
    auto wei_spatial = boost::adaptors::slice(tensors.wDesc.GetLengths(), 2, 2 + spatial_dim);
    auto out_spatial = boost::adaptors::slice(tensors.dyDesc.GetLengths(), 2, 2 + spatial_dim);

    if(GetSpatialDimension() == 2 && miopen::all_of(wei_spatial, [](auto v) { return v == 1; }) &&
       miopen::all_of(GetConvPads(), [](auto v) { return v == 0; }) &&
       miopen::all_of(GetConvStrides(), [](auto v) { return v == 2; }))
    {
        if(group_count > 1)
        {
            MIOPEN_LOG_FUNCTION("groupconv, 1x1, u2xv2");
        }
        else
        {
            MIOPEN_LOG_FUNCTION("convolution, 1x1, u2xv2");
        }

        float t1 = 0;
        // Initialization required for upsampling in bwd direction
        float zero = 0.f;
        SetTensor(handle, tensors.dxDesc, tensors.dx, &zero);
        if(handle.IsProfilingEnabled())
            t1 = handle.GetKernelTime();

        assert(workSpace != nullptr &&
               workSpaceSize >=
                   BackwardDataGetWorkSpaceSizeGEMMTranspose(tensors.dyDesc, tensors.dxDesc));

        transpose_NCHW2CNHW(handle,
                            in_n,
                            wei_k,
                            out_spatial[0],
                            out_spatial[1],
                            out_spatial[0],
                            out_spatial[1],
                            tensors.dy,
                            workSpace,
                            0,
                            0,
                            1,
                            1,
                            tensors.dyDesc.GetType());
        if(handle.IsProfilingEnabled())
            t1 += handle.GetKernelTime();

        if(group_count > 1)
        {
            GemmDescriptor gemm_desc = CreateGemmDescriptorGroupConvCNHWBwdData(
                tensors.wDesc, tensors.dyDesc, tensors.dxDesc, group_count);

            CallGemmStridedBatched(handle,
                                   gemm_desc,
                                   tensors.w,
                                   0,
                                   workSpace,
                                   0,
                                   workSpace,
                                   tensors.dyDesc.GetElementSize(),
                                   nullptr,
                                   false);
        }
        else
        {
            // tensors.dx = CNHW2NCHW(transpose(tensors.w) * NCHW2CNHW(tensors.dy))
            GemmDescriptor gemm_desc =
                CreateGemmDescriptorConvCNHWBwdData(tensors.wDesc, tensors.dyDesc, tensors.dxDesc);

            // tensors.dx = CNHW2NCHW(transpose(tensors.w) * NCHW2CNHW(tensors.dy))
            CallGemm(handle,
                     gemm_desc,
                     tensors.w,
                     0,
                     workSpace,
                     0,
                     workSpace,
                     tensors.dyDesc.GetElementSize(),
                     nullptr,
                     false);
        }
        if(handle.IsProfilingEnabled())
            t1 += handle.GetKernelTime();

        transpose_CNHW2NCHW(handle,
                            in_n,
                            in_c,
                            out_spatial[0],
                            out_spatial[1],
                            in_spatial[0],
                            in_spatial[1],
                            workSpace,
                            tensors.dx,
                            tensors.dyDesc.GetElementSize(),
                            0,
                            GetConvStrides()[0],
                            GetConvStrides()[1],
                            tensors.dyDesc.GetType());
        if(handle.IsProfilingEnabled())
            t1 += handle.GetKernelTime();

        if(handle.IsProfilingEnabled())
        {
            handle.ResetKernelTime();
            handle.AccumKernelTime(t1);
        }
    }
    // 1x1_stride=1 convolutions use GEMM and zero workspace
    else if(miopen::all_of(wei_spatial, [](auto v) { return v == 1; }) &&
            miopen::all_of(GetConvPads(), [](auto v) { return v == 0; }) &&
            miopen::all_of(GetConvStrides(), [](auto v) { return v == 1; }))
    {
        if(group_count > 1)
        {
            MIOPEN_LOG_FUNCTION("groupconv, 1x1");

            GemmDescriptor gemm_desc = CreateGemmDescriptorGroupConvBwdData(
                tensors.wDesc, tensors.dyDesc, tensors.dxDesc, group_count);

            float time_0 = 0;
            for(std::size_t i = 0; i < in_n; i++)
            {
                std::size_t out_spatial_size = std::accumulate(out_spatial.begin(),
                                                               out_spatial.end(),
                                                               std::size_t(1),
                                                               std::multiplies<std::size_t>());

                std::size_t in_spatial_size = std::accumulate(in_spatial.begin(),
                                                              in_spatial.end(),
                                                              std::size_t(1),
                                                              std::multiplies<std::size_t>());

                std::size_t out_offset = i * wei_k * out_spatial_size;

                std::size_t in_offset = i * in_c * in_spatial_size;

                CallGemmStridedBatched(handle,
                                       gemm_desc,
                                       tensors.w,
                                       0,
                                       tensors.dy,
                                       out_offset,
                                       tensors.dx,
                                       in_offset,
                                       nullptr,
                                       false);

                if(handle.IsProfilingEnabled())
                {
                    if(i == in_n - 1)
                        handle.AccumKernelTime(time_0);
                    time_0 += handle.GetKernelTime();
                }
            }
        }
        else
        {
            MIOPEN_LOG_FUNCTION("convolution, 1x1");

            // tensors.dx = transpose(tensors.w) * tensors.dy
            GemmDescriptor gemm_desc = CreateGemmStridedBatchedDescriptorConv1x1BwdData(
                tensors.wDesc, tensors.dyDesc, tensors.dxDesc);

            // tensors.dx = transpose(tensors.w) * tensors.dy
            CallGemmStridedBatched(
                handle, gemm_desc, tensors.w, 0, tensors.dy, 0, tensors.dx, 0, nullptr, false);
        }
    }
    // if not 1x1
    else
    {
        if(group_count > 1)
        {
            MIOPEN_LOG_FUNCTION("groupconv, non 1x1");
        }
        else
        {
            MIOPEN_LOG_FUNCTION("convolution, non 1x1");
        }
        assert(workSpace != nullptr &&
               workSpaceSize >= (BackwardDataGetWorkSpaceSizeGEMM(tensors.wDesc, tensors.dyDesc)));

        // tensors.dx = transpose(tensors.w) * tensors.dy
        GemmDescriptor gemm_desc{};
        if(group_count > 1)
            gemm_desc = CreateGemmDescriptorGroupConvBwdData(
                tensors.wDesc, tensors.dyDesc, tensors.dxDesc, group_count);
        else
            gemm_desc =
                CreateGemmDescriptorConvBwdData(tensors.wDesc, tensors.dyDesc, tensors.dxDesc);

        handle.ResetKernelTime();

        std::size_t out_spatial_size = std::accumulate(
            out_spatial.begin(), out_spatial.end(), std::size_t(1), std::multiplies<std::size_t>());

        std::size_t in_spatial_size = std::accumulate(
            in_spatial.begin(), in_spatial.end(), std::size_t(1), std::multiplies<std::size_t>());

        float time_0 = 0;
        float t1     = 0;
        for(std::size_t i = 0; i < in_n; i++)
        {
            std::size_t out_offset = i * wei_k * out_spatial_size;
            std::size_t in_offset  = i * in_c * in_spatial_size;

            // tensors.dx = transpose(tensors.w) * tensors.dy
            if(group_count > 1)
                CallGemmStridedBatched(handle,
                                       gemm_desc,
                                       tensors.w,
                                       0,
                                       tensors.dy,
                                       out_offset,
                                       workSpace,
                                       0,
                                       nullptr,
                                       false);
            else
                CallGemm(handle,
                         gemm_desc,
                         tensors.w,
                         0,
                         tensors.dy,
                         out_offset,
                         workSpace,
                         0,
                         nullptr,
                         false,
                         GemmBackend_t::miopengemm);

            if(handle.IsProfilingEnabled())
                t1 = handle.GetKernelTime();

            Col2ImGPU(handle,
                      GetSpatialDimension(),
                      workSpace,
                      out_spatial,
                      wei_spatial,
                      GetConvPads(),
                      GetConvStrides(),
                      GetConvDilations(),
                      in_c,
                      in_spatial,
                      tensors.dx,
                      in_offset,
                      tensors.dyDesc.GetType());

            // Update times for both the kernels
            if(handle.IsProfilingEnabled())
            {
                if(i == in_n - 1)
                    handle.AccumKernelTime(t1 + time_0);
                else
                    handle.AccumKernelTime(t1);
                time_0 += handle.GetKernelTime();
            }
        }
    }
#ifdef NDEBUG
    std::ignore = workSpaceSize;
#endif
#else
    std::ignore = handle;
    std::ignore = tensors;
    std::ignore = workSpace;
    std::ignore = workSpaceSize;
    MIOPEN_THROW("GEMM is not supported");
#endif
}
std::size_t ConvolutionDescriptor::GetBackwardSolutionCount(Handle& handle,
                                                            const TensorDescriptor& dyDesc,
                                                            const TensorDescriptor& wDesc,
                                                            const TensorDescriptor& dxDesc) const
{
    MIOPEN_LOG_I("");
    ValidateGroupCount(dxDesc, wDesc, *this);
    const auto problem =
        ProblemDescription{dxDesc, wDesc, dyDesc, *this, conv::Direction::BackwardData};
    const auto count = GetSolutionCount(handle, problem);
    if(count > 0)
        return count;
    return GetSolutionCountFallback(handle, problem);
}

void ConvolutionDescriptor::GetBackwardSolutions(Handle& handle,
                                                 const TensorDescriptor& dyDesc,
                                                 const TensorDescriptor& wDesc,
                                                 const TensorDescriptor& dxDesc,
                                                 size_t maxSolutionCount,
                                                 size_t* solutionCount,
                                                 miopenConvSolution_t* solutions,
                                                 bool* const fallbackPathTaken) const
{
    MIOPEN_LOG_I("");
    if(solutionCount == nullptr)
        MIOPEN_THROW(miopenStatusBadParm, "solutionCount cannot be nullptr");
    if(solutions == nullptr)
        MIOPEN_THROW(miopenStatusBadParm, "solutions cannot be nullptr");

    const auto problem =
        ProblemDescription{dxDesc, wDesc, dyDesc, *this, conv::Direction::BackwardData};
    GetSolutions(handle,
                 problem,
                 maxSolutionCount,
                 solutionCount,
                 solutions,
                 StringToConvolutionBwdDataAlgo);

    if(fallbackPathTaken != nullptr)
        *fallbackPathTaken = (*solutionCount == 0);
    if(*solutionCount == 0)
        GetSolutionsFallback(handle, problem, maxSolutionCount, solutionCount, solutions);
}

void ConvolutionDescriptor::CompileBackwardSolution(Handle& handle,
                                                    const TensorDescriptor& dyDesc,
                                                    const TensorDescriptor& wDesc,
                                                    const TensorDescriptor& dxDesc,
                                                    solver::Id solver_id) const
{
    MIOPEN_LOG_I("solver_id = " << solver_id.ToString());

    auto ctx = ConvolutionContext{dxDesc, wDesc, dyDesc, *this, conv::Direction::BackwardData};
    ctx.SetStream(&handle);
    ctx.disable_search_enforce = true;

    CompileSolution(handle, solver_id, ctx, conv::Direction::BackwardData);
}

std::size_t ConvolutionDescriptor::GetBackwardSolutionWorkspaceSize(Handle& handle,
                                                                    const TensorDescriptor& dyDesc,
                                                                    const TensorDescriptor& wDesc,
                                                                    const TensorDescriptor& dxDesc,
                                                                    solver::Id solver_id) const
{
    MIOPEN_LOG_I2("solver_id = " << solver_id.ToString());
    if(!solver_id.IsValid())
        MIOPEN_THROW(miopenStatusBadParm, "invalid solution id = " + solver_id.ToString());

    if(solver_id == solver::Id::gemm())
        return BackwardGetValidWorkSpaceSizeGemm(dyDesc, wDesc, dxDesc);

    auto sol = solver_id.GetSolver();
    auto ctx = ConvolutionContext{dxDesc, wDesc, dyDesc, *this, conv::Direction::BackwardData};
    ctx.SetStream(&handle);
    ctx.DetectRocm();
    if(sol.IsApplicable(ctx))
        return sol.GetWorkspaceSize(ctx);
    else
        MIOPEN_THROW(miopenStatusBadParm,
                     "The supplied solution id: " + solver_id.ToString() +
                         " is not applicable to the current problem");
}

void ConvolutionDescriptor::ConvolutionBackwardImmediate(Handle& handle,
                                                         const TensorDescriptor& dyDesc,
                                                         ConstData_t dy,
                                                         const TensorDescriptor& wDesc,
                                                         ConstData_t w,
                                                         const TensorDescriptor& dxDesc,
                                                         Data_t dx,
                                                         Data_t workSpace,
                                                         std::size_t workSpaceSize,
                                                         solver::Id solver_id) const
{
    MIOPEN_LOG_I("solver_id = " << solver_id.ToString() << ", workspace = " << workSpaceSize);
    auto tensors = ConvBwdTensors{dyDesc, dy, wDesc, w, dxDesc, dx};

    ValidateConvTensors(tensors);

    if(wDesc.GetType() == miopenInt8)
        MIOPEN_THROW(miopenStatusBadParm);

    static const float beta = 0.0f;
    ConvBwdCheckNumerics(handle, tensors, &beta, [&]() {
        if(dyDesc.GetLengths()[1] != wDesc.GetLengths()[0])
        {
            MIOPEN_THROW(miopenStatusBadParm);
        }
        ValidateGroupCount(dxDesc, wDesc, *this);

        auto ctx = ConvolutionContext{dxDesc, wDesc, dyDesc, *this, conv::Direction::BackwardData};

        if(CheckInvokerSupport(solver_id, conv::Direction::BackwardData))
        {
            const auto invoker =
                LoadOrPrepareInvoker(handle, ctx, solver_id, conv::Direction::BackwardData);
            const auto invoke_ctx = conv::DataInvokeParams{tensors, workSpace, workSpaceSize};
            invoker(handle, invoke_ctx);
            return;
        }

        if(solver_id == solver::Id::gemm())
        {
            ConvBwdGemm(handle, tensors, workSpace, workSpaceSize);
            return;
        }

        const auto algo_name = solver_id.GetAlgo(conv::Direction::BackwardData);
        MIOPEN_THROW("Invalid algorithm: " + algo_name);
    });
}

// ConvolutionBackwardWeightsGetWorkSpaceSize
// FindBackwardWeightsAlgorithm()
//
void ConvolutionDescriptor::FindConvBwdWeightsAlgorithm(Handle& handle,
                                                        const TensorDescriptor& dyDesc,
                                                        ConstData_t dy,
                                                        const TensorDescriptor& xDesc,
                                                        ConstData_t x,
                                                        const TensorDescriptor& dwDesc,
                                                        Data_t dw,
                                                        const int requestAlgoCount,
                                                        int* const returnedAlgoCount,
                                                        miopenConvAlgoPerf_t* perfResults,
                                                        Data_t workSpace,
                                                        size_t workSpaceSize,
                                                        bool exhaustiveSearch) const
{
    MIOPEN_LOG_I("requestAlgoCount = " << requestAlgoCount << ", workspace = " << workSpaceSize);
    if(x == nullptr || dw == nullptr || dy == nullptr)
        MIOPEN_THROW(miopenStatusBadParm, "Buffers cannot be NULL");
    if(returnedAlgoCount == nullptr)
        MIOPEN_THROW(miopenStatusBadParm, "returnedAlgoCount cannot be nullptr");
    if(perfResults == nullptr)
        MIOPEN_THROW(miopenStatusBadParm, "perfResults cannot be nullptr");
    if(requestAlgoCount < 1)
        MIOPEN_THROW(miopenStatusBadParm, "requestAlgoCount cannot be < 1");
    if(xDesc.GetType() == miopenInt8)
        MIOPEN_THROW(miopenStatusBadParm);

    *returnedAlgoCount = 0;

    AutoEnableProfiling enableProfiling{handle};

    auto problem =
        ProblemDescription{xDesc, dwDesc, dyDesc, *this, conv::Direction::BackwardWeights};
    auto ctx = ConvolutionContext{problem};

    std::vector<PerfField> perf_db;
    bool use_immediate_solution = false;
    miopenConvSolution_t imm_sol;
    if(findMode.IsFast(ctx) || findMode.IsHybrid(ctx))
    {
        size_t count;
<<<<<<< HEAD
        bool fallback;
        GetWrwSolutions(handle, dyDesc, xDesc, dwDesc, 1, &count, &imm_sol, &fallback);
        use_immediate_solution = (count > 0) && !(fm.IsHybrid() && fallback);
=======
        GetWrwSolutions(handle, dyDesc, xDesc, dwDesc, 1, &count, &imm_sol);
        use_immediate_solution = (count > 0) && !(findMode.IsHybrid(ctx) && imm_sol.time < 0);
>>>>>>> daa9232f
    }

    if(use_immediate_solution)
    {
        CompileWrwSolution(handle, dyDesc, xDesc, dwDesc, imm_sol.solution_id);
        const auto id = solver::Id(imm_sol.solution_id);
        perf_db.push_back({id.GetAlgo(conv::Direction::BackwardWeights),
                           id.ToString(),
                           imm_sol.time,
                           imm_sol.workspace_size});
    }
    else
    {
        perf_db = UserFindDbRecord::TryLoad(handle, problem, [&](DbRecord& record) {
#if MIOPEN_USE_GEMM
            if(!miopen::IsDisabled(MIOPEN_DEBUG_CONV_GEMM{}) &&
               !(IsAnyBufferBF16(xDesc, dyDesc, dwDesc) && !IsUseRocBlas))
            {
                const bool time_precision = (!IsDisabled(MIOPEN_CONV_PRECISE_ROCBLAS_TIMING{}));

                ValidateGroupCount(xDesc, dwDesc, *this);

                std::size_t in_n, in_c;
                std::tie(in_n, in_c) = tie_pick<0, 1>()(xDesc.GetLengths());

                auto in_spatial =
                    boost::adaptors::slice(xDesc.GetLengths(), 2, 2 + GetSpatialDimension());
                auto wei_spatial =
                    boost::adaptors::slice(dwDesc.GetLengths(), 2, 2 + GetSpatialDimension());
                auto out_spatial =
                    boost::adaptors::slice(dyDesc.GetLengths(), 2, 2 + GetSpatialDimension());

                size_t workspace_req = BackwardWeightsGetWorkSpaceSizeGEMM(dyDesc, dwDesc);

                float time_gemm = 0;

                // if not 1x1
                if((miopen::any_of(wei_spatial, [](auto v) { return v != 1; }) ||
                    miopen::any_of(GetConvPads(), [](auto v) { return v != 0; }) ||
                    miopen::any_of(GetConvStrides(), [](auto v) { return v != 1; })) &&
                   (workSpace != nullptr && workSpaceSize >= workspace_req))
                {
                    if(group_count > 1)
                    {
                        MIOPEN_LOG_FUNCTION("groupconv, non 1x1");
                    }
                    else
                    {
                        MIOPEN_LOG_FUNCTION("convolution, non 1x1");
                    }
                    float time_im2col = 0;
                    int in_offset     = 0;
                    time_im2col       = Im2ColGPU(handle,
                                            GetSpatialDimension(),
                                            x,
                                            in_offset,
                                            in_c,
                                            in_spatial,
                                            wei_spatial,
                                            out_spatial,
                                            GetConvPads(),
                                            GetConvStrides(),
                                            GetConvDilations(),
                                            workSpace,
                                            dyDesc.GetType());

                    // dw = dy * transpose(Im2Col(x))
                    GemmDescriptor gemm_desc =
                        group_count > 1 ? CreateGemmDescriptorGroupConvBwdWeight(
                                              dyDesc, xDesc, dwDesc, group_count)
                                        : CreateGemmDescriptorConvBwdWeight(dyDesc, xDesc, dwDesc);

                    auto kcache_key = FindDbKCacheKey{};

                    miopenStatus_t gemm_status = CallGemmTimeMeasure(
                        handle,
                        gemm_desc,
                        dy,
                        0,
                        workSpace,
                        0,
                        dw,
                        0,
                        &kcache_key,
                        time_precision,
                        group_count > 1 ? callGemmStridedBatched : callGemm,
                        group_count > 1 ? GemmBackend_t::miopentensile : GemmBackend_t::miopengemm);

                    time_gemm = in_n * (time_im2col + handle.GetKernelTime());

                    if(gemm_status == miopenStatusSuccess)
                        record.SetValues("miopenConvolutionBwdWeightsAlgoGEMM",
                                         FindDbData{
                                             "gemm", time_gemm, workspace_req, kcache_key,
                                         });
                }
                // 1x1 does not require im2col or workspace
                else if(miopen::any_of(wei_spatial, [](auto v) { return v == 1; }) &&
                        miopen::any_of(GetConvPads(), [](auto v) { return v == 0; }) &&
                        miopen::any_of(GetConvStrides(), [](auto v) { return v == 1; }))
                {
                    if(group_count > 1)
                    {
                        MIOPEN_LOG_FUNCTION("groupconv, 1x1");
                    }
                    else
                    {
                        MIOPEN_LOG_FUNCTION("convolution, 1x1");
                    }

                    // dw = sum_over_batch(dy[i] * transpose(x[i])), i is batch id
                    GemmDescriptor gemm_desc =
                        group_count > 1 ? CreateGemmDescriptorGroupConvBwdWeight(
                                              dyDesc, xDesc, dwDesc, group_count)
                                        : CreateGemmStridedBatchedDescriptorConv1x1BwdWeight(
                                              dyDesc, xDesc, dwDesc);

                    auto kcache_key = FindDbKCacheKey{};

                    miopenStatus_t gemm_status = CallGemmTimeMeasure(
                        handle,
                        gemm_desc,
                        dy,
                        0,
                        x,
                        0,
                        dw,
                        0,
                        &kcache_key,
                        time_precision,
                        group_count > 1 ? callGemmStridedBatched : callGemmStridedBatchedSequential,
                        group_count > 1 ? GemmBackend_t::miopentensile : GemmBackend_t::miopengemm);

                    time_gemm = handle.GetKernelTime();
                    if(group_count > 1)
                        time_gemm *= in_n;

                    if(gemm_status == miopenStatusSuccess)
                        record.SetValues("miopenConvolutionBwdWeightsAlgoGEMM",
                                         FindDbData{
                                             "gemm", time_gemm, 0, kcache_key,
                                         });
                }
            }
#endif
            ConvolutionUserBuffers bufs(workSpace, workSpaceSize);
            bufs.SetWrW(x, dw, dy);
            ctx.skip_solutions_that_take_long_time_to_build_and_have_narrow_coverage =
                findMode.IsFastHybrid(ctx);
            ctx.use_dynamic_solutions_only = findMode.IsDynamicHybrid(ctx);
            ctx.do_search                  = exhaustiveSearch;
            ctx.SetStream(&handle);
            ctx.SetBufs(bufs);
            ctx.SetupFloats();
            ctx.DetectRocm();
            const auto network_config = ctx.BuildConfKey();
            const auto invoke_ctx =
                conv::WrWInvokeParams{{dyDesc, dy, xDesc, x, dwDesc, dw}, workSpace, workSpaceSize};
            // direct convolution
            if(!miopen::IsDisabled(MIOPEN_DEBUG_CONV_DIRECT{}))
            {
                const auto all            = FindAllBwdWrW2DSolutions(ctx, invoke_ctx);
                const auto algorithm_name = AlgorithmName{"miopenConvolutionBwdWeightsAlgoDirect"};
                EvaluateInvokers(handle, all, algorithm_name, network_config, invoke_ctx, record);
            }

            try
            {
                const auto all = miopen::IsDisabled(MIOPEN_DEBUG_CONV_WINOGRAD{})
                                     ? std::vector<miopen::solver::ConvSolution>()
                                     : FindWinogradWrWAllSolutions(ctx, invoke_ctx);
                const auto algorithm_name =
                    AlgorithmName{"miopenConvolutionBwdWeightsAlgoWinograd"};
                EvaluateInvokers(handle, all, algorithm_name, network_config, invoke_ctx, record);
            }
            catch(const miopen::Exception& ex)
            {
                MIOPEN_LOG_WE("Find Winograd WrW failed:" << ex.what());
            }

            // Implicit GEMM
            if(!miopen::IsDisabled(MIOPEN_DEBUG_CONV_IMPLICIT_GEMM{}))
            {
                const auto all = FindImplicitGemmWrWAllSolutions(ctx, invoke_ctx);
                const auto algorithm_name =
                    AlgorithmName{"miopenConvolutionBwdWeightsAlgoImplicitGEMM"};
                EvaluateInvokers(handle, all, algorithm_name, network_config, invoke_ctx, record);
            }
        });
    }

    if(perf_db.empty())
        MIOPEN_THROW("Backward Weights Convolution cannot be executed due to incorrect params");

    std::sort(begin(perf_db), end(perf_db));

    for(const auto& entry : perf_db)
        MIOPEN_LOG_I(entry.name << "\t" << entry.time << "\t" << entry.workspace);

    *returnedAlgoCount = std::min(requestAlgoCount, static_cast<int>(perf_db.size()));

    for(int i = 0; i < *returnedAlgoCount; i++)
    {
        perfResults[i].bwd_weights_algo = StringToConvolutionBwdWeightsAlgo(perf_db[i].name);
        perfResults[i].time             = perf_db[i].time;
        perfResults[i].memory           = perf_db[i].workspace;
    }
    MIOPEN_LOG_I("BWrW Chosen Algorithm: " << perf_db[0].solver_id << " , " << perf_db[0].workspace
                                           << ", "
                                           << perf_db[0].time);
}

static void ConvWrwCheckNumerics(const Handle& handle,
                                 const ConvWrwTensors& tensors,
                                 const void* beta,
                                 std::function<void()>&& worker)
{
    if(!miopen::CheckNumericsEnabled())
    {
        worker();
        return;
    }

    miopen::checkNumericsInput(handle, tensors.dyDesc, tensors.dy);
    miopen::checkNumericsInput(handle, tensors.xDesc, tensors.x);
    if(!float_equal(*(static_cast<const float*>(beta)), 0))
        miopen::checkNumericsInput(handle, tensors.dwDesc, tensors.dw);

    worker();

    miopen::checkNumericsOutput(handle, tensors.dwDesc, tensors.dw);
}

// BackwardWeightsAlgorithm()
void ConvolutionDescriptor::ConvolutionBackwardWeights(Handle& handle,
                                                       const void* alpha,
                                                       const TensorDescriptor& dyDesc,
                                                       ConstData_t dy,
                                                       const TensorDescriptor& xDesc,
                                                       ConstData_t x,
                                                       miopenConvBwdWeightsAlgorithm_t algo,
                                                       const void* beta,
                                                       const TensorDescriptor& dwDesc,
                                                       Data_t dw,
                                                       Data_t workSpace,
                                                       size_t workSpaceSize) const
{
    MIOPEN_LOG_I("algo = " << algo << ", workspace = " << workSpaceSize);
    decltype(auto) tensors = ConvWrwTensors{dyDesc, dy, xDesc, x, dwDesc, dw};
    ValidateConvTensors(tensors);
    ValidateAlphaBeta(alpha, beta);

    if(xDesc.GetType() == miopenInt8)
        MIOPEN_THROW(miopenStatusBadParm);

    ConvWrwCheckNumerics(handle, tensors, beta, [&]() {
        ValidateGroupCount(xDesc, dwDesc, *this);

        if(algo == miopenConvolutionBwdWeightsAlgoGEMM)
        {
            BackwardWeightsGemm(handle, tensors, workSpace, workSpaceSize);
            return;
        }

        decltype(auto) direction      = conv::Direction::BackwardWeights;
        decltype(auto) algorithm_name = AlgorithmName{ConvolutionAlgoToDirectionalString(
            static_cast<miopenConvAlgorithm_t>(algo), direction)};
        decltype(auto) ctx = conv::ProblemDescription{dyDesc, dwDesc, xDesc, *this, direction};
        decltype(auto) network_config = ctx.BuildConfKey();
        decltype(auto) invoker = handle.GetInvoker(network_config, boost::none, algorithm_name);

        if(!invoker)
            MIOPEN_THROW("No invoker was registered for convolution weights. Was find executed?");

        const auto invoke_ctx = conv::WrWInvokeParams{tensors, workSpace, workSpaceSize};
        (*invoker)(handle, invoke_ctx);
    });
}

void ConvolutionDescriptor::BackwardWeightsGemm(Handle& handle,
                                                const ConvWrwTensors& tensors,
                                                Data_t workSpace,
                                                std::size_t workSpaceSize) const
{
#if MIOPEN_USE_GEMM
    if(miopen::IsDisabled(MIOPEN_DEBUG_CONV_GEMM{}))
    {
        MIOPEN_THROW("GEMM convolution is disabled");
    }
    if(IsAnyBufferBF16(tensors.xDesc, tensors.dyDesc, tensors.dwDesc) && !IsUseRocBlas)
    {
        MIOPEN_THROW("GEMM convolution is unsupported");
    }

    std::size_t in_n, in_c;
    std::tie(in_n, in_c) = tie_pick<0, 1>()(tensors.xDesc.GetLengths());

    std::size_t wei_k = tensors.dwDesc.GetLengths()[0];

    auto in_spatial =
        boost::adaptors::slice(tensors.xDesc.GetLengths(), 2, 2 + GetSpatialDimension());
    auto wei_spatial =
        boost::adaptors::slice(tensors.dwDesc.GetLengths(), 2, 2 + GetSpatialDimension());
    auto out_spatial =
        boost::adaptors::slice(tensors.dyDesc.GetLengths(), 2, 2 + GetSpatialDimension());

    // Zeroing out the output buffer
    float zero = 0.0f;
    SetTensor(handle, tensors.dwDesc, tensors.dw, &zero);

    handle.ResetKernelTime();
    float time_0 = 0;
    if((miopen::any_of(wei_spatial, [](auto v) { return v != 1; }) ||
        miopen::any_of(GetConvPads(), [](auto v) { return v != 0; }) ||
        miopen::any_of(GetConvStrides(), [](auto v) { return v != 1; })))
    {
        if(group_count > 1)
        {
            MIOPEN_LOG_FUNCTION("groupconv, non 1x1");
        }
        else
        {
            MIOPEN_LOG_FUNCTION("convolution, non 1x1");
        }
        assert(workSpace != nullptr &&
               workSpaceSize >=
                   (BackwardWeightsGetWorkSpaceSizeGEMM(tensors.dyDesc, tensors.dwDesc)));

        std::size_t out_spatial_size = std::accumulate(
            out_spatial.begin(), out_spatial.end(), std::size_t(1), std::multiplies<std::size_t>());

        std::size_t in_spatial_size = std::accumulate(
            in_spatial.begin(), in_spatial.end(), std::size_t(1), std::multiplies<std::size_t>());

        float t1 = 0;

        for(std::size_t i = 0; i < in_n; i++)
        {
            std::size_t out_offset = i * wei_k * out_spatial_size;

            std::size_t in_offset = i * in_c * in_spatial_size;

            Im2ColGPU(handle,
                      GetSpatialDimension(),
                      tensors.x,
                      in_offset,
                      in_c,
                      in_spatial,
                      wei_spatial,
                      out_spatial,
                      GetConvPads(),
                      GetConvStrides(),
                      GetConvDilations(),
                      workSpace,
                      tensors.dyDesc.GetType());

            if(handle.IsProfilingEnabled())
                t1 = handle.GetKernelTime();

            if(group_count > 1)
            {
                GemmDescriptor gemm_desc = CreateGemmDescriptorGroupConvBwdWeight(
                    tensors.dyDesc, tensors.xDesc, tensors.dwDesc, group_count);
                CallGemmStridedBatched(handle,
                                       gemm_desc,
                                       tensors.dy,
                                       out_offset,
                                       workSpace,
                                       0,
                                       tensors.dw,
                                       0,
                                       nullptr,
                                       false);
            }
            else
            {
                // tensors.dw = tensors.dy * transpose(Im2Col(tensors.x))
                GemmDescriptor gemm_desc = CreateGemmDescriptorConvBwdWeight(
                    tensors.dyDesc, tensors.xDesc, tensors.dwDesc);

                // dw = dy * transpose(Im2Col(x))
                CallGemm(handle,
                         gemm_desc,
                         tensors.dy,
                         out_offset,
                         workSpace,
                         0,
                         tensors.dw,
                         0,
                         nullptr,
                         false,
                         GemmBackend_t::miopengemm);
            }
            // Update times for both the kernels
            if(handle.IsProfilingEnabled())
            {
                if(i == in_n - 1)
                    handle.AccumKernelTime(t1 + time_0);
                else
                    handle.AccumKernelTime(t1);
                time_0 += handle.GetKernelTime();
            }
        }
    }
    else if(miopen::any_of(wei_spatial, [](auto v) { return v == 1; }) &&
            miopen::any_of(GetConvPads(), [](auto v) { return v == 0; }) &&
            miopen::any_of(GetConvStrides(), [](auto v) { return v == 1; }))
    {
        if(group_count > 1)
        {
            MIOPEN_LOG_FUNCTION("groupconv, 1x1");

            GemmDescriptor gemm_desc = CreateGemmDescriptorGroupConvBwdWeight(
                tensors.dyDesc, tensors.xDesc, tensors.dwDesc, group_count);

            std::size_t out_spatial_size = std::accumulate(out_spatial.begin(),
                                                           out_spatial.end(),
                                                           std::size_t(1),
                                                           std::multiplies<std::size_t>());

            std::size_t in_spatial_size = std::accumulate(in_spatial.begin(),
                                                          in_spatial.end(),
                                                          std::size_t(1),
                                                          std::multiplies<std::size_t>());

            for(std::size_t i = 0; i < in_n; i++)
            {
                std::size_t out_offset = i * wei_k * out_spatial_size;

                std::size_t in_offset = i * in_c * in_spatial_size;

                CallGemmStridedBatched(handle,
                                       gemm_desc,
                                       tensors.dy,
                                       out_offset,
                                       tensors.x,
                                       in_offset,
                                       tensors.dw,
                                       0,
                                       nullptr,
                                       false);

                if(handle.IsProfilingEnabled())
                {
                    if(i == in_n - 1)
                        handle.AccumKernelTime(time_0);
                    time_0 += handle.GetKernelTime();
                }
            }
        }
        else
        {
            MIOPEN_LOG_FUNCTION("convolution, 1x1");

            // dw = sum_over_batch(dy[i] * transpose(x[i])), i is batch id
            GemmDescriptor gemm_desc = CreateGemmStridedBatchedDescriptorConv1x1BwdWeight(
                tensors.dyDesc, tensors.xDesc, tensors.dwDesc);

            // dw = sum_over_batch(dy[i] * transpose(x[i])), i is batch id
            CallGemmStridedBatchedSequential(handle,
                                             gemm_desc,
                                             tensors.dy,
                                             0,
                                             tensors.x,
                                             0,
                                             tensors.dw,
                                             0,
                                             nullptr,
                                             false,
                                             GemmBackend_t::miopengemm);
        }
    }

#ifdef NDEBUG
    std::ignore = workSpaceSize;
#endif
#else
    std::ignore = handle;
    std::ignore = tensors;
    std::ignore = workSpace;
    std::ignore = workSpaceSize;
    MIOPEN_THROW("GEMM is not supported");
#endif
}
ProblemDescription ConvolutionDescriptor::MakeWrwProblem(const TensorDescriptor& dyDesc,
                                                         const TensorDescriptor& xDesc,
                                                         const TensorDescriptor& dwDesc) const
{
    auto problem =
        ProblemDescription{xDesc, dwDesc, dyDesc, *this, conv::Direction::BackwardWeights};
    return problem;
}

std::size_t ConvolutionDescriptor::GetWrwSolutionCount(Handle& handle,
                                                       const TensorDescriptor& dyDesc,
                                                       const TensorDescriptor& xDesc,
                                                       const TensorDescriptor& dwDesc) const
{
    MIOPEN_LOG_I("");
    const auto problem = MakeWrwProblem(dyDesc, xDesc, dwDesc);
    const auto count   = GetSolutionCount(handle, problem);
    if(count > 0)
        return count;
    return GetSolutionCountFallback(handle, problem);
}

void ConvolutionDescriptor::GetWrwSolutions(Handle& handle,
                                            const TensorDescriptor& dyDesc,
                                            const TensorDescriptor& xDesc,
                                            const TensorDescriptor& dwDesc,
                                            size_t maxSolutionCount,
                                            size_t* solutionCount,
                                            miopenConvSolution_t* solutions,
                                            bool* const fallbackPathTaken) const
{
    MIOPEN_LOG_I("");
    if(solutionCount == nullptr)
        MIOPEN_THROW(miopenStatusBadParm, "solutionCount cannot be nullptr");
    if(solutions == nullptr)
        MIOPEN_THROW(miopenStatusBadParm, "solutions cannot be nullptr");

    const auto problem = MakeWrwProblem(dyDesc, xDesc, dwDesc);
    GetSolutions(handle,
                 problem,
                 maxSolutionCount,
                 solutionCount,
                 solutions,
                 StringToConvolutionBwdWeightsAlgo);

    if(fallbackPathTaken != nullptr)
        *fallbackPathTaken = (*solutionCount == 0);
    if(*solutionCount == 0)
        GetSolutionsFallback(handle, problem, maxSolutionCount, solutionCount, solutions);
}

void ConvolutionDescriptor::CompileWrwSolution(Handle& handle,
                                               const TensorDescriptor& dyDesc,
                                               const TensorDescriptor& xDesc,
                                               const TensorDescriptor& dwDesc,
                                               solver::Id solver_id) const
{
    MIOPEN_LOG_I("solver_id = " << solver_id.ToString());
    auto ctx = ConvolutionContext{xDesc, dwDesc, dyDesc, *this, conv::Direction::BackwardWeights};
    ctx.SetStream(&handle);
    ctx.disable_search_enforce = true;

    CompileSolution(handle, solver_id, ctx, conv::Direction::BackwardWeights);
}

std::size_t ConvolutionDescriptor::GetWrwSolutionWorkspaceSize(Handle& handle,
                                                               const TensorDescriptor& dyDesc,
                                                               const TensorDescriptor& xDesc,
                                                               const TensorDescriptor& dwDesc,
                                                               solver::Id solver_id) const
{
    MIOPEN_LOG_I2("solver_id = " << solver_id.ToString());
    if(!solver_id.IsValid())
        MIOPEN_THROW(miopenStatusBadParm, "invalid solution id = " + solver_id.ToString());

    if(solver_id == solver::Id::gemm())
        return WrwGetValidWorkSpaceSizeGemm(dyDesc, xDesc, dwDesc);

    auto sol = solver_id.GetSolver();
    auto problem =
        ProblemDescription{xDesc, dwDesc, dyDesc, *this, conv::Direction::BackwardWeights};
    auto ctx = ConvolutionContext{problem};
    ctx.SetStream(&handle);
    ctx.DetectRocm();
    if(sol.IsApplicable(ctx))
        return sol.GetWorkspaceSize(ctx);
    else
        MIOPEN_THROW(miopenStatusBadParm,
                     "The supplied solution id: " + solver_id.ToString() +
                         " is not applicable to the current problem");
}

void ConvolutionDescriptor::ConvolutionWrwImmediate(Handle& handle,
                                                    const TensorDescriptor& dyDesc,
                                                    ConstData_t dy,
                                                    const TensorDescriptor& xDesc,
                                                    ConstData_t x,
                                                    const TensorDescriptor& dwDesc,
                                                    Data_t dw,
                                                    Data_t workSpace,
                                                    std::size_t workSpaceSize,
                                                    solver::Id solver_id) const
{
    MIOPEN_LOG_I("solver_id = " << solver_id.ToString() << ", workspace = " << workSpaceSize);
    auto tensors = ConvWrwTensors{dyDesc, dy, xDesc, x, dwDesc, dw};
    ValidateConvTensors(tensors);

    if(xDesc.GetType() == miopenInt8)
        MIOPEN_THROW(miopenStatusBadParm);

    float beta = 0;
    ConvWrwCheckNumerics(handle, tensors, &beta, [&]() {
        ValidateGroupCount(xDesc, dwDesc, *this);

        auto ctx =
            ConvolutionContext{xDesc, dwDesc, dyDesc, *this, conv::Direction::BackwardWeights};
        ctx.SetStream(&handle);

        if(solver_id == solver::Id::gemm())
        {
            BackwardWeightsGemm(handle, tensors, workSpace, workSpaceSize);
            return;
        }

        if(!CheckInvokerSupport(solver_id, conv::Direction::BackwardWeights))
        {
            MIOPEN_THROW("Solver " + solver_id.ToString() +
                         " requested in immediate WrW, which is not supported.");
        }

        const auto invoker =
            LoadOrPrepareInvoker(handle, ctx, solver_id, conv::Direction::BackwardWeights);
        const auto invoke_ctx = conv::WrWInvokeParams{tensors, workSpace, workSpaceSize};
        invoker(handle, invoke_ctx);
    });
}

void ConvolutionBackwardBias(const Handle& handle,
                             const void* alpha,
                             const TensorDescriptor& dyDesc,
                             ConstData_t dy,
                             const void* beta,
                             const TensorDescriptor& dbDesc,
                             Data_t db)
{
    if(dy == nullptr || db == nullptr)
    {
        MIOPEN_THROW(miopenStatusBadParm);
    }
    if(dyDesc.GetLengths()[1] != dbDesc.GetLengths()[1])
    {
        MIOPEN_THROW(miopenStatusBadParm);
    }
    if(!float_equal(*(static_cast<const float*>(alpha)), 1.0) ||
       !float_equal(*(static_cast<const float*>(beta)), 0))
    {
        MIOPEN_THROW("Only alpha=1 and beta=0 is supported");
    }
    if(miopen::CheckNumericsEnabled())
    {
        miopen::checkNumericsInput(handle, dyDesc, dy);
    }

    std::size_t out_n, out_k, stride_n, stride_k;
    std::tie(out_n, out_k)       = tie_pick<0, 1>()(dyDesc.GetLengths());
    std::tie(stride_n, stride_k) = tie_pick<0, 1>()(dyDesc.GetStrides());
    std::string algo_name    = "miopenConvolutionBwdBias";
    std::string program_name = "MIOpenConvBwdBias.cl";
    std::string kernel_name  = "MIOpenConvBwdB";
    std::string network_config =
        "convbwdbias-" +
        std::string(dyDesc.GetType() == miopenFloat
                        ? "fp32"
                        : (dyDesc.GetType() == miopenHalf
                               ? "fp16"
                               : (dyDesc.GetType() == miopenBFloat16 ? "bfloat16" : "int32")));

    std::string params;
    std::size_t lcl_grp_size0 = 256;
    std::size_t lcl_grp_size1 = 1;
    std::size_t local_mem_sz  = 256;

    std::size_t map_size = std::accumulate(dyDesc.GetLengths().begin() + 2,
                                           dyDesc.GetLengths().end(),
                                           std::size_t(1),
                                           std::multiplies<std::size_t>());
    std::size_t read_unit        = 4;
    std::size_t map_size_aligned = (map_size + (read_unit - 1)) / read_unit;
    std::size_t off_pix          = map_size - (map_size / read_unit) * read_unit;
    std::size_t total_work       = map_size_aligned * out_n;

    params = " -DMLO_CONVBWD_GROUP_SZ0=" + std::to_string(lcl_grp_size0);
    params += " -DMLO_CONVBWD_GROUP_SZ1=" + std::to_string(lcl_grp_size1);
    params += " -DMLO_CONVBWDB_LCL_MEMSZ=" + std::to_string(local_mem_sz);
    params += " -DMLO_CONVBWDB_UNITSIZE=" + std::to_string(read_unit);

    params += GetDataTypeKernelParams(dyDesc.GetType());

    const std::vector<size_t> vld = {lcl_grp_size0, size_t{1}, size_t{1}};
    const std::vector<size_t> vgd = {lcl_grp_size0, size_t{256}, size_t{1}};

    auto&& kernels = handle.GetKernels(algo_name, network_config);
    if(!kernels.empty())
    {
        kernels.front()(dy,
                        db,
                        uint(out_k),
                        uint(stride_k),
                        uint(stride_n),
                        uint(map_size_aligned),
                        uint(off_pix),
                        uint(total_work));
    }
    else
    {
        handle.AddKernel(algo_name, network_config, program_name, kernel_name, vld, vgd, params)(
            dy,
            db,
            uint(out_k),
            uint(stride_k),
            uint(stride_n),
            uint(map_size_aligned),
            uint(off_pix),
            uint(total_work));
    }

    if(miopen::CheckNumericsEnabled())
    {
        miopen::checkNumericsOutput(handle, dbDesc, db);
    }
}

} // namespace miopen<|MERGE_RESOLUTION|>--- conflicted
+++ resolved
@@ -732,34 +732,14 @@
 
     std::vector<PerfField> perf_db;
 
-<<<<<<< HEAD
-    const miopen::FindMode fm(ctx);
     bool use_immediate_solution = false;
     miopenConvSolution_t sol;
-    if(fm.IsFast() || fm.IsHybrid())
+    if(findMode.IsFast(ctx) || findMode.IsHybrid(ctx))
     {
         size_t count;
         bool fallback;
         GetForwardSolutions(handle, wDesc, xDesc, yDesc, 1, &count, &sol, &fallback);
-        use_immediate_solution = (count > 0) && !(fm.IsHybrid() && fallback);
-=======
-    /// \section ffind_special_cases
-    /// Fast Find mode: Let's allow known fast-to-build special cases
-    /// (this is only Winograd 3x3 so far) to override switching to Immediate mode.
-    /// This minimizes performance drop in Fast Find mode at for free.
-    /// Otherwise we can hit Immediate mode fallback (which is just GEMM
-    /// right now) in many cases. -- atamazov 21 Nov 2019.
-    ///
-    /// \todo Revise this (and similar cases) when Immediate mode
-    /// will be better elaborated.
-    bool use_immediate_solution = false;
-    miopenConvSolution_t sol;
-    if((findMode.IsFast(ctx) || findMode.IsHybrid(ctx)) && !use_winograd_only)
-    {
-        size_t count;
-        GetForwardSolutions(handle, wDesc, xDesc, yDesc, 1, &count, &sol);
-        use_immediate_solution = (count > 0) && !(findMode.IsHybrid(ctx) && sol.time < 0);
->>>>>>> daa9232f
+        use_immediate_solution = (count > 0) && !(findMode.IsHybrid(ctx) && fallback);
         // In Hybrid Find mode, we use Normal Find instead of Immediate fallback kernels.
     }
 
@@ -1949,27 +1929,15 @@
     const ProblemDescription problem(dxDesc, wDesc, dyDesc, *this, conv::Direction::BackwardData);
     std::vector<PerfField> perf_db;
 
-<<<<<<< HEAD
-    const miopen::FindMode fm(problem);
     bool use_immediate_solution = false;
     miopenConvSolution_t imm_sol;
-    if(fm.IsFast() || fm.IsHybrid())
+    auto ctx = ConvolutionContext{problem};
+    if(findMode.IsFast(ctx) || findMode.IsHybrid(ctx))
     {
         size_t count;
         bool fallback;
         GetBackwardSolutions(handle, dyDesc, wDesc, dxDesc, 1, &count, &imm_sol, &fallback);
-        use_immediate_solution = (count > 0) && !(fm.IsHybrid() && fallback);
-=======
-    /// \ref ffind_special_cases
-    bool use_immediate_solution = false;
-    miopenConvSolution_t imm_sol;
-    auto ctx = ConvolutionContext{problem};
-    if((findMode.IsFast(ctx) || findMode.IsHybrid(ctx)) && !use_winograd_only)
-    {
-        size_t count;
-        GetBackwardSolutions(handle, dyDesc, wDesc, dxDesc, 1, &count, &imm_sol);
-        use_immediate_solution = (count > 0) && !(findMode.IsHybrid(ctx) && imm_sol.time < 0);
->>>>>>> daa9232f
+        use_immediate_solution = (count > 0) && !(findMode.IsHybrid(ctx) && fallback);
     }
 
     if(use_immediate_solution)
@@ -1984,7 +1952,6 @@
     else
     {
         const auto use_winograd_only = [&]() {
-            auto ctx = ConvolutionContext{problem};
             ctx.SetStream(&handle);
             ctx.DetectRocm();
             return IsWinograd3x3SupportedAndFast(ctx);
@@ -1998,8 +1965,6 @@
             ctx.skip_solutions_that_take_long_time_to_build_and_have_narrow_coverage =
                 findMode.IsFastHybrid(ctx);
             ctx.use_dynamic_solutions_only = findMode.IsDynamicHybrid(ctx);
-            ctx.SetStream(&handle);
-            ctx.DetectRocm();
 
             // Winograd algo
             {
@@ -2836,14 +2801,9 @@
     if(findMode.IsFast(ctx) || findMode.IsHybrid(ctx))
     {
         size_t count;
-<<<<<<< HEAD
         bool fallback;
         GetWrwSolutions(handle, dyDesc, xDesc, dwDesc, 1, &count, &imm_sol, &fallback);
-        use_immediate_solution = (count > 0) && !(fm.IsHybrid() && fallback);
-=======
-        GetWrwSolutions(handle, dyDesc, xDesc, dwDesc, 1, &count, &imm_sol);
-        use_immediate_solution = (count > 0) && !(findMode.IsHybrid(ctx) && imm_sol.time < 0);
->>>>>>> daa9232f
+        use_immediate_solution = (count > 0) && !(findMode.IsHybrid(ctx) && fallback);
     }
 
     if(use_immediate_solution)
