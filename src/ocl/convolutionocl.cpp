#include <mlopen/convolution.hpp>
#include <mlopen/util.hpp>
#include <mlopen/mlo_internal.hpp>

#if MLOPEN_USE_TINYGEMM
#include <mlopen/gemm.hpp>
#endif

namespace mlopen {

void ConvolutionDescriptor::FindConvFwdAlgorithm(Handle& handle,
        const TensorDescriptor&     xDesc,
        ConstData_t             x,
        const TensorDescriptor&     wDesc,
        ConstData_t             w,
        const TensorDescriptor&     yDesc,
        Data_t             y,
        const int                    /*requestAlgoCount*/,
        int                         * /*returnedAlgoCount*/,
        mlopenConvAlgoPerf_t        *perfResults,
        mlopenConvPreference_t       /*preference*/,
        Data_t                      workSpace,
        size_t                       /*workSpaceSize*/,
        bool                        exhaustiveSearch) const {

    if(x == nullptr || w == nullptr || y == nullptr) {
        MLOPEN_THROW(mlopenStatusBadParm);
    }
#if 0
        if(returnedAlgoCount == nullptr || perfResults == nullptr) {
            MLOPEN_THROW(mlopenStatusBadParm);
        }
        if(requestAlgoCount < 1) {
            MLOPEN_THROW(mlopenStatusBadParm);
        }
#endif 

    // GEMM based
    int in_n, in_c, in_h, in_w;
    std::tie(in_n, in_c, in_h, in_w) = tie4(xDesc.GetLengths());

    int wei_n, wei_h, wei_w;
    std::tie(wei_n, std::ignore, wei_h, wei_w) = tie4(wDesc.GetLengths());

    int out_h, out_w;
    std::tie(std::ignore, std::ignore, out_h, out_w) = tie4(yDesc.GetLengths());
    std::string network_config;
#if MLOPEN_USE_TINYGEMM
    if(workSpace != nullptr) {
        if(wei_h != 1 && wei_w != 1) {
            size_t in_offset = 0;
            Im2ColGPU(handle, x, in_offset, in_c, in_h, in_w, wei_h, wei_w, out_h, out_w, pad_h, pad_w, v, u, workSpace);
        }

        GemmGeometry gg = CreateGemmGeometryConvFwd(xDesc, wDesc, yDesc, false, network_config);
        gg.FindSolution(.003, handle, workSpace, w, y, false);
    }
#else
    (void)workSpace; // Suppress warning
#endif

    // Direct algo
    // Generate kernels if OpenCL
    // Compile, cache kernels, etc.
    // Launch all kernels and store the perf, workspace limits, etc.

    mlo_construct_direct2D construct_params(1); // forward
    construct_params.doSearch(exhaustiveSearch);
    construct_params.saveSearchRequest(true);

    construct_params.setGeneralCompOptions("");

    construct_params.setStream(&handle);

    construct_params.setOutputDescFromMLDesc(yDesc);
    construct_params.setInputDescFromMLDesc(xDesc);
    construct_params.setWeightDescFromMLDesc(wDesc);

    construct_params.setConvDescr(pad_h, pad_w, u, v, upscalex, upscaley);

    construct_params.mloConstruct();
    std::string program_name = construct_params.getKernelFile();  //"../src/Hello.cl"; // CL kernel filename
    std::string kernel_name = construct_params.getKernelName(); // "hello_world_kernel"; // kernel name
    std::string parms = construct_params.getCompilerOptions(); // kernel parameters

    construct_params.mloBuildConf_Key(network_config);

    const std::vector<size_t> & vld = construct_params.getLocalWkSize();
    const std::vector<size_t> & vgd = construct_params.getGlobalWkSize();

	// float padding_val = 0;

	auto kernel = handle.GetKernel("mlopenConvolutionFwdAlgoDirect",
		network_config,
		program_name,
		kernel_name,
		vld,
		vgd,
		parms);

	// if (kernel.GetName() == "sp3AsmConv3x3F")
	// {
	// 	int flags = 0;
	// 	int reserved = 0;
	// 	int *return_addr = nullptr;
	// 	int N, C, H, W, K, n_groups;
	// 	construct_params.getCompiledInParameters(&N, &C, &H, &W, &K, &n_groups);
	// 	kernel(N, C, H, W, K, n_groups, flags, reserved, x, w, y, return_addr);
	// }
	// else
	// {
	// 	kernel(x, w, y, padding_val);
	// }
	
	// FIXME: MD temporary hack for hipcaffe
	// should be ideally wrapped under mlopen::deref to check 
	// for the size of perfResults == requestedAlgoCount
	perfResults->fwd_algo = mlopenConvolutionFwdAlgoDirect;
}

void ConvolutionDescriptor::ConvolutionForward(Handle& handle,
        const void                  * /*alpha*/,
        const TensorDescriptor&     xDesc,
        ConstData_t             x,
        const TensorDescriptor&     wDesc,
        ConstData_t             w,
        mlopenConvFwdAlgorithm_t    algo,
        const void                  * /*beta*/,
        const TensorDescriptor&     yDesc,
        Data_t                      y, 
        Data_t                      workSpace,
        size_t                       /*workSpaceSize*/) const {

    if(x == nullptr || w == nullptr || y == nullptr) {
        MLOPEN_THROW(mlopenStatusBadParm);
    }
    if(xDesc.GetSize() != yDesc.GetSize() || xDesc.GetSize() != wDesc.GetSize()) {
        MLOPEN_THROW(mlopenStatusBadParm);
    }
    if(xDesc.GetType() != yDesc.GetType() || xDesc.GetType() != wDesc.GetType()) {
        MLOPEN_THROW(mlopenStatusBadParm);
    }
    if(xDesc.GetLengths()[1] != wDesc.GetLengths()[1]) {
        MLOPEN_THROW(mlopenStatusBadParm);
    }
    if(xDesc.GetSize() < 3) {
        MLOPEN_THROW(mlopenStatusBadParm);
    }

    switch (algo)
    {
        case mlopenConvolutionFwdAlgoDirect:
        {
            // TODO(paul): Replicating code for now.
            mlo_construct_direct2D construct_params(1); // forward
            construct_params.setOutputDescFromMLDesc(yDesc);
            construct_params.setInputDescFromMLDesc(xDesc);
            construct_params.setWeightDescFromMLDesc(wDesc);

            construct_params.setStream(&handle);

            std::string network_config;
            construct_params.mloBuildConf_Key(network_config);

            std::string algorithm_name = "mlopenConvolutionFwdAlgoDirect";
            float padding_val = 0;
            auto kernel = handle.GetKernel(algorithm_name, network_config);

            // TODO(mayank): winograd should move to a separate case
            // waiting for fixes
            if (kernel.GetName() == "sp3AsmConv3x3F")
            {
                int flags = 0;
                int reserved = 0;
                int *return_addr = nullptr;
                int N, C, H, W, K, n_groups;
                construct_params.getCompiledInParameters(&N, &C, &H, &W, &K, &n_groups);
                kernel(N, C, H, W, K, n_groups, flags, reserved, x, w, y, return_addr);
            }
            else
            {
                kernel(x, w, y, padding_val);
            }
        }
        break;

        case mlopenConvolutionFwdAlgoGEMM:
        {
            if(workSpace == nullptr) {
                MLOPEN_THROW("Workspace is required");
            }

            int in_n, in_c, in_h, in_w;
            std::tie(in_n, in_c, in_h, in_w) = tie4(xDesc.GetLengths());

            int wei_n, wei_h, wei_w;
            std::tie(wei_n, std::ignore, wei_h, wei_w) = tie4(wDesc.GetLengths());

            int out_h, out_w;
            std::tie(std::ignore, std::ignore, out_h, out_w) = tie4(yDesc.GetLengths());

            std::string network_config;
#if MLOPEN_USE_TINYGEMM
            CreateGemmGeometryConvFwd(xDesc, wDesc, yDesc, false, network_config);
            GemmGeometry gg = GetGemmGeometry("mlopenConvolutionFwdAlgoGEMM", network_config);

            float time_0 = 0;
            float t1 = 0;
            for(int i = 0; i < in_n; i++) {
                int out_offset = i * wei_n * out_h * out_w;
                if(wei_h != 1 && wei_w != 1) {
                    size_t in_offset = i * in_c * in_h * in_w;
                    Im2ColGPU(handle, x, in_offset, in_c, in_h, in_w, wei_h, wei_w, out_h, out_w, pad_h, pad_w, v, u, workSpace);
                    if(handle.IsProfilingEnabled())
                        t1 = handle.GetKernelTime();

                    gg.RunGemm(handle, workSpace, w, y, 0, 0, out_offset);

                    // Update times for both the kernels
                    if(handle.IsProfilingEnabled()) {
                        if(i == in_n - 1)
                            handle.AccumKernelTime(t1+time_0);
                        else
                            handle.AccumKernelTime(t1);
                        time_0 += handle.GetKernelTime();
                    }
                }
                else if(wei_h == 1 && wei_w == 1) {
                    int in_offset = i * in_c * in_h * in_w;
                    gg.RunGemm(handle, x, w, y, in_offset, 0, out_offset);
                    if(handle.IsProfilingEnabled()) {
                        if(i == in_n - 1)
                            handle.AccumKernelTime(time_0);
                        time_0 += handle.GetKernelTime();
                    }

                } 
            }
#else
            MLOPEN_THROW("GEMM is not supported");
#endif
        }
        break;
        case mlopenConvolutionFwdAlgoFFT:
            break;
        case mlopenConvolutionFwdAlgoWinograd:
            break;
    }
}

// FindBackwardDataAlgorithm()
//
void ConvolutionDescriptor::FindConvBwdDataAlgorithm(Handle& handle,
        const TensorDescriptor&     dyDesc,
        ConstData_t             dy,
        const TensorDescriptor&     wDesc,
        ConstData_t             w,
        const TensorDescriptor&     dxDesc,
        ConstData_t             dx,
        const int                    /*requestAlgoCount*/,
        int                         * /*returnedAlgoCount*/,
        mlopenConvAlgoPerf_t        *perfResults,
        mlopenConvPreference_t       /*preference*/,
        void                        * /*workSpace*/,
        size_t                       /*workSpaceSize*/,
        bool                        exhaustiveSearch) const {

    if(dx == nullptr || w == nullptr || dy == nullptr) {
        MLOPEN_THROW(mlopenStatusBadParm);
    }
#if 0
        if(returnedAlgoCount == nullptr || perfResults == nullptr) {
            MLOPEN_THROW(mlopenStatusBadParm);
        }
        if(requestAlgoCount < 1) {
            MLOPEN_THROW(mlopenStatusBadParm);
        }
#endif 

    // Generate kernels if OpenCL
    // Compile, cache kernels, etc.
    // Launch all kernels and store the perf, workspace limits, etc.
    mlo_construct_direct2D construct_params(0); // backward
    construct_params.doSearch(exhaustiveSearch);
    construct_params.saveSearchRequest(true);

    construct_params.setGeneralCompOptions("");

    construct_params.setStream(&handle);

    construct_params.setOutputDescFromMLDesc(dyDesc);
    construct_params.setInputDescFromMLDesc(dxDesc);
    construct_params.setWeightDescFromMLDesc(wDesc);

    construct_params.setConvDescr(pad_h, pad_w, u, v, upscalex, upscaley);

    construct_params.mloConstruct();

    std::string program_name = construct_params.getKernelFile();
    std::string kernel_name = construct_params.getKernelName(); // kernel name
    std::string parms = construct_params.getCompilerOptions(); // kernel parameters

    std::string network_config;
    construct_params.mloBuildConf_Key(network_config);

    const std::vector<size_t> & vld = construct_params.getLocalWkSize();
    const std::vector<size_t> & vgd = construct_params.getGlobalWkSize();

    float padding_val = 0;
    handle.GetKernel("mlopenConvolutionBwdDataAlgo_0",
            network_config,
            program_name,
            kernel_name,
            vld,
            vgd,
            parms)(dy, w, dx, padding_val);

    // FIXME: MD temporary hack for hipcaffe
    // should be ideally wrapped under mlopen::deref to check 
    // for the size of perfResults == requestedAlgoCount
    perfResults->bwd_data_algo = mlopenConvolutionBwdDataAlgo_0;
    perfResults->time = handle.GetKernelTime();

}

// BackwardDataAlgorithm()
void ConvolutionDescriptor::ConvolutionBackwardData(Handle& handle,
        const void                      * /*alpha*/,
        const TensorDescriptor&         dyDesc,
        ConstData_t                 dy,
        const TensorDescriptor&         wDesc,
        ConstData_t                 w,
        mlopenConvBwdDataAlgorithm_t    /* algo */,
        const void                      * /*beta*/,
        const TensorDescriptor&         dxDesc,
        Data_t                          dx, 
        void                            * /*workSpace*/,
        size_t                           /*workSpaceSize*/) const {

    if(dx == nullptr || w == nullptr || dy == nullptr) {
        MLOPEN_THROW(mlopenStatusBadParm);
    }
    if(dyDesc.GetSize() != dxDesc.GetSize() || dyDesc.GetSize() != wDesc.GetSize()) {
        MLOPEN_THROW(mlopenStatusBadParm);
    }
    if(dyDesc.GetType() != dxDesc.GetType() || dyDesc.GetType() != wDesc.GetType()) {
        MLOPEN_THROW(mlopenStatusBadParm);
    }
    if(dyDesc.GetLengths()[1] != wDesc.GetLengths()[0]) {
        MLOPEN_THROW(mlopenStatusBadParm);
    }
    if(dyDesc.GetSize() < 3) {
        MLOPEN_THROW(mlopenStatusBadParm);
    }

    // Launch all kernels and store the perf, workspace limits, etc.
    mlo_construct_direct2D construct_params(0); // backward
    {
        construct_params.setOutputDescFromMLDesc(dyDesc);
        construct_params.setInputDescFromMLDesc(dxDesc);
        construct_params.setWeightDescFromMLDesc(wDesc);
        construct_params.setStream(&handle);
    }

    std::string network_config;
    construct_params.mloBuildConf_Key(network_config);

    float padding_val = 0;
    handle.GetKernel("mlopenConvolutionBwdDataAlgo_0", network_config) (dy, w, dx, padding_val);
}

// ConvolutionBackwardWeightsGetWorkSpaceSize
size_t ConvolutionDescriptor::ConvolutionBackwardWeightsGetWorkSpaceSize(
    const TensorDescriptor&      dyDesc,
	const TensorDescriptor&		 xDesc,
	const TensorDescriptor&		 dwDesc) const
{
    mlo_construct_BwdWrW2D construct_params(0); // backward with regards to weights
    construct_params.doSearch(false);
    construct_params.setOutputDescFromMLDesc(dyDesc);
    construct_params.setInputDescFromMLDesc(xDesc);
    construct_params.setWeightDescFromMLDesc(dwDesc);
    construct_params.setConvDescr(pad_h, pad_w, u, v, upscalex, upscaley);
    construct_params.mloConstruct();

    // Compute for gemm
    int out_h, out_w;
    std::tie(std::ignore, std::ignore, out_h, out_w) = mlopen::tie4(dyDesc.GetLengths());
    int wei_c, wei_h, wei_w;
    std::tie(std::ignore, wei_c, wei_h, wei_w) = mlopen::tie4(dwDesc.GetLengths());
    auto gemm_size = wei_c*wei_h*wei_w * out_h*out_w * sizeof(dyDesc.GetType()); // FIXME: sizeof is wrong

    return std::max(construct_params.getWorkSpaceSzBytes(), gemm_size);
}

// FindBackwardWeightsAlgorithm()
//
void ConvolutionDescriptor::FindConvBwdWeightsAlgorithm(Handle& handle,
        const TensorDescriptor&     dyDesc,
        ConstData_t             dy,
        const TensorDescriptor&     xDesc,
        ConstData_t             x,
        const TensorDescriptor&     dwDesc,
        Data_t             dw,
        const int                    /*requestAlgoCount*/,
        int                         * /*returnedAlgoCount*/,
        mlopenConvAlgoPerf_t        *perfResults,
        mlopenConvPreference_t       /*preference*/,
        Data_t                      workSpace,
        size_t                      /*workSpaceSize*/,
        bool                        /*exhaustiveSearch*/) const {

    if(x == nullptr || dw == nullptr || dy == nullptr) {
        MLOPEN_THROW(mlopenStatusBadParm);
    }
    if(workSpace == nullptr) {
        MLOPEN_THROW("Workspace is requried");
    }

    int in_n, in_c, in_h, in_w;
    std::tie(in_n, in_c, in_h, in_w) = tie4(xDesc.GetLengths());

    int wei_n, wei_h, wei_w;
    std::tie(wei_n, std::ignore, wei_h, wei_w) = tie4(dwDesc.GetLengths());

    int out_h, out_w;
    std::tie(std::ignore, std::ignore, out_h, out_w) = tie4(dyDesc.GetLengths());

    if(wei_h != 1 && wei_w != 1) {
        size_t in_offset = 0;
        Im2ColGPU(handle, x, in_offset, in_c, in_h, in_w, wei_h, wei_w, out_h, out_w, pad_h, pad_w, v, u, workSpace);
    }

<<<<<<< HEAD
=======
    std::string network_config;
#if MLOPEN_USE_TINYGEMM
    GemmGeometry gg = CreateGemmGeometryConvBwdWeights(dyDesc, xDesc, dwDesc, false, network_config);
    gg.FindSolution(.003, handle, workSpace, dy, dw, false);
#endif
// temprorary guard
//    if((u == 1 && v == 1) || (wei_w >= 7 && (u > 1 || v > 1))
>>>>>>> 9a5301e9
    {
        mlo_construct_BwdWrW2D construct_params(0); // backward with regards to weights
        construct_params.doSearch(false);
        construct_params.setStream(&handle);
        construct_params.setOutputDescFromMLDesc(dyDesc);
        construct_params.setInputDescFromMLDesc(xDesc);
        construct_params.setWeightDescFromMLDesc(dwDesc);
        construct_params.setConvDescr(pad_h, pad_w, u, v, upscalex, upscaley);
        construct_params.mloConstruct();

        construct_params.mloBuildConf_Key(network_config);

        const std::vector<mlo_kernel_info> & bwd_wrw_info = construct_params.getKernelsInfo();
        /*
         * get info for all kernels of the layer
         * std::string _kernel_name;
         * std::string _kernel_file;
         * std::string _comp_options;
         * std::vector<size_t> _g_wk;
         * std::vector<size_t> _l_wk;
         */

        //TODO: the kernels should be able to be called from Find()
        // Actually, that is requried to correctly populate the
        // PerfResults. May be we should clear the outputs in Find()
        // after the kernel finishes
        // main kernel
        if (bwd_wrw_info.size() == 1)
        {
            const mlo_kernel_info &bwd_wrw = bwd_wrw_info[0];
            //          float padding_val = 0;

            handle.GetKernel("mlopenConvolutionBwdWeightsAlgoDirect_Main",
                    network_config,
                    std::get<1>(bwd_wrw),
                    std::get<0>(bwd_wrw),
                    std::get<4>(bwd_wrw),
                    std::get<3>(bwd_wrw),
                    std::get<2>(bwd_wrw));
            //              (dy, x, dw, padding_val);
        }
        else
        {
            auto bwd_wrw_main = bwd_wrw_info[0];
            //          float padding_val = 0;

            handle.GetKernel("mlopenConvolutionBwdWeightsAlgoDirect_Main",
                    network_config,
                    std::get<1>(bwd_wrw_main),
                    std::get<0>(bwd_wrw_main),
                    std::get<4>(bwd_wrw_main),
                    std::get<3>(bwd_wrw_main),
                    std::get<2>(bwd_wrw_main));
            //                  (dy, x, workSpace, padding_val);

            float time0 = handle.GetKernelTime();
            // second kernel hash
            network_config += "x1";
            // reduction  kernel
            auto bwd_wrw_red = bwd_wrw_info[1];

            handle.GetKernel("mlopenConvolutionBwdWeightsAlgoDirect_Red",
                    network_config,
                    std::get<1>(bwd_wrw_red),
                    std::get<0>(bwd_wrw_red),
                    std::get<4>(bwd_wrw_red),
                    std::get<3>(bwd_wrw_red),
                    std::get<2>(bwd_wrw_red));
            //                  (workSpace, dw);

            handle.AccumKernelTime(time0);

        }
    }

    // FIXME: MD temporary hack for hipcaffe
    // should be ideally wrapped under mlopen::deref to check 
    // for the size of perfResults == requestedAlgoCount
#if MLOPEN_USE_TINYGEMM
    perfResults->bwd_weights_algo = mlopenConvolutionBwdWeightsAlgoGEMM;
#else
    perfResults->bwd_weights_algo = mlopenConvolutionBwdWeightsAlgoDirect;
#endif
}

// BackwardWeightsAlgorithm()
void ConvolutionDescriptor::ConvolutionBackwardWeights(Handle& handle,
        const void                      * /*alpha*/,
        const TensorDescriptor&         dyDesc,
        ConstData_t                 dy,
        const TensorDescriptor&         xDesc,
        ConstData_t                 x,
        mlopenConvBwdWeightsAlgorithm_t algo,
        const void                      * /*beta*/,
        const TensorDescriptor&         dwDesc,
        Data_t                          dw, 
        Data_t                          workSpace,
        size_t                          /*workSpaceSize*/) const {

    if(x == nullptr || dw == nullptr || dy == nullptr) {
        MLOPEN_THROW(mlopenStatusBadParm);
    }
    if(dyDesc.GetSize() != dwDesc.GetSize() || dyDesc.GetSize() != xDesc.GetSize()) {
        MLOPEN_THROW(mlopenStatusBadParm);
    }
    if(dyDesc.GetType() != dwDesc.GetType() || dyDesc.GetType() != xDesc.GetType()) {
        MLOPEN_THROW(mlopenStatusBadParm);
    }
    if(dyDesc.GetLengths()[0] != xDesc.GetLengths()[0]) {
        MLOPEN_THROW(mlopenStatusBadParm);
    }
    if(dyDesc.GetSize() < 3) {
        MLOPEN_THROW(mlopenStatusBadParm);
    }

    int in_n, in_c, in_h, in_w;
    std::tie(in_n, in_c, in_h, in_w) = tie4(xDesc.GetLengths());

    int wei_n, wei_h, wei_w;
    std::tie(wei_n, std::ignore, wei_h, wei_w) = tie4(dwDesc.GetLengths());

    int out_h, out_w;
    std::tie(std::ignore, std::ignore, out_h, out_w) = tie4(dyDesc.GetLengths());

    if(workSpace == nullptr) {
        MLOPEN_THROW("Workspace is requried");
    }
    switch (algo)
    {
        case mlopenConvolutionBwdWeightsAlgoGEMM:
        {
            std::string network_config;
#if MLOPEN_USE_TINYGEMM
            CreateGemmGeometryConvBwdWeights(dyDesc, xDesc, dwDesc, false, network_config);
            GemmGeometry gg = GetGemmGeometry("mlopenConvolutionBwdWeightsAlgoGEMM", network_config);

            handle.ResetKernelTime();
            float time_0 = 0;
            float t1 = 0;
            for(int i = 0; i < in_n; i++) {
                int out_offset = i * wei_n * out_h * out_w;
                if(wei_h != 1 && wei_w != 1) {
                    size_t in_offset = i * in_c * in_h * in_w;
                    Im2ColGPU(handle, x, in_offset, in_c, in_h, in_w, wei_h, wei_w, out_h, out_w, pad_h, pad_w, v, u, workSpace);
                    if(handle.IsProfilingEnabled())
                        t1 = handle.GetKernelTime();

                    gg.RunGemm(handle, workSpace, dy, dw, 0, out_offset, 0);

                    // Update times for both the kernels
                    if(handle.IsProfilingEnabled()) {
                        if(i == in_n - 1)
                            handle.AccumKernelTime(t1+time_0);
                        else
                            handle.AccumKernelTime(t1);
                        time_0 += handle.GetKernelTime();
                    }
                }
                else if(wei_h == 1 && wei_w == 1) {
                    int in_offset = i * in_c * in_h * in_w;
                    gg.RunGemm(handle, x, dy, dw, in_offset, out_offset, 0);

                    if(handle.IsProfilingEnabled()) {
                        if(i == in_n - 1)
                            handle.AccumKernelTime(time_0);
                        time_0 += handle.GetKernelTime();
                    }
                }
            }
#else
            MLOPEN_THROW("GEMM is not supported");
#endif
        }
        break;

        case mlopenConvolutionBwdWeightsAlgoDirect:
        {

            {
                mlo_construct_BwdWrW2D construct_params(0); // backward with regards to weights
                construct_params.setOutputDescFromMLDesc(dyDesc);
                construct_params.setInputDescFromMLDesc(xDesc);
                construct_params.setWeightDescFromMLDesc(dwDesc);
                construct_params.mloConstruct();

                std::string network_config;
                construct_params.mloBuildConf_Key(network_config);
                const std::vector<mlo_kernel_info> & bwd_wrw_info = construct_params.getKernelsInfo();

                handle.ResetKernelTime();

                // main kernel
                if (bwd_wrw_info.size() == 1)
                {
                    float padding_val = 0;
                    handle.GetKernel("mlopenConvolutionBwdWeightsAlgoDirect_Main",
                            network_config) (dy, x, dw, padding_val);
                }
                else
                {
                    float padding_val = 0;
                    handle.GetKernel("mlopenConvolutionBwdWeightsAlgoDirect_Main",
                            network_config) (dy, x, workSpace, padding_val);

                    float time0 = handle.GetKernelTime();
                    // second kernel has
                    network_config += "x1";
                    // reduction  kernel
                    handle.GetKernel("mlopenConvolutionBwdWeightsAlgoDirect_Red",
                            network_config) (workSpace, dw);

                    handle.AccumKernelTime(time0);
                }
            }
        }
        break;
    };
}

}  // namespace mlopen<|MERGE_RESOLUTION|>--- conflicted
+++ resolved
@@ -431,16 +431,12 @@
         Im2ColGPU(handle, x, in_offset, in_c, in_h, in_w, wei_h, wei_w, out_h, out_w, pad_h, pad_w, v, u, workSpace);
     }
 
-<<<<<<< HEAD
-=======
     std::string network_config;
 #if MLOPEN_USE_TINYGEMM
     GemmGeometry gg = CreateGemmGeometryConvBwdWeights(dyDesc, xDesc, dwDesc, false, network_config);
     gg.FindSolution(.003, handle, workSpace, dy, dw, false);
 #endif
-// temprorary guard
-//    if((u == 1 && v == 1) || (wei_w >= 7 && (u > 1 || v > 1))
->>>>>>> 9a5301e9
+    if(wei_w >= wei_h)
     {
         mlo_construct_BwdWrW2D construct_params(0); // backward with regards to weights
         construct_params.doSearch(false);
@@ -619,7 +615,8 @@
         case mlopenConvolutionBwdWeightsAlgoDirect:
         {
 
-            {
+			if (wei_w >= wei_h)
+			{
                 mlo_construct_BwdWrW2D construct_params(0); // backward with regards to weights
                 construct_params.setOutputDescFromMLDesc(dyDesc);
                 construct_params.setInputDescFromMLDesc(xDesc);
