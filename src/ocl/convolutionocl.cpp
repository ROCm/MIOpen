/*******************************************************************************
 *
 * MIT License
 *
 * Copyright (c) 2020 Advanced Micro Devices, Inc.
 *
 * Permission is hereby granted, free of charge, to any person obtaining a copy
 * of this software and associated documentation files (the "Software"), to deal
 * in the Software without restriction, including without limitation the rights
 * to use, copy, modify, merge, publish, distribute, sublicense, and/or sell
 * copies of the Software, and to permit persons to whom the Software is
 * furnished to do so, subject to the following conditions:
 *
 * The above copyright notice and this permission notice shall be included in all
 * copies or substantial portions of the Software.
 *
 * THE SOFTWARE IS PROVIDED "AS IS", WITHOUT WARRANTY OF ANY KIND, EXPRESS OR
 * IMPLIED, INCLUDING BUT NOT LIMITED TO THE WARRANTIES OF MERCHANTABILITY,
 * FITNESS FOR A PARTICULAR PURPOSE AND NONINFRINGEMENT. IN NO EVENT SHALL THE
 * AUTHORS OR COPYRIGHT HOLDERS BE LIABLE FOR ANY CLAIM, DAMAGES OR OTHER
 * LIABILITY, WHETHER IN AN ACTION OF CONTRACT, TORT OR OTHERWISE, ARISING FROM,
 * OUT OF OR IN CONNECTION WITH THE SOFTWARE OR THE USE OR OTHER DEALINGS IN THE
 * SOFTWARE.
 *
 *******************************************************************************/
#include <miopen/algorithm.hpp>
#include <miopen/conv_algo_name.hpp>
#include <miopen/check_numerics.hpp>
#include <miopen/config.h>
#include <miopen/convolution.hpp>
#include <miopen/conv_algo_name.hpp>
#include <miopen/db.hpp>
#include <miopen/db_record.hpp>
#include <miopen/env.hpp>
#include <miopen/find_db.hpp>
#include <miopen/finddb_kernel_cache_key.hpp>
#include <miopen/find_controls.hpp>
#include <miopen/float_equal.hpp>
#include <miopen/invoker.hpp>
#include <miopen/kernel.hpp>
#include <miopen/solver.hpp>
#include <miopen/tensor_ops.hpp>
#include <miopen/tensor.hpp>
#include <miopen/util.hpp>
#include <miopen/visit_float.hpp>
#include <miopen/datatype.hpp>
#include <miopen/any_solver.hpp>
#include <miopen/conv/tensors.hpp>
#include <miopen/conv/compiled_in_parameters.hpp>
#include <miopen/conv/data_invoke_params.hpp>
#include <miopen/conv/wrw_invoke_params.hpp>

#if MIOPEN_USE_GEMM
#include <miopen/gemm_v2.hpp>
#endif

#include <cassert>
#include <type_traits>

#include <boost/range/adaptors.hpp>

namespace miopen {

MIOPEN_DECLARE_ENV_VAR(MIOPEN_DEBUG_CONV_GEMM)
MIOPEN_DECLARE_ENV_VAR(MIOPEN_DEBUG_CONV_DIRECT)
MIOPEN_DECLARE_ENV_VAR(MIOPEN_DEBUG_CONV_WINOGRAD)
MIOPEN_DECLARE_ENV_VAR(MIOPEN_DEBUG_CONV_IMPLICIT_GEMM)
MIOPEN_DECLARE_ENV_VAR(MIOPEN_CONV_PRECISE_ROCBLAS_TIMING)
MIOPEN_DECLARE_ENV_VAR(MIOPEN_DEBUG_CONV_FFT)
MIOPEN_DECLARE_ENV_VAR(MIOPEN_DEVICE_ARCH)
MIOPEN_DECLARE_ENV_VAR(MIOPEN_DEBUG_CONV_IMMED_FALLBACK)

#if MIOPEN_USE_GEMM
#ifdef CPPCHECK
// Keep the value unknown in cppcheck since this can differ between opencl and hip
static bool IsUseRocBlas;
#else
static const bool IsUseRocBlas = (MIOPEN_USE_ROCBLAS == 1);
#endif

static inline bool IsAnyBufferBF16(const TensorDescriptor& xDesc,
                                   const TensorDescriptor& yDesc,
                                   const TensorDescriptor& wDesc)
{
    return xDesc.GetType() == miopenBFloat16 || yDesc.GetType() == miopenBFloat16 ||
           wDesc.GetType() == miopenBFloat16;
}
#endif

size_t GetKernelGlobalWorkDim(const KernelInvoke& kernel, int dim) { return kernel.gdims[dim]; }

size_t GetKernelLocalWorkDim(const KernelInvoke& kernel, int dim) { return kernel.ldims[dim]; }

static inline void AddKernels(const Handle& handle,
                              const std::string& algorithm_name,
                              const std::string& network_config,
                              const miopen::solver::ConvSolution& s,
                              std::vector<KernelInvoke>* const kernels)
{
    if(!algorithm_name.empty() && !network_config.empty())
    {
        handle.ClearKernels(algorithm_name, network_config);
    }
    else
    {
        assert(algorithm_name.empty() && network_config.empty());
    }
    int i = 0;
    for(auto& k : s.construction_params)
    {
        MIOPEN_LOG_I2(k.kernel_name);
        auto kernel = handle.AddKernel(algorithm_name,
                                       network_config,
                                       k.kernel_file,
                                       k.kernel_name,
                                       k.l_wk,
                                       k.g_wk,
                                       k.comp_options,
                                       i);
        if(kernels != nullptr)
        {
            kernels->push_back(kernel);
        }
        ++i;
    }
}

static inline void ValidateGroupCount(const TensorDescriptor& xDesc,
                                      const TensorDescriptor& wDesc,
                                      const ConvolutionDescriptor& conv)
{
    if(conv.group_count == 1)
    {
        if(xDesc.GetLengths()[1] != wDesc.GetLengths()[1])
            MIOPEN_THROW(miopenStatusBadParm, "Invalid filter channel number");
    }
    if(conv.group_count > 1)
    {
        if(xDesc.GetLengths()[1] % conv.group_count != 0 ||
           wDesc.GetLengths()[0] % conv.group_count != 0 ||
           conv.group_count > xDesc.GetLengths()[1] || conv.group_count > wDesc.GetLengths()[0] ||
           conv.group_count < 1)
            MIOPEN_THROW(miopenStatusBadParm, "Invalid group number");
        if(xDesc.GetLengths()[1] / conv.group_count != wDesc.GetLengths()[1])
            MIOPEN_THROW(miopenStatusBadParm, "Invalid filter channel number");
    }
}

std::vector<miopen::solver::ConvSolution>
ConvolutionDescriptor::FindWinogradSolutions(const ConvolutionContext& ctx,
                                             const AnyInvokeParams& invoke_ctx) const
{
    if(miopen::IsDisabled(MIOPEN_DEBUG_CONV_WINOGRAD{}))
        return {};
    try
    {
        return FindAllWinogradSolutions(ctx, invoke_ctx);
    }
    catch(miopen::Exception& ex)
    {
        MIOPEN_LOG_WE(ex.what());
        return {};
    }
}

std::vector<miopen::solver::ConvSolution>
ConvolutionDescriptor::FindDataDirectSolutions(Handle& handle,
                                               const TensorDescriptor& xDesc,
                                               const TensorDescriptor& wDesc,
                                               const TensorDescriptor& yDesc,
                                               bool exhaustiveSearch,
                                               bool isForward,
                                               const ConvolutionUserBuffers& bufs,
                                               const AnyInvokeParams& invoke_ctx) const
{

    if(miopen::IsDisabled(MIOPEN_DEBUG_CONV_DIRECT{}))
        return {};

    const auto dir = isForward ? conv::Direction::Forward : conv::Direction::BackwardData;
    auto ctx       = ConvolutionContext{xDesc, wDesc, yDesc, *this, dir};
    ctx.skip_solutions_that_take_long_time_to_build_and_have_narrow_coverage =
        findMode.IsFastHybrid(ctx);
    ctx.use_dynamic_solutions_only = findMode.IsDynamicHybrid(ctx);
    ctx.do_search                  = exhaustiveSearch;
    ctx.save_srch_req              = true;
    ctx.general_compile_options    = "";
    ctx.SetStream(&handle);
    ctx.SetBufs(bufs);
    ctx.DetectRocm();
    ctx.SetupFloats();

    try
    {
        return FindAllDirectSolutions(ctx, invoke_ctx);
    }
    catch(miopen::Exception& ex)
    {
        MIOPEN_LOG_WE(ex.what());
        return {};
    }
}

std::vector<miopen::solver::ConvSolution>
ConvolutionDescriptor::FindDataImplicitGemmSolutions(Handle& handle,
                                                     const TensorDescriptor& xDesc,
                                                     const TensorDescriptor& wDesc,
                                                     const TensorDescriptor& yDesc,
                                                     bool exhaustiveSearch,
                                                     bool isForward,
                                                     const ConvolutionUserBuffers& bufs,
                                                     const AnyInvokeParams& invoke_ctx) const
{

    if(miopen::IsDisabled(MIOPEN_DEBUG_CONV_IMPLICIT_GEMM{}))
        return {};

    const auto dir = isForward ? conv::Direction::Forward : conv::Direction::BackwardData;
    auto ctx       = ConvolutionContext{xDesc, wDesc, yDesc, *this, dir};

    ctx.skip_solutions_that_take_long_time_to_build_and_have_narrow_coverage =
        findMode.IsFastHybrid(ctx);
    ctx.use_dynamic_solutions_only = findMode.IsDynamicHybrid(ctx);
    ctx.do_search                  = exhaustiveSearch;
    ctx.save_srch_req              = true;
    ctx.general_compile_options    = "";
    ctx.SetStream(&handle);
    ctx.SetBufs(bufs);
    ctx.DetectRocm();
    ctx.SetupFloats();

    try
    {
        return FindAllImplicitGemmSolutions(ctx, invoke_ctx);
    }
    catch(miopen::Exception& ex)
    {
        MIOPEN_LOG_WE(ex.what());
        return {};
    }
}

std::vector<miopen::solver::ConvSolution>
ConvolutionDescriptor::FindFftSolutions(const ConvolutionContext& ctx,
                                        const AnyInvokeParams& invoke_ctx) const
{

    if(miopen::IsDisabled(MIOPEN_DEBUG_CONV_FFT{}))
        return {};

    try
    {
        return FindAllFFTSolutions(ctx, invoke_ctx);
    }
    catch(miopen::Exception& ex)
    {
        MIOPEN_LOG_WE(ex.what());
        return {};
    }
}

template <class InvokeParams>
static void EvaluateInvokers(Handle& handle,
                             const std::vector<solver::ConvSolution>& solutions,
                             const AlgorithmName& algorithm_name,
                             const NetworkConfig& network_config,
                             const InvokeParams& invoke_ctx,
                             DbRecord& record)
{

    const char* const arch = miopen::GetStringEnv(MIOPEN_DEVICE_ARCH{});
    if(arch != nullptr && strlen(arch) > 0)
    {
        return;
    }
    miopen::solver::ConvSolution selected{miopenStatusUnknownError};
    float best = std::numeric_limits<float>::max();
    Invoker best_invoker;

    for(const auto& sol : solutions)
    {
        if(sol.workspce_sz > 0)
        {
            if(invoke_ctx.workSpace == nullptr)
            {
                MIOPEN_LOG_I("Warning: skipping solver <" << sol.solver_id
                                                          << "> due to no workspace provided ("
                                                          << sol.workspce_sz
                                                          << " required)");
                continue;
            }
            if(invoke_ctx.workSpaceSize < sol.workspce_sz)
            {
                MIOPEN_LOG_I("Warning: skipping solver <" << sol.solver_id
                                                          << "> due to insufficient workspace ("
                                                          << invoke_ctx.workSpaceSize
                                                          << " < "
                                                          << sol.workspce_sz
                                                          << ")");
                continue;
            }
        }

        if(!sol.invoker_factory)
            MIOPEN_THROW("Invoker is not provided by solver " + sol.solver_id);

        const auto invoker = handle.PrepareInvoker(*sol.invoker_factory, sol.construction_params);
        invoker(handle, invoke_ctx);
        const auto elapsed = handle.GetKernelTime();

        MIOPEN_LOG_I(sol << ": " << elapsed << (elapsed < best ? " < " : " >= ") << best);
        if(elapsed < best)
        {
            best         = elapsed;
            selected     = sol;
            best_invoker = invoker;
        }
    }

    if(selected.Succeeded())
    {
        handle.RegisterInvoker(best_invoker, network_config, selected.solver_id, algorithm_name);
        MIOPEN_LOG_I(
            "Selected: " << selected << ": " << best << ", workspce_sz = " << selected.workspce_sz);
        record.SetValues(algorithm_name,
                         FindDbData{selected.solver_id,
                                    best,
                                    selected.workspce_sz,
                                    FindDbKCacheKey::MakeUnused(algorithm_name)});
    }
}

static void DirConvFindCore(Handle& handle,
                            const TensorDescriptor& xDesc,
                            ConstData_t x,
                            const TensorDescriptor& wDesc,
                            ConstData_t w,
                            const TensorDescriptor& yDesc,
                            Data_t y,
                            Data_t workSpace,
                            size_t workSpaceSize,
                            const ConvolutionDescriptor& conv,
                            bool exhaustiveSearch,
                            DbRecord& record,
                            ConvolutionContext& ctx, // non-const only for use_winograd_only hack.
                            bool use_winograd_only)
{
    AutoEnableProfiling enableProfiling{handle};
    ValidateGroupCount(xDesc, wDesc, conv);

#if MIOPEN_USE_GEMM
    if(!use_winograd_only && !miopen::IsDisabled(MIOPEN_DEBUG_CONV_GEMM{}) &&
       !(IsAnyBufferBF16(xDesc, yDesc, wDesc) && !IsUseRocBlas))
    { // GEMM algo
        std::size_t in_n, in_c;
        std::tie(in_n, in_c) = tie_pick<0, 1>()(xDesc.GetLengths());

        std::size_t wei_k = wDesc.GetLengths()[0];

        std::size_t spatial_dim = conv.GetSpatialDimension();

        auto in_spatial  = boost::adaptors::slice(xDesc.GetLengths(), 2, 2 + spatial_dim);
        auto wei_spatial = boost::adaptors::slice(wDesc.GetLengths(), 2, 2 + spatial_dim);
        auto out_spatial = boost::adaptors::slice(yDesc.GetLengths(), 2, 2 + spatial_dim);

        float time_gemm           = 0;
        const bool time_precision = (!IsDisabled(MIOPEN_CONV_PRECISE_ROCBLAS_TIMING{}));
        // Use transpose path 1x1, stride=2
        if(conv.GetSpatialDimension() == 2 &&
           miopen::all_of(wei_spatial, [](auto v) { return v == 1; }) &&
           miopen::all_of(conv.GetConvPads(), [](auto v) { return v == 0; }) &&
           miopen::all_of(conv.GetConvStrides(), [](auto v) { return v == 2; }))
        {
            size_t workspace_req = conv.ForwardGetWorkSpaceSizeGEMMTranspose(xDesc, yDesc);
            if(workSpace != nullptr && workSpaceSize >= workspace_req)
            {
                if(conv.group_count > 1)
                {
                    MIOPEN_LOG_FUNCTION("groupconv, 1x1 u2xv2");
                }
                else
                {
                    MIOPEN_LOG_FUNCTION("convolution, 1x1 u2xv2");
                }

                // y = CNHW2NCHW(w * NCHW2CNHW(x))
                transpose_NCHW2CNHW(handle,
                                    in_n,
                                    in_c,
                                    in_spatial[0],
                                    in_spatial[1],
                                    out_spatial[0],
                                    out_spatial[1],
                                    x,
                                    workSpace,
                                    0,
                                    0,
                                    conv.GetConvStrides()[0],
                                    conv.GetConvStrides()[1],
                                    xDesc.GetType());
                time_gemm = handle.GetKernelTime();

                std::size_t out_spatial_size = std::accumulate(out_spatial.begin(),
                                                               out_spatial.end(),
                                                               std::size_t(1),
                                                               std::multiplies<std::size_t>());

                std::size_t x_t_size = in_n * in_c * out_spatial_size;

                std::size_t wksp_offset = 0;
                if(wDesc.GetType() == miopenInt8)
                {
                    wksp_offset = x_t_size;
                    transpose_packed_MN2NM(handle,
                                           in_c,
                                           static_cast<int>(in_n * out_spatial_size),
                                           0,
                                           wksp_offset,
                                           workSpace,
                                           workSpace,
                                           xDesc.GetType());

                    time_gemm += handle.GetKernelTime();

                    x_t_size *= 2;
                }
                if((wDesc.GetType() == miopenInt8 || wDesc.GetType() == miopenInt8x4) &&
                   (yDesc.GetType() == miopenInt32 || yDesc.GetType() == miopenFloat))
                    x_t_size /= 4;

                FindDbKCacheKey kcache_key;

                GemmDescriptor gemm_desc =
                    conv.group_count > 1 ? CreateGemmDescriptorGroupConvCNHWFwd(
                                               wDesc, xDesc, yDesc, conv.group_count)
                                         : CreateGemmDescriptorConvCNHWFwd(wDesc, xDesc, yDesc);

                miopenStatus_t gemm_status =
                    CallGemmTimeMeasure(handle,
                                        gemm_desc,
                                        w,
                                        0,
                                        workSpace,
                                        wksp_offset,
                                        workSpace,
                                        x_t_size,
                                        &kcache_key,
                                        time_precision,
                                        conv.group_count > 1 ? callGemmStridedBatched : callGemm);

                time_gemm += handle.GetKernelTime();

                transpose_CNHW2NCHW(handle,
                                    in_n,
                                    wei_k,
                                    out_spatial[0],
                                    out_spatial[1],
                                    out_spatial[0],
                                    out_spatial[1],
                                    workSpace,
                                    y,
                                    x_t_size,
                                    0,
                                    1,
                                    1,
                                    yDesc.GetType());
                time_gemm += handle.GetKernelTime();

                if((wDesc.GetType() == miopenInt8 || wDesc.GetType() == miopenInt8x4) &&
                   yDesc.GetType() != miopenInt32)
                {
                    TensorDescriptor ygemmDesc(miopenInt32, yDesc.GetLengths(), yDesc.GetStrides());

                    CastTensor(handle, &conv.lowp_quant, ygemmDesc, y, yDesc, y, 0, 0);
                    time_gemm += handle.GetKernelTime();
                }

                if(gemm_status == miopenStatusSuccess)
                    record.SetValues(
                        "miopenConvolutionFwdAlgoGEMM",
                        FindDbData{
                            "gemm", time_gemm, workspace_req, kcache_key}); // Todo: gemm solver id?
            }
        }
        // 1x1_stride=1 with GEMM and zero workspace
        else if(miopen::all_of(wei_spatial, [](auto v) { return v == 1; }) &&
                miopen::all_of(conv.GetConvPads(), [](auto v) { return v == 0; }) &&
                miopen::all_of(conv.GetConvStrides(), [](auto v) { return v == 1; }))
        {
            if(conv.group_count > 1)
            {
                MIOPEN_LOG_FUNCTION("groupconv, 1x1");
            }
            else
            {
                MIOPEN_LOG_FUNCTION("convolution, 1x1");
            }

            // y = w * x
            FindDbKCacheKey kcache_key;
            miopenStatus_t gemm_status = miopenStatusNotInitialized;
            size_t workspace_req       = 0;
            if(wDesc.GetType() == miopenInt8)
            {
                workspace_req            = conv.ForwardGetWorkSpaceSizeGEMM(wDesc, yDesc);
                GemmDescriptor gemm_desc = CreateGemmDescriptorConvFwd(wDesc, xDesc, yDesc);

                std::size_t out_offset      = 0;
                std::size_t in_offset       = 0;
                std::size_t in_spatial_size = std::accumulate(in_spatial.begin(),
                                                              in_spatial.end(),
                                                              std::size_t(1),
                                                              std::multiplies<std::size_t>());
                transpose_packed_MN2NM(
                    handle, in_c, in_spatial_size, in_offset, 0, x, workSpace, xDesc.GetType());

                time_gemm += (in_n * handle.GetKernelTime());

                gemm_status = CallGemmTimeMeasure(handle,
                                                  gemm_desc,
                                                  w,
                                                  0,
                                                  workSpace,
                                                  0,
                                                  y,
                                                  out_offset,
                                                  &kcache_key,
                                                  time_precision,
                                                  callGemm);

                time_gemm += (in_n * handle.GetKernelTime());
            }
            else
            {
                GemmDescriptor gemm_desc =
                    conv.group_count > 1
                        ? CreateGemmDescriptorGroupConvFwd(wDesc, xDesc, yDesc, conv.group_count)
                        : CreateGemmStridedBatchedDescriptorConv1x1Fwd(wDesc, xDesc, yDesc);

                gemm_status = CallGemmTimeMeasure(handle,
                                                  gemm_desc,
                                                  w,
                                                  0,
                                                  x,
                                                  0,
                                                  y,
                                                  0,
                                                  &kcache_key,
                                                  time_precision,
                                                  callGemmStridedBatched);

                time_gemm = handle.GetKernelTime();
                if(conv.group_count > 1)
                    time_gemm *= in_n;
            }

            if((wDesc.GetType() == miopenInt8 || wDesc.GetType() == miopenInt8x4) &&
               yDesc.GetType() != miopenInt32)
            {
                TensorDescriptor ygemmDesc(miopenInt32, yDesc.GetLengths(), yDesc.GetStrides());

                CastTensor(handle, &conv.lowp_quant, ygemmDesc, y, yDesc, y, 0, 0);
                time_gemm += handle.GetKernelTime();
            }

            if(gemm_status == miopenStatusSuccess)
                record.SetValues(
                    "miopenConvolutionFwdAlgoGEMM",
                    FindDbData{
                        "gemm", time_gemm, workspace_req, kcache_key}); // Todo: gemm solver id?
        }
        // if not 1x1
        else if(workSpace != nullptr &&
                workSpaceSize >= (conv.ForwardGetWorkSpaceSizeGEMM(wDesc, yDesc)))
        {
            if(conv.group_count > 1)
            {
                MIOPEN_LOG_FUNCTION("groupconv, non 1x1");
            }
            else
            {
                MIOPEN_LOG_FUNCTION("convolution, non 1x1");
            }

            // y = w * Im2Col(x)
            float time_im2col = 0;
            int in_offset     = 0;
            time_im2col       = Im2ColGPU(handle,
                                    conv.GetSpatialDimension(),
                                    x,
                                    in_offset,
                                    in_c,
                                    in_spatial,
                                    wei_spatial,
                                    out_spatial,
                                    conv.GetConvPads(),
                                    conv.GetConvStrides(),
                                    conv.GetConvDilations(),
                                    workSpace,
                                    xDesc.GetType());

            std::size_t wksp_offset = 0;
            if(wDesc.GetType() == miopenInt8)
            {
                std::size_t wei_spatial_size = std::accumulate(wei_spatial.begin(),
                                                               wei_spatial.end(),
                                                               std::size_t(1),
                                                               std::multiplies<std::size_t>());

                std::size_t out_spatial_size = std::accumulate(out_spatial.begin(),
                                                               out_spatial.end(),
                                                               std::size_t(1),
                                                               std::multiplies<std::size_t>());

                wksp_offset = in_c * wei_spatial_size * out_spatial_size;

                transpose_packed_MN2NM(handle,
                                       static_cast<int>(in_c * wei_spatial_size),
                                       out_spatial_size,
                                       0,
                                       wksp_offset,
                                       workSpace,
                                       workSpace,
                                       xDesc.GetType());
                time_gemm += (in_n * handle.GetKernelTime());
            }

            FindDbKCacheKey kcache_key;

            GemmDescriptor gemm_desc =
                conv.group_count > 1
                    ? CreateGemmDescriptorGroupConvFwd(wDesc, xDesc, yDesc, conv.group_count)
                    : CreateGemmDescriptorConvFwd(wDesc, xDesc, yDesc);

            miopenStatus_t gemm_status = CallGemmTimeMeasure(
                handle,
                gemm_desc,
                w,
                0,
                workSpace,
                wksp_offset,
                y,
                0,
                &kcache_key,
                time_precision,
                conv.group_count > 1 ? callGemmStridedBatched : callGemm,
                (conv.group_count > 1 || wDesc.GetType() == miopenInt8 ||
                 wDesc.GetType() == miopenInt8x4 || wDesc.GetType() == miopenBFloat16)
                    ? GemmBackend_t::miopentensile
                    : GemmBackend_t::miopengemm);

            time_gemm += (in_n * (time_im2col + handle.GetKernelTime()));

            if((wDesc.GetType() == miopenInt8 || wDesc.GetType() == miopenInt8x4) &&
               yDesc.GetType() != miopenInt32)
            {
                TensorDescriptor ygemmDesc(miopenInt32, yDesc.GetLengths(), yDesc.GetStrides());

                CastTensor(handle, &conv.lowp_quant, ygemmDesc, y, yDesc, y, 0, 0);
                time_gemm += handle.GetKernelTime();
            }

            if(gemm_status == miopenStatusSuccess)
                record.SetValues("miopenConvolutionFwdAlgoGEMM",
                                 FindDbData{"gemm",
                                            time_gemm,
                                            (conv.ForwardGetWorkSpaceSizeGEMM(wDesc, yDesc)),
                                            kcache_key}); // Todo: gemm solver id?
        }
    }
#endif

    const auto network_config = ctx.BuildConfKey();
    const auto invoke_ctx =
        conv::DataInvokeParams{{xDesc, x, wDesc, w, yDesc, y}, workSpace, workSpaceSize};

    // Find solutions
    const auto winograd = !use_winograd_only ? conv.FindWinogradSolutions(ctx, invoke_ctx) : [&]() {
        AutoUseFastDynamicSolutions tmp{ctx};
        return conv.FindWinogradSolutions(ctx, invoke_ctx);
    }();
    ConvolutionUserBuffers bufs(workSpace, workSpaceSize);
    bufs.SetFwd(x, w, y);
    const auto direct =
        !use_winograd_only
            ? conv.FindDataDirectSolutions(
                  handle, xDesc, wDesc, yDesc, exhaustiveSearch, true, bufs, invoke_ctx)
            : std::vector<miopen::solver::ConvSolution>{};
    const auto implictgemm =
        !use_winograd_only
            ? conv.FindDataImplicitGemmSolutions(
                  handle, xDesc, wDesc, yDesc, exhaustiveSearch, true, bufs, invoke_ctx)
            : std::vector<miopen::solver::ConvSolution>{};
    const auto fft = !use_winograd_only ? conv.FindFftSolutions(ctx, invoke_ctx)
                                        : std::vector<miopen::solver::ConvSolution>{};

    // Precompile
    {
        std::vector<const miopen::solver::ConvSolution*> all;
        all.reserve(winograd.size() + direct.size() + implictgemm.size() + fft.size());
        for(auto&& s : winograd)
            all.emplace_back(&s);
        for(auto&& s : direct)
            all.emplace_back(&s);
        for(auto&& s : implictgemm)
            all.emplace_back(&s);
        for(auto&& s : fft)
            all.emplace_back(&s);
        PrecompileSolutions(handle, all);
    }

<<<<<<< HEAD
    // Evaluate Invokers
    EvaluateInvokers(handle,
                     winograd,
                     AlgorithmName{"miopenConvolutionFwdAlgoWinograd"},
                     network_config,
                     invoke_ctx,
                     record);
    EvaluateInvokers(handle,
                     direct,
                     AlgorithmName{"miopenConvolutionFwdAlgoDirect"},
                     network_config,
                     invoke_ctx,
                     record);
    EvaluateInvokers(handle,
                     implictgemm,
                     AlgorithmName{"miopenConvolutionFwdAlgoImplicitGEMM"},
                     network_config,
                     invoke_ctx,
                     record);
    EvaluateInvokers(handle,
                     fft,
                     AlgorithmName{"miopenConvolutionFwdAlgoFFT"},
                     network_config,
                     invoke_ctx,
                     record);
=======
    // FFT algo
    if(!use_winograd_only)
    {
        const auto all            = conv.FindFftSolutions(ctx, invoke_ctx);
        const auto algorithm_name = AlgorithmName{"miopenConvolutionFwdAlgoFFT"};
        PrecompileSolutions(handle, all);
        EvaluateInvokers(handle, all, algorithm_name, network_config, invoke_ctx, record);
    }
>>>>>>> b86f3a1a
}

void ConvolutionDescriptor::FindConvFwdAlgorithm(Handle& handle,
                                                 const TensorDescriptor& xDesc,
                                                 ConstData_t x,
                                                 const TensorDescriptor& wDesc,
                                                 ConstData_t w,
                                                 const TensorDescriptor& yDesc,
                                                 Data_t y,
                                                 const int requestAlgoCount,
                                                 int* const returnedAlgoCount,
                                                 miopenConvAlgoPerf_t* perfResults,
                                                 Data_t workSpace,
                                                 size_t workSpaceSize,
                                                 bool exhaustiveSearch) const
{
    MIOPEN_LOG_I("requestAlgoCount = " << requestAlgoCount << ", workspace = " << workSpaceSize);
    if(x == nullptr || w == nullptr || y == nullptr)
        MIOPEN_THROW(miopenStatusBadParm, "Buffers cannot be NULL");
    if(returnedAlgoCount == nullptr)
        MIOPEN_THROW(miopenStatusBadParm, "returnedAlgoCount cannot be nullptr");
    if(perfResults == nullptr)
        MIOPEN_THROW(miopenStatusBadParm, "perfResults cannot be nullptr");
    if(requestAlgoCount < 1)
        MIOPEN_THROW(miopenStatusBadParm, "requestAlgoCount cannot be < 1");

    *returnedAlgoCount = 0;

    const ProblemDescription problem(xDesc, wDesc, yDesc, *this, conv::Direction::Forward);
    auto ctx = ConvolutionContext{problem};
    ctx.SetStream(&handle);

    std::vector<PerfField> perf_db;

    bool use_immediate_solution = false;
    miopenConvSolution_t sol;
    if(findMode.IsFast(ctx) || findMode.IsHybrid(ctx))
    {
        size_t count;
        bool fallback;
        GetForwardSolutions(handle, wDesc, xDesc, yDesc, 1, &count, &sol, &fallback);
        use_immediate_solution = (count > 0) && !(findMode.IsHybrid(ctx) && fallback);
        // In Hybrid Find mode, we use Normal Find instead of Immediate fallback kernels.
    }

    if(use_immediate_solution)
    {
        CompileForwardSolution(handle, wDesc, xDesc, yDesc, sol.solution_id);
        /// It is possible to measure actual execution time and return it to the caller.
        /// \todo Consider if we need (and want to spend time) for this.
        const auto id = solver::Id(sol.solution_id);
        perf_db.push_back(
            {id.GetAlgo(conv::Direction::Forward), id.ToString(), sol.time, sol.workspace_size});
    }
    else
    {
        ctx.DetectRocm();
        ConvolutionUserBuffers bufs(workSpace, workSpaceSize);
        bufs.SetFwd(x, w, y);
        ctx.SetBufs(bufs);
        ctx.skip_solutions_that_take_long_time_to_build_and_have_narrow_coverage =
            findMode.IsFastHybrid(ctx);
        ctx.use_dynamic_solutions_only = findMode.IsDynamicHybrid(ctx);
        perf_db = UserFindDbRecord::TryLoad(handle, problem, [&](DbRecord& record) {
            DirConvFindCore(handle,
                            xDesc,
                            x,
                            wDesc,
                            w,
                            yDesc,
                            y,
                            workSpace,
                            workSpaceSize,
                            *this,
                            exhaustiveSearch,
                            record,
                            ctx,
                            IsWinograd3x3SupportedAndFast(ctx));
        });
    }

    if(perf_db.empty())
        MIOPEN_THROW("Forward Convolution cannot be executed due to incorrect params");

    std::sort(begin(perf_db), end(perf_db));

    for(const auto& entry : perf_db)
        MIOPEN_LOG_I(entry.name << "\t" << entry.time << "\t" << entry.workspace);

    *returnedAlgoCount = std::min(requestAlgoCount, static_cast<int>(perf_db.size()));

    for(int i = 0; i < *returnedAlgoCount; i++)
    {
        perfResults[i].fwd_algo = StringToConvolutionFwdAlgo(perf_db[i].name);
        perfResults[i].time     = perf_db[i].time;
        perfResults[i].memory   = perf_db[i].workspace;
    }

    MIOPEN_LOG_I("FW Chosen Algorithm: " << perf_db[0].solver_id << " , " << perf_db[0].workspace
                                         << ", "
                                         << perf_db[0].time);
}

void ValidateConvTensors(const ConvTensors& tensors)
{
    const auto invalid_buffers =
        tensors.x == nullptr || tensors.w == nullptr || tensors.y == nullptr;

    const auto tensor_sizes_not_matched = tensors.xDesc.GetSize() != tensors.yDesc.GetSize() ||
                                          tensors.xDesc.GetSize() != tensors.wDesc.GetSize();

    const auto tensor_types_not_matched =
        (tensors.xDesc.GetType() != tensors.yDesc.GetType() &&
         tensors.xDesc.GetType() != miopenInt8 && tensors.xDesc.GetType() != miopenInt8x4) ||
        tensors.xDesc.GetType() != tensors.wDesc.GetType();

    // if(xDesc.GetLengths()[1] != wDesc.GetLengths()[1]) {
    //    MIOPEN_THROW(miopenStatusBadParm);
    //}

    const auto x_tensor_invalid = tensors.xDesc.GetSize() < 3;

    const auto bad_parameters =
        invalid_buffers || tensor_sizes_not_matched || tensor_types_not_matched || x_tensor_invalid;

    if(bad_parameters)
        MIOPEN_THROW(miopenStatusBadParm);
}

void ValidateAlphaBeta(const void* alpha, const void* beta)
{
    if(!float_equal(*(static_cast<const float*>(alpha)), 1.0) ||
       !float_equal(*(static_cast<const float*>(beta)), 0))
    {
        MIOPEN_THROW(miopenStatusNotImplemented, "Only alpha=1 and beta=0 is supported");
    }
}

static void ConvForwardCheckNumerics(const Handle& handle,
                                     const ConvFwdTensors& tensors,
                                     std::function<void()>&& worker)
{
    if(!miopen::CheckNumericsEnabled())
    {
        worker();
        return;
    }

    miopen::checkNumericsInput(handle, tensors.xDesc, tensors.x);
    miopen::checkNumericsInput(handle, tensors.wDesc, tensors.w);

    worker();

    miopen::checkNumericsOutput(handle, tensors.yDesc, tensors.y);
}

void ConvolutionDescriptor::ConvolutionForward(Handle& handle,
                                               const void* alpha,
                                               const TensorDescriptor& xDesc,
                                               ConstData_t x,
                                               const TensorDescriptor& wDesc,
                                               ConstData_t w,
                                               miopenConvFwdAlgorithm_t algo,
                                               const void* beta,
                                               const TensorDescriptor& yDesc,
                                               Data_t y,
                                               Data_t workSpace,
                                               size_t workSpaceSize) const
{
    MIOPEN_LOG_I("algo = " << algo << ", workspace = " << workSpaceSize);
    const auto tensors = ConvFwdTensors{xDesc, x, wDesc, w, yDesc, y};
    ValidateConvTensors(tensors);
    ValidateAlphaBeta(alpha, beta);

    if(algo != miopenConvolutionFwdAlgoGEMM &&
       (xDesc.GetType() == miopenInt8 || xDesc.GetType() == miopenInt8x4))
    {
        MIOPEN_THROW(miopenStatusBadParm);
    }

    ConvForwardCheckNumerics(handle, tensors, [&]() {
        ValidateGroupCount(xDesc, wDesc, *this);

        const auto algorithm_name = AlgorithmName{ConvolutionAlgoToDirectionalString(
            static_cast<miopenConvAlgorithm_t>(algo), conv::Direction::Forward)};

        auto ctx =
            ConvolutionContext{xDesc, wDesc, yDesc, *this, conv::Direction::Forward}; // forward
        ctx.SetStream(&handle);
        const auto network_config = ctx.BuildConfKey();
        const auto& invoker       = handle.GetInvoker(network_config, {}, algorithm_name);

        if(invoker)
        {
            const auto& invoke_ctx = conv::DataInvokeParams{tensors, workSpace, workSpaceSize};
            (*invoker)(handle, invoke_ctx);
            return;
        }

        switch(algo)
        {
        case miopenConvolutionFwdAlgoDirect:
        case miopenConvolutionFwdAlgoWinograd:
        case miopenConvolutionFwdAlgoFFT:
        case miopenConvolutionFwdAlgoImplicitGEMM:
            MIOPEN_THROW("No invoker was registered for convolution forward. Was find executed?");

        case miopenConvolutionFwdAlgoGEMM:
            ConvFwdGemm(handle, tensors, workSpace, workSpaceSize);
            break;
        }
    });
}

void ConvolutionDescriptor::ConvFwdGemm(Handle& handle,
                                        const ConvFwdTensors& tensors,
                                        Data_t workSpace,
                                        std::size_t workSpaceSize) const
{
#if MIOPEN_USE_GEMM
    if(miopen::IsDisabled(MIOPEN_DEBUG_CONV_GEMM{}))
    {
        MIOPEN_THROW("GEMM convolution is disabled");
    }
    if(IsAnyBufferBF16(tensors.xDesc, tensors.yDesc, tensors.wDesc) && !IsUseRocBlas)
    {
        MIOPEN_THROW("GEMM convolution is unsupported");
    }

    std::size_t in_n, in_c;
    std::tie(in_n, in_c) = tie_pick<0, 1>()(tensors.xDesc.GetLengths());

    std::size_t wei_k = tensors.wDesc.GetLengths()[0];

    std::size_t spatial_dim = GetSpatialDimension();

    auto in_spatial  = boost::adaptors::slice(tensors.xDesc.GetLengths(), 2, 2 + spatial_dim);
    auto wei_spatial = boost::adaptors::slice(tensors.wDesc.GetLengths(), 2, 2 + spatial_dim);
    auto out_spatial = boost::adaptors::slice(tensors.yDesc.GetLengths(), 2, 2 + spatial_dim);

    // Use transpose path for 1x1, stride=2
    if(GetSpatialDimension() == 2 && miopen::all_of(wei_spatial, [](auto v) { return v == 1; }) &&
       miopen::all_of(GetConvPads(), [](auto v) { return v == 0; }) &&
       miopen::all_of(GetConvStrides(), [](auto v) { return v == 2; }))
    {
        if(group_count > 1)
        {
            MIOPEN_LOG_FUNCTION("groupconv, 1x1 u2xv2");
        }
        else
        {
            MIOPEN_LOG_FUNCTION("convolution, 1x1 u2xv2");
        }

        assert(workSpace != nullptr &&
               workSpaceSize >= ForwardGetWorkSpaceSizeGEMMTranspose(tensors.xDesc, tensors.yDesc));

        float t1 = 0;
        transpose_NCHW2CNHW(handle,
                            in_n,
                            in_c,
                            in_spatial[0],
                            in_spatial[1],
                            out_spatial[0],
                            out_spatial[1],
                            tensors.x,
                            workSpace,
                            0,
                            0,
                            GetConvStrides()[0],
                            GetConvStrides()[1],
                            tensors.xDesc.GetType());
        if(handle.IsProfilingEnabled())
            t1 = handle.GetKernelTime();

        std::size_t out_spatial_size = std::accumulate(
            out_spatial.begin(), out_spatial.end(), std::size_t(1), std::multiplies<std::size_t>());

        std::size_t x_t_size = in_n * in_c * out_spatial_size;

        std::size_t wksp_offset = 0;
        if(tensors.wDesc.GetType() == miopenInt8)
        {
            wksp_offset = x_t_size;

            transpose_packed_MN2NM(handle,
                                   in_c,
                                   static_cast<int>(in_n * out_spatial_size),
                                   0,
                                   wksp_offset,
                                   workSpace,
                                   workSpace,
                                   tensors.xDesc.GetType());
            if(handle.IsProfilingEnabled())
                t1 += handle.GetKernelTime();

            x_t_size *= 2;
        }

        if(tensors.wDesc.GetType() == miopenInt8 || tensors.wDesc.GetType() == miopenInt8x4)
        {
            const auto xts = GetTypeSize(tensors.xDesc.GetType());
            if(xts > 0)
            {
                const auto yts_div_xts = GetTypeSize(tensors.yDesc.GetType()) / xts;
                if(yts_div_xts > 0)
                    x_t_size /= yts_div_xts;
            }
        }

        if(group_count > 1)
        {
            GemmDescriptor gemm_desc = CreateGemmDescriptorGroupConvCNHWFwd(
                tensors.wDesc, tensors.xDesc, tensors.yDesc, group_count);

            CallGemmStridedBatched(
                handle, gemm_desc, tensors.w, 0, workSpace, 0, workSpace, x_t_size, nullptr, false);
        }
        else
        {
            // tensors.y = CNHW2NCHW(tensors.w * NCHW2CNHW(tensors.x))
            GemmDescriptor gemm_desc =
                CreateGemmDescriptorConvCNHWFwd(tensors.wDesc, tensors.xDesc, tensors.yDesc);

            // tensors.y = CNHW2NCHW(tensors.w * NCHW2CNHW(tensors.x))
            CallGemm(handle,
                     gemm_desc,
                     tensors.w,
                     0,
                     workSpace,
                     wksp_offset,
                     workSpace,
                     x_t_size,
                     nullptr,
                     false);
        }
        if(handle.IsProfilingEnabled())
            t1 += handle.GetKernelTime();

        transpose_CNHW2NCHW(handle,
                            in_n,
                            wei_k,
                            out_spatial[0],
                            out_spatial[1],
                            out_spatial[0],
                            out_spatial[1],
                            workSpace,
                            tensors.y,
                            x_t_size,
                            0,
                            1,
                            1,
                            tensors.yDesc.GetType());
        if(handle.IsProfilingEnabled())
            t1 += handle.GetKernelTime();

        if((tensors.wDesc.GetType() == miopenInt8 || tensors.wDesc.GetType() == miopenInt8x4) &&
           tensors.yDesc.GetType() != miopenInt32)
        {
            TensorDescriptor ygemmDesc(
                miopenInt32, tensors.yDesc.GetLengths(), tensors.yDesc.GetStrides());

            CastTensor(handle, &lowp_quant, ygemmDesc, tensors.y, tensors.yDesc, tensors.y, 0, 0);
            if(handle.IsProfilingEnabled())
                t1 += handle.GetKernelTime();
        }

        if(handle.IsProfilingEnabled())
        {
            handle.ResetKernelTime();
            handle.AccumKernelTime(t1);
        }
    }
    else if(miopen::all_of(wei_spatial, [](auto v) { return v == 1; }) &&
            miopen::all_of(GetConvPads(), [](auto v) { return v == 0; }) &&
            miopen::all_of(GetConvStrides(), [](auto v) { return v == 1; }))
    {
        if(group_count > 1)
        {
            MIOPEN_LOG_FUNCTION("groupconv, 1x1");

            GemmDescriptor gemm_desc = CreateGemmDescriptorGroupConvFwd(
                tensors.wDesc, tensors.xDesc, tensors.yDesc, group_count);
            float time_0 = 0;

            std::size_t out_spatial_size = std::accumulate(out_spatial.begin(),
                                                           out_spatial.end(),
                                                           std::size_t(1),
                                                           std::multiplies<std::size_t>());

            std::size_t in_spatial_size = std::accumulate(in_spatial.begin(),
                                                          in_spatial.end(),
                                                          std::size_t(1),
                                                          std::multiplies<std::size_t>());

            for(std::size_t i = 0; i < in_n; i++)
            {
                std::size_t out_offset = i * wei_k * out_spatial_size;

                std::size_t in_offset = i * in_c * in_spatial_size;

                CallGemmStridedBatched(handle,
                                       gemm_desc,
                                       tensors.w,
                                       0,
                                       tensors.x,
                                       in_offset,
                                       tensors.y,
                                       out_offset,
                                       nullptr,
                                       false);
                if(handle.IsProfilingEnabled())
                {
                    if(i == in_n - 1)
                        handle.AccumKernelTime(time_0);
                    time_0 += handle.GetKernelTime();
                }
            }
        }
        else
        {
            MIOPEN_LOG_FUNCTION("convolution, 1x1");
            float time_0 = 0;
            float t1     = 0;

            if(tensors.wDesc.GetType() == miopenInt8)
            {
                GemmDescriptor gemm_desc =
                    CreateGemmDescriptorConvFwd(tensors.wDesc, tensors.xDesc, tensors.yDesc);

                std::size_t out_spatial_size = std::accumulate(out_spatial.begin(),
                                                               out_spatial.end(),
                                                               std::size_t(1),
                                                               std::multiplies<std::size_t>());

                std::size_t in_spatial_size = std::accumulate(in_spatial.begin(),
                                                              in_spatial.end(),
                                                              std::size_t(1),
                                                              std::multiplies<std::size_t>());

                for(std::size_t i = 0; i < in_n; i++)
                {
                    std::size_t out_offset = i * wei_k * out_spatial_size;

                    std::size_t in_offset = i * in_c * in_spatial_size;

                    transpose_packed_MN2NM(handle,
                                           in_c,
                                           in_spatial_size,
                                           in_offset,
                                           0,
                                           tensors.x,
                                           workSpace,
                                           tensors.xDesc.GetType());
                    if(handle.IsProfilingEnabled())
                        t1 += handle.GetKernelTime();

                    CallGemm(handle,
                             gemm_desc,
                             tensors.w,
                             0,
                             workSpace,
                             0,
                             tensors.y,
                             out_offset,
                             nullptr,
                             false);
                    if(handle.IsProfilingEnabled())
                        time_0 += handle.GetKernelTime();
                }
            }
            else
            {
                // tensors.y = tensors.w * tensors.x
                GemmDescriptor gemm_desc = CreateGemmStridedBatchedDescriptorConv1x1Fwd(
                    tensors.wDesc, tensors.xDesc, tensors.yDesc);

                // tensors.y = tensors.w * tensors.x
                CallGemmStridedBatched(
                    handle, gemm_desc, tensors.w, 0, tensors.x, 0, tensors.y, 0, nullptr, false);
                if(handle.IsProfilingEnabled())
                    time_0 += handle.GetKernelTime();
            }

            if((tensors.wDesc.GetType() == miopenInt8 || tensors.wDesc.GetType() == miopenInt8x4) &&
               tensors.yDesc.GetType() != miopenInt32)
            {
                TensorDescriptor ygemmDesc(
                    miopenInt32, tensors.yDesc.GetLengths(), tensors.yDesc.GetStrides());

                CastTensor(
                    handle, &lowp_quant, ygemmDesc, tensors.y, tensors.yDesc, tensors.y, 0, 0);
                if(handle.IsProfilingEnabled())
                    handle.AccumKernelTime(t1 + time_0);
            }
        }
    }
    // if not 1x1
    else
    {
        if(group_count > 1)
        {
            MIOPEN_LOG_FUNCTION("groupconv, non 1x1");
        }
        else
        {
            MIOPEN_LOG_FUNCTION("convolution, non 1x1");
        }
        assert(workSpace != nullptr &&
               workSpaceSize >= (ForwardGetWorkSpaceSizeGEMM(tensors.wDesc, tensors.yDesc)));

        // tensors.y = tensors.w * Im2Col(tensors.x)
        GemmDescriptor gemm_desc{};
        if(group_count > 1)
            gemm_desc = CreateGemmDescriptorGroupConvFwd(
                tensors.wDesc, tensors.xDesc, tensors.yDesc, group_count);
        else
            gemm_desc = CreateGemmDescriptorConvFwd(tensors.wDesc, tensors.xDesc, tensors.yDesc);

        std::size_t out_spatial_size = std::accumulate(
            out_spatial.begin(), out_spatial.end(), std::size_t(1), std::multiplies<std::size_t>());

        std::size_t in_spatial_size = std::accumulate(
            in_spatial.begin(), in_spatial.end(), std::size_t(1), std::multiplies<std::size_t>());

        float time_0 = 0;
        float t1     = 0;
        for(std::size_t i = 0; i < in_n; i++)
        {
            std::size_t out_offset = i * wei_k * out_spatial_size;

            std::size_t in_offset = i * in_c * in_spatial_size;

            Im2ColGPU(handle,
                      GetSpatialDimension(),
                      tensors.x,
                      in_offset,
                      in_c,
                      in_spatial,
                      wei_spatial,
                      out_spatial,
                      GetConvPads(),
                      GetConvStrides(),
                      GetConvDilations(),
                      workSpace,
                      tensors.xDesc.GetType());

            if(handle.IsProfilingEnabled())
                t1 = handle.GetKernelTime();

            std::size_t wksp_offset = 0;
            if(tensors.wDesc.GetType() == miopenInt8)
            {
                std::size_t wei_spatial_size = std::accumulate(wei_spatial.begin(),
                                                               wei_spatial.end(),
                                                               std::size_t(1),
                                                               std::multiplies<std::size_t>());

                wksp_offset = in_c * wei_spatial_size * out_spatial_size;

                transpose_packed_MN2NM(handle,
                                       static_cast<int>(in_c * wei_spatial_size),
                                       out_spatial_size,
                                       0,
                                       wksp_offset,
                                       workSpace,
                                       workSpace,
                                       tensors.xDesc.GetType());

                if(handle.IsProfilingEnabled())
                    t1 += handle.GetKernelTime();
            }

            // tensors.y = tensors.w * Im2Col(tensors.x)
            if(group_count > 1)
                CallGemmStridedBatched(handle,
                                       gemm_desc,
                                       tensors.w,
                                       0,
                                       workSpace,
                                       0,
                                       tensors.y,
                                       out_offset,
                                       nullptr,
                                       false);
            else
                CallGemm(handle,
                         gemm_desc,
                         tensors.w,
                         0,
                         workSpace,
                         wksp_offset,
                         tensors.y,
                         out_offset,
                         nullptr,
                         false,
                         (tensors.wDesc.GetType() == miopenInt8 ||
                          tensors.wDesc.GetType() == miopenInt8x4)
                             ? GemmBackend_t::miopentensile
                             : GemmBackend_t::miopengemm);

            // Update times for both the kernels
            if(handle.IsProfilingEnabled())
            {
                if(i == in_n - 1)
                {
                    handle.AccumKernelTime(t1 + time_0);
                    time_0 = handle.GetKernelTime();
                }
                else
                {
                    handle.AccumKernelTime(t1);
                    time_0 += handle.GetKernelTime();
                }
            }
        }

        if((tensors.wDesc.GetType() == miopenInt8 || tensors.wDesc.GetType() == miopenInt8x4) &&
           tensors.yDesc.GetType() != miopenInt32)
        {
            TensorDescriptor ygemmDesc(
                miopenInt32, tensors.yDesc.GetLengths(), tensors.yDesc.GetStrides());

            CastTensor(handle, &lowp_quant, ygemmDesc, tensors.y, tensors.yDesc, tensors.y, 0, 0);
            if(handle.IsProfilingEnabled())
                handle.AccumKernelTime(time_0);
        }
    }
#ifdef NDEBUG
    (void)workSpaceSize;
#endif
#else
    (void)handle;
    (void)tensors;
    (void)workSpace;
    (void)workSpaceSize;
    MIOPEN_THROW("GEMM is not supported");
#endif
}

bool ConvolutionDescriptor::IsGemmApplicableWrw(const TensorDescriptor& dyDesc,
                                                const TensorDescriptor& xDesc,
                                                const TensorDescriptor& dwDesc) const
{
#if MIOPEN_USE_GEMM
    if(!miopen::IsDisabled(MIOPEN_DEBUG_CONV_GEMM{}) &&
       !(IsAnyBufferBF16(xDesc, dyDesc, dwDesc) && !IsUseRocBlas))
    {
        const std::size_t spatial_dim = GetSpatialDimension();
        const auto wei_spatial = boost::adaptors::slice(dwDesc.GetLengths(), 2, 2 + spatial_dim);

        // if not 1x1
        if((miopen::any_of(wei_spatial, [](auto v) { return v != 1; }) ||
            miopen::any_of(GetConvPads(), [](auto v) { return v != 0; }) ||
            miopen::any_of(GetConvStrides(), [](auto v) { return v != 1; })))
            return true;

        if(miopen::any_of(wei_spatial, [](auto v) { return v == 1; }) &&
           miopen::any_of(GetConvPads(), [](auto v) { return v == 0; }) &&
           miopen::any_of(GetConvStrides(), [](auto v) { return v == 1; }))
            return true;

        return false;
    }
#else
    std::ignore = dyDesc;
    std::ignore = xDesc;
    std::ignore = dwDesc;
#endif
    return false;
}

bool ConvolutionDescriptor::IsGemmApplicableFwd(const TensorDescriptor& wDesc,
                                                const TensorDescriptor& xDesc,
                                                const TensorDescriptor& yDesc) const
{
#if MIOPEN_USE_GEMM
    return !miopen::IsDisabled(MIOPEN_DEBUG_CONV_GEMM{}) &&
           !(IsAnyBufferBF16(xDesc, yDesc, wDesc) && !IsUseRocBlas);
#else
    std::ignore = wDesc;
    std::ignore = xDesc;
    std::ignore = yDesc;
    return false;
#endif
}

bool ConvolutionDescriptor::IsGemmApplicableBwd(const TensorDescriptor& dyDesc,
                                                const TensorDescriptor& wDesc,
                                                const TensorDescriptor& dxDesc) const
{
#if MIOPEN_USE_GEMM
    return !miopen::IsDisabled(MIOPEN_DEBUG_CONV_GEMM{}) &&
           !(IsAnyBufferBF16(dxDesc, dyDesc, wDesc) && !IsUseRocBlas);
#else
    std::ignore = dyDesc;
    std::ignore = wDesc;
    std::ignore = dxDesc;
    return false;
#endif
}

static std::size_t GetSolutionCount(Handle& handle, const ProblemDescription& problem)
{
    const FindDbRecord fdb_record{handle, problem};
    if(fdb_record.empty())
        return 0;
    return std::distance(fdb_record.begin(), fdb_record.end());
}

static const char immFallbackFailed[] =
    "Requested convolution is not supported or Immediate mode Fallback has failed.";

std::size_t ConvolutionDescriptor::GetSolutionCountFallback(Handle& handle,
                                                            const ProblemDescription& problem) const
{
    size_t n = 0;
    GetSolutionsFallback(handle, problem, 1, &n, nullptr);
    if(n > 0)
        return n;
    MIOPEN_LOG_I(immFallbackFailed);
    /// When count=0 the reason could be:
    /// * (1) Convolution is not implemented in the library at all, so Find() would fail as
    ///   well. This is case when rc = miopenStatusNotImplemented is correct.
    /// * (2) Variant of the above: Convolution is implemented, but implementation is disabled,
    ///   for example, rocBLAS is not installed or some convolutions are disabled by the
    ///   environment setting.
    /// * (3) There is none relevant record in the find-db and fallback path was unable to
    ///   choose suitable solution.
    ///
    /// We can't distinguish these three cases.
    /// Let's do like Find() does:
    MIOPEN_THROW(miopenStatusNotImplemented, immFallbackFailed);
}

std::size_t ConvolutionDescriptor::GetForwardSolutionCount(Handle& handle,
                                                           const TensorDescriptor& wDesc,
                                                           const TensorDescriptor& xDesc,
                                                           const TensorDescriptor& yDesc) const
{
    MIOPEN_LOG_I("");
    const auto problem = ProblemDescription{xDesc, wDesc, yDesc, *this, conv::Direction::Forward};
    const auto n       = GetSolutionCount(handle, problem);
    if(n > 0)
        return n;
    return GetSolutionCountFallback(handle, problem);
}

static inline bool IsAlgorithmDisabled(const miopenConvAlgorithm_t algo)
{
    switch(algo)
    { // clang-format off
    case miopenConvolutionAlgoGEMM:
        return miopen::IsDisabled(MIOPEN_DEBUG_CONV_GEMM{}) || !MIOPEN_USE_GEMM;
    case miopenConvolutionAlgoDirect:
        return miopen::IsDisabled(MIOPEN_DEBUG_CONV_DIRECT{});
    case miopenConvolutionAlgoFFT:
        return miopen::IsDisabled(MIOPEN_DEBUG_CONV_FFT{});
    case miopenConvolutionAlgoWinograd:
        return miopen::IsDisabled(MIOPEN_DEBUG_CONV_WINOGRAD{});
    case miopenConvolutionAlgoImplicitGEMM:
        return miopen::IsDisabled(MIOPEN_DEBUG_CONV_IMPLICIT_GEMM{});
    default: // Disable future algos by default to enforce explicit handling:
        return true;
    } // clang-format on
}

// Helper class used for emplace and sort.
struct SolutionSortWrapper : miopenConvSolution_t
{
    SolutionSortWrapper(const float& t,
                        const size_t& ws,
                        const uint64_t& id,
                        const miopenConvAlgorithm_t& algo)
        : miopenConvSolution_t{t, ws, id, algo}
    {
    }
    bool operator<(const SolutionSortWrapper& other) const { return (time < other.time); }
};

void ConvolutionDescriptor::GetSolutionsFallback(Handle& handle,
                                                 const ProblemDescription& problem,
                                                 const size_t maxSolutionCount,
                                                 size_t* const solutionCount,
                                                 miopenConvSolution_t* const solutions) const
{
    if(miopen::IsDisabled(MIOPEN_DEBUG_CONV_IMMED_FALLBACK{}))
    {
        MIOPEN_LOG_I("Disabled via environment");
        *solutionCount = 0;
        return;
    }

    /// \todo This is terrible. Should do away when we converge to
    /// single conv::ProblemDescription type.
    const auto& inDesc = problem.direction.IsForward() ? problem.conv_problem.GetIn()
                                                       : problem.conv_problem.GetOut();
    const auto& outDesc = problem.direction.IsForward() ? problem.conv_problem.GetOut()
                                                        : problem.conv_problem.GetIn();
    const auto& weightsDesc = problem.conv_problem.GetWeights();
    // This check is needed on fallback path only.
    // On regular path (find-db hit) this was checked during Find().
    ValidateGroupCount(inDesc, weightsDesc, *this);

    std::vector<SolutionSortWrapper> interim;
    interim.reserve(maxSolutionCount); // For speed. In most cases we have less entries than asked.

    auto ctx = ConvolutionContext{problem};
    ctx.SetStream(&handle);
    ctx.DetectRocm();

    const auto& map = miopen::solver::GetMapValueToAnySolver();
    for(const auto& item : map)
    {
        const auto solver_id = solver::Id{item.first};
        // solver_id is always valid here, because taken from registry.
        // Validity check is not required.
        const auto algo = solver_id.GetAlgo();
        if(IsAlgorithmDisabled(algo)) // Algos can be disabled globally.
            continue;
        const auto& s = item.second;
        if(!s.IsDynamic()) // Let's allow non-dynamic later, if necessary.
        {
            MIOPEN_LOG_I2(solver_id.ToString() << " Not dynamic, skipped");
            continue;
        }
        if(!s.IsApplicable(ctx))
            continue;

        // gemm can appear here only after actual (non-dummy) GEMM Solver is implemented.
        if(solver_id == solver::Id::gemm())
            MIOPEN_LOG_W("GEMM solver is ready, rework this function");

        const auto wti = s.GetWti(ctx);
        MIOPEN_LOG_I2(solver_id.ToString() << " Estimated WTI = " << wti);
        if(wti <= 0.0f) // Skip unknown WTIs and avoid DIV/0.
            continue;
        const auto time = 10.0f / wti; // Assume WTI == 1.0 (100%) is 10 ms.

        interim.emplace_back(time, s.GetWorkspaceSize(ctx), solver_id.Value(), algo);
    }

    // Dual purpose variable:
    // * Used as index for writing into output array (solutions).
    // * Counts the number of entries written, yielding value for solutionsCount.
    auto i = std::size_t{0};

    if(!interim.empty())
    {
        std::sort(begin(interim), end(interim));
        for(const auto& entry : interim)
        {
            if(i >= maxSolutionCount)
                break;
            if(solutions != nullptr)
                solutions[i] = entry;
            ++i;
        }
        *solutionCount = i;
        /// Right now we do not have GetWti() for GEMM.
        /// And only those solutions that are faster than GEMM return WTI.
        /// Therefore it is Ok for now to not use GEMM if some other solution is found.
        /// \todo Rework this when we have GetWti() for GEMM.
        return;
    }

    /// Separate path for GEMM algo, intermediate implementation.
    /// \todo Remove when GEMM Solver(s) ready.
    if(i >= maxSolutionCount)
    {
        // Do nothing.
    }
    else if(problem.direction.IsForward())
    {
        if(IsGemmApplicableFwd(weightsDesc, inDesc, outDesc) && (i < maxSolutionCount))
        {
            if(solutions != nullptr)
            {
                solutions[i].algorithm = miopenConvolutionAlgoGEMM;
                solutions[i].time      = -1.0;
                solutions[i].workspace_size =
                    ForwardGetValidWorkSpaceSizeGemm(handle, weightsDesc, inDesc, outDesc);
                solutions[i].solution_id = solver::Id::gemm().Value();
            }
            ++i;
        }
    }
    else if(problem.direction.IsBackwardData())
    {
        if(IsGemmApplicableBwd(outDesc, weightsDesc, inDesc) && (i < maxSolutionCount))
        {
            if(solutions != nullptr)
            {
                solutions[i].algorithm = miopenConvolutionAlgoGEMM;
                solutions[i].time      = -1.0;
                solutions[i].workspace_size =
                    BackwardGetValidWorkSpaceSizeGemm(outDesc, weightsDesc, inDesc);
                solutions[i].solution_id = solver::Id::gemm().Value();
            }
            ++i;
        }
    }
    else if(problem.direction.IsBackwardWrW())
    {
        if(IsGemmApplicableWrw(outDesc, inDesc, weightsDesc) && (i < maxSolutionCount))
        {
            if(solutions != nullptr)
            {
                solutions[i].algorithm = miopenConvolutionAlgoGEMM;
                solutions[i].time      = -1.0;
                solutions[i].workspace_size =
                    WrwGetValidWorkSpaceSizeGemm(outDesc, inDesc, weightsDesc);
                solutions[i].solution_id = solver::Id::gemm().Value();
            }
            ++i;
        }
    }
    else
    {
        MIOPEN_THROW("Unknown direction");
    }

    *solutionCount = i;
}

void GetSolutions(Handle& handle,
                  const ProblemDescription& problem,
                  const size_t maxSolutionCount,
                  size_t* solutionCount,
                  miopenConvSolution_t* solutions,
                  std::function<int(const std::string&)>&& algoResolver)
{
    const FindDbRecord fdb_record{handle, problem};

    if(fdb_record.empty())
    {
        *solutionCount = 0;
        return;
    }

    std::vector<SolutionSortWrapper> interim;
    interim.reserve(maxSolutionCount); // For speed. In most cases we have less entries than asked.

    // Individual Solvers can be enabled/disabled by environment settings.
    // Applicability is also affected by presence of external tools (e.g. assembler)
    // ROCm version, specific features of GPU (like xnack) etc.
    // All the above can be found by calling IsApplicable().
    // We need fully initialized context for this, see below.
    auto ctx = ConvolutionContext{problem};
    ctx.SetStream(&handle);
    ctx.DetectRocm();

    for(const auto& pair : fdb_record)
    {
        const auto algo = static_cast<miopenConvAlgorithm_t>(algoResolver(pair.first));
        if(IsAlgorithmDisabled(algo))
            continue;

        const auto solver_id = solver::Id{pair.second.solver_id};
        // Wrong IDs can't be used to call IsApplicable(), so let's
        // ignore obsolete or invalid IDs read from find-db first.
        if(!solver_id.IsValid())
        {
            // Do not disturb users with warnings unless detailed log is enabled.
            MIOPEN_LOG_I("[Warning] incorrect solver_id: " << pair.second.solver_id);
            continue;
        }
        // gemm is always applicable.
        // It can be disabled/enabled at algorithm level.
        if(solver_id != solver::Id::gemm())
            if(!solver_id.GetSolver().IsApplicable(ctx))
                continue;

        interim.emplace_back(pair.second.time, pair.second.workspace, solver_id.Value(), algo);
    }
    std::sort(begin(interim), end(interim));

    auto i = std::size_t{0};
    for(const auto& entry : interim)
    {
        if(i >= maxSolutionCount)
            break;
        solutions[i] = entry;
        ++i;
    }
    *solutionCount = i;
}

/// \todo Extend miopenConvSolution_t with an attribute indicating
/// how the solution was obtained (benchmarked on the current system,
/// taken from the System find-db, heuristically estimated, produced by
/// MLP classifier...) and then remove the fallbackPathTaken out param.
void ConvolutionDescriptor::GetForwardSolutions(Handle& handle,
                                                const TensorDescriptor& wDesc,
                                                const TensorDescriptor& xDesc,
                                                const TensorDescriptor& yDesc,
                                                const size_t maxSolutionCount,
                                                size_t* const solutionCount,
                                                miopenConvSolution_t* const solutions,
                                                bool* const fallbackPathTaken) const
{
    MIOPEN_LOG_I("");
    if(solutionCount == nullptr)
        MIOPEN_THROW(miopenStatusBadParm, "solutionCount cannot be nullptr");
    if(solutions == nullptr)
        MIOPEN_THROW(miopenStatusBadParm, "solutions cannot be nullptr");

    const auto problem = ProblemDescription{xDesc, wDesc, yDesc, *this, conv::Direction::Forward};
    GetSolutions(
        handle, problem, maxSolutionCount, solutionCount, solutions, StringToConvolutionFwdAlgo);

    if(fallbackPathTaken != nullptr)
        *fallbackPathTaken = (*solutionCount == 0);
    if(*solutionCount == 0)
        GetSolutionsFallback(handle, problem, maxSolutionCount, solutionCount, solutions);
}

std::size_t ConvolutionDescriptor::GetForwardSolutionWorkspaceSize(Handle& handle,
                                                                   const TensorDescriptor& wDesc,
                                                                   const TensorDescriptor& xDesc,
                                                                   const TensorDescriptor& yDesc,
                                                                   solver::Id solver_id) const
{
    MIOPEN_LOG_I("solver_id = " << solver_id.ToString());
    if(!solver_id.IsValid())
        MIOPEN_THROW(miopenStatusBadParm, "invalid solution id = " + solver_id.ToString());

    if(solver_id == solver::Id::gemm())
        return ForwardGetValidWorkSpaceSizeGemm(handle, wDesc, xDesc, yDesc);

    auto sol = solver_id.GetSolver();
    auto ctx = ConvolutionContext{xDesc, wDesc, yDesc, *this, conv::Direction::Forward};
    ctx.SetStream(&handle);
    ctx.DetectRocm();
    if(sol.IsApplicable(ctx))
        return sol.GetWorkspaceSize(ctx);
    else
        MIOPEN_THROW(miopenStatusBadParm,
                     "The supplied solution id: " + solver_id.ToString() +
                         " is not applicable to the current problem");
}

// Todo: remove when all immediate mode calls will support invokers
static std::vector<KernelInvoke> CompileSolver(const Handle& handle,
                                               ConvolutionContext& ctx,
                                               solver::Id solver_id,
                                               const FindDbKCacheKey& key)
{
    ctx.DetectRocm();
    ctx.SetupFloats();

    const auto solver   = solver_id.GetSolver();
    auto db             = GetDb(ctx);
    const auto solution = solver.FindSolution(ctx, db, {}); // auto tune is not expected here

    std::vector<KernelInvoke> kernels;
    AddKernels(handle, key.algorithm_name, key.network_config, solution, &kernels);
    return kernels;
}

static Invoker PrepareInvoker(Handle& handle,
                              ConvolutionContext& ctx,
                              const NetworkConfig& config,
                              solver::Id solver_id,
                              conv::Direction dir)
{
    ctx.DetectRocm();
    ctx.SetupFloats();

    const auto solver = solver_id.GetSolver();
    auto db           = GetDb(ctx);
    auto solution     = solver.FindSolution(ctx, db, {}); // auto tune is not expected here
    const auto invoker =
        handle.PrepareInvoker(*solution.invoker_factory, solution.construction_params);

    handle.RegisterInvoker(invoker, config, solver_id, AlgorithmName(solver_id.GetAlgo(dir)));
    return invoker;
}

static Invoker LoadOrPrepareInvoker(Handle& handle,
                                    ConvolutionContext& ctx,
                                    solver::Id solver_id,
                                    conv::Direction dir)
{
    const auto config = ctx.BuildConfKey();
    auto invoker      = handle.GetInvoker(config, solver_id);
    if(invoker)
        return *invoker;
    return PrepareInvoker(handle, ctx, config, solver_id, dir);
}

static bool CheckInvokerSupport(const solver::Id solver_id, conv::Direction dir)
{
    const auto& algo = solver_id.GetAlgo(dir);
    return CheckInvokerSupport(algo);
}

static void CompileSolution(Handle& handle,
                            const solver::Id solver_id,
                            ConvolutionContext& ctx,
                            conv::Direction dir)
{
    if(!solver_id.IsValid())
        MIOPEN_THROW(miopenStatusBadParm, "solver_id = " + solver_id.ToString());

    if(CheckInvokerSupport(solver_id, dir))
    {
        LoadOrPrepareInvoker(handle, ctx, solver_id, dir);
        return;
    }

    // Todo: remove when all finds will use invokers.
    if(solver_id == solver::Id::gemm())
    {
        // Todo: gemm precompilation?
        return;
    }

    const FindDbRecord fdb_record{handle, ctx};
    for(const auto& pair : fdb_record)
    {
        if(solver::Id{pair.second.solver_id} != solver_id)
            continue;

        const auto&& kernels = handle.GetKernels(pair.second.kcache_key.algorithm_name,
                                                 pair.second.kcache_key.network_config);

        if(!kernels.empty())
            return;

        CompileSolver(handle, ctx, solver_id, pair.second.kcache_key);
        return;
    }

    // Todo: solver not found in find-db.
    MIOPEN_THROW(miopenStatusNotImplemented);
}

void ConvolutionDescriptor::CompileForwardSolution(Handle& handle,
                                                   const TensorDescriptor& wDesc,
                                                   const TensorDescriptor& xDesc,
                                                   const TensorDescriptor& yDesc,
                                                   const solver::Id solver_id) const
{
    MIOPEN_LOG_I("solver_id = " << solver_id.ToString());

    auto ctx = ConvolutionContext{xDesc, wDesc, yDesc, *this, conv::Direction::Forward};
    ctx.SetStream(&handle);
    ctx.disable_search_enforce = true;

    CompileSolution(handle, solver_id, ctx, conv::Direction::Forward);
}

void ConvolutionDescriptor::ConvolutionForwardImmediate(Handle& handle,
                                                        const TensorDescriptor& wDesc,
                                                        ConstData_t w,
                                                        const TensorDescriptor& xDesc,
                                                        ConstData_t x,
                                                        const TensorDescriptor& yDesc,
                                                        Data_t y,
                                                        Data_t workSpace,
                                                        const std::size_t workSpaceSize,
                                                        const solver::Id solver_id) const
{
    MIOPEN_LOG_I("solver_id = " << solver_id.ToString() << ", workspace = " << workSpaceSize);
    const auto tensors = ConvFwdTensors{xDesc, x, wDesc, w, yDesc, y};

    ValidateConvTensors(tensors);
    if(!solver_id.IsValid())
        MIOPEN_THROW(miopenStatusBadParm);

    ConvForwardCheckNumerics(handle, tensors, [&]() {
        auto ctx = ConvolutionContext{xDesc, wDesc, yDesc, *this, conv::Direction::Forward};
        ctx.SetStream(&handle);

        if(CheckInvokerSupport(solver_id, conv::Direction::Forward))
        {
            const auto invoker =
                LoadOrPrepareInvoker(handle, ctx, solver_id, conv::Direction::Forward);
            const auto invoke_ctx = conv::DataInvokeParams{tensors, workSpace, workSpaceSize};
            invoker(handle, invoke_ctx);
            return;
        }

        // Todo: remove when all algorithms would support invokers
        if(solver_id == solver::Id::gemm())
        {
            ConvFwdGemm(handle, tensors, workSpace, workSpaceSize);
            return;
        }

        const auto algo_name = solver_id.GetAlgo(conv::Direction::Forward);
        MIOPEN_THROW("Invalid algorithm: " + algo_name);
    });
}

// FindBackwardDataAlgorithm()
//
void ConvolutionDescriptor::FindConvBwdDataAlgorithm(Handle& handle,
                                                     const TensorDescriptor& dyDesc,
                                                     ConstData_t dy,
                                                     const TensorDescriptor& wDesc,
                                                     ConstData_t w,
                                                     const TensorDescriptor& dxDesc,
                                                     Data_t dx,
                                                     const int requestAlgoCount,
                                                     int* const returnedAlgoCount,
                                                     miopenConvAlgoPerf_t* perfResults,
                                                     Data_t workSpace,
                                                     size_t workSpaceSize,
                                                     bool exhaustiveSearch) const
{
    MIOPEN_LOG_I("requestAlgoCount = " << requestAlgoCount << ", workspace = " << workSpaceSize);
    if(dx == nullptr || w == nullptr || dy == nullptr)
        MIOPEN_THROW(miopenStatusBadParm, "Buffers cannot be NULL");
    if(returnedAlgoCount == nullptr)
        MIOPEN_THROW(miopenStatusBadParm, "returnedAlgoCount cannot be nullptr");
    if(perfResults == nullptr)
        MIOPEN_THROW(miopenStatusBadParm, "perfResults cannot be nullptr");
    if(requestAlgoCount < 1)
        MIOPEN_THROW(miopenStatusBadParm, "requestAlgoCount cannot be < 1");
    if(wDesc.GetType() == miopenInt8)
        MIOPEN_THROW(miopenStatusBadParm);

    *returnedAlgoCount = 0;

    AutoEnableProfiling enableProfiling{handle};

    const ProblemDescription problem(dxDesc, wDesc, dyDesc, *this, conv::Direction::BackwardData);
    std::vector<PerfField> perf_db;

    bool use_immediate_solution = false;
    miopenConvSolution_t imm_sol;
    auto ctx = ConvolutionContext{problem};
    if(findMode.IsFast(ctx) || findMode.IsHybrid(ctx))
    {
        size_t count;
        bool fallback;
        GetBackwardSolutions(handle, dyDesc, wDesc, dxDesc, 1, &count, &imm_sol, &fallback);
        use_immediate_solution = (count > 0) && !(findMode.IsHybrid(ctx) && fallback);
    }

    if(use_immediate_solution)
    {
        CompileBackwardSolution(handle, dyDesc, wDesc, dxDesc, imm_sol.solution_id);
        const auto id = solver::Id(imm_sol.solution_id);
        perf_db.push_back({id.GetAlgo(conv::Direction::BackwardData),
                           id.ToString(),
                           imm_sol.time,
                           imm_sol.workspace_size});
    }
    else
    {
        const auto use_winograd_only = [&]() {
            ctx.SetStream(&handle);
            ctx.DetectRocm();
            return IsWinograd3x3SupportedAndFast(ctx);
        }();

        perf_db = UserFindDbRecord::TryLoad(handle, problem, [&](DbRecord& record) {
            const auto network_config = problem.BuildConfKey();
            const auto invoke_ctx     = conv::DataInvokeParams{
                {dyDesc, dy, wDesc, w, dxDesc, dx}, workSpace, workSpaceSize};

            ctx.skip_solutions_that_take_long_time_to_build_and_have_narrow_coverage =
                findMode.IsFastHybrid(ctx);
            ctx.use_dynamic_solutions_only = findMode.IsDynamicHybrid(ctx);

<<<<<<< HEAD
            // Find sollutions
            const auto winograd =
                !use_winograd_only ? FindWinogradSolutions(ctx, invoke_ctx) : [&]() {
                    AutoUseFastDynamicSolutions tmp{ctx};
                    return FindWinogradSolutions(ctx, invoke_ctx);
                }();
            ConvolutionUserBuffers bufs(workSpace, workSpaceSize);
            bufs.SetBwd(dx, w, dy);
            const auto direct =
                !use_winograd_only
                    ? FindDataDirectSolutions(
                          handle, dxDesc, wDesc, dyDesc, exhaustiveSearch, false, bufs, invoke_ctx)
                    : std::vector<miopen::solver::ConvSolution>{};
            const auto implictgemm =
                !use_winograd_only
                    ? FindDataImplicitGemmSolutions(
                          handle, dxDesc, wDesc, dyDesc, exhaustiveSearch, false, bufs, invoke_ctx)
                    : std::vector<miopen::solver::ConvSolution>{};
            const auto fft = !use_winograd_only ? FindFftSolutions(ctx, invoke_ctx)
                                                : std::vector<miopen::solver::ConvSolution>{};

            // Precompile
            {
                std::vector<const miopen::solver::ConvSolution*> all;
                all.reserve(winograd.size() + direct.size() + implictgemm.size() + fft.size());
                for(auto&& s : winograd)
                    all.emplace_back(&s);
                for(auto&& s : direct)
                    all.emplace_back(&s);
                for(auto&& s : implictgemm)
                    all.emplace_back(&s);
                for(auto&& s : fft)
                    all.emplace_back(&s);
=======
            // Winograd algo
            {
                const auto all =
                    !use_winograd_only ? FindWinogradSolutions(ctx, invoke_ctx) : [&]() {
                        AutoUseFastDynamicSolutions tmp{ctx};
                        return FindWinogradSolutions(ctx, invoke_ctx);
                    }();
                const auto algorithm_name = AlgorithmName{"miopenConvolutionBwdDataAlgoWinograd"};
                PrecompileSolutions(handle, all);
                EvaluateInvokers(handle, all, algorithm_name, network_config, invoke_ctx, record);
            }

            // Direct algo
            if(!use_winograd_only)
            {
                ConvolutionUserBuffers bufs(workSpace, workSpaceSize);
                bufs.SetBwd(dx, w, dy);
                const auto all = FindDataDirectSolutions(
                    handle, dxDesc, wDesc, dyDesc, exhaustiveSearch, false, bufs, invoke_ctx);
                const auto algorithm_name = AlgorithmName{"miopenConvolutionBwdDataAlgoDirect"};
                PrecompileSolutions(handle, all);
                EvaluateInvokers(handle, all, algorithm_name, network_config, invoke_ctx, record);
            }

            // Implicit GEMM algo
            if(!use_winograd_only)
            {
                ConvolutionUserBuffers bufs(workSpace, workSpaceSize);
                bufs.SetBwd(dx, w, dy);
                const auto all = this->FindDataImplicitGemmSolutions(
                    handle, dxDesc, wDesc, dyDesc, exhaustiveSearch, false, bufs, invoke_ctx);
                PrecompileSolutions(handle, all);
                const auto algorithm_name =
                    AlgorithmName{"miopenConvolutionBwdDataAlgoImplicitGEMM"};
                EvaluateInvokers(handle, all, algorithm_name, network_config, invoke_ctx, record);
            }

            if(!use_winograd_only)
            {
                // FFT algo
                const auto all            = FindFftSolutions(ctx, invoke_ctx);
                const auto algorithm_name = AlgorithmName{"miopenConvolutionBwdDataAlgoFFT"};
>>>>>>> b86f3a1a
                PrecompileSolutions(handle, all);
            }

            // Evaluate Invokers
            EvaluateInvokers(handle,
                             winograd,
                             AlgorithmName{"miopenConvolutionBwdDataAlgoWinograd"},
                             network_config,
                             invoke_ctx,
                             record);
            EvaluateInvokers(handle,
                             direct,
                             AlgorithmName{"miopenConvolutionBwdDataAlgoDirect"},
                             network_config,
                             invoke_ctx,
                             record);
            EvaluateInvokers(handle,
                             implictgemm,
                             AlgorithmName{"miopenConvolutionBwdDataAlgoImplicitGEMM"},
                             network_config,
                             invoke_ctx,
                             record);
            EvaluateInvokers(handle,
                             fft,
                             AlgorithmName{"miopenConvolutionBwdDataAlgoFFT"},
                             network_config,
                             invoke_ctx,
                             record);
#if MIOPEN_USE_GEMM
            if(!use_winograd_only && !miopen::IsDisabled(MIOPEN_DEBUG_CONV_GEMM{}) &&
               !(IsAnyBufferBF16(dxDesc, dyDesc, wDesc) && !IsUseRocBlas))
            { // GEMM based
                ValidateGroupCount(dxDesc, wDesc, *this);

                const bool time_precision = (!IsDisabled(MIOPEN_CONV_PRECISE_ROCBLAS_TIMING{}));

                std::size_t in_n, in_c;
                std::tie(in_n, in_c) = tie_pick<0, 1>()(dxDesc.GetLengths());

                std::size_t wei_k = wDesc.GetLengths()[0];

                std::size_t spatial_dim = GetSpatialDimension();

                auto in_spatial  = boost::adaptors::slice(dxDesc.GetLengths(), 2, 2 + spatial_dim);
                auto wei_spatial = boost::adaptors::slice(wDesc.GetLengths(), 2, 2 + spatial_dim);
                auto out_spatial = boost::adaptors::slice(dyDesc.GetLengths(), 2, 2 + spatial_dim);

                // 1x1 does not require col2im
                if(GetSpatialDimension() == 2 &&
                   miopen::all_of(wei_spatial, [](auto v) { return v == 1; }) &&
                   miopen::all_of(GetConvPads(), [](auto v) { return v == 0; }) &&
                   miopen::all_of(GetConvStrides(), [](auto v) { return v == 2; }) &&
                   workSpace != nullptr &&
                   workSpaceSize >= BackwardDataGetWorkSpaceSizeGEMMTranspose(dyDesc, dxDesc))
                {
                    if(group_count > 1)
                    {
                        MIOPEN_LOG_FUNCTION("groupconv, 1x1 u2xv2");
                    }
                    else
                    {
                        MIOPEN_LOG_FUNCTION("convolution, 1x1 u2xv2");
                    }
                    float time_gemm = 0;

                    // Initialization required for upsampling in bwd direction
                    float zero = 0.f;
                    SetTensor(handle, dxDesc, dx, &zero);
                    time_gemm = handle.GetKernelTime();

                    // dx = CNHW2NCHW(transpose(w) * NCHW2CNHW(dy))
                    transpose_NCHW2CNHW(handle,
                                        in_n,
                                        wei_k,
                                        out_spatial[0],
                                        out_spatial[1],
                                        out_spatial[0],
                                        out_spatial[1],
                                        dy,
                                        workSpace,
                                        0,
                                        0,
                                        1,
                                        1,
                                        dyDesc.GetType());
                    time_gemm += handle.GetKernelTime();

                    GemmDescriptor gemm_desc =
                        group_count > 1
                            ? CreateGemmDescriptorGroupConvCNHWBwdData(
                                  wDesc, dyDesc, dxDesc, group_count)
                            : CreateGemmDescriptorConvCNHWBwdData(wDesc, dyDesc, dxDesc);

                    auto kcache_key = FindDbKCacheKey{};

                    miopenStatus_t gemm_status =
                        CallGemmTimeMeasure(handle,
                                            gemm_desc,
                                            w,
                                            0,
                                            workSpace,
                                            0,
                                            workSpace,
                                            dyDesc.GetElementSize(),
                                            &kcache_key,
                                            time_precision,
                                            group_count > 1 ? callGemmStridedBatched : callGemm);

                    time_gemm += handle.GetKernelTime();

                    transpose_CNHW2NCHW(handle,
                                        in_n,
                                        in_c,
                                        out_spatial[0],
                                        out_spatial[1],
                                        in_spatial[0],
                                        in_spatial[1],
                                        workSpace,
                                        dx,
                                        dyDesc.GetElementSize(),
                                        0,
                                        GetConvStrides()[0],
                                        GetConvStrides()[1],
                                        dyDesc.GetType());
                    time_gemm += handle.GetKernelTime();

                    if(gemm_status == miopenStatusSuccess)
                        record.SetValues(
                            "miopenConvolutionBwdDataAlgoGEMM",
                            FindDbData{"gemm",
                                       time_gemm,
                                       BackwardDataGetWorkSpaceSizeGEMMTranspose(dyDesc, dxDesc),
                                       kcache_key});
                }
                // 1x1_stride=1 convolutions use GEMM and zero workspace
                else if(miopen::all_of(wei_spatial, [](auto v) { return v == 1; }) &&
                        miopen::all_of(GetConvPads(), [](auto v) { return v == 0; }) &&
                        miopen::all_of(GetConvStrides(), [](auto v) { return v == 1; }))
                {
                    if(group_count > 1)
                    {
                        MIOPEN_LOG_FUNCTION("groupconv, 1x1");
                    }
                    else
                    {
                        MIOPEN_LOG_FUNCTION("convolution, 1x1");
                    }
                    // dx = transpose(w) * dy
                    GemmDescriptor gemm_desc =
                        group_count > 1 ? CreateGemmDescriptorGroupConvBwdData(
                                              wDesc, dyDesc, dxDesc, group_count)
                                        : CreateGemmStridedBatchedDescriptorConv1x1BwdData(
                                              wDesc, dyDesc, dxDesc);

                    auto kcache_key = FindDbKCacheKey{};

                    miopenStatus_t gemm_status = CallGemmTimeMeasure(handle,
                                                                     gemm_desc,
                                                                     w,
                                                                     0,
                                                                     dy,
                                                                     0,
                                                                     dx,
                                                                     0,
                                                                     &kcache_key,
                                                                     time_precision,
                                                                     callGemmStridedBatched);

                    float time_gemm = handle.GetKernelTime();
                    if(group_count > 1)
                        time_gemm *= in_n;

                    if(gemm_status == miopenStatusSuccess)
                        record.SetValues("miopenConvolutionBwdDataAlgoGEMM",
                                         FindDbData{
                                             "gemm", time_gemm, 0, kcache_key,
                                         });
                }
                // if not 1x1
                else if(workSpace != nullptr &&
                        workSpaceSize >= (BackwardDataGetWorkSpaceSizeGEMM(wDesc, dyDesc)))
                {
                    if(group_count > 1)
                    {
                        MIOPEN_LOG_FUNCTION("groupconv, non 1x1");
                    }
                    else
                    {
                        MIOPEN_LOG_FUNCTION("convolution, non 1x1");
                    }
                    float time_col2im = 0;
                    int in_offset     = 0;

                    // dx = transpose(w) * dy
                    GemmDescriptor gemm_desc =
                        group_count > 1 ? CreateGemmDescriptorGroupConvBwdData(
                                              wDesc, dyDesc, dxDesc, group_count)
                                        : CreateGemmDescriptorConvBwdData(wDesc, dyDesc, dxDesc);

                    auto kcache_key = FindDbKCacheKey{};

                    miopenStatus_t gemm_status = CallGemmTimeMeasure(
                        handle,
                        gemm_desc,
                        w,
                        0,
                        dy,
                        0,
                        workSpace,
                        0,
                        &kcache_key,
                        time_precision,
                        group_count > 1 ? callGemmStridedBatched : callGemm,
                        group_count > 1 ? GemmBackend_t::miopentensile : GemmBackend_t::miopengemm);

                    float time_gemm = in_n * handle.GetKernelTime();
                    time_col2im     = Col2ImGPU(handle,
                                            GetSpatialDimension(),
                                            workSpace,
                                            out_spatial,
                                            wei_spatial,
                                            GetConvPads(),
                                            GetConvStrides(),
                                            GetConvDilations(),
                                            in_c,
                                            in_spatial,
                                            dx,
                                            in_offset,
                                            dyDesc.GetType());

                    time_gemm += in_n * time_col2im;

                    if(gemm_status == miopenStatusSuccess)
                        record.SetValues("miopenConvolutionBwdDataAlgoGEMM",
                                         FindDbData{
                                             "gemm",
                                             time_gemm,
                                             BackwardDataGetWorkSpaceSizeGEMM(wDesc, dyDesc),
                                             kcache_key,
                                         });
                }
            }
#endif
        });
    }

    if(perf_db.empty())
        MIOPEN_THROW(miopenStatusUnknownError,
                     "Backward Data Convolution cannot be executed due to incorrect params");

    std::sort(begin(perf_db), end(perf_db));

    for(const auto& entry : perf_db)
        MIOPEN_LOG_I(entry.name << "\t" << entry.time << "\t" << entry.workspace);

    *returnedAlgoCount = std::min(requestAlgoCount, static_cast<int>(perf_db.size()));

    for(int i = 0; i < *returnedAlgoCount; i++)
    {
        perfResults[i].bwd_data_algo = StringToConvolutionBwdDataAlgo(perf_db[i].name);
        perfResults[i].time          = perf_db[i].time;
        perfResults[i].memory        = perf_db[i].workspace;
    }

    MIOPEN_LOG_I("BWD Chosen Algorithm: " << perf_db[0].solver_id << " , " << perf_db[0].workspace
                                          << ", "
                                          << perf_db[0].time);
}
static void ConvBwdCheckNumerics(const Handle& handle,
                                 const ConvBwdTensors& tensors,
                                 const void* beta,
                                 std::function<void()>&& worker)
{
    if(!miopen::CheckNumericsEnabled())
    {
        worker();
        return;
    }

    miopen::checkNumericsInput(handle, tensors.dyDesc, tensors.dy);
    miopen::checkNumericsInput(handle, tensors.wDesc, tensors.w);
    if(!float_equal(*(static_cast<const float*>(beta)), 0))
        miopen::checkNumericsInput(handle, tensors.dxDesc, tensors.dx);

    worker();

    miopen::checkNumericsOutput(handle, tensors.dxDesc, tensors.dx);
}

// BackwardDataAlgorithm()
void ConvolutionDescriptor::ConvolutionBackwardData(Handle& handle,
                                                    const void* alpha,
                                                    const TensorDescriptor& dyDesc,
                                                    ConstData_t dy,
                                                    const TensorDescriptor& wDesc,
                                                    ConstData_t w,
                                                    miopenConvBwdDataAlgorithm_t algo,
                                                    const void* beta,
                                                    const TensorDescriptor& dxDesc,
                                                    Data_t dx,
                                                    Data_t workSpace,
                                                    size_t workSpaceSize) const
{
    MIOPEN_LOG_I("algo = " << algo << ", workspace = " << workSpaceSize);
    auto tensors = ConvBwdTensors{dyDesc, dy, wDesc, w, dxDesc, dx};

    ValidateConvTensors(tensors);
    ValidateAlphaBeta(alpha, beta);

    if(wDesc.GetType() == miopenInt8)
        MIOPEN_THROW(miopenStatusBadParm);

    ConvBwdCheckNumerics(handle, tensors, beta, [&]() {
        if(dyDesc.GetLengths()[1] != wDesc.GetLengths()[0])
        {
            MIOPEN_THROW(miopenStatusBadParm);
        }
        ValidateGroupCount(dxDesc, wDesc, *this);

        const auto algorithm_name = AlgorithmName{ConvolutionAlgoToDirectionalString(
            static_cast<miopenConvAlgorithm_t>(algo), conv::Direction::BackwardData)};

        auto ctx = ConvolutionContext{dxDesc, wDesc, dyDesc, *this, conv::Direction::BackwardData};
        ctx.SetStream(&handle);
        const auto network_config = ctx.BuildConfKey();
        const auto& invoker       = handle.GetInvoker(network_config, {}, algorithm_name);

        if(invoker)
        {
            const auto& invoke_ctx = conv::DataInvokeParams{tensors, workSpace, workSpaceSize};
            (*invoker)(handle, invoke_ctx);
            return;
        }

        switch(algo)
        {
        case miopenConvolutionBwdDataAlgoDirect:
        case miopenConvolutionBwdDataAlgoWinograd:
        case miopenConvolutionBwdDataAlgoFFT:
        case miopenConvolutionBwdDataAlgoImplicitGEMM:
            MIOPEN_THROW("No invoker was registered for convolution backward. Was find executed?");

        case miopenConvolutionBwdDataAlgoGEMM:
            ConvBwdGemm(handle, tensors, workSpace, workSpaceSize);
            break;

        case miopenTransposeBwdDataAlgoGEMM: break;
        }
    });
}
void ConvolutionDescriptor::ConvBwdGemm(Handle& handle,
                                        const ConvBwdTensors& tensors,
                                        Data_t workSpace,
                                        std::size_t workSpaceSize) const
{
#if MIOPEN_USE_GEMM
    if(miopen::IsDisabled(MIOPEN_DEBUG_CONV_GEMM{}))
    {
        MIOPEN_THROW("GEMM convolution is disabled");
    }
    if(IsAnyBufferBF16(tensors.dxDesc, tensors.dyDesc, tensors.wDesc) && !IsUseRocBlas)
    {
        MIOPEN_THROW("GEMM convolution is unsupported");
    }

    std::size_t in_n, in_c;
    std::tie(in_n, in_c) = tie_pick<0, 1>()(tensors.dxDesc.GetLengths());

    std::size_t wei_k = tensors.wDesc.GetLengths()[0];

    std::size_t spatial_dim = GetSpatialDimension();

    auto in_spatial  = boost::adaptors::slice(tensors.dxDesc.GetLengths(), 2, 2 + spatial_dim);
    auto wei_spatial = boost::adaptors::slice(tensors.wDesc.GetLengths(), 2, 2 + spatial_dim);
    auto out_spatial = boost::adaptors::slice(tensors.dyDesc.GetLengths(), 2, 2 + spatial_dim);

    if(GetSpatialDimension() == 2 && miopen::all_of(wei_spatial, [](auto v) { return v == 1; }) &&
       miopen::all_of(GetConvPads(), [](auto v) { return v == 0; }) &&
       miopen::all_of(GetConvStrides(), [](auto v) { return v == 2; }))
    {
        if(group_count > 1)
        {
            MIOPEN_LOG_FUNCTION("groupconv, 1x1, u2xv2");
        }
        else
        {
            MIOPEN_LOG_FUNCTION("convolution, 1x1, u2xv2");
        }

        float t1 = 0;
        // Initialization required for upsampling in bwd direction
        float zero = 0.f;
        SetTensor(handle, tensors.dxDesc, tensors.dx, &zero);
        if(handle.IsProfilingEnabled())
            t1 = handle.GetKernelTime();

        assert(workSpace != nullptr &&
               workSpaceSize >=
                   BackwardDataGetWorkSpaceSizeGEMMTranspose(tensors.dyDesc, tensors.dxDesc));

        transpose_NCHW2CNHW(handle,
                            in_n,
                            wei_k,
                            out_spatial[0],
                            out_spatial[1],
                            out_spatial[0],
                            out_spatial[1],
                            tensors.dy,
                            workSpace,
                            0,
                            0,
                            1,
                            1,
                            tensors.dyDesc.GetType());
        if(handle.IsProfilingEnabled())
            t1 += handle.GetKernelTime();

        if(group_count > 1)
        {
            GemmDescriptor gemm_desc = CreateGemmDescriptorGroupConvCNHWBwdData(
                tensors.wDesc, tensors.dyDesc, tensors.dxDesc, group_count);

            CallGemmStridedBatched(handle,
                                   gemm_desc,
                                   tensors.w,
                                   0,
                                   workSpace,
                                   0,
                                   workSpace,
                                   tensors.dyDesc.GetElementSize(),
                                   nullptr,
                                   false);
        }
        else
        {
            // tensors.dx = CNHW2NCHW(transpose(tensors.w) * NCHW2CNHW(tensors.dy))
            GemmDescriptor gemm_desc =
                CreateGemmDescriptorConvCNHWBwdData(tensors.wDesc, tensors.dyDesc, tensors.dxDesc);

            // tensors.dx = CNHW2NCHW(transpose(tensors.w) * NCHW2CNHW(tensors.dy))
            CallGemm(handle,
                     gemm_desc,
                     tensors.w,
                     0,
                     workSpace,
                     0,
                     workSpace,
                     tensors.dyDesc.GetElementSize(),
                     nullptr,
                     false);
        }
        if(handle.IsProfilingEnabled())
            t1 += handle.GetKernelTime();

        transpose_CNHW2NCHW(handle,
                            in_n,
                            in_c,
                            out_spatial[0],
                            out_spatial[1],
                            in_spatial[0],
                            in_spatial[1],
                            workSpace,
                            tensors.dx,
                            tensors.dyDesc.GetElementSize(),
                            0,
                            GetConvStrides()[0],
                            GetConvStrides()[1],
                            tensors.dyDesc.GetType());
        if(handle.IsProfilingEnabled())
            t1 += handle.GetKernelTime();

        if(handle.IsProfilingEnabled())
        {
            handle.ResetKernelTime();
            handle.AccumKernelTime(t1);
        }
    }
    // 1x1_stride=1 convolutions use GEMM and zero workspace
    else if(miopen::all_of(wei_spatial, [](auto v) { return v == 1; }) &&
            miopen::all_of(GetConvPads(), [](auto v) { return v == 0; }) &&
            miopen::all_of(GetConvStrides(), [](auto v) { return v == 1; }))
    {
        if(group_count > 1)
        {
            MIOPEN_LOG_FUNCTION("groupconv, 1x1");

            GemmDescriptor gemm_desc = CreateGemmDescriptorGroupConvBwdData(
                tensors.wDesc, tensors.dyDesc, tensors.dxDesc, group_count);

            float time_0 = 0;
            for(std::size_t i = 0; i < in_n; i++)
            {
                std::size_t out_spatial_size = std::accumulate(out_spatial.begin(),
                                                               out_spatial.end(),
                                                               std::size_t(1),
                                                               std::multiplies<std::size_t>());

                std::size_t in_spatial_size = std::accumulate(in_spatial.begin(),
                                                              in_spatial.end(),
                                                              std::size_t(1),
                                                              std::multiplies<std::size_t>());

                std::size_t out_offset = i * wei_k * out_spatial_size;

                std::size_t in_offset = i * in_c * in_spatial_size;

                CallGemmStridedBatched(handle,
                                       gemm_desc,
                                       tensors.w,
                                       0,
                                       tensors.dy,
                                       out_offset,
                                       tensors.dx,
                                       in_offset,
                                       nullptr,
                                       false);

                if(handle.IsProfilingEnabled())
                {
                    if(i == in_n - 1)
                        handle.AccumKernelTime(time_0);
                    time_0 += handle.GetKernelTime();
                }
            }
        }
        else
        {
            MIOPEN_LOG_FUNCTION("convolution, 1x1");

            // tensors.dx = transpose(tensors.w) * tensors.dy
            GemmDescriptor gemm_desc = CreateGemmStridedBatchedDescriptorConv1x1BwdData(
                tensors.wDesc, tensors.dyDesc, tensors.dxDesc);

            // tensors.dx = transpose(tensors.w) * tensors.dy
            CallGemmStridedBatched(
                handle, gemm_desc, tensors.w, 0, tensors.dy, 0, tensors.dx, 0, nullptr, false);
        }
    }
    // if not 1x1
    else
    {
        if(group_count > 1)
        {
            MIOPEN_LOG_FUNCTION("groupconv, non 1x1");
        }
        else
        {
            MIOPEN_LOG_FUNCTION("convolution, non 1x1");
        }
        assert(workSpace != nullptr &&
               workSpaceSize >= (BackwardDataGetWorkSpaceSizeGEMM(tensors.wDesc, tensors.dyDesc)));

        // tensors.dx = transpose(tensors.w) * tensors.dy
        GemmDescriptor gemm_desc{};
        if(group_count > 1)
            gemm_desc = CreateGemmDescriptorGroupConvBwdData(
                tensors.wDesc, tensors.dyDesc, tensors.dxDesc, group_count);
        else
            gemm_desc =
                CreateGemmDescriptorConvBwdData(tensors.wDesc, tensors.dyDesc, tensors.dxDesc);

        handle.ResetKernelTime();

        std::size_t out_spatial_size = std::accumulate(
            out_spatial.begin(), out_spatial.end(), std::size_t(1), std::multiplies<std::size_t>());

        std::size_t in_spatial_size = std::accumulate(
            in_spatial.begin(), in_spatial.end(), std::size_t(1), std::multiplies<std::size_t>());

        float time_0 = 0;
        float t1     = 0;
        for(std::size_t i = 0; i < in_n; i++)
        {
            std::size_t out_offset = i * wei_k * out_spatial_size;
            std::size_t in_offset  = i * in_c * in_spatial_size;

            // tensors.dx = transpose(tensors.w) * tensors.dy
            if(group_count > 1)
                CallGemmStridedBatched(handle,
                                       gemm_desc,
                                       tensors.w,
                                       0,
                                       tensors.dy,
                                       out_offset,
                                       workSpace,
                                       0,
                                       nullptr,
                                       false);
            else
                CallGemm(handle,
                         gemm_desc,
                         tensors.w,
                         0,
                         tensors.dy,
                         out_offset,
                         workSpace,
                         0,
                         nullptr,
                         false,
                         GemmBackend_t::miopengemm);

            if(handle.IsProfilingEnabled())
                t1 = handle.GetKernelTime();

            Col2ImGPU(handle,
                      GetSpatialDimension(),
                      workSpace,
                      out_spatial,
                      wei_spatial,
                      GetConvPads(),
                      GetConvStrides(),
                      GetConvDilations(),
                      in_c,
                      in_spatial,
                      tensors.dx,
                      in_offset,
                      tensors.dyDesc.GetType());

            // Update times for both the kernels
            if(handle.IsProfilingEnabled())
            {
                if(i == in_n - 1)
                    handle.AccumKernelTime(t1 + time_0);
                else
                    handle.AccumKernelTime(t1);
                time_0 += handle.GetKernelTime();
            }
        }
    }
#ifdef NDEBUG
    std::ignore = workSpaceSize;
#endif
#else
    std::ignore = handle;
    std::ignore = tensors;
    std::ignore = workSpace;
    std::ignore = workSpaceSize;
    MIOPEN_THROW("GEMM is not supported");
#endif
}
std::size_t ConvolutionDescriptor::GetBackwardSolutionCount(Handle& handle,
                                                            const TensorDescriptor& dyDesc,
                                                            const TensorDescriptor& wDesc,
                                                            const TensorDescriptor& dxDesc) const
{
    MIOPEN_LOG_I("");
    ValidateGroupCount(dxDesc, wDesc, *this);
    const auto problem =
        ProblemDescription{dxDesc, wDesc, dyDesc, *this, conv::Direction::BackwardData};
    const auto count = GetSolutionCount(handle, problem);
    if(count > 0)
        return count;
    return GetSolutionCountFallback(handle, problem);
}

void ConvolutionDescriptor::GetBackwardSolutions(Handle& handle,
                                                 const TensorDescriptor& dyDesc,
                                                 const TensorDescriptor& wDesc,
                                                 const TensorDescriptor& dxDesc,
                                                 size_t maxSolutionCount,
                                                 size_t* solutionCount,
                                                 miopenConvSolution_t* solutions,
                                                 bool* const fallbackPathTaken) const
{
    MIOPEN_LOG_I("");
    if(solutionCount == nullptr)
        MIOPEN_THROW(miopenStatusBadParm, "solutionCount cannot be nullptr");
    if(solutions == nullptr)
        MIOPEN_THROW(miopenStatusBadParm, "solutions cannot be nullptr");

    const auto problem =
        ProblemDescription{dxDesc, wDesc, dyDesc, *this, conv::Direction::BackwardData};
    GetSolutions(handle,
                 problem,
                 maxSolutionCount,
                 solutionCount,
                 solutions,
                 StringToConvolutionBwdDataAlgo);

    if(fallbackPathTaken != nullptr)
        *fallbackPathTaken = (*solutionCount == 0);
    if(*solutionCount == 0)
        GetSolutionsFallback(handle, problem, maxSolutionCount, solutionCount, solutions);
}

void ConvolutionDescriptor::CompileBackwardSolution(Handle& handle,
                                                    const TensorDescriptor& dyDesc,
                                                    const TensorDescriptor& wDesc,
                                                    const TensorDescriptor& dxDesc,
                                                    solver::Id solver_id) const
{
    MIOPEN_LOG_I("solver_id = " << solver_id.ToString());

    auto ctx = ConvolutionContext{dxDesc, wDesc, dyDesc, *this, conv::Direction::BackwardData};
    ctx.SetStream(&handle);
    ctx.disable_search_enforce = true;

    CompileSolution(handle, solver_id, ctx, conv::Direction::BackwardData);
}

std::size_t ConvolutionDescriptor::GetBackwardSolutionWorkspaceSize(Handle& handle,
                                                                    const TensorDescriptor& dyDesc,
                                                                    const TensorDescriptor& wDesc,
                                                                    const TensorDescriptor& dxDesc,
                                                                    solver::Id solver_id) const
{
    MIOPEN_LOG_I2("solver_id = " << solver_id.ToString());
    if(!solver_id.IsValid())
        MIOPEN_THROW(miopenStatusBadParm, "invalid solution id = " + solver_id.ToString());

    if(solver_id == solver::Id::gemm())
        return BackwardGetValidWorkSpaceSizeGemm(dyDesc, wDesc, dxDesc);

    auto sol = solver_id.GetSolver();
    auto ctx = ConvolutionContext{dxDesc, wDesc, dyDesc, *this, conv::Direction::BackwardData};
    ctx.SetStream(&handle);
    ctx.DetectRocm();
    if(sol.IsApplicable(ctx))
        return sol.GetWorkspaceSize(ctx);
    else
        MIOPEN_THROW(miopenStatusBadParm,
                     "The supplied solution id: " + solver_id.ToString() +
                         " is not applicable to the current problem");
}

void ConvolutionDescriptor::ConvolutionBackwardImmediate(Handle& handle,
                                                         const TensorDescriptor& dyDesc,
                                                         ConstData_t dy,
                                                         const TensorDescriptor& wDesc,
                                                         ConstData_t w,
                                                         const TensorDescriptor& dxDesc,
                                                         Data_t dx,
                                                         Data_t workSpace,
                                                         std::size_t workSpaceSize,
                                                         solver::Id solver_id) const
{
    MIOPEN_LOG_I("solver_id = " << solver_id.ToString() << ", workspace = " << workSpaceSize);
    auto tensors = ConvBwdTensors{dyDesc, dy, wDesc, w, dxDesc, dx};

    ValidateConvTensors(tensors);

    if(wDesc.GetType() == miopenInt8)
        MIOPEN_THROW(miopenStatusBadParm);

    static const float beta = 0.0f;
    ConvBwdCheckNumerics(handle, tensors, &beta, [&]() {
        if(dyDesc.GetLengths()[1] != wDesc.GetLengths()[0])
        {
            MIOPEN_THROW(miopenStatusBadParm);
        }
        ValidateGroupCount(dxDesc, wDesc, *this);

        auto ctx = ConvolutionContext{dxDesc, wDesc, dyDesc, *this, conv::Direction::BackwardData};
        ctx.SetStream(&handle);

        if(CheckInvokerSupport(solver_id, conv::Direction::BackwardData))
        {
            const auto invoker =
                LoadOrPrepareInvoker(handle, ctx, solver_id, conv::Direction::BackwardData);
            const auto invoke_ctx = conv::DataInvokeParams{tensors, workSpace, workSpaceSize};
            invoker(handle, invoke_ctx);
            return;
        }

        if(solver_id == solver::Id::gemm())
        {
            ConvBwdGemm(handle, tensors, workSpace, workSpaceSize);
            return;
        }

        const auto algo_name = solver_id.GetAlgo(conv::Direction::BackwardData);
        MIOPEN_THROW("Invalid algorithm: " + algo_name);
    });
}

// ConvolutionBackwardWeightsGetWorkSpaceSize
// FindBackwardWeightsAlgorithm()
//
void ConvolutionDescriptor::FindConvBwdWeightsAlgorithm(Handle& handle,
                                                        const TensorDescriptor& dyDesc,
                                                        ConstData_t dy,
                                                        const TensorDescriptor& xDesc,
                                                        ConstData_t x,
                                                        const TensorDescriptor& dwDesc,
                                                        Data_t dw,
                                                        const int requestAlgoCount,
                                                        int* const returnedAlgoCount,
                                                        miopenConvAlgoPerf_t* perfResults,
                                                        Data_t workSpace,
                                                        size_t workSpaceSize,
                                                        bool exhaustiveSearch) const
{
    MIOPEN_LOG_I("requestAlgoCount = " << requestAlgoCount << ", workspace = " << workSpaceSize);
    if(x == nullptr || dw == nullptr || dy == nullptr)
        MIOPEN_THROW(miopenStatusBadParm, "Buffers cannot be NULL");
    if(returnedAlgoCount == nullptr)
        MIOPEN_THROW(miopenStatusBadParm, "returnedAlgoCount cannot be nullptr");
    if(perfResults == nullptr)
        MIOPEN_THROW(miopenStatusBadParm, "perfResults cannot be nullptr");
    if(requestAlgoCount < 1)
        MIOPEN_THROW(miopenStatusBadParm, "requestAlgoCount cannot be < 1");
    if(xDesc.GetType() == miopenInt8)
        MIOPEN_THROW(miopenStatusBadParm);

    *returnedAlgoCount = 0;

    AutoEnableProfiling enableProfiling{handle};

    auto problem =
        ProblemDescription{xDesc, dwDesc, dyDesc, *this, conv::Direction::BackwardWeights};
    auto ctx = ConvolutionContext{problem};

    std::vector<PerfField> perf_db;
    bool use_immediate_solution = false;
    miopenConvSolution_t imm_sol;
    if(findMode.IsFast(ctx) || findMode.IsHybrid(ctx))
    {
        size_t count;
        bool fallback;
        GetWrwSolutions(handle, dyDesc, xDesc, dwDesc, 1, &count, &imm_sol, &fallback);
        use_immediate_solution = (count > 0) && !(findMode.IsHybrid(ctx) && fallback);
    }

    if(use_immediate_solution)
    {
        CompileWrwSolution(handle, dyDesc, xDesc, dwDesc, imm_sol.solution_id);
        const auto id = solver::Id(imm_sol.solution_id);
        perf_db.push_back({id.GetAlgo(conv::Direction::BackwardWeights),
                           id.ToString(),
                           imm_sol.time,
                           imm_sol.workspace_size});
    }
    else
    {
        perf_db = UserFindDbRecord::TryLoad(handle, problem, [&](DbRecord& record) {
#if MIOPEN_USE_GEMM
            if(!miopen::IsDisabled(MIOPEN_DEBUG_CONV_GEMM{}) &&
               !(IsAnyBufferBF16(xDesc, dyDesc, dwDesc) && !IsUseRocBlas))
            {
                const bool time_precision = (!IsDisabled(MIOPEN_CONV_PRECISE_ROCBLAS_TIMING{}));

                ValidateGroupCount(xDesc, dwDesc, *this);

                std::size_t in_n, in_c;
                std::tie(in_n, in_c) = tie_pick<0, 1>()(xDesc.GetLengths());

                auto in_spatial =
                    boost::adaptors::slice(xDesc.GetLengths(), 2, 2 + GetSpatialDimension());
                auto wei_spatial =
                    boost::adaptors::slice(dwDesc.GetLengths(), 2, 2 + GetSpatialDimension());
                auto out_spatial =
                    boost::adaptors::slice(dyDesc.GetLengths(), 2, 2 + GetSpatialDimension());

                size_t workspace_req = BackwardWeightsGetWorkSpaceSizeGEMM(dyDesc, dwDesc);

                float time_gemm = 0;

                // if not 1x1
                if((miopen::any_of(wei_spatial, [](auto v) { return v != 1; }) ||
                    miopen::any_of(GetConvPads(), [](auto v) { return v != 0; }) ||
                    miopen::any_of(GetConvStrides(), [](auto v) { return v != 1; })) &&
                   (workSpace != nullptr && workSpaceSize >= workspace_req))
                {
                    if(group_count > 1)
                    {
                        MIOPEN_LOG_FUNCTION("groupconv, non 1x1");
                    }
                    else
                    {
                        MIOPEN_LOG_FUNCTION("convolution, non 1x1");
                    }
                    float time_im2col = 0;
                    int in_offset     = 0;
                    time_im2col       = Im2ColGPU(handle,
                                            GetSpatialDimension(),
                                            x,
                                            in_offset,
                                            in_c,
                                            in_spatial,
                                            wei_spatial,
                                            out_spatial,
                                            GetConvPads(),
                                            GetConvStrides(),
                                            GetConvDilations(),
                                            workSpace,
                                            dyDesc.GetType());

                    // dw = dy * transpose(Im2Col(x))
                    GemmDescriptor gemm_desc =
                        group_count > 1 ? CreateGemmDescriptorGroupConvBwdWeight(
                                              dyDesc, xDesc, dwDesc, group_count)
                                        : CreateGemmDescriptorConvBwdWeight(dyDesc, xDesc, dwDesc);

                    auto kcache_key = FindDbKCacheKey{};

                    miopenStatus_t gemm_status = CallGemmTimeMeasure(
                        handle,
                        gemm_desc,
                        dy,
                        0,
                        workSpace,
                        0,
                        dw,
                        0,
                        &kcache_key,
                        time_precision,
                        group_count > 1 ? callGemmStridedBatched : callGemm,
                        group_count > 1 ? GemmBackend_t::miopentensile : GemmBackend_t::miopengemm);

                    time_gemm = in_n * (time_im2col + handle.GetKernelTime());

                    if(gemm_status == miopenStatusSuccess)
                        record.SetValues("miopenConvolutionBwdWeightsAlgoGEMM",
                                         FindDbData{
                                             "gemm", time_gemm, workspace_req, kcache_key,
                                         });
                }
                // 1x1 does not require im2col or workspace
                else if(miopen::any_of(wei_spatial, [](auto v) { return v == 1; }) &&
                        miopen::any_of(GetConvPads(), [](auto v) { return v == 0; }) &&
                        miopen::any_of(GetConvStrides(), [](auto v) { return v == 1; }))
                {
                    if(group_count > 1)
                    {
                        MIOPEN_LOG_FUNCTION("groupconv, 1x1");
                    }
                    else
                    {
                        MIOPEN_LOG_FUNCTION("convolution, 1x1");
                    }

                    // dw = sum_over_batch(dy[i] * transpose(x[i])), i is batch id
                    GemmDescriptor gemm_desc =
                        group_count > 1 ? CreateGemmDescriptorGroupConvBwdWeight(
                                              dyDesc, xDesc, dwDesc, group_count)
                                        : CreateGemmStridedBatchedDescriptorConv1x1BwdWeight(
                                              dyDesc, xDesc, dwDesc);

                    auto kcache_key = FindDbKCacheKey{};

                    miopenStatus_t gemm_status = CallGemmTimeMeasure(
                        handle,
                        gemm_desc,
                        dy,
                        0,
                        x,
                        0,
                        dw,
                        0,
                        &kcache_key,
                        time_precision,
                        group_count > 1 ? callGemmStridedBatched : callGemmStridedBatchedSequential,
                        group_count > 1 ? GemmBackend_t::miopentensile : GemmBackend_t::miopengemm);

                    time_gemm = handle.GetKernelTime();
                    if(group_count > 1)
                        time_gemm *= in_n;

                    if(gemm_status == miopenStatusSuccess)
                        record.SetValues("miopenConvolutionBwdWeightsAlgoGEMM",
                                         FindDbData{
                                             "gemm", time_gemm, 0, kcache_key,
                                         });
                }
            }
#endif
            ConvolutionUserBuffers bufs(workSpace, workSpaceSize);
            bufs.SetWrW(x, dw, dy);
            ctx.skip_solutions_that_take_long_time_to_build_and_have_narrow_coverage =
                findMode.IsFastHybrid(ctx);
            ctx.use_dynamic_solutions_only = findMode.IsDynamicHybrid(ctx);
            ctx.do_search                  = exhaustiveSearch;
            ctx.SetStream(&handle);
            ctx.SetBufs(bufs);
            ctx.SetupFloats();
            ctx.DetectRocm();
            const auto network_config = ctx.BuildConfKey();
            const auto invoke_ctx =
                conv::WrWInvokeParams{{dyDesc, dy, xDesc, x, dwDesc, dw}, workSpace, workSpaceSize};

            // Find sollutions
            const auto direct = !miopen::IsDisabled(MIOPEN_DEBUG_CONV_DIRECT{})
                                    ? FindAllBwdWrW2DSolutions(ctx, invoke_ctx)
                                    : std::vector<miopen::solver::ConvSolution>{};
            const auto winograd = !miopen::IsDisabled(MIOPEN_DEBUG_CONV_WINOGRAD{})
                                      ? FindWinogradWrWAllSolutions(ctx, invoke_ctx)
                                      : std::vector<miopen::solver::ConvSolution>{};
            const auto implictgemm = !miopen::IsDisabled(MIOPEN_DEBUG_CONV_IMPLICIT_GEMM{})
                                         ? FindImplicitGemmWrWAllSolutions(ctx, invoke_ctx)
                                         : std::vector<miopen::solver::ConvSolution>{};

            // Precompile Solutions
            {
                std::vector<const miopen::solver::ConvSolution*> all;
                all.reserve(direct.size() + winograd.size() + implictgemm.size());
                for(auto&& s : direct)
                    all.emplace_back(&s);
                for(auto&& s : winograd)
                    all.emplace_back(&s);
                for(auto&& s : implictgemm)
                    all.emplace_back(&s);
                PrecompileSolutions(handle, all);
            }

            // Evaluate Invokers
            EvaluateInvokers(handle,
                             direct,
                             AlgorithmName{"miopenConvolutionBwdWeightsAlgoDirect"},
                             network_config,
                             invoke_ctx,
                             record);
            EvaluateInvokers(handle,
                             winograd,
                             AlgorithmName{"miopenConvolutionBwdWeightsAlgoWinograd"},
                             network_config,
                             invoke_ctx,
                             record);
            EvaluateInvokers(handle,
                             implictgemm,
                             AlgorithmName{"miopenConvolutionBwdWeightsAlgoImplicitGEMM"},
                             network_config,
                             invoke_ctx,
                             record);
        });
    }

    if(perf_db.empty())
        MIOPEN_THROW("Backward Weights Convolution cannot be executed due to incorrect params");

    std::sort(begin(perf_db), end(perf_db));

    for(const auto& entry : perf_db)
        MIOPEN_LOG_I(entry.name << "\t" << entry.time << "\t" << entry.workspace);

    *returnedAlgoCount = std::min(requestAlgoCount, static_cast<int>(perf_db.size()));

    for(int i = 0; i < *returnedAlgoCount; i++)
    {
        perfResults[i].bwd_weights_algo = StringToConvolutionBwdWeightsAlgo(perf_db[i].name);
        perfResults[i].time             = perf_db[i].time;
        perfResults[i].memory           = perf_db[i].workspace;
    }
    MIOPEN_LOG_I("BWrW Chosen Algorithm: " << perf_db[0].solver_id << " , " << perf_db[0].workspace
                                           << ", "
                                           << perf_db[0].time);
}

static void ConvWrwCheckNumerics(const Handle& handle,
                                 const ConvWrwTensors& tensors,
                                 const void* beta,
                                 std::function<void()>&& worker)
{
    if(!miopen::CheckNumericsEnabled())
    {
        worker();
        return;
    }

    miopen::checkNumericsInput(handle, tensors.dyDesc, tensors.dy);
    miopen::checkNumericsInput(handle, tensors.xDesc, tensors.x);
    if(!float_equal(*(static_cast<const float*>(beta)), 0))
        miopen::checkNumericsInput(handle, tensors.dwDesc, tensors.dw);

    worker();

    miopen::checkNumericsOutput(handle, tensors.dwDesc, tensors.dw);
}

// BackwardWeightsAlgorithm()
void ConvolutionDescriptor::ConvolutionBackwardWeights(Handle& handle,
                                                       const void* alpha,
                                                       const TensorDescriptor& dyDesc,
                                                       ConstData_t dy,
                                                       const TensorDescriptor& xDesc,
                                                       ConstData_t x,
                                                       miopenConvBwdWeightsAlgorithm_t algo,
                                                       const void* beta,
                                                       const TensorDescriptor& dwDesc,
                                                       Data_t dw,
                                                       Data_t workSpace,
                                                       size_t workSpaceSize) const
{
    MIOPEN_LOG_I("algo = " << algo << ", workspace = " << workSpaceSize);
    decltype(auto) tensors = ConvWrwTensors{dyDesc, dy, xDesc, x, dwDesc, dw};
    ValidateConvTensors(tensors);
    ValidateAlphaBeta(alpha, beta);

    if(xDesc.GetType() == miopenInt8)
        MIOPEN_THROW(miopenStatusBadParm);

    ConvWrwCheckNumerics(handle, tensors, beta, [&]() {
        ValidateGroupCount(xDesc, dwDesc, *this);

        if(algo == miopenConvolutionBwdWeightsAlgoGEMM)
        {
            BackwardWeightsGemm(handle, tensors, workSpace, workSpaceSize);
            return;
        }

        decltype(auto) direction      = conv::Direction::BackwardWeights;
        decltype(auto) algorithm_name = AlgorithmName{ConvolutionAlgoToDirectionalString(
            static_cast<miopenConvAlgorithm_t>(algo), direction)};
        decltype(auto) ctx = conv::ProblemDescription{dyDesc, dwDesc, xDesc, *this, direction};
        decltype(auto) network_config = ctx.BuildConfKey();
        decltype(auto) invoker = handle.GetInvoker(network_config, boost::none, algorithm_name);

        if(!invoker)
            MIOPEN_THROW("No invoker was registered for convolution weights. Was find executed?");

        const auto invoke_ctx = conv::WrWInvokeParams{tensors, workSpace, workSpaceSize};
        (*invoker)(handle, invoke_ctx);
    });
}

void ConvolutionDescriptor::BackwardWeightsGemm(Handle& handle,
                                                const ConvWrwTensors& tensors,
                                                Data_t workSpace,
                                                std::size_t workSpaceSize) const
{
#if MIOPEN_USE_GEMM
    if(miopen::IsDisabled(MIOPEN_DEBUG_CONV_GEMM{}))
    {
        MIOPEN_THROW("GEMM convolution is disabled");
    }
    if(IsAnyBufferBF16(tensors.xDesc, tensors.dyDesc, tensors.dwDesc) && !IsUseRocBlas)
    {
        MIOPEN_THROW("GEMM convolution is unsupported");
    }

    std::size_t in_n, in_c;
    std::tie(in_n, in_c) = tie_pick<0, 1>()(tensors.xDesc.GetLengths());

    std::size_t wei_k = tensors.dwDesc.GetLengths()[0];

    auto in_spatial =
        boost::adaptors::slice(tensors.xDesc.GetLengths(), 2, 2 + GetSpatialDimension());
    auto wei_spatial =
        boost::adaptors::slice(tensors.dwDesc.GetLengths(), 2, 2 + GetSpatialDimension());
    auto out_spatial =
        boost::adaptors::slice(tensors.dyDesc.GetLengths(), 2, 2 + GetSpatialDimension());

    // Zeroing out the output buffer
    float zero = 0.0f;
    SetTensor(handle, tensors.dwDesc, tensors.dw, &zero);

    handle.ResetKernelTime();
    float time_0 = 0;
    if((miopen::any_of(wei_spatial, [](auto v) { return v != 1; }) ||
        miopen::any_of(GetConvPads(), [](auto v) { return v != 0; }) ||
        miopen::any_of(GetConvStrides(), [](auto v) { return v != 1; })))
    {
        if(group_count > 1)
        {
            MIOPEN_LOG_FUNCTION("groupconv, non 1x1");
        }
        else
        {
            MIOPEN_LOG_FUNCTION("convolution, non 1x1");
        }
        assert(workSpace != nullptr &&
               workSpaceSize >=
                   (BackwardWeightsGetWorkSpaceSizeGEMM(tensors.dyDesc, tensors.dwDesc)));

        std::size_t out_spatial_size = std::accumulate(
            out_spatial.begin(), out_spatial.end(), std::size_t(1), std::multiplies<std::size_t>());

        std::size_t in_spatial_size = std::accumulate(
            in_spatial.begin(), in_spatial.end(), std::size_t(1), std::multiplies<std::size_t>());

        float t1 = 0;

        for(std::size_t i = 0; i < in_n; i++)
        {
            std::size_t out_offset = i * wei_k * out_spatial_size;

            std::size_t in_offset = i * in_c * in_spatial_size;

            Im2ColGPU(handle,
                      GetSpatialDimension(),
                      tensors.x,
                      in_offset,
                      in_c,
                      in_spatial,
                      wei_spatial,
                      out_spatial,
                      GetConvPads(),
                      GetConvStrides(),
                      GetConvDilations(),
                      workSpace,
                      tensors.dyDesc.GetType());

            if(handle.IsProfilingEnabled())
                t1 = handle.GetKernelTime();

            if(group_count > 1)
            {
                GemmDescriptor gemm_desc = CreateGemmDescriptorGroupConvBwdWeight(
                    tensors.dyDesc, tensors.xDesc, tensors.dwDesc, group_count);
                CallGemmStridedBatched(handle,
                                       gemm_desc,
                                       tensors.dy,
                                       out_offset,
                                       workSpace,
                                       0,
                                       tensors.dw,
                                       0,
                                       nullptr,
                                       false);
            }
            else
            {
                // tensors.dw = tensors.dy * transpose(Im2Col(tensors.x))
                GemmDescriptor gemm_desc = CreateGemmDescriptorConvBwdWeight(
                    tensors.dyDesc, tensors.xDesc, tensors.dwDesc);

                // dw = dy * transpose(Im2Col(x))
                CallGemm(handle,
                         gemm_desc,
                         tensors.dy,
                         out_offset,
                         workSpace,
                         0,
                         tensors.dw,
                         0,
                         nullptr,
                         false,
                         GemmBackend_t::miopengemm);
            }
            // Update times for both the kernels
            if(handle.IsProfilingEnabled())
            {
                if(i == in_n - 1)
                    handle.AccumKernelTime(t1 + time_0);
                else
                    handle.AccumKernelTime(t1);
                time_0 += handle.GetKernelTime();
            }
        }
    }
    else if(miopen::any_of(wei_spatial, [](auto v) { return v == 1; }) &&
            miopen::any_of(GetConvPads(), [](auto v) { return v == 0; }) &&
            miopen::any_of(GetConvStrides(), [](auto v) { return v == 1; }))
    {
        if(group_count > 1)
        {
            MIOPEN_LOG_FUNCTION("groupconv, 1x1");

            GemmDescriptor gemm_desc = CreateGemmDescriptorGroupConvBwdWeight(
                tensors.dyDesc, tensors.xDesc, tensors.dwDesc, group_count);

            std::size_t out_spatial_size = std::accumulate(out_spatial.begin(),
                                                           out_spatial.end(),
                                                           std::size_t(1),
                                                           std::multiplies<std::size_t>());

            std::size_t in_spatial_size = std::accumulate(in_spatial.begin(),
                                                          in_spatial.end(),
                                                          std::size_t(1),
                                                          std::multiplies<std::size_t>());

            for(std::size_t i = 0; i < in_n; i++)
            {
                std::size_t out_offset = i * wei_k * out_spatial_size;

                std::size_t in_offset = i * in_c * in_spatial_size;

                CallGemmStridedBatched(handle,
                                       gemm_desc,
                                       tensors.dy,
                                       out_offset,
                                       tensors.x,
                                       in_offset,
                                       tensors.dw,
                                       0,
                                       nullptr,
                                       false);

                if(handle.IsProfilingEnabled())
                {
                    if(i == in_n - 1)
                        handle.AccumKernelTime(time_0);
                    time_0 += handle.GetKernelTime();
                }
            }
        }
        else
        {
            MIOPEN_LOG_FUNCTION("convolution, 1x1");

            // dw = sum_over_batch(dy[i] * transpose(x[i])), i is batch id
            GemmDescriptor gemm_desc = CreateGemmStridedBatchedDescriptorConv1x1BwdWeight(
                tensors.dyDesc, tensors.xDesc, tensors.dwDesc);

            // dw = sum_over_batch(dy[i] * transpose(x[i])), i is batch id
            CallGemmStridedBatchedSequential(handle,
                                             gemm_desc,
                                             tensors.dy,
                                             0,
                                             tensors.x,
                                             0,
                                             tensors.dw,
                                             0,
                                             nullptr,
                                             false,
                                             GemmBackend_t::miopengemm);
        }
    }

#ifdef NDEBUG
    std::ignore = workSpaceSize;
#endif
#else
    std::ignore = handle;
    std::ignore = tensors;
    std::ignore = workSpace;
    std::ignore = workSpaceSize;
    MIOPEN_THROW("GEMM is not supported");
#endif
}
ProblemDescription ConvolutionDescriptor::MakeWrwProblem(const TensorDescriptor& dyDesc,
                                                         const TensorDescriptor& xDesc,
                                                         const TensorDescriptor& dwDesc) const
{
    auto problem =
        ProblemDescription{xDesc, dwDesc, dyDesc, *this, conv::Direction::BackwardWeights};
    return problem;
}

std::size_t ConvolutionDescriptor::GetWrwSolutionCount(Handle& handle,
                                                       const TensorDescriptor& dyDesc,
                                                       const TensorDescriptor& xDesc,
                                                       const TensorDescriptor& dwDesc) const
{
    MIOPEN_LOG_I("");
    const auto problem = MakeWrwProblem(dyDesc, xDesc, dwDesc);
    const auto count   = GetSolutionCount(handle, problem);
    if(count > 0)
        return count;
    return GetSolutionCountFallback(handle, problem);
}

void ConvolutionDescriptor::GetWrwSolutions(Handle& handle,
                                            const TensorDescriptor& dyDesc,
                                            const TensorDescriptor& xDesc,
                                            const TensorDescriptor& dwDesc,
                                            size_t maxSolutionCount,
                                            size_t* solutionCount,
                                            miopenConvSolution_t* solutions,
                                            bool* const fallbackPathTaken) const
{
    MIOPEN_LOG_I("");
    if(solutionCount == nullptr)
        MIOPEN_THROW(miopenStatusBadParm, "solutionCount cannot be nullptr");
    if(solutions == nullptr)
        MIOPEN_THROW(miopenStatusBadParm, "solutions cannot be nullptr");

    const auto problem = MakeWrwProblem(dyDesc, xDesc, dwDesc);
    GetSolutions(handle,
                 problem,
                 maxSolutionCount,
                 solutionCount,
                 solutions,
                 StringToConvolutionBwdWeightsAlgo);

    if(fallbackPathTaken != nullptr)
        *fallbackPathTaken = (*solutionCount == 0);
    if(*solutionCount == 0)
        GetSolutionsFallback(handle, problem, maxSolutionCount, solutionCount, solutions);
}

void ConvolutionDescriptor::CompileWrwSolution(Handle& handle,
                                               const TensorDescriptor& dyDesc,
                                               const TensorDescriptor& xDesc,
                                               const TensorDescriptor& dwDesc,
                                               solver::Id solver_id) const
{
    MIOPEN_LOG_I("solver_id = " << solver_id.ToString());
    auto ctx = ConvolutionContext{xDesc, dwDesc, dyDesc, *this, conv::Direction::BackwardWeights};
    ctx.SetStream(&handle);
    ctx.disable_search_enforce = true;

    CompileSolution(handle, solver_id, ctx, conv::Direction::BackwardWeights);
}

std::size_t ConvolutionDescriptor::GetWrwSolutionWorkspaceSize(Handle& handle,
                                                               const TensorDescriptor& dyDesc,
                                                               const TensorDescriptor& xDesc,
                                                               const TensorDescriptor& dwDesc,
                                                               solver::Id solver_id) const
{
    MIOPEN_LOG_I2("solver_id = " << solver_id.ToString());
    if(!solver_id.IsValid())
        MIOPEN_THROW(miopenStatusBadParm, "invalid solution id = " + solver_id.ToString());

    if(solver_id == solver::Id::gemm())
        return WrwGetValidWorkSpaceSizeGemm(dyDesc, xDesc, dwDesc);

    auto sol = solver_id.GetSolver();
    auto problem =
        ProblemDescription{xDesc, dwDesc, dyDesc, *this, conv::Direction::BackwardWeights};
    auto ctx = ConvolutionContext{problem};
    ctx.SetStream(&handle);
    ctx.DetectRocm();
    if(sol.IsApplicable(ctx))
        return sol.GetWorkspaceSize(ctx);
    else
        MIOPEN_THROW(miopenStatusBadParm,
                     "The supplied solution id: " + solver_id.ToString() +
                         " is not applicable to the current problem");
}

void ConvolutionDescriptor::ConvolutionWrwImmediate(Handle& handle,
                                                    const TensorDescriptor& dyDesc,
                                                    ConstData_t dy,
                                                    const TensorDescriptor& xDesc,
                                                    ConstData_t x,
                                                    const TensorDescriptor& dwDesc,
                                                    Data_t dw,
                                                    Data_t workSpace,
                                                    std::size_t workSpaceSize,
                                                    solver::Id solver_id) const
{
    MIOPEN_LOG_I("solver_id = " << solver_id.ToString() << ", workspace = " << workSpaceSize);
    auto tensors = ConvWrwTensors{dyDesc, dy, xDesc, x, dwDesc, dw};
    ValidateConvTensors(tensors);

    if(xDesc.GetType() == miopenInt8)
        MIOPEN_THROW(miopenStatusBadParm);

    float beta = 0;
    ConvWrwCheckNumerics(handle, tensors, &beta, [&]() {
        ValidateGroupCount(xDesc, dwDesc, *this);

        auto ctx =
            ConvolutionContext{xDesc, dwDesc, dyDesc, *this, conv::Direction::BackwardWeights};
        ctx.SetStream(&handle);

        if(solver_id == solver::Id::gemm())
        {
            BackwardWeightsGemm(handle, tensors, workSpace, workSpaceSize);
            return;
        }

        if(!CheckInvokerSupport(solver_id, conv::Direction::BackwardWeights))
        {
            MIOPEN_THROW("Solver " + solver_id.ToString() +
                         " requested in immediate WrW, which is not supported.");
        }

        const auto invoker =
            LoadOrPrepareInvoker(handle, ctx, solver_id, conv::Direction::BackwardWeights);
        const auto invoke_ctx = conv::WrWInvokeParams{tensors, workSpace, workSpaceSize};
        invoker(handle, invoke_ctx);
    });
}

void ConvolutionBackwardBias(const Handle& handle,
                             const void* alpha,
                             const TensorDescriptor& dyDesc,
                             ConstData_t dy,
                             const void* beta,
                             const TensorDescriptor& dbDesc,
                             Data_t db)
{
    if(dy == nullptr || db == nullptr)
    {
        MIOPEN_THROW(miopenStatusBadParm);
    }
    if(dyDesc.GetLengths()[1] != dbDesc.GetLengths()[1])
    {
        MIOPEN_THROW(miopenStatusBadParm);
    }
    if(!float_equal(*(static_cast<const float*>(alpha)), 1.0) ||
       !float_equal(*(static_cast<const float*>(beta)), 0))
    {
        MIOPEN_THROW("Only alpha=1 and beta=0 is supported");
    }
    if(miopen::CheckNumericsEnabled())
    {
        miopen::checkNumericsInput(handle, dyDesc, dy);
    }

    std::size_t out_n, out_k, stride_n, stride_k;
    std::tie(out_n, out_k)       = tie_pick<0, 1>()(dyDesc.GetLengths());
    std::tie(stride_n, stride_k) = tie_pick<0, 1>()(dyDesc.GetStrides());
    std::string algo_name    = "miopenConvolutionBwdBias";
    std::string program_name = "MIOpenConvBwdBias.cl";
    std::string kernel_name  = "MIOpenConvBwdB";
    std::string network_config =
        "convbwdbias-" +
        std::string(dyDesc.GetType() == miopenFloat
                        ? "fp32"
                        : (dyDesc.GetType() == miopenHalf
                               ? "fp16"
                               : (dyDesc.GetType() == miopenBFloat16 ? "bfloat16" : "int32")));

    std::string params;
    std::size_t lcl_grp_size0 = 256;
    std::size_t lcl_grp_size1 = 1;
    std::size_t local_mem_sz  = 256;

    std::size_t map_size = std::accumulate(dyDesc.GetLengths().begin() + 2,
                                           dyDesc.GetLengths().end(),
                                           std::size_t(1),
                                           std::multiplies<std::size_t>());
    std::size_t read_unit        = 4;
    std::size_t map_size_aligned = (map_size + (read_unit - 1)) / read_unit;
    std::size_t off_pix          = map_size - (map_size / read_unit) * read_unit;
    std::size_t total_work       = map_size_aligned * out_n;

    params = " -DMLO_CONVBWD_GROUP_SZ0=" + std::to_string(lcl_grp_size0);
    params += " -DMLO_CONVBWD_GROUP_SZ1=" + std::to_string(lcl_grp_size1);
    params += " -DMLO_CONVBWDB_LCL_MEMSZ=" + std::to_string(local_mem_sz);
    params += " -DMLO_CONVBWDB_UNITSIZE=" + std::to_string(read_unit);

    params += GetDataTypeKernelParams(dyDesc.GetType());

    const std::vector<size_t> vld = {lcl_grp_size0, size_t{1}, size_t{1}};
    const std::vector<size_t> vgd = {lcl_grp_size0, size_t{256}, size_t{1}};

    auto&& kernels = handle.GetKernels(algo_name, network_config);
    if(!kernels.empty())
    {
        kernels.front()(dy,
                        db,
                        uint(out_k),
                        uint(stride_k),
                        uint(stride_n),
                        uint(map_size_aligned),
                        uint(off_pix),
                        uint(total_work));
    }
    else
    {
        handle.AddKernel(algo_name, network_config, program_name, kernel_name, vld, vgd, params)(
            dy,
            db,
            uint(out_k),
            uint(stride_k),
            uint(stride_n),
            uint(map_size_aligned),
            uint(off_pix),
            uint(total_work));
    }

    if(miopen::CheckNumericsEnabled())
    {
        miopen::checkNumericsOutput(handle, dbDesc, db);
    }
}

} // namespace miopen<|MERGE_RESOLUTION|>--- conflicted
+++ resolved
@@ -709,7 +709,6 @@
         PrecompileSolutions(handle, all);
     }
 
-<<<<<<< HEAD
     // Evaluate Invokers
     EvaluateInvokers(handle,
                      winograd,
@@ -735,16 +734,6 @@
                      network_config,
                      invoke_ctx,
                      record);
-=======
-    // FFT algo
-    if(!use_winograd_only)
-    {
-        const auto all            = conv.FindFftSolutions(ctx, invoke_ctx);
-        const auto algorithm_name = AlgorithmName{"miopenConvolutionFwdAlgoFFT"};
-        PrecompileSolutions(handle, all);
-        EvaluateInvokers(handle, all, algorithm_name, network_config, invoke_ctx, record);
-    }
->>>>>>> b86f3a1a
 }
 
 void ConvolutionDescriptor::FindConvFwdAlgorithm(Handle& handle,
@@ -2013,7 +2002,6 @@
                 findMode.IsFastHybrid(ctx);
             ctx.use_dynamic_solutions_only = findMode.IsDynamicHybrid(ctx);
 
-<<<<<<< HEAD
             // Find sollutions
             const auto winograd =
                 !use_winograd_only ? FindWinogradSolutions(ctx, invoke_ctx) : [&]() {
@@ -2047,50 +2035,6 @@
                     all.emplace_back(&s);
                 for(auto&& s : fft)
                     all.emplace_back(&s);
-=======
-            // Winograd algo
-            {
-                const auto all =
-                    !use_winograd_only ? FindWinogradSolutions(ctx, invoke_ctx) : [&]() {
-                        AutoUseFastDynamicSolutions tmp{ctx};
-                        return FindWinogradSolutions(ctx, invoke_ctx);
-                    }();
-                const auto algorithm_name = AlgorithmName{"miopenConvolutionBwdDataAlgoWinograd"};
-                PrecompileSolutions(handle, all);
-                EvaluateInvokers(handle, all, algorithm_name, network_config, invoke_ctx, record);
-            }
-
-            // Direct algo
-            if(!use_winograd_only)
-            {
-                ConvolutionUserBuffers bufs(workSpace, workSpaceSize);
-                bufs.SetBwd(dx, w, dy);
-                const auto all = FindDataDirectSolutions(
-                    handle, dxDesc, wDesc, dyDesc, exhaustiveSearch, false, bufs, invoke_ctx);
-                const auto algorithm_name = AlgorithmName{"miopenConvolutionBwdDataAlgoDirect"};
-                PrecompileSolutions(handle, all);
-                EvaluateInvokers(handle, all, algorithm_name, network_config, invoke_ctx, record);
-            }
-
-            // Implicit GEMM algo
-            if(!use_winograd_only)
-            {
-                ConvolutionUserBuffers bufs(workSpace, workSpaceSize);
-                bufs.SetBwd(dx, w, dy);
-                const auto all = this->FindDataImplicitGemmSolutions(
-                    handle, dxDesc, wDesc, dyDesc, exhaustiveSearch, false, bufs, invoke_ctx);
-                PrecompileSolutions(handle, all);
-                const auto algorithm_name =
-                    AlgorithmName{"miopenConvolutionBwdDataAlgoImplicitGEMM"};
-                EvaluateInvokers(handle, all, algorithm_name, network_config, invoke_ctx, record);
-            }
-
-            if(!use_winograd_only)
-            {
-                // FFT algo
-                const auto all            = FindFftSolutions(ctx, invoke_ctx);
-                const auto algorithm_name = AlgorithmName{"miopenConvolutionBwdDataAlgoFFT"};
->>>>>>> b86f3a1a
                 PrecompileSolutions(handle, all);
             }
 
