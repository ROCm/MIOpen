--- conflicted
+++ resolved
@@ -207,18 +207,10 @@
     found = std::move(out);
 }
 
-<<<<<<< HEAD
-std::vector<Solution> FindConvolution(const ExecutionContext& ctx,
-                                      const conv::ProblemDescription& problem,
-                                      const AnyInvokeParams& invoke_ctx,
-                                      std::size_t max_solutions,
-                                      bool force_attach_binary)
-=======
 static inline std::vector<PerfField> FindConvolution(const ExecutionContext& ctx,
                                                      const conv::ProblemDescription& problem,
                                                      const AnyInvokeParams& invoke_ctx,
                                                      const int requestAlgoCount)
->>>>>>> b99493b9
 {
     auto results         = std::vector<Solution>{};
     auto sol             = boost::optional<miopenConvSolution_t>{};
@@ -351,11 +343,7 @@
                                                    workSpaceSize,
                                                    attribute.gfx90aFp16alt.GetFwd()};
 
-<<<<<<< HEAD
     const auto results = FindConvolution(ctx, problem, invoke_ctx, requestAlgoCount, false);
-=======
-    const auto results = FindConvolution(ctx, problem, invoke_ctx, requestAlgoCount);
->>>>>>> b99493b9
 
     if(results.empty())
     {
@@ -934,11 +922,7 @@
                                                    workSpaceSize,
                                                    this->attribute.gfx90aFp16alt.GetBwd()};
 
-<<<<<<< HEAD
     const auto results = FindConvolution(ctx, problem, invoke_ctx, requestAlgoCount, false);
-=======
-    const auto results = FindConvolution(ctx, problem, invoke_ctx, requestAlgoCount);
->>>>>>> b99493b9
 
     if(results.empty())
     {
@@ -1140,11 +1124,7 @@
                                                   workSpaceSize,
                                                   attribute.gfx90aFp16alt.GetWrW()};
 
-<<<<<<< HEAD
     const auto results = FindConvolution(ctx, problem, invoke_ctx, requestAlgoCount, false);
-=======
-    const auto results = FindConvolution(ctx, problem, invoke_ctx, requestAlgoCount);
->>>>>>> b99493b9
 
     if(results.empty())
     {
