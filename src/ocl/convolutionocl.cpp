--- conflicted
+++ resolved
@@ -735,20 +735,8 @@
                                          << best);
                         if(elapsed < best)
                         {
-<<<<<<< HEAD
                             best     = elapsed;
                             selected = sol;
-=======
-                            MIOPEN_LOG_I(sol << ": " << elapsed << (elapsed < best ? " < " : " >= ")
-                                             << best
-                                             << ", workspce_sz = "
-                                             << sol.workspce_sz);
-                            if(elapsed < best)
-                            {
-                                best     = elapsed;
-                                selected = sol;
-                            }
->>>>>>> 6e86f525
                         }
                     }
                 }
@@ -774,341 +762,6 @@
             if(conv.FindFwdFFTKernel(
                    handle, xDesc, wDesc, yDesc, workspace_fft, kernels_fft, network_config) == 0)
             {
-<<<<<<< HEAD
-=======
-                size_t workspace_req = conv.ForwardGetWorkSpaceSizeGEMMTranspose(xDesc, yDesc);
-                if(workSpace != nullptr && workSpaceSize >= workspace_req)
-                {
-                    MIOPEN_LOG_FUNCTION("convolution, 1x1, h14xw14 || u2xv2");
-
-                    float time_gemm = 0;
-
-                    transpose_NCHW2CNHW(handle,
-                                        in_n,
-                                        in_c,
-                                        in_h,
-                                        in_w,
-                                        out_h,
-                                        out_w,
-                                        x,
-                                        workSpace,
-                                        0,
-                                        0,
-                                        conv.v,
-                                        conv.u,
-                                        xDesc.GetType());
-                    time_gemm = handle.GetKernelTime();
-
-                    size_t x_t_size = in_n * in_c * out_h * out_w;
-
-                    // y = CNHW2NCHW(w * NCHW2CNHW(x))
-                    GemmDescriptor gemm_desc = CreateGemmDescriptorConvCNHWFwd(wDesc, xDesc, yDesc);
-
-                    std::string kcache_key;
-                    miopenStatus_t gemm_status = miopenStatusNotInitialized;
-
-                    if(!IsDisabled(MIOPEN_CONV_PRECISE_ROCBLAS_TIMING{}))
-                    {
-                        // rocBLAS need a warm-up call for accurate timing
-                        CallGemm(
-                            handle, gemm_desc, w, 0, workSpace, 0, tmp_y.get(), 0, nullptr, false);
-
-                        // y = CNHW2NCHW(w * NCHW2CNHW(x))
-                        gemm_status = CallGemm(handle,
-                                               gemm_desc,
-                                               w,
-                                               0,
-                                               workSpace,
-                                               0,
-                                               tmp_y.get(),
-                                               0,
-                                               &kcache_key,
-                                               true);
-                    }
-                    else
-                    {
-                        // y = CNHW2NCHW(w * NCHW2CNHW(x))
-                        gemm_status = CallGemm(handle,
-                                               gemm_desc,
-                                               w,
-                                               0,
-                                               workSpace,
-                                               0,
-                                               tmp_y.get(),
-                                               0,
-                                               &kcache_key,
-                                               false);
-                    }
-
-                    time_gemm += handle.GetKernelTime();
-
-                    transpose_CNHW2NCHW(handle,
-                                        in_n,
-                                        wei_n,
-                                        out_h,
-                                        out_w,
-                                        out_h,
-                                        out_w,
-                                        workSpace,
-                                        tmp_y.get(),
-                                        x_t_size,
-                                        0,
-                                        1,
-                                        1,
-                                        xDesc.GetType());
-                    time_gemm += handle.GetKernelTime();
-
-                    if(gemm_status == miopenStatusSuccess)
-                        record.SetValues("miopenConvolutionFwdAlgoGEMM",
-                                         FindDbData{"gemm",
-                                                    time_gemm,
-                                                    workspace_req,
-                                                    kcache_key}); // Todo: gemm solver id?
-                }
-            }
-            // 1x1_stride=1 with GEMM and zero workspace
-            else if(wei_h == 1 && wei_w == 1 && conv.pad_h == 0 && conv.pad_w == 0 &&
-                    (conv.u == 1 && conv.v == 1))
-            {
-                MIOPEN_LOG_FUNCTION("convolution, 1x1");
-
-                // y = w * x
-                GemmDescriptor gemm_desc =
-                    CreateGemmStridedBatchedDescriptorConv1x1Fwd(wDesc, xDesc, yDesc);
-
-                std::string kcache_key;
-                miopenStatus_t gemm_status = miopenStatusNotInitialized;
-
-                if(!IsDisabled(MIOPEN_CONV_PRECISE_ROCBLAS_TIMING{}))
-                {
-                    // rocBLAS need extra warm-up call for accurate timing
-                    CallGemmStridedBatched(
-                        handle, gemm_desc, w, 0, x, 0, tmp_y.get(), 0, nullptr, false);
-
-                    // y = w * x
-                    gemm_status = CallGemmStridedBatched(
-                        handle, gemm_desc, w, 0, x, 0, tmp_y.get(), 0, &kcache_key, true);
-                }
-                else
-                {
-                    // y = w * x
-                    gemm_status = CallGemmStridedBatched(
-                        handle, gemm_desc, w, 0, x, 0, tmp_y.get(), 0, &kcache_key, false);
-                }
-
-                float time_gemm = handle.GetKernelTime();
-
-                if(gemm_status == miopenStatusSuccess)
-                    record.SetValues(
-                        "miopenConvolutionFwdAlgoGEMM",
-                        FindDbData{"gemm", time_gemm, 0, kcache_key}); // Todo: gemm solver id?
-            }
-            // if not 1x1
-            else if(workSpace != nullptr &&
-                    workSpaceSize >= conv.ForwardGetWorkSpaceSizeGEMM(handle, wDesc, yDesc))
-            {
-                MIOPEN_LOG_FUNCTION("convolution, non 1x1");
-
-                // y = w * Im2Col(x)
-                GemmDescriptor gemm_desc = CreateGemmDescriptorConvFwd(wDesc, xDesc, yDesc);
-
-                float time_im2col = 0;
-                int in_offset     = 0;
-                time_im2col       = Im2ColGPU(handle,
-                                        xDesc.GetElementSize(),
-                                        x,
-                                        in_offset,
-                                        in_c,
-                                        in_h,
-                                        in_w,
-                                        wei_h,
-                                        wei_w,
-                                        out_h,
-                                        out_w,
-                                        conv.pad_h,
-                                        conv.pad_w,
-                                        conv.u,
-                                        conv.v,
-                                        conv.dilation_h,
-                                        conv.dilation_w,
-                                        workSpace,
-                                        xDesc.GetType());
-
-                std::string kcache_key;
-                miopenStatus_t gemm_status = miopenStatusNotInitialized;
-
-                if(!IsDisabled(MIOPEN_CONV_PRECISE_ROCBLAS_TIMING{}))
-                {
-                    // rocBLAS need a warm-up call for accurate timing
-                    CallGemm(handle,
-                             gemm_desc,
-                             w,
-                             0,
-                             workSpace,
-                             0,
-                             tmp_y.get(),
-                             0,
-                             nullptr,
-                             false,
-                             GemmBackend_t::miopengemm);
-
-                    // y = w * Im2Col(x)
-                    gemm_status = CallGemm(handle,
-                                           gemm_desc,
-                                           w,
-                                           0,
-                                           workSpace,
-                                           0,
-                                           tmp_y.get(),
-                                           0,
-                                           &kcache_key,
-                                           true,
-                                           GemmBackend_t::miopengemm);
-                }
-                else
-                {
-                    // y = w * Im2Col(x)
-                    gemm_status = CallGemm(handle,
-                                           gemm_desc,
-                                           w,
-                                           0,
-                                           workSpace,
-                                           0,
-                                           tmp_y.get(),
-                                           0,
-                                           &kcache_key,
-                                           false,
-                                           GemmBackend_t::miopengemm);
-                }
-
-                float time_gemm = in_n * (time_im2col + handle.GetKernelTime());
-
-                if(gemm_status == miopenStatusSuccess)
-                    record.SetValues(
-                        "miopenConvolutionFwdAlgoGEMM",
-                        FindDbData{"gemm",
-                                   time_gemm,
-                                   conv.ForwardGetWorkSpaceSizeGEMM(handle, wDesc, yDesc),
-                                   kcache_key}); // Todo: gemm solver id?
-            }
-        }
-#else
-        (void)workSpace;     // Suppress warning
-        (void)workSpaceSize; // Suppress warning
-#endif
-        if(conv.dilation_h == 1 && conv.dilation_w == 1)
-        {
-            // Winograd algo
-            WinogradKernelParams k_p;
-            KernelInvoke kernel_wino;
-            std::string network_config;
-            std::string solver_id;
-            if(conv.FindWinogradKernel(
-                   handle, xDesc, wDesc, yDesc, k_p, kernel_wino, solver_id, 1, &network_config) ==
-               0)
-            { // TODO: be more graceful
-                // Execute the winograd kernel
-                // Invocation of winograd does not depend on input bitness (FP32 or FP16)
-                float time_wino  = 0;
-                int flags        = 0;
-                int reserved     = 0;
-                int* return_addr = nullptr;
-                bool isRxS;
-                int N, C, H, W, K, n_groups, out_H, out_W, R, S, unused;
-                std::tie(N, C, H, W, K, n_groups, out_H, out_W, R, S, unused, unused, isRxS) = k_p;
-                // clang-format off
-                MIOPEN_LOG_I2(" N=" << N << " C=" << C << " H=" << H << " W=" << W << " K=" << K
-                    << " n_groups=" << n_groups << " flags=" << flags << " R=" << R << " S=" << S
-                    << " conv.pad_h=" << conv.pad_h << " conv.pad_w=" << conv.pad_w << " out_H=" << out_H << " out_W=" << out_W); // clang-format on
-                if(isRxS)
-                {
-                    kernel_wino(N,
-                                C,
-                                H,
-                                W,
-                                K,
-                                n_groups,
-                                flags,
-                                reserved,
-                                x,
-                                w,
-                                tmp_y.get(),
-                                return_addr,
-                                R,
-                                S,
-                                conv.pad_h,
-                                conv.pad_w,
-                                out_H,
-                                out_W);
-                }
-                else
-                {
-                    kernel_wino(
-                        N, C, H, W, K, n_groups, flags, reserved, x, w, tmp_y.get(), return_addr);
-                }
-                time_wino = handle.GetKernelTime();
-                record.SetValues("miopenConvolutionFwdAlgoWinograd",
-                                 FindDbData{solver_id, time_wino, 0, network_config});
-            }
-
-            { // Direct algo
-                ExtraKernelArgs eka;
-                const auto all = conv.FindDataDirectSolutions(
-                    handle, xDesc, wDesc, yDesc, exhaustiveSearch, true, network_config, eka);
-                miopen::solver::ConvSolution selected{miopenStatusUnknownError};
-                float best = std::numeric_limits<float>::max();
-                visit_float(xDesc.GetType(), [&](auto as_float) {
-                    for(const auto& sol : all)
-                    {
-                        float elapsed = 0.0f;
-                        const int rc  = EvaluateDataDirectSolution(handle,
-                                                                  sol,
-                                                                  eka,
-                                                                  x,
-                                                                  w,
-                                                                  tmp_y.get(),
-                                                                  yDesc,
-                                                                  workSpace,
-                                                                  workSpaceSize,
-                                                                  as_float(0.0f),
-                                                                  elapsed);
-                        if(rc != 0)
-                        {
-                            MIOPEN_LOG_E(sol << " returns " << rc);
-                        }
-                        else
-                        {
-                            MIOPEN_LOG_I(sol << ": " << elapsed << (elapsed < best ? " < " : " >= ")
-                                             << best
-                                             << ", workspce_sz = "
-                                             << sol.workspce_sz);
-                            if(elapsed < best)
-                            {
-                                best     = elapsed;
-                                selected = sol;
-                            }
-                        }
-                    }
-                });
-                if(selected.Succeeded())
-                {
-                    const std::string algorithm_name = "miopenConvolutionFwdAlgoDirect";
-                    AddKernels(handle, algorithm_name, network_config, selected, nullptr);
-                    MIOPEN_LOG_I("Selected: " << selected << ": " << best << ", workspce_sz = "
-                                              << selected.workspce_sz);
-                    record.SetValues(
-                        algorithm_name,
-                        FindDbData{selected.solver_id, best, selected.workspce_sz, network_config});
-                }
-            }
-
-            // FFT algo
-            std::vector<KernelInvoke> kernels_fft;
-            size_t workspace_fft = conv.ForwardGetWorkSpaceSizeFFT(wDesc, xDesc, yDesc);
-            if(conv.FindFwdFFTKernel(
-                   handle, xDesc, wDesc, yDesc, workspace_fft, kernels_fft, network_config) == 0)
-            {
->>>>>>> 6e86f525
                 (void)kernels_fft; // not used now, but needed as fft coverage widens
                 if(workSpace != nullptr && workSpaceSize >= workspace_fft)
                 {
@@ -1929,1076 +1582,6 @@
                 time_wino = handle.GetKernelTime();
                 perf_db.push_back(PerfField{"miopenConvolutionBwdDataAlgoWinograd", time_wino, 0});
             }
-<<<<<<< HEAD
-=======
-        }
-#else
-        MIOPEN_THROW("GEMM is not supported");
-#endif
-    }
-    else if(mode == miopenGroupConv || mode == miopenDepthwise)
-    {
-
-        switch(algo)
-        {
-        case miopenConvolutionFwdAlgoDirect:
-        {
-            // TODO(paul): Replicating code for now.
-            mlo_construct_direct2D construct_params(xDesc, wDesc, yDesc, *this, 1); // forward
-            construct_params.setStream(&handle);
-
-            std::string network_config;
-            construct_params.mloBuildConf_Key(network_config);
-
-            auto&& kernels = handle.GetKernels("miopenConvolutionFwdAlgoDirect", network_config);
-#if(!defined(__GNUC__) || defined(__clang__)) // w/a for segfault in gcc 5.4.0
-            const
-#endif
-                auto num_kernels = kernels.size();
-            if(kernels.empty())
-                MIOPEN_THROW(
-                    "Error running Direct Forward convolution. Was Find() executed previously?");
-
-            auto kernel = kernels[0];
-
-            visit_float(xDesc.GetType(), [&](auto as_float) {
-                // Miminum checks. Only check what is required to select
-                // proper invocation procedure & workspace sanity.
-                float elapsed = 0;
-                if(num_kernels == 1)
-                {
-                    kernel(x, w, y, as_float(0.0f));
-                    if(handle.IsProfilingEnabled())
-                        elapsed += handle.GetKernelTime();
-                }
-                else
-                {
-                    MIOPEN_THROW("Error running Direct Forward convolution (none workspace?)");
-                }
-                if(handle.IsProfilingEnabled())
-                {
-                    handle.ResetKernelTime();
-                    handle.AccumKernelTime(elapsed);
-                }
-            });
-        }
-        break;
-
-        case miopenConvolutionFwdAlgoGEMM:
-#if MIOPEN_USE_GEMM
-        {
-            int in_n, in_c, in_h, in_w;
-            std::tie(in_n, in_c, in_h, in_w) = tien<4>(xDesc.GetLengths());
-
-            int wei_n, wei_c, wei_h, wei_w;
-            std::tie(wei_n, wei_c, wei_h, wei_w) = tien<4>(wDesc.GetLengths());
-
-            int out_h, out_w;
-            std::tie(std::ignore, std::ignore, out_h, out_w) = tien<4>(yDesc.GetLengths());
-
-            std::tie(wei_n, wei_c, wei_h, wei_w) = tien<4>(wDesc.GetLengths());
-            if(in_c % group_count != 0 || wei_n % group_count != 0 || group_count > in_c ||
-               group_count > wei_n || group_count < 1 ||
-               (mode == miopenDepthwise && group_count != in_c))
-                MIOPEN_THROW(miopenStatusBadParm, "Invalid group number");
-            if(in_c / group_count != wei_c || (mode == miopenDepthwise && wei_c != 1))
-                MIOPEN_THROW(miopenStatusBadParm, "Invalid filter channel number");
-
-            // Use transpose path if input ht and width <= 14 for 1x1_stride=1 convolutions OR for
-            // 1x1_stride=2
-            if((wei_h == 1 && wei_w == 1 && pad_h == 0 && pad_w == 0) &&
-               ((in_h <= 14 && in_w <= 14 && u == 1 && v == 1) || (u == 2 && v == 2)))
-            {
-                assert(workSpace != nullptr &&
-                       workSpaceSize >= ForwardGetWorkSpaceSizeGEMMTranspose(xDesc, yDesc));
-
-                GemmDescriptor gemm_desc =
-                    CreateGemmDescriptorGroupConvCNHWFwd(wDesc, xDesc, yDesc, group_count);
-
-                float t1 = 0;
-                transpose_NCHW2CNHW(handle,
-                                    in_n,
-                                    in_c,
-                                    in_h,
-                                    in_w,
-                                    out_h,
-                                    out_w,
-                                    x,
-                                    workSpace,
-                                    0,
-                                    0,
-                                    v,
-                                    u,
-                                    xDesc.GetType());
-                if(handle.IsProfilingEnabled())
-                    t1 = handle.GetKernelTime();
-
-                size_t x_t_size = in_n * in_c * out_h * out_w;
-                CallGemmStridedBatched(
-                    handle, gemm_desc, w, 0, workSpace, 0, workSpace, x_t_size, nullptr, false);
-                if(handle.IsProfilingEnabled())
-                    t1 += handle.GetKernelTime();
-
-                transpose_CNHW2NCHW(handle,
-                                    in_n,
-                                    wei_n,
-                                    out_h,
-                                    out_w,
-                                    out_h,
-                                    out_w,
-                                    workSpace,
-                                    y,
-                                    x_t_size,
-                                    0,
-                                    1,
-                                    1,
-                                    xDesc.GetType());
-                if(handle.IsProfilingEnabled())
-                    t1 += handle.GetKernelTime();
-
-                if(handle.IsProfilingEnabled())
-                {
-                    handle.ResetKernelTime();
-                    handle.AccumKernelTime(t1);
-                }
-            }
-            else if(wei_h == 1 && wei_w == 1 && pad_h == 0 && pad_w == 0 && u == 1 && v == 1)
-            {
-                GemmDescriptor gemm_desc =
-                    CreateGemmDescriptorGroupConvFwd(wDesc, xDesc, yDesc, group_count);
-                float time_0 = 0;
-
-                for(int i = 0; i < in_n; i++)
-                {
-                    size_t out_offset = i * wei_n * out_h * out_w;
-                    size_t in_offset  = i * in_c * in_h * in_w;
-                    CallGemmStridedBatched(
-                        handle, gemm_desc, w, 0, x, in_offset, y, out_offset, nullptr, false);
-                    if(handle.IsProfilingEnabled())
-                    {
-                        if(i == in_n - 1)
-                            handle.AccumKernelTime(time_0);
-                        time_0 += handle.GetKernelTime();
-                    }
-                }
-            }
-            else
-            {
-                assert(workSpace != nullptr &&
-                       workSpaceSize >= ForwardGetWorkSpaceSizeGEMM(handle, wDesc, yDesc));
-
-                GemmDescriptor gemm_desc =
-                    CreateGemmDescriptorGroupConvFwd(wDesc, xDesc, yDesc, group_count);
-
-                float time_0 = 0;
-                float t1     = 0;
-                for(int i = 0; i < in_n; i++)
-                {
-                    size_t in_offset = i * in_c * in_h * in_w;
-                    Im2ColGPU(handle,
-                              xDesc.GetElementSize(),
-                              x,
-                              in_offset,
-                              in_c,
-                              in_h,
-                              in_w,
-                              wei_h,
-                              wei_w,
-                              out_h,
-                              out_w,
-                              pad_h,
-                              pad_w,
-                              u,
-                              v,
-                              dilation_h,
-                              dilation_w,
-                              workSpace,
-                              xDesc.GetType());
-                    if(handle.IsProfilingEnabled())
-                        t1 += handle.GetKernelTime();
-
-                    size_t out_offset = i * wei_n * out_h * out_w;
-                    CallGemmStridedBatched(handle,
-                                           gemm_desc,
-                                           w,
-                                           0,
-                                           workSpace,
-                                           0,
-                                           y,
-                                           out_offset,
-                                           nullptr,
-                                           false,
-                                           GemmBackend_t::miopengemm);
-
-                    // Update times for both the kernels
-                    if(handle.IsProfilingEnabled())
-                    {
-                        if(i == in_n - 1)
-                            handle.AccumKernelTime(t1 + time_0);
-                        time_0 += handle.GetKernelTime();
-                    }
-                }
-            }
-        }
-        break;
-#else
-            MIOPEN_THROW("GEMM is not supported");
-#endif
-
-        case miopenConvolutionFwdAlgoWinograd:
-            MIOPEN_THROW("Winograd is not supported for group conv");
-        case miopenConvolutionFwdAlgoFFT: MIOPEN_THROW("FFT is not supported for group conv");
-        }
-    }
-
-    if(miopen::CheckNumericsEnabled() != 0)
-    {
-        miopen::checkNumericsOutput(handle, yDesc, y);
-    }
-}
-
-// FindBackwardDataAlgorithm()
-//
-void ConvolutionDescriptor::FindConvBwdDataAlgorithm(Handle& handle,
-                                                     const TensorDescriptor& dyDesc,
-                                                     ConstData_t dy,
-                                                     const TensorDescriptor& wDesc,
-                                                     ConstData_t w,
-                                                     const TensorDescriptor& dxDesc,
-                                                     ConstData_t dx,
-                                                     const int requestAlgoCount,
-                                                     int* const returnedAlgoCount,
-                                                     miopenConvAlgoPerf_t* perfResults,
-                                                     Data_t workSpace,
-                                                     size_t workSpaceSize,
-                                                     bool exhaustiveSearch) const
-{
-    MIOPEN_LOG_I2("");
-    if(dx == nullptr || w == nullptr || dy == nullptr)
-        MIOPEN_THROW(miopenStatusBadParm, "Buffers cannot be NULL");
-    if(returnedAlgoCount == nullptr)
-        MIOPEN_THROW(miopenStatusBadParm, "returnedAlgoCount cannot be nullptr");
-    if(perfResults == nullptr)
-        MIOPEN_THROW(miopenStatusBadParm, "perfResults cannot be nullptr");
-    if(requestAlgoCount < 1)
-        MIOPEN_THROW(miopenStatusBadParm, "requestAlgoCount cannot be < 1");
-
-    *returnedAlgoCount = 0;
-
-    // create a dummy buffer for use as output for the kernel calls
-    // because kernels are called purely for timing purposes
-    auto tmp_dx = handle.Create(dxDesc.GetElementSize() * GetTypeSize(dxDesc.GetType()));
-
-    AutoEnableProfiling enableProfiling{handle};
-
-    // < algorith_name, <time, workspace_size> >
-    std::vector<PerfField> perf_db;
-
-    // GEMM based
-    int in_n, in_c, in_h, in_w;
-    std::tie(in_n, in_c, in_h, in_w) = tien<4>(dxDesc.GetLengths());
-
-    int wei_n, wei_c, wei_h, wei_w;
-
-    int out_h, out_w;
-    std::tie(std::ignore, std::ignore, out_h, out_w) = tien<4>(dyDesc.GetLengths());
-
-    std::string network_config;
-
-    if(mode == miopenTranspose)
-    {
-#if MIOPEN_USE_MIOPENGEMM
-        // GEMM based
-        std::tie(std::ignore, wei_n, wei_h, wei_w) = tien<4>(wDesc.GetLengths());
-
-        if(dyDesc.GetType() == miopenFloat)
-        {
-            size_t workspace_req = ForwardGetWorkSpaceSizeGEMM(handle, wDesc, dxDesc);
-            float time_gemm      = 0;
-            GemmGeometry gg =
-                CreateGemmGeometryTranBwdData(dyDesc, wDesc, dxDesc, true, network_config);
-
-            // 1x1 does not require im2col or workspace
-            if(wei_h == 1 && wei_w == 1 && v == 1 && u == 1 && pad_h == 0 && pad_w == 0)
-            {
-                MIOPEN_LOG_FUNCTION("transppose, 1x1");
-
-                gg.FindSolution(.003, handle, w, dy, tmp_dx.get(), false);
-                gg.RunGemm(handle, w, dy, tmp_dx.get(), 0, 0, 0);
-
-                time_gemm = in_n * handle.GetKernelTime();
-                perf_db.push_back(PerfField{"miopenTransposeBwdDataAlgoGEMM", time_gemm, 0});
-            }
-
-            // if not 1x1
-            else if(workSpace != nullptr && workSpaceSize >= workspace_req)
-            {
-                MIOPEN_LOG_FUNCTION("transppose, non 1x1");
-
-                float time_im2col = 0;
-                size_t out_offset = 0;
-                time_im2col       = Im2ColGPU(handle,
-                                        dyDesc.GetElementSize(),
-                                        dy,
-                                        out_offset,
-                                        wei_n,
-                                        out_h,
-                                        out_w,
-                                        wei_h,
-                                        wei_w,
-                                        in_h,
-                                        in_w,
-                                        pad_h,
-                                        pad_w,
-                                        u,
-                                        v,
-                                        dilation_h,
-                                        dilation_w,
-                                        workSpace,
-                                        dyDesc.GetType());
-
-                gg.FindSolution(.003, handle, w, workSpace, tmp_dx.get(), false);
-                gg.RunGemm(handle, w, workSpace, tmp_dx.get(), 0, 0, 0);
-                time_gemm = in_n * (time_im2col + handle.GetKernelTime());
-                perf_db.push_back(
-                    PerfField{"miopenTransposeBwdDataAlgoGEMM", time_gemm, workspace_req});
-            }
-        }
-#else
-        (void)workSpace;     // Suppress warning
-        (void)workSpaceSize; // Suppress warning
-#endif
-    }
-    else if(mode == miopenGroupConv || mode == miopenDepthwise)
-    {
-
-        std::tie(wei_n, wei_c, wei_h, wei_w) = tien<4>(wDesc.GetLengths());
-        if(in_c % group_count != 0 || wei_n % group_count != 0 || group_count > in_c ||
-           group_count > wei_n || group_count < 1 ||
-           (mode == miopenDepthwise && group_count != in_c))
-            MIOPEN_THROW(miopenStatusBadParm, "Invalid group number");
-        if(in_c / group_count != wei_c || (mode == miopenDepthwise && wei_c != 1))
-            MIOPEN_THROW(miopenStatusBadParm, "Invalid filter channel number");
-
-#if MIOPEN_USE_GEMM
-        { // GEMM algo
-            float time_gemm = 0;
-
-            // 1x1 does not require col2im or workspace
-            if(wei_h == 1 && wei_w == 1 && pad_h == 0 && pad_w == 0 && (u == 2 && v == 2) &&
-               workSpace != nullptr &&
-               workSpaceSize >= BackwardDataGetWorkSpaceSizeGEMMTranspose(dyDesc, dxDesc))
-            {
-
-                // Initialization required for upsampling in bwd direction
-                float zero = 0.f;
-                SetTensor(handle, dxDesc, tmp_dx.get(), &zero);
-                time_gemm = handle.GetKernelTime();
-
-                GemmDescriptor gemm_desc =
-                    CreateGemmDescriptorGroupConvCNHWBwdData(wDesc, dyDesc, dxDesc, group_count);
-
-                transpose_NCHW2CNHW(handle,
-                                    in_n,
-                                    wei_n,
-                                    out_h,
-                                    out_w,
-                                    out_h,
-                                    out_w,
-                                    dy,
-                                    workSpace,
-                                    0,
-                                    0,
-                                    1,
-                                    1,
-                                    dyDesc.GetType());
-                time_gemm += handle.GetKernelTime();
-
-                miopenStatus_t gemm_status = miopenStatusNotInitialized;
-                if(!IsDisabled(MIOPEN_CONV_PRECISE_ROCBLAS_TIMING{}))
-                {
-                    // rocBLAS need a warm-up call for accurate timing
-                    CallGemmStridedBatched(handle,
-                                           gemm_desc,
-                                           w,
-                                           0,
-                                           workSpace,
-                                           0,
-                                           workSpace,
-                                           dyDesc.GetElementSize(),
-                                           nullptr,
-                                           false);
-
-                    gemm_status = CallGemmStridedBatched(handle,
-                                                         gemm_desc,
-                                                         w,
-                                                         0,
-                                                         workSpace,
-                                                         0,
-                                                         workSpace,
-                                                         dyDesc.GetElementSize(),
-                                                         nullptr,
-                                                         true);
-                }
-                else
-                {
-                    gemm_status = CallGemmStridedBatched(handle,
-                                                         gemm_desc,
-                                                         w,
-                                                         0,
-                                                         workSpace,
-                                                         0,
-                                                         workSpace,
-                                                         dyDesc.GetElementSize(),
-                                                         nullptr,
-                                                         false);
-                }
-
-                time_gemm += (handle.GetKernelTime());
-
-                transpose_CNHW2NCHW(handle,
-                                    in_n,
-                                    in_c,
-                                    out_h,
-                                    out_w,
-                                    in_h,
-                                    in_w,
-                                    workSpace,
-                                    tmp_dx.get(),
-                                    dyDesc.GetElementSize(),
-                                    0,
-                                    u,
-                                    v,
-                                    dyDesc.GetType());
-                time_gemm += handle.GetKernelTime();
-                if(gemm_status == miopenStatusSuccess)
-                    perf_db.push_back(
-                        PerfField{"miopenConvolutionBwdDataAlgoGEMM",
-                                  time_gemm,
-                                  BackwardDataGetWorkSpaceSizeGEMMTranspose(dyDesc, dxDesc)});
-            }
-            // 1x1_stride=1 convolutions use GEMM and zero workspace
-            else if(wei_h == 1 && wei_w == 1 && pad_h == 0 && pad_w == 0 && (u == 1 && v == 1))
-            {
-                GemmDescriptor gemm_desc =
-                    CreateGemmDescriptorGroupConvBwdData(wDesc, dyDesc, dxDesc, group_count);
-
-                miopenStatus_t gemm_status = miopenStatusNotInitialized;
-                if(!IsDisabled(MIOPEN_CONV_PRECISE_ROCBLAS_TIMING{}))
-                {
-                    // rocBLAS need a warm-up call for accurate timing
-                    CallGemmStridedBatched(
-                        handle, gemm_desc, w, 0, dy, 0, tmp_dx.get(), 0, nullptr, false);
-
-                    gemm_status = CallGemmStridedBatched(
-                        handle, gemm_desc, w, 0, dy, 0, tmp_dx.get(), 0, nullptr, true);
-                }
-                else
-                {
-                    gemm_status = CallGemmStridedBatched(
-                        handle, gemm_desc, w, 0, dy, 0, tmp_dx.get(), 0, nullptr, false);
-                }
-
-                time_gemm = in_n * handle.GetKernelTime();
-
-                if(gemm_status == miopenStatusSuccess)
-                    perf_db.push_back(PerfField{"miopenConvolutionBwdDataAlgoGEMM", time_gemm, 0});
-            }
-            // if not 1x1
-            else if(workSpace != nullptr &&
-                    workSpaceSize >=
-                        (group_count * BackwardDataGetWorkSpaceSizeGEMM(handle, wDesc, dyDesc)))
-            {
-                GemmDescriptor gemm_desc =
-                    CreateGemmDescriptorGroupConvBwdData(wDesc, dyDesc, dxDesc, group_count);
-
-                float time_col2im = 0;
-                size_t in_offset  = 0;
-
-                miopenStatus_t gemm_status = miopenStatusNotInitialized;
-                if(!IsDisabled(MIOPEN_CONV_PRECISE_ROCBLAS_TIMING{}))
-                {
-                    // rocBLAS need a warm-up call for accurate timing
-                    CallGemmStridedBatched(handle,
-                                           gemm_desc,
-                                           w,
-                                           0,
-                                           dy,
-                                           0,
-                                           workSpace,
-                                           0,
-                                           nullptr,
-                                           false,
-                                           GemmBackend_t::miopengemm);
-
-                    gemm_status = CallGemmStridedBatched(handle,
-                                                         gemm_desc,
-                                                         w,
-                                                         0,
-                                                         dy,
-                                                         0,
-                                                         workSpace,
-                                                         0,
-                                                         nullptr,
-                                                         true,
-                                                         GemmBackend_t::miopengemm);
-                }
-                else
-                {
-                    gemm_status = CallGemmStridedBatched(handle,
-                                                         gemm_desc,
-                                                         w,
-                                                         0,
-                                                         dy,
-                                                         0,
-                                                         workSpace,
-                                                         0,
-                                                         nullptr,
-                                                         false,
-                                                         GemmBackend_t::miopengemm);
-                }
-
-                time_gemm   = (in_n * handle.GetKernelTime());
-                time_col2im = Col2ImGPU(handle,
-                                        workSpace,
-                                        out_h,
-                                        out_w,
-                                        wei_h,
-                                        wei_w,
-                                        pad_h,
-                                        pad_w,
-                                        u,
-                                        v,
-                                        dilation_h,
-                                        dilation_w,
-                                        in_c,
-                                        in_h,
-                                        in_w,
-                                        tmp_dx.get(),
-                                        in_offset,
-                                        dyDesc.GetType());
-
-                time_gemm += (in_n * time_col2im);
-
-                if(gemm_status == miopenStatusSuccess)
-                    perf_db.push_back(
-                        PerfField{"miopenConvolutionBwdDataAlgoGEMM",
-                                  time_gemm,
-                                  BackwardDataGetWorkSpaceSizeGEMM(handle, wDesc, dyDesc)});
-            }
-        }
-#else
-        (void)workSpace;     // Suppress warning
-        (void)workSpaceSize; // Suppress warning
-#endif
-
-        if(dilation_h == 1 && dilation_w == 1)
-        {
-            { // Direct algo
-                ExtraKernelArgs eka;
-                const auto all = FindDataDirectSolutions(
-                    handle, dxDesc, wDesc, dyDesc, exhaustiveSearch, false, network_config, eka);
-                miopen::solver::ConvSolution selected{miopenStatusUnknownError};
-                float best = std::numeric_limits<float>::max();
-                visit_float(dyDesc.GetType(), [&](auto as_float) {
-                    for(const auto& sol : all)
-                    {
-                        float elapsed = 0.0f;
-                        const int rc  = EvaluateDataDirectSolution(handle,
-                                                                  sol,
-                                                                  eka,
-                                                                  dy,
-                                                                  w,
-                                                                  tmp_dx.get(),
-                                                                  dxDesc,
-                                                                  workSpace,
-                                                                  workSpaceSize,
-                                                                  as_float(0.0f),
-                                                                  elapsed);
-                        if(rc != 0)
-                        {
-                            MIOPEN_LOG_E(sol << " returns " << rc);
-                        }
-                        else
-                        {
-                            MIOPEN_LOG_I(sol << ": " << elapsed << (elapsed < best ? " < " : " >= ")
-                                             << best
-                                             << ", workspce_sz = "
-                                             << sol.workspce_sz);
-                            if(elapsed < best)
-                            {
-                                best     = elapsed;
-                                selected = sol;
-                            }
-                        }
-                    }
-                });
-                if(selected.Succeeded())
-                {
-                    const std::string algorithm_name = "miopenConvolutionBwdDataAlgoDirect";
-                    AddKernels(handle, algorithm_name, network_config, selected, nullptr);
-                    MIOPEN_LOG_I("Selected: " << selected << ": " << best << ", workspce_sz = "
-                                              << selected.workspce_sz);
-                    perf_db.push_back(PerfField{algorithm_name, best, selected.workspce_sz});
-                }
-            }
-        }
-    }
-    else if(mode == miopenConvolution)
-    {
-        if(dilation_h == 1 && dilation_w == 1)
-        {
-
-            // Winograd algo
-            WinogradKernelParams k_p;
-            KernelInvoke kernel_wino;
-            std::string solver;
-            if(FindWinogradKernel(handle, dxDesc, wDesc, dyDesc, k_p, kernel_wino, solver, 0) == 0)
-            { // TODO: be more graceful
-                float time_wino = 0;
-                /// \todo Move Flags into Solution.
-                /// Flags:
-                ///  - Any combination of flags is allowed.
-                ///  - The last two (F_FLIP_DATA_N_C, F_FLIP_OUT_N_K) are for RxS version only.
-                ///
-                /// Reverse indexing of r, r -> R-1-r if set.
-                static const int F_REVERSE_R = 1 << 0;
-                /// Reverse indexing of s, s -> S-1-s if set.
-                static const int F_REVERSE_S = 1 << 1;
-                /// The w ("filter_addr") to be interpreted as float F [C][K][3][3] instead of
-                /// float F [K][C][3][3].
-                static const int F_FLIP_K_C = 1 << 2;
-                /// Causes the dy ("data_addr") to be interpreted as float D [C][N][H][W] with
-                /// the following restrictions:
-                ///  - Read several stacks, no restrictions when reading single C
-                ///  - When reading 2x C, ((N * H * W) <= 2^28)
-                /// instead of float D [N][C][H][W] with the following restrictions:
-                ///  - Read several stacks, if (H * W) >= 128 not more than 2, distance at most
-                ///  one
-                ///    stack, else  (C * H * W) <= 2^23 and it can do 32 stacks, so
-                ///    (C * H * W) <= 2^28.
-                ///  - Reading 2x C at once not a problem if it can read one.
-                // static const int F_FLIP_DATA_N_C = 1 << 3;
-                /// Causes the dx ("output_addr") to be interpreted as
-                /// float OUT[K][N][out_h][out_w] (no specific restrictions)
-                /// instead of float OUT [N][K][out_h][out_w] with the
-                /// following restrictions:
-                ///  - (K * out_h * out_w) <= 2^28
-                // static const int F_FLIP_OUT_N_K = 1 << 4;
-                /// <End of Flags>
-                // (void)F_FLIP_DATA_N_C;
-                // (void)F_FLIP_OUT_N_K;
-                int flags        = F_REVERSE_R + F_REVERSE_S + F_FLIP_K_C;
-                int reserved     = 0;
-                int* return_addr = nullptr;
-                int N, C, H, W, K, n_groups, out_H, out_W, R, S, pad_H, pad_W;
-                bool isRxS;
-                std::tie(N, C, H, W, K, n_groups, out_H, out_W, R, S, pad_H, pad_W, isRxS) = k_p;
-                // clang-format off
-                MIOPEN_LOG_I2(" N=" << N << " C=" << C << " H=" << H << " W=" << W << " K=" << K
-                    << " n_groups=" << n_groups << " flags=" << flags << " R=" << R << " S=" << S
-                    << " pad_H=" << pad_H << " pad_W=" << pad_W << " out_H=" << out_H << " out_W=" << out_W); // clang-format on
-                if(isRxS)
-                {
-                    kernel_wino(N,
-                                C,
-                                H,
-                                W,
-                                K,
-                                n_groups,
-                                flags,
-                                reserved,
-                                dy,
-                                w,
-                                tmp_dx.get(),
-                                return_addr,
-                                R,
-                                S,
-                                pad_H,
-                                pad_W,
-                                out_H,
-                                out_W);
-                }
-                else
-                {
-                    kernel_wino(
-                        N, C, H, W, K, n_groups, flags, reserved, dy, w, tmp_dx.get(), return_addr);
-                }
-                time_wino = handle.GetKernelTime();
-                perf_db.push_back(PerfField{"miopenConvolutionBwdDataAlgoWinograd", time_wino, 0});
-            }
-
-            { // Direct algo
-                ExtraKernelArgs eka;
-                const auto all = FindDataDirectSolutions(
-                    handle, dxDesc, wDesc, dyDesc, exhaustiveSearch, false, network_config, eka);
-                miopen::solver::ConvSolution selected{miopenStatusUnknownError};
-                float best = std::numeric_limits<float>::max();
-                visit_float(dyDesc.GetType(), [&](auto as_float) {
-                    for(const auto& sol : all)
-                    {
-                        float elapsed = 0.0f;
-                        const int rc  = EvaluateDataDirectSolution(handle,
-                                                                  sol,
-                                                                  eka,
-                                                                  dy,
-                                                                  w,
-                                                                  tmp_dx.get(),
-                                                                  dxDesc,
-                                                                  workSpace,
-                                                                  workSpaceSize,
-                                                                  as_float(0.0f),
-                                                                  elapsed);
-                        if(rc != 0)
-                        {
-                            MIOPEN_LOG_E(sol << " returns " << rc);
-                        }
-                        else
-                        {
-                            MIOPEN_LOG_I(sol << ": " << elapsed << (elapsed < best ? " < " : " >= ")
-                                             << best
-                                             << ", workspce_sz = "
-                                             << sol.workspce_sz);
-                            if(elapsed < best)
-                            {
-                                best     = elapsed;
-                                selected = sol;
-                            }
-                        }
-                    }
-                });
-                if(selected.Succeeded())
-                {
-                    const std::string algorithm_name = "miopenConvolutionBwdDataAlgoDirect";
-                    AddKernels(handle, algorithm_name, network_config, selected, nullptr);
-                    MIOPEN_LOG_I("Selected: " << selected << ": " << best << ", workspce_sz = "
-                                              << selected.workspce_sz);
-                    perf_db.push_back(PerfField{algorithm_name, best, selected.workspce_sz});
-                }
-            }
-
-            // FFT algo
-            std::vector<KernelInvoke> kernels_fft;
-            size_t workspace_fft = BackwardGetWorkSpaceSizeFFT(wDesc, dyDesc, dxDesc);
-            if(FindBwdFFTKernel(handle, dyDesc, wDesc, dxDesc, workspace_fft, kernels_fft) == 0)
-            {
-                (void)kernels_fft; // not used now, but needed as fft coverage widens
-                if(workSpace != nullptr && workSpaceSize >= workspace_fft)
-                {
-                    float time_fft = ExecuteBwdFFTKernel(handle,
-                                                         dyDesc,
-                                                         dy,
-                                                         wDesc,
-                                                         w,
-                                                         dxDesc,
-                                                         tmp_dx.get(),
-                                                         workSpace,
-                                                         workSpaceSize,
-                                                         true);
-                    perf_db.push_back(
-                        PerfField{"miopenConvolutionBwdDataAlgoFFT", time_fft, workspace_fft});
-                }
-            }
-        }
-
-#if MIOPEN_USE_GEMM
-        if(!miopen::IsDisabled(MIOPEN_DEBUG_CONV_GEMM{}))
-        {
-            std::tie(wei_n, std::ignore, wei_h, wei_w) = tien<4>(wDesc.GetLengths());
-
-            // 1x1 does not require col2im
-            if(wei_h == 1 && wei_w == 1 && pad_h == 0 && pad_w == 0 && (u == 2 && v == 2) &&
-               workSpace != nullptr &&
-               workSpaceSize >= BackwardDataGetWorkSpaceSizeGEMMTranspose(dyDesc, dxDesc))
-            {
-                MIOPEN_LOG_FUNCTION("convolution, 1x1 u2xv2");
-
-                float time_gemm = 0;
-
-                // Initialization required for upsampling in bwd direction
-                float zero = 0.f;
-                SetTensor(handle, dxDesc, tmp_dx.get(), &zero);
-                time_gemm = handle.GetKernelTime();
-
-                transpose_NCHW2CNHW(handle,
-                                    in_n,
-                                    wei_n,
-                                    out_h,
-                                    out_w,
-                                    out_h,
-                                    out_w,
-                                    dy,
-                                    workSpace,
-                                    0,
-                                    0,
-                                    1,
-                                    1,
-                                    dyDesc.GetType());
-                time_gemm += handle.GetKernelTime();
-
-                // dx = CNHW2NCHW(transpose(w) * NCHW2CNHW(dy))
-                GemmDescriptor gemm_desc =
-                    CreateGemmDescriptorConvCNHWBwdData(wDesc, dyDesc, dxDesc);
-
-                miopenStatus_t gemm_status = miopenStatusNotInitialized;
-
-                if(!IsDisabled(MIOPEN_CONV_PRECISE_ROCBLAS_TIMING{}))
-                {
-                    // rocBLAS need a warm-up call for accurate timing
-                    CallGemm(
-                        handle, gemm_desc, w, 0, workSpace, 0, tmp_dx.get(), 0, nullptr, false);
-
-                    // dx = CNHW2NCHW(transpose(w) * NCHW2CNHW(dy))
-                    gemm_status = CallGemm(
-                        handle, gemm_desc, w, 0, workSpace, 0, tmp_dx.get(), 0, nullptr, true);
-                }
-                else
-                {
-                    // dx = CNHW2NCHW(transpose(w) * NCHW2CNHW(dy))
-                    gemm_status = CallGemm(
-                        handle, gemm_desc, w, 0, workSpace, 0, tmp_dx.get(), 0, nullptr, false);
-                }
-
-                time_gemm += handle.GetKernelTime();
-
-                transpose_CNHW2NCHW(handle,
-                                    in_n,
-                                    in_c,
-                                    out_h,
-                                    out_w,
-                                    in_h,
-                                    in_w,
-                                    workSpace,
-                                    tmp_dx.get(),
-                                    dyDesc.GetElementSize(),
-                                    0,
-                                    u,
-                                    v,
-                                    dyDesc.GetType());
-                time_gemm += handle.GetKernelTime();
-
-                if(gemm_status == miopenStatusSuccess)
-                    perf_db.push_back(
-                        PerfField{"miopenConvolutionBwdDataAlgoGEMM",
-                                  time_gemm,
-                                  BackwardDataGetWorkSpaceSizeGEMMTranspose(dyDesc, dxDesc)});
-            }
-            // 1x1_stride=1 convolutions use GEMM and zero workspace
-            else if(wei_h == 1 && wei_w == 1 && pad_h == 0 && pad_w == 0 && (u == 1 && v == 1))
-            {
-                MIOPEN_LOG_FUNCTION("convolution, 1x1");
-
-                // dx = transpose(w) * dy
-                GemmDescriptor gemm_desc =
-                    CreateGemmStridedBatchedDescriptorConv1x1BwdData(wDesc, dyDesc, dxDesc);
-
-                miopenStatus_t gemm_status = miopenStatusNotInitialized;
-
-                if(!IsDisabled(MIOPEN_CONV_PRECISE_ROCBLAS_TIMING{}))
-                {
-                    // rocBLAS need a warm-up call for accurate timing
-                    CallGemmStridedBatched(
-                        handle, gemm_desc, w, 0, dy, 0, tmp_dx.get(), 0, nullptr, false);
-
-                    // dx = transpose(w) * dy
-                    gemm_status = CallGemmStridedBatched(
-                        handle, gemm_desc, w, 0, dy, 0, tmp_dx.get(), 0, nullptr, true);
-                }
-                else
-                {
-                    // dx = transpose(w) * dy
-                    gemm_status = CallGemmStridedBatched(
-                        handle, gemm_desc, w, 0, dy, 0, tmp_dx.get(), 0, nullptr, false);
-                }
-
-                float time_gemm = handle.GetKernelTime();
-
-                if(gemm_status == miopenStatusSuccess)
-                    perf_db.push_back(PerfField{"miopenConvolutionBwdDataAlgoGEMM", time_gemm, 0});
-            }
-            // if not 1x1
-            else if(workSpace != nullptr &&
-                    workSpaceSize >= BackwardDataGetWorkSpaceSizeGEMM(handle, wDesc, dyDesc))
-            {
-                MIOPEN_LOG_FUNCTION("convolution, non 1x1");
-
-                // dx = transpose(w) * dy
-                GemmDescriptor gemm_desc = CreateGemmDescriptorConvBwdData(wDesc, dyDesc, dxDesc);
-
-                float time_col2im = 0;
-                size_t in_offset  = 0;
-
-                miopenStatus_t gemm_status = miopenStatusNotInitialized;
-
-                if(!IsDisabled(MIOPEN_CONV_PRECISE_ROCBLAS_TIMING{}))
-                {
-                    // rocBLAS need a warm-up call for accurate timing
-                    CallGemm(handle,
-                             gemm_desc,
-                             w,
-                             0,
-                             dy,
-                             0,
-                             workSpace,
-                             0,
-                             nullptr,
-                             false,
-                             GemmBackend_t::miopengemm);
-
-                    // dx = transpose(w) * dy
-                    gemm_status = CallGemm(handle,
-                                           gemm_desc,
-                                           w,
-                                           0,
-                                           dy,
-                                           0,
-                                           workSpace,
-                                           0,
-                                           nullptr,
-                                           true,
-                                           GemmBackend_t::miopengemm);
-                }
-                else
-                {
-                    // dx = transpose(w) * dy
-                    gemm_status = CallGemm(handle,
-                                           gemm_desc,
-                                           w,
-                                           0,
-                                           dy,
-                                           0,
-                                           workSpace,
-                                           0,
-                                           nullptr,
-                                           false,
-                                           GemmBackend_t::miopengemm);
-                }
-
-                float time_gemm = in_n * handle.GetKernelTime();
-                time_col2im     = Col2ImGPU(handle,
-                                        workSpace,
-                                        out_h,
-                                        out_w,
-                                        wei_h,
-                                        wei_w,
-                                        pad_h,
-                                        pad_w,
-                                        u,
-                                        v,
-                                        dilation_h,
-                                        dilation_w,
-                                        in_c,
-                                        in_h,
-                                        in_w,
-                                        tmp_dx.get(),
-                                        in_offset,
-                                        dyDesc.GetType());
-
-                time_gemm += in_n * time_col2im;
-
-                if(gemm_status == miopenStatusSuccess)
-                    perf_db.push_back(
-                        PerfField{"miopenConvolutionBwdDataAlgoGEMM",
-                                  time_gemm,
-                                  BackwardDataGetWorkSpaceSizeGEMM(handle, wDesc, dyDesc)});
-            }
-        }
-#else
-        (void)workSpace;     // Suppress warning
-        (void)workSpaceSize; // Suppress warning
-#endif
-    }
-
-    if(perf_db.empty())
-        MIOPEN_THROW(miopenStatusUnknownError, "Backward Data Algo cannot be executed");
-
-    std::sort(begin(perf_db), end(perf_db));
-
-    for(const auto& entry : perf_db)
-        MIOPEN_LOG_I(entry.name << "\t" << entry.time << "\t" << entry.workspace);
-
-    *returnedAlgoCount = std::min(requestAlgoCount, static_cast<int>(perf_db.size()));
-
-    for(int i = 0; i < *returnedAlgoCount; i++)
-    {
-        perfResults[i].bwd_data_algo =
-            static_cast<miopenConvBwdDataAlgorithm_t>(BwdDataAlgoResolver(perf_db[i].name));
-        perfResults[i].time   = perf_db[i].time;
-        perfResults[i].memory = perf_db[i].workspace;
-    }
-}
-
-// BackwardDataAlgorithm()
-void ConvolutionDescriptor::ConvolutionBackwardData(Handle& handle,
-                                                    const void* alpha,
-                                                    const TensorDescriptor& dyDesc,
-                                                    ConstData_t dy,
-                                                    const TensorDescriptor& wDesc,
-                                                    ConstData_t w,
-                                                    miopenConvBwdDataAlgorithm_t algo,
-                                                    const void* beta,
-                                                    const TensorDescriptor& dxDesc,
-                                                    Data_t dx,
-                                                    Data_t workSpace,
-                                                    size_t workSpaceSize) const
-{
-    MIOPEN_LOG_I2("algo = " << algo << ", workspace = " << workSpaceSize);
-    if(dx == nullptr || w == nullptr || dy == nullptr)
-    {
-        MIOPEN_THROW(miopenStatusBadParm);
-    }
-    if(dyDesc.GetSize() != dxDesc.GetSize() || dyDesc.GetSize() != wDesc.GetSize())
-    {
-        MIOPEN_THROW(miopenStatusBadParm);
-    }
-    if(dyDesc.GetType() != dxDesc.GetType() || dyDesc.GetType() != wDesc.GetType())
-    {
-        MIOPEN_THROW(miopenStatusBadParm);
-    }
-    //    if(dyDesc.GetLengths()[1] != wDesc.GetLengths()[0]) {
-    //       MIOPEN_THROW(miopenStatusBadParm);
-    //    }
-    if(dyDesc.GetSize() < 3)
-    {
-        MIOPEN_THROW(miopenStatusBadParm);
-    }
-    if(!float_equal(*(static_cast<const float*>(alpha)), 1.0) ||
-       !float_equal(*(static_cast<const float*>(beta)), 0))
-    {
-        MIOPEN_THROW("Only alpha=1 and beta=0 is supported");
-    }
-
-    if(miopen::CheckNumericsEnabled() != 0)
-    {
-        miopen::checkNumericsInput(handle, dyDesc, dy);
-        miopen::checkNumericsInput(handle, wDesc, w);
-        if(!float_equal(*(static_cast<const float*>(beta)), 0))
-        {
-            miopen::checkNumericsInput(handle, dxDesc, dx);
-        }
-    }
-
-    if(mode == miopenConvolution)
-    {
-        if(dyDesc.GetLengths()[1] != wDesc.GetLengths()[0])
-        {
-            MIOPEN_THROW(miopenStatusBadParm);
-        }
-        // Launch all kernels and store the perf, workspace limits, etc.
-        switch(algo)
-        {
-        case miopenConvolutionBwdDataAlgoDirect:
-        {
-            mlo_construct_direct2D construct_params(dxDesc, wDesc, dyDesc, *this, 0); // backward
-            construct_params.setStream(&handle);
-
-            std::string network_config;
-            construct_params.mloBuildConf_Key(network_config);
-
-            auto&& kernels =
-                handle.GetKernels("miopenConvolutionBwdDataAlgoDirect", network_config);
-            assert(1 <= kernels.size() && kernels.size() <= 2);
->>>>>>> 6e86f525
 
             // Direct algo
             ExtraKernelArgs eka;
@@ -3883,81 +2466,7 @@
                 }
                 else
                 {
-<<<<<<< HEAD
                     MIOPEN_LOG_FUNCTION("convolution, non 1x1");
-=======
-                    gemm_status = CallGemmStridedBatched(handle,
-                                                         gemm_desc,
-                                                         dy,
-                                                         0,
-                                                         workSpace,
-                                                         0,
-                                                         tmp_dw.get(),
-                                                         0,
-                                                         nullptr,
-                                                         false,
-                                                         GemmBackend_t::miopengemm);
-                }
-
-                time_gemm = in_n * (time_im2col + handle.GetKernelTime());
-
-                if(gemm_status == miopenStatusSuccess)
-                    perf_db.push_back(
-                        PerfField{"miopenConvolutionBwdWeightsAlgoGEMM", time_gemm, workspace_req});
-            }
-        }
-#endif
-        // direct convolution for groups
-        {
-
-            if(!miopen::IsDisabled(MIOPEN_DEBUG_CONV_DIRECT{}))
-            {
-                mlo_construct_BwdWrW2D construct_params(
-                    xDesc, dwDesc, dyDesc, *this, 0); // backward with regards to weights
-                construct_params.setDoSearch(exhaustiveSearch);
-                construct_params.setStream(&handle);
-
-                construct_params.mloBuildConf_Key(network_config);
-                const std::string algorithm_name = "miopenConvolutionBwdWeightsAlgoDirect";
-
-                miopen::solver::ConvSolution selected{miopenStatusUnknownError};
-                float best     = std::numeric_limits<float>::max();
-                const auto all = FindAllSolutions(construct_params);
-
-                visit_float(dyDesc.GetType(), [&](auto as_float) {
-                    for(const auto& sol : all)
-                    {
-
-                        /// \todo If there is only one solution available,
-                        /// we can avoid wasting time for building kernels with empty
-                        /// algorithm_name and network_config.
-                        float elapsed = EvaluateWrWDirectSolution(handle,
-                                                                  construct_params,
-                                                                  sol,
-                                                                  dy,
-                                                                  x,
-                                                                  tmp_dw.get(),
-                                                                  workSpace,
-                                                                  workSpaceSize,
-                                                                  as_float(0.0f));
-                        MIOPEN_LOG_I(sol << ": " << elapsed << (elapsed < best ? " < " : " >= ")
-                                         << best
-                                         << ", workspce_sz = "
-                                         << sol.workspce_sz);
-                        if(elapsed < best)
-                        {
-                            best     = elapsed;
-                            selected = sol;
-                        }
-                    }
-                });
-                if(selected.Succeeded())
-                {
-                    AddKernels(handle, algorithm_name, network_config, selected, nullptr);
-                    MIOPEN_LOG_I("Selected: " << selected << ": " << best << ", workspce_sz = "
-                                              << selected.workspce_sz);
-                    perf_db.push_back(PerfField{algorithm_name, best, selected.workspce_sz});
->>>>>>> 6e86f525
                 }
                 float time_im2col = 0;
                 int in_offset     = 0;
@@ -4374,22 +2883,14 @@
                 else
                 {
                     assert(kernels.size() == 2);
-<<<<<<< HEAD
+
                     // this pointer needed here as a workaround in gcc 5
                     assert(workSpace != nullptr &&
                            ((workSpaceSize >= this->BackwardWeightsGetWorkSpaceSizeDirect(
                                                   handle, dyDesc, xDesc, dwDesc) &&
                              group_count == 1) ||
                             group_count >= 2));
-=======
-                    /// We can't use BackwardWeightsGetWorkSpaceSizeDirect() to check if enough
-                    /// workspace is provided by the user, because the function returns max of
-                    /// all available Solutions, but we do not know how much workspace is
-                    /// required for the specific Solution (which is reduced to a vector of
-                    /// kernels here) we are going to invoke. So let's check against 0 for now.
-                    /// \todo Implement full ws size check. See #1127.
-                    assert(workSpace != nullptr && workSpaceSize > 0);
->>>>>>> 6e86f525
+
                     if(kernel.GetName() == "SubSample")
                     {
                         // subsampling kernel
