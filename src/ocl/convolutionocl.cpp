--- conflicted
+++ resolved
@@ -594,14 +594,7 @@
         return {};
     }
 
-<<<<<<< HEAD
-    const auto& inDesc =
-=======
-    /// \todo This is terrible. Should do away when we converge to
-    /// single conv::ProblemDescription type.
-    const auto legacy_problem = ProblemDescription{problem};
     const auto& xDesc =
->>>>>>> 1b46196c
         (problem.GetDirection() == conv::Direction::Forward) ? problem.GetIn() : problem.GetOut();
     const auto& weightsDesc = problem.GetWeights();
     // This check is needed on fallback path only.
