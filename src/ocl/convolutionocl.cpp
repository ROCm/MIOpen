--- conflicted
+++ resolved
@@ -3272,278 +3272,10 @@
             {
                 const auto all = miopen::IsDisabled(MIOPEN_DEBUG_CONV_WINOGRAD{})
                                      ? std::vector<miopen::solver::ConvSolution>()
-<<<<<<< HEAD
-                                     : FindWinogradWrWAllSolutions(ctx, invoke_ctx);
-
-                float elapsed = 0.0f;
-                if(!all.empty())
-                {
-                    float best = std::numeric_limits<float>::max();
-                    miopen::solver::ConvSolution selected{miopenStatusUnknownError};
-                    for(const auto& sol : all)
-                    {
-                        elapsed = 0.0f;
-                        std::vector<KernelInvoke> kernels;
-
-                        AddKernels(handle,
-                                   "miopenConvolutionBwdWeightsAlgoWinograd",
-                                   network_config,
-                                   sol,
-                                   &kernels);
-                        auto tensors = ConvWrwTensors{dyDesc, dy, xDesc, x, dwDesc, dw};
-                        if(workSpaceSize < sol.workspce_sz)
-                            continue;
-                        // clang-format off
-                    if(sol.solver_id == SolverDbId(miopen::solver::ConvWinograd3x3MultipassWrW<3, 2>()))
-                        EvaluateWinograd3x3MultipassWrW<3,2>(
-                            handle, ctx, tensors, workSpace, kernels, GetConvPads()[0], GetConvPads()[1],&elapsed);
-                    else if(sol.solver_id == SolverDbId(miopen::solver::ConvWinograd3x3MultipassWrW<3, 3>()))
-                        EvaluateWinograd3x3MultipassWrW<3,3>(
-                            handle, ctx, tensors, workSpace, kernels, GetConvPads()[0], GetConvPads()[1],&elapsed);
-                    else if(sol.solver_id == SolverDbId(miopen::solver::ConvWinograd3x3MultipassWrW<3, 4>()))
-                        EvaluateWinograd3x3MultipassWrW<3,4>(
-                            handle, ctx, tensors, workSpace, kernels, GetConvPads()[0], GetConvPads()[1],&elapsed);
-                    else if(sol.solver_id == SolverDbId(miopen::solver::ConvWinograd3x3MultipassWrW<3, 5>()))
-                        EvaluateWinograd3x3MultipassWrW<3,5>(
-                            handle, ctx, tensors, workSpace, kernels, GetConvPads()[0], GetConvPads()[1],&elapsed);
-                    else if(sol.solver_id == SolverDbId(miopen::solver::ConvWinograd3x3MultipassWrW<3, 6>()))
-                        EvaluateWinograd3x3MultipassWrW<3,6>(
-                            handle, ctx, tensors, workSpace, kernels, GetConvPads()[0], GetConvPads()[1],&elapsed);
-                    else if(sol.solver_id == SolverDbId(miopen::solver::ConvWinograd3x3MultipassWrW<7, 2>()))
-                        EvaluateWinograd3x3MultipassWrW<7,2>(
-                            handle, ctx, tensors, workSpace, kernels, GetConvPads()[0], GetConvPads()[1],&elapsed);
-                    else if(sol.solver_id == SolverDbId(miopen::solver::ConvWinograd3x3MultipassWrW<7, 3>()))
-                        EvaluateWinograd3x3MultipassWrW<7,3>(
-                            handle, ctx, tensors, workSpace, kernels, GetConvPads()[0], GetConvPads()[1],&elapsed);
-                    else if(sol.solver_id == SolverDbId(miopen::solver::ConvWinograd3x3MultipassWrW<7, 2, 1, 1>()))
-                        EvaluateWinograd3x3MultipassWrW<7,2,1,1>(
-                            handle, ctx, tensors, workSpace, kernels, GetConvPads()[0], GetConvPads()[1],&elapsed);
-                    else if(sol.solver_id == SolverDbId(miopen::solver::ConvWinograd3x3MultipassWrW<7, 3, 1, 1>()))
-                        EvaluateWinograd3x3MultipassWrW<7,3,1,1>(
-                            handle, ctx, tensors, workSpace, kernels, GetConvPads()[0], GetConvPads()[1],&elapsed);
-                    else if(sol.solver_id == SolverDbId(miopen::solver::ConvWinograd3x3MultipassWrW<1, 1, 7, 2>()))
-                        EvaluateWinograd3x3MultipassWrW<1,1,7,2>(
-                            handle, ctx, tensors, workSpace, kernels, GetConvPads()[0], GetConvPads()[1],&elapsed);
-                    else if(sol.solver_id == SolverDbId(miopen::solver::ConvWinograd3x3MultipassWrW<1, 1, 7, 3>()))
-                        EvaluateWinograd3x3MultipassWrW<1,1,7,3>(
-                            handle, ctx, tensors, workSpace, kernels, GetConvPads()[0], GetConvPads()[1],&elapsed);
-                    else if(sol.solver_id == SolverDbId(miopen::solver::ConvWinograd3x3MultipassWrW<5, 3>()))
-                        EvaluateWinograd3x3MultipassWrW<5,3>(
-                            handle, ctx, tensors, workSpace, kernels, GetConvPads()[0], GetConvPads()[1],&elapsed);
-                    else if(sol.solver_id == SolverDbId(miopen::solver::ConvWinograd3x3MultipassWrW<5, 4>()))
-                        EvaluateWinograd3x3MultipassWrW<5,4>(
-                            handle, ctx, tensors, workSpace, kernels, GetConvPads()[0], GetConvPads()[1],&elapsed);
-
-                    else // clang-format on
-                        {    // single pass
-                            int unused                       = 0;
-                            using dataType                   = float;
-                            static const int F_FLIP_K_C      = 1 << 2;
-                            static const int F_NKC_STRIDES   = 1 << 9;
-                            static const int F_GROUP_STRIDES = 1 << 10;
-                            int reserved                     = 0;
-                            int* reserved_ptr                = nullptr;
-                            int pad_H                        = GetConvPads()[0];
-                            int pad_W                        = GetConvPads()[1];
-                            // clang-format off
-                        int N, C, H, W, K, n_groups, out_H, out_W, R, S;
-                            // clang-format on
-                            if(kernels[0].GetName().rfind("miopenSp3AsmConv_v21_1_0", 0) == 0)
-                            {
-                                GetCompiledInParameters(ctx,
-                                                        &C,
-                                                        &K,
-                                                        &R,
-                                                        &S,
-                                                        &N,
-                                                        &n_groups,
-                                                        &H,
-                                                        &W,
-                                                        &out_H,
-                                                        &out_W,
-                                                        &unused,
-                                                        &unused);
-                                // GetCompiledInParameters(ctx, &N, &C, &H, &W, &K, &n_groups,
-                                // &out_H, &out_W, &R, &S, &pad_H, &pad_W);
-                                int flags      = F_NKC_STRIDES + F_GROUP_STRIDES;
-                                auto group_cnt = ctx.group_counts;
-                                N              = N / group_cnt;
-                                K              = K / group_cnt;
-
-                                BuffInfo d_buf(
-                                    GetGroupConvLayout(
-                                        GetSwappedNCLayout(GetMemLayout_t(ctx.in_layout)), true),
-                                    N,
-                                    C,
-                                    H,
-                                    W,
-                                    1,
-                                    group_cnt,
-                                    GetTypeSize(ctx.in_data_type)),
-                                    o_buf(GetGroupConvLayout(
-                                              GetSwappedNCLayout(GetMemLayout_t(ctx.out_layout)),
-                                              false),
-                                          N,
-                                          K,
-                                          out_H,
-                                          out_W,
-                                          1,
-                                          group_cnt,
-                                          GetTypeSize(ctx.out_data_type)),
-                                    f_buf(GetGroupConvLayout(GetSwappedNCLayout(MemLayout_t::NCHW),
-                                                             true),
-                                          K,
-                                          C,
-                                          R,
-                                          S,
-                                          1,
-                                          group_cnt,
-                                          GetTypeSize(ctx.weights_data_type));
-
-                                if(GetKernelLocalWorkDim(kernels[0], 0) != 0)
-                                    n_groups = solver::ConvBinWinogradRxSf2x3::GetNGroups(
-                                        ctx.group_counts,
-                                        GetKernelGlobalWorkDim(kernels[0], 0) /
-                                            GetKernelLocalWorkDim(kernels[0], 0));
-                                else
-                                    n_groups = solver::ConvBinWinogradRxSf2x3::GetNGroups(
-                                        ctx.group_counts,
-                                        GetKernelGlobalWorkDim(kernels[0], 0) /
-                                            512); // For OCL runtime. Issue #1724
-
-                                // clang-format off
-                            MIOPEN_LOG_I2(" N=" << N << " G=" << group_cnt << " C=" << C << " H=" << H << " W=" << W << " K=" << K
-                                << " n_groups=" << n_groups << " flags=" << flags << " R=" << R << " S=" << S
-                                << " pad_H=" << pad_H << " pad_W=" << pad_W << " out_H=" << out_H << " out_W=" << out_W
-                                << " d_buf.byte_stride.nk=" << d_buf.byte_stride.nk << " d_buf.byte_stride.c=" << d_buf.byte_stride.c
-                                << " d_buf.byte_stride.h=" << d_buf.byte_stride.h << " d_buf.byte_stride.w=" << d_buf.byte_stride.w
-                                << " f_buf.byte_stride.nk=" << f_buf.byte_stride.nk << " f_buf.byte_stride.c=" << f_buf.byte_stride.c
-                                << " f_buf.byte_stride.h=" << f_buf.byte_stride.h << " f_buf.byte_stride.w=" << f_buf.byte_stride.w
-                                << " o_buf.byte_stride.nk=" << o_buf.byte_stride.nk << " o_buf.byte_stride.c=" << o_buf.byte_stride.c
-                                << " o_buf.byte_stride.h="  << o_buf.byte_stride.h <<  " o_buf.byte_stride.w=" << o_buf.byte_stride.w
-                                << " d_buf.byte_stride.g=" << d_buf.byte_stride.g  << " o_buf.byte_stride.g="  << o_buf.byte_stride.g
-                                << " f_buf.byte_stride.g=" << f_buf.byte_stride.g); // clang-format on
-                                MIOPEN_LOG_I2(" ctx.batch_sz=" << ctx.batch_sz << "ctx.n_inputs="
-                                                               << ctx.n_inputs);
-                                kernels[0](N,
-                                           C,
-                                           H,
-                                           W,
-                                           K,
-                                           n_groups,
-                                           flags,
-                                           reserved,
-                                           x,
-                                           dy,
-                                           dw,
-                                           reserved_ptr, // Unused return_addr.
-                                           R,
-                                           S,
-                                           pad_H, // Like Fwd wino.
-                                           pad_W,
-                                           out_H,
-                                           out_W,
-                                           reserved_ptr, // Unused bias_addr.
-                                           reserved,     // Unused relu_alpha.
-                                           d_buf.byte_stride.nk,
-                                           d_buf.byte_stride.c,
-                                           d_buf.byte_stride.h,
-                                           d_buf.byte_stride.w,
-                                           f_buf.byte_stride.nk,
-                                           f_buf.byte_stride.c,
-                                           f_buf.byte_stride.h,
-                                           f_buf.byte_stride.w,
-                                           o_buf.byte_stride.nk,
-                                           o_buf.byte_stride.c,
-                                           o_buf.byte_stride.h,
-                                           o_buf.byte_stride.w,
-                                           group_cnt,
-                                           d_buf.byte_stride.g,
-                                           f_buf.byte_stride.g,
-                                           o_buf.byte_stride.g);
-                                elapsed = handle.GetKernelTime();
-                            }
-                            else // miopenSp3AsmConvRxSf3x2 and other
-                            {
-                                // clang-format off
-                            GetCompiledInParameters(ctx, &N,&K,&out_H,&out_W,
-                                &C,&n_groups,&H,&W,&R,&S,&unused,&unused);
-                                // clang-format on
-                                int flags      = F_FLIP_K_C + F_NKC_STRIDES;
-                                int d_N_stride = H * W * static_cast<int>(sizeof(dataType));
-                                int d_C_stride = C * d_N_stride;
-                                int f_K_stride = out_H * out_W * static_cast<int>(sizeof(dataType));
-                                int f_C_stride = K * f_K_stride;
-                                int o_N_stride = R * S * static_cast<int>(sizeof(dataType));
-                                int o_K_stride = C * o_N_stride;
-
-                                // clang-format off
-                            MIOPEN_LOG_I2(" N=" << N << " C=" << C << " H=" << H << " W=" << W << " K=" << K
-                                << " n_groups=" << n_groups << " flags=" << flags << " R=" << R << " S=" << S
-                                << " pad_H=" << pad_H << " pad_W=" << pad_W << " out_H=" << out_H << " out_W=" << out_W
-                                << " d_N_stride=" << d_N_stride << " d_C_stride=" << d_C_stride
-                                << " f_K_stride=" << f_K_stride << " f_C_stride=" << f_C_stride
-                                << " o_N_stride=" << o_N_stride << " o_K_stride=" << o_K_stride); // clang-format on
-
-                                kernels[0](C,
-                                           N,
-                                           H,
-                                           W,
-                                           K,
-                                           n_groups,
-                                           flags,
-                                           reserved,
-                                           x,
-                                           dy,
-                                           dw,
-                                           reserved_ptr, // Unused return_addr.
-                                           out_H,
-                                           out_W,
-                                           pad_H, // Like Fwd wino.
-                                           pad_W,
-                                           R,
-                                           S,
-                                           reserved_ptr, // Unused bias_addr.
-                                           reserved,     // Unused relu_alpha.
-                                           d_N_stride,
-                                           d_C_stride,
-                                           f_K_stride,
-                                           f_C_stride,
-                                           o_N_stride,
-                                           o_K_stride);
-                                elapsed = handle.GetKernelTime();
-                            }
-                        } ////single pass end
-                        MIOPEN_LOG_I(sol << ": " << elapsed << (elapsed < best ? " < " : " >= ")
-                                         << best);
-                        if(elapsed < best)
-                        {
-                            best     = elapsed;
-                            selected = sol;
-                        }
-                    }
-                    if(selected.Succeeded())
-                    {
-                        const std::string algorithm_name =
-                            "miopenConvolutionBwdWeightsAlgoWinograd";
-                        AddKernels(handle, algorithm_name, network_config, selected, nullptr);
-                        MIOPEN_LOG_I("Selected: " << selected << ": " << best << ", workspce_sz = "
-                                                  << selected.workspce_sz);
-                        record.SetValues(algorithm_name,
-                                         FindDbData{
-                                             selected.solver_id,
-                                             best,
-                                             selected.workspce_sz,
-                                             {algorithm_name, network_config},
-                                         });
-                    }
-                }
-=======
                                      : FindWinogradWrWAllSolutions(ctx);
                 const auto algorithm_name =
                     AlgorithmName{"miopenConvolutionBwdWeightsAlgoWinograd"};
                 EvaluateInvokers(handle, all, algorithm_name, network_config, invoke_ctx, record);
->>>>>>> 6cbb3cc9
             }
             catch(const miopen::Exception& ex)
             {
@@ -3628,32 +3360,7 @@
     ConvWrwCheckNumerics(handle, tensors, beta, [&]() {
         ValidateGroupCount(xDesc, dwDesc, *this);
 
-<<<<<<< HEAD
-        const auto algorithm_name = [=]() {
-            switch(algo)
-            {
-            case miopenConvolutionBwdWeightsAlgoGEMM:
-                return AlgorithmName{"miopenConvolutionBwdWeightsAlgoGEMM"};
-            case miopenConvolutionBwdWeightsAlgoDirect:
-                return AlgorithmName{"miopenConvolutionBwdWeightsAlgoDirect"};
-            case miopenConvolutionBwdWeightsAlgoWinograd:
-                return AlgorithmName{"miopenConvolutionBwdWeightsAlgoWinograd"};
-            case miopenConvolutionBwdWeightsAlgoImplicitGEMM:
-                return AlgorithmName{"miopenConvolutionBwdWeightsAlgoImplicitGEMM"};
-            }
-            MIOPEN_THROW("Unknown conv wrw algorigthm: " + std::to_string(algo));
-        }();
-
-        auto ctx =
-            ConvolutionContext{xDesc, dwDesc, dyDesc, *this, conv::Direction::BackwardWeights};
-        ctx.SetStream(&handle);
-        const auto network_config = ctx.BuildConfKey();
-        const auto& invoker       = handle.GetInvoker(network_config, {}, algorithm_name);
-
-        if(invoker)
-=======
         if(algo == miopenConvolutionBwdWeightsAlgoGEMM)
->>>>>>> 6cbb3cc9
         {
             BackwardWeightsGemm(handle, tensors, workSpace, workSpaceSize);
             return;
