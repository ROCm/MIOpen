--- conflicted
+++ resolved
@@ -2484,12 +2484,7 @@
 static void CompileSolution(Handle& handle,
                             const solver::Id solver_id,
                             ConvolutionContext& ctx,
-<<<<<<< HEAD
-                            miopenConvDirection_t dir)
-=======
-                            conv::Direction dir,
-                            std::function<void()>&& fft_finder)
->>>>>>> 12c0c2b5
+                            conv::Direction dir)
 {
     if(!solver_id.IsValid())
         MIOPEN_THROW(miopenStatusBadParm, "solver_id = " + solver_id.ToString());
@@ -2539,16 +2534,7 @@
     ctx.SetStream(&handle);
     ctx.disable_search_enforce = true;
 
-<<<<<<< HEAD
-    CompileSolution(handle, solver_id, ctx, miopenConvFwd);
-=======
-    CompileSolution(handle, solver_id, ctx, conv::Direction::Forward, [&]() {
-        const auto workspace_fft = ForwardGetWorkSpaceSizeFFT(wDesc, xDesc, yDesc);
-        std::vector<KernelInvoke> ignore0;
-        const auto network_config = ctx.BuildConfKey();
-        FindFwdFFTKernel(handle, xDesc, wDesc, yDesc, workspace_fft, ignore0, network_config);
-    });
->>>>>>> 12c0c2b5
+    CompileSolution(handle, solver_id, ctx, conv::Direction::Forward);
 }
 
 void ConvolutionDescriptor::ConvolutionForwardImmediate(Handle& handle,
@@ -3620,16 +3606,7 @@
     ctx.SetStream(&handle);
     ctx.disable_search_enforce = true;
 
-<<<<<<< HEAD
-    CompileSolution(handle, solver_id, ctx, miopenConvBwdData);
-=======
-    CompileSolution(handle, solver_id, ctx, conv::Direction::BackwardData, [&]() {
-        const auto workspace_fft = BackwardGetWorkSpaceSizeFFT(wDesc, dyDesc, dxDesc);
-        std::vector<KernelInvoke> ignore0;
-        const auto network_config = ctx.BuildConfKey();
-        FindBwdFFTKernel(handle, dyDesc, wDesc, dxDesc, workspace_fft, ignore0, network_config);
-    });
->>>>>>> 12c0c2b5
+    CompileSolution(handle, solver_id, ctx, conv::Direction::BackwardData);
 }
 
 std::size_t ConvolutionDescriptor::GetBackwardSolutionWorkspaceSize(Handle& handle,
@@ -5200,13 +5177,7 @@
     ctx.SetStream(&handle);
     ctx.disable_search_enforce = true;
 
-<<<<<<< HEAD
-    CompileSolution(handle, solver_id, ctx, miopenConvBwdWeights);
-=======
-    CompileSolution(handle, solver_id, ctx, conv::Direction::BackwardWeights, [&]() {
-        MIOPEN_THROW("FFT is not supported in WrW");
-    });
->>>>>>> 12c0c2b5
+    CompileSolution(handle, solver_id, ctx, conv::Direction::BackwardWeights);
 }
 
 std::size_t ConvolutionDescriptor::GetWrwSolutionWorkspaceSize(Handle& handle,
