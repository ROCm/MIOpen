--- conflicted
+++ resolved
@@ -674,25 +674,15 @@
     const auto invoke_ctx =
         conv::DataInvokeParams{{xDesc, x, wDesc, w, yDesc, y}, workSpace, workSpaceSize};
 
-<<<<<<< HEAD
     std::vector<miopen::solver::ConvSolution> all_solutions;
-=======
-    // Winograd algo
-    {
-        const auto all = !use_winograd_only ? conv.FindWinogradSolutions(ctx, invoke_ctx) : [&]() {
+
+    // In order to make full use of hardware performance, we first find all sollutions
+    // before parallel compiling these solutions.
+    {
+        all_solutions = !use_winograd_only ? conv.FindWinogradSolutions(ctx, invoke_ctx) : [&]() {
             AutoUseFastDynamicSolutions tmp{ctx};
             return conv.FindWinogradSolutions(ctx, invoke_ctx);
         }();
-        PrecompileSolutions(handle, all);
-        const auto algorithm_name = AlgorithmName{"miopenConvolutionFwdAlgoWinograd"};
-        EvaluateInvokers(handle, all, algorithm_name, network_config, invoke_ctx, record);
-    }
->>>>>>> 102dc500
-
-    // In order to make full use of hardware performance, we first find all sollutions
-    // before parallel compiling these solutions.
-    {
-        all_solutions = conv.FindWinogradSolutions(ctx, invoke_ctx);
         if(!use_winograd_only)
         {
             ConvolutionUserBuffers bufs(workSpace, workSpaceSize);
@@ -2074,26 +2064,16 @@
             ctx.SetStream(&handle);
             ctx.DetectRocm();
 
-<<<<<<< HEAD
             std::vector<miopen::solver::ConvSolution> all_solutions;
-=======
-            // Winograd algo
+
+            // In order to make full use of hardware performance, we first find all sollutions
+            // before parallel compiling these solutions.
             {
-                const auto all =
+                all_solutions =
                     !use_winograd_only ? FindWinogradSolutions(ctx, invoke_ctx) : [&]() {
                         AutoUseFastDynamicSolutions tmp{ctx};
                         return FindWinogradSolutions(ctx, invoke_ctx);
                     }();
-                const auto algorithm_name = AlgorithmName{"miopenConvolutionBwdDataAlgoWinograd"};
-                PrecompileSolutions(handle, all);
-                EvaluateInvokers(handle, all, algorithm_name, network_config, invoke_ctx, record);
-            }
->>>>>>> 102dc500
-
-            // In order to make full use of hardware performance, we first find all sollutions
-            // before parallel compiling these solutions.
-            {
-                all_solutions = FindWinogradSolutions(ctx, invoke_ctx);
                 if(!use_winograd_only)
                 {
                     ConvolutionUserBuffers bufs(workSpace, workSpaceSize);
