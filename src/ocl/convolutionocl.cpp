--- conflicted
+++ resolved
@@ -108,7 +108,6 @@
     }
 }
 
-<<<<<<< HEAD
 static Invoker PrepareInvoker(ExecutionContext ctx,
                               const conv::ProblemDescription& problem,
                               const NetworkConfig& config,
@@ -127,91 +126,12 @@
 
     handle.RegisterInvoker(invoker, config, solver_id.ToString(), algo);
     return invoker;
-=======
-std::vector<miopen::solver::ConvSolution>
-ConvolutionDescriptor::FindWinogradSolutions(const ConvolutionContext& ctx,
-                                             const ProblemDescription& problem,
-                                             const AnyInvokeParams& invoke_ctx) const
-{
-    if(miopen::IsDisabled(MIOPEN_DEBUG_CONV_WINOGRAD{}))
-        return {};
-    try
-    {
-        return FindAllWinogradSolutions(ctx, problem, invoke_ctx);
-    }
-    catch(miopen::Exception& ex)
-    {
-        MIOPEN_LOG_WE(ex.what());
-        return {};
-    }
-}
-
-std::vector<miopen::solver::ConvSolution>
-ConvolutionDescriptor::FindDataGemmSolutions(const ConvolutionContext& ctx,
-                                             const ProblemDescription& problem,
-                                             const AnyInvokeParams& invoke_ctx) const
-{
-#if MIOPEN_USE_GEMM
-    if(miopen::IsDisabled(MIOPEN_DEBUG_CONV_GEMM{}))
-        return {};
-    try
-    {
-        return FindAllGemmSolutions(ctx, problem, invoke_ctx);
-    }
-    catch(miopen::Exception& ex)
-    {
-        MIOPEN_LOG_WE(ex.what());
-        return {};
-    }
-#else
-    std::ignore = ctx;
-    std::ignore = problem;
-    std::ignore = invoke_ctx;
-    return {};
-#endif
-}
-
-std::vector<miopen::solver::ConvSolution>
-ConvolutionDescriptor::FindDataDirectSolutions(Handle& handle,
-                                               const TensorDescriptor& xDesc,
-                                               const TensorDescriptor& wDesc,
-                                               const TensorDescriptor& yDesc,
-                                               bool exhaustiveSearch,
-                                               bool isForward,
-                                               const AnyInvokeParams& invoke_ctx) const
-{
-
-    if(miopen::IsDisabled(MIOPEN_DEBUG_CONV_DIRECT{}))
-        return {};
-
-    const auto dir     = isForward ? conv::Direction::Forward : conv::Direction::BackwardData;
-    const auto problem = ProblemDescription{xDesc, wDesc, yDesc, *this, dir};
-    auto ctx           = ConvolutionContext{};
-    ctx.use_dynamic_solutions_only = findMode.IsDynamicHybrid(ctx);
-    ctx.do_search                  = exhaustiveSearch;
-    ctx.save_srch_req              = true;
-    ctx.general_compile_options    = "";
-    ctx.SetStream(&handle);
-    ctx.DetectRocm();
-    ctx.SetupFloats(problem);
-
-    try
-    {
-        return FindAllDirectSolutions(ctx, problem, invoke_ctx);
-    }
-    catch(miopen::Exception& ex)
-    {
-        MIOPEN_LOG_WE(ex.what());
-        return {};
-    }
->>>>>>> f1196f80
 }
 
 Invoker LoadOrPrepareInvoker(const ExecutionContext& ctx,
                              const conv::ProblemDescription& problem,
                              solver::Id solver_id)
 {
-<<<<<<< HEAD
     const auto& handle = ctx.GetStream();
     const auto config  = problem.BuildConfKey();
     auto invoker       = handle.GetInvoker(config, solver_id);
@@ -222,60 +142,12 @@
 
 static void
 CompileSolution(solver::Id solver_id, ExecutionContext ctx, const conv::ProblemDescription& problem)
-=======
-
-    if(miopen::IsDisabled(MIOPEN_DEBUG_CONV_IMPLICIT_GEMM{}))
-        return {};
-
-    const auto dir     = isForward ? conv::Direction::Forward : conv::Direction::BackwardData;
-    const auto problem = ProblemDescription{xDesc, wDesc, yDesc, *this, dir};
-    auto ctx           = ConvolutionContext{};
-
-    ctx.use_dynamic_solutions_only = findMode.IsDynamicHybrid(ctx);
-    ctx.do_search                  = exhaustiveSearch;
-    ctx.save_srch_req              = true;
-    ctx.general_compile_options    = "";
-    ctx.SetStream(&handle);
-    ctx.DetectRocm();
-    ctx.SetupFloats(problem);
-
-    try
-    {
-        return FindAllImplicitGemmSolutions(ctx, problem, invoke_ctx);
-    }
-    catch(miopen::Exception& ex)
-    {
-        MIOPEN_LOG_WE(ex.what());
-        return {};
-    }
-}
-
-std::vector<miopen::solver::ConvSolution>
-ConvolutionDescriptor::FindFftSolutions(const ConvolutionContext& ctx,
-                                        const ProblemDescription& problem,
-                                        const AnyInvokeParams& invoke_ctx) const
->>>>>>> f1196f80
 {
     if(!solver_id.IsValid())
         MIOPEN_THROW(miopenStatusBadParm, "solver_id = " + solver_id.ToString());
 
-<<<<<<< HEAD
     ctx.disable_search_enforce = true;
     LoadOrPrepareInvoker(ctx, problem, solver_id);
-=======
-    if(miopen::IsDisabled(MIOPEN_DEBUG_CONV_FFT{}))
-        return {};
-
-    try
-    {
-        return FindAllFFTSolutions(ctx, problem, invoke_ctx);
-    }
-    catch(miopen::Exception& ex)
-    {
-        MIOPEN_LOG_WE(ex.what());
-        return {};
-    }
->>>>>>> f1196f80
 }
 
 static inline std::vector<PerfField> FindConvolution(const ExecutionContext& ctx,
@@ -319,7 +191,6 @@
         });
     }
 
-<<<<<<< HEAD
     if(IsEnabled(MIOPEN_DEBUG_COMPILE_ONLY{}))
         MIOPEN_THROW(
             miopenStatusGpuOperationsSkipped,
@@ -329,64 +200,6 @@
 
     for(const auto& entry : results)
         MIOPEN_LOG_I(entry.name << "\t" << entry.time << "\t" << entry.workspace);
-=======
-static void DirConvFindCore(Handle& handle,
-                            const TensorDescriptor& xDesc,
-                            ConstData_t x,
-                            const TensorDescriptor& wDesc,
-                            ConstData_t w,
-                            const TensorDescriptor& yDesc,
-                            Data_t y,
-                            Data_t workSpace,
-                            size_t workSpaceSize,
-                            const ConvolutionDescriptor& conv,
-                            bool exhaustiveSearch,
-                            DbRecord& record,
-                            ConvolutionContext& ctx, // non-const only for use_winograd_only hack.
-                            const ProblemDescription& problem,
-                            bool use_winograd_only)
-{
-    AutoEnableProfiling enableProfiling{handle};
-    ValidateGroupCount(xDesc, wDesc, conv);
-
-    const auto network_config = problem.BuildConfKey();
-    const auto invoke_ctx     = conv::DataInvokeParams{InvokeType::Evaluate,
-                                                   {xDesc, x, wDesc, w, yDesc, y},
-                                                   workSpace,
-                                                   workSpaceSize,
-                                                   conv.attribute.gfx90aFp16alt.GetFwd()};
-
-    // Find solutions
-    const auto winograd =
-        !use_winograd_only ? conv.FindWinogradSolutions(ctx, problem, invoke_ctx) : [&]() {
-            AutoUseFastDynamicSolutions tmp{ctx};
-            return conv.FindWinogradSolutions(ctx, problem, invoke_ctx);
-        }();
-    const auto gemm   = !use_winograd_only ? conv.FindDataGemmSolutions(ctx, problem, invoke_ctx)
-                                           : std::vector<miopen::solver::ConvSolution>{};
-    const auto direct = !use_winograd_only
-                            ? conv.FindDataDirectSolutions(
-                                  handle, xDesc, wDesc, yDesc, exhaustiveSearch, true, invoke_ctx)
-                            : std::vector<miopen::solver::ConvSolution>{};
-    const auto igemm  = !use_winograd_only
-                            ? conv.FindDataImplicitGemmSolutions(
-                                 handle, xDesc, wDesc, yDesc, exhaustiveSearch, true, invoke_ctx)
-                            : std::vector<miopen::solver::ConvSolution>{};
-    const auto fft    = !use_winograd_only ? conv.FindFftSolutions(ctx, problem, invoke_ctx)
-                                           : std::vector<miopen::solver::ConvSolution>{};
-
-    // Precompile
-    {
-        std::vector<const miopen::solver::ConvSolution*> all;
-        all.reserve(gemm.size() + winograd.size() + direct.size() + igemm.size() + fft.size());
-        AppendPointersToElements(gemm, all);
-        AppendPointersToElements(winograd, all);
-        AppendPointersToElements(direct, all);
-        AppendPointersToElements(igemm, all);
-        AppendPointersToElements(fft, all);
-        PrecompileSolutions(handle, all);
-    }
->>>>>>> f1196f80
 
     return results;
 }
@@ -417,7 +230,6 @@
 
     *returnedAlgoCount = 0;
 
-<<<<<<< HEAD
     const auto problem =
         conv::ProblemDescription(xDesc, wDesc, yDesc, *this, conv::Direction::Forward);
     const auto ctx = [&] {
@@ -433,56 +245,6 @@
                                                    workSpace,
                                                    workSpaceSize,
                                                    attribute.gfx90aFp16alt.GetFwd()};
-=======
-    const ProblemDescription problem(xDesc, wDesc, yDesc, *this, conv::Direction::Forward);
-    auto ctx = ConvolutionContext{};
-    ctx.SetStream(&handle);
-
-    std::vector<PerfField> perf_db;
-
-    bool use_immediate_solution = false;
-    miopenConvSolution_t sol;
-    if(findMode.IsFast(ctx) || findMode.IsHybrid(ctx))
-    {
-        size_t count;
-        bool fallback;
-        GetForwardSolutions(handle, wDesc, xDesc, yDesc, 1, &count, &sol, &fallback);
-        use_immediate_solution = (count > 0) && !(findMode.IsHybrid(ctx) && fallback);
-        // In Hybrid Find mode, we use Normal Find instead of Immediate fallback kernels.
-    }
-
-    if(use_immediate_solution)
-    {
-        CompileForwardSolution(handle, wDesc, xDesc, yDesc, sol.solution_id);
-        /// It is possible to measure actual execution time and return it to the caller.
-        /// \todo Consider if we need (and want to spend time) for this.
-        const auto id = solver::Id(sol.solution_id);
-        perf_db.push_back(
-            {id.GetAlgo(conv::Direction::Forward), id.ToString(), sol.time, sol.workspace_size});
-    }
-    else
-    {
-        ctx.DetectRocm();
-        ctx.use_dynamic_solutions_only = findMode.IsDynamicHybrid(ctx);
-        perf_db = UserFindDbRecord::TryLoad(handle, problem, [&](DbRecord& record) {
-            DirConvFindCore(handle,
-                            xDesc,
-                            x,
-                            wDesc,
-                            w,
-                            yDesc,
-                            y,
-                            workSpace,
-                            workSpaceSize,
-                            *this,
-                            exhaustiveSearch,
-                            record,
-                            ctx,
-                            problem,
-                            IsWinograd3x3SupportedAndFast(ctx, problem));
-        });
-    }
->>>>>>> f1196f80
 
     const auto results = FindConvolution(ctx, problem, invoke_ctx);
 
@@ -753,13 +515,6 @@
     auto interim = std::vector<miopenConvSolution_t>{};
     interim.reserve(maxSolutionCount); // For speed. In most cases we have less entries than asked.
 
-<<<<<<< HEAD
-=======
-    auto ctx = ConvolutionContext{};
-    ctx.SetStream(&handle);
-    ctx.DetectRocm();
-
->>>>>>> f1196f80
     const auto wti2time = [](const float& wti) {
         assert(wti != 0.0f);
         if(wti <= 0.0f) // Return negative values as is, avoid DIV/0.
@@ -775,16 +530,8 @@
         if(IsAlgorithmDisabled(algo)) // Algos can be disabled globally.
             continue;
         const auto& s = solver_id.GetSolver();
-<<<<<<< HEAD
         // Let's allow non-dynamic later, if necessary.
         if(s.IsEmpty() || !s.IsDynamic() || !s.IsApplicable(ctx))
-=======
-        if(s.IsEmpty())
-            continue;
-        if(!s.IsDynamic()) // Let's allow non-dynamic later, if necessary.
-            continue;
-        if(!s.IsApplicable(ctx, problem))
->>>>>>> f1196f80
             continue;
 
         const auto wti = s.GetWti(ctx, problem);
@@ -793,11 +540,7 @@
             continue;
 
         interim.emplace_back(
-<<<<<<< HEAD
             miopenConvSolution_t{wti2time(wti), s.GetWorkspaceSize(ctx), solver_id.Value(), algo});
-=======
-            wti2time(wti), s.GetWorkspaceSize(ctx, problem), solver_id.Value(), algo);
->>>>>>> f1196f80
     }
 
     MIOPEN_LOG_I2("maxSolutionCount = " << maxSolutionCount << ", available = " << interim.size());
@@ -839,13 +582,10 @@
     // ROCm version, specific features of GPU (like xnack) etc.
     // All the above can be found by calling IsApplicable().
     // We need fully initialized context for this, see below.
-<<<<<<< HEAD
     const auto ctx = ConvolutionContext{exec_ctx, problem};
-=======
     auto ctx = ConvolutionContext{};
     ctx.SetStream(&handle);
     ctx.DetectRocm();
->>>>>>> f1196f80
 
     for(const auto& pair : fdb_record)
     {
@@ -863,14 +603,9 @@
             continue;
         }
 
-<<<<<<< HEAD
-        if(solver_id.GetSolver().IsApplicable(ctx))
+        if(solver_id.GetSolver().IsApplicable(ctx, problem))
             interim.emplace_back(miopenConvSolution_t{
                 pair.second.time, pair.second.workspace, solver_id.Value(), algo});
-=======
-        if(solver_id.GetSolver().IsApplicable(ctx, problem))
-            interim.emplace_back(pair.second.time, pair.second.workspace, solver_id.Value(), algo);
->>>>>>> f1196f80
     }
 
     std::sort(begin(interim), end(interim), SolutionTimeComparator{});
@@ -891,7 +626,6 @@
     MIOPEN_LOG_I("");
     auto solutions = miopen::GetSolutions(exec_ctx, problem, maxSolutionCount);
 
-<<<<<<< HEAD
     if(fallbackPathTaken != nullptr)
         *fallbackPathTaken = solutions.empty();
 
@@ -899,17 +633,6 @@
         return solutions;
 
     return GetSolutionsFallback(exec_ctx, problem, maxSolutionCount);
-=======
-    const auto problem = ProblemDescription{xDesc, wDesc, yDesc, *this, conv::Direction::Forward};
-
-    GetSolutions(
-        handle, problem, maxSolutionCount, solutionCount, solutions, StringToConvolutionFwdAlgo);
-
-    if(fallbackPathTaken != nullptr)
-        *fallbackPathTaken = (*solutionCount == 0);
-    if(*solutionCount == 0)
-        GetSolutionsFallback(handle, problem, maxSolutionCount, solutionCount, solutions);
->>>>>>> f1196f80
 }
 std::size_t ConvolutionDescriptor::GetForwardSolutionWorkspaceSize(Handle& handle,
                                                                    const TensorDescriptor& wDesc,
@@ -934,127 +657,18 @@
                      " is not applicable to the current problem");
 }
 
-<<<<<<< HEAD
-=======
-// Todo: remove when all immediate mode calls will support invokers
-static std::vector<KernelInvoke> CompileSolver(const Handle& handle,
-                                               ConvolutionContext& ctx,
-                                               const ProblemDescription& problem,
-                                               solver::Id solver_id,
-                                               const FindDbKCacheKey& key)
-{
-    ctx.DetectRocm();
-    ctx.SetupFloats(problem);
-
-    const auto solver = solver_id.GetSolver();
-    auto db           = GetDb(ctx);
-    const auto solution =
-        solver.FindSolution(ctx, problem, db, {}); // auto tune is not expected here
-
-    std::vector<KernelInvoke> kernels;
-    AddKernels(handle, key.algorithm_name, key.network_config, solution, &kernels);
-    return kernels;
-}
-
-static Invoker PrepareInvoker(Handle& handle,
-                              ConvolutionContext& ctx,
-                              const ProblemDescription& problem,
-                              const NetworkConfig& config,
-                              solver::Id solver_id,
-                              conv::Direction dir)
-{
-    ctx.DetectRocm();
-    ctx.SetupFloats(problem);
-
-    const auto solver = solver_id.GetSolver();
-    auto db           = GetDb(ctx);
-    auto solution     = solver.FindSolution(ctx, problem, db, {}); // auto tune is not expected here
-    const auto invoker =
-        handle.PrepareInvoker(*solution.invoker_factory, solution.construction_params);
-
-    handle.RegisterInvoker(
-        invoker, config, solver_id.ToString(), AlgorithmName(solver_id.GetAlgo(dir)));
-    return invoker; // NOLINT (performance-no-automatic-move)
-}
-
-Invoker LoadOrPrepareInvoker(Handle& handle,
-                             ConvolutionContext& ctx,
-                             const ProblemDescription& problem,
-                             solver::Id solver_id,
-                             conv::Direction dir)
-{
-    const auto config = problem.BuildConfKey();
-    auto invoker      = handle.GetInvoker(config, solver_id);
-    if(invoker)
-        return *invoker;
-    return PrepareInvoker(handle, ctx, problem, config, solver_id, dir);
-}
-
->>>>>>> f1196f80
 static bool CheckInvokerSupport(const solver::Id solver_id, conv::Direction dir)
 {
     const auto& algo = solver_id.GetAlgo(dir);
     return CheckInvokerSupport(algo);
 }
 
-<<<<<<< HEAD
 void ConvolutionDescriptor::CompileSolution(const ExecutionContext& ctx,
                                             const conv::ProblemDescription& problem,
                                             solver::Id solver_id) const
 {
     MIOPEN_LOG_I("solver_id = " << solver_id.ToString());
     miopen::CompileSolution(solver_id, ctx, problem);
-=======
-static void CompileSolution(Handle& handle,
-                            const solver::Id solver_id,
-                            ConvolutionContext& ctx,
-                            const ProblemDescription& problem,
-                            conv::Direction dir)
-{
-    if(!solver_id.IsValid())
-        MIOPEN_THROW(miopenStatusBadParm, "solver_id = " + solver_id.ToString());
-
-    if(CheckInvokerSupport(solver_id, dir))
-    {
-        LoadOrPrepareInvoker(handle, ctx, problem, solver_id, dir);
-        return;
-    }
-
-    const FindDbRecord fdb_record{handle, problem};
-    for(const auto& pair : fdb_record)
-    {
-        if(solver::Id{pair.second.solver_id} != solver_id)
-            continue;
-
-        const auto&& kernels = handle.GetKernels(pair.second.kcache_key.algorithm_name,
-                                                 pair.second.kcache_key.network_config);
-
-        if(!kernels.empty())
-            return;
-
-        CompileSolver(handle, ctx, problem, solver_id, pair.second.kcache_key);
-        return;
-    }
-
-    // Todo: solver not found in find-db.
-    MIOPEN_THROW(miopenStatusNotImplemented);
-}
-
-void ConvolutionDescriptor::CompileForwardSolution(Handle& handle,
-                                                   const TensorDescriptor& wDesc,
-                                                   const TensorDescriptor& xDesc,
-                                                   const TensorDescriptor& yDesc,
-                                                   const solver::Id solver_id) const
-{
-    MIOPEN_LOG_I("solver_id = " << solver_id.ToString());
-
-    const auto problem = ProblemDescription{xDesc, wDesc, yDesc, *this, conv::Direction::Forward};
-    auto ctx           = ConvolutionContext{};
-    ctx.SetStream(&handle);
-    ctx.disable_search_enforce = true;
-
-    CompileSolution(handle, solver_id, ctx, problem, conv::Direction::Forward);
->>>>>>> f1196f80
 }
 
 void ConvolutionDescriptor::ConvolutionForwardImmediate(Handle& handle,
@@ -1077,14 +691,8 @@
 
     ConvForwardCheckNumerics(handle, tensors, [&]() {
         const auto problem =
-<<<<<<< HEAD
             conv::ProblemDescription{xDesc, wDesc, yDesc, *this, conv::Direction::Forward};
         const auto ctx = ExecutionContext{&handle};
-=======
-            ProblemDescription{xDesc, wDesc, yDesc, *this, conv::Direction::Forward};
-        auto ctx = ConvolutionContext{};
-        ctx.SetStream(&handle);
->>>>>>> f1196f80
 
         if(!CheckInvokerSupport(solver_id, conv::Direction::Forward))
         {
@@ -1092,12 +700,7 @@
             MIOPEN_THROW("Conv forward algorithm " + algo_name + " must implement invokers.");
         }
 
-<<<<<<< HEAD
         const auto invoker    = LoadOrPrepareInvoker(ctx, problem, solver_id);
-=======
-        const auto invoker =
-            LoadOrPrepareInvoker(handle, ctx, problem, solver_id, conv::Direction::Forward);
->>>>>>> f1196f80
         const auto invoke_ctx = conv::DataInvokeParams{
             tensors, workSpace, workSpaceSize, this->attribute.gfx90aFp16alt.GetFwd()};
         invoker(handle, invoke_ctx);
@@ -1134,7 +737,6 @@
 
     ValidateGroupCount(dxDesc, wDesc, *this);
 
-<<<<<<< HEAD
     const auto problem =
         conv::ProblemDescription{dyDesc, wDesc, dxDesc, *this, conv::Direction::BackwardData};
 
@@ -1151,115 +753,6 @@
                                                    workSpace,
                                                    workSpaceSize,
                                                    this->attribute.gfx90aFp16alt.GetBwd()};
-=======
-    const ProblemDescription problem(dxDesc, wDesc, dyDesc, *this, conv::Direction::BackwardData);
-    std::vector<PerfField> perf_db;
-
-    bool use_immediate_solution = false;
-    miopenConvSolution_t imm_sol;
-    auto ctx = ConvolutionContext{};
-    if(findMode.IsFast(ctx) || findMode.IsHybrid(ctx))
-    {
-        size_t count;
-        bool fallback;
-        GetBackwardSolutions(handle, dyDesc, wDesc, dxDesc, 1, &count, &imm_sol, &fallback);
-        use_immediate_solution = (count > 0) && !(findMode.IsHybrid(ctx) && fallback);
-    }
-
-    if(use_immediate_solution)
-    {
-        CompileBackwardSolution(handle, dyDesc, wDesc, dxDesc, imm_sol.solution_id);
-        const auto id = solver::Id(imm_sol.solution_id);
-        perf_db.push_back({id.GetAlgo(conv::Direction::BackwardData),
-                           id.ToString(),
-                           imm_sol.time,
-                           imm_sol.workspace_size});
-    }
-    else
-    {
-        const auto use_winograd_only = [&]() {
-            ctx.SetStream(&handle);
-            ctx.DetectRocm();
-            return IsWinograd3x3SupportedAndFast(ctx, problem);
-        }();
-
-        perf_db = UserFindDbRecord::TryLoad(handle, problem, [&](DbRecord& record) {
-            const auto network_config      = problem.BuildConfKey();
-            const auto invoke_ctx          = conv::DataInvokeParams{InvokeType::Evaluate,
-                                                           {dyDesc, dy, wDesc, w, dxDesc, dx},
-                                                           workSpace,
-                                                           workSpaceSize,
-                                                           this->attribute.gfx90aFp16alt.GetBwd()};
-            ctx.use_dynamic_solutions_only = findMode.IsDynamicHybrid(ctx);
-
-            // Find solutions
-            const auto winograd =
-                !use_winograd_only ? FindWinogradSolutions(ctx, problem, invoke_ctx) : [&]() {
-                    AutoUseFastDynamicSolutions tmp{ctx};
-                    return FindWinogradSolutions(ctx, problem, invoke_ctx);
-                }();
-            const auto gemm = !use_winograd_only ? FindDataGemmSolutions(ctx, problem, invoke_ctx)
-                                                 : std::vector<miopen::solver::ConvSolution>{};
-            const auto direct =
-                !use_winograd_only
-                    ? FindDataDirectSolutions(
-                          handle, dxDesc, wDesc, dyDesc, exhaustiveSearch, false, invoke_ctx)
-                    : std::vector<miopen::solver::ConvSolution>{};
-            const auto igemm =
-                !use_winograd_only
-                    ? FindDataImplicitGemmSolutions(
-                          handle, dxDesc, wDesc, dyDesc, exhaustiveSearch, false, invoke_ctx)
-                    : std::vector<miopen::solver::ConvSolution>{};
-            const auto fft = !use_winograd_only ? FindFftSolutions(ctx, problem, invoke_ctx)
-                                                : std::vector<miopen::solver::ConvSolution>{};
-
-            // Precompile
-            {
-                std::vector<const miopen::solver::ConvSolution*> all;
-                all.reserve(gemm.size() + winograd.size() + direct.size() + igemm.size() +
-                            fft.size());
-                AppendPointersToElements(gemm, all);
-                AppendPointersToElements(winograd, all);
-                AppendPointersToElements(direct, all);
-                AppendPointersToElements(igemm, all);
-                AppendPointersToElements(fft, all);
-                PrecompileSolutions(handle, all);
-            }
-
-            // Evaluate Invokers
-            EvaluateInvokers(handle,
-                             gemm,
-                             AlgorithmName{"miopenConvolutionBwdDataAlgoGEMM"},
-                             network_config,
-                             invoke_ctx,
-                             record);
-            EvaluateInvokers(handle,
-                             winograd,
-                             AlgorithmName{"miopenConvolutionBwdDataAlgoWinograd"},
-                             network_config,
-                             invoke_ctx,
-                             record);
-            EvaluateInvokers(handle,
-                             direct,
-                             AlgorithmName{"miopenConvolutionBwdDataAlgoDirect"},
-                             network_config,
-                             invoke_ctx,
-                             record);
-            EvaluateInvokers(handle,
-                             igemm,
-                             AlgorithmName{"miopenConvolutionBwdDataAlgoImplicitGEMM"},
-                             network_config,
-                             invoke_ctx,
-                             record);
-            EvaluateInvokers(handle,
-                             fft,
-                             AlgorithmName{"miopenConvolutionBwdDataAlgoFFT"},
-                             network_config,
-                             invoke_ctx,
-                             record);
-        });
-    }
->>>>>>> f1196f80
 
     const auto results = FindConvolution(ctx, problem, invoke_ctx);
 
@@ -1360,70 +853,6 @@
         (*invoker)(handle, invoke_ctx);
     });
 }
-<<<<<<< HEAD
-=======
-std::size_t ConvolutionDescriptor::GetBackwardSolutionCount(Handle& handle,
-                                                            const TensorDescriptor& dyDesc,
-                                                            const TensorDescriptor& wDesc,
-                                                            const TensorDescriptor& dxDesc) const
-{
-    MIOPEN_LOG_I("");
-    ValidateGroupCount(dxDesc, wDesc, *this);
-    const auto problem =
-        ProblemDescription{dxDesc, wDesc, dyDesc, *this, conv::Direction::BackwardData};
-    const auto count = GetSolutionCount(handle, problem);
-    if(count > 0)
-        return count;
-    return GetSolutionCountFallback(handle, problem);
-}
-
-void ConvolutionDescriptor::GetBackwardSolutions(Handle& handle,
-                                                 const TensorDescriptor& dyDesc,
-                                                 const TensorDescriptor& wDesc,
-                                                 const TensorDescriptor& dxDesc,
-                                                 size_t maxSolutionCount,
-                                                 size_t* solutionCount,
-                                                 miopenConvSolution_t* solutions,
-                                                 bool* const fallbackPathTaken) const
-{
-    MIOPEN_LOG_I("");
-    if(solutionCount == nullptr)
-        MIOPEN_THROW(miopenStatusBadParm, "solutionCount cannot be nullptr");
-    if(solutions == nullptr)
-        MIOPEN_THROW(miopenStatusBadParm, "solutions cannot be nullptr");
-
-    const auto problem =
-        ProblemDescription{dxDesc, wDesc, dyDesc, *this, conv::Direction::BackwardData};
-    GetSolutions(handle,
-                 problem,
-                 maxSolutionCount,
-                 solutionCount,
-                 solutions,
-                 StringToConvolutionBwdDataAlgo);
-
-    if(fallbackPathTaken != nullptr)
-        *fallbackPathTaken = (*solutionCount == 0);
-    if(*solutionCount == 0)
-        GetSolutionsFallback(handle, problem, maxSolutionCount, solutionCount, solutions);
-}
-
-void ConvolutionDescriptor::CompileBackwardSolution(Handle& handle,
-                                                    const TensorDescriptor& dyDesc,
-                                                    const TensorDescriptor& wDesc,
-                                                    const TensorDescriptor& dxDesc,
-                                                    solver::Id solver_id) const
-{
-    MIOPEN_LOG_I("solver_id = " << solver_id.ToString());
-
-    const auto problem =
-        ProblemDescription{dxDesc, wDesc, dyDesc, *this, conv::Direction::BackwardData};
-    auto ctx = ConvolutionContext{};
-    ctx.SetStream(&handle);
-    ctx.disable_search_enforce = true;
-
-    CompileSolution(handle, solver_id, ctx, problem, conv::Direction::BackwardData);
-}
->>>>>>> f1196f80
 
 std::size_t ConvolutionDescriptor::GetBackwardSolutionWorkspaceSize(Handle& handle,
                                                                     const TensorDescriptor& dyDesc,
@@ -1476,14 +905,8 @@
         ValidateGroupCount(dxDesc, wDesc, *this);
 
         const auto problem =
-<<<<<<< HEAD
             conv::ProblemDescription{dyDesc, wDesc, dxDesc, *this, conv::Direction::BackwardData};
         const auto ctx = ExecutionContext{&handle};
-=======
-            ProblemDescription{dxDesc, wDesc, dyDesc, *this, conv::Direction::BackwardData};
-        auto ctx = ConvolutionContext{};
-        ctx.SetStream(&handle);
->>>>>>> f1196f80
 
         if(!CheckInvokerSupport(solver_id, conv::Direction::BackwardData))
         {
@@ -1491,12 +914,7 @@
             MIOPEN_THROW("Conv backward algorithm " + algo_name + " must implement invokers.");
         }
 
-<<<<<<< HEAD
         const auto invoker    = LoadOrPrepareInvoker(ctx, problem, solver_id);
-=======
-        const auto invoker =
-            LoadOrPrepareInvoker(handle, ctx, problem, solver_id, conv::Direction::BackwardData);
->>>>>>> f1196f80
         const auto invoke_ctx = conv::DataInvokeParams{
             tensors, workSpace, workSpaceSize, this->attribute.gfx90aFp16alt.GetBwd()};
         invoker(handle, invoke_ctx);
@@ -1534,7 +952,6 @@
 
     *returnedAlgoCount = 0;
 
-<<<<<<< HEAD
     const auto problem =
         conv::ProblemDescription{dyDesc, dwDesc, xDesc, *this, conv::Direction::BackwardWeights};
     const auto ctx = [&] {
@@ -1550,101 +967,6 @@
                                                   workSpace,
                                                   workSpaceSize,
                                                   attribute.gfx90aFp16alt.GetWrW()};
-=======
-    AutoEnableProfiling enableProfiling{handle};
-
-    auto problem =
-        ProblemDescription{xDesc, dwDesc, dyDesc, *this, conv::Direction::BackwardWeights};
-    auto ctx = ConvolutionContext{};
-
-    std::vector<PerfField> perf_db;
-    bool use_immediate_solution = false;
-    miopenConvSolution_t imm_sol;
-    if(findMode.IsFast(ctx) || findMode.IsHybrid(ctx))
-    {
-        size_t count;
-        bool fallback;
-        GetWrwSolutions(handle, dyDesc, xDesc, dwDesc, 1, &count, &imm_sol, &fallback);
-        use_immediate_solution = (count > 0) && !(findMode.IsHybrid(ctx) && fallback);
-    }
-
-    if(use_immediate_solution)
-    {
-        CompileWrwSolution(handle, dyDesc, xDesc, dwDesc, imm_sol.solution_id);
-        const auto id = solver::Id(imm_sol.solution_id);
-        perf_db.push_back({id.GetAlgo(conv::Direction::BackwardWeights),
-                           id.ToString(),
-                           imm_sol.time,
-                           imm_sol.workspace_size});
-    }
-    else
-    {
-        perf_db = UserFindDbRecord::TryLoad(handle, problem, [&](DbRecord& record) {
-            ctx.use_dynamic_solutions_only = findMode.IsDynamicHybrid(ctx);
-            ctx.do_search                  = exhaustiveSearch;
-            ctx.SetStream(&handle);
-            ctx.SetupFloats(problem);
-            ctx.DetectRocm();
-            const auto network_config = problem.BuildConfKey();
-            const auto invoke_ctx     = conv::WrWInvokeParams{InvokeType::Evaluate,
-                                                          {dyDesc, dy, xDesc, x, dwDesc, dw},
-                                                          workSpace,
-                                                          workSpaceSize,
-                                                          this->attribute.gfx90aFp16alt.GetWrW()};
-
-            // Find solutions
-            const auto gemm        = !miopen::IsDisabled(MIOPEN_DEBUG_CONV_GEMM{})
-                                         ? FindAllGemmSolutions(ctx, problem, invoke_ctx)
-                                         : std::vector<miopen::solver::ConvSolution>{};
-            const auto direct      = !miopen::IsDisabled(MIOPEN_DEBUG_CONV_DIRECT{})
-                                         ? FindAllBwdWrW2DSolutions(ctx, problem, invoke_ctx)
-                                         : std::vector<miopen::solver::ConvSolution>{};
-            const auto winograd    = !miopen::IsDisabled(MIOPEN_DEBUG_CONV_WINOGRAD{})
-                                         ? FindWinogradWrWAllSolutions(ctx, problem, invoke_ctx)
-                                         : std::vector<miopen::solver::ConvSolution>{};
-            const auto implictgemm = !miopen::IsDisabled(MIOPEN_DEBUG_CONV_IMPLICIT_GEMM{})
-                                         ? FindImplicitGemmWrWAllSolutions(ctx, problem, invoke_ctx)
-                                         : std::vector<miopen::solver::ConvSolution>{};
-
-            // Precompile Solutions
-            {
-                std::vector<const miopen::solver::ConvSolution*> all;
-                all.reserve(gemm.size() + direct.size() + winograd.size() + implictgemm.size());
-                AppendPointersToElements(gemm, all);
-                AppendPointersToElements(direct, all);
-                AppendPointersToElements(winograd, all);
-                AppendPointersToElements(implictgemm, all);
-                PrecompileSolutions(handle, all);
-            }
-
-            // Evaluate Invokers
-            EvaluateInvokers(handle,
-                             gemm,
-                             AlgorithmName{"miopenConvolutionBwdWeightsAlgoGEMM"},
-                             network_config,
-                             invoke_ctx,
-                             record);
-            EvaluateInvokers(handle,
-                             direct,
-                             AlgorithmName{"miopenConvolutionBwdWeightsAlgoDirect"},
-                             network_config,
-                             invoke_ctx,
-                             record);
-            EvaluateInvokers(handle,
-                             winograd,
-                             AlgorithmName{"miopenConvolutionBwdWeightsAlgoWinograd"},
-                             network_config,
-                             invoke_ctx,
-                             record);
-            EvaluateInvokers(handle,
-                             implictgemm,
-                             AlgorithmName{"miopenConvolutionBwdWeightsAlgoImplicitGEMM"},
-                             network_config,
-                             invoke_ctx,
-                             record);
-        });
-    }
->>>>>>> f1196f80
 
     const auto results = FindConvolution(ctx, problem, invoke_ctx);
 
@@ -1745,67 +1067,6 @@
     return problem;
 }
 
-<<<<<<< HEAD
-=======
-std::size_t ConvolutionDescriptor::GetWrwSolutionCount(Handle& handle,
-                                                       const TensorDescriptor& dyDesc,
-                                                       const TensorDescriptor& xDesc,
-                                                       const TensorDescriptor& dwDesc) const
-{
-    MIOPEN_LOG_I("");
-    const auto problem = MakeWrwProblem(dyDesc, xDesc, dwDesc);
-    const auto count   = GetSolutionCount(handle, problem);
-    if(count > 0)
-        return count;
-    return GetSolutionCountFallback(handle, problem);
-}
-
-void ConvolutionDescriptor::GetWrwSolutions(Handle& handle,
-                                            const TensorDescriptor& dyDesc,
-                                            const TensorDescriptor& xDesc,
-                                            const TensorDescriptor& dwDesc,
-                                            size_t maxSolutionCount,
-                                            size_t* solutionCount,
-                                            miopenConvSolution_t* solutions,
-                                            bool* const fallbackPathTaken) const
-{
-    MIOPEN_LOG_I("");
-    if(solutionCount == nullptr)
-        MIOPEN_THROW(miopenStatusBadParm, "solutionCount cannot be nullptr");
-    if(solutions == nullptr)
-        MIOPEN_THROW(miopenStatusBadParm, "solutions cannot be nullptr");
-
-    const auto problem = MakeWrwProblem(dyDesc, xDesc, dwDesc);
-    GetSolutions(handle,
-                 problem,
-                 maxSolutionCount,
-                 solutionCount,
-                 solutions,
-                 StringToConvolutionBwdWeightsAlgo);
-
-    if(fallbackPathTaken != nullptr)
-        *fallbackPathTaken = (*solutionCount == 0);
-    if(*solutionCount == 0)
-        GetSolutionsFallback(handle, problem, maxSolutionCount, solutionCount, solutions);
-}
-
-void ConvolutionDescriptor::CompileWrwSolution(Handle& handle,
-                                               const TensorDescriptor& dyDesc,
-                                               const TensorDescriptor& xDesc,
-                                               const TensorDescriptor& dwDesc,
-                                               solver::Id solver_id) const
-{
-    MIOPEN_LOG_I("solver_id = " << solver_id.ToString());
-    const auto problem =
-        ProblemDescription{xDesc, dwDesc, dyDesc, *this, conv::Direction::BackwardWeights};
-    auto ctx = ConvolutionContext{};
-    ctx.SetStream(&handle);
-    ctx.disable_search_enforce = true;
-
-    CompileSolution(handle, solver_id, ctx, problem, conv::Direction::BackwardWeights);
-}
-
->>>>>>> f1196f80
 std::size_t ConvolutionDescriptor::GetWrwSolutionWorkspaceSize(Handle& handle,
                                                                const TensorDescriptor& dyDesc,
                                                                const TensorDescriptor& xDesc,
@@ -1854,16 +1115,9 @@
     ConvWrwCheckNumerics(handle, tensors, &beta, [&]() {
         ValidateGroupCount(xDesc, dwDesc, *this);
 
-<<<<<<< HEAD
         const auto problem = conv::ProblemDescription{
             dyDesc, dwDesc, xDesc, *this, conv::Direction::BackwardWeights};
         const auto ctx = ExecutionContext{&handle};
-=======
-        const auto problem =
-            ProblemDescription{xDesc, dwDesc, dyDesc, *this, conv::Direction::BackwardWeights};
-        auto ctx = ConvolutionContext{};
-        ctx.SetStream(&handle);
->>>>>>> f1196f80
 
         if(!CheckInvokerSupport(solver_id, conv::Direction::BackwardWeights))
         {
@@ -1871,12 +1125,7 @@
                          " requested in immediate WrW, which is not supported.");
         }
 
-<<<<<<< HEAD
         const auto invoker    = LoadOrPrepareInvoker(ctx, problem, solver_id);
-=======
-        const auto invoker =
-            LoadOrPrepareInvoker(handle, ctx, problem, solver_id, conv::Direction::BackwardWeights);
->>>>>>> f1196f80
         const auto invoke_ctx = conv::WrWInvokeParams{
             tensors, workSpace, workSpaceSize, this->attribute.gfx90aFp16alt.GetWrW()};
         invoker(handle, invoke_ctx);
