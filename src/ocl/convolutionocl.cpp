/*******************************************************************************
 *
 * MIT License
 *
 * Copyright (c) 2020 Advanced Micro Devices, Inc.
 *
 * Permission is hereby granted, free of charge, to any person obtaining a copy
 * of this software and associated documentation files (the "Software"), to deal
 * in the Software without restriction, including without limitation the rights
 * to use, copy, modify, merge, publish, distribute, sublicense, and/or sell
 * copies of the Software, and to permit persons to whom the Software is
 * furnished to do so, subject to the following conditions:
 *
 * The above copyright notice and this permission notice shall be included in all
 * copies or substantial portions of the Software.
 *
 * THE SOFTWARE IS PROVIDED "AS IS", WITHOUT WARRANTY OF ANY KIND, EXPRESS OR
 * IMPLIED, INCLUDING BUT NOT LIMITED TO THE WARRANTIES OF MERCHANTABILITY,
 * FITNESS FOR A PARTICULAR PURPOSE AND NONINFRINGEMENT. IN NO EVENT SHALL THE
 * AUTHORS OR COPYRIGHT HOLDERS BE LIABLE FOR ANY CLAIM, DAMAGES OR OTHER
 * LIABILITY, WHETHER IN AN ACTION OF CONTRACT, TORT OR OTHERWISE, ARISING FROM,
 * OUT OF OR IN CONNECTION WITH THE SOFTWARE OR THE USE OR OTHER DEALINGS IN THE
 * SOFTWARE.
 *
 *******************************************************************************/
#include <miopen/algorithm.hpp>
#include <miopen/conv_algo_name.hpp>
#include <miopen/conv/solver_finders.hpp>
#include <miopen/check_numerics.hpp>
#include <miopen/config.h>
#include <miopen/convolution.hpp>
#include <miopen/db.hpp>
#include <miopen/db_record.hpp>
#include <miopen/env.hpp>
#include <miopen/find_db.hpp>
#include <miopen/find_controls.hpp>
#include <miopen/float_equal.hpp>
#include <miopen/invoker.hpp>
#include <miopen/kernel.hpp>
#include <miopen/solver.hpp>
#include <miopen/tensor_ops.hpp>
#include <miopen/tensor.hpp>
#include <miopen/util.hpp>
#include <miopen/visit_float.hpp>
#include <miopen/datatype.hpp>
#include <miopen/any_solver.hpp>
#include <miopen/conv/tensors.hpp>
#include <miopen/conv/compiled_in_parameters.hpp>
#include <miopen/conv/data_invoke_params.hpp>
#include <miopen/conv/wrw_invoke_params.hpp>
#include <miopen/conv/heuristics/ai_heuristics.hpp>

#include <cassert>
#include <functional>
#include <type_traits>

#include <boost/range/adaptors.hpp>

namespace miopen {

MIOPEN_DECLARE_ENV_VAR(MIOPEN_CONV_PRECISE_ROCBLAS_TIMING)
MIOPEN_DECLARE_ENV_VAR(MIOPEN_DEBUG_CONV_IMMED_FALLBACK)
MIOPEN_DECLARE_ENV_VAR(MIOPEN_DEBUG_COMPILE_ONLY)
MIOPEN_DECLARE_ENV_VAR(MIOPEN_DUMP_TENSOR_PATH)
MIOPEN_DECLARE_ENV_VAR(MIOPEN_DEBUG_ENABLE_AI_IMMED_MODE_FALLBACK)
MIOPEN_DECLARE_ENV_VAR(MIOPEN_DEBUG_FORCE_IMMED_MODE_FALLBACK)

static inline void ValidateGroupCount(const TensorDescriptor& xDesc,
                                      const TensorDescriptor& wDesc,
                                      const ConvolutionDescriptor& conv)
{
    ///\todo How make these validation clearly
    if(conv.group_count == 1)
    {
        if((((wDesc.GetLayout_t() == miopenTensorNCHW) ||
             (wDesc.GetLayout_t() == miopenTensorNCHWc4) ||
             (wDesc.GetLayout_t() == miopenTensorNCHWc8)) &&
            (xDesc.GetLengths()[1] != wDesc.GetLengths()[1])) ||
           ((wDesc.GetLayout_t() == miopenTensorCHWNc4 ||
             wDesc.GetLayout_t() == miopenTensorCHWNc8) &&
            (xDesc.GetLengths()[1] != wDesc.GetLengths()[0])))
            MIOPEN_THROW(miopenStatusBadParm, "Invalid filter channel number");
    }
    if(conv.group_count > 1)
    {
        if(xDesc.GetLengths()[1] % conv.group_count != 0 ||
           conv.group_count > xDesc.GetLengths()[1] ||
           (((wDesc.GetLayout_t() == miopenTensorNCHW) ||
             (wDesc.GetLayout_t() == miopenTensorNCHWc4) ||
             (wDesc.GetLayout_t() == miopenTensorNCHWc8)) &&
            (wDesc.GetLengths()[0] % conv.group_count != 0 ||
             conv.group_count > wDesc.GetLengths()[0])) ||
           ((wDesc.GetLayout_t() == miopenTensorCHWNc4 ||
             wDesc.GetLayout_t() == miopenTensorCHWNc8) &&
            (wDesc.GetLengths()[3] % conv.group_count != 0 ||
             conv.group_count > wDesc.GetLengths()[3])))
            MIOPEN_THROW(miopenStatusBadParm, "Invalid group number");
        if((((wDesc.GetLayout_t() == miopenTensorNCHW) ||
             (wDesc.GetLayout_t() == miopenTensorNCHWc4) ||
             (wDesc.GetLayout_t() == miopenTensorNCHWc8)) &&
            (xDesc.GetLengths()[1] / conv.group_count != wDesc.GetLengths()[1])) ||
           ((wDesc.GetLayout_t() == miopenTensorCHWNc4 ||
             wDesc.GetLayout_t() == miopenTensorCHWNc8)))
            MIOPEN_THROW(miopenStatusBadParm, "Invalid filter channel number");
    }
}

static Invoker PrepareInvoker(ExecutionContext ctx,
                              const conv::ProblemDescription& problem,
                              const NetworkConfig& config,
                              solver::Id solver_id)
{
    problem.SetupFloats(ctx);
    ctx.do_search = false;

<<<<<<< HEAD
    const auto legacy_ctx     = ExecutionContext{ctx};
=======
>>>>>>> b9e724a4
    const auto legacy_problem = ProblemDescription{problem};
    const auto solver         = solver_id.GetSolver();
    auto db                   = GetDb(ctx);
    auto solution =
        solver.FindSolution(ctx, legacy_problem, db, {}); // auto tune is not expected here
    auto& handle = ctx.GetStream();
    auto invoker = handle.PrepareInvoker(*solution.invoker_factory, solution.construction_params);
    const auto algo = AlgorithmName{solver_id.GetAlgo(problem.GetDirection())};

    handle.RegisterInvoker(invoker, config, solver_id.ToString(), algo);
    return invoker;
}

Invoker LoadOrPrepareInvoker(const ExecutionContext& ctx,
                             const conv::ProblemDescription& problem,
                             solver::Id solver_id)
{
    const auto& handle = ctx.GetStream();
    const auto config  = problem.MakeNetworkConfig();
    auto invoker       = handle.GetInvoker(config, solver_id);
    if(invoker)
        return *invoker;
    return PrepareInvoker(ctx, problem, config, solver_id);
}

static void
CompileSolution(solver::Id solver_id, ExecutionContext ctx, const conv::ProblemDescription& problem)
{
    if(!solver_id.IsValid())
        MIOPEN_THROW(miopenStatusBadParm, "solver_id = " + solver_id.ToString());

    ctx.disable_search_enforce = true;
    LoadOrPrepareInvoker(ctx, problem, solver_id);
}

/// Keep only the best within algorithm, remove all others.
static void ShrinkToFind10Results(std::vector<PerfField>& found)
{
    std::vector<PerfField> out;
    std::sort(begin(found), end(found));
    for(const auto& f : found)
    {
        // If an algo already resides in out, then skip solver.
        if(std::find_if(out.begin(), out.end(), [&](const auto& o) {
               return o.algorithm == f.algorithm;
           }) != out.end())
            continue;
        out.emplace_back(f);
    }
    found = out;
}

static inline std::vector<PerfField> FindConvolution(const ExecutionContext& ctx,
                                                     const conv::ProblemDescription& problem,
                                                     const AnyInvokeParams& invoke_ctx)
{
    auto results         = std::vector<PerfField>{};
    auto sol             = boost::optional<miopenConvSolution_t>{};
    const auto& conv     = problem.GetConv();
    const auto& findMode = conv.findMode;

    if(findMode.IsFast(ctx) || findMode.IsHybrid(ctx))
    {
        auto fallback = bool{};
        auto sols     = conv.GetSolutions(ctx, problem, 1, &fallback);
        // override the normal find with immed mode with env var
        if(!sols.empty() && (!(findMode.IsHybrid(ctx) && fallback) ||
                             miopen::IsEnabled(MIOPEN_DEBUG_FORCE_IMMED_MODE_FALLBACK{})))
            sol = sols.front();
        // In Hybrid Find mode, we use Normal Find instead of Immediate fallback kernels.
    }

    if(sol.has_value())
    {
        /// It is possible to measure actual execution time and return it to the caller.
        /// \todo Consider if we need (and want to spend time) for this.
        const auto id = solver::Id{sol->solution_id};
        CompileSolution(id, ctx, problem);
        results.push_back(
            {id.GetAlgo(problem.GetDirection()), id.ToString(), sol->time, sol->workspace_size});
    }
    else
    {
        results = UserFindDbRecord::TryLoad(ctx.GetStream(), problem, [&](DbRecord& record) {
<<<<<<< HEAD
            auto conv_ctx                       = ExecutionContext{ctx};
            conv_ctx.use_dynamic_solutions_only = findMode.IsDynamicHybrid(ctx);
=======
            auto ctx_copy                       = ctx;
            ctx_copy.use_dynamic_solutions_only = findMode.IsDynamicHybrid(ctx);
>>>>>>> b9e724a4
            auto legacy_problem                 = ProblemDescription(problem);
            const auto params =
                ConvFindParameters{conv.IsWinograd3x3SupportedAndFast(conv_ctx, legacy_problem)};

<<<<<<< HEAD
            FindCore(invoke_ctx, record, conv_ctx, legacy_problem, params, GetConvSolverFinders());
=======
            ConvFindCore(invoke_ctx,
                         record,
                         ctx_copy,
                         legacy_problem,
                         conv.IsWinograd3x3SupportedAndFast(ctx_copy, legacy_problem),
                         GetConvSolverFinders());
>>>>>>> b9e724a4
        });
    }

    if(IsEnabled(MIOPEN_DEBUG_COMPILE_ONLY{}))
        MIOPEN_THROW(
            miopenStatusGpuOperationsSkipped,
            "MIOPEN_DEBUG_COMPILE_ONLY is enabled, escaping forward convolution. Search skipped.");

    ShrinkToFind10Results(results);

    for(const auto& entry : results)
        MIOPEN_LOG_I(entry.algorithm << "\t" << entry.time << "\t" << entry.workspace);

    return results;
}

void ConvolutionDescriptor::FindConvFwdAlgorithm(Handle& handle,
                                                 const TensorDescriptor& xDesc,
                                                 ConstData_t x,
                                                 const TensorDescriptor& wDesc,
                                                 ConstData_t w,
                                                 const TensorDescriptor& yDesc,
                                                 Data_t y,
                                                 const int requestAlgoCount,
                                                 int* const returnedAlgoCount,
                                                 miopenConvAlgoPerf_t* perfResults,
                                                 Data_t workSpace,
                                                 size_t workSpaceSize,
                                                 bool exhaustiveSearch) const
{
    MIOPEN_LOG_I("requestAlgoCount = " << requestAlgoCount << ", workspace = " << workSpaceSize);
    if(x == nullptr || w == nullptr || y == nullptr)
        MIOPEN_THROW(miopenStatusBadParm, "Buffers cannot be NULL");
    if(returnedAlgoCount == nullptr)
        MIOPEN_THROW(miopenStatusBadParm, "returnedAlgoCount cannot be nullptr");
    if(perfResults == nullptr)
        MIOPEN_THROW(miopenStatusBadParm, "perfResults cannot be nullptr");
    if(requestAlgoCount < 1)
        MIOPEN_THROW(miopenStatusBadParm, "requestAlgoCount cannot be < 1");

    *returnedAlgoCount = 0;

    const auto problem =
        conv::ProblemDescription(xDesc, wDesc, yDesc, *this, conv::Direction::Forward);
    const auto ctx = [&] {
        auto tmp = ExecutionContext{&handle};
        problem.SetupFloats(tmp);
        tmp.do_search = exhaustiveSearch;
        return tmp;
    }();

    const auto invoke_ctx = conv::DataInvokeParams{InvokeType::Evaluate,
                                                   {xDesc, x, wDesc, w, yDesc, y},
                                                   workSpace,
                                                   workSpaceSize,
                                                   attribute.gfx90aFp16alt.GetFwd()};

    const auto results = FindConvolution(ctx, problem, invoke_ctx);

    if(results.empty())
        // Changes to this message lead to failures in test_conv_for_implicit_gemm
        // To fix them check the test
        // Two similar messages are in other convolution find methods
        MIOPEN_THROW("No suitable algorithm was found to execute the required convolution");

    *returnedAlgoCount = std::min(requestAlgoCount, static_cast<int>(results.size()));

    for(int i = 0; i < *returnedAlgoCount; i++)
    {
        perfResults[i].fwd_algo = StringToConvolutionFwdAlgo(results[i].algorithm);
        perfResults[i].time     = results[i].time;
        perfResults[i].memory   = results[i].workspace;
    }

    MIOPEN_LOG_I("FW Chosen Algorithm: " << results[0].solver_id << " , " << results[0].workspace
                                         << ", " << results[0].time);
}

namespace {

void ValidateConvTensors(const ConvTensors& tensors)
{
    const auto invalid_buffers =
        tensors.x == nullptr || tensors.w == nullptr || tensors.y == nullptr;

    const auto tensor_sizes_not_matched = tensors.xDesc.GetSize() != tensors.yDesc.GetSize() ||
                                          tensors.xDesc.GetSize() != tensors.wDesc.GetSize();

    const auto trivial_tensor_types_not_matched =
        tensors.xDesc.GetType() != tensors.yDesc.GetType() &&
        tensors.xDesc.GetType() != miopenInt8 && tensors.xDesc.GetType() != miopenInt8x4;

    // if(xDesc.GetLengths()[1] != wDesc.GetLengths()[1]) {
    //    MIOPEN_THROW(miopenStatusBadParm);
    //}

    const auto x_tensor_invalid = tensors.xDesc.GetSize() < 3;

    const auto bad_parameters = invalid_buffers || tensor_sizes_not_matched ||
                                trivial_tensor_types_not_matched || x_tensor_invalid;

    if(bad_parameters)
        MIOPEN_THROW(miopenStatusBadParm);
}

void ValidateAlphaBeta(const void* alpha, const void* beta)
{
    if(!float_equal(*(static_cast<const float*>(alpha)), 1.0) ||
       !float_equal(*(static_cast<const float*>(beta)), 0))
    {
        MIOPEN_THROW(miopenStatusNotImplemented, "Only alpha=1 and beta=0 is supported");
    }
}

} // namespace

void DumpTensorToFileFromDevice(const miopen::Handle& handle,
                                const miopen::TensorDescriptor& tDesc,
                                ConstData_t dData,
                                const std::string& filename)
{
    if(dData == nullptr)
    {
        MIOPEN_LOG_E("Dereferencing nullptr when trying to dump tensor from gpu");
        return;
    }
    namespace fs = boost::filesystem;

    fs::path file_name_with_path(filename);
    fs::path path = file_name_with_path.parent_path();

    // dump to current folder if full path not provided.
    if(path.empty())
    {
        path                = fs::current_path();
        file_name_with_path = path / file_name_with_path; // append paths
    }
    if(!fs::exists(path))
    {
        MIOPEN_LOG_E("Directory does not exists : " << path);
        return;
    }
    std::string file_name_with_path_str = file_name_with_path.string();

    std::ofstream file_stream;
    file_stream.open(file_name_with_path_str);

    if(!file_stream.is_open())
    {
        MIOPEN_LOG_E("Cannot write to file : " << file_name_with_path_str);
        return;
    }

    // read tensor data from gpu
    size_t num_bytes = tDesc.GetNumBytes();
    MIOPEN_LOG_I2("Start bringing tensor from device to host");
    std::vector<char> hdata(num_bytes);
    handle.ReadTo(hdata.data(), dData, num_bytes);
    MIOPEN_LOG_I2("Done bringing tensor from device to host");
    // write tensor data to file
    const char* pointer = reinterpret_cast<const char*>(&hdata[0]);
    file_stream.write(pointer, num_bytes);
    file_stream.close();
    MIOPEN_LOG_I("Dumping tensor to file : " << file_name_with_path_str);
}

static void ConvForwardCheckNumerics(const Handle& handle,
                                     const ConvFwdTensors& tensors,
                                     std::function<void()>&& worker)
{
    if(!miopen::CheckNumericsEnabled())
    {
        worker();
        return;
    }

    bool flag = false;

    flag |= miopen::checkNumericsInput(handle, tensors.xDesc, tensors.x);
    flag |= miopen::checkNumericsInput(handle, tensors.wDesc, tensors.w);

    worker();

    flag |= miopen::checkNumericsOutput(handle, tensors.yDesc, tensors.y);

    const char* file_name = miopen::GetStringEnv(MIOPEN_DUMP_TENSOR_PATH{});
    if(flag && static_cast<bool>(file_name))
    {
        std::string file_name_str = file_name;
        DumpTensorToFileFromDevice(handle, tensors.xDesc, tensors.x, file_name_str + "_x.bin");
        DumpTensorToFileFromDevice(handle, tensors.wDesc, tensors.w, file_name_str + "_w.bin");
        DumpTensorToFileFromDevice(handle, tensors.yDesc, tensors.y, file_name_str + "_y.bin");
    }
}

void ConvolutionDescriptor::ConvolutionForward(Handle& handle,
                                               const void* alpha,
                                               const TensorDescriptor& xDesc,
                                               ConstData_t x,
                                               const TensorDescriptor& wDesc,
                                               ConstData_t w,
                                               miopenConvFwdAlgorithm_t algo,
                                               const void* beta,
                                               const TensorDescriptor& yDesc,
                                               Data_t y,
                                               Data_t workSpace,
                                               size_t workSpaceSize) const
{
    MIOPEN_LOG_I("algo = " << algo << ", workspace = " << workSpaceSize);

    if(!(xDesc.IsPacked() && wDesc.IsPacked() && yDesc.IsPacked()))
    {
        MIOPEN_THROW(miopenStatusNotImplemented, "Only fully packed tensors are supported");
    }

    const auto tensors = ConvFwdTensors{xDesc, x, wDesc, w, yDesc, y};
    ValidateConvTensors(tensors);
    ValidateAlphaBeta(alpha, beta);

    if(algo != miopenConvolutionFwdAlgoGEMM && xDesc.GetType() == miopenInt8x4)
    {
        MIOPEN_THROW(miopenStatusBadParm);
    }

    ConvForwardCheckNumerics(handle, tensors, [&]() {
        ValidateGroupCount(xDesc, wDesc, *this);

        const auto algorithm_name = AlgorithmName{ConvolutionAlgoToDirectionalString(
            static_cast<miopenConvAlgorithm_t>(algo), conv::Direction::Forward)};

        const auto problem =
            conv::ProblemDescription{xDesc, wDesc, yDesc, *this, conv::Direction::Forward};
        const auto network_config = problem.MakeNetworkConfig();
        const auto& invoker       = handle.GetInvoker(network_config, {}, algorithm_name);

        if(invoker)
        {
            const auto& invoke_ctx = conv::DataInvokeParams{
                tensors, workSpace, workSpaceSize, this->attribute.gfx90aFp16alt.GetFwd()};
            (*invoker)(handle, invoke_ctx);
            return;
        }

        MIOPEN_THROW("No invoker was registered for convolution forward. Was find executed?");
    });
}

static std::size_t GetSolutionCount(Handle& handle, const conv::ProblemDescription& problem)
{
    const FindDbRecord fdb_record{handle, problem};
    if(fdb_record.empty())
        return 0;
    return std::distance(fdb_record.begin(), fdb_record.end());
}

static const char immFallbackFailed[] =
    "Requested convolution is not supported or Immediate mode Fallback unsuccessful.";

std::size_t
ConvolutionDescriptor::GetSolutionCountFallback(const ExecutionContext& exec_ctx,
                                                const conv::ProblemDescription& problem) const
{
    const auto maxSolutionCount = solver::GetSolversByPrimitive(solver::Primitive::Convolution)
                                      .size(); // Simple and guarantees to provide enough space.
    const auto n = GetSolutionsFallback(exec_ctx, problem, maxSolutionCount).size();
    if(n > 0)
        return n;
    MIOPEN_LOG_I(immFallbackFailed);
    /// When count=0 the reason could be:
    /// * (1) Convolution is not implemented in the library at all, so Find() would fail as
    ///   well. This is case when rc = miopenStatusNotImplemented is correct.
    /// * (2) Variant of the above: Convolution is implemented, but implementation is disabled,
    ///   for example, rocBLAS is not installed or some convolutions are disabled by the
    ///   environment setting.
    /// * (3) There is none relevant record in the find-db and fallback path was unable to
    ///   choose suitable solution.
    ///
    /// We can't distinguish these three cases.
    /// Let's do like Find() does:
    MIOPEN_THROW(miopenStatusNotImplemented, immFallbackFailed);
}

std::size_t ConvolutionDescriptor::GetSolutionCount(const ExecutionContext& exec_ctx,
                                                    const conv::ProblemDescription& problem) const
{
    MIOPEN_LOG_I("");
    const auto n = miopen::GetSolutionCount(exec_ctx.GetStream(), problem);
    if(n > 0)
        return n;
    return GetSolutionCountFallback(exec_ctx, problem);
}

struct SolutionTimeComparator
{
    bool operator()(const miopenConvSolution_t& lhs, const miopenConvSolution_t& rhs) const
    {
        // Negative values are very coarse estimations.
        // The more modulus, the "worse" (slower) is solution.
        if(lhs.time < 0 && rhs.time < 0)
            return !(lhs.time < rhs.time);
        // Positive values are always "better" than negative (coarse) estimations.
        if(lhs.time > 0 && rhs.time < 0)
            return true;
        if(lhs.time < 0 && rhs.time > 0)
            return false;
        // Both values are positive. The less is the better.
        return (lhs.time < rhs.time);
    }
};

std::vector<miopenConvSolution_t>
ConvolutionDescriptor::GetSolutionsFallback(const ExecutionContext& ctx,
                                            const conv::ProblemDescription& problem,
                                            const size_t maxSolutionCount) const
{
    if(miopen::IsDisabled(MIOPEN_DEBUG_CONV_IMMED_FALLBACK{}))
    {
        MIOPEN_LOG_I("Disabled via environment");
        return {};
    }

    /// \todo This is terrible. Should do away when we converge to
    /// single conv::ProblemDescription type.
<<<<<<< HEAD
    const auto ctx            = ExecutionContext{exec_ctx};
=======
>>>>>>> b9e724a4
    const auto legacy_problem = ProblemDescription{problem};
    const auto& inDesc =
        (problem.GetDirection() == conv::Direction::Forward) ? problem.GetIn() : problem.GetOut();
    const auto& weightsDesc = problem.GetWeights();
    // This check is needed on fallback path only.
    // On regular path (find-db hit) this was checked during Find().
    ValidateGroupCount(inDesc, weightsDesc, *this);

    auto interim = std::vector<miopenConvSolution_t>{};
    interim.reserve(maxSolutionCount); // For speed. In most cases we have less entries than asked.

    // TunaNet Fallback
#if MIOPEN_ENABLE_AI_IMMED_MODE_FALLBACK
    if(!miopen::IsDisabled(MIOPEN_DEBUG_ENABLE_AI_IMMED_MODE_FALLBACK{}))
    {
        const static std::string arch = ctx.GetStream().GetDeviceName();
        auto solvers                  = ai::immed_mode::PredictSolver(legacy_problem, ctx, arch);
        if(!solvers.empty())
        {
            MIOPEN_LOG_I2("Using TunaNet Fallback");
            const auto ai_time = [](const int& idx) {
                return 10.0f * static_cast<float>(idx); // Assume idx == 1 (best solver) is 10 ms.
            };
            int idx = 1;
            for(const auto kinder : solvers)
            {
                const auto solver_id = solver::Id{kinder};
                const auto sol       = solver_id.GetSolver();
                const auto algo      = solver_id.GetAlgo();
                if(IsAlgorithmDisabled(algo))
                    continue;
                if(!sol.IsDynamic())
                    continue; // branch should never be taken
                if(!sol.IsApplicable(ctx, problem))
                    continue;
                interim.emplace_back(miopenConvSolution_t{
                    ai_time(idx), sol.GetWorkspaceSize(ctx, problem), solver_id.Value(), algo});
                ++idx;
            }
        }
    }
#endif // MIOPEN_ENABLE_AI_IMMED_MODE_FALLBACK

    // WTI Fallback
    // if TunaNet is not enabled or produces no applicable solvers then fallback to WTI
    if(interim.empty())
    {
        MIOPEN_LOG_I2("Using WTI Fallback");
        const auto wti2time = [](const float& wti) {
            assert(wti != 0.0f);
            if(wti <= 0.0f) // Return negative values as is, avoid DIV/0.
                return wti;
            return 10.0f / wti; // Assume WTI == 1.0 (100%) is 10 ms.
        };

        for(const auto& solver_id : solver::GetSolversByPrimitive(solver::Primitive::Convolution))
        {
            // solver_id is always valid here, because taken from registry.
            // Validity check is not required.
            const auto algo = solver_id.GetAlgo();
            if(IsAlgorithmDisabled(algo)) // Algos can be disabled globally.
                continue;
            const auto& s = solver_id.GetSolver();
            // Let's allow non-dynamic later, if necessary.
            if(s.IsEmpty() || !s.IsDynamic() || !s.IsApplicable(ctx, problem))
                continue;

            const auto wti = s.GetWti(ctx, problem);
            MIOPEN_LOG_I2(solver_id.ToString() << " Estimated WTI = " << wti);
            if(wti < 0.0f) // Skip unknown WTIs.
                continue;
            interim.emplace_back(miopenConvSolution_t{
                wti2time(wti), s.GetWorkspaceSize(ctx, problem), solver_id.Value(), algo});
        }
    }
    MIOPEN_LOG_I2("maxSolutionCount = " << maxSolutionCount << ", available = " << interim.size());
    for(const auto& s : interim)
        MIOPEN_LOG_I2("id: " << s.solution_id << " algo: " << s.algorithm << ", time: " << s.time
                             << " ms, ws: " << s.workspace_size
                             << ", name: " << miopen::solver::Id(s.solution_id).ToString());
    std::sort(begin(interim), end(interim), SolutionTimeComparator{});
    interim.resize(std::min(maxSolutionCount, interim.size()));

    return interim;
}

std::vector<miopenConvSolution_t> GetSolutions(const ExecutionContext& ctx,
                                               const conv::ProblemDescription& problem,
                                               const size_t maxSolutionCount)
{
    auto algo_resolver = std::function<int(const std::string&)>{};

    switch(problem.GetDirection())
    {
    case conv::Direction::Forward: algo_resolver = &StringToConvolutionFwdAlgo; break;
    case conv::Direction::BackwardData: algo_resolver = &StringToConvolutionBwdDataAlgo; break;
    case conv::Direction::BackwardWeights:
        algo_resolver = &StringToConvolutionBwdWeightsAlgo;
        break;
    }

    const FindDbRecord fdb_record{ctx.GetStream(), problem};

    if(fdb_record.empty())
        return {};

    auto interim = std::vector<miopenConvSolution_t>{};
    interim.reserve(20); // Heuristic for speed.

<<<<<<< HEAD
    // Individual Solvers can be enabled/disabled by environment settings.
    // Applicability is also affected by presence of external tools (e.g. assembler)
    // ROCm version, specific features of GPU (like xnack) etc.
    // All the above can be found by calling IsApplicable().
    // We need fully initialized context for this, see below.
    auto ctx = ExecutionContext{exec_ctx};

=======
>>>>>>> b9e724a4
    for(const auto& pair : fdb_record)
    {
        const auto algo = static_cast<miopenConvAlgorithm_t>(algo_resolver(pair.second.algorithm));
        if(IsAlgorithmDisabled(algo))
            continue;

        const auto solver_id = solver::Id{pair.first};
        // Wrong IDs can't be used to call IsApplicable(), so let's
        // ignore obsolete or invalid IDs read from find-db first.
        if(!solver_id.IsValid())
        {
            // Do not disturb users with warnings unless detailed log is enabled.
            MIOPEN_LOG_I("[Warning] incorrect solver_id: " << pair.first);
            continue;
        }

        interim.emplace_back(
            miopenConvSolution_t{pair.second.time, pair.second.workspace, solver_id.Value(), algo});
    }

    std::sort(begin(interim), end(interim), SolutionTimeComparator{});

    // Let's avoid checks of solvers that reside beyond maxSolutionCount,
    // i.e. those that unnecessary anyway. This optimization is important
    // because applicability check may involve running MIIR compiler
    // (for MLIR solvers), which can be very slow.
    interim.resize(std::min(interim.size(), maxSolutionCount));
    const auto to_erase_from = std::remove_if(interim.begin(), interim.end(), [&](auto&& entry) {
        const auto solver_id = solver::Id{entry.solution_id};
        return !solver_id.GetSolver().IsApplicable(ctx, problem);
    });
    interim.erase(to_erase_from, interim.end());

    return interim;
}

/// \todo Extend miopenConvSolution_t with an attribute indicating
/// how the solution was obtained (benchmarked on the current system,
/// taken from the System find-db, heuristically estimated, produced by
/// MLP classifier...) and then remove the fallbackPathTaken out param.
std::vector<miopenConvSolution_t>
ConvolutionDescriptor::GetSolutions(const ExecutionContext& exec_ctx,
                                    const conv::ProblemDescription& problem,
                                    size_t maxSolutionCount,
                                    bool* fallbackPathTaken) const
{
    MIOPEN_LOG_I("");
    auto solutions = miopen::GetSolutions(exec_ctx, problem, maxSolutionCount);

    if(fallbackPathTaken != nullptr)
        *fallbackPathTaken = solutions.empty();

    if(!solutions.empty())
        return solutions;

    return GetSolutionsFallback(exec_ctx, problem, maxSolutionCount);
}
std::size_t ConvolutionDescriptor::GetForwardSolutionWorkspaceSize(Handle& handle,
                                                                   const TensorDescriptor& wDesc,
                                                                   const TensorDescriptor& xDesc,
                                                                   const TensorDescriptor& yDesc,
                                                                   solver::Id solver_id) const
{
    MIOPEN_LOG_I("solver_id = " << solver_id.ToString());
    if(!solver_id.IsValid())
        MIOPEN_THROW(miopenStatusBadParm, "invalid solution id = " + solver_id.ToString());
    auto sol = solver_id.GetSolver();
    if(!sol.MayNeedWorkspace())
        return 0;
    const auto problem =
        conv::ProblemDescription{xDesc, wDesc, yDesc, *this, conv::Direction::Forward};
    auto ctx = ExecutionContext{};
    ctx.SetStream(&handle);
    if(sol.IsApplicable(ctx, problem))
        return sol.GetWorkspaceSize(ctx, problem);
    MIOPEN_THROW(miopenStatusBadParm,
                 "The supplied solution id: " + solver_id.ToString() +
                     " is not applicable to the current problem");
}

void ConvolutionDescriptor::CompileSolution(const ExecutionContext& ctx,
                                            const conv::ProblemDescription& problem,
                                            solver::Id solver_id) const
{
    MIOPEN_LOG_I("solver_id = " << solver_id.ToString());
    miopen::CompileSolution(solver_id, ctx, problem);
}

void ConvolutionDescriptor::ConvolutionForwardImmediate(Handle& handle,
                                                        const TensorDescriptor& wDesc,
                                                        ConstData_t w,
                                                        const TensorDescriptor& xDesc,
                                                        ConstData_t x,
                                                        const TensorDescriptor& yDesc,
                                                        Data_t y,
                                                        Data_t workSpace,
                                                        const std::size_t workSpaceSize,
                                                        const solver::Id solver_id) const
{
    MIOPEN_LOG_I("solver_id = " << solver_id.ToString() << ", workspace = " << workSpaceSize);
    const auto tensors = ConvFwdTensors{xDesc, x, wDesc, w, yDesc, y};

    ValidateConvTensors(tensors);
    if(!solver_id.IsValid())
        MIOPEN_THROW(miopenStatusBadParm);

    ConvForwardCheckNumerics(handle, tensors, [&]() {
        const auto problem =
            conv::ProblemDescription{xDesc, wDesc, yDesc, *this, conv::Direction::Forward};
        const auto ctx        = ExecutionContext{&handle};
        const auto invoker    = LoadOrPrepareInvoker(ctx, problem, solver_id);
        const auto invoke_ctx = conv::DataInvokeParams{
            tensors, workSpace, workSpaceSize, this->attribute.gfx90aFp16alt.GetFwd()};
        invoker(handle, invoke_ctx);
    });
}

// FindBackwardDataAlgorithm()
//
void ConvolutionDescriptor::FindConvBwdDataAlgorithm(Handle& handle,
                                                     const TensorDescriptor& dyDesc,
                                                     ConstData_t dy,
                                                     const TensorDescriptor& wDesc,
                                                     ConstData_t w,
                                                     const TensorDescriptor& dxDesc,
                                                     Data_t dx,
                                                     const int requestAlgoCount,
                                                     int* const returnedAlgoCount,
                                                     miopenConvAlgoPerf_t* perfResults,
                                                     Data_t workSpace,
                                                     size_t workSpaceSize,
                                                     bool exhaustiveSearch) const
{
    MIOPEN_LOG_I("requestAlgoCount = " << requestAlgoCount << ", workspace = " << workSpaceSize);
    if(dx == nullptr || w == nullptr || dy == nullptr)
        MIOPEN_THROW(miopenStatusBadParm, "Buffers cannot be NULL");
    if(returnedAlgoCount == nullptr)
        MIOPEN_THROW(miopenStatusBadParm, "returnedAlgoCount cannot be nullptr");
    if(perfResults == nullptr)
        MIOPEN_THROW(miopenStatusBadParm, "perfResults cannot be nullptr");
    if(requestAlgoCount < 1)
        MIOPEN_THROW(miopenStatusBadParm, "requestAlgoCount cannot be < 1");

    *returnedAlgoCount = 0;

    ValidateGroupCount(dxDesc, wDesc, *this);

    const auto problem =
        conv::ProblemDescription{dyDesc, wDesc, dxDesc, *this, conv::Direction::BackwardData};

    const auto ctx = [&] {
        auto tmp = ExecutionContext{&handle};
        problem.SetupFloats(tmp);
        tmp.do_search = exhaustiveSearch;
        return tmp;
    }();

    const auto invoke_ctx = conv::DataInvokeParams{InvokeType::Evaluate,
                                                   {dyDesc, dy, wDesc, w, dxDesc, dx},
                                                   workSpace,
                                                   workSpaceSize,
                                                   this->attribute.gfx90aFp16alt.GetBwd()};

    const auto results = FindConvolution(ctx, problem, invoke_ctx);

    if(results.empty())
        // Changes to this message lead to failures in test_conv_for_implicit_gemm
        // To fix them check the test
        // Two similar messages are in other convolution find methods
        MIOPEN_THROW("No suitable algorithm was found to execute the required convolution");

    *returnedAlgoCount = std::min(requestAlgoCount, static_cast<int>(results.size()));

    for(int i = 0; i < *returnedAlgoCount; i++)
    {
        perfResults[i].bwd_data_algo = StringToConvolutionBwdDataAlgo(results[i].algorithm);
        perfResults[i].time          = results[i].time;
        perfResults[i].memory        = results[i].workspace;
    }

    MIOPEN_LOG_I("BWD Chosen Algorithm: " << results[0].solver_id << " , " << results[0].workspace
                                          << ", " << results[0].time);
}
static void ConvBwdCheckNumerics(const Handle& handle,
                                 const ConvBwdTensors& tensors,
                                 const void* beta,
                                 std::function<void()>&& worker)
{
    if(!miopen::CheckNumericsEnabled())
    {
        worker();
        return;
    }

    bool flag = false;

    flag |= miopen::checkNumericsInput(handle, tensors.dyDesc, tensors.dy);
    flag |= miopen::checkNumericsInput(handle, tensors.wDesc, tensors.w);
    if(!float_equal(*(static_cast<const float*>(beta)), 0))
        flag |= miopen::checkNumericsInput(handle, tensors.dxDesc, tensors.dx);

    worker();

    flag |= miopen::checkNumericsOutput(handle, tensors.dxDesc, tensors.dx);

    const char* file_name = miopen::GetStringEnv(MIOPEN_DUMP_TENSOR_PATH{});
    if(flag && static_cast<bool>(file_name))
    {
        std::string file_name_str = file_name;
        DumpTensorToFileFromDevice(handle, tensors.dyDesc, tensors.dy, file_name_str + "_dy.bin");
        DumpTensorToFileFromDevice(handle, tensors.wDesc, tensors.w, file_name_str + "_w.bin");
        DumpTensorToFileFromDevice(handle, tensors.dxDesc, tensors.dx, file_name_str + "_dx.bin");
    }
}

// BackwardDataAlgorithm()
void ConvolutionDescriptor::ConvolutionBackwardData(Handle& handle,
                                                    const void* alpha,
                                                    const TensorDescriptor& dyDesc,
                                                    ConstData_t dy,
                                                    const TensorDescriptor& wDesc,
                                                    ConstData_t w,
                                                    miopenConvBwdDataAlgorithm_t algo,
                                                    const void* beta,
                                                    const TensorDescriptor& dxDesc,
                                                    Data_t dx,
                                                    Data_t workSpace,
                                                    size_t workSpaceSize) const
{
    MIOPEN_LOG_I("algo = " << algo << ", workspace = " << workSpaceSize);

    if(!(dyDesc.IsPacked() && wDesc.IsPacked() && dxDesc.IsPacked()))
    {
        MIOPEN_THROW(miopenStatusNotImplemented, "Only fully packed tensors are supported");
    }

    auto tensors = ConvBwdTensors{dyDesc, dy, wDesc, w, dxDesc, dx};

    ValidateConvTensors(tensors);
    ValidateAlphaBeta(alpha, beta);

    ConvBwdCheckNumerics(handle, tensors, beta, [&]() {
        if(dyDesc.GetLengths()[1] != wDesc.GetLengths()[0])
        {
            MIOPEN_THROW(miopenStatusBadParm);
        }
        ValidateGroupCount(dxDesc, wDesc, *this);

        const auto algorithm_name = AlgorithmName{ConvolutionAlgoToDirectionalString(
            static_cast<miopenConvAlgorithm_t>(algo), conv::Direction::BackwardData)};

        const auto problem =
            conv::ProblemDescription{dyDesc, wDesc, dxDesc, *this, conv::Direction::BackwardData};
        const auto network_config = problem.MakeNetworkConfig();
        const auto& invoker       = handle.GetInvoker(network_config, {}, algorithm_name);

        if(!invoker)
            MIOPEN_THROW("No invoker was registered for convolution backward. Was find executed?");

        const auto& invoke_ctx = conv::DataInvokeParams{
            tensors, workSpace, workSpaceSize, this->attribute.gfx90aFp16alt.GetBwd()};
        (*invoker)(handle, invoke_ctx);
    });
}

std::size_t ConvolutionDescriptor::GetBackwardSolutionWorkspaceSize(Handle& handle,
                                                                    const TensorDescriptor& dyDesc,
                                                                    const TensorDescriptor& wDesc,
                                                                    const TensorDescriptor& dxDesc,
                                                                    solver::Id solver_id) const
{
    MIOPEN_LOG_I2("solver_id = " << solver_id.ToString());
    if(!solver_id.IsValid())
        MIOPEN_THROW(miopenStatusBadParm, "invalid solution id = " + solver_id.ToString());

    auto sol = solver_id.GetSolver();
    if(!sol.MayNeedWorkspace())
        return 0;
    const auto problem =
        conv::ProblemDescription{dyDesc, wDesc, dxDesc, *this, conv::Direction::BackwardData};
    auto ctx = ExecutionContext{};
    ctx.SetStream(&handle);
    if(sol.IsApplicable(ctx, problem))
        return sol.GetWorkspaceSize(ctx, problem);
    else
        MIOPEN_THROW(miopenStatusBadParm,
                     "The supplied solution id: " + solver_id.ToString() +
                         " is not applicable to the current problem");
}

void ConvolutionDescriptor::ConvolutionBackwardImmediate(Handle& handle,
                                                         const TensorDescriptor& dyDesc,
                                                         ConstData_t dy,
                                                         const TensorDescriptor& wDesc,
                                                         ConstData_t w,
                                                         const TensorDescriptor& dxDesc,
                                                         Data_t dx,
                                                         Data_t workSpace,
                                                         std::size_t workSpaceSize,
                                                         solver::Id solver_id) const
{
    MIOPEN_LOG_I("solver_id = " << solver_id.ToString() << ", workspace = " << workSpaceSize);
    auto tensors = ConvBwdTensors{dyDesc, dy, wDesc, w, dxDesc, dx};

    ValidateConvTensors(tensors);

    static const float beta = 0.0f;
    ConvBwdCheckNumerics(handle, tensors, &beta, [&]() {
        if(dyDesc.GetLengths()[1] != wDesc.GetLengths()[0])
        {
            MIOPEN_THROW(miopenStatusBadParm);
        }
        ValidateGroupCount(dxDesc, wDesc, *this);

        const auto problem =
            conv::ProblemDescription{dyDesc, wDesc, dxDesc, *this, conv::Direction::BackwardData};
        const auto ctx        = ExecutionContext{&handle};
        const auto invoker    = LoadOrPrepareInvoker(ctx, problem, solver_id);
        const auto invoke_ctx = conv::DataInvokeParams{
            tensors, workSpace, workSpaceSize, this->attribute.gfx90aFp16alt.GetBwd()};
        invoker(handle, invoke_ctx);
    });
}

// ConvolutionBackwardWeightsGetWorkSpaceSize
// FindBackwardWeightsAlgorithm()
//
void ConvolutionDescriptor::FindConvBwdWeightsAlgorithm(Handle& handle,
                                                        const TensorDescriptor& dyDesc,
                                                        ConstData_t dy,
                                                        const TensorDescriptor& xDesc,
                                                        ConstData_t x,
                                                        const TensorDescriptor& dwDesc,
                                                        Data_t dw,
                                                        const int requestAlgoCount,
                                                        int* const returnedAlgoCount,
                                                        miopenConvAlgoPerf_t* perfResults,
                                                        Data_t workSpace,
                                                        size_t workSpaceSize,
                                                        bool exhaustiveSearch) const
{
    MIOPEN_LOG_I("requestAlgoCount = " << requestAlgoCount << ", workspace = " << workSpaceSize);
    if(x == nullptr || dw == nullptr || dy == nullptr)
        MIOPEN_THROW(miopenStatusBadParm, "Buffers cannot be NULL");
    if(returnedAlgoCount == nullptr)
        MIOPEN_THROW(miopenStatusBadParm, "returnedAlgoCount cannot be nullptr");
    if(perfResults == nullptr)
        MIOPEN_THROW(miopenStatusBadParm, "perfResults cannot be nullptr");
    if(requestAlgoCount < 1)
        MIOPEN_THROW(miopenStatusBadParm, "requestAlgoCount cannot be < 1");
    if(xDesc.GetType() == miopenInt8)
        MIOPEN_THROW(miopenStatusBadParm);

    *returnedAlgoCount = 0;

    const auto problem =
        conv::ProblemDescription{dyDesc, dwDesc, xDesc, *this, conv::Direction::BackwardWeights};
    const auto ctx = [&] {
        auto tmp = ExecutionContext{&handle};
        problem.SetupFloats(tmp);
        tmp.do_search = exhaustiveSearch;
        return tmp;
    }();

    const auto invoke_ctx = conv::WrWInvokeParams{InvokeType::Evaluate,
                                                  {dyDesc, dy, xDesc, x, dwDesc, dw},
                                                  workSpace,
                                                  workSpaceSize,
                                                  attribute.gfx90aFp16alt.GetWrW()};

    const auto results = FindConvolution(ctx, problem, invoke_ctx);

    if(results.empty())
        // Changes to this message lead to failures in test_conv_for_implicit_gemm
        // To fix them check the test
        // Two similar messages are in other convolution find methods
        MIOPEN_THROW("No suitable algorithm was found to execute the required convolution");

    *returnedAlgoCount = std::min(requestAlgoCount, static_cast<int>(results.size()));

    for(int i = 0; i < *returnedAlgoCount; i++)
    {
        perfResults[i].bwd_weights_algo = StringToConvolutionBwdWeightsAlgo(results[i].algorithm);
        perfResults[i].time             = results[i].time;
        perfResults[i].memory           = results[i].workspace;
    }
    MIOPEN_LOG_I("BWrW Chosen Algorithm: " << results[0].solver_id << " , " << results[0].workspace
                                           << ", " << results[0].time);
}

static void ConvWrwCheckNumerics(const Handle& handle,
                                 const ConvWrwTensors& tensors,
                                 const void* beta,
                                 std::function<void()>&& worker)
{
    if(!miopen::CheckNumericsEnabled())
    {
        worker();
        return;
    }

    bool flag = false;

    flag |= miopen::checkNumericsInput(handle, tensors.dyDesc, tensors.dy);
    flag |= miopen::checkNumericsInput(handle, tensors.xDesc, tensors.x);
    if(!float_equal(*(static_cast<const float*>(beta)), 0))
        flag |= miopen::checkNumericsInput(handle, tensors.dwDesc, tensors.dw);

    worker();

    flag |= miopen::checkNumericsOutput(handle, tensors.dwDesc, tensors.dw);

    const char* file_name = miopen::GetStringEnv(MIOPEN_DUMP_TENSOR_PATH{});
    if(flag && static_cast<bool>(file_name))
    {
        std::string file_name_str = file_name;
        DumpTensorToFileFromDevice(handle, tensors.dyDesc, tensors.dy, file_name_str + "_dy.bin");
        DumpTensorToFileFromDevice(handle, tensors.xDesc, tensors.x, file_name_str + "_x.bin");
        DumpTensorToFileFromDevice(handle, tensors.dwDesc, tensors.dw, file_name_str + "_dw.bin");
    }
}

// BackwardWeightsAlgorithm()
void ConvolutionDescriptor::ConvolutionBackwardWeights(const Handle& handle,
                                                       const void* alpha,
                                                       const TensorDescriptor& dyDesc,
                                                       ConstData_t dy,
                                                       const TensorDescriptor& xDesc,
                                                       ConstData_t x,
                                                       miopenConvBwdWeightsAlgorithm_t algo,
                                                       const void* beta,
                                                       const TensorDescriptor& dwDesc,
                                                       Data_t dw,
                                                       Data_t workSpace,
                                                       size_t workSpaceSize) const
{
    MIOPEN_LOG_I("algo = " << algo << ", workspace = " << workSpaceSize);
    decltype(auto) tensors = ConvWrwTensors{dyDesc, dy, xDesc, x, dwDesc, dw};
    ValidateConvTensors(tensors);
    ValidateAlphaBeta(alpha, beta);

    if(xDesc.GetType() == miopenInt8)
        MIOPEN_THROW(miopenStatusBadParm);

    ConvWrwCheckNumerics(handle, tensors, beta, [&]() {
        ValidateGroupCount(xDesc, dwDesc, *this);

        decltype(auto) direction      = conv::Direction::BackwardWeights;
        decltype(auto) algorithm_name = AlgorithmName{ConvolutionAlgoToDirectionalString(
            static_cast<miopenConvAlgorithm_t>(algo), direction)};
        decltype(auto) problem = conv::ProblemDescription{dyDesc, dwDesc, xDesc, *this, direction};
        decltype(auto) network_config = problem.MakeNetworkConfig();
        decltype(auto) invoker = handle.GetInvoker(network_config, boost::none, algorithm_name);

        if(!invoker)
            MIOPEN_THROW("No invoker was registered for convolution weights. Was find executed?");

        const auto invoke_ctx = conv::WrWInvokeParams{
            tensors, workSpace, workSpaceSize, this->attribute.gfx90aFp16alt.GetWrW()};
        (*invoker)(handle, invoke_ctx);
    });
}

std::size_t ConvolutionDescriptor::GetWrwSolutionWorkspaceSize(Handle& handle,
                                                               const TensorDescriptor& dyDesc,
                                                               const TensorDescriptor& xDesc,
                                                               const TensorDescriptor& dwDesc,
                                                               solver::Id solver_id) const
{
    MIOPEN_LOG_I2("solver_id = " << solver_id.ToString());
    if(!solver_id.IsValid())
        MIOPEN_THROW(miopenStatusBadParm, "invalid solution id = " + solver_id.ToString());

    auto sol = solver_id.GetSolver();
    if(!sol.MayNeedWorkspace())
        return 0;
    const auto problem =
        conv::ProblemDescription{dyDesc, dwDesc, xDesc, *this, conv::Direction::BackwardWeights};
    auto ctx = ExecutionContext{};
    ctx.SetStream(&handle);
    if(sol.IsApplicable(ctx, problem))
        return sol.GetWorkspaceSize(ctx, problem);
    else
        MIOPEN_THROW(miopenStatusBadParm,
                     "The supplied solution id: " + solver_id.ToString() +
                         " is not applicable to the current problem");
}

void ConvolutionDescriptor::ConvolutionWrwImmediate(Handle& handle,
                                                    const TensorDescriptor& dyDesc,
                                                    ConstData_t dy,
                                                    const TensorDescriptor& xDesc,
                                                    ConstData_t x,
                                                    const TensorDescriptor& dwDesc,
                                                    Data_t dw,
                                                    Data_t workSpace,
                                                    std::size_t workSpaceSize,
                                                    solver::Id solver_id) const
{
    MIOPEN_LOG_I("solver_id = " << solver_id.ToString() << ", workspace = " << workSpaceSize);
    auto tensors = ConvWrwTensors{dyDesc, dy, xDesc, x, dwDesc, dw};
    ValidateConvTensors(tensors);

    if(xDesc.GetType() == miopenInt8)
        MIOPEN_THROW(miopenStatusBadParm);

    float beta = 0;
    ConvWrwCheckNumerics(handle, tensors, &beta, [&]() {
        ValidateGroupCount(xDesc, dwDesc, *this);

        const auto problem = conv::ProblemDescription{
            dyDesc, dwDesc, xDesc, *this, conv::Direction::BackwardWeights};
        const auto ctx        = ExecutionContext{&handle};
        const auto invoker    = LoadOrPrepareInvoker(ctx, problem, solver_id);
        const auto invoke_ctx = conv::WrWInvokeParams{
            tensors, workSpace, workSpaceSize, this->attribute.gfx90aFp16alt.GetWrW()};
        invoker(handle, invoke_ctx);
    });
}

void ConvolutionBackwardBias(const Handle& handle,
                             const void* alpha,
                             const TensorDescriptor& dyDesc,
                             ConstData_t dy,
                             const void* beta,
                             const TensorDescriptor& dbDesc,
                             Data_t db)
{
    if(dy == nullptr || db == nullptr)
    {
        MIOPEN_THROW(miopenStatusBadParm);
    }
    if(dyDesc.GetLengths()[1] != dbDesc.GetLengths()[1])
    {
        MIOPEN_THROW(miopenStatusBadParm);
    }
    if(!float_equal(*(static_cast<const float*>(alpha)), 1.0) ||
       !float_equal(*(static_cast<const float*>(beta)), 0))
    {
        MIOPEN_THROW("Only alpha=1 and beta=0 is supported");
    }
    if(miopen::CheckNumericsEnabled())
    {
        miopen::checkNumericsInput(handle, dyDesc, dy);
    }

    std::size_t out_n, out_k, stride_n, stride_k;
    std::tie(out_n, out_k)       = tie_pick<0, 1>()(dyDesc.GetLengths());
    std::tie(stride_n, stride_k) = tie_pick<0, 1>()(dyDesc.GetStrides());
    std::string algo_name        = "miopenConvolutionBwdBias";
    std::string program_name     = "MIOpenConvBwdBias.cl";
    std::string kernel_name      = "MIOpenConvBwdB";
    std::string network_config =
        "convbwdbias-" +
        std::string(dyDesc.GetType() == miopenFloat
                        ? "fp32"
                        : (dyDesc.GetType() == miopenHalf
                               ? "fp16"
                               : (dyDesc.GetType() == miopenBFloat16 ? "bfloat16" : "int32")));

    std::string params;
    std::size_t lcl_grp_size0 = 256;
    std::size_t lcl_grp_size1 = 1;
    std::size_t local_mem_sz  = 256;

    std::size_t map_size         = std::accumulate(dyDesc.GetLengths().begin() + 2,
                                           dyDesc.GetLengths().end(),
                                           std::size_t(1),
                                           std::multiplies<std::size_t>());
    std::size_t read_unit        = 4;
    std::size_t map_size_aligned = (map_size + (read_unit - 1)) / read_unit;
    std::size_t off_pix          = map_size - (map_size / read_unit) * read_unit;
    std::size_t total_work       = map_size_aligned * out_n;

    params = " -DMLO_CONVBWD_GROUP_SZ0=" + std::to_string(lcl_grp_size0);
    params += " -DMLO_CONVBWD_GROUP_SZ1=" + std::to_string(lcl_grp_size1);
    params += " -DMLO_CONVBWDB_LCL_MEMSZ=" + std::to_string(local_mem_sz);
    params += " -DMLO_CONVBWDB_UNITSIZE=" + std::to_string(read_unit);

    params += GetDataTypeKernelParams(dyDesc.GetType());

    const std::vector<size_t> vld = {lcl_grp_size0, size_t{1}, size_t{1}};
    const std::vector<size_t> vgd = {lcl_grp_size0, size_t{256}, size_t{1}};

    auto&& kernels = handle.GetKernels(algo_name, network_config);
    if(!kernels.empty())
    {
        kernels.front()(dy,
                        db,
                        static_cast<unsigned>(out_k),
                        static_cast<unsigned>(stride_k),
                        static_cast<unsigned>(stride_n),
                        static_cast<unsigned>(map_size_aligned),
                        static_cast<unsigned>(off_pix),
                        static_cast<unsigned>(total_work));
    }
    else
    {
        handle.AddKernel(algo_name, network_config, program_name, kernel_name, vld, vgd, params)(
            dy,
            db,
            static_cast<unsigned>(out_k),
            static_cast<unsigned>(stride_k),
            static_cast<unsigned>(stride_n),
            static_cast<unsigned>(map_size_aligned),
            static_cast<unsigned>(off_pix),
            static_cast<unsigned>(total_work));
    }

    if(miopen::CheckNumericsEnabled())
    {
        miopen::checkNumericsOutput(handle, dbDesc, db);
    }
}

} // namespace miopen<|MERGE_RESOLUTION|>--- conflicted
+++ resolved
@@ -113,10 +113,6 @@
     problem.SetupFloats(ctx);
     ctx.do_search = false;
 
-<<<<<<< HEAD
-    const auto legacy_ctx     = ExecutionContext{ctx};
-=======
->>>>>>> b9e724a4
     const auto legacy_problem = ProblemDescription{problem};
     const auto solver         = solver_id.GetSolver();
     auto db                   = GetDb(ctx);
@@ -201,27 +197,13 @@
     else
     {
         results = UserFindDbRecord::TryLoad(ctx.GetStream(), problem, [&](DbRecord& record) {
-<<<<<<< HEAD
-            auto conv_ctx                       = ExecutionContext{ctx};
-            conv_ctx.use_dynamic_solutions_only = findMode.IsDynamicHybrid(ctx);
-=======
             auto ctx_copy                       = ctx;
             ctx_copy.use_dynamic_solutions_only = findMode.IsDynamicHybrid(ctx);
->>>>>>> b9e724a4
             auto legacy_problem                 = ProblemDescription(problem);
             const auto params =
-                ConvFindParameters{conv.IsWinograd3x3SupportedAndFast(conv_ctx, legacy_problem)};
-
-<<<<<<< HEAD
-            FindCore(invoke_ctx, record, conv_ctx, legacy_problem, params, GetConvSolverFinders());
-=======
-            ConvFindCore(invoke_ctx,
-                         record,
-                         ctx_copy,
-                         legacy_problem,
-                         conv.IsWinograd3x3SupportedAndFast(ctx_copy, legacy_problem),
-                         GetConvSolverFinders());
->>>>>>> b9e724a4
+                ConvFindParameters{conv.IsWinograd3x3SupportedAndFast(ctx_copy, legacy_problem)};
+
+            FindCore(invoke_ctx, record, ctx_copy, legacy_problem, params, GetConvSolverFinders());
         });
     }
 
@@ -545,10 +527,6 @@
 
     /// \todo This is terrible. Should do away when we converge to
     /// single conv::ProblemDescription type.
-<<<<<<< HEAD
-    const auto ctx            = ExecutionContext{exec_ctx};
-=======
->>>>>>> b9e724a4
     const auto legacy_problem = ProblemDescription{problem};
     const auto& inDesc =
         (problem.GetDirection() == conv::Direction::Forward) ? problem.GetIn() : problem.GetOut();
@@ -658,16 +636,6 @@
     auto interim = std::vector<miopenConvSolution_t>{};
     interim.reserve(20); // Heuristic for speed.
 
-<<<<<<< HEAD
-    // Individual Solvers can be enabled/disabled by environment settings.
-    // Applicability is also affected by presence of external tools (e.g. assembler)
-    // ROCm version, specific features of GPU (like xnack) etc.
-    // All the above can be found by calling IsApplicable().
-    // We need fully initialized context for this, see below.
-    auto ctx = ExecutionContext{exec_ctx};
-
-=======
->>>>>>> b9e724a4
     for(const auto& pair : fdb_record)
     {
         const auto algo = static_cast<miopenConvAlgorithm_t>(algo_resolver(pair.second.algorithm));
