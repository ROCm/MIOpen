--- conflicted
+++ resolved
@@ -134,13 +134,8 @@
 static inline void ValidateWorkspace(Data_t workSpace, const size_t workSpaceSize)
 {
 
-<<<<<<< HEAD
-    bool x = (workSpace != nullptr);
-    bool y = (workSpaceSize != 0);
-=======
     [[maybe_unused]] bool x = (workSpace != nullptr);
     [[maybe_unused]] bool y = (workSpaceSize != 0);
->>>>>>> 98ec151e
 
     assert(((x && y) || (!x && !y)) && "workspace pointer and size don't match. Either both should "
                                        "be zero or both should be non-zero");
