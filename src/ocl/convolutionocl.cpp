--- conflicted
+++ resolved
@@ -1092,68 +1092,6 @@
     });
 }
 
-<<<<<<< HEAD
-=======
-template <class TKernels>
-void ConvFwdImplicitGemm(const ConvolutionContext& /*ctx*/,
-                         Handle& handle,
-                         const ConvFwdTensors& tensors,
-                         Data_t /*workSpace*/,
-                         std::size_t /*workSpaceSize*/,
-                         const TKernels& kernels)
-{
-    if(kernels.empty())
-        MIOPEN_THROW(
-            "Error running Implicit GEMM Forward convolution. Was Find() executed previously?");
-
-    auto kernel = kernels[0];
-
-    float elapsed = 0;
-
-    // clang-format off
-    if(kernel.GetName() ==
-           "gridwise_convolution_implicit_gemm_v4r1_gnchw_gkcyx_gnkhw_lds_double_buffer" ||
-       kernel.GetName() ==
-           "gridwise_convolution_implicit_gemm_v4r1_nchw_kcyx_nkhw_lds_double_buffer" ||
-       kernel.GetName() ==
-           "gridwise_convolution_implicit_gemm_v4_nchw_kcyx_nkhw_lds_double_buffer" ||
-       kernel.GetName() ==
-           "gridwise_convolution_implicit_gemm_v4_nchw_kc1x1_nkhw_lds_double_buffer" ||
-       kernel.GetName() ==
-           "gridwise_convolution_implicit_gemm_v4r4_gen_xdlops_nchw_kcyx_nkhw_lds_double_buffer" ||
-       kernel.GetName() ==
-           "gridwise_convolution_implicit_gemm_v4r4_gen_xdlops_fwd_fp32_nchw_kcyx_nkhw_lds_double_buffer" ||
-       kernel.GetName() ==
-           "gridwise_convolution_implicit_gemm_v4r4_gen_xdlops_fwd_fp32_gnchw_gkcyx_gnkhw_lds_double_buffer" ||
-       kernel.GetName() == 
-           "gridwise_convolution_implicit_gemm_v4r4_gen_xdlops_gnchw_gkcyx_gnkhw_lds_double_buffer" ||
-       kernel.GetName() ==
-           "gridwise_convolution_implicit_gemm_v4r4_xdlops_nchw_kc1x1_nkhw_lds_double_buffer" ||
-       kernel.GetName() ==
-           "gridwise_convolution_implicit_gemm_v4r4_xdlops_nchw_kcyx_nkhw_lds_double_buffer" ||
-       kernel.GetName() ==
-           "gridwise_convolution_implicit_gemm_v4r4_nchw_kcyx_nkhw" ||
-       kernel.GetName() ==
-           "gridwise_convolution_implicit_gemm_v4r4_ncdhw_kczyx_nkdhw")
-    // clang-format on
-    {
-        kernel(tensors.x, tensors.w, tensors.y);
-
-        if(handle.IsProfilingEnabled())
-            elapsed += handle.GetKernelTime();
-    }
-    else
-    {
-        MIOPEN_THROW("Error running Implicit GEMM Forward convolution (none workspace?)");
-    }
-    if(handle.IsProfilingEnabled())
-    {
-        handle.ResetKernelTime();
-        handle.AccumKernelTime(elapsed);
-    }
-}
-
->>>>>>> f1359cbc
 void ConvolutionDescriptor::ConvFwdGemm(Handle& handle,
                                         const ConvFwdTensors& tensors,
                                         Data_t workSpace,
