/*******************************************************************************
 *
 * MIT License
 *
 * Copyright (c) 2020 Advanced Micro Devices, Inc.
 *
 * Permission is hereby granted, free of charge, to any person obtaining a copy
 * of this software and associated documentation files (the "Software"), to deal
 * in the Software without restriction, including without limitation the rights
 * to use, copy, modify, merge, publish, distribute, sublicense, and/or sell
 * copies of the Software, and to permit persons to whom the Software is
 * furnished to do so, subject to the following conditions:
 *
 * The above copyright notice and this permission notice shall be included in all
 * copies or substantial portions of the Software.
 *
 * THE SOFTWARE IS PROVIDED "AS IS", WITHOUT WARRANTY OF ANY KIND, EXPRESS OR
 * IMPLIED, INCLUDING BUT NOT LIMITED TO THE WARRANTIES OF MERCHANTABILITY,
 * FITNESS FOR A PARTICULAR PURPOSE AND NONINFRINGEMENT. IN NO EVENT SHALL THE
 * AUTHORS OR COPYRIGHT HOLDERS BE LIABLE FOR ANY CLAIM, DAMAGES OR OTHER
 * LIABILITY, WHETHER IN AN ACTION OF CONTRACT, TORT OR OTHERWISE, ARISING FROM,
 * OUT OF OR IN CONNECTION WITH THE SOFTWARE OR THE USE OR OTHER DEALINGS IN THE
 * SOFTWARE.
 *
 *******************************************************************************/
#include <miopen/algorithm.hpp>
#include <miopen/conv_algo_name.hpp>
#include <miopen/conv/solver_finders.hpp>
#include <miopen/check_numerics.hpp>
#include <miopen/config.h>
#include <miopen/convolution.hpp>
#include <miopen/db.hpp>
#include <miopen/db_record.hpp>
#include <miopen/env.hpp>
#include <miopen/find_db.hpp>
#include <miopen/find_controls.hpp>
#include <miopen/float_equal.hpp>
#include <miopen/invoker.hpp>
#include <miopen/kernel.hpp>
#include <miopen/solver.hpp>
#include <miopen/tensor_ops.hpp>
#include <miopen/tensor.hpp>
#include <miopen/util.hpp>
#include <miopen/visit_float.hpp>
#include <miopen/datatype.hpp>
#include <miopen/any_solver.hpp>
#include <miopen/conv/tensors.hpp>
#include <miopen/conv/compiled_in_parameters.hpp>
#include <miopen/conv/data_invoke_params.hpp>
#include <miopen/conv/wrw_invoke_params.hpp>
#include <miopen/conv/heuristics/ai_heuristics.hpp>

#include <cassert>
#include <functional>
#include <type_traits>

#include <boost/range/adaptors.hpp>

namespace miopen {

MIOPEN_DECLARE_ENV_VAR(MIOPEN_CONV_PRECISE_ROCBLAS_TIMING)
MIOPEN_DECLARE_ENV_VAR(MIOPEN_DEBUG_CONV_IMMED_FALLBACK)
MIOPEN_DECLARE_ENV_VAR(MIOPEN_DEBUG_COMPILE_ONLY)
MIOPEN_DECLARE_ENV_VAR(MIOPEN_DUMP_TENSOR_PATH)
MIOPEN_DECLARE_ENV_VAR(MIOPEN_DEBUG_ENABLE_AI_IMMED_MODE_FALLBACK)
MIOPEN_DECLARE_ENV_VAR(MIOPEN_DEBUG_FORCE_IMMED_MODE_FALLBACK)

static inline void ValidateGroupCount(const TensorDescriptor& xDesc,
                                      const TensorDescriptor& wDesc,
                                      const ConvolutionDescriptor& conv)
{
    ///\todo How make these validation clearly
    if(conv.group_count == 1)
    {
        if((((wDesc.GetLayout_t() == miopenTensorNCHW) ||
             (wDesc.GetLayout_t() == miopenTensorNCHWc4) ||
             (wDesc.GetLayout_t() == miopenTensorNCHWc8)) &&
            (xDesc.GetLengths()[1] != wDesc.GetLengths()[1])) ||
           ((wDesc.GetLayout_t() == miopenTensorCHWNc4 ||
             wDesc.GetLayout_t() == miopenTensorCHWNc8) &&
            (xDesc.GetLengths()[1] != wDesc.GetLengths()[0])))
            MIOPEN_THROW(miopenStatusBadParm, "Invalid filter channel number");
    }
    if(conv.group_count > 1)
    {
        if(xDesc.GetLengths()[1] % conv.group_count != 0 ||
           conv.group_count > xDesc.GetLengths()[1] ||
           (((wDesc.GetLayout_t() == miopenTensorNCHW) ||
             (wDesc.GetLayout_t() == miopenTensorNCHWc4) ||
             (wDesc.GetLayout_t() == miopenTensorNCHWc8)) &&
            (wDesc.GetLengths()[0] % conv.group_count != 0 ||
             conv.group_count > wDesc.GetLengths()[0])) ||
           ((wDesc.GetLayout_t() == miopenTensorCHWNc4 ||
             wDesc.GetLayout_t() == miopenTensorCHWNc8) &&
            (wDesc.GetLengths()[3] % conv.group_count != 0 ||
             conv.group_count > wDesc.GetLengths()[3])))
            MIOPEN_THROW(miopenStatusBadParm, "Invalid group number");
        if((((wDesc.GetLayout_t() == miopenTensorNCHW) ||
             (wDesc.GetLayout_t() == miopenTensorNCHWc4) ||
             (wDesc.GetLayout_t() == miopenTensorNCHWc8)) &&
            (xDesc.GetLengths()[1] / conv.group_count != wDesc.GetLengths()[1])) ||
           ((wDesc.GetLayout_t() == miopenTensorCHWNc4 ||
             wDesc.GetLayout_t() == miopenTensorCHWNc8)))
            MIOPEN_THROW(miopenStatusBadParm, "Invalid filter channel number");
    }
}

static Invoker PrepareInvoker(ExecutionContext ctx,
                              const conv::ProblemDescription& problem,
                              const NetworkConfig& config,
                              solver::Id solver_id)
{
    problem.SetupFloats(ctx);
    ctx.do_search = false;

    const auto legacy_problem = ProblemDescription{problem};
    const auto solver         = solver_id.GetSolver();
    auto db                   = GetDb(ctx);
    auto solution =
        solver.FindSolution(ctx, legacy_problem, db, {}); // auto tune is not expected here
    auto& handle = ctx.GetStream();
    auto invoker = handle.PrepareInvoker(*solution.invoker_factory, solution.construction_params);
    const auto algo = AlgorithmName{solver_id.GetAlgo(problem.GetDirection())};

    handle.RegisterInvoker(invoker, config, solver_id.ToString(), algo);
    return invoker;
}

Invoker LoadOrPrepareInvoker(const ExecutionContext& ctx,
                             const conv::ProblemDescription& problem,
                             solver::Id solver_id)
{
    const auto& handle = ctx.GetStream();
    const auto config  = problem.BuildConfKey();
    auto invoker       = handle.GetInvoker(config, solver_id);
    if(invoker)
        return *invoker;
    return PrepareInvoker(ctx, problem, config, solver_id);
}

static void
CompileSolution(solver::Id solver_id, ExecutionContext ctx, const conv::ProblemDescription& problem)
{
    if(!solver_id.IsValid())
        MIOPEN_THROW(miopenStatusBadParm, "solver_id = " + solver_id.ToString());

    ctx.disable_search_enforce = true;
    LoadOrPrepareInvoker(ctx, problem, solver_id);
}

/// Keep only the best within algorithm, remove all others.
static void ShrinkToFind10Results(std::vector<PerfField>& found)
{
    std::vector<PerfField> out;
    std::sort(begin(found), end(found));
    for(const auto& f : found)
    {
        // If an algo already resides in out, then skip solver.
        if(std::find_if(out.begin(), out.end(), [&](const auto& o) {
               return o.algorithm == f.algorithm;
           }) != out.end())
            continue;
        out.emplace_back(f);
    }
    found = out;
}

static inline std::vector<PerfField> FindConvolution(const ExecutionContext& ctx,
                                                     const conv::ProblemDescription& problem,
                                                     const AnyInvokeParams& invoke_ctx)
{
    auto results         = std::vector<PerfField>{};
    auto sol             = boost::optional<miopenConvSolution_t>{};
    const auto& conv     = problem.GetConv();
    const auto& findMode = conv.findMode;

    if(findMode.IsFast(ctx) || findMode.IsHybrid(ctx))
    {
        auto fallback = bool{};
        auto sols     = conv.GetSolutions(ctx, problem, 1, &fallback);
        // override the normal find with immed mode with env var
        if(!sols.empty() && (!(findMode.IsHybrid(ctx) && fallback) ||
                             miopen::IsEnabled(MIOPEN_DEBUG_FORCE_IMMED_MODE_FALLBACK{})))
            sol = sols.front();
        // In Hybrid Find mode, we use Normal Find instead of Immediate fallback kernels.
    }

    if(sol.has_value())
    {
        /// It is possible to measure actual execution time and return it to the caller.
        /// \todo Consider if we need (and want to spend time) for this.
        const auto id = solver::Id{sol->solution_id};
        CompileSolution(id, ctx, problem);
        results.push_back(
            {id.GetAlgo(problem.GetDirection()), id.ToString(), sol->time, sol->workspace_size});
    }
    else
    {
        results = UserFindDbRecord::TryLoad(ctx.GetStream(), problem, [&](DbRecord& record) {
            auto ctx_copy                       = ctx;
            ctx_copy.use_dynamic_solutions_only = findMode.IsDynamicHybrid(ctx);
            auto legacy_problem                 = ProblemDescription(problem);

            ConvFindCore(invoke_ctx,
                         record,
                         ctx_copy,
                         legacy_problem,
                         conv.IsWinograd3x3SupportedAndFast(ctx_copy, legacy_problem),
                         GetConvSolverFinders());
        });
    }

    if(IsEnabled(MIOPEN_DEBUG_COMPILE_ONLY{}))
        MIOPEN_THROW(
            miopenStatusGpuOperationsSkipped,
            "MIOPEN_DEBUG_COMPILE_ONLY is enabled, escaping forward convolution. Search skipped.");

    ShrinkToFind10Results(results);

    for(const auto& entry : results)
        MIOPEN_LOG_I(entry.algorithm << "\t" << entry.time << "\t" << entry.workspace);

    return results;
}

void ConvolutionDescriptor::FindConvFwdAlgorithm(Handle& handle,
                                                 const TensorDescriptor& xDesc,
                                                 ConstData_t x,
                                                 const TensorDescriptor& wDesc,
                                                 ConstData_t w,
                                                 const TensorDescriptor& yDesc,
                                                 Data_t y,
                                                 const int requestAlgoCount,
                                                 int* const returnedAlgoCount,
                                                 miopenConvAlgoPerf_t* perfResults,
                                                 Data_t workSpace,
                                                 size_t workSpaceSize,
                                                 bool exhaustiveSearch) const
{
    MIOPEN_LOG_I("requestAlgoCount = " << requestAlgoCount << ", workspace = " << workSpaceSize);
    if(x == nullptr || w == nullptr || y == nullptr)
        MIOPEN_THROW(miopenStatusBadParm, "Buffers cannot be NULL");
    if(returnedAlgoCount == nullptr)
        MIOPEN_THROW(miopenStatusBadParm, "returnedAlgoCount cannot be nullptr");
    if(perfResults == nullptr)
        MIOPEN_THROW(miopenStatusBadParm, "perfResults cannot be nullptr");
    if(requestAlgoCount < 1)
        MIOPEN_THROW(miopenStatusBadParm, "requestAlgoCount cannot be < 1");

    *returnedAlgoCount = 0;

    const auto problem =
        conv::ProblemDescription(xDesc, wDesc, yDesc, *this, conv::Direction::Forward);
    const auto ctx = [&] {
        auto tmp = ExecutionContext{&handle};
        problem.SetupFloats(tmp);
        tmp.do_search = exhaustiveSearch;
        return tmp;
    }();

    const auto invoke_ctx = conv::DataInvokeParams{InvokeType::Evaluate,
                                                   {xDesc, x, wDesc, w, yDesc, y},
                                                   workSpace,
                                                   workSpaceSize,
                                                   attribute.gfx90aFp16alt.GetFwd()};

    const auto results = FindConvolution(ctx, problem, invoke_ctx);

    if(results.empty())
        // Changes to this message lead to failures in test_conv_for_implicit_gemm
        // To fix them check the test
        // Two similar messages are in other convolution find methods
        MIOPEN_THROW("No suitable algorithm was found to execute the required convolution");

    *returnedAlgoCount = std::min(requestAlgoCount, static_cast<int>(results.size()));

    for(int i = 0; i < *returnedAlgoCount; i++)
    {
        perfResults[i].fwd_algo = StringToConvolutionFwdAlgo(results[i].algorithm);
        perfResults[i].time     = results[i].time;
        perfResults[i].memory   = results[i].workspace;
    }

    MIOPEN_LOG_I("FW Chosen Algorithm: " << results[0].solver_id << " , " << results[0].workspace
                                         << ", " << results[0].time);
}

namespace {

<<<<<<< HEAD
=======
void ValidateConvTensors(const ConvTensors& tensors)
{
    const auto invalid_buffers =
        tensors.x == nullptr || tensors.w == nullptr || tensors.y == nullptr;

    const auto tensor_sizes_not_matched = tensors.xDesc.GetSize() != tensors.yDesc.GetSize() ||
                                          tensors.xDesc.GetSize() != tensors.wDesc.GetSize();

    const auto trivial_tensor_types_not_matched =
        tensors.xDesc.GetType() != tensors.yDesc.GetType() && tensors.xDesc.GetType() != miopenInt8;

    // if(xDesc.GetLengths()[1] != wDesc.GetLengths()[1]) {
    //    MIOPEN_THROW(miopenStatusBadParm);
    //}

    const auto x_tensor_invalid = tensors.xDesc.GetSize() < 3;

    const auto bad_parameters = invalid_buffers || tensor_sizes_not_matched ||
                                trivial_tensor_types_not_matched || x_tensor_invalid;

    if(bad_parameters)
        MIOPEN_THROW(miopenStatusBadParm);
}

>>>>>>> b45e54d6
void ValidateAlphaBeta(const void* alpha, const void* beta)
{
    if(!float_equal(*(static_cast<const float*>(alpha)), 1.0) ||
       !float_equal(*(static_cast<const float*>(beta)), 0))
    {
        MIOPEN_THROW(miopenStatusNotImplemented, "Only alpha=1 and beta=0 is supported");
    }
}

} // namespace

void DumpTensorToFileFromDevice(const miopen::Handle& handle,
                                const miopen::TensorDescriptor& tDesc,
                                ConstData_t dData,
                                const std::string& filename)
{
    if(dData == nullptr)
    {
        MIOPEN_LOG_E("Dereferencing nullptr when trying to dump tensor from gpu");
        return;
    }
    namespace fs = boost::filesystem;

    fs::path file_name_with_path(filename);
    fs::path path = file_name_with_path.parent_path();

    // dump to current folder if full path not provided.
    if(path.empty())
    {
        path                = fs::current_path();
        file_name_with_path = path / file_name_with_path; // append paths
    }
    if(!fs::exists(path))
    {
        MIOPEN_LOG_E("Directory does not exists : " << path);
        return;
    }
    std::string file_name_with_path_str = file_name_with_path.string();

    std::ofstream file_stream;
    file_stream.open(file_name_with_path_str);

    if(!file_stream.is_open())
    {
        MIOPEN_LOG_E("Cannot write to file : " << file_name_with_path_str);
        return;
    }

    // read tensor data from gpu
    size_t num_bytes = tDesc.GetNumBytes();
    MIOPEN_LOG_I2("Start bringing tensor from device to host");
    std::vector<char> hdata(num_bytes);
    handle.ReadTo(hdata.data(), dData, num_bytes);
    MIOPEN_LOG_I2("Done bringing tensor from device to host");
    // write tensor data to file
    const char* pointer = reinterpret_cast<const char*>(&hdata[0]);
    file_stream.write(pointer, num_bytes);
    file_stream.close();
    MIOPEN_LOG_I("Dumping tensor to file : " << file_name_with_path_str);
}

static void ConvForwardCheckNumerics(const Handle& handle,
                                     const ConvFwdTensors& tensors,
                                     std::function<void()>&& worker)
{
    if(!miopen::CheckNumericsEnabled())
    {
        worker();
        return;
    }

    bool flag = false;

    flag |= miopen::checkNumericsInput(handle, tensors.xDesc, tensors.x);
    flag |= miopen::checkNumericsInput(handle, tensors.wDesc, tensors.w);

    worker();

    flag |= miopen::checkNumericsOutput(handle, tensors.yDesc, tensors.y);

    const char* file_name = miopen::GetStringEnv(MIOPEN_DUMP_TENSOR_PATH{});
    if(flag && static_cast<bool>(file_name))
    {
        std::string file_name_str = file_name;
        DumpTensorToFileFromDevice(handle, tensors.xDesc, tensors.x, file_name_str + "_x.bin");
        DumpTensorToFileFromDevice(handle, tensors.wDesc, tensors.w, file_name_str + "_w.bin");
        DumpTensorToFileFromDevice(handle, tensors.yDesc, tensors.y, file_name_str + "_y.bin");
    }
}

void ConvolutionDescriptor::ValidateConvTensors(const ConvTensors& tensors) const
{

    // Group stride in current TensorDescriptor is implicit. When invoking kernels,
    // we need to add the group dimension G and compute its stride. We want the stride
    // left of C to be a multiple of group count G. e.g. for NCHW, the stride for N
    // should be a multiple of G so that we can compute the strides for NGCHW
    auto bad_group_stride = [this](const TensorDescriptor& td) {
        auto l             = td.GetLayout_t();
        int g_stride_index = -1;
        if(l == miopenTensorNCHW || l == miopenTensorNCDHW)
        {
            g_stride_index = 0; // stride index for N;
        }
        else if(l == miopenTensorNHWC || l == miopenTensorNDHWC)
        {
            // stride index for W. Normally this would be 2nd-last stride but we store
            // strides in NCHW order for some weird reason.
            g_stride_index = td.GetStrides().size() - 1;
        }

        if(g_stride_index != 1)
        {
            return (td.GetStrides()[g_stride_index] % this->group_count) != 0;
        }

        return false;
    };

    // invalid_buffers
    if(tensors.x == nullptr || tensors.w == nullptr || tensors.y == nullptr)
    {
        MIOPEN_THROW(miopenStatusBadParm, "One of the convolution tensors is null");
    }

    // x_tensor_invalid =
    if(tensors.xDesc.GetSize() < 3)
    {
        MIOPEN_THROW(miopenStatusBadParm, "input tensor's number of dimensions is wrong");
    }

    // tensor_sizes_not_matched =
    if(tensors.xDesc.GetSize() != tensors.yDesc.GetSize() ||
       tensors.xDesc.GetSize() != tensors.wDesc.GetSize())
    {
        MIOPEN_THROW(miopenStatusBadParm,
                     "number of dimensions mismatch between input, output and weights tensors");
    }

    // trivial_tensor_types_not_matched =
    if(tensors.xDesc.GetType() != tensors.yDesc.GetType() &&
       tensors.xDesc.GetType() != miopenInt8 && tensors.xDesc.GetType() != miopenInt8x4)
    {
        MIOPEN_THROW(miopenStatusBadParm, "input/output tensor data types do not match");
    }

    // check for bad_group_stride. This applies for input and output only. There
    // is no check for weight tensor currently.
    // no need to check for group_count == 1

    if((this->group_count > 1) && bad_group_stride(tensors.xDesc))
    {
        MIOPEN_THROW(
            miopenStatusBadParm,
            "Invalid input tensor strides. Channel stride must be a multiple of group count");
    }
    if((this->group_count > 1) && bad_group_stride(tensors.yDesc))
    {
        MIOPEN_THROW(
            miopenStatusBadParm,
            "Invalid output tensor strides. Channel stride must be a multiple of group count");
    }

    // if(xDesc.GetLengths()[1] != wDesc.GetLengths()[1]) {
    //    MIOPEN_THROW(miopenStatusBadParm);
    //}
}

void ConvolutionDescriptor::ConvolutionForward(Handle& handle,
                                               const void* alpha,
                                               const TensorDescriptor& xDesc,
                                               ConstData_t x,
                                               const TensorDescriptor& wDesc,
                                               ConstData_t w,
                                               miopenConvFwdAlgorithm_t algo,
                                               const void* beta,
                                               const TensorDescriptor& yDesc,
                                               Data_t y,
                                               Data_t workSpace,
                                               size_t workSpaceSize) const
{
    MIOPEN_LOG_I("algo = " << algo << ", workspace = " << workSpaceSize);

    const auto tensors = ConvFwdTensors{xDesc, x, wDesc, w, yDesc, y};
    ValidateConvTensors(tensors);
    ValidateAlphaBeta(alpha, beta);

    ConvForwardCheckNumerics(handle, tensors, [&]() {
        ValidateGroupCount(xDesc, wDesc, *this);

        const auto algorithm_name = AlgorithmName{ConvolutionAlgoToDirectionalString(
            static_cast<miopenConvAlgorithm_t>(algo), conv::Direction::Forward)};

        const auto problem =
            conv::ProblemDescription{xDesc, wDesc, yDesc, *this, conv::Direction::Forward};
        const auto network_config = problem.BuildConfKey();
        const auto& invoker       = handle.GetInvoker(network_config, {}, algorithm_name);

        if(invoker)
        {
            const auto& invoke_ctx = conv::DataInvokeParams{
                tensors, workSpace, workSpaceSize, this->attribute.gfx90aFp16alt.GetFwd()};
            (*invoker)(handle, invoke_ctx);
            return;
        }

        MIOPEN_THROW("No invoker was registered for convolution forward. Was find executed?");
    });
}

static std::size_t GetSolutionCount(Handle& handle, const conv::ProblemDescription& problem)
{
    const FindDbRecord fdb_record{handle, problem};
    if(fdb_record.empty())
        return 0;
    return std::distance(fdb_record.begin(), fdb_record.end());
}

static const char immFallbackFailed[] =
    "Requested convolution is not supported or Immediate mode Fallback unsuccessful.";

std::size_t
ConvolutionDescriptor::GetSolutionCountFallback(const ExecutionContext& exec_ctx,
                                                const conv::ProblemDescription& problem) const
{
    const auto maxSolutionCount = solver::GetSolversByPrimitive(solver::Primitive::Convolution)
                                      .size(); // Simple and guarantees to provide enough space.
    const auto n = GetSolutionsFallback(exec_ctx, problem, maxSolutionCount).size();
    if(n > 0)
        return n;
    MIOPEN_LOG_I(immFallbackFailed);
    /// When count=0 the reason could be:
    /// * (1) Convolution is not implemented in the library at all, so Find() would fail as
    ///   well. This is case when rc = miopenStatusNotImplemented is correct.
    /// * (2) Variant of the above: Convolution is implemented, but implementation is disabled,
    ///   for example, rocBLAS is not installed or some convolutions are disabled by the
    ///   environment setting.
    /// * (3) There is none relevant record in the find-db and fallback path was unable to
    ///   choose suitable solution.
    ///
    /// We can't distinguish these three cases.
    /// Let's do like Find() does:
    MIOPEN_THROW(miopenStatusNotImplemented, immFallbackFailed);
}

std::size_t ConvolutionDescriptor::GetSolutionCount(const ExecutionContext& exec_ctx,
                                                    const conv::ProblemDescription& problem) const
{
    MIOPEN_LOG_I("");
    const auto n = miopen::GetSolutionCount(exec_ctx.GetStream(), problem);
    if(n > 0)
        return n;
    return GetSolutionCountFallback(exec_ctx, problem);
}

struct SolutionTimeComparator
{
    bool operator()(const miopenConvSolution_t& lhs, const miopenConvSolution_t& rhs) const
    {
        // Negative values are very coarse estimations.
        // The more modulus, the "worse" (slower) is solution.
        if(lhs.time < 0 && rhs.time < 0)
            return !(lhs.time < rhs.time);
        // Positive values are always "better" than negative (coarse) estimations.
        if(lhs.time > 0 && rhs.time < 0)
            return true;
        if(lhs.time < 0 && rhs.time > 0)
            return false;
        // Both values are positive. The less is the better.
        return (lhs.time < rhs.time);
    }
};

std::vector<miopenConvSolution_t>
ConvolutionDescriptor::GetSolutionsFallback(const ExecutionContext& ctx,
                                            const conv::ProblemDescription& problem,
                                            const size_t maxSolutionCount) const
{
    if(miopen::IsDisabled(MIOPEN_DEBUG_CONV_IMMED_FALLBACK{}))
    {
        MIOPEN_LOG_I("Disabled via environment");
        return {};
    }

    /// \todo This is terrible. Should do away when we converge to
    /// single conv::ProblemDescription type.
    const auto legacy_problem = ProblemDescription{problem};
    const auto& inDesc =
        (problem.GetDirection() == conv::Direction::Forward) ? problem.GetIn() : problem.GetOut();
    const auto& weightsDesc = problem.GetWeights();
    // This check is needed on fallback path only.
    // On regular path (find-db hit) this was checked during Find().
    ValidateGroupCount(inDesc, weightsDesc, *this);

    auto interim = std::vector<miopenConvSolution_t>{};
    interim.reserve(maxSolutionCount); // For speed. In most cases we have less entries than asked.

    // TunaNet Fallback
#if MIOPEN_ENABLE_AI_IMMED_MODE_FALLBACK
    if(!miopen::IsDisabled(MIOPEN_DEBUG_ENABLE_AI_IMMED_MODE_FALLBACK{}))
    {
        const static std::string arch = ctx.GetStream().GetDeviceName();
        auto solvers                  = ai::immed_mode::PredictSolver(legacy_problem, ctx, arch);
        if(!solvers.empty())
        {
            MIOPEN_LOG_I2("Using TunaNet Fallback");
            const auto ai_time = [](const int& idx) {
                return 10.0f * static_cast<float>(idx); // Assume idx == 1 (best solver) is 10 ms.
            };
            int idx = 1;
            for(const auto kinder : solvers)
            {
                const auto solver_id = solver::Id{kinder};
                const auto sol       = solver_id.GetSolver();
                const auto algo      = solver_id.GetAlgo();
                if(IsAlgorithmDisabled(algo))
                    continue;
                if(!sol.IsDynamic())
                    continue; // branch should never be taken
                if(!sol.IsApplicable(ctx, problem))
                    continue;
                interim.emplace_back(miopenConvSolution_t{
                    ai_time(idx), sol.GetWorkspaceSize(ctx, problem), solver_id.Value(), algo});
                ++idx;
            }
        }
    }
#endif // MIOPEN_ENABLE_AI_IMMED_MODE_FALLBACK

    // WTI Fallback
    // if TunaNet is not enabled or produces no applicable solvers then fallback to WTI
    if(interim.empty())
    {
        MIOPEN_LOG_I2("Using WTI Fallback");
        const auto wti2time = [](const float& wti) {
            assert(wti != 0.0f);
            if(wti <= 0.0f) // Return negative values as is, avoid DIV/0.
                return wti;
            return 10.0f / wti; // Assume WTI == 1.0 (100%) is 10 ms.
        };

        for(const auto& solver_id : solver::GetSolversByPrimitive(solver::Primitive::Convolution))
        {
            // solver_id is always valid here, because taken from registry.
            // Validity check is not required.
            const auto algo = solver_id.GetAlgo();
            if(IsAlgorithmDisabled(algo)) // Algos can be disabled globally.
                continue;
            const auto& s = solver_id.GetSolver();
            // Let's allow non-dynamic later, if necessary.
            if(s.IsEmpty() || !s.IsDynamic() || !s.IsApplicable(ctx, problem))
                continue;

            const auto wti = s.GetWti(ctx, problem);
            MIOPEN_LOG_I2(solver_id.ToString() << " Estimated WTI = " << wti);
            if(wti < 0.0f) // Skip unknown WTIs.
                continue;
            interim.emplace_back(miopenConvSolution_t{
                wti2time(wti), s.GetWorkspaceSize(ctx, problem), solver_id.Value(), algo});
        }
    }
    MIOPEN_LOG_I2("maxSolutionCount = " << maxSolutionCount << ", available = " << interim.size());
    for(const auto& s : interim)
        MIOPEN_LOG_I2("id: " << s.solution_id << " algo: " << s.algorithm << ", time: " << s.time
                             << " ms, ws: " << s.workspace_size
                             << ", name: " << miopen::solver::Id(s.solution_id).ToString());
    std::sort(begin(interim), end(interim), SolutionTimeComparator{});
    interim.resize(std::min(maxSolutionCount, interim.size()));

    return interim;
}

std::vector<miopenConvSolution_t> GetSolutions(const ExecutionContext& ctx,
                                               const conv::ProblemDescription& problem,
                                               const size_t maxSolutionCount)
{
    auto algo_resolver = std::function<int(const std::string&)>{};

    switch(problem.GetDirection())
    {
    case conv::Direction::Forward: algo_resolver = &StringToConvolutionFwdAlgo; break;
    case conv::Direction::BackwardData: algo_resolver = &StringToConvolutionBwdDataAlgo; break;
    case conv::Direction::BackwardWeights:
        algo_resolver = &StringToConvolutionBwdWeightsAlgo;
        break;
    }

    const FindDbRecord fdb_record{ctx.GetStream(), problem};

    if(fdb_record.empty())
        return {};

    auto interim = std::vector<miopenConvSolution_t>{};
    interim.reserve(20); // Heuristic for speed.

    for(const auto& pair : fdb_record)
    {
        const auto algo = static_cast<miopenConvAlgorithm_t>(algo_resolver(pair.second.algorithm));
        if(IsAlgorithmDisabled(algo))
            continue;

        const auto solver_id = solver::Id{pair.first};
        // Wrong IDs can't be used to call IsApplicable(), so let's
        // ignore obsolete or invalid IDs read from find-db first.
        if(!solver_id.IsValid())
        {
            // Do not disturb users with warnings unless detailed log is enabled.
            MIOPEN_LOG_I("[Warning] incorrect solver_id: " << pair.first);
            continue;
        }

        interim.emplace_back(
            miopenConvSolution_t{pair.second.time, pair.second.workspace, solver_id.Value(), algo});
    }

    std::sort(begin(interim), end(interim), SolutionTimeComparator{});

    // Let's avoid checks of solvers that reside beyond maxSolutionCount,
    // i.e. those that unnecessary anyway. This optimization is important
    // because applicability check may involve running MIIR compiler
    // (for MLIR solvers), which can be very slow.
    interim.resize(std::min(interim.size(), maxSolutionCount));
    const auto to_erase_from = std::remove_if(interim.begin(), interim.end(), [&](auto&& entry) {
        const auto solver_id = solver::Id{entry.solution_id};
        return !solver_id.GetSolver().IsApplicable(ctx, problem);
    });
    interim.erase(to_erase_from, interim.end());

    return interim;
}

/// \todo Extend miopenConvSolution_t with an attribute indicating
/// how the solution was obtained (benchmarked on the current system,
/// taken from the System find-db, heuristically estimated, produced by
/// MLP classifier...) and then remove the fallbackPathTaken out param.
std::vector<miopenConvSolution_t>
ConvolutionDescriptor::GetSolutions(const ExecutionContext& exec_ctx,
                                    const conv::ProblemDescription& problem,
                                    size_t maxSolutionCount,
                                    bool* fallbackPathTaken) const
{
    MIOPEN_LOG_I("");
    auto solutions = miopen::GetSolutions(exec_ctx, problem, maxSolutionCount);

    if(fallbackPathTaken != nullptr)
        *fallbackPathTaken = solutions.empty();

    if(!solutions.empty())
        return solutions;

    return GetSolutionsFallback(exec_ctx, problem, maxSolutionCount);
}
std::size_t ConvolutionDescriptor::GetForwardSolutionWorkspaceSize(Handle& handle,
                                                                   const TensorDescriptor& wDesc,
                                                                   const TensorDescriptor& xDesc,
                                                                   const TensorDescriptor& yDesc,
                                                                   solver::Id solver_id) const
{
    MIOPEN_LOG_I("solver_id = " << solver_id.ToString());
    if(!solver_id.IsValid())
        MIOPEN_THROW(miopenStatusBadParm, "invalid solution id = " + solver_id.ToString());
    auto sol = solver_id.GetSolver();
    if(!sol.MayNeedWorkspace())
        return 0;
    const auto problem =
        conv::ProblemDescription{xDesc, wDesc, yDesc, *this, conv::Direction::Forward};
    auto ctx = ExecutionContext{};
    ctx.SetStream(&handle);
    if(sol.IsApplicable(ctx, problem))
        return sol.GetWorkspaceSize(ctx, problem);
    MIOPEN_THROW(miopenStatusBadParm,
                 "The supplied solution id: " + solver_id.ToString() +
                     " is not applicable to the current problem");
}

void ConvolutionDescriptor::CompileSolution(const ExecutionContext& ctx,
                                            const conv::ProblemDescription& problem,
                                            solver::Id solver_id) const
{
    MIOPEN_LOG_I("solver_id = " << solver_id.ToString());
    miopen::CompileSolution(solver_id, ctx, problem);
}

void ConvolutionDescriptor::ConvolutionForwardImmediate(Handle& handle,
                                                        const TensorDescriptor& wDesc,
                                                        ConstData_t w,
                                                        const TensorDescriptor& xDesc,
                                                        ConstData_t x,
                                                        const TensorDescriptor& yDesc,
                                                        Data_t y,
                                                        Data_t workSpace,
                                                        const std::size_t workSpaceSize,
                                                        const solver::Id solver_id) const
{
    MIOPEN_LOG_I("solver_id = " << solver_id.ToString() << ", workspace = " << workSpaceSize);
    const auto tensors = ConvFwdTensors{xDesc, x, wDesc, w, yDesc, y};

    ValidateConvTensors(tensors);
    if(!solver_id.IsValid())
        MIOPEN_THROW(miopenStatusBadParm);

    ConvForwardCheckNumerics(handle, tensors, [&]() {
        const auto problem =
            conv::ProblemDescription{xDesc, wDesc, yDesc, *this, conv::Direction::Forward};
        const auto ctx        = ExecutionContext{&handle};
        const auto invoker    = LoadOrPrepareInvoker(ctx, problem, solver_id);
        const auto invoke_ctx = conv::DataInvokeParams{
            tensors, workSpace, workSpaceSize, this->attribute.gfx90aFp16alt.GetFwd()};
        invoker(handle, invoke_ctx);
    });
}

// FindBackwardDataAlgorithm()
//
void ConvolutionDescriptor::FindConvBwdDataAlgorithm(Handle& handle,
                                                     const TensorDescriptor& dyDesc,
                                                     ConstData_t dy,
                                                     const TensorDescriptor& wDesc,
                                                     ConstData_t w,
                                                     const TensorDescriptor& dxDesc,
                                                     Data_t dx,
                                                     const int requestAlgoCount,
                                                     int* const returnedAlgoCount,
                                                     miopenConvAlgoPerf_t* perfResults,
                                                     Data_t workSpace,
                                                     size_t workSpaceSize,
                                                     bool exhaustiveSearch) const
{
    MIOPEN_LOG_I("requestAlgoCount = " << requestAlgoCount << ", workspace = " << workSpaceSize);
    if(dx == nullptr || w == nullptr || dy == nullptr)
        MIOPEN_THROW(miopenStatusBadParm, "Buffers cannot be NULL");
    if(returnedAlgoCount == nullptr)
        MIOPEN_THROW(miopenStatusBadParm, "returnedAlgoCount cannot be nullptr");
    if(perfResults == nullptr)
        MIOPEN_THROW(miopenStatusBadParm, "perfResults cannot be nullptr");
    if(requestAlgoCount < 1)
        MIOPEN_THROW(miopenStatusBadParm, "requestAlgoCount cannot be < 1");

    *returnedAlgoCount = 0;

    ValidateGroupCount(dxDesc, wDesc, *this);

    const auto problem =
        conv::ProblemDescription{dyDesc, wDesc, dxDesc, *this, conv::Direction::BackwardData};

    const auto ctx = [&] {
        auto tmp = ExecutionContext{&handle};
        problem.SetupFloats(tmp);
        tmp.do_search = exhaustiveSearch;
        return tmp;
    }();

    const auto invoke_ctx = conv::DataInvokeParams{InvokeType::Evaluate,
                                                   {dyDesc, dy, wDesc, w, dxDesc, dx},
                                                   workSpace,
                                                   workSpaceSize,
                                                   this->attribute.gfx90aFp16alt.GetBwd()};

    const auto results = FindConvolution(ctx, problem, invoke_ctx);

    if(results.empty())
        // Changes to this message lead to failures in test_conv_for_implicit_gemm
        // To fix them check the test
        // Two similar messages are in other convolution find methods
        MIOPEN_THROW("No suitable algorithm was found to execute the required convolution");

    *returnedAlgoCount = std::min(requestAlgoCount, static_cast<int>(results.size()));

    for(int i = 0; i < *returnedAlgoCount; i++)
    {
        perfResults[i].bwd_data_algo = StringToConvolutionBwdDataAlgo(results[i].algorithm);
        perfResults[i].time          = results[i].time;
        perfResults[i].memory        = results[i].workspace;
    }

    MIOPEN_LOG_I("BWD Chosen Algorithm: " << results[0].solver_id << " , " << results[0].workspace
                                          << ", " << results[0].time);
}
static void ConvBwdCheckNumerics(const Handle& handle,
                                 const ConvBwdTensors& tensors,
                                 const void* beta,
                                 std::function<void()>&& worker)
{
    if(!miopen::CheckNumericsEnabled())
    {
        worker();
        return;
    }

    bool flag = false;

    flag |= miopen::checkNumericsInput(handle, tensors.dyDesc, tensors.dy);
    flag |= miopen::checkNumericsInput(handle, tensors.wDesc, tensors.w);
    if(!float_equal(*(static_cast<const float*>(beta)), 0))
        flag |= miopen::checkNumericsInput(handle, tensors.dxDesc, tensors.dx);

    worker();

    flag |= miopen::checkNumericsOutput(handle, tensors.dxDesc, tensors.dx);

    const char* file_name = miopen::GetStringEnv(MIOPEN_DUMP_TENSOR_PATH{});
    if(flag && static_cast<bool>(file_name))
    {
        std::string file_name_str = file_name;
        DumpTensorToFileFromDevice(handle, tensors.dyDesc, tensors.dy, file_name_str + "_dy.bin");
        DumpTensorToFileFromDevice(handle, tensors.wDesc, tensors.w, file_name_str + "_w.bin");
        DumpTensorToFileFromDevice(handle, tensors.dxDesc, tensors.dx, file_name_str + "_dx.bin");
    }
}

// BackwardDataAlgorithm()
void ConvolutionDescriptor::ConvolutionBackwardData(Handle& handle,
                                                    const void* alpha,
                                                    const TensorDescriptor& dyDesc,
                                                    ConstData_t dy,
                                                    const TensorDescriptor& wDesc,
                                                    ConstData_t w,
                                                    miopenConvBwdDataAlgorithm_t algo,
                                                    const void* beta,
                                                    const TensorDescriptor& dxDesc,
                                                    Data_t dx,
                                                    Data_t workSpace,
                                                    size_t workSpaceSize) const
{
    MIOPEN_LOG_I("algo = " << algo << ", workspace = " << workSpaceSize);

    if(!(dyDesc.IsPacked() && wDesc.IsPacked() && dxDesc.IsPacked()))
    {
        MIOPEN_THROW(miopenStatusNotImplemented, "Only fully packed tensors are supported");
    }

    auto tensors = ConvBwdTensors{dyDesc, dy, wDesc, w, dxDesc, dx};

    ValidateConvTensors(tensors);
    ValidateAlphaBeta(alpha, beta);

    ConvBwdCheckNumerics(handle, tensors, beta, [&]() {
        if(dyDesc.GetLengths()[1] != wDesc.GetLengths()[0])
        {
            MIOPEN_THROW(miopenStatusBadParm);
        }
        ValidateGroupCount(dxDesc, wDesc, *this);

        const auto algorithm_name = AlgorithmName{ConvolutionAlgoToDirectionalString(
            static_cast<miopenConvAlgorithm_t>(algo), conv::Direction::BackwardData)};

        const auto problem =
            conv::ProblemDescription{dyDesc, wDesc, dxDesc, *this, conv::Direction::BackwardData};
        const auto network_config = problem.BuildConfKey();
        const auto& invoker       = handle.GetInvoker(network_config, {}, algorithm_name);

        if(!invoker)
            MIOPEN_THROW("No invoker was registered for convolution backward. Was find executed?");

        const auto& invoke_ctx = conv::DataInvokeParams{
            tensors, workSpace, workSpaceSize, this->attribute.gfx90aFp16alt.GetBwd()};
        (*invoker)(handle, invoke_ctx);
    });
}

std::size_t ConvolutionDescriptor::GetBackwardSolutionWorkspaceSize(Handle& handle,
                                                                    const TensorDescriptor& dyDesc,
                                                                    const TensorDescriptor& wDesc,
                                                                    const TensorDescriptor& dxDesc,
                                                                    solver::Id solver_id) const
{
    MIOPEN_LOG_I2("solver_id = " << solver_id.ToString());
    if(!solver_id.IsValid())
        MIOPEN_THROW(miopenStatusBadParm, "invalid solution id = " + solver_id.ToString());

    auto sol = solver_id.GetSolver();
    if(!sol.MayNeedWorkspace())
        return 0;
    const auto problem =
        conv::ProblemDescription{dyDesc, wDesc, dxDesc, *this, conv::Direction::BackwardData};
    auto ctx = ExecutionContext{};
    ctx.SetStream(&handle);
    if(sol.IsApplicable(ctx, problem))
        return sol.GetWorkspaceSize(ctx, problem);
    else
        MIOPEN_THROW(miopenStatusBadParm,
                     "The supplied solution id: " + solver_id.ToString() +
                         " is not applicable to the current problem");
}

void ConvolutionDescriptor::ConvolutionBackwardImmediate(Handle& handle,
                                                         const TensorDescriptor& dyDesc,
                                                         ConstData_t dy,
                                                         const TensorDescriptor& wDesc,
                                                         ConstData_t w,
                                                         const TensorDescriptor& dxDesc,
                                                         Data_t dx,
                                                         Data_t workSpace,
                                                         std::size_t workSpaceSize,
                                                         solver::Id solver_id) const
{
    MIOPEN_LOG_I("solver_id = " << solver_id.ToString() << ", workspace = " << workSpaceSize);
    auto tensors = ConvBwdTensors{dyDesc, dy, wDesc, w, dxDesc, dx};

    ValidateConvTensors(tensors);

    static const float beta = 0.0f;
    ConvBwdCheckNumerics(handle, tensors, &beta, [&]() {
        if(dyDesc.GetLengths()[1] != wDesc.GetLengths()[0])
        {
            MIOPEN_THROW(miopenStatusBadParm);
        }
        ValidateGroupCount(dxDesc, wDesc, *this);

        const auto problem =
            conv::ProblemDescription{dyDesc, wDesc, dxDesc, *this, conv::Direction::BackwardData};
        const auto ctx        = ExecutionContext{&handle};
        const auto invoker    = LoadOrPrepareInvoker(ctx, problem, solver_id);
        const auto invoke_ctx = conv::DataInvokeParams{
            tensors, workSpace, workSpaceSize, this->attribute.gfx90aFp16alt.GetBwd()};
        invoker(handle, invoke_ctx);
    });
}

// ConvolutionBackwardWeightsGetWorkSpaceSize
// FindBackwardWeightsAlgorithm()
//
void ConvolutionDescriptor::FindConvBwdWeightsAlgorithm(Handle& handle,
                                                        const TensorDescriptor& dyDesc,
                                                        ConstData_t dy,
                                                        const TensorDescriptor& xDesc,
                                                        ConstData_t x,
                                                        const TensorDescriptor& dwDesc,
                                                        Data_t dw,
                                                        const int requestAlgoCount,
                                                        int* const returnedAlgoCount,
                                                        miopenConvAlgoPerf_t* perfResults,
                                                        Data_t workSpace,
                                                        size_t workSpaceSize,
                                                        bool exhaustiveSearch) const
{
    MIOPEN_LOG_I("requestAlgoCount = " << requestAlgoCount << ", workspace = " << workSpaceSize);
    if(x == nullptr || dw == nullptr || dy == nullptr)
        MIOPEN_THROW(miopenStatusBadParm, "Buffers cannot be NULL");
    if(returnedAlgoCount == nullptr)
        MIOPEN_THROW(miopenStatusBadParm, "returnedAlgoCount cannot be nullptr");
    if(perfResults == nullptr)
        MIOPEN_THROW(miopenStatusBadParm, "perfResults cannot be nullptr");
    if(requestAlgoCount < 1)
        MIOPEN_THROW(miopenStatusBadParm, "requestAlgoCount cannot be < 1");
    if(xDesc.GetType() == miopenInt8)
        MIOPEN_THROW(miopenStatusBadParm);

    *returnedAlgoCount = 0;

    const auto problem =
        conv::ProblemDescription{dyDesc, dwDesc, xDesc, *this, conv::Direction::BackwardWeights};
    const auto ctx = [&] {
        auto tmp = ExecutionContext{&handle};
        problem.SetupFloats(tmp);
        tmp.do_search = exhaustiveSearch;
        return tmp;
    }();

    const auto invoke_ctx = conv::WrWInvokeParams{InvokeType::Evaluate,
                                                  {dyDesc, dy, xDesc, x, dwDesc, dw},
                                                  workSpace,
                                                  workSpaceSize,
                                                  attribute.gfx90aFp16alt.GetWrW()};

    const auto results = FindConvolution(ctx, problem, invoke_ctx);

    if(results.empty())
        // Changes to this message lead to failures in test_conv_for_implicit_gemm
        // To fix them check the test
        // Two similar messages are in other convolution find methods
        MIOPEN_THROW("No suitable algorithm was found to execute the required convolution");

    *returnedAlgoCount = std::min(requestAlgoCount, static_cast<int>(results.size()));

    for(int i = 0; i < *returnedAlgoCount; i++)
    {
        perfResults[i].bwd_weights_algo = StringToConvolutionBwdWeightsAlgo(results[i].algorithm);
        perfResults[i].time             = results[i].time;
        perfResults[i].memory           = results[i].workspace;
    }
    MIOPEN_LOG_I("BWrW Chosen Algorithm: " << results[0].solver_id << " , " << results[0].workspace
                                           << ", " << results[0].time);
}

static void ConvWrwCheckNumerics(const Handle& handle,
                                 const ConvWrwTensors& tensors,
                                 const void* beta,
                                 std::function<void()>&& worker)
{
    if(!miopen::CheckNumericsEnabled())
    {
        worker();
        return;
    }

    bool flag = false;

    flag |= miopen::checkNumericsInput(handle, tensors.dyDesc, tensors.dy);
    flag |= miopen::checkNumericsInput(handle, tensors.xDesc, tensors.x);
    if(!float_equal(*(static_cast<const float*>(beta)), 0))
        flag |= miopen::checkNumericsInput(handle, tensors.dwDesc, tensors.dw);

    worker();

    flag |= miopen::checkNumericsOutput(handle, tensors.dwDesc, tensors.dw);

    const char* file_name = miopen::GetStringEnv(MIOPEN_DUMP_TENSOR_PATH{});
    if(flag && static_cast<bool>(file_name))
    {
        std::string file_name_str = file_name;
        DumpTensorToFileFromDevice(handle, tensors.dyDesc, tensors.dy, file_name_str + "_dy.bin");
        DumpTensorToFileFromDevice(handle, tensors.xDesc, tensors.x, file_name_str + "_x.bin");
        DumpTensorToFileFromDevice(handle, tensors.dwDesc, tensors.dw, file_name_str + "_dw.bin");
    }
}

// BackwardWeightsAlgorithm()
void ConvolutionDescriptor::ConvolutionBackwardWeights(const Handle& handle,
                                                       const void* alpha,
                                                       const TensorDescriptor& dyDesc,
                                                       ConstData_t dy,
                                                       const TensorDescriptor& xDesc,
                                                       ConstData_t x,
                                                       miopenConvBwdWeightsAlgorithm_t algo,
                                                       const void* beta,
                                                       const TensorDescriptor& dwDesc,
                                                       Data_t dw,
                                                       Data_t workSpace,
                                                       size_t workSpaceSize) const
{
    MIOPEN_LOG_I("algo = " << algo << ", workspace = " << workSpaceSize);
    decltype(auto) tensors = ConvWrwTensors{dyDesc, dy, xDesc, x, dwDesc, dw};
    ValidateConvTensors(tensors);
    ValidateAlphaBeta(alpha, beta);

    if(xDesc.GetType() == miopenInt8)
        MIOPEN_THROW(miopenStatusBadParm);

    ConvWrwCheckNumerics(handle, tensors, beta, [&]() {
        ValidateGroupCount(xDesc, dwDesc, *this);

        decltype(auto) direction      = conv::Direction::BackwardWeights;
        decltype(auto) algorithm_name = AlgorithmName{ConvolutionAlgoToDirectionalString(
            static_cast<miopenConvAlgorithm_t>(algo), direction)};
        decltype(auto) problem = conv::ProblemDescription{dyDesc, dwDesc, xDesc, *this, direction};
        decltype(auto) network_config = problem.BuildConfKey();
        decltype(auto) invoker = handle.GetInvoker(network_config, boost::none, algorithm_name);

        if(!invoker)
            MIOPEN_THROW("No invoker was registered for convolution weights. Was find executed?");

        const auto invoke_ctx = conv::WrWInvokeParams{
            tensors, workSpace, workSpaceSize, this->attribute.gfx90aFp16alt.GetWrW()};
        (*invoker)(handle, invoke_ctx);
    });
}

std::size_t ConvolutionDescriptor::GetWrwSolutionWorkspaceSize(Handle& handle,
                                                               const TensorDescriptor& dyDesc,
                                                               const TensorDescriptor& xDesc,
                                                               const TensorDescriptor& dwDesc,
                                                               solver::Id solver_id) const
{
    MIOPEN_LOG_I2("solver_id = " << solver_id.ToString());
    if(!solver_id.IsValid())
        MIOPEN_THROW(miopenStatusBadParm, "invalid solution id = " + solver_id.ToString());

    auto sol = solver_id.GetSolver();
    if(!sol.MayNeedWorkspace())
        return 0;
    const auto problem =
        conv::ProblemDescription{dyDesc, dwDesc, xDesc, *this, conv::Direction::BackwardWeights};
    auto ctx = ExecutionContext{};
    ctx.SetStream(&handle);
    if(sol.IsApplicable(ctx, problem))
        return sol.GetWorkspaceSize(ctx, problem);
    else
        MIOPEN_THROW(miopenStatusBadParm,
                     "The supplied solution id: " + solver_id.ToString() +
                         " is not applicable to the current problem");
}

void ConvolutionDescriptor::ConvolutionWrwImmediate(Handle& handle,
                                                    const TensorDescriptor& dyDesc,
                                                    ConstData_t dy,
                                                    const TensorDescriptor& xDesc,
                                                    ConstData_t x,
                                                    const TensorDescriptor& dwDesc,
                                                    Data_t dw,
                                                    Data_t workSpace,
                                                    std::size_t workSpaceSize,
                                                    solver::Id solver_id) const
{
    MIOPEN_LOG_I("solver_id = " << solver_id.ToString() << ", workspace = " << workSpaceSize);
    auto tensors = ConvWrwTensors{dyDesc, dy, xDesc, x, dwDesc, dw};
    ValidateConvTensors(tensors);

    if(xDesc.GetType() == miopenInt8)
        MIOPEN_THROW(miopenStatusBadParm);

    float beta = 0;
    ConvWrwCheckNumerics(handle, tensors, &beta, [&]() {
        ValidateGroupCount(xDesc, dwDesc, *this);

        const auto problem = conv::ProblemDescription{
            dyDesc, dwDesc, xDesc, *this, conv::Direction::BackwardWeights};
        const auto ctx        = ExecutionContext{&handle};
        const auto invoker    = LoadOrPrepareInvoker(ctx, problem, solver_id);
        const auto invoke_ctx = conv::WrWInvokeParams{
            tensors, workSpace, workSpaceSize, this->attribute.gfx90aFp16alt.GetWrW()};
        invoker(handle, invoke_ctx);
    });
}

void ConvolutionBackwardBias(const Handle& handle,
                             const void* alpha,
                             const TensorDescriptor& dyDesc,
                             ConstData_t dy,
                             const void* beta,
                             const TensorDescriptor& dbDesc,
                             Data_t db)
{
    if(dy == nullptr || db == nullptr)
    {
        MIOPEN_THROW(miopenStatusBadParm);
    }
    if(dyDesc.GetLengths()[1] != dbDesc.GetLengths()[1])
    {
        MIOPEN_THROW(miopenStatusBadParm);
    }
    if(!float_equal(*(static_cast<const float*>(alpha)), 1.0) ||
       !float_equal(*(static_cast<const float*>(beta)), 0))
    {
        MIOPEN_THROW("Only alpha=1 and beta=0 is supported");
    }
    if(miopen::CheckNumericsEnabled())
    {
        miopen::checkNumericsInput(handle, dyDesc, dy);
    }

    std::size_t out_n, out_k, stride_n, stride_k;
    std::tie(out_n, out_k)       = tie_pick<0, 1>()(dyDesc.GetLengths());
    std::tie(stride_n, stride_k) = tie_pick<0, 1>()(dyDesc.GetStrides());
    std::string algo_name        = "miopenConvolutionBwdBias";
    std::string program_name     = "MIOpenConvBwdBias.cl";
    std::string kernel_name      = "MIOpenConvBwdB";
    std::string network_config =
        "convbwdbias-" +
        std::string(dyDesc.GetType() == miopenFloat
                        ? "fp32"
                        : (dyDesc.GetType() == miopenHalf
                               ? "fp16"
                               : (dyDesc.GetType() == miopenBFloat16 ? "bfloat16" : "int32")));

    std::string params;
    std::size_t lcl_grp_size0 = 256;
    std::size_t lcl_grp_size1 = 1;
    std::size_t local_mem_sz  = 256;

    std::size_t map_size         = std::accumulate(dyDesc.GetLengths().begin() + 2,
                                           dyDesc.GetLengths().end(),
                                           std::size_t(1),
                                           std::multiplies<std::size_t>());
    std::size_t read_unit        = 4;
    std::size_t map_size_aligned = (map_size + (read_unit - 1)) / read_unit;
    std::size_t off_pix          = map_size - (map_size / read_unit) * read_unit;
    std::size_t total_work       = map_size_aligned * out_n;

    params = " -DMLO_CONVBWD_GROUP_SZ0=" + std::to_string(lcl_grp_size0);
    params += " -DMLO_CONVBWD_GROUP_SZ1=" + std::to_string(lcl_grp_size1);
    params += " -DMLO_CONVBWDB_LCL_MEMSZ=" + std::to_string(local_mem_sz);
    params += " -DMLO_CONVBWDB_UNITSIZE=" + std::to_string(read_unit);

    params += GetDataTypeKernelParams(dyDesc.GetType());

    const std::vector<size_t> vld = {lcl_grp_size0, size_t{1}, size_t{1}};
    const std::vector<size_t> vgd = {lcl_grp_size0, size_t{256}, size_t{1}};

    auto&& kernels = handle.GetKernels(algo_name, network_config);
    if(!kernels.empty())
    {
        kernels.front()(dy,
                        db,
                        static_cast<unsigned>(out_k),
                        static_cast<unsigned>(stride_k),
                        static_cast<unsigned>(stride_n),
                        static_cast<unsigned>(map_size_aligned),
                        static_cast<unsigned>(off_pix),
                        static_cast<unsigned>(total_work));
    }
    else
    {
        handle.AddKernel(algo_name, network_config, program_name, kernel_name, vld, vgd, params)(
            dy,
            db,
            static_cast<unsigned>(out_k),
            static_cast<unsigned>(stride_k),
            static_cast<unsigned>(stride_n),
            static_cast<unsigned>(map_size_aligned),
            static_cast<unsigned>(off_pix),
            static_cast<unsigned>(total_work));
    }

    if(miopen::CheckNumericsEnabled())
    {
        miopen::checkNumericsOutput(handle, dbDesc, db);
    }
}

} // namespace miopen<|MERGE_RESOLUTION|>--- conflicted
+++ resolved
@@ -287,33 +287,6 @@
 
 namespace {
 
-<<<<<<< HEAD
-=======
-void ValidateConvTensors(const ConvTensors& tensors)
-{
-    const auto invalid_buffers =
-        tensors.x == nullptr || tensors.w == nullptr || tensors.y == nullptr;
-
-    const auto tensor_sizes_not_matched = tensors.xDesc.GetSize() != tensors.yDesc.GetSize() ||
-                                          tensors.xDesc.GetSize() != tensors.wDesc.GetSize();
-
-    const auto trivial_tensor_types_not_matched =
-        tensors.xDesc.GetType() != tensors.yDesc.GetType() && tensors.xDesc.GetType() != miopenInt8;
-
-    // if(xDesc.GetLengths()[1] != wDesc.GetLengths()[1]) {
-    //    MIOPEN_THROW(miopenStatusBadParm);
-    //}
-
-    const auto x_tensor_invalid = tensors.xDesc.GetSize() < 3;
-
-    const auto bad_parameters = invalid_buffers || tensor_sizes_not_matched ||
-                                trivial_tensor_types_not_matched || x_tensor_invalid;
-
-    if(bad_parameters)
-        MIOPEN_THROW(miopenStatusBadParm);
-}
-
->>>>>>> b45e54d6
 void ValidateAlphaBeta(const void* alpha, const void* beta)
 {
     if(!float_equal(*(static_cast<const float*>(alpha)), 1.0) ||
@@ -404,7 +377,7 @@
     }
 }
 
-void ConvolutionDescriptor::ValidateConvTensors(const ConvTensors& tensors) const
+void ConvolutionDescriptor::ValidateTensors(const ConvTensors& tensors) const
 {
 
     // Group stride in current TensorDescriptor is implicit. When invoking kernels,
@@ -498,7 +471,7 @@
     MIOPEN_LOG_I("algo = " << algo << ", workspace = " << workSpaceSize);
 
     const auto tensors = ConvFwdTensors{xDesc, x, wDesc, w, yDesc, y};
-    ValidateConvTensors(tensors);
+    ValidateTensors(tensors);
     ValidateAlphaBeta(alpha, beta);
 
     ConvForwardCheckNumerics(handle, tensors, [&]() {
@@ -811,7 +784,7 @@
     MIOPEN_LOG_I("solver_id = " << solver_id.ToString() << ", workspace = " << workSpaceSize);
     const auto tensors = ConvFwdTensors{xDesc, x, wDesc, w, yDesc, y};
 
-    ValidateConvTensors(tensors);
+    ValidateTensors(tensors);
     if(!solver_id.IsValid())
         MIOPEN_THROW(miopenStatusBadParm);
 
@@ -947,7 +920,7 @@
 
     auto tensors = ConvBwdTensors{dyDesc, dy, wDesc, w, dxDesc, dx};
 
-    ValidateConvTensors(tensors);
+    ValidateTensors(tensors);
     ValidateAlphaBeta(alpha, beta);
 
     ConvBwdCheckNumerics(handle, tensors, beta, [&]() {
@@ -1013,7 +986,7 @@
     MIOPEN_LOG_I("solver_id = " << solver_id.ToString() << ", workspace = " << workSpaceSize);
     auto tensors = ConvBwdTensors{dyDesc, dy, wDesc, w, dxDesc, dx};
 
-    ValidateConvTensors(tensors);
+    ValidateTensors(tensors);
 
     static const float beta = 0.0f;
     ConvBwdCheckNumerics(handle, tensors, &beta, [&]() {
@@ -1147,7 +1120,7 @@
 {
     MIOPEN_LOG_I("algo = " << algo << ", workspace = " << workSpaceSize);
     decltype(auto) tensors = ConvWrwTensors{dyDesc, dy, xDesc, x, dwDesc, dw};
-    ValidateConvTensors(tensors);
+    ValidateTensors(tensors);
     ValidateAlphaBeta(alpha, beta);
 
     if(xDesc.GetType() == miopenInt8)
@@ -1210,7 +1183,7 @@
 {
     MIOPEN_LOG_I("solver_id = " << solver_id.ToString() << ", workspace = " << workSpaceSize);
     auto tensors = ConvWrwTensors{dyDesc, dy, xDesc, x, dwDesc, dw};
-    ValidateConvTensors(tensors);
+    ValidateTensors(tensors);
 
     if(xDesc.GetType() == miopenInt8)
         MIOPEN_THROW(miopenStatusBadParm);
