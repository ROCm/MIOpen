/*******************************************************************************
 *
 * MIT License
 *
 * Copyright (c) 2020 Advanced Micro Devices, Inc.
 *
 * Permission is hereby granted, free of charge, to any person obtaining a copy
 * of this software and associated documentation files (the "Software"), to deal
 * in the Software without restriction, including without limitation the rights
 * to use, copy, modify, merge, publish, distribute, sublicense, and/or sell
 * copies of the Software, and to permit persons to whom the Software is
 * furnished to do so, subject to the following conditions:
 *
 * The above copyright notice and this permission notice shall be included in all
 * copies or substantial portions of the Software.
 *
 * THE SOFTWARE IS PROVIDED "AS IS", WITHOUT WARRANTY OF ANY KIND, EXPRESS OR
 * IMPLIED, INCLUDING BUT NOT LIMITED TO THE WARRANTIES OF MERCHANTABILITY,
 * FITNESS FOR A PARTICULAR PURPOSE AND NONINFRINGEMENT. IN NO EVENT SHALL THE
 * AUTHORS OR COPYRIGHT HOLDERS BE LIABLE FOR ANY CLAIM, DAMAGES OR OTHER
 * LIABILITY, WHETHER IN AN ACTION OF CONTRACT, TORT OR OTHERWISE, ARISING FROM,
 * OUT OF OR IN CONNECTION WITH THE SOFTWARE OR THE USE OR OTHER DEALINGS IN THE
 * SOFTWARE.
 *
 *******************************************************************************/
#include <miopen/algorithm.hpp>
#include <miopen/conv_algo_name.hpp>
#include <miopen/check_numerics.hpp>
#include <miopen/config.h>
#include <miopen/convolution.hpp>
#include <miopen/conv_algo_name.hpp>
#include <miopen/db.hpp>
#include <miopen/db_record.hpp>
#include <miopen/env.hpp>
#include <miopen/find_db.hpp>
#include <miopen/finddb_kernel_cache_key.hpp>
#include <miopen/float_equal.hpp>
#include <miopen/invoker.hpp>
#include <miopen/kernel.hpp>
#include <miopen/solver.hpp>
#include <miopen/tensor_ops.hpp>
#include <miopen/tensor.hpp>
#include <miopen/util.hpp>
#include <miopen/visit_float.hpp>
#include <miopen/datatype.hpp>
#include <miopen/any_solver.hpp>
#include <miopen/conv/tensors.hpp>
#include <miopen/conv/compiled_in_parameters.hpp>
#include <miopen/conv/data_invoke_params.hpp>
#include <miopen/conv/wrw_invoke_params.hpp>

#if MIOPEN_USE_SCGEMM
#include <miopen/scgemm_utils.hpp>
#endif

#if MIOPEN_USE_GEMM
#include <miopen/gemm_v2.hpp>
#endif

#include <cassert>
#include <type_traits>

#include <boost/range/adaptors.hpp>

namespace miopen {

MIOPEN_DECLARE_ENV_VAR(MIOPEN_DEBUG_CONV_GEMM)
MIOPEN_DECLARE_ENV_VAR(MIOPEN_DEBUG_CONV_DIRECT)
MIOPEN_DECLARE_ENV_VAR(MIOPEN_DEBUG_CONV_WINOGRAD)
MIOPEN_DECLARE_ENV_VAR(MIOPEN_DEBUG_CONV_IMPLICIT_GEMM)
MIOPEN_DECLARE_ENV_VAR(MIOPEN_CONV_PRECISE_ROCBLAS_TIMING)
MIOPEN_DECLARE_ENV_VAR(MIOPEN_DEBUG_CONV_FFT)
MIOPEN_DECLARE_ENV_VAR(MIOPEN_DEBUG_CONV_SCGEMM)

#if MIOPEN_USE_GEMM
#ifdef CPPCHECK
// Keep the value unknown in cppcheck since this can differ between opencl and hip
static bool IsUseRocBlas;
#else
static const bool IsUseRocBlas = (MIOPEN_USE_ROCBLAS == 1);
#endif

static inline bool IsAnyBufferBF16(const TensorDescriptor& xDesc,
                                   const TensorDescriptor& yDesc,
                                   const TensorDescriptor& wDesc)
{
    return xDesc.GetType() == miopenBFloat16 || yDesc.GetType() == miopenBFloat16 ||
           wDesc.GetType() == miopenBFloat16;
}
#endif

size_t GetKernelGlobalWorkDim(const KernelInvoke& kernel, int dim)
{
#if(MIOPEN_BACKEND_HIP)
    return kernel.gdims[dim];
#else
    return kernel.global_work_dim[dim];
#endif
}

size_t GetKernelLocalWorkDim(const KernelInvoke& kernel, int dim)
{
#if(MIOPEN_BACKEND_HIP)
    return kernel.ldims[dim];
#else
    // sometimes local_work_dim = {0,0,0} look in issue #1724
    return kernel.local_work_dim[dim];
#endif
}

static inline void AddKernels(Handle& handle,
                              const std::string& algorithm_name,
                              const std::string& network_config,
                              const miopen::solver::ConvSolution& s,
                              std::vector<KernelInvoke>* const kernels)
{
    if(!algorithm_name.empty() && !network_config.empty())
    {
        handle.ClearKernels(algorithm_name, network_config);
    }
    else
    {
        assert(algorithm_name.empty() && network_config.empty());
    }
    int i = 0;
    for(auto& k : s.construction_params)
    {
        MIOPEN_LOG_I2(k.kernel_name);
        auto kernel = handle.AddKernel(algorithm_name,
                                       network_config,
                                       k.kernel_file,
                                       k.kernel_name,
                                       k.l_wk,
                                       k.g_wk,
                                       k.comp_options,
                                       i);
        if(kernels != nullptr)
        {
            kernels->push_back(kernel);
        }
        ++i;
    }
}

static inline void ValidateGroupCount(const TensorDescriptor& xDesc,
                                      const TensorDescriptor& wDesc,
                                      const ConvolutionDescriptor& conv)
{
    if(conv.group_count == 1)
    {
        if(xDesc.GetLengths()[1] != wDesc.GetLengths()[1])
            MIOPEN_THROW(miopenStatusBadParm, "Invalid filter channel number");
    }
    if(conv.group_count > 1)
    {
        if(xDesc.GetLengths()[1] % conv.group_count != 0 ||
           wDesc.GetLengths()[0] % conv.group_count != 0 ||
           conv.group_count > xDesc.GetLengths()[1] || conv.group_count > wDesc.GetLengths()[0] ||
           conv.group_count < 1)
            MIOPEN_THROW(miopenStatusBadParm, "Invalid group number");
        if(xDesc.GetLengths()[1] / conv.group_count != wDesc.GetLengths()[1])
            MIOPEN_THROW(miopenStatusBadParm, "Invalid filter channel number");
    }
}

template <typename T>
void ConvWinograd(const ConvolutionContext& ctx, const T& tensors, const KernelInvoke& kernel);

template <typename T>
int EvaluateWinogradSolution(Handle& handle,
                             const ConvolutionContext& ctx,
                             const miopen::solver::ConvSolution& solution,
                             const T& tensors,
                             float& elapsed)
{
    assert(!ctx.direction.IsBackwardWrW());

    std::vector<KernelInvoke> kernels;
    AddKernels(handle, "", "", solution, &kernels);
    if(kernels.size() > 1)
        return -2;

    elapsed = 0.0f;
    ConvWinograd(ctx, tensors, kernels[0]);
    elapsed += handle.GetKernelTime();
    return 0;
}

template <typename T>
inline int
EvaluateDataImplicitGemmSolution(Handle& handle,
                                 const miopen::solver::ConvSolution& solution,
                                 ConstData_t in, // Fwd: x, Bwd: dy, this is really a confusion trap
                                 ConstData_t weights,
                                 Data_t out,                      // Fwd: y, Bwd: dx
                                 const TensorDescriptor& outDesc, // Fwd: dyDesc, Bwd: dxDesc
                                 bool isForward,
                                 const std::vector<int>& strides,
                                 Data_t workSpace,
                                 const size_t workSpaceSize,
                                 T /*padding_val*/,
                                 float lowp_quant,
                                 float& elapsed)
{
    if(solution.workspce_sz != 0)
    {
        if(workSpace == nullptr || workSpaceSize < solution.workspce_sz)
            return -1;
    }

    std::vector<KernelInvoke> kernels;
    AddKernels(handle, "", "", solution, &kernels);
    auto kernel = kernels[0];

    elapsed = 0.0f;

    // For fp16/bfp16 backward data case, do zero init, bwd data with fp32 output
    // and cast from fp32 to fp16/bfp16
    if((outDesc.GetType() == miopenHalf || outDesc.GetType() == miopenBFloat16) &&
       (kernel.GetName() ==
            "gridwise_convolution_backward_data_implicit_gemm_v1r1_xdlops_nchw_kcyx_nkhw" ||
        kernel.GetName() ==
            "gridwise_convolution_backward_data_implicit_gemm_v1r1_xdlops_gnchw_gkcyx_gnkhw" ||
        kernel.GetName() == "gridwise_convolution_backward_data_implicit_gemm_v1r1_nchw_kcyx_nkhw"))
    {
        float zero = 0.f;
        TensorDescriptor workSpaceDesc(miopenFloat, outDesc.GetLengths(), outDesc.GetStrides());
        SetTensor(handle, workSpaceDesc, workSpace, &zero);
        elapsed += handle.GetKernelTime();

        for(auto& k : kernels)
        {
            k(in, weights, workSpace);
            elapsed += handle.GetKernelTime();
        }

        CastTensor(handle, &lowp_quant, workSpaceDesc, workSpace, outDesc, out, 0, 0);
        elapsed += handle.GetKernelTime();
    }
    else // All other cases w/o CastTensor needed
    {
        if((kernel.GetName() ==
            "gridwise_convolution_implicit_gemm_v4_nchw_kc1x1_nkhw_lds_double_buffer") ||
           (kernel.GetName() ==
            "gridwise_convolution_implicit_gemm_v4r4_xdlops_nchw_kc1x1_nkhw_lds_double_buffer"))
        {
            /// \todo set zero within implicitGEMM kernel
            if(!isForward && (strides[0] > 1 || strides[1] > 1))
            {
                MIOPEN_LOG_I2("hasStride, call SetTensor with zero");
                float zero = 0.f;
                SetTensor(handle, outDesc, out, &zero);
                elapsed += handle.GetKernelTime();
            }
        }
        // clang-format off
        else if(kernel.GetName() ==
                    "gridwise_convolution_backward_data_implicit_gemm_v1r1_nchw_kcyx_nkhw" ||
                kernel.GetName() ==
                    "gridwise_convolution_backward_data_implicit_gemm_v1r1_xdlops_nchw_kcyx_nkhw" ||
                kernel.GetName() ==
                    "gridwise_convolution_backward_data_implicit_gemm_v1r1_xdlops_gnchw_gkcyx_gnkhw")
        // clang-format on
        {
            // this kernel accumulate results into input tensor, therefore need to set zero
            float zero = 0.f;
            SetTensor(handle, outDesc, out, &zero);
            elapsed += handle.GetKernelTime();
        }
        else if(kernel.GetName() ==
                "gridwise_convolution_backward_data_implicit_gemm_v4r1_nchw_kcyx_nkhw")
        {
            // \todo this kernel doesn't always need to set-zero
            float zero = 0.f;
            SetTensor(handle, outDesc, out, &zero);
            elapsed += handle.GetKernelTime();
        }

        for(auto& k : kernels)
        {
            k(in, weights, out);
            elapsed += handle.GetKernelTime();
        }
    }

    return 0;
}

// cppcheck-suppress constParameter
inline int EvaluateSCGemmSolution(Handle& handle,
                                  const miopen::solver::ConvSolution& solution,
                                  ConstData_t x,
                                  ConstData_t w,
                                  Data_t y,
                                  Data_t workSpace,
                                  size_t workSpaceSize,
                                  const ConvolutionContext& params,
                                  int mask,
                                  float coef,
                                  float& elapsed)
{
#if MIOPEN_USE_SCGEMM
    // Fail if required workspace is not provided.
    if(solution.workspce_sz != 0)
    {
        if(workSpace == nullptr || workSpaceSize < solution.workspce_sz)
        {
            MIOPEN_LOG_E("Expected workspace is " << solution.workspce_sz << " but is "
                                                  << workSpaceSize);
            return -1;
        }
    }

    std::vector<KernelInvoke> kernels;
    AddKernels(handle, "", "", solution, &kernels);

    elapsed = CallSCGemm(handle, params, x, y, w, nullptr, workSpace, kernels, mask, coef);
    return 0;
#else
    std::ignore = handle;
    std::ignore = solution;
    std::ignore = x;
    std::ignore = w;
    std::ignore = y;
    std::ignore = workSpace;
    std::ignore = workSpaceSize;
    std::ignore = params;
    std::ignore = mask;
    std::ignore = coef;
    std::ignore = elapsed;
    elapsed     = 0;
    return -1;
#endif
}

std::vector<miopen::solver::ConvSolution>
ConvolutionDescriptor::FindWinogradSolutions(const ConvolutionContext& ctx) const
{
    if(miopen::IsDisabled(MIOPEN_DEBUG_CONV_WINOGRAD{}))
        return {};
    try
    {
        return FindAllWinogradSolutions(ctx);
    }
    catch(miopen::Exception& ex)
    {
        MIOPEN_LOG_WE(ex.what());
        return {};
    }
}

std::vector<miopen::solver::ConvSolution>
ConvolutionDescriptor::FindDataDirectSolutions(Handle& handle,
                                               const TensorDescriptor& xDesc,
                                               const TensorDescriptor& wDesc,
                                               const TensorDescriptor& yDesc,
                                               bool exhaustiveSearch,
                                               bool isForward,
                                               const ConvolutionUserBuffers& bufs) const
{

    if(miopen::IsDisabled(MIOPEN_DEBUG_CONV_DIRECT{}))
        return {};

    const auto dir    = isForward ? conv::Direction::Forward : conv::Direction::BackwardData;
    auto ctx          = ConvolutionContext{xDesc, wDesc, yDesc, *this, dir};
    ctx.do_search     = exhaustiveSearch;
    ctx.save_srch_req = true;
    ctx.general_compile_options = "";
    ctx.SetStream(&handle);
    ctx.SetBufs(bufs);
    ctx.DetectRocm();
    ctx.SetupFloats();

    try
    {
        return FindAllDirectSolutions(ctx);
    }
    catch(miopen::Exception& ex)
    {
        MIOPEN_LOG_WE(ex.what());
        return {};
    }
}

std::vector<miopen::solver::ConvSolution>
ConvolutionDescriptor::FindDataImplicitGemmSolutions(Handle& handle,
                                                     const TensorDescriptor& xDesc,
                                                     const TensorDescriptor& wDesc,
                                                     const TensorDescriptor& yDesc,
                                                     bool exhaustiveSearch,
                                                     bool isForward,
                                                     const ConvolutionUserBuffers& bufs) const
{

    if(miopen::IsDisabled(MIOPEN_DEBUG_CONV_IMPLICIT_GEMM{}))
        return {};

    const auto dir    = isForward ? conv::Direction::Forward : conv::Direction::BackwardData;
    auto ctx          = ConvolutionContext{xDesc, wDesc, yDesc, *this, dir};
    ctx.do_search     = exhaustiveSearch;
    ctx.save_srch_req = true;
    ctx.general_compile_options = "";
    ctx.SetStream(&handle);
    ctx.SetBufs(bufs);
    ctx.DetectRocm();
    ctx.SetupFloats();

    try
    {
        return FindAllImplicitGemmSolutions(ctx);
    }
    catch(miopen::Exception& ex)
    {
        MIOPEN_LOG_WE(ex.what());
        return {};
    }
}

std::vector<miopen::solver::ConvSolution>
ConvolutionDescriptor::FindSCGemmSolutions(Handle& handle,
                                           const TensorDescriptor& xDesc,
                                           const TensorDescriptor& wDesc,
                                           const TensorDescriptor& yDesc,
                                           bool exhaustiveSearch,
                                           bool isForward,
                                           const ConvolutionUserBuffers& bufs) const
{
    if(miopen::IsDisabled(MIOPEN_DEBUG_CONV_SCGEMM{}))
        return {};

    const auto dir    = isForward ? conv::Direction::Forward : conv::Direction::BackwardData;
    auto ctx          = ConvolutionContext{xDesc, wDesc, yDesc, *this, dir};
    ctx.do_search     = exhaustiveSearch;
    ctx.save_srch_req = true;
    ctx.general_compile_options = "";
    ctx.SetStream(&handle);
    ctx.SetBufs(bufs);
    ctx.DetectRocm();
    ctx.SetupFloats();

    try
    {
        return FindAllFwdSCGemmSolutions(ctx);
    }
    catch(miopen::Exception& ex)
    {
        MIOPEN_LOG_WE(ex.what());
        return {};
    }
}

static void EvaluateInvokers(Handle& handle,
                             const std::vector<solver::ConvSolution>& solutions,
                             const AlgorithmName& algorithm_name,
                             const NetworkConfig& network_config,
                             const boost::any& invoke_ctx,
                             DbRecord& record)
{
    miopen::solver::ConvSolution selected{miopenStatusUnknownError};
    float best = std::numeric_limits<float>::max();
    Invoker best_invoker;

    for(const auto& sol : solutions)
    {
        if(!sol.invoker_factory)
            MIOPEN_THROW("Invoker is not provided by solver " + sol.solver_id);

        const auto invoker = handle.PrepareInvoker(*sol.invoker_factory, sol.construction_params);
        invoker(handle, invoke_ctx);
        const auto elapsed = handle.GetKernelTime();

        MIOPEN_LOG_I(sol << ": " << elapsed << (elapsed < best ? " < " : " >= ") << best);
        if(elapsed < best)
        {
            best         = elapsed;
            selected     = sol;
            best_invoker = invoker;
        }
    }

    if(selected.Succeeded())
    {
        handle.RegisterInvoker(best_invoker, network_config, selected.solver_id, algorithm_name);
        MIOPEN_LOG_I(
            "Selected: " << selected << ": " << best << ", workspce_sz = " << selected.workspce_sz);
        record.SetValues(algorithm_name,
                         FindDbData{selected.solver_id,
                                    best,
                                    selected.workspce_sz,
                                    FindDbKCacheKey::MakeUnused(algorithm_name)});
    }
}

static void DirConvFindCore(Handle& handle,
                            const TensorDescriptor& xDesc,
                            ConstData_t x,
                            const TensorDescriptor& wDesc,
                            ConstData_t w,
                            const TensorDescriptor& yDesc,
                            Data_t y,
                            Data_t workSpace,
                            size_t workSpaceSize,
                            const ConvolutionDescriptor& conv,
                            bool exhaustiveSearch,
                            DbRecord& record)
{
    AutoEnableProfiling enableProfiling{handle};

    ValidateGroupCount(xDesc, wDesc, conv);

    auto ctx = ConvolutionContext{xDesc, wDesc, yDesc, conv, conv::Direction::Forward};
    ctx.SetStream(&handle);
    ctx.DetectRocm();
    const auto use_winograd_only = conv.IsWinograd3x3SupportedAndFast(ctx);

#if MIOPEN_USE_GEMM
    if(!use_winograd_only && !miopen::IsDisabled(MIOPEN_DEBUG_CONV_GEMM{}) &&
       !(IsAnyBufferBF16(xDesc, yDesc, wDesc) && !IsUseRocBlas))
    { // GEMM algo
        std::size_t in_n, in_c;
        std::tie(in_n, in_c) = tie_pick<0, 1>()(xDesc.GetLengths());

        std::size_t wei_k = wDesc.GetLengths()[0];

        std::size_t spatial_dim = conv.GetSpatialDimension();

        auto in_spatial  = boost::adaptors::slice(xDesc.GetLengths(), 2, 2 + spatial_dim);
        auto wei_spatial = boost::adaptors::slice(wDesc.GetLengths(), 2, 2 + spatial_dim);
        auto out_spatial = boost::adaptors::slice(yDesc.GetLengths(), 2, 2 + spatial_dim);

        float time_gemm           = 0;
        const bool time_precision = (!IsDisabled(MIOPEN_CONV_PRECISE_ROCBLAS_TIMING{}));
        // Use transpose path 1x1, stride=2
        if(conv.GetSpatialDimension() == 2 &&
           miopen::all_of(wei_spatial, [](auto v) { return v == 1; }) &&
           miopen::all_of(conv.GetConvPads(), [](auto v) { return v == 0; }) &&
           miopen::all_of(conv.GetConvStrides(), [](auto v) { return v == 2; }))
        {
            size_t workspace_req = conv.ForwardGetWorkSpaceSizeGEMMTranspose(xDesc, yDesc);
            if(workSpace != nullptr && workSpaceSize >= workspace_req)
            {
                if(conv.group_count > 1)
                {
                    MIOPEN_LOG_FUNCTION("groupconv, 1x1 u2xv2");
                }
                else
                {
                    MIOPEN_LOG_FUNCTION("convolution, 1x1 u2xv2");
                }

                // y = CNHW2NCHW(w * NCHW2CNHW(x))
                transpose_NCHW2CNHW(handle,
                                    in_n,
                                    in_c,
                                    in_spatial[0],
                                    in_spatial[1],
                                    out_spatial[0],
                                    out_spatial[1],
                                    x,
                                    workSpace,
                                    0,
                                    0,
                                    conv.GetConvStrides()[0],
                                    conv.GetConvStrides()[1],
                                    xDesc.GetType());
                time_gemm = handle.GetKernelTime();

                std::size_t out_spatial_size = std::accumulate(out_spatial.begin(),
                                                               out_spatial.end(),
                                                               std::size_t(1),
                                                               std::multiplies<std::size_t>());

                std::size_t x_t_size = in_n * in_c * out_spatial_size;

                std::size_t wksp_offset = 0;
                if(wDesc.GetType() == miopenInt8)
                {
                    wksp_offset = x_t_size;
                    transpose_packed_MN2NM(handle,
                                           in_c,
                                           static_cast<int>(in_n * out_spatial_size),
                                           0,
                                           wksp_offset,
                                           workSpace,
                                           workSpace,
                                           xDesc.GetType());

                    time_gemm += handle.GetKernelTime();

                    x_t_size *= 2;
                }
                if((wDesc.GetType() == miopenInt8 || wDesc.GetType() == miopenInt8x4) &&
                   (yDesc.GetType() == miopenInt32 || yDesc.GetType() == miopenFloat))
                    x_t_size /= 4;

                FindDbKCacheKey kcache_key;

                GemmDescriptor gemm_desc =
                    conv.group_count > 1 ? CreateGemmDescriptorGroupConvCNHWFwd(
                                               wDesc, xDesc, yDesc, conv.group_count)
                                         : CreateGemmDescriptorConvCNHWFwd(wDesc, xDesc, yDesc);

                miopenStatus_t gemm_status =
                    CallGemmTimeMeasure(handle,
                                        gemm_desc,
                                        w,
                                        0,
                                        workSpace,
                                        wksp_offset,
                                        workSpace,
                                        x_t_size,
                                        &kcache_key,
                                        time_precision,
                                        conv.group_count > 1 ? callGemmStridedBatched : callGemm);

                time_gemm += handle.GetKernelTime();

                transpose_CNHW2NCHW(handle,
                                    in_n,
                                    wei_k,
                                    out_spatial[0],
                                    out_spatial[1],
                                    out_spatial[0],
                                    out_spatial[1],
                                    workSpace,
                                    y,
                                    x_t_size,
                                    0,
                                    1,
                                    1,
                                    yDesc.GetType());
                time_gemm += handle.GetKernelTime();

                if((wDesc.GetType() == miopenInt8 || wDesc.GetType() == miopenInt8x4) &&
                   yDesc.GetType() != miopenInt32)
                {
                    TensorDescriptor ygemmDesc(miopenInt32, yDesc.GetLengths(), yDesc.GetStrides());

                    CastTensor(handle, &conv.lowp_quant, ygemmDesc, y, yDesc, y, 0, 0);
                    time_gemm += handle.GetKernelTime();
                }

                if(gemm_status == miopenStatusSuccess)
                    record.SetValues(
                        "miopenConvolutionFwdAlgoGEMM",
                        FindDbData{
                            "gemm", time_gemm, workspace_req, kcache_key}); // Todo: gemm solver id?
            }
        }
        // 1x1_stride=1 with GEMM and zero workspace
        else if(miopen::all_of(wei_spatial, [](auto v) { return v == 1; }) &&
                miopen::all_of(conv.GetConvPads(), [](auto v) { return v == 0; }) &&
                miopen::all_of(conv.GetConvStrides(), [](auto v) { return v == 1; }))
        {
            if(conv.group_count > 1)
            {
                MIOPEN_LOG_FUNCTION("groupconv, 1x1");
            }
            else
            {
                MIOPEN_LOG_FUNCTION("convolution, 1x1");
            }

            // y = w * x
            FindDbKCacheKey kcache_key;
            miopenStatus_t gemm_status = miopenStatusNotInitialized;

            if(wDesc.GetType() == miopenInt8)
            {
                GemmDescriptor gemm_desc = CreateGemmDescriptorConvFwd(wDesc, xDesc, yDesc);

                std::size_t out_offset      = 0;
                std::size_t in_offset       = 0;
                std::size_t in_spatial_size = std::accumulate(in_spatial.begin(),
                                                              in_spatial.end(),
                                                              std::size_t(1),
                                                              std::multiplies<std::size_t>());
                transpose_packed_MN2NM(
                    handle, in_c, in_spatial_size, in_offset, 0, x, workSpace, xDesc.GetType());

                time_gemm += (in_n * handle.GetKernelTime());

                gemm_status = CallGemmTimeMeasure(handle,
                                                  gemm_desc,
                                                  w,
                                                  0,
                                                  workSpace,
                                                  0,
                                                  y,
                                                  out_offset,
                                                  &kcache_key,
                                                  time_precision,
                                                  callGemm);

                time_gemm += (in_n * handle.GetKernelTime());
            }
            else
            {
                GemmDescriptor gemm_desc =
                    conv.group_count > 1
                        ? CreateGemmDescriptorGroupConvFwd(wDesc, xDesc, yDesc, conv.group_count)
                        : CreateGemmStridedBatchedDescriptorConv1x1Fwd(wDesc, xDesc, yDesc);

                gemm_status = CallGemmTimeMeasure(handle,
                                                  gemm_desc,
                                                  w,
                                                  0,
                                                  x,
                                                  0,
                                                  y,
                                                  0,
                                                  &kcache_key,
                                                  time_precision,
                                                  callGemmStridedBatched);

                time_gemm = handle.GetKernelTime();
                if(conv.group_count > 1)
                    time_gemm *= in_n;
            }

            if((wDesc.GetType() == miopenInt8 || wDesc.GetType() == miopenInt8x4) &&
               yDesc.GetType() != miopenInt32)
            {
                TensorDescriptor ygemmDesc(miopenInt32, yDesc.GetLengths(), yDesc.GetStrides());

                CastTensor(handle, &conv.lowp_quant, ygemmDesc, y, yDesc, y, 0, 0);
                time_gemm += handle.GetKernelTime();
            }

            if(gemm_status == miopenStatusSuccess)
                record.SetValues(
                    "miopenConvolutionFwdAlgoGEMM",
                    FindDbData{"gemm", time_gemm, 0, kcache_key}); // Todo: gemm solver id?
        }
        // if not 1x1
        else if(workSpace != nullptr &&
                workSpaceSize >=
                    (conv.ForwardGetWorkSpaceSizeGEMM(wDesc, yDesc) * conv.group_count))
        {
            if(conv.group_count > 1)
            {
                MIOPEN_LOG_FUNCTION("groupconv, non 1x1");
            }
            else
            {
                MIOPEN_LOG_FUNCTION("convolution, non 1x1");
            }

            // y = w * Im2Col(x)
            float time_im2col = 0;
            int in_offset     = 0;
            time_im2col       = Im2ColGPU(handle,
                                    conv.GetSpatialDimension(),
                                    x,
                                    in_offset,
                                    in_c,
                                    in_spatial,
                                    wei_spatial,
                                    out_spatial,
                                    conv.GetConvPads(),
                                    conv.GetConvStrides(),
                                    conv.GetConvDilations(),
                                    workSpace,
                                    xDesc.GetType());

            std::size_t wksp_offset = 0;
            if(wDesc.GetType() == miopenInt8)
            {
                std::size_t wei_spatial_size = std::accumulate(wei_spatial.begin(),
                                                               wei_spatial.end(),
                                                               std::size_t(1),
                                                               std::multiplies<std::size_t>());

                std::size_t out_spatial_size = std::accumulate(out_spatial.begin(),
                                                               out_spatial.end(),
                                                               std::size_t(1),
                                                               std::multiplies<std::size_t>());

                wksp_offset = in_c * wei_spatial_size * out_spatial_size;

                transpose_packed_MN2NM(handle,
                                       static_cast<int>(in_c * wei_spatial_size),
                                       out_spatial_size,
                                       0,
                                       wksp_offset,
                                       workSpace,
                                       workSpace,
                                       xDesc.GetType());
                time_gemm += (in_n * handle.GetKernelTime());
            }

            FindDbKCacheKey kcache_key;

            GemmDescriptor gemm_desc =
                conv.group_count > 1
                    ? CreateGemmDescriptorGroupConvFwd(wDesc, xDesc, yDesc, conv.group_count)
                    : CreateGemmDescriptorConvFwd(wDesc, xDesc, yDesc);

            miopenStatus_t gemm_status = CallGemmTimeMeasure(
                handle,
                gemm_desc,
                w,
                0,
                workSpace,
                wksp_offset,
                y,
                0,
                &kcache_key,
                time_precision,
                conv.group_count > 1 ? callGemmStridedBatched : callGemm,
                (conv.group_count > 1 || wDesc.GetType() == miopenInt8 ||
                 wDesc.GetType() == miopenInt8x4 || wDesc.GetType() == miopenBFloat16)
                    ? GemmBackend_t::rocblas
                    : GemmBackend_t::miopengemm);

            time_gemm += (in_n * (time_im2col + handle.GetKernelTime()));

            if((wDesc.GetType() == miopenInt8 || wDesc.GetType() == miopenInt8x4) &&
               yDesc.GetType() != miopenInt32)
            {
                TensorDescriptor ygemmDesc(miopenInt32, yDesc.GetLengths(), yDesc.GetStrides());

                CastTensor(handle, &conv.lowp_quant, ygemmDesc, y, yDesc, y, 0, 0);
                time_gemm += handle.GetKernelTime();
            }

            if(gemm_status == miopenStatusSuccess)
                record.SetValues(
                    "miopenConvolutionFwdAlgoGEMM",
                    FindDbData{"gemm",
                               time_gemm,
                               (conv.ForwardGetWorkSpaceSizeGEMM(wDesc, yDesc) * conv.group_count),
                               kcache_key}); // Todo: gemm solver id?
        }
    }
#endif

    const auto network_config = ctx.BuildConfKey();
    const auto invoke_ctx =
        conv::DataInvokeParams{{xDesc, x, wDesc, w, yDesc, y}, workSpace, workSpaceSize};

    // Winograd algo
    {
        ConvolutionUserBuffers bufs(workSpace, workSpaceSize);
        bufs.SetFwd(x, w, y);
        ctx.SetBufs(bufs);
        const auto all = conv.FindWinogradSolutions(ctx);

        miopen::solver::ConvSolution selected{miopenStatusUnknownError};
        float best         = std::numeric_limits<float>::max();
        const auto tensors = ConvFwdTensors{xDesc, x, wDesc, w, yDesc, y};
        // We do not need visit_float here because the signature of winograd kernel invocation
        // (i.e. types and sizes of kernel parameters) does not depend on tensor data types.
        for(const auto& sol : all)
        {
            float elapsed = 0.0f;
            const int rc  = EvaluateWinogradSolution(handle, ctx, sol, tensors, elapsed);
            if(rc != 0)
            {
                MIOPEN_LOG_E(sol << " returns " << rc);
            }
            else
            {
                MIOPEN_LOG_I(sol << ": " << elapsed << (elapsed < best ? " < " : " >= ") << best);
                if(elapsed < best)
                {
                    best     = elapsed;
                    selected = sol;
                }
            }
        }
        if(selected.Succeeded())
        {
            const std::string algorithm_name = "miopenConvolutionFwdAlgoWinograd";
            AddKernels(handle, algorithm_name, network_config, selected, nullptr);
            MIOPEN_LOG_I("Selected: " << selected << ": " << best << ", workspce_sz = "
                                      << selected.workspce_sz);
            record.SetValues(algorithm_name,
                             FindDbData{selected.solver_id,
                                        best,
                                        selected.workspce_sz,
                                        {algorithm_name, network_config}});
        }
    }

    // Direct algo
    if(!use_winograd_only)
    {
        ConvolutionUserBuffers bufs(workSpace, workSpaceSize);
        bufs.SetFwd(x, w, y);
        const auto all =
            conv.FindDataDirectSolutions(handle, xDesc, wDesc, yDesc, exhaustiveSearch, true, bufs);
        PrecompileSolutions(handle, all);
        const auto algorithm_name = AlgorithmName{"miopenConvolutionFwdAlgoDirect"};
        EvaluateInvokers(handle, all, algorithm_name, network_config, invoke_ctx, record);
    }

    // Implicit GEMM algo
    if(!use_winograd_only)
    {
        ConvolutionUserBuffers bufs(workSpace, workSpaceSize);
        bufs.SetFwd(x, w, y);
        const auto all = conv.FindDataImplicitGemmSolutions(
            handle, xDesc, wDesc, yDesc, exhaustiveSearch, true, bufs);
        PrecompileSolutions(handle, all);
        miopen::solver::ConvSolution selected{miopenStatusUnknownError};
        float best = std::numeric_limits<float>::max();
        visit_float(xDesc.GetType(), [&](auto as_float) {
            for(const auto& sol : all)
            {
                float elapsed = 0.0f;
                const int rc  = EvaluateDataImplicitGemmSolution(handle,
                                                                sol,
                                                                x,
                                                                w,
                                                                y,
                                                                yDesc,
                                                                true,
                                                                conv.GetConvStrides(),
                                                                workSpace,
                                                                workSpaceSize,
                                                                as_float(0.0f),
                                                                conv.lowp_quant,
                                                                elapsed);

                if(rc != 0)
                {
                    MIOPEN_LOG_E(sol << " returns " << rc);
                }
                else
                {
                    MIOPEN_LOG_I(sol << ": " << elapsed << (elapsed < best ? " < " : " >= ")
                                     << best);
                    if(elapsed < best)
                    {
                        best     = elapsed;
                        selected = sol;
                    }
                }
            }
        });

        if(selected.Succeeded())
        {
            const std::string algorithm_name = "miopenConvolutionFwdAlgoImplicitGEMM";
            AddKernels(handle, algorithm_name, network_config, selected, nullptr);
            MIOPEN_LOG_I("Selected: " << selected << ": " << best << ", workspce_sz = "
                                      << selected.workspce_sz);
            record.SetValues(algorithm_name,
                             FindDbData{selected.solver_id,
                                        best,
                                        selected.workspce_sz,
                                        {algorithm_name, network_config}});
        }
    }

    // FFT algo
    if(!use_winograd_only)
    {
        const auto all            = FindAllFFTSolutions(ctx);
        const auto algorithm_name = AlgorithmName{"miopenConvolutionFwdAlgoFFT"};
        PrecompileSolutions(handle, all);
        EvaluateInvokers(handle, all, algorithm_name, network_config, invoke_ctx, record);
    }

    // static compiled gemm algo
    if(!use_winograd_only)
    {
        ConvolutionContext params(xDesc, wDesc, yDesc, conv, conv::Direction::Forward, 0);
        ConvolutionUserBuffers bufs(workSpace, workSpaceSize);
        bufs.SetFwd(x, w, y);
        const auto all =
            conv.FindSCGemmSolutions(handle, xDesc, wDesc, yDesc, exhaustiveSearch, true, bufs);
        PrecompileSolutions(handle, all);
        miopen::solver::ConvSolution selected{miopenStatusUnknownError};

        float best = std::numeric_limits<float>::max();

        visit_float(xDesc.GetType(), [&](auto as_float) {
            for(const auto& sol : all)
            {

                float elapsed = 0.0f;
                const int rc  = EvaluateSCGemmSolution(handle,
                                                      sol,
                                                      x,
                                                      w,
                                                      y,
                                                      workSpace,
                                                      workSpaceSize,
                                                      params,
                                                      0,
                                                      as_float(0.0f),
                                                      elapsed);
                if(rc != 0)
                {
                    MIOPEN_LOG_E(sol << " returns " << rc);
                }
                else
                {
                    MIOPEN_LOG_I(sol << ": " << elapsed << (elapsed < best ? " < " : " >= ")
                                     << best);
                    if(elapsed < best)
                    {
                        best     = elapsed;
                        selected = sol;
                    }
                }
            }
        });

        if(selected.Succeeded())
        {
            const std::string algorithm_name = "miopenConvolutionFwdAlgoStaticCompiledGEMM";
            AddKernels(handle, algorithm_name, network_config, selected, nullptr);

            MIOPEN_LOG_I("Selected: " << selected << ": " << best << ", workspce_sz = "
                                      << selected.workspce_sz);
            record.SetValues(algorithm_name,
                             FindDbData{selected.solver_id,
                                        best,
                                        selected.workspce_sz,
                                        {algorithm_name, network_config}});
        }
    }
}

void ConvolutionDescriptor::FindConvFwdAlgorithm(Handle& handle,
                                                 const TensorDescriptor& xDesc,
                                                 ConstData_t x,
                                                 const TensorDescriptor& wDesc,
                                                 ConstData_t w,
                                                 const TensorDescriptor& yDesc,
                                                 Data_t y,
                                                 const int requestAlgoCount,
                                                 int* const returnedAlgoCount,
                                                 miopenConvAlgoPerf_t* perfResults,
                                                 Data_t workSpace,
                                                 size_t workSpaceSize,
                                                 bool exhaustiveSearch) const
{
    MIOPEN_LOG_I("requestAlgoCount = " << requestAlgoCount << ", workspace = " << workSpaceSize);
    if(x == nullptr || w == nullptr || y == nullptr)
        MIOPEN_THROW(miopenStatusBadParm, "Buffers cannot be NULL");
    if(returnedAlgoCount == nullptr)
        MIOPEN_THROW(miopenStatusBadParm, "returnedAlgoCount cannot be nullptr");
    if(perfResults == nullptr)
        MIOPEN_THROW(miopenStatusBadParm, "perfResults cannot be nullptr");
    if(requestAlgoCount < 1)
        MIOPEN_THROW(miopenStatusBadParm, "requestAlgoCount cannot be < 1");

    *returnedAlgoCount = 0;

    const ProblemDescription problem(xDesc, wDesc, yDesc, *this, conv::Direction::Forward);

    std::vector<PerfField> perf_db =
        UserFindDbRecord::TryLoad(handle, problem, [&](DbRecord& record) {
            DirConvFindCore(handle,
                            xDesc,
                            x,
                            wDesc,
                            w,
                            yDesc,
                            y,
                            workSpace,
                            workSpaceSize,
                            *this,
                            exhaustiveSearch,
                            record);
        });

    if(perf_db.empty())
        MIOPEN_THROW("Fwd Convolution cannot be executed due to incorrect params");

    std::sort(begin(perf_db), end(perf_db));

    for(const auto& entry : perf_db)
        MIOPEN_LOG_I(entry.name << "\t" << entry.time << "\t" << entry.workspace);

    *returnedAlgoCount = std::min(requestAlgoCount, static_cast<int>(perf_db.size()));

    for(int i = 0; i < *returnedAlgoCount; i++)
    {
        perfResults[i].fwd_algo = StringToConvolutionFwdAlgo(perf_db[i].name);
        perfResults[i].time     = perf_db[i].time;
        perfResults[i].memory   = perf_db[i].workspace;
    }

    MIOPEN_LOG_I("FW Chosen Algorithm: " << perf_db[0].solver_id << " , " << perf_db[0].workspace
                                         << ", "
                                         << perf_db[0].time);
}

void ValidateConvTensors(const ConvTensors& tensors)
{
    const auto invalid_buffers =
        tensors.x == nullptr || tensors.w == nullptr || tensors.y == nullptr;

    const auto tensor_sizes_not_matched = tensors.xDesc.GetSize() != tensors.yDesc.GetSize() ||
                                          tensors.xDesc.GetSize() != tensors.wDesc.GetSize();

    const auto tensor_types_not_matched =
        (tensors.xDesc.GetType() != tensors.yDesc.GetType() &&
         tensors.xDesc.GetType() != miopenInt8 && tensors.xDesc.GetType() != miopenInt8x4) ||
        tensors.xDesc.GetType() != tensors.wDesc.GetType();

    // if(xDesc.GetLengths()[1] != wDesc.GetLengths()[1]) {
    //    MIOPEN_THROW(miopenStatusBadParm);
    //}

    const auto x_tensor_invalid = tensors.xDesc.GetSize() < 3;

    const auto bad_parameters =
        invalid_buffers || tensor_sizes_not_matched || tensor_types_not_matched || x_tensor_invalid;

    if(bad_parameters)
        MIOPEN_THROW(miopenStatusBadParm);
}

void ValidateAlphaBeta(const void* alpha, const void* beta)
{
    if(!float_equal(*(static_cast<const float*>(alpha)), 1.0) ||
       !float_equal(*(static_cast<const float*>(beta)), 0))
    {
        MIOPEN_THROW(miopenStatusNotImplemented, "Only alpha=1 and beta=0 is supported");
    }
}

static void ConvForwardCheckNumerics(Handle& handle,
                                     const ConvFwdTensors& tensors,
                                     std::function<void()>&& worker)
{
    if(!miopen::CheckNumericsEnabled())
    {
        worker();
        return;
    }

    miopen::checkNumericsInput(handle, tensors.xDesc, tensors.x);
    miopen::checkNumericsInput(handle, tensors.wDesc, tensors.w);

    worker();

    miopen::checkNumericsOutput(handle, tensors.yDesc, tensors.y);
}

template <class TKernels>
void ConvFwdImplicitGemm(const ConvolutionContext& ctx,
                         Handle& handle,
                         const ConvFwdTensors& tensors,
                         Data_t workSpace,
                         std::size_t workSpaceSize,
                         const TKernels& kernels);

template <class TKernels>
void ConvFwdSCGemm(const ConvolutionContext& ctx,
                   Handle& handle,
                   const ConvFwdTensors& tensors,
                   Data_t workSpace,
                   std::size_t workSpaceSize,
                   const TKernels& kernels);

void ConvolutionDescriptor::ConvolutionForward(Handle& handle,
                                               const void* alpha,
                                               const TensorDescriptor& xDesc,
                                               ConstData_t x,
                                               const TensorDescriptor& wDesc,
                                               ConstData_t w,
                                               miopenConvFwdAlgorithm_t algo,
                                               const void* beta,
                                               const TensorDescriptor& yDesc,
                                               Data_t y,
                                               Data_t workSpace,
                                               size_t workSpaceSize) const
{
    MIOPEN_LOG_I("algo = " << algo << ", workspace = " << workSpaceSize);
    const auto tensors = ConvFwdTensors{xDesc, x, wDesc, w, yDesc, y};
    ValidateConvTensors(tensors);
    ValidateAlphaBeta(alpha, beta);

    if(algo != miopenConvolutionFwdAlgoGEMM &&
       (xDesc.GetType() == miopenInt8 || xDesc.GetType() == miopenInt8x4))
    {
        MIOPEN_THROW(miopenStatusBadParm);
    }

    ConvForwardCheckNumerics(handle, tensors, [&]() {
        ValidateGroupCount(xDesc, wDesc, *this);

        const auto algorithm_name = AlgorithmName{ConvolutionAlgoToDirectionalString(
            static_cast<miopenConvAlgorithm_t>(algo), conv::Direction::Forward)};

        auto ctx =
            ConvolutionContext{xDesc, wDesc, yDesc, *this, conv::Direction::Forward}; // forward
        ctx.SetStream(&handle);
        const auto network_config = ctx.BuildConfKey();
        const auto& invoker       = handle.GetInvoker(network_config, boost::none, algorithm_name);

        if(invoker)
        {
            const auto& invoke_ctx = conv::DataInvokeParams{tensors, workSpace, workSpaceSize};
            (*invoker)(handle, invoke_ctx);
            return;
        }

        switch(algo)
        {
        case miopenConvolutionFwdAlgoDirect:
        case miopenConvolutionFwdAlgoFFT:
            MIOPEN_THROW(
                "No invoker was registered for convolution forward direct. Was find executed?");

        case miopenConvolutionFwdAlgoImplicitGEMM:
        {
            auto&& kernels = handle.GetKernels(algorithm_name, network_config);
            ConvFwdImplicitGemm(ctx, handle, tensors, workSpace, workSpaceSize, kernels);
        }
        break;

        case miopenConvolutionFwdAlgoWinograd:
        {
            auto kernel = handle.GetKernel(algorithm_name, network_config);
            ConvWinograd(ctx, tensors, kernel);
        }
        break;

        case miopenConvolutionFwdAlgoGEMM:
            ConvFwdGemm(handle, tensors, workSpace, workSpaceSize);
            break;

        case miopenConvolutionFwdAlgoStaticCompiledGEMM:
        {
            auto&& kernels = handle.GetKernels(algorithm_name, network_config);
            ConvFwdSCGemm(ctx, handle, tensors, workSpace, workSpaceSize, kernels);
        }
        break;
        }
    });
}

template <class TKernels>
void ConvFwdImplicitGemm(const ConvolutionContext& /*ctx*/,
                         Handle& handle,
                         const ConvFwdTensors& tensors,
                         Data_t /*workSpace*/,
                         std::size_t /*workSpaceSize*/,
                         const TKernels& kernels)
{
    if(kernels.empty())
        MIOPEN_THROW(
            "Error running Implicit GEMM Forward convolution. Was Find() executed previously?");

    auto kernel = kernels[0];

    float elapsed = 0;

    // clang-format off
    if(kernel.GetName() ==
           "gridwise_convolution_implicit_gemm_v4r1_gnchw_gkcyx_gnkhw_lds_double_buffer" ||
       kernel.GetName() ==
           "gridwise_convolution_implicit_gemm_v4r1_nchw_kcyx_nkhw_lds_double_buffer" ||
       kernel.GetName() ==
           "gridwise_convolution_implicit_gemm_v4_nchw_kcyx_nkhw_lds_double_buffer" ||
       kernel.GetName() ==
           "gridwise_convolution_implicit_gemm_v4_nchw_kc1x1_nkhw_lds_double_buffer" ||
       kernel.GetName() ==
           "gridwise_convolution_implicit_gemm_v4r4_gen_xdlops_nchw_kcyx_nkhw_lds_double_buffer" ||
       kernel.GetName() ==
           "gridwise_convolution_implicit_gemm_v4r4_gen_xdlops_gnchw_gkcyx_gnkhw_lds_double_buffer" ||
       kernel.GetName() ==
           "gridwise_convolution_implicit_gemm_v4r4_xdlops_nchw_kc1x1_nkhw_lds_double_buffer" ||
       kernel.GetName() ==
           "gridwise_convolution_implicit_gemm_v4r4_xdlops_nchw_kcyx_nkhw_lds_double_buffer" ||
       kernel.GetName() == "gridwise_convolution_implicit_gemm_v4r4_nchw_kcyx_nkhw")
    // clang-format on
    {
        kernel(tensors.x, tensors.w, tensors.y);

        if(handle.IsProfilingEnabled())
            elapsed += handle.GetKernelTime();
    }
    else
    {
        MIOPEN_THROW("Error running Implicit GEMM Forward convolution (none workspace?)");
    }
    if(handle.IsProfilingEnabled())
    {
        handle.ResetKernelTime();
        handle.AccumKernelTime(elapsed);
    }
}

template <typename T>
void ConvWinograd(const ConvolutionContext& ctx, const T& tensors, const KernelInvoke& kernel)
{
    static_assert(std::is_same<T, ConvFwdTensors>::value || std::is_same<T, ConvBwdTensors>::value,
                  "ConvWinograd() can be used with Fwd or Bwd convolutions only");
    constexpr bool is_forward = std::is_same<T, ConvFwdTensors>::value;
    constexpr int F_REVERSE_R = 1 << 0;
    constexpr int F_REVERSE_S = 1 << 1;
    constexpr int F_FLIP_K_C  = 1 << 2;
    // These are not used yet. Nevertheless let's keep as a shader documentation.
    // constexpr int F_FLIP_DATA_N_C = 1 << 3; // Unsupported in f3x2.
    // constexpr int F_FLIP_OUT_N_K = 1 << 4; // Unsupported in f3x2.
    // constexpr int L_F_ADDR_INDIRECT  = 1 << 6;
    // constexpr int L_F_BIAS  = 1 << 7;
    // constexpr int L_F_LEAKY_RELU  = 1 << 8;
    constexpr int L_F_NKC_STRIDES   = 1 << 9;
    constexpr int L_F_GROUP_STRIDES = 1 << 10;

    int flags         = is_forward ? 0 : F_REVERSE_R + F_REVERSE_S + F_FLIP_K_C;
    int reserved      = 0;
    int* reserved_ptr = nullptr;
    int N, C, H, W, K, n_groups, out_H, out_W, R, S, pad_H, pad_W;
    GetCompiledInParameters(
        ctx, &N, &C, &H, &W, &K, &n_groups, &out_H, &out_W, &R, &S, &pad_H, &pad_W);
    MIOPEN_LOG_I2(" N=" << N << " C=" << C << " H=" << H << " W=" << W << " K=" << K << " n_groups="
                        << n_groups
                        << " flags="
                        << flags
                        << " R="
                        << R
                        << " S="
                        << S
                        << " pad_H="
                        << pad_H
                        << " pad_W="
                        << pad_W
                        << " out_H="
                        << out_H
                        << " out_W="
                        << out_W);

    if(kernel.GetName() == "miopenSp3AsmConvRxSU")
    {
        kernel(N,
               C,
               H,
               W,
               K,
               n_groups,
               flags,
               reserved,
               tensors.in(),
               tensors.w,
               tensors.out(),
               reserved_ptr,
               R,
               S,
               pad_H,
               pad_W,
               out_H,
               out_W);
    }
    else if(kernel.GetName() == "miopenSp3AsmConvRxSf3x2")
    {
        flags += L_F_NKC_STRIDES;
        /// \todo Consider using BufferInfo to compute strides
        constexpr int SIZEOF_DATA = 4;
        int d_C_stride            = H * W * SIZEOF_DATA;
        int d_N_stride            = C * d_C_stride;
        int f_C_stride            = R * S * SIZEOF_DATA * (is_forward ? 1 : K);
        int f_K_stride            = R * S * SIZEOF_DATA * (is_forward ? C : 1);
        int o_K_stride            = out_H * out_W * SIZEOF_DATA;
        int o_N_stride            = K * o_K_stride;
        MIOPEN_LOG_I2("...flags=" << flags << " d_N_stride=" << d_N_stride << " d_C_stride="
                                  << d_C_stride
                                  << " f_K_stride="
                                  << f_K_stride
                                  << " f_C_stride="
                                  << f_C_stride
                                  << " o_N_stride="
                                  << o_N_stride
                                  << " o_K_stride="
                                  << o_K_stride);
        kernel(N,
               C,
               H,
               W,
               K,
               n_groups,
               flags,
               reserved,
               tensors.in(),
               tensors.w,
               tensors.out(),
               reserved_ptr,
               R,
               S,
               pad_H,
               pad_W,
               out_H,
               out_W,
               reserved_ptr,
               reserved,
               d_N_stride,
               d_C_stride,
               f_K_stride,
               f_C_stride,
               o_N_stride,
               o_K_stride);
    }
    else if(kernel.GetName().rfind("miopenSp3AsmConv_group_20_5_23_M", 0) == 0)
    { // ConvBinWinogradRxSf2x3
        flags |= L_F_NKC_STRIDES + L_F_GROUP_STRIDES;
        auto group_cnt = ctx.group_counts;
        C              = C / group_cnt;
        K              = K / group_cnt;
        // cppcheck-suppress unreadVariable
        BuffInfo d_buf(GetGroupConvLayout(GetMemLayout_t(ctx.in_layout), true),
                       N,
                       C,
                       H,
                       W,
                       1,
                       group_cnt,
                       GetTypeSize(ctx.in_data_type)),
            // cppcheck-suppress unreadVariable
            o_buf(GetGroupConvLayout(GetMemLayout_t(ctx.out_layout), true),
                  N,
                  K,
                  out_H,
                  out_W,
                  1,
                  group_cnt,
                  GetTypeSize(ctx.out_data_type)),
            // cppcheck-suppress unreadVariable
            f_buf(GetGroupConvLayout(is_forward ? (MemLayout_t::NCHW)
                                                : GetSwappedNCLayout(MemLayout_t::NCHW),
                                     false),
                  K,
                  C,
                  R,
                  S,
                  1,
                  group_cnt,
                  GetTypeSize(ctx.weights_data_type));

        if(GetKernelLocalWorkDim(kernel, 0) != 0)
            n_groups = solver::ConvBinWinogradRxSf2x3::GetNGroups(
                ctx.group_counts,
                GetKernelGlobalWorkDim(kernel, 0) / GetKernelLocalWorkDim(kernel, 0));
        else
            n_groups = solver::ConvBinWinogradRxSf2x3::GetNGroups(
                ctx.group_counts,
                GetKernelGlobalWorkDim(kernel, 0) / 512); // For OCL runtime. Issue #1724

        // clang-format off
        MIOPEN_LOG_I2(" N=" << N << " G=" << group_cnt << " C=" << C << " H=" << H << " W=" << W << " K=" << K
            << " n_groups=" << n_groups << " flags=" << flags << " R=" << R << " S=" << S
            << " pad_H=" << pad_H << " pad_W=" << pad_W << " out_H=" << out_H << " out_W=" << out_W
            << " d_buf.byte_stride.nk=" << d_buf.byte_stride.nk << " d_buf.byte_stride.c=" << d_buf.byte_stride.c
            << " d_buf.byte_stride.h=" << d_buf.byte_stride.h << " d_buf.byte_stride.w=" << d_buf.byte_stride.w
            << " f_buf.byte_stride.nk=" << f_buf.byte_stride.nk << " f_buf.byte_stride.c=" << f_buf.byte_stride.c
            << " f_buf.byte_stride.h=" << f_buf.byte_stride.h << " f_buf.byte_stride.w=" << f_buf.byte_stride.w
            << " o_buf.byte_stride.nk=" << o_buf.byte_stride.nk << " o_buf.byte_stride.c=" << o_buf.byte_stride.c
            << " o_buf.byte_stride.h="  << o_buf.byte_stride.h <<  " o_buf.byte_stride.w=" << o_buf.byte_stride.w
            << " d_buf.byte_stride.g=" << d_buf.byte_stride.g  << " o_buf.byte_stride.g="  << o_buf.byte_stride.g
            << " f_buf.byte_stride.g=" << f_buf.byte_stride.g); // clang-format on

        kernel(N,
               C,
               H,
               W,
               K,
               n_groups,
               flags,
               reserved,
               tensors.in(),
               tensors.w,
               tensors.out(),
               reserved_ptr, // Unused return_addr.
               R,
               S,
               pad_H, // Like Fwd wino.
               pad_W,
               out_H,
               out_W,
               reserved_ptr, // Unused bias_addr.
               reserved,     // Unused relu_alpha.
               d_buf.byte_stride.nk,
               d_buf.byte_stride.c,
               d_buf.byte_stride.h,
               d_buf.byte_stride.w,
               f_buf.byte_stride.nk,
               f_buf.byte_stride.c,
               f_buf.byte_stride.h,
               f_buf.byte_stride.w,
               o_buf.byte_stride.nk,
               o_buf.byte_stride.c,
               o_buf.byte_stride.h,
               o_buf.byte_stride.w,
               group_cnt,
               d_buf.byte_stride.g,
               f_buf.byte_stride.g,
               o_buf.byte_stride.g);
    }
    else
    {
        kernel(N,
               C,
               H,
               W,
               K,
               n_groups,
               flags,
               reserved,
               tensors.in(),
               tensors.w,
               tensors.out(),
               reserved_ptr);
    }
}

void ConvolutionDescriptor::ConvFwdGemm(Handle& handle,
                                        const ConvFwdTensors& tensors,
                                        Data_t workSpace,
                                        std::size_t workSpaceSize) const
{
#if MIOPEN_USE_GEMM
    if(miopen::IsDisabled(MIOPEN_DEBUG_CONV_GEMM{}))
    {
        MIOPEN_THROW("GEMM convolution is disabled");
    }
    if(IsAnyBufferBF16(tensors.xDesc, tensors.yDesc, tensors.wDesc) && !IsUseRocBlas)
    {
        MIOPEN_THROW("GEMM convolution is unsupported");
    }

    std::size_t in_n, in_c;
    std::tie(in_n, in_c) = tie_pick<0, 1>()(tensors.xDesc.GetLengths());

    std::size_t wei_k = tensors.wDesc.GetLengths()[0];

    std::size_t spatial_dim = GetSpatialDimension();

    auto in_spatial  = boost::adaptors::slice(tensors.xDesc.GetLengths(), 2, 2 + spatial_dim);
    auto wei_spatial = boost::adaptors::slice(tensors.wDesc.GetLengths(), 2, 2 + spatial_dim);
    auto out_spatial = boost::adaptors::slice(tensors.yDesc.GetLengths(), 2, 2 + spatial_dim);

    // Use transpose path for 1x1, stride=2
    if(GetSpatialDimension() == 2 && miopen::all_of(wei_spatial, [](auto v) { return v == 1; }) &&
       miopen::all_of(GetConvPads(), [](auto v) { return v == 0; }) &&
       miopen::all_of(GetConvStrides(), [](auto v) { return v == 2; }))
    {
        if(group_count > 1)
        {
            MIOPEN_LOG_FUNCTION("groupconv, 1x1 u2xv2");
        }
        else
        {
            MIOPEN_LOG_FUNCTION("convolution, 1x1 u2xv2");
        }

        assert(workSpace != nullptr &&
               workSpaceSize >= ForwardGetWorkSpaceSizeGEMMTranspose(tensors.xDesc, tensors.yDesc));

        float t1 = 0;
        transpose_NCHW2CNHW(handle,
                            in_n,
                            in_c,
                            in_spatial[0],
                            in_spatial[1],
                            out_spatial[0],
                            out_spatial[1],
                            tensors.x,
                            workSpace,
                            0,
                            0,
                            GetConvStrides()[0],
                            GetConvStrides()[1],
                            tensors.xDesc.GetType());
        if(handle.IsProfilingEnabled())
            t1 = handle.GetKernelTime();

        std::size_t out_spatial_size = std::accumulate(
            out_spatial.begin(), out_spatial.end(), std::size_t(1), std::multiplies<std::size_t>());

        std::size_t x_t_size = in_n * in_c * out_spatial_size;

        std::size_t wksp_offset = 0;
        if(tensors.wDesc.GetType() == miopenInt8)
        {
            wksp_offset = x_t_size;

            transpose_packed_MN2NM(handle,
                                   in_c,
                                   static_cast<int>(in_n * out_spatial_size),
                                   0,
                                   wksp_offset,
                                   workSpace,
                                   workSpace,
                                   tensors.xDesc.GetType());
            if(handle.IsProfilingEnabled())
                t1 += handle.GetKernelTime();

            x_t_size *= 2;
        }

        if(tensors.wDesc.GetType() == miopenInt8 || tensors.wDesc.GetType() == miopenInt8x4)
        {
            const auto xts = GetTypeSize(tensors.xDesc.GetType());
            if(xts > 0)
            {
                const auto yts_div_xts = GetTypeSize(tensors.yDesc.GetType()) / xts;
                if(yts_div_xts > 0)
                    x_t_size /= yts_div_xts;
            }
        }

        if(group_count > 1)
        {
            GemmDescriptor gemm_desc = CreateGemmDescriptorGroupConvCNHWFwd(
                tensors.wDesc, tensors.xDesc, tensors.yDesc, group_count);

            CallGemmStridedBatched(
                handle, gemm_desc, tensors.w, 0, workSpace, 0, workSpace, x_t_size, nullptr, false);
        }
        else
        {
            // tensors.y = CNHW2NCHW(tensors.w * NCHW2CNHW(tensors.x))
            GemmDescriptor gemm_desc =
                CreateGemmDescriptorConvCNHWFwd(tensors.wDesc, tensors.xDesc, tensors.yDesc);

            // tensors.y = CNHW2NCHW(tensors.w * NCHW2CNHW(tensors.x))
            CallGemm(handle,
                     gemm_desc,
                     tensors.w,
                     0,
                     workSpace,
                     wksp_offset,
                     workSpace,
                     x_t_size,
                     nullptr,
                     false);
        }
        if(handle.IsProfilingEnabled())
            t1 += handle.GetKernelTime();

        transpose_CNHW2NCHW(handle,
                            in_n,
                            wei_k,
                            out_spatial[0],
                            out_spatial[1],
                            out_spatial[0],
                            out_spatial[1],
                            workSpace,
                            tensors.y,
                            x_t_size,
                            0,
                            1,
                            1,
                            tensors.yDesc.GetType());
        if(handle.IsProfilingEnabled())
            t1 += handle.GetKernelTime();

        if((tensors.wDesc.GetType() == miopenInt8 || tensors.wDesc.GetType() == miopenInt8x4) &&
           tensors.yDesc.GetType() != miopenInt32)
        {
            TensorDescriptor ygemmDesc(
                miopenInt32, tensors.yDesc.GetLengths(), tensors.yDesc.GetStrides());

            CastTensor(handle, &lowp_quant, ygemmDesc, tensors.y, tensors.yDesc, tensors.y, 0, 0);
            if(handle.IsProfilingEnabled())
                t1 += handle.GetKernelTime();
        }

        if(handle.IsProfilingEnabled())
        {
            handle.ResetKernelTime();
            handle.AccumKernelTime(t1);
        }
    }
    else if(miopen::all_of(wei_spatial, [](auto v) { return v == 1; }) &&
            miopen::all_of(GetConvPads(), [](auto v) { return v == 0; }) &&
            miopen::all_of(GetConvStrides(), [](auto v) { return v == 1; }))
    {
        if(group_count > 1)
        {
            MIOPEN_LOG_FUNCTION("groupconv, 1x1");

            GemmDescriptor gemm_desc = CreateGemmDescriptorGroupConvFwd(
                tensors.wDesc, tensors.xDesc, tensors.yDesc, group_count);
            float time_0 = 0;

            std::size_t out_spatial_size = std::accumulate(out_spatial.begin(),
                                                           out_spatial.end(),
                                                           std::size_t(1),
                                                           std::multiplies<std::size_t>());

            std::size_t in_spatial_size = std::accumulate(in_spatial.begin(),
                                                          in_spatial.end(),
                                                          std::size_t(1),
                                                          std::multiplies<std::size_t>());

            for(std::size_t i = 0; i < in_n; i++)
            {
                std::size_t out_offset = i * wei_k * out_spatial_size;

                std::size_t in_offset = i * in_c * in_spatial_size;

                CallGemmStridedBatched(handle,
                                       gemm_desc,
                                       tensors.w,
                                       0,
                                       tensors.x,
                                       in_offset,
                                       tensors.y,
                                       out_offset,
                                       nullptr,
                                       false);
                if(handle.IsProfilingEnabled())
                {
                    if(i == in_n - 1)
                        handle.AccumKernelTime(time_0);
                    time_0 += handle.GetKernelTime();
                }
            }
        }
        else
        {
            MIOPEN_LOG_FUNCTION("convolution, 1x1");
            float time_0 = 0;
            float t1     = 0;

            if(tensors.wDesc.GetType() == miopenInt8)
            {
                GemmDescriptor gemm_desc =
                    CreateGemmDescriptorConvFwd(tensors.wDesc, tensors.xDesc, tensors.yDesc);

                std::size_t out_spatial_size = std::accumulate(out_spatial.begin(),
                                                               out_spatial.end(),
                                                               std::size_t(1),
                                                               std::multiplies<std::size_t>());

                std::size_t in_spatial_size = std::accumulate(in_spatial.begin(),
                                                              in_spatial.end(),
                                                              std::size_t(1),
                                                              std::multiplies<std::size_t>());

                for(std::size_t i = 0; i < in_n; i++)
                {
                    std::size_t out_offset = i * wei_k * out_spatial_size;

                    std::size_t in_offset = i * in_c * in_spatial_size;

                    transpose_packed_MN2NM(handle,
                                           in_c,
                                           in_spatial_size,
                                           in_offset,
                                           0,
                                           tensors.x,
                                           workSpace,
                                           tensors.xDesc.GetType());
                    if(handle.IsProfilingEnabled())
                        t1 += handle.GetKernelTime();

                    CallGemm(handle,
                             gemm_desc,
                             tensors.w,
                             0,
                             workSpace,
                             0,
                             tensors.y,
                             out_offset,
                             nullptr,
                             false);
                    if(handle.IsProfilingEnabled())
                        time_0 += handle.GetKernelTime();
                }
            }
            else
            {
                // tensors.y = tensors.w * tensors.x
                GemmDescriptor gemm_desc = CreateGemmStridedBatchedDescriptorConv1x1Fwd(
                    tensors.wDesc, tensors.xDesc, tensors.yDesc);

                // tensors.y = tensors.w * tensors.x
                CallGemmStridedBatched(
                    handle, gemm_desc, tensors.w, 0, tensors.x, 0, tensors.y, 0, nullptr, false);
                if(handle.IsProfilingEnabled())
                    time_0 += handle.GetKernelTime();
            }

            if((tensors.wDesc.GetType() == miopenInt8 || tensors.wDesc.GetType() == miopenInt8x4) &&
               tensors.yDesc.GetType() != miopenInt32)
            {
                TensorDescriptor ygemmDesc(
                    miopenInt32, tensors.yDesc.GetLengths(), tensors.yDesc.GetStrides());

                CastTensor(
                    handle, &lowp_quant, ygemmDesc, tensors.y, tensors.yDesc, tensors.y, 0, 0);
                if(handle.IsProfilingEnabled())
                    handle.AccumKernelTime(t1 + time_0);
            }
        }
    }
    // if not 1x1
    else
    {
        if(group_count > 1)
        {
            MIOPEN_LOG_FUNCTION("groupconv, non 1x1");
        }
        else
        {
            MIOPEN_LOG_FUNCTION("convolution, non 1x1");
        }
        assert(workSpace != nullptr &&
               workSpaceSize >=
                   (ForwardGetWorkSpaceSizeGEMM(tensors.wDesc, tensors.yDesc) * group_count));

        // tensors.y = tensors.w * Im2Col(tensors.x)
        GemmDescriptor gemm_desc{};
        if(group_count > 1)
            gemm_desc = CreateGemmDescriptorGroupConvFwd(
                tensors.wDesc, tensors.xDesc, tensors.yDesc, group_count);
        else
            gemm_desc = CreateGemmDescriptorConvFwd(tensors.wDesc, tensors.xDesc, tensors.yDesc);

        std::size_t out_spatial_size = std::accumulate(
            out_spatial.begin(), out_spatial.end(), std::size_t(1), std::multiplies<std::size_t>());

        std::size_t in_spatial_size = std::accumulate(
            in_spatial.begin(), in_spatial.end(), std::size_t(1), std::multiplies<std::size_t>());

        float time_0 = 0;
        float t1     = 0;
        for(std::size_t i = 0; i < in_n; i++)
        {
            std::size_t out_offset = i * wei_k * out_spatial_size;

            std::size_t in_offset = i * in_c * in_spatial_size;

            Im2ColGPU(handle,
                      GetSpatialDimension(),
                      tensors.x,
                      in_offset,
                      in_c,
                      in_spatial,
                      wei_spatial,
                      out_spatial,
                      GetConvPads(),
                      GetConvStrides(),
                      GetConvDilations(),
                      workSpace,
                      tensors.xDesc.GetType());

            if(handle.IsProfilingEnabled())
                t1 = handle.GetKernelTime();

            std::size_t wksp_offset = 0;
            if(tensors.wDesc.GetType() == miopenInt8)
            {
                std::size_t wei_spatial_size = std::accumulate(wei_spatial.begin(),
                                                               wei_spatial.end(),
                                                               std::size_t(1),
                                                               std::multiplies<std::size_t>());

                wksp_offset = in_c * wei_spatial_size * out_spatial_size;

                transpose_packed_MN2NM(handle,
                                       static_cast<int>(in_c * wei_spatial_size),
                                       out_spatial_size,
                                       0,
                                       wksp_offset,
                                       workSpace,
                                       workSpace,
                                       tensors.xDesc.GetType());

                if(handle.IsProfilingEnabled())
                    t1 += handle.GetKernelTime();
            }

            // tensors.y = tensors.w * Im2Col(tensors.x)
            if(group_count > 1)
                CallGemmStridedBatched(handle,
                                       gemm_desc,
                                       tensors.w,
                                       0,
                                       workSpace,
                                       0,
                                       tensors.y,
                                       out_offset,
                                       nullptr,
                                       false);
            else
                CallGemm(handle,
                         gemm_desc,
                         tensors.w,
                         0,
                         workSpace,
                         wksp_offset,
                         tensors.y,
                         out_offset,
                         nullptr,
                         false,
                         (tensors.wDesc.GetType() == miopenInt8 ||
                          tensors.wDesc.GetType() == miopenInt8x4)
                             ? GemmBackend_t::rocblas
                             : GemmBackend_t::miopengemm);

            // Update times for both the kernels
            if(handle.IsProfilingEnabled())
            {
                if(i == in_n - 1)
                {
                    handle.AccumKernelTime(t1 + time_0);
                    time_0 = handle.GetKernelTime();
                }
                else
                {
                    handle.AccumKernelTime(t1);
                    time_0 += handle.GetKernelTime();
                }
            }
        }

        if((tensors.wDesc.GetType() == miopenInt8 || tensors.wDesc.GetType() == miopenInt8x4) &&
           tensors.yDesc.GetType() != miopenInt32)
        {
            TensorDescriptor ygemmDesc(
                miopenInt32, tensors.yDesc.GetLengths(), tensors.yDesc.GetStrides());

            CastTensor(handle, &lowp_quant, ygemmDesc, tensors.y, tensors.yDesc, tensors.y, 0, 0);
            if(handle.IsProfilingEnabled())
                handle.AccumKernelTime(time_0);
        }
    }
#ifdef NDEBUG
    (void)workSpaceSize;
#endif
#else
    (void)handle;
    (void)tensors;
    (void)workSpace;
    (void)workSpaceSize;
    MIOPEN_THROW("GEMM is not supported");
#endif
}

template <class TKernels>
void ConvFwdSCGemm(const ConvolutionContext& ctx,
                   Handle& handle,
                   const ConvFwdTensors& tensors,
                   Data_t workSpace,
                   std::size_t workSpaceSize,
                   const TKernels& kernels)
{
#if MIOPEN_USE_SCGEMM
    if(miopen::IsDisabled(MIOPEN_DEBUG_CONV_SCGEMM{}))
    {
        MIOPEN_THROW("Static Compiled GEMM is disabled");
    }

    if(kernels.empty() /*|| scgParams.params == nullptr*/)
        MIOPEN_THROW(
            "Error running Static Compiled GEMM convolution. Was Find() executed previously?");

    auto ks = std::vector<KernelInvoke>{kernels.begin(), kernels.end()};

    float elapsed = 0;

    elapsed = CallSCGemm(handle, ctx, tensors.x, tensors.y, tensors.w, nullptr, workSpace, ks);

    if(handle.IsProfilingEnabled())
    {
        MIOPEN_LOG_I2("CallSCGemm elapsed time = " << elapsed << " ms");
        handle.ResetKernelTime();
        handle.AccumKernelTime(elapsed);
    }
    std::ignore = workSpaceSize;
#else
    std::ignore = ctx;
    std::ignore = handle;
    std::ignore = tensors;
    std::ignore = workSpace;
    std::ignore = workSpaceSize;
    std::ignore = kernels;
    MIOPEN_THROW("Static Compiled GEMM is not supported");
#endif
}

std::size_t ConvolutionDescriptor::GetFwdSolutionCountFallback(const TensorDescriptor& wDesc,
                                                               const TensorDescriptor& xDesc,
                                                               const TensorDescriptor& yDesc) const
{
    // This is needed on fallback path only.
    // Regular (find-db) path have been verified during Find().
    ValidateGroupCount(xDesc, wDesc, *this);

    if(IsGemmApplicableFwd(wDesc, xDesc, yDesc))
    {
        MIOPEN_LOG_I("Fallback path, GEMM");
        return 1;
    }
    MIOPEN_LOG_I("Fallback path, GEMM disabled");
    /// When count=0 the reason could be:
    /// * (1) Convolution is not implemented in the library at all, so Find() would fail as
    ///   well. This is case when rc = miopenStatusNotImplemented is correct.
    /// * (2) Variant of the above: Convolution is implemented, but implementation is disabled,
    ///   for example, rocBLAS is not installed or some convolutions are disabled by the
    ///   environment setting.
    /// * (3) There is none relevant record in the find-db and fallback path was unable to
    ///   choose suitable solution.
    ///
    /// We can't distinguish these three cases.
    /// Let's do like Find() does:
    MIOPEN_THROW(miopenStatusNotImplemented,
                 "Requested convolution is not supported or immedate mode fallback has failed.");
}

std::size_t ConvolutionDescriptor::GetBwdSolutionCountFallback(const TensorDescriptor& dyDesc,
                                                               const TensorDescriptor& wDesc,
                                                               const TensorDescriptor& dxDesc) const
{
    ValidateGroupCount(dxDesc, wDesc, *this); // See comment in Forward method.

    if(IsGemmApplicableBwd(dyDesc, wDesc, dxDesc))
    {
        MIOPEN_LOG_I("Fallback path, GEMM");
        return 1;
    }
    MIOPEN_LOG_I("Fallback path, GEMM disabled");
    // See comment in Forward method.
    MIOPEN_THROW(miopenStatusNotImplemented,
                 "Requested convolution is not supported or immedate mode fallback has failed.");
}

bool ConvolutionDescriptor::IsGemmApplicableWrw(const TensorDescriptor& dyDesc,
                                                const TensorDescriptor& xDesc,
                                                const TensorDescriptor& dwDesc) const
{
#if MIOPEN_USE_GEMM
    if(!miopen::IsDisabled(MIOPEN_DEBUG_CONV_GEMM{}) &&
       !(IsAnyBufferBF16(xDesc, dyDesc, dwDesc) && !IsUseRocBlas))
    {
        const std::size_t spatial_dim = GetSpatialDimension();
        const auto wei_spatial = boost::adaptors::slice(dwDesc.GetLengths(), 2, 2 + spatial_dim);

        // if not 1x1
        if((miopen::any_of(wei_spatial, [](auto v) { return v != 1; }) ||
            miopen::any_of(GetConvPads(), [](auto v) { return v != 0; }) ||
            miopen::any_of(GetConvStrides(), [](auto v) { return v != 1; })))
            return true;

        if(miopen::any_of(wei_spatial, [](auto v) { return v == 1; }) &&
           miopen::any_of(GetConvPads(), [](auto v) { return v == 0; }) &&
           miopen::any_of(GetConvStrides(), [](auto v) { return v == 1; }))
            return true;

        return false;
    }
#else
    std::ignore = dyDesc;
    std::ignore = xDesc;
    std::ignore = dwDesc;
#endif
    return false;
}

bool ConvolutionDescriptor::IsGemmApplicableFwd(const TensorDescriptor& wDesc,
                                                const TensorDescriptor& xDesc,
                                                const TensorDescriptor& yDesc) const
{
#if MIOPEN_USE_GEMM
    return !miopen::IsDisabled(MIOPEN_DEBUG_CONV_GEMM{}) &&
           !(IsAnyBufferBF16(xDesc, yDesc, wDesc) && !IsUseRocBlas);
#else
    std::ignore = wDesc;
    std::ignore = xDesc;
    std::ignore = yDesc;
    return false;
#endif
}

bool ConvolutionDescriptor::IsGemmApplicableBwd(const TensorDescriptor& dyDesc,
                                                const TensorDescriptor& wDesc,
                                                const TensorDescriptor& dxDesc) const
{
#if MIOPEN_USE_GEMM
    return !miopen::IsDisabled(MIOPEN_DEBUG_CONV_GEMM{}) &&
           !(IsAnyBufferBF16(dxDesc, dyDesc, wDesc) && !IsUseRocBlas);
#else
    std::ignore = dyDesc;
    std::ignore = wDesc;
    std::ignore = dxDesc;
    return false;
#endif
}

std::size_t ConvolutionDescriptor::GetWrwSolutionCountFallback(const TensorDescriptor& dyDesc,
                                                               const TensorDescriptor& xDesc,
                                                               const TensorDescriptor& dwDesc) const
{
    ValidateGroupCount(xDesc, dwDesc, *this); // See comment in Forward method.

    if(IsGemmApplicableWrw(xDesc, dyDesc, dwDesc))
    {
        MIOPEN_LOG_I("Fallback path, GEMM");
        return 1;
    }
    MIOPEN_LOG_I("Fallback path, GEMM disabled");
    // See comment in Forward method.
    MIOPEN_THROW(miopenStatusNotImplemented,
                 "Requested convolution is not supported or immedate mode fallback has failed.");
}

std::size_t GetSolutionCount(Handle& handle, const ProblemDescription& problem)
{
    const FindDbRecord fdb_record{handle, problem};
    if(fdb_record.empty())
        return 0;
    return std::distance(fdb_record.begin(), fdb_record.end());
}

std::size_t ConvolutionDescriptor::GetForwardSolutionCount(Handle& handle,
                                                           const TensorDescriptor& wDesc,
                                                           const TensorDescriptor& xDesc,
                                                           const TensorDescriptor& yDesc) const
{
    MIOPEN_LOG_I("");
    const auto problem = ProblemDescription{xDesc, wDesc, yDesc, *this, conv::Direction::Forward};
    const auto n       = GetSolutionCount(handle, problem);
    if(n > 0)
        return n;
    return GetFwdSolutionCountFallback(wDesc, xDesc, yDesc);
}

static inline bool IsAlgorithmDisabled(const miopenConvAlgorithm_t algo)
{
    switch(algo)
    { // clang-format off
    case miopenConvolutionAlgoGEMM:
        return miopen::IsDisabled(MIOPEN_DEBUG_CONV_GEMM{}) || !MIOPEN_USE_GEMM;
    case miopenConvolutionAlgoDirect:
        return miopen::IsDisabled(MIOPEN_DEBUG_CONV_DIRECT{});
    case miopenConvolutionAlgoFFT:
        return miopen::IsDisabled(MIOPEN_DEBUG_CONV_FFT{});
    case miopenConvolutionAlgoWinograd:
        return miopen::IsDisabled(MIOPEN_DEBUG_CONV_WINOGRAD{});
    case miopenConvolutionAlgoImplicitGEMM:
        return miopen::IsDisabled(MIOPEN_DEBUG_CONV_IMPLICIT_GEMM{});
    case miopenConvolutionAlgoStaticCompiledGEMM:
        return miopen::IsDisabled(MIOPEN_DEBUG_CONV_SCGEMM{}) || !MIOPEN_USE_SCGEMM;
    default: // Disable future algos by default to enforce explicit handling:
        return true;
    } // clang-format on
}

void GetSolutions(Handle& handle,
                  const ProblemDescription& problem,
                  const size_t maxSolutionCount,
                  size_t* solutionCount,
                  miopenConvSolution_t* solutions,
                  std::function<int(const std::string&)>&& algoResolver)
{
    const FindDbRecord fdb_record{handle, problem};

    if(fdb_record.empty())
    {
        *solutionCount = 0;
        return;
    }

    // Read all what we have, then sort and write out up to max asked.
    // Fallback path currently returns only one solution, so no need to sort there.
    struct SortWrapper : miopenConvSolution_t // For emplace and sort.
    {
        SortWrapper(const float& t,
                    const size_t& ws,
                    const uint64_t& id,
                    const miopenConvAlgorithm_t& algo)
            : miopenConvSolution_t{t, ws, id, algo}
        {
        }
        bool operator<(const SortWrapper& other) const { return (time < other.time); }
    };
    std::vector<SortWrapper> interim;
    interim.reserve(maxSolutionCount); // For speed. In most cases we have less entries than asked.

    // Individual Solvers can be enabled/disabled by environment settings.
    // Applicability is also affected by presence of external tools (e.g. assembler)
    // ROCm version, specific features of GPU (like xnack) etc.
    // All the above can be found by calling IsApplicable().
    // We need fully initialized context for this, see below.
    auto ctx = ConvolutionContext{problem};
    ctx.SetStream(&handle);
    ctx.DetectRocm();

    for(const auto& pair : fdb_record)
    {
        const auto algo = static_cast<miopenConvAlgorithm_t>(algoResolver(pair.first));
        if(IsAlgorithmDisabled(algo))
            continue;

        const auto solver_id = solver::Id{pair.second.solver_id};
        // Wrong IDs can't be used to call IsApplicable(), so let's
        // ignore obsolete or invalid IDs read from find-db first.
        if(!solver_id.IsValid())
        {
            // Do not disturb users with warnings unless detailed log is enabled.
            MIOPEN_LOG_I("[Warning] incorrect solver_id: " << pair.second.solver_id);
            continue;
        }
        // gemm and fft are always applicable.
        // These can be disabled/enabled at algorithm level.
        if(solver_id != solver::Id::gemm())
            if(!solver_id.GetSolver().IsApplicable(ctx))
                continue;

        interim.emplace_back(pair.second.time, pair.second.workspace, solver_id.Value(), algo);
    }
    std::sort(begin(interim), end(interim));

    auto i = std::size_t{0};
    for(const auto& entry : interim)
    {
        if(i >= maxSolutionCount)
            break;
        solutions[i] = entry;
        ++i;
    }
    *solutionCount = i;
}

void ConvolutionDescriptor::GetForwardSolutionsFallback(Handle& handle,
                                                        const TensorDescriptor& wDesc,
                                                        const TensorDescriptor& xDesc,
                                                        const TensorDescriptor& yDesc,
                                                        const size_t maxSolutionCount,
                                                        size_t* const solutionCount,
                                                        miopenConvSolution_t* const solutions) const
{
    // This check is needed on fallback path only.
    // Regular (find-db) path have been verified during Find().
    ValidateGroupCount(xDesc, wDesc, *this);
    auto i = std::size_t{0};

    if(IsGemmApplicableFwd(wDesc, xDesc, yDesc))
    {
        MIOPEN_LOG_I("Fallback path, GEMM");
        if(i < maxSolutionCount)
        {
            solutions[i].algorithm = miopenConvolutionAlgoGEMM;
            solutions[i].time      = -1.0; /// \todo Evaluate time.
            solutions[i].workspace_size =
                ForwardGetValidWorkSpaceSizeGemm(handle, wDesc, xDesc, yDesc);
            solutions[i].solution_id = solver::Id::gemm().Value();
            ++i;
        }
    }
    else
        MIOPEN_LOG_I("Fallback path, GEMM disabled");

    *solutionCount = i;
}

void ConvolutionDescriptor::GetBwdSolutionsFallback(Handle& /*handle*/,
                                                    const TensorDescriptor& dyDesc,
                                                    const TensorDescriptor& wDesc,
                                                    const TensorDescriptor& dxDesc,
                                                    const size_t maxSolutionCount,
                                                    size_t* const solutionCount,
                                                    miopenConvSolution_t* const solutions) const
{
    ValidateGroupCount(dxDesc, wDesc, *this);
    auto i = std::size_t{0};

    if(IsGemmApplicableBwd(dyDesc, wDesc, dxDesc))
    {
        MIOPEN_LOG_I("Fallback path, GEMM");
        if(i < maxSolutionCount)
        {
            solutions[i].algorithm      = miopenConvolutionAlgoGEMM;
            solutions[i].time           = -1.0; /// \todo Evaluate time.
            solutions[i].workspace_size = BackwardGetValidWorkSpaceSizeGemm(dyDesc, wDesc, dxDesc);
            solutions[i].solution_id    = solver::Id::gemm().Value();
            ++i;
        }
    }
    else
        MIOPEN_LOG_I("Fallback path, GEMM disabled");

    *solutionCount = i;
}

void ConvolutionDescriptor::GetWrwSolutionsFallback(Handle& /*handle*/,
                                                    const TensorDescriptor& dyDesc,
                                                    const TensorDescriptor& xDesc,
                                                    const TensorDescriptor& dwDesc,
                                                    const size_t maxSolutionCount,
                                                    size_t* const solutionCount,
                                                    miopenConvSolution_t* const solutions) const
{
    ValidateGroupCount(xDesc, dwDesc, *this);
    auto i = std::size_t{0};

    if(IsGemmApplicableWrw(dyDesc, xDesc, dwDesc))
    {
        MIOPEN_LOG_I("Fallback path, GEMM");
        if(i < maxSolutionCount)
        {
            solutions[i].algorithm      = miopenConvolutionAlgoGEMM;
            solutions[i].time           = -1.0; /// \todo Evaluate time.
            solutions[i].workspace_size = WrwGetValidWorkSpaceSizeGemm(dyDesc, xDesc, dwDesc);
            solutions[i].solution_id    = solver::Id::gemm().Value();
            ++i;
        }
    }
    else
        MIOPEN_LOG_I("Fallback path, GEMM disabled");

    *solutionCount = i;
}

void ConvolutionDescriptor::GetForwardSolutions(Handle& handle,
                                                const TensorDescriptor& wDesc,
                                                const TensorDescriptor& xDesc,
                                                const TensorDescriptor& yDesc,
                                                const size_t maxSolutionCount,
                                                size_t* const solutionCount,
                                                miopenConvSolution_t* const solutions) const
{
    MIOPEN_LOG_I("");
    if(solutionCount == nullptr)
        MIOPEN_THROW(miopenStatusBadParm, "solutionCount cannot be nullptr");
    if(solutions == nullptr)
        MIOPEN_THROW(miopenStatusBadParm, "solutions cannot be nullptr");

    const auto problem = ProblemDescription{xDesc, wDesc, yDesc, *this, conv::Direction::Forward};
    GetSolutions(
        handle, problem, maxSolutionCount, solutionCount, solutions, StringToConvolutionFwdAlgo);

    if(*solutionCount == 0)
        GetForwardSolutionsFallback(
            handle, wDesc, xDesc, yDesc, maxSolutionCount, solutionCount, solutions);
}

std::size_t
ConvolutionDescriptor::GetFwdSolutionWorkspaceSizeFallback(Handle& handle,
                                                           const TensorDescriptor& wDesc,
                                                           const TensorDescriptor& xDesc,
                                                           const TensorDescriptor& yDesc,
                                                           solver::Id solver_id) const
{
    ValidateGroupCount(xDesc, wDesc, *this);
    if(solver_id == solver::Id::gemm() && IsGemmApplicableFwd(wDesc, xDesc, yDesc))
    {
        MIOPEN_LOG_I("Fallback path, GEMM");
        return ForwardGetValidWorkSpaceSizeGemm(handle, wDesc, xDesc, yDesc);
    }
    MIOPEN_THROW(miopenStatusNotImplemented);
}

std::size_t
ConvolutionDescriptor::BackwardGetValidWorkSpaceSizeGemm(const TensorDescriptor& dyDesc,
                                                         const TensorDescriptor& wDesc,
                                                         const TensorDescriptor& dxDesc) const
{
    const auto wei_spatial =
        boost::adaptors::slice(wDesc.GetLengths(), 2, 2 + GetSpatialDimension());

    if(GetSpatialDimension() == 2 && miopen::all_of(wei_spatial, [](auto v) { return v == 1; }) &&
       miopen::all_of(GetConvPads(), [](auto v) { return v == 0; }) &&
       miopen::all_of(GetConvStrides(), [](auto v) { return v == 2; }))
        return BackwardDataGetWorkSpaceSizeGEMMTranspose(dyDesc, dxDesc);

    if(miopen::all_of(wei_spatial, [](auto v) { return v == 1; }) &&
       miopen::all_of(GetConvPads(), [](auto v) { return v == 0; }) &&
       miopen::all_of(GetConvStrides(), [](auto v) { return v == 1; }))
        return 0;

    return BackwardDataGetWorkSpaceSizeGEMM(wDesc, dyDesc) * group_count;
}

std::size_t
ConvolutionDescriptor::GetBwdSolutionWorkspaceSizeFallback(const TensorDescriptor& dyDesc,
                                                           const TensorDescriptor& wDesc,
                                                           const TensorDescriptor& dxDesc,
                                                           solver::Id solver_id) const
{
    ValidateGroupCount(dxDesc, wDesc, *this);
    if(solver_id == solver::Id::gemm() && IsGemmApplicableBwd(dyDesc, wDesc, dxDesc))
    {
        MIOPEN_LOG_I("Fallback path, GEMM");
        return BackwardGetValidWorkSpaceSizeGemm(dyDesc, wDesc, dxDesc);
    }
    MIOPEN_THROW(miopenStatusNotImplemented);
}

std::size_t
ConvolutionDescriptor::GetWrwSolutionWorkspaceSizeFallback(Handle& /*handle*/,
                                                           const TensorDescriptor& dyDesc,
                                                           const TensorDescriptor& xDesc,
                                                           const TensorDescriptor& dwDesc,
                                                           solver::Id solver_id) const
{
    ValidateGroupCount(xDesc, dwDesc, *this);
    if(solver_id == solver::Id::gemm() && IsGemmApplicableWrw(dyDesc, xDesc, dwDesc))
    {
        MIOPEN_LOG_I("Fallback path, GEMM");
        return WrwGetValidWorkSpaceSizeGemm(dyDesc, xDesc, dwDesc);
    }
    MIOPEN_THROW(miopenStatusNotImplemented);
}

std::size_t ConvolutionDescriptor::GetForwardSolutionWorkspaceSize(Handle& handle,
                                                                   const TensorDescriptor& wDesc,
                                                                   const TensorDescriptor& xDesc,
                                                                   const TensorDescriptor& yDesc,
                                                                   solver::Id solver_id) const
{
    MIOPEN_LOG_I("solver_id = " << solver_id.ToString());
    if(!solver_id.IsValid())
        MIOPEN_THROW(miopenStatusBadParm, "invalid solution id = " + solver_id.ToString());
    if(solver_id != solver::Id::gemm())
    {
        auto sol = solver_id.GetSolver();
        auto ctx = ConvolutionContext{xDesc, wDesc, yDesc, *this, conv::Direction::Forward};
        ctx.SetStream(&handle);
        ctx.DetectRocm();
        if(sol.IsApplicable(ctx))
            return sol.GetWorkspaceSize(ctx);
        else
        {
            MIOPEN_THROW(miopenStatusBadParm,
                         "The supplied solution id: " + solver_id.ToString() +
                             " is not applicable to the current problem");
        }
    }
    // handles the GEMM case
    return GetFwdSolutionWorkspaceSizeFallback(handle, wDesc, xDesc, yDesc, solver_id);
}

// Todo: remove when all immediate mode calls will support invokers
static std::vector<KernelInvoke> CompileSolver(Handle& handle,
                                               ConvolutionContext& ctx,
                                               solver::Id solver_id,
                                               const FindDbKCacheKey& key)
{
    ctx.DetectRocm();
    ctx.SetupFloats();

    const auto solver   = solver_id.GetSolver();
    auto db             = GetDb(ctx);
    const auto solution = solver.FindSolution(ctx, db);

    std::vector<KernelInvoke> kernels;
    AddKernels(handle, key.algorithm_name, key.network_config, solution, &kernels);
    return kernels;
}

static Invoker PrepareInvoker(Handle& handle,
                              ConvolutionContext& ctx,
                              const NetworkConfig& config,
                              solver::Id solver_id)
{
    ctx.DetectRocm();
    ctx.SetupFloats();

    const auto solver = solver_id.GetSolver();
    auto db           = GetDb(ctx);
    auto solution     = solver.FindSolution(ctx, db);
    const auto invoker =
        handle.PrepareInvoker(*solution.invoker_factory, solution.construction_params);

    handle.RegisterInvoker(invoker, config, solver_id);
    return invoker;
}

static Invoker LoadOrPrepareInvoker(Handle& handle, ConvolutionContext& ctx, solver::Id solver_id)
{
    const auto config = ctx.BuildConfKey();
    auto invoker      = handle.GetInvoker(config, solver_id);
    if(invoker)
        return *invoker;
    return PrepareInvoker(handle, ctx, config, solver_id);
}

static bool CheckInvokerSupport(const solver::Id solver_id, conv::Direction dir)
{
    const auto& algo = solver_id.GetAlgo(dir);
    return CheckInvokerSupport(algo);
}

static void CompileSolution(Handle& handle,
                            const solver::Id solver_id,
                            ConvolutionContext& ctx,
                            conv::Direction dir)
{
    if(!solver_id.IsValid())
        MIOPEN_THROW(miopenStatusBadParm, "solver_id = " + solver_id.ToString());

    if(CheckInvokerSupport(solver_id, dir))
    {
        LoadOrPrepareInvoker(handle, ctx, solver_id);
        return;
    }

    // Todo: remove when all finds will use invokers.
    if(solver_id == solver::Id::gemm())
    {
        // Todo: gemm precompilation?
        return;
    }

    const FindDbRecord fdb_record{handle, ctx};
    for(const auto& pair : fdb_record)
    {
        if(solver::Id{pair.second.solver_id} != solver_id)
            continue;

        const auto&& kernels = handle.GetKernels(pair.second.kcache_key.algorithm_name,
                                                 pair.second.kcache_key.network_config);

        if(!kernels.empty())
            return;

        CompileSolver(handle, ctx, solver_id, pair.second.kcache_key);
        return;
    }

    // Todo: solver not found in find-db.
    MIOPEN_THROW(miopenStatusNotImplemented);
}

void ConvolutionDescriptor::CompileForwardSolution(Handle& handle,
                                                   const TensorDescriptor& wDesc,
                                                   const TensorDescriptor& xDesc,
                                                   const TensorDescriptor& yDesc,
                                                   const solver::Id solver_id) const
{
    MIOPEN_LOG_I("solver_id = " << solver_id.ToString());

    auto ctx = ConvolutionContext{xDesc, wDesc, yDesc, *this, conv::Direction::Forward};
    ctx.SetStream(&handle);
    ctx.disable_search_enforce = true;

    CompileSolution(handle, solver_id, ctx, conv::Direction::Forward);
}

void ConvolutionDescriptor::ConvolutionForwardImmediate(Handle& handle,
                                                        const TensorDescriptor& wDesc,
                                                        ConstData_t w,
                                                        const TensorDescriptor& xDesc,
                                                        ConstData_t x,
                                                        const TensorDescriptor& yDesc,
                                                        Data_t y,
                                                        Data_t workSpace,
                                                        const std::size_t workSpaceSize,
                                                        const solver::Id solver_id) const
{
    MIOPEN_LOG_I("solver_id = " << solver_id.ToString() << ", workspace = " << workSpaceSize);
    const auto tensors = ConvFwdTensors{xDesc, x, wDesc, w, yDesc, y};

    ValidateConvTensors(tensors);
    if(!solver_id.IsValid())
        MIOPEN_THROW(miopenStatusBadParm);

    ConvForwardCheckNumerics(handle, tensors, [&]() {
        auto ctx = ConvolutionContext{xDesc, wDesc, yDesc, *this, conv::Direction::Forward};
        ctx.SetStream(&handle);

        if(CheckInvokerSupport(solver_id, conv::Direction::Forward))
        {
            const auto invoker    = LoadOrPrepareInvoker(handle, ctx, solver_id);
            const auto invoke_ctx = conv::DataInvokeParams{tensors, workSpace, workSpaceSize};
            invoker(handle, invoke_ctx);
            return;
        }

        // Todo: remove when all algorithms would support invokers
        if(solver_id == solver::Id::gemm())
        {
            ConvFwdGemm(handle, tensors, workSpace, workSpaceSize);
            return;
        }

        const auto network_config = ctx.BuildConfKey();
        const auto algo_name      = solver_id.GetAlgo(conv::Direction::Forward);
        const auto&& chk_kernels  = handle.GetKernels(algo_name, network_config);
        auto v_chk_kernels = std::vector<KernelInvoke>{chk_kernels.begin(), chk_kernels.end()};

        if(!v_chk_kernels.empty())
        {
            MIOPEN_LOG_I2(
                "Found previously compiled kernels for solution: " << solver_id.ToString());
            if(algo_name == "miopenConvolutionFwdAlgoWinograd")
                ConvWinograd(ctx, tensors, v_chk_kernels.front());
            else if(algo_name == "miopenConvolutionFwdAlgoImplicitGEMM")
                ConvFwdImplicitGemm(ctx, handle, tensors, workSpace, workSpaceSize, v_chk_kernels);
            else if(algo_name == "miopenConvolutionFwdAlgoStaticCompiledGEMM")
                ConvFwdSCGemm(ctx, handle, tensors, workSpace, workSpaceSize, v_chk_kernels);
            else
                MIOPEN_THROW("Invalid algorithm: " + algo_name);
            return;
        }

        const auto problem =
            ProblemDescription{xDesc, wDesc, yDesc, *this, conv::Direction::Forward};
        const FindDbRecord fdb_record{handle, problem};

        for(const auto& pair : fdb_record)
        {
            if(solver::Id{pair.second.solver_id} != solver_id)
                continue;

            const auto&& kernels = handle.GetKernels(pair.second.kcache_key.algorithm_name,
                                                     pair.second.kcache_key.network_config);
            auto v_kernels = std::vector<KernelInvoke>{kernels.begin(), kernels.end()};

            if(v_kernels.empty())
                v_kernels = CompileSolver(handle, ctx, solver_id, pair.second.kcache_key);

            if(algo_name == "miopenConvolutionFwdAlgoWinograd")
                ConvWinograd(ctx, tensors, v_kernels.front());
            else if(algo_name == "miopenConvolutionFwdAlgoImplicitGEMM")
                ConvFwdImplicitGemm(ctx, handle, tensors, workSpace, workSpaceSize, v_kernels);
            else if(algo_name == "miopenConvolutionFwdAlgoStaticCompiledGEMM")
                ConvFwdSCGemm(ctx, handle, tensors, workSpace, workSpaceSize, v_kernels);
            else
                MIOPEN_THROW("Invalid algorithm: " + pair.second.kcache_key.algorithm_name);
            return;
        }

        // Todo: solver not found in find-db.
        MIOPEN_THROW(miopenStatusNotImplemented);
    });
}

// FindBackwardDataAlgorithm()
//
void ConvolutionDescriptor::FindConvBwdDataAlgorithm(Handle& handle,
                                                     const TensorDescriptor& dyDesc,
                                                     ConstData_t dy,
                                                     const TensorDescriptor& wDesc,
                                                     ConstData_t w,
                                                     const TensorDescriptor& dxDesc,
                                                     Data_t dx,
                                                     const int requestAlgoCount,
                                                     int* const returnedAlgoCount,
                                                     miopenConvAlgoPerf_t* perfResults,
                                                     Data_t workSpace,
                                                     size_t workSpaceSize,
                                                     bool exhaustiveSearch) const
{
    MIOPEN_LOG_I("requestAlgoCount = " << requestAlgoCount << ", workspace = " << workSpaceSize);
    if(dx == nullptr || w == nullptr || dy == nullptr)
        MIOPEN_THROW(miopenStatusBadParm, "Buffers cannot be NULL");
    if(returnedAlgoCount == nullptr)
        MIOPEN_THROW(miopenStatusBadParm, "returnedAlgoCount cannot be nullptr");
    if(perfResults == nullptr)
        MIOPEN_THROW(miopenStatusBadParm, "perfResults cannot be nullptr");
    if(requestAlgoCount < 1)
        MIOPEN_THROW(miopenStatusBadParm, "requestAlgoCount cannot be < 1");
    if(wDesc.GetType() == miopenInt8)
        MIOPEN_THROW(miopenStatusBadParm);

    *returnedAlgoCount = 0;

    AutoEnableProfiling enableProfiling{handle};

    const ProblemDescription problem(dxDesc, wDesc, dyDesc, *this, conv::Direction::BackwardData);

    const auto use_winograd_only = [&]() {
        auto ctx = ConvolutionContext{problem};
        ctx.SetStream(&handle);
        ctx.DetectRocm();
        return IsWinograd3x3SupportedAndFast(ctx);
    }();

    // < algorith_name, <time, workspace_size> >
    std::vector<PerfField> perf_db =
        UserFindDbRecord::TryLoad(handle, problem, [&](DbRecord& record) {
            const auto network_config = problem.BuildConfKey();
            const auto invoke_ctx     = conv::DataInvokeParams{
                {dyDesc, dy, wDesc, w, dxDesc, dx}, workSpace, workSpaceSize};

            auto ctx = ConvolutionContext{problem};
            ctx.SetStream(&handle);
            ctx.DetectRocm();

            // Winograd algo
            {
<<<<<<< HEAD
=======
                ConvolutionUserBuffers bufs(workSpace, workSpaceSize);
                bufs.SetBwd(dx, w, dy);
                auto ctx = ConvolutionContext{problem};
                ctx.SetBufs(bufs);
                ctx.SetStream(&handle);
                ctx.DetectRocm();

>>>>>>> 5dee7812
                const auto all = FindWinogradSolutions(ctx);

                miopen::solver::ConvSolution selected{miopenStatusUnknownError};
                float best   = std::numeric_limits<float>::max();
                auto tensors = ConvBwdTensors{dyDesc, dy, wDesc, w, dxDesc, dx};
                // We do not need visit_float here because the signature of winograd kernel
                // invocation
                // (i.e. types and sizes of kernel parameters) does not depend on tensor data types.
                for(const auto& sol : all)
                {
                    float elapsed = 0.0f;
                    const int rc  = EvaluateWinogradSolution(handle, ctx, sol, tensors, elapsed);
                    if(rc != 0)
                    {
                        MIOPEN_LOG_E(sol << " returns " << rc);
                    }
                    else
                    {
                        MIOPEN_LOG_I(sol << ": " << elapsed << (elapsed < best ? " < " : " >= ")
                                         << best);
                        if(elapsed < best)
                        {
                            best     = elapsed;
                            selected = sol;
                        }
                    }
                }
                if(selected.Succeeded())
                {
                    const std::string algorithm_name = "miopenConvolutionBwdDataAlgoWinograd";
                    AddKernels(handle, algorithm_name, network_config, selected, nullptr);
                    MIOPEN_LOG_I("Selected: " << selected << ": " << best << ", workspce_sz = "
                                              << selected.workspce_sz);
                    record.SetValues(algorithm_name,
                                     FindDbData{selected.solver_id,
                                                best,
                                                selected.workspce_sz,
                                                {algorithm_name, network_config}});
                }
            }

            // Direct algo
            if(!use_winograd_only)
            {
                ConvolutionUserBuffers bufs(workSpace, workSpaceSize);
                bufs.SetBwd(dx, w, dy);
                const auto all = FindDataDirectSolutions(
                    handle, dxDesc, wDesc, dyDesc, exhaustiveSearch, false, bufs);
                const auto algorithm_name = AlgorithmName{"miopenConvolutionBwdDataAlgoDirect"};
                PrecompileSolutions(handle, all);
                EvaluateInvokers(handle, all, algorithm_name, network_config, invoke_ctx, record);
            }

            // Implicit GEMM algo
            if(!use_winograd_only)
            {
                ConvolutionUserBuffers bufs(workSpace, workSpaceSize);
                bufs.SetBwd(dx, w, dy);
                const auto all = this->FindDataImplicitGemmSolutions(
                    handle, dxDesc, wDesc, dyDesc, exhaustiveSearch, false, bufs);
                PrecompileSolutions(handle, all);
                miopen::solver::ConvSolution selected{miopenStatusUnknownError};
                float best = std::numeric_limits<float>::max();
                visit_float(dxDesc.GetType(), [&](auto as_float) {
                    for(const auto& sol : all)
                    {
                        float elapsed = 0.0f;
                        const int rc  = EvaluateDataImplicitGemmSolution(handle,
                                                                        sol,
                                                                        dy,
                                                                        w,
                                                                        dx,
                                                                        dxDesc,
                                                                        false,
                                                                        this->GetConvStrides(),
                                                                        workSpace,
                                                                        workSpaceSize,
                                                                        as_float(0.0f),
                                                                        lowp_quant,
                                                                        elapsed);

                        if(rc != 0)
                        {
                            MIOPEN_LOG_E(sol << " returns " << rc);
                        }
                        else
                        {
                            MIOPEN_LOG_I(sol << ": " << elapsed << (elapsed < best ? " < " : " >= ")
                                             << best);
                            if(elapsed < best)
                            {
                                best     = elapsed;
                                selected = sol;
                            }
                        }
                    }
                });

                if(selected.Succeeded())
                {
                    const std::string algorithm_name = "miopenConvolutionBwdDataAlgoImplicitGEMM";
                    AddKernels(handle, algorithm_name, network_config, selected, nullptr);
                    MIOPEN_LOG_I("Selected: " << selected << ": " << best << ", workspce_sz = "
                                              << selected.workspce_sz);
                    record.SetValues(algorithm_name,
                                     FindDbData{selected.solver_id,
                                                best,
                                                selected.workspce_sz,
                                                {algorithm_name, network_config}});
                }
            }

            if(!use_winograd_only)
            {
                // FFT algo
                const auto all            = FindAllFFTSolutions(ctx);
                const auto algorithm_name = AlgorithmName{"miopenConvolutionBwdDataAlgoFFT"};
                PrecompileSolutions(handle, all);
                EvaluateInvokers(handle, all, algorithm_name, network_config, invoke_ctx, record);
            }

/// The SCGemm Solver is applicable for Bwd Data convolutions, but it is not used here.
/// \todo Decide & use SCGemm here and in GWSS. Or, make the Solver not applicable for Bwd.

#if MIOPEN_USE_GEMM
            if(!use_winograd_only && !miopen::IsDisabled(MIOPEN_DEBUG_CONV_GEMM{}) &&
               !(IsAnyBufferBF16(dxDesc, dyDesc, wDesc) && !IsUseRocBlas))
            { // GEMM based
                ValidateGroupCount(dxDesc, wDesc, *this);

                const bool time_precision = (!IsDisabled(MIOPEN_CONV_PRECISE_ROCBLAS_TIMING{}));

                std::size_t in_n, in_c;
                std::tie(in_n, in_c) = tie_pick<0, 1>()(dxDesc.GetLengths());

                std::size_t wei_k = wDesc.GetLengths()[0];

                std::size_t spatial_dim = GetSpatialDimension();

                auto in_spatial  = boost::adaptors::slice(dxDesc.GetLengths(), 2, 2 + spatial_dim);
                auto wei_spatial = boost::adaptors::slice(wDesc.GetLengths(), 2, 2 + spatial_dim);
                auto out_spatial = boost::adaptors::slice(dyDesc.GetLengths(), 2, 2 + spatial_dim);

                // 1x1 does not require col2im
                if(GetSpatialDimension() == 2 &&
                   miopen::all_of(wei_spatial, [](auto v) { return v == 1; }) &&
                   miopen::all_of(GetConvPads(), [](auto v) { return v == 0; }) &&
                   miopen::all_of(GetConvStrides(), [](auto v) { return v == 2; }) &&
                   workSpace != nullptr &&
                   workSpaceSize >= BackwardDataGetWorkSpaceSizeGEMMTranspose(dyDesc, dxDesc))
                {
                    if(group_count > 1)
                    {
                        MIOPEN_LOG_FUNCTION("groupconv, 1x1 u2xv2");
                    }
                    else
                    {
                        MIOPEN_LOG_FUNCTION("convolution, 1x1 u2xv2");
                    }
                    float time_gemm = 0;

                    // Initialization required for upsampling in bwd direction
                    float zero = 0.f;
                    SetTensor(handle, dxDesc, dx, &zero);
                    time_gemm = handle.GetKernelTime();

                    // dx = CNHW2NCHW(transpose(w) * NCHW2CNHW(dy))
                    transpose_NCHW2CNHW(handle,
                                        in_n,
                                        wei_k,
                                        out_spatial[0],
                                        out_spatial[1],
                                        out_spatial[0],
                                        out_spatial[1],
                                        dy,
                                        workSpace,
                                        0,
                                        0,
                                        1,
                                        1,
                                        dyDesc.GetType());
                    time_gemm += handle.GetKernelTime();

                    GemmDescriptor gemm_desc =
                        group_count > 1
                            ? CreateGemmDescriptorGroupConvCNHWBwdData(
                                  wDesc, dyDesc, dxDesc, group_count)
                            : CreateGemmDescriptorConvCNHWBwdData(wDesc, dyDesc, dxDesc);

                    auto kcache_key = FindDbKCacheKey{};

                    miopenStatus_t gemm_status =
                        CallGemmTimeMeasure(handle,
                                            gemm_desc,
                                            w,
                                            0,
                                            workSpace,
                                            0,
                                            workSpace,
                                            dyDesc.GetElementSize(),
                                            &kcache_key,
                                            time_precision,
                                            group_count > 1 ? callGemmStridedBatched : callGemm);

                    time_gemm += handle.GetKernelTime();

                    transpose_CNHW2NCHW(handle,
                                        in_n,
                                        in_c,
                                        out_spatial[0],
                                        out_spatial[1],
                                        in_spatial[0],
                                        in_spatial[1],
                                        workSpace,
                                        dx,
                                        dyDesc.GetElementSize(),
                                        0,
                                        GetConvStrides()[0],
                                        GetConvStrides()[1],
                                        dyDesc.GetType());
                    time_gemm += handle.GetKernelTime();

                    if(gemm_status == miopenStatusSuccess)
                        record.SetValues(
                            "miopenConvolutionBwdDataAlgoGEMM",
                            FindDbData{"gemm",
                                       time_gemm,
                                       BackwardDataGetWorkSpaceSizeGEMMTranspose(dyDesc, dxDesc),
                                       kcache_key});
                }
                // 1x1_stride=1 convolutions use GEMM and zero workspace
                else if(miopen::all_of(wei_spatial, [](auto v) { return v == 1; }) &&
                        miopen::all_of(GetConvPads(), [](auto v) { return v == 0; }) &&
                        miopen::all_of(GetConvStrides(), [](auto v) { return v == 1; }))
                {
                    if(group_count > 1)
                    {
                        MIOPEN_LOG_FUNCTION("groupconv, 1x1");
                    }
                    else
                    {
                        MIOPEN_LOG_FUNCTION("convolution, 1x1");
                    }
                    // dx = transpose(w) * dy
                    GemmDescriptor gemm_desc =
                        group_count > 1 ? CreateGemmDescriptorGroupConvBwdData(
                                              wDesc, dyDesc, dxDesc, group_count)
                                        : CreateGemmStridedBatchedDescriptorConv1x1BwdData(
                                              wDesc, dyDesc, dxDesc);

                    auto kcache_key = FindDbKCacheKey{};

                    miopenStatus_t gemm_status = CallGemmTimeMeasure(handle,
                                                                     gemm_desc,
                                                                     w,
                                                                     0,
                                                                     dy,
                                                                     0,
                                                                     dx,
                                                                     0,
                                                                     &kcache_key,
                                                                     time_precision,
                                                                     callGemmStridedBatched);

                    float time_gemm = handle.GetKernelTime();
                    if(group_count > 1)
                        time_gemm *= in_n;

                    if(gemm_status == miopenStatusSuccess)
                        record.SetValues("miopenConvolutionBwdDataAlgoGEMM",
                                         FindDbData{
                                             "gemm", time_gemm, 0, kcache_key,
                                         });
                }
                // if not 1x1
                else if(workSpace != nullptr &&
                        workSpaceSize >=
                            (BackwardDataGetWorkSpaceSizeGEMM(wDesc, dyDesc) * group_count))
                {
                    if(group_count > 1)
                    {
                        MIOPEN_LOG_FUNCTION("groupconv, non 1x1");
                    }
                    else
                    {
                        MIOPEN_LOG_FUNCTION("convolution, non 1x1");
                    }
                    float time_col2im = 0;
                    int in_offset     = 0;

                    // dx = transpose(w) * dy
                    GemmDescriptor gemm_desc =
                        group_count > 1 ? CreateGemmDescriptorGroupConvBwdData(
                                              wDesc, dyDesc, dxDesc, group_count)
                                        : CreateGemmDescriptorConvBwdData(wDesc, dyDesc, dxDesc);

                    auto kcache_key = FindDbKCacheKey{};

                    miopenStatus_t gemm_status = CallGemmTimeMeasure(
                        handle,
                        gemm_desc,
                        w,
                        0,
                        dy,
                        0,
                        workSpace,
                        0,
                        &kcache_key,
                        time_precision,
                        group_count > 1 ? callGemmStridedBatched : callGemm,
                        group_count > 1 ? GemmBackend_t::rocblas : GemmBackend_t::miopengemm);

                    float time_gemm = in_n * handle.GetKernelTime();
                    time_col2im     = Col2ImGPU(handle,
                                            GetSpatialDimension(),
                                            workSpace,
                                            out_spatial,
                                            wei_spatial,
                                            GetConvPads(),
                                            GetConvStrides(),
                                            GetConvDilations(),
                                            in_c,
                                            in_spatial,
                                            dx,
                                            in_offset,
                                            dyDesc.GetType());

                    time_gemm += in_n * time_col2im;

                    if(gemm_status == miopenStatusSuccess)
                        record.SetValues(
                            "miopenConvolutionBwdDataAlgoGEMM",
                            FindDbData{
                                "gemm",
                                time_gemm,
                                BackwardDataGetWorkSpaceSizeGEMM(wDesc, dyDesc) * group_count,
                                kcache_key,
                            });
                }
            }
#endif
        });

    if(perf_db.empty())
        MIOPEN_THROW(miopenStatusUnknownError, "Backward Data Algo cannot be executed");

    std::sort(begin(perf_db), end(perf_db));

    for(const auto& entry : perf_db)
        MIOPEN_LOG_I(entry.name << "\t" << entry.time << "\t" << entry.workspace);

    *returnedAlgoCount = std::min(requestAlgoCount, static_cast<int>(perf_db.size()));

    for(int i = 0; i < *returnedAlgoCount; i++)
    {
        perfResults[i].bwd_data_algo = StringToConvolutionBwdDataAlgo(perf_db[i].name);
        perfResults[i].time          = perf_db[i].time;
        perfResults[i].memory        = perf_db[i].workspace;
    }

    MIOPEN_LOG_I("BWD Chosen Algorithm: " << perf_db[0].solver_id << " , " << perf_db[0].workspace
                                          << ", "
                                          << perf_db[0].time);
}

template <class TKernels>
void ConvBwdImplicitGemm(const ConvolutionContext& ctx,
                         Handle& handle,
                         const ConvBwdTensors& tensors,
                         Data_t workSpace,
                         std::size_t workSpaceSize,
                         const TKernels& kernels,
                         float lowp_quant);

static void ConvBwdCheckNumerics(Handle& handle,
                                 const ConvBwdTensors& tensors,
                                 const void* beta,
                                 std::function<void()>&& worker)
{
    if(!miopen::CheckNumericsEnabled())
    {
        worker();
        return;
    }

    miopen::checkNumericsInput(handle, tensors.dyDesc, tensors.dy);
    miopen::checkNumericsInput(handle, tensors.wDesc, tensors.w);
    if(!float_equal(*(static_cast<const float*>(beta)), 0))
        miopen::checkNumericsInput(handle, tensors.dxDesc, tensors.dx);

    worker();

    miopen::checkNumericsOutput(handle, tensors.dxDesc, tensors.dx);
}

// BackwardDataAlgorithm()
void ConvolutionDescriptor::ConvolutionBackwardData(Handle& handle,
                                                    const void* alpha,
                                                    const TensorDescriptor& dyDesc,
                                                    ConstData_t dy,
                                                    const TensorDescriptor& wDesc,
                                                    ConstData_t w,
                                                    miopenConvBwdDataAlgorithm_t algo,
                                                    const void* beta,
                                                    const TensorDescriptor& dxDesc,
                                                    Data_t dx,
                                                    Data_t workSpace,
                                                    size_t workSpaceSize) const
{
    MIOPEN_LOG_I("algo = " << algo << ", workspace = " << workSpaceSize);
    auto tensors = ConvBwdTensors{dyDesc, dy, wDesc, w, dxDesc, dx};

    ValidateConvTensors(tensors);
    ValidateAlphaBeta(alpha, beta);

    if(wDesc.GetType() == miopenInt8)
        MIOPEN_THROW(miopenStatusBadParm);

    ConvBwdCheckNumerics(handle, tensors, beta, [&]() {
        if(dyDesc.GetLengths()[1] != wDesc.GetLengths()[0])
        {
            MIOPEN_THROW(miopenStatusBadParm);
        }
        ValidateGroupCount(dxDesc, wDesc, *this);

        const auto algorithm_name = AlgorithmName{ConvolutionAlgoToDirectionalString(
            static_cast<miopenConvAlgorithm_t>(algo), conv::Direction::BackwardData)};

        auto ctx = ConvolutionContext{dxDesc, wDesc, dyDesc, *this, conv::Direction::BackwardData};
        ctx.SetStream(&handle);
        const auto network_config = ctx.BuildConfKey();
        const auto& invoker       = handle.GetInvoker(network_config, boost::none, algorithm_name);

        if(invoker)
        {
            const auto& invoke_ctx = conv::DataInvokeParams{tensors, workSpace, workSpaceSize};
            (*invoker)(handle, invoke_ctx);
            return;
        }

        switch(algo)
        {
        case miopenConvolutionBwdDataAlgoDirect:
        case miopenConvolutionBwdDataAlgoFFT:
            MIOPEN_THROW("No invoker was registered for convolution forward. Was find executed?");

        case miopenConvolutionBwdDataAlgoImplicitGEMM:
        {
            auto&& kernels =
                handle.GetKernels("miopenConvolutionBwdDataAlgoImplicitGEMM", network_config);
            ConvBwdImplicitGemm(
                ctx, handle, tensors, workSpace, workSpaceSize, kernels, lowp_quant);
            break;
        }

        case miopenConvolutionBwdDataAlgoWinograd:
        {

            auto kernel = handle.GetKernel("miopenConvolutionBwdDataAlgoWinograd", network_config);
            ConvWinograd(ctx, tensors, kernel);
            break;
        }

        case miopenConvolutionBwdDataAlgoGEMM:
            ConvBwdGemm(handle, tensors, workSpace, workSpaceSize);
            break;

        case miopenTransposeBwdDataAlgoGEMM: break;
        }
    });
}

template <class TKernels>
void ConvBwdImplicitGemm(const ConvolutionContext& /*ctx*/,
                         Handle& handle,
                         const ConvBwdTensors& tensors,
                         Data_t workSpace,
                         std::size_t /*workSpaceSize*/,
                         const TKernels& kernels,
                         float lowp_quant)
{
    if(kernels.empty())
        MIOPEN_THROW("Error running Direct Backward convolution. Was Find() executed previously?");

    // Miminum checks. Only check what is required to select
    // proper invocation procedure & workspace sanity.
    auto kernel = kernels[0];

    float elapsed = 0;
    if((tensors.dxDesc.GetType() == miopenHalf || tensors.dxDesc.GetType() == miopenBFloat16) &&
       (kernel.GetName() ==
            "gridwise_convolution_backward_data_implicit_gemm_v1r1_xdlops_nchw_kcyx_nkhw" ||
        kernel.GetName() ==
            "gridwise_convolution_backward_data_implicit_gemm_v1r1_xdlops_gnchw_gkcyx_gnkhw" ||
        kernel.GetName() == "gridwise_convolution_backward_data_implicit_gemm_v1r1_nchw_kcyx_nkhw"))
    {
        float zero = 0.f;
        TensorDescriptor workspaceDesc(
            miopenFloat, tensors.dxDesc.GetLengths(), tensors.dxDesc.GetStrides());
        SetTensor(handle, workspaceDesc, workSpace, &zero);
        if(handle.IsProfilingEnabled())
            elapsed += handle.GetKernelTime();

        kernel(tensors.dy, tensors.w, workSpace);
        if(handle.IsProfilingEnabled())
            elapsed += handle.GetKernelTime();

        CastTensor(handle, &lowp_quant, workspaceDesc, workSpace, tensors.dxDesc, tensors.dx, 0, 0);
        if(handle.IsProfilingEnabled())
            elapsed += handle.GetKernelTime();
    }
    else if((kernel.GetName() ==
             "gridwise_convolution_implicit_gemm_v4_nchw_kc1x1_nkhw_lds_double_buffer") ||
            (kernel.GetName() ==
             "gridwise_convolution_implicit_gemm_v4r4_xdlops_nchw_kc1x1_nkhw_lds_double_buffer"))
    {
        bool hasStride = (tensors.dyDesc.GetLengths()[2] != tensors.dxDesc.GetLengths()[2]) ||
                         (tensors.dyDesc.GetLengths()[3] != tensors.dxDesc.GetLengths()[3]);
        /// \todo set zero within implicitGEMM kernel
        if(hasStride)
        {
            MIOPEN_LOG_I2("hasStride, call SetTensor with zero");
            float zero = 0.f;
            SetTensor(handle, tensors.dxDesc, tensors.dx, &zero);

            if(handle.IsProfilingEnabled())
                elapsed += handle.GetKernelTime();
        }

        kernel(tensors.dy, tensors.w, tensors.dx);

        if(handle.IsProfilingEnabled())
            elapsed += handle.GetKernelTime();
    }
    else if(kernel.GetName() ==
                "gridwise_convolution_backward_data_implicit_gemm_v1r1_nchw_kcyx_nkhw" ||
            kernel.GetName() ==
                "gridwise_convolution_backward_data_implicit_gemm_v1r1_xdlops_nchw_kcyx_nkhw" ||
            kernel.GetName() ==
                "gridwise_convolution_backward_data_implicit_gemm_v1r1_xdlops_gnchw_gkcyx_gnkhw")
    {
        // this kernel accumulate results into input tensor, therefore need to set zero
        float zero = 0.f;
        SetTensor(handle, tensors.dxDesc, tensors.dx, &zero);
        if(handle.IsProfilingEnabled())
            elapsed += handle.GetKernelTime();

        kernel(tensors.dy, tensors.w, tensors.dx);
        if(handle.IsProfilingEnabled())
            elapsed += handle.GetKernelTime();
    }
    else if(kernel.GetName() ==
            "gridwise_convolution_backward_data_implicit_gemm_v4r1_nchw_kcyx_nkhw")
    {
        // \todo this kernel doesn't always need to set-zero
        float zero = 0.f;
        SetTensor(handle, tensors.dxDesc, tensors.dx, &zero);

        if(handle.IsProfilingEnabled())
            elapsed += handle.GetKernelTime();

        // a group kernels (compiled from same source code) will be launched
        for(const auto& k : kernels)
        {
            k(tensors.dy, tensors.w, tensors.dx);
            elapsed += handle.GetKernelTime();
        }
    }
    else
    {
        MIOPEN_THROW("Error running implicit GEMM backward data convolution (none workspace?)");
    }

    if(handle.IsProfilingEnabled())
    {
        handle.ResetKernelTime();
        handle.AccumKernelTime(elapsed);
    }
}

void ConvolutionDescriptor::ConvBwdGemm(Handle& handle,
                                        const ConvBwdTensors& tensors,
                                        Data_t workSpace,
                                        std::size_t workSpaceSize) const
{
#if MIOPEN_USE_GEMM
    if(miopen::IsDisabled(MIOPEN_DEBUG_CONV_GEMM{}))
    {
        MIOPEN_THROW("GEMM convolution is disabled");
    }
    if(IsAnyBufferBF16(tensors.dxDesc, tensors.dyDesc, tensors.wDesc) && !IsUseRocBlas)
    {
        MIOPEN_THROW("GEMM convolution is unsupported");
    }

    std::size_t in_n, in_c;
    std::tie(in_n, in_c) = tie_pick<0, 1>()(tensors.dxDesc.GetLengths());

    std::size_t wei_k = tensors.wDesc.GetLengths()[0];

    std::size_t spatial_dim = GetSpatialDimension();

    auto in_spatial  = boost::adaptors::slice(tensors.dxDesc.GetLengths(), 2, 2 + spatial_dim);
    auto wei_spatial = boost::adaptors::slice(tensors.wDesc.GetLengths(), 2, 2 + spatial_dim);
    auto out_spatial = boost::adaptors::slice(tensors.dyDesc.GetLengths(), 2, 2 + spatial_dim);

    if(GetSpatialDimension() == 2 && miopen::all_of(wei_spatial, [](auto v) { return v == 1; }) &&
       miopen::all_of(GetConvPads(), [](auto v) { return v == 0; }) &&
       miopen::all_of(GetConvStrides(), [](auto v) { return v == 2; }))
    {
        if(group_count > 1)
        {
            MIOPEN_LOG_FUNCTION("groupconv, 1x1, u2xv2");
        }
        else
        {
            MIOPEN_LOG_FUNCTION("convolution, 1x1, u2xv2");
        }

        float t1 = 0;
        // Initialization required for upsampling in bwd direction
        float zero = 0.f;
        SetTensor(handle, tensors.dxDesc, tensors.dx, &zero);
        if(handle.IsProfilingEnabled())
            t1 = handle.GetKernelTime();

        assert(workSpace != nullptr &&
               workSpaceSize >=
                   BackwardDataGetWorkSpaceSizeGEMMTranspose(tensors.dyDesc, tensors.dxDesc));

        transpose_NCHW2CNHW(handle,
                            in_n,
                            wei_k,
                            out_spatial[0],
                            out_spatial[1],
                            out_spatial[0],
                            out_spatial[1],
                            tensors.dy,
                            workSpace,
                            0,
                            0,
                            1,
                            1,
                            tensors.dyDesc.GetType());
        if(handle.IsProfilingEnabled())
            t1 += handle.GetKernelTime();

        if(group_count > 1)
        {
            GemmDescriptor gemm_desc = CreateGemmDescriptorGroupConvCNHWBwdData(
                tensors.wDesc, tensors.dyDesc, tensors.dxDesc, group_count);

            CallGemmStridedBatched(handle,
                                   gemm_desc,
                                   tensors.w,
                                   0,
                                   workSpace,
                                   0,
                                   workSpace,
                                   tensors.dyDesc.GetElementSize(),
                                   nullptr,
                                   false);
        }
        else
        {
            // tensors.dx = CNHW2NCHW(transpose(tensors.w) * NCHW2CNHW(tensors.dy))
            GemmDescriptor gemm_desc =
                CreateGemmDescriptorConvCNHWBwdData(tensors.wDesc, tensors.dyDesc, tensors.dxDesc);

            // tensors.dx = CNHW2NCHW(transpose(tensors.w) * NCHW2CNHW(tensors.dy))
            CallGemm(handle,
                     gemm_desc,
                     tensors.w,
                     0,
                     workSpace,
                     0,
                     workSpace,
                     tensors.dyDesc.GetElementSize(),
                     nullptr,
                     false);
        }
        if(handle.IsProfilingEnabled())
            t1 += handle.GetKernelTime();

        transpose_CNHW2NCHW(handle,
                            in_n,
                            in_c,
                            out_spatial[0],
                            out_spatial[1],
                            in_spatial[0],
                            in_spatial[1],
                            workSpace,
                            tensors.dx,
                            tensors.dyDesc.GetElementSize(),
                            0,
                            GetConvStrides()[0],
                            GetConvStrides()[1],
                            tensors.dyDesc.GetType());
        if(handle.IsProfilingEnabled())
            t1 += handle.GetKernelTime();

        if(handle.IsProfilingEnabled())
        {
            handle.ResetKernelTime();
            handle.AccumKernelTime(t1);
        }
    }
    // 1x1_stride=1 convolutions use GEMM and zero workspace
    else if(miopen::all_of(wei_spatial, [](auto v) { return v == 1; }) &&
            miopen::all_of(GetConvPads(), [](auto v) { return v == 0; }) &&
            miopen::all_of(GetConvStrides(), [](auto v) { return v == 1; }))
    {
        if(group_count > 1)
        {
            MIOPEN_LOG_FUNCTION("groupconv, 1x1");

            GemmDescriptor gemm_desc = CreateGemmDescriptorGroupConvBwdData(
                tensors.wDesc, tensors.dyDesc, tensors.dxDesc, group_count);

            float time_0 = 0;
            for(std::size_t i = 0; i < in_n; i++)
            {
                std::size_t out_spatial_size = std::accumulate(out_spatial.begin(),
                                                               out_spatial.end(),
                                                               std::size_t(1),
                                                               std::multiplies<std::size_t>());

                std::size_t in_spatial_size = std::accumulate(in_spatial.begin(),
                                                              in_spatial.end(),
                                                              std::size_t(1),
                                                              std::multiplies<std::size_t>());

                std::size_t out_offset = i * wei_k * out_spatial_size;

                std::size_t in_offset = i * in_c * in_spatial_size;

                CallGemmStridedBatched(handle,
                                       gemm_desc,
                                       tensors.w,
                                       0,
                                       tensors.dy,
                                       out_offset,
                                       tensors.dx,
                                       in_offset,
                                       nullptr,
                                       false);

                if(handle.IsProfilingEnabled())
                {
                    if(i == in_n - 1)
                        handle.AccumKernelTime(time_0);
                    time_0 += handle.GetKernelTime();
                }
            }
        }
        else
        {
            MIOPEN_LOG_FUNCTION("convolution, 1x1");

            // tensors.dx = transpose(tensors.w) * tensors.dy
            GemmDescriptor gemm_desc = CreateGemmStridedBatchedDescriptorConv1x1BwdData(
                tensors.wDesc, tensors.dyDesc, tensors.dxDesc);

            // tensors.dx = transpose(tensors.w) * tensors.dy
            CallGemmStridedBatched(
                handle, gemm_desc, tensors.w, 0, tensors.dy, 0, tensors.dx, 0, nullptr, false);
        }
    }
    // if not 1x1
    else
    {
        if(group_count > 1)
        {
            MIOPEN_LOG_FUNCTION("groupconv, non 1x1");
        }
        else
        {
            MIOPEN_LOG_FUNCTION("convolution, non 1x1");
        }
        assert(workSpace != nullptr &&
               workSpaceSize >=
                   (BackwardDataGetWorkSpaceSizeGEMM(tensors.wDesc, tensors.dyDesc) * group_count));

        // tensors.dx = transpose(tensors.w) * tensors.dy
        GemmDescriptor gemm_desc{};
        if(group_count > 1)
            gemm_desc = CreateGemmDescriptorGroupConvBwdData(
                tensors.wDesc, tensors.dyDesc, tensors.dxDesc, group_count);
        else
            gemm_desc =
                CreateGemmDescriptorConvBwdData(tensors.wDesc, tensors.dyDesc, tensors.dxDesc);

        handle.ResetKernelTime();

        std::size_t out_spatial_size = std::accumulate(
            out_spatial.begin(), out_spatial.end(), std::size_t(1), std::multiplies<std::size_t>());

        std::size_t in_spatial_size = std::accumulate(
            in_spatial.begin(), in_spatial.end(), std::size_t(1), std::multiplies<std::size_t>());

        float time_0 = 0;
        float t1     = 0;
        for(std::size_t i = 0; i < in_n; i++)
        {
            std::size_t out_offset = i * wei_k * out_spatial_size;
            std::size_t in_offset  = i * in_c * in_spatial_size;

            // tensors.dx = transpose(tensors.w) * tensors.dy
            if(group_count > 1)
                CallGemmStridedBatched(handle,
                                       gemm_desc,
                                       tensors.w,
                                       0,
                                       tensors.dy,
                                       out_offset,
                                       workSpace,
                                       0,
                                       nullptr,
                                       false);
            else
                CallGemm(handle,
                         gemm_desc,
                         tensors.w,
                         0,
                         tensors.dy,
                         out_offset,
                         workSpace,
                         0,
                         nullptr,
                         false,
                         GemmBackend_t::miopengemm);

            if(handle.IsProfilingEnabled())
                t1 = handle.GetKernelTime();

            Col2ImGPU(handle,
                      GetSpatialDimension(),
                      workSpace,
                      out_spatial,
                      wei_spatial,
                      GetConvPads(),
                      GetConvStrides(),
                      GetConvDilations(),
                      in_c,
                      in_spatial,
                      tensors.dx,
                      in_offset,
                      tensors.dyDesc.GetType());

            // Update times for both the kernels
            if(handle.IsProfilingEnabled())
            {
                if(i == in_n - 1)
                    handle.AccumKernelTime(t1 + time_0);
                else
                    handle.AccumKernelTime(t1);
                time_0 += handle.GetKernelTime();
            }
        }
    }
#ifdef NDEBUG
    std::ignore = workSpaceSize;
#endif
#else
    std::ignore = handle;
    std::ignore = tensors;
    std::ignore = workSpace;
    std::ignore = workSpaceSize;
    MIOPEN_THROW("GEMM is not supported");
#endif
}

std::size_t ConvolutionDescriptor::GetBackwardSolutionCount(Handle& handle,
                                                            const TensorDescriptor& dyDesc,
                                                            const TensorDescriptor& wDesc,
                                                            const TensorDescriptor& dxDesc) const
{
    MIOPEN_LOG_I("");
    ValidateGroupCount(dxDesc, wDesc, *this);
    const auto problem =
        ProblemDescription{dxDesc, wDesc, dyDesc, *this, conv::Direction::BackwardData};
    const auto count = GetSolutionCount(handle, problem);
    if(count > 0)
        return count;
    return GetBwdSolutionCountFallback(dyDesc, wDesc, dxDesc);
}

void ConvolutionDescriptor::GetBackwardSolutions(Handle& handle,
                                                 const TensorDescriptor& dyDesc,
                                                 const TensorDescriptor& wDesc,
                                                 const TensorDescriptor& dxDesc,
                                                 size_t maxSolutionCount,
                                                 size_t* solutionCount,
                                                 miopenConvSolution_t* solutions) const
{
    MIOPEN_LOG_I("");
    if(solutionCount == nullptr)
        MIOPEN_THROW(miopenStatusBadParm, "solutionCount cannot be nullptr");
    if(solutions == nullptr)
        MIOPEN_THROW(miopenStatusBadParm, "solutions cannot be nullptr");

    const auto problem =
        ProblemDescription{dxDesc, wDesc, dyDesc, *this, conv::Direction::BackwardData};
    GetSolutions(handle,
                 problem,
                 maxSolutionCount,
                 solutionCount,
                 solutions,
                 StringToConvolutionBwdDataAlgo);

    if(*solutionCount == 0)
        GetBwdSolutionsFallback(
            handle, dyDesc, wDesc, dxDesc, maxSolutionCount, solutionCount, solutions);
}

void ConvolutionDescriptor::CompileBackwardSolution(Handle& handle,
                                                    const TensorDescriptor& dyDesc,
                                                    const TensorDescriptor& wDesc,
                                                    const TensorDescriptor& dxDesc,
                                                    solver::Id solver_id) const
{
    MIOPEN_LOG_I("solver_id = " << solver_id.ToString());

    auto ctx = ConvolutionContext{dxDesc, wDesc, dyDesc, *this, conv::Direction::BackwardData};
    ctx.SetStream(&handle);
    ctx.disable_search_enforce = true;

    CompileSolution(handle, solver_id, ctx, conv::Direction::BackwardData);
}

std::size_t ConvolutionDescriptor::GetBackwardSolutionWorkspaceSize(Handle& handle,
                                                                    const TensorDescriptor& dyDesc,
                                                                    const TensorDescriptor& wDesc,
                                                                    const TensorDescriptor& dxDesc,
                                                                    solver::Id solver_id) const
{
    MIOPEN_LOG_I2("solver_id = " << solver_id.ToString());
    if(!solver_id.IsValid())
        MIOPEN_THROW(miopenStatusBadParm, "invalid solution id = " + solver_id.ToString());
    if(solver_id != solver::Id::gemm())
    {
        auto sol = solver_id.GetSolver();
        auto ctx = ConvolutionContext{dxDesc, wDesc, dyDesc, *this, conv::Direction::BackwardData};
        ctx.SetStream(&handle);
        ctx.DetectRocm();
        if(sol.IsApplicable(ctx))
            return sol.GetWorkspaceSize(ctx);
        else
        {
            MIOPEN_THROW(miopenStatusBadParm,
                         "The supplied solution id: " + solver_id.ToString() +
                             " is not applicable to the current problem");
        }
    }
    return GetBwdSolutionWorkspaceSizeFallback(dyDesc, wDesc, dxDesc, solver_id);
}

void ConvolutionDescriptor::ConvolutionBackwardImmediate(Handle& handle,
                                                         const TensorDescriptor& dyDesc,
                                                         ConstData_t dy,
                                                         const TensorDescriptor& wDesc,
                                                         ConstData_t w,
                                                         const TensorDescriptor& dxDesc,
                                                         Data_t dx,
                                                         Data_t workSpace,
                                                         std::size_t workSpaceSize,
                                                         solver::Id solver_id) const
{
    MIOPEN_LOG_I("solver_id = " << solver_id.ToString() << ", workspace = " << workSpaceSize);
    auto tensors = ConvBwdTensors{dyDesc, dy, wDesc, w, dxDesc, dx};

    ValidateConvTensors(tensors);

    if(wDesc.GetType() == miopenInt8)
        MIOPEN_THROW(miopenStatusBadParm);

    static const float beta = 0.0f;
    ConvBwdCheckNumerics(handle, tensors, &beta, [&]() {
        if(dyDesc.GetLengths()[1] != wDesc.GetLengths()[0])
        {
            MIOPEN_THROW(miopenStatusBadParm);
        }
        ValidateGroupCount(dxDesc, wDesc, *this);

        auto ctx = ConvolutionContext{dxDesc, wDesc, dyDesc, *this, conv::Direction::BackwardData};

        if(CheckInvokerSupport(solver_id, conv::Direction::BackwardData))
        {
            const auto invoker    = LoadOrPrepareInvoker(handle, ctx, solver_id);
            const auto invoke_ctx = conv::DataInvokeParams{tensors, workSpace, workSpaceSize};
            invoker(handle, invoke_ctx);
            return;
        }

        if(solver_id == solver::Id::gemm())
        {
            ConvBwdGemm(handle, tensors, workSpace, workSpaceSize);
            return;
        }

        ctx.SetStream(&handle);
        const auto network_config = ctx.BuildConfKey();
        const auto algo_name      = solver_id.GetAlgo(conv::Direction::BackwardData);
        const auto&& chk_kernels  = handle.GetKernels(algo_name, network_config);
        auto v_chk_kernels = std::vector<KernelInvoke>{chk_kernels.begin(), chk_kernels.end()};

        if(!v_chk_kernels.empty())
        {
            MIOPEN_LOG_I2(
                "Found previously compiled kernels for solution: " << solver_id.ToString());
            if(algo_name == "miopenConvolutionBwdDataAlgoWinograd")
                ConvWinograd(ctx, tensors, v_chk_kernels.front());
            else if(algo_name == "miopenConvolutionBwdDataAlgoImplicitGEMM")
                ConvBwdImplicitGemm(
                    ctx, handle, tensors, workSpace, workSpaceSize, v_chk_kernels, lowp_quant);
            else
                MIOPEN_THROW("Invalid algorithm: " + algo_name);
            return;
        }

        const auto problem =
            ProblemDescription{dxDesc, wDesc, dyDesc, *this, conv::Direction::BackwardData};
        const FindDbRecord fdb_record{handle, problem};

        for(const auto& pair : fdb_record)
        {
            if(solver::Id{pair.second.solver_id} != solver_id)
                continue;

            const auto&& kernels = handle.GetKernels(pair.second.kcache_key.algorithm_name,
                                                     pair.second.kcache_key.network_config);
            auto v_kernels = std::vector<KernelInvoke>{kernels.begin(), kernels.end()};

            if(v_kernels.empty())
                v_kernels = CompileSolver(handle, ctx, solver_id, pair.second.kcache_key);

            if(pair.second.kcache_key.algorithm_name == "miopenConvolutionBwdDataAlgoWinograd")
                ConvWinograd(ctx, tensors, v_kernels.front());
            else if(pair.second.kcache_key.algorithm_name ==
                    "miopenConvolutionBwdDataAlgoImplicitGEMM")
                ConvBwdImplicitGemm(
                    ctx, handle, tensors, workSpace, workSpaceSize, v_kernels, lowp_quant);
            else
                MIOPEN_THROW("Invalid algorithm: " + pair.second.kcache_key.algorithm_name);
            return;
        }

        // Todo: solver not found in find-db.
        MIOPEN_THROW(miopenStatusNotImplemented);
    });
}

template <int WinoDataH, int WinoFilterH, typename T>
inline void EvaluateWinograd3x3MultipassWrW(Handle& handle,
                                            const ConvolutionContext& ctx,
                                            const ConvWrwTensors& tensors,
                                            Data_t workSpace,
                                            T kernels,
                                            int pad_H,
                                            int pad_W,
                                            float* elapsed = nullptr)
{
    EvaluateWinograd3x3MultipassWrW<WinoDataH, WinoFilterH, WinoDataH, WinoFilterH, T>(
        handle, ctx, tensors, workSpace, kernels, pad_H, pad_W, elapsed);
}

template <int WinoDataH, int WinoFilterH, int WinoDataW, int WinoFilterW, typename T>
inline void EvaluateWinograd3x3MultipassWrW(Handle& handle,
                                            const ConvolutionContext& ctx,
                                            const ConvWrwTensors& tensors,
                                            Data_t workSpace,
                                            T kernels,
                                            int pad_H,
                                            int pad_W,
                                            float* elapsed = nullptr)

{
#if(MIOPEN_BACKEND_HIP && MIOPEN_USE_ROCBLAS)
    int flags         = 0;
    int reserved      = 0;
    int* reserved_ptr = nullptr;
    int unused        = 0;
    int N, C, H, W, K, n_groups, out_H, out_W, R, S;

    GetCompiledInParameters(
        ctx, &C, &K, &R, &S, &N, &n_groups, &H, &W, &out_H, &out_W, &unused, &unused);
    // clang-format off
    BuffInfo
        in_buff_info(
            GetSwappedNCLayout(GetMemLayout_t(ctx.in_layout)),
            N, C, H, W, 1,
            GetTypeSize(ctx.in_data_type)),
        out_buff_info(
            GetSwappedNCLayout(GetMemLayout_t(ctx.out_layout)),
            N, K, out_H, out_W, 1,
            GetTypeSize(ctx.out_data_type)),
        weights_buff_info(
            // weights_layout unsupported ... GetSwappedNCLayout(GetMemLayout_t(ctx.weights_layout))
            GetSwappedNCLayout(MemLayout_t::NCHW),
            K, C, R, S, 1,
            GetTypeSize(ctx.weights_data_type));

    int wino_xform_h =
            solver::ConvWinograd3x3MultipassWrW<WinoDataH, WinoFilterH, WinoDataW, WinoFilterW>::GetSolverWinoXformHWSize(ctx,0),
        wino_xform_w =
            solver::ConvWinograd3x3MultipassWrW<WinoDataH, WinoFilterH, WinoDataW, WinoFilterW>::GetSolverWinoXformHWSize(ctx,1);
    WinogradBufferInfo <WinoDataH, WinoFilterH, WinoDataW, WinoFilterW>
        // cppcheck-suppress unreadVariable
        wino_in(N,K,C,out_H,out_W,R,S,
            MemLayout_t::HWNC,
            1,GetTypeSize(ctx.in_data_type),
            ConvWinoBuffType::Input,
            wino_xform_h,
            wino_xform_w),
        // cppcheck-suppress unreadVariable
        wino_out(N,K,C,out_H,out_W,R,S,
            MemLayout_t::HWNC,
            1,GetTypeSize(ctx.out_data_type),
            ConvWinoBuffType::Output,
            wino_xform_h,
            wino_xform_w),
        // cppcheck-suppress unreadVariable
        wino_wei(N,K,C,out_H,out_W,R,S,
            MemLayout_t::HWNC,
            1,GetTypeSize(ctx.weights_data_type),
            ConvWinoBuffType::Weight,
            wino_xform_h,
            wino_xform_w);
    float total_time = 0;
    // clang-format on
    for(const auto& cur_kernel : kernels)
    {
        BuffInfo* d_buf         = nullptr;
        BuffInfo* o_buf         = nullptr;
        Data_t buff_out_adr     = nullptr;
        auto f_buf              = &weights_buff_info;
        auto const_buff_in_adr  = tensors.x;
        auto buff_in_adr        = workSpace;
        bool const_input        = false;
        float cur_time          = 0;
        int flat_GroupCountMult = 1;

        size_t wino_in_offset = 0, wino_out_offset = wino_in.buff_info.total_byte_size,
               wino_wei_offset = wino_out_offset + wino_out.buff_info.total_byte_size;

        size_t buff_in_addr_offset = 0, buff_out_addr_offset = 0;

        if(cur_kernel.GetName() ==
           solver::ConvWinograd3x3MultipassWrW<WinoDataH, WinoFilterH, WinoDataW, WinoFilterW>::
               GetSolverKernelNames(0)) // Input
                                        // Transform
        {
            d_buf               = &in_buff_info;
            o_buf               = &(wino_in.buff_info);
            const_buff_in_adr   = tensors.x;
            buff_out_adr        = workSpace;
            buff_in_addr_offset = wino_in_offset;
            const_input         = true;
            flat_GroupCountMult =
                solver::ConvWinograd3x3MultipassWrW<WinoDataH,
                                                    WinoFilterH,
                                                    WinoDataW,
                                                    WinoFilterW>::GetGroupCountMult();
        }
        else if(cur_kernel.GetName() ==
                solver::ConvWinograd3x3MultipassWrW<WinoDataH,
                                                    WinoFilterH,
                                                    WinoDataW,
                                                    WinoFilterW>::GetSolverKernelNames(1)) // filter
        // Transform
        {
            d_buf                = &weights_buff_info;
            o_buf                = &(wino_wei.buff_info);
            const_buff_in_adr    = tensors.dy;
            buff_out_adr         = workSpace;
            buff_out_addr_offset = wino_wei_offset;
            const_input          = true;
            flat_GroupCountMult =
                solver::ConvWinograd3x3MultipassWrW<WinoDataH,
                                                    WinoFilterH,
                                                    WinoDataW,
                                                    WinoFilterW>::GetGroupCountMult();
        }
        else // Output
             // and GEMM
        {
            const bool time_precision = (!IsDisabled(MIOPEN_CONV_PRECISE_ROCBLAS_TIMING{}));
            int m = N, n = K, k = wino_in.wino_c;
            int lda = k, ldb = k, ldc = n;
            int batch_count       = wino_xform_h * wino_xform_w;
            long long int strideA = m * k * 1LL, strideB = k * n * 1LL, strideC = m * n * 1LL;
            float alpha = 1., beta = 0.0;
            // clang-format off
            GemmDescriptor wino_gemm_desc{false,false,true,m,n,k,
                lda,ldb,ldc,batch_count,strideA,strideB,
                strideC,alpha,beta,ctx.in_data_type};

            if(elapsed == nullptr)
                CallGemmStridedBatched(handle,
                            wino_gemm_desc,
                            workSpace,
                            static_cast<int>(wino_in_offset / GetTypeSize(ctx.in_data_type)),
                            workSpace,
                            static_cast<int>(wino_wei_offset / GetTypeSize(ctx.in_data_type)),
                            workSpace,
                            static_cast<int>(wino_out_offset / GetTypeSize(ctx.in_data_type)),
                            nullptr,
                            false,
                            GemmBackend_t::rocblas);
            else
                CallGemmTimeMeasure(handle,
                            wino_gemm_desc,
                            workSpace,
                            static_cast<int>(wino_in_offset / GetTypeSize(ctx.in_data_type)),
                            workSpace,
                            static_cast<int>(wino_wei_offset / GetTypeSize(ctx.in_data_type)),
                            workSpace,
                            static_cast<int>(wino_out_offset / GetTypeSize(ctx.in_data_type)),
                            nullptr,
                            time_precision,
                            CallGemmType_t::callGemmStridedBatched,
                            GemmBackend_t::rocblas);
            // clang-format on
            if(handle.IsProfilingEnabled() || elapsed != nullptr)
            {
                cur_time = handle.GetKernelTime();
                total_time += cur_time;
            }
            if(elapsed != nullptr)
            {
                *elapsed += cur_time;
                MIOPEN_LOG_I2("WRW_WINO_GEMM: " << cur_time);
            }

            d_buf               = &(wino_out.buff_info);
            o_buf               = &(out_buff_info);
            buff_in_adr         = workSpace;
            buff_in_addr_offset = wino_out_offset;
            buff_out_adr        = tensors.dw;
        }

        const auto input_ptr = static_cast<const void*>(
            static_cast<const char*>(const_input ? const_buff_in_adr : buff_in_adr) +
            buff_in_addr_offset);
        const auto output_ptr =
            static_cast<void*>(static_cast<char*>(buff_out_adr) + buff_out_addr_offset);

        cur_kernel(N,
                   C,
                   H,
                   W,
                   K,
                   n_groups * flat_GroupCountMult,
                   flags,
                   reserved,
                   input_ptr,
                   reserved_ptr,
                   output_ptr,
                   reserved_ptr,
                   R,
                   S,
                   pad_H,
                   pad_W,
                   out_H,
                   out_W,
                   reserved_ptr,
                   reserved,
                   d_buf->byte_stride.nk,
                   d_buf->byte_stride.c,
                   d_buf->byte_stride.h,
                   d_buf->byte_stride.w,
                   f_buf->byte_stride.nk,
                   f_buf->byte_stride.c,
                   f_buf->byte_stride.h,
                   f_buf->byte_stride.w,
                   o_buf->byte_stride.nk,
                   o_buf->byte_stride.c,
                   o_buf->byte_stride.h,
                   o_buf->byte_stride.w);

        if(elapsed != nullptr)
        {
            cur_time = handle.GetKernelTime();
            *elapsed += cur_time;
            MIOPEN_LOG_I2(cur_kernel.GetName() << ": " << cur_time);
        }
        else
        {
            if(handle.IsProfilingEnabled())
            {
                if(!(cur_kernel.GetName() ==
                     solver::ConvWinograd3x3MultipassWrW<WinoDataH,
                                                         WinoFilterH,
                                                         WinoDataW,
                                                         WinoFilterW>::GetSolverKernelNames(2)))
                {
                    total_time += handle.GetKernelTime();
                }
                else
                {
                    handle.AccumKernelTime(total_time);
                }
            }
        }
    }
#else
    (void)handle;
    (void)ctx;
    (void)tensors;
    (void)workSpace;
    (void)kernels;
    (void)pad_H;
    (void)pad_W;
    if(elapsed != nullptr)
    {
        *elapsed = 0;
    }
    MIOPEN_THROW(miopenStatusBadParm, "MixedWrW3x3Winograd Unsupported ");
#endif
}

// ConvolutionBackwardWeightsGetWorkSpaceSize
// FindBackwardWeightsAlgorithm()
//
void ConvolutionDescriptor::FindConvBwdWeightsAlgorithm(Handle& handle,
                                                        const TensorDescriptor& dyDesc,
                                                        ConstData_t dy,
                                                        const TensorDescriptor& xDesc,
                                                        ConstData_t x,
                                                        const TensorDescriptor& dwDesc,
                                                        Data_t dw,
                                                        const int requestAlgoCount,
                                                        int* const returnedAlgoCount,
                                                        miopenConvAlgoPerf_t* perfResults,
                                                        Data_t workSpace,
                                                        size_t workSpaceSize,
                                                        bool exhaustiveSearch) const
{
    MIOPEN_LOG_I("requestAlgoCount = " << requestAlgoCount << ", workspace = " << workSpaceSize);
    if(x == nullptr || dw == nullptr || dy == nullptr)
        MIOPEN_THROW(miopenStatusBadParm, "Buffers cannot be NULL");
    if(returnedAlgoCount == nullptr)
        MIOPEN_THROW(miopenStatusBadParm, "returnedAlgoCount cannot be nullptr");
    if(perfResults == nullptr)
        MIOPEN_THROW(miopenStatusBadParm, "perfResults cannot be nullptr");
    if(requestAlgoCount < 1)
        MIOPEN_THROW(miopenStatusBadParm, "requestAlgoCount cannot be < 1");
    if(xDesc.GetType() == miopenInt8)
        MIOPEN_THROW(miopenStatusBadParm);

    *returnedAlgoCount = 0;

    AutoEnableProfiling enableProfiling{handle};

    auto problem =
        ProblemDescription{xDesc, dwDesc, dyDesc, *this, conv::Direction::BackwardWeights};

    // < algorith_name, <time, workspace_size> >
    auto perf_db = UserFindDbRecord::TryLoad(handle, problem, [&](DbRecord& record) {

#if MIOPEN_USE_GEMM
        if(!miopen::IsDisabled(MIOPEN_DEBUG_CONV_GEMM{}) &&
           !(IsAnyBufferBF16(xDesc, dyDesc, dwDesc) && !IsUseRocBlas))
        {
            const bool time_precision = (!IsDisabled(MIOPEN_CONV_PRECISE_ROCBLAS_TIMING{}));

            ValidateGroupCount(xDesc, dwDesc, *this);

            std::size_t in_n, in_c;
            std::tie(in_n, in_c) = tie_pick<0, 1>()(xDesc.GetLengths());

            auto in_spatial =
                boost::adaptors::slice(xDesc.GetLengths(), 2, 2 + GetSpatialDimension());
            auto wei_spatial =
                boost::adaptors::slice(dwDesc.GetLengths(), 2, 2 + GetSpatialDimension());
            auto out_spatial =
                boost::adaptors::slice(dyDesc.GetLengths(), 2, 2 + GetSpatialDimension());

            size_t workspace_req =
                BackwardWeightsGetWorkSpaceSizeGEMM(dyDesc, dwDesc) * group_count;

            float time_gemm = 0;

            // if not 1x1
            if((miopen::any_of(wei_spatial, [](auto v) { return v != 1; }) ||
                miopen::any_of(GetConvPads(), [](auto v) { return v != 0; }) ||
                miopen::any_of(GetConvStrides(), [](auto v) { return v != 1; })) &&
               (workSpace != nullptr && workSpaceSize >= workspace_req))
            {
                if(group_count > 1)
                {
                    MIOPEN_LOG_FUNCTION("groupconv, non 1x1");
                }
                else
                {
                    MIOPEN_LOG_FUNCTION("convolution, non 1x1");
                }
                float time_im2col = 0;
                int in_offset     = 0;
                time_im2col       = Im2ColGPU(handle,
                                        GetSpatialDimension(),
                                        x,
                                        in_offset,
                                        in_c,
                                        in_spatial,
                                        wei_spatial,
                                        out_spatial,
                                        GetConvPads(),
                                        GetConvStrides(),
                                        GetConvDilations(),
                                        workSpace,
                                        dyDesc.GetType());

                // dw = dy * transpose(Im2Col(x))
                GemmDescriptor gemm_desc =
                    group_count > 1
                        ? CreateGemmDescriptorGroupConvBwdWeight(dyDesc, xDesc, dwDesc, group_count)
                        : CreateGemmDescriptorConvBwdWeight(dyDesc, xDesc, dwDesc);

                auto kcache_key = FindDbKCacheKey{};

                miopenStatus_t gemm_status = CallGemmTimeMeasure(
                    handle,
                    gemm_desc,
                    dy,
                    0,
                    workSpace,
                    0,
                    dw,
                    0,
                    &kcache_key,
                    time_precision,
                    group_count > 1 ? callGemmStridedBatched : callGemm,
                    group_count > 1 ? GemmBackend_t::rocblas : GemmBackend_t::miopengemm);

                time_gemm = in_n * (time_im2col + handle.GetKernelTime());

                if(gemm_status == miopenStatusSuccess)
                    record.SetValues("miopenConvolutionBwdWeightsAlgoGEMM",
                                     FindDbData{
                                         "gemm", time_gemm, workspace_req, kcache_key,
                                     });
            }
            // 1x1 does not require im2col or workspace
            else if(miopen::any_of(wei_spatial, [](auto v) { return v == 1; }) &&
                    miopen::any_of(GetConvPads(), [](auto v) { return v == 0; }) &&
                    miopen::any_of(GetConvStrides(), [](auto v) { return v == 1; }))
            {
                if(group_count > 1)
                {
                    MIOPEN_LOG_FUNCTION("groupconv, 1x1");
                }
                else
                {
                    MIOPEN_LOG_FUNCTION("convolution, 1x1");
                }

                // dw = sum_over_batch(dy[i] * transpose(x[i])), i is batch id
                GemmDescriptor gemm_desc =
                    group_count > 1
                        ? CreateGemmDescriptorGroupConvBwdWeight(dyDesc, xDesc, dwDesc, group_count)
                        : CreateGemmStridedBatchedDescriptorConv1x1BwdWeight(dyDesc, xDesc, dwDesc);

                auto kcache_key = FindDbKCacheKey{};

                miopenStatus_t gemm_status = CallGemmTimeMeasure(
                    handle,
                    gemm_desc,
                    dy,
                    0,
                    x,
                    0,
                    dw,
                    0,
                    &kcache_key,
                    time_precision,
                    group_count > 1 ? callGemmStridedBatched : callGemmStridedBatchedSequential,
                    group_count > 1 ? GemmBackend_t::rocblas : GemmBackend_t::miopengemm);

                time_gemm = handle.GetKernelTime();
                if(group_count > 1)
                    time_gemm *= in_n;

                if(gemm_status == miopenStatusSuccess)
                    record.SetValues("miopenConvolutionBwdWeightsAlgoGEMM",
                                     FindDbData{
                                         "gemm", time_gemm, 0, kcache_key,
                                     });
            }
        }
#endif
        ConvolutionUserBuffers bufs(workSpace, workSpaceSize);
        bufs.SetWrW(x, dw, dy);
        auto ctx =
            ConvolutionContext{xDesc, dwDesc, dyDesc, *this, conv::Direction::BackwardWeights};
        ctx.do_search = exhaustiveSearch;
        ctx.SetStream(&handle);
        ctx.SetBufs(bufs);
        ctx.SetupFloats();
        ctx.DetectRocm();
        const auto network_config = ctx.BuildConfKey();
        const auto invoke_ctx =
            conv::WrWInvokeParams{{dyDesc, dy, xDesc, x, dwDesc, dw}, workSpace, workSpaceSize};
        // direct convolution
        if(!miopen::IsDisabled(MIOPEN_DEBUG_CONV_DIRECT{}))
        {
            const auto all            = FindAllBwdWrW2DSolutions(ctx);
            const auto algorithm_name = AlgorithmName{"miopenConvolutionBwdWeightsAlgoDirect"};
            EvaluateInvokers(handle, all, algorithm_name, network_config, invoke_ctx, record);
        }

        try
        {
            const auto all = miopen::IsDisabled(MIOPEN_DEBUG_CONV_WINOGRAD{})
                                 ? std::vector<miopen::solver::ConvSolution>()
                                 : FindWinogradWrWAllSolutions(ctx);

            float elapsed = 0.0f;
            if(!all.empty())
            {
                float best = std::numeric_limits<float>::max();
                miopen::solver::ConvSolution selected{miopenStatusUnknownError};
                for(const auto& sol : all)
                {
                    elapsed = 0.0f;
                    std::vector<KernelInvoke> kernels;

                    AddKernels(handle,
                               "miopenConvolutionBwdWeightsAlgoWinograd",
                               network_config,
                               sol,
                               &kernels);
                    auto tensors = ConvWrwTensors{dyDesc, dy, xDesc, x, dwDesc, dw};
                    if(workSpaceSize < sol.workspce_sz)
                        continue;
                    // clang-format off
                    if(sol.solver_id == SolverDbId(miopen::solver::ConvWinograd3x3MultipassWrW<3, 2>()))
                        EvaluateWinograd3x3MultipassWrW<3,2>(
                            handle, ctx, tensors, workSpace, kernels, GetConvPads()[0], GetConvPads()[1],&elapsed);
                    else if(sol.solver_id == SolverDbId(miopen::solver::ConvWinograd3x3MultipassWrW<3, 3>()))
                        EvaluateWinograd3x3MultipassWrW<3,3>(
                            handle, ctx, tensors, workSpace, kernels, GetConvPads()[0], GetConvPads()[1],&elapsed);
                    else if(sol.solver_id == SolverDbId(miopen::solver::ConvWinograd3x3MultipassWrW<3, 4>()))
                        EvaluateWinograd3x3MultipassWrW<3,4>(
                            handle, ctx, tensors, workSpace, kernels, GetConvPads()[0], GetConvPads()[1],&elapsed);
                    else if(sol.solver_id == SolverDbId(miopen::solver::ConvWinograd3x3MultipassWrW<3, 5>()))
                        EvaluateWinograd3x3MultipassWrW<3,5>(
                            handle, ctx, tensors, workSpace, kernels, GetConvPads()[0], GetConvPads()[1],&elapsed);
                    else if(sol.solver_id == SolverDbId(miopen::solver::ConvWinograd3x3MultipassWrW<3, 6>()))
                        EvaluateWinograd3x3MultipassWrW<3,6>(
                            handle, ctx, tensors, workSpace, kernels, GetConvPads()[0], GetConvPads()[1],&elapsed);
                    else if(sol.solver_id == SolverDbId(miopen::solver::ConvWinograd3x3MultipassWrW<7, 2>()))
                        EvaluateWinograd3x3MultipassWrW<7,2>(
                            handle, ctx, tensors, workSpace, kernels, GetConvPads()[0], GetConvPads()[1],&elapsed);
                    else if(sol.solver_id == SolverDbId(miopen::solver::ConvWinograd3x3MultipassWrW<7, 3>()))
                        EvaluateWinograd3x3MultipassWrW<7,3>(
                            handle, ctx, tensors, workSpace, kernels, GetConvPads()[0], GetConvPads()[1],&elapsed);
                    else if(sol.solver_id == SolverDbId(miopen::solver::ConvWinograd3x3MultipassWrW<7, 2, 1, 1>()))
                        EvaluateWinograd3x3MultipassWrW<7,2,1,1>(
                            handle, ctx, tensors, workSpace, kernels, GetConvPads()[0], GetConvPads()[1],&elapsed);
                    else if(sol.solver_id == SolverDbId(miopen::solver::ConvWinograd3x3MultipassWrW<7, 3, 1, 1>()))
                        EvaluateWinograd3x3MultipassWrW<7,3,1,1>(
                            handle, ctx, tensors, workSpace, kernels, GetConvPads()[0], GetConvPads()[1],&elapsed);
                    else if(sol.solver_id == SolverDbId(miopen::solver::ConvWinograd3x3MultipassWrW<1, 1, 7, 2>()))
                        EvaluateWinograd3x3MultipassWrW<1,1,7,2>(
                            handle, ctx, tensors, workSpace, kernels, GetConvPads()[0], GetConvPads()[1],&elapsed);
                    else if(sol.solver_id == SolverDbId(miopen::solver::ConvWinograd3x3MultipassWrW<1, 1, 7, 3>()))
                        EvaluateWinograd3x3MultipassWrW<1,1,7,3>(
                            handle, ctx, tensors, workSpace, kernels, GetConvPads()[0], GetConvPads()[1],&elapsed);
                    else if(sol.solver_id == SolverDbId(miopen::solver::ConvWinograd3x3MultipassWrW<5, 3>()))
                        EvaluateWinograd3x3MultipassWrW<5,3>(
                            handle, ctx, tensors, workSpace, kernels, GetConvPads()[0], GetConvPads()[1],&elapsed);
                    else if(sol.solver_id == SolverDbId(miopen::solver::ConvWinograd3x3MultipassWrW<5, 4>()))
                        EvaluateWinograd3x3MultipassWrW<5,4>(
                            handle, ctx, tensors, workSpace, kernels, GetConvPads()[0], GetConvPads()[1],&elapsed);

                    else // clang-format on
                    {    // single pass
                        int unused                       = 0;
                        using dataType                   = float;
                        static const int F_FLIP_K_C      = 1 << 2;
                        static const int F_NKC_STRIDES   = 1 << 9;
                        static const int F_GROUP_STRIDES = 1 << 10;
                        int reserved                     = 0;
                        int* reserved_ptr                = nullptr;
                        int pad_H                        = GetConvPads()[0];
                        int pad_W                        = GetConvPads()[1];
                        // clang-format off
                        int N, C, H, W, K, n_groups, out_H, out_W, R, S;
                        // clang-format on
                        if(kernels[0].GetName().rfind("miopenSp3AsmConv_group_20_5_23_M", 0) == 0)
                        {
                            GetCompiledInParameters(ctx,
                                                    &C,
                                                    &K,
                                                    &R,
                                                    &S,
                                                    &N,
                                                    &n_groups,
                                                    &H,
                                                    &W,
                                                    &out_H,
                                                    &out_W,
                                                    &unused,
                                                    &unused);
                            // GetCompiledInParameters(
                            // ctx, &N, &C, &H, &W, &K, &n_groups, &out_H, &out_W, &R, &S, &pad_H,
                            // &pad_W);
                            int flags      = F_NKC_STRIDES + F_GROUP_STRIDES;
                            auto group_cnt = ctx.group_counts;
                            N              = N / group_cnt;
                            K              = K / group_cnt;

                            BuffInfo d_buf(
                                GetGroupConvLayout(
                                    GetSwappedNCLayout(GetMemLayout_t(ctx.in_layout)), true),
                                N,
                                C,
                                H,
                                W,
                                1,
                                group_cnt,
                                GetTypeSize(ctx.in_data_type)),
                                o_buf(
                                    GetGroupConvLayout(
                                        GetSwappedNCLayout(GetMemLayout_t(ctx.out_layout)), false),
                                    N,
                                    K,
                                    out_H,
                                    out_W,
                                    1,
                                    group_cnt,
                                    GetTypeSize(ctx.out_data_type)),
                                f_buf(
                                    GetGroupConvLayout(GetSwappedNCLayout(MemLayout_t::NCHW), true),
                                    K,
                                    C,
                                    R,
                                    S,
                                    1,
                                    group_cnt,
                                    GetTypeSize(ctx.weights_data_type));

                            if(GetKernelLocalWorkDim(kernels[0], 0) != 0)
                                n_groups = solver::ConvBinWinogradRxSf2x3::GetNGroups(
                                    ctx.group_counts,
                                    GetKernelGlobalWorkDim(kernels[0], 0) /
                                        GetKernelLocalWorkDim(kernels[0], 0));
                            else
                                n_groups = solver::ConvBinWinogradRxSf2x3::GetNGroups(
                                    ctx.group_counts,
                                    GetKernelGlobalWorkDim(kernels[0], 0) /
                                        512); // For OCL runtime. Issue #1724

                            // clang-format off
                            MIOPEN_LOG_I2(" N=" << N << " G=" << group_cnt << " C=" << C << " H=" << H << " W=" << W << " K=" << K
                                << " n_groups=" << n_groups << " flags=" << flags << " R=" << R << " S=" << S
                                << " pad_H=" << pad_H << " pad_W=" << pad_W << " out_H=" << out_H << " out_W=" << out_W
                                << " d_buf.byte_stride.nk=" << d_buf.byte_stride.nk << " d_buf.byte_stride.c=" << d_buf.byte_stride.c
                                << " d_buf.byte_stride.h=" << d_buf.byte_stride.h << " d_buf.byte_stride.w=" << d_buf.byte_stride.w
                                << " f_buf.byte_stride.nk=" << f_buf.byte_stride.nk << " f_buf.byte_stride.c=" << f_buf.byte_stride.c
                                << " f_buf.byte_stride.h=" << f_buf.byte_stride.h << " f_buf.byte_stride.w=" << f_buf.byte_stride.w
                                << " o_buf.byte_stride.nk=" << o_buf.byte_stride.nk << " o_buf.byte_stride.c=" << o_buf.byte_stride.c
                                << " o_buf.byte_stride.h="  << o_buf.byte_stride.h <<  " o_buf.byte_stride.w=" << o_buf.byte_stride.w
                                << " d_buf.byte_stride.g=" << d_buf.byte_stride.g  << " o_buf.byte_stride.g="  << o_buf.byte_stride.g
                                << " f_buf.byte_stride.g=" << f_buf.byte_stride.g); // clang-format on
                            MIOPEN_LOG_I2(" ctx.batch_sz=" << ctx.batch_sz << "ctx.n_inputs="
                                                           << ctx.n_inputs);
                            elapsed = 0;

                            kernels[0](N,
                                       C,
                                       H,
                                       W,
                                       K,
                                       n_groups,
                                       flags,
                                       reserved,
                                       x,
                                       dy,
                                       dw,
                                       reserved_ptr, // Unused return_addr.
                                       R,
                                       S,
                                       pad_H, // Like Fwd wino.
                                       pad_W,
                                       out_H,
                                       out_W,
                                       reserved_ptr, // Unused bias_addr.
                                       reserved,     // Unused relu_alpha.
                                       d_buf.byte_stride.nk,
                                       d_buf.byte_stride.c,
                                       d_buf.byte_stride.h,
                                       d_buf.byte_stride.w,
                                       f_buf.byte_stride.nk,
                                       f_buf.byte_stride.c,
                                       f_buf.byte_stride.h,
                                       f_buf.byte_stride.w,
                                       o_buf.byte_stride.nk,
                                       o_buf.byte_stride.c,
                                       o_buf.byte_stride.h,
                                       o_buf.byte_stride.w,
                                       group_cnt,
                                       d_buf.byte_stride.g,
                                       f_buf.byte_stride.g,
                                       o_buf.byte_stride.g);
                            elapsed = handle.GetKernelTime();
                        }
                        else // miopenSp3AsmConvRxSf3x2 and other
                        {
                            // clang-format off
                            GetCompiledInParameters(ctx, &N,&K,&out_H,&out_W,
                                &C,&n_groups,&H,&W,&R,&S,&unused,&unused);
                            // clang-format on
                            int flags      = F_FLIP_K_C + F_NKC_STRIDES;
                            int d_N_stride = H * W * static_cast<int>(sizeof(dataType));
                            int d_C_stride = C * d_N_stride;
                            int f_K_stride = out_H * out_W * static_cast<int>(sizeof(dataType));
                            int f_C_stride = K * f_K_stride;
                            int o_N_stride = R * S * static_cast<int>(sizeof(dataType));
                            int o_K_stride = C * o_N_stride;

                            // clang-format off
                            MIOPEN_LOG_I2(" N=" << N << " C=" << C << " H=" << H << " W=" << W << " K=" << K
                                << " n_groups=" << n_groups << " flags=" << flags << " R=" << R << " S=" << S
                                << " pad_H=" << pad_H << " pad_W=" << pad_W << " out_H=" << out_H << " out_W=" << out_W
                                << " d_N_stride=" << d_N_stride << " d_C_stride=" << d_C_stride
                                << " f_K_stride=" << f_K_stride << " f_C_stride=" << f_C_stride
                                << " o_N_stride=" << o_N_stride << " o_K_stride=" << o_K_stride); // clang-format on
                            elapsed = 0;

                            kernels[0](C,
                                       N,
                                       H,
                                       W,
                                       K,
                                       n_groups,
                                       flags,
                                       reserved,
                                       x,
                                       dy,
                                       dw,
                                       reserved_ptr, // Unused return_addr.
                                       out_H,
                                       out_W,
                                       pad_H, // Like Fwd wino.
                                       pad_W,
                                       R,
                                       S,
                                       reserved_ptr, // Unused bias_addr.
                                       reserved,     // Unused relu_alpha.
                                       d_N_stride,
                                       d_C_stride,
                                       f_K_stride,
                                       f_C_stride,
                                       o_N_stride,
                                       o_K_stride);
                            elapsed = handle.GetKernelTime();
                        }
                    } ////single pass end
                    MIOPEN_LOG_I(sol << ": " << elapsed << (elapsed < best ? " < " : " >= ")
                                     << best);
                    if(elapsed < best)
                    {
                        best     = elapsed;
                        selected = sol;
                    }
                }
                if(selected.Succeeded())
                {
                    const std::string algorithm_name = "miopenConvolutionBwdWeightsAlgoWinograd";
                    AddKernels(handle, algorithm_name, network_config, selected, nullptr);
                    MIOPEN_LOG_I("Selected: " << selected << ": " << best << ", workspce_sz = "
                                              << selected.workspce_sz);
                    record.SetValues(algorithm_name,
                                     FindDbData{
                                         selected.solver_id,
                                         best,
                                         selected.workspce_sz,
                                         {algorithm_name, network_config},
                                     });
                }
            }
        }
        catch(const miopen::Exception& ex)
        {
            MIOPEN_LOG_WE("Find Winograd WrW failed:" << ex.what());
        }

        // Implicit GEMM
        if(!miopen::IsDisabled(MIOPEN_DEBUG_CONV_IMPLICIT_GEMM{}))
        {
            const auto all = FindImplicitGemmWrWAllSolutions(ctx);
            float best     = std::numeric_limits<float>::max();
            miopen::solver::ConvSolution selected{miopenStatusUnknownError};
            const auto algo_name = "miopenConvolutionBwdWeightsAlgoImplicitGEMM";
            float elapsed        = 0.0f;
            for(const auto& sol : all)
            {
                std::vector<KernelInvoke> kernels;
                AddKernels(handle, algo_name, network_config, sol, &kernels);
                if(!kernels.empty())
                {
                    auto kernel = kernels[0];

                    // For fp16/bfp16 backward data case, do zero init, bwd data with fp32 output
                    // and cast from fp32 to fp16/bfp16
                    // clang-format off
                    if((dwDesc.GetType() == miopenHalf || dwDesc.GetType() == miopenBFloat16) &&
                       (kernel.GetName() == "gridwise_convolution_implicit_gemm_v4r4_gen_xdlops_nchw_kcyx_nkhw_lds_double_buffer" ||
                        kernel.GetName() == "gridwise_convolution_implicit_gemm_v4r4_gen_xdlops_gnchw_gkcyx_gnkhw_lds_double_buffer"))
                    // clang-format on
                    {
                        float zero = 0.f;
                        TensorDescriptor workSpaceDesc(
                            miopenFloat, dwDesc.GetLengths(), dwDesc.GetStrides());
                        SetTensor(handle, workSpaceDesc, workSpace, &zero);
                        elapsed = handle.GetKernelTime();

                        kernel(x, dy, workSpace);
                        elapsed += handle.GetKernelTime();

                        CastTensor(handle, &lowp_quant, workSpaceDesc, workSpace, dwDesc, dw, 0, 0);
                        elapsed += handle.GetKernelTime();
                    }
                    else
                    {
                        // this kernel may accumulate results into input tensor, therefore need to
                        // set zero
                        float zero = 0.f;
                        SetTensor(handle, dwDesc, dw, &zero);
                        elapsed = handle.GetKernelTime();

                        kernel(x, dy, dw);
                        elapsed += handle.GetKernelTime();
                    }
                }

                MIOPEN_LOG_I(sol << ": " << elapsed << (elapsed < best ? " < " : " >= ") << best);

                if(elapsed < best)
                {
                    best     = elapsed;
                    selected = sol;
                }
            }
            if(selected.Succeeded())
            {
                AddKernels(handle, algo_name, network_config, selected, nullptr);
                MIOPEN_LOG_I("Selected: " << selected << ": " << best << ", workspce_sz = "
                                          << selected.workspce_sz);
                record.SetValues(algo_name,
                                 FindDbData{selected.solver_id,
                                            best,
                                            selected.workspce_sz,
                                            {algo_name, network_config}});
            }
        }
    });

    if(perf_db.empty())
        MIOPEN_THROW("Bwd Weights Convolution cannot be executed due to incorrect params");

    std::sort(begin(perf_db), end(perf_db));

    for(const auto& entry : perf_db)
        MIOPEN_LOG_I(entry.name << "\t" << entry.time << "\t" << entry.workspace);

    *returnedAlgoCount = std::min(requestAlgoCount, static_cast<int>(perf_db.size()));

    for(int i = 0; i < *returnedAlgoCount; i++)
    {
        perfResults[i].bwd_weights_algo = StringToConvolutionBwdWeightsAlgo(perf_db[i].name);
        perfResults[i].time             = perf_db[i].time;
        perfResults[i].memory           = perf_db[i].workspace;
    }
    MIOPEN_LOG_I("BWrW Chosen Algorithm: " << perf_db[0].solver_id << " , " << perf_db[0].workspace
                                           << ", "
                                           << perf_db[0].time);
}

static void ConvWrwCheckNumerics(Handle& handle,
                                 const ConvWrwTensors& tensors,
                                 const void* beta,
                                 std::function<void()>&& worker)
{
    if(!miopen::CheckNumericsEnabled())
    {
        worker();
        return;
    }

    miopen::checkNumericsInput(handle, tensors.dyDesc, tensors.dy);
    miopen::checkNumericsInput(handle, tensors.xDesc, tensors.x);
    if(!float_equal(*(static_cast<const float*>(beta)), 0))
        miopen::checkNumericsInput(handle, tensors.dwDesc, tensors.dw);

    worker();

    miopen::checkNumericsOutput(handle, tensors.dwDesc, tensors.dw);
}

// BackwardWeightsAlgorithm()
void ConvolutionDescriptor::ConvolutionBackwardWeights(Handle& handle,
                                                       const void* alpha,
                                                       const TensorDescriptor& dyDesc,
                                                       ConstData_t dy,
                                                       const TensorDescriptor& xDesc,
                                                       ConstData_t x,
                                                       miopenConvBwdWeightsAlgorithm_t algo,
                                                       const void* beta,
                                                       const TensorDescriptor& dwDesc,
                                                       Data_t dw,
                                                       Data_t workSpace,
                                                       size_t workSpaceSize) const
{
    MIOPEN_LOG_I("algo = " << algo << ", workspace = " << workSpaceSize);
    auto tensors = ConvWrwTensors{dyDesc, dy, xDesc, x, dwDesc, dw};
    ValidateConvTensors(tensors);
    ValidateAlphaBeta(alpha, beta);

    if(xDesc.GetType() == miopenInt8)
        MIOPEN_THROW(miopenStatusBadParm);

    ConvWrwCheckNumerics(handle, tensors, beta, [&]() {
        ValidateGroupCount(xDesc, dwDesc, *this);

        const auto algorithm_name = [=]() {
            switch(algo)
            {
            case miopenConvolutionBwdWeightsAlgoGEMM:
                return AlgorithmName{"miopenConvolutionBwdWeightsAlgoGEMM"};
            case miopenConvolutionBwdWeightsAlgoDirect:
                return AlgorithmName{"miopenConvolutionBwdWeightsAlgoDirect"};
            case miopenConvolutionBwdWeightsAlgoWinograd:
                return AlgorithmName{"miopenConvolutionBwdWeightsAlgoWinograd"};
            case miopenConvolutionBwdWeightsAlgoImplicitGEMM:
                return AlgorithmName{"miopenConvolutionBwdWeightsAlgoImplicitGEMM"};
            }
            MIOPEN_THROW("Unknown conv wrw algorigthm: " + std::to_string(algo));
        }();

        auto ctx =
            ConvolutionContext{xDesc, dwDesc, dyDesc, *this, conv::Direction::BackwardWeights};
        ctx.SetStream(&handle);
        const auto network_config = ctx.BuildConfKey();
        const auto& invoker       = handle.GetInvoker(network_config, boost::none, algorithm_name);

        if(invoker)
        {
            const auto& invoke_ctx = conv::WrWInvokeParams{tensors, workSpace, workSpaceSize};
            (*invoker)(handle, invoke_ctx);
            return;
        }

        switch(algo)
        {
        case miopenConvolutionBwdWeightsAlgoDirect:
            MIOPEN_THROW("No invoker was registered for convolution weights. Was find executed?");
        case miopenConvolutionBwdWeightsAlgoGEMM:
            BackwardWeightsGemm(handle, tensors, workSpace, workSpaceSize);
            break;
        case miopenConvolutionBwdWeightsAlgoWinograd:
        {
            auto&& kernels = handle.GetKernels(algorithm_name, network_config);
            if(kernels.empty())
                MIOPEN_THROW("Error running Winograd WrW. Was Find() run previously?");
            BackwardWeightsWinograd(handle, ctx, tensors, workSpace, kernels);
        }
        break;
        case miopenConvolutionBwdWeightsAlgoImplicitGEMM:
        {
            auto&& kernels = handle.GetKernels(algorithm_name, network_config);
            if(kernels.empty())
                MIOPEN_THROW("Error running Implicit GEMM WrW. Was Find() run previously?");

            auto kernel = kernels[0];

            // For fp16/bfp16 backward data case, do zero init, bwd data with fp32 output
            // and cast from fp32 to fp16/bfp16
            // clang-format off
            if((dwDesc.GetType() == miopenHalf || dwDesc.GetType() == miopenBFloat16) &&
               (kernel.GetName() == "gridwise_convolution_implicit_gemm_v4r4_gen_xdlops_nchw_kcyx_nkhw_lds_double_buffer" ||
                kernel.GetName() == "gridwise_convolution_implicit_gemm_v4r4_gen_xdlops_gnchw_gkcyx_gnkhw_lds_double_buffer"))
            // clang-format on
            {
                float zero = 0.f;
                TensorDescriptor workSpaceDesc(
                    miopenFloat, dwDesc.GetLengths(), dwDesc.GetStrides());
                SetTensor(handle, workSpaceDesc, workSpace, &zero);
                kernel(x, dy, workSpace);
                CastTensor(handle, &lowp_quant, workSpaceDesc, workSpace, dwDesc, dw, 0, 0);
            }
            else
            {
                float zero = 0.f;
                SetTensor(handle, dwDesc, dw, &zero);
                kernel(x, dy, dw);
            }
        }
        }
    });
}

void ConvolutionDescriptor::BackwardWeightsGemm(Handle& handle,
                                                const ConvWrwTensors& tensors,
                                                Data_t workSpace,
                                                std::size_t workSpaceSize) const
{
#if MIOPEN_USE_GEMM
    if(miopen::IsDisabled(MIOPEN_DEBUG_CONV_GEMM{}))
    {
        MIOPEN_THROW("GEMM convolution is disabled");
    }
    if(IsAnyBufferBF16(tensors.xDesc, tensors.dyDesc, tensors.dwDesc) && !IsUseRocBlas)
    {
        MIOPEN_THROW("GEMM convolution is unsupported");
    }

    std::size_t in_n, in_c;
    std::tie(in_n, in_c) = tie_pick<0, 1>()(tensors.xDesc.GetLengths());

    std::size_t wei_k = tensors.dwDesc.GetLengths()[0];

    auto in_spatial =
        boost::adaptors::slice(tensors.xDesc.GetLengths(), 2, 2 + GetSpatialDimension());
    auto wei_spatial =
        boost::adaptors::slice(tensors.dwDesc.GetLengths(), 2, 2 + GetSpatialDimension());
    auto out_spatial =
        boost::adaptors::slice(tensors.dyDesc.GetLengths(), 2, 2 + GetSpatialDimension());

    // Zeroing out the output buffer
    float zero = 0.0f;
    SetTensor(handle, tensors.dwDesc, tensors.dw, &zero);

    handle.ResetKernelTime();
    float time_0 = 0;
    if((miopen::any_of(wei_spatial, [](auto v) { return v != 1; }) ||
        miopen::any_of(GetConvPads(), [](auto v) { return v != 0; }) ||
        miopen::any_of(GetConvStrides(), [](auto v) { return v != 1; })))
    {
        if(group_count > 1)
        {
            MIOPEN_LOG_FUNCTION("groupconv, non 1x1");
        }
        else
        {
            MIOPEN_LOG_FUNCTION("convolution, non 1x1");
        }
        assert(workSpace != nullptr &&
               workSpaceSize >=
                   (BackwardWeightsGetWorkSpaceSizeGEMM(tensors.dyDesc, tensors.dwDesc) *
                    group_count));

        std::size_t out_spatial_size = std::accumulate(
            out_spatial.begin(), out_spatial.end(), std::size_t(1), std::multiplies<std::size_t>());

        std::size_t in_spatial_size = std::accumulate(
            in_spatial.begin(), in_spatial.end(), std::size_t(1), std::multiplies<std::size_t>());

        float t1 = 0;

        for(std::size_t i = 0; i < in_n; i++)
        {
            std::size_t out_offset = i * wei_k * out_spatial_size;

            std::size_t in_offset = i * in_c * in_spatial_size;

            Im2ColGPU(handle,
                      GetSpatialDimension(),
                      tensors.x,
                      in_offset,
                      in_c,
                      in_spatial,
                      wei_spatial,
                      out_spatial,
                      GetConvPads(),
                      GetConvStrides(),
                      GetConvDilations(),
                      workSpace,
                      tensors.dyDesc.GetType());

            if(handle.IsProfilingEnabled())
                t1 = handle.GetKernelTime();

            if(group_count > 1)
            {
                GemmDescriptor gemm_desc = CreateGemmDescriptorGroupConvBwdWeight(
                    tensors.dyDesc, tensors.xDesc, tensors.dwDesc, group_count);
                CallGemmStridedBatched(handle,
                                       gemm_desc,
                                       tensors.dy,
                                       out_offset,
                                       workSpace,
                                       0,
                                       tensors.dw,
                                       0,
                                       nullptr,
                                       false);
            }
            else
            {
                // tensors.dw = tensors.dy * transpose(Im2Col(tensors.x))
                GemmDescriptor gemm_desc = CreateGemmDescriptorConvBwdWeight(
                    tensors.dyDesc, tensors.xDesc, tensors.dwDesc);

                // dw = dy * transpose(Im2Col(x))
                CallGemm(handle,
                         gemm_desc,
                         tensors.dy,
                         out_offset,
                         workSpace,
                         0,
                         tensors.dw,
                         0,
                         nullptr,
                         false,
                         GemmBackend_t::miopengemm);
            }
            // Update times for both the kernels
            if(handle.IsProfilingEnabled())
            {
                if(i == in_n - 1)
                    handle.AccumKernelTime(t1 + time_0);
                else
                    handle.AccumKernelTime(t1);
                time_0 += handle.GetKernelTime();
            }
        }
    }
    else if(miopen::any_of(wei_spatial, [](auto v) { return v == 1; }) &&
            miopen::any_of(GetConvPads(), [](auto v) { return v == 0; }) &&
            miopen::any_of(GetConvStrides(), [](auto v) { return v == 1; }))
    {
        if(group_count > 1)
        {
            MIOPEN_LOG_FUNCTION("groupconv, 1x1");

            GemmDescriptor gemm_desc = CreateGemmDescriptorGroupConvBwdWeight(
                tensors.dyDesc, tensors.xDesc, tensors.dwDesc, group_count);

            std::size_t out_spatial_size = std::accumulate(out_spatial.begin(),
                                                           out_spatial.end(),
                                                           std::size_t(1),
                                                           std::multiplies<std::size_t>());

            std::size_t in_spatial_size = std::accumulate(in_spatial.begin(),
                                                          in_spatial.end(),
                                                          std::size_t(1),
                                                          std::multiplies<std::size_t>());

            for(std::size_t i = 0; i < in_n; i++)
            {
                std::size_t out_offset = i * wei_k * out_spatial_size;

                std::size_t in_offset = i * in_c * in_spatial_size;

                CallGemmStridedBatched(handle,
                                       gemm_desc,
                                       tensors.dy,
                                       out_offset,
                                       tensors.x,
                                       in_offset,
                                       tensors.dw,
                                       0,
                                       nullptr,
                                       false);

                if(handle.IsProfilingEnabled())
                {
                    if(i == in_n - 1)
                        handle.AccumKernelTime(time_0);
                    time_0 += handle.GetKernelTime();
                }
            }
        }
        else
        {
            MIOPEN_LOG_FUNCTION("convolution, 1x1");

            // dw = sum_over_batch(dy[i] * transpose(x[i])), i is batch id
            GemmDescriptor gemm_desc = CreateGemmStridedBatchedDescriptorConv1x1BwdWeight(
                tensors.dyDesc, tensors.xDesc, tensors.dwDesc);

            // dw = sum_over_batch(dy[i] * transpose(x[i])), i is batch id
            CallGemmStridedBatchedSequential(handle,
                                             gemm_desc,
                                             tensors.dy,
                                             0,
                                             tensors.x,
                                             0,
                                             tensors.dw,
                                             0,
                                             nullptr,
                                             false,
                                             GemmBackend_t::miopengemm);
        }
    }

#ifdef NDEBUG
    std::ignore = workSpaceSize;
#endif
#else
    std::ignore = handle;
    std::ignore = tensors;
    std::ignore = workSpace;
    std::ignore = workSpaceSize;
    MIOPEN_THROW("GEMM is not supported");
#endif
}

template <class TKernels>
void ConvolutionDescriptor::BackwardWeightsWinograd(Handle& handle,
                                                    const ConvolutionContext& ctx,
                                                    const ConvWrwTensors& tensors,
                                                    Data_t workSpace,
                                                    const TKernels& kernels) const
{
    if(kernels.size() > 1)
    {
        auto kernel_1 = kernels.front();
        if(kernel_1.GetName() == solver::ConvWinograd3x3MultipassWrW<3, 2>::GetSolverKernelNames(0))
            EvaluateWinograd3x3MultipassWrW<3, 2>(
                handle, ctx, tensors, workSpace, kernels, GetConvPads()[0], GetConvPads()[1]);
        else if(kernel_1.GetName() ==
                solver::ConvWinograd3x3MultipassWrW<3, 3>::GetSolverKernelNames(0))
            EvaluateWinograd3x3MultipassWrW<3, 3>(
                handle, ctx, tensors, workSpace, kernels, GetConvPads()[0], GetConvPads()[1]);
        else if(kernel_1.GetName() ==
                solver::ConvWinograd3x3MultipassWrW<3, 4>::GetSolverKernelNames(0))
            EvaluateWinograd3x3MultipassWrW<3, 4>(
                handle, ctx, tensors, workSpace, kernels, GetConvPads()[0], GetConvPads()[1]);
        else if(kernel_1.GetName() ==
                solver::ConvWinograd3x3MultipassWrW<3, 5>::GetSolverKernelNames(0))
            EvaluateWinograd3x3MultipassWrW<3, 5>(
                handle, ctx, tensors, workSpace, kernels, GetConvPads()[0], GetConvPads()[1]);
        else if(kernel_1.GetName() ==
                solver::ConvWinograd3x3MultipassWrW<3, 6>::GetSolverKernelNames(0))
            EvaluateWinograd3x3MultipassWrW<3, 6>(
                handle, ctx, tensors, workSpace, kernels, GetConvPads()[0], GetConvPads()[1]);
        else if(kernel_1.GetName() ==
                solver::ConvWinograd3x3MultipassWrW<7, 2>::GetSolverKernelNames(0))
            EvaluateWinograd3x3MultipassWrW<7, 2>(
                handle, ctx, tensors, workSpace, kernels, GetConvPads()[0], GetConvPads()[1]);
        else if(kernel_1.GetName() ==
                solver::ConvWinograd3x3MultipassWrW<7, 3>::GetSolverKernelNames(0))
            EvaluateWinograd3x3MultipassWrW<7, 3>(
                handle, ctx, tensors, workSpace, kernels, GetConvPads()[0], GetConvPads()[1]);
        else if(kernel_1.GetName() ==
                solver::ConvWinograd3x3MultipassWrW<7, 2, 1, 1>::GetSolverKernelNames(0))
            EvaluateWinograd3x3MultipassWrW<7, 2, 1, 1>(
                handle, ctx, tensors, workSpace, kernels, GetConvPads()[0], GetConvPads()[1]);
        else if(kernel_1.GetName() ==
                solver::ConvWinograd3x3MultipassWrW<7, 3, 1, 1>::GetSolverKernelNames(0))
            EvaluateWinograd3x3MultipassWrW<7, 3, 1, 1>(
                handle, ctx, tensors, workSpace, kernels, GetConvPads()[0], GetConvPads()[1]);
        else if(kernel_1.GetName() ==
                solver::ConvWinograd3x3MultipassWrW<1, 1, 7, 2>::GetSolverKernelNames(0))
            EvaluateWinograd3x3MultipassWrW<1, 1, 7, 2>(
                handle, ctx, tensors, workSpace, kernels, GetConvPads()[0], GetConvPads()[1]);
        else if(kernel_1.GetName() ==
                solver::ConvWinograd3x3MultipassWrW<1, 1, 7, 3>::GetSolverKernelNames(0))
            EvaluateWinograd3x3MultipassWrW<1, 1, 7, 3>(
                handle, ctx, tensors, workSpace, kernels, GetConvPads()[0], GetConvPads()[1]);
        else if(kernel_1.GetName() ==
                solver::ConvWinograd3x3MultipassWrW<5, 3>::GetSolverKernelNames(0))
            EvaluateWinograd3x3MultipassWrW<5, 3>(
                handle, ctx, tensors, workSpace, kernels, GetConvPads()[0], GetConvPads()[1]);
        else if(kernel_1.GetName() ==
                solver::ConvWinograd3x3MultipassWrW<5, 4>::GetSolverKernelNames(0))
            EvaluateWinograd3x3MultipassWrW<5, 4>(
                handle, ctx, tensors, workSpace, kernels, GetConvPads()[0], GetConvPads()[1]);
    }
    else
    { // single pass
        static const int F_FLIP_K_C      = 1 << 2;
        static const int F_NKC_STRIDES   = 1 << 9;
        static const int F_GROUP_STRIDES = 1 << 10;
        int flags                        = F_FLIP_K_C + F_NKC_STRIDES;
        int reserved                     = 0;
        int* reserved_ptr                = nullptr;
        int pad_H                        = GetConvPads()[0];
        int pad_W                        = GetConvPads()[1];

        int N, C, H, W, K, n_groups, out_H, out_W, R, S, unused;

        if(kernels[0].GetName().rfind("miopenSp3AsmConv_group_20_5_23_M", 0) == 0)
        {
            GetCompiledInParameters(
                ctx, &C, &K, &R, &S, &N, &n_groups, &H, &W, &out_H, &out_W, &unused, &unused);
            // GetCompiledInParameters(
            //  ctx, &N, &C, &H, &W, &K, &n_groups, &out_H, &out_W, &R, &S, &pad_H, &pad_W);

            flags          = F_NKC_STRIDES + F_GROUP_STRIDES;
            auto group_cnt = ctx.group_counts;
            N              = N / group_cnt;
            K              = K / group_cnt;

            // cppcheck-suppress unreadVariable
            BuffInfo d_buf(
                GetGroupConvLayout(GetSwappedNCLayout(GetMemLayout_t(ctx.in_layout)), true),
                N,
                C,
                H,
                W,
                1,
                group_cnt,
                GetTypeSize(ctx.in_data_type)),
                // cppcheck-suppress unreadVariable
                o_buf(GetGroupConvLayout(GetSwappedNCLayout(GetMemLayout_t(ctx.out_layout)), false),
                      N,
                      K,
                      out_H,
                      out_W,
                      1,
                      group_cnt,
                      GetTypeSize(ctx.out_data_type)),
                // cppcheck-suppress unreadVariable
                f_buf(GetGroupConvLayout(GetSwappedNCLayout(MemLayout_t::NCHW), true),
                      K,
                      C,
                      R,
                      S,
                      1,
                      group_cnt,
                      GetTypeSize(ctx.weights_data_type));

            if(GetKernelLocalWorkDim(kernels[0], 0) != 0)
                n_groups = solver::ConvBinWinogradRxSf2x3::GetNGroups(
                    ctx.group_counts,
                    GetKernelGlobalWorkDim(kernels[0], 0) / GetKernelLocalWorkDim(kernels[0], 0));
            else
                n_groups = solver::ConvBinWinogradRxSf2x3::GetNGroups(
                    ctx.group_counts,
                    GetKernelGlobalWorkDim(kernels[0], 0) / 512); // For OCL runtime. Issue #1724

            // clang-format off
            MIOPEN_LOG_I2(" N=" << N << " G=" << group_cnt << " C=" << C << " H=" << H << " W=" << W << " K=" << K
                << " n_groups=" << n_groups << " flags=" << flags << " R=" << R << " S=" << S
                << " pad_H=" << pad_H << " pad_W=" << pad_W << " out_H=" << out_H << " out_W=" << out_W
                << " d_buf.byte_stride.nk=" << d_buf.byte_stride.nk << " d_buf.byte_stride.c=" << d_buf.byte_stride.c
                << " d_buf.byte_stride.h=" << d_buf.byte_stride.h << " d_buf.byte_stride.w=" << d_buf.byte_stride.w
                << " f_buf.byte_stride.nk=" << f_buf.byte_stride.nk << " f_buf.byte_stride.c=" << f_buf.byte_stride.c
                << " f_buf.byte_stride.h=" << f_buf.byte_stride.h << " f_buf.byte_stride.w=" << f_buf.byte_stride.w
                << " o_buf.byte_stride.nk=" << o_buf.byte_stride.nk << " o_buf.byte_stride.c=" << o_buf.byte_stride.c
                << " o_buf.byte_stride.h="  << o_buf.byte_stride.h <<  " o_buf.byte_stride.w=" << o_buf.byte_stride.w
                << " d_buf.byte_stride.g=" << d_buf.byte_stride.g
                << " f_buf.byte_stride.g=" << f_buf.byte_stride.g
                << " o_buf.byte_stride.g=" << o_buf.byte_stride.g); // clang-format on

            kernels[0](N,
                       C,
                       H,
                       W,
                       K,
                       n_groups,
                       flags,
                       reserved,
                       tensors.x,
                       tensors.dy,
                       tensors.dw,
                       reserved_ptr, // Unused return_addr.
                       R,
                       S,
                       pad_H, // Like Fwd wino.
                       pad_W,
                       out_H,
                       out_W,
                       reserved_ptr, // Unused bias_addr.
                       reserved,     // Unused relu_alpha.
                       d_buf.byte_stride.nk,
                       d_buf.byte_stride.c,
                       d_buf.byte_stride.h,
                       d_buf.byte_stride.w,
                       f_buf.byte_stride.nk,
                       f_buf.byte_stride.c,
                       f_buf.byte_stride.h,
                       f_buf.byte_stride.w,
                       o_buf.byte_stride.nk,
                       o_buf.byte_stride.c,
                       o_buf.byte_stride.h,
                       o_buf.byte_stride.w,
                       group_cnt,
                       d_buf.byte_stride.g,
                       f_buf.byte_stride.g,
                       o_buf.byte_stride.g);
        }
        else
        {
            auto kernel = kernels.front();
            // For bwd & wrw inputs and outputs reside in k_p in reversed order.
            GetCompiledInParameters(
                ctx, &N, &K, &out_H, &out_W, &C, &n_groups, &H, &W, &R, &S, &unused, &unused);
            using dataType = float;
            int d_N_stride = H * W * static_cast<int>(sizeof(dataType));
            int d_C_stride = C * d_N_stride;
            int f_K_stride = out_H * out_W * static_cast<int>(sizeof(dataType));
            int f_C_stride = K * f_K_stride;
            int o_N_stride = R * S * static_cast<int>(sizeof(dataType));
            int o_K_stride = C * o_N_stride;
            // clang-format off
            MIOPEN_LOG_I2(" N=" << N << " C=" << C << " H=" << H << " W=" << W << " K=" << K
                << " n_groups=" << n_groups << " flags=" << flags << " R=" << R << " S=" << S
                << " pad_H=" << pad_H << " pad_W=" << pad_W << " out_H=" << out_H << " out_W=" << out_W
                << " d_N_stride=" << d_N_stride << " d_C_stride=" << d_C_stride
                << " f_K_stride=" << f_K_stride << " f_C_stride=" << f_C_stride
                << " o_N_stride=" << o_N_stride << " o_K_stride=" << o_K_stride ); // clang-format on
            kernel(C,
                   N,
                   H,
                   W,
                   K,
                   n_groups,
                   flags,
                   reserved,
                   tensors.x,
                   tensors.dy,
                   tensors.dw,
                   reserved_ptr,
                   out_H,
                   out_W,
                   pad_H,
                   pad_W,
                   R,
                   S,
                   reserved_ptr,
                   reserved,
                   d_N_stride,
                   d_C_stride,
                   f_K_stride,
                   f_C_stride,
                   o_N_stride,
                   o_K_stride);
        }
    }
    ////single pass end
}

ProblemDescription ConvolutionDescriptor::MakeWrwProblem(const TensorDescriptor& dyDesc,
                                                         const TensorDescriptor& xDesc,
                                                         const TensorDescriptor& dwDesc) const
{
    auto problem =
        ProblemDescription{xDesc, dwDesc, dyDesc, *this, conv::Direction::BackwardWeights};
    return problem;
}

std::size_t ConvolutionDescriptor::GetWrwSolutionCount(Handle& handle,
                                                       const TensorDescriptor& dyDesc,
                                                       const TensorDescriptor& xDesc,
                                                       const TensorDescriptor& dwDesc) const
{
    MIOPEN_LOG_I("");
    const auto problem = MakeWrwProblem(dyDesc, xDesc, dwDesc);
    const auto count   = GetSolutionCount(handle, problem);
    if(count > 0)
        return count;
    return GetWrwSolutionCountFallback(dyDesc, xDesc, dwDesc);
}

void ConvolutionDescriptor::GetWrwSolutions(Handle& handle,
                                            const TensorDescriptor& dyDesc,
                                            const TensorDescriptor& xDesc,
                                            const TensorDescriptor& dwDesc,
                                            size_t maxSolutionCount,
                                            size_t* solutionCount,
                                            miopenConvSolution_t* solutions) const
{
    MIOPEN_LOG_I("");
    if(solutionCount == nullptr)
        MIOPEN_THROW(miopenStatusBadParm, "solutionCount cannot be nullptr");
    if(solutions == nullptr)
        MIOPEN_THROW(miopenStatusBadParm, "solutions cannot be nullptr");

    const auto problem = MakeWrwProblem(dyDesc, xDesc, dwDesc);
    GetSolutions(handle,
                 problem,
                 maxSolutionCount,
                 solutionCount,
                 solutions,
                 StringToConvolutionBwdWeightsAlgo);

    if(*solutionCount == 0)
        GetWrwSolutionsFallback(
            handle, dyDesc, xDesc, dwDesc, maxSolutionCount, solutionCount, solutions);
}

void ConvolutionDescriptor::CompileWrwSolution(Handle& handle,
                                               const TensorDescriptor& dyDesc,
                                               const TensorDescriptor& xDesc,
                                               const TensorDescriptor& dwDesc,
                                               solver::Id solver_id) const
{
    MIOPEN_LOG_I("solver_id = " << solver_id.ToString());
    auto ctx = ConvolutionContext{xDesc, dwDesc, dyDesc, *this, conv::Direction::BackwardWeights};
    ctx.SetStream(&handle);
    ctx.disable_search_enforce = true;

    CompileSolution(handle, solver_id, ctx, conv::Direction::BackwardWeights);
}

std::size_t ConvolutionDescriptor::GetWrwSolutionWorkspaceSize(Handle& handle,
                                                               const TensorDescriptor& dyDesc,
                                                               const TensorDescriptor& xDesc,
                                                               const TensorDescriptor& dwDesc,
                                                               solver::Id solver_id) const
{
    MIOPEN_LOG_I2("solver_id = " << solver_id.ToString());
    if(!solver_id.IsValid())
        MIOPEN_THROW(miopenStatusBadParm, "invalid solution id = " + solver_id.ToString());
    if(solver_id != solver::Id::gemm())
    {
        auto sol = solver_id.GetSolver();
        auto problem =
            ProblemDescription{xDesc, dwDesc, dyDesc, *this, conv::Direction::BackwardWeights};
        auto ctx = ConvolutionContext{problem};
        ctx.SetStream(&handle);
        ctx.DetectRocm();
        if(sol.IsApplicable(ctx))
            return sol.GetWorkspaceSize(ctx);
        else
        {
            MIOPEN_THROW(miopenStatusBadParm,
                         "The supplied solution id: " + solver_id.ToString() +
                             " is not applicable to the current problem");
        }
    }
    return GetWrwSolutionWorkspaceSizeFallback(handle, dyDesc, xDesc, dwDesc, solver_id);
}

void ConvolutionDescriptor::ConvolutionWrwImmediate(Handle& handle,
                                                    const TensorDescriptor& dyDesc,
                                                    ConstData_t dy,
                                                    const TensorDescriptor& xDesc,
                                                    ConstData_t x,
                                                    const TensorDescriptor& dwDesc,
                                                    Data_t dw,
                                                    Data_t workSpace,
                                                    std::size_t workSpaceSize,
                                                    solver::Id solver_id) const
{
    MIOPEN_LOG_I("solver_id = " << solver_id.ToString() << ", workspace = " << workSpaceSize);
    auto tensors = ConvWrwTensors{dyDesc, dy, xDesc, x, dwDesc, dw};
    ValidateConvTensors(tensors);

    if(xDesc.GetType() == miopenInt8)
        MIOPEN_THROW(miopenStatusBadParm);

    float beta = 0;
    ConvWrwCheckNumerics(handle, tensors, &beta, [&]() {
        ValidateGroupCount(xDesc, dwDesc, *this);

        auto ctx =
            ConvolutionContext{xDesc, dwDesc, dyDesc, *this, conv::Direction::BackwardWeights};
        ctx.SetStream(&handle);

        if(CheckInvokerSupport(solver_id, conv::Direction::BackwardWeights))
        {
            const auto invoker    = LoadOrPrepareInvoker(handle, ctx, solver_id);
            const auto invoke_ctx = conv::WrWInvokeParams{tensors, workSpace, workSpaceSize};
            invoker(handle, invoke_ctx);
            return;
        }

        if(solver_id == solver::Id::gemm())
        {
            BackwardWeightsGemm(handle, tensors, workSpace, workSpaceSize);
            return;
        }

        const auto network_config = ctx.BuildConfKey();
        auto algo_name            = solver_id.GetAlgo(conv::Direction::BackwardWeights);
        const auto&& chk_kernels  = handle.GetKernels(algo_name, network_config);
        auto v_chk_kernels = std::vector<KernelInvoke>{chk_kernels.begin(), chk_kernels.end()};
        if(!v_chk_kernels.empty())
        {
            MIOPEN_LOG_I2(
                "Found previously compiled kernels for solution: " << solver_id.ToString());

            if(algo_name == "miopenConvolutionBwdWeightsAlgoWinograd")
                BackwardWeightsWinograd(handle, ctx, tensors, workSpace, v_chk_kernels);
            else if(algo_name == "miopenConvolutionBwdWeightsAlgoImplicitGEMM")
                v_chk_kernels[0](x, dy, dw);
            else
                MIOPEN_THROW("Invalid algorithm: " + algo_name);
            return;
        }

        const FindDbRecord fdb_record{handle, ctx};

        for(const auto& pair : fdb_record)
        {
            if(solver::Id{pair.second.solver_id} != solver_id)
                continue;

            const auto&& kernels = handle.GetKernels(pair.second.kcache_key.algorithm_name,
                                                     pair.second.kcache_key.network_config);
            auto v_kernels = std::vector<KernelInvoke>{kernels.begin(), kernels.end()};

            if(v_kernels.empty())
                v_kernels = CompileSolver(handle, ctx, solver_id, pair.second.kcache_key);

            if(pair.second.kcache_key.algorithm_name == "miopenConvolutionBwdWeightsAlgoWinograd")
                BackwardWeightsWinograd(handle, ctx, tensors, workSpace, v_kernels);
            else if(pair.second.kcache_key.algorithm_name ==
                    "miopenConvolutionBwdWeightsAlgoImplicitGEMM")
                v_kernels[0](x, dy, dw);
            else
                MIOPEN_THROW("Invalid algorithm: " + pair.second.kcache_key.algorithm_name);
            return;
        }

        // Todo: solver not found in find-db.
        MIOPEN_THROW(miopenStatusNotImplemented);
    });
}

void ConvolutionBackwardBias(Handle& handle,
                             const void* alpha,
                             const TensorDescriptor& dyDesc,
                             ConstData_t dy,
                             const void* beta,
                             const TensorDescriptor& dbDesc,
                             Data_t db)
{
    if(dy == nullptr || db == nullptr)
    {
        MIOPEN_THROW(miopenStatusBadParm);
    }
    if(dyDesc.GetLengths()[1] != dbDesc.GetLengths()[1])
    {
        MIOPEN_THROW(miopenStatusBadParm);
    }
    if(!float_equal(*(static_cast<const float*>(alpha)), 1.0) ||
       !float_equal(*(static_cast<const float*>(beta)), 0))
    {
        MIOPEN_THROW("Only alpha=1 and beta=0 is supported");
    }
    if(miopen::CheckNumericsEnabled())
    {
        miopen::checkNumericsInput(handle, dyDesc, dy);
    }

    std::size_t out_n, out_k, stride_n, stride_k;
    std::tie(out_n, out_k)       = tie_pick<0, 1>()(dyDesc.GetLengths());
    std::tie(stride_n, stride_k) = tie_pick<0, 1>()(dyDesc.GetStrides());
    std::string program_name = "MIOpenConvBwdBias.cl";
    std::string kernel_name  = "MIOpenConvBwdB";

    std::string params;
    std::size_t lcl_grp_size0 = 256;
    std::size_t lcl_grp_size1 = 1;
    std::size_t local_mem_sz  = 256;

    std::size_t map_size = std::accumulate(dyDesc.GetLengths().begin() + 2,
                                           dyDesc.GetLengths().end(),
                                           std::size_t(1),
                                           std::multiplies<std::size_t>());
    std::size_t read_unit        = 4;
    std::size_t map_size_aligned = (map_size + (read_unit - 1)) / read_unit;
    std::size_t off_pix          = map_size - (map_size / read_unit) * read_unit;

    params = " -DMLO_CONVBWD_GROUP_SZ0=" + std::to_string(lcl_grp_size0);
    params += " -DMLO_CONVBWD_GROUP_SZ1=" + std::to_string(lcl_grp_size1);
    params += " -DMLO_CONVBWDB_LCL_MEMSZ=" + std::to_string(local_mem_sz);
    params += " -DMLO_CONVBWDB_UNITSIZE=" + std::to_string(read_unit);
    params += " -DMLO_OUT_BATCH_SZ=" + std::to_string(out_n);
    params += " -DMLO_OUT_CHANNEL_STRIDE=" + std::to_string(stride_k);
    params += " -DMLO_OUT_BATCH_STRIDE=" + std::to_string(stride_n);
    params += " -DMLO_WK_SIZE=" + std::to_string(map_size_aligned);
    params += " -DMLO_N_PIX_OFF=" + std::to_string(off_pix);

    params += GetDataTypeKernelParams(dyDesc.GetType());

    const std::vector<size_t> vld = {lcl_grp_size0, size_t{1}, size_t{1}};
    const std::vector<size_t> vgd = {lcl_grp_size0, static_cast<size_t>(out_k), size_t{1}};

    handle.AddKernel("miopenConvolutionBwdBias", "", program_name, kernel_name, vld, vgd, params)(
        dy, db);

    if(miopen::CheckNumericsEnabled())
    {
        miopen::checkNumericsOutput(handle, dbDesc, db);
    }
}

} // namespace miopen<|MERGE_RESOLUTION|>--- conflicted
+++ resolved
@@ -2684,16 +2684,6 @@
 
             // Winograd algo
             {
-<<<<<<< HEAD
-=======
-                ConvolutionUserBuffers bufs(workSpace, workSpaceSize);
-                bufs.SetBwd(dx, w, dy);
-                auto ctx = ConvolutionContext{problem};
-                ctx.SetBufs(bufs);
-                ctx.SetStream(&handle);
-                ctx.DetectRocm();
-
->>>>>>> 5dee7812
                 const auto all = FindWinogradSolutions(ctx);
 
                 miopen::solver::ConvSolution selected{miopenStatusUnknownError};
