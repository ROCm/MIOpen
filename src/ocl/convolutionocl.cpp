/*******************************************************************************
 *
 * MIT License
 *
 * Copyright (c) 2017 Advanced Micro Devices, Inc.
 *
 * Permission is hereby granted, free of charge, to any person obtaining a copy
 * of this software and associated documentation files (the "Software"), to deal
 * in the Software without restriction, including without limitation the rights
 * to use, copy, modify, merge, publish, distribute, sublicense, and/or sell
 * copies of the Software, and to permit persons to whom the Software is
 * furnished to do so, subject to the following conditions:
 *
 * The above copyright notice and this permission notice shall be included in all
 * copies or substantial portions of the Software.
 *
 * THE SOFTWARE IS PROVIDED "AS IS", WITHOUT WARRANTY OF ANY KIND, EXPRESS OR
 * IMPLIED, INCLUDING BUT NOT LIMITED TO THE WARRANTIES OF MERCHANTABILITY,
 * FITNESS FOR A PARTICULAR PURPOSE AND NONINFRINGEMENT. IN NO EVENT SHALL THE
 * AUTHORS OR COPYRIGHT HOLDERS BE LIABLE FOR ANY CLAIM, DAMAGES OR OTHER
 * LIABILITY, WHETHER IN AN ACTION OF CONTRACT, TORT OR OTHERWISE, ARISING FROM,
 * OUT OF OR IN CONNECTION WITH THE SOFTWARE OR THE USE OR OTHER DEALINGS IN THE
 * SOFTWARE.
 *
 *******************************************************************************/
#include <miopen/config.h>
#include <miopen/convolution.hpp>
#include <miopen/db.hpp>
#include <miopen/env.hpp>
#include <miopen/util.hpp>
#include <miopen/solver.hpp>
#include <miopen/float_equal.hpp>
#include <miopen/visit_float.hpp>
#include <miopen/check_numerics.hpp>

#if MIOPEN_USE_GEMM
#include <miopen/gemm.hpp>
#include <miopen/gemm_v2.hpp>
#endif

namespace miopen {

MIOPEN_DECLARE_ENV_VAR(MIOPEN_DEBUG_CONV_DIRECT)

struct AutoEnableProfiling
{
    AutoEnableProfiling(Handle& x) : h(x)
    {
        prev_state = h.IsProfilingEnabled();
        h.EnableProfiling();
    }

    ~AutoEnableProfiling()
    {
        h.EnableProfiling(prev_state);
        h.ResetKernelTime();
    }

    private:
    Handle& h;
    bool prev_state;
};

static inline void AddKernels(Handle& handle,
                              const std::string& algorithm_name,
                              const std::string& network_config,
                              const miopen::solver::ConvSolution& s,
                              std::vector<KernelInvoke>* const kernels)
{
    if(!algorithm_name.empty() && !network_config.empty())
    {
        handle.ClearKernels(algorithm_name, network_config);
    }
    else
    {
        assert(algorithm_name.empty() && network_config.empty());
    }
    int i = 0;
    for(auto& k : s.construction_params)
    {
        MIOPEN_LOG_I2(k.kernel_name);
        auto kernel = handle.AddKernel(algorithm_name,
                                       network_config,
                                       k.kernel_file,
                                       k.kernel_name,
                                       k.l_wk,
                                       k.g_wk,
                                       k.comp_options,
                                       i);
        if(kernels != nullptr)
        {
            kernels->push_back(kernel);
        }
        ++i;
    }
}

template <typename T>
inline int EvaluateDataDirectSolution(Handle& handle,
                                      const miopen::solver::ConvSolution& solution,
                                      const ExtraKernelArgs& extraArgs,
                                      ConstData_t in, // Fwd: x, Bwd: dy
                                      ConstData_t weights,
                                      Data_t out, // Fwd: y, Bwd: dx
                                      const TensorDescriptor& outDesc,
                                      Data_t workSpace,
                                      const size_t workSpaceSize,
                                      T padding_val,
                                      float& elapsed)
{
    // Fail if required workspace is not provided.
    if(solution.workspce_sz != 0)
    {
        if(workSpace == nullptr || workSpaceSize < solution.workspce_sz)
            return -1;
    }
    std::vector<KernelInvoke> kernels;
    AddKernels(handle, "", "", solution, &kernels);
    if(kernels.size() > 2)
        return -2;

    bool with_subsample = false;
    bool with_upsample  = false;
    for(auto& k : kernels)
    {
        if(k.GetName() == "SubSample")
            with_subsample = true;
        else if(k.GetName() == "UpSample")
            with_upsample = true;
    }
    assert(!(with_subsample && with_upsample));
    if(with_subsample && with_upsample)
        return -3;

    // Note implicit conversion: Data_t to ConstData_t (workSpace).
    ConstData_t conv_in = with_subsample ? workSpace : in;
    Data_t conv_out     = with_upsample ? workSpace : out;

    elapsed = 0.0f;
    for(auto& k : kernels)
    {

        if(k.GetName() == "SubSample")
        {
            k(in, workSpace);
        }
        else if(k.GetName() == "UpSample")
        {
            {
                /// \todo Initialization is required for upsampling. This leads to small perf drop.
                /// 1: Add kernel (from SetTensor) to the Solution in the Solver.
                /// 2: Fix UpSample kernel, probably by means of conditional compilation.
                float zero = 0.f;
                SetTensor(handle, outDesc, out, &zero);
                elapsed += handle.GetKernelTime();
            }
            k(workSpace, out);
        }
        else if(k.GetName() == "gcnAsmConv1x1U")
        {
            int unused       = 0;
            int* return_addr = nullptr;
            int N, C, H, W, K, n_groups, out_H, out_W;
            std::tie(N, C, H, W, K, n_groups, out_H, out_W) = extraArgs;
            int conv_H = (with_subsample ? out_H : H); // Trick; see respective Solver.
            int conv_W = (with_subsample ? out_W : W);
            k(N,
              C,
              conv_H,
              conv_W,
              K,
              n_groups,
              unused,
              unused,
              conv_in,
              weights,
              conv_out,
              return_addr);
        }
        else
        {
            k(conv_in, weights, conv_out, padding_val);
        }
        elapsed += handle.GetKernelTime();
    }
    return 0;
}

int ConvolutionDescriptor::FindWinogradKernel(Handle& handle,
                                              const TensorDescriptor& xDesc,
                                              const TensorDescriptor& wDesc,
                                              const TensorDescriptor& yDesc,
                                              WinogradKernelParams& k_p,
                                              KernelInvoke& kernel,
                                              int direction) const
{
    try
    {
        mlo_construct_winograd construct_params(xDesc, wDesc, yDesc, *this, direction);
        construct_params.setStream(&handle);

        const auto solution = FindFirstSolution(construct_params);
        if(!solution.Succeeded())
            return -1;
        const auto& kernels_info = solution.construction_params;
        const auto& k_info       = kernels_info[0];

        std::string network_config;
        construct_params.mloBuildConf_Key(network_config);

        std::string algorithm = (direction == 1) ? "miopenConvolutionFwdAlgoWinograd"
                                                 : "miopenConvolutionBwdDataAlgoWinograd";
        handle.ClearKernels(algorithm, network_config);
        kernel = handle.AddKernel(algorithm,
                                  network_config,
                                  k_info.kernel_file,
                                  k_info.kernel_name,
                                  k_info.l_wk,
                                  k_info.g_wk,
                                  k_info.comp_options);
        int N, C, H, W, K, n_groups, out_H, out_W, R, S, pad_H, pad_W;
        construct_params.getCompiledInParameters(
            &N, &C, &H, &W, &K, &n_groups, &out_H, &out_W, &R, &S, &pad_H, &pad_W);
        k_p = std::make_tuple(N,
                              C,
                              H,
                              W,
                              K,
                              n_groups,
                              out_H,
                              out_W,
                              R,
                              S,
                              pad_H,
                              pad_W,
                              k_info.kernel_name == "sp3AsmConvRxSU");
        return 0;
    }
    catch(miopen::Exception&)
    {
        return -1;
    }
}

std::vector<miopen::solver::ConvSolution>
ConvolutionDescriptor::FindDataDirectSolutions(Handle& handle,
                                               const TensorDescriptor& xDesc,
                                               const TensorDescriptor& wDesc,
                                               const TensorDescriptor& yDesc,
                                               bool exhaustiveSearch,
                                               bool isForward,
                                               std::string& network_config,
                                               ExtraKernelArgs& extraArgs) const
{

    if((!IsDirectSupported(wDesc) || miopen::IsDisabled(MIOPEN_DEBUG_CONV_DIRECT{})) &&
       !(mode == miopenGroupConv || mode == miopenDepthwise))
        return {};

    mlo_construct_direct2D construct_params(xDesc, wDesc, yDesc, *this, isForward ? 1 : 0);
    construct_params.setDoSearch(exhaustiveSearch);
    construct_params.saveSearchRequest(true);
    construct_params.setGeneralCompOptions("");
    construct_params.setStream(&handle);
<<<<<<< HEAD

=======
    construct_params.setOutputDescFromMLDesc(yDesc);
    construct_params.setInputDescFromMLDesc(xDesc);
    construct_params.setWeightDescFromMLDesc(wDesc);
    construct_params.setConvDescr(pad_h, pad_w, u, v, dilation_h, dilation_w);
    if(mode == miopenGroupConv || mode == miopenDepthwise)
        construct_params.setGroupConvCounts(group_count);
>>>>>>> a91bb21d
    if((IsWinograd3x3Supported(handle, isForward, wDesc, (isForward ? xDesc : yDesc)) &&
        construct_params.mloIsFastBinaryWinograd3x3U()) &&
       !(mode == miopenGroupConv || mode == miopenDepthwise))
        return {};

    try
    {
        int N, C, H, W, K, n_groups, out_H, out_W;
        construct_params.getCompiledInParameters(&N, &C, &H, &W, &K, &n_groups, &out_H, &out_W);
        extraArgs = std::make_tuple(N, C, H, W, K, n_groups, out_H, out_W);
        construct_params.mloBuildConf_Key(network_config);
        return FindAllSolutions(construct_params);
    }
    catch(miopen::Exception&)
    {
        return {};
    }
}

void ConvolutionDescriptor::FindConvFwdAlgorithm(Handle& handle,
                                                 const TensorDescriptor& xDesc,
                                                 ConstData_t x,
                                                 const TensorDescriptor& wDesc,
                                                 ConstData_t w,
                                                 const TensorDescriptor& yDesc,
                                                 ConstData_t y,
                                                 const int requestAlgoCount,
                                                 int* returnedAlgoCount,
                                                 miopenConvAlgoPerf_t* perfResults,
                                                 Data_t workSpace,
                                                 size_t workSpaceSize,
                                                 bool exhaustiveSearch) const
{
    MIOPEN_LOG_I2("");
    if(x == nullptr || w == nullptr || y == nullptr)
        MIOPEN_THROW(miopenStatusBadParm, "Buffers cannot be NULL");
    if(returnedAlgoCount == nullptr)
        MIOPEN_THROW(miopenStatusBadParm, "returnedAlgoCount cannot be nullptr");
    if(perfResults == nullptr)
        MIOPEN_THROW(miopenStatusBadParm, "perfResults cannot be nullptr");
    if(requestAlgoCount < 1)
        MIOPEN_THROW(miopenStatusBadParm, "requestAlgoCount cannot be < 1");

    AutoEnableProfiling enableProfiling{handle};

    // create a dummy buffer for use as output for the kernel calls
    // because kernels are called purely for timing purposes
    auto tmp_y = handle.Create(yDesc.GetElementSize() * GetTypeSize(yDesc.GetType()));

    // < algorith_name, <time, workspace_size> >
    std::vector<PerfField> perf_db;

    // GEMM based
    int in_n, in_c, in_h, in_w;
    std::tie(in_n, in_c, in_h, in_w) = tien<4>(xDesc.GetLengths());

    int wei_n, wei_c, wei_h, wei_w;

    int out_h, out_w;
    std::tie(std::ignore, std::ignore, out_h, out_w) = tien<4>(yDesc.GetLengths());

    std::string network_config;

    if(mode == miopenTranspose)
    {
        std::tie(std::ignore, wei_n, wei_h, wei_w) = tien<4>(wDesc.GetLengths());

#if MIOPEN_USE_MIOPENGEMM
        if(xDesc.GetType() == miopenFloat)
        {
            size_t workspace_req = BackwardDataGetWorkSpaceSizeGEMM(handle, wDesc, xDesc);
            float time_gemm      = 0;
            GemmGeometry gg =
                CreateGemmGeometryConvBwdData(xDesc, wDesc, yDesc, true, network_config);

            // 1x1 does not require im2col or workspace
            if(wei_h == 1 && wei_w == 1 && v == 1 && u == 1)
            {
                MIOPEN_LOG_FUNCTION("transpose, 1x1");

                gg.FindSolution(.003, handle, w, x, tmp_y.get(), false);
                gg.RunGemm(handle, w, x, tmp_y.get(), 0, 0, 0);

                time_gemm = in_n * handle.GetKernelTime();
                perf_db.push_back(PerfField{"miopenConvolutionFwdAlgoGEMM", time_gemm, 0});
            }

            // if not 1x1
            else if(workSpace != nullptr && workSpaceSize >= workspace_req)
            {
                MIOPEN_LOG_FUNCTION("transpose, non 1x1");

                float time_col2im = 0;
                int out_offset    = 0;

                gg.FindSolution(.003, handle, w, x, workSpace, false);
                gg.RunGemm(handle, w, x, workSpace, 0, 0, 0);

                time_gemm   = in_n * handle.GetKernelTime();
                time_col2im = Col2ImGPU(handle,
                                        workSpace,
                                        in_h,
                                        in_w,
                                        wei_h,
                                        wei_w,
                                        pad_h,
                                        pad_w,
                                        u,
                                        v,
                                        dilation_h,
                                        dilation_w,
                                        wei_n,
                                        out_h,
                                        out_w,
                                        tmp_y.get(),
                                        out_offset);

                time_gemm += in_n * time_col2im;

                perf_db.push_back(
                    PerfField{"miopenConvolutionFwdAlgoGEMM", time_gemm, workspace_req});
            }
        }
#else
        (void)workSpace;     // Suppress warning
        (void)workSpaceSize; // Suppress warning
#endif
    }
    else if(mode == miopenGroupConv || mode == miopenDepthwise)
    {
        std::tie(wei_n, wei_c, wei_h, wei_w) = tien<4>(wDesc.GetLengths());
        if(in_c % group_count != 0 || wei_n % group_count != 0 || group_count > in_c ||
           group_count > wei_n || group_count < 1 ||
           (mode == miopenDepthwise && group_count != in_c))
            MIOPEN_THROW(miopenStatusBadParm, "Invalid group number");
        if(in_c / group_count != wei_c || (mode == miopenDepthwise && wei_c != 1))
            MIOPEN_THROW(miopenStatusBadParm, "Invalid filter channel number");

#if MIOPEN_USE_MIOPENGEMM
        if(xDesc.GetType() == miopenFloat)
        {
            float time_gemm = 0;

            // Use transpose path if input ht and width <= 14 for 1x1_stride=1 convolutions OR for
            // 1x1_stride=2
            if((wei_h == 1 && wei_w == 1 && pad_h == 0 && pad_w == 0) &&
               ((in_h <= 14 && in_w <= 14 && u == 1 && v == 1) || (u == 2 && v == 2)))
            {
                size_t workspace_req = ForwardGetWorkSpaceSizeGEMMTranspose(xDesc, yDesc);
                if(workSpace != nullptr && workSpaceSize >= workspace_req)
                {
                    GemmGeometry gg = CreateGemmGeometryConvFwdCNHW(
                        xDesc, wDesc, yDesc, false, network_config, group_count);

                    transpose_NCHW2CNHW(
                        handle, in_n, in_c, in_h, in_w, out_h, out_w, x, workSpace, 0, 0, v, u);
                    time_gemm = handle.GetKernelTime();

                    gg.FindSolution(0.03, handle, workSpace, w, tmp_y.get(), false);
                    size_t x_t_size = in_n * in_c * out_h * out_w;
                    gg.RunGemm(handle, workSpace, w, workSpace, 0, 0, x_t_size);
                    time_gemm += (group_count * (handle.GetKernelTime()));

                    transpose_CNHW2NCHW(handle,
                                        in_n,
                                        wei_n,
                                        out_h,
                                        out_w,
                                        out_h,
                                        out_w,
                                        workSpace,
                                        tmp_y.get(),
                                        x_t_size,
                                        0,
                                        1,
                                        1);
                    time_gemm += handle.GetKernelTime();

                    perf_db.push_back(
                        PerfField{"miopenConvolutionFwdAlgoGEMM", time_gemm, workspace_req});
                }
            }
            // 1x1_stride=1 with GEMM and zero workspace
            else if(wei_h == 1 && wei_w == 1 && pad_h == 0 && pad_w == 0 && (u == 1 && v == 1))
            {
                GemmGeometry gg = CreateGemmGeometryConvFwd(
                    xDesc, wDesc, yDesc, false, network_config, group_count);

                gg.FindSolution(.003, handle, x, w, tmp_y.get(), false);
                gg.RunGemm(handle, x, w, tmp_y.get(), 0, 0, 0);
                time_gemm = in_n * group_count * (handle.GetKernelTime());

                perf_db.push_back(PerfField{"miopenConvolutionFwdAlgoGEMM", time_gemm, 0});
            }
            // if not 1x1
            else if(workSpace != nullptr &&
                    workSpaceSize >= ForwardGetWorkSpaceSizeGEMM(handle, wDesc, yDesc))
            {
                GemmGeometry gg = CreateGemmGeometryConvFwd(
                    xDesc, wDesc, yDesc, false, network_config, group_count);
                float time_im2col = 0;
                size_t in_offset  = 0;
                time_im2col       = Im2ColGPU(handle,
                                        xDesc.GetElementSize(),
                                        x,
                                        in_offset,
                                        in_c,
                                        in_h,
                                        in_w,
                                        wei_h,
                                        wei_w,
                                        out_h,
                                        out_w,
                                        pad_h,
                                        pad_w,
                                        u,
                                        v,
                                        dilation_h,
                                        dilation_w,
                                        workSpace);

                gg.FindSolution(.003, handle, workSpace, w, tmp_y.get(), false);
                gg.RunGemm(handle, workSpace, w, tmp_y.get(), 0, 0, 0);
                time_gemm = in_n * (time_im2col + group_count * handle.GetKernelTime());
                perf_db.push_back(PerfField{"miopenConvolutionFwdAlgoGEMM",
                                            time_gemm,
                                            ForwardGetWorkSpaceSizeGEMM(handle, wDesc, yDesc)});
            }
        }
#else
        (void)workSpace;     // Suppress warning
        (void)workSpaceSize; // Suppress warning
#endif
        if(dilation_h == 1 && dilation_w == 1)
        {
            { // Direct algo
                ExtraKernelArgs eka;
                const auto all = FindDataDirectSolutions(
                    handle, xDesc, wDesc, yDesc, exhaustiveSearch, true, network_config, eka);
                miopen::solver::ConvSolution selected{miopenStatusUnknownError};
                float best = std::numeric_limits<float>::max();
                visit_float(xDesc.GetType(), [&](auto as_float) {
                    for(const auto& sol : all)
                    {
                        float elapsed = 0.0f;
                        const int rc  = EvaluateDataDirectSolution(handle,
                                                                  sol,
                                                                  eka,
                                                                  x,
                                                                  w,
                                                                  tmp_y.get(),
                                                                  yDesc,
                                                                  workSpace,
                                                                  workSpaceSize,
                                                                  as_float(0.0f),
                                                                  elapsed);
                        if(rc != 0)
                        {
                            MIOPEN_LOG_E(sol << " returns " << rc);
                        }
                        else
                        {
                            MIOPEN_LOG_I(sol << ": " << elapsed << (elapsed < best ? " < " : " >= ")
                                             << best);
                            if(elapsed < best)
                            {
                                best     = elapsed;
                                selected = sol;
                            }
                        }
                    }
                });
                if(selected.Succeeded())
                {
                    const std::string algorithm_name = "miopenConvolutionFwdAlgoDirect";
                    AddKernels(handle, algorithm_name, network_config, selected, nullptr);
                    MIOPEN_LOG_I("Selected: " << selected << ": " << best << ", workspce_sz = "
                                              << selected.workspce_sz);
                    perf_db.push_back(PerfField{algorithm_name, best, selected.workspce_sz});
                }
            }
        }
    }
    else if(mode == miopenConvolution)
    {
        std::tie(wei_n, std::ignore, wei_h, wei_w) = tien<4>(wDesc.GetLengths());

#if MIOPEN_USE_GEMM
        if(xDesc.GetType() == miopenFloat)
        {
            // Use transpose path if input ht and width <= 14 for 1x1_stride=1 convolutions OR for
            // 1x1_stride=2
            if((wei_h == 1 && wei_w == 1 && pad_h == 0 && pad_w == 0) &&
               ((in_h <= 14 && in_w <= 14 && u == 1 && v == 1) || (u == 2 && v == 2)))
            {
                size_t workspace_req = ForwardGetWorkSpaceSizeGEMMTranspose(xDesc, yDesc);
                if(workSpace != nullptr && workSpaceSize >= workspace_req)
                {
                    MIOPEN_LOG_FUNCTION("convolution, 1x1, 14x14");

                    float time_gemm = 0;

                    transpose_NCHW2CNHW(
                        handle, in_n, in_c, in_h, in_w, out_h, out_w, x, workSpace, 0, 0, v, u);
                    time_gemm = handle.GetKernelTime();

                    size_t x_t_size = in_n * in_c * out_h * out_w;

                    // y = CNHW2NCHW(w * NCHW2CNHW(x))
                    GemmDescriptor gemm_desc = CreateGemmDescriptorConvCNHWFwd(wDesc, xDesc, yDesc);

                    // y = CNHW2NCHW(w * NCHW2CNHW(x))
                    CallGemm(handle, gemm_desc, w, 0, workSpace, 0, tmp_y.get(), 0);

                    time_gemm += handle.GetKernelTime();

                    transpose_CNHW2NCHW(handle,
                                        in_n,
                                        wei_n,
                                        out_h,
                                        out_w,
                                        out_h,
                                        out_w,
                                        workSpace,
                                        tmp_y.get(),
                                        x_t_size,
                                        0,
                                        1,
                                        1);
                    time_gemm += handle.GetKernelTime();

                    perf_db.push_back(
                        PerfField{"miopenConvolutionFwdAlgoGEMM", time_gemm, workspace_req});
                }
            }
            // 1x1_stride=1 with GEMM and zero workspace
            else if(wei_h == 1 && wei_w == 1 && pad_h == 0 && pad_w == 0 && (u == 1 && v == 1))
            {
                MIOPEN_LOG_FUNCTION("convolution, 1x1");

                // y = w * x
                GemmDescriptor gemm_desc =
                    CreateGemmStridedBatchedParamConv1x1Fwd(wDesc, xDesc, yDesc);

                // y = w * x
                CallGemmStridedBatched(handle, gemm_desc, w, 0, x, 0, tmp_y.get(), 0);

                float time_gemm = handle.GetKernelTime();

                perf_db.push_back(PerfField{"miopenConvolutionFwdAlgoGEMM", time_gemm, 0});
            }
            // if not 1x1
            else if(workSpace != nullptr &&
                    workSpaceSize >= ForwardGetWorkSpaceSizeGEMM(handle, wDesc, yDesc))
            {
                MIOPEN_LOG_FUNCTION("convolution, non 1x1");

                // y = w * Im2Col(x)
                GemmDescriptor gemm_desc = CreateGemmDescriptorConvFwd(wDesc, xDesc, yDesc);

                float time_im2col = 0;
                int in_offset     = 0;
                time_im2col       = Im2ColGPU(handle,
                                        xDesc.GetElementSize(),
                                        x,
                                        in_offset,
                                        in_c,
                                        in_h,
                                        in_w,
                                        wei_h,
                                        wei_w,
                                        out_h,
                                        out_w,
                                        pad_h,
                                        pad_w,
                                        u,
                                        v,
                                        dilation_h,
                                        dilation_w,
                                        workSpace);

                // y = w * Im2Col(x)
                CallGemm(handle, gemm_desc, w, 0, workSpace, 0, tmp_y.get(), 0);

                float time_gemm = in_n * (time_im2col + handle.GetKernelTime());
                perf_db.push_back(PerfField{"miopenConvolutionFwdAlgoGEMM",
                                            time_gemm,
                                            ForwardGetWorkSpaceSizeGEMM(handle, wDesc, yDesc)});
            }
        }
#else
        (void)workSpace;     // Suppress warning
        (void)workSpaceSize; // Suppress warning
#endif
        if(dilation_h == 1 && dilation_w == 1)
        {
            // Winograd algo
            WinogradKernelParams k_p;
            KernelInvoke kernel_wino;
            if(FindWinogradKernel(handle, xDesc, wDesc, yDesc, k_p, kernel_wino, 1) == 0)
            { // TODO: be more graceful
                // Execute the winograd kernel
                float time_wino  = 0;
                int flags        = 0;
                int reserved     = 0;
                int* return_addr = nullptr;
                bool isRxS;
                int N, C, H, W, K, n_groups, out_H, out_W, R, S, unused;
                std::tie(N, C, H, W, K, n_groups, out_H, out_W, R, S, unused, unused, isRxS) = k_p;
                // clang-format off
                MIOPEN_LOG_I2(" N=" << N << " C=" << C << " H=" << H << " W=" << W << " K=" << K
                    << " n_groups=" << n_groups << " flags=" << flags << " R=" << R << " S=" << S
                    << " pad_h=" << pad_h << " pad_w=" << pad_w << " out_H=" << out_H << " out_W=" << out_W); // clang-format on
                if(isRxS)
                {
                    kernel_wino(N,
                                C,
                                H,
                                W,
                                K,
                                n_groups,
                                flags,
                                reserved,
                                x,
                                w,
                                tmp_y.get(),
                                return_addr,
                                R,
                                S,
                                pad_h,
                                pad_w,
                                out_H,
                                out_W);
                }
                else
                {
                    kernel_wino(
                        N, C, H, W, K, n_groups, flags, reserved, x, w, tmp_y.get(), return_addr);
                }
                time_wino = handle.GetKernelTime();
                perf_db.push_back(PerfField{"miopenConvolutionFwdAlgoWinograd", time_wino, 0});
            }

            { // Direct algo
                ExtraKernelArgs eka;
                const auto all = FindDataDirectSolutions(
                    handle, xDesc, wDesc, yDesc, exhaustiveSearch, true, network_config, eka);
                miopen::solver::ConvSolution selected{miopenStatusUnknownError};
                float best = std::numeric_limits<float>::max();
                visit_float(xDesc.GetType(), [&](auto as_float) {
                    for(const auto& sol : all)
                    {
                        float elapsed = 0.0f;
                        const int rc  = EvaluateDataDirectSolution(handle,
                                                                  sol,
                                                                  eka,
                                                                  x,
                                                                  w,
                                                                  tmp_y.get(),
                                                                  yDesc,
                                                                  workSpace,
                                                                  workSpaceSize,
                                                                  as_float(0.0f),
                                                                  elapsed);
                        if(rc != 0)
                        {
                            MIOPEN_LOG_E(sol << " returns " << rc);
                        }
                        else
                        {
                            MIOPEN_LOG_I(sol << ": " << elapsed << (elapsed < best ? " < " : " >= ")
                                             << best);
                            if(elapsed < best)
                            {
                                best     = elapsed;
                                selected = sol;
                            }
                        }
                    }
                });
                if(selected.Succeeded())
                {
                    const std::string algorithm_name = "miopenConvolutionFwdAlgoDirect";
                    AddKernels(handle, algorithm_name, network_config, selected, nullptr);
                    MIOPEN_LOG_I("Selected: " << selected << ": " << best << ", workspce_sz = "
                                              << selected.workspce_sz);
                    perf_db.push_back(PerfField{algorithm_name, best, selected.workspce_sz});
                }
            }

            // FFT algo
            std::vector<KernelInvoke> kernels_fft;
            size_t workspace_fft = ForwardGetWorkSpaceSizeFFT(wDesc, xDesc, yDesc);
            if(FindFwdFFTKernel(handle, xDesc, wDesc, yDesc, workspace_fft, kernels_fft) == 0)
            {
                (void)kernels_fft; // not used now, but needed as fft coverage widens
                if(workSpace != nullptr && workSpaceSize >= workspace_fft)
                {
                    float time_fft = ExecuteFwdFFTKernel(handle,
                                                         xDesc,
                                                         x,
                                                         wDesc,
                                                         w,
                                                         yDesc,
                                                         tmp_y.get(),
                                                         workSpace,
                                                         workSpaceSize,
                                                         true);
                    perf_db.push_back(
                        PerfField{"miopenConvolutionFwdAlgoFFT", time_fft, workspace_fft});
                }
            }
        }
    }

    if(perf_db.empty())
        MIOPEN_THROW("Fwd Convolution cannot be executed due to incorrect params");

    // sort the perf_db
    std::sort(begin(perf_db), end(perf_db));
    for(const auto& entry : perf_db)
        MIOPEN_LOG_I(entry.name << "\t" << entry.time << "\t" << entry.workspace);

    // update perfResults
    *returnedAlgoCount = std::min(requestAlgoCount, static_cast<int>(perf_db.size()));

    for(int i = 0; i < *returnedAlgoCount; i++)
    {
        perfResults[i].fwd_algo =
            static_cast<miopenConvFwdAlgorithm_t>(FwdAlgoResolver(perf_db[i].name));
        perfResults[i].time   = perf_db[i].time;
        perfResults[i].memory = perf_db[i].workspace;
    }
}

void ConvolutionDescriptor::ConvolutionForward(Handle& handle,
                                               const void* alpha,
                                               const TensorDescriptor& xDesc,
                                               ConstData_t x,
                                               const TensorDescriptor& wDesc,
                                               ConstData_t w,
                                               miopenConvFwdAlgorithm_t algo,
                                               const void* beta,
                                               const TensorDescriptor& yDesc,
                                               Data_t y,
                                               Data_t workSpace,
                                               size_t workSpaceSize) const
{
    MIOPEN_LOG_I2("algo = " << algo);
    if(x == nullptr || w == nullptr || y == nullptr)
    {
        MIOPEN_THROW(miopenStatusBadParm);
    }
    if(xDesc.GetSize() != yDesc.GetSize() || xDesc.GetSize() != wDesc.GetSize())
    {
        MIOPEN_THROW(miopenStatusBadParm);
    }
    if(xDesc.GetType() != yDesc.GetType() || xDesc.GetType() != wDesc.GetType())
    {
        MIOPEN_THROW(miopenStatusBadParm);
    }
    //    if(xDesc.GetLengths()[1] != wDesc.GetLengths()[1]) {
    //        MIOPEN_THROW(miopenStatusBadParm);
    //    }
    if(xDesc.GetSize() < 3)
    {
        MIOPEN_THROW(miopenStatusBadParm);
    }
    if(!float_equal(*(static_cast<const float*>(alpha)), 1.0) ||
       !float_equal(*(static_cast<const float*>(beta)), 0))
    {
        MIOPEN_THROW(miopenStatusNotImplemented, "Only alpha=1 and beta=0 is supported");
    }

    if(miopen::CheckNumericsEnabled() != 0)
    {
        miopen::checkNumericsInput(handle, xDesc, x);
        miopen::checkNumericsInput(handle, wDesc, w);
    }

    MIOPEN_LOG_I("workspace = " << workSpaceSize);
    if(mode == miopenConvolution)
    {
        if(xDesc.GetLengths()[1] != wDesc.GetLengths()[1])
        {
            MIOPEN_THROW(miopenStatusBadParm);
        }
        switch(algo)
        {
        case miopenConvolutionFwdAlgoDirect:
        {
            // TODO(paul): Replicating code for now.
            mlo_construct_direct2D construct_params(xDesc, wDesc, yDesc, *this, 1); // forward
            construct_params.setStream(&handle);

            std::string network_config;
            construct_params.mloBuildConf_Key(network_config);

            auto&& kernels = handle.GetKernels("miopenConvolutionFwdAlgoDirect", network_config);
#if(!defined(__GNUC__) || defined(__clang__)) // w/a for segfault in gcc 5.4.0
            const
#endif
                auto num_kernels = kernels.size();
            auto kernel          = kernels[0];

            visit_float(xDesc.GetType(), [&](auto as_float) {
                // Miminum checks. Only check what is required to select
                // proper invocation procedure & workspace sanity.
                float padding_val = 0;
                float elapsed     = 0;
                if((kernel.GetName() == "MIOpenCvFwd11x11") && num_kernels == 2)
                {
                    kernel(x, w, y, as_float(padding_val));
                    if(handle.IsProfilingEnabled())
                        elapsed += handle.GetKernelTime();

                    kernels[1](x, w, y, as_float(padding_val));
                    if(handle.IsProfilingEnabled())
                        elapsed += handle.GetKernelTime();
                }
                else if(num_kernels == 2 && workSpace != nullptr && workSpaceSize != 0)
                {
                    assert(kernel.GetName() == "SubSample");
                    kernel(x, workSpace);
                    if(handle.IsProfilingEnabled())
                        elapsed += handle.GetKernelTime();

                    assert(kernels[1].GetName() == "gcnAsmConv1x1U");
                    int unused       = 0;
                    int* return_addr = nullptr;
                    int N, C, H, W, K, n_groups, out_H, out_W;
                    construct_params.getCompiledInParameters(
                        &N, &C, &H, &W, &K, &n_groups, &out_H, &out_W);
                    kernels[1](N,
                               C,
                               out_H,
                               out_W,
                               K,
                               n_groups,
                               unused,
                               unused,
                               workSpace,
                               w,
                               y,
                               return_addr);
                    if(handle.IsProfilingEnabled())
                        elapsed += handle.GetKernelTime();
                }
                else if(num_kernels == 1)
                {
                    if(kernel.GetName() == "gcnAsmConv1x1U")
                    {
                        int unused       = 0;
                        int* return_addr = nullptr;
                        int N, C, H, W, K, n_groups;
                        construct_params.getCompiledInParameters(&N, &C, &H, &W, &K, &n_groups);
                        kernel(N, C, H, W, K, n_groups, unused, unused, x, w, y, return_addr);
                    }
                    else
                    {
                        kernel(x, w, y, as_float(padding_val));
                    }
                    if(handle.IsProfilingEnabled())
                        elapsed += handle.GetKernelTime();
                }
                else
                {
                    MIOPEN_THROW("Error running Direct Forward convolution (none workspace?)");
                }
                if(handle.IsProfilingEnabled())
                {
                    handle.ResetKernelTime();
                    handle.AccumKernelTime(elapsed);
                }
            });
        }
        break;

        case miopenConvolutionFwdAlgoWinograd:
        {
            mlo_construct_winograd construct_params(xDesc, wDesc, yDesc, *this, 1); // forward
            construct_params.setStream(&handle);

            std::string network_config;
            construct_params.mloBuildConf_Key(network_config);

            std::string algorithm_name = "miopenConvolutionFwdAlgoWinograd";
            auto kernel                = handle.GetKernel(algorithm_name, network_config);

            int flags        = 0;
            int reserved     = 0;
            int* return_addr = nullptr;
            int N, C, H, W, K, n_groups, out_H, out_W, R, S, unused;
            construct_params.getCompiledInParameters(
                &N, &C, &H, &W, &K, &n_groups, &out_H, &out_W, &R, &S, &unused, &unused);
            // clang-format off
            MIOPEN_LOG_I2(" N=" << N << " C=" << C << " H=" << H << " W=" << W << " K=" << K
                << " n_groups=" << n_groups << " flags=" << flags << " R=" << R << " S=" << S
                << " pad_h=" << pad_h << " pad_w=" << pad_w << " out_H=" << out_H << " out_W=" << out_W); // clang-format on
            if(kernel.GetName() == "sp3AsmConvRxSU")
            {
                kernel(N,
                       C,
                       H,
                       W,
                       K,
                       n_groups,
                       flags,
                       reserved,
                       x,
                       w,
                       y,
                       return_addr,
                       R,
                       S,
                       pad_h,
                       pad_w,
                       out_H,
                       out_W);
            }
            else
            {
                kernel(N, C, H, W, K, n_groups, flags, reserved, x, w, y, return_addr);
            }
        }
        break;

        case miopenConvolutionFwdAlgoGEMM:
        {
            int in_n, in_c, in_h, in_w;
            std::tie(in_n, in_c, in_h, in_w) = tien<4>(xDesc.GetLengths());

            int wei_n, wei_h, wei_w;
            std::tie(wei_n, std::ignore, wei_h, wei_w) = tien<4>(wDesc.GetLengths());

            int out_h, out_w;
            std::tie(std::ignore, std::ignore, out_h, out_w) = tien<4>(yDesc.GetLengths());

            std::string network_config;

#if MIOPEN_USE_GEMM
            // Use transpose path if input ht and width <= 14 for 1x1_stride=1 convolutions OR for
            // 1x1_stride=2
            if((wei_h == 1 && wei_w == 1 && pad_h == 0 && pad_w == 0) &&
               ((in_h <= 14 && in_w <= 14 && u == 1 && v == 1) || (u == 2 && v == 2)))
            {
                MIOPEN_LOG_FUNCTION("convolution, 1x1, 14x14");

                assert(workSpace != nullptr &&
                       workSpaceSize >= ForwardGetWorkSpaceSizeGEMMTranspose(xDesc, yDesc));

                float t1 = 0;
                transpose_NCHW2CNHW(
                    handle, in_n, in_c, in_h, in_w, out_h, out_w, x, workSpace, 0, 0, v, u);
                if(handle.IsProfilingEnabled())
                    t1 = handle.GetKernelTime();

                size_t x_t_size = in_n * in_c * out_h * out_w;

                // y = CNHW2NCHW(w * NCHW2CNHW(x))
                GemmDescriptor gemm_desc = CreateGemmDescriptorConvCNHWFwd(wDesc, xDesc, yDesc);

                // y = CNHW2NCHW(w * NCHW2CNHW(x))
                CallGemm(handle, gemm_desc, w, 0, workSpace, 0, workSpace, x_t_size);

                if(handle.IsProfilingEnabled())
                    t1 += handle.GetKernelTime();

                transpose_CNHW2NCHW(handle,
                                    in_n,
                                    wei_n,
                                    out_h,
                                    out_w,
                                    out_h,
                                    out_w,
                                    workSpace,
                                    y,
                                    x_t_size,
                                    0,
                                    1,
                                    1);
                if(handle.IsProfilingEnabled())
                    t1 += handle.GetKernelTime();

                if(handle.IsProfilingEnabled())
                {
                    handle.ResetKernelTime();
                    handle.AccumKernelTime(t1);
                }
            }
            else if(wei_h == 1 && wei_w == 1 && pad_h == 0 && pad_w == 0 && (u == 1 && v == 1))
            {
                MIOPEN_LOG_FUNCTION("convolution, 1x1");

                // y = w * x
                GemmDescriptor gemm_desc =
                    CreateGemmStridedBatchedParamConv1x1Fwd(wDesc, xDesc, yDesc);

                // y = w * x
                CallGemmStridedBatched(handle, gemm_desc, w, 0, x, 0, y, 0);
            }
            // if not 1x1
            else
            {
                MIOPEN_LOG_FUNCTION("convolution, non 1x1");

                assert(workSpace != nullptr &&
                       workSpaceSize >= ForwardGetWorkSpaceSizeGEMM(handle, wDesc, yDesc));

                // y = w * Im2Col(x)
                GemmDescriptor gemm_desc = CreateGemmDescriptorConvFwd(wDesc, xDesc, yDesc);

                float time_0 = 0;
                float t1     = 0;
                for(int i = 0; i < in_n; i++)
                {
                    int out_offset = i * wei_n * out_h * out_w;
                    int in_offset  = i * in_c * in_h * in_w;
                    Im2ColGPU(handle,
                              xDesc.GetElementSize(),
                              x,
                              in_offset,
                              in_c,
                              in_h,
                              in_w,
                              wei_h,
                              wei_w,
                              out_h,
                              out_w,
                              pad_h,
                              pad_w,
                              u,
                              v,
                              dilation_h,
                              dilation_w,
                              workSpace);

                    if(handle.IsProfilingEnabled())
                        t1 = handle.GetKernelTime();

                    // y = w * Im2Col(x)
                    CallGemm(handle, gemm_desc, w, 0, workSpace, 0, y, out_offset);

                    // Update times for both the kernels
                    if(handle.IsProfilingEnabled())
                    {
                        if(i == in_n - 1)
                            handle.AccumKernelTime(t1 + time_0);
                        else
                            handle.AccumKernelTime(t1);
                        time_0 += handle.GetKernelTime();
                    }
                }
            }
#else
            MIOPEN_THROW("GEMM is not supported");
#endif
        }
#if MIOPEN_USE_GEMM
        break;
#endif
        case miopenConvolutionFwdAlgoFFT:
        {
            size_t workspace_fft = ForwardGetWorkSpaceSizeFFT(wDesc, xDesc, yDesc);
            if(workSpace != nullptr && workSpaceSize >= workspace_fft)
            {
                bool timed  = handle.IsProfilingEnabled();
                float timev = ExecuteFwdFFTKernel(
                    handle, xDesc, x, wDesc, w, yDesc, y, workSpace, workSpaceSize, timed);
                // FIXME: Is workSpaceSize correct here? It seems that workspace_fft is.

                if(timed)
                {
                    handle.ResetKernelTime();
                    handle.AccumKernelTime(timev);
                }
            }
        }
        break;
        }
    }
    else if(mode == miopenTranspose)
    {
        if(xDesc.GetLengths()[1] != wDesc.GetLengths()[0])
        {
            MIOPEN_THROW(miopenStatusBadParm);
        }

        // GEMM based
        int in_n, in_c, in_h, in_w;
        std::tie(in_n, in_c, in_h, in_w) = tien<4>(xDesc.GetLengths());

        int wei_n, wei_h, wei_w;
        std::tie(std::ignore, wei_n, wei_h, wei_w) = tien<4>(wDesc.GetLengths());

        int out_h, out_w;
        std::tie(std::ignore, std::ignore, out_h, out_w) = tien<4>(yDesc.GetLengths());

        if(wei_h != 1 || wei_w != 1 || u != 1 || v != 1)
        {
            assert(workSpace != nullptr &&
                   workSpaceSize >= BackwardDataGetWorkSpaceSizeGEMM(handle, wDesc, xDesc));
        }

        std::string network_config;

#if MIOPEN_USE_MIOPENGEMM
        CreateGemmGeometryConvBwdData(xDesc, wDesc, yDesc, true, network_config);
        GemmGeometry gg =
            GetGemmGeometry(handle, "miopenConvolutionBwdDataAlgoGEMM", network_config);

        float time_0 = 0;
        float t1     = 0;
        for(int i = 0; i < in_n; i++)
        {
            int out_offset = i * wei_n * out_h * out_w;
            if(wei_h != 1 || wei_w != 1 || v != 1 || u != 1)
            {
                MIOPEN_LOG_FUNCTION("transppose, non 1x1");

                int in_offset = i * in_c * in_h * in_w;

                gg.RunGemm(handle, w, x, workSpace, 0, in_offset, 0);

                if(handle.IsProfilingEnabled())
                    t1 = handle.GetKernelTime();

                Col2ImGPU(handle,
                          workSpace,
                          in_h,
                          in_w,
                          wei_h,
                          wei_w,
                          pad_h,
                          pad_w,
                          u,
                          v,
                          dilation_h,
                          dilation_w,
                          wei_n,
                          out_h,
                          out_w,
                          y,
                          out_offset);

                // Update times for both the kernels
                if(handle.IsProfilingEnabled())
                {
                    if(i == in_n - 1)
                        handle.AccumKernelTime(t1 + time_0);
                    else
                        handle.AccumKernelTime(t1);
                    time_0 += handle.GetKernelTime();
                }
            }
            else if(wei_h == 1 && wei_w == 1 && v == 1 && u == 1)
            {
                MIOPEN_LOG_FUNCTION("transppose, 1x1");

                int in_offset = i * in_c * in_h * in_w;
                gg.RunGemm(handle, w, x, y, 0, in_offset, out_offset);
                if(handle.IsProfilingEnabled())
                {
                    if(i == in_n - 1)
                        handle.AccumKernelTime(time_0);
                    time_0 += handle.GetKernelTime();
                }
            }
        }
#else
        MIOPEN_THROW("GEMM is not supported");
#endif
    }
    else if(mode == miopenGroupConv || mode == miopenDepthwise)
    {

        switch(algo)
        {
        case miopenConvolutionFwdAlgoDirect:
        {
            // TODO(paul): Replicating code for now.
            mlo_construct_direct2D construct_params(1); // forward
            construct_params.setOutputDescFromMLDesc(yDesc);
            construct_params.setInputDescFromMLDesc(xDesc);
            construct_params.setWeightDescFromMLDesc(wDesc);
            construct_params.setConvDescr(pad_h, pad_w, u, v, dilation_h, dilation_w);
            construct_params.setStream(&handle);

            std::string network_config;
            construct_params.mloBuildConf_Key(network_config);

            auto&& kernels = handle.GetKernels("miopenConvolutionFwdAlgoDirect", network_config);
#if(!defined(__GNUC__) || defined(__clang__)) // w/a for segfault in gcc 5.4.0
            const
#endif
                auto num_kernels = kernels.size();
            auto kernel          = kernels[0];

            visit_float(xDesc.GetType(), [&](auto as_float) {
                // Miminum checks. Only check what is required to select
                // proper invocation procedure & workspace sanity.
                float elapsed = 0;
                if(num_kernels == 1)
                {
                    kernel(x, w, y, as_float(0.0f));
                    if(handle.IsProfilingEnabled())
                        elapsed += handle.GetKernelTime();
                }
                else
                {
                    MIOPEN_THROW("Error running Direct Forward convolution (none workspace?)");
                }
                if(handle.IsProfilingEnabled())
                {
                    handle.ResetKernelTime();
                    handle.AccumKernelTime(elapsed);
                }
            });
        }
        break;

        case miopenConvolutionFwdAlgoGEMM:
        {
            int in_n, in_c, in_h, in_w;
            std::tie(in_n, in_c, in_h, in_w) = tien<4>(xDesc.GetLengths());

            int wei_n, wei_c, wei_h, wei_w;
            std::tie(wei_n, wei_c, wei_h, wei_w) = tien<4>(wDesc.GetLengths());

            int out_h, out_w;
            std::tie(std::ignore, std::ignore, out_h, out_w) = tien<4>(yDesc.GetLengths());

            std::tie(wei_n, wei_c, wei_h, wei_w) = tien<4>(wDesc.GetLengths());
            if(in_c % group_count != 0 || wei_n % group_count != 0 || group_count > in_c ||
               group_count > wei_n || group_count < 1 ||
               (mode == miopenDepthwise && group_count != in_c))
                MIOPEN_THROW(miopenStatusBadParm, "Invalid group number");
            if(in_c / group_count != wei_c || (mode == miopenDepthwise && wei_c != 1))
                MIOPEN_THROW(miopenStatusBadParm, "Invalid filter channel number");

            std::string network_config;
#if MIOPEN_USE_MIOPENGEMM
            // Use transpose path if input ht and width <= 14 for 1x1_stride=1 convolutions OR for
            // 1x1_stride=2
            if((wei_h == 1 && wei_w == 1 && pad_h == 0 && pad_w == 0) &&
               ((in_h <= 14 && in_w <= 14 && u == 1 && v == 1) || (u == 2 && v == 2)))
            {

                assert(workSpace != nullptr &&
                       workSpaceSize >= ForwardGetWorkSpaceSizeGEMMTranspose(xDesc, yDesc));

                CreateGemmGeometryConvFwdCNHW(
                    xDesc, wDesc, yDesc, false, network_config, group_count);
                GemmGeometry gg =
                    GetGemmGeometry(handle, "miopenConvolutionFwdAlgoGEMM", network_config);

                float t1 = 0;
                transpose_NCHW2CNHW(
                    handle, in_n, in_c, in_h, in_w, out_h, out_w, x, workSpace, 0, 0, v, u);
                if(handle.IsProfilingEnabled())
                    t1 = handle.GetKernelTime();

                size_t x_t_size       = in_n * in_c * out_h * out_w;
                size_t x_group_stride = in_n * (in_c / group_count) * out_h * out_w;
                size_t w_group_stride = (wei_n / group_count) * wei_c * wei_h * wei_w;
                size_t y_group_stride = in_n * (wei_n / group_count) * out_h * out_w;
                for(int i = 0; i < group_count; i++)
                {
                    gg.RunGemm(handle,
                               workSpace,
                               w,
                               workSpace,
                               i * x_group_stride,
                               i * w_group_stride,
                               x_t_size + i * y_group_stride);
                    if(handle.IsProfilingEnabled())
                        t1 += handle.GetKernelTime();
                }

                transpose_CNHW2NCHW(handle,
                                    in_n,
                                    wei_n,
                                    out_h,
                                    out_w,
                                    out_h,
                                    out_w,
                                    workSpace,
                                    y,
                                    x_t_size,
                                    0,
                                    1,
                                    1);
                if(handle.IsProfilingEnabled())
                    t1 += handle.GetKernelTime();

                if(handle.IsProfilingEnabled())
                {
                    handle.ResetKernelTime();
                    handle.AccumKernelTime(t1);
                }
            }
            else if(wei_h == 1 && wei_w == 1 && pad_h == 0 && pad_w == 0 && (u == 1 && v == 1))
            {
                float time_0 = 0;
                CreateGemmGeometryConvFwd(xDesc, wDesc, yDesc, false, network_config, group_count);
                GemmGeometry gg =
                    GetGemmGeometry(handle, "miopenConvolutionFwdAlgoGEMM", network_config);

                for(int i = 0; i < in_n; i++)
                {
                    for(int j = 0; j < group_count; j++)
                    {
                        size_t out_offset =
                            i * wei_n * out_h * out_w + j * (wei_n / group_count) * out_h * out_w;
                        size_t in_offset =
                            i * in_c * in_h * in_w + j * (in_c / group_count) * in_h * in_w;
                        size_t wei_offset = j * (wei_n / group_count) * wei_c * wei_h * wei_w;
                        gg.RunGemm(handle, x, w, y, in_offset, wei_offset, out_offset);
                        if(handle.IsProfilingEnabled())
                        {
                            if(i == in_n - 1 && j == group_count - 1)
                                handle.AccumKernelTime(time_0);
                            time_0 += handle.GetKernelTime();
                        }
                    }
                }
            }
            else
            {
                assert(workSpace != nullptr &&
                       workSpaceSize >= ForwardGetWorkSpaceSizeGEMM(handle, wDesc, yDesc));

                CreateGemmGeometryConvFwd(xDesc, wDesc, yDesc, false, network_config, group_count);
                GemmGeometry gg =
                    GetGemmGeometry(handle, "miopenConvolutionFwdAlgoGEMM", network_config);

                float time_0 = 0;
                float t1     = 0;
                for(int i = 0; i < in_n; i++)
                {
                    size_t in_offset = i * in_c * in_h * in_w;
                    Im2ColGPU(handle,
                              xDesc.GetElementSize(),
                              x,
                              in_offset,
                              in_c,
                              in_h,
                              in_w,
                              wei_h,
                              wei_w,
                              out_h,
                              out_w,
                              pad_h,
                              pad_w,
                              u,
                              v,
                              dilation_h,
                              dilation_w,
                              workSpace);
                    if(handle.IsProfilingEnabled())
                        t1 += handle.GetKernelTime();

                    for(int j = 0; j < group_count; j++)
                    {
                        size_t wei_offset = j * (wei_n / group_count) * wei_c * wei_h * wei_w;
                        size_t wksp_offset =
                            j * (in_c / group_count) * wei_h * wei_w * out_h * out_w;
                        size_t out_offset =
                            i * wei_n * out_h * out_w + j * (wei_n / group_count) * out_h * out_w;
                        gg.RunGemm(handle, workSpace, w, y, wksp_offset, wei_offset, out_offset);

                        // Update times for both the kernels
                        if(handle.IsProfilingEnabled())
                        {
                            if(i == in_n - 1 && j == group_count - 1)
                                handle.AccumKernelTime(t1 + time_0);
                            time_0 += handle.GetKernelTime();
                        }
                    }
                }
            }
#else
            MIOPEN_THROW("GEMM is not supported");
#endif
        }
#if MIOPEN_USE_MIOPENGEMM
        break;
#endif
        case miopenConvolutionFwdAlgoWinograd:
            MIOPEN_THROW("Winograd is not supported for group conv");
        case miopenConvolutionFwdAlgoFFT: MIOPEN_THROW("FFT is not supported for group conv");
        }
    }

    if(miopen::CheckNumericsEnabled() != 0)
    {
        miopen::checkNumericsOutput(handle, yDesc, y);
    }
}

// FindBackwardDataAlgorithm()
//
void ConvolutionDescriptor::FindConvBwdDataAlgorithm(Handle& handle,
                                                     const TensorDescriptor& dyDesc,
                                                     ConstData_t dy,
                                                     const TensorDescriptor& wDesc,
                                                     ConstData_t w,
                                                     const TensorDescriptor& dxDesc,
                                                     ConstData_t dx,
                                                     const int requestAlgoCount,
                                                     int* returnedAlgoCount,
                                                     miopenConvAlgoPerf_t* perfResults,
                                                     Data_t workSpace,
                                                     size_t workSpaceSize,
                                                     bool exhaustiveSearch) const
{
    MIOPEN_LOG_I2("");
    if(dx == nullptr || w == nullptr || dy == nullptr)
        MIOPEN_THROW(miopenStatusBadParm, "Buffers cannot be NULL");
    if(returnedAlgoCount == nullptr)
        MIOPEN_THROW(miopenStatusBadParm, "returnedAlgoCount cannot be nullptr");
    if(perfResults == nullptr)
        MIOPEN_THROW(miopenStatusBadParm, "perfResults cannot be nullptr");
    if(requestAlgoCount < 1)
        MIOPEN_THROW(miopenStatusBadParm, "requestAlgoCount cannot be < 1");

    // create a dummy buffer for use as output for the kernel calls
    // because kernels are called purely for timing purposes
    auto tmp_dx = handle.Create(dxDesc.GetElementSize() * GetTypeSize(dxDesc.GetType()));

    AutoEnableProfiling enableProfiling{handle};

    // < algorith_name, <time, workspace_size> >
    std::vector<PerfField> perf_db;

    // GEMM based
    int in_n, in_c, in_h, in_w;
    std::tie(in_n, in_c, in_h, in_w) = tien<4>(dxDesc.GetLengths());

    int wei_n, wei_c, wei_h, wei_w;

    int out_h, out_w;
    std::tie(std::ignore, std::ignore, out_h, out_w) = tien<4>(dyDesc.GetLengths());

    std::string network_config;

    if(mode == miopenTranspose)
    {
#if MIOPEN_USE_MIOPENGEMM
        // GEMM based
        std::tie(std::ignore, wei_n, wei_h, wei_w) = tien<4>(wDesc.GetLengths());

        if(dyDesc.GetType() == miopenFloat)
        {
            size_t workspace_req = ForwardGetWorkSpaceSizeGEMM(handle, wDesc, dxDesc);
            float time_gemm      = 0;
            GemmGeometry gg =
                CreateGemmGeometryTranBwdData(dyDesc, wDesc, dxDesc, true, network_config);

            // 1x1 does not require im2col or workspace
            if(wei_h == 1 && wei_w == 1 && v == 1 && u == 1)
            {
                MIOPEN_LOG_FUNCTION("transppose, 1x1");

                gg.FindSolution(.003, handle, w, dy, tmp_dx.get(), false);
                gg.RunGemm(handle, w, dy, tmp_dx.get(), 0, 0, 0);

                time_gemm = in_n * handle.GetKernelTime();
                perf_db.push_back(PerfField{"miopenTransposeBwdDataAlgoGEMM", time_gemm, 0});
            }

            // if not 1x1
            else if(workSpace != nullptr && workSpaceSize >= workspace_req)
            {
                MIOPEN_LOG_FUNCTION("transppose, non 1x1");

                float time_im2col = 0;
                size_t out_offset = 0;
                time_im2col       = Im2ColGPU(handle,
                                        dyDesc.GetElementSize(),
                                        dy,
                                        out_offset,
                                        wei_n,
                                        out_h,
                                        out_w,
                                        wei_h,
                                        wei_w,
                                        in_h,
                                        in_w,
                                        pad_h,
                                        pad_w,
                                        u,
                                        v,
                                        dilation_h,
                                        dilation_w,
                                        workSpace);

                gg.FindSolution(.003, handle, w, workSpace, tmp_dx.get(), false);
                gg.RunGemm(handle, w, workSpace, tmp_dx.get(), 0, 0, 0);
                time_gemm = in_n * (time_im2col + handle.GetKernelTime());
                perf_db.push_back(
                    PerfField{"miopenTransposeBwdDataAlgoGEMM", time_gemm, workspace_req});
            }
        }
#else
        (void)workSpace;     // Suppress warning
        (void)workSpaceSize; // Suppress warning
#endif
    }
    else if(mode == miopenGroupConv || mode == miopenDepthwise)
    {

        // GEMM based
        std::tie(wei_n, wei_c, wei_h, wei_w) = tien<4>(wDesc.GetLengths());
        if(in_c % group_count != 0 || wei_n % group_count != 0 || group_count > in_c ||
           group_count > wei_n || group_count < 1 ||
           (mode == miopenDepthwise && group_count != in_c))
            MIOPEN_THROW(miopenStatusBadParm, "Invalid group number");
        if(in_c / group_count != wei_c || (mode == miopenDepthwise && wei_c != 1))
            MIOPEN_THROW(miopenStatusBadParm, "Invalid filter channel number");

#if MIOPEN_USE_MIOPENGEMM
        if(dyDesc.GetType() == miopenFloat)
        {
            float time_gemm = 0;

            // 1x1 does not require col2im or workspace
            if(wei_h == 1 && wei_w == 1 && pad_h == 0 && pad_w == 0 && (u == 2 && v == 2) &&
               workSpace != nullptr &&
               workSpaceSize >= BackwardDataGetWorkSpaceSizeGEMMTranspose(dyDesc, dxDesc))
            {

                // Initialization required for upsampling in bwd direction
                float zero = 0.f;
                SetTensor(handle, dxDesc, tmp_dx.get(), &zero);
                time_gemm = handle.GetKernelTime();

                GemmGeometry gg = CreateGemmGeometryConvBwdDataCNHW(
                    dyDesc, wDesc, dxDesc, true, network_config, group_count);

                transpose_NCHW2CNHW(
                    handle, in_n, wei_n, out_h, out_w, out_h, out_w, dy, workSpace, 0, 0, 1, 1);
                time_gemm += handle.GetKernelTime();

                gg.FindSolution(0.03, handle, w, dy, tmp_dx.get(), false);
                gg.RunGemm(handle, w, workSpace, workSpace, 0, 0, dyDesc.GetElementSize());
                time_gemm += (group_count * (handle.GetKernelTime()));

                transpose_CNHW2NCHW(handle,
                                    in_n,
                                    in_c,
                                    out_h,
                                    out_w,
                                    in_h,
                                    in_w,
                                    workSpace,
                                    tmp_dx.get(),
                                    dyDesc.GetElementSize(),
                                    0,
                                    u,
                                    v);
                time_gemm += handle.GetKernelTime();
                perf_db.push_back(
                    PerfField{"miopenConvolutionBwdDataAlgoGEMM",
                              time_gemm,
                              BackwardDataGetWorkSpaceSizeGEMMTranspose(dyDesc, dxDesc)});
            }
            // 1x1_stride=1 convolutions use GEMM and zero workspace
            else if(wei_h == 1 && wei_w == 1 && pad_h == 0 && pad_w == 0 && (u == 1 && v == 1))
            {
                GemmGeometry gg = CreateGemmGeometryConvBwdData(
                    dyDesc, wDesc, dxDesc, true, network_config, group_count);

                gg.FindSolution(.003, handle, w, dy, tmp_dx.get(), false);
                gg.RunGemm(handle, w, dy, tmp_dx.get(), 0, 0, 0);

                time_gemm = in_n * group_count * handle.GetKernelTime();

                perf_db.push_back(PerfField{"miopenConvolutionBwdDataAlgoGEMM", time_gemm, 0});
            }
            // if not 1x1
            else if(workSpace != nullptr &&
                    workSpaceSize >=
                        (group_count * BackwardDataGetWorkSpaceSizeGEMM(handle, wDesc, dyDesc)))
            {
                GemmGeometry gg = CreateGemmGeometryConvBwdData(
                    dyDesc, wDesc, dxDesc, true, network_config, group_count);

                float time_col2im = 0;
                size_t in_offset  = 0;

                gg.FindSolution(.003, handle, w, dy, workSpace, false);
                gg.RunGemm(handle, w, dy, workSpace, 0, 0, 0);

                time_gemm   = (in_n * group_count * handle.GetKernelTime());
                time_col2im = Col2ImGPU(handle,
                                        workSpace,
                                        out_h,
                                        out_w,
                                        wei_h,
                                        wei_w,
                                        pad_h,
                                        pad_w,
                                        u,
                                        v,
                                        dilation_h,
                                        dilation_w,
                                        in_c,
                                        in_h,
                                        in_w,
                                        tmp_dx.get(),
                                        in_offset);

                time_gemm += (in_n * time_col2im);

                perf_db.push_back(
                    PerfField{"miopenConvolutionBwdDataAlgoGEMM",
                              time_gemm,
                              BackwardDataGetWorkSpaceSizeGEMM(handle, wDesc, dyDesc)});
            }
        }
#else
        (void)workSpace;     // Suppress warning
        (void)workSpaceSize; // Suppress warning
#endif
        if(dilation_h == 1 && dilation_w == 1)
        {
            { // Direct algo
                ExtraKernelArgs eka;
                const auto all = FindDataDirectSolutions(
                    handle, dxDesc, wDesc, dyDesc, exhaustiveSearch, false, network_config, eka);
                miopen::solver::ConvSolution selected{miopenStatusUnknownError};
                float best = std::numeric_limits<float>::max();
                visit_float(dyDesc.GetType(), [&](auto as_float) {
                    for(const auto& sol : all)
                    {
                        float elapsed = 0.0f;
                        const int rc  = EvaluateDataDirectSolution(handle,
                                                                  sol,
                                                                  eka,
                                                                  dy,
                                                                  w,
                                                                  tmp_dx.get(),
                                                                  dxDesc,
                                                                  workSpace,
                                                                  workSpaceSize,
                                                                  as_float(0.0f),
                                                                  elapsed);
                        if(rc != 0)
                        {
                            MIOPEN_LOG_E(sol << " returns " << rc);
                        }
                        else
                        {
                            MIOPEN_LOG_I(sol << ": " << elapsed << (elapsed < best ? " < " : " >= ")
                                             << best);
                            if(elapsed < best)
                            {
                                best     = elapsed;
                                selected = sol;
                            }
                        }
                    }
                });
                if(selected.Succeeded())
                {
                    const std::string algorithm_name = "miopenConvolutionBwdDataAlgoDirect";
                    AddKernels(handle, algorithm_name, network_config, selected, nullptr);
                    MIOPEN_LOG_I("Selected: " << selected << ": " << best << ", workspce_sz = "
                                              << selected.workspce_sz);
                    perf_db.push_back(PerfField{algorithm_name, best, selected.workspce_sz});
                }
            }
        }
    }
    else if(mode == miopenConvolution)
    {
        if(dilation_h == 1 && dilation_w == 1)
        {

            // Winograd algo
            WinogradKernelParams k_p;
            KernelInvoke kernel_wino;
            if(FindWinogradKernel(handle, dxDesc, wDesc, dyDesc, k_p, kernel_wino, 0) == 0)
            { // TODO: be more graceful
                float time_wino = 0;
                /// \todo Move Flags into Solution.
                /// Flags:
                ///  - Any combination of flags is allowed.
                ///  - The last two (F_FLIP_DATA_N_C, F_FLIP_OUT_N_K) are for RxS version only.
                ///
                /// Reverse indexing of r, r -> R-1-r if set.
                static const int F_REVERSE_R = 1 << 0;
                /// Reverse indexing of s, s -> S-1-s if set.
                static const int F_REVERSE_S = 1 << 1;
                /// The w ("filter_addr") to be interpreted as float F [C][K][3][3] instead of float
                /// F [K][C][3][3].
                static const int F_FLIP_K_C = 1 << 2;
                /// Causes the dy ("data_addr") to be interpreted as float D [C][N][H][W] with the
                /// following restrictions:
                ///  - Read several stacks, no restrictions when reading single C
                ///  - When reading 2x C, ((N * H * W) <= 2^28)
                /// instead of float D [N][C][H][W] with the following restrictions:
                ///  - Read several stacks, if (H * W) >= 128 not more than 2, distance at most one
                ///    stack, else  (C * H * W) <= 2^23 and it can do 32 stacks, so
                ///    (C * H * W) <= 2^28.
                ///  - Reading 2x C at once not a problem if it can read one.
                // static const int F_FLIP_DATA_N_C = 1 << 3;
                /// Causes the dx ("output_addr") to be interpreted as
                /// float OUT[K][N][out_h][out_w] (no specific restrictions)
                /// instead of float OUT [N][K][out_h][out_w] with the
                /// following restrictions:
                ///  - (K * out_h * out_w) <= 2^28
                // static const int F_FLIP_OUT_N_K = 1 << 4;
                /// <End of Flags>
                // (void)F_FLIP_DATA_N_C;
                // (void)F_FLIP_OUT_N_K;
                int flags        = F_REVERSE_R + F_REVERSE_S + F_FLIP_K_C;
                int reserved     = 0;
                int* return_addr = nullptr;
                int N, C, H, W, K, n_groups, out_H, out_W, R, S, pad_H, pad_W;
                bool isRxS;
                std::tie(N, C, H, W, K, n_groups, out_H, out_W, R, S, pad_H, pad_W, isRxS) = k_p;
                // clang-format off
                MIOPEN_LOG_I2(" N=" << N << " C=" << C << " H=" << H << " W=" << W << " K=" << K
                    << " n_groups=" << n_groups << " flags=" << flags << " R=" << R << " S=" << S
                    << " pad_H=" << pad_H << " pad_W=" << pad_W << " out_H=" << out_H << " out_W=" << out_W); // clang-format on
                if(isRxS)
                {
                    kernel_wino(N,
                                C,
                                H,
                                W,
                                K,
                                n_groups,
                                flags,
                                reserved,
                                dy,
                                w,
                                tmp_dx.get(),
                                return_addr,
                                R,
                                S,
                                pad_H,
                                pad_W,
                                out_H,
                                out_W);
                }
                else
                {
                    kernel_wino(
                        N, C, H, W, K, n_groups, flags, reserved, dy, w, tmp_dx.get(), return_addr);
                }
                time_wino = handle.GetKernelTime();
                perf_db.push_back(PerfField{"miopenConvolutionBwdDataAlgoWinograd", time_wino, 0});
            }

            { // Direct algo
                ExtraKernelArgs eka;
                const auto all = FindDataDirectSolutions(
                    handle, dxDesc, wDesc, dyDesc, exhaustiveSearch, false, network_config, eka);
                miopen::solver::ConvSolution selected{miopenStatusUnknownError};
                float best = std::numeric_limits<float>::max();
                visit_float(dyDesc.GetType(), [&](auto as_float) {
                    for(const auto& sol : all)
                    {
                        float elapsed = 0.0f;
                        const int rc  = EvaluateDataDirectSolution(handle,
                                                                  sol,
                                                                  eka,
                                                                  dy,
                                                                  w,
                                                                  tmp_dx.get(),
                                                                  dxDesc,
                                                                  workSpace,
                                                                  workSpaceSize,
                                                                  as_float(0.0f),
                                                                  elapsed);
                        if(rc != 0)
                        {
                            MIOPEN_LOG_E(sol << " returns " << rc);
                        }
                        else
                        {
                            MIOPEN_LOG_I(sol << ": " << elapsed << (elapsed < best ? " < " : " >= ")
                                             << best);
                            if(elapsed < best)
                            {
                                best     = elapsed;
                                selected = sol;
                            }
                        }
                    }
                });
                if(selected.Succeeded())
                {
                    const std::string algorithm_name = "miopenConvolutionBwdDataAlgoDirect";
                    AddKernels(handle, algorithm_name, network_config, selected, nullptr);
                    MIOPEN_LOG_I("Selected: " << selected << ": " << best << ", workspce_sz = "
                                              << selected.workspce_sz);
                    perf_db.push_back(PerfField{algorithm_name, best, selected.workspce_sz});
                }
            }

            // FFT algo
            std::vector<KernelInvoke> kernels_fft;
            size_t workspace_fft = BackwardGetWorkSpaceSizeFFT(wDesc, dyDesc, dxDesc);
            if(FindBwdFFTKernel(handle, dyDesc, wDesc, dxDesc, workspace_fft, kernels_fft) == 0)
            {
                (void)kernels_fft; // not used now, but needed as fft coverage widens
                if(workSpace != nullptr && workSpaceSize >= workspace_fft)
                {
                    float time_fft = ExecuteBwdFFTKernel(handle,
                                                         dyDesc,
                                                         dy,
                                                         wDesc,
                                                         w,
                                                         dxDesc,
                                                         tmp_dx.get(),
                                                         workSpace,
                                                         workSpaceSize,
                                                         true);
                    perf_db.push_back(
                        PerfField{"miopenConvolutionBwdDataAlgoFFT", time_fft, workspace_fft});
                }
            }
        }

#if MIOPEN_USE_GEMM
        // GEMM based
        std::tie(wei_n, std::ignore, wei_h, wei_w) = tien<4>(wDesc.GetLengths());

        if(dyDesc.GetType() == miopenFloat)
        {
            // 1x1 does not require col2im
            if(wei_h == 1 && wei_w == 1 && pad_h == 0 && pad_w == 0 && (u == 2 && v == 2) &&
               workSpace != nullptr &&
               workSpaceSize >= BackwardDataGetWorkSpaceSizeGEMMTranspose(dyDesc, dxDesc))
            {
                MIOPEN_LOG_FUNCTION("convolution, 1x1 u2xv2");

                float time_gemm = 0;

                // Initialization required for upsampling in bwd direction
                float zero = 0.f;
                SetTensor(handle, dxDesc, tmp_dx.get(), &zero);
                time_gemm = handle.GetKernelTime();

                transpose_NCHW2CNHW(
                    handle, in_n, wei_n, out_h, out_w, out_h, out_w, dy, workSpace, 0, 0, 1, 1);
                time_gemm += handle.GetKernelTime();

                // dx = CNHW2NCHW(transpose(w) * NCHW2CNHW(dy))
                GemmDescriptor gemm_desc =
                    CreateGemmDescriptorConvCNHWBwdData(wDesc, dyDesc, dxDesc);

                // dx = CNHW2NCHW(transpose(w) * NCHW2CNHW(dy))
                CallGemm(handle, gemm_desc, w, 0, workSpace, 0, tmp_dx.get(), 0);

                time_gemm += handle.GetKernelTime();

                transpose_CNHW2NCHW(handle,
                                    in_n,
                                    in_c,
                                    out_h,
                                    out_w,
                                    in_h,
                                    in_w,
                                    workSpace,
                                    tmp_dx.get(),
                                    dyDesc.GetElementSize(),
                                    0,
                                    u,
                                    v);
                time_gemm += handle.GetKernelTime();
                perf_db.push_back(
                    PerfField{"miopenConvolutionBwdDataAlgoGEMM",
                              time_gemm,
                              BackwardDataGetWorkSpaceSizeGEMMTranspose(dyDesc, dxDesc)});
            }
            // 1x1_stride=1 convolutions use GEMM and zero workspace
            else if(wei_h == 1 && wei_w == 1 && pad_h == 0 && pad_w == 0 && (u == 1 && v == 1))
            {
                MIOPEN_LOG_FUNCTION("convolution, 1x1");

                // dx = transpose(w) * dy
                GemmDescriptor gemm_desc =
                    CreateGemmStridedBatchedParamConv1x1BwdData(wDesc, dyDesc, dxDesc);

                // dx = transpose(w) * dy
                CallGemmStridedBatched(handle, gemm_desc, w, 0, dy, 0, tmp_dx.get(), 0);

                float time_gemm = handle.GetKernelTime();

                perf_db.push_back(PerfField{"miopenConvolutionBwdDataAlgoGEMM", time_gemm, 0});
            }
            // if not 1x1
            else if(workSpace != nullptr &&
                    workSpaceSize >= BackwardDataGetWorkSpaceSizeGEMM(handle, wDesc, dyDesc))
            {
                MIOPEN_LOG_FUNCTION("convolution, non 1x1");

                // dx = transpose(w) * dy
                GemmDescriptor gemm_desc = CreateGemmDescriptorConvBwdData(wDesc, dyDesc, dxDesc);

                float time_col2im = 0;
                size_t in_offset  = 0;

                // dx = transpose(w) * dy
                CallGemm(handle, gemm_desc, w, 0, dy, 0, workSpace, 0);

                float time_gemm = in_n * handle.GetKernelTime();
                time_col2im     = Col2ImGPU(handle,
                                        workSpace,
                                        out_h,
                                        out_w,
                                        wei_h,
                                        wei_w,
                                        pad_h,
                                        pad_w,
                                        u,
                                        v,
                                        dilation_h,
                                        dilation_w,
                                        in_c,
                                        in_h,
                                        in_w,
                                        tmp_dx.get(),
                                        in_offset);

                time_gemm += in_n * time_col2im;

                perf_db.push_back(
                    PerfField{"miopenConvolutionBwdDataAlgoGEMM",
                              time_gemm,
                              BackwardDataGetWorkSpaceSizeGEMM(handle, wDesc, dyDesc)});
            }
        }
#else
        (void)workSpace;     // Suppress warning
        (void)workSpaceSize; // Suppress warning
#endif
    }

    if(perf_db.empty())
        MIOPEN_THROW(miopenStatusUnknownError, "Backward Data Algo cannot be executed");

    // sort the perf_db
    std::sort(begin(perf_db), end(perf_db));
    for(const auto& entry : perf_db)
        MIOPEN_LOG_I(entry.name << "\t" << entry.time << "\t" << entry.workspace);

    // update perfResults
    *returnedAlgoCount = std::min(requestAlgoCount, static_cast<int>(perf_db.size()));

    for(int i = 0; i < *returnedAlgoCount; i++)
    {
        perfResults[i].bwd_data_algo =
            static_cast<miopenConvBwdDataAlgorithm_t>(BwdDataAlgoResolver(perf_db[i].name));
        perfResults[i].time   = perf_db[i].time;
        perfResults[i].memory = perf_db[i].workspace;
    }
}

// BackwardDataAlgorithm()
void ConvolutionDescriptor::ConvolutionBackwardData(Handle& handle,
                                                    const void* alpha,
                                                    const TensorDescriptor& dyDesc,
                                                    ConstData_t dy,
                                                    const TensorDescriptor& wDesc,
                                                    ConstData_t w,
                                                    miopenConvBwdDataAlgorithm_t algo,
                                                    const void* beta,
                                                    const TensorDescriptor& dxDesc,
                                                    Data_t dx,
                                                    Data_t workSpace,
                                                    size_t workSpaceSize) const
{
    MIOPEN_LOG_I2("algo = " << algo);
    if(dx == nullptr || w == nullptr || dy == nullptr)
    {
        MIOPEN_THROW(miopenStatusBadParm);
    }
    if(dyDesc.GetSize() != dxDesc.GetSize() || dyDesc.GetSize() != wDesc.GetSize())
    {
        MIOPEN_THROW(miopenStatusBadParm);
    }
    if(dyDesc.GetType() != dxDesc.GetType() || dyDesc.GetType() != wDesc.GetType())
    {
        MIOPEN_THROW(miopenStatusBadParm);
    }
    //    if(dyDesc.GetLengths()[1] != wDesc.GetLengths()[0]) {
    //       MIOPEN_THROW(miopenStatusBadParm);
    //    }
    if(dyDesc.GetSize() < 3)
    {
        MIOPEN_THROW(miopenStatusBadParm);
    }
    if(!float_equal(*(static_cast<const float*>(alpha)), 1.0) ||
       !float_equal(*(static_cast<const float*>(beta)), 0))
    {
        MIOPEN_THROW("Only alpha=1 and beta=0 is supported");
    }

    if(miopen::CheckNumericsEnabled() != 0)
    {
        miopen::checkNumericsInput(handle, dyDesc, dy);
        miopen::checkNumericsInput(handle, wDesc, w);
        if(!float_equal(*(static_cast<const float*>(beta)), 0))
        {
            miopen::checkNumericsInput(handle, dxDesc, dx);
        }
    }

    if(mode == miopenConvolution)
    {
        if(dyDesc.GetLengths()[1] != wDesc.GetLengths()[0])
        {
            MIOPEN_THROW(miopenStatusBadParm);
        }
        // Launch all kernels and store the perf, workspace limits, etc.
        switch(algo)
        {
        case miopenConvolutionBwdDataAlgoDirect:
        {
            mlo_construct_direct2D construct_params(0); // backward
            construct_params.setOutputDescFromMLDesc(dyDesc);
            construct_params.setInputDescFromMLDesc(dxDesc);
            construct_params.setWeightDescFromMLDesc(wDesc);
            construct_params.setConvDescr(pad_h, pad_w, u, v, dilation_h, dilation_w);
            construct_params.setStream(&handle);

            std::string network_config;
            construct_params.mloBuildConf_Key(network_config);

            auto&& kernels =
                handle.GetKernels("miopenConvolutionBwdDataAlgoDirect", network_config);
            assert(1 <= kernels.size() && kernels.size() <= 2);

            visit_float(dyDesc.GetType(), [&](auto as_float) {
                float t1 = 0;
                if(kernels[0].GetName() == "gcnAsmConv1x1U")
                {
                    int unused       = 0;
                    int* return_addr = nullptr;

                    int N, C, H, W, K, n_groups;
                    construct_params.getCompiledInParameters(&N, &C, &H, &W, &K, &n_groups);

                    kernels[0](N,
                               C,
                               H,
                               W,
                               K,
                               n_groups,
                               unused,
                               unused,
                               dy,
                               w,
                               (kernels.size() == 2) ? workSpace : dx,
                               return_addr);
                    if(handle.IsProfilingEnabled())
                        t1 += handle.GetKernelTime();

                    if(kernels.size() == 2)
                    {
                        assert(kernels[1].GetName() == "UpSample");

                        /// \todo Initialization is required for upsampling. This leads to small
                        /// perf drop.
                        /// 1: Add kernel (from SetTensor) to the Solution in the Solver.
                        /// 2: Fix UpSample kernel, probably by means of conditional compilation.
                        float zero = 0.f;
                        SetTensor(handle, dxDesc, dx, &zero);
                        if(handle.IsProfilingEnabled())
                            t1 += handle.GetKernelTime();

                        kernels[1](workSpace, dx);
                        if(handle.IsProfilingEnabled())
                            t1 += handle.GetKernelTime();
                    }
                }
                else
                {
                    float padding_val = 0;
                    kernels[0](dy, w, dx, as_float(padding_val));
                    if(handle.IsProfilingEnabled())
                        t1 += handle.GetKernelTime();
                }
                if(handle.IsProfilingEnabled())
                {
                    handle.ResetKernelTime();
                    handle.AccumKernelTime(t1);
                }
            });
            break;
        }

        case miopenConvolutionBwdDataAlgoWinograd:
        {
            mlo_construct_winograd construct_params(0); // backward data
            construct_params.setOutputDescFromMLDesc(dyDesc);
            construct_params.setInputDescFromMLDesc(dxDesc);
            construct_params.setWeightDescFromMLDesc(wDesc);
            construct_params.setConvDescr(pad_h, pad_w, u, v, dilation_h, dilation_w);

            construct_params.setStream(&handle);
            std::string network_config;
            construct_params.mloBuildConf_Key(network_config);

            auto kernel = handle.GetKernel("miopenConvolutionBwdDataAlgoWinograd", network_config);
            /// \todo Copied from ConvolutionDescriptor::FindConvBwdDataAlgorithm()
            static const int F_REVERSE_R = 1 << 0;
            static const int F_REVERSE_S = 1 << 1;
            static const int F_FLIP_K_C  = 1 << 2;
            int flags                    = F_REVERSE_R + F_REVERSE_S + F_FLIP_K_C;
            int reserved                 = 0;
            int* return_addr             = nullptr;
            int N, C, H, W, K, n_groups, out_H, out_W, R, S, pad_H, pad_W;
            construct_params.getCompiledInParameters(
                &N, &C, &H, &W, &K, &n_groups, &out_H, &out_W, &R, &S, &pad_H, &pad_W);
            // clang-format off
            MIOPEN_LOG_I2(" N=" << N << " C=" << C << " H=" << H << " W=" << W << " K=" << K
                    << " n_groups=" << n_groups << " flags=" << flags << " R=" << R << " S=" << S
                    << " pad_H=" << pad_H << " pad_W=" << pad_W << " out_H=" << out_H << " out_W=" << out_W); // clang-format on
            if(kernel.GetName() == "sp3AsmConvRxSU")
            {
                kernel(N,
                       C,
                       H,
                       W,
                       K,
                       n_groups,
                       flags,
                       reserved,
                       dy,
                       w,
                       dx,
                       return_addr,
                       R,
                       S,
                       pad_H,
                       pad_W,
                       out_H,
                       out_W);
            }
            else
            {
                kernel(N, C, H, W, K, n_groups, flags, reserved, dy, w, dx, return_addr);
            }
            break;
        }

        case miopenConvolutionBwdDataAlgoGEMM:
        {
            int in_n, in_c, in_h, in_w;
            std::tie(in_n, in_c, in_h, in_w) = tien<4>(dxDesc.GetLengths());

            int wei_n, wei_h, wei_w;
            std::tie(wei_n, std::ignore, wei_h, wei_w) = tien<4>(wDesc.GetLengths());

            int out_h, out_w;
            std::tie(std::ignore, std::ignore, out_h, out_w) = tien<4>(dyDesc.GetLengths());

            std::string network_config;

#if MIOPEN_USE_GEMM
            if(wei_h == 1 && wei_w == 1 && pad_h == 0 && pad_w == 0 && (u == 2 && v == 2))
            {
                MIOPEN_LOG_FUNCTION("convolution, 1x1, u2xv2");

                float t1 = 0;
                // Initialization required for upsampling in bwd direction
                float zero = 0.f;
                SetTensor(handle, dxDesc, dx, &zero);
                if(handle.IsProfilingEnabled())
                    t1 = handle.GetKernelTime();

                assert(workSpace != nullptr &&
                       workSpaceSize >= BackwardDataGetWorkSpaceSizeGEMMTranspose(dyDesc, dxDesc));

                transpose_NCHW2CNHW(
                    handle, in_n, wei_n, out_h, out_w, out_h, out_w, dy, workSpace, 0, 0, 1, 1);
                if(handle.IsProfilingEnabled())
                    t1 += handle.GetKernelTime();

                // dx = CNHW2NCHW(transpose(w) * NCHW2CNHW(dy))
                GemmDescriptor gemm_desc =
                    CreateGemmDescriptorConvCNHWBwdData(wDesc, dyDesc, dxDesc);

                // dx = CNHW2NCHW(transpose(w) * NCHW2CNHW(dy))
                CallGemm(handle, gemm_desc, w, 0, workSpace, 0, workSpace, dyDesc.GetElementSize());

                if(handle.IsProfilingEnabled())
                    t1 += handle.GetKernelTime();

                transpose_CNHW2NCHW(handle,
                                    in_n,
                                    in_c,
                                    out_h,
                                    out_w,
                                    in_h,
                                    in_w,
                                    workSpace,
                                    dx,
                                    dyDesc.GetElementSize(),
                                    0,
                                    u,
                                    v);
                if(handle.IsProfilingEnabled())
                    t1 += handle.GetKernelTime();

                if(handle.IsProfilingEnabled())
                {
                    handle.ResetKernelTime();
                    handle.AccumKernelTime(t1);
                }
            }
            // 1x1_stride=1 convolutions use GEMM and zero workspace
            else if(wei_h == 1 && wei_w == 1 && pad_h == 0 && pad_w == 0 && (u == 1 && v == 1))
            {
                MIOPEN_LOG_FUNCTION("convolution, 1x1");

                // dx = transpose(w) * dy
                GemmDescriptor gemm_desc =
                    CreateGemmStridedBatchedParamConv1x1BwdData(wDesc, dyDesc, dxDesc);

                // dx = transpose(w) * dy
                CallGemmStridedBatched(handle, gemm_desc, w, 0, dy, 0, dx, 0);
            }
            // if not 1x1
            else
            {
                MIOPEN_LOG_FUNCTION("convolution, non 1x1");

                assert(workSpace != nullptr &&
                       workSpaceSize >= BackwardDataGetWorkSpaceSizeGEMM(handle, wDesc, dyDesc));

                // dx = transpose(w) * dy
                GemmDescriptor gemm_desc = CreateGemmDescriptorConvBwdData(wDesc, dyDesc, dxDesc);

                handle.ResetKernelTime();

                float time_0 = 0;
                float t1     = 0;
                for(int i = 0; i < in_n; i++)
                {
                    int out_offset   = i * wei_n * out_h * out_w;
                    size_t in_offset = i * in_c * in_h * in_w;

                    // dx = transpose(w) * dy
                    CallGemm(handle, gemm_desc, w, 0, dy, out_offset, workSpace, 0);

                    if(handle.IsProfilingEnabled())
                        t1 = handle.GetKernelTime();

                    Col2ImGPU(handle,
                              workSpace,
                              out_h,
                              out_w,
                              wei_h,
                              wei_w,
                              pad_h,
                              pad_w,
                              u,
                              v,
                              dilation_h,
                              dilation_w,
                              in_c,
                              in_h,
                              in_w,
                              dx,
                              in_offset);

                    // Update times for both the kernels
                    if(handle.IsProfilingEnabled())
                    {
                        if(i == in_n - 1)
                            handle.AccumKernelTime(t1 + time_0);
                        else
                            handle.AccumKernelTime(t1);
                        time_0 += handle.GetKernelTime();
                    }
                }
            }
#else
            MIOPEN_THROW("GEMM is not supported");
#endif
        }
#if MIOPEN_USE_GEMM
        break;
#endif

        case miopenConvolutionBwdDataAlgoFFT:
        {
            size_t workspace_fft = BackwardGetWorkSpaceSizeFFT(wDesc, dyDesc, dxDesc);
            if(workSpace != nullptr && workSpaceSize >= workspace_fft)
            {
                bool timed  = handle.IsProfilingEnabled();
                float timev = ExecuteBwdFFTKernel(
                    handle, dyDesc, dy, wDesc, w, dxDesc, dx, workSpace, workSpaceSize, timed);

                if(timed)
                {
                    handle.ResetKernelTime();
                    handle.AccumKernelTime(timev);
                }
            }
        }
        break;

        case miopenTransposeBwdDataAlgoGEMM: break;
        }
    }
    else if(mode == miopenTranspose)
    {
        if(dyDesc.GetLengths()[1] != wDesc.GetLengths()[1])
        {
            MIOPEN_THROW(miopenStatusBadParm);
        }

        int in_n, in_c, in_h, in_w;
        std::tie(in_n, in_c, in_h, in_w) = tien<4>(dxDesc.GetLengths());

        int wei_n, wei_h, wei_w;
        std::tie(std::ignore, wei_n, wei_h, wei_w) = tien<4>(wDesc.GetLengths());

        int out_h, out_w;
        std::tie(std::ignore, std::ignore, out_h, out_w) = tien<4>(dyDesc.GetLengths());

        if(wei_h != 1 || wei_w != 1 || u != 1 || v != 1)
        {
            assert(workSpace != nullptr &&
                   workSpaceSize >= ForwardGetWorkSpaceSizeGEMM(handle, wDesc, dxDesc));
        }

        std::string network_config;
#if MIOPEN_USE_MIOPENGEMM
        CreateGemmGeometryTranBwdData(dyDesc, wDesc, dxDesc, true, network_config);
        GemmGeometry gg = GetGemmGeometry(handle, "miopenTransposeBwdDataAlgoGEMM", network_config);

        float time_0 = 0;
        float t1     = 0;
        for(int i = 0; i < in_n; i++)
        {
            int in_offset = i * in_c * in_h * in_w;
            if(wei_h != 1 || wei_w != 1 || v != 1 || u != 1)
            {
                MIOPEN_LOG_FUNCTION("transpose, non 1x1");

                size_t out_offset = i * wei_n * out_h * out_w;
                Im2ColGPU(handle,
                          dyDesc.GetElementSize(),
                          dy,
                          out_offset,
                          wei_n,
                          out_h,
                          out_w,
                          wei_h,
                          wei_w,
                          in_h,
                          in_w,
                          pad_h,
                          pad_w,
                          u,
                          v,
                          dilation_h,
                          dilation_w,
                          workSpace);
                if(handle.IsProfilingEnabled())
                    t1 = handle.GetKernelTime();

                gg.RunGemm(handle, w, workSpace, dx, 0, 0, in_offset);

                // Update times for both the kernels
                if(handle.IsProfilingEnabled())
                {
                    if(i == in_n - 1)
                        handle.AccumKernelTime(t1 + time_0);
                    else
                        handle.AccumKernelTime(t1);
                    time_0 += handle.GetKernelTime();
                }
            }
            else if(wei_h == 1 && wei_w == 1 && v == 1 && u == 1)
            {
                MIOPEN_LOG_FUNCTION("transpose, 1x1");

                int out_offset = i * wei_n * out_h * out_w;
                gg.RunGemm(handle, w, dy, dx, 0, out_offset, in_offset);
                if(handle.IsProfilingEnabled())
                {
                    if(i == in_n - 1)
                        handle.AccumKernelTime(time_0);
                    time_0 += handle.GetKernelTime();
                }
            }
        }
#else
        MIOPEN_THROW("GEMM is not supported");
#endif
    }
    else if(mode == miopenGroupConv || mode == miopenDepthwise)
    {
        switch(algo)
        {
        case miopenConvolutionBwdDataAlgoDirect:
        {
            mlo_construct_direct2D construct_params(dxDesc, wDesc, dyDesc, *this, 0); // backward
            construct_params.setStream(&handle);

            std::string network_config;
            construct_params.mloBuildConf_Key(network_config);

            auto&& kernels =
                handle.GetKernels("miopenConvolutionBwdDataAlgoDirect", network_config);
            assert(1 <= kernels.size() && kernels.size() <= 2);

            visit_float(dyDesc.GetType(), [&](auto as_float) {
                float t1          = 0;
                float padding_val = 0;
                kernels[0](dy, w, dx, as_float(padding_val));
                if(handle.IsProfilingEnabled())
                    t1 += handle.GetKernelTime();

                if(handle.IsProfilingEnabled())
                {
                    handle.ResetKernelTime();
                    handle.AccumKernelTime(t1);
                }
            });
            break;
        }

<<<<<<< HEAD
        case miopenConvolutionBwdDataAlgoWinograd:
        {
            mlo_construct_winograd construct_params(
                dxDesc, wDesc, dyDesc, *this, 0); // backward data

            construct_params.setStream(&handle);
            std::string network_config;
            construct_params.mloBuildConf_Key(network_config);

            auto kernel = handle.GetKernel("miopenConvolutionBwdDataAlgoWinograd", network_config);
            /// \todo Copied from ConvolutionDescriptor::FindConvBwdDataAlgorithm()
            static const int F_REVERSE_R = 1 << 0;
            static const int F_REVERSE_S = 1 << 1;
            static const int F_FLIP_K_C  = 1 << 2;
            int flags                    = F_REVERSE_R + F_REVERSE_S + F_FLIP_K_C;
            int reserved                 = 0;
            int* return_addr             = nullptr;
            int N, C, H, W, K, n_groups, out_H, out_W, R, S, pad_H, pad_W;
            construct_params.getCompiledInParameters(
                &N, &C, &H, &W, &K, &n_groups, &out_H, &out_W, &R, &S, &pad_H, &pad_W);
            // clang-format off
            MIOPEN_LOG_I2(" N=" << N << " C=" << C << " H=" << H << " W=" << W << " K=" << K
                    << " n_groups=" << n_groups << " flags=" << flags << " R=" << R << " S=" << S
                    << " pad_H=" << pad_H << " pad_W=" << pad_W << " out_H=" << out_H << " out_W=" << out_W); // clang-format on
            if(kernel.GetName() == "sp3AsmConvRxSU")
            {
                kernel(N,
                       C,
                       H,
                       W,
                       K,
                       n_groups,
                       flags,
                       reserved,
                       dy,
                       w,
                       dx,
                       return_addr,
                       R,
                       S,
                       pad_H,
                       pad_W,
                       out_H,
                       out_W);
            }
            else
            {
                kernel(N, C, H, W, K, n_groups, flags, reserved, dy, w, dx, return_addr);
            }
            break;
        }

=======
>>>>>>> a91bb21d
        case miopenConvolutionBwdDataAlgoGEMM:
        {
            int in_n, in_c, in_h, in_w;
            std::tie(in_n, in_c, in_h, in_w) = tien<4>(dxDesc.GetLengths());

            int wei_n, wei_c, wei_h, wei_w;
            std::tie(wei_n, wei_c, wei_h, wei_w) = tien<4>(wDesc.GetLengths());

            int out_h, out_w;
            std::tie(std::ignore, std::ignore, out_h, out_w) = tien<4>(dyDesc.GetLengths());

            std::tie(wei_n, wei_c, wei_h, wei_w) = tien<4>(wDesc.GetLengths());
            if(in_c % group_count != 0 || wei_n % group_count != 0 || group_count > in_c ||
               group_count > wei_n || group_count < 1 ||
               (mode == miopenDepthwise && group_count != in_c))
                MIOPEN_THROW(miopenStatusBadParm, "Invalid group number");
            if(in_c / group_count != wei_c || (mode == miopenDepthwise && wei_c != 1))
                MIOPEN_THROW(miopenStatusBadParm, "Invalid filter channel number");

            std::string network_config;
#if MIOPEN_USE_MIOPENGEMM
            if(wei_h == 1 && wei_w == 1 && pad_h == 0 && pad_w == 0 && (u == 2 && v == 2))
            {
                float t1 = 0;
                // Initialization required for upsampling in bwd direction
                float zero = 0.f;
                SetTensor(handle, dxDesc, dx, &zero);
                if(handle.IsProfilingEnabled())
                    t1 = handle.GetKernelTime();

                assert(workSpace != nullptr &&
                       workSpaceSize >= BackwardDataGetWorkSpaceSizeGEMMTranspose(dyDesc, dxDesc));

                CreateGemmGeometryConvBwdDataCNHW(
                    dyDesc, wDesc, dxDesc, true, network_config, group_count);
                GemmGeometry gg =
                    GetGemmGeometry(handle, "miopenConvolutionBwdDataAlgoGEMM", network_config);

                transpose_NCHW2CNHW(
                    handle, in_n, wei_n, out_h, out_w, out_h, out_w, dy, workSpace, 0, 0, 1, 1);
                if(handle.IsProfilingEnabled())
                    t1 += handle.GetKernelTime();

                size_t x_group_stride = in_n * (in_c / group_count) * out_h * out_w;
                size_t w_group_stride = (wei_n / group_count) * wei_c * wei_h * wei_w;
                size_t y_group_stride = in_n * (wei_n / group_count) * out_h * out_w;
                for(int i = 0; i < group_count; i++)
                {
                    gg.RunGemm(handle,
                               w,
                               workSpace,
                               workSpace,
                               i * w_group_stride,
                               i * y_group_stride,
                               dyDesc.GetElementSize() + i * x_group_stride);
                    if(handle.IsProfilingEnabled())
                        t1 += handle.GetKernelTime();
                }

                transpose_CNHW2NCHW(handle,
                                    in_n,
                                    in_c,
                                    out_h,
                                    out_w,
                                    in_h,
                                    in_w,
                                    workSpace,
                                    dx,
                                    dyDesc.GetElementSize(),
                                    0,
                                    u,
                                    v);
                if(handle.IsProfilingEnabled())
                    t1 += handle.GetKernelTime();

                if(handle.IsProfilingEnabled())
                {
                    handle.ResetKernelTime();
                    handle.AccumKernelTime(t1);
                }
            }
            // 1x1_stride=1 convolutions use GEMM and zero workspace
            else if(wei_h == 1 && wei_w == 1 && pad_h == 0 && pad_w == 0 && (u == 1 && v == 1))
            {
                CreateGemmGeometryConvBwdData(
                    dyDesc, wDesc, dxDesc, true, network_config, group_count);
                GemmGeometry gg =
                    GetGemmGeometry(handle, "miopenConvolutionBwdDataAlgoGEMM", network_config);

                float time_0 = 0;
                for(int i = 0; i < in_n; i++)
                {
                    for(int j = 0; j < group_count; j++)
                    {
                        size_t out_offset =
                            i * wei_n * out_h * out_w + j * (wei_n / group_count) * out_h * out_w;
                        size_t in_offset =
                            i * in_c * in_h * in_w + j * (in_c / group_count) * in_h * in_w;
                        size_t wei_offset = j * (wei_n / group_count) * wei_c * wei_h * wei_w;
                        gg.RunGemm(handle, w, dy, dx, wei_offset, out_offset, in_offset);

                        if(handle.IsProfilingEnabled())
                        {
                            if(i == in_n - 1 && j == group_count - 1)
                                handle.AccumKernelTime(time_0);
                            time_0 += handle.GetKernelTime();
                        }
                    }
                }
            }
            // if not 1x1
            else
            {

                assert(workSpace != nullptr &&
                       workSpaceSize >=
                           (group_count * BackwardDataGetWorkSpaceSizeGEMM(handle, wDesc, dyDesc)));

                CreateGemmGeometryConvBwdData(
                    dyDesc, wDesc, dxDesc, true, network_config, group_count);
                GemmGeometry gg =
                    GetGemmGeometry(handle, "miopenConvolutionBwdDataAlgoGEMM", network_config);

                handle.ResetKernelTime();

                float time_0 = 0;
                float t1     = 0;
                for(int i = 0; i < in_n; i++)
                {
                    size_t in_offset = i * in_c * in_h * in_w;

                    for(int j = 0; j < group_count; j++)
                    {
                        size_t out_offset =
                            i * wei_n * out_h * out_w + j * (wei_n / group_count) * out_h * out_w;
                        size_t wei_offset = j * (wei_n / group_count) * wei_c * wei_h * wei_w;
                        size_t wksp_offset =
                            j * (in_c / group_count) * wei_h * wei_w * out_h * out_w;
                        gg.RunGemm(handle, w, dy, workSpace, wei_offset, out_offset, wksp_offset);

                        if(handle.IsProfilingEnabled())
                            t1 += handle.GetKernelTime();
                    }

                    Col2ImGPU(handle,
                              workSpace,
                              out_h,
                              out_w,
                              wei_h,
                              wei_w,
                              pad_h,
                              pad_w,
                              u,
                              v,
                              dilation_h,
                              dilation_w,
                              in_c,
                              in_h,
                              in_w,
                              dx,
                              in_offset);

                    // Update times for both the kernels
                    if(handle.IsProfilingEnabled())
                    {
                        if(i == in_n - 1)
                            handle.AccumKernelTime(time_0 + t1);
                        time_0 += handle.GetKernelTime();
                    }
                }
            }
#else
            MIOPEN_THROW("GEMM is not supported");
#endif
        }
#if MIOPEN_USE_GEMM
        break;
#endif
        case miopenConvolutionBwdDataAlgoWinograd:
            MIOPEN_THROW("Winograd is not supported for group conv");
        case miopenConvolutionBwdDataAlgoFFT: MIOPEN_THROW("FFT is not supported for group conv");
        case miopenTransposeBwdDataAlgoGEMM:
            MIOPEN_THROW("Transpose conv is not supported for group conv");
        }
    }
    if(miopen::CheckNumericsEnabled() != 0)
    {
        miopen::checkNumericsOutput(handle, dxDesc, dx);
    }
}

template <typename T>
inline float EvaluateWrWDirectSolution(Handle& handle,
                                       const mlo_construct_BwdWrW2D& construct_params,
                                       const miopen::solver::ConvSolution& s,
                                       ConstData_t dy,
                                       ConstData_t x,
                                       Data_t dw,
                                       Data_t workSpace,
                                       const size_t workSpaceSize,
                                       T padding_val)
{
    float elapsed            = 0;
    const auto& kernels_info = s.construction_params;
    assert((s.workspce_sz != 0 && kernels_info.size() == 2) ||
           (s.workspce_sz == 0 && kernels_info.size() == 1));
    std::vector<KernelInvoke> kernels;
    AddKernels(handle, "", "", s, &kernels);
    const auto& k_info = kernels_info[0];
    if(kernels_info.size() == 1)
    {
        if(k_info.kernel_name == "gcnAsmConv3x3WrW" || k_info.kernel_name == "gcnAsmConv1x1WrW")
        {
            int unused       = 0;
            int* return_addr = nullptr;
            int N, C, H, W, K, n_groups;
            construct_params.getCompiledInParameters(&N, &C, &H, &W, &K, &n_groups);
            kernels[0](N, C, H, W, K, n_groups, unused, unused, x, dw, dy, return_addr);
        }
        else
        {
            kernels[0](dy, x, dw, padding_val);
        }
        elapsed = handle.GetKernelTime();
    }
    else
    {
        if(workSpace != nullptr && workSpaceSize >= s.workspce_sz)
        {
            if(k_info.kernel_name == "SubSample") // bwd stride 2
            {
                kernels[0](x, workSpace);
                elapsed = handle.GetKernelTime();
                if(kernels_info[1].kernel_name == "gcnAsmConv1x1WrW")
                {
                    int unused       = 0;
                    int* return_addr = nullptr;
                    int N, C, H, W, K, n_groups;
                    construct_params.getCompiledInParameters(&N, &C, &H, &W, &K, &n_groups);
                    kernels[1](
                        N, C, H, W, K, n_groups, unused, unused, workSpace, dw, dy, return_addr);
                }
                else
                {
                    kernels[1](dy, workSpace, dw, padding_val);
                }
                elapsed += handle.GetKernelTime();
            }
            else
            {
                kernels[0](dy, x, workSpace, padding_val);
                elapsed = handle.GetKernelTime();
                kernels[1](workSpace, dw); // reduction
                elapsed += handle.GetKernelTime();
            }
        }
    }
    return elapsed;
}

// ConvolutionBackwardWeightsGetWorkSpaceSize
// FindBackwardWeightsAlgorithm()
//
void ConvolutionDescriptor::FindConvBwdWeightsAlgorithm(Handle& handle,
                                                        const TensorDescriptor& dyDesc,
                                                        ConstData_t dy,
                                                        const TensorDescriptor& xDesc,
                                                        ConstData_t x,
                                                        const TensorDescriptor& dwDesc,
                                                        ConstData_t dw,
                                                        const int requestAlgoCount,
                                                        int* returnedAlgoCount,
                                                        miopenConvAlgoPerf_t* perfResults,
                                                        Data_t workSpace,
                                                        size_t workSpaceSize,
                                                        bool exhaustiveSearch) const
{
    MIOPEN_LOG_I2("");
    if(x == nullptr || dw == nullptr || dy == nullptr)
        MIOPEN_THROW(miopenStatusBadParm, "Buffers cannot be NULL");
    if(returnedAlgoCount == nullptr)
        MIOPEN_THROW(miopenStatusBadParm, "returnedAlgoCount cannot be nullptr");
    if(perfResults == nullptr)
        MIOPEN_THROW(miopenStatusBadParm, "perfResults cannot be nullptr");
    if(requestAlgoCount < 1)
        MIOPEN_THROW(miopenStatusBadParm, "requestAlgoCount cannot be < 1");

    // create a dummy buffer for use as output for the kernel calls
    // because kernels are called purely for timing purposes
    auto tmp_dw = handle.Create(dwDesc.GetElementSize() * GetTypeSize(dwDesc.GetType()));

    AutoEnableProfiling enableProfiling{handle};

    // < algorith_name, <time, workspace_size> >
    std::vector<PerfField> perf_db;

    // GEMM based
    int in_n, in_c, in_h, in_w;
    std::tie(in_n, in_c, in_h, in_w) = tien<4>(xDesc.GetLengths());

    int wei_n, wei_c, wei_h, wei_w;

    int out_h, out_w;
    std::tie(std::ignore, std::ignore, out_h, out_w) = tien<4>(dyDesc.GetLengths());

    std::string network_config;

    if(mode == miopenTranspose)
    {
#if MIOPEN_USE_MIOPENGEMM
        std::tie(std::ignore, wei_n, wei_h, wei_w) = tien<4>(dwDesc.GetLengths());

        if(dyDesc.GetType() == miopenFloat)
        {
            GemmGeometry gg =
                CreateGemmGeometryConvBwdWeights(xDesc, dyDesc, dwDesc, false, network_config);
            std::size_t workspace_req = BackwardWeightsGetWorkSpaceSizeGEMM(handle, xDesc, dwDesc);

            float time_gemm = 0;

            // 1x1 does not require im2col or workspace
            if(wei_h == 1 && wei_w == 1 && v == 1 && u == 1)
            {
                MIOPEN_LOG_FUNCTION("transpose, 1x1");

                gg.FindSolution(.003, handle, dy, x, tmp_dw.get(), false);
                gg.RunGemm(handle, dy, x, tmp_dw.get(), 0, 0, 0);

                time_gemm = in_n * handle.GetKernelTime();
                perf_db.push_back(PerfField{"miopenConvolutionBwdWeightsAlgoGEMM", time_gemm, 0});
            }
            // if not 1x1
            else if(workSpace != nullptr && workSpaceSize >= workspace_req)
            {
                MIOPEN_LOG_FUNCTION("transpose, non 1x1");

                float time_im2col = 0;
                int out_offset    = 0;
                time_im2col       = Im2ColGPU(handle,
                                        dyDesc.GetElementSize(),
                                        dy,
                                        out_offset,
                                        wei_n,
                                        out_h,
                                        out_w,
                                        wei_h,
                                        wei_w,
                                        in_h,
                                        in_w,
                                        pad_h,
                                        pad_w,
                                        u,
                                        v,
                                        dilation_h,
                                        dilation_w,
                                        workSpace);

                gg.FindSolution(.003, handle, workSpace, x, tmp_dw.get(), false);
                gg.RunGemm(handle, workSpace, x, tmp_dw.get(), 0, 0, 0);
                time_gemm = in_n * (time_im2col + handle.GetKernelTime());
                perf_db.push_back(
                    PerfField{"miopenConvolutionBwdWeightsAlgoGEMM", time_gemm, workspace_req});
            }
        }
#else
        (void)workSpace;     // Suppress warning
        (void)workSpaceSize; // Suppress warning
#endif
    }
    else if(mode == miopenGroupConv || mode == miopenDepthwise)
    {
        std::tie(wei_n, wei_c, wei_h, wei_w) = tien<4>(dwDesc.GetLengths());
        if(in_c % group_count != 0 || wei_n % group_count != 0 || group_count > in_c ||
           group_count > wei_n || group_count < 1 ||
           (mode == miopenDepthwise && group_count != in_c))
            MIOPEN_THROW(miopenStatusBadParm, "Invalid group number");
        if(in_c / group_count != wei_c || (mode == miopenDepthwise && wei_c != 1))
            MIOPEN_THROW(miopenStatusBadParm, "Invalid filter channel number");

#if MIOPEN_USE_MIOPENGEMM
        if(dyDesc.GetType() == miopenFloat)
        {
            GemmGeometry gg = CreateGemmGeometryConvBwdWeights(
                dyDesc, xDesc, dwDesc, false, network_config, group_count);
            std::size_t workspace_req =
                group_count * BackwardWeightsGetWorkSpaceSizeGEMM(handle, dyDesc, dwDesc);
            float time_gemm = 0;

            // 1x1 does not require im2col or workspace
            if(wei_h == 1 && wei_w == 1 && v == 1 && u == 1 && pad_h == 0 && pad_w == 0)
            {
                gg.FindSolution(.003, handle, x, dy, tmp_dw.get(), false);
                gg.RunGemm(handle, x, dy, tmp_dw.get(), 0, 0, 0);

                time_gemm = in_n * group_count * handle.GetKernelTime();
                perf_db.push_back(PerfField{"miopenConvolutionBwdWeightsAlgoGEMM", time_gemm, 0});
            }
            // if not 1x1
            else if(workSpace != nullptr && workSpaceSize >= workspace_req)
            {
                float time_im2col = 0;
                size_t in_offset  = 0;
                time_im2col       = Im2ColGPU(handle,
                                        xDesc.GetElementSize(),
                                        x,
                                        in_offset,
                                        in_c,
                                        in_h,
                                        in_w,
                                        wei_h,
                                        wei_w,
                                        out_h,
                                        out_w,
                                        pad_h,
                                        pad_w,
                                        u,
                                        v,
                                        dilation_h,
                                        dilation_w,
                                        workSpace);

                gg.FindSolution(.003, handle, workSpace, dy, tmp_dw.get(), false);
                gg.RunGemm(handle, workSpace, dy, tmp_dw.get(), 0, 0, 0);
                time_gemm = in_n * (time_im2col + group_count * handle.GetKernelTime());
                perf_db.push_back(
                    PerfField{"miopenConvolutionBwdWeightsAlgoGEMM", time_gemm, workspace_req});
            }
        }
#endif
    }
    else if(mode == miopenConvolution)
    {
        std::tie(wei_n, std::ignore, wei_h, wei_w) = tien<4>(dwDesc.GetLengths());

#if MIOPEN_USE_GEMM
        if(dyDesc.GetType() == miopenFloat)
        {
            // if not 1x1
            if((wei_h != 1 || wei_w != 1 || pad_h != 0 || pad_w != 0 || u != 1 || v != 1) &&
               (workSpace != nullptr &&
                workSpaceSize >= BackwardWeightsGetWorkSpaceSizeGEMM(handle, dyDesc, dwDesc)))
            {
                MIOPEN_LOG_FUNCTION("convolution, non 1x1");

                // dw = dy * transpose(Im2Col(x))
                GemmDescriptor gemm_desc = CreateGemmDescriptorConvBwdWeight(dyDesc, xDesc, dwDesc);

                float time_im2col = 0;
                int in_offset     = 0;
                time_im2col       = Im2ColGPU(handle,
                                        xDesc.GetElementSize(),
                                        x,
                                        in_offset,
                                        in_c,
                                        in_h,
                                        in_w,
                                        wei_h,
                                        wei_w,
                                        out_h,
                                        out_w,
                                        pad_h,
                                        pad_w,
                                        u,
                                        v,
                                        dilation_h,
                                        dilation_w,
                                        workSpace);

                // dw = dy * transpose(Im2Col(x))
                CallGemm(handle, gemm_desc, dy, 0, workSpace, 0, tmp_dw.get(), 0);

                float time_gemm = in_n * (time_im2col + handle.GetKernelTime());
                perf_db.push_back(
                    PerfField{"miopenConvolutionBwdWeightsAlgoGEMM",
                              time_gemm,
                              BackwardWeightsGetWorkSpaceSizeGEMM(handle, dyDesc, dwDesc)});
            }
            // 1x1 does not require im2col or workspace
            else if(wei_h == 1 && wei_w == 1 && pad_h == 0 && pad_w == 0 && (u == 1 && v == 1))
            {
                MIOPEN_LOG_FUNCTION("convolution, 1x1");

                // dw = sum_over_batch(dy[i] * transpose(x[i])), i is batch id
                GemmDescriptor gemm_desc =
                    CreateGemmStridedBatchedParamConv1x1BwdWeight(dyDesc, xDesc, dwDesc);

                // dw = sum_over_batch(dy[i] * transpose(x[i])), i is batch id
                CallGemmStridedBatchedSequential(handle, gemm_desc, dy, 0, x, 0, tmp_dw.get(), 0);

                float time_gemm = handle.GetKernelTime();
                perf_db.push_back(PerfField{"miopenConvolutionBwdWeightsAlgoGEMM", time_gemm, 0});
            }
        }
#endif

        if(dilation_h == 1 && dilation_w == 1)
        {
            if(wei_w >= wei_h && !miopen::IsDisabled(MIOPEN_DEBUG_CONV_DIRECT{}) &&
               IsBwdWeightsDirectSupported(dwDesc))
            {
                mlo_construct_BwdWrW2D construct_params(
                    xDesc, dwDesc, dyDesc, *this, 0); // backward with regards to weights
                construct_params.setDoSearch(exhaustiveSearch);
                construct_params.setStream(&handle);

                construct_params.mloBuildConf_Key(network_config);
                const std::string algorithm_name = "miopenConvolutionBwdWeightsAlgoDirect";

                miopen::solver::ConvSolution selected{miopenStatusUnknownError};
                float best     = std::numeric_limits<float>::max();
                const auto all = FindAllSolutions(construct_params);

                visit_float(dyDesc.GetType(), [&](auto as_float) {
                    for(const auto& sol : all)
                    {
                        /// \todo If there is only one solution available,
                        /// we can avoid wasting time for building kernels with empty
                        /// algorithm_name and network_config.
                        float elapsed = EvaluateWrWDirectSolution(handle,
                                                                  construct_params,
                                                                  sol,
                                                                  dy,
                                                                  x,
                                                                  tmp_dw.get(),
                                                                  workSpace,
                                                                  workSpaceSize,
                                                                  as_float(0.0f));
                        MIOPEN_LOG_I(sol << ": " << elapsed << (elapsed < best ? " < " : " >= ")
                                         << best);
                        if(elapsed < best)
                        {
                            best     = elapsed;
                            selected = sol;
                        }
                    }
                });
                if(selected.Succeeded())
                {
                    AddKernels(handle, algorithm_name, network_config, selected, nullptr);
                    MIOPEN_LOG_I("Selected: " << selected << ": " << best << ", workspce_sz = "
                                              << selected.workspce_sz);
                    perf_db.push_back(PerfField{algorithm_name, best, selected.workspce_sz});
                }
            }
        }
    }

    if(perf_db.empty())
        MIOPEN_THROW("Bwd Weights Convolution cannot be executed due to incorrect params");

    // sort the perf_db
    std::sort(begin(perf_db), end(perf_db));

    // update perfResults
    *returnedAlgoCount = std::min(requestAlgoCount, static_cast<int>(perf_db.size()));

    for(int i = 0; i < *returnedAlgoCount; i++)
    {
        perfResults[i].bwd_weights_algo =
            static_cast<miopenConvBwdWeightsAlgorithm_t>(BwdWeightsAlgoResolver(perf_db[i].name));
        perfResults[i].time   = perf_db[i].time;
        perfResults[i].memory = perf_db[i].workspace;
    }
}

// BackwardWeightsAlgorithm()
void ConvolutionDescriptor::ConvolutionBackwardWeights(Handle& handle,
                                                       const void* alpha,
                                                       const TensorDescriptor& dyDesc,
                                                       ConstData_t dy,
                                                       const TensorDescriptor& xDesc,
                                                       ConstData_t x,
                                                       miopenConvBwdWeightsAlgorithm_t algo,
                                                       const void* beta,
                                                       const TensorDescriptor& dwDesc,
                                                       Data_t dw,
                                                       Data_t workSpace,
                                                       size_t workSpaceSize) const
{
    MIOPEN_LOG_I2("algo = " << algo);
#ifdef NDEBUG
    (void)workSpaceSize; // Suppress warning
#endif

    if(x == nullptr || dw == nullptr || dy == nullptr)
    {
        MIOPEN_THROW(miopenStatusBadParm);
    }
    if(dyDesc.GetSize() != dwDesc.GetSize() || dyDesc.GetSize() != xDesc.GetSize())
    {
        MIOPEN_THROW(miopenStatusBadParm);
    }
    if(dyDesc.GetType() != dwDesc.GetType() || dyDesc.GetType() != xDesc.GetType())
    {
        MIOPEN_THROW(miopenStatusBadParm);
    }
    if(dyDesc.GetLengths()[0] != xDesc.GetLengths()[0])
    {
        MIOPEN_THROW(miopenStatusBadParm);
    }
    if(dyDesc.GetSize() < 3)
    {
        MIOPEN_THROW(miopenStatusBadParm);
    }
    if(!float_equal(*(static_cast<const float*>(alpha)), 1.0) ||
       !float_equal(*(static_cast<const float*>(beta)), 0))
    {
        MIOPEN_THROW("Only alpha=1 and beta=0 is supported");
    }

    if(miopen::CheckNumericsEnabled() != 0)
    {
        miopen::checkNumericsInput(handle, dyDesc, dy);
        miopen::checkNumericsInput(handle, xDesc, x);
        if(!float_equal(*(static_cast<const float*>(beta)), 0))
        {
            miopen::checkNumericsInput(handle, dwDesc, dw);
        }
    }

    int in_n, in_c, in_h, in_w;
    std::tie(in_n, in_c, in_h, in_w) = tien<4>(xDesc.GetLengths());

    int wei_n, wei_c, wei_h, wei_w;

    int out_h, out_w;
    std::tie(std::ignore, std::ignore, out_h, out_w) = tien<4>(dyDesc.GetLengths());

    if(mode == miopenConvolution)
    {
        std::tie(wei_n, std::ignore, wei_h, wei_w) = tien<4>(dwDesc.GetLengths());

        switch(algo)
        {
        case miopenConvolutionBwdWeightsAlgoGEMM: {

#if MIOPEN_USE_GEMM
            // Zeroing out the output buffer
            float zero = 0.0f;
            SetTensor(handle, dwDesc, dw, &zero);

            handle.ResetKernelTime();

            if(wei_h != 1 || wei_w != 1 || pad_h != 0 || pad_w != 0 || u != 1 || v != 1)
            {
                MIOPEN_LOG_FUNCTION("convolution, non 1x1");

                assert(workSpace != nullptr &&
                       workSpaceSize >=
                           BackwardWeightsGetWorkSpaceSizeGEMM(handle, dyDesc, dwDesc));

                // dw = dy * transpose(Im2Col(x))
                GemmDescriptor gemm_desc = CreateGemmDescriptorConvBwdWeight(dyDesc, xDesc, dwDesc);

                float time_0 = 0;
                float t1     = 0;

                for(int i = 0; i < in_n; i++)
                {
                    int out_offset = i * wei_n * out_h * out_w;
                    int in_offset  = i * in_c * in_h * in_w;
                    Im2ColGPU(handle,
                              xDesc.GetElementSize(),
                              x,
                              in_offset,
                              in_c,
                              in_h,
                              in_w,
                              wei_h,
                              wei_w,
                              out_h,
                              out_w,
                              pad_h,
                              pad_w,
                              u,
                              v,
                              dilation_h,
                              dilation_w,
                              workSpace);

                    if(handle.IsProfilingEnabled())
                        t1 = handle.GetKernelTime();

                    // dw = dy * transpose(Im2Col(x))
                    CallGemm(handle, gemm_desc, dy, out_offset, workSpace, 0, dw, 0);

                    // Update times for both the kernels
                    if(handle.IsProfilingEnabled())
                    {
                        if(i == in_n - 1)
                            handle.AccumKernelTime(t1 + time_0);
                        else
                            handle.AccumKernelTime(t1);
                        time_0 += handle.GetKernelTime();
                    }
                }
            }
            else if(wei_h == 1 && wei_w == 1 && pad_h == 0 && pad_w == 0 && (u == 1 && v == 1))
            {
                MIOPEN_LOG_FUNCTION("convolution, 1x1");

                // dw = sum_over_batch(dy[i] * transpose(x[i])), i is batch id
                GemmDescriptor gemm_desc =
                    CreateGemmStridedBatchedParamConv1x1BwdWeight(dyDesc, xDesc, dwDesc);

                // dw = sum_over_batch(dy[i] * transpose(x[i])), i is batch id
                CallGemmStridedBatchedSequential(handle, gemm_desc, dy, 0, x, 0, dw, 0);
            }
#else
            MIOPEN_THROW("GEMM is not supported");
#endif
        }
#if MIOPEN_USE_GEMM
        break;
#endif

        case miopenConvolutionBwdWeightsAlgoDirect:
        {
            if(wei_w >= wei_h)
            {
                mlo_construct_BwdWrW2D construct_params(
                    xDesc, dwDesc, dyDesc, *this, 0); // backward with regards to weights
                construct_params.setStream(&handle);

                visit_float(dyDesc.GetType(), [&](auto as_float) {

                    std::string network_config;
                    construct_params.mloBuildConf_Key(network_config);

                    auto&& kernels =
                        handle.GetKernels("miopenConvolutionBwdWeightsAlgoDirect", network_config);
                    if(kernels.empty())
                        MIOPEN_THROW("No kernels found");
                    auto kernel = kernels[0];

                    handle.ResetKernelTime();

                    if((kernel.GetName() == "gcnAsmConv3x3WrW") ||
                       (kernel.GetName() == "gcnAsmConv1x1WrW"))
                    {
                        assert(kernels.size() == 1);
                        int unused       = 0;
                        int* return_addr = nullptr;
                        int N, C, H, W, K, n_groups;
                        construct_params.getCompiledInParameters(&N, &C, &H, &W, &K, &n_groups);
                        kernel(N, C, H, W, K, n_groups, unused, unused, x, dw, dy, return_addr);
                    }
                    else if(kernels.size() == 1)
                    {
                        float padding_val = 0;
                        kernel(dy, x, dw, as_float(padding_val));
                    }
                    else
                    {
                        assert(kernels.size() == 2);
                        // this pointer needed here as a workaround in gcc 5
                        assert(workSpace != nullptr &&
                               workSpaceSize >= this->BackwardWeightsGetWorkSpaceSizeDirect(
                                                    handle, dyDesc, xDesc, dwDesc));

                        if(kernel.GetName() == "SubSample")
                        {
                            // subsampling kernel
                            kernel(x, workSpace);
                            float time0 = handle.GetKernelTime();

                            // wrw  kernel
                            if(kernels[1].GetName() == "gcnAsmConv1x1WrW")
                            {
                                int unused       = 0;
                                int* return_addr = nullptr;
                                int N, C, H, W, K, n_groups, out_H, out_W;
                                construct_params.getCompiledInParameters(
                                    &N, &C, &H, &W, &K, &n_groups, &out_H, &out_W);
                                // out_H/W are used instead of H/W; see comment in AsmImgHeight(),
                                // conv_asm_dir_BwdWrW1x1.cpp.
                                kernels[1](N,
                                           C,
                                           out_H,
                                           out_W,
                                           K,
                                           n_groups,
                                           unused,
                                           unused,
                                           workSpace,
                                           dw,
                                           dy,
                                           return_addr);
                            }
                            else
                            {
                                float padding_val = 0;
                                kernels[1](dy, workSpace, dw, as_float(padding_val));
                            }

                            handle.AccumKernelTime(time0);
                        }
                        else
                        {
                            float padding_val = 0;
                            kernel(dy, x, workSpace, as_float(padding_val));

                            float time0 = handle.GetKernelTime();
                            // second kernel - reduction
                            kernels[1](workSpace, dw);

                            handle.AccumKernelTime(time0);
                        }
                    }
                });
            }
        }
        break;
        };
    }
    else if(mode == miopenTranspose)
    {
        std::tie(std::ignore, wei_n, wei_h, wei_w) = tien<4>(dwDesc.GetLengths());

        std::string network_config;

        if(wei_h != 1 || wei_w != 1 || v != 1 || u != 1)
        {
            assert(workSpace != nullptr &&
                   workSpaceSize >= BackwardWeightsGetWorkSpaceSizeGEMM(handle, xDesc, dwDesc));
        }

#if MIOPEN_USE_MIOPENGEMM
        CreateGemmGeometryConvBwdWeights(xDesc, dyDesc, dwDesc, false, network_config);
        GemmGeometry gg =
            GetGemmGeometry(handle, "miopenConvolutionBwdWeightsAlgoGEMM", network_config);

        handle.ResetKernelTime();
        float time_0 = 0;
        float t1     = 0;
        for(int i = 0; i < in_n; i++)
        {
            int in_offset = i * in_c * in_h * in_w;
            if(wei_h != 1 || wei_w != 1 || v != 1 || u != 1)
            {
                MIOPEN_LOG_FUNCTION("transpose, non 1x1");

                int out_offset = i * wei_n * out_h * out_w;
                Im2ColGPU(handle,
                          dyDesc.GetElementSize(),
                          dy,
                          out_offset,
                          wei_n,
                          out_h,
                          out_w,
                          wei_h,
                          wei_w,
                          in_h,
                          in_w,
                          pad_h,
                          pad_w,
                          u,
                          v,
                          dilation_h,
                          dilation_w,
                          workSpace);

                if(handle.IsProfilingEnabled())
                    t1 = handle.GetKernelTime();

                gg.RunGemm(handle, workSpace, x, dw, 0, in_offset, 0);

                // Update times for both the kernels
                if(handle.IsProfilingEnabled())
                {
                    if(i == in_n - 1)
                        handle.AccumKernelTime(t1 + time_0);
                    else
                        handle.AccumKernelTime(t1);
                    time_0 += handle.GetKernelTime();
                }
            }
            else if(wei_h == 1 && wei_w == 1 && v == 1 && u == 1)
            {
                MIOPEN_LOG_FUNCTION("transpose, 1x1");

                int out_offset = i * wei_n * out_h * out_w;
                gg.RunGemm(handle, dy, x, dw, out_offset, in_offset, 0);

                if(handle.IsProfilingEnabled())
                {
                    if(i == in_n - 1)
                        handle.AccumKernelTime(time_0);
                    time_0 += handle.GetKernelTime();
                }
            }
        }
#else
        MIOPEN_THROW("GEMM is not supported");
#endif
    }
    else if(mode == miopenGroupConv || mode == miopenDepthwise)
    {
        std::tie(wei_n, wei_c, wei_h, wei_w) = tien<4>(dwDesc.GetLengths());
        if(in_c % group_count != 0 || wei_n % group_count != 0 || group_count > in_c ||
           group_count > wei_n || group_count < 1 ||
           (mode == miopenDepthwise && group_count != in_c))
            MIOPEN_THROW(miopenStatusBadParm, "Invalid group number");
        if(in_c / group_count != wei_c || (mode == miopenDepthwise && wei_c != 1))
            MIOPEN_THROW(miopenStatusBadParm, "Invalid filter channel number");

#if MIOPEN_USE_MIOPENGEMM
        // Zeroing out the output buffer
        float zero = 0.0f;
        SetTensor(handle, dwDesc, dw, &zero);

        std::string network_config;

        if(wei_h != 1 || wei_w != 1 || v != 1 || u != 1)
        {
            assert(workSpace != nullptr &&
                   workSpaceSize >=
                       (group_count * BackwardWeightsGetWorkSpaceSizeGEMM(handle, dyDesc, dwDesc)));
        }

        CreateGemmGeometryConvBwdWeights(dyDesc, xDesc, dwDesc, false, network_config, group_count);
        GemmGeometry gg =
            GetGemmGeometry(handle, "miopenConvolutionBwdWeightsAlgoGEMM", network_config);

        handle.ResetKernelTime();
        float time_0 = 0;
        float t1     = 0;
        for(int i = 0; i < in_n; i++)
        {
            if(wei_h != 1 || wei_w != 1 || v != 1 || u != 1 || pad_h != 0 || pad_w != 0)
            {
                size_t in_offset = i * in_c * in_h * in_w;
                Im2ColGPU(handle,
                          xDesc.GetElementSize(),
                          x,
                          in_offset,
                          in_c,
                          in_h,
                          in_w,
                          wei_h,
                          wei_w,
                          out_h,
                          out_w,
                          pad_h,
                          pad_w,
                          u,
                          v,
                          dilation_h,
                          dilation_w,
                          workSpace);
                if(handle.IsProfilingEnabled())
                    t1 += handle.GetKernelTime();
            }

            for(int j = 0; j < group_count; j++)
            {
                size_t out_offset =
                    i * wei_n * out_h * out_w + j * (wei_n / group_count) * out_h * out_w;
                size_t wei_offset = j * (wei_n / group_count) * wei_c * wei_h * wei_w;
                if(wei_h != 1 || wei_w != 1 || v != 1 || u != 1 || pad_h != 0 || pad_w != 0)
                {
                    size_t wksp_offset = j * (in_c / group_count) * wei_h * wei_w * out_h * out_w;
                    gg.RunGemm(handle, workSpace, dy, dw, wksp_offset, out_offset, wei_offset);

                    // Update times for both the kernels
                    if(handle.IsProfilingEnabled())
                    {
                        if(i == in_n - 1 && j == group_count - 1)
                            handle.AccumKernelTime(t1 + time_0);
                        time_0 += handle.GetKernelTime();
                    }
                }
                else
                {
                    size_t in_offset =
                        i * in_c * in_h * in_w + j * (in_c / group_count) * in_h * in_w;
                    gg.RunGemm(handle, x, dy, dw, in_offset, out_offset, wei_offset);

                    if(handle.IsProfilingEnabled())
                    {
                        if(i == in_n - 1 && j == group_count - 1)
                            handle.AccumKernelTime(time_0);
                        time_0 += handle.GetKernelTime();
                    }
                }
            }
        }
#else
        MIOPEN_THROW("GEMM is not supported");
#endif
    }

    if(miopen::CheckNumericsEnabled() != 0)
    {
        miopen::checkNumericsOutput(handle, dwDesc, dw);
    }
}

void ConvolutionBackwardBias(Handle& handle,
                             const void* alpha,
                             const TensorDescriptor& dyDesc,
                             ConstData_t dy,
                             const void* beta,
                             const TensorDescriptor& dbDesc,
                             Data_t db)
{
    if(dy == nullptr || db == nullptr)
    {
        MIOPEN_THROW(miopenStatusBadParm);
    }
    if(dyDesc.GetLengths()[1] != dbDesc.GetLengths()[1])
    {
        MIOPEN_THROW(miopenStatusBadParm);
    }
    if(!float_equal(*(static_cast<const float*>(alpha)), 1.0) ||
       !float_equal(*(static_cast<const float*>(beta)), 0))
    {
        MIOPEN_THROW("Only alpha=1 and beta=0 is supported");
    }
    if(miopen::CheckNumericsEnabled() != 0)
    {
        miopen::checkNumericsInput(handle, dyDesc, dy);
    }

    int out_n, out_c, out_h, out_w, stride_n, stride_c, stride_h, stride_w;
    std::tie(out_n, out_c, out_h, out_w)             = tien<4>(dyDesc.GetLengths());
    std::tie(stride_n, stride_c, stride_h, stride_w) = tien<4>(dyDesc.GetStrides());
    std::string program_name = "MIOpenConvBwdBias.cl";
    std::string kernel_name  = "MIOpenConvBwdB";

    std::string params;
    size_t lcl_grp_size0 = 256;
    size_t lcl_grp_size1 = 1;
    size_t local_mem_sz  = 256;

    size_t map_size         = out_w * out_h;
    size_t read_unit        = 4;
    size_t map_size_aligned = (map_size + (read_unit - 1)) / read_unit;
    size_t off_pix          = map_size - (map_size / read_unit) * read_unit;

    params = " -DMLO_CONVBWD_GROUP_SZ0=" + std::to_string(lcl_grp_size0);
    params += " -DMLO_CONVBWD_GROUP_SZ1=" + std::to_string(lcl_grp_size1);
    params += " -DMLO_CONVBWDB_LCL_MEMSZ=" + std::to_string(local_mem_sz);
    params += " -DMLO_CONVBWDB_UNITSIZE=" + std::to_string(read_unit);
    params += " -DMLO_OUT_WIDTH=" + std::to_string(out_w);
    params += " -DMLO_OUT_HEIGHT=" + std::to_string(out_h);
    params += " -DMLO_OUT_BATCH_SZ=" + std::to_string(out_n);
    params += " -DMLO_OUT_CHANNEL_STRIDE=" + std::to_string(stride_c);
    params += " -DMLO_OUT_BATCH_STRIDE=" + std::to_string(stride_n);
    params += " -DMLO_WK_SIZE=" + std::to_string(map_size_aligned);
    params += " -DMLO_N_PIX_OFF=" + std::to_string(off_pix);
    if(dyDesc.GetType() == miopenFloat)
    {
        params += " -DMIOPEN_USE_FP16=0 ";
        params += " -DMIOPEN_USE_FP32=1 ";
    }
    else if(dyDesc.GetType() == miopenHalf)
    {
        params += " -DMIOPEN_USE_FP16=1 ";
        params += " -DMIOPEN_USE_FP32=0 ";
    }

    const std::vector<size_t> vld = {lcl_grp_size0, size_t{1}, size_t{1}};
    const std::vector<size_t> vgd = {lcl_grp_size0, static_cast<size_t>(out_c), size_t{1}};

    handle.AddKernel("miopenConvolutionBwdBias", "", program_name, kernel_name, vld, vgd, params)(
        dy, db);

    if(miopen::CheckNumericsEnabled() != 0)
    {
        miopen::checkNumericsOutput(handle, dbDesc, db);
    }
}

} // namespace miopen<|MERGE_RESOLUTION|>--- conflicted
+++ resolved
@@ -262,16 +262,10 @@
     construct_params.saveSearchRequest(true);
     construct_params.setGeneralCompOptions("");
     construct_params.setStream(&handle);
-<<<<<<< HEAD
-
-=======
-    construct_params.setOutputDescFromMLDesc(yDesc);
-    construct_params.setInputDescFromMLDesc(xDesc);
-    construct_params.setWeightDescFromMLDesc(wDesc);
-    construct_params.setConvDescr(pad_h, pad_w, u, v, dilation_h, dilation_w);
+
     if(mode == miopenGroupConv || mode == miopenDepthwise)
         construct_params.setGroupConvCounts(group_count);
->>>>>>> a91bb21d
+
     if((IsWinograd3x3Supported(handle, isForward, wDesc, (isForward ? xDesc : yDesc)) &&
         construct_params.mloIsFastBinaryWinograd3x3U()) &&
        !(mode == miopenGroupConv || mode == miopenDepthwise))
@@ -1253,11 +1247,7 @@
         case miopenConvolutionFwdAlgoDirect:
         {
             // TODO(paul): Replicating code for now.
-            mlo_construct_direct2D construct_params(1); // forward
-            construct_params.setOutputDescFromMLDesc(yDesc);
-            construct_params.setInputDescFromMLDesc(xDesc);
-            construct_params.setWeightDescFromMLDesc(wDesc);
-            construct_params.setConvDescr(pad_h, pad_w, u, v, dilation_h, dilation_w);
+            mlo_construct_direct2D construct_params(xDesc, wDesc, yDesc, *this, 1); // forward
             construct_params.setStream(&handle);
 
             std::string network_config;
@@ -2097,11 +2087,7 @@
         {
         case miopenConvolutionBwdDataAlgoDirect:
         {
-            mlo_construct_direct2D construct_params(0); // backward
-            construct_params.setOutputDescFromMLDesc(dyDesc);
-            construct_params.setInputDescFromMLDesc(dxDesc);
-            construct_params.setWeightDescFromMLDesc(wDesc);
-            construct_params.setConvDescr(pad_h, pad_w, u, v, dilation_h, dilation_w);
+            mlo_construct_direct2D construct_params(dxDesc, wDesc, dyDesc, *this, 0); // backward
             construct_params.setStream(&handle);
 
             std::string network_config;
@@ -2172,11 +2158,8 @@
 
         case miopenConvolutionBwdDataAlgoWinograd:
         {
-            mlo_construct_winograd construct_params(0); // backward data
-            construct_params.setOutputDescFromMLDesc(dyDesc);
-            construct_params.setInputDescFromMLDesc(dxDesc);
-            construct_params.setWeightDescFromMLDesc(wDesc);
-            construct_params.setConvDescr(pad_h, pad_w, u, v, dilation_h, dilation_w);
+            mlo_construct_winograd construct_params(
+                dxDesc, wDesc, dyDesc, *this, 0); // backward data
 
             construct_params.setStream(&handle);
             std::string network_config;
@@ -2506,61 +2489,6 @@
             break;
         }
 
-<<<<<<< HEAD
-        case miopenConvolutionBwdDataAlgoWinograd:
-        {
-            mlo_construct_winograd construct_params(
-                dxDesc, wDesc, dyDesc, *this, 0); // backward data
-
-            construct_params.setStream(&handle);
-            std::string network_config;
-            construct_params.mloBuildConf_Key(network_config);
-
-            auto kernel = handle.GetKernel("miopenConvolutionBwdDataAlgoWinograd", network_config);
-            /// \todo Copied from ConvolutionDescriptor::FindConvBwdDataAlgorithm()
-            static const int F_REVERSE_R = 1 << 0;
-            static const int F_REVERSE_S = 1 << 1;
-            static const int F_FLIP_K_C  = 1 << 2;
-            int flags                    = F_REVERSE_R + F_REVERSE_S + F_FLIP_K_C;
-            int reserved                 = 0;
-            int* return_addr             = nullptr;
-            int N, C, H, W, K, n_groups, out_H, out_W, R, S, pad_H, pad_W;
-            construct_params.getCompiledInParameters(
-                &N, &C, &H, &W, &K, &n_groups, &out_H, &out_W, &R, &S, &pad_H, &pad_W);
-            // clang-format off
-            MIOPEN_LOG_I2(" N=" << N << " C=" << C << " H=" << H << " W=" << W << " K=" << K
-                    << " n_groups=" << n_groups << " flags=" << flags << " R=" << R << " S=" << S
-                    << " pad_H=" << pad_H << " pad_W=" << pad_W << " out_H=" << out_H << " out_W=" << out_W); // clang-format on
-            if(kernel.GetName() == "sp3AsmConvRxSU")
-            {
-                kernel(N,
-                       C,
-                       H,
-                       W,
-                       K,
-                       n_groups,
-                       flags,
-                       reserved,
-                       dy,
-                       w,
-                       dx,
-                       return_addr,
-                       R,
-                       S,
-                       pad_H,
-                       pad_W,
-                       out_H,
-                       out_W);
-            }
-            else
-            {
-                kernel(N, C, H, W, K, n_groups, flags, reserved, dy, w, dx, return_addr);
-            }
-            break;
-        }
-
-=======
->>>>>>> a91bb21d
         case miopenConvolutionBwdDataAlgoGEMM:
         {
             int in_n, in_c, in_h, in_w;
