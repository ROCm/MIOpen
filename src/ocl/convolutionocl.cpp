/*******************************************************************************
 *
 * MIT License
 *
 * Copyright (c) 2020 Advanced Micro Devices, Inc.
 *
 * Permission is hereby granted, free of charge, to any person obtaining a copy
 * of this software and associated documentation files (the "Software"), to deal
 * in the Software without restriction, including without limitation the rights
 * to use, copy, modify, merge, publish, distribute, sublicense, and/or sell
 * copies of the Software, and to permit persons to whom the Software is
 * furnished to do so, subject to the following conditions:
 *
 * The above copyright notice and this permission notice shall be included in all
 * copies or substantial portions of the Software.
 *
 * THE SOFTWARE IS PROVIDED "AS IS", WITHOUT WARRANTY OF ANY KIND, EXPRESS OR
 * IMPLIED, INCLUDING BUT NOT LIMITED TO THE WARRANTIES OF MERCHANTABILITY,
 * FITNESS FOR A PARTICULAR PURPOSE AND NONINFRINGEMENT. IN NO EVENT SHALL THE
 * AUTHORS OR COPYRIGHT HOLDERS BE LIABLE FOR ANY CLAIM, DAMAGES OR OTHER
 * LIABILITY, WHETHER IN AN ACTION OF CONTRACT, TORT OR OTHERWISE, ARISING FROM,
 * OUT OF OR IN CONNECTION WITH THE SOFTWARE OR THE USE OR OTHER DEALINGS IN THE
 * SOFTWARE.
 *
 *******************************************************************************/
#include <miopen/algorithm.hpp>
#include <miopen/conv_algo_name.hpp>
#include <miopen/check_numerics.hpp>
#include <miopen/config.h>
#include <miopen/convolution.hpp>
#include <miopen/conv_algo_name.hpp>
#include <miopen/db.hpp>
#include <miopen/db_record.hpp>
#include <miopen/env.hpp>
#include <miopen/find_db.hpp>
#include <miopen/finddb_kernel_cache_key.hpp>
#include <miopen/find_controls.hpp>
#include <miopen/float_equal.hpp>
#include <miopen/invoker.hpp>
#include <miopen/kernel.hpp>
#include <miopen/rocm_features.hpp>
#include <miopen/solver.hpp>
#include <miopen/tensor_ops.hpp>
#include <miopen/tensor.hpp>
#include <miopen/util.hpp>
#include <miopen/visit_float.hpp>
#include <miopen/datatype.hpp>
#include <miopen/any_solver.hpp>
#include <miopen/conv/tensors.hpp>
#include <miopen/conv/compiled_in_parameters.hpp>
#include <miopen/conv/data_invoke_params.hpp>
#include <miopen/conv/wrw_invoke_params.hpp>

#if MIOPEN_USE_GEMM
#include <miopen/gemm_v2.hpp>
#endif

#include <cassert>
#include <type_traits>

#include <boost/range/adaptors.hpp>

/// MIOpenGEMM issues with ROCm 3.7, most likely related to the
/// issues in the OpenCL compiler. Not reproducible in ROCm 4.0.
#define WORKAROUND_MIOPENGEMM_ROCM37 \
    (MIOPEN_USE_MIOPENGEMM && HIP_PACKAGE_VERSION_MAJOR == 3 && HIP_PACKAGE_VERSION_MINOR == 7)

namespace miopen {

MIOPEN_DECLARE_ENV_VAR(MIOPEN_DEBUG_CONV_GEMM)
MIOPEN_DECLARE_ENV_VAR(MIOPEN_DEBUG_CONV_DIRECT)
MIOPEN_DECLARE_ENV_VAR(MIOPEN_DEBUG_CONV_WINOGRAD)
MIOPEN_DECLARE_ENV_VAR(MIOPEN_DEBUG_CONV_IMPLICIT_GEMM)
MIOPEN_DECLARE_ENV_VAR(MIOPEN_CONV_PRECISE_ROCBLAS_TIMING)
MIOPEN_DECLARE_ENV_VAR(MIOPEN_DEBUG_CONV_FFT)
MIOPEN_DECLARE_ENV_VAR(MIOPEN_DEVICE_ARCH)
MIOPEN_DECLARE_ENV_VAR(MIOPEN_DEBUG_CONV_IMMED_FALLBACK)
MIOPEN_DECLARE_ENV_VAR(MIOPEN_DEBUG_COMPILE_ONLY)

#if MIOPEN_USE_GEMM
#ifdef CPPCHECK
// Keep the value unknown in cppcheck since this can differ between opencl and hip
static bool IsUseRocBlas;
#else
static const bool IsUseRocBlas = (MIOPEN_USE_ROCBLAS == 1);
#endif

static inline bool IsAnyBufferBF16(const TensorDescriptor& xDesc,
                                   const TensorDescriptor& yDesc,
                                   const TensorDescriptor& wDesc)
{
    return xDesc.GetType() == miopenBFloat16 || yDesc.GetType() == miopenBFloat16 ||
           wDesc.GetType() == miopenBFloat16;
}
#endif

size_t GetKernelGlobalWorkDim(const KernelInvoke& kernel, int dim) { return kernel.gdims[dim]; }

size_t GetKernelLocalWorkDim(const KernelInvoke& kernel, int dim) { return kernel.ldims[dim]; }

static inline void AddKernels(const Handle& handle,
                              const std::string& algorithm_name,
                              const std::string& network_config,
                              const miopen::solver::ConvSolution& s,
                              std::vector<KernelInvoke>* const kernels)
{
    if(!algorithm_name.empty() && !network_config.empty())
    {
        handle.ClearKernels(algorithm_name, network_config);
    }
    else
    {
        assert(algorithm_name.empty() && network_config.empty());
    }
    int i = 0;
    for(auto& k : s.construction_params)
    {
        MIOPEN_LOG_I2(k.kernel_name);
        auto kernel = handle.AddKernel(algorithm_name,
                                       network_config,
                                       k.kernel_file,
                                       k.kernel_name,
                                       k.l_wk,
                                       k.g_wk,
                                       k.comp_options,
                                       i);
        if(kernels != nullptr)
        {
            kernels->push_back(kernel);
        }
        ++i;
    }
}

static inline void ValidateGroupCount(const TensorDescriptor& xDesc,
                                      const TensorDescriptor& wDesc,
                                      const ConvolutionDescriptor& conv)
{
    if(conv.group_count == 1)
    {
        if(xDesc.GetLengths()[1] != wDesc.GetLengths()[1])
            MIOPEN_THROW(miopenStatusBadParm, "Invalid filter channel number");
    }
    if(conv.group_count > 1)
    {
        if(xDesc.GetLengths()[1] % conv.group_count != 0 ||
           wDesc.GetLengths()[0] % conv.group_count != 0 ||
           conv.group_count > xDesc.GetLengths()[1] || conv.group_count > wDesc.GetLengths()[0] ||
           conv.group_count < 1)
            MIOPEN_THROW(miopenStatusBadParm, "Invalid group number");
        if(xDesc.GetLengths()[1] / conv.group_count != wDesc.GetLengths()[1])
            MIOPEN_THROW(miopenStatusBadParm, "Invalid filter channel number");
    }
}

std::vector<miopen::solver::ConvSolution>
ConvolutionDescriptor::FindWinogradSolutions(const ConvolutionContext& ctx,
                                             const AnyInvokeParams& invoke_ctx) const
{
    if(miopen::IsDisabled(MIOPEN_DEBUG_CONV_WINOGRAD{}))
        return {};
    try
    {
        return FindAllWinogradSolutions(ctx, invoke_ctx);
    }
    catch(miopen::Exception& ex)
    {
        MIOPEN_LOG_WE(ex.what());
        return {};
    }
}

std::vector<miopen::solver::ConvSolution>
ConvolutionDescriptor::FindDataDirectSolutions(Handle& handle,
                                               const TensorDescriptor& xDesc,
                                               const TensorDescriptor& wDesc,
                                               const TensorDescriptor& yDesc,
                                               bool exhaustiveSearch,
                                               bool isForward,
                                               const ConvolutionUserBuffers& bufs,
                                               const AnyInvokeParams& invoke_ctx) const
{

    if(miopen::IsDisabled(MIOPEN_DEBUG_CONV_DIRECT{}))
        return {};

    const auto dir = isForward ? conv::Direction::Forward : conv::Direction::BackwardData;
    auto ctx       = ConvolutionContext{xDesc, wDesc, yDesc, *this, dir};
    ctx.skip_solutions_that_take_long_time_to_build_and_have_narrow_coverage =
        findMode.IsFastHybrid(ctx);
    ctx.use_dynamic_solutions_only = findMode.IsDynamicHybrid(ctx);
    ctx.do_search                  = exhaustiveSearch;
    ctx.save_srch_req              = true;
    ctx.general_compile_options    = "";
    ctx.SetStream(&handle);
    ctx.SetBufs(bufs);
    ctx.DetectRocm();
    ctx.SetupFloats();

    try
    {
        return FindAllDirectSolutions(ctx, invoke_ctx);
    }
    catch(miopen::Exception& ex)
    {
        MIOPEN_LOG_WE(ex.what());
        return {};
    }
}

std::vector<miopen::solver::ConvSolution>
ConvolutionDescriptor::FindDataImplicitGemmSolutions(Handle& handle,
                                                     const TensorDescriptor& xDesc,
                                                     const TensorDescriptor& wDesc,
                                                     const TensorDescriptor& yDesc,
                                                     bool exhaustiveSearch,
                                                     bool isForward,
                                                     const ConvolutionUserBuffers& bufs,
                                                     const AnyInvokeParams& invoke_ctx) const
{

    if(miopen::IsDisabled(MIOPEN_DEBUG_CONV_IMPLICIT_GEMM{}))
        return {};

    const auto dir = isForward ? conv::Direction::Forward : conv::Direction::BackwardData;
    auto ctx       = ConvolutionContext{xDesc, wDesc, yDesc, *this, dir};

    ctx.skip_solutions_that_take_long_time_to_build_and_have_narrow_coverage =
        findMode.IsFastHybrid(ctx);
    ctx.use_dynamic_solutions_only = findMode.IsDynamicHybrid(ctx);
    ctx.do_search                  = exhaustiveSearch;
    ctx.save_srch_req              = true;
    ctx.general_compile_options    = "";
    ctx.SetStream(&handle);
    ctx.SetBufs(bufs);
    ctx.DetectRocm();
    ctx.SetupFloats();

    try
    {
        return FindAllImplicitGemmSolutions(ctx, invoke_ctx);
    }
    catch(miopen::Exception& ex)
    {
        MIOPEN_LOG_WE(ex.what());
        return {};
    }
}

std::vector<miopen::solver::ConvSolution>
ConvolutionDescriptor::FindFftSolutions(const ConvolutionContext& ctx,
                                        const AnyInvokeParams& invoke_ctx) const
{

    if(miopen::IsDisabled(MIOPEN_DEBUG_CONV_FFT{}))
        return {};

    try
    {
        return FindAllFFTSolutions(ctx, invoke_ctx);
    }
    catch(miopen::Exception& ex)
    {
        MIOPEN_LOG_WE(ex.what());
        return {};
    }
}

template <class InvokeParams>
static void EvaluateInvokers(Handle& handle,
                             const std::vector<solver::ConvSolution>& solutions,
                             const AlgorithmName& algorithm_name,
                             const NetworkConfig& network_config,
                             const InvokeParams& invoke_ctx,
                             DbRecord& record)
{

    const char* const arch = miopen::GetStringEnv(MIOPEN_DEVICE_ARCH{});
    if(arch != nullptr && strlen(arch) > 0)
    {
        return;
    }
    miopen::solver::ConvSolution selected{miopenStatusUnknownError};
    float best = std::numeric_limits<float>::max();
    Invoker best_invoker;

    for(const auto& sol : solutions)
    {
        if(sol.workspce_sz > 0)
        {
            if(invoke_ctx.workSpace == nullptr)
            {
                MIOPEN_LOG_I("Warning: skipping solver <" << sol.solver_id
                                                          << "> due to no workspace provided ("
                                                          << sol.workspce_sz
                                                          << " required)");
                continue;
            }
            if(invoke_ctx.workSpaceSize < sol.workspce_sz)
            {
                MIOPEN_LOG_I("Warning: skipping solver <" << sol.solver_id
                                                          << "> due to insufficient workspace ("
                                                          << invoke_ctx.workSpaceSize
                                                          << " < "
                                                          << sol.workspce_sz
                                                          << ")");
                continue;
            }
        }

        if(!sol.invoker_factory)
            MIOPEN_THROW("Invoker is not provided by solver " + sol.solver_id);

        const auto invoker = handle.PrepareInvoker(*sol.invoker_factory, sol.construction_params);
        invoker(handle, invoke_ctx);
        const auto elapsed = handle.GetKernelTime();

        MIOPEN_LOG_I(sol << ": " << elapsed << (elapsed < best ? " < " : " >= ") << best);
        if(elapsed < best)
        {
            best         = elapsed;
            selected     = sol;
            best_invoker = invoker;
        }
    }

    if(selected.Succeeded())
    {
        handle.RegisterInvoker(best_invoker, network_config, selected.solver_id, algorithm_name);
        MIOPEN_LOG_I(
            "Selected: " << selected << ": " << best << ", workspce_sz = " << selected.workspce_sz);
        record.SetValues(algorithm_name,
                         FindDbData{selected.solver_id,
                                    best,
                                    selected.workspce_sz,
                                    FindDbKCacheKey::MakeUnused(algorithm_name)});
    }
}

static void DirConvFindCore(Handle& handle,
                            const TensorDescriptor& xDesc,
                            ConstData_t x,
                            const TensorDescriptor& wDesc,
                            ConstData_t w,
                            const TensorDescriptor& yDesc,
                            Data_t y,
                            Data_t workSpace,
                            size_t workSpaceSize,
                            const ConvolutionDescriptor& conv,
                            bool exhaustiveSearch,
                            DbRecord& record,
                            ConvolutionContext& ctx, // non-const only for use_winograd_only hack.
                            bool use_winograd_only)
{
    AutoEnableProfiling enableProfiling{handle};
    ValidateGroupCount(xDesc, wDesc, conv);

#if MIOPEN_USE_GEMM
    const std::size_t spatial_dim = conv.GetSpatialDimension();
    const auto in_spatial         = boost::adaptors::slice(xDesc.GetLengths(), 2, 2 + spatial_dim);
    const auto wei_spatial        = boost::adaptors::slice(wDesc.GetLengths(), 2, 2 + spatial_dim);
    const auto out_spatial        = boost::adaptors::slice(yDesc.GetLengths(), 2, 2 + spatial_dim);

    if(!use_winograd_only && !miopen::IsDisabled(MIOPEN_DEBUG_CONV_GEMM{}) &&
       !(IsAnyBufferBF16(xDesc, yDesc, wDesc) && !IsUseRocBlas)
<<<<<<< HEAD
#if WORKAROUND_MIOPENGEMM_ROCM41
=======
#if WORKAROUND_MIOPENGEMM_SINCE_ROCM41
>>>>>>> a7131eb8
       &&
       !(miopen::any_of(in_spatial, [](auto v) { return v >= 161; }) &&
         miopen::any_of(wei_spatial, [](auto v) { return v >= 7; }))
#endif
           )
    { // GEMM algo
        std::size_t in_n, in_c;
        std::tie(in_n, in_c) = tie_pick<0, 1>()(xDesc.GetLengths());
        std::size_t wei_k = wDesc.GetLengths()[0];

        float time_gemm           = 0;
        const bool time_precision = (!IsDisabled(MIOPEN_CONV_PRECISE_ROCBLAS_TIMING{}));
        // Use transpose path 1x1, stride=2
        if(conv.GetSpatialDimension() == 2 &&
           miopen::all_of(wei_spatial, [](auto v) { return v == 1; }) &&
           miopen::all_of(conv.GetConvPads(), [](auto v) { return v == 0; }) &&
           miopen::all_of(conv.GetConvStrides(), [](auto v) { return v == 2; }))
        {
            size_t workspace_req = conv.ForwardGetWorkSpaceSizeGEMMTranspose(xDesc, yDesc);
            if(workSpace != nullptr && workSpaceSize >= workspace_req)
            {
                if(conv.group_count > 1)
                {
                    MIOPEN_LOG_FUNCTION("groupconv, 1x1 u2xv2");
                }
                else
                {
                    MIOPEN_LOG_FUNCTION("convolution, 1x1 u2xv2");
                }

                // y = CNHW2NCHW(w * NCHW2CNHW(x))
                transpose_NCHW2CNHW(handle,
                                    in_n,
                                    in_c,
                                    in_spatial[0],
                                    in_spatial[1],
                                    out_spatial[0],
                                    out_spatial[1],
                                    x,
                                    workSpace,
                                    0,
                                    0,
                                    conv.GetConvStrides()[0],
                                    conv.GetConvStrides()[1],
                                    xDesc.GetType());
                time_gemm = handle.GetKernelTime();

                std::size_t out_spatial_size = std::accumulate(out_spatial.begin(),
                                                               out_spatial.end(),
                                                               std::size_t(1),
                                                               std::multiplies<std::size_t>());

                std::size_t x_t_size = in_n * in_c * out_spatial_size;

                std::size_t wksp_offset = 0;
                if(wDesc.GetType() == miopenInt8)
                {
                    wksp_offset = x_t_size;
                    transpose_packed_MN2NM(handle,
                                           in_c,
                                           static_cast<int>(in_n * out_spatial_size),
                                           0,
                                           wksp_offset,
                                           workSpace,
                                           workSpace,
                                           xDesc.GetType());

                    time_gemm += handle.GetKernelTime();

                    x_t_size *= 2;
                }
                if((wDesc.GetType() == miopenInt8 || wDesc.GetType() == miopenInt8x4) &&
                   (yDesc.GetType() == miopenInt32 || yDesc.GetType() == miopenFloat))
                    x_t_size /= 4;

                FindDbKCacheKey kcache_key;

                GemmDescriptor gemm_desc =
                    conv.group_count > 1 ? CreateGemmDescriptorGroupConvCNHWFwd(
                                               wDesc, xDesc, yDesc, conv.group_count)
                                         : CreateGemmDescriptorConvCNHWFwd(wDesc, xDesc, yDesc);

                miopenStatus_t gemm_status =
                    CallGemmTimeMeasure(handle,
                                        gemm_desc,
                                        w,
                                        0,
                                        workSpace,
                                        wksp_offset,
                                        workSpace,
                                        x_t_size,
                                        &kcache_key,
                                        time_precision,
                                        conv.group_count > 1 ? callGemmStridedBatched : callGemm);

                time_gemm += handle.GetKernelTime();

                transpose_CNHW2NCHW(handle,
                                    in_n,
                                    wei_k,
                                    out_spatial[0],
                                    out_spatial[1],
                                    out_spatial[0],
                                    out_spatial[1],
                                    workSpace,
                                    y,
                                    x_t_size,
                                    0,
                                    1,
                                    1,
                                    yDesc.GetType());
                time_gemm += handle.GetKernelTime();

                if((wDesc.GetType() == miopenInt8 || wDesc.GetType() == miopenInt8x4) &&
                   yDesc.GetType() != miopenInt32)
                {
                    TensorDescriptor ygemmDesc(miopenInt32, yDesc.GetLengths(), yDesc.GetStrides());

                    CastTensor(handle, &conv.lowp_quant, ygemmDesc, y, yDesc, y, 0, 0);
                    time_gemm += handle.GetKernelTime();
                }

                if(gemm_status == miopenStatusSuccess)
                    record.SetValues(
                        "miopenConvolutionFwdAlgoGEMM",
                        FindDbData{
                            "gemm", time_gemm, workspace_req, kcache_key}); // Todo: gemm solver id?
            }
        }
        // 1x1_stride=1 with GEMM and zero workspace
        else if(miopen::all_of(wei_spatial, [](auto v) { return v == 1; }) &&
                miopen::all_of(conv.GetConvPads(), [](auto v) { return v == 0; }) &&
                miopen::all_of(conv.GetConvStrides(), [](auto v) { return v == 1; }))
        {
            if(conv.group_count > 1)
            {
                MIOPEN_LOG_FUNCTION("groupconv, 1x1");
            }
            else
            {
                MIOPEN_LOG_FUNCTION("convolution, 1x1");
            }

            // y = w * x
            FindDbKCacheKey kcache_key;
            miopenStatus_t gemm_status = miopenStatusNotInitialized;
            size_t workspace_req       = 0;
            if(wDesc.GetType() == miopenInt8)
            {
                workspace_req            = conv.ForwardGetWorkSpaceSizeGEMM(wDesc, yDesc);
                GemmDescriptor gemm_desc = CreateGemmDescriptorConvFwd(wDesc, xDesc, yDesc);

                std::size_t out_offset      = 0;
                std::size_t in_offset       = 0;
                std::size_t in_spatial_size = std::accumulate(in_spatial.begin(),
                                                              in_spatial.end(),
                                                              std::size_t(1),
                                                              std::multiplies<std::size_t>());
                transpose_packed_MN2NM(
                    handle, in_c, in_spatial_size, in_offset, 0, x, workSpace, xDesc.GetType());

                time_gemm += (in_n * handle.GetKernelTime());

                gemm_status = CallGemmTimeMeasure(handle,
                                                  gemm_desc,
                                                  w,
                                                  0,
                                                  workSpace,
                                                  0,
                                                  y,
                                                  out_offset,
                                                  &kcache_key,
                                                  time_precision,
                                                  callGemm);

                time_gemm += (in_n * handle.GetKernelTime());
            }
            else
            {
                GemmDescriptor gemm_desc =
                    conv.group_count > 1
                        ? CreateGemmDescriptorGroupConvFwd(wDesc, xDesc, yDesc, conv.group_count)
                        : CreateGemmStridedBatchedDescriptorConv1x1Fwd(wDesc, xDesc, yDesc);

                gemm_status = CallGemmTimeMeasure(handle,
                                                  gemm_desc,
                                                  w,
                                                  0,
                                                  x,
                                                  0,
                                                  y,
                                                  0,
                                                  &kcache_key,
                                                  time_precision,
                                                  callGemmStridedBatched);

                time_gemm = handle.GetKernelTime();
                if(conv.group_count > 1)
                    time_gemm *= in_n;
            }

            if((wDesc.GetType() == miopenInt8 || wDesc.GetType() == miopenInt8x4) &&
               yDesc.GetType() != miopenInt32)
            {
                TensorDescriptor ygemmDesc(miopenInt32, yDesc.GetLengths(), yDesc.GetStrides());

                CastTensor(handle, &conv.lowp_quant, ygemmDesc, y, yDesc, y, 0, 0);
                time_gemm += handle.GetKernelTime();
            }

            if(gemm_status == miopenStatusSuccess)
                record.SetValues(
                    "miopenConvolutionFwdAlgoGEMM",
                    FindDbData{
                        "gemm", time_gemm, workspace_req, kcache_key}); // Todo: gemm solver id?
        }
        // if not 1x1
        else if(workSpace != nullptr &&
                workSpaceSize >= (conv.ForwardGetWorkSpaceSizeGEMM(wDesc, yDesc))
#if WORKAROUND_MIOPENGEMM_ROCM37
                &&
                !(conv.GetSpatialDimension() == 2 && conv.group_count == 4 && in_c == 4 &&
                  in_spatial[0] == 161 && in_spatial[1] == 700 && wDesc.GetLengths()[0] == 32 &&
                  wDesc.GetLengths()[1] == 1 && wei_spatial[0] == 5 && wei_spatial[1] == 20 &&
                  miopen::all_of(conv.GetConvPads(), [](auto v) { return v == 0; }) &&
                  miopen::all_of(conv.GetConvStrides(), [](auto v) { return v == 2; }) &&
                  miopen::all_of(conv.GetConvDilations(), [](auto v) { return v == 1; }))
#endif
                    )
        {
            if(conv.group_count > 1)
            {
                MIOPEN_LOG_FUNCTION("groupconv, non 1x1");
            }
            else
            {
                MIOPEN_LOG_FUNCTION("convolution, non 1x1");
            }

            // y = w * Im2Col(x)
            float time_im2col = 0;
            int in_offset     = 0;
            time_im2col       = Im2ColGPU(handle,
                                    conv.GetSpatialDimension(),
                                    x,
                                    in_offset,
                                    in_c,
                                    in_spatial,
                                    wei_spatial,
                                    out_spatial,
                                    conv.GetConvPads(),
                                    conv.GetConvStrides(),
                                    conv.GetConvDilations(),
                                    workSpace,
                                    xDesc.GetType());

            std::size_t wksp_offset = 0;
            if(wDesc.GetType() == miopenInt8)
            {
                std::size_t wei_spatial_size = std::accumulate(wei_spatial.begin(),
                                                               wei_spatial.end(),
                                                               std::size_t(1),
                                                               std::multiplies<std::size_t>());

                std::size_t out_spatial_size = std::accumulate(out_spatial.begin(),
                                                               out_spatial.end(),
                                                               std::size_t(1),
                                                               std::multiplies<std::size_t>());

                wksp_offset = in_c * wei_spatial_size * out_spatial_size;

                transpose_packed_MN2NM(handle,
                                       static_cast<int>(in_c * wei_spatial_size),
                                       out_spatial_size,
                                       0,
                                       wksp_offset,
                                       workSpace,
                                       workSpace,
                                       xDesc.GetType());
                time_gemm += (in_n * handle.GetKernelTime());
            }

            FindDbKCacheKey kcache_key;

            GemmDescriptor gemm_desc =
                conv.group_count > 1
                    ? CreateGemmDescriptorGroupConvFwd(wDesc, xDesc, yDesc, conv.group_count)
                    : CreateGemmDescriptorConvFwd(wDesc, xDesc, yDesc);

            miopenStatus_t gemm_status = CallGemmTimeMeasure(
                handle,
                gemm_desc,
                w,
                0,
                workSpace,
                wksp_offset,
                y,
                0,
                &kcache_key,
                time_precision,
                conv.group_count > 1 ? callGemmStridedBatched : callGemm,
                (conv.group_count > 1 || wDesc.GetType() == miopenInt8 ||
                 wDesc.GetType() == miopenInt8x4 || wDesc.GetType() == miopenBFloat16)
                    ? GemmBackend_t::miopentensile
                    : GemmBackend_t::miopengemm);

            time_gemm += (in_n * (time_im2col + handle.GetKernelTime()));

            if((wDesc.GetType() == miopenInt8 || wDesc.GetType() == miopenInt8x4) &&
               yDesc.GetType() != miopenInt32)
            {
                TensorDescriptor ygemmDesc(miopenInt32, yDesc.GetLengths(), yDesc.GetStrides());

                CastTensor(handle, &conv.lowp_quant, ygemmDesc, y, yDesc, y, 0, 0);
                time_gemm += handle.GetKernelTime();
            }

            if(gemm_status == miopenStatusSuccess)
                record.SetValues("miopenConvolutionFwdAlgoGEMM",
                                 FindDbData{"gemm",
                                            time_gemm,
                                            (conv.ForwardGetWorkSpaceSizeGEMM(wDesc, yDesc)),
                                            kcache_key}); // Todo: gemm solver id?
        }
    }
#endif

    const auto network_config = ctx.BuildConfKey();
    const auto invoke_ctx =
        conv::DataInvokeParams{{xDesc, x, wDesc, w, yDesc, y}, workSpace, workSpaceSize};

    // Winograd algo
    {
        const auto all = !use_winograd_only ? conv.FindWinogradSolutions(ctx, invoke_ctx) : [&]() {
            AutoUseFastDynamicSolutions tmp{ctx};
            return conv.FindWinogradSolutions(ctx, invoke_ctx);
        }();
        PrecompileSolutions(handle, all);
        const auto algorithm_name = AlgorithmName{"miopenConvolutionFwdAlgoWinograd"};
        EvaluateInvokers(handle, all, algorithm_name, network_config, invoke_ctx, record);
    }

    // Direct algo
    if(!use_winograd_only)
    {
        ConvolutionUserBuffers bufs(workSpace, workSpaceSize);
        bufs.SetFwd(x, w, y);
        const auto all = conv.FindDataDirectSolutions(
            handle, xDesc, wDesc, yDesc, exhaustiveSearch, true, bufs, invoke_ctx);
        PrecompileSolutions(handle, all);
        const auto algorithm_name = AlgorithmName{"miopenConvolutionFwdAlgoDirect"};
        EvaluateInvokers(handle, all, algorithm_name, network_config, invoke_ctx, record);
    }

    // Implicit GEMM algo
    if(!use_winograd_only)
    {
        ConvolutionUserBuffers bufs(workSpace, workSpaceSize);
        bufs.SetFwd(x, w, y);
        const auto all = conv.FindDataImplicitGemmSolutions(
            handle, xDesc, wDesc, yDesc, exhaustiveSearch, true, bufs, invoke_ctx);
        PrecompileSolutions(handle, all);
        const auto algorithm_name = AlgorithmName{"miopenConvolutionFwdAlgoImplicitGEMM"};
        EvaluateInvokers(handle, all, algorithm_name, network_config, invoke_ctx, record);
    }

    // FFT algo
    if(!use_winograd_only)
    {
        const auto all            = conv.FindFftSolutions(ctx, invoke_ctx);
        const auto algorithm_name = AlgorithmName{"miopenConvolutionFwdAlgoFFT"};
        PrecompileSolutions(handle, all);
        EvaluateInvokers(handle, all, algorithm_name, network_config, invoke_ctx, record);
    }
}

void ConvolutionDescriptor::FindConvFwdAlgorithm(Handle& handle,
                                                 const TensorDescriptor& xDesc,
                                                 ConstData_t x,
                                                 const TensorDescriptor& wDesc,
                                                 ConstData_t w,
                                                 const TensorDescriptor& yDesc,
                                                 Data_t y,
                                                 const int requestAlgoCount,
                                                 int* const returnedAlgoCount,
                                                 miopenConvAlgoPerf_t* perfResults,
                                                 Data_t workSpace,
                                                 size_t workSpaceSize,
                                                 bool exhaustiveSearch) const
{
    MIOPEN_LOG_I("requestAlgoCount = " << requestAlgoCount << ", workspace = " << workSpaceSize);
    if(x == nullptr || w == nullptr || y == nullptr)
        MIOPEN_THROW(miopenStatusBadParm, "Buffers cannot be NULL");
    if(returnedAlgoCount == nullptr)
        MIOPEN_THROW(miopenStatusBadParm, "returnedAlgoCount cannot be nullptr");
    if(perfResults == nullptr)
        MIOPEN_THROW(miopenStatusBadParm, "perfResults cannot be nullptr");
    if(requestAlgoCount < 1)
        MIOPEN_THROW(miopenStatusBadParm, "requestAlgoCount cannot be < 1");

    *returnedAlgoCount = 0;

    const ProblemDescription problem(xDesc, wDesc, yDesc, *this, conv::Direction::Forward);
    auto ctx = ConvolutionContext{problem};
    ctx.SetStream(&handle);

    std::vector<PerfField> perf_db;

    bool use_immediate_solution = false;
    miopenConvSolution_t sol;
    if(findMode.IsFast(ctx) || findMode.IsHybrid(ctx))
    {
        size_t count;
        bool fallback;
        GetForwardSolutions(handle, wDesc, xDesc, yDesc, 1, &count, &sol, &fallback);
        use_immediate_solution = (count > 0) && !(findMode.IsHybrid(ctx) && fallback);
        // In Hybrid Find mode, we use Normal Find instead of Immediate fallback kernels.
    }

    if(use_immediate_solution)
    {
        CompileForwardSolution(handle, wDesc, xDesc, yDesc, sol.solution_id);
        /// It is possible to measure actual execution time and return it to the caller.
        /// \todo Consider if we need (and want to spend time) for this.
        const auto id = solver::Id(sol.solution_id);
        perf_db.push_back(
            {id.GetAlgo(conv::Direction::Forward), id.ToString(), sol.time, sol.workspace_size});
    }
    else
    {
        ctx.DetectRocm();
        ConvolutionUserBuffers bufs(workSpace, workSpaceSize);
        bufs.SetFwd(x, w, y);
        ctx.SetBufs(bufs);
        ctx.skip_solutions_that_take_long_time_to_build_and_have_narrow_coverage =
            findMode.IsFastHybrid(ctx);
        ctx.use_dynamic_solutions_only = findMode.IsDynamicHybrid(ctx);
        perf_db = UserFindDbRecord::TryLoad(handle, problem, [&](DbRecord& record) {
            DirConvFindCore(handle,
                            xDesc,
                            x,
                            wDesc,
                            w,
                            yDesc,
                            y,
                            workSpace,
                            workSpaceSize,
                            *this,
                            exhaustiveSearch,
                            record,
                            ctx,
                            IsWinograd3x3SupportedAndFast(ctx));
        });
    }

    if(IsEnabled(MIOPEN_DEBUG_COMPILE_ONLY{}))
        MIOPEN_THROW(
            miopenStatusGpuOperationsSkipped,
            "MIOPEN_DEBUG_COMPILE_ONLY is enabled, escaping forward convolution. Search skipped.");

    if(perf_db.empty())
        MIOPEN_THROW("Forward Convolution cannot be executed due to incorrect params");

    std::sort(begin(perf_db), end(perf_db));

    for(const auto& entry : perf_db)
        MIOPEN_LOG_I(entry.name << "\t" << entry.time << "\t" << entry.workspace);

    *returnedAlgoCount = std::min(requestAlgoCount, static_cast<int>(perf_db.size()));

    for(int i = 0; i < *returnedAlgoCount; i++)
    {
        perfResults[i].fwd_algo = StringToConvolutionFwdAlgo(perf_db[i].name);
        perfResults[i].time     = perf_db[i].time;
        perfResults[i].memory   = perf_db[i].workspace;
    }

    MIOPEN_LOG_I("FW Chosen Algorithm: " << perf_db[0].solver_id << " , " << perf_db[0].workspace
                                         << ", "
                                         << perf_db[0].time);
}

void ValidateConvTensors(const ConvTensors& tensors)
{
    const auto invalid_buffers =
        tensors.x == nullptr || tensors.w == nullptr || tensors.y == nullptr;

    const auto tensor_sizes_not_matched = tensors.xDesc.GetSize() != tensors.yDesc.GetSize() ||
                                          tensors.xDesc.GetSize() != tensors.wDesc.GetSize();

    const auto tensor_types_not_matched =
        (tensors.xDesc.GetType() != tensors.yDesc.GetType() &&
         tensors.xDesc.GetType() != miopenInt8 && tensors.xDesc.GetType() != miopenInt8x4) ||
        tensors.xDesc.GetType() != tensors.wDesc.GetType();

    // if(xDesc.GetLengths()[1] != wDesc.GetLengths()[1]) {
    //    MIOPEN_THROW(miopenStatusBadParm);
    //}

    const auto x_tensor_invalid = tensors.xDesc.GetSize() < 3;

    const auto bad_parameters =
        invalid_buffers || tensor_sizes_not_matched || tensor_types_not_matched || x_tensor_invalid;

    if(bad_parameters)
        MIOPEN_THROW(miopenStatusBadParm);
}

void ValidateAlphaBeta(const void* alpha, const void* beta)
{
    if(!float_equal(*(static_cast<const float*>(alpha)), 1.0) ||
       !float_equal(*(static_cast<const float*>(beta)), 0))
    {
        MIOPEN_THROW(miopenStatusNotImplemented, "Only alpha=1 and beta=0 is supported");
    }
}

static void ConvForwardCheckNumerics(const Handle& handle,
                                     const ConvFwdTensors& tensors,
                                     std::function<void()>&& worker)
{
    if(!miopen::CheckNumericsEnabled())
    {
        worker();
        return;
    }

    miopen::checkNumericsInput(handle, tensors.xDesc, tensors.x);
    miopen::checkNumericsInput(handle, tensors.wDesc, tensors.w);

    worker();

    miopen::checkNumericsOutput(handle, tensors.yDesc, tensors.y);
}

void ConvolutionDescriptor::ConvolutionForward(Handle& handle,
                                               const void* alpha,
                                               const TensorDescriptor& xDesc,
                                               ConstData_t x,
                                               const TensorDescriptor& wDesc,
                                               ConstData_t w,
                                               miopenConvFwdAlgorithm_t algo,
                                               const void* beta,
                                               const TensorDescriptor& yDesc,
                                               Data_t y,
                                               Data_t workSpace,
                                               size_t workSpaceSize) const
{
    MIOPEN_LOG_I("algo = " << algo << ", workspace = " << workSpaceSize);
    const auto tensors = ConvFwdTensors{xDesc, x, wDesc, w, yDesc, y};
    ValidateConvTensors(tensors);
    ValidateAlphaBeta(alpha, beta);

    if(algo != miopenConvolutionFwdAlgoGEMM &&
       (xDesc.GetType() == miopenInt8 || xDesc.GetType() == miopenInt8x4))
    {
        MIOPEN_THROW(miopenStatusBadParm);
    }

    ConvForwardCheckNumerics(handle, tensors, [&]() {
        ValidateGroupCount(xDesc, wDesc, *this);

        const auto algorithm_name = AlgorithmName{ConvolutionAlgoToDirectionalString(
            static_cast<miopenConvAlgorithm_t>(algo), conv::Direction::Forward)};

        auto ctx =
            ConvolutionContext{xDesc, wDesc, yDesc, *this, conv::Direction::Forward}; // forward
        ctx.SetStream(&handle);
        const auto network_config = ctx.BuildConfKey();
        const auto& invoker       = handle.GetInvoker(network_config, {}, algorithm_name);

        if(invoker)
        {
            const auto& invoke_ctx = conv::DataInvokeParams{tensors, workSpace, workSpaceSize};
            (*invoker)(handle, invoke_ctx);
            return;
        }

        switch(algo)
        {
        case miopenConvolutionFwdAlgoDirect:
        case miopenConvolutionFwdAlgoWinograd:
        case miopenConvolutionFwdAlgoFFT:
        case miopenConvolutionFwdAlgoImplicitGEMM:
            MIOPEN_THROW("No invoker was registered for convolution forward. Was find executed?");

        case miopenConvolutionFwdAlgoGEMM:
            ConvFwdGemm(handle, tensors, workSpace, workSpaceSize);
            break;
        }
    });
}

void ConvolutionDescriptor::ConvFwdGemm(Handle& handle,
                                        const ConvFwdTensors& tensors,
                                        Data_t workSpace,
                                        std::size_t workSpaceSize) const
{
#if MIOPEN_USE_GEMM
    if(miopen::IsDisabled(MIOPEN_DEBUG_CONV_GEMM{}))
    {
        MIOPEN_THROW("GEMM convolution is disabled");
    }
    if(IsAnyBufferBF16(tensors.xDesc, tensors.yDesc, tensors.wDesc) && !IsUseRocBlas)
    {
        MIOPEN_THROW("GEMM convolution is unsupported");
    }

    std::size_t in_n, in_c;
    std::tie(in_n, in_c) = tie_pick<0, 1>()(tensors.xDesc.GetLengths());

    std::size_t wei_k = tensors.wDesc.GetLengths()[0];

    std::size_t spatial_dim = GetSpatialDimension();

    auto in_spatial  = boost::adaptors::slice(tensors.xDesc.GetLengths(), 2, 2 + spatial_dim);
    auto wei_spatial = boost::adaptors::slice(tensors.wDesc.GetLengths(), 2, 2 + spatial_dim);
    auto out_spatial = boost::adaptors::slice(tensors.yDesc.GetLengths(), 2, 2 + spatial_dim);

    // Use transpose path for 1x1, stride=2
    if(GetSpatialDimension() == 2 && miopen::all_of(wei_spatial, [](auto v) { return v == 1; }) &&
       miopen::all_of(GetConvPads(), [](auto v) { return v == 0; }) &&
       miopen::all_of(GetConvStrides(), [](auto v) { return v == 2; }))
    {
        if(group_count > 1)
        {
            MIOPEN_LOG_FUNCTION("groupconv, 1x1 u2xv2");
        }
        else
        {
            MIOPEN_LOG_FUNCTION("convolution, 1x1 u2xv2");
        }

        assert(workSpace != nullptr &&
               workSpaceSize >= ForwardGetWorkSpaceSizeGEMMTranspose(tensors.xDesc, tensors.yDesc));

        float t1 = 0;
        transpose_NCHW2CNHW(handle,
                            in_n,
                            in_c,
                            in_spatial[0],
                            in_spatial[1],
                            out_spatial[0],
                            out_spatial[1],
                            tensors.x,
                            workSpace,
                            0,
                            0,
                            GetConvStrides()[0],
                            GetConvStrides()[1],
                            tensors.xDesc.GetType());
        if(handle.IsProfilingEnabled())
            t1 = handle.GetKernelTime();

        std::size_t out_spatial_size = std::accumulate(
            out_spatial.begin(), out_spatial.end(), std::size_t(1), std::multiplies<std::size_t>());

        std::size_t x_t_size = in_n * in_c * out_spatial_size;

        std::size_t wksp_offset = 0;
        if(tensors.wDesc.GetType() == miopenInt8)
        {
            wksp_offset = x_t_size;

            transpose_packed_MN2NM(handle,
                                   in_c,
                                   static_cast<int>(in_n * out_spatial_size),
                                   0,
                                   wksp_offset,
                                   workSpace,
                                   workSpace,
                                   tensors.xDesc.GetType());
            if(handle.IsProfilingEnabled())
                t1 += handle.GetKernelTime();

            x_t_size *= 2;
        }

        if(tensors.wDesc.GetType() == miopenInt8 || tensors.wDesc.GetType() == miopenInt8x4)
        {
            const auto xts = GetTypeSize(tensors.xDesc.GetType());
            if(xts > 0)
            {
                const auto yts_div_xts = GetTypeSize(tensors.yDesc.GetType()) / xts;
                if(yts_div_xts > 0)
                    x_t_size /= yts_div_xts;
            }
        }

        if(group_count > 1)
        {
            GemmDescriptor gemm_desc = CreateGemmDescriptorGroupConvCNHWFwd(
                tensors.wDesc, tensors.xDesc, tensors.yDesc, group_count);

            CallGemmStridedBatched(
                handle, gemm_desc, tensors.w, 0, workSpace, 0, workSpace, x_t_size, nullptr);
        }
        else
        {
            // tensors.y = CNHW2NCHW(tensors.w * NCHW2CNHW(tensors.x))
            GemmDescriptor gemm_desc =
                CreateGemmDescriptorConvCNHWFwd(tensors.wDesc, tensors.xDesc, tensors.yDesc);

            // tensors.y = CNHW2NCHW(tensors.w * NCHW2CNHW(tensors.x))
            CallGemm(handle,
                     gemm_desc,
                     tensors.w,
                     0,
                     workSpace,
                     wksp_offset,
                     workSpace,
                     x_t_size,
                     nullptr);
        }
        if(handle.IsProfilingEnabled())
            t1 += handle.GetKernelTime();

        transpose_CNHW2NCHW(handle,
                            in_n,
                            wei_k,
                            out_spatial[0],
                            out_spatial[1],
                            out_spatial[0],
                            out_spatial[1],
                            workSpace,
                            tensors.y,
                            x_t_size,
                            0,
                            1,
                            1,
                            tensors.yDesc.GetType());
        if(handle.IsProfilingEnabled())
            t1 += handle.GetKernelTime();

        if((tensors.wDesc.GetType() == miopenInt8 || tensors.wDesc.GetType() == miopenInt8x4) &&
           tensors.yDesc.GetType() != miopenInt32)
        {
            TensorDescriptor ygemmDesc(
                miopenInt32, tensors.yDesc.GetLengths(), tensors.yDesc.GetStrides());

            CastTensor(handle, &lowp_quant, ygemmDesc, tensors.y, tensors.yDesc, tensors.y, 0, 0);
            if(handle.IsProfilingEnabled())
                t1 += handle.GetKernelTime();
        }

        if(handle.IsProfilingEnabled())
        {
            handle.ResetKernelTime();
            handle.AccumKernelTime(t1);
        }
    }
    else if(miopen::all_of(wei_spatial, [](auto v) { return v == 1; }) &&
            miopen::all_of(GetConvPads(), [](auto v) { return v == 0; }) &&
            miopen::all_of(GetConvStrides(), [](auto v) { return v == 1; }))
    {
        if(group_count > 1)
        {
            MIOPEN_LOG_FUNCTION("groupconv, 1x1");

            GemmDescriptor gemm_desc = CreateGemmDescriptorGroupConvFwd(
                tensors.wDesc, tensors.xDesc, tensors.yDesc, group_count);
            float time_0 = 0;

            std::size_t out_spatial_size = std::accumulate(out_spatial.begin(),
                                                           out_spatial.end(),
                                                           std::size_t(1),
                                                           std::multiplies<std::size_t>());

            std::size_t in_spatial_size = std::accumulate(in_spatial.begin(),
                                                          in_spatial.end(),
                                                          std::size_t(1),
                                                          std::multiplies<std::size_t>());

            for(std::size_t i = 0; i < in_n; i++)
            {
                std::size_t out_offset = i * wei_k * out_spatial_size;

                std::size_t in_offset = i * in_c * in_spatial_size;

                CallGemmStridedBatched(handle,
                                       gemm_desc,
                                       tensors.w,
                                       0,
                                       tensors.x,
                                       in_offset,
                                       tensors.y,
                                       out_offset,
                                       nullptr);
                if(handle.IsProfilingEnabled())
                {
                    if(i == in_n - 1)
                        handle.AccumKernelTime(time_0);
                    time_0 += handle.GetKernelTime();
                }
            }
        }
        else
        {
            MIOPEN_LOG_FUNCTION("convolution, 1x1");
            float time_0 = 0;
            float t1     = 0;

            if(tensors.wDesc.GetType() == miopenInt8)
            {
                GemmDescriptor gemm_desc =
                    CreateGemmDescriptorConvFwd(tensors.wDesc, tensors.xDesc, tensors.yDesc);

                std::size_t out_spatial_size = std::accumulate(out_spatial.begin(),
                                                               out_spatial.end(),
                                                               std::size_t(1),
                                                               std::multiplies<std::size_t>());

                std::size_t in_spatial_size = std::accumulate(in_spatial.begin(),
                                                              in_spatial.end(),
                                                              std::size_t(1),
                                                              std::multiplies<std::size_t>());

                for(std::size_t i = 0; i < in_n; i++)
                {
                    std::size_t out_offset = i * wei_k * out_spatial_size;

                    std::size_t in_offset = i * in_c * in_spatial_size;

                    transpose_packed_MN2NM(handle,
                                           in_c,
                                           in_spatial_size,
                                           in_offset,
                                           0,
                                           tensors.x,
                                           workSpace,
                                           tensors.xDesc.GetType());
                    if(handle.IsProfilingEnabled())
                        t1 += handle.GetKernelTime();

                    CallGemm(handle,
                             gemm_desc,
                             tensors.w,
                             0,
                             workSpace,
                             0,
                             tensors.y,
                             out_offset,
                             nullptr);
                    if(handle.IsProfilingEnabled())
                        time_0 += handle.GetKernelTime();
                }
            }
            else
            {
                // tensors.y = tensors.w * tensors.x
                GemmDescriptor gemm_desc = CreateGemmStridedBatchedDescriptorConv1x1Fwd(
                    tensors.wDesc, tensors.xDesc, tensors.yDesc);

                // tensors.y = tensors.w * tensors.x
                CallGemmStridedBatched(
                    handle, gemm_desc, tensors.w, 0, tensors.x, 0, tensors.y, 0, nullptr);
                if(handle.IsProfilingEnabled())
                    time_0 += handle.GetKernelTime();
            }

            if((tensors.wDesc.GetType() == miopenInt8 || tensors.wDesc.GetType() == miopenInt8x4) &&
               tensors.yDesc.GetType() != miopenInt32)
            {
                TensorDescriptor ygemmDesc(
                    miopenInt32, tensors.yDesc.GetLengths(), tensors.yDesc.GetStrides());

                CastTensor(
                    handle, &lowp_quant, ygemmDesc, tensors.y, tensors.yDesc, tensors.y, 0, 0);
                if(handle.IsProfilingEnabled())
                    handle.AccumKernelTime(t1 + time_0);
            }
        }
    }
    // if not 1x1
    else
    {
        if(group_count > 1)
        {
            MIOPEN_LOG_FUNCTION("groupconv, non 1x1");
        }
        else
        {
            MIOPEN_LOG_FUNCTION("convolution, non 1x1");
        }
        assert(workSpace != nullptr &&
               workSpaceSize >= (ForwardGetWorkSpaceSizeGEMM(tensors.wDesc, tensors.yDesc)));

        // tensors.y = tensors.w * Im2Col(tensors.x)
        GemmDescriptor gemm_desc{};
        if(group_count > 1)
            gemm_desc = CreateGemmDescriptorGroupConvFwd(
                tensors.wDesc, tensors.xDesc, tensors.yDesc, group_count);
        else
            gemm_desc = CreateGemmDescriptorConvFwd(tensors.wDesc, tensors.xDesc, tensors.yDesc);

        std::size_t out_spatial_size = std::accumulate(
            out_spatial.begin(), out_spatial.end(), std::size_t(1), std::multiplies<std::size_t>());

        std::size_t in_spatial_size = std::accumulate(
            in_spatial.begin(), in_spatial.end(), std::size_t(1), std::multiplies<std::size_t>());

        float time_0 = 0;
        float t1     = 0;
        for(std::size_t i = 0; i < in_n; i++)
        {
            std::size_t out_offset = i * wei_k * out_spatial_size;

            std::size_t in_offset = i * in_c * in_spatial_size;

            Im2ColGPU(handle,
                      GetSpatialDimension(),
                      tensors.x,
                      in_offset,
                      in_c,
                      in_spatial,
                      wei_spatial,
                      out_spatial,
                      GetConvPads(),
                      GetConvStrides(),
                      GetConvDilations(),
                      workSpace,
                      tensors.xDesc.GetType());

            if(handle.IsProfilingEnabled())
                t1 = handle.GetKernelTime();

            std::size_t wksp_offset = 0;
            if(tensors.wDesc.GetType() == miopenInt8)
            {
                std::size_t wei_spatial_size = std::accumulate(wei_spatial.begin(),
                                                               wei_spatial.end(),
                                                               std::size_t(1),
                                                               std::multiplies<std::size_t>());

                wksp_offset = in_c * wei_spatial_size * out_spatial_size;

                transpose_packed_MN2NM(handle,
                                       static_cast<int>(in_c * wei_spatial_size),
                                       out_spatial_size,
                                       0,
                                       wksp_offset,
                                       workSpace,
                                       workSpace,
                                       tensors.xDesc.GetType());

                if(handle.IsProfilingEnabled())
                    t1 += handle.GetKernelTime();
            }

            // tensors.y = tensors.w * Im2Col(tensors.x)
            if(group_count > 1)
                CallGemmStridedBatched(
                    handle, gemm_desc, tensors.w, 0, workSpace, 0, tensors.y, out_offset, nullptr);
            else
                CallGemm(handle,
                         gemm_desc,
                         tensors.w,
                         0,
                         workSpace,
                         wksp_offset,
                         tensors.y,
                         out_offset,
                         nullptr,
                         (tensors.wDesc.GetType() == miopenInt8 ||
                          tensors.wDesc.GetType() == miopenInt8x4)
                             ? GemmBackend_t::miopentensile
                             : GemmBackend_t::miopengemm);

            // Update times for both the kernels
            if(handle.IsProfilingEnabled())
            {
                if(i == in_n - 1)
                {
                    handle.AccumKernelTime(t1 + time_0);
                    time_0 = handle.GetKernelTime();
                }
                else
                {
                    handle.AccumKernelTime(t1);
                    time_0 += handle.GetKernelTime();
                }
            }
        }

        if((tensors.wDesc.GetType() == miopenInt8 || tensors.wDesc.GetType() == miopenInt8x4) &&
           tensors.yDesc.GetType() != miopenInt32)
        {
            TensorDescriptor ygemmDesc(
                miopenInt32, tensors.yDesc.GetLengths(), tensors.yDesc.GetStrides());

            CastTensor(handle, &lowp_quant, ygemmDesc, tensors.y, tensors.yDesc, tensors.y, 0, 0);
            if(handle.IsProfilingEnabled())
                handle.AccumKernelTime(time_0);
        }
    }
#ifdef NDEBUG
    (void)workSpaceSize;
#endif
#else
    (void)handle;
    (void)tensors;
    (void)workSpace;
    (void)workSpaceSize;
    MIOPEN_THROW("GEMM is not supported");
#endif
}

bool ConvolutionDescriptor::IsGemmApplicableWrw(const TensorDescriptor& dyDesc,
                                                const TensorDescriptor& xDesc,
                                                const TensorDescriptor& dwDesc) const
{
#if MIOPEN_USE_GEMM
    if(!miopen::IsDisabled(MIOPEN_DEBUG_CONV_GEMM{}) &&
       !(IsAnyBufferBF16(xDesc, dyDesc, dwDesc) && !IsUseRocBlas))
    {
        const std::size_t spatial_dim = GetSpatialDimension();
        const auto wei_spatial = boost::adaptors::slice(dwDesc.GetLengths(), 2, 2 + spatial_dim);

        // if not 1x1
        if((miopen::any_of(wei_spatial, [](auto v) { return v != 1; }) ||
            miopen::any_of(GetConvPads(), [](auto v) { return v != 0; }) ||
            miopen::any_of(GetConvStrides(), [](auto v) { return v != 1; })))
            return true;

        if(miopen::any_of(wei_spatial, [](auto v) { return v == 1; }) &&
           miopen::any_of(GetConvPads(), [](auto v) { return v == 0; }) &&
           miopen::any_of(GetConvStrides(), [](auto v) { return v == 1; }))
            return true;

        return false;
    }
#else
    std::ignore = dyDesc;
    std::ignore = xDesc;
    std::ignore = dwDesc;
#endif
    return false;
}

bool ConvolutionDescriptor::IsGemmApplicableFwd(const TensorDescriptor& wDesc,
                                                const TensorDescriptor& xDesc,
                                                const TensorDescriptor& yDesc) const
{
#if MIOPEN_USE_GEMM
    return !miopen::IsDisabled(MIOPEN_DEBUG_CONV_GEMM{}) &&
           !(IsAnyBufferBF16(xDesc, yDesc, wDesc) && !IsUseRocBlas);
#else
    std::ignore = wDesc;
    std::ignore = xDesc;
    std::ignore = yDesc;
    return false;
#endif
}

bool ConvolutionDescriptor::IsGemmApplicableBwd(const TensorDescriptor& dyDesc,
                                                const TensorDescriptor& wDesc,
                                                const TensorDescriptor& dxDesc) const
{
#if MIOPEN_USE_GEMM
    return !miopen::IsDisabled(MIOPEN_DEBUG_CONV_GEMM{}) &&
           !(IsAnyBufferBF16(dxDesc, dyDesc, wDesc) && !IsUseRocBlas);
#else
    std::ignore = dyDesc;
    std::ignore = wDesc;
    std::ignore = dxDesc;
    return false;
#endif
}

static std::size_t GetSolutionCount(Handle& handle, const ProblemDescription& problem)
{
    const FindDbRecord fdb_record{handle, problem};
    if(fdb_record.empty())
        return 0;
    return std::distance(fdb_record.begin(), fdb_record.end());
}

static const char immFallbackFailed[] =
    "Requested convolution is not supported or Immediate mode Fallback unsuccessful.";

std::size_t ConvolutionDescriptor::GetSolutionCountFallback(Handle& handle,
                                                            const ProblemDescription& problem) const
{
    size_t n                    = 0;
    const auto maxSolutionCount = miopen::solver::GetMapValueToAnySolver()
                                      .size(); // Simple and guarantees to provide enough space.
    GetSolutionsFallback(handle, problem, maxSolutionCount, &n, nullptr);
    if(n > 0)
        return n;
    MIOPEN_LOG_I(immFallbackFailed);
    /// When count=0 the reason could be:
    /// * (1) Convolution is not implemented in the library at all, so Find() would fail as
    ///   well. This is case when rc = miopenStatusNotImplemented is correct.
    /// * (2) Variant of the above: Convolution is implemented, but implementation is disabled,
    ///   for example, rocBLAS is not installed or some convolutions are disabled by the
    ///   environment setting.
    /// * (3) There is none relevant record in the find-db and fallback path was unable to
    ///   choose suitable solution.
    ///
    /// We can't distinguish these three cases.
    /// Let's do like Find() does:
    MIOPEN_THROW(miopenStatusNotImplemented, immFallbackFailed);
}

std::size_t ConvolutionDescriptor::GetForwardSolutionCount(Handle& handle,
                                                           const TensorDescriptor& wDesc,
                                                           const TensorDescriptor& xDesc,
                                                           const TensorDescriptor& yDesc) const
{
    MIOPEN_LOG_I("");
    const auto problem = ProblemDescription{xDesc, wDesc, yDesc, *this, conv::Direction::Forward};
    const auto n       = GetSolutionCount(handle, problem);
    if(n > 0)
        return n;
    return GetSolutionCountFallback(handle, problem);
}

static inline bool IsAlgorithmDisabled(const miopenConvAlgorithm_t algo)
{
    switch(algo)
    { // clang-format off
    case miopenConvolutionAlgoGEMM:
        return miopen::IsDisabled(MIOPEN_DEBUG_CONV_GEMM{}) || !MIOPEN_USE_GEMM;
    case miopenConvolutionAlgoDirect:
        return miopen::IsDisabled(MIOPEN_DEBUG_CONV_DIRECT{});
    case miopenConvolutionAlgoFFT:
        return miopen::IsDisabled(MIOPEN_DEBUG_CONV_FFT{});
    case miopenConvolutionAlgoWinograd:
        return miopen::IsDisabled(MIOPEN_DEBUG_CONV_WINOGRAD{});
    case miopenConvolutionAlgoImplicitGEMM:
        return miopen::IsDisabled(MIOPEN_DEBUG_CONV_IMPLICIT_GEMM{});
    default: // Disable future algos by default to enforce explicit handling:
        return true;
    } // clang-format on
}

// Helper class used for emplace and sort.
struct SolutionSortWrapper : miopenConvSolution_t
{
    SolutionSortWrapper(const float& t,
                        const size_t& ws,
                        const uint64_t& id,
                        const miopenConvAlgorithm_t& algo)
        : miopenConvSolution_t{t, ws, id, algo}
    {
    }
    bool operator<(const SolutionSortWrapper& other) const
    {
        // Negative values are very coarse estimations.
        // The more modulus, the "worse" (slower) is solution.
        if(time < 0 && other.time < 0)
            return !(time < other.time);
        // Positive values are always "better" than negative (coarse) estimations.
        if(time > 0 && other.time < 0)
            return true;
        if(time < 0 && other.time > 0)
            return false;
        // Both values are positive. The less is the better.
        return (time < other.time);
    }
};

static double
SlowdownFactor(int n_oper, const double oper_factor, const double multiple_oper_factor)
{
    if(n_oper > 0)
    {
        auto rv = oper_factor;
        if(n_oper > 1)
            rv *= multiple_oper_factor;
        return rv;
    }
    else
        return 1.0;
}

float ConvolutionDescriptor::ComputeGemmWtiFwd(const TensorDescriptor& wDesc,
                                               const TensorDescriptor& xDesc,
                                               const TensorDescriptor& yDesc) const

{
    int n_transpose_NCHW2CNHW    = 0;
    int n_transpose_CNHW2NCHW    = 0;
    int n_gemm_strided_batched   = 1; // not strided-batched by default
    int n_gemm_runs              = 1;
    int n_transpose_packed_MN2NM = 0;
    int n_CastTensor             = 0;
    int n_Im2ColGPU              = 0;

    std::size_t in_n, in_c;
    std::tie(in_n, in_c) = tie_pick<0, 1>()(xDesc.GetLengths());
    std::size_t spatial_dim = GetSpatialDimension();
    auto wei_spatial        = boost::adaptors::slice(wDesc.GetLengths(), 2, 2 + spatial_dim);

<<<<<<< HEAD
#if WORKAROUND_MIOPENGEMM_ROCM41
=======
#if WORKAROUND_MIOPENGEMM_SINCE_ROCM41
>>>>>>> a7131eb8
    const auto in_spatial = boost::adaptors::slice(xDesc.GetLengths(), 2, 2 + spatial_dim);
    if(miopen::any_of(in_spatial, [](auto v) { return v >= 161; }) &&
       miopen::any_of(wei_spatial, [](auto v) { return v >= 7; }))
        return -2.0;
#endif

    // Use transpose path 1x1, stride=2
    if(GetSpatialDimension() == 2 && miopen::all_of(wei_spatial, [](auto v) { return v == 1; }) &&
       miopen::all_of(GetConvPads(), [](auto v) { return v == 0; }) &&
       miopen::all_of(GetConvStrides(), [](auto v) { return v == 2; }))
    {
        n_transpose_NCHW2CNHW = 1;
        if(wDesc.GetType() == miopenInt8)
            n_transpose_packed_MN2NM = 1;
        n_gemm_strided_batched       = group_count;
        n_transpose_CNHW2NCHW        = 1;
        if((wDesc.GetType() == miopenInt8 || wDesc.GetType() == miopenInt8x4) &&
           yDesc.GetType() != miopenInt32)
            n_CastTensor = 1;
    }
    // 1x1_stride=1 with GEMM and zero workspace
    else if(miopen::all_of(wei_spatial, [](auto v) { return v == 1; }) &&
            miopen::all_of(GetConvPads(), [](auto v) { return v == 0; }) &&
            miopen::all_of(GetConvStrides(), [](auto v) { return v == 1; }))
    {

        if(wDesc.GetType() == miopenInt8)
        {
            n_transpose_packed_MN2NM = in_n;
            n_gemm_runs              = in_n;
        }
        else
        {
            n_gemm_strided_batched = group_count;
            n_gemm_runs            = in_n;
        }
        if((wDesc.GetType() == miopenInt8 || wDesc.GetType() == miopenInt8x4) &&
           yDesc.GetType() != miopenInt32)
            n_CastTensor = 1;
    }
    else // not 1x1
    {
        n_Im2ColGPU = in_n;
        if(wDesc.GetType() == miopenInt8)
            n_transpose_packed_MN2NM = in_n;
        n_gemm_strided_batched       = group_count;
        n_gemm_runs                  = in_n;
        if((wDesc.GetType() == miopenInt8 || wDesc.GetType() == miopenInt8x4) &&
           yDesc.GetType() != miopenInt32)
            n_CastTensor = 1;
    }

    auto wti = 1.0;
    wti *= SlowdownFactor(n_transpose_NCHW2CNHW, 0.7, 0.9);
    wti *= SlowdownFactor(n_transpose_CNHW2NCHW, 0.7, 0.9);
    wti *= SlowdownFactor(n_gemm_runs, 0.9, 0.9);
    wti *= SlowdownFactor(n_gemm_strided_batched, 1.0, 0.95);
    wti *= SlowdownFactor(n_transpose_packed_MN2NM, 0.7, 0.9);
    wti *= SlowdownFactor(n_CastTensor, 0.95, 0.9);
    wti *= SlowdownFactor(n_Im2ColGPU, 0.4, 0.8);
    return wti;
}

float ConvolutionDescriptor::ComputeGemmWtiBwd(const TensorDescriptor& dyDesc,
                                               const TensorDescriptor& wDesc,
                                               const TensorDescriptor& dxDesc) const
{
    std::ignore = dyDesc;

    int n_SetTensor            = 0;
    int n_transpose_NCHW2CNHW  = 0;
    int n_transpose_CNHW2NCHW  = 0;
    int n_gemm_strided_batched = 1; // not strided-batched by default
    int n_gemm_runs            = 1;
    int n_Col2ImGPU            = 0;

    std::size_t in_n, in_c;
    std::tie(in_n, in_c) = tie_pick<0, 1>()(dxDesc.GetLengths());
    std::size_t spatial_dim = GetSpatialDimension();
    auto wei_spatial        = boost::adaptors::slice(wDesc.GetLengths(), 2, 2 + spatial_dim);

    // 1x1 does not require col2im
    if(GetSpatialDimension() == 2 && miopen::all_of(wei_spatial, [](auto v) { return v == 1; }) &&
       miopen::all_of(GetConvPads(), [](auto v) { return v == 0; }) &&
       miopen::all_of(GetConvStrides(), [](auto v) { return v == 2; }))
    {
        n_SetTensor            = 1;
        n_transpose_NCHW2CNHW  = 1;
        n_gemm_strided_batched = group_count;
        n_transpose_CNHW2NCHW  = 1;
    }
    // 1x1_stride=1 convolutions use GEMM and zero workspace
    else if(miopen::all_of(wei_spatial, [](auto v) { return v == 1; }) &&
            miopen::all_of(GetConvPads(), [](auto v) { return v == 0; }) &&
            miopen::all_of(GetConvStrides(), [](auto v) { return v == 1; }))
    {
        n_gemm_strided_batched = in_n;
    }
    // if not 1x1
    else
    {
        n_gemm_strided_batched = group_count;
        n_gemm_runs            = in_n;
        n_Col2ImGPU            = in_n;
    }

    auto wti = 1.0;
    wti *= SlowdownFactor(n_SetTensor, 0.95, 0.99);
    wti *= SlowdownFactor(n_transpose_NCHW2CNHW, 0.7, 0.9);
    wti *= SlowdownFactor(n_transpose_CNHW2NCHW, 0.7, 0.9);
    wti *= SlowdownFactor(n_gemm_runs, 0.9, 0.9);
    wti *= SlowdownFactor(n_gemm_strided_batched, 1.0, 0.95);
    wti *= SlowdownFactor(n_Col2ImGPU, 0.4, 0.8);
    return wti;
}

float ConvolutionDescriptor::ComputeGemmWtiWrw(const TensorDescriptor& dyDesc,
                                               const TensorDescriptor& xDesc,
                                               const TensorDescriptor& dwDesc) const
{
    std::ignore = dyDesc;

    int n_gemm_strided_batched           = 1; // not strided-batched by default
    int n_gemm_strided_batched_sequental = 1; // not strided-batched-sequental by default
    int n_gemm_runs                      = 1;
    int n_Im2ColGPU                      = 0;

    std::size_t in_n, in_c;
    std::tie(in_n, in_c) = tie_pick<0, 1>()(xDesc.GetLengths());
    auto wei_spatial = boost::adaptors::slice(dwDesc.GetLengths(), 2, 2 + GetSpatialDimension());

    // if not 1x1
    if((miopen::any_of(wei_spatial, [](auto v) { return v != 1; }) ||
        miopen::any_of(GetConvPads(), [](auto v) { return v != 0; }) ||
        miopen::any_of(GetConvStrides(), [](auto v) { return v != 1; })))
    {
        n_Im2ColGPU            = in_n;
        n_gemm_strided_batched = group_count;
        n_gemm_runs            = in_n;
    }
    // 1x1 does not require im2col or workspace
    else if(miopen::any_of(wei_spatial, [](auto v) { return v == 1; }) &&
            miopen::any_of(GetConvPads(), [](auto v) { return v == 0; }) &&
            miopen::any_of(GetConvStrides(), [](auto v) { return v == 1; }))
    {
        n_gemm_strided_batched_sequental = group_count;
        n_gemm_runs                      = in_n;
    }

    auto wti = 0.7; // Memory overhead for WrW is bigger then for Fwd/Bwd.
    wti *= SlowdownFactor(n_gemm_runs, 0.9, 0.9);
    wti *= SlowdownFactor(n_gemm_strided_batched, 1.0, 0.95);
    wti *= SlowdownFactor(n_gemm_strided_batched_sequental, 1.0, 0.9);
    wti *= SlowdownFactor(n_Im2ColGPU, 0.4, 0.8);
    return wti;
}

void ConvolutionDescriptor::GetSolutionsFallback(Handle& handle,
                                                 const ProblemDescription& problem,
                                                 const size_t maxSolutionCount,
                                                 size_t* const solutionCount,
                                                 miopenConvSolution_t* const solutions) const
{
    if(miopen::IsDisabled(MIOPEN_DEBUG_CONV_IMMED_FALLBACK{}))
    {
        MIOPEN_LOG_I("Disabled via environment");
        *solutionCount = 0;
        return;
    }

    /// \todo This is terrible. Should do away when we converge to
    /// single conv::ProblemDescription type.
    const auto& inDesc = problem.direction.IsForward() ? problem.conv_problem.GetIn()
                                                       : problem.conv_problem.GetOut();
    const auto& outDesc = problem.direction.IsForward() ? problem.conv_problem.GetOut()
                                                        : problem.conv_problem.GetIn();
    const auto& weightsDesc = problem.conv_problem.GetWeights();
    // This check is needed on fallback path only.
    // On regular path (find-db hit) this was checked during Find().
    ValidateGroupCount(inDesc, weightsDesc, *this);

    std::vector<SolutionSortWrapper> interim;
    interim.reserve(maxSolutionCount); // For speed. In most cases we have less entries than asked.

    auto ctx = ConvolutionContext{problem};
    ctx.SetStream(&handle);
    ctx.DetectRocm();

    const auto wti2time = [](const float& wti) {
        assert(wti != 0.0f);
        if(wti <= 0.0f) // Return negative values as is, avoid DIV/0.
            return wti;
        return 10.0f / wti; // Assume WTI == 1.0 (100%) is 10 ms.
    };

    const auto& map = miopen::solver::GetMapValueToAnySolver();
    for(const auto& item : map)
    {
        const auto solver_id = solver::Id{item.first};
        // solver_id is always valid here, because taken from registry.
        // Validity check is not required.
        const auto algo = solver_id.GetAlgo();
        if(IsAlgorithmDisabled(algo)) // Algos can be disabled globally.
            continue;
        const auto& s = item.second;
        if(!s.IsDynamic()) // Let's allow non-dynamic later, if necessary.
            continue;
        if(!s.IsApplicable(ctx))
            continue;

        // gemm can appear here only after actual (non-dummy) GEMM Solver is implemented.
        if(solver_id == solver::Id::gemm())
            MIOPEN_LOG_W("GEMM solver is ready, rework this function");

        const auto wti = s.GetWti(ctx);
        MIOPEN_LOG_I2(solver_id.ToString() << " Estimated WTI = " << wti);
        if(wti < 0.0f) // Skip unknown WTIs.
            continue;

        interim.emplace_back(wti2time(wti), s.GetWorkspaceSize(ctx), solver_id.Value(), algo);
    }

    /// Separate path for GEMM algo, intermediate implementation.
    /// \todo Remove when GEMM Solver(s) ready.
    if(problem.direction.IsForward())
    {
        if(IsGemmApplicableFwd(weightsDesc, inDesc, outDesc))
        {
            interim.emplace_back(
                wti2time(ComputeGemmWtiFwd(weightsDesc, inDesc, outDesc)),
                ForwardGetValidWorkSpaceSizeGemm(handle, weightsDesc, inDesc, outDesc),
                solver::Id::gemm().Value(),
                miopenConvolutionAlgoGEMM);
        }
    }
    else if(problem.direction.IsBackwardData())
    {
        if(IsGemmApplicableBwd(outDesc, weightsDesc, inDesc))
        {
            interim.emplace_back(wti2time(ComputeGemmWtiBwd(outDesc, weightsDesc, inDesc)),
                                 BackwardGetValidWorkSpaceSizeGemm(outDesc, weightsDesc, inDesc),
                                 solver::Id::gemm().Value(),
                                 miopenConvolutionAlgoGEMM);
        }
    }
    else if(problem.direction.IsBackwardWrW())
    {
        if(IsGemmApplicableWrw(outDesc, inDesc, weightsDesc))
        {
            interim.emplace_back(wti2time(ComputeGemmWtiWrw(outDesc, inDesc, weightsDesc)),
                                 WrwGetValidWorkSpaceSizeGemm(outDesc, inDesc, weightsDesc),
                                 solver::Id::gemm().Value(),
                                 miopenConvolutionAlgoGEMM);
        }
    }
    else
    {
        MIOPEN_THROW("Unknown direction");
    }

    MIOPEN_LOG_I2("maxSolutionCount = " << maxSolutionCount << ", available = " << interim.size());
    for(const auto& s : interim)
        MIOPEN_LOG_I2("id: " << s.solution_id << " algo: " << s.algorithm << ", time: " << s.time
                             << " ms, ws: "
                             << s.workspace_size
                             << ", name: "
                             << miopen::solver::Id(s.solution_id).ToString());
    // Dual purpose variable:
    // * Used as index for writing into output array (solutions).
    // * Counts the number of entries written, yielding value for solutionsCount.
    auto i = std::size_t{0};
    std::sort(begin(interim), end(interim));
    for(const auto& entry : interim)
    {
        if(i >= maxSolutionCount)
            break;
        if(solutions != nullptr)
            solutions[i] = entry;
        ++i;
    }
    *solutionCount = i;
}

void GetSolutions(Handle& handle,
                  const ProblemDescription& problem,
                  const size_t maxSolutionCount,
                  size_t* solutionCount,
                  miopenConvSolution_t* solutions,
                  std::function<int(const std::string&)>&& algoResolver)
{
    const FindDbRecord fdb_record{handle, problem};

    if(fdb_record.empty())
    {
        *solutionCount = 0;
        return;
    }

    std::vector<SolutionSortWrapper> interim;
    interim.reserve(maxSolutionCount); // For speed. In most cases we have less entries than asked.

    // Individual Solvers can be enabled/disabled by environment settings.
    // Applicability is also affected by presence of external tools (e.g. assembler)
    // ROCm version, specific features of GPU (like xnack) etc.
    // All the above can be found by calling IsApplicable().
    // We need fully initialized context for this, see below.
    auto ctx = ConvolutionContext{problem};
    ctx.SetStream(&handle);
    ctx.DetectRocm();

    for(const auto& pair : fdb_record)
    {
        const auto algo = static_cast<miopenConvAlgorithm_t>(algoResolver(pair.first));
        if(IsAlgorithmDisabled(algo))
            continue;

        const auto solver_id = solver::Id{pair.second.solver_id};
        // Wrong IDs can't be used to call IsApplicable(), so let's
        // ignore obsolete or invalid IDs read from find-db first.
        if(!solver_id.IsValid())
        {
            // Do not disturb users with warnings unless detailed log is enabled.
            MIOPEN_LOG_I("[Warning] incorrect solver_id: " << pair.second.solver_id);
            continue;
        }
        // gemm is always applicable.
        // It can be disabled/enabled at algorithm level.
        if(solver_id != solver::Id::gemm())
            if(!solver_id.GetSolver().IsApplicable(ctx))
                continue;

        interim.emplace_back(pair.second.time, pair.second.workspace, solver_id.Value(), algo);
    }
    std::sort(begin(interim), end(interim));

    auto i = std::size_t{0};
    for(const auto& entry : interim)
    {
        if(i >= maxSolutionCount)
            break;
        solutions[i] = entry;
        ++i;
    }
    *solutionCount = i;
}

/// \todo Extend miopenConvSolution_t with an attribute indicating
/// how the solution was obtained (benchmarked on the current system,
/// taken from the System find-db, heuristically estimated, produced by
/// MLP classifier...) and then remove the fallbackPathTaken out param.
void ConvolutionDescriptor::GetForwardSolutions(Handle& handle,
                                                const TensorDescriptor& wDesc,
                                                const TensorDescriptor& xDesc,
                                                const TensorDescriptor& yDesc,
                                                const size_t maxSolutionCount,
                                                size_t* const solutionCount,
                                                miopenConvSolution_t* const solutions,
                                                bool* const fallbackPathTaken) const
{
    MIOPEN_LOG_I("");
    if(solutionCount == nullptr)
        MIOPEN_THROW(miopenStatusBadParm, "solutionCount cannot be nullptr");
    if(solutions == nullptr)
        MIOPEN_THROW(miopenStatusBadParm, "solutions cannot be nullptr");

    const auto problem = ProblemDescription{xDesc, wDesc, yDesc, *this, conv::Direction::Forward};
    GetSolutions(
        handle, problem, maxSolutionCount, solutionCount, solutions, StringToConvolutionFwdAlgo);

    if(fallbackPathTaken != nullptr)
        *fallbackPathTaken = (*solutionCount == 0);
    if(*solutionCount == 0)
        GetSolutionsFallback(handle, problem, maxSolutionCount, solutionCount, solutions);
}

std::size_t ConvolutionDescriptor::GetForwardSolutionWorkspaceSize(Handle& handle,
                                                                   const TensorDescriptor& wDesc,
                                                                   const TensorDescriptor& xDesc,
                                                                   const TensorDescriptor& yDesc,
                                                                   solver::Id solver_id) const
{
    MIOPEN_LOG_I("solver_id = " << solver_id.ToString());
    if(!solver_id.IsValid())
        MIOPEN_THROW(miopenStatusBadParm, "invalid solution id = " + solver_id.ToString());

    if(solver_id == solver::Id::gemm())
        return ForwardGetValidWorkSpaceSizeGemm(handle, wDesc, xDesc, yDesc);

    auto sol = solver_id.GetSolver();
    auto ctx = ConvolutionContext{xDesc, wDesc, yDesc, *this, conv::Direction::Forward};
    ctx.SetStream(&handle);
    ctx.DetectRocm();
    if(sol.IsApplicable(ctx))
        return sol.GetWorkspaceSize(ctx);
    else
        MIOPEN_THROW(miopenStatusBadParm,
                     "The supplied solution id: " + solver_id.ToString() +
                         " is not applicable to the current problem");
}

// Todo: remove when all immediate mode calls will support invokers
static std::vector<KernelInvoke> CompileSolver(const Handle& handle,
                                               ConvolutionContext& ctx,
                                               solver::Id solver_id,
                                               const FindDbKCacheKey& key)
{
    ctx.DetectRocm();
    ctx.SetupFloats();

    const auto solver   = solver_id.GetSolver();
    auto db             = GetDb(ctx);
    const auto solution = solver.FindSolution(ctx, db, {}); // auto tune is not expected here

    std::vector<KernelInvoke> kernels;
    AddKernels(handle, key.algorithm_name, key.network_config, solution, &kernels);
    return kernels;
}

static Invoker PrepareInvoker(Handle& handle,
                              ConvolutionContext& ctx,
                              const NetworkConfig& config,
                              solver::Id solver_id,
                              conv::Direction dir)
{
    ctx.DetectRocm();
    ctx.SetupFloats();

    const auto solver = solver_id.GetSolver();
    auto db           = GetDb(ctx);
    auto solution     = solver.FindSolution(ctx, db, {}); // auto tune is not expected here
    const auto invoker =
        handle.PrepareInvoker(*solution.invoker_factory, solution.construction_params);

    handle.RegisterInvoker(invoker, config, solver_id, AlgorithmName(solver_id.GetAlgo(dir)));
    return invoker;
}

static Invoker LoadOrPrepareInvoker(Handle& handle,
                                    ConvolutionContext& ctx,
                                    solver::Id solver_id,
                                    conv::Direction dir)
{
    const auto config = ctx.BuildConfKey();
    auto invoker      = handle.GetInvoker(config, solver_id);
    if(invoker)
        return *invoker;
    return PrepareInvoker(handle, ctx, config, solver_id, dir);
}

static bool CheckInvokerSupport(const solver::Id solver_id, conv::Direction dir)
{
    const auto& algo = solver_id.GetAlgo(dir);
    return CheckInvokerSupport(algo);
}

static void CompileSolution(Handle& handle,
                            const solver::Id solver_id,
                            ConvolutionContext& ctx,
                            conv::Direction dir)
{
    if(!solver_id.IsValid())
        MIOPEN_THROW(miopenStatusBadParm, "solver_id = " + solver_id.ToString());

    if(CheckInvokerSupport(solver_id, dir))
    {
        LoadOrPrepareInvoker(handle, ctx, solver_id, dir);
        return;
    }

    // Todo: remove when all finds will use invokers.
    if(solver_id == solver::Id::gemm())
    {
        // Todo: gemm precompilation?
        return;
    }

    const FindDbRecord fdb_record{handle, ctx};
    for(const auto& pair : fdb_record)
    {
        if(solver::Id{pair.second.solver_id} != solver_id)
            continue;

        const auto&& kernels = handle.GetKernels(pair.second.kcache_key.algorithm_name,
                                                 pair.second.kcache_key.network_config);

        if(!kernels.empty())
            return;

        CompileSolver(handle, ctx, solver_id, pair.second.kcache_key);
        return;
    }

    // Todo: solver not found in find-db.
    MIOPEN_THROW(miopenStatusNotImplemented);
}

void ConvolutionDescriptor::CompileForwardSolution(Handle& handle,
                                                   const TensorDescriptor& wDesc,
                                                   const TensorDescriptor& xDesc,
                                                   const TensorDescriptor& yDesc,
                                                   const solver::Id solver_id) const
{
    MIOPEN_LOG_I("solver_id = " << solver_id.ToString());

    auto ctx = ConvolutionContext{xDesc, wDesc, yDesc, *this, conv::Direction::Forward};
    ctx.SetStream(&handle);
    ctx.disable_search_enforce = true;

    CompileSolution(handle, solver_id, ctx, conv::Direction::Forward);
}

void ConvolutionDescriptor::ConvolutionForwardImmediate(Handle& handle,
                                                        const TensorDescriptor& wDesc,
                                                        ConstData_t w,
                                                        const TensorDescriptor& xDesc,
                                                        ConstData_t x,
                                                        const TensorDescriptor& yDesc,
                                                        Data_t y,
                                                        Data_t workSpace,
                                                        const std::size_t workSpaceSize,
                                                        const solver::Id solver_id) const
{
    MIOPEN_LOG_I("solver_id = " << solver_id.ToString() << ", workspace = " << workSpaceSize);
    const auto tensors = ConvFwdTensors{xDesc, x, wDesc, w, yDesc, y};

    ValidateConvTensors(tensors);
    if(!solver_id.IsValid())
        MIOPEN_THROW(miopenStatusBadParm);

    ConvForwardCheckNumerics(handle, tensors, [&]() {
        auto ctx = ConvolutionContext{xDesc, wDesc, yDesc, *this, conv::Direction::Forward};
        ctx.SetStream(&handle);

        if(CheckInvokerSupport(solver_id, conv::Direction::Forward))
        {
            const auto invoker =
                LoadOrPrepareInvoker(handle, ctx, solver_id, conv::Direction::Forward);
            const auto invoke_ctx = conv::DataInvokeParams{tensors, workSpace, workSpaceSize};
            invoker(handle, invoke_ctx);
            return;
        }

        // Todo: remove when all algorithms would support invokers
        if(solver_id == solver::Id::gemm())
        {
            ConvFwdGemm(handle, tensors, workSpace, workSpaceSize);
            return;
        }

        const auto algo_name = solver_id.GetAlgo(conv::Direction::Forward);
        MIOPEN_THROW("Invalid algorithm: " + algo_name);
    });
}

// FindBackwardDataAlgorithm()
//
void ConvolutionDescriptor::FindConvBwdDataAlgorithm(Handle& handle,
                                                     const TensorDescriptor& dyDesc,
                                                     ConstData_t dy,
                                                     const TensorDescriptor& wDesc,
                                                     ConstData_t w,
                                                     const TensorDescriptor& dxDesc,
                                                     Data_t dx,
                                                     const int requestAlgoCount,
                                                     int* const returnedAlgoCount,
                                                     miopenConvAlgoPerf_t* perfResults,
                                                     Data_t workSpace,
                                                     size_t workSpaceSize,
                                                     bool exhaustiveSearch) const
{
    MIOPEN_LOG_I("requestAlgoCount = " << requestAlgoCount << ", workspace = " << workSpaceSize);
    if(dx == nullptr || w == nullptr || dy == nullptr)
        MIOPEN_THROW(miopenStatusBadParm, "Buffers cannot be NULL");
    if(returnedAlgoCount == nullptr)
        MIOPEN_THROW(miopenStatusBadParm, "returnedAlgoCount cannot be nullptr");
    if(perfResults == nullptr)
        MIOPEN_THROW(miopenStatusBadParm, "perfResults cannot be nullptr");
    if(requestAlgoCount < 1)
        MIOPEN_THROW(miopenStatusBadParm, "requestAlgoCount cannot be < 1");
    if(wDesc.GetType() == miopenInt8)
        MIOPEN_THROW(miopenStatusBadParm);

    *returnedAlgoCount = 0;

    AutoEnableProfiling enableProfiling{handle};

    const ProblemDescription problem(dxDesc, wDesc, dyDesc, *this, conv::Direction::BackwardData);
    std::vector<PerfField> perf_db;

    bool use_immediate_solution = false;
    miopenConvSolution_t imm_sol;
    auto ctx = ConvolutionContext{problem};
    if(findMode.IsFast(ctx) || findMode.IsHybrid(ctx))
    {
        size_t count;
        bool fallback;
        GetBackwardSolutions(handle, dyDesc, wDesc, dxDesc, 1, &count, &imm_sol, &fallback);
        use_immediate_solution = (count > 0) && !(findMode.IsHybrid(ctx) && fallback);
    }

    if(use_immediate_solution)
    {
        CompileBackwardSolution(handle, dyDesc, wDesc, dxDesc, imm_sol.solution_id);
        const auto id = solver::Id(imm_sol.solution_id);
        perf_db.push_back({id.GetAlgo(conv::Direction::BackwardData),
                           id.ToString(),
                           imm_sol.time,
                           imm_sol.workspace_size});
    }
    else
    {
        const auto use_winograd_only = [&]() {
            ctx.SetStream(&handle);
            ctx.DetectRocm();
            return IsWinograd3x3SupportedAndFast(ctx);
        }();

        perf_db = UserFindDbRecord::TryLoad(handle, problem, [&](DbRecord& record) {
            const auto network_config = problem.BuildConfKey();
            const auto invoke_ctx     = conv::DataInvokeParams{
                {dyDesc, dy, wDesc, w, dxDesc, dx}, workSpace, workSpaceSize};

            ctx.skip_solutions_that_take_long_time_to_build_and_have_narrow_coverage =
                findMode.IsFastHybrid(ctx);
            ctx.use_dynamic_solutions_only = findMode.IsDynamicHybrid(ctx);

            // Winograd algo
            {
                const auto all =
                    !use_winograd_only ? FindWinogradSolutions(ctx, invoke_ctx) : [&]() {
                        AutoUseFastDynamicSolutions tmp{ctx};
                        return FindWinogradSolutions(ctx, invoke_ctx);
                    }();
                const auto algorithm_name = AlgorithmName{"miopenConvolutionBwdDataAlgoWinograd"};
                PrecompileSolutions(handle, all);
                EvaluateInvokers(handle, all, algorithm_name, network_config, invoke_ctx, record);
            }

            // Direct algo
            if(!use_winograd_only)
            {
                ConvolutionUserBuffers bufs(workSpace, workSpaceSize);
                bufs.SetBwd(dx, w, dy);
                const auto all = FindDataDirectSolutions(
                    handle, dxDesc, wDesc, dyDesc, exhaustiveSearch, false, bufs, invoke_ctx);
                const auto algorithm_name = AlgorithmName{"miopenConvolutionBwdDataAlgoDirect"};
                PrecompileSolutions(handle, all);
                EvaluateInvokers(handle, all, algorithm_name, network_config, invoke_ctx, record);
            }

            // Implicit GEMM algo
            if(!use_winograd_only)
            {
                ConvolutionUserBuffers bufs(workSpace, workSpaceSize);
                bufs.SetBwd(dx, w, dy);
                const auto all = this->FindDataImplicitGemmSolutions(
                    handle, dxDesc, wDesc, dyDesc, exhaustiveSearch, false, bufs, invoke_ctx);
                PrecompileSolutions(handle, all);
                const auto algorithm_name =
                    AlgorithmName{"miopenConvolutionBwdDataAlgoImplicitGEMM"};
                EvaluateInvokers(handle, all, algorithm_name, network_config, invoke_ctx, record);
            }

            if(!use_winograd_only)
            {
                // FFT algo
                const auto all            = FindFftSolutions(ctx, invoke_ctx);
                const auto algorithm_name = AlgorithmName{"miopenConvolutionBwdDataAlgoFFT"};
                PrecompileSolutions(handle, all);
                EvaluateInvokers(handle, all, algorithm_name, network_config, invoke_ctx, record);
            }

#if MIOPEN_USE_GEMM
            if(!use_winograd_only && !miopen::IsDisabled(MIOPEN_DEBUG_CONV_GEMM{}) &&
               !(IsAnyBufferBF16(dxDesc, dyDesc, wDesc) && !IsUseRocBlas))
            { // GEMM based
                ValidateGroupCount(dxDesc, wDesc, *this);

                const bool time_precision = (!IsDisabled(MIOPEN_CONV_PRECISE_ROCBLAS_TIMING{}));

                std::size_t in_n, in_c;
                std::tie(in_n, in_c) = tie_pick<0, 1>()(dxDesc.GetLengths());

                std::size_t wei_k = wDesc.GetLengths()[0];

                std::size_t spatial_dim = GetSpatialDimension();

                auto in_spatial  = boost::adaptors::slice(dxDesc.GetLengths(), 2, 2 + spatial_dim);
                auto wei_spatial = boost::adaptors::slice(wDesc.GetLengths(), 2, 2 + spatial_dim);
                auto out_spatial = boost::adaptors::slice(dyDesc.GetLengths(), 2, 2 + spatial_dim);

                // 1x1 does not require col2im
                if(GetSpatialDimension() == 2 &&
                   miopen::all_of(wei_spatial, [](auto v) { return v == 1; }) &&
                   miopen::all_of(GetConvPads(), [](auto v) { return v == 0; }) &&
                   miopen::all_of(GetConvStrides(), [](auto v) { return v == 2; }) &&
                   workSpace != nullptr &&
                   workSpaceSize >= BackwardDataGetWorkSpaceSizeGEMMTranspose(dyDesc, dxDesc))
                {
                    if(group_count > 1)
                    {
                        MIOPEN_LOG_FUNCTION("groupconv, 1x1 u2xv2");
                    }
                    else
                    {
                        MIOPEN_LOG_FUNCTION("convolution, 1x1 u2xv2");
                    }
                    float time_gemm = 0;

                    // Initialization required for upsampling in bwd direction
                    float zero = 0.f;
                    SetTensor(handle, dxDesc, dx, &zero);
                    time_gemm = handle.GetKernelTime();

                    // dx = CNHW2NCHW(transpose(w) * NCHW2CNHW(dy))
                    transpose_NCHW2CNHW(handle,
                                        in_n,
                                        wei_k,
                                        out_spatial[0],
                                        out_spatial[1],
                                        out_spatial[0],
                                        out_spatial[1],
                                        dy,
                                        workSpace,
                                        0,
                                        0,
                                        1,
                                        1,
                                        dyDesc.GetType());
                    time_gemm += handle.GetKernelTime();

                    GemmDescriptor gemm_desc =
                        group_count > 1
                            ? CreateGemmDescriptorGroupConvCNHWBwdData(
                                  wDesc, dyDesc, dxDesc, group_count)
                            : CreateGemmDescriptorConvCNHWBwdData(wDesc, dyDesc, dxDesc);

                    auto kcache_key = FindDbKCacheKey{};

                    miopenStatus_t gemm_status =
                        CallGemmTimeMeasure(handle,
                                            gemm_desc,
                                            w,
                                            0,
                                            workSpace,
                                            0,
                                            workSpace,
                                            dyDesc.GetElementSize(),
                                            &kcache_key,
                                            time_precision,
                                            group_count > 1 ? callGemmStridedBatched : callGemm);

                    time_gemm += handle.GetKernelTime();

                    transpose_CNHW2NCHW(handle,
                                        in_n,
                                        in_c,
                                        out_spatial[0],
                                        out_spatial[1],
                                        in_spatial[0],
                                        in_spatial[1],
                                        workSpace,
                                        dx,
                                        dyDesc.GetElementSize(),
                                        0,
                                        GetConvStrides()[0],
                                        GetConvStrides()[1],
                                        dyDesc.GetType());
                    time_gemm += handle.GetKernelTime();

                    if(gemm_status == miopenStatusSuccess)
                        record.SetValues(
                            "miopenConvolutionBwdDataAlgoGEMM",
                            FindDbData{"gemm",
                                       time_gemm,
                                       BackwardDataGetWorkSpaceSizeGEMMTranspose(dyDesc, dxDesc),
                                       kcache_key});
                }
                // 1x1_stride=1 convolutions use GEMM and zero workspace
                else if(miopen::all_of(wei_spatial, [](auto v) { return v == 1; }) &&
                        miopen::all_of(GetConvPads(), [](auto v) { return v == 0; }) &&
                        miopen::all_of(GetConvStrides(), [](auto v) { return v == 1; }))
                {
                    if(group_count > 1)
                    {
                        MIOPEN_LOG_FUNCTION("groupconv, 1x1");
                    }
                    else
                    {
                        MIOPEN_LOG_FUNCTION("convolution, 1x1");
                    }
                    // dx = transpose(w) * dy
                    GemmDescriptor gemm_desc =
                        group_count > 1 ? CreateGemmDescriptorGroupConvBwdData(
                                              wDesc, dyDesc, dxDesc, group_count)
                                        : CreateGemmStridedBatchedDescriptorConv1x1BwdData(
                                              wDesc, dyDesc, dxDesc);

                    auto kcache_key = FindDbKCacheKey{};

                    miopenStatus_t gemm_status = CallGemmTimeMeasure(handle,
                                                                     gemm_desc,
                                                                     w,
                                                                     0,
                                                                     dy,
                                                                     0,
                                                                     dx,
                                                                     0,
                                                                     &kcache_key,
                                                                     time_precision,
                                                                     callGemmStridedBatched);

                    float time_gemm = handle.GetKernelTime();
                    if(group_count > 1)
                        time_gemm *= in_n;

                    if(gemm_status == miopenStatusSuccess)
                        record.SetValues("miopenConvolutionBwdDataAlgoGEMM",
                                         FindDbData{
                                             "gemm", time_gemm, 0, kcache_key,
                                         });
                }
                // if not 1x1
                else if(workSpace != nullptr &&
                        workSpaceSize >= (BackwardDataGetWorkSpaceSizeGEMM(wDesc, dyDesc)))
                {
                    if(group_count > 1)
                    {
                        MIOPEN_LOG_FUNCTION("groupconv, non 1x1");
                    }
                    else
                    {
                        MIOPEN_LOG_FUNCTION("convolution, non 1x1");
                    }
                    float time_col2im = 0;
                    int in_offset     = 0;

                    // dx = transpose(w) * dy
                    GemmDescriptor gemm_desc =
                        group_count > 1 ? CreateGemmDescriptorGroupConvBwdData(
                                              wDesc, dyDesc, dxDesc, group_count)
                                        : CreateGemmDescriptorConvBwdData(wDesc, dyDesc, dxDesc);

                    auto kcache_key = FindDbKCacheKey{};

                    miopenStatus_t gemm_status = CallGemmTimeMeasure(
                        handle,
                        gemm_desc,
                        w,
                        0,
                        dy,
                        0,
                        workSpace,
                        0,
                        &kcache_key,
                        time_precision,
                        group_count > 1 ? callGemmStridedBatched : callGemm,
                        group_count > 1 ? GemmBackend_t::miopentensile : GemmBackend_t::miopengemm);

                    float time_gemm = in_n * handle.GetKernelTime();
                    time_col2im     = Col2ImGPU(handle,
                                            GetSpatialDimension(),
                                            workSpace,
                                            out_spatial,
                                            wei_spatial,
                                            GetConvPads(),
                                            GetConvStrides(),
                                            GetConvDilations(),
                                            in_c,
                                            in_spatial,
                                            dx,
                                            in_offset,
                                            dyDesc.GetType());

                    time_gemm += in_n * time_col2im;

                    if(gemm_status == miopenStatusSuccess)
                        record.SetValues("miopenConvolutionBwdDataAlgoGEMM",
                                         FindDbData{
                                             "gemm",
                                             time_gemm,
                                             BackwardDataGetWorkSpaceSizeGEMM(wDesc, dyDesc),
                                             kcache_key,
                                         });
                }
            }
#endif
        });
    }

    if(IsEnabled(MIOPEN_DEBUG_COMPILE_ONLY{}))
        MIOPEN_THROW(
            miopenStatusGpuOperationsSkipped,
            "MIOPEN_DEBUG_COMPILE_ONLY is enabled, escaping bwd convolution. Search skipped.");

    if(perf_db.empty())
        MIOPEN_THROW(miopenStatusUnknownError,
                     "Backward Data Convolution cannot be executed due to incorrect params");

    std::sort(begin(perf_db), end(perf_db));

    for(const auto& entry : perf_db)
        MIOPEN_LOG_I(entry.name << "\t" << entry.time << "\t" << entry.workspace);

    *returnedAlgoCount = std::min(requestAlgoCount, static_cast<int>(perf_db.size()));

    for(int i = 0; i < *returnedAlgoCount; i++)
    {
        perfResults[i].bwd_data_algo = StringToConvolutionBwdDataAlgo(perf_db[i].name);
        perfResults[i].time          = perf_db[i].time;
        perfResults[i].memory        = perf_db[i].workspace;
    }

    MIOPEN_LOG_I("BWD Chosen Algorithm: " << perf_db[0].solver_id << " , " << perf_db[0].workspace
                                          << ", "
                                          << perf_db[0].time);
}
static void ConvBwdCheckNumerics(const Handle& handle,
                                 const ConvBwdTensors& tensors,
                                 const void* beta,
                                 std::function<void()>&& worker)
{
    if(!miopen::CheckNumericsEnabled())
    {
        worker();
        return;
    }

    miopen::checkNumericsInput(handle, tensors.dyDesc, tensors.dy);
    miopen::checkNumericsInput(handle, tensors.wDesc, tensors.w);
    if(!float_equal(*(static_cast<const float*>(beta)), 0))
        miopen::checkNumericsInput(handle, tensors.dxDesc, tensors.dx);

    worker();

    miopen::checkNumericsOutput(handle, tensors.dxDesc, tensors.dx);
}

// BackwardDataAlgorithm()
void ConvolutionDescriptor::ConvolutionBackwardData(Handle& handle,
                                                    const void* alpha,
                                                    const TensorDescriptor& dyDesc,
                                                    ConstData_t dy,
                                                    const TensorDescriptor& wDesc,
                                                    ConstData_t w,
                                                    miopenConvBwdDataAlgorithm_t algo,
                                                    const void* beta,
                                                    const TensorDescriptor& dxDesc,
                                                    Data_t dx,
                                                    Data_t workSpace,
                                                    size_t workSpaceSize) const
{
    MIOPEN_LOG_I("algo = " << algo << ", workspace = " << workSpaceSize);
    auto tensors = ConvBwdTensors{dyDesc, dy, wDesc, w, dxDesc, dx};

    ValidateConvTensors(tensors);
    ValidateAlphaBeta(alpha, beta);

    if(wDesc.GetType() == miopenInt8)
        MIOPEN_THROW(miopenStatusBadParm);

    ConvBwdCheckNumerics(handle, tensors, beta, [&]() {
        if(dyDesc.GetLengths()[1] != wDesc.GetLengths()[0])
        {
            MIOPEN_THROW(miopenStatusBadParm);
        }
        ValidateGroupCount(dxDesc, wDesc, *this);

        const auto algorithm_name = AlgorithmName{ConvolutionAlgoToDirectionalString(
            static_cast<miopenConvAlgorithm_t>(algo), conv::Direction::BackwardData)};

        auto ctx = ConvolutionContext{dxDesc, wDesc, dyDesc, *this, conv::Direction::BackwardData};
        ctx.SetStream(&handle);
        const auto network_config = ctx.BuildConfKey();
        const auto& invoker       = handle.GetInvoker(network_config, {}, algorithm_name);

        if(invoker)
        {
            const auto& invoke_ctx = conv::DataInvokeParams{tensors, workSpace, workSpaceSize};
            (*invoker)(handle, invoke_ctx);
            return;
        }

        switch(algo)
        {
        case miopenConvolutionBwdDataAlgoDirect:
        case miopenConvolutionBwdDataAlgoWinograd:
        case miopenConvolutionBwdDataAlgoFFT:
        case miopenConvolutionBwdDataAlgoImplicitGEMM:
            MIOPEN_THROW("No invoker was registered for convolution backward. Was find executed?");

        case miopenConvolutionBwdDataAlgoGEMM:
            ConvBwdGemm(handle, tensors, workSpace, workSpaceSize);
            break;

        case miopenTransposeBwdDataAlgoGEMM: break;
        }
    });
}
void ConvolutionDescriptor::ConvBwdGemm(Handle& handle,
                                        const ConvBwdTensors& tensors,
                                        Data_t workSpace,
                                        std::size_t workSpaceSize) const
{
#if MIOPEN_USE_GEMM
    if(miopen::IsDisabled(MIOPEN_DEBUG_CONV_GEMM{}))
    {
        MIOPEN_THROW("GEMM convolution is disabled");
    }
    if(IsAnyBufferBF16(tensors.dxDesc, tensors.dyDesc, tensors.wDesc) && !IsUseRocBlas)
    {
        MIOPEN_THROW("GEMM convolution is unsupported");
    }

    std::size_t in_n, in_c;
    std::tie(in_n, in_c) = tie_pick<0, 1>()(tensors.dxDesc.GetLengths());

    std::size_t wei_k = tensors.wDesc.GetLengths()[0];

    std::size_t spatial_dim = GetSpatialDimension();

    auto in_spatial  = boost::adaptors::slice(tensors.dxDesc.GetLengths(), 2, 2 + spatial_dim);
    auto wei_spatial = boost::adaptors::slice(tensors.wDesc.GetLengths(), 2, 2 + spatial_dim);
    auto out_spatial = boost::adaptors::slice(tensors.dyDesc.GetLengths(), 2, 2 + spatial_dim);

    if(GetSpatialDimension() == 2 && miopen::all_of(wei_spatial, [](auto v) { return v == 1; }) &&
       miopen::all_of(GetConvPads(), [](auto v) { return v == 0; }) &&
       miopen::all_of(GetConvStrides(), [](auto v) { return v == 2; }))
    {
        if(group_count > 1)
        {
            MIOPEN_LOG_FUNCTION("groupconv, 1x1, u2xv2");
        }
        else
        {
            MIOPEN_LOG_FUNCTION("convolution, 1x1, u2xv2");
        }

        float t1 = 0;
        // Initialization required for upsampling in bwd direction
        float zero = 0.f;
        SetTensor(handle, tensors.dxDesc, tensors.dx, &zero);
        if(handle.IsProfilingEnabled())
            t1 = handle.GetKernelTime();

        assert(workSpace != nullptr &&
               workSpaceSize >=
                   BackwardDataGetWorkSpaceSizeGEMMTranspose(tensors.dyDesc, tensors.dxDesc));

        transpose_NCHW2CNHW(handle,
                            in_n,
                            wei_k,
                            out_spatial[0],
                            out_spatial[1],
                            out_spatial[0],
                            out_spatial[1],
                            tensors.dy,
                            workSpace,
                            0,
                            0,
                            1,
                            1,
                            tensors.dyDesc.GetType());
        if(handle.IsProfilingEnabled())
            t1 += handle.GetKernelTime();

        if(group_count > 1)
        {
            GemmDescriptor gemm_desc = CreateGemmDescriptorGroupConvCNHWBwdData(
                tensors.wDesc, tensors.dyDesc, tensors.dxDesc, group_count);

            CallGemmStridedBatched(handle,
                                   gemm_desc,
                                   tensors.w,
                                   0,
                                   workSpace,
                                   0,
                                   workSpace,
                                   tensors.dyDesc.GetElementSize(),
                                   nullptr);
        }
        else
        {
            // tensors.dx = CNHW2NCHW(transpose(tensors.w) * NCHW2CNHW(tensors.dy))
            GemmDescriptor gemm_desc =
                CreateGemmDescriptorConvCNHWBwdData(tensors.wDesc, tensors.dyDesc, tensors.dxDesc);

            // tensors.dx = CNHW2NCHW(transpose(tensors.w) * NCHW2CNHW(tensors.dy))
            CallGemm(handle,
                     gemm_desc,
                     tensors.w,
                     0,
                     workSpace,
                     0,
                     workSpace,
                     tensors.dyDesc.GetElementSize(),
                     nullptr);
        }
        if(handle.IsProfilingEnabled())
            t1 += handle.GetKernelTime();

        transpose_CNHW2NCHW(handle,
                            in_n,
                            in_c,
                            out_spatial[0],
                            out_spatial[1],
                            in_spatial[0],
                            in_spatial[1],
                            workSpace,
                            tensors.dx,
                            tensors.dyDesc.GetElementSize(),
                            0,
                            GetConvStrides()[0],
                            GetConvStrides()[1],
                            tensors.dyDesc.GetType());
        if(handle.IsProfilingEnabled())
            t1 += handle.GetKernelTime();

        if(handle.IsProfilingEnabled())
        {
            handle.ResetKernelTime();
            handle.AccumKernelTime(t1);
        }
    }
    // 1x1_stride=1 convolutions use GEMM and zero workspace
    else if(miopen::all_of(wei_spatial, [](auto v) { return v == 1; }) &&
            miopen::all_of(GetConvPads(), [](auto v) { return v == 0; }) &&
            miopen::all_of(GetConvStrides(), [](auto v) { return v == 1; }))
    {
        if(group_count > 1)
        {
            MIOPEN_LOG_FUNCTION("groupconv, 1x1");

            GemmDescriptor gemm_desc = CreateGemmDescriptorGroupConvBwdData(
                tensors.wDesc, tensors.dyDesc, tensors.dxDesc, group_count);

            float time_0 = 0;
            for(std::size_t i = 0; i < in_n; i++)
            {
                std::size_t out_spatial_size = std::accumulate(out_spatial.begin(),
                                                               out_spatial.end(),
                                                               std::size_t(1),
                                                               std::multiplies<std::size_t>());

                std::size_t in_spatial_size = std::accumulate(in_spatial.begin(),
                                                              in_spatial.end(),
                                                              std::size_t(1),
                                                              std::multiplies<std::size_t>());

                std::size_t out_offset = i * wei_k * out_spatial_size;

                std::size_t in_offset = i * in_c * in_spatial_size;

                CallGemmStridedBatched(handle,
                                       gemm_desc,
                                       tensors.w,
                                       0,
                                       tensors.dy,
                                       out_offset,
                                       tensors.dx,
                                       in_offset,
                                       nullptr);

                if(handle.IsProfilingEnabled())
                {
                    if(i == in_n - 1)
                        handle.AccumKernelTime(time_0);
                    time_0 += handle.GetKernelTime();
                }
            }
        }
        else
        {
            MIOPEN_LOG_FUNCTION("convolution, 1x1");

            // tensors.dx = transpose(tensors.w) * tensors.dy
            GemmDescriptor gemm_desc = CreateGemmStridedBatchedDescriptorConv1x1BwdData(
                tensors.wDesc, tensors.dyDesc, tensors.dxDesc);

            // tensors.dx = transpose(tensors.w) * tensors.dy
            CallGemmStridedBatched(
                handle, gemm_desc, tensors.w, 0, tensors.dy, 0, tensors.dx, 0, nullptr);
        }
    }
    // if not 1x1
    else
    {
        if(group_count > 1)
        {
            MIOPEN_LOG_FUNCTION("groupconv, non 1x1");
        }
        else
        {
            MIOPEN_LOG_FUNCTION("convolution, non 1x1");
        }
        assert(workSpace != nullptr &&
               workSpaceSize >= (BackwardDataGetWorkSpaceSizeGEMM(tensors.wDesc, tensors.dyDesc)));

        // tensors.dx = transpose(tensors.w) * tensors.dy
        GemmDescriptor gemm_desc{};
        if(group_count > 1)
            gemm_desc = CreateGemmDescriptorGroupConvBwdData(
                tensors.wDesc, tensors.dyDesc, tensors.dxDesc, group_count);
        else
            gemm_desc =
                CreateGemmDescriptorConvBwdData(tensors.wDesc, tensors.dyDesc, tensors.dxDesc);

        handle.ResetKernelTime();

        std::size_t out_spatial_size = std::accumulate(
            out_spatial.begin(), out_spatial.end(), std::size_t(1), std::multiplies<std::size_t>());

        std::size_t in_spatial_size = std::accumulate(
            in_spatial.begin(), in_spatial.end(), std::size_t(1), std::multiplies<std::size_t>());

        float time_0 = 0;
        float t1     = 0;
        for(std::size_t i = 0; i < in_n; i++)
        {
            std::size_t out_offset = i * wei_k * out_spatial_size;
            std::size_t in_offset  = i * in_c * in_spatial_size;

            // tensors.dx = transpose(tensors.w) * tensors.dy
            if(group_count > 1)
                CallGemmStridedBatched(
                    handle, gemm_desc, tensors.w, 0, tensors.dy, out_offset, workSpace, 0, nullptr);
            else
                CallGemm(handle,
                         gemm_desc,
                         tensors.w,
                         0,
                         tensors.dy,
                         out_offset,
                         workSpace,
                         0,
                         nullptr,
                         GemmBackend_t::miopengemm);

            if(handle.IsProfilingEnabled())
                t1 = handle.GetKernelTime();

            Col2ImGPU(handle,
                      GetSpatialDimension(),
                      workSpace,
                      out_spatial,
                      wei_spatial,
                      GetConvPads(),
                      GetConvStrides(),
                      GetConvDilations(),
                      in_c,
                      in_spatial,
                      tensors.dx,
                      in_offset,
                      tensors.dyDesc.GetType());

            // Update times for both the kernels
            if(handle.IsProfilingEnabled())
            {
                if(i == in_n - 1)
                    handle.AccumKernelTime(t1 + time_0);
                else
                    handle.AccumKernelTime(t1);
                time_0 += handle.GetKernelTime();
            }
        }
    }
#ifdef NDEBUG
    std::ignore = workSpaceSize;
#endif
#else
    std::ignore = handle;
    std::ignore = tensors;
    std::ignore = workSpace;
    std::ignore = workSpaceSize;
    MIOPEN_THROW("GEMM is not supported");
#endif
}
std::size_t ConvolutionDescriptor::GetBackwardSolutionCount(Handle& handle,
                                                            const TensorDescriptor& dyDesc,
                                                            const TensorDescriptor& wDesc,
                                                            const TensorDescriptor& dxDesc) const
{
    MIOPEN_LOG_I("");
    ValidateGroupCount(dxDesc, wDesc, *this);
    const auto problem =
        ProblemDescription{dxDesc, wDesc, dyDesc, *this, conv::Direction::BackwardData};
    const auto count = GetSolutionCount(handle, problem);
    if(count > 0)
        return count;
    return GetSolutionCountFallback(handle, problem);
}

void ConvolutionDescriptor::GetBackwardSolutions(Handle& handle,
                                                 const TensorDescriptor& dyDesc,
                                                 const TensorDescriptor& wDesc,
                                                 const TensorDescriptor& dxDesc,
                                                 size_t maxSolutionCount,
                                                 size_t* solutionCount,
                                                 miopenConvSolution_t* solutions,
                                                 bool* const fallbackPathTaken) const
{
    MIOPEN_LOG_I("");
    if(solutionCount == nullptr)
        MIOPEN_THROW(miopenStatusBadParm, "solutionCount cannot be nullptr");
    if(solutions == nullptr)
        MIOPEN_THROW(miopenStatusBadParm, "solutions cannot be nullptr");

    const auto problem =
        ProblemDescription{dxDesc, wDesc, dyDesc, *this, conv::Direction::BackwardData};
    GetSolutions(handle,
                 problem,
                 maxSolutionCount,
                 solutionCount,
                 solutions,
                 StringToConvolutionBwdDataAlgo);

    if(fallbackPathTaken != nullptr)
        *fallbackPathTaken = (*solutionCount == 0);
    if(*solutionCount == 0)
        GetSolutionsFallback(handle, problem, maxSolutionCount, solutionCount, solutions);
}

void ConvolutionDescriptor::CompileBackwardSolution(Handle& handle,
                                                    const TensorDescriptor& dyDesc,
                                                    const TensorDescriptor& wDesc,
                                                    const TensorDescriptor& dxDesc,
                                                    solver::Id solver_id) const
{
    MIOPEN_LOG_I("solver_id = " << solver_id.ToString());

    auto ctx = ConvolutionContext{dxDesc, wDesc, dyDesc, *this, conv::Direction::BackwardData};
    ctx.SetStream(&handle);
    ctx.disable_search_enforce = true;

    CompileSolution(handle, solver_id, ctx, conv::Direction::BackwardData);
}

std::size_t ConvolutionDescriptor::GetBackwardSolutionWorkspaceSize(Handle& handle,
                                                                    const TensorDescriptor& dyDesc,
                                                                    const TensorDescriptor& wDesc,
                                                                    const TensorDescriptor& dxDesc,
                                                                    solver::Id solver_id) const
{
    MIOPEN_LOG_I2("solver_id = " << solver_id.ToString());
    if(!solver_id.IsValid())
        MIOPEN_THROW(miopenStatusBadParm, "invalid solution id = " + solver_id.ToString());

    if(solver_id == solver::Id::gemm())
        return BackwardGetValidWorkSpaceSizeGemm(dyDesc, wDesc, dxDesc);

    auto sol = solver_id.GetSolver();
    auto ctx = ConvolutionContext{dxDesc, wDesc, dyDesc, *this, conv::Direction::BackwardData};
    ctx.SetStream(&handle);
    ctx.DetectRocm();
    if(sol.IsApplicable(ctx))
        return sol.GetWorkspaceSize(ctx);
    else
        MIOPEN_THROW(miopenStatusBadParm,
                     "The supplied solution id: " + solver_id.ToString() +
                         " is not applicable to the current problem");
}

void ConvolutionDescriptor::ConvolutionBackwardImmediate(Handle& handle,
                                                         const TensorDescriptor& dyDesc,
                                                         ConstData_t dy,
                                                         const TensorDescriptor& wDesc,
                                                         ConstData_t w,
                                                         const TensorDescriptor& dxDesc,
                                                         Data_t dx,
                                                         Data_t workSpace,
                                                         std::size_t workSpaceSize,
                                                         solver::Id solver_id) const
{
    MIOPEN_LOG_I("solver_id = " << solver_id.ToString() << ", workspace = " << workSpaceSize);
    auto tensors = ConvBwdTensors{dyDesc, dy, wDesc, w, dxDesc, dx};

    ValidateConvTensors(tensors);

    if(wDesc.GetType() == miopenInt8)
        MIOPEN_THROW(miopenStatusBadParm);

    static const float beta = 0.0f;
    ConvBwdCheckNumerics(handle, tensors, &beta, [&]() {
        if(dyDesc.GetLengths()[1] != wDesc.GetLengths()[0])
        {
            MIOPEN_THROW(miopenStatusBadParm);
        }
        ValidateGroupCount(dxDesc, wDesc, *this);

        auto ctx = ConvolutionContext{dxDesc, wDesc, dyDesc, *this, conv::Direction::BackwardData};
        ctx.SetStream(&handle);

        if(CheckInvokerSupport(solver_id, conv::Direction::BackwardData))
        {
            const auto invoker =
                LoadOrPrepareInvoker(handle, ctx, solver_id, conv::Direction::BackwardData);
            const auto invoke_ctx = conv::DataInvokeParams{tensors, workSpace, workSpaceSize};
            invoker(handle, invoke_ctx);
            return;
        }

        if(solver_id == solver::Id::gemm())
        {
            ConvBwdGemm(handle, tensors, workSpace, workSpaceSize);
            return;
        }

        const auto algo_name = solver_id.GetAlgo(conv::Direction::BackwardData);
        MIOPEN_THROW("Invalid algorithm: " + algo_name);
    });
}

// ConvolutionBackwardWeightsGetWorkSpaceSize
// FindBackwardWeightsAlgorithm()
//
void ConvolutionDescriptor::FindConvBwdWeightsAlgorithm(Handle& handle,
                                                        const TensorDescriptor& dyDesc,
                                                        ConstData_t dy,
                                                        const TensorDescriptor& xDesc,
                                                        ConstData_t x,
                                                        const TensorDescriptor& dwDesc,
                                                        Data_t dw,
                                                        const int requestAlgoCount,
                                                        int* const returnedAlgoCount,
                                                        miopenConvAlgoPerf_t* perfResults,
                                                        Data_t workSpace,
                                                        size_t workSpaceSize,
                                                        bool exhaustiveSearch) const
{
    MIOPEN_LOG_I("requestAlgoCount = " << requestAlgoCount << ", workspace = " << workSpaceSize);
    if(x == nullptr || dw == nullptr || dy == nullptr)
        MIOPEN_THROW(miopenStatusBadParm, "Buffers cannot be NULL");
    if(returnedAlgoCount == nullptr)
        MIOPEN_THROW(miopenStatusBadParm, "returnedAlgoCount cannot be nullptr");
    if(perfResults == nullptr)
        MIOPEN_THROW(miopenStatusBadParm, "perfResults cannot be nullptr");
    if(requestAlgoCount < 1)
        MIOPEN_THROW(miopenStatusBadParm, "requestAlgoCount cannot be < 1");
    if(xDesc.GetType() == miopenInt8)
        MIOPEN_THROW(miopenStatusBadParm);

    *returnedAlgoCount = 0;

    AutoEnableProfiling enableProfiling{handle};

    auto problem =
        ProblemDescription{xDesc, dwDesc, dyDesc, *this, conv::Direction::BackwardWeights};
    auto ctx = ConvolutionContext{problem};

    std::vector<PerfField> perf_db;
    bool use_immediate_solution = false;
    miopenConvSolution_t imm_sol;
    if(findMode.IsFast(ctx) || findMode.IsHybrid(ctx))
    {
        size_t count;
        bool fallback;
        GetWrwSolutions(handle, dyDesc, xDesc, dwDesc, 1, &count, &imm_sol, &fallback);
        use_immediate_solution = (count > 0) && !(findMode.IsHybrid(ctx) && fallback);
    }

    if(use_immediate_solution)
    {
        CompileWrwSolution(handle, dyDesc, xDesc, dwDesc, imm_sol.solution_id);
        const auto id = solver::Id(imm_sol.solution_id);
        perf_db.push_back({id.GetAlgo(conv::Direction::BackwardWeights),
                           id.ToString(),
                           imm_sol.time,
                           imm_sol.workspace_size});
    }
    else
    {
        perf_db = UserFindDbRecord::TryLoad(handle, problem, [&](DbRecord& record) {
#if MIOPEN_USE_GEMM
            if(!miopen::IsDisabled(MIOPEN_DEBUG_CONV_GEMM{}) &&
               !(IsAnyBufferBF16(xDesc, dyDesc, dwDesc) && !IsUseRocBlas))
            {
                const bool time_precision = (!IsDisabled(MIOPEN_CONV_PRECISE_ROCBLAS_TIMING{}));

                ValidateGroupCount(xDesc, dwDesc, *this);

                std::size_t in_n, in_c;
                std::tie(in_n, in_c) = tie_pick<0, 1>()(xDesc.GetLengths());

                auto in_spatial =
                    boost::adaptors::slice(xDesc.GetLengths(), 2, 2 + GetSpatialDimension());
                auto wei_spatial =
                    boost::adaptors::slice(dwDesc.GetLengths(), 2, 2 + GetSpatialDimension());
                auto out_spatial =
                    boost::adaptors::slice(dyDesc.GetLengths(), 2, 2 + GetSpatialDimension());

                size_t workspace_req = BackwardWeightsGetWorkSpaceSizeGEMM(dyDesc, dwDesc);

                float time_gemm = 0;

                // if not 1x1
                if((miopen::any_of(wei_spatial, [](auto v) { return v != 1; }) ||
                    miopen::any_of(GetConvPads(), [](auto v) { return v != 0; }) ||
                    miopen::any_of(GetConvStrides(), [](auto v) { return v != 1; })) &&
                   (workSpace != nullptr && workSpaceSize >= workspace_req))
                {
                    if(group_count > 1)
                    {
                        MIOPEN_LOG_FUNCTION("groupconv, non 1x1");
                    }
                    else
                    {
                        MIOPEN_LOG_FUNCTION("convolution, non 1x1");
                    }
                    float time_im2col = 0;
                    int in_offset     = 0;
                    time_im2col       = Im2ColGPU(handle,
                                            GetSpatialDimension(),
                                            x,
                                            in_offset,
                                            in_c,
                                            in_spatial,
                                            wei_spatial,
                                            out_spatial,
                                            GetConvPads(),
                                            GetConvStrides(),
                                            GetConvDilations(),
                                            workSpace,
                                            dyDesc.GetType());

                    // dw = dy * transpose(Im2Col(x))
                    GemmDescriptor gemm_desc =
                        group_count > 1 ? CreateGemmDescriptorGroupConvBwdWeight(
                                              dyDesc, xDesc, dwDesc, group_count)
                                        : CreateGemmDescriptorConvBwdWeight(dyDesc, xDesc, dwDesc);

                    auto kcache_key = FindDbKCacheKey{};

                    miopenStatus_t gemm_status = CallGemmTimeMeasure(
                        handle,
                        gemm_desc,
                        dy,
                        0,
                        workSpace,
                        0,
                        dw,
                        0,
                        &kcache_key,
                        time_precision,
                        group_count > 1 ? callGemmStridedBatched : callGemm,
                        group_count > 1 ? GemmBackend_t::miopentensile : GemmBackend_t::miopengemm);

                    time_gemm = in_n * (time_im2col + handle.GetKernelTime());

                    if(gemm_status == miopenStatusSuccess)
                        record.SetValues("miopenConvolutionBwdWeightsAlgoGEMM",
                                         FindDbData{
                                             "gemm", time_gemm, workspace_req, kcache_key,
                                         });
                }
                // 1x1 does not require im2col or workspace
                else if(miopen::any_of(wei_spatial, [](auto v) { return v == 1; }) &&
                        miopen::any_of(GetConvPads(), [](auto v) { return v == 0; }) &&
                        miopen::any_of(GetConvStrides(), [](auto v) { return v == 1; }))
                {
                    if(group_count > 1)
                    {
                        MIOPEN_LOG_FUNCTION("groupconv, 1x1");
                    }
                    else
                    {
                        MIOPEN_LOG_FUNCTION("convolution, 1x1");
                    }

                    // dw = sum_over_batch(dy[i] * transpose(x[i])), i is batch id
                    GemmDescriptor gemm_desc =
                        group_count > 1 ? CreateGemmDescriptorGroupConvBwdWeight(
                                              dyDesc, xDesc, dwDesc, group_count)
                                        : CreateGemmStridedBatchedDescriptorConv1x1BwdWeight(
                                              dyDesc, xDesc, dwDesc);

                    auto kcache_key = FindDbKCacheKey{};

                    miopenStatus_t gemm_status = CallGemmTimeMeasure(
                        handle,
                        gemm_desc,
                        dy,
                        0,
                        x,
                        0,
                        dw,
                        0,
                        &kcache_key,
                        time_precision,
                        group_count > 1 ? callGemmStridedBatched : callGemmStridedBatchedSequential,
                        group_count > 1 ? GemmBackend_t::miopentensile : GemmBackend_t::miopengemm);

                    time_gemm = handle.GetKernelTime();
                    if(group_count > 1)
                        time_gemm *= in_n;

                    if(gemm_status == miopenStatusSuccess)
                        record.SetValues("miopenConvolutionBwdWeightsAlgoGEMM",
                                         FindDbData{
                                             "gemm", time_gemm, 0, kcache_key,
                                         });
                }
            }
#endif
            ConvolutionUserBuffers bufs(workSpace, workSpaceSize);
            bufs.SetWrW(x, dw, dy);
            ctx.skip_solutions_that_take_long_time_to_build_and_have_narrow_coverage =
                findMode.IsFastHybrid(ctx);
            ctx.use_dynamic_solutions_only = findMode.IsDynamicHybrid(ctx);
            ctx.do_search                  = exhaustiveSearch;
            ctx.SetStream(&handle);
            ctx.SetBufs(bufs);
            ctx.SetupFloats();
            ctx.DetectRocm();
            const auto network_config = ctx.BuildConfKey();
            const auto invoke_ctx =
                conv::WrWInvokeParams{{dyDesc, dy, xDesc, x, dwDesc, dw}, workSpace, workSpaceSize};
            // direct convolution
            if(!miopen::IsDisabled(MIOPEN_DEBUG_CONV_DIRECT{}))
            {
                const auto all            = FindAllBwdWrW2DSolutions(ctx, invoke_ctx);
                const auto algorithm_name = AlgorithmName{"miopenConvolutionBwdWeightsAlgoDirect"};
                EvaluateInvokers(handle, all, algorithm_name, network_config, invoke_ctx, record);
            }

            try
            {
                const auto all = miopen::IsDisabled(MIOPEN_DEBUG_CONV_WINOGRAD{})
                                     ? std::vector<miopen::solver::ConvSolution>()
                                     : FindWinogradWrWAllSolutions(ctx, invoke_ctx);
                const auto algorithm_name =
                    AlgorithmName{"miopenConvolutionBwdWeightsAlgoWinograd"};
                EvaluateInvokers(handle, all, algorithm_name, network_config, invoke_ctx, record);
            }
            catch(const miopen::Exception& ex)
            {
                MIOPEN_LOG_WE("Find Winograd WrW failed:" << ex.what());
            }

            // Implicit GEMM
            if(!miopen::IsDisabled(MIOPEN_DEBUG_CONV_IMPLICIT_GEMM{}))
            {
                const auto all = FindImplicitGemmWrWAllSolutions(ctx, invoke_ctx);
                const auto algorithm_name =
                    AlgorithmName{"miopenConvolutionBwdWeightsAlgoImplicitGEMM"};
                EvaluateInvokers(handle, all, algorithm_name, network_config, invoke_ctx, record);
            }
        });
    }

    if(IsEnabled(MIOPEN_DEBUG_COMPILE_ONLY{}))
        MIOPEN_THROW(miopenStatusGpuOperationsSkipped,
                     "MIOPEN_DEBUG_COMPILE_ONLY is enabled, "
                     "escaping backwards convolution. Search "
                     "skipped.");

    if(perf_db.empty())
        MIOPEN_THROW("Backward Weights Convolution cannot be executed due to incorrect params");

    std::sort(begin(perf_db), end(perf_db));

    for(const auto& entry : perf_db)
        MIOPEN_LOG_I(entry.name << "\t" << entry.time << "\t" << entry.workspace);

    *returnedAlgoCount = std::min(requestAlgoCount, static_cast<int>(perf_db.size()));

    for(int i = 0; i < *returnedAlgoCount; i++)
    {
        perfResults[i].bwd_weights_algo = StringToConvolutionBwdWeightsAlgo(perf_db[i].name);
        perfResults[i].time             = perf_db[i].time;
        perfResults[i].memory           = perf_db[i].workspace;
    }
    MIOPEN_LOG_I("BWrW Chosen Algorithm: " << perf_db[0].solver_id << " , " << perf_db[0].workspace
                                           << ", "
                                           << perf_db[0].time);
}

static void ConvWrwCheckNumerics(const Handle& handle,
                                 const ConvWrwTensors& tensors,
                                 const void* beta,
                                 std::function<void()>&& worker)
{
    if(!miopen::CheckNumericsEnabled())
    {
        worker();
        return;
    }

    miopen::checkNumericsInput(handle, tensors.dyDesc, tensors.dy);
    miopen::checkNumericsInput(handle, tensors.xDesc, tensors.x);
    if(!float_equal(*(static_cast<const float*>(beta)), 0))
        miopen::checkNumericsInput(handle, tensors.dwDesc, tensors.dw);

    worker();

    miopen::checkNumericsOutput(handle, tensors.dwDesc, tensors.dw);
}

// BackwardWeightsAlgorithm()
void ConvolutionDescriptor::ConvolutionBackwardWeights(Handle& handle,
                                                       const void* alpha,
                                                       const TensorDescriptor& dyDesc,
                                                       ConstData_t dy,
                                                       const TensorDescriptor& xDesc,
                                                       ConstData_t x,
                                                       miopenConvBwdWeightsAlgorithm_t algo,
                                                       const void* beta,
                                                       const TensorDescriptor& dwDesc,
                                                       Data_t dw,
                                                       Data_t workSpace,
                                                       size_t workSpaceSize) const
{
    MIOPEN_LOG_I("algo = " << algo << ", workspace = " << workSpaceSize);
    decltype(auto) tensors = ConvWrwTensors{dyDesc, dy, xDesc, x, dwDesc, dw};
    ValidateConvTensors(tensors);
    ValidateAlphaBeta(alpha, beta);

    if(xDesc.GetType() == miopenInt8)
        MIOPEN_THROW(miopenStatusBadParm);

    ConvWrwCheckNumerics(handle, tensors, beta, [&]() {
        ValidateGroupCount(xDesc, dwDesc, *this);

        if(algo == miopenConvolutionBwdWeightsAlgoGEMM)
        {
            BackwardWeightsGemm(handle, tensors, workSpace, workSpaceSize);
            return;
        }

        decltype(auto) direction      = conv::Direction::BackwardWeights;
        decltype(auto) algorithm_name = AlgorithmName{ConvolutionAlgoToDirectionalString(
            static_cast<miopenConvAlgorithm_t>(algo), direction)};
        decltype(auto) ctx = conv::ProblemDescription{dyDesc, dwDesc, xDesc, *this, direction};
        decltype(auto) network_config = ctx.BuildConfKey();
        decltype(auto) invoker = handle.GetInvoker(network_config, boost::none, algorithm_name);

        if(!invoker)
            MIOPEN_THROW("No invoker was registered for convolution weights. Was find executed?");

        const auto invoke_ctx = conv::WrWInvokeParams{tensors, workSpace, workSpaceSize};
        (*invoker)(handle, invoke_ctx);
    });
}

void ConvolutionDescriptor::BackwardWeightsGemm(Handle& handle,
                                                const ConvWrwTensors& tensors,
                                                Data_t workSpace,
                                                std::size_t workSpaceSize) const
{
#if MIOPEN_USE_GEMM
    if(miopen::IsDisabled(MIOPEN_DEBUG_CONV_GEMM{}))
    {
        MIOPEN_THROW("GEMM convolution is disabled");
    }
    if(IsAnyBufferBF16(tensors.xDesc, tensors.dyDesc, tensors.dwDesc) && !IsUseRocBlas)
    {
        MIOPEN_THROW("GEMM convolution is unsupported");
    }

    std::size_t in_n, in_c;
    std::tie(in_n, in_c) = tie_pick<0, 1>()(tensors.xDesc.GetLengths());

    std::size_t wei_k = tensors.dwDesc.GetLengths()[0];

    auto in_spatial =
        boost::adaptors::slice(tensors.xDesc.GetLengths(), 2, 2 + GetSpatialDimension());
    auto wei_spatial =
        boost::adaptors::slice(tensors.dwDesc.GetLengths(), 2, 2 + GetSpatialDimension());
    auto out_spatial =
        boost::adaptors::slice(tensors.dyDesc.GetLengths(), 2, 2 + GetSpatialDimension());

    // Zeroing out the output buffer
    float zero = 0.0f;
    SetTensor(handle, tensors.dwDesc, tensors.dw, &zero);

    handle.ResetKernelTime();
    float time_0 = 0;
    if((miopen::any_of(wei_spatial, [](auto v) { return v != 1; }) ||
        miopen::any_of(GetConvPads(), [](auto v) { return v != 0; }) ||
        miopen::any_of(GetConvStrides(), [](auto v) { return v != 1; })))
    {
        if(group_count > 1)
        {
            MIOPEN_LOG_FUNCTION("groupconv, non 1x1");
        }
        else
        {
            MIOPEN_LOG_FUNCTION("convolution, non 1x1");
        }
        assert(workSpace != nullptr &&
               workSpaceSize >=
                   (BackwardWeightsGetWorkSpaceSizeGEMM(tensors.dyDesc, tensors.dwDesc)));

        std::size_t out_spatial_size = std::accumulate(
            out_spatial.begin(), out_spatial.end(), std::size_t(1), std::multiplies<std::size_t>());

        std::size_t in_spatial_size = std::accumulate(
            in_spatial.begin(), in_spatial.end(), std::size_t(1), std::multiplies<std::size_t>());

        float t1 = 0;

        for(std::size_t i = 0; i < in_n; i++)
        {
            std::size_t out_offset = i * wei_k * out_spatial_size;

            std::size_t in_offset = i * in_c * in_spatial_size;

            Im2ColGPU(handle,
                      GetSpatialDimension(),
                      tensors.x,
                      in_offset,
                      in_c,
                      in_spatial,
                      wei_spatial,
                      out_spatial,
                      GetConvPads(),
                      GetConvStrides(),
                      GetConvDilations(),
                      workSpace,
                      tensors.dyDesc.GetType());

            if(handle.IsProfilingEnabled())
                t1 = handle.GetKernelTime();

            if(group_count > 1)
            {
                GemmDescriptor gemm_desc = CreateGemmDescriptorGroupConvBwdWeight(
                    tensors.dyDesc, tensors.xDesc, tensors.dwDesc, group_count);
                CallGemmStridedBatched(handle,
                                       gemm_desc,
                                       tensors.dy,
                                       out_offset,
                                       workSpace,
                                       0,
                                       tensors.dw,
                                       0,
                                       nullptr);
            }
            else
            {
                // tensors.dw = tensors.dy * transpose(Im2Col(tensors.x))
                GemmDescriptor gemm_desc = CreateGemmDescriptorConvBwdWeight(
                    tensors.dyDesc, tensors.xDesc, tensors.dwDesc);

                // dw = dy * transpose(Im2Col(x))
                CallGemm(handle,
                         gemm_desc,
                         tensors.dy,
                         out_offset,
                         workSpace,
                         0,
                         tensors.dw,
                         0,
                         nullptr,
                         GemmBackend_t::miopengemm);
            }
            // Update times for both the kernels
            if(handle.IsProfilingEnabled())
            {
                if(i == in_n - 1)
                    handle.AccumKernelTime(t1 + time_0);
                else
                    handle.AccumKernelTime(t1);
                time_0 += handle.GetKernelTime();
            }
        }
    }
    else if(miopen::any_of(wei_spatial, [](auto v) { return v == 1; }) &&
            miopen::any_of(GetConvPads(), [](auto v) { return v == 0; }) &&
            miopen::any_of(GetConvStrides(), [](auto v) { return v == 1; }))
    {
        if(group_count > 1)
        {
            MIOPEN_LOG_FUNCTION("groupconv, 1x1");

            GemmDescriptor gemm_desc = CreateGemmDescriptorGroupConvBwdWeight(
                tensors.dyDesc, tensors.xDesc, tensors.dwDesc, group_count);

            std::size_t out_spatial_size = std::accumulate(out_spatial.begin(),
                                                           out_spatial.end(),
                                                           std::size_t(1),
                                                           std::multiplies<std::size_t>());

            std::size_t in_spatial_size = std::accumulate(in_spatial.begin(),
                                                          in_spatial.end(),
                                                          std::size_t(1),
                                                          std::multiplies<std::size_t>());

            for(std::size_t i = 0; i < in_n; i++)
            {
                std::size_t out_offset = i * wei_k * out_spatial_size;

                std::size_t in_offset = i * in_c * in_spatial_size;

                CallGemmStridedBatched(handle,
                                       gemm_desc,
                                       tensors.dy,
                                       out_offset,
                                       tensors.x,
                                       in_offset,
                                       tensors.dw,
                                       0,
                                       nullptr);

                if(handle.IsProfilingEnabled())
                {
                    if(i == in_n - 1)
                        handle.AccumKernelTime(time_0);
                    time_0 += handle.GetKernelTime();
                }
            }
        }
        else
        {
            MIOPEN_LOG_FUNCTION("convolution, 1x1");

            // dw = sum_over_batch(dy[i] * transpose(x[i])), i is batch id
            GemmDescriptor gemm_desc = CreateGemmStridedBatchedDescriptorConv1x1BwdWeight(
                tensors.dyDesc, tensors.xDesc, tensors.dwDesc);

            // dw = sum_over_batch(dy[i] * transpose(x[i])), i is batch id
            CallGemmStridedBatchedSequential(handle,
                                             gemm_desc,
                                             tensors.dy,
                                             0,
                                             tensors.x,
                                             0,
                                             tensors.dw,
                                             0,
                                             nullptr,
                                             GemmBackend_t::miopengemm);
        }
    }

#ifdef NDEBUG
    std::ignore = workSpaceSize;
#endif
#else
    std::ignore = handle;
    std::ignore = tensors;
    std::ignore = workSpace;
    std::ignore = workSpaceSize;
    MIOPEN_THROW("GEMM is not supported");
#endif
}
ProblemDescription ConvolutionDescriptor::MakeWrwProblem(const TensorDescriptor& dyDesc,
                                                         const TensorDescriptor& xDesc,
                                                         const TensorDescriptor& dwDesc) const
{
    auto problem =
        ProblemDescription{xDesc, dwDesc, dyDesc, *this, conv::Direction::BackwardWeights};
    return problem;
}

std::size_t ConvolutionDescriptor::GetWrwSolutionCount(Handle& handle,
                                                       const TensorDescriptor& dyDesc,
                                                       const TensorDescriptor& xDesc,
                                                       const TensorDescriptor& dwDesc) const
{
    MIOPEN_LOG_I("");
    const auto problem = MakeWrwProblem(dyDesc, xDesc, dwDesc);
    const auto count   = GetSolutionCount(handle, problem);
    if(count > 0)
        return count;
    return GetSolutionCountFallback(handle, problem);
}

void ConvolutionDescriptor::GetWrwSolutions(Handle& handle,
                                            const TensorDescriptor& dyDesc,
                                            const TensorDescriptor& xDesc,
                                            const TensorDescriptor& dwDesc,
                                            size_t maxSolutionCount,
                                            size_t* solutionCount,
                                            miopenConvSolution_t* solutions,
                                            bool* const fallbackPathTaken) const
{
    MIOPEN_LOG_I("");
    if(solutionCount == nullptr)
        MIOPEN_THROW(miopenStatusBadParm, "solutionCount cannot be nullptr");
    if(solutions == nullptr)
        MIOPEN_THROW(miopenStatusBadParm, "solutions cannot be nullptr");

    const auto problem = MakeWrwProblem(dyDesc, xDesc, dwDesc);
    GetSolutions(handle,
                 problem,
                 maxSolutionCount,
                 solutionCount,
                 solutions,
                 StringToConvolutionBwdWeightsAlgo);

    if(fallbackPathTaken != nullptr)
        *fallbackPathTaken = (*solutionCount == 0);
    if(*solutionCount == 0)
        GetSolutionsFallback(handle, problem, maxSolutionCount, solutionCount, solutions);
}

void ConvolutionDescriptor::CompileWrwSolution(Handle& handle,
                                               const TensorDescriptor& dyDesc,
                                               const TensorDescriptor& xDesc,
                                               const TensorDescriptor& dwDesc,
                                               solver::Id solver_id) const
{
    MIOPEN_LOG_I("solver_id = " << solver_id.ToString());
    auto ctx = ConvolutionContext{xDesc, dwDesc, dyDesc, *this, conv::Direction::BackwardWeights};
    ctx.SetStream(&handle);
    ctx.disable_search_enforce = true;

    CompileSolution(handle, solver_id, ctx, conv::Direction::BackwardWeights);
}

std::size_t ConvolutionDescriptor::GetWrwSolutionWorkspaceSize(Handle& handle,
                                                               const TensorDescriptor& dyDesc,
                                                               const TensorDescriptor& xDesc,
                                                               const TensorDescriptor& dwDesc,
                                                               solver::Id solver_id) const
{
    MIOPEN_LOG_I2("solver_id = " << solver_id.ToString());
    if(!solver_id.IsValid())
        MIOPEN_THROW(miopenStatusBadParm, "invalid solution id = " + solver_id.ToString());

    if(solver_id == solver::Id::gemm())
        return WrwGetValidWorkSpaceSizeGemm(dyDesc, xDesc, dwDesc);

    auto sol = solver_id.GetSolver();
    auto problem =
        ProblemDescription{xDesc, dwDesc, dyDesc, *this, conv::Direction::BackwardWeights};
    auto ctx = ConvolutionContext{problem};
    ctx.SetStream(&handle);
    ctx.DetectRocm();
    if(sol.IsApplicable(ctx))
        return sol.GetWorkspaceSize(ctx);
    else
        MIOPEN_THROW(miopenStatusBadParm,
                     "The supplied solution id: " + solver_id.ToString() +
                         " is not applicable to the current problem");
}

void ConvolutionDescriptor::ConvolutionWrwImmediate(Handle& handle,
                                                    const TensorDescriptor& dyDesc,
                                                    ConstData_t dy,
                                                    const TensorDescriptor& xDesc,
                                                    ConstData_t x,
                                                    const TensorDescriptor& dwDesc,
                                                    Data_t dw,
                                                    Data_t workSpace,
                                                    std::size_t workSpaceSize,
                                                    solver::Id solver_id) const
{
    MIOPEN_LOG_I("solver_id = " << solver_id.ToString() << ", workspace = " << workSpaceSize);
    auto tensors = ConvWrwTensors{dyDesc, dy, xDesc, x, dwDesc, dw};
    ValidateConvTensors(tensors);

    if(xDesc.GetType() == miopenInt8)
        MIOPEN_THROW(miopenStatusBadParm);

    float beta = 0;
    ConvWrwCheckNumerics(handle, tensors, &beta, [&]() {
        ValidateGroupCount(xDesc, dwDesc, *this);

        auto ctx =
            ConvolutionContext{xDesc, dwDesc, dyDesc, *this, conv::Direction::BackwardWeights};
        ctx.SetStream(&handle);

        if(solver_id == solver::Id::gemm())
        {
            BackwardWeightsGemm(handle, tensors, workSpace, workSpaceSize);
            return;
        }

        if(!CheckInvokerSupport(solver_id, conv::Direction::BackwardWeights))
        {
            MIOPEN_THROW("Solver " + solver_id.ToString() +
                         " requested in immediate WrW, which is not supported.");
        }

        const auto invoker =
            LoadOrPrepareInvoker(handle, ctx, solver_id, conv::Direction::BackwardWeights);
        const auto invoke_ctx = conv::WrWInvokeParams{tensors, workSpace, workSpaceSize};
        invoker(handle, invoke_ctx);
    });
}

void ConvolutionBackwardBias(const Handle& handle,
                             const void* alpha,
                             const TensorDescriptor& dyDesc,
                             ConstData_t dy,
                             const void* beta,
                             const TensorDescriptor& dbDesc,
                             Data_t db)
{
    if(dy == nullptr || db == nullptr)
    {
        MIOPEN_THROW(miopenStatusBadParm);
    }
    if(dyDesc.GetLengths()[1] != dbDesc.GetLengths()[1])
    {
        MIOPEN_THROW(miopenStatusBadParm);
    }
    if(!float_equal(*(static_cast<const float*>(alpha)), 1.0) ||
       !float_equal(*(static_cast<const float*>(beta)), 0))
    {
        MIOPEN_THROW("Only alpha=1 and beta=0 is supported");
    }
    if(miopen::CheckNumericsEnabled())
    {
        miopen::checkNumericsInput(handle, dyDesc, dy);
    }

    std::size_t out_n, out_k, stride_n, stride_k;
    std::tie(out_n, out_k)       = tie_pick<0, 1>()(dyDesc.GetLengths());
    std::tie(stride_n, stride_k) = tie_pick<0, 1>()(dyDesc.GetStrides());
    std::string algo_name    = "miopenConvolutionBwdBias";
    std::string program_name = "MIOpenConvBwdBias.cl";
    std::string kernel_name  = "MIOpenConvBwdB";
    std::string network_config =
        "convbwdbias-" +
        std::string(dyDesc.GetType() == miopenFloat
                        ? "fp32"
                        : (dyDesc.GetType() == miopenHalf
                               ? "fp16"
                               : (dyDesc.GetType() == miopenBFloat16 ? "bfloat16" : "int32")));

    std::string params;
    std::size_t lcl_grp_size0 = 256;
    std::size_t lcl_grp_size1 = 1;
    std::size_t local_mem_sz  = 256;

    std::size_t map_size = std::accumulate(dyDesc.GetLengths().begin() + 2,
                                           dyDesc.GetLengths().end(),
                                           std::size_t(1),
                                           std::multiplies<std::size_t>());
    std::size_t read_unit        = 4;
    std::size_t map_size_aligned = (map_size + (read_unit - 1)) / read_unit;
    std::size_t off_pix          = map_size - (map_size / read_unit) * read_unit;
    std::size_t total_work       = map_size_aligned * out_n;

    params = " -DMLO_CONVBWD_GROUP_SZ0=" + std::to_string(lcl_grp_size0);
    params += " -DMLO_CONVBWD_GROUP_SZ1=" + std::to_string(lcl_grp_size1);
    params += " -DMLO_CONVBWDB_LCL_MEMSZ=" + std::to_string(local_mem_sz);
    params += " -DMLO_CONVBWDB_UNITSIZE=" + std::to_string(read_unit);

    params += GetDataTypeKernelParams(dyDesc.GetType());

    const std::vector<size_t> vld = {lcl_grp_size0, size_t{1}, size_t{1}};
    const std::vector<size_t> vgd = {lcl_grp_size0, size_t{256}, size_t{1}};

    auto&& kernels = handle.GetKernels(algo_name, network_config);
    if(!kernels.empty())
    {
        kernels.front()(dy,
                        db,
                        uint(out_k),
                        uint(stride_k),
                        uint(stride_n),
                        uint(map_size_aligned),
                        uint(off_pix),
                        uint(total_work));
    }
    else
    {
        handle.AddKernel(algo_name, network_config, program_name, kernel_name, vld, vgd, params)(
            dy,
            db,
            uint(out_k),
            uint(stride_k),
            uint(stride_n),
            uint(map_size_aligned),
            uint(off_pix),
            uint(total_work));
    }

    if(miopen::CheckNumericsEnabled())
    {
        miopen::checkNumericsOutput(handle, dbDesc, db);
    }
}

} // namespace miopen<|MERGE_RESOLUTION|>--- conflicted
+++ resolved
@@ -363,11 +363,7 @@
 
     if(!use_winograd_only && !miopen::IsDisabled(MIOPEN_DEBUG_CONV_GEMM{}) &&
        !(IsAnyBufferBF16(xDesc, yDesc, wDesc) && !IsUseRocBlas)
-<<<<<<< HEAD
-#if WORKAROUND_MIOPENGEMM_ROCM41
-=======
 #if WORKAROUND_MIOPENGEMM_SINCE_ROCM41
->>>>>>> a7131eb8
        &&
        !(miopen::any_of(in_spatial, [](auto v) { return v >= 161; }) &&
          miopen::any_of(wei_spatial, [](auto v) { return v >= 7; }))
@@ -1562,11 +1558,7 @@
     std::size_t spatial_dim = GetSpatialDimension();
     auto wei_spatial        = boost::adaptors::slice(wDesc.GetLengths(), 2, 2 + spatial_dim);
 
-<<<<<<< HEAD
-#if WORKAROUND_MIOPENGEMM_ROCM41
-=======
 #if WORKAROUND_MIOPENGEMM_SINCE_ROCM41
->>>>>>> a7131eb8
     const auto in_spatial = boost::adaptors::slice(xDesc.GetLengths(), 2, 2 + spatial_dim);
     if(miopen::any_of(in_spatial, [](auto v) { return v >= 161; }) &&
        miopen::any_of(wei_spatial, [](auto v) { return v >= 7; }))
