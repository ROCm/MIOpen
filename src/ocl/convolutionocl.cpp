--- conflicted
+++ resolved
@@ -105,26 +105,22 @@
     }
 }
 
-static Invoker PrepareInvoker(ExecutionContext ctx,
+static Invoker PrepareInvoker(const ExecutionContext& ctx,
                               const conv::ProblemDescription& problem,
                               const NetworkConfig& config,
                               solver::Id solver_id)
 {
-    problem.SetupFloats(ctx);
-    ctx.do_search = false;
-
-<<<<<<< HEAD
-    const auto legacy_ctx = ConvolutionContext{ctx};
+    const auto new_ctx = [&] {
+        auto tmp = miopen::ExecutionContext{ctx};
+        problem.SetupFloats(tmp);
+        tmp.do_search = false;
+        return tmp;
+    }();
+
     const auto solver     = solver_id.GetSolver();
-    auto db               = GetDb(ctx);
-=======
-    const auto legacy_ctx     = ExecutionContext{ctx};
-    const auto legacy_problem = ProblemDescription{problem};
-    const auto solver         = solver_id.GetSolver();
-    auto db                   = GetDb(ctx);
->>>>>>> f5728973
+    auto db               = GetDb(new_ctx);
     auto solution =
-        solver.FindSolution(legacy_ctx, problem, db, {}); // auto tune is not expected here
+        solver.FindSolution(new_ctx, problem, db, {}); // auto tune is not expected here
     auto& handle = ctx.GetStream();
     auto invoker = handle.PrepareInvoker(*solution.invoker_factory, solution.construction_params);
     const auto algo = AlgorithmName{solver_id.GetAlgo(problem.GetDirection())};
@@ -472,12 +468,12 @@
     "Requested convolution is not supported or Immediate mode Fallback unsuccessful.";
 
 std::size_t
-ConvolutionDescriptor::GetSolutionCountFallback(const ExecutionContext& exec_ctx,
+ConvolutionDescriptor::GetSolutionCountFallback(const ExecutionContext& ctx,
                                                 const conv::ProblemDescription& problem) const
 {
     const auto maxSolutionCount = solver::GetSolversByPrimitive(solver::Primitive::Convolution)
                                       .size(); // Simple and guarantees to provide enough space.
-    const auto n = GetSolutionsFallback(exec_ctx, problem, maxSolutionCount).size();
+    const auto n = GetSolutionsFallback(ctx, problem, maxSolutionCount).size();
     if(n > 0)
         return n;
     MIOPEN_LOG_I(immFallbackFailed);
@@ -495,14 +491,14 @@
     MIOPEN_THROW(miopenStatusNotImplemented, immFallbackFailed);
 }
 
-std::size_t ConvolutionDescriptor::GetSolutionCount(const ExecutionContext& exec_ctx,
+std::size_t ConvolutionDescriptor::GetSolutionCount(const ExecutionContext& ctx,
                                                     const conv::ProblemDescription& problem) const
 {
     MIOPEN_LOG_I("");
-    const auto n = miopen::GetSolutionCount(exec_ctx.GetStream(), problem);
+    const auto n = miopen::GetSolutionCount(ctx.GetStream(), problem);
     if(n > 0)
         return n;
-    return GetSolutionCountFallback(exec_ctx, problem);
+    return GetSolutionCountFallback(ctx, problem);
 }
 
 struct SolutionTimeComparator
@@ -524,7 +520,7 @@
 };
 
 std::vector<miopenConvSolution_t>
-ConvolutionDescriptor::GetSolutionsFallback(const ExecutionContext& exec_ctx,
+ConvolutionDescriptor::GetSolutionsFallback(const ExecutionContext& ctx,
                                             const conv::ProblemDescription& problem,
                                             const size_t maxSolutionCount) const
 {
@@ -534,14 +530,6 @@
         return {};
     }
 
-    /// \todo This is terrible. Should do away when we converge to
-    /// single conv::ProblemDescription type.
-<<<<<<< HEAD
-    const auto ctx = ConvolutionContext{exec_ctx};
-=======
-    const auto ctx            = ExecutionContext{exec_ctx};
-    const auto legacy_problem = ProblemDescription{problem};
->>>>>>> f5728973
     const auto& inDesc =
         (problem.GetDirection() == conv::Direction::Forward) ? problem.GetIn() : problem.GetOut();
     const auto& weightsDesc = problem.GetWeights();
@@ -556,7 +544,7 @@
 #if MIOPEN_ENABLE_AI_IMMED_MODE_FALLBACK
     if(!miopen::IsDisabled(MIOPEN_DEBUG_ENABLE_AI_IMMED_MODE_FALLBACK{}))
     {
-        const static std::string arch = exec_ctx.GetStream().GetDeviceName();
+        const static std::string arch = ctx.GetStream().GetDeviceName();
         auto solvers                  = ai::immed_mode::PredictSolver(problem, ctx, arch);
         if(!solvers.empty())
         {
@@ -627,7 +615,9 @@
     return interim;
 }
 
-std::vector<miopenConvSolution_t> GetSolutions(const ExecutionContext& exec_ctx,
+namespace {
+
+std::vector<miopenConvSolution_t> GetSolutions(const ExecutionContext& ctx,
                                                const conv::ProblemDescription& problem,
                                                const size_t maxSolutionCount)
 {
@@ -642,20 +632,13 @@
         break;
     }
 
-    const FindDbRecord fdb_record{exec_ctx.GetStream(), problem};
+    const FindDbRecord fdb_record{ctx.GetStream(), problem};
 
     if(fdb_record.empty())
         return {};
 
     auto interim = std::vector<miopenConvSolution_t>{};
     interim.reserve(20); // Heuristic for speed.
-
-    // Individual Solvers can be enabled/disabled by environment settings.
-    // Applicability is also affected by presence of external tools (e.g. assembler)
-    // ROCm version, specific features of GPU (like xnack) etc.
-    // All the above can be found by calling IsApplicable().
-    // We need fully initialized context for this, see below.
-    auto ctx = ExecutionContext{exec_ctx};
 
     for(const auto& pair : fdb_record)
     {
@@ -693,18 +676,20 @@
     return interim;
 }
 
+} // namespace
+
 /// \todo Extend miopenConvSolution_t with an attribute indicating
 /// how the solution was obtained (benchmarked on the current system,
 /// taken from the System find-db, heuristically estimated, produced by
 /// MLP classifier...) and then remove the fallbackPathTaken out param.
 std::vector<miopenConvSolution_t>
-ConvolutionDescriptor::GetSolutions(const ExecutionContext& exec_ctx,
+ConvolutionDescriptor::GetSolutions(const ExecutionContext& ctx,
                                     const conv::ProblemDescription& problem,
                                     size_t maxSolutionCount,
                                     bool* fallbackPathTaken) const
 {
     MIOPEN_LOG_I("");
-    auto solutions = miopen::GetSolutions(exec_ctx, problem, maxSolutionCount);
+    auto solutions = miopen::GetSolutions(ctx, problem, maxSolutionCount);
 
     if(fallbackPathTaken != nullptr)
         *fallbackPathTaken = solutions.empty();
@@ -712,8 +697,9 @@
     if(!solutions.empty())
         return solutions;
 
-    return GetSolutionsFallback(exec_ctx, problem, maxSolutionCount);
-}
+    return GetSolutionsFallback(ctx, problem, maxSolutionCount);
+}
+
 std::size_t ConvolutionDescriptor::GetForwardSolutionWorkspaceSize(Handle& handle,
                                                                    const TensorDescriptor& wDesc,
                                                                    const TensorDescriptor& xDesc,
@@ -840,6 +826,7 @@
     MIOPEN_LOG_I("BWD Chosen Algorithm: " << results[0].solver_id << " , " << results[0].workspace
                                           << ", " << results[0].time);
 }
+
 static void ConvBwdCheckNumerics(const Handle& handle,
                                  const ConvBwdTensors& tensors,
                                  const void* beta,
