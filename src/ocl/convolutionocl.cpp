/*******************************************************************************
 *
 * MIT License
 *
 * Copyright (c) 2020 Advanced Micro Devices, Inc.
 *
 * Permission is hereby granted, free of charge, to any person obtaining a copy
 * of this software and associated documentation files (the "Software"), to deal
 * in the Software without restriction, including without limitation the rights
 * to use, copy, modify, merge, publish, distribute, sublicense, and/or sell
 * copies of the Software, and to permit persons to whom the Software is
 * furnished to do so, subject to the following conditions:
 *
 * The above copyright notice and this permission notice shall be included in all
 * copies or substantial portions of the Software.
 *
 * THE SOFTWARE IS PROVIDED "AS IS", WITHOUT WARRANTY OF ANY KIND, EXPRESS OR
 * IMPLIED, INCLUDING BUT NOT LIMITED TO THE WARRANTIES OF MERCHANTABILITY,
 * FITNESS FOR A PARTICULAR PURPOSE AND NONINFRINGEMENT. IN NO EVENT SHALL THE
 * AUTHORS OR COPYRIGHT HOLDERS BE LIABLE FOR ANY CLAIM, DAMAGES OR OTHER
 * LIABILITY, WHETHER IN AN ACTION OF CONTRACT, TORT OR OTHERWISE, ARISING FROM,
 * OUT OF OR IN CONNECTION WITH THE SOFTWARE OR THE USE OR OTHER DEALINGS IN THE
 * SOFTWARE.
 *
 *******************************************************************************/
#include <miopen/algorithm.hpp>
#include <miopen/conv_algo_name.hpp>
#include <miopen/conv/solver_finders.hpp>
#include <miopen/check_numerics.hpp>
#include <miopen/config.h>
#include <miopen/convolution.hpp>
#include <miopen/db.hpp>
#include <miopen/db_record.hpp>
#include <miopen/env.hpp>
#include <miopen/find_db.hpp>
#include <miopen/find_controls.hpp>
#include <miopen/float_equal.hpp>
#include <miopen/invoker.hpp>
#include <miopen/kernel.hpp>
#include <miopen/solver.hpp>
#include <miopen/tensor_ops.hpp>
#include <miopen/tensor.hpp>
#include <miopen/util.hpp>
#include <miopen/visit_float.hpp>
#include <miopen/datatype.hpp>
#include <miopen/any_solver.hpp>
#include <miopen/conv/tensors.hpp>
#include <miopen/conv/compiled_in_parameters.hpp>
#include <miopen/conv/data_invoke_params.hpp>
#include <miopen/conv/wrw_invoke_params.hpp>
#include <miopen/conv/heuristics/ai_heuristics.hpp>

#include <cassert>
#include <functional>
#include <type_traits>

#include <boost/range/adaptors.hpp>

namespace miopen {

MIOPEN_DECLARE_ENV_VAR(MIOPEN_CONV_PRECISE_ROCBLAS_TIMING)
MIOPEN_DECLARE_ENV_VAR(MIOPEN_DEBUG_CONV_IMMED_FALLBACK)
MIOPEN_DECLARE_ENV_VAR(MIOPEN_DEBUG_COMPILE_ONLY)
MIOPEN_DECLARE_ENV_VAR(MIOPEN_DUMP_TENSOR_PATH)
MIOPEN_DECLARE_ENV_VAR(MIOPEN_DEBUG_ENABLE_AI_IMMED_MODE_FALLBACK)
MIOPEN_DECLARE_ENV_VAR(MIOPEN_DEBUG_FORCE_IMMED_MODE_FALLBACK)

static inline void ValidateGroupCount(const TensorDescriptor& xDesc,
                                      const TensorDescriptor& wDesc,
                                      const ConvolutionDescriptor& conv)
{
    ///\todo How make these validation clearly
    if(conv.group_count == 1)
    {
        if((((wDesc.GetLayout_t() == miopenTensorNCHW) ||
             (wDesc.GetLayout_t() == miopenTensorNCHWc4) ||
             (wDesc.GetLayout_t() == miopenTensorNCHWc8)) &&
            (xDesc.GetLengths()[1] != wDesc.GetLengths()[1])) ||
           ((wDesc.GetLayout_t() == miopenTensorCHWNc4 ||
             wDesc.GetLayout_t() == miopenTensorCHWNc8) &&
            (xDesc.GetLengths()[1] != wDesc.GetLengths()[0])))
            MIOPEN_THROW(miopenStatusBadParm, "Invalid filter channel number");
    }
    if(conv.group_count > 1)
    {
        if(xDesc.GetLengths()[1] % conv.group_count != 0 ||
           conv.group_count > xDesc.GetLengths()[1] ||
           (((wDesc.GetLayout_t() == miopenTensorNCHW) ||
             (wDesc.GetLayout_t() == miopenTensorNCHWc4) ||
             (wDesc.GetLayout_t() == miopenTensorNCHWc8)) &&
            (wDesc.GetLengths()[0] % conv.group_count != 0 ||
             conv.group_count > wDesc.GetLengths()[0])) ||
           ((wDesc.GetLayout_t() == miopenTensorCHWNc4 ||
             wDesc.GetLayout_t() == miopenTensorCHWNc8) &&
            (wDesc.GetLengths()[3] % conv.group_count != 0 ||
             conv.group_count > wDesc.GetLengths()[3])))
            MIOPEN_THROW(miopenStatusBadParm, "Invalid group number");
        if((((wDesc.GetLayout_t() == miopenTensorNCHW) ||
             (wDesc.GetLayout_t() == miopenTensorNCHWc4) ||
             (wDesc.GetLayout_t() == miopenTensorNCHWc8)) &&
            (xDesc.GetLengths()[1] / conv.group_count != wDesc.GetLengths()[1])) ||
           ((wDesc.GetLayout_t() == miopenTensorCHWNc4 ||
             wDesc.GetLayout_t() == miopenTensorCHWNc8)))
            MIOPEN_THROW(miopenStatusBadParm, "Invalid filter channel number");
    }
}

static Invoker PrepareInvoker(const ExecutionContext& ctx,
                              const conv::ProblemDescription& problem,
                              const NetworkConfig& config,
                              solver::Id solver_id)
{
<<<<<<< HEAD
    const auto new_ctx = [&] {
        auto tmp = miopen::ExecutionContext{ctx};
        problem.SetupFloats(tmp);
        tmp.do_search = false;
        return tmp;
    }();

    const auto solver = solver_id.GetSolver();
    auto db           = GetDb(new_ctx);
    auto solution = solver.FindSolution(new_ctx, problem, db, {}); // auto tune is not expected here
    auto& handle  = ctx.GetStream();
    auto invoker  = handle.PrepareInvoker(*solution.invoker_factory, solution.construction_params);
=======
    problem.SetupFloats(ctx);
    ctx.do_search = false;

    const auto legacy_problem = ProblemDescription{problem};
    const auto solver         = solver_id.GetSolver();
    auto db                   = GetDb(ctx);
    auto solution =
        solver.FindSolution(ctx, legacy_problem, db, {}); // auto tune is not expected here
    auto& handle = ctx.GetStream();
    auto invoker = handle.PrepareInvoker(*solution.invoker_factory, solution.construction_params);
>>>>>>> f19cc519
    const auto algo = AlgorithmName{solver_id.GetAlgo(problem.GetDirection())};

    handle.RegisterInvoker(invoker, config, solver_id.ToString(), algo);
    return invoker;
}

Invoker LoadOrPrepareInvoker(const ExecutionContext& ctx,
                             const conv::ProblemDescription& problem,
                             solver::Id solver_id)
{
    const auto& handle = ctx.GetStream();
    const auto config  = problem.BuildConfKey();
    auto invoker       = handle.GetInvoker(config, solver_id);
    if(invoker)
        return *invoker;
    return PrepareInvoker(ctx, problem, config, solver_id);
}

static void
CompileSolution(solver::Id solver_id, ExecutionContext ctx, const conv::ProblemDescription& problem)
{
    if(!solver_id.IsValid())
        MIOPEN_THROW(miopenStatusBadParm, "solver_id = " + solver_id.ToString());

    ctx.disable_search_enforce = true;
    LoadOrPrepareInvoker(ctx, problem, solver_id);
}

/// Keep only the best within algorithm, remove all others.
static void ShrinkToFind10Results(std::vector<PerfField>& found)
{
    std::vector<PerfField> out;
    std::sort(begin(found), end(found));
    for(const auto& f : found)
    {
        // If an algo already resides in out, then skip solver.
        if(std::find_if(out.begin(), out.end(), [&](const auto& o) {
               return o.algorithm == f.algorithm;
           }) != out.end())
            continue;
        out.emplace_back(f);
    }
    found = out;
}

static inline std::vector<PerfField> FindConvolution(const ExecutionContext& ctx,
                                                     const conv::ProblemDescription& problem,
                                                     const AnyInvokeParams& invoke_ctx)
{
    auto results         = std::vector<PerfField>{};
    auto sol             = boost::optional<miopenConvSolution_t>{};
    const auto& conv     = problem.GetConv();
    const auto& findMode = conv.findMode;

    if(findMode.IsFast(ctx) || findMode.IsHybrid(ctx))
    {
        auto fallback = bool{};
        auto sols     = conv.GetSolutions(ctx, problem, 1, &fallback);
        // override the normal find with immed mode with env var
        if(!sols.empty() && (!(findMode.IsHybrid(ctx) && fallback) ||
                             miopen::IsEnabled(MIOPEN_DEBUG_FORCE_IMMED_MODE_FALLBACK{})))
            sol = sols.front();
        // In Hybrid Find mode, we use Normal Find instead of Immediate fallback kernels.
    }

    if(sol.has_value())
    {
        /// It is possible to measure actual execution time and return it to the caller.
        /// \todo Consider if we need (and want to spend time) for this.
        const auto id = solver::Id{sol->solution_id};
        CompileSolution(id, ctx, problem);
        results.push_back(
            {id.GetAlgo(problem.GetDirection()), id.ToString(), sol->time, sol->workspace_size});
    }
    else
    {
        results = UserFindDbRecord::TryLoad(ctx.GetStream(), problem, [&](DbRecord& record) {
<<<<<<< HEAD
            auto conv_ctx                       = ExecutionContext{ctx};
            conv_ctx.use_dynamic_solutions_only = findMode.IsDynamicHybrid(ctx);

            ConvFindCore(invoke_ctx,
                         record,
                         conv_ctx,
                         problem,
                         conv.IsWinograd3x3SupportedAndFast(conv_ctx, problem),
=======
            auto ctx_copy                       = ctx;
            ctx_copy.use_dynamic_solutions_only = findMode.IsDynamicHybrid(ctx);
            auto legacy_problem                 = ProblemDescription(problem);

            ConvFindCore(invoke_ctx,
                         record,
                         ctx_copy,
                         legacy_problem,
                         conv.IsWinograd3x3SupportedAndFast(ctx_copy, legacy_problem),
>>>>>>> f19cc519
                         GetConvSolverFinders());
        });
    }

    if(IsEnabled(MIOPEN_DEBUG_COMPILE_ONLY{}))
        MIOPEN_THROW(
            miopenStatusGpuOperationsSkipped,
            "MIOPEN_DEBUG_COMPILE_ONLY is enabled, escaping forward convolution. Search skipped.");

    ShrinkToFind10Results(results);

    for(const auto& entry : results)
        MIOPEN_LOG_I(entry.algorithm << "\t" << entry.time << "\t" << entry.workspace);

    return results;
}

void ConvolutionDescriptor::FindConvFwdAlgorithm(Handle& handle,
                                                 const TensorDescriptor& xDesc,
                                                 ConstData_t x,
                                                 const TensorDescriptor& wDesc,
                                                 ConstData_t w,
                                                 const TensorDescriptor& yDesc,
                                                 Data_t y,
                                                 const int requestAlgoCount,
                                                 int* const returnedAlgoCount,
                                                 miopenConvAlgoPerf_t* perfResults,
                                                 Data_t workSpace,
                                                 size_t workSpaceSize,
                                                 bool exhaustiveSearch) const
{
    MIOPEN_LOG_I("requestAlgoCount = " << requestAlgoCount << ", workspace = " << workSpaceSize);
    if(x == nullptr || w == nullptr || y == nullptr)
        MIOPEN_THROW(miopenStatusBadParm, "Buffers cannot be NULL");
    if(returnedAlgoCount == nullptr)
        MIOPEN_THROW(miopenStatusBadParm, "returnedAlgoCount cannot be nullptr");
    if(perfResults == nullptr)
        MIOPEN_THROW(miopenStatusBadParm, "perfResults cannot be nullptr");
    if(requestAlgoCount < 1)
        MIOPEN_THROW(miopenStatusBadParm, "requestAlgoCount cannot be < 1");

    *returnedAlgoCount = 0;

    const auto problem =
        conv::ProblemDescription(xDesc, wDesc, yDesc, *this, conv::Direction::Forward);
    const auto ctx = [&] {
        auto tmp = ExecutionContext{&handle};
        problem.SetupFloats(tmp);
        tmp.do_search = exhaustiveSearch;
        return tmp;
    }();

    const auto invoke_ctx = conv::DataInvokeParams{InvokeType::Evaluate,
                                                   {xDesc, x, wDesc, w, yDesc, y},
                                                   workSpace,
                                                   workSpaceSize,
                                                   attribute.gfx90aFp16alt.GetFwd()};

    const auto results = FindConvolution(ctx, problem, invoke_ctx);

    if(results.empty())
        // Changes to this message lead to failures in test_conv_for_implicit_gemm
        // To fix them check the test
        // Two similar messages are in other convolution find methods
        MIOPEN_THROW("No suitable algorithm was found to execute the required convolution");

    *returnedAlgoCount = std::min(requestAlgoCount, static_cast<int>(results.size()));

    for(int i = 0; i < *returnedAlgoCount; i++)
    {
        perfResults[i].fwd_algo = StringToConvolutionFwdAlgo(results[i].algorithm);
        perfResults[i].time     = results[i].time;
        perfResults[i].memory   = results[i].workspace;
    }

    MIOPEN_LOG_I("FW Chosen Algorithm: " << results[0].solver_id << " , " << results[0].workspace
                                         << ", " << results[0].time);
}

namespace {

void ValidateConvTensors(const ConvTensors& tensors)
{
    const auto invalid_buffers =
        tensors.x == nullptr || tensors.w == nullptr || tensors.y == nullptr;

    const auto tensor_sizes_not_matched = tensors.xDesc.GetSize() != tensors.yDesc.GetSize() ||
                                          tensors.xDesc.GetSize() != tensors.wDesc.GetSize();

    const auto trivial_tensor_types_not_matched =
        tensors.xDesc.GetType() != tensors.yDesc.GetType() &&
        tensors.xDesc.GetType() != miopenInt8 && tensors.xDesc.GetType() != miopenInt8x4;

    // if(xDesc.GetLengths()[1] != wDesc.GetLengths()[1]) {
    //    MIOPEN_THROW(miopenStatusBadParm);
    //}

    const auto x_tensor_invalid = tensors.xDesc.GetSize() < 3;

    const auto bad_parameters = invalid_buffers || tensor_sizes_not_matched ||
                                trivial_tensor_types_not_matched || x_tensor_invalid;

    if(bad_parameters)
        MIOPEN_THROW(miopenStatusBadParm);
}

void ValidateAlphaBeta(const void* alpha, const void* beta)
{
    if(!float_equal(*(static_cast<const float*>(alpha)), 1.0) ||
       !float_equal(*(static_cast<const float*>(beta)), 0))
    {
        MIOPEN_THROW(miopenStatusNotImplemented, "Only alpha=1 and beta=0 is supported");
    }
}

} // namespace

void DumpTensorToFileFromDevice(const miopen::Handle& handle,
                                const miopen::TensorDescriptor& tDesc,
                                ConstData_t dData,
                                const std::string& filename)
{
    if(dData == nullptr)
    {
        MIOPEN_LOG_E("Dereferencing nullptr when trying to dump tensor from gpu");
        return;
    }
    namespace fs = boost::filesystem;

    fs::path file_name_with_path(filename);
    fs::path path = file_name_with_path.parent_path();

    // dump to current folder if full path not provided.
    if(path.empty())
    {
        path                = fs::current_path();
        file_name_with_path = path / file_name_with_path; // append paths
    }
    if(!fs::exists(path))
    {
        MIOPEN_LOG_E("Directory does not exists : " << path);
        return;
    }
    std::string file_name_with_path_str = file_name_with_path.string();

    std::ofstream file_stream;
    file_stream.open(file_name_with_path_str);

    if(!file_stream.is_open())
    {
        MIOPEN_LOG_E("Cannot write to file : " << file_name_with_path_str);
        return;
    }

    // read tensor data from gpu
    size_t num_bytes = tDesc.GetNumBytes();
    MIOPEN_LOG_I2("Start bringing tensor from device to host");
    std::vector<char> hdata(num_bytes);
    handle.ReadTo(hdata.data(), dData, num_bytes);
    MIOPEN_LOG_I2("Done bringing tensor from device to host");
    // write tensor data to file
    const char* pointer = reinterpret_cast<const char*>(&hdata[0]);
    file_stream.write(pointer, num_bytes);
    file_stream.close();
    MIOPEN_LOG_I("Dumping tensor to file : " << file_name_with_path_str);
}

static void ConvForwardCheckNumerics(const Handle& handle,
                                     const ConvFwdTensors& tensors,
                                     std::function<void()>&& worker)
{
    if(!miopen::CheckNumericsEnabled())
    {
        worker();
        return;
    }

    bool flag = false;

    flag |= miopen::checkNumericsInput(handle, tensors.xDesc, tensors.x);
    flag |= miopen::checkNumericsInput(handle, tensors.wDesc, tensors.w);

    worker();

    flag |= miopen::checkNumericsOutput(handle, tensors.yDesc, tensors.y);

    const char* file_name = miopen::GetStringEnv(MIOPEN_DUMP_TENSOR_PATH{});
    if(flag && static_cast<bool>(file_name))
    {
        std::string file_name_str = file_name;
        DumpTensorToFileFromDevice(handle, tensors.xDesc, tensors.x, file_name_str + "_x.bin");
        DumpTensorToFileFromDevice(handle, tensors.wDesc, tensors.w, file_name_str + "_w.bin");
        DumpTensorToFileFromDevice(handle, tensors.yDesc, tensors.y, file_name_str + "_y.bin");
    }
}

void ConvolutionDescriptor::ConvolutionForward(Handle& handle,
                                               const void* alpha,
                                               const TensorDescriptor& xDesc,
                                               ConstData_t x,
                                               const TensorDescriptor& wDesc,
                                               ConstData_t w,
                                               miopenConvFwdAlgorithm_t algo,
                                               const void* beta,
                                               const TensorDescriptor& yDesc,
                                               Data_t y,
                                               Data_t workSpace,
                                               size_t workSpaceSize) const
{
    MIOPEN_LOG_I("algo = " << algo << ", workspace = " << workSpaceSize);

    if(!(xDesc.IsPacked() && wDesc.IsPacked() && yDesc.IsPacked()))
    {
        MIOPEN_THROW(miopenStatusNotImplemented, "Only fully packed tensors are supported");
    }

    const auto tensors = ConvFwdTensors{xDesc, x, wDesc, w, yDesc, y};
    ValidateConvTensors(tensors);
    ValidateAlphaBeta(alpha, beta);

    if(algo != miopenConvolutionFwdAlgoGEMM && xDesc.GetType() == miopenInt8x4)
    {
        MIOPEN_THROW(miopenStatusBadParm);
    }

    ConvForwardCheckNumerics(handle, tensors, [&]() {
        ValidateGroupCount(xDesc, wDesc, *this);

        const auto algorithm_name = AlgorithmName{ConvolutionAlgoToDirectionalString(
            static_cast<miopenConvAlgorithm_t>(algo), conv::Direction::Forward)};

        const auto problem =
            conv::ProblemDescription{xDesc, wDesc, yDesc, *this, conv::Direction::Forward};
        const auto network_config = problem.BuildConfKey();
        const auto& invoker       = handle.GetInvoker(network_config, {}, algorithm_name);

        if(invoker)
        {
            const auto& invoke_ctx = conv::DataInvokeParams{
                tensors, workSpace, workSpaceSize, this->attribute.gfx90aFp16alt.GetFwd()};
            (*invoker)(handle, invoke_ctx);
            return;
        }

        MIOPEN_THROW("No invoker was registered for convolution forward. Was find executed?");
    });
}

static std::size_t GetSolutionCount(Handle& handle, const conv::ProblemDescription& problem)
{
    const FindDbRecord fdb_record{handle, problem};
    if(fdb_record.empty())
        return 0;
    return std::distance(fdb_record.begin(), fdb_record.end());
}

static const char immFallbackFailed[] =
    "Requested convolution is not supported or Immediate mode Fallback unsuccessful.";

std::size_t
ConvolutionDescriptor::GetSolutionCountFallback(const ExecutionContext& ctx,
                                                const conv::ProblemDescription& problem) const
{
    const auto maxSolutionCount = solver::GetSolversByPrimitive(solver::Primitive::Convolution)
                                      .size(); // Simple and guarantees to provide enough space.
    const auto n = GetSolutionsFallback(ctx, problem, maxSolutionCount).size();
    if(n > 0)
        return n;
    MIOPEN_LOG_I(immFallbackFailed);
    /// When count=0 the reason could be:
    /// * (1) Convolution is not implemented in the library at all, so Find() would fail as
    ///   well. This is case when rc = miopenStatusNotImplemented is correct.
    /// * (2) Variant of the above: Convolution is implemented, but implementation is disabled,
    ///   for example, rocBLAS is not installed or some convolutions are disabled by the
    ///   environment setting.
    /// * (3) There is none relevant record in the find-db and fallback path was unable to
    ///   choose suitable solution.
    ///
    /// We can't distinguish these three cases.
    /// Let's do like Find() does:
    MIOPEN_THROW(miopenStatusNotImplemented, immFallbackFailed);
}

std::size_t ConvolutionDescriptor::GetSolutionCount(const ExecutionContext& ctx,
                                                    const conv::ProblemDescription& problem) const
{
    MIOPEN_LOG_I("");
    const auto n = miopen::GetSolutionCount(ctx.GetStream(), problem);
    if(n > 0)
        return n;
    return GetSolutionCountFallback(ctx, problem);
}

struct SolutionTimeComparator
{
    bool operator()(const miopenConvSolution_t& lhs, const miopenConvSolution_t& rhs) const
    {
        // Negative values are very coarse estimations.
        // The more modulus, the "worse" (slower) is solution.
        if(lhs.time < 0 && rhs.time < 0)
            return !(lhs.time < rhs.time);
        // Positive values are always "better" than negative (coarse) estimations.
        if(lhs.time > 0 && rhs.time < 0)
            return true;
        if(lhs.time < 0 && rhs.time > 0)
            return false;
        // Both values are positive. The less is the better.
        return (lhs.time < rhs.time);
    }
};

std::vector<miopenConvSolution_t>
ConvolutionDescriptor::GetSolutionsFallback(const ExecutionContext& ctx,
                                            const conv::ProblemDescription& problem,
                                            const size_t maxSolutionCount) const
{
    if(miopen::IsDisabled(MIOPEN_DEBUG_CONV_IMMED_FALLBACK{}))
    {
        MIOPEN_LOG_I("Disabled via environment");
        return {};
    }

<<<<<<< HEAD
=======
    /// \todo This is terrible. Should do away when we converge to
    /// single conv::ProblemDescription type.
    const auto legacy_problem = ProblemDescription{problem};
>>>>>>> f19cc519
    const auto& inDesc =
        (problem.GetDirection() == conv::Direction::Forward) ? problem.GetIn() : problem.GetOut();
    const auto& weightsDesc = problem.GetWeights();
    // This check is needed on fallback path only.
    // On regular path (find-db hit) this was checked during Find().
    ValidateGroupCount(inDesc, weightsDesc, *this);

    auto interim = std::vector<miopenConvSolution_t>{};
    interim.reserve(maxSolutionCount); // For speed. In most cases we have less entries than asked.

    // TunaNet Fallback
#if MIOPEN_ENABLE_AI_IMMED_MODE_FALLBACK
    if(!miopen::IsDisabled(MIOPEN_DEBUG_ENABLE_AI_IMMED_MODE_FALLBACK{}))
    {
        const static std::string arch = ctx.GetStream().GetDeviceName();
<<<<<<< HEAD
        auto solvers                  = ai::immed_mode::PredictSolver(problem, ctx, arch);
=======
        auto solvers                  = ai::immed_mode::PredictSolver(legacy_problem, ctx, arch);
>>>>>>> f19cc519
        if(!solvers.empty())
        {
            MIOPEN_LOG_I2("Using TunaNet Fallback");
            const auto ai_time = [](const int& idx) {
                return 10.0f * static_cast<float>(idx); // Assume idx == 1 (best solver) is 10 ms.
            };
            int idx = 1;
            for(const auto kinder : solvers)
            {
                const auto solver_id = solver::Id{kinder};
                const auto sol       = solver_id.GetSolver();
                const auto algo      = solver_id.GetAlgo();
                if(IsAlgorithmDisabled(algo))
                    continue;
                if(!sol.IsDynamic())
                    continue; // branch should never be taken
                if(!sol.IsApplicable(ctx, problem))
                    continue;
                interim.emplace_back(miopenConvSolution_t{
                    ai_time(idx), sol.GetWorkspaceSize(ctx, problem), solver_id.Value(), algo});
                ++idx;
            }
        }
    }
#endif // MIOPEN_ENABLE_AI_IMMED_MODE_FALLBACK

    // WTI Fallback
    // if TunaNet is not enabled or produces no applicable solvers then fallback to WTI
    if(interim.empty())
    {
        MIOPEN_LOG_I2("Using WTI Fallback");
        const auto wti2time = [](const float& wti) {
            assert(wti != 0.0f);
            if(wti <= 0.0f) // Return negative values as is, avoid DIV/0.
                return wti;
            return 10.0f / wti; // Assume WTI == 1.0 (100%) is 10 ms.
        };

        for(const auto& solver_id : solver::GetSolversByPrimitive(solver::Primitive::Convolution))
        {
            // solver_id is always valid here, because taken from registry.
            // Validity check is not required.
            const auto algo = solver_id.GetAlgo();
            if(IsAlgorithmDisabled(algo)) // Algos can be disabled globally.
                continue;
            const auto& s = solver_id.GetSolver();
            // Let's allow non-dynamic later, if necessary.
            if(s.IsEmpty() || !s.IsDynamic() || !s.IsApplicable(ctx, problem))
                continue;

            const auto wti = s.GetWti(ctx, problem);
            MIOPEN_LOG_I2(solver_id.ToString() << " Estimated WTI = " << wti);
            if(wti < 0.0f) // Skip unknown WTIs.
                continue;
            interim.emplace_back(miopenConvSolution_t{
                wti2time(wti), s.GetWorkspaceSize(ctx, problem), solver_id.Value(), algo});
        }
    }
    MIOPEN_LOG_I2("maxSolutionCount = " << maxSolutionCount << ", available = " << interim.size());
    for(const auto& s : interim)
        MIOPEN_LOG_I2("id: " << s.solution_id << " algo: " << s.algorithm << ", time: " << s.time
                             << " ms, ws: " << s.workspace_size
                             << ", name: " << miopen::solver::Id(s.solution_id).ToString());
    std::sort(begin(interim), end(interim), SolutionTimeComparator{});
    interim.resize(std::min(maxSolutionCount, interim.size()));

    return interim;
}

<<<<<<< HEAD
namespace {

=======
>>>>>>> f19cc519
std::vector<miopenConvSolution_t> GetSolutions(const ExecutionContext& ctx,
                                               const conv::ProblemDescription& problem,
                                               const size_t maxSolutionCount)
{
    auto algo_resolver = std::function<int(const std::string&)>{};

    switch(problem.GetDirection())
    {
    case conv::Direction::Forward: algo_resolver = &StringToConvolutionFwdAlgo; break;
    case conv::Direction::BackwardData: algo_resolver = &StringToConvolutionBwdDataAlgo; break;
    case conv::Direction::BackwardWeights:
        algo_resolver = &StringToConvolutionBwdWeightsAlgo;
        break;
    }

    const FindDbRecord fdb_record{ctx.GetStream(), problem};

    if(fdb_record.empty())
        return {};

    auto interim = std::vector<miopenConvSolution_t>{};
    interim.reserve(20); // Heuristic for speed.

    for(const auto& pair : fdb_record)
    {
        const auto algo = static_cast<miopenConvAlgorithm_t>(algo_resolver(pair.second.algorithm));
        if(IsAlgorithmDisabled(algo))
            continue;

        const auto solver_id = solver::Id{pair.first};
        // Wrong IDs can't be used to call IsApplicable(), so let's
        // ignore obsolete or invalid IDs read from find-db first.
        if(!solver_id.IsValid())
        {
            // Do not disturb users with warnings unless detailed log is enabled.
            MIOPEN_LOG_I("[Warning] incorrect solver_id: " << pair.first);
            continue;
        }

        interim.emplace_back(
            miopenConvSolution_t{pair.second.time, pair.second.workspace, solver_id.Value(), algo});
    }

    std::sort(begin(interim), end(interim), SolutionTimeComparator{});

    // Let's avoid checks of solvers that reside beyond maxSolutionCount,
    // i.e. those that unnecessary anyway. This optimization is important
    // because applicability check may involve running MIIR compiler
    // (for MLIR solvers), which can be very slow.
    interim.resize(std::min(interim.size(), maxSolutionCount));
    const auto to_erase_from = std::remove_if(interim.begin(), interim.end(), [&](auto&& entry) {
        const auto solver_id = solver::Id{entry.solution_id};
        return !solver_id.GetSolver().IsApplicable(ctx, problem);
    });
    interim.erase(to_erase_from, interim.end());

    return interim;
}

} // namespace

/// \todo Extend miopenConvSolution_t with an attribute indicating
/// how the solution was obtained (benchmarked on the current system,
/// taken from the System find-db, heuristically estimated, produced by
/// MLP classifier...) and then remove the fallbackPathTaken out param.
std::vector<miopenConvSolution_t>
ConvolutionDescriptor::GetSolutions(const ExecutionContext& ctx,
                                    const conv::ProblemDescription& problem,
                                    size_t maxSolutionCount,
                                    bool* fallbackPathTaken) const
{
    MIOPEN_LOG_I("");
    auto solutions = miopen::GetSolutions(ctx, problem, maxSolutionCount);

    if(fallbackPathTaken != nullptr)
        *fallbackPathTaken = solutions.empty();

    if(!solutions.empty())
        return solutions;

    return GetSolutionsFallback(ctx, problem, maxSolutionCount);
}

std::size_t ConvolutionDescriptor::GetForwardSolutionWorkspaceSize(Handle& handle,
                                                                   const TensorDescriptor& wDesc,
                                                                   const TensorDescriptor& xDesc,
                                                                   const TensorDescriptor& yDesc,
                                                                   solver::Id solver_id) const
{
    MIOPEN_LOG_I("solver_id = " << solver_id.ToString());
    if(!solver_id.IsValid())
        MIOPEN_THROW(miopenStatusBadParm, "invalid solution id = " + solver_id.ToString());
    auto sol = solver_id.GetSolver();
    if(!sol.MayNeedWorkspace())
        return 0;
    const auto problem =
        conv::ProblemDescription{xDesc, wDesc, yDesc, *this, conv::Direction::Forward};
    auto ctx = ExecutionContext{};
    ctx.SetStream(&handle);
    if(sol.IsApplicable(ctx, problem))
        return sol.GetWorkspaceSize(ctx, problem);
    MIOPEN_THROW(miopenStatusBadParm,
                 "The supplied solution id: " + solver_id.ToString() +
                     " is not applicable to the current problem");
}

void ConvolutionDescriptor::CompileSolution(const ExecutionContext& ctx,
                                            const conv::ProblemDescription& problem,
                                            solver::Id solver_id) const
{
    MIOPEN_LOG_I("solver_id = " << solver_id.ToString());
    miopen::CompileSolution(solver_id, ctx, problem);
}

void ConvolutionDescriptor::ConvolutionForwardImmediate(Handle& handle,
                                                        const TensorDescriptor& wDesc,
                                                        ConstData_t w,
                                                        const TensorDescriptor& xDesc,
                                                        ConstData_t x,
                                                        const TensorDescriptor& yDesc,
                                                        Data_t y,
                                                        Data_t workSpace,
                                                        const std::size_t workSpaceSize,
                                                        const solver::Id solver_id) const
{
    MIOPEN_LOG_I("solver_id = " << solver_id.ToString() << ", workspace = " << workSpaceSize);
    const auto tensors = ConvFwdTensors{xDesc, x, wDesc, w, yDesc, y};

    ValidateConvTensors(tensors);
    if(!solver_id.IsValid())
        MIOPEN_THROW(miopenStatusBadParm);

    ConvForwardCheckNumerics(handle, tensors, [&]() {
        const auto problem =
            conv::ProblemDescription{xDesc, wDesc, yDesc, *this, conv::Direction::Forward};
        const auto ctx        = ExecutionContext{&handle};
        const auto invoker    = LoadOrPrepareInvoker(ctx, problem, solver_id);
        const auto invoke_ctx = conv::DataInvokeParams{
            tensors, workSpace, workSpaceSize, this->attribute.gfx90aFp16alt.GetFwd()};
        invoker(handle, invoke_ctx);
    });
}

// FindBackwardDataAlgorithm()
//
void ConvolutionDescriptor::FindConvBwdDataAlgorithm(Handle& handle,
                                                     const TensorDescriptor& dyDesc,
                                                     ConstData_t dy,
                                                     const TensorDescriptor& wDesc,
                                                     ConstData_t w,
                                                     const TensorDescriptor& dxDesc,
                                                     Data_t dx,
                                                     const int requestAlgoCount,
                                                     int* const returnedAlgoCount,
                                                     miopenConvAlgoPerf_t* perfResults,
                                                     Data_t workSpace,
                                                     size_t workSpaceSize,
                                                     bool exhaustiveSearch) const
{
    MIOPEN_LOG_I("requestAlgoCount = " << requestAlgoCount << ", workspace = " << workSpaceSize);
    if(dx == nullptr || w == nullptr || dy == nullptr)
        MIOPEN_THROW(miopenStatusBadParm, "Buffers cannot be NULL");
    if(returnedAlgoCount == nullptr)
        MIOPEN_THROW(miopenStatusBadParm, "returnedAlgoCount cannot be nullptr");
    if(perfResults == nullptr)
        MIOPEN_THROW(miopenStatusBadParm, "perfResults cannot be nullptr");
    if(requestAlgoCount < 1)
        MIOPEN_THROW(miopenStatusBadParm, "requestAlgoCount cannot be < 1");

    *returnedAlgoCount = 0;

    ValidateGroupCount(dxDesc, wDesc, *this);

    const auto problem =
        conv::ProblemDescription{dyDesc, wDesc, dxDesc, *this, conv::Direction::BackwardData};

    const auto ctx = [&] {
        auto tmp = ExecutionContext{&handle};
        problem.SetupFloats(tmp);
        tmp.do_search = exhaustiveSearch;
        return tmp;
    }();

    const auto invoke_ctx = conv::DataInvokeParams{InvokeType::Evaluate,
                                                   {dyDesc, dy, wDesc, w, dxDesc, dx},
                                                   workSpace,
                                                   workSpaceSize,
                                                   this->attribute.gfx90aFp16alt.GetBwd()};

    const auto results = FindConvolution(ctx, problem, invoke_ctx);

    if(results.empty())
        // Changes to this message lead to failures in test_conv_for_implicit_gemm
        // To fix them check the test
        // Two similar messages are in other convolution find methods
        MIOPEN_THROW("No suitable algorithm was found to execute the required convolution");

    *returnedAlgoCount = std::min(requestAlgoCount, static_cast<int>(results.size()));

    for(int i = 0; i < *returnedAlgoCount; i++)
    {
        perfResults[i].bwd_data_algo = StringToConvolutionBwdDataAlgo(results[i].algorithm);
        perfResults[i].time          = results[i].time;
        perfResults[i].memory        = results[i].workspace;
    }

    MIOPEN_LOG_I("BWD Chosen Algorithm: " << results[0].solver_id << " , " << results[0].workspace
                                          << ", " << results[0].time);
}

static void ConvBwdCheckNumerics(const Handle& handle,
                                 const ConvBwdTensors& tensors,
                                 const void* beta,
                                 std::function<void()>&& worker)
{
    if(!miopen::CheckNumericsEnabled())
    {
        worker();
        return;
    }

    bool flag = false;

    flag |= miopen::checkNumericsInput(handle, tensors.dyDesc, tensors.dy);
    flag |= miopen::checkNumericsInput(handle, tensors.wDesc, tensors.w);
    if(!float_equal(*(static_cast<const float*>(beta)), 0))
        flag |= miopen::checkNumericsInput(handle, tensors.dxDesc, tensors.dx);

    worker();

    flag |= miopen::checkNumericsOutput(handle, tensors.dxDesc, tensors.dx);

    const char* file_name = miopen::GetStringEnv(MIOPEN_DUMP_TENSOR_PATH{});
    if(flag && static_cast<bool>(file_name))
    {
        std::string file_name_str = file_name;
        DumpTensorToFileFromDevice(handle, tensors.dyDesc, tensors.dy, file_name_str + "_dy.bin");
        DumpTensorToFileFromDevice(handle, tensors.wDesc, tensors.w, file_name_str + "_w.bin");
        DumpTensorToFileFromDevice(handle, tensors.dxDesc, tensors.dx, file_name_str + "_dx.bin");
    }
}

// BackwardDataAlgorithm()
void ConvolutionDescriptor::ConvolutionBackwardData(Handle& handle,
                                                    const void* alpha,
                                                    const TensorDescriptor& dyDesc,
                                                    ConstData_t dy,
                                                    const TensorDescriptor& wDesc,
                                                    ConstData_t w,
                                                    miopenConvBwdDataAlgorithm_t algo,
                                                    const void* beta,
                                                    const TensorDescriptor& dxDesc,
                                                    Data_t dx,
                                                    Data_t workSpace,
                                                    size_t workSpaceSize) const
{
    MIOPEN_LOG_I("algo = " << algo << ", workspace = " << workSpaceSize);

    if(!(dyDesc.IsPacked() && wDesc.IsPacked() && dxDesc.IsPacked()))
    {
        MIOPEN_THROW(miopenStatusNotImplemented, "Only fully packed tensors are supported");
    }

    auto tensors = ConvBwdTensors{dyDesc, dy, wDesc, w, dxDesc, dx};

    ValidateConvTensors(tensors);
    ValidateAlphaBeta(alpha, beta);

    ConvBwdCheckNumerics(handle, tensors, beta, [&]() {
        if(dyDesc.GetLengths()[1] != wDesc.GetLengths()[0])
        {
            MIOPEN_THROW(miopenStatusBadParm);
        }
        ValidateGroupCount(dxDesc, wDesc, *this);

        const auto algorithm_name = AlgorithmName{ConvolutionAlgoToDirectionalString(
            static_cast<miopenConvAlgorithm_t>(algo), conv::Direction::BackwardData)};

        const auto problem =
            conv::ProblemDescription{dyDesc, wDesc, dxDesc, *this, conv::Direction::BackwardData};
        const auto network_config = problem.BuildConfKey();
        const auto& invoker       = handle.GetInvoker(network_config, {}, algorithm_name);

        if(!invoker)
            MIOPEN_THROW("No invoker was registered for convolution backward. Was find executed?");

        const auto& invoke_ctx = conv::DataInvokeParams{
            tensors, workSpace, workSpaceSize, this->attribute.gfx90aFp16alt.GetBwd()};
        (*invoker)(handle, invoke_ctx);
    });
}

std::size_t ConvolutionDescriptor::GetBackwardSolutionWorkspaceSize(Handle& handle,
                                                                    const TensorDescriptor& dyDesc,
                                                                    const TensorDescriptor& wDesc,
                                                                    const TensorDescriptor& dxDesc,
                                                                    solver::Id solver_id) const
{
    MIOPEN_LOG_I2("solver_id = " << solver_id.ToString());
    if(!solver_id.IsValid())
        MIOPEN_THROW(miopenStatusBadParm, "invalid solution id = " + solver_id.ToString());

    auto sol = solver_id.GetSolver();
    if(!sol.MayNeedWorkspace())
        return 0;
    const auto problem =
        conv::ProblemDescription{dyDesc, wDesc, dxDesc, *this, conv::Direction::BackwardData};
    auto ctx = ExecutionContext{};
    ctx.SetStream(&handle);
    if(sol.IsApplicable(ctx, problem))
        return sol.GetWorkspaceSize(ctx, problem);
    else
        MIOPEN_THROW(miopenStatusBadParm,
                     "The supplied solution id: " + solver_id.ToString() +
                         " is not applicable to the current problem");
}

void ConvolutionDescriptor::ConvolutionBackwardImmediate(Handle& handle,
                                                         const TensorDescriptor& dyDesc,
                                                         ConstData_t dy,
                                                         const TensorDescriptor& wDesc,
                                                         ConstData_t w,
                                                         const TensorDescriptor& dxDesc,
                                                         Data_t dx,
                                                         Data_t workSpace,
                                                         std::size_t workSpaceSize,
                                                         solver::Id solver_id) const
{
    MIOPEN_LOG_I("solver_id = " << solver_id.ToString() << ", workspace = " << workSpaceSize);
    auto tensors = ConvBwdTensors{dyDesc, dy, wDesc, w, dxDesc, dx};

    ValidateConvTensors(tensors);

    static const float beta = 0.0f;
    ConvBwdCheckNumerics(handle, tensors, &beta, [&]() {
        if(dyDesc.GetLengths()[1] != wDesc.GetLengths()[0])
        {
            MIOPEN_THROW(miopenStatusBadParm);
        }
        ValidateGroupCount(dxDesc, wDesc, *this);

        const auto problem =
            conv::ProblemDescription{dyDesc, wDesc, dxDesc, *this, conv::Direction::BackwardData};
        const auto ctx        = ExecutionContext{&handle};
        const auto invoker    = LoadOrPrepareInvoker(ctx, problem, solver_id);
        const auto invoke_ctx = conv::DataInvokeParams{
            tensors, workSpace, workSpaceSize, this->attribute.gfx90aFp16alt.GetBwd()};
        invoker(handle, invoke_ctx);
    });
}

// ConvolutionBackwardWeightsGetWorkSpaceSize
// FindBackwardWeightsAlgorithm()
//
void ConvolutionDescriptor::FindConvBwdWeightsAlgorithm(Handle& handle,
                                                        const TensorDescriptor& dyDesc,
                                                        ConstData_t dy,
                                                        const TensorDescriptor& xDesc,
                                                        ConstData_t x,
                                                        const TensorDescriptor& dwDesc,
                                                        Data_t dw,
                                                        const int requestAlgoCount,
                                                        int* const returnedAlgoCount,
                                                        miopenConvAlgoPerf_t* perfResults,
                                                        Data_t workSpace,
                                                        size_t workSpaceSize,
                                                        bool exhaustiveSearch) const
{
    MIOPEN_LOG_I("requestAlgoCount = " << requestAlgoCount << ", workspace = " << workSpaceSize);
    if(x == nullptr || dw == nullptr || dy == nullptr)
        MIOPEN_THROW(miopenStatusBadParm, "Buffers cannot be NULL");
    if(returnedAlgoCount == nullptr)
        MIOPEN_THROW(miopenStatusBadParm, "returnedAlgoCount cannot be nullptr");
    if(perfResults == nullptr)
        MIOPEN_THROW(miopenStatusBadParm, "perfResults cannot be nullptr");
    if(requestAlgoCount < 1)
        MIOPEN_THROW(miopenStatusBadParm, "requestAlgoCount cannot be < 1");
    if(xDesc.GetType() == miopenInt8)
        MIOPEN_THROW(miopenStatusBadParm);

    *returnedAlgoCount = 0;

    const auto problem =
        conv::ProblemDescription{dyDesc, dwDesc, xDesc, *this, conv::Direction::BackwardWeights};
    const auto ctx = [&] {
        auto tmp = ExecutionContext{&handle};
        problem.SetupFloats(tmp);
        tmp.do_search = exhaustiveSearch;
        return tmp;
    }();

    const auto invoke_ctx = conv::WrWInvokeParams{InvokeType::Evaluate,
                                                  {dyDesc, dy, xDesc, x, dwDesc, dw},
                                                  workSpace,
                                                  workSpaceSize,
                                                  attribute.gfx90aFp16alt.GetWrW()};

    const auto results = FindConvolution(ctx, problem, invoke_ctx);

    if(results.empty())
        // Changes to this message lead to failures in test_conv_for_implicit_gemm
        // To fix them check the test
        // Two similar messages are in other convolution find methods
        MIOPEN_THROW("No suitable algorithm was found to execute the required convolution");

    *returnedAlgoCount = std::min(requestAlgoCount, static_cast<int>(results.size()));

    for(int i = 0; i < *returnedAlgoCount; i++)
    {
        perfResults[i].bwd_weights_algo = StringToConvolutionBwdWeightsAlgo(results[i].algorithm);
        perfResults[i].time             = results[i].time;
        perfResults[i].memory           = results[i].workspace;
    }
    MIOPEN_LOG_I("BWrW Chosen Algorithm: " << results[0].solver_id << " , " << results[0].workspace
                                           << ", " << results[0].time);
}

static void ConvWrwCheckNumerics(const Handle& handle,
                                 const ConvWrwTensors& tensors,
                                 const void* beta,
                                 std::function<void()>&& worker)
{
    if(!miopen::CheckNumericsEnabled())
    {
        worker();
        return;
    }

    bool flag = false;

    flag |= miopen::checkNumericsInput(handle, tensors.dyDesc, tensors.dy);
    flag |= miopen::checkNumericsInput(handle, tensors.xDesc, tensors.x);
    if(!float_equal(*(static_cast<const float*>(beta)), 0))
        flag |= miopen::checkNumericsInput(handle, tensors.dwDesc, tensors.dw);

    worker();

    flag |= miopen::checkNumericsOutput(handle, tensors.dwDesc, tensors.dw);

    const char* file_name = miopen::GetStringEnv(MIOPEN_DUMP_TENSOR_PATH{});
    if(flag && static_cast<bool>(file_name))
    {
        std::string file_name_str = file_name;
        DumpTensorToFileFromDevice(handle, tensors.dyDesc, tensors.dy, file_name_str + "_dy.bin");
        DumpTensorToFileFromDevice(handle, tensors.xDesc, tensors.x, file_name_str + "_x.bin");
        DumpTensorToFileFromDevice(handle, tensors.dwDesc, tensors.dw, file_name_str + "_dw.bin");
    }
}

// BackwardWeightsAlgorithm()
void ConvolutionDescriptor::ConvolutionBackwardWeights(const Handle& handle,
                                                       const void* alpha,
                                                       const TensorDescriptor& dyDesc,
                                                       ConstData_t dy,
                                                       const TensorDescriptor& xDesc,
                                                       ConstData_t x,
                                                       miopenConvBwdWeightsAlgorithm_t algo,
                                                       const void* beta,
                                                       const TensorDescriptor& dwDesc,
                                                       Data_t dw,
                                                       Data_t workSpace,
                                                       size_t workSpaceSize) const
{
    MIOPEN_LOG_I("algo = " << algo << ", workspace = " << workSpaceSize);
    decltype(auto) tensors = ConvWrwTensors{dyDesc, dy, xDesc, x, dwDesc, dw};
    ValidateConvTensors(tensors);
    ValidateAlphaBeta(alpha, beta);

    if(xDesc.GetType() == miopenInt8)
        MIOPEN_THROW(miopenStatusBadParm);

    ConvWrwCheckNumerics(handle, tensors, beta, [&]() {
        ValidateGroupCount(xDesc, dwDesc, *this);

        decltype(auto) direction      = conv::Direction::BackwardWeights;
        decltype(auto) algorithm_name = AlgorithmName{ConvolutionAlgoToDirectionalString(
            static_cast<miopenConvAlgorithm_t>(algo), direction)};
        decltype(auto) problem = conv::ProblemDescription{dyDesc, dwDesc, xDesc, *this, direction};
        decltype(auto) network_config = problem.BuildConfKey();
        decltype(auto) invoker = handle.GetInvoker(network_config, boost::none, algorithm_name);

        if(!invoker)
            MIOPEN_THROW("No invoker was registered for convolution weights. Was find executed?");

        const auto invoke_ctx = conv::WrWInvokeParams{
            tensors, workSpace, workSpaceSize, this->attribute.gfx90aFp16alt.GetWrW()};
        (*invoker)(handle, invoke_ctx);
    });
}

std::size_t ConvolutionDescriptor::GetWrwSolutionWorkspaceSize(Handle& handle,
                                                               const TensorDescriptor& dyDesc,
                                                               const TensorDescriptor& xDesc,
                                                               const TensorDescriptor& dwDesc,
                                                               solver::Id solver_id) const
{
    MIOPEN_LOG_I2("solver_id = " << solver_id.ToString());
    if(!solver_id.IsValid())
        MIOPEN_THROW(miopenStatusBadParm, "invalid solution id = " + solver_id.ToString());

    auto sol = solver_id.GetSolver();
    if(!sol.MayNeedWorkspace())
        return 0;
    const auto problem =
        conv::ProblemDescription{dyDesc, dwDesc, xDesc, *this, conv::Direction::BackwardWeights};
    auto ctx = ExecutionContext{};
    ctx.SetStream(&handle);
    if(sol.IsApplicable(ctx, problem))
        return sol.GetWorkspaceSize(ctx, problem);
    else
        MIOPEN_THROW(miopenStatusBadParm,
                     "The supplied solution id: " + solver_id.ToString() +
                         " is not applicable to the current problem");
}

void ConvolutionDescriptor::ConvolutionWrwImmediate(Handle& handle,
                                                    const TensorDescriptor& dyDesc,
                                                    ConstData_t dy,
                                                    const TensorDescriptor& xDesc,
                                                    ConstData_t x,
                                                    const TensorDescriptor& dwDesc,
                                                    Data_t dw,
                                                    Data_t workSpace,
                                                    std::size_t workSpaceSize,
                                                    solver::Id solver_id) const
{
    MIOPEN_LOG_I("solver_id = " << solver_id.ToString() << ", workspace = " << workSpaceSize);
    auto tensors = ConvWrwTensors{dyDesc, dy, xDesc, x, dwDesc, dw};
    ValidateConvTensors(tensors);

    if(xDesc.GetType() == miopenInt8)
        MIOPEN_THROW(miopenStatusBadParm);

    float beta = 0;
    ConvWrwCheckNumerics(handle, tensors, &beta, [&]() {
        ValidateGroupCount(xDesc, dwDesc, *this);

        const auto problem = conv::ProblemDescription{
            dyDesc, dwDesc, xDesc, *this, conv::Direction::BackwardWeights};
        const auto ctx        = ExecutionContext{&handle};
        const auto invoker    = LoadOrPrepareInvoker(ctx, problem, solver_id);
        const auto invoke_ctx = conv::WrWInvokeParams{
            tensors, workSpace, workSpaceSize, this->attribute.gfx90aFp16alt.GetWrW()};
        invoker(handle, invoke_ctx);
    });
}

void ConvolutionBackwardBias(const Handle& handle,
                             const void* alpha,
                             const TensorDescriptor& dyDesc,
                             ConstData_t dy,
                             const void* beta,
                             const TensorDescriptor& dbDesc,
                             Data_t db)
{
    if(dy == nullptr || db == nullptr)
    {
        MIOPEN_THROW(miopenStatusBadParm);
    }
    if(dyDesc.GetLengths()[1] != dbDesc.GetLengths()[1])
    {
        MIOPEN_THROW(miopenStatusBadParm);
    }
    if(!float_equal(*(static_cast<const float*>(alpha)), 1.0) ||
       !float_equal(*(static_cast<const float*>(beta)), 0))
    {
        MIOPEN_THROW("Only alpha=1 and beta=0 is supported");
    }
    if(miopen::CheckNumericsEnabled())
    {
        miopen::checkNumericsInput(handle, dyDesc, dy);
    }

    std::size_t out_n, out_k, stride_n, stride_k;
    std::tie(out_n, out_k)       = tie_pick<0, 1>()(dyDesc.GetLengths());
    std::tie(stride_n, stride_k) = tie_pick<0, 1>()(dyDesc.GetStrides());
    std::string algo_name        = "miopenConvolutionBwdBias";
    std::string program_name     = "MIOpenConvBwdBias.cl";
    std::string kernel_name      = "MIOpenConvBwdB";
    std::string network_config =
        "convbwdbias-" +
        std::string(dyDesc.GetType() == miopenFloat
                        ? "fp32"
                        : (dyDesc.GetType() == miopenHalf
                               ? "fp16"
                               : (dyDesc.GetType() == miopenBFloat16 ? "bfloat16" : "int32")));

    std::string params;
    std::size_t lcl_grp_size0 = 256;
    std::size_t lcl_grp_size1 = 1;
    std::size_t local_mem_sz  = 256;

    std::size_t map_size         = std::accumulate(dyDesc.GetLengths().begin() + 2,
                                           dyDesc.GetLengths().end(),
                                           std::size_t(1),
                                           std::multiplies<std::size_t>());
    std::size_t read_unit        = 4;
    std::size_t map_size_aligned = (map_size + (read_unit - 1)) / read_unit;
    std::size_t off_pix          = map_size - (map_size / read_unit) * read_unit;
    std::size_t total_work       = map_size_aligned * out_n;

    params = " -DMLO_CONVBWD_GROUP_SZ0=" + std::to_string(lcl_grp_size0);
    params += " -DMLO_CONVBWD_GROUP_SZ1=" + std::to_string(lcl_grp_size1);
    params += " -DMLO_CONVBWDB_LCL_MEMSZ=" + std::to_string(local_mem_sz);
    params += " -DMLO_CONVBWDB_UNITSIZE=" + std::to_string(read_unit);

    params += GetDataTypeKernelParams(dyDesc.GetType());

    const std::vector<size_t> vld = {lcl_grp_size0, size_t{1}, size_t{1}};
    const std::vector<size_t> vgd = {lcl_grp_size0, size_t{256}, size_t{1}};

    auto&& kernels = handle.GetKernels(algo_name, network_config);
    if(!kernels.empty())
    {
        kernels.front()(dy,
                        db,
                        static_cast<unsigned>(out_k),
                        static_cast<unsigned>(stride_k),
                        static_cast<unsigned>(stride_n),
                        static_cast<unsigned>(map_size_aligned),
                        static_cast<unsigned>(off_pix),
                        static_cast<unsigned>(total_work));
    }
    else
    {
        handle.AddKernel(algo_name, network_config, program_name, kernel_name, vld, vgd, params)(
            dy,
            db,
            static_cast<unsigned>(out_k),
            static_cast<unsigned>(stride_k),
            static_cast<unsigned>(stride_n),
            static_cast<unsigned>(map_size_aligned),
            static_cast<unsigned>(off_pix),
            static_cast<unsigned>(total_work));
    }

    if(miopen::CheckNumericsEnabled())
    {
        miopen::checkNumericsOutput(handle, dbDesc, db);
    }
}

} // namespace miopen<|MERGE_RESOLUTION|>--- conflicted
+++ resolved
@@ -105,36 +105,20 @@
     }
 }
 
-static Invoker PrepareInvoker(const ExecutionContext& ctx,
+static Invoker PrepareInvoker(ExecutionContext ctx,
                               const conv::ProblemDescription& problem,
                               const NetworkConfig& config,
                               solver::Id solver_id)
 {
-<<<<<<< HEAD
-    const auto new_ctx = [&] {
-        auto tmp = miopen::ExecutionContext{ctx};
-        problem.SetupFloats(tmp);
-        tmp.do_search = false;
-        return tmp;
-    }();
-
-    const auto solver = solver_id.GetSolver();
-    auto db           = GetDb(new_ctx);
-    auto solution = solver.FindSolution(new_ctx, problem, db, {}); // auto tune is not expected here
-    auto& handle  = ctx.GetStream();
-    auto invoker  = handle.PrepareInvoker(*solution.invoker_factory, solution.construction_params);
-=======
     problem.SetupFloats(ctx);
     ctx.do_search = false;
 
-    const auto legacy_problem = ProblemDescription{problem};
     const auto solver         = solver_id.GetSolver();
     auto db                   = GetDb(ctx);
     auto solution =
-        solver.FindSolution(ctx, legacy_problem, db, {}); // auto tune is not expected here
+        solver.FindSolution(ctx, problem, db, {}); // auto tune is not expected here
     auto& handle = ctx.GetStream();
     auto invoker = handle.PrepareInvoker(*solution.invoker_factory, solution.construction_params);
->>>>>>> f19cc519
     const auto algo = AlgorithmName{solver_id.GetAlgo(problem.GetDirection())};
 
     handle.RegisterInvoker(invoker, config, solver_id.ToString(), algo);
@@ -212,26 +196,14 @@
     else
     {
         results = UserFindDbRecord::TryLoad(ctx.GetStream(), problem, [&](DbRecord& record) {
-<<<<<<< HEAD
-            auto conv_ctx                       = ExecutionContext{ctx};
-            conv_ctx.use_dynamic_solutions_only = findMode.IsDynamicHybrid(ctx);
-
-            ConvFindCore(invoke_ctx,
-                         record,
-                         conv_ctx,
-                         problem,
-                         conv.IsWinograd3x3SupportedAndFast(conv_ctx, problem),
-=======
             auto ctx_copy                       = ctx;
             ctx_copy.use_dynamic_solutions_only = findMode.IsDynamicHybrid(ctx);
-            auto legacy_problem                 = ProblemDescription(problem);
 
             ConvFindCore(invoke_ctx,
                          record,
                          ctx_copy,
-                         legacy_problem,
-                         conv.IsWinograd3x3SupportedAndFast(ctx_copy, legacy_problem),
->>>>>>> f19cc519
+                         problem,
+                         conv.IsWinograd3x3SupportedAndFast(ctx_copy, problem),
                          GetConvSolverFinders());
         });
     }
@@ -554,12 +526,6 @@
         return {};
     }
 
-<<<<<<< HEAD
-=======
-    /// \todo This is terrible. Should do away when we converge to
-    /// single conv::ProblemDescription type.
-    const auto legacy_problem = ProblemDescription{problem};
->>>>>>> f19cc519
     const auto& inDesc =
         (problem.GetDirection() == conv::Direction::Forward) ? problem.GetIn() : problem.GetOut();
     const auto& weightsDesc = problem.GetWeights();
@@ -575,11 +541,7 @@
     if(!miopen::IsDisabled(MIOPEN_DEBUG_ENABLE_AI_IMMED_MODE_FALLBACK{}))
     {
         const static std::string arch = ctx.GetStream().GetDeviceName();
-<<<<<<< HEAD
         auto solvers                  = ai::immed_mode::PredictSolver(problem, ctx, arch);
-=======
-        auto solvers                  = ai::immed_mode::PredictSolver(legacy_problem, ctx, arch);
->>>>>>> f19cc519
         if(!solvers.empty())
         {
             MIOPEN_LOG_I2("Using TunaNet Fallback");
@@ -649,11 +611,8 @@
     return interim;
 }
 
-<<<<<<< HEAD
 namespace {
 
-=======
->>>>>>> f19cc519
 std::vector<miopenConvSolution_t> GetSolutions(const ExecutionContext& ctx,
                                                const conv::ProblemDescription& problem,
                                                const size_t maxSolutionCount)
