--- conflicted
+++ resolved
@@ -165,169 +165,6 @@
     }
 }
 
-<<<<<<< HEAD
-template <typename T>
-inline int
-EvaluateDataImplicitGemmSolution(Handle& handle,
-                                 const ConvolutionContext& ctx,
-                                 const miopen::solver::ConvSolution& solution,
-                                 ConstData_t in, // Fwd: x, Bwd: dy, this is really a confusion trap
-                                 ConstData_t weights,
-                                 Data_t out, // Fwd: y, Bwd: dx
-                                 const TensorDescriptor& wDesc,
-                                 const TensorDescriptor& outDesc, // Fwd: dyDesc, Bwd: dxDesc
-                                 bool isForward,
-                                 const std::vector<int>& padding,
-                                 const std::vector<int>& strides,
-                                 Data_t workSpace,
-                                 const size_t workSpaceSize,
-                                 T /*padding_val*/,
-                                 float lowp_quant,
-                                 float& elapsed)
-{
-    if(solution.workspce_sz != 0)
-    {
-        if(workSpace == nullptr || workSpaceSize < solution.workspce_sz)
-            return -1;
-    }
-
-    std::vector<KernelInvoke> kernels;
-    AddKernels(handle, "", "", solution, &kernels);
-    auto kernel = kernels[0];
-
-    elapsed = 0.0f;
-
-    if((kernel.GetName().find("igemm_v4r1_dynamic") == 0) ||
-       (kernel.GetName().find("igemm_v4r1_1x1_dynamic") == 0))
-    {
-        elapsed = CallImplicitGemmDynamic(handle, ctx, in, out, weights, kernels);
-        return 0;
-    }
-
-    // For fp16/bfp16 backward data case, do zero init, bwd data with fp32 output
-    // and cast from fp32 to fp16/bfp16
-    if((outDesc.GetType() == miopenHalf || outDesc.GetType() == miopenBFloat16) &&
-       (kernel.GetName() ==
-            "gridwise_convolution_backward_data_implicit_gemm_v1r1_xdlops_nchw_kcyx_nkhw" ||
-        kernel.GetName() ==
-            "gridwise_convolution_backward_data_implicit_gemm_v1r1_xdlops_gnchw_gkcyx_gnkhw" ||
-        kernel.GetName() ==
-            "gridwise_convolution_backward_data_implicit_gemm_v1r1_nchw_kcyx_nkhw" ||
-        kernel.GetName() ==
-            "gridwise_convolution_backward_data_implicit_gemm_v1r1_ncdhw_kczyx_nkdhw"))
-    {
-        float zero = 0.f;
-        TensorDescriptor workSpaceDesc(miopenFloat, outDesc.GetLengths(), outDesc.GetStrides());
-        SetTensor(handle, workSpaceDesc, workSpace, &zero);
-        elapsed += handle.GetKernelTime();
-
-        for(auto& k : kernels)
-        {
-            k(in, weights, workSpace);
-            elapsed += handle.GetKernelTime();
-        }
-
-        CastTensor(handle, &lowp_quant, workSpaceDesc, workSpace, outDesc, out, 0, 0);
-        elapsed += handle.GetKernelTime();
-    }
-    else // All other cases w/o CastTensor needed
-    {
-        if((kernel.GetName() ==
-            "gridwise_convolution_implicit_gemm_v4_nchw_kc1x1_nkhw_lds_double_buffer") ||
-           (kernel.GetName() ==
-            "gridwise_convolution_implicit_gemm_v4r4_xdlops_nchw_kc1x1_nkhw_lds_double_buffer"))
-        {
-            /// \todo set zero within implicitGEMM kernel
-            if(!isForward && (strides[0] > 1 || strides[1] > 1))
-            {
-                MIOPEN_LOG_I2("hasStride, call SetTensor with zero");
-                float zero = 0.f;
-                SetTensor(handle, outDesc, out, &zero);
-                elapsed += handle.GetKernelTime();
-            }
-        }
-        // clang-format off
-        else if(kernel.GetName() ==
-                    "gridwise_convolution_backward_data_implicit_gemm_v1r1_xdlops_nchw_kcyx_nkhw" ||
-                kernel.GetName() ==
-                    "gridwise_convolution_backward_data_implicit_gemm_v1r1_xdlops_gnchw_gkcyx_gnkhw")
-        // clang-format on
-        {
-            // this kernel accumulate results into input tensor, therefore need to set zero
-            float zero = 0.f;
-            SetTensor(handle, outDesc, out, &zero);
-            elapsed += handle.GetKernelTime();
-        }
-        else if(kernel.GetName() ==
-                    "gridwise_convolution_backward_data_implicit_gemm_v1r1_nchw_kcyx_nkhw" ||
-                kernel.GetName() ==
-                    "gridwise_convolution_backward_data_implicit_gemm_v1r1_ncdhw_kczyx_nkdhw")
-        { // only pad=0 stride=1 filter 1 not set zero
-            bool is_1x1_s1 = false;
-            if(miopen::all_of(padding, [](auto v) { return v == 0; }) &&
-               miopen::all_of(strides, [](auto v) { return v == 1; }))
-            {
-                if(wDesc.GetLengths()[2] == 1 && wDesc.GetLengths()[3] == 1)
-                { // filter = 1
-                    if(wDesc.GetSize() == 4 || (wDesc.GetSize() == 5 && wDesc.GetLengths()[4] == 1))
-                    {
-                        is_1x1_s1 = true;
-                    }
-                }
-            }
-
-            if(!is_1x1_s1)
-            {
-                float zero = 0.f;
-                SetTensor(handle, outDesc, out, &zero);
-                elapsed += handle.GetKernelTime();
-            }
-        }
-        else if(kernel.GetName() ==
-                    "gridwise_convolution_backward_data_implicit_gemm_v4r1_nchw_kcyx_nkhw" ||
-                kernel.GetName() ==
-                    "gridwise_convolution_backward_data_implicit_gemm_v4r1_ncdhw_kczyx_nkdhw")
-        {
-            bool filterGeStride = false;
-            if(miopen::all_of(padding, [](auto v) { return v == 0; }))
-            {
-                if(wDesc.GetSize() == 4)
-                { // 2d
-                    if(wDesc.GetLengths()[2] >= strides[0] && wDesc.GetLengths()[3] >= strides[1])
-                    {
-                        filterGeStride = true;
-                    }
-                }
-                else
-                { // 3d
-                    if(wDesc.GetLengths()[2] >= strides[0] && wDesc.GetLengths()[3] >= strides[1] &&
-                       wDesc.GetLengths()[4] >= strides[2])
-                    {
-                        filterGeStride = true;
-                    }
-                }
-            }
-
-            if(!filterGeStride)
-            {
-                float zero = 0.f;
-                SetTensor(handle, outDesc, out, &zero);
-                elapsed += handle.GetKernelTime();
-            }
-        }
-
-        for(auto& k : kernels)
-        {
-            k(in, weights, out);
-            elapsed += handle.GetKernelTime();
-        }
-    }
-
-    return 0;
-}
-
-=======
->>>>>>> 2ba5a243
 // cppcheck-suppress constParameter
 inline int EvaluateSCGemmSolution(Handle& handle,
                                   const miopen::solver::ConvSolution& solution,
@@ -919,63 +756,8 @@
         const auto all = conv.FindDataImplicitGemmSolutions(
             handle, xDesc, wDesc, yDesc, exhaustiveSearch, true, bufs);
         PrecompileSolutions(handle, all);
-<<<<<<< HEAD
-        miopen::solver::ConvSolution selected{miopenStatusUnknownError};
-        float best = std::numeric_limits<float>::max();
-        visit_float(xDesc.GetType(), [&](auto as_float) {
-            for(const auto& sol : all)
-            {
-                float elapsed = 0.0f;
-                const int rc  = EvaluateDataImplicitGemmSolution(handle,
-                                                                params,
-                                                                sol,
-                                                                x,
-                                                                w,
-                                                                y,
-                                                                wDesc,
-                                                                yDesc,
-                                                                true,
-                                                                conv.GetConvPads(),
-                                                                conv.GetConvStrides(),
-                                                                workSpace,
-                                                                workSpaceSize,
-                                                                as_float(0.0f),
-                                                                conv.lowp_quant,
-                                                                elapsed);
-
-                if(rc != 0)
-                {
-                    MIOPEN_LOG_E(sol << " returns " << rc);
-                }
-                else
-                {
-                    MIOPEN_LOG_I(sol << ": " << elapsed << (elapsed < best ? " < " : " >= ")
-                                     << best);
-                    if(elapsed < best)
-                    {
-                        best     = elapsed;
-                        selected = sol;
-                    }
-                }
-            }
-        });
-
-        if(selected.Succeeded())
-        {
-            const std::string algorithm_name = "miopenConvolutionFwdAlgoImplicitGEMM";
-            AddKernels(handle, algorithm_name, network_config, selected, nullptr);
-            MIOPEN_LOG_I("Selected: " << selected << ": " << best << ", workspce_sz = "
-                                      << selected.workspce_sz);
-            record.SetValues(algorithm_name,
-                             FindDbData{selected.solver_id,
-                                        best,
-                                        selected.workspce_sz,
-                                        {algorithm_name, network_config}});
-        }
-=======
         const auto algorithm_name = AlgorithmName{"miopenConvolutionFwdAlgoImplicitGEMM"};
         EvaluateInvokers(handle, all, algorithm_name, network_config, invoke_ctx, record);
->>>>>>> 2ba5a243
     }
 
     // FFT algo
@@ -1311,79 +1093,6 @@
     });
 }
 
-<<<<<<< HEAD
-template <class TKernels>
-void ConvFwdImplicitGemm(const ConvolutionContext& ctx,
-                         Handle& handle,
-                         const ConvFwdTensors& tensors,
-                         Data_t /*workSpace*/,
-                         std::size_t /*workSpaceSize*/,
-                         const TKernels& kernels)
-{
-    if(kernels.empty())
-        MIOPEN_THROW(
-            "Error running Implicit GEMM Forward convolution. Was Find() executed previously?");
-
-    auto kernel = kernels[0];
-
-    float elapsed = 0;
-
-    // clang-format off
-    if(kernel.GetName() ==
-           "gridwise_convolution_implicit_gemm_v4r1_gnchw_gkcyx_gnkhw_lds_double_buffer" ||
-       kernel.GetName() ==
-           "gridwise_convolution_implicit_gemm_v4r1_nchw_kcyx_nkhw_lds_double_buffer" ||
-       kernel.GetName() ==
-           "gridwise_convolution_implicit_gemm_v4_nchw_kcyx_nkhw_lds_double_buffer" ||
-       kernel.GetName() ==
-           "gridwise_convolution_implicit_gemm_v4_nchw_kc1x1_nkhw_lds_double_buffer" ||
-       kernel.GetName() ==
-           "gridwise_convolution_implicit_gemm_v4r4_gen_xdlops_nchw_kcyx_nkhw_lds_double_buffer" ||
-       kernel.GetName() ==
-           "gridwise_convolution_implicit_gemm_v4r4_gen_xdlops_fwd_fp32_nchw_kcyx_nkhw_lds_double_buffer" ||
-       kernel.GetName() ==
-           "gridwise_convolution_implicit_gemm_v4r4_gen_xdlops_fwd_fp32_gnchw_gkcyx_gnkhw_lds_double_buffer" ||
-       kernel.GetName() == 
-           "gridwise_convolution_implicit_gemm_v4r4_gen_xdlops_gnchw_gkcyx_gnkhw_lds_double_buffer" ||
-       kernel.GetName() ==
-           "gridwise_convolution_implicit_gemm_v4r4_xdlops_nchw_kc1x1_nkhw_lds_double_buffer" ||
-       kernel.GetName() ==
-           "gridwise_convolution_implicit_gemm_v4r4_xdlops_nchw_kcyx_nkhw_lds_double_buffer" ||
-       kernel.GetName() ==
-           "gridwise_convolution_implicit_gemm_v4r4_nchw_kcyx_nkhw" ||
-       kernel.GetName() ==
-           "gridwise_convolution_implicit_gemm_v4r4_ncdhw_kczyx_nkdhw")
-    // clang-format on
-    {
-        kernel(tensors.x, tensors.w, tensors.y);
-
-        if(handle.IsProfilingEnabled())
-            elapsed += handle.GetKernelTime();
-    }
-    else if(kernel.GetName().find("igemm_v4r1_dynamic") == 0 ||
-            kernel.GetName().find("igemm_v4r1_1x1_dynamic") == 0)
-    {
-        float time;
-
-        auto ks = std::vector<KernelInvoke>{kernels.begin(), kernels.end()};
-
-        time = CallImplicitGemmDynamic(handle, ctx, tensors.x, tensors.y, tensors.w, ks);
-        if(handle.IsProfilingEnabled())
-            elapsed += time;
-    }
-    else
-    {
-        MIOPEN_THROW("Error running Implicit GEMM Forward convolution (none workspace?)");
-    }
-    if(handle.IsProfilingEnabled())
-    {
-        handle.ResetKernelTime();
-        handle.AccumKernelTime(elapsed);
-    }
-}
-
-=======
->>>>>>> 2ba5a243
 void ConvolutionDescriptor::ConvFwdGemm(Handle& handle,
                                         const ConvFwdTensors& tensors,
                                         Data_t workSpace,
@@ -2663,64 +2372,9 @@
                 const auto all = this->FindDataImplicitGemmSolutions(
                     handle, dxDesc, wDesc, dyDesc, exhaustiveSearch, false, bufs);
                 PrecompileSolutions(handle, all);
-<<<<<<< HEAD
-                miopen::solver::ConvSolution selected{miopenStatusUnknownError};
-                float best = std::numeric_limits<float>::max();
-                visit_float(dxDesc.GetType(), [&](auto as_float) {
-                    for(const auto& sol : all)
-                    {
-                        float elapsed = 0.0f;
-                        const int rc  = EvaluateDataImplicitGemmSolution(handle,
-                                                                        params,
-                                                                        sol,
-                                                                        dy,
-                                                                        w,
-                                                                        dx,
-                                                                        wDesc,
-                                                                        dxDesc,
-                                                                        false,
-                                                                        this->GetConvPads(),
-                                                                        this->GetConvStrides(),
-                                                                        workSpace,
-                                                                        workSpaceSize,
-                                                                        as_float(0.0f),
-                                                                        lowp_quant,
-                                                                        elapsed);
-
-                        if(rc != 0)
-                        {
-                            MIOPEN_LOG_E(sol << " returns " << rc);
-                        }
-                        else
-                        {
-                            MIOPEN_LOG_I(sol << ": " << elapsed << (elapsed < best ? " < " : " >= ")
-                                             << best);
-                            if(elapsed < best)
-                            {
-                                best     = elapsed;
-                                selected = sol;
-                            }
-                        }
-                    }
-                });
-
-                if(selected.Succeeded())
-                {
-                    const std::string algorithm_name = "miopenConvolutionBwdDataAlgoImplicitGEMM";
-                    AddKernels(handle, algorithm_name, network_config, selected, nullptr);
-                    MIOPEN_LOG_I("Selected: " << selected << ": " << best << ", workspce_sz = "
-                                              << selected.workspce_sz);
-                    record.SetValues(algorithm_name,
-                                     FindDbData{selected.solver_id,
-                                                best,
-                                                selected.workspce_sz,
-                                                {algorithm_name, network_config}});
-                }
-=======
                 const auto algorithm_name =
                     AlgorithmName{"miopenConvolutionBwdDataAlgoImplicitGEMM"};
                 EvaluateInvokers(handle, all, algorithm_name, network_config, invoke_ctx, record);
->>>>>>> 2ba5a243
             }
 
             if(GetSpatialDimension() == 2 && GetConvDilations()[0] == 1 &&
