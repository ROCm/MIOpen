/*******************************************************************************
 *
 * MIT License
 *
 * Copyright (c) 2020 Advanced Micro Devices, Inc.
 *
 * Permission is hereby granted, free of charge, to any person obtaining a copy
 * of this software and associated documentation files (the "Software"), to deal
 * in the Software without restriction, including without limitation the rights
 * to use, copy, modify, merge, publish, distribute, sublicense, and/or sell
 * copies of the Software, and to permit persons to whom the Software is
 * furnished to do so, subject to the following conditions:
 *
 * The above copyright notice and this permission notice shall be included in all
 * copies or substantial portions of the Software.
 *
 * THE SOFTWARE IS PROVIDED "AS IS", WITHOUT WARRANTY OF ANY KIND, EXPRESS OR
 * IMPLIED, INCLUDING BUT NOT LIMITED TO THE WARRANTIES OF MERCHANTABILITY,
 * FITNESS FOR A PARTICULAR PURPOSE AND NONINFRINGEMENT. IN NO EVENT SHALL THE
 * AUTHORS OR COPYRIGHT HOLDERS BE LIABLE FOR ANY CLAIM, DAMAGES OR OTHER
 * LIABILITY, WHETHER IN AN ACTION OF CONTRACT, TORT OR OTHERWISE, ARISING FROM,
 * OUT OF OR IN CONNECTION WITH THE SOFTWARE OR THE USE OR OTHER DEALINGS IN THE
 * SOFTWARE.
 *
 *******************************************************************************/
#include <miopen/algorithm.hpp>
#include <miopen/conv_algo_name.hpp>
#include <miopen/check_numerics.hpp>
#include <miopen/config.h>
#include <miopen/convolution.hpp>
#include <miopen/conv_algo_name.hpp>
#include <miopen/db.hpp>
#include <miopen/db_record.hpp>
#include <miopen/env.hpp>
#include <miopen/find_db.hpp>
#include <miopen/finddb_kernel_cache_key.hpp>
#include <miopen/find_controls.hpp>
#include <miopen/float_equal.hpp>
#include <miopen/invoker.hpp>
#include <miopen/kernel.hpp>
#include <miopen/solver.hpp>
#include <miopen/tensor_ops.hpp>
#include <miopen/tensor.hpp>
#include <miopen/util.hpp>
#include <miopen/visit_float.hpp>
#include <miopen/datatype.hpp>
#include <miopen/any_solver.hpp>
#include <miopen/conv/tensors.hpp>
#include <miopen/conv/compiled_in_parameters.hpp>
#include <miopen/conv/data_invoke_params.hpp>
#include <miopen/conv/wrw_invoke_params.hpp>

#include <cassert>
#include <type_traits>

#include <boost/range/adaptors.hpp>

namespace miopen {

MIOPEN_DECLARE_ENV_VAR(MIOPEN_DEBUG_CONV_GEMM)
MIOPEN_DECLARE_ENV_VAR(MIOPEN_DEBUG_CONV_DIRECT)
MIOPEN_DECLARE_ENV_VAR(MIOPEN_DEBUG_CONV_WINOGRAD)
MIOPEN_DECLARE_ENV_VAR(MIOPEN_DEBUG_CONV_IMPLICIT_GEMM)
MIOPEN_DECLARE_ENV_VAR(MIOPEN_CONV_PRECISE_ROCBLAS_TIMING)
MIOPEN_DECLARE_ENV_VAR(MIOPEN_DEBUG_CONV_FFT)
MIOPEN_DECLARE_ENV_VAR(MIOPEN_DEVICE_ARCH)
MIOPEN_DECLARE_ENV_VAR(MIOPEN_DEBUG_CONV_IMMED_FALLBACK)
MIOPEN_DECLARE_ENV_VAR(MIOPEN_DEBUG_COMPILE_ONLY)

<<<<<<< HEAD
=======
#if MIOPEN_USE_GEMM
#ifdef CPPCHECK
// Keep the value unknown in cppcheck since this can differ between opencl and hip
static bool IsBF16PathValid;
static bool IsGemmFp16Supported;
#else
static const bool IsBF16PathValid     = (MIOPEN_USE_ROCBLAS == 1 || MIOPEN_USE_MIOPENTENSILE == 1);
static const bool IsGemmFp16Supported = (MIOPEN_USE_ROCBLAS || MIOPEN_USE_MIOPENTENSILE);
#endif

static inline bool IsAnyBufferBF16(const TensorDescriptor& xDesc,
                                   const TensorDescriptor& yDesc,
                                   const TensorDescriptor& wDesc)
{
    return xDesc.GetType() == miopenBFloat16 || yDesc.GetType() == miopenBFloat16 ||
           wDesc.GetType() == miopenBFloat16;
}

static inline bool IsAnyBufferFp16(const TensorDescriptor& xDesc,
                                   const TensorDescriptor& yDesc,
                                   const TensorDescriptor& wDesc)
{
    return xDesc.GetType() == miopenHalf || yDesc.GetType() == miopenHalf ||
           wDesc.GetType() == miopenHalf;
}
#endif

>>>>>>> 0d20a692
size_t GetKernelGlobalWorkDim(const KernelInvoke& kernel, int dim) { return kernel.gdims[dim]; }

size_t GetKernelLocalWorkDim(const KernelInvoke& kernel, int dim) { return kernel.ldims[dim]; }

static inline void AddKernels(const Handle& handle,
                              const std::string& algorithm_name,
                              const std::string& network_config,
                              const miopen::solver::ConvSolution& s,
                              std::vector<KernelInvoke>* const kernels)
{
    if(!algorithm_name.empty() && !network_config.empty())
    {
        handle.ClearKernels(algorithm_name, network_config);
    }
    else
    {
        assert(algorithm_name.empty() && network_config.empty());
    }
    int i = 0;
    for(auto& k : s.construction_params)
    {
        MIOPEN_LOG_I2(k.kernel_name);
        auto kernel = handle.AddKernel(algorithm_name,
                                       network_config,
                                       k.kernel_file,
                                       k.kernel_name,
                                       k.l_wk,
                                       k.g_wk,
                                       k.comp_options,
                                       i);
        if(kernels != nullptr)
        {
            kernels->push_back(kernel);
        }
        ++i;
    }
}

static inline void ValidateGroupCount(const TensorDescriptor& xDesc,
                                      const TensorDescriptor& wDesc,
                                      const ConvolutionDescriptor& conv)
{
    if(conv.group_count == 1)
    {
        if(xDesc.GetLengths()[1] != wDesc.GetLengths()[1])
            MIOPEN_THROW(miopenStatusBadParm, "Invalid filter channel number");
    }
    if(conv.group_count > 1)
    {
        if(xDesc.GetLengths()[1] % conv.group_count != 0 ||
           wDesc.GetLengths()[0] % conv.group_count != 0 ||
           conv.group_count > xDesc.GetLengths()[1] || conv.group_count > wDesc.GetLengths()[0] ||
           conv.group_count < 1)
            MIOPEN_THROW(miopenStatusBadParm, "Invalid group number");
        if(xDesc.GetLengths()[1] / conv.group_count != wDesc.GetLengths()[1])
            MIOPEN_THROW(miopenStatusBadParm, "Invalid filter channel number");
    }
}

std::vector<miopen::solver::ConvSolution>
ConvolutionDescriptor::FindWinogradSolutions(const ConvolutionContext& ctx,
                                             const AnyInvokeParams& invoke_ctx) const
{
    if(miopen::IsDisabled(MIOPEN_DEBUG_CONV_WINOGRAD{}))
        return {};
    try
    {
        return FindAllWinogradSolutions(ctx, invoke_ctx);
    }
    catch(miopen::Exception& ex)
    {
        MIOPEN_LOG_WE(ex.what());
        return {};
    }
}

std::vector<miopen::solver::ConvSolution>
ConvolutionDescriptor::FindDataGemmSolutions(const ConvolutionContext& ctx,
                                             const AnyInvokeParams& invoke_ctx) const
{
#if MIOPEN_USE_GEMM
    if(miopen::IsDisabled(MIOPEN_DEBUG_CONV_GEMM{}))
        return {};
    try
    {
        return FindAllGemmSolutions(ctx, invoke_ctx);
    }
    catch(miopen::Exception& ex)
    {
        MIOPEN_LOG_WE(ex.what());
        return {};
    }
#else
    return {};
#endif
}

std::vector<miopen::solver::ConvSolution>
ConvolutionDescriptor::FindDataDirectSolutions(Handle& handle,
                                               const TensorDescriptor& xDesc,
                                               const TensorDescriptor& wDesc,
                                               const TensorDescriptor& yDesc,
                                               bool exhaustiveSearch,
                                               bool isForward,
                                               const ConvolutionUserBuffers& bufs,
                                               const AnyInvokeParams& invoke_ctx) const
{

    if(miopen::IsDisabled(MIOPEN_DEBUG_CONV_DIRECT{}))
        return {};

    const auto dir = isForward ? conv::Direction::Forward : conv::Direction::BackwardData;
    auto ctx       = ConvolutionContext{xDesc, wDesc, yDesc, *this, dir};
    ctx.skip_solutions_that_take_long_time_to_build_and_have_narrow_coverage =
        findMode.IsFastHybrid(ctx);
    ctx.use_dynamic_solutions_only = findMode.IsDynamicHybrid(ctx);
    ctx.do_search                  = exhaustiveSearch;
    ctx.save_srch_req              = true;
    ctx.general_compile_options    = "";
    ctx.SetStream(&handle);
    ctx.SetBufs(bufs);
    ctx.DetectRocm();
    ctx.SetupFloats();

    try
    {
        return FindAllDirectSolutions(ctx, invoke_ctx);
    }
    catch(miopen::Exception& ex)
    {
        MIOPEN_LOG_WE(ex.what());
        return {};
    }
}

std::vector<miopen::solver::ConvSolution>
ConvolutionDescriptor::FindDataImplicitGemmSolutions(Handle& handle,
                                                     const TensorDescriptor& xDesc,
                                                     const TensorDescriptor& wDesc,
                                                     const TensorDescriptor& yDesc,
                                                     bool exhaustiveSearch,
                                                     bool isForward,
                                                     const ConvolutionUserBuffers& bufs,
                                                     const AnyInvokeParams& invoke_ctx) const
{

    if(miopen::IsDisabled(MIOPEN_DEBUG_CONV_IMPLICIT_GEMM{}))
        return {};

    const auto dir = isForward ? conv::Direction::Forward : conv::Direction::BackwardData;
    auto ctx       = ConvolutionContext{xDesc, wDesc, yDesc, *this, dir};

    ctx.skip_solutions_that_take_long_time_to_build_and_have_narrow_coverage =
        findMode.IsFastHybrid(ctx);
    ctx.use_dynamic_solutions_only = findMode.IsDynamicHybrid(ctx);
    ctx.do_search                  = exhaustiveSearch;
    ctx.save_srch_req              = true;
    ctx.general_compile_options    = "";
    ctx.SetStream(&handle);
    ctx.SetBufs(bufs);
    ctx.DetectRocm();
    ctx.SetupFloats();

    try
    {
        return FindAllImplicitGemmSolutions(ctx, invoke_ctx);
    }
    catch(miopen::Exception& ex)
    {
        MIOPEN_LOG_WE(ex.what());
        return {};
    }
}

std::vector<miopen::solver::ConvSolution>
ConvolutionDescriptor::FindFftSolutions(const ConvolutionContext& ctx,
                                        const AnyInvokeParams& invoke_ctx) const
{

    if(miopen::IsDisabled(MIOPEN_DEBUG_CONV_FFT{}))
        return {};

    try
    {
        return FindAllFFTSolutions(ctx, invoke_ctx);
    }
    catch(miopen::Exception& ex)
    {
        MIOPEN_LOG_WE(ex.what());
        return {};
    }
}

template <class InvokeParams>
static void EvaluateInvokers(Handle& handle,
                             const std::vector<solver::ConvSolution>& solutions,
                             const AlgorithmName& algorithm_name,
                             const NetworkConfig& network_config,
                             const InvokeParams& invoke_ctx,
                             DbRecord& record)
{

    const char* const arch = miopen::GetStringEnv(MIOPEN_DEVICE_ARCH{});
    if(arch != nullptr && strlen(arch) > 0)
    {
        return;
    }
    miopen::solver::ConvSolution selected{miopenStatusUnknownError};
    float best = std::numeric_limits<float>::max();
    Invoker best_invoker;

    for(const auto& sol : solutions)
    {
        if(sol.workspce_sz > 0)
        {
            if(invoke_ctx.workSpace == nullptr)
            {
                MIOPEN_LOG_I("Warning: skipping solver <" << sol.solver_id
                                                          << "> due to no workspace provided ("
                                                          << sol.workspce_sz
                                                          << " required)");
                continue;
            }
            if(invoke_ctx.workSpaceSize < sol.workspce_sz)
            {
                MIOPEN_LOG_I("Warning: skipping solver <" << sol.solver_id
                                                          << "> due to insufficient workspace ("
                                                          << invoke_ctx.workSpaceSize
                                                          << " < "
                                                          << sol.workspce_sz
                                                          << ")");
                continue;
            }
        }

        if(!sol.invoker_factory)
            MIOPEN_THROW("Invoker is not provided by solver " + sol.solver_id);

        const auto invoker = handle.PrepareInvoker(*sol.invoker_factory, sol.construction_params);
        try
        {
            invoker(handle, invoke_ctx);
            const auto elapsed = handle.GetKernelTime();

            MIOPEN_LOG_I(sol << ": " << elapsed << (elapsed < best ? " < " : " >= ") << best);
            if(elapsed < best)
            {
                best         = elapsed;
                selected     = sol;
                best_invoker = invoker;
            }
        }
        catch(const miopen::Exception& ex)
        {
            MIOPEN_LOG_E(ex.what());
        }
    }

    if(selected.Succeeded())
    {
        handle.RegisterInvoker(best_invoker, network_config, selected.solver_id, algorithm_name);
        MIOPEN_LOG_I(
            "Selected: " << selected << ": " << best << ", workspce_sz = " << selected.workspce_sz);
        record.SetValues(algorithm_name,
                         FindDbData{selected.solver_id,
                                    best,
                                    selected.workspce_sz,
                                    FindDbKCacheKey::MakeUnused(algorithm_name)});
    }
}

static inline void AppendPointersToElements(const std::vector<miopen::solver::ConvSolution>& from,
                                            std::vector<const miopen::solver::ConvSolution*>& to)
{
    std::transform(from.begin(),
                   from.end(),
                   std::back_inserter(to),
                   [](const miopen::solver::ConvSolution& s) { return &s; });
}

static void DirConvFindCore(Handle& handle,
                            const TensorDescriptor& xDesc,
                            ConstData_t x,
                            const TensorDescriptor& wDesc,
                            ConstData_t w,
                            const TensorDescriptor& yDesc,
                            Data_t y,
                            Data_t workSpace,
                            size_t workSpaceSize,
                            const ConvolutionDescriptor& conv,
                            bool exhaustiveSearch,
                            DbRecord& record,
                            ConvolutionContext& ctx, // non-const only for use_winograd_only hack.
                            bool use_winograd_only)
{
    AutoEnableProfiling enableProfiling{handle};
    ValidateGroupCount(xDesc, wDesc, conv);

    const auto network_config = ctx.BuildConfKey();
    const auto invoke_ctx     = conv::DataInvokeParams{
        InvokeType::Evaluate, {xDesc, x, wDesc, w, yDesc, y}, workSpace, workSpaceSize};

    // Find solutions
    const auto winograd = !use_winograd_only ? conv.FindWinogradSolutions(ctx, invoke_ctx) : [&]() {
        AutoUseFastDynamicSolutions tmp{ctx};
        return conv.FindWinogradSolutions(ctx, invoke_ctx);
    }();
    ConvolutionUserBuffers bufs(workSpace, workSpaceSize);
    bufs.SetFwd(x, w, y);
    const auto gemm = !use_winograd_only ? conv.FindDataGemmSolutions(ctx, invoke_ctx)
                                         : std::vector<miopen::solver::ConvSolution>{};
    const auto direct =
        !use_winograd_only
            ? conv.FindDataDirectSolutions(
                  handle, xDesc, wDesc, yDesc, exhaustiveSearch, true, bufs, invoke_ctx)
            : std::vector<miopen::solver::ConvSolution>{};
    const auto igemm =
        !use_winograd_only
            ? conv.FindDataImplicitGemmSolutions(
                  handle, xDesc, wDesc, yDesc, exhaustiveSearch, true, bufs, invoke_ctx)
            : std::vector<miopen::solver::ConvSolution>{};
    const auto fft = !use_winograd_only ? conv.FindFftSolutions(ctx, invoke_ctx)
                                        : std::vector<miopen::solver::ConvSolution>{};

    // Precompile
    {
        std::vector<const miopen::solver::ConvSolution*> all;
        all.reserve(gemm.size() + winograd.size() + direct.size() + igemm.size() + fft.size());
        AppendPointersToElements(gemm, all);
        AppendPointersToElements(winograd, all);
        AppendPointersToElements(direct, all);
        AppendPointersToElements(igemm, all);
        AppendPointersToElements(fft, all);
        PrecompileSolutions(handle, all);
    }

    // Evaluate Invokers
    EvaluateInvokers(handle,
                     gemm,
                     AlgorithmName{"miopenConvolutionFwdAlgoGEMM"},
                     network_config,
                     invoke_ctx,
                     record);
    EvaluateInvokers(handle,
                     winograd,
                     AlgorithmName{"miopenConvolutionFwdAlgoWinograd"},
                     network_config,
                     invoke_ctx,
                     record);
    EvaluateInvokers(handle,
                     direct,
                     AlgorithmName{"miopenConvolutionFwdAlgoDirect"},
                     network_config,
                     invoke_ctx,
                     record);
    EvaluateInvokers(handle,
                     igemm,
                     AlgorithmName{"miopenConvolutionFwdAlgoImplicitGEMM"},
                     network_config,
                     invoke_ctx,
                     record);
    EvaluateInvokers(handle,
                     fft,
                     AlgorithmName{"miopenConvolutionFwdAlgoFFT"},
                     network_config,
                     invoke_ctx,
                     record);
}

void ConvolutionDescriptor::FindConvFwdAlgorithm(Handle& handle,
                                                 const TensorDescriptor& xDesc,
                                                 ConstData_t x,
                                                 const TensorDescriptor& wDesc,
                                                 ConstData_t w,
                                                 const TensorDescriptor& yDesc,
                                                 Data_t y,
                                                 const int requestAlgoCount,
                                                 int* const returnedAlgoCount,
                                                 miopenConvAlgoPerf_t* perfResults,
                                                 Data_t workSpace,
                                                 size_t workSpaceSize,
                                                 bool exhaustiveSearch) const
{
    MIOPEN_LOG_I("requestAlgoCount = " << requestAlgoCount << ", workspace = " << workSpaceSize);
    if(x == nullptr || w == nullptr || y == nullptr)
        MIOPEN_THROW(miopenStatusBadParm, "Buffers cannot be NULL");
    if(returnedAlgoCount == nullptr)
        MIOPEN_THROW(miopenStatusBadParm, "returnedAlgoCount cannot be nullptr");
    if(perfResults == nullptr)
        MIOPEN_THROW(miopenStatusBadParm, "perfResults cannot be nullptr");
    if(requestAlgoCount < 1)
        MIOPEN_THROW(miopenStatusBadParm, "requestAlgoCount cannot be < 1");

    *returnedAlgoCount = 0;

    const ProblemDescription problem(xDesc, wDesc, yDesc, *this, conv::Direction::Forward);
    auto ctx = ConvolutionContext{problem};
    ctx.SetStream(&handle);

    std::vector<PerfField> perf_db;

    bool use_immediate_solution = false;
    miopenConvSolution_t sol;
    if(findMode.IsFast(ctx) || findMode.IsHybrid(ctx))
    {
        size_t count;
        bool fallback;
        GetForwardSolutions(handle, wDesc, xDesc, yDesc, 1, &count, &sol, &fallback);
        use_immediate_solution = (count > 0) && !(findMode.IsHybrid(ctx) && fallback);
        // In Hybrid Find mode, we use Normal Find instead of Immediate fallback kernels.
    }

    if(use_immediate_solution)
    {
        CompileForwardSolution(handle, wDesc, xDesc, yDesc, sol.solution_id);
        /// It is possible to measure actual execution time and return it to the caller.
        /// \todo Consider if we need (and want to spend time) for this.
        const auto id = solver::Id(sol.solution_id);
        perf_db.push_back(
            {id.GetAlgo(conv::Direction::Forward), id.ToString(), sol.time, sol.workspace_size});
    }
    else
    {
        ctx.DetectRocm();
        ConvolutionUserBuffers bufs(workSpace, workSpaceSize);
        bufs.SetFwd(x, w, y);
        ctx.SetBufs(bufs);
        ctx.skip_solutions_that_take_long_time_to_build_and_have_narrow_coverage =
            findMode.IsFastHybrid(ctx);
        ctx.use_dynamic_solutions_only = findMode.IsDynamicHybrid(ctx);
        perf_db = UserFindDbRecord::TryLoad(handle, problem, [&](DbRecord& record) {
            DirConvFindCore(handle,
                            xDesc,
                            x,
                            wDesc,
                            w,
                            yDesc,
                            y,
                            workSpace,
                            workSpaceSize,
                            *this,
                            exhaustiveSearch,
                            record,
                            ctx,
                            IsWinograd3x3SupportedAndFast(ctx));
        });
    }

    if(IsEnabled(MIOPEN_DEBUG_COMPILE_ONLY{}))
        MIOPEN_THROW(
            miopenStatusGpuOperationsSkipped,
            "MIOPEN_DEBUG_COMPILE_ONLY is enabled, escaping forward convolution. Search skipped.");

    if(perf_db.empty())
        MIOPEN_THROW("Forward Convolution cannot be executed due to incorrect params");

    std::sort(begin(perf_db), end(perf_db));

    for(const auto& entry : perf_db)
        MIOPEN_LOG_I(entry.name << "\t" << entry.time << "\t" << entry.workspace);

    *returnedAlgoCount = std::min(requestAlgoCount, static_cast<int>(perf_db.size()));

    for(int i = 0; i < *returnedAlgoCount; i++)
    {
        perfResults[i].fwd_algo = StringToConvolutionFwdAlgo(perf_db[i].name);
        perfResults[i].time     = perf_db[i].time;
        perfResults[i].memory   = perf_db[i].workspace;
    }

    MIOPEN_LOG_I("FW Chosen Algorithm: " << perf_db[0].solver_id << " , " << perf_db[0].workspace
                                         << ", "
                                         << perf_db[0].time);
}

void ValidateConvTensors(const ConvTensors& tensors)
{
    const auto invalid_buffers =
        tensors.x == nullptr || tensors.w == nullptr || tensors.y == nullptr;

    const auto tensor_sizes_not_matched = tensors.xDesc.GetSize() != tensors.yDesc.GetSize() ||
                                          tensors.xDesc.GetSize() != tensors.wDesc.GetSize();

    const auto tensor_types_not_matched =
        (tensors.xDesc.GetType() != tensors.yDesc.GetType() &&
         tensors.xDesc.GetType() != miopenInt8 && tensors.xDesc.GetType() != miopenInt8x4) ||
        tensors.xDesc.GetType() != tensors.wDesc.GetType();

    // if(xDesc.GetLengths()[1] != wDesc.GetLengths()[1]) {
    //    MIOPEN_THROW(miopenStatusBadParm);
    //}

    const auto x_tensor_invalid = tensors.xDesc.GetSize() < 3;

    const auto bad_parameters =
        invalid_buffers || tensor_sizes_not_matched || tensor_types_not_matched || x_tensor_invalid;

    if(bad_parameters)
        MIOPEN_THROW(miopenStatusBadParm);
}

void ValidateAlphaBeta(const void* alpha, const void* beta)
{
    if(!float_equal(*(static_cast<const float*>(alpha)), 1.0) ||
       !float_equal(*(static_cast<const float*>(beta)), 0))
    {
        MIOPEN_THROW(miopenStatusNotImplemented, "Only alpha=1 and beta=0 is supported");
    }
}

static void ConvForwardCheckNumerics(const Handle& handle,
                                     const ConvFwdTensors& tensors,
                                     std::function<void()>&& worker)
{
    if(!miopen::CheckNumericsEnabled())
    {
        worker();
        return;
    }

    miopen::checkNumericsInput(handle, tensors.xDesc, tensors.x);
    miopen::checkNumericsInput(handle, tensors.wDesc, tensors.w);

    worker();

    miopen::checkNumericsOutput(handle, tensors.yDesc, tensors.y);
}

void ConvolutionDescriptor::ConvolutionForward(Handle& handle,
                                               const void* alpha,
                                               const TensorDescriptor& xDesc,
                                               ConstData_t x,
                                               const TensorDescriptor& wDesc,
                                               ConstData_t w,
                                               miopenConvFwdAlgorithm_t algo,
                                               const void* beta,
                                               const TensorDescriptor& yDesc,
                                               Data_t y,
                                               Data_t workSpace,
                                               size_t workSpaceSize) const
{
    MIOPEN_LOG_I("algo = " << algo << ", workspace = " << workSpaceSize);
    const auto tensors = ConvFwdTensors{xDesc, x, wDesc, w, yDesc, y};
    ValidateConvTensors(tensors);
    ValidateAlphaBeta(alpha, beta);

    if(algo != miopenConvolutionFwdAlgoGEMM &&
       (xDesc.GetType() == miopenInt8 || xDesc.GetType() == miopenInt8x4))
    {
        MIOPEN_THROW(miopenStatusBadParm);
    }

    ConvForwardCheckNumerics(handle, tensors, [&]() {
        ValidateGroupCount(xDesc, wDesc, *this);

        const auto algorithm_name = AlgorithmName{ConvolutionAlgoToDirectionalString(
            static_cast<miopenConvAlgorithm_t>(algo), conv::Direction::Forward)};

        auto ctx =
            ConvolutionContext{xDesc, wDesc, yDesc, *this, conv::Direction::Forward}; // forward
        ctx.SetStream(&handle);
        const auto network_config = ctx.BuildConfKey();
        const auto& invoker       = handle.GetInvoker(network_config, {}, algorithm_name);

        if(invoker)
        {
            const auto& invoke_ctx = conv::DataInvokeParams{tensors, workSpace, workSpaceSize};
            (*invoker)(handle, invoke_ctx);
            return;
        }

        MIOPEN_THROW("No invoker was registered for convolution forward. Was find executed?");
    });
}

<<<<<<< HEAD
=======
bool ConvolutionDescriptor::IsGemmApplicableWrw(const TensorDescriptor& dyDesc,
                                                const TensorDescriptor& xDesc,
                                                const TensorDescriptor& dwDesc) const
{
#if MIOPEN_USE_GEMM
    if(!miopen::IsDisabled(MIOPEN_DEBUG_CONV_GEMM{}) &&
       !(IsAnyBufferBF16(xDesc, dyDesc, dwDesc) && !IsBF16PathValid) &&
       !(IsAnyBufferFp16(xDesc, dyDesc, dwDesc) && !IsGemmFp16Supported))
    {
        const std::size_t spatial_dim = GetSpatialDimension();
        const auto wei_spatial = boost::adaptors::slice(dwDesc.GetLengths(), 2, 2 + spatial_dim);

        // if not 1x1
        if((miopen::any_of(wei_spatial, [](auto v) { return v != 1; }) ||
            miopen::any_of(GetConvPads(), [](auto v) { return v != 0; }) ||
            miopen::any_of(GetConvStrides(), [](auto v) { return v != 1; })))
            return true;

        if(miopen::any_of(wei_spatial, [](auto v) { return v == 1; }) &&
           miopen::any_of(GetConvPads(), [](auto v) { return v == 0; }) &&
           miopen::any_of(GetConvStrides(), [](auto v) { return v == 1; }))
            return true;

        return false;
    }
#else
    std::ignore = dyDesc;
    std::ignore = xDesc;
    std::ignore = dwDesc;
#endif
    return false;
}

>>>>>>> 0d20a692
static std::size_t GetSolutionCount(Handle& handle, const ProblemDescription& problem)
{
    const FindDbRecord fdb_record{handle, problem};
    if(fdb_record.empty())
        return 0;
    // To stop crashes with old ufdb file
    return std::count_if(fdb_record.begin(), fdb_record.end(), [](const auto& item) {
        return item.second.solver_id != solver::Id::gemm().ToString();
    });
}

static const char immFallbackFailed[] =
    "Requested convolution is not supported or Immediate mode Fallback unsuccessful.";

std::size_t ConvolutionDescriptor::GetSolutionCountFallback(Handle& handle,
                                                            const ProblemDescription& problem) const
{
    size_t n                    = 0;
    const auto maxSolutionCount = miopen::solver::GetMapValueToAnySolver()
                                      .size(); // Simple and guarantees to provide enough space.
    GetSolutionsFallback(handle, problem, maxSolutionCount, &n, nullptr);
    if(n > 0)
        return n;
    MIOPEN_LOG_I(immFallbackFailed);
    /// When count=0 the reason could be:
    /// * (1) Convolution is not implemented in the library at all, so Find() would fail as
    ///   well. This is case when rc = miopenStatusNotImplemented is correct.
    /// * (2) Variant of the above: Convolution is implemented, but implementation is disabled,
    ///   for example, rocBLAS is not installed or some convolutions are disabled by the
    ///   environment setting.
    /// * (3) There is none relevant record in the find-db and fallback path was unable to
    ///   choose suitable solution.
    ///
    /// We can't distinguish these three cases.
    /// Let's do like Find() does:
    MIOPEN_THROW(miopenStatusNotImplemented, immFallbackFailed);
}

std::size_t ConvolutionDescriptor::GetForwardSolutionCount(Handle& handle,
                                                           const TensorDescriptor& wDesc,
                                                           const TensorDescriptor& xDesc,
                                                           const TensorDescriptor& yDesc) const
{
    MIOPEN_LOG_I("");
    const auto problem = ProblemDescription{xDesc, wDesc, yDesc, *this, conv::Direction::Forward};
    const auto n       = GetSolutionCount(handle, problem);
    if(n > 0)
        return n;
    return GetSolutionCountFallback(handle, problem);
}

static inline bool IsAlgorithmDisabled(const miopenConvAlgorithm_t algo)
{
    switch(algo)
    { // clang-format off
    case miopenConvolutionAlgoGEMM:
        return !MIOPEN_USE_GEMM || miopen::IsDisabled(MIOPEN_DEBUG_CONV_GEMM{});
    case miopenConvolutionAlgoDirect:
        return miopen::IsDisabled(MIOPEN_DEBUG_CONV_DIRECT{});
    case miopenConvolutionAlgoFFT:
        return miopen::IsDisabled(MIOPEN_DEBUG_CONV_FFT{});
    case miopenConvolutionAlgoWinograd:
        return miopen::IsDisabled(MIOPEN_DEBUG_CONV_WINOGRAD{});
    case miopenConvolutionAlgoImplicitGEMM:
        return miopen::IsDisabled(MIOPEN_DEBUG_CONV_IMPLICIT_GEMM{});
    default: // Disable future algos by default to enforce explicit handling:
        return true;
    } // clang-format on
}

// Helper class used for emplace and sort.
struct SolutionSortWrapper : miopenConvSolution_t
{
    SolutionSortWrapper(const float& t,
                        const size_t& ws,
                        const uint64_t& id,
                        const miopenConvAlgorithm_t& algo)
        : miopenConvSolution_t{t, ws, id, algo}
    {
    }
    bool operator<(const SolutionSortWrapper& other) const
    {
        // Negative values are very coarse estimations.
        // The more modulus, the "worse" (slower) is solution.
        if(time < 0 && other.time < 0)
            return !(time < other.time);
        // Positive values are always "better" than negative (coarse) estimations.
        if(time > 0 && other.time < 0)
            return true;
        if(time < 0 && other.time > 0)
            return false;
        // Both values are positive. The less is the better.
        return (time < other.time);
    }
};

void ConvolutionDescriptor::GetSolutionsFallback(Handle& handle,
                                                 const ProblemDescription& problem,
                                                 const size_t maxSolutionCount,
                                                 size_t* const solutionCount,
                                                 miopenConvSolution_t* const solutions) const
{
    if(miopen::IsDisabled(MIOPEN_DEBUG_CONV_IMMED_FALLBACK{}))
    {
        MIOPEN_LOG_I("Disabled via environment");
        *solutionCount = 0;
        return;
    }

    /// \todo This is terrible. Should do away when we converge to
    /// single conv::ProblemDescription type.
    const auto& inDesc = problem.direction.IsForward() ? problem.conv_problem.GetIn()
                                                       : problem.conv_problem.GetOut();
    const auto& weightsDesc = problem.conv_problem.GetWeights();
    // This check is needed on fallback path only.
    // On regular path (find-db hit) this was checked during Find().
    ValidateGroupCount(inDesc, weightsDesc, *this);

    std::vector<SolutionSortWrapper> interim;
    interim.reserve(maxSolutionCount); // For speed. In most cases we have less entries than asked.

    auto ctx = ConvolutionContext{problem};
    ctx.SetStream(&handle);
    ctx.DetectRocm();

    const auto wti2time = [](const float& wti) {
        assert(wti != 0.0f);
        if(wti <= 0.0f) // Return negative values as is, avoid DIV/0.
            return wti;
        return 10.0f / wti; // Assume WTI == 1.0 (100%) is 10 ms.
    };

    const auto& map = miopen::solver::GetMapValueToAnySolver();
    for(const auto& item : map)
    {
        const auto solver_id = solver::Id{item.first};
        // solver_id is always valid here, because taken from registry.
        // Validity check is not required.
        const auto algo = solver_id.GetAlgo();
        if(IsAlgorithmDisabled(algo)) // Algos can be disabled globally.
            continue;
        const auto& s = item.second;
        if(!s.IsDynamic()) // Let's allow non-dynamic later, if necessary.
            continue;
        if(!s.IsApplicable(ctx))
            continue;

        const auto wti = s.GetWti(ctx);
        MIOPEN_LOG_I2(solver_id.ToString() << " Estimated WTI = " << wti);
        if(wti < 0.0f) // Skip unknown WTIs.
            continue;

        interim.emplace_back(wti2time(wti), s.GetWorkspaceSize(ctx), solver_id.Value(), algo);
    }

    MIOPEN_LOG_I2("maxSolutionCount = " << maxSolutionCount << ", available = " << interim.size());
    for(const auto& s : interim)
        MIOPEN_LOG_I2("id: " << s.solution_id << " algo: " << s.algorithm << ", time: " << s.time
                             << " ms, ws: "
                             << s.workspace_size
                             << ", name: "
                             << miopen::solver::Id(s.solution_id).ToString());
    // Dual purpose variable:
    // * Used as index for writing into output array (solutions).
    // * Counts the number of entries written, yielding value for solutionsCount.
    auto i = std::size_t{0};
    std::sort(begin(interim), end(interim));
    for(const auto& entry : interim)
    {
        if(i >= maxSolutionCount)
            break;
        if(solutions != nullptr)
            solutions[i] = entry;
        ++i;
    }
    *solutionCount = i;
}

void GetSolutions(Handle& handle,
                  const ProblemDescription& problem,
                  const size_t maxSolutionCount,
                  size_t* solutionCount,
                  miopenConvSolution_t* solutions,
                  std::function<int(const std::string&)>&& algoResolver)
{
    const FindDbRecord fdb_record{handle, problem};

    if(fdb_record.empty())
    {
        *solutionCount = 0;
        return;
    }

    std::vector<SolutionSortWrapper> interim;
    interim.reserve(maxSolutionCount); // For speed. In most cases we have less entries than asked.

    // Individual Solvers can be enabled/disabled by environment settings.
    // Applicability is also affected by presence of external tools (e.g. assembler)
    // ROCm version, specific features of GPU (like xnack) etc.
    // All the above can be found by calling IsApplicable().
    // We need fully initialized context for this, see below.
    auto ctx = ConvolutionContext{problem};
    ctx.SetStream(&handle);
    ctx.DetectRocm();

    for(const auto& pair : fdb_record)
    {
        const auto algo = static_cast<miopenConvAlgorithm_t>(algoResolver(pair.first));
        if(IsAlgorithmDisabled(algo))
            continue;

        const auto solver_id = solver::Id{pair.second.solver_id};
        // Wrong IDs can't be used to call IsApplicable(), so let's
        // ignore obsolete or invalid IDs read from find-db first.
        if(!solver_id.IsValid())
        {
            // Do not disturb users with warnings unless detailed log is enabled.
            MIOPEN_LOG_I("[Warning] incorrect solver_id: " << pair.second.solver_id);
            continue;
        }

        // To stop crashes with old ufdb file
        if(solver_id == solver::Id::gemm())
            continue;

        if(solver_id.GetSolver().IsApplicable(ctx))
            interim.emplace_back(pair.second.time, pair.second.workspace, solver_id.Value(), algo);
    }
    std::sort(begin(interim), end(interim));

    auto i = std::size_t{0};
    for(const auto& entry : interim)
    {
        if(i >= maxSolutionCount)
            break;
        solutions[i] = entry;
        ++i;
    }
    *solutionCount = i;
}

/// \todo Extend miopenConvSolution_t with an attribute indicating
/// how the solution was obtained (benchmarked on the current system,
/// taken from the System find-db, heuristically estimated, produced by
/// MLP classifier...) and then remove the fallbackPathTaken out param.
void ConvolutionDescriptor::GetForwardSolutions(Handle& handle,
                                                const TensorDescriptor& wDesc,
                                                const TensorDescriptor& xDesc,
                                                const TensorDescriptor& yDesc,
                                                const size_t maxSolutionCount,
                                                size_t* const solutionCount,
                                                miopenConvSolution_t* const solutions,
                                                bool* const fallbackPathTaken) const
{
    MIOPEN_LOG_I("");
    if(solutionCount == nullptr)
        MIOPEN_THROW(miopenStatusBadParm, "solutionCount cannot be nullptr");
    if(solutions == nullptr)
        MIOPEN_THROW(miopenStatusBadParm, "solutions cannot be nullptr");

    auto problem = ConvolutionContext{xDesc, wDesc, yDesc, *this, conv::Direction::Forward};
    problem.SetStream(&handle);

    GetSolutions(
        handle, problem, maxSolutionCount, solutionCount, solutions, StringToConvolutionFwdAlgo);

    if(fallbackPathTaken != nullptr)
        *fallbackPathTaken = (*solutionCount == 0);
    if(*solutionCount == 0)
        GetSolutionsFallback(handle, problem, maxSolutionCount, solutionCount, solutions);
}
std::size_t ConvolutionDescriptor::GetForwardSolutionWorkspaceSize(Handle& handle,
                                                                   const TensorDescriptor& wDesc,
                                                                   const TensorDescriptor& xDesc,
                                                                   const TensorDescriptor& yDesc,
                                                                   solver::Id solver_id) const
{
    MIOPEN_LOG_I("solver_id = " << solver_id.ToString());
    if(!solver_id.IsValid())
        MIOPEN_THROW(miopenStatusBadParm, "invalid solution id = " + solver_id.ToString());
    auto sol = solver_id.GetSolver();
    auto ctx = ConvolutionContext{xDesc, wDesc, yDesc, *this, conv::Direction::Forward};
    ctx.SetStream(&handle);
    ctx.DetectRocm();
    if(sol.IsApplicable(ctx))
        return sol.GetWorkspaceSize(ctx);
    MIOPEN_THROW(miopenStatusBadParm,
                 "The supplied solution id: " + solver_id.ToString() +
                     " is not applicable to the current problem");
}

// Todo: remove when all immediate mode calls will support invokers
static std::vector<KernelInvoke> CompileSolver(const Handle& handle,
                                               ConvolutionContext& ctx,
                                               solver::Id solver_id,
                                               const FindDbKCacheKey& key)
{
    ctx.DetectRocm();
    ctx.SetupFloats();

    const auto solver   = solver_id.GetSolver();
    auto db             = GetDb(ctx);
    const auto solution = solver.FindSolution(ctx, db, {}); // auto tune is not expected here

    std::vector<KernelInvoke> kernels;
    AddKernels(handle, key.algorithm_name, key.network_config, solution, &kernels);
    return kernels;
}

static Invoker PrepareInvoker(Handle& handle,
                              ConvolutionContext& ctx,
                              const NetworkConfig& config,
                              solver::Id solver_id,
                              conv::Direction dir)
{
    ctx.DetectRocm();
    ctx.SetupFloats();

    const auto solver = solver_id.GetSolver();
    auto db           = GetDb(ctx);
    auto solution     = solver.FindSolution(ctx, db, {}); // auto tune is not expected here
    const auto invoker =
        handle.PrepareInvoker(*solution.invoker_factory, solution.construction_params);

    handle.RegisterInvoker(invoker, config, solver_id, AlgorithmName(solver_id.GetAlgo(dir)));
    return invoker; // NOLINT (performance-no-automatic-move)
}

static Invoker LoadOrPrepareInvoker(Handle& handle,
                                    ConvolutionContext& ctx,
                                    solver::Id solver_id,
                                    conv::Direction dir)
{
    const auto config = ctx.BuildConfKey();
    auto invoker      = handle.GetInvoker(config, solver_id);
    if(invoker)
        return *invoker;
    return PrepareInvoker(handle, ctx, config, solver_id, dir);
}

static bool CheckInvokerSupport(const solver::Id solver_id, conv::Direction dir)
{
    const auto& algo = solver_id.GetAlgo(dir);
    return CheckInvokerSupport(algo);
}

static void CompileSolution(Handle& handle,
                            const solver::Id solver_id,
                            ConvolutionContext& ctx,
                            conv::Direction dir)
{
    if(!solver_id.IsValid())
        MIOPEN_THROW(miopenStatusBadParm, "solver_id = " + solver_id.ToString());

    if(CheckInvokerSupport(solver_id, dir))
    {
        LoadOrPrepareInvoker(handle, ctx, solver_id, dir);
        return;
    }

    const FindDbRecord fdb_record{handle, ctx};
    for(const auto& pair : fdb_record)
    {
        if(solver::Id{pair.second.solver_id} != solver_id)
            continue;

        const auto&& kernels = handle.GetKernels(pair.second.kcache_key.algorithm_name,
                                                 pair.second.kcache_key.network_config);

        if(!kernels.empty())
            return;

        CompileSolver(handle, ctx, solver_id, pair.second.kcache_key);
        return;
    }

    // Todo: solver not found in find-db.
    MIOPEN_THROW(miopenStatusNotImplemented);
}

void ConvolutionDescriptor::CompileForwardSolution(Handle& handle,
                                                   const TensorDescriptor& wDesc,
                                                   const TensorDescriptor& xDesc,
                                                   const TensorDescriptor& yDesc,
                                                   const solver::Id solver_id) const
{
    MIOPEN_LOG_I("solver_id = " << solver_id.ToString());

    auto ctx = ConvolutionContext{xDesc, wDesc, yDesc, *this, conv::Direction::Forward};
    ctx.SetStream(&handle);
    ctx.disable_search_enforce = true;

    CompileSolution(handle, solver_id, ctx, conv::Direction::Forward);
}

void ConvolutionDescriptor::ConvolutionForwardImmediate(Handle& handle,
                                                        const TensorDescriptor& wDesc,
                                                        ConstData_t w,
                                                        const TensorDescriptor& xDesc,
                                                        ConstData_t x,
                                                        const TensorDescriptor& yDesc,
                                                        Data_t y,
                                                        Data_t workSpace,
                                                        const std::size_t workSpaceSize,
                                                        const solver::Id solver_id) const
{
    MIOPEN_LOG_I("solver_id = " << solver_id.ToString() << ", workspace = " << workSpaceSize);
    const auto tensors = ConvFwdTensors{xDesc, x, wDesc, w, yDesc, y};

    ValidateConvTensors(tensors);
    if(!solver_id.IsValid())
        MIOPEN_THROW(miopenStatusBadParm);

    ConvForwardCheckNumerics(handle, tensors, [&]() {
        auto ctx = ConvolutionContext{xDesc, wDesc, yDesc, *this, conv::Direction::Forward};
        ctx.SetStream(&handle);

        if(!CheckInvokerSupport(solver_id, conv::Direction::Forward))
        {
            const auto algo_name = solver_id.GetAlgo(conv::Direction::Forward);
            MIOPEN_THROW("Conv forward algorithm " + algo_name + " must implement invokers.");
        }

        const auto invoker = LoadOrPrepareInvoker(handle, ctx, solver_id, conv::Direction::Forward);
        const auto invoke_ctx = conv::DataInvokeParams{tensors, workSpace, workSpaceSize};
        invoker(handle, invoke_ctx);
    });
}

// FindBackwardDataAlgorithm()
//
void ConvolutionDescriptor::FindConvBwdDataAlgorithm(Handle& handle,
                                                     const TensorDescriptor& dyDesc,
                                                     ConstData_t dy,
                                                     const TensorDescriptor& wDesc,
                                                     ConstData_t w,
                                                     const TensorDescriptor& dxDesc,
                                                     Data_t dx,
                                                     const int requestAlgoCount,
                                                     int* const returnedAlgoCount,
                                                     miopenConvAlgoPerf_t* perfResults,
                                                     Data_t workSpace,
                                                     size_t workSpaceSize,
                                                     bool exhaustiveSearch) const
{
    MIOPEN_LOG_I("requestAlgoCount = " << requestAlgoCount << ", workspace = " << workSpaceSize);
    if(dx == nullptr || w == nullptr || dy == nullptr)
        MIOPEN_THROW(miopenStatusBadParm, "Buffers cannot be NULL");
    if(returnedAlgoCount == nullptr)
        MIOPEN_THROW(miopenStatusBadParm, "returnedAlgoCount cannot be nullptr");
    if(perfResults == nullptr)
        MIOPEN_THROW(miopenStatusBadParm, "perfResults cannot be nullptr");
    if(requestAlgoCount < 1)
        MIOPEN_THROW(miopenStatusBadParm, "requestAlgoCount cannot be < 1");
    if(wDesc.GetType() == miopenInt8)
        MIOPEN_THROW(miopenStatusBadParm);

    *returnedAlgoCount = 0;

    AutoEnableProfiling enableProfiling{handle};
    ValidateGroupCount(dxDesc, wDesc, *this);

    const ProblemDescription problem(dxDesc, wDesc, dyDesc, *this, conv::Direction::BackwardData);
    std::vector<PerfField> perf_db;

    bool use_immediate_solution = false;
    miopenConvSolution_t imm_sol;
    auto ctx = ConvolutionContext{problem};
    if(findMode.IsFast(ctx) || findMode.IsHybrid(ctx))
    {
        size_t count;
        bool fallback;
        GetBackwardSolutions(handle, dyDesc, wDesc, dxDesc, 1, &count, &imm_sol, &fallback);
        use_immediate_solution = (count > 0) && !(findMode.IsHybrid(ctx) && fallback);
    }

    if(use_immediate_solution)
    {
        CompileBackwardSolution(handle, dyDesc, wDesc, dxDesc, imm_sol.solution_id);
        const auto id = solver::Id(imm_sol.solution_id);
        perf_db.push_back({id.GetAlgo(conv::Direction::BackwardData),
                           id.ToString(),
                           imm_sol.time,
                           imm_sol.workspace_size});
    }
    else
    {
        const auto use_winograd_only = [&]() {
            ctx.SetStream(&handle);
            ctx.DetectRocm();
            return IsWinograd3x3SupportedAndFast(ctx);
        }();

        perf_db = UserFindDbRecord::TryLoad(handle, problem, [&](DbRecord& record) {
            const auto network_config = problem.BuildConfKey();
            const auto invoke_ctx     = conv::DataInvokeParams{
                InvokeType::Evaluate, {dyDesc, dy, wDesc, w, dxDesc, dx}, workSpace, workSpaceSize};

            ctx.skip_solutions_that_take_long_time_to_build_and_have_narrow_coverage =
                findMode.IsFastHybrid(ctx);
            ctx.use_dynamic_solutions_only = findMode.IsDynamicHybrid(ctx);

            // Find solutions
            const auto winograd =
                !use_winograd_only ? FindWinogradSolutions(ctx, invoke_ctx) : [&]() {
                    AutoUseFastDynamicSolutions tmp{ctx};
                    return FindWinogradSolutions(ctx, invoke_ctx);
                }();
            ConvolutionUserBuffers bufs(workSpace, workSpaceSize);
            bufs.SetBwd(dx, w, dy);
            const auto gemm = !use_winograd_only ? FindDataGemmSolutions(ctx, invoke_ctx)
                                                 : std::vector<miopen::solver::ConvSolution>{};
            const auto direct =
                !use_winograd_only
                    ? FindDataDirectSolutions(
                          handle, dxDesc, wDesc, dyDesc, exhaustiveSearch, false, bufs, invoke_ctx)
                    : std::vector<miopen::solver::ConvSolution>{};
            const auto igemm =
                !use_winograd_only
                    ? FindDataImplicitGemmSolutions(
                          handle, dxDesc, wDesc, dyDesc, exhaustiveSearch, false, bufs, invoke_ctx)
                    : std::vector<miopen::solver::ConvSolution>{};
            const auto fft = !use_winograd_only ? FindFftSolutions(ctx, invoke_ctx)
                                                : std::vector<miopen::solver::ConvSolution>{};

            // Precompile
            {
                std::vector<const miopen::solver::ConvSolution*> all;
                all.reserve(gemm.size() + winograd.size() + direct.size() + igemm.size() +
                            fft.size());
                AppendPointersToElements(gemm, all);
                AppendPointersToElements(winograd, all);
                AppendPointersToElements(direct, all);
                AppendPointersToElements(igemm, all);
                AppendPointersToElements(fft, all);
                PrecompileSolutions(handle, all);
            }

            // Evaluate Invokers
            EvaluateInvokers(handle,
                             gemm,
                             AlgorithmName{"miopenConvolutionBwdDataAlgoGEMM"},
                             network_config,
                             invoke_ctx,
                             record);
            EvaluateInvokers(handle,
                             winograd,
                             AlgorithmName{"miopenConvolutionBwdDataAlgoWinograd"},
                             network_config,
                             invoke_ctx,
                             record);
            EvaluateInvokers(handle,
                             direct,
                             AlgorithmName{"miopenConvolutionBwdDataAlgoDirect"},
                             network_config,
                             invoke_ctx,
                             record);
            EvaluateInvokers(handle,
                             igemm,
                             AlgorithmName{"miopenConvolutionBwdDataAlgoImplicitGEMM"},
                             network_config,
                             invoke_ctx,
                             record);
            EvaluateInvokers(handle,
                             fft,
                             AlgorithmName{"miopenConvolutionBwdDataAlgoFFT"},
                             network_config,
                             invoke_ctx,
                             record);
        });
    }

    if(IsEnabled(MIOPEN_DEBUG_COMPILE_ONLY{}))
        MIOPEN_THROW(
            miopenStatusGpuOperationsSkipped,
            "MIOPEN_DEBUG_COMPILE_ONLY is enabled, escaping bwd convolution. Search skipped.");

    if(perf_db.empty())
        MIOPEN_THROW(miopenStatusUnknownError,
                     "Backward Data Convolution cannot be executed due to incorrect params");

    std::sort(begin(perf_db), end(perf_db));

    for(const auto& entry : perf_db)
        MIOPEN_LOG_I(entry.name << "\t" << entry.time << "\t" << entry.workspace);

    *returnedAlgoCount = std::min(requestAlgoCount, static_cast<int>(perf_db.size()));

    for(int i = 0; i < *returnedAlgoCount; i++)
    {
        perfResults[i].bwd_data_algo = StringToConvolutionBwdDataAlgo(perf_db[i].name);
        perfResults[i].time          = perf_db[i].time;
        perfResults[i].memory        = perf_db[i].workspace;
    }

    MIOPEN_LOG_I("BWD Chosen Algorithm: " << perf_db[0].solver_id << " , " << perf_db[0].workspace
                                          << ", "
                                          << perf_db[0].time);
}
static void ConvBwdCheckNumerics(const Handle& handle,
                                 const ConvBwdTensors& tensors,
                                 const void* beta,
                                 std::function<void()>&& worker)
{
    if(!miopen::CheckNumericsEnabled())
    {
        worker();
        return;
    }

    miopen::checkNumericsInput(handle, tensors.dyDesc, tensors.dy);
    miopen::checkNumericsInput(handle, tensors.wDesc, tensors.w);
    if(!float_equal(*(static_cast<const float*>(beta)), 0))
        miopen::checkNumericsInput(handle, tensors.dxDesc, tensors.dx);

    worker();

    miopen::checkNumericsOutput(handle, tensors.dxDesc, tensors.dx);
}

// BackwardDataAlgorithm()
void ConvolutionDescriptor::ConvolutionBackwardData(Handle& handle,
                                                    const void* alpha,
                                                    const TensorDescriptor& dyDesc,
                                                    ConstData_t dy,
                                                    const TensorDescriptor& wDesc,
                                                    ConstData_t w,
                                                    miopenConvBwdDataAlgorithm_t algo,
                                                    const void* beta,
                                                    const TensorDescriptor& dxDesc,
                                                    Data_t dx,
                                                    Data_t workSpace,
                                                    size_t workSpaceSize) const
{
    MIOPEN_LOG_I("algo = " << algo << ", workspace = " << workSpaceSize);
    auto tensors = ConvBwdTensors{dyDesc, dy, wDesc, w, dxDesc, dx};

    ValidateConvTensors(tensors);
    ValidateAlphaBeta(alpha, beta);

    if(wDesc.GetType() == miopenInt8)
        MIOPEN_THROW(miopenStatusBadParm);

    ConvBwdCheckNumerics(handle, tensors, beta, [&]() {
        if(dyDesc.GetLengths()[1] != wDesc.GetLengths()[0])
        {
            MIOPEN_THROW(miopenStatusBadParm);
        }
        ValidateGroupCount(dxDesc, wDesc, *this);

        const auto algorithm_name = AlgorithmName{ConvolutionAlgoToDirectionalString(
            static_cast<miopenConvAlgorithm_t>(algo), conv::Direction::BackwardData)};

        auto ctx = ConvolutionContext{dxDesc, wDesc, dyDesc, *this, conv::Direction::BackwardData};
        ctx.SetStream(&handle);
        const auto network_config = ctx.BuildConfKey();
        const auto& invoker       = handle.GetInvoker(network_config, {}, algorithm_name);

        if(!invoker)
            MIOPEN_THROW("No invoker was registered for convolution backward. Was find executed?");

        const auto& invoke_ctx = conv::DataInvokeParams{tensors, workSpace, workSpaceSize};
        (*invoker)(handle, invoke_ctx);
    });
}
std::size_t ConvolutionDescriptor::GetBackwardSolutionCount(Handle& handle,
                                                            const TensorDescriptor& dyDesc,
                                                            const TensorDescriptor& wDesc,
                                                            const TensorDescriptor& dxDesc) const
{
    MIOPEN_LOG_I("");
    ValidateGroupCount(dxDesc, wDesc, *this);
    const auto problem =
        ProblemDescription{dxDesc, wDesc, dyDesc, *this, conv::Direction::BackwardData};
    const auto count = GetSolutionCount(handle, problem);
    if(count > 0)
        return count;
    return GetSolutionCountFallback(handle, problem);
}

void ConvolutionDescriptor::GetBackwardSolutions(Handle& handle,
                                                 const TensorDescriptor& dyDesc,
                                                 const TensorDescriptor& wDesc,
                                                 const TensorDescriptor& dxDesc,
                                                 size_t maxSolutionCount,
                                                 size_t* solutionCount,
                                                 miopenConvSolution_t* solutions,
                                                 bool* const fallbackPathTaken) const
{
    MIOPEN_LOG_I("");
    if(solutionCount == nullptr)
        MIOPEN_THROW(miopenStatusBadParm, "solutionCount cannot be nullptr");
    if(solutions == nullptr)
        MIOPEN_THROW(miopenStatusBadParm, "solutions cannot be nullptr");

    const auto problem =
        ProblemDescription{dxDesc, wDesc, dyDesc, *this, conv::Direction::BackwardData};
    GetSolutions(handle,
                 problem,
                 maxSolutionCount,
                 solutionCount,
                 solutions,
                 StringToConvolutionBwdDataAlgo);

    if(fallbackPathTaken != nullptr)
        *fallbackPathTaken = (*solutionCount == 0);
    if(*solutionCount == 0)
        GetSolutionsFallback(handle, problem, maxSolutionCount, solutionCount, solutions);
}

void ConvolutionDescriptor::CompileBackwardSolution(Handle& handle,
                                                    const TensorDescriptor& dyDesc,
                                                    const TensorDescriptor& wDesc,
                                                    const TensorDescriptor& dxDesc,
                                                    solver::Id solver_id) const
{
    MIOPEN_LOG_I("solver_id = " << solver_id.ToString());

    auto ctx = ConvolutionContext{dxDesc, wDesc, dyDesc, *this, conv::Direction::BackwardData};
    ctx.SetStream(&handle);
    ctx.disable_search_enforce = true;

    CompileSolution(handle, solver_id, ctx, conv::Direction::BackwardData);
}

std::size_t ConvolutionDescriptor::GetBackwardSolutionWorkspaceSize(Handle& handle,
                                                                    const TensorDescriptor& dyDesc,
                                                                    const TensorDescriptor& wDesc,
                                                                    const TensorDescriptor& dxDesc,
                                                                    solver::Id solver_id) const
{
    MIOPEN_LOG_I2("solver_id = " << solver_id.ToString());
    if(!solver_id.IsValid())
        MIOPEN_THROW(miopenStatusBadParm, "invalid solution id = " + solver_id.ToString());

    auto sol = solver_id.GetSolver();
    auto ctx = ConvolutionContext{dxDesc, wDesc, dyDesc, *this, conv::Direction::BackwardData};
    ctx.SetStream(&handle);
    ctx.DetectRocm();
    if(sol.IsApplicable(ctx))
        return sol.GetWorkspaceSize(ctx);
    else
        MIOPEN_THROW(miopenStatusBadParm,
                     "The supplied solution id: " + solver_id.ToString() +
                         " is not applicable to the current problem");
}

void ConvolutionDescriptor::ConvolutionBackwardImmediate(Handle& handle,
                                                         const TensorDescriptor& dyDesc,
                                                         ConstData_t dy,
                                                         const TensorDescriptor& wDesc,
                                                         ConstData_t w,
                                                         const TensorDescriptor& dxDesc,
                                                         Data_t dx,
                                                         Data_t workSpace,
                                                         std::size_t workSpaceSize,
                                                         solver::Id solver_id) const
{
    MIOPEN_LOG_I("solver_id = " << solver_id.ToString() << ", workspace = " << workSpaceSize);
    auto tensors = ConvBwdTensors{dyDesc, dy, wDesc, w, dxDesc, dx};

    ValidateConvTensors(tensors);

    if(wDesc.GetType() == miopenInt8)
        MIOPEN_THROW(miopenStatusBadParm);

    static const float beta = 0.0f;
    ConvBwdCheckNumerics(handle, tensors, &beta, [&]() {
        if(dyDesc.GetLengths()[1] != wDesc.GetLengths()[0])
        {
            MIOPEN_THROW(miopenStatusBadParm);
        }
        ValidateGroupCount(dxDesc, wDesc, *this);

        auto ctx = ConvolutionContext{dxDesc, wDesc, dyDesc, *this, conv::Direction::BackwardData};
        ctx.SetStream(&handle);

        if(!CheckInvokerSupport(solver_id, conv::Direction::BackwardData))
        {
            const auto algo_name = solver_id.GetAlgo(conv::Direction::BackwardData);
            MIOPEN_THROW("Conv backward algorithm " + algo_name + " must implement invokers.");
        }

        const auto invoker =
            LoadOrPrepareInvoker(handle, ctx, solver_id, conv::Direction::BackwardData);
        const auto invoke_ctx = conv::DataInvokeParams{tensors, workSpace, workSpaceSize};
        invoker(handle, invoke_ctx);
    });
}

// ConvolutionBackwardWeightsGetWorkSpaceSize
// FindBackwardWeightsAlgorithm()
//
void ConvolutionDescriptor::FindConvBwdWeightsAlgorithm(Handle& handle,
                                                        const TensorDescriptor& dyDesc,
                                                        ConstData_t dy,
                                                        const TensorDescriptor& xDesc,
                                                        ConstData_t x,
                                                        const TensorDescriptor& dwDesc,
                                                        Data_t dw,
                                                        const int requestAlgoCount,
                                                        int* const returnedAlgoCount,
                                                        miopenConvAlgoPerf_t* perfResults,
                                                        Data_t workSpace,
                                                        size_t workSpaceSize,
                                                        bool exhaustiveSearch) const
{
    MIOPEN_LOG_I("requestAlgoCount = " << requestAlgoCount << ", workspace = " << workSpaceSize);
    if(x == nullptr || dw == nullptr || dy == nullptr)
        MIOPEN_THROW(miopenStatusBadParm, "Buffers cannot be NULL");
    if(returnedAlgoCount == nullptr)
        MIOPEN_THROW(miopenStatusBadParm, "returnedAlgoCount cannot be nullptr");
    if(perfResults == nullptr)
        MIOPEN_THROW(miopenStatusBadParm, "perfResults cannot be nullptr");
    if(requestAlgoCount < 1)
        MIOPEN_THROW(miopenStatusBadParm, "requestAlgoCount cannot be < 1");
    if(xDesc.GetType() == miopenInt8)
        MIOPEN_THROW(miopenStatusBadParm);

    *returnedAlgoCount = 0;

    AutoEnableProfiling enableProfiling{handle};

    auto problem =
        ProblemDescription{xDesc, dwDesc, dyDesc, *this, conv::Direction::BackwardWeights};
    auto ctx = ConvolutionContext{problem};

    std::vector<PerfField> perf_db;
    bool use_immediate_solution = false;
    miopenConvSolution_t imm_sol;
    if(findMode.IsFast(ctx) || findMode.IsHybrid(ctx))
    {
        size_t count;
        bool fallback;
        GetWrwSolutions(handle, dyDesc, xDesc, dwDesc, 1, &count, &imm_sol, &fallback);
        use_immediate_solution = (count > 0) && !(findMode.IsHybrid(ctx) && fallback);
    }

    if(use_immediate_solution)
    {
        CompileWrwSolution(handle, dyDesc, xDesc, dwDesc, imm_sol.solution_id);
        const auto id = solver::Id(imm_sol.solution_id);
        perf_db.push_back({id.GetAlgo(conv::Direction::BackwardWeights),
                           id.ToString(),
                           imm_sol.time,
                           imm_sol.workspace_size});
    }
    else
    {
        perf_db = UserFindDbRecord::TryLoad(handle, problem, [&](DbRecord& record) {
<<<<<<< HEAD
=======
#if MIOPEN_USE_GEMM
            if(!miopen::IsDisabled(MIOPEN_DEBUG_CONV_GEMM{}) &&
               !(IsAnyBufferBF16(xDesc, dyDesc, dwDesc) && !IsBF16PathValid) &&
               !(IsAnyBufferFp16(xDesc, dyDesc, dwDesc) && !IsGemmFp16Supported))
            {
                const bool time_precision = (!IsDisabled(MIOPEN_CONV_PRECISE_ROCBLAS_TIMING{}));

                ValidateGroupCount(xDesc, dwDesc, *this);

                std::size_t in_n, in_c;
                std::tie(in_n, in_c) = tie_pick<0, 1>()(xDesc.GetLengths());

                auto in_spatial =
                    boost::adaptors::slice(xDesc.GetLengths(), 2, 2 + GetSpatialDimension());
                auto wei_spatial =
                    boost::adaptors::slice(dwDesc.GetLengths(), 2, 2 + GetSpatialDimension());
                auto out_spatial =
                    boost::adaptors::slice(dyDesc.GetLengths(), 2, 2 + GetSpatialDimension());

                size_t workspace_req = BackwardWeightsGetWorkSpaceSizeGEMM(dyDesc, dwDesc);

                float time_gemm = 0;

                // if not 1x1
                if((miopen::any_of(wei_spatial, [](auto v) { return v != 1; }) ||
                    miopen::any_of(GetConvPads(), [](auto v) { return v != 0; }) ||
                    miopen::any_of(GetConvStrides(), [](auto v) { return v != 1; })) &&
                   (workSpace != nullptr && workSpaceSize >= workspace_req))
                {
                    if(group_count > 1)
                    {
                        MIOPEN_LOG_FUNCTION("groupconv, non 1x1");
                    }
                    else
                    {
                        MIOPEN_LOG_FUNCTION("convolution, non 1x1");
                    }
                    float time_im2col = 0;
                    int in_offset     = 0;
                    time_im2col       = Im2ColGPU(handle,
                                            GetSpatialDimension(),
                                            x,
                                            in_offset,
                                            in_c,
                                            in_spatial,
                                            wei_spatial,
                                            out_spatial,
                                            GetConvPads(),
                                            GetConvStrides(),
                                            GetConvDilations(),
                                            workSpace,
                                            dyDesc.GetType());

                    // dw = dy * transpose(Im2Col(x))
                    GemmDescriptor gemm_desc =
                        group_count > 1 ? CreateGemmDescriptorGroupConvBwdWeight(
                                              dyDesc, xDesc, dwDesc, group_count)
                                        : CreateGemmDescriptorConvBwdWeight(dyDesc, xDesc, dwDesc);

                    auto kcache_key = FindDbKCacheKey{};

                    miopenStatus_t gemm_status = CallGemmTimeMeasure(
                        handle,
                        gemm_desc,
                        dy,
                        0,
                        workSpace,
                        0,
                        dw,
                        0,
                        &kcache_key,
                        time_precision,
                        group_count > 1 ? callGemmStridedBatched : callGemm,
                        group_count > 1 ? GemmBackend_t::miopentensile : GemmBackend_t::miopengemm);

                    time_gemm = in_n * (time_im2col + handle.GetKernelTime());

                    if(gemm_status == miopenStatusSuccess)
                        record.SetValues("miopenConvolutionBwdWeightsAlgoGEMM",
                                         FindDbData{
                                             "gemm", time_gemm, workspace_req, kcache_key,
                                         });
                }
                // 1x1 does not require im2col or workspace
                else if(miopen::any_of(wei_spatial, [](auto v) { return v == 1; }) &&
                        miopen::any_of(GetConvPads(), [](auto v) { return v == 0; }) &&
                        miopen::any_of(GetConvStrides(), [](auto v) { return v == 1; }))
                {
                    if(group_count > 1)
                    {
                        MIOPEN_LOG_FUNCTION("groupconv, 1x1");
                    }
                    else
                    {
                        MIOPEN_LOG_FUNCTION("convolution, 1x1");
                    }

                    // dw = sum_over_batch(dy[i] * transpose(x[i])), i is batch id
                    GemmDescriptor gemm_desc =
                        group_count > 1 ? CreateGemmDescriptorGroupConvBwdWeight(
                                              dyDesc, xDesc, dwDesc, group_count)
                                        : CreateGemmStridedBatchedDescriptorConv1x1BwdWeight(
                                              dyDesc, xDesc, dwDesc);

                    auto kcache_key = FindDbKCacheKey{};

                    miopenStatus_t gemm_status = CallGemmTimeMeasure(
                        handle,
                        gemm_desc,
                        dy,
                        0,
                        x,
                        0,
                        dw,
                        0,
                        &kcache_key,
                        time_precision,
                        group_count > 1 ? callGemmStridedBatched : callGemmStridedBatchedSequential,
                        group_count > 1 ? GemmBackend_t::miopentensile : GemmBackend_t::miopengemm);

                    time_gemm = handle.GetKernelTime();
                    if(group_count > 1)
                        time_gemm *= in_n;

                    if(gemm_status == miopenStatusSuccess)
                        record.SetValues("miopenConvolutionBwdWeightsAlgoGEMM",
                                         FindDbData{
                                             "gemm", time_gemm, 0, kcache_key,
                                         });
                }
            }
#endif
>>>>>>> 0d20a692
            ConvolutionUserBuffers bufs(workSpace, workSpaceSize);
            bufs.SetWrW(x, dw, dy);
            ctx.skip_solutions_that_take_long_time_to_build_and_have_narrow_coverage =
                findMode.IsFastHybrid(ctx);
            ctx.use_dynamic_solutions_only = findMode.IsDynamicHybrid(ctx);
            ctx.do_search                  = exhaustiveSearch;
            ctx.SetStream(&handle);
            ctx.SetBufs(bufs);
            ctx.SetupFloats();
            ctx.DetectRocm();
            const auto network_config = ctx.BuildConfKey();
            const auto invoke_ctx     = conv::WrWInvokeParams{
                InvokeType::Evaluate, {dyDesc, dy, xDesc, x, dwDesc, dw}, workSpace, workSpaceSize};

            // Find solutions
            const auto gemm = !miopen::IsDisabled(MIOPEN_DEBUG_CONV_GEMM{})
                                  ? FindAllGemmSolutions(ctx, invoke_ctx)
                                  : std::vector<miopen::solver::ConvSolution>{};
            const auto direct = !miopen::IsDisabled(MIOPEN_DEBUG_CONV_DIRECT{})
                                    ? FindAllBwdWrW2DSolutions(ctx, invoke_ctx)
                                    : std::vector<miopen::solver::ConvSolution>{};
            const auto winograd = !miopen::IsDisabled(MIOPEN_DEBUG_CONV_WINOGRAD{})
                                      ? FindWinogradWrWAllSolutions(ctx, invoke_ctx)
                                      : std::vector<miopen::solver::ConvSolution>{};
            const auto implictgemm = !miopen::IsDisabled(MIOPEN_DEBUG_CONV_IMPLICIT_GEMM{})
                                         ? FindImplicitGemmWrWAllSolutions(ctx, invoke_ctx)
                                         : std::vector<miopen::solver::ConvSolution>{};

            // Precompile Solutions
            {
                std::vector<const miopen::solver::ConvSolution*> all;
                all.reserve(gemm.size() + direct.size() + winograd.size() + implictgemm.size());
                AppendPointersToElements(gemm, all);
                AppendPointersToElements(direct, all);
                AppendPointersToElements(winograd, all);
                AppendPointersToElements(implictgemm, all);
                PrecompileSolutions(handle, all);
            }

            // Evaluate Invokers
            EvaluateInvokers(handle,
                             gemm,
                             AlgorithmName{"miopenConvolutionBwdWeightsAlgoGEMM"},
                             network_config,
                             invoke_ctx,
                             record);
            EvaluateInvokers(handle,
                             direct,
                             AlgorithmName{"miopenConvolutionBwdWeightsAlgoDirect"},
                             network_config,
                             invoke_ctx,
                             record);
            EvaluateInvokers(handle,
                             winograd,
                             AlgorithmName{"miopenConvolutionBwdWeightsAlgoWinograd"},
                             network_config,
                             invoke_ctx,
                             record);
            EvaluateInvokers(handle,
                             implictgemm,
                             AlgorithmName{"miopenConvolutionBwdWeightsAlgoImplicitGEMM"},
                             network_config,
                             invoke_ctx,
                             record);
        });
    }

    if(IsEnabled(MIOPEN_DEBUG_COMPILE_ONLY{}))
        MIOPEN_THROW(miopenStatusGpuOperationsSkipped,
                     "MIOPEN_DEBUG_COMPILE_ONLY is enabled, "
                     "escaping backwards convolution. Search "
                     "skipped.");

    if(perf_db.empty())
        MIOPEN_THROW("Backward Weights Convolution cannot be executed due to incorrect params");

    std::sort(begin(perf_db), end(perf_db));

    for(const auto& entry : perf_db)
        MIOPEN_LOG_I(entry.name << "\t" << entry.time << "\t" << entry.workspace);

    *returnedAlgoCount = std::min(requestAlgoCount, static_cast<int>(perf_db.size()));

    for(int i = 0; i < *returnedAlgoCount; i++)
    {
        perfResults[i].bwd_weights_algo = StringToConvolutionBwdWeightsAlgo(perf_db[i].name);
        perfResults[i].time             = perf_db[i].time;
        perfResults[i].memory           = perf_db[i].workspace;
    }
    MIOPEN_LOG_I("BWrW Chosen Algorithm: " << perf_db[0].solver_id << " , " << perf_db[0].workspace
                                           << ", "
                                           << perf_db[0].time);
}

static void ConvWrwCheckNumerics(const Handle& handle,
                                 const ConvWrwTensors& tensors,
                                 const void* beta,
                                 std::function<void()>&& worker)
{
    if(!miopen::CheckNumericsEnabled())
    {
        worker();
        return;
    }

    miopen::checkNumericsInput(handle, tensors.dyDesc, tensors.dy);
    miopen::checkNumericsInput(handle, tensors.xDesc, tensors.x);
    if(!float_equal(*(static_cast<const float*>(beta)), 0))
        miopen::checkNumericsInput(handle, tensors.dwDesc, tensors.dw);

    worker();

    miopen::checkNumericsOutput(handle, tensors.dwDesc, tensors.dw);
}

// BackwardWeightsAlgorithm()
void ConvolutionDescriptor::ConvolutionBackwardWeights(const Handle& handle,
                                                       const void* alpha,
                                                       const TensorDescriptor& dyDesc,
                                                       ConstData_t dy,
                                                       const TensorDescriptor& xDesc,
                                                       ConstData_t x,
                                                       miopenConvBwdWeightsAlgorithm_t algo,
                                                       const void* beta,
                                                       const TensorDescriptor& dwDesc,
                                                       Data_t dw,
                                                       Data_t workSpace,
                                                       size_t workSpaceSize) const
{
    MIOPEN_LOG_I("algo = " << algo << ", workspace = " << workSpaceSize);
    decltype(auto) tensors = ConvWrwTensors{dyDesc, dy, xDesc, x, dwDesc, dw};
    ValidateConvTensors(tensors);
    ValidateAlphaBeta(alpha, beta);

    if(xDesc.GetType() == miopenInt8)
        MIOPEN_THROW(miopenStatusBadParm);

    ConvWrwCheckNumerics(handle, tensors, beta, [&]() {
        ValidateGroupCount(xDesc, dwDesc, *this);

        decltype(auto) direction      = conv::Direction::BackwardWeights;
        decltype(auto) algorithm_name = AlgorithmName{ConvolutionAlgoToDirectionalString(
            static_cast<miopenConvAlgorithm_t>(algo), direction)};
        decltype(auto) ctx = conv::ProblemDescription{dyDesc, dwDesc, xDesc, *this, direction};
        decltype(auto) network_config = ctx.BuildConfKey();
        decltype(auto) invoker = handle.GetInvoker(network_config, boost::none, algorithm_name);

        if(!invoker)
            MIOPEN_THROW("No invoker was registered for convolution weights. Was find executed?");

        const auto invoke_ctx = conv::WrWInvokeParams{tensors, workSpace, workSpaceSize};
        (*invoker)(handle, invoke_ctx);
    });
}

ProblemDescription ConvolutionDescriptor::MakeWrwProblem(const TensorDescriptor& dyDesc,
                                                         const TensorDescriptor& xDesc,
                                                         const TensorDescriptor& dwDesc) const
{
    auto problem =
        ProblemDescription{xDesc, dwDesc, dyDesc, *this, conv::Direction::BackwardWeights};
    return problem;
}

std::size_t ConvolutionDescriptor::GetWrwSolutionCount(Handle& handle,
                                                       const TensorDescriptor& dyDesc,
                                                       const TensorDescriptor& xDesc,
                                                       const TensorDescriptor& dwDesc) const
{
    MIOPEN_LOG_I("");
    const auto problem = MakeWrwProblem(dyDesc, xDesc, dwDesc);
    const auto count   = GetSolutionCount(handle, problem);
    if(count > 0)
        return count;
    return GetSolutionCountFallback(handle, problem);
}

void ConvolutionDescriptor::GetWrwSolutions(Handle& handle,
                                            const TensorDescriptor& dyDesc,
                                            const TensorDescriptor& xDesc,
                                            const TensorDescriptor& dwDesc,
                                            size_t maxSolutionCount,
                                            size_t* solutionCount,
                                            miopenConvSolution_t* solutions,
                                            bool* const fallbackPathTaken) const
{
    MIOPEN_LOG_I("");
    if(solutionCount == nullptr)
        MIOPEN_THROW(miopenStatusBadParm, "solutionCount cannot be nullptr");
    if(solutions == nullptr)
        MIOPEN_THROW(miopenStatusBadParm, "solutions cannot be nullptr");

    const auto problem = MakeWrwProblem(dyDesc, xDesc, dwDesc);
    GetSolutions(handle,
                 problem,
                 maxSolutionCount,
                 solutionCount,
                 solutions,
                 StringToConvolutionBwdWeightsAlgo);

    if(fallbackPathTaken != nullptr)
        *fallbackPathTaken = (*solutionCount == 0);
    if(*solutionCount == 0)
        GetSolutionsFallback(handle, problem, maxSolutionCount, solutionCount, solutions);
}

void ConvolutionDescriptor::CompileWrwSolution(Handle& handle,
                                               const TensorDescriptor& dyDesc,
                                               const TensorDescriptor& xDesc,
                                               const TensorDescriptor& dwDesc,
                                               solver::Id solver_id) const
{
    MIOPEN_LOG_I("solver_id = " << solver_id.ToString());
    auto ctx = ConvolutionContext{xDesc, dwDesc, dyDesc, *this, conv::Direction::BackwardWeights};
    ctx.SetStream(&handle);
    ctx.disable_search_enforce = true;

    CompileSolution(handle, solver_id, ctx, conv::Direction::BackwardWeights);
}

std::size_t ConvolutionDescriptor::GetWrwSolutionWorkspaceSize(Handle& handle,
                                                               const TensorDescriptor& dyDesc,
                                                               const TensorDescriptor& xDesc,
                                                               const TensorDescriptor& dwDesc,
                                                               solver::Id solver_id) const
{
    MIOPEN_LOG_I2("solver_id = " << solver_id.ToString());
    if(!solver_id.IsValid())
        MIOPEN_THROW(miopenStatusBadParm, "invalid solution id = " + solver_id.ToString());

    auto sol = solver_id.GetSolver();
    auto problem =
        ProblemDescription{xDesc, dwDesc, dyDesc, *this, conv::Direction::BackwardWeights};
    auto ctx = ConvolutionContext{problem};
    ctx.SetStream(&handle);
    ctx.DetectRocm();
    if(sol.IsApplicable(ctx))
        return sol.GetWorkspaceSize(ctx);
    else
        MIOPEN_THROW(miopenStatusBadParm,
                     "The supplied solution id: " + solver_id.ToString() +
                         " is not applicable to the current problem");
}

void ConvolutionDescriptor::ConvolutionWrwImmediate(Handle& handle,
                                                    const TensorDescriptor& dyDesc,
                                                    ConstData_t dy,
                                                    const TensorDescriptor& xDesc,
                                                    ConstData_t x,
                                                    const TensorDescriptor& dwDesc,
                                                    Data_t dw,
                                                    Data_t workSpace,
                                                    std::size_t workSpaceSize,
                                                    solver::Id solver_id) const
{
    MIOPEN_LOG_I("solver_id = " << solver_id.ToString() << ", workspace = " << workSpaceSize);
    auto tensors = ConvWrwTensors{dyDesc, dy, xDesc, x, dwDesc, dw};
    ValidateConvTensors(tensors);

    if(xDesc.GetType() == miopenInt8)
        MIOPEN_THROW(miopenStatusBadParm);

    float beta = 0;
    ConvWrwCheckNumerics(handle, tensors, &beta, [&]() {
        ValidateGroupCount(xDesc, dwDesc, *this);

        auto ctx =
            ConvolutionContext{xDesc, dwDesc, dyDesc, *this, conv::Direction::BackwardWeights};
        ctx.SetStream(&handle);

        if(!CheckInvokerSupport(solver_id, conv::Direction::BackwardWeights))
        {
            MIOPEN_THROW("Solver " + solver_id.ToString() +
                         " requested in immediate WrW, which is not supported.");
        }

        const auto invoker =
            LoadOrPrepareInvoker(handle, ctx, solver_id, conv::Direction::BackwardWeights);
        const auto invoke_ctx = conv::WrWInvokeParams{tensors, workSpace, workSpaceSize};
        invoker(handle, invoke_ctx);
    });
}

void ConvolutionBackwardBias(const Handle& handle,
                             const void* alpha,
                             const TensorDescriptor& dyDesc,
                             ConstData_t dy,
                             const void* beta,
                             const TensorDescriptor& dbDesc,
                             Data_t db)
{
    if(dy == nullptr || db == nullptr)
    {
        MIOPEN_THROW(miopenStatusBadParm);
    }
    if(dyDesc.GetLengths()[1] != dbDesc.GetLengths()[1])
    {
        MIOPEN_THROW(miopenStatusBadParm);
    }
    if(!float_equal(*(static_cast<const float*>(alpha)), 1.0) ||
       !float_equal(*(static_cast<const float*>(beta)), 0))
    {
        MIOPEN_THROW("Only alpha=1 and beta=0 is supported");
    }
    if(miopen::CheckNumericsEnabled())
    {
        miopen::checkNumericsInput(handle, dyDesc, dy);
    }

    std::size_t out_n, out_k, stride_n, stride_k;
    std::tie(out_n, out_k)       = tie_pick<0, 1>()(dyDesc.GetLengths());
    std::tie(stride_n, stride_k) = tie_pick<0, 1>()(dyDesc.GetStrides());
    std::string algo_name    = "miopenConvolutionBwdBias";
    std::string program_name = "MIOpenConvBwdBias.cl";
    std::string kernel_name  = "MIOpenConvBwdB";
    std::string network_config =
        "convbwdbias-" +
        std::string(dyDesc.GetType() == miopenFloat
                        ? "fp32"
                        : (dyDesc.GetType() == miopenHalf
                               ? "fp16"
                               : (dyDesc.GetType() == miopenBFloat16 ? "bfloat16" : "int32")));

    std::string params;
    std::size_t lcl_grp_size0 = 256;
    std::size_t lcl_grp_size1 = 1;
    std::size_t local_mem_sz  = 256;

    std::size_t map_size = std::accumulate(dyDesc.GetLengths().begin() + 2,
                                           dyDesc.GetLengths().end(),
                                           std::size_t(1),
                                           std::multiplies<std::size_t>());
    std::size_t read_unit        = 4;
    std::size_t map_size_aligned = (map_size + (read_unit - 1)) / read_unit;
    std::size_t off_pix          = map_size - (map_size / read_unit) * read_unit;
    std::size_t total_work       = map_size_aligned * out_n;

    params = " -DMLO_CONVBWD_GROUP_SZ0=" + std::to_string(lcl_grp_size0);
    params += " -DMLO_CONVBWD_GROUP_SZ1=" + std::to_string(lcl_grp_size1);
    params += " -DMLO_CONVBWDB_LCL_MEMSZ=" + std::to_string(local_mem_sz);
    params += " -DMLO_CONVBWDB_UNITSIZE=" + std::to_string(read_unit);

    params += GetDataTypeKernelParams(dyDesc.GetType());

    const std::vector<size_t> vld = {lcl_grp_size0, size_t{1}, size_t{1}};
    const std::vector<size_t> vgd = {lcl_grp_size0, size_t{256}, size_t{1}};

    auto&& kernels = handle.GetKernels(algo_name, network_config);
    if(!kernels.empty())
    {
        kernels.front()(dy,
                        db,
                        uint(out_k),
                        uint(stride_k),
                        uint(stride_n),
                        uint(map_size_aligned),
                        uint(off_pix),
                        uint(total_work));
    }
    else
    {
        handle.AddKernel(algo_name, network_config, program_name, kernel_name, vld, vgd, params)(
            dy,
            db,
            uint(out_k),
            uint(stride_k),
            uint(stride_n),
            uint(map_size_aligned),
            uint(off_pix),
            uint(total_work));
    }

    if(miopen::CheckNumericsEnabled())
    {
        miopen::checkNumericsOutput(handle, dbDesc, db);
    }
}

} // namespace miopen<|MERGE_RESOLUTION|>--- conflicted
+++ resolved
@@ -67,36 +67,6 @@
 MIOPEN_DECLARE_ENV_VAR(MIOPEN_DEBUG_CONV_IMMED_FALLBACK)
 MIOPEN_DECLARE_ENV_VAR(MIOPEN_DEBUG_COMPILE_ONLY)
 
-<<<<<<< HEAD
-=======
-#if MIOPEN_USE_GEMM
-#ifdef CPPCHECK
-// Keep the value unknown in cppcheck since this can differ between opencl and hip
-static bool IsBF16PathValid;
-static bool IsGemmFp16Supported;
-#else
-static const bool IsBF16PathValid     = (MIOPEN_USE_ROCBLAS == 1 || MIOPEN_USE_MIOPENTENSILE == 1);
-static const bool IsGemmFp16Supported = (MIOPEN_USE_ROCBLAS || MIOPEN_USE_MIOPENTENSILE);
-#endif
-
-static inline bool IsAnyBufferBF16(const TensorDescriptor& xDesc,
-                                   const TensorDescriptor& yDesc,
-                                   const TensorDescriptor& wDesc)
-{
-    return xDesc.GetType() == miopenBFloat16 || yDesc.GetType() == miopenBFloat16 ||
-           wDesc.GetType() == miopenBFloat16;
-}
-
-static inline bool IsAnyBufferFp16(const TensorDescriptor& xDesc,
-                                   const TensorDescriptor& yDesc,
-                                   const TensorDescriptor& wDesc)
-{
-    return xDesc.GetType() == miopenHalf || yDesc.GetType() == miopenHalf ||
-           wDesc.GetType() == miopenHalf;
-}
-#endif
-
->>>>>>> 0d20a692
 size_t GetKernelGlobalWorkDim(const KernelInvoke& kernel, int dim) { return kernel.gdims[dim]; }
 
 size_t GetKernelLocalWorkDim(const KernelInvoke& kernel, int dim) { return kernel.ldims[dim]; }
@@ -671,43 +641,6 @@
         MIOPEN_THROW("No invoker was registered for convolution forward. Was find executed?");
     });
 }
-
-<<<<<<< HEAD
-=======
-bool ConvolutionDescriptor::IsGemmApplicableWrw(const TensorDescriptor& dyDesc,
-                                                const TensorDescriptor& xDesc,
-                                                const TensorDescriptor& dwDesc) const
-{
-#if MIOPEN_USE_GEMM
-    if(!miopen::IsDisabled(MIOPEN_DEBUG_CONV_GEMM{}) &&
-       !(IsAnyBufferBF16(xDesc, dyDesc, dwDesc) && !IsBF16PathValid) &&
-       !(IsAnyBufferFp16(xDesc, dyDesc, dwDesc) && !IsGemmFp16Supported))
-    {
-        const std::size_t spatial_dim = GetSpatialDimension();
-        const auto wei_spatial = boost::adaptors::slice(dwDesc.GetLengths(), 2, 2 + spatial_dim);
-
-        // if not 1x1
-        if((miopen::any_of(wei_spatial, [](auto v) { return v != 1; }) ||
-            miopen::any_of(GetConvPads(), [](auto v) { return v != 0; }) ||
-            miopen::any_of(GetConvStrides(), [](auto v) { return v != 1; })))
-            return true;
-
-        if(miopen::any_of(wei_spatial, [](auto v) { return v == 1; }) &&
-           miopen::any_of(GetConvPads(), [](auto v) { return v == 0; }) &&
-           miopen::any_of(GetConvStrides(), [](auto v) { return v == 1; }))
-            return true;
-
-        return false;
-    }
-#else
-    std::ignore = dyDesc;
-    std::ignore = xDesc;
-    std::ignore = dwDesc;
-#endif
-    return false;
-}
-
->>>>>>> 0d20a692
 static std::size_t GetSolutionCount(Handle& handle, const ProblemDescription& problem)
 {
     const FindDbRecord fdb_record{handle, problem};
@@ -1558,141 +1491,6 @@
     else
     {
         perf_db = UserFindDbRecord::TryLoad(handle, problem, [&](DbRecord& record) {
-<<<<<<< HEAD
-=======
-#if MIOPEN_USE_GEMM
-            if(!miopen::IsDisabled(MIOPEN_DEBUG_CONV_GEMM{}) &&
-               !(IsAnyBufferBF16(xDesc, dyDesc, dwDesc) && !IsBF16PathValid) &&
-               !(IsAnyBufferFp16(xDesc, dyDesc, dwDesc) && !IsGemmFp16Supported))
-            {
-                const bool time_precision = (!IsDisabled(MIOPEN_CONV_PRECISE_ROCBLAS_TIMING{}));
-
-                ValidateGroupCount(xDesc, dwDesc, *this);
-
-                std::size_t in_n, in_c;
-                std::tie(in_n, in_c) = tie_pick<0, 1>()(xDesc.GetLengths());
-
-                auto in_spatial =
-                    boost::adaptors::slice(xDesc.GetLengths(), 2, 2 + GetSpatialDimension());
-                auto wei_spatial =
-                    boost::adaptors::slice(dwDesc.GetLengths(), 2, 2 + GetSpatialDimension());
-                auto out_spatial =
-                    boost::adaptors::slice(dyDesc.GetLengths(), 2, 2 + GetSpatialDimension());
-
-                size_t workspace_req = BackwardWeightsGetWorkSpaceSizeGEMM(dyDesc, dwDesc);
-
-                float time_gemm = 0;
-
-                // if not 1x1
-                if((miopen::any_of(wei_spatial, [](auto v) { return v != 1; }) ||
-                    miopen::any_of(GetConvPads(), [](auto v) { return v != 0; }) ||
-                    miopen::any_of(GetConvStrides(), [](auto v) { return v != 1; })) &&
-                   (workSpace != nullptr && workSpaceSize >= workspace_req))
-                {
-                    if(group_count > 1)
-                    {
-                        MIOPEN_LOG_FUNCTION("groupconv, non 1x1");
-                    }
-                    else
-                    {
-                        MIOPEN_LOG_FUNCTION("convolution, non 1x1");
-                    }
-                    float time_im2col = 0;
-                    int in_offset     = 0;
-                    time_im2col       = Im2ColGPU(handle,
-                                            GetSpatialDimension(),
-                                            x,
-                                            in_offset,
-                                            in_c,
-                                            in_spatial,
-                                            wei_spatial,
-                                            out_spatial,
-                                            GetConvPads(),
-                                            GetConvStrides(),
-                                            GetConvDilations(),
-                                            workSpace,
-                                            dyDesc.GetType());
-
-                    // dw = dy * transpose(Im2Col(x))
-                    GemmDescriptor gemm_desc =
-                        group_count > 1 ? CreateGemmDescriptorGroupConvBwdWeight(
-                                              dyDesc, xDesc, dwDesc, group_count)
-                                        : CreateGemmDescriptorConvBwdWeight(dyDesc, xDesc, dwDesc);
-
-                    auto kcache_key = FindDbKCacheKey{};
-
-                    miopenStatus_t gemm_status = CallGemmTimeMeasure(
-                        handle,
-                        gemm_desc,
-                        dy,
-                        0,
-                        workSpace,
-                        0,
-                        dw,
-                        0,
-                        &kcache_key,
-                        time_precision,
-                        group_count > 1 ? callGemmStridedBatched : callGemm,
-                        group_count > 1 ? GemmBackend_t::miopentensile : GemmBackend_t::miopengemm);
-
-                    time_gemm = in_n * (time_im2col + handle.GetKernelTime());
-
-                    if(gemm_status == miopenStatusSuccess)
-                        record.SetValues("miopenConvolutionBwdWeightsAlgoGEMM",
-                                         FindDbData{
-                                             "gemm", time_gemm, workspace_req, kcache_key,
-                                         });
-                }
-                // 1x1 does not require im2col or workspace
-                else if(miopen::any_of(wei_spatial, [](auto v) { return v == 1; }) &&
-                        miopen::any_of(GetConvPads(), [](auto v) { return v == 0; }) &&
-                        miopen::any_of(GetConvStrides(), [](auto v) { return v == 1; }))
-                {
-                    if(group_count > 1)
-                    {
-                        MIOPEN_LOG_FUNCTION("groupconv, 1x1");
-                    }
-                    else
-                    {
-                        MIOPEN_LOG_FUNCTION("convolution, 1x1");
-                    }
-
-                    // dw = sum_over_batch(dy[i] * transpose(x[i])), i is batch id
-                    GemmDescriptor gemm_desc =
-                        group_count > 1 ? CreateGemmDescriptorGroupConvBwdWeight(
-                                              dyDesc, xDesc, dwDesc, group_count)
-                                        : CreateGemmStridedBatchedDescriptorConv1x1BwdWeight(
-                                              dyDesc, xDesc, dwDesc);
-
-                    auto kcache_key = FindDbKCacheKey{};
-
-                    miopenStatus_t gemm_status = CallGemmTimeMeasure(
-                        handle,
-                        gemm_desc,
-                        dy,
-                        0,
-                        x,
-                        0,
-                        dw,
-                        0,
-                        &kcache_key,
-                        time_precision,
-                        group_count > 1 ? callGemmStridedBatched : callGemmStridedBatchedSequential,
-                        group_count > 1 ? GemmBackend_t::miopentensile : GemmBackend_t::miopengemm);
-
-                    time_gemm = handle.GetKernelTime();
-                    if(group_count > 1)
-                        time_gemm *= in_n;
-
-                    if(gemm_status == miopenStatusSuccess)
-                        record.SetValues("miopenConvolutionBwdWeightsAlgoGEMM",
-                                         FindDbData{
-                                             "gemm", time_gemm, 0, kcache_key,
-                                         });
-                }
-            }
-#endif
->>>>>>> 0d20a692
             ConvolutionUserBuffers bufs(workSpace, workSpaceSize);
             bufs.SetWrW(x, dw, dy);
             ctx.skip_solutions_that_take_long_time_to_build_and_have_narrow_coverage =
