--- conflicted
+++ resolved
@@ -202,9 +202,9 @@
 
     try
     {
-        int N, C, H, W, K, n_groups;
-        construct_params.getCompiledInParameters(&N, &C, &H, &W, &K, &n_groups);
-        extraArgs = std::make_tuple(N, C, H, W, K, n_groups);
+        int N, C, H, W, K, n_groups, out_H, out_W;
+        construct_params.getCompiledInParameters(&N, &C, &H, &W, &K, &n_groups, &out_H, &out_W);
+        extraArgs = std::make_tuple(N, C, H, W, K, n_groups, out_H, out_W);
         construct_params.mloBuildConf_Key(network_config);
         mloConstruct(construct_params, solutions);
         return 0;
@@ -216,141 +216,96 @@
 }
 
 template <typename T>
-inline float RunConvDataDirectSolution(Handle& handle,
-                                       const std::string& algorithm_name,
-                                       const std::string& network_config,
-                                       const miopen::solver::ConvSolution& solution,
-                                       const ExtraKernelArgs& extraArgs,
-                                       ConstData_t in, // Fwd: x, Bwd: dy
-                                       ConstData_t weights,
-                                       Data_t out, // Fwd: y, Bwd: dx
-                                       T padding_val)
+inline int
+EstimateSolutionConvForwardBackwardDataDirect(Handle& handle,
+                                              const miopen::solver::ConvSolution& solution,
+                                              const ExtraKernelArgs& extraArgs,
+                                              ConstData_t in, // Fwd: x, Bwd: dy
+                                              ConstData_t weights,
+                                              Data_t out, // Fwd: y, Bwd: dx
+                                              const TensorDescriptor& outDesc,
+                                              Data_t workSpace,
+                                              const size_t workSpaceSize,
+                                              T padding_val,
+                                              float& elapsed)
 {
-    float elapsed = 0;
+    // Fail if required workspace is not provided.
+    if(solution.workspce_sz != 0)
+    {
+        if(workSpace == nullptr || workSpaceSize < solution.workspce_sz)
+            return -1;
+    }
     std::vector<KernelInvoke> kernels;
-    AddKernels(handle, algorithm_name, network_config, solution, &kernels);
+    AddKernels(handle, "", "", solution, &kernels);
+    if(kernels.size() > 2)
+        return -2;
+
+    bool with_subsample = false;
+    bool with_upsample  = false;
     for(auto& k : kernels)
     {
-        if(k.GetName() == "gcnAsmConv1x1U")
-        {
-<<<<<<< HEAD
+        if(k.GetName() == "SubSample")
+            with_subsample = true;
+        else if(k.GetName() == "UpSample")
+            with_upsample = true;
+    }
+    assert(!(with_subsample && with_upsample));
+    if(with_subsample && with_upsample)
+        return -3;
+
+    ConstData_t conv_in = with_subsample
+                              ? workSpace
+                              : in; /// \todo Check implicit conversion - workspace type is Data_t.
+    Data_t conv_out = with_upsample ? workSpace : out;
+
+    elapsed = 0.0f;
+    for(auto& k : kernels)
+    {
+
+        if(k.GetName() == "SubSample")
+        {
+            k(in, workSpace);
+        }
+        else if(k.GetName() == "UpSample")
+        {
+            {
+                /// \todo Initialization is required for upsampling. This leads to small perf drop.
+                /// 1: Add kernel (from SetTensor) to the Solution in the Solver.
+                /// 2: Fix UpSample kernel, probably by means of conditional compilation.
+                float zero = 0.f;
+                SetTensor(handle, outDesc, out, &zero);
+                elapsed += handle.GetKernelTime();
+            }
+            k(workSpace, out);
+        }
+        else if(k.GetName() == "gcnAsmConv1x1U")
+        {
             int unused       = 0;
             int* return_addr = nullptr;
-            int N, C, H, W, K, n_groups;
-            std::tie(N, C, H, W, K, n_groups) = extraArgs;
-            k(N, C, H, W, K, n_groups, unused, unused, in, weights, out, return_addr);
+            int N, C, H, W, K, n_groups, out_H, out_W;
+            std::tie(N, C, H, W, K, n_groups, out_H, out_W) = extraArgs;
+            int conv_H = (with_subsample ? out_H : H); // Trick; see respective Solver.
+            int conv_W = (with_subsample ? out_W : W);
+            k(N,
+              C,
+              conv_H,
+              conv_W,
+              K,
+              n_groups,
+              unused,
+              unused,
+              conv_in,
+              weights,
+              conv_out,
+              return_addr);
         }
         else
         {
-            k(in, weights, out, padding_val);
-=======
-            int N, C, H, W, K, n_groups, out_H, out_W, R, S, pad_H, pad_W;
-            construct_params.getCompiledInParameters(
-                &N, &C, &H, &W, &K, &n_groups, &out_H, &out_W, &R, &S, &pad_H, &pad_W);
-
-            extraArgs = std::make_tuple(N, C, H, W, K, n_groups, out_H, out_W);
-        }
-
-        const std::vector<mlo_kernel_info>& bwd_wrw_info = construct_params.getKernelsInfo();
-
-        // if not 11x11
-        if(program_name != "MIOpenConvFwd_LxL_11.cl")
-        {
-            if(bwd_wrw_info.size() == 2)
-            {
-                const mlo_kernel_info& bwd_wrw_1 = bwd_wrw_info[0];
-
-                auto k1 = handle.AddKernel(algorithm,
-                                           network_config,
-                                           std::get<1>(bwd_wrw_1),
-                                           std::get<0>(bwd_wrw_1),
-                                           std::get<4>(bwd_wrw_1),
-                                           std::get<3>(bwd_wrw_1),
-                                           std::get<2>(bwd_wrw_1),
-                                           0);
-
-                kernels.push_back(k1);
-
-                const mlo_kernel_info& bwd_wrw_2 = bwd_wrw_info[1];
-
-                auto k2 = handle.AddKernel(algorithm,
-                                           network_config,
-                                           std::get<1>(bwd_wrw_2),
-                                           std::get<0>(bwd_wrw_2),
-                                           std::get<4>(bwd_wrw_2),
-                                           std::get<3>(bwd_wrw_2),
-                                           std::get<2>(bwd_wrw_2),
-                                           1);
-
-                kernels.push_back(k2);
-            }
-            else
-            {
-                auto k = handle.AddKernel(
-                    algorithm, network_config, program_name, kernel_name, vld, vgd, parms);
-
-                kernels.push_back(k);
-            }
-        }
-        else
-        {
-            /*
-            * get info for all kernels of the layer
-            * std::string _kernel_name;
-            * std::string _kernel_file;
-            * std::string _comp_options;
-            * std::vector<size_t> _g_wk;
-            * std::vector<size_t> _l_wk;
-            */
-
-            if(bwd_wrw_info.size() == 1)
-            {
-                const mlo_kernel_info& bwd_wrw = bwd_wrw_info[0];
-
-                auto k1 = handle.AddKernel(algorithm,
-                                           network_config,
-                                           std::get<1>(bwd_wrw),
-                                           std::get<0>(bwd_wrw),
-                                           std::get<4>(bwd_wrw),
-                                           std::get<3>(bwd_wrw),
-                                           std::get<2>(bwd_wrw));
-
-                kernels.push_back(k1);
-            }
-            else
-            {
-                auto bwd_wrw_main = bwd_wrw_info[0];
-
-                auto k1 = handle.AddKernel(algorithm,
-                                           network_config,
-                                           std::get<1>(bwd_wrw_main),
-                                           std::get<0>(bwd_wrw_main),
-                                           std::get<4>(bwd_wrw_main),
-                                           std::get<3>(bwd_wrw_main),
-                                           std::get<2>(bwd_wrw_main));
-
-                kernels.push_back(k1);
-
-                // second kernel hash
-                network_config += "x1";
-                // second pass  kernel
-                auto bwd_wrw_red = bwd_wrw_info[1];
-
-                auto k2 = handle.AddKernel(algorithm + "_pass2",
-                                           network_config,
-                                           std::get<1>(bwd_wrw_red),
-                                           std::get<0>(bwd_wrw_red),
-                                           std::get<4>(bwd_wrw_red),
-                                           std::get<3>(bwd_wrw_red),
-                                           std::get<2>(bwd_wrw_red));
-
-                kernels.push_back(k2);
-            }
->>>>>>> 88b27b2d
+            k(conv_in, weights, conv_out, padding_val);
         }
         elapsed += handle.GetKernelTime();
     }
-    return elapsed;
+    return 0;
 }
 
 #if(WORKAROUND_FIXME_WRW || WORKAROUND_FIXME_FWD || WORKAROUND_FIXME_BWD)
@@ -622,7 +577,6 @@
 
             // Direct algo
             ExtraKernelArgs eka;
-<<<<<<< HEAD
             std::vector<miopen::solver::ConvSolution> directAll;
             if(FindDataDirectSolutions(handle,
                                        xDesc,
@@ -634,7 +588,6 @@
                                        network_config,
                                        eka) == 0)
             {
-                const std::string algorithm_name = "miopenConvolutionFwdAlgoDirect";
                 miopen::solver::ConvSolution selected{miopenStatusUnknownError};
                 float best = std::numeric_limits<float>::max();
 #if WORKAROUND_FIXME_FWD
@@ -649,74 +602,45 @@
                             ++n_pure_opencl_solutions;
                             if(n_pure_opencl_solutions > 1)
                                 continue;
-=======
-            std::vector<KernelInvoke> kernel_direct;
-            if(FindDirectKernel(
-                   handle, xDesc, wDesc, yDesc, eka, kernel_direct, exhaustiveSearch, 1) == 0)
-            { // Forward
-                size_t workspace_req =
-                    this->ForwardBackwardDataGetWorkSpaceSizeDirect(handle, xDesc, yDesc, wDesc, 1);
-
-                // Execute the direct kernel
-                float time_direct = 0;
-                float padding_val = 0;
-                visit_float(xDesc.GetType(), [&](auto as_float) {
-                    int n_kernels = 0;
-                    for(auto& k : kernel_direct)
-                    {
-                        if(k.GetName() == "SubSample")
-                        {
-                            k(x, workSpace);
-                        }
-                        else if(k.GetName() == "gcnAsmConv1x1U")
-                        {
-                            int unused       = 0;
-                            int* return_addr = nullptr;
-                            int N, C, H, W, K, n_groups, out_H, out_W;
-                            std::tie(N, C, H, W, K, n_groups, out_H, out_W) = eka;
-                            k(N,
-                              C,
-                              n_kernels == 1 ? out_H : H,
-                              n_kernels == 1 ? out_W : W,
-                              K,
-                              n_groups,
-                              unused,
-                              unused,
-                              n_kernels == 1 ? workSpace : x,
-                              w,
-                              tmp_y.get(),
-                              return_addr);
->>>>>>> 88b27b2d
                         }
 #endif
-                        float elapsed = RunConvDataDirectSolution(
-                            handle, "", "", sol, eka, x, w, tmp_y.get(), as_float(0.0f));
-                        MIOPEN_LLOG_I(sol << ": " << elapsed << (elapsed < best ? " < " : " >= ")
-                                          << best);
-                        if(elapsed < best)
+                        float elapsed = 0.0f;
+                        const int rc  = EstimateSolutionConvForwardBackwardDataDirect(handle,
+                                                                                     sol,
+                                                                                     eka,
+                                                                                     x,
+                                                                                     w,
+                                                                                     tmp_y.get(),
+                                                                                     yDesc,
+                                                                                     workSpace,
+                                                                                     workSpaceSize,
+                                                                                     as_float(0.0f),
+                                                                                     elapsed);
+                        if(rc != 0)
                         {
-                            best     = elapsed;
-                            selected = sol;
+                            MIOPEN_LLOG_E(sol << " returns " << rc);
                         }
-<<<<<<< HEAD
+                        else
+                        {
+                            MIOPEN_LLOG_I(sol << ": " << elapsed
+                                              << (elapsed < best ? " < " : " >= ")
+                                              << best);
+                            if(elapsed < best)
+                            {
+                                best     = elapsed;
+                                selected = sol;
+                            }
+                        }
                     }
                 });
                 if(selected.Succeeded())
                 {
+                    const std::string algorithm_name = "miopenConvolutionFwdAlgoDirect";
                     AddKernels(handle, algorithm_name, network_config, selected, nullptr);
                     MIOPEN_LLOG_I("Selected: " << selected << ": " << best << ", workspce_sz = "
                                                << selected.workspce_sz);
                     perf_db.push_back(PerfField{algorithm_name, best, selected.workspce_sz});
                 }
-=======
-                        time_direct += handle.GetKernelTime();
-                        n_kernels++;
-                    }
-                });
-
-                perf_db.push_back(
-                    PerfField{"miopenConvolutionFwdAlgoDirect", time_direct, workspace_req});
->>>>>>> 88b27b2d
             }
 
             // FFT algo
@@ -841,43 +765,52 @@
             float padding_val    = 0;
 
             visit_float(xDesc.GetType(), [&](auto as_float) {
-<<<<<<< HEAD
-                if((kernel.GetName() != "MIOpenCvFwd11x11")) // FIXME Rework this.
-=======
-                if((kernel.GetName() == "SubSample"))
-                {
-                    auto kernels = handle.GetKernels(algorithm_name, network_config);
-
-                    assert(kernels.size() == 2 && kernels[1].GetName() == "gcnAsmConv1x1U");
-
+                // Miminum checks. Only check what is required to select
+                // proper invocation procedure & workspace sanity.
+                float elapsed = 0;
+                if((kernel.GetName() == "MIOpenCvFwd11x11") && num_kernels == 2)
+                {
+                    handle.ResetKernelTime();
+                    kernel(x, w, y, as_float(padding_val));
+                    if(handle.IsProfilingEnabled())
+                        elapsed += handle.GetKernelTime();
+
+                    kernel = *(p_kernel + 1);
+                    kernel(x, w, y, as_float(padding_val));
+                    if(handle.IsProfilingEnabled())
+                        elapsed += handle.GetKernelTime();
+                }
+                else if(num_kernels == 2 && workSpace != nullptr && workSpaceSize != 0)
+                {
+                    assert(kernel.GetName() == "SubSample");
                     kernel(x, workSpace);
-
-                    auto kernel2 = kernels[1];
-
+                    if(handle.IsProfilingEnabled())
+                        elapsed += handle.GetKernelTime();
+
+                    kernel = *(p_kernel + 1);
+                    assert(kernel.GetName() == "gcnAsmConv1x1U");
                     int unused       = 0;
                     int* return_addr = nullptr;
-                    int N, C, H, W, K, n_groups, out_H, out_W, R, S, pad_H, pad_W;
+                    int N, C, H, W, K, n_groups, out_H, out_W;
                     construct_params.getCompiledInParameters(
-                        &N, &C, &H, &W, &K, &n_groups, &out_H, &out_W, &R, &S, &pad_H, &pad_W);
-
-                    kernel2(N,
-                            C,
-                            out_H,
-                            out_W,
-                            K,
-                            n_groups,
-                            unused,
-                            unused,
-                            workSpace,
-                            w,
-                            y,
-                            return_addr);
-                }
-                // if not 11x11
-                else if((kernel.GetName() != "MIOpenCvFwd11x11"))
->>>>>>> 88b27b2d
-                {
-                    assert(num_kernels == 1);
+                        &N, &C, &H, &W, &K, &n_groups, &out_H, &out_W);
+                    kernel(N,
+                           C,
+                           out_H,
+                           out_W,
+                           K,
+                           n_groups,
+                           unused,
+                           unused,
+                           workSpace,
+                           w,
+                           y,
+                           return_addr);
+                    if(handle.IsProfilingEnabled())
+                        elapsed += handle.GetKernelTime();
+                }
+                else if(num_kernels == 1)
+                {
                     if(kernel.GetName() == "gcnAsmConv1x1U")
                     {
                         int unused       = 0;
@@ -890,24 +823,17 @@
                     {
                         kernel(x, w, y, as_float(padding_val));
                     }
+                    if(handle.IsProfilingEnabled())
+                        elapsed += handle.GetKernelTime();
                 }
                 else
                 {
-                    assert(1 <= num_kernels && num_kernels <= 2);
-                    if(1 == num_kernels)
-                    {
-                        kernel(x, w, y, as_float(padding_val));
-                    }
-                    else
-                    {
-                        handle.ResetKernelTime();
-                        kernel(x, w, y, as_float(padding_val));
-                        float time0 = handle.GetKernelTime();
-
-                        auto kernel2 = *(p_kernel + 1);
-                        kernel2(x, w, y, as_float(padding_val));
-                        handle.AccumKernelTime(time0);
-                    }
+                    MIOPEN_THROW("Error running Direct Forward convolution (none workspace?)");
+                }
+                if(handle.IsProfilingEnabled())
+                {
+                    handle.ResetKernelTime();
+                    handle.AccumKernelTime(elapsed);
                 }
             });
         }
@@ -1411,7 +1337,6 @@
 
             // Direct algo
             ExtraKernelArgs eka;
-<<<<<<< HEAD
             std::vector<miopen::solver::ConvSolution> directAll;
             if(FindDataDirectSolutions(handle,
                                        dxDesc,
@@ -1423,7 +1348,6 @@
                                        network_config,
                                        eka) == 0)
             {
-                const std::string algorithm_name = "miopenConvolutionBwdDataAlgoDirect";
                 miopen::solver::ConvSolution selected{miopenStatusUnknownError};
                 float best = std::numeric_limits<float>::max();
 #if WORKAROUND_FIXME_BWD
@@ -1438,92 +1362,45 @@
                             ++n_pure_opencl_solutions;
                             if(n_pure_opencl_solutions > 1)
                                 continue;
-=======
-            std::vector<KernelInvoke> kernel_direct;
-            if(FindDirectKernel(
-                   handle, dxDesc, wDesc, dyDesc, eka, kernel_direct, exhaustiveSearch, 0) == 0)
-            { // Backward
-
-                size_t workspace_req = this->ForwardBackwardDataGetWorkSpaceSizeDirect(
-                    handle, dxDesc, dyDesc, wDesc, 0);
-
-                float time_direct = 0;
-                float padding_val = 0;
-
-                visit_float(dyDesc.GetType(), [&](auto as_float) {
-
-                    for(auto& k : kernel_direct)
-                    {
-                        if(k.GetName() == "UpSample")
-                        {
-                            assert(workSpace != nullptr && workSpaceSize >= workspace_req);
-
-                            // Initialization required for upsampling in bwd direction
-                            // TODO: we'll need to do something with this in the future.
-                            // Possibilities:
-                            // 1: Add kernel (from SetTensor) to the Solution in the Solver.
-                            // 2: Fix UpSample kernel, probably by means of conditional compilation.
-                            float zero = 0.f;
-                            SetTensor(handle, dxDesc, tmp_dx.get(), &zero);
-                            time_direct += handle.GetKernelTime();
-                            k(workSpace, tmp_dx.get());
-                            time_direct += handle.GetKernelTime();
-                        }
-                        else if(k.GetName() == "gcnAsmConv1x1U")
-                        {
-                            assert(kernel_direct.size() == 1 ||
-                                   (workSpace != nullptr && workSpaceSize >= workspace_req));
-
-                            int unused       = 0;
-                            int* return_addr = nullptr;
-                            int N, C, H, W, K, n_groups;
-                            std::tie(N, C, H, W, K, n_groups, std::ignore, std::ignore) = eka;
-                            k(N,
-                              C,
-                              H,
-                              W,
-                              K,
-                              n_groups,
-                              unused,
-                              unused,
-                              dy,
-                              w,
-                              (kernel_direct.size() == 2) ? workSpace : tmp_dx.get(),
-                              return_addr);
-
-                            time_direct += handle.GetKernelTime();
->>>>>>> 88b27b2d
                         }
 #endif
-                        float elapsed = RunConvDataDirectSolution(
-                            handle, "", "", sol, eka, dy, w, tmp_dx.get(), as_float(0.0f));
-                        MIOPEN_LLOG_I(sol << ": " << elapsed << (elapsed < best ? " < " : " >= ")
-                                          << best);
-                        if(elapsed < best)
+                        float elapsed = 0.0f;
+                        const int rc  = EstimateSolutionConvForwardBackwardDataDirect(handle,
+                                                                                     sol,
+                                                                                     eka,
+                                                                                     dy,
+                                                                                     w,
+                                                                                     tmp_dx.get(),
+                                                                                     dxDesc,
+                                                                                     workSpace,
+                                                                                     workSpaceSize,
+                                                                                     as_float(0.0f),
+                                                                                     elapsed);
+                        if(rc != 0)
                         {
-<<<<<<< HEAD
-                            best     = elapsed;
-                            selected = sol;
+                            MIOPEN_LLOG_E(sol << " returns " << rc);
+                        }
+                        else
+                        {
+                            MIOPEN_LLOG_I(sol << ": " << elapsed
+                                              << (elapsed < best ? " < " : " >= ")
+                                              << best);
+                            if(elapsed < best)
+                            {
+                                best     = elapsed;
+                                selected = sol;
+                            }
                         }
                     }
                 });
                 if(selected.Succeeded())
                 {
+                    const std::string algorithm_name = "miopenConvolutionBwdDataAlgoDirect";
                     AddKernels(handle, algorithm_name, network_config, selected, nullptr);
                     MIOPEN_LLOG_I("Selected: " << selected << ": " << best << ", workspce_sz = "
                                                << selected.workspce_sz);
                     perf_db.push_back(PerfField{algorithm_name, best, selected.workspce_sz});
                 }
-=======
-                            k(dy, w, tmp_dx.get(), as_float(padding_val));
-                            time_direct += handle.GetKernelTime();
-                        }
-                    }
-                });
-
-                perf_db.push_back(
-                    PerfField{"miopenConvolutionBwdDataAlgoDirect", time_direct, workspace_req});
->>>>>>> 88b27b2d
             }
 
             // FFT algo
@@ -1751,17 +1628,12 @@
             std::string network_config;
             construct_params.mloBuildConf_Key(network_config);
 
-<<<<<<< HEAD
             auto&& kernels =
                 handle.GetKernels("miopenConvolutionBwdDataAlgoDirect", network_config);
-            assert(kernels.size() == 1);
             const auto p_kernel = std::begin(kernels);
             auto kernel         = *p_kernel;
             float padding_val   = 0;
-=======
-            std::string algorithm_name = "miopenConvolutionBwdDataAlgoDirect";
-            auto kernel                = handle.GetKernel(algorithm_name, network_config);
->>>>>>> 88b27b2d
+            assert(1 <= kernels.size() && kernels.size() <= 2);
 
             visit_float(dyDesc.GetType(), [&](auto as_float) {
                 float t1 = 0;
@@ -1772,8 +1644,6 @@
 
                     int N, C, H, W, K, n_groups;
                     construct_params.getCompiledInParameters(&N, &C, &H, &W, &K, &n_groups);
-
-                    auto&& kernels = handle.GetKernels(algorithm_name, network_config);
 
                     kernel(N,
                            C,
@@ -1792,19 +1662,19 @@
 
                     if(kernels.size() == 2)
                     {
-                        auto kernel2 = kernels[1];
-                        assert(kernel2.GetName() == "UpSample");
-
-                        // Initialization required for upsampling in bwd direction
-                        // TODO: we'll need to do something with this in the future. Possibilities:
-                        // 1: Add kernel (from SetTensor) to the Solution in the Solver.
-                        // 2: Fix UpSample kernel, probably by means of conditional compilation.
+                        kernel = *(p_kernel + 1);
+                        assert(kernel.GetName() == "UpSample");
+
+                        /// \todo Initialization is required for upsampling. This leads to small
+                        /// perf drop.
+                        /// 1: Add kernel (from SetTensor) to the Solution in the Solver.
+                        /// 2: Fix UpSample kernel, probably by means of conditional compilation.
                         float zero = 0.f;
                         SetTensor(handle, dxDesc, dx, &zero);
                         if(handle.IsProfilingEnabled())
-                            t1 = handle.GetKernelTime();
-
-                        kernel2(workSpace, dx);
+                            t1 += handle.GetKernelTime();
+
+                        kernel(workSpace, dx);
                         if(handle.IsProfilingEnabled())
                             t1 += handle.GetKernelTime();
                     }
@@ -2671,15 +2541,15 @@
                             {
                                 int unused       = 0;
                                 int* return_addr = nullptr;
-                                int N, C, H, W, K, n_groups;
-                                // H/W are image size after downsampling, parsed from img_h/img_w in
-                                // conv_asm_dir_BwdWrW1x1.cpp
+                                int N, C, H, W, K, n_groups, out_H, out_W;
                                 construct_params.getCompiledInParameters(
-                                    &N, &C, &H, &W, &K, &n_groups);
+                                    &N, &C, &H, &W, &K, &n_groups, &out_H, &out_W);
+                                // out_H/W are used instead of H/W; see comment in AsmImgHeight(),
+                                // conv_asm_dir_BwdWrW1x1.cpp.
                                 kernel2(N,
                                         C,
-                                        H,
-                                        W,
+                                        out_H,
+                                        out_W,
                                         K,
                                         n_groups,
                                         unused,
