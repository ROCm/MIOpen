--- conflicted
+++ resolved
@@ -1434,15 +1434,10 @@
 std::size_t ConvolutionDescriptor::GetSolutionCountFallback(Handle& handle,
                                                             const ProblemDescription& problem) const
 {
-<<<<<<< HEAD
-    size_t n = 0;
-    GetSolutionsFallback(handle, problem, 1, &n, nullptr);
-=======
     size_t n                    = 0;
     const auto maxSolutionCount = miopen::solver::GetMapValueToAnySolver()
                                       .size(); // Simple and guarantees to provide enough space.
     GetSolutionsFallback(handle, problem, maxSolutionCount, &n, nullptr);
->>>>>>> acc040ab
     if(n > 0)
         return n;
     MIOPEN_LOG_I(immFallbackFailed);
@@ -1502,11 +1497,6 @@
         : miopenConvSolution_t{t, ws, id, algo}
     {
     }
-<<<<<<< HEAD
-    bool operator<(const SolutionSortWrapper& other) const { return (time < other.time); }
-};
-
-=======
     bool operator<(const SolutionSortWrapper& other) const
     {
         // Negative values are very coarse estimations.
@@ -1705,8 +1695,6 @@
     wti *= SlowdownFactor(n_Im2ColGPU, 0.4, 0.8);
     return wti;
 }
-
->>>>>>> acc040ab
 void ConvolutionDescriptor::GetSolutionsFallback(Handle& handle,
                                                  const ProblemDescription& problem,
                                                  const size_t maxSolutionCount,
@@ -1737,7 +1725,6 @@
     auto ctx = ConvolutionContext{problem};
     ctx.SetStream(&handle);
     ctx.DetectRocm();
-<<<<<<< HEAD
 #if MIOPEN_ENABLE_HEUR
     int idx = 1; // Each solution to have a successively more negative values keeping 
     // sorting logic intact in frameworks
@@ -1745,6 +1732,9 @@
     for(const auto kinder : solvers)
     {
         const auto solver_id = solver::Id{kinder};
+        const auto algo = solver_id.GetAlgo();
+        if(IsAlgorithmDisabled(algo)) // Algos can be disabled globally.
+            continue;
         if(solver_id == solver::Id::gemm())
         {
             size_t ws_sz = 0;
@@ -1796,8 +1786,6 @@
     }
     *solutionCount = i;
 #else
-=======
-
     const auto wti2time = [](const float& wti) {
         assert(wti != 0.0f);
         if(wti <= 0.0f) // Return negative values as is, avoid DIV/0.
@@ -1805,7 +1793,6 @@
         return 10.0f / wti; // Assume WTI == 1.0 (100%) is 10 ms.
     };
 
->>>>>>> acc040ab
     const auto& map = miopen::solver::GetMapValueToAnySolver();
     for(const auto& item : map)
     {
@@ -1817,14 +1804,7 @@
             continue;
         const auto& s = item.second;
         if(!s.IsDynamic()) // Let's allow non-dynamic later, if necessary.
-<<<<<<< HEAD
-        {
-            MIOPEN_LOG_I2(solver_id.ToString() << " Not dynamic, skipped");
             continue;
-        }
-=======
-            continue;
->>>>>>> acc040ab
         if(!s.IsApplicable(ctx))
             continue;
 
@@ -1834,65 +1814,14 @@
 
         const auto wti = s.GetWti(ctx);
         MIOPEN_LOG_I2(solver_id.ToString() << " Estimated WTI = " << wti);
-<<<<<<< HEAD
-        if(wti <= 0.0f) // Skip unknown WTIs and avoid DIV/0.
-            continue;
-        const auto time = 10.0f / wti; // Assume WTI == 1.0 (100%) is 10 ms.
-
-        interim.emplace_back(time, s.GetWorkspaceSize(ctx), solver_id.Value(), algo);
-    }
-
-    // Dual purpose variable:
-    // * Used as index for writing into output array (solutions).
-    // * Counts the number of entries written, yielding value for solutionsCount.
-    auto i = std::size_t{0};
-
-    if(!interim.empty())
-    {
-        std::sort(begin(interim), end(interim));
-        for(const auto& entry : interim)
-        {
-            if(i >= maxSolutionCount)
-                break;
-            if(solutions != nullptr)
-                solutions[i] = entry;
-            ++i;
-        }
-        *solutionCount = i;
-        /// Right now we do not have GetWti() for GEMM.
-        /// And only those solutions that are faster than GEMM return WTI.
-        /// Therefore it is Ok for now to not use GEMM if some other solution is found.
-        /// \todo Rework this when we have GetWti() for GEMM.
-        return;
-=======
         if(wti < 0.0f) // Skip unknown WTIs.
             continue;
 
         interim.emplace_back(wti2time(wti), s.GetWorkspaceSize(ctx), solver_id.Value(), algo);
->>>>>>> acc040ab
     }
 
     /// Separate path for GEMM algo, intermediate implementation.
     /// \todo Remove when GEMM Solver(s) ready.
-<<<<<<< HEAD
-    if(i >= maxSolutionCount)
-    {
-        // Do nothing.
-    }
-    else if(problem.direction.IsForward())
-    {
-        if(IsGemmApplicableFwd(weightsDesc, inDesc, outDesc) && (i < maxSolutionCount))
-        {
-            if(solutions != nullptr)
-            {
-                solutions[i].algorithm = miopenConvolutionAlgoGEMM;
-                solutions[i].time      = -1.0;
-                solutions[i].workspace_size =
-                    ForwardGetValidWorkSpaceSizeGemm(handle, weightsDesc, inDesc, outDesc);
-                solutions[i].solution_id = solver::Id::gemm().Value();
-            }
-            ++i;
-=======
     if(problem.direction.IsForward())
     {
         if(IsGemmApplicableFwd(weightsDesc, inDesc, outDesc))
@@ -1902,55 +1831,26 @@
                 ForwardGetValidWorkSpaceSizeGemm(handle, weightsDesc, inDesc, outDesc),
                 solver::Id::gemm().Value(),
                 miopenConvolutionAlgoGEMM);
->>>>>>> acc040ab
         }
     }
     else if(problem.direction.IsBackwardData())
     {
-<<<<<<< HEAD
-        if(IsGemmApplicableBwd(outDesc, weightsDesc, inDesc) && (i < maxSolutionCount))
-        {
-            if(solutions != nullptr)
-            {
-                solutions[i].algorithm = miopenConvolutionAlgoGEMM;
-                solutions[i].time      = -1.0;
-                solutions[i].workspace_size =
-                    BackwardGetValidWorkSpaceSizeGemm(outDesc, weightsDesc, inDesc);
-                solutions[i].solution_id = solver::Id::gemm().Value();
-            }
-            ++i;
-=======
         if(IsGemmApplicableBwd(outDesc, weightsDesc, inDesc))
         {
             interim.emplace_back(wti2time(ComputeGemmWtiBwd(outDesc, weightsDesc, inDesc)),
                                  BackwardGetValidWorkSpaceSizeGemm(outDesc, weightsDesc, inDesc),
                                  solver::Id::gemm().Value(),
                                  miopenConvolutionAlgoGEMM);
->>>>>>> acc040ab
         }
     }
     else if(problem.direction.IsBackwardWrW())
     {
-<<<<<<< HEAD
-        if(IsGemmApplicableWrw(outDesc, inDesc, weightsDesc) && (i < maxSolutionCount))
-        {
-            if(solutions != nullptr)
-            {
-                solutions[i].algorithm = miopenConvolutionAlgoGEMM;
-                solutions[i].time      = -1.0;
-                solutions[i].workspace_size =
-                    WrwGetValidWorkSpaceSizeGemm(outDesc, inDesc, weightsDesc);
-                solutions[i].solution_id = solver::Id::gemm().Value();
-            }
-            ++i;
-=======
         if(IsGemmApplicableWrw(outDesc, inDesc, weightsDesc))
         {
             interim.emplace_back(wti2time(ComputeGemmWtiWrw(outDesc, inDesc, weightsDesc)),
                                  WrwGetValidWorkSpaceSizeGemm(outDesc, inDesc, weightsDesc),
                                  solver::Id::gemm().Value(),
                                  miopenConvolutionAlgoGEMM);
->>>>>>> acc040ab
         }
     }
     else
@@ -1958,10 +1858,6 @@
         MIOPEN_THROW("Unknown direction");
     }
 
-<<<<<<< HEAD
-    *solutionCount = i;
-#endif
-=======
     MIOPEN_LOG_I2("maxSolutionCount = " << maxSolutionCount << ", available = " << interim.size());
     for(const auto& s : interim)
         MIOPEN_LOG_I2("id: " << s.solution_id << " algo: " << s.algorithm << ", time: " << s.time
@@ -1983,7 +1879,7 @@
         ++i;
     }
     *solutionCount = i;
->>>>>>> acc040ab
+#endif
 }
 
 void GetSolutions(Handle& handle,
