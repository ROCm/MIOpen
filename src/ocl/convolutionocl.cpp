--- conflicted
+++ resolved
@@ -236,43 +236,25 @@
         const auto id = solver::Id{sol->solution_id};
         const auto& s = id.GetSolver();
         CompileSolution(id, ctx, problem);
-<<<<<<< HEAD
-        results.push_back({id, sol->time, sol->workspace_size});
+        results.push_back({id, sol->time, s.GetWorkspaceSize(ctx, problem)});
     }
     else
     {
         results = UserFindDbRecord::TryLoad(ctx.GetStream(), problem, [&]() {
             auto conv_ctx                       = ConvolutionContext{ctx};
             conv_ctx.use_dynamic_solutions_only = findMode.IsDynamicHybrid(ctx);
-            auto legacy_problem                 = ProblemDescription(problem);
+            const auto params =
+                conv::ConvFindParameters{conv.IsWinograd3x3SupportedAndFast(ctx_copy, problem)};
 
             return ConvFindCore(invoke_ctx,
                                 conv_ctx,
-                                legacy_problem,
-                                conv.IsWinograd3x3SupportedAndFast(conv_ctx, legacy_problem),
+                                problem,
+                                params,
                                 GetConvSolverFinders(),
                                 force_attach_binary);
         });
     }
 
-=======
-        results.push_back({id.GetAlgo(problem.GetDirection()),
-                           id.ToString(),
-                           sol->time,
-                           s.GetWorkspaceSize(ctx, problem)});
-    }
-    else
-    {
-        results = UserFindDbRecord::TryLoad(ctx.GetStream(), problem, [&](DbRecord& record) {
-            auto ctx_copy                       = ctx;
-            ctx_copy.use_dynamic_solutions_only = findMode.IsDynamicHybrid(ctx);
-            const auto params =
-                conv::ConvFindParameters{conv.IsWinograd3x3SupportedAndFast(ctx_copy, problem)};
-
-            FindCore(invoke_ctx, record, ctx_copy, problem, params, conv::GetConvSolverFinders());
-        });
-    }
-
     if(IsEnabled(ENV(MIOPEN_DEBUG_COMPILE_ONLY)))
     {
         MIOPEN_THROW(
@@ -280,7 +262,6 @@
             "MIOPEN_DEBUG_COMPILE_ONLY is enabled, escaping forward convolution. Search skipped.");
     }
 
->>>>>>> 0334279c
     ShrinkToFind10Results(results);
     results.resize(std::min(results.size(), max_solutions));
 
