--- conflicted
+++ resolved
@@ -1336,89 +1336,6 @@
 #endif
 }
 
-<<<<<<< HEAD
-void ConvolutionDescriptor::ConvFwdFFT(const Handle& handle,
-                                       const ConvFwdTensors& tensors,
-                                       Data_t workSpace,
-                                       std::size_t workSpaceSize,
-                                       const NetworkConfig& kcache_key) const
-{
-    if(group_count > 1)
-        MIOPEN_THROW("FFT is not supported for group conv");
-
-    assert(workSpaceSize >=
-           ForwardGetWorkSpaceSizeFFT(tensors.wDesc, tensors.xDesc, tensors.yDesc));
-
-    if(workSpace == nullptr || workSpaceSize == 0)
-        MIOPEN_THROW("Error running FFT: none workspace");
-
-    bool timed  = handle.IsProfilingEnabled();
-    float timev = ExecuteFwdFFTKernel(handle,
-                                      tensors.xDesc,
-                                      tensors.x,
-                                      tensors.wDesc,
-                                      tensors.w,
-                                      tensors.yDesc,
-                                      tensors.y,
-                                      workSpace,
-                                      workSpaceSize,
-                                      kcache_key,
-                                      timed);
-    if(timed)
-    {
-        handle.ResetKernelTime();
-        handle.AccumKernelTime(timev);
-    }
-=======
-std::size_t ConvolutionDescriptor::GetFwdSolutionCountFallback(const TensorDescriptor& wDesc,
-                                                               const TensorDescriptor& xDesc,
-                                                               const TensorDescriptor& yDesc) const
-{
-    // This is needed on fallback path only.
-    // Regular (find-db) path have been verified during Find().
-    ValidateGroupCount(xDesc, wDesc, *this);
-
-    if(IsGemmApplicableFwd(wDesc, xDesc, yDesc) &&
-       !miopen::IsDisabled(MIOPEN_DEBUG_CONV_IMMED_FALLBACK{}))
-    {
-        MIOPEN_LOG_I("Fallback path, GEMM");
-        return 1;
-    }
-    MIOPEN_LOG_I("Fallback path, GEMM disabled");
-    /// When count=0 the reason could be:
-    /// * (1) Convolution is not implemented in the library at all, so Find() would fail as
-    ///   well. This is case when rc = miopenStatusNotImplemented is correct.
-    /// * (2) Variant of the above: Convolution is implemented, but implementation is disabled,
-    ///   for example, rocBLAS is not installed or some convolutions are disabled by the
-    ///   environment setting.
-    /// * (3) There is none relevant record in the find-db and fallback path was unable to
-    ///   choose suitable solution.
-    ///
-    /// We can't distinguish these three cases.
-    /// Let's do like Find() does:
-    MIOPEN_THROW(miopenStatusNotImplemented,
-                 "Requested convolution is not supported or immedate mode fallback has failed.");
-}
-
-std::size_t ConvolutionDescriptor::GetBwdSolutionCountFallback(const TensorDescriptor& dyDesc,
-                                                               const TensorDescriptor& wDesc,
-                                                               const TensorDescriptor& dxDesc) const
-{
-    ValidateGroupCount(dxDesc, wDesc, *this); // See comment in Forward method.
-
-    if(IsGemmApplicableBwd(dyDesc, wDesc, dxDesc) &&
-       !miopen::IsDisabled(MIOPEN_DEBUG_CONV_IMMED_FALLBACK{}))
-    {
-        MIOPEN_LOG_I("Fallback path, GEMM");
-        return 1;
-    }
-    MIOPEN_LOG_I("Fallback path, GEMM disabled");
-    // See comment in Forward method.
-    MIOPEN_THROW(miopenStatusNotImplemented,
-                 "Requested convolution is not supported or immedate mode fallback has failed.");
->>>>>>> 2e0c870b
-}
-
 bool ConvolutionDescriptor::IsGemmApplicableWrw(const TensorDescriptor& dyDesc,
                                                 const TensorDescriptor& xDesc,
                                                 const TensorDescriptor& dwDesc) const
@@ -1746,8 +1663,8 @@
             MIOPEN_LOG_I("[Warning] incorrect solver_id: " << pair.second.solver_id);
             continue;
         }
-        // gemm and fft are always applicable.
-        // These can be disabled/enabled at algorithm level.
+        // gemm is always applicable.
+        // It can be disabled/enabled at algorithm level.
         if(solver_id != solver::Id::gemm())
             if(!solver_id.GetSolver().IsApplicable(ctx))
                 continue;
@@ -1805,12 +1722,9 @@
     MIOPEN_LOG_I("solver_id = " << solver_id.ToString());
     if(!solver_id.IsValid())
         MIOPEN_THROW(miopenStatusBadParm, "invalid solution id = " + solver_id.ToString());
-<<<<<<< HEAD
 
     if(solver_id == solver::Id::gemm())
         return ForwardGetValidWorkSpaceSizeGemm(handle, wDesc, xDesc, yDesc);
-    if(solver_id == solver::Id::fft())
-        return ForwardGetWorkSpaceSizeFFT(wDesc, xDesc, yDesc);
 
     auto sol = solver_id.GetSolver();
     auto ctx = ConvolutionContext{xDesc, wDesc, yDesc, *this, conv::Direction::Forward};
@@ -1822,25 +1736,6 @@
         MIOPEN_THROW(miopenStatusBadParm,
                      "The supplied solution id: " + solver_id.ToString() +
                          " is not applicable to the current problem");
-=======
-    if(solver_id != solver::Id::gemm())
-    {
-        auto sol = solver_id.GetSolver();
-        auto ctx = ConvolutionContext{xDesc, wDesc, yDesc, *this, conv::Direction::Forward};
-        ctx.SetStream(&handle);
-        ctx.DetectRocm();
-        if(sol.IsApplicable(ctx))
-            return sol.GetWorkspaceSize(ctx);
-        else
-        {
-            MIOPEN_THROW(miopenStatusBadParm,
-                         "The supplied solution id: " + solver_id.ToString() +
-                             " is not applicable to the current problem");
-        }
-    }
-    // handles the GEMM case
-    return GetFwdSolutionWorkspaceSizeFallback(handle, wDesc, xDesc, yDesc, solver_id);
->>>>>>> 2e0c870b
 }
 
 // Todo: remove when all immediate mode calls will support invokers
@@ -2796,12 +2691,9 @@
     MIOPEN_LOG_I2("solver_id = " << solver_id.ToString());
     if(!solver_id.IsValid())
         MIOPEN_THROW(miopenStatusBadParm, "invalid solution id = " + solver_id.ToString());
-<<<<<<< HEAD
 
     if(solver_id == solver::Id::gemm())
         return BackwardGetValidWorkSpaceSizeGemm(dyDesc, wDesc, dxDesc);
-    if(solver_id == solver::Id::fft())
-        return BackwardGetWorkSpaceSizeFFT(wDesc, dyDesc, dxDesc);
 
     auto sol = solver_id.GetSolver();
     auto ctx = ConvolutionContext{dxDesc, wDesc, dyDesc, *this, conv::Direction::BackwardData};
@@ -2813,24 +2705,6 @@
         MIOPEN_THROW(miopenStatusBadParm,
                      "The supplied solution id: " + solver_id.ToString() +
                          " is not applicable to the current problem");
-=======
-    if(solver_id != solver::Id::gemm())
-    {
-        auto sol = solver_id.GetSolver();
-        auto ctx = ConvolutionContext{dxDesc, wDesc, dyDesc, *this, conv::Direction::BackwardData};
-        ctx.SetStream(&handle);
-        ctx.DetectRocm();
-        if(sol.IsApplicable(ctx))
-            return sol.GetWorkspaceSize(ctx);
-        else
-        {
-            MIOPEN_THROW(miopenStatusBadParm,
-                         "The supplied solution id: " + solver_id.ToString() +
-                             " is not applicable to the current problem");
-        }
-    }
-    return GetBwdSolutionWorkspaceSizeFallback(dyDesc, wDesc, dxDesc, solver_id);
->>>>>>> 2e0c870b
 }
 
 void ConvolutionDescriptor::ConvolutionBackwardImmediate(Handle& handle,
@@ -3488,12 +3362,6 @@
     MIOPEN_LOG_I2("solver_id = " << solver_id.ToString());
     if(!solver_id.IsValid())
         MIOPEN_THROW(miopenStatusBadParm, "invalid solution id = " + solver_id.ToString());
-<<<<<<< HEAD
-
-    if(solver_id == solver::Id::fft())
-        MIOPEN_THROW(miopenStatusBadParm,
-                     "The supplied solution id: " + solver_id.ToString() +
-                         " is not applicable to the current problem");
 
     if(solver_id == solver::Id::gemm())
         return WrwGetValidWorkSpaceSizeGemm(dyDesc, xDesc, dwDesc);
@@ -3510,26 +3378,6 @@
         MIOPEN_THROW(miopenStatusBadParm,
                      "The supplied solution id: " + solver_id.ToString() +
                          " is not applicable to the current problem");
-=======
-    if(solver_id != solver::Id::gemm())
-    {
-        auto sol = solver_id.GetSolver();
-        auto problem =
-            ProblemDescription{xDesc, dwDesc, dyDesc, *this, conv::Direction::BackwardWeights};
-        auto ctx = ConvolutionContext{problem};
-        ctx.SetStream(&handle);
-        ctx.DetectRocm();
-        if(sol.IsApplicable(ctx))
-            return sol.GetWorkspaceSize(ctx);
-        else
-        {
-            MIOPEN_THROW(miopenStatusBadParm,
-                         "The supplied solution id: " + solver_id.ToString() +
-                             " is not applicable to the current problem");
-        }
-    }
-    return GetWrwSolutionWorkspaceSizeFallback(handle, dyDesc, xDesc, dwDesc, solver_id);
->>>>>>> 2e0c870b
 }
 
 void ConvolutionDescriptor::ConvolutionWrwImmediate(Handle& handle,
