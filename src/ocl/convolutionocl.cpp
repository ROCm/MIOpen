/*******************************************************************************
 *
 * MIT License
 *
 * Copyright (c) 2020 Advanced Micro Devices, Inc.
 *
 * Permission is hereby granted, free of charge, to any person obtaining a copy
 * of this software and associated documentation files (the "Software"), to deal
 * in the Software without restriction, including without limitation the rights
 * to use, copy, modify, merge, publish, distribute, sublicense, and/or sell
 * copies of the Software, and to permit persons to whom the Software is
 * furnished to do so, subject to the following conditions:
 *
 * The above copyright notice and this permission notice shall be included in all
 * copies or substantial portions of the Software.
 *
 * THE SOFTWARE IS PROVIDED "AS IS", WITHOUT WARRANTY OF ANY KIND, EXPRESS OR
 * IMPLIED, INCLUDING BUT NOT LIMITED TO THE WARRANTIES OF MERCHANTABILITY,
 * FITNESS FOR A PARTICULAR PURPOSE AND NONINFRINGEMENT. IN NO EVENT SHALL THE
 * AUTHORS OR COPYRIGHT HOLDERS BE LIABLE FOR ANY CLAIM, DAMAGES OR OTHER
 * LIABILITY, WHETHER IN AN ACTION OF CONTRACT, TORT OR OTHERWISE, ARISING FROM,
 * OUT OF OR IN CONNECTION WITH THE SOFTWARE OR THE USE OR OTHER DEALINGS IN THE
 * SOFTWARE.
 *
 *******************************************************************************/
#include <miopen/algorithm.hpp>
#include <miopen/conv_algo_name.hpp>
#include <miopen/conv/solver_finders.hpp>
#include <miopen/check_numerics.hpp>
#include <miopen/config.h>
#include <miopen/convolution.hpp>
#include <miopen/db.hpp>
#include <miopen/db_record.hpp>
#include <miopen/env.hpp>
#include <miopen/find_db.hpp>
#include <miopen/find_controls.hpp>
#include <miopen/float_equal.hpp>
#include <miopen/generic_search_controls.hpp>
#include <miopen/invoker.hpp>
#include <miopen/kernel.hpp>
#include <miopen/solver.hpp>
#include <miopen/tensor_ops.hpp>
#include <miopen/tensor.hpp>
#include <miopen/util.hpp>
#include <miopen/visit_float.hpp>
#include <miopen/datatype.hpp>
#include <miopen/any_solver.hpp>
#include <miopen/conv/tensors.hpp>
#include <miopen/conv/compiled_in_parameters.hpp>
#include <miopen/conv/data_invoke_params.hpp>
#include <miopen/conv/wrw_invoke_params.hpp>
#include <miopen/conv/heuristics/ai_heuristics.hpp>

#include <cassert>
#include <functional>
#include <type_traits>

#include <boost/range/adaptors.hpp>

MIOPEN_DECLARE_ENV_VAR_BOOL(MIOPEN_DEBUG_CONV_IMMED_FALLBACK)
MIOPEN_DECLARE_ENV_VAR_STR(MIOPEN_DUMP_TENSOR_PATH)
MIOPEN_DECLARE_ENV_VAR_BOOL(MIOPEN_DEBUG_ENABLE_AI_IMMED_MODE_FALLBACK)
MIOPEN_DECLARE_ENV_VAR_BOOL(MIOPEN_DEBUG_FORCE_IMMED_MODE_FALLBACK)

namespace miopen {

static inline bool IsValidFilterChannelNumber(const TensorDescriptor& x,
                                              const TensorDescriptor& w,
                                              const miopenTensorLayout_t layout,
                                              const int groups)
{
    if(layout == miopenTensorNCHW      //
       || layout == miopenTensorNCHWc4 //
       || layout == miopenTensorNCHWc8)
    {
        return x.GetLengths()[1] / groups == w.GetLengths()[1];
    }

    if(layout == miopenTensorCHWNc4 //
       || layout == miopenTensorCHWNc8)
    {
        return x.GetLengths()[1] / groups == w.GetLengths()[0];
    }

    return true;
}

static inline bool IsValidGroupCount(const TensorDescriptor& x,
                                     const TensorDescriptor& w,
                                     const miopenTensorLayout_t layout,
                                     const int groups)
{
    if(groups > 1) // Optimize for speed
    {
        if(x.GetLengths()[1] % groups != 0)
            return false;

        if(layout == miopenTensorNCHW      //
           || layout == miopenTensorNCHWc4 //
           || layout == miopenTensorNCHWc8)
            return w.GetLengths()[0] % groups == 0;

        if(layout == miopenTensorCHWNc4 //
           || layout == miopenTensorCHWNc8)
            return w.GetLengths()[3] % groups == 0;
    }
    return true;
}

static inline void ValidateGroupCount(const TensorDescriptor& x,
                                      const TensorDescriptor& w,
                                      const ConvolutionDescriptor& conv)
{
    const auto layout = w.GetLayout_t();
    const auto groups = conv.group_count;
    assert(groups > 0);

    const auto ok_c = IsValidFilterChannelNumber(x, w, layout, groups);
    const auto ok_g = IsValidGroupCount(x, w, layout, groups);

    if(ok_c && ok_g)
        return;

    MIOPEN_LOG_W(w.GetLayout_str() << "w {" << w.ToString() << "}, " //
                                   << "x {" << x.ToString() << "}, " //
                                   << "groups = " << conv.group_count);
    if(!ok_c)
        MIOPEN_THROW(miopenStatusBadParm, "Invalid filter channel number");
    if(!ok_g)
        MIOPEN_THROW(miopenStatusBadParm, "Invalid group number");
}

static inline void ValidateWorkspace(Data_t workSpace, const size_t workSpaceSize)
{

    [[maybe_unused]] bool x = (workSpace != nullptr);
    [[maybe_unused]] bool y = (workSpaceSize != 0);

    assert(((x && y) || (!x && !y)) && "workspace pointer and size don't match. Either both should "
                                       "be zero or both should be non-zero");

    /// \todo could add a check here that workSpace points to GPU memory
}

static Invoker PrepareInvoker(ExecutionContext ctx,
                              const conv::ProblemDescription& problem,
                              const NetworkConfig& config,
                              solver::Id solver_id)
{
    problem.SetupFloats(ctx);
    ctx.do_search              = false;
    ctx.disable_search_enforce = true;

    const auto solver = solver_id.GetSolver();
    auto db           = GetDb(ctx);
    auto solution     = solver.FindSolution(ctx, problem, db, {}); // auto tune is not expected here
    auto& handle      = ctx.GetStream();
    auto invoker = handle.PrepareInvoker(*solution.invoker_factory, solution.construction_params);
    const auto algo = AlgorithmName{solver_id.GetAlgo(problem.GetDirection())};

    handle.RegisterInvoker(invoker, config, solver_id.ToString(), algo);
    return invoker;
}

Invoker LoadOrPrepareInvoker(const ExecutionContext& ctx,
                             const conv::ProblemDescription& problem,
                             solver::Id solver_id)
{
    const auto& handle = ctx.GetStream();
    const auto config  = problem.MakeNetworkConfig();
    auto invoker       = handle.GetInvoker(config, solver_id);
    if(invoker)
        return *invoker;
    return PrepareInvoker(ctx, problem, config, solver_id);
}

static void
CompileSolution(solver::Id solver_id, ExecutionContext ctx, const conv::ProblemDescription& problem)
{
    if(!solver_id.IsValid())
        MIOPEN_THROW(miopenStatusBadParm, "solver_id = " + solver_id.ToString());

    ctx.disable_search_enforce = true;
    LoadOrPrepareInvoker(ctx, problem, solver_id);
}

/// Keep only the best within algorithm, remove all others.
static void ShrinkToFind10Results(std::vector<PerfField>& found)
{
    std::vector<PerfField> out;
    std::sort(begin(found), end(found));
    for(const auto& f : found)
    {
        // If an algo already resides in out, then skip solver.
        if(std::find_if(out.begin(), out.end(), [&](const auto& o) {
               return o.algorithm == f.algorithm;
           }) != out.end())
            continue;
        out.emplace_back(f);
    }
    found = out;
}

static inline std::vector<PerfField> FindConvolution(const ExecutionContext& ctx,
                                                     const conv::ProblemDescription& problem,
                                                     const AnyInvokeParams& invoke_ctx)
{
    auto results         = std::vector<PerfField>{};
    auto sol             = boost::optional<miopenConvSolution_t>{};
    const auto& conv     = problem.GetConv();
    const auto& findMode = conv.findMode;

    if(findMode.IsFast(ctx) || findMode.IsHybrid(ctx))
    {
        auto fallback = bool{};
        auto sols     = conv.GetSolutions(ctx, problem, 1, &fallback, &invoke_ctx);
        // override the normal find with immed mode with env var
        if(!sols.empty() && (!(findMode.IsHybrid(ctx) && fallback) ||
<<<<<<< HEAD
                             env::enabled(MIOPEN_DEBUG_FORCE_IMMED_MODE_FALLBACK)))
=======
                             miopen::IsEnabled(MIOPEN_ENV(MIOPEN_DEBUG_FORCE_IMMED_MODE_FALLBACK))))
>>>>>>> 4f5ed42b
            sol = sols.front();
        // In Hybrid Find mode, we use Normal Find instead of Immediate fallback kernels.
    }

    if(sol.has_value())
    {
        /// It is possible to measure actual execution time and return it to the caller.
        /// \todo Consider if we need (and want to spend time) for this.
        const auto id = solver::Id{sol->solution_id};
        const auto& s = id.GetSolver();
        CompileSolution(id, ctx, problem);
        results.push_back({id.GetAlgo(problem.GetDirection()),
                           id.ToString(),
                           sol->time,
                           s.GetWorkspaceSize(ctx, problem)});
    }
    else
    {
        results = UserFindDbRecord::TryLoad(ctx.GetStream(), problem, [&](DbRecord& record) {
            auto ctx_copy                       = ctx;
            ctx_copy.use_dynamic_solutions_only = findMode.IsDynamicHybrid(ctx);
            const auto params =
                conv::ConvFindParameters{conv.IsWinograd3x3SupportedAndFast(ctx_copy, problem)};

            return FindCore(
                invoke_ctx, record, ctx_copy, problem, params, conv::GetConvSolverFinders());
        });
    }

<<<<<<< HEAD
    if(env::enabled(MIOPEN_DEBUG_COMPILE_ONLY))
=======
    if(IsEnabled(MIOPEN_ENV(MIOPEN_DEBUG_COMPILE_ONLY)))
>>>>>>> 4f5ed42b
    {
        MIOPEN_THROW(
            miopenStatusGpuOperationsSkipped,
            "MIOPEN_DEBUG_COMPILE_ONLY is enabled, escaping forward convolution. Search skipped.");
    }

    ShrinkToFind10Results(results);

    for(const auto& entry : results)
        MIOPEN_LOG_I(entry.algorithm << "\t" << entry.time << "\t" << entry.workspace);

    return results;
}

void ConvolutionDescriptor::FindConvFwdAlgorithm(Handle& handle,
                                                 const TensorDescriptor& xDesc,
                                                 ConstData_t x,
                                                 const TensorDescriptor& wDesc,
                                                 ConstData_t w,
                                                 const TensorDescriptor& yDesc,
                                                 Data_t y,
                                                 const int requestAlgoCount,
                                                 int* const returnedAlgoCount,
                                                 miopenConvAlgoPerf_t* perfResults,
                                                 Data_t workSpace,
                                                 size_t workSpaceSize,
                                                 bool exhaustiveSearch) const
{
    MIOPEN_LOG_I("requestAlgoCount = " << requestAlgoCount << ", workspace = " << workSpaceSize);
    ValidateWorkspace(workSpace, workSpaceSize);
    if(x == nullptr || w == nullptr || y == nullptr)
        MIOPEN_THROW(miopenStatusBadParm, "Buffers cannot be NULL");
    if(returnedAlgoCount == nullptr)
        MIOPEN_THROW(miopenStatusBadParm, "returnedAlgoCount cannot be nullptr");
    if(perfResults == nullptr)
        MIOPEN_THROW(miopenStatusBadParm, "perfResults cannot be nullptr");
    if(requestAlgoCount < 1)
        MIOPEN_THROW(miopenStatusBadParm, "requestAlgoCount cannot be < 1");

    *returnedAlgoCount = 0;

    const auto problem =
        conv::ProblemDescription(xDesc, wDesc, yDesc, *this, conv::Direction::Forward);
    const auto ctx = [&] {
        auto tmp = ExecutionContext{&handle};
        problem.SetupFloats(tmp);
        tmp.do_search = exhaustiveSearch;
        return tmp;
    }();

    const auto invoke_ctx = conv::DataInvokeParams{
        {xDesc, x, wDesc, w, yDesc, y}, workSpace, workSpaceSize, attribute.gfx90aFp16alt.GetFwd()};

    const auto results = FindConvolution(ctx, problem, invoke_ctx);

    if(results.empty())
    {
        // Changes to this message lead to failures in test_conv_for_implicit_gemm
        // To fix them check the test
        // Two similar messages are in other convolution find methods
        MIOPEN_THROW("No suitable algorithm was found to execute the required convolution");
    }

    *returnedAlgoCount = std::min(requestAlgoCount, static_cast<int>(results.size()));

    for(int i = 0; i < *returnedAlgoCount; i++)
    {
        perfResults[i].fwd_algo = StringToConvolutionFwdAlgo(results[i].algorithm);
        perfResults[i].time     = results[i].time;
        perfResults[i].memory   = results[i].workspace;
    }

    MIOPEN_LOG_I("FW Chosen Algorithm: " << results[0].solver_id << " , " << results[0].workspace
                                         << ", " << results[0].time);
}

namespace {

// Currently 2D case only support default (alpha = 1.0 and beta = 0.0)
void ValidateAlphaBeta(const conv::ProblemDescription& problem)
{
    if(problem.Is2d() && problem.GetAlphaBetaCase() != DEFAULT)
    {
        MIOPEN_THROW(miopenStatusNotImplemented,
                     "Only alpha=1 and beta=0 is supported for 2D cases.");
    }
}

} // namespace

void DumpTensorToFileFromDevice(const miopen::Handle& handle,
                                const miopen::TensorDescriptor& tDesc,
                                ConstData_t dData,
                                const std::string& filename)
{
    if(dData == nullptr)
    {
        MIOPEN_LOG_E("Dereferencing nullptr when trying to dump tensor from gpu");
        return;
    }

    fs::path file_name_with_path(filename);
    fs::path path = file_name_with_path.parent_path();

    // dump to current folder if full path not provided.
    if(path.empty())
    {
        path                = fs::current_path();
        file_name_with_path = path / file_name_with_path; // append paths
    }
    if(!fs::exists(path))
    {
        MIOPEN_LOG_E("Directory does not exists : " << path);
        return;
    }

    std::ofstream file_stream{file_name_with_path};
    if(!file_stream.is_open())
    {
        MIOPEN_LOG_E("Cannot write to file : " << file_name_with_path);
        return;
    }

    // read tensor data from gpu
    size_t num_bytes = tDesc.GetNumBytes();
    MIOPEN_LOG_I2("Start bringing tensor from device to host");
    std::vector<char> hdata(num_bytes);
    handle.ReadTo(hdata.data(), dData, num_bytes);
    MIOPEN_LOG_I2("Done bringing tensor from device to host");
    // write tensor data to file
    const char* pointer = hdata.data();
    file_stream.write(pointer, num_bytes);
    file_stream.close();
    MIOPEN_LOG_I("Dumping tensor to file : " << file_name_with_path);
}

static void ConvForwardCheckNumerics(const Handle& handle,
                                     const ConvFwdTensors& tensors,
                                     std::function<void()>&& worker)
{
    if(!miopen::CheckNumericsEnabled())
    {
        worker();
        return;
    }

    bool flag = false;

    flag |= miopen::checkNumericsInput(handle, tensors.xDesc, tensors.x);
    flag |= miopen::checkNumericsInput(handle, tensors.wDesc, tensors.w);

    worker();

    flag |= miopen::checkNumericsOutput(handle, tensors.yDesc, tensors.y);

<<<<<<< HEAD
    const auto& file_name = env::value(MIOPEN_DUMP_TENSOR_PATH);
=======
    const auto& file_name = miopen::GetStringEnv(MIOPEN_ENV(MIOPEN_DUMP_TENSOR_PATH));
>>>>>>> 4f5ed42b
    if(flag && !file_name.empty())
    {
        DumpTensorToFileFromDevice(handle, tensors.xDesc, tensors.x, file_name + "_x.bin");
        DumpTensorToFileFromDevice(handle, tensors.wDesc, tensors.w, file_name + "_w.bin");
        DumpTensorToFileFromDevice(handle, tensors.yDesc, tensors.y, file_name + "_y.bin");
    }
}

void ConvolutionDescriptor::ValidateTensors(const ConvTensors& tensors) const
{

    // Group stride in current TensorDescriptor is implicit. When invoking kernels,
    // we need to add the group dimension G and compute its stride. We want the stride
    // left of C to be a multiple of group count G. e.g. for NCHW, the stride for N
    // should be a multiple of G so that we can compute the strides for NGCHW
    auto bad_group_stride = [this](const TensorDescriptor& td) {
        auto l             = td.GetLayout_t();
        int g_stride_index = -1;
        if(l == miopenTensorNCHW || l == miopenTensorNCDHW)
        {
            g_stride_index = 0; // stride index for N;
        }
        else if(l == miopenTensorNHWC || l == miopenTensorNDHWC)
        {
            // stride index for W. Normally this would be 2nd-last stride but we store
            // strides in NCHW order for some weird reason.
            g_stride_index = td.GetStrides().size() - 1;
        }
        else
        {
            MIOPEN_THROW(miopenStatusInternalError, "Layout not supported for grouped convolution");
        }

        if(g_stride_index != -1)
        {
            return (td.GetStrides()[g_stride_index] % this->group_count) != 0;
        }

        return false;
    };

    // invalid_buffers
    if(tensors.x == nullptr || tensors.w == nullptr || tensors.y == nullptr)
    {
        MIOPEN_THROW(miopenStatusBadParm, "One of the convolution tensors is null");
    }

    // x_tensor_invalid =
    if(tensors.xDesc.GetNumDims() < 3)
    {
        MIOPEN_THROW(miopenStatusBadParm, "input tensor's number of dimensions is wrong");
    }

    // tensor_sizes_not_matched =
    if(tensors.xDesc.GetNumDims() != tensors.yDesc.GetNumDims() ||
       tensors.xDesc.GetNumDims() != tensors.wDesc.GetNumDims())
    {
        MIOPEN_THROW(miopenStatusBadParm,
                     "number of dimensions mismatch between input, output and weights tensors");
    }

    // trivial_tensor_types_not_matched =
    if(tensors.xDesc.GetType() != tensors.yDesc.GetType() && tensors.xDesc.GetType() != miopenInt8)
    {
        MIOPEN_THROW(miopenStatusBadParm, "input/output tensor data types do not match");
    }

    // check for bad_group_stride. This applies for input and output only. There
    // is no check for weight tensor currently.
    // no need to check for group_count == 1

    if((this->group_count > 1) && bad_group_stride(tensors.xDesc))
    {
        MIOPEN_THROW(
            miopenStatusBadParm,
            "Invalid input tensor strides. Channel stride must be a multiple of group count");
    }
    if((this->group_count > 1) && bad_group_stride(tensors.yDesc))
    {
        MIOPEN_THROW(
            miopenStatusBadParm,
            "Invalid output tensor strides. Channel stride must be a multiple of group count");
    }

    // if(xDesc.GetLengths()[1] != wDesc.GetLengths()[1]) {
    //    MIOPEN_THROW(miopenStatusBadParm);
    //}
}

miopenDataType_t GetScalarDataType(const TensorDescriptor& xDesc)
{
    if(xDesc.GetType() == miopenDataType_t::miopenDouble)
    {
        return miopenDataType_t::miopenDouble;
    }
    else
    {
        return miopenDataType_t::miopenFloat;
    }
}

void ConvolutionDescriptor::ConvolutionForward(Handle& handle,
                                               const void* alpha,
                                               const TensorDescriptor& xDesc,
                                               ConstData_t x,
                                               const TensorDescriptor& wDesc,
                                               ConstData_t w,
                                               miopenConvFwdAlgorithm_t algo,
                                               const void* beta,
                                               const TensorDescriptor& yDesc,
                                               Data_t y,
                                               Data_t workSpace,
                                               size_t workSpaceSize) const
{
    MIOPEN_LOG_I("algo = " << algo << ", workspace = " << workSpaceSize);
    ValidateWorkspace(workSpace, workSpaceSize);

    const auto tensors = ConvFwdTensors{xDesc, x, wDesc, w, yDesc, y};
    ValidateTensors(tensors);
    Scalar alpha_val(alpha, GetScalarDataType(yDesc));
    Scalar beta_val(beta, GetScalarDataType(yDesc));
    const auto problem = conv::ProblemDescription{
        xDesc, wDesc, yDesc, *this, conv::Direction::Forward, 0, alpha_val, beta_val};
    ValidateAlphaBeta(problem);

    ConvForwardCheckNumerics(handle, tensors, [&]() {
        ValidateGroupCount(xDesc, wDesc, *this);

        const auto algorithm_name = AlgorithmName{ConvolutionAlgoToDirectionalString(
            static_cast<miopenConvAlgorithm_t>(algo), conv::Direction::Forward)};
        const auto network_config = problem.MakeNetworkConfig();
        const auto& invoker       = handle.GetInvoker(network_config, {}, algorithm_name);

        if(invoker)
        {
            const auto& invoke_ctx = conv::DataInvokeParams{tensors,
                                                            workSpace,
                                                            workSpaceSize,
                                                            this->attribute.gfx90aFp16alt.GetFwd(),
                                                            alpha_val,
                                                            beta_val};
            (*invoker)(handle, invoke_ctx);
            return;
        }

        MIOPEN_THROW("No invoker was registered for convolution forward. Was find executed?");
    });
}

static std::size_t GetSolutionCount(Handle& handle, const conv::ProblemDescription& problem)
{
    const FindDbRecord fdb_record{handle, problem};
    if(fdb_record.empty())
        return 0;
    return std::distance(fdb_record.begin(), fdb_record.end());
}

static const char immFallbackFailed[] =
    "Requested convolution is not supported or Immediate mode Fallback unsuccessful.";

std::size_t
ConvolutionDescriptor::GetSolutionCountFallback(const ExecutionContext& ctx,
                                                const conv::ProblemDescription& problem) const
{
    const auto maxSolutionCount = solver::GetSolversByPrimitive(solver::Primitive::Convolution)
                                      .size(); // Simple and guarantees to provide enough space.
    const auto n = GetSolutionsFallback(ctx, problem, maxSolutionCount).size();
    if(n > 0)
        return n;
    MIOPEN_LOG_I(immFallbackFailed);
    /// When count=0 the reason could be:
    /// * (1) Convolution is not implemented in the library at all, so Find() would fail as
    ///   well. This is case when rc = miopenStatusNotImplemented is correct.
    /// * (2) Variant of the above: Convolution is implemented, but implementation is disabled,
    ///   for example, rocBLAS is not installed or some convolutions are disabled by the
    ///   environment setting.
    /// * (3) There is none relevant record in the find-db and fallback path was unable to
    ///   choose suitable solution.
    ///
    /// We can't distinguish these three cases.
    /// Let's do like Find() does:
    MIOPEN_THROW(miopenStatusNotImplemented, immFallbackFailed);
}

std::size_t ConvolutionDescriptor::GetSolutionCount(const ExecutionContext& ctx,
                                                    const conv::ProblemDescription& problem) const
{
    MIOPEN_LOG_I("");
    const auto n = miopen::GetSolutionCount(ctx.GetStream(), problem);
    if(n > 0)
        return n;
    return GetSolutionCountFallback(ctx, problem);
}

struct SolutionTimeComparator
{
    bool operator()(const miopenConvSolution_t& lhs, const miopenConvSolution_t& rhs) const
    {
        // Negative values are very coarse estimations.
        // The more modulus, the "worse" (slower) is solution.
        if(lhs.time < 0 && rhs.time < 0)
            return !(lhs.time < rhs.time);
        // Positive values are always "better" than negative (coarse) estimations.
        if(lhs.time > 0 && rhs.time < 0)
            return true;
        if(lhs.time < 0 && rhs.time > 0)
            return false;
        // Both values are positive. The less is the better.
        return (lhs.time < rhs.time);
    }
};

namespace {

std::ostream& operator<<(std::ostream& os, const miopenConvSolution_t& s)
{
    return os << "id: " << s.solution_id                              //
              << ", algo: " << s.algorithm                            //
              << ", time: " << s.time << ", ws: " << s.workspace_size //
              << ", name: " << miopen::solver::Id(s.solution_id).ToString();
}

} // namespace

std::vector<miopenConvSolution_t>
ConvolutionDescriptor::GetSolutionsFallback(const ExecutionContext& ctx,
                                            const conv::ProblemDescription& problem,
                                            const size_t maxSolutionCount,
                                            const AnyInvokeParams* const invokeParams) const
{
<<<<<<< HEAD
    if(env::disabled(MIOPEN_DEBUG_CONV_IMMED_FALLBACK))
=======
    if(miopen::IsDisabled(MIOPEN_ENV(MIOPEN_DEBUG_CONV_IMMED_FALLBACK)))
>>>>>>> 4f5ed42b
    {
        MIOPEN_LOG_I("Disabled via environment");
        return {};
    }

    const auto& xDesc =
        (problem.GetDirection() == conv::Direction::Forward) ? problem.GetIn() : problem.GetOut();
    const auto& weightsDesc = problem.GetWeights();
    // This check is needed on fallback path only.
    // On regular path (find-db hit) this was checked during Find().
    ValidateGroupCount(xDesc, weightsDesc, *this);

    auto interim = std::vector<miopenConvSolution_t>{};
    interim.reserve(maxSolutionCount); // For speed. In most cases we have less entries than asked.

    // TunaNet Fallback
#if MIOPEN_ENABLE_AI_IMMED_MODE_FALLBACK
<<<<<<< HEAD
    if(!env::disabled(MIOPEN_DEBUG_ENABLE_AI_IMMED_MODE_FALLBACK))
=======
    if(!miopen::IsDisabled(MIOPEN_ENV(MIOPEN_DEBUG_ENABLE_AI_IMMED_MODE_FALLBACK)))
>>>>>>> 4f5ed42b
    {
        const static std::string arch = ctx.GetStream().GetDeviceName();
        auto solvers                  = ai::immed_mode::PredictSolver(problem, ctx, arch);
        if(!solvers.empty())
        {
            MIOPEN_LOG_I2("Using TunaNet Fallback");
            const auto ai_time = [](const int& idx) {
                return 10.0f * static_cast<float>(idx); // Assume idx == 1 (best solver) is 10 ms.
            };
            int idx = 1;
            for(const auto kinder : solvers)
            {
                const auto solver_id = solver::Id{kinder};
                const auto sol       = solver_id.GetSolver();
                const auto algo      = solver_id.GetAlgo();
                if(conv::IsAlgorithmDisabled(algo))
                    continue;
                if(!sol.IsDynamic())
                    continue; // branch should never be taken
                if(!sol.IsApplicable(ctx, problem))
                    continue;
                const auto ws = sol.GetWorkspaceSize(ctx, problem);
                if(!conv::IsEnoughWorkspace("GetSolutionsFallback AI", solver_id, ws, invokeParams))
                    continue;
                interim.emplace_back(
                    miopenConvSolution_t{ai_time(idx), ws, solver_id.Value(), algo});
                ++idx;
            }
        }
    }
#endif // MIOPEN_ENABLE_AI_IMMED_MODE_FALLBACK

    // WTI Fallback
    // if TunaNet is not enabled or produces no applicable solvers then fallback to WTI
    if(interim.empty())
    {
        MIOPEN_LOG_I2("Using WTI Fallback");
        const auto wti2time = [](const float& wti) {
            assert(wti != 0.0f);
            if(wti <= 0.0f) // Return negative values as is, avoid DIV/0.
                return wti;
            return 10.0f / wti; // Assume WTI == 1.0 (100%) is 10 ms.
        };

        for(const auto& solver_id : solver::GetSolversByPrimitive(solver::Primitive::Convolution))
        {
            // solver_id is always valid here, because taken from registry.
            // Validity check is not required.
            const auto algo = solver_id.GetAlgo();
            if(conv::IsAlgorithmDisabled(algo)) // Algos can be disabled globally.
                continue;
            const auto& s = solver_id.GetSolver();
            // Let's allow non-dynamic later, if necessary.
            if(s.IsEmpty() || !s.IsDynamic() || !s.IsApplicable(ctx, problem))
                continue;
            const auto ws = s.GetWorkspaceSize(ctx, problem);
            if(!conv::IsEnoughWorkspace("GetSolutionsFallback WTI", solver_id, ws, invokeParams))
                continue;

            const auto wti = s.GetWti(ctx, problem);
            MIOPEN_LOG_I2(solver_id.ToString() << " Estimated WTI = " << wti);
            if(wti < 0.0f) // Skip unknown WTIs.
                continue;
            interim.emplace_back(miopenConvSolution_t{wti2time(wti), ws, solver_id.Value(), algo});
        }
    }
    MIOPEN_LOG_I2("maxSolutionCount = " << maxSolutionCount << ", available = " << interim.size());
    for(const auto& s : interim)
        MIOPEN_LOG_I2(s);

    std::sort(begin(interim), end(interim), SolutionTimeComparator{});
    interim.resize(std::min(maxSolutionCount, interim.size()));

    return interim;
}

namespace {

std::vector<miopenConvSolution_t> GetSolutions(const ExecutionContext& ctx,
                                               const conv::ProblemDescription& problem,
                                               const size_t maxSolutionCount,
                                               const AnyInvokeParams* const invokeParams)
{
    auto algo_resolver = std::function<int(const std::string&)>{};

    switch(problem.GetDirection())
    {
    case conv::Direction::Forward: algo_resolver = &StringToConvolutionFwdAlgo; break;
    case conv::Direction::BackwardData: algo_resolver = &StringToConvolutionBwdDataAlgo; break;
    case conv::Direction::BackwardWeights:
        algo_resolver = &StringToConvolutionBwdWeightsAlgo;
        break;
    }

    const FindDbRecord fdb_record{ctx.GetStream(), problem};

    if(fdb_record.empty())
        return {};

    auto interim = std::vector<miopenConvSolution_t>{};
    interim.reserve(20); // Heuristic for speed.

    for(const auto& pair : fdb_record)
    {
        const auto algo = static_cast<miopenConvAlgorithm_t>(algo_resolver(pair.second.algorithm));
        if(conv::IsAlgorithmDisabled(algo))
            continue;

        const auto solver_id = solver::Id{pair.first};

        // Wrong IDs can't be used to call IsApplicable(), so let's
        // ignore obsolete or invalid IDs read from find-db first.
        if(!solver_id.IsValid())
        {
            // Do not disturb users with warnings unless detailed log is enabled.
            MIOPEN_LOG_I("[Warning] incorrect solver_id: " << pair.first);
            continue;
        }

        interim.emplace_back(
            miopenConvSolution_t{pair.second.time, pair.second.workspace, solver_id.Value(), algo});
    }

    /// Non-zero InvokeParams means that this function is used in Find to optimize host-side
    /// performance (see Hybrid Find modes). Note that maxSolutionCount is usually 1 in this case.
    ///
    /// The size of the provided workspace in Hybrid Find modes is often smaller than necessary for
    /// Normal Find, because GWSS in these modes return size suitable only for the "best" solver
    /// \ref ffind_gwss_why_not_0. If we check IsEnoughWorkspace() for all solvers, then many false
    /// warnings may be produced. That is why we have to check IsEnoughWorkspace for the
    /// maxSolutionCount "best" solvers only.
    ///
    /// It is also highly desirable to avoid IsApplicable() checks for solutions that go beyond
    /// maxSolutionCount, i.e. those that are not needed anyway. This optimization is important, for
    /// example, to avoid applicability checks for MLIR solvers, since these may involve running the
    /// MIIR compiler, which is very slow.
    ///
    /// The loop below does all the above at once.
    std::sort(begin(interim), end(interim), SolutionTimeComparator{});
    auto out = std::vector<miopenConvSolution_t>{};
    out.reserve(maxSolutionCount);
    auto n_copied = 0;
    for(const auto& s : interim)
    {
        const auto solver_id = solver::Id{s.solution_id};
        if(!solver_id.GetSolver().IsApplicable(ctx, problem))
            continue;
        if(!conv::IsEnoughWorkspace("GetSolutions", solver_id, s.workspace_size, invokeParams))
            continue;
        out.push_back(s);
        if(++n_copied >= maxSolutionCount)
            break;
    }

    for(const auto& s : out)
        MIOPEN_LOG_I2(s);

    return out;
}

} // namespace

/// \todo Extend miopenConvSolution_t with an attribute indicating
/// how the solution was obtained (benchmarked on the current system,
/// taken from the System find-db, heuristically estimated, produced by
/// MLP classifier...) and then remove the fallbackPathTaken out param.
std::vector<miopenConvSolution_t>
ConvolutionDescriptor::GetSolutions(const ExecutionContext& ctx,
                                    const conv::ProblemDescription& problem,
                                    size_t maxSolutionCount,
                                    bool* fallbackPathTaken,
                                    const AnyInvokeParams* const invokeParams) const
{
    MIOPEN_LOG_I("");
    auto solutions = miopen::GetSolutions(ctx, problem, maxSolutionCount, invokeParams);

    if(fallbackPathTaken != nullptr)
        *fallbackPathTaken = solutions.empty();

    if(!solutions.empty())
        return solutions;

    return GetSolutionsFallback(ctx, problem, maxSolutionCount, invokeParams);
}

std::size_t ConvolutionDescriptor::GetForwardSolutionWorkspaceSize(Handle& handle,
                                                                   const TensorDescriptor& wDesc,
                                                                   const TensorDescriptor& xDesc,
                                                                   const TensorDescriptor& yDesc,
                                                                   solver::Id solver_id) const
{
    MIOPEN_LOG_I("solver_id = " << solver_id.ToString());
    if(!solver_id.IsValid())
        MIOPEN_THROW(miopenStatusBadParm, "invalid solution id = " + solver_id.ToString());
    auto sol = solver_id.GetSolver();
    if(!sol.MayNeedWorkspace())
        return 0;
    const auto problem =
        conv::ProblemDescription{xDesc, wDesc, yDesc, *this, conv::Direction::Forward};
    auto ctx = ExecutionContext{};
    ctx.SetStream(&handle);
    if(sol.IsApplicable(ctx, problem))
        return sol.GetWorkspaceSize(ctx, problem);
    MIOPEN_THROW(miopenStatusBadParm,
                 "The supplied solution id: " + solver_id.ToString() +
                     " is not applicable to the current problem");
}

void ConvolutionDescriptor::CompileSolution(const ExecutionContext& ctx,
                                            const conv::ProblemDescription& problem,
                                            solver::Id solver_id) const
{
    MIOPEN_LOG_I("solver_id = " << solver_id.ToString());
    miopen::CompileSolution(solver_id, ctx, problem);
}

void ConvolutionDescriptor::ConvolutionForwardImmediate(Handle& handle,
                                                        const TensorDescriptor& wDesc,
                                                        ConstData_t w,
                                                        const TensorDescriptor& xDesc,
                                                        ConstData_t x,
                                                        const TensorDescriptor& yDesc,
                                                        Data_t y,
                                                        Data_t workSpace,
                                                        const std::size_t workSpaceSize,
                                                        const solver::Id solver_id) const
{
    MIOPEN_LOG_I("solver_id = " << solver_id.ToString() << ", workspace = " << workSpaceSize);
    ValidateWorkspace(workSpace, workSpaceSize);
    const auto tensors = ConvFwdTensors{xDesc, x, wDesc, w, yDesc, y};

    ValidateTensors(tensors);
    if(!solver_id.IsValid())
        MIOPEN_THROW(miopenStatusBadParm);

    ConvForwardCheckNumerics(handle, tensors, [&]() {
        const auto problem =
            conv::ProblemDescription{xDesc, wDesc, yDesc, *this, conv::Direction::Forward};
        const auto ctx        = ExecutionContext{&handle};
        const auto invoker    = LoadOrPrepareInvoker(ctx, problem, solver_id);
        const auto invoke_ctx = conv::DataInvokeParams{
            tensors, workSpace, workSpaceSize, this->attribute.gfx90aFp16alt.GetFwd()};
        invoker(handle, invoke_ctx);
    });
}

// FindBackwardDataAlgorithm()
//
void ConvolutionDescriptor::FindConvBwdDataAlgorithm(Handle& handle,
                                                     const TensorDescriptor& dyDesc,
                                                     ConstData_t dy,
                                                     const TensorDescriptor& wDesc,
                                                     ConstData_t w,
                                                     const TensorDescriptor& dxDesc,
                                                     Data_t dx,
                                                     const int requestAlgoCount,
                                                     int* const returnedAlgoCount,
                                                     miopenConvAlgoPerf_t* perfResults,
                                                     Data_t workSpace,
                                                     size_t workSpaceSize,
                                                     bool exhaustiveSearch) const
{
    MIOPEN_LOG_I("requestAlgoCount = " << requestAlgoCount << ", workspace = " << workSpaceSize);
    ValidateWorkspace(workSpace, workSpaceSize);
    if(dx == nullptr || w == nullptr || dy == nullptr)
        MIOPEN_THROW(miopenStatusBadParm, "Buffers cannot be NULL");
    if(returnedAlgoCount == nullptr)
        MIOPEN_THROW(miopenStatusBadParm, "returnedAlgoCount cannot be nullptr");
    if(perfResults == nullptr)
        MIOPEN_THROW(miopenStatusBadParm, "perfResults cannot be nullptr");
    if(requestAlgoCount < 1)
        MIOPEN_THROW(miopenStatusBadParm, "requestAlgoCount cannot be < 1");

    *returnedAlgoCount = 0;

    ValidateGroupCount(dxDesc, wDesc, *this);

    const auto problem =
        conv::ProblemDescription{dyDesc, wDesc, dxDesc, *this, conv::Direction::BackwardData};

    const auto ctx = [&] {
        auto tmp = ExecutionContext{&handle};
        problem.SetupFloats(tmp);
        tmp.do_search = exhaustiveSearch;
        return tmp;
    }();

    const auto invoke_ctx = conv::DataInvokeParams{{dyDesc, dy, wDesc, w, dxDesc, dx},
                                                   workSpace,
                                                   workSpaceSize,
                                                   this->attribute.gfx90aFp16alt.GetBwd()};

    const auto results = FindConvolution(ctx, problem, invoke_ctx);

    if(results.empty())
    {
        // Changes to this message lead to failures in test_conv_for_implicit_gemm
        // To fix them check the test
        // Two similar messages are in other convolution find methods
        MIOPEN_THROW("No suitable algorithm was found to execute the required convolution");
    }

    *returnedAlgoCount = std::min(requestAlgoCount, static_cast<int>(results.size()));

    for(int i = 0; i < *returnedAlgoCount; i++)
    {
        perfResults[i].bwd_data_algo = StringToConvolutionBwdDataAlgo(results[i].algorithm);
        perfResults[i].time          = results[i].time;
        perfResults[i].memory        = results[i].workspace;
    }

    MIOPEN_LOG_I("BWD Chosen Algorithm: " << results[0].solver_id << " , " << results[0].workspace
                                          << ", " << results[0].time);
}

static void ConvBwdCheckNumerics(const Handle& handle,
                                 const ConvBwdTensors& tensors,
                                 const void* beta,
                                 std::function<void()>&& worker)
{
    if(!miopen::CheckNumericsEnabled())
    {
        worker();
        return;
    }

    bool flag = false;

    flag |= miopen::checkNumericsInput(handle, tensors.dyDesc, tensors.dy);
    flag |= miopen::checkNumericsInput(handle, tensors.wDesc, tensors.w);
    if(!float_equal(*(static_cast<const float*>(beta)), 0))
        flag |= miopen::checkNumericsInput(handle, tensors.dxDesc, tensors.dx);

    worker();

    flag |= miopen::checkNumericsOutput(handle, tensors.dxDesc, tensors.dx);

<<<<<<< HEAD
    const auto& file_name = env::value(MIOPEN_DUMP_TENSOR_PATH);
=======
    const auto& file_name = miopen::GetStringEnv(MIOPEN_ENV(MIOPEN_DUMP_TENSOR_PATH));
>>>>>>> 4f5ed42b
    if(flag && !file_name.empty())
    {
        DumpTensorToFileFromDevice(handle, tensors.dyDesc, tensors.dy, file_name + "_dy.bin");
        DumpTensorToFileFromDevice(handle, tensors.wDesc, tensors.w, file_name + "_w.bin");
        DumpTensorToFileFromDevice(handle, tensors.dxDesc, tensors.dx, file_name + "_dx.bin");
    }
}

// BackwardDataAlgorithm()
void ConvolutionDescriptor::ConvolutionBackwardData(Handle& handle,
                                                    const void* alpha,
                                                    const TensorDescriptor& dyDesc,
                                                    ConstData_t dy,
                                                    const TensorDescriptor& wDesc,
                                                    ConstData_t w,
                                                    miopenConvBwdDataAlgorithm_t algo,
                                                    const void* beta,
                                                    const TensorDescriptor& dxDesc,
                                                    Data_t dx,
                                                    Data_t workSpace,
                                                    size_t workSpaceSize) const
{
    MIOPEN_LOG_I("algo = " << algo << ", workspace = " << workSpaceSize);
    ValidateWorkspace(workSpace, workSpaceSize);

    auto tensors = ConvBwdTensors{dyDesc, dy, wDesc, w, dxDesc, dx};

    ValidateTensors(tensors);
    Scalar alpha_val(alpha, GetScalarDataType(dxDesc));
    Scalar beta_val(beta, GetScalarDataType(dxDesc));
    const auto problem = conv::ProblemDescription{
        dyDesc, wDesc, dxDesc, *this, conv::Direction::BackwardData, 0, alpha_val, beta_val};
    ValidateAlphaBeta(problem);

    ConvBwdCheckNumerics(handle, tensors, beta, [&]() {
        if(dyDesc.GetLengths()[1] != wDesc.GetLengths()[0])
        {
            MIOPEN_THROW(miopenStatusBadParm);
        }
        ValidateGroupCount(dxDesc, wDesc, *this);

        const auto algorithm_name = AlgorithmName{ConvolutionAlgoToDirectionalString(
            static_cast<miopenConvAlgorithm_t>(algo), conv::Direction::BackwardData)};

        const auto network_config = problem.MakeNetworkConfig();
        const auto& invoker       = handle.GetInvoker(network_config, {}, algorithm_name);

        if(!invoker)
            MIOPEN_THROW("No invoker was registered for convolution backward. Was find executed?");

        const auto& invoke_ctx = conv::DataInvokeParams{tensors,
                                                        workSpace,
                                                        workSpaceSize,
                                                        this->attribute.gfx90aFp16alt.GetBwd(),
                                                        alpha_val,
                                                        beta_val};
        (*invoker)(handle, invoke_ctx);
    });
}

std::size_t ConvolutionDescriptor::GetBackwardSolutionWorkspaceSize(Handle& handle,
                                                                    const TensorDescriptor& dyDesc,
                                                                    const TensorDescriptor& wDesc,
                                                                    const TensorDescriptor& dxDesc,
                                                                    solver::Id solver_id) const
{
    MIOPEN_LOG_I2("solver_id = " << solver_id.ToString());
    if(!solver_id.IsValid())
        MIOPEN_THROW(miopenStatusBadParm, "invalid solution id = " + solver_id.ToString());

    auto sol = solver_id.GetSolver();
    if(!sol.MayNeedWorkspace())
        return 0;
    const auto problem =
        conv::ProblemDescription{dyDesc, wDesc, dxDesc, *this, conv::Direction::BackwardData};
    auto ctx = ExecutionContext{};
    ctx.SetStream(&handle);
    if(sol.IsApplicable(ctx, problem))
    {
        return sol.GetWorkspaceSize(ctx, problem);
    }
    else
    {
        MIOPEN_THROW(miopenStatusBadParm,
                     "The supplied solution id: " + solver_id.ToString() +
                         " is not applicable to the current problem");
    }
}

void ConvolutionDescriptor::ConvolutionBackwardImmediate(Handle& handle,
                                                         const TensorDescriptor& dyDesc,
                                                         ConstData_t dy,
                                                         const TensorDescriptor& wDesc,
                                                         ConstData_t w,
                                                         const TensorDescriptor& dxDesc,
                                                         Data_t dx,
                                                         Data_t workSpace,
                                                         std::size_t workSpaceSize,
                                                         solver::Id solver_id) const
{
    MIOPEN_LOG_I("solver_id = " << solver_id.ToString() << ", workspace = " << workSpaceSize);
    ValidateWorkspace(workSpace, workSpaceSize);
    auto tensors = ConvBwdTensors{dyDesc, dy, wDesc, w, dxDesc, dx};

    ValidateTensors(tensors);

    static const float beta = 0.0f;
    ConvBwdCheckNumerics(handle, tensors, &beta, [&]() {
        if(dyDesc.GetLengths()[1] != wDesc.GetLengths()[0])
        {
            MIOPEN_THROW(miopenStatusBadParm);
        }
        ValidateGroupCount(dxDesc, wDesc, *this);

        const auto problem =
            conv::ProblemDescription{dyDesc, wDesc, dxDesc, *this, conv::Direction::BackwardData};
        const auto ctx        = ExecutionContext{&handle};
        const auto invoker    = LoadOrPrepareInvoker(ctx, problem, solver_id);
        const auto invoke_ctx = conv::DataInvokeParams{
            tensors, workSpace, workSpaceSize, this->attribute.gfx90aFp16alt.GetBwd()};
        invoker(handle, invoke_ctx);
    });
}

// ConvolutionBackwardWeightsGetWorkSpaceSize
// FindBackwardWeightsAlgorithm()
//
void ConvolutionDescriptor::FindConvBwdWeightsAlgorithm(Handle& handle,
                                                        const TensorDescriptor& dyDesc,
                                                        ConstData_t dy,
                                                        const TensorDescriptor& xDesc,
                                                        ConstData_t x,
                                                        const TensorDescriptor& dwDesc,
                                                        Data_t dw,
                                                        const int requestAlgoCount,
                                                        int* const returnedAlgoCount,
                                                        miopenConvAlgoPerf_t* perfResults,
                                                        Data_t workSpace,
                                                        size_t workSpaceSize,
                                                        bool exhaustiveSearch) const
{
    MIOPEN_LOG_I("requestAlgoCount = " << requestAlgoCount << ", workspace = " << workSpaceSize);
    ValidateWorkspace(workSpace, workSpaceSize);
    if(x == nullptr || dw == nullptr || dy == nullptr)
        MIOPEN_THROW(miopenStatusBadParm, "Buffers cannot be NULL");
    if(returnedAlgoCount == nullptr)
        MIOPEN_THROW(miopenStatusBadParm, "returnedAlgoCount cannot be nullptr");
    if(perfResults == nullptr)
        MIOPEN_THROW(miopenStatusBadParm, "perfResults cannot be nullptr");
    if(requestAlgoCount < 1)
        MIOPEN_THROW(miopenStatusBadParm, "requestAlgoCount cannot be < 1");
    if(xDesc.GetType() == miopenInt8)
        MIOPEN_THROW(miopenStatusBadParm);

    *returnedAlgoCount = 0;

    const auto problem =
        conv::ProblemDescription{dyDesc, dwDesc, xDesc, *this, conv::Direction::BackwardWeights};
    const auto ctx = [&] {
        auto tmp = ExecutionContext{&handle};
        problem.SetupFloats(tmp);
        tmp.do_search = exhaustiveSearch;
        return tmp;
    }();

    const auto invoke_ctx = conv::WrWInvokeParams{{dyDesc, dy, xDesc, x, dwDesc, dw},
                                                  workSpace,
                                                  workSpaceSize,
                                                  attribute.gfx90aFp16alt.GetWrW()};

    const auto results = FindConvolution(ctx, problem, invoke_ctx);

    if(results.empty())
    {
        // Changes to this message lead to failures in test_conv_for_implicit_gemm
        // To fix them check the test
        // Two similar messages are in other convolution find methods
        MIOPEN_THROW("No suitable algorithm was found to execute the required convolution");
    }

    *returnedAlgoCount = std::min(requestAlgoCount, static_cast<int>(results.size()));

    for(int i = 0; i < *returnedAlgoCount; i++)
    {
        perfResults[i].bwd_weights_algo = StringToConvolutionBwdWeightsAlgo(results[i].algorithm);
        perfResults[i].time             = results[i].time;
        perfResults[i].memory           = results[i].workspace;
    }
    MIOPEN_LOG_I("BWrW Chosen Algorithm: " << results[0].solver_id << " , " << results[0].workspace
                                           << ", " << results[0].time);
}

static void ConvWrwCheckNumerics(const Handle& handle,
                                 const ConvWrwTensors& tensors,
                                 const void* beta,
                                 std::function<void()>&& worker)
{
    if(!miopen::CheckNumericsEnabled())
    {
        worker();
        return;
    }

    bool flag = false;

    flag |= miopen::checkNumericsInput(handle, tensors.dyDesc, tensors.dy);
    flag |= miopen::checkNumericsInput(handle, tensors.xDesc, tensors.x);
    if(!float_equal(*(static_cast<const float*>(beta)), 0))
        flag |= miopen::checkNumericsInput(handle, tensors.dwDesc, tensors.dw);

    worker();

    flag |= miopen::checkNumericsOutput(handle, tensors.dwDesc, tensors.dw);

<<<<<<< HEAD
    const auto& file_name = env::value(MIOPEN_DUMP_TENSOR_PATH);
=======
    const auto& file_name = miopen::GetStringEnv(MIOPEN_ENV(MIOPEN_DUMP_TENSOR_PATH));
>>>>>>> 4f5ed42b
    if(flag && !file_name.empty())
    {
        DumpTensorToFileFromDevice(handle, tensors.dyDesc, tensors.dy, file_name + "_dy.bin");
        DumpTensorToFileFromDevice(handle, tensors.xDesc, tensors.x, file_name + "_x.bin");
        DumpTensorToFileFromDevice(handle, tensors.dwDesc, tensors.dw, file_name + "_dw.bin");
    }
}

// BackwardWeightsAlgorithm()
void ConvolutionDescriptor::ConvolutionBackwardWeights(const Handle& handle,
                                                       const void* alpha,
                                                       const TensorDescriptor& dyDesc,
                                                       ConstData_t dy,
                                                       const TensorDescriptor& xDesc,
                                                       ConstData_t x,
                                                       miopenConvBwdWeightsAlgorithm_t algo,
                                                       const void* beta,
                                                       const TensorDescriptor& dwDesc,
                                                       Data_t dw,
                                                       Data_t workSpace,
                                                       size_t workSpaceSize) const
{
    MIOPEN_LOG_I("algo = " << algo << ", workspace = " << workSpaceSize);
    ValidateWorkspace(workSpace, workSpaceSize);
    decltype(auto) tensors = ConvWrwTensors{dyDesc, dy, xDesc, x, dwDesc, dw};
    ValidateTensors(tensors);
    decltype(auto) direction = conv::Direction::BackwardWeights;
    Scalar alpha_val(alpha, GetScalarDataType(dwDesc));
    Scalar beta_val(beta, GetScalarDataType(dwDesc));
    decltype(auto) problem =
        conv::ProblemDescription{dyDesc, dwDesc, xDesc, *this, direction, 0, alpha_val, beta_val};
    ValidateAlphaBeta(problem);

    if(xDesc.GetType() == miopenInt8)
        MIOPEN_THROW(miopenStatusBadParm);

    ConvWrwCheckNumerics(handle, tensors, beta, [&]() {
        ValidateGroupCount(xDesc, dwDesc, *this);

        decltype(auto) algorithm_name = AlgorithmName{ConvolutionAlgoToDirectionalString(
            static_cast<miopenConvAlgorithm_t>(algo), direction)};
        decltype(auto) network_config = problem.MakeNetworkConfig();
        decltype(auto) invoker = handle.GetInvoker(network_config, boost::none, algorithm_name);

        if(!invoker)
            MIOPEN_THROW("No invoker was registered for convolution weights. Was find executed?");

        const auto invoke_ctx = conv::WrWInvokeParams{tensors,
                                                      workSpace,
                                                      workSpaceSize,
                                                      this->attribute.gfx90aFp16alt.GetWrW(),
                                                      alpha_val,
                                                      beta_val};
        (*invoker)(handle, invoke_ctx);
    });
}

std::size_t ConvolutionDescriptor::GetWrwSolutionWorkspaceSize(Handle& handle,
                                                               const TensorDescriptor& dyDesc,
                                                               const TensorDescriptor& xDesc,
                                                               const TensorDescriptor& dwDesc,
                                                               solver::Id solver_id) const
{
    MIOPEN_LOG_I2("solver_id = " << solver_id.ToString());
    if(!solver_id.IsValid())
        MIOPEN_THROW(miopenStatusBadParm, "invalid solution id = " + solver_id.ToString());

    auto sol = solver_id.GetSolver();
    if(!sol.MayNeedWorkspace())
        return 0;
    const auto problem =
        conv::ProblemDescription{dyDesc, dwDesc, xDesc, *this, conv::Direction::BackwardWeights};
    auto ctx = ExecutionContext{};
    ctx.SetStream(&handle);
    if(sol.IsApplicable(ctx, problem))
    {
        return sol.GetWorkspaceSize(ctx, problem);
    }
    else
    {
        MIOPEN_THROW(miopenStatusBadParm,
                     "The supplied solution id: " + solver_id.ToString() +
                         " is not applicable to the current problem");
    }
}

void ConvolutionDescriptor::ConvolutionWrwImmediate(Handle& handle,
                                                    const TensorDescriptor& dyDesc,
                                                    ConstData_t dy,
                                                    const TensorDescriptor& xDesc,
                                                    ConstData_t x,
                                                    const TensorDescriptor& dwDesc,
                                                    Data_t dw,
                                                    Data_t workSpace,
                                                    std::size_t workSpaceSize,
                                                    solver::Id solver_id) const
{
    MIOPEN_LOG_I("solver_id = " << solver_id.ToString() << ", workspace = " << workSpaceSize);
    ValidateWorkspace(workSpace, workSpaceSize);
    auto tensors = ConvWrwTensors{dyDesc, dy, xDesc, x, dwDesc, dw};
    ValidateTensors(tensors);

    if(xDesc.GetType() == miopenInt8)
        MIOPEN_THROW(miopenStatusBadParm);

    float beta = 0;
    ConvWrwCheckNumerics(handle, tensors, &beta, [&]() {
        ValidateGroupCount(xDesc, dwDesc, *this);

        const auto problem = conv::ProblemDescription{
            dyDesc, dwDesc, xDesc, *this, conv::Direction::BackwardWeights};
        const auto ctx        = ExecutionContext{&handle};
        const auto invoker    = LoadOrPrepareInvoker(ctx, problem, solver_id);
        const auto invoke_ctx = conv::WrWInvokeParams{
            tensors, workSpace, workSpaceSize, this->attribute.gfx90aFp16alt.GetWrW()};
        invoker(handle, invoke_ctx);
    });
}

void ConvolutionBackwardBias(const Handle& handle,
                             const void* alpha,
                             const TensorDescriptor& dyDesc,
                             ConstData_t dy,
                             const void* beta,
                             const TensorDescriptor& dbDesc,
                             Data_t db)
{
    if(dy == nullptr || db == nullptr)
    {
        MIOPEN_THROW(miopenStatusBadParm);
    }
    if(dyDesc.GetLengths()[1] != dbDesc.GetLengths()[1])
    {
        MIOPEN_THROW(miopenStatusBadParm);
    }
    if(!float_equal(*(static_cast<const float*>(alpha)), 1.0) ||
       !float_equal(*(static_cast<const float*>(beta)), 0))
    {
        MIOPEN_THROW("Only alpha=1 and beta=0 is supported");
    }
    if(miopen::CheckNumericsEnabled())
    {
        miopen::checkNumericsInput(handle, dyDesc, dy);
    }

    std::size_t out_n, out_k, stride_n, stride_k;
    std::tie(out_n, out_k)       = tie_pick<0, 1>()(dyDesc.GetLengths());
    std::tie(stride_n, stride_k) = tie_pick<0, 1>()(dyDesc.GetStrides());
    std::string algo_name        = "miopenConvolutionBwdBias";
    std::string program_name     = "MIOpenConvBwdBias.cl";
    std::string kernel_name      = "MIOpenConvBwdB";
    std::string network_config =
        "convbwdbias-" +
        std::string(dyDesc.GetType() == miopenFloat
                        ? "fp32"
                        : (dyDesc.GetType() == miopenHalf
                               ? "fp16"
                               : (dyDesc.GetType() == miopenBFloat16 ? "bfloat16" : "int32")));

    std::string params;
    std::size_t lcl_grp_size0 = 256;
    std::size_t lcl_grp_size1 = 1;
    std::size_t local_mem_sz  = 256;

    std::size_t map_size         = std::accumulate(dyDesc.GetLengths().begin() + 2,
                                           dyDesc.GetLengths().end(),
                                           std::size_t(1),
                                           std::multiplies<std::size_t>());
    std::size_t read_unit        = 4;
    std::size_t map_size_aligned = (map_size + (read_unit - 1)) / read_unit;
    std::size_t off_pix          = map_size - (map_size / read_unit) * read_unit;
    std::size_t total_work       = map_size_aligned * out_n;

    params = " -DMLO_CONVBWD_GROUP_SZ0=" + std::to_string(lcl_grp_size0);
    params += " -DMLO_CONVBWD_GROUP_SZ1=" + std::to_string(lcl_grp_size1);
    params += " -DMLO_CONVBWDB_LCL_MEMSZ=" + std::to_string(local_mem_sz);
    params += " -DMLO_CONVBWDB_UNITSIZE=" + std::to_string(read_unit);

    params += GetDataTypeKernelParams(dyDesc.GetType());

    const std::vector<size_t> vld = {lcl_grp_size0, size_t{1}, size_t{1}};
    const std::vector<size_t> vgd = {lcl_grp_size0, size_t{256}, size_t{1}};

    auto&& kernels = handle.GetKernels(algo_name, network_config);
    if(!kernels.empty())
    {
        kernels.front()(dy,
                        db,
                        static_cast<unsigned>(out_k),
                        static_cast<unsigned>(stride_k),
                        static_cast<unsigned>(stride_n),
                        static_cast<unsigned>(map_size_aligned),
                        static_cast<unsigned>(off_pix),
                        static_cast<unsigned>(total_work));
    }
    else
    {
        handle.AddKernel(algo_name, network_config, program_name, kernel_name, vld, vgd, params)(
            dy,
            db,
            static_cast<unsigned>(out_k),
            static_cast<unsigned>(stride_k),
            static_cast<unsigned>(stride_n),
            static_cast<unsigned>(map_size_aligned),
            static_cast<unsigned>(off_pix),
            static_cast<unsigned>(total_work));
    }

    if(miopen::CheckNumericsEnabled())
    {
        miopen::checkNumericsOutput(handle, dbDesc, db);
    }
}

} // namespace miopen<|MERGE_RESOLUTION|>--- conflicted
+++ resolved
@@ -216,11 +216,7 @@
         auto sols     = conv.GetSolutions(ctx, problem, 1, &fallback, &invoke_ctx);
         // override the normal find with immed mode with env var
         if(!sols.empty() && (!(findMode.IsHybrid(ctx) && fallback) ||
-<<<<<<< HEAD
                              env::enabled(MIOPEN_DEBUG_FORCE_IMMED_MODE_FALLBACK)))
-=======
-                             miopen::IsEnabled(MIOPEN_ENV(MIOPEN_DEBUG_FORCE_IMMED_MODE_FALLBACK))))
->>>>>>> 4f5ed42b
             sol = sols.front();
         // In Hybrid Find mode, we use Normal Find instead of Immediate fallback kernels.
     }
@@ -250,11 +246,7 @@
         });
     }
 
-<<<<<<< HEAD
     if(env::enabled(MIOPEN_DEBUG_COMPILE_ONLY))
-=======
-    if(IsEnabled(MIOPEN_ENV(MIOPEN_DEBUG_COMPILE_ONLY)))
->>>>>>> 4f5ed42b
     {
         MIOPEN_THROW(
             miopenStatusGpuOperationsSkipped,
@@ -410,11 +402,7 @@
 
     flag |= miopen::checkNumericsOutput(handle, tensors.yDesc, tensors.y);
 
-<<<<<<< HEAD
     const auto& file_name = env::value(MIOPEN_DUMP_TENSOR_PATH);
-=======
-    const auto& file_name = miopen::GetStringEnv(MIOPEN_ENV(MIOPEN_DUMP_TENSOR_PATH));
->>>>>>> 4f5ed42b
     if(flag && !file_name.empty())
     {
         DumpTensorToFileFromDevice(handle, tensors.xDesc, tensors.x, file_name + "_x.bin");
@@ -645,11 +633,7 @@
                                             const size_t maxSolutionCount,
                                             const AnyInvokeParams* const invokeParams) const
 {
-<<<<<<< HEAD
     if(env::disabled(MIOPEN_DEBUG_CONV_IMMED_FALLBACK))
-=======
-    if(miopen::IsDisabled(MIOPEN_ENV(MIOPEN_DEBUG_CONV_IMMED_FALLBACK)))
->>>>>>> 4f5ed42b
     {
         MIOPEN_LOG_I("Disabled via environment");
         return {};
@@ -667,11 +651,7 @@
 
     // TunaNet Fallback
 #if MIOPEN_ENABLE_AI_IMMED_MODE_FALLBACK
-<<<<<<< HEAD
     if(!env::disabled(MIOPEN_DEBUG_ENABLE_AI_IMMED_MODE_FALLBACK))
-=======
-    if(!miopen::IsDisabled(MIOPEN_ENV(MIOPEN_DEBUG_ENABLE_AI_IMMED_MODE_FALLBACK)))
->>>>>>> 4f5ed42b
     {
         const static std::string arch = ctx.GetStream().GetDeviceName();
         auto solvers                  = ai::immed_mode::PredictSolver(problem, ctx, arch);
@@ -1009,11 +989,7 @@
 
     flag |= miopen::checkNumericsOutput(handle, tensors.dxDesc, tensors.dx);
 
-<<<<<<< HEAD
     const auto& file_name = env::value(MIOPEN_DUMP_TENSOR_PATH);
-=======
-    const auto& file_name = miopen::GetStringEnv(MIOPEN_ENV(MIOPEN_DUMP_TENSOR_PATH));
->>>>>>> 4f5ed42b
     if(flag && !file_name.empty())
     {
         DumpTensorToFileFromDevice(handle, tensors.dyDesc, tensors.dy, file_name + "_dy.bin");
@@ -1228,11 +1204,7 @@
 
     flag |= miopen::checkNumericsOutput(handle, tensors.dwDesc, tensors.dw);
 
-<<<<<<< HEAD
     const auto& file_name = env::value(MIOPEN_DUMP_TENSOR_PATH);
-=======
-    const auto& file_name = miopen::GetStringEnv(MIOPEN_ENV(MIOPEN_DUMP_TENSOR_PATH));
->>>>>>> 4f5ed42b
     if(flag && !file_name.empty())
     {
         DumpTensorToFileFromDevice(handle, tensors.dyDesc, tensors.dy, file_name + "_dy.bin");
