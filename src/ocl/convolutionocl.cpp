--- conflicted
+++ resolved
@@ -38,7 +38,6 @@
 #include <miopen/float_equal.hpp>
 #include <miopen/invoker.hpp>
 #include <miopen/kernel.hpp>
-#include <miopen/rocm_features.hpp>
 #include <miopen/solver.hpp>
 #include <miopen/tensor_ops.hpp>
 #include <miopen/tensor.hpp>
@@ -366,345 +365,6 @@
     AutoEnableProfiling enableProfiling{handle};
     ValidateGroupCount(xDesc, wDesc, conv);
 
-<<<<<<< HEAD
-#if MIOPEN_USE_GEMM
-    const std::size_t spatial_dim = conv.GetSpatialDimension();
-    const auto in_spatial         = boost::adaptors::slice(xDesc.GetLengths(), 2, 2 + spatial_dim);
-    const auto wei_spatial        = boost::adaptors::slice(wDesc.GetLengths(), 2, 2 + spatial_dim);
-    const auto out_spatial        = boost::adaptors::slice(yDesc.GetLengths(), 2, 2 + spatial_dim);
-
-    if(!use_winograd_only && !miopen::IsDisabled(MIOPEN_DEBUG_CONV_GEMM{}) &&
-       !(IsAnyBufferBF16(xDesc, yDesc, wDesc) && !IsUseRocBlas)
-#if WORKAROUND_MIOPENGEMM_SINCE_ROCM41
-       &&
-       !(miopen::any_of(in_spatial, [](auto v) { return v >= 161; }) &&
-         miopen::any_of(wei_spatial, [](auto v) { return v >= 7; }))
-#endif
-           )
-    { // GEMM algo
-        std::size_t in_n, in_c;
-        std::tie(in_n, in_c) = tie_pick<0, 1>()(xDesc.GetLengths());
-        std::size_t wei_k = wDesc.GetLengths()[0];
-
-        float time_gemm           = 0;
-        const bool time_precision = (!IsDisabled(MIOPEN_CONV_PRECISE_ROCBLAS_TIMING{}));
-        // Use transpose path 1x1, stride=2
-        if(conv.GetSpatialDimension() == 2 &&
-           miopen::all_of(wei_spatial, [](auto v) { return v == 1; }) &&
-           miopen::all_of(conv.GetConvPads(), [](auto v) { return v == 0; }) &&
-           miopen::all_of(conv.GetConvStrides(), [](auto v) { return v == 2; }))
-        {
-            size_t workspace_req = conv.ForwardGetWorkSpaceSizeGEMMTranspose(xDesc, yDesc);
-            if(workSpace != nullptr && workSpaceSize >= workspace_req)
-            {
-                if(conv.group_count > 1)
-                {
-                    MIOPEN_LOG_FUNCTION("groupconv, 1x1 u2xv2");
-                }
-                else
-                {
-                    MIOPEN_LOG_FUNCTION("convolution, 1x1 u2xv2");
-                }
-
-                // y = CNHW2NCHW(w * NCHW2CNHW(x))
-                transpose_NCHW2CNHW(handle,
-                                    in_n,
-                                    in_c,
-                                    in_spatial[0],
-                                    in_spatial[1],
-                                    out_spatial[0],
-                                    out_spatial[1],
-                                    x,
-                                    workSpace,
-                                    0,
-                                    0,
-                                    conv.GetConvStrides()[0],
-                                    conv.GetConvStrides()[1],
-                                    xDesc.GetType());
-                time_gemm = handle.GetKernelTime();
-
-                std::size_t out_spatial_size = std::accumulate(out_spatial.begin(),
-                                                               out_spatial.end(),
-                                                               std::size_t(1),
-                                                               std::multiplies<std::size_t>());
-
-                std::size_t x_t_size = in_n * in_c * out_spatial_size;
-
-                std::size_t wksp_offset = 0;
-                if(wDesc.GetType() == miopenInt8)
-                {
-                    wksp_offset = x_t_size;
-                    transpose_packed_MN2NM(handle,
-                                           in_c,
-                                           static_cast<int>(in_n * out_spatial_size),
-                                           0,
-                                           wksp_offset,
-                                           workSpace,
-                                           workSpace,
-                                           xDesc.GetType());
-
-                    time_gemm += handle.GetKernelTime();
-
-                    x_t_size *= 2;
-                }
-                if((wDesc.GetType() == miopenInt8 || wDesc.GetType() == miopenInt8x4) &&
-                   (yDesc.GetType() == miopenInt32 || yDesc.GetType() == miopenFloat))
-                    x_t_size /= 4;
-
-                FindDbKCacheKey kcache_key;
-
-                GemmDescriptor gemm_desc =
-                    conv.group_count > 1 ? CreateGemmDescriptorGroupConvCNHWFwd(
-                                               wDesc, xDesc, yDesc, conv.group_count)
-                                         : CreateGemmDescriptorConvCNHWFwd(wDesc, xDesc, yDesc);
-
-                miopenStatus_t gemm_status =
-                    CallGemmTimeMeasure(handle,
-                                        gemm_desc,
-                                        w,
-                                        0,
-                                        workSpace,
-                                        wksp_offset,
-                                        workSpace,
-                                        x_t_size,
-                                        &kcache_key,
-                                        time_precision,
-                                        conv.group_count > 1 ? callGemmStridedBatched : callGemm);
-
-                time_gemm += handle.GetKernelTime();
-
-                transpose_CNHW2NCHW(handle,
-                                    in_n,
-                                    wei_k,
-                                    out_spatial[0],
-                                    out_spatial[1],
-                                    out_spatial[0],
-                                    out_spatial[1],
-                                    workSpace,
-                                    y,
-                                    x_t_size,
-                                    0,
-                                    1,
-                                    1,
-                                    yDesc.GetType());
-                time_gemm += handle.GetKernelTime();
-
-                if((wDesc.GetType() == miopenInt8 || wDesc.GetType() == miopenInt8x4) &&
-                   yDesc.GetType() != miopenInt32)
-                {
-                    TensorDescriptor ygemmDesc(miopenInt32, yDesc.GetLengths(), yDesc.GetStrides());
-
-                    CastTensor(handle, &conv.lowp_quant, ygemmDesc, y, yDesc, y, 0, 0);
-                    time_gemm += handle.GetKernelTime();
-                }
-
-                if(gemm_status == miopenStatusSuccess)
-                    record.SetValues(
-                        "miopenConvolutionFwdAlgoGEMM",
-                        FindDbData{
-                            "gemm", time_gemm, workspace_req, kcache_key}); // Todo: gemm solver id?
-            }
-        }
-        // 1x1_stride=1 with GEMM and zero workspace
-        else if(miopen::all_of(wei_spatial, [](auto v) { return v == 1; }) &&
-                miopen::all_of(conv.GetConvPads(), [](auto v) { return v == 0; }) &&
-                miopen::all_of(conv.GetConvStrides(), [](auto v) { return v == 1; }))
-        {
-            if(conv.group_count > 1)
-            {
-                MIOPEN_LOG_FUNCTION("groupconv, 1x1");
-            }
-            else
-            {
-                MIOPEN_LOG_FUNCTION("convolution, 1x1");
-            }
-
-            // y = w * x
-            FindDbKCacheKey kcache_key;
-            miopenStatus_t gemm_status = miopenStatusNotInitialized;
-            size_t workspace_req       = 0;
-            if(wDesc.GetType() == miopenInt8)
-            {
-                workspace_req            = conv.ForwardGetWorkSpaceSizeGEMM(wDesc, yDesc);
-                GemmDescriptor gemm_desc = CreateGemmDescriptorConvFwd(wDesc, xDesc, yDesc);
-
-                std::size_t out_offset      = 0;
-                std::size_t in_offset       = 0;
-                std::size_t in_spatial_size = std::accumulate(in_spatial.begin(),
-                                                              in_spatial.end(),
-                                                              std::size_t(1),
-                                                              std::multiplies<std::size_t>());
-                transpose_packed_MN2NM(
-                    handle, in_c, in_spatial_size, in_offset, 0, x, workSpace, xDesc.GetType());
-
-                time_gemm += (in_n * handle.GetKernelTime());
-
-                gemm_status = CallGemmTimeMeasure(handle,
-                                                  gemm_desc,
-                                                  w,
-                                                  0,
-                                                  workSpace,
-                                                  0,
-                                                  y,
-                                                  out_offset,
-                                                  &kcache_key,
-                                                  time_precision,
-                                                  callGemm);
-
-                time_gemm += (in_n * handle.GetKernelTime());
-            }
-            else
-            {
-                GemmDescriptor gemm_desc =
-                    conv.group_count > 1
-                        ? CreateGemmDescriptorGroupConvFwd(wDesc, xDesc, yDesc, conv.group_count)
-                        : CreateGemmStridedBatchedDescriptorConv1x1Fwd(wDesc, xDesc, yDesc);
-
-                gemm_status = CallGemmTimeMeasure(handle,
-                                                  gemm_desc,
-                                                  w,
-                                                  0,
-                                                  x,
-                                                  0,
-                                                  y,
-                                                  0,
-                                                  &kcache_key,
-                                                  time_precision,
-                                                  callGemmStridedBatched);
-
-                time_gemm = handle.GetKernelTime();
-                if(conv.group_count > 1)
-                    time_gemm *= in_n;
-            }
-
-            if((wDesc.GetType() == miopenInt8 || wDesc.GetType() == miopenInt8x4) &&
-               yDesc.GetType() != miopenInt32)
-            {
-                TensorDescriptor ygemmDesc(miopenInt32, yDesc.GetLengths(), yDesc.GetStrides());
-
-                CastTensor(handle, &conv.lowp_quant, ygemmDesc, y, yDesc, y, 0, 0);
-                time_gemm += handle.GetKernelTime();
-            }
-
-            if(gemm_status == miopenStatusSuccess)
-                record.SetValues(
-                    "miopenConvolutionFwdAlgoGEMM",
-                    FindDbData{
-                        "gemm", time_gemm, workspace_req, kcache_key}); // Todo: gemm solver id?
-        }
-        // if not 1x1
-        else if(workSpace != nullptr &&
-                workSpaceSize >= (conv.ForwardGetWorkSpaceSizeGEMM(wDesc, yDesc))
-#if WORKAROUND_MIOPENGEMM_ROCM37
-                &&
-                !(conv.GetSpatialDimension() == 2 && conv.group_count == 4 && in_c == 4 &&
-                  in_spatial[0] == 161 && in_spatial[1] == 700 && wDesc.GetLengths()[0] == 32 &&
-                  wDesc.GetLengths()[1] == 1 && wei_spatial[0] == 5 && wei_spatial[1] == 20 &&
-                  miopen::all_of(conv.GetConvPads(), [](auto v) { return v == 0; }) &&
-                  miopen::all_of(conv.GetConvStrides(), [](auto v) { return v == 2; }) &&
-                  miopen::all_of(conv.GetConvDilations(), [](auto v) { return v == 1; }))
-#endif
-                    )
-        {
-            if(conv.group_count > 1)
-            {
-                MIOPEN_LOG_FUNCTION("groupconv, non 1x1");
-            }
-            else
-            {
-                MIOPEN_LOG_FUNCTION("convolution, non 1x1");
-            }
-
-            // y = w * Im2Col(x)
-            float time_im2col = 0;
-            int in_offset     = 0;
-            time_im2col       = Im2ColGPU(handle,
-                                    conv.GetSpatialDimension(),
-                                    x,
-                                    in_offset,
-                                    in_c,
-                                    in_spatial,
-                                    wei_spatial,
-                                    out_spatial,
-                                    conv.GetConvPads(),
-                                    conv.GetConvStrides(),
-                                    conv.GetConvDilations(),
-                                    workSpace,
-                                    xDesc.GetType());
-
-            std::size_t wksp_offset = 0;
-            if(wDesc.GetType() == miopenInt8)
-            {
-                std::size_t wei_spatial_size = std::accumulate(wei_spatial.begin(),
-                                                               wei_spatial.end(),
-                                                               std::size_t(1),
-                                                               std::multiplies<std::size_t>());
-
-                std::size_t out_spatial_size = std::accumulate(out_spatial.begin(),
-                                                               out_spatial.end(),
-                                                               std::size_t(1),
-                                                               std::multiplies<std::size_t>());
-
-                wksp_offset = in_c * wei_spatial_size * out_spatial_size;
-
-                transpose_packed_MN2NM(handle,
-                                       static_cast<int>(in_c * wei_spatial_size),
-                                       out_spatial_size,
-                                       0,
-                                       wksp_offset,
-                                       workSpace,
-                                       workSpace,
-                                       xDesc.GetType());
-                time_gemm += (in_n * handle.GetKernelTime());
-            }
-
-            FindDbKCacheKey kcache_key;
-
-            GemmDescriptor gemm_desc =
-                conv.group_count > 1
-                    ? CreateGemmDescriptorGroupConvFwd(wDesc, xDesc, yDesc, conv.group_count)
-                    : CreateGemmDescriptorConvFwd(wDesc, xDesc, yDesc);
-
-            miopenStatus_t gemm_status = CallGemmTimeMeasure(
-                handle,
-                gemm_desc,
-                w,
-                0,
-                workSpace,
-                wksp_offset,
-                y,
-                0,
-                &kcache_key,
-                time_precision,
-                conv.group_count > 1 ? callGemmStridedBatched : callGemm,
-                (conv.group_count > 1 || wDesc.GetType() == miopenInt8 ||
-                 wDesc.GetType() == miopenInt8x4 || wDesc.GetType() == miopenBFloat16)
-                    ? GemmBackend_t::miopentensile
-                    : GemmBackend_t::miopengemm);
-
-            time_gemm += (in_n * (time_im2col + handle.GetKernelTime()));
-
-            if((wDesc.GetType() == miopenInt8 || wDesc.GetType() == miopenInt8x4) &&
-               yDesc.GetType() != miopenInt32)
-            {
-                TensorDescriptor ygemmDesc(miopenInt32, yDesc.GetLengths(), yDesc.GetStrides());
-
-                CastTensor(handle, &conv.lowp_quant, ygemmDesc, y, yDesc, y, 0, 0);
-                time_gemm += handle.GetKernelTime();
-            }
-
-            if(gemm_status == miopenStatusSuccess)
-                record.SetValues("miopenConvolutionFwdAlgoGEMM",
-                                 FindDbData{"gemm",
-                                            time_gemm,
-                                            (conv.ForwardGetWorkSpaceSizeGEMM(wDesc, yDesc)),
-                                            kcache_key}); // Todo: gemm solver id?
-        }
-    }
-#endif
-
-=======
->>>>>>> 4d0489c7
     const auto network_config = ctx.BuildConfKey();
     const auto invoke_ctx     = conv::DataInvokeParams{
         InvokeType::Evaluate, {xDesc, x, wDesc, w, yDesc, y}, workSpace, workSpaceSize};
@@ -1074,199 +734,6 @@
     }
 };
 
-<<<<<<< HEAD
-static double
-SlowdownFactor(int n_oper, const double oper_factor, const double multiple_oper_factor)
-{
-    if(n_oper > 0)
-    {
-        auto rv = oper_factor;
-        if(n_oper > 1)
-            rv *= multiple_oper_factor;
-        return rv;
-    }
-    else
-        return 1.0;
-}
-
-float ConvolutionDescriptor::ComputeGemmWtiFwd(const TensorDescriptor& wDesc,
-                                               const TensorDescriptor& xDesc,
-                                               const TensorDescriptor& yDesc) const
-
-{
-    int n_transpose_NCHW2CNHW    = 0;
-    int n_transpose_CNHW2NCHW    = 0;
-    int n_gemm_strided_batched   = 1; // not strided-batched by default
-    int n_gemm_runs              = 1;
-    int n_transpose_packed_MN2NM = 0;
-    int n_CastTensor             = 0;
-    int n_Im2ColGPU              = 0;
-
-    std::size_t in_n, in_c;
-    std::tie(in_n, in_c) = tie_pick<0, 1>()(xDesc.GetLengths());
-    std::size_t spatial_dim = GetSpatialDimension();
-    auto wei_spatial        = boost::adaptors::slice(wDesc.GetLengths(), 2, 2 + spatial_dim);
-
-#if WORKAROUND_MIOPENGEMM_SINCE_ROCM41
-    const auto in_spatial = boost::adaptors::slice(xDesc.GetLengths(), 2, 2 + spatial_dim);
-    if(miopen::any_of(in_spatial, [](auto v) { return v >= 161; }) &&
-       miopen::any_of(wei_spatial, [](auto v) { return v >= 7; }))
-        return -2.0;
-#endif
-
-    // Use transpose path 1x1, stride=2
-    if(GetSpatialDimension() == 2 && miopen::all_of(wei_spatial, [](auto v) { return v == 1; }) &&
-       miopen::all_of(GetConvPads(), [](auto v) { return v == 0; }) &&
-       miopen::all_of(GetConvStrides(), [](auto v) { return v == 2; }))
-    {
-        n_transpose_NCHW2CNHW = 1;
-        if(wDesc.GetType() == miopenInt8)
-            n_transpose_packed_MN2NM = 1;
-        n_gemm_strided_batched       = group_count;
-        n_transpose_CNHW2NCHW        = 1;
-        if((wDesc.GetType() == miopenInt8 || wDesc.GetType() == miopenInt8x4) &&
-           yDesc.GetType() != miopenInt32)
-            n_CastTensor = 1;
-    }
-    // 1x1_stride=1 with GEMM and zero workspace
-    else if(miopen::all_of(wei_spatial, [](auto v) { return v == 1; }) &&
-            miopen::all_of(GetConvPads(), [](auto v) { return v == 0; }) &&
-            miopen::all_of(GetConvStrides(), [](auto v) { return v == 1; }))
-    {
-
-        if(wDesc.GetType() == miopenInt8)
-        {
-            n_transpose_packed_MN2NM = in_n;
-            n_gemm_runs              = in_n;
-        }
-        else
-        {
-            n_gemm_strided_batched = group_count;
-            n_gemm_runs            = in_n;
-        }
-        if((wDesc.GetType() == miopenInt8 || wDesc.GetType() == miopenInt8x4) &&
-           yDesc.GetType() != miopenInt32)
-            n_CastTensor = 1;
-    }
-    else // not 1x1
-    {
-        n_Im2ColGPU = in_n;
-        if(wDesc.GetType() == miopenInt8)
-            n_transpose_packed_MN2NM = in_n;
-        n_gemm_strided_batched       = group_count;
-        n_gemm_runs                  = in_n;
-        if((wDesc.GetType() == miopenInt8 || wDesc.GetType() == miopenInt8x4) &&
-           yDesc.GetType() != miopenInt32)
-            n_CastTensor = 1;
-    }
-
-    auto wti = 1.0;
-    wti *= SlowdownFactor(n_transpose_NCHW2CNHW, 0.7, 0.9);
-    wti *= SlowdownFactor(n_transpose_CNHW2NCHW, 0.7, 0.9);
-    wti *= SlowdownFactor(n_gemm_runs, 0.9, 0.9);
-    wti *= SlowdownFactor(n_gemm_strided_batched, 1.0, 0.95);
-    wti *= SlowdownFactor(n_transpose_packed_MN2NM, 0.7, 0.9);
-    wti *= SlowdownFactor(n_CastTensor, 0.95, 0.9);
-    wti *= SlowdownFactor(n_Im2ColGPU, 0.4, 0.8);
-    return wti;
-}
-
-float ConvolutionDescriptor::ComputeGemmWtiBwd(const TensorDescriptor& dyDesc,
-                                               const TensorDescriptor& wDesc,
-                                               const TensorDescriptor& dxDesc) const
-{
-    std::ignore = dyDesc;
-
-    int n_SetTensor            = 0;
-    int n_transpose_NCHW2CNHW  = 0;
-    int n_transpose_CNHW2NCHW  = 0;
-    int n_gemm_strided_batched = 1; // not strided-batched by default
-    int n_gemm_runs            = 1;
-    int n_Col2ImGPU            = 0;
-
-    std::size_t in_n, in_c;
-    std::tie(in_n, in_c) = tie_pick<0, 1>()(dxDesc.GetLengths());
-    std::size_t spatial_dim = GetSpatialDimension();
-    auto wei_spatial        = boost::adaptors::slice(wDesc.GetLengths(), 2, 2 + spatial_dim);
-
-    // 1x1 does not require col2im
-    if(GetSpatialDimension() == 2 && miopen::all_of(wei_spatial, [](auto v) { return v == 1; }) &&
-       miopen::all_of(GetConvPads(), [](auto v) { return v == 0; }) &&
-       miopen::all_of(GetConvStrides(), [](auto v) { return v == 2; }))
-    {
-        n_SetTensor            = 1;
-        n_transpose_NCHW2CNHW  = 1;
-        n_gemm_strided_batched = group_count;
-        n_transpose_CNHW2NCHW  = 1;
-    }
-    // 1x1_stride=1 convolutions use GEMM and zero workspace
-    else if(miopen::all_of(wei_spatial, [](auto v) { return v == 1; }) &&
-            miopen::all_of(GetConvPads(), [](auto v) { return v == 0; }) &&
-            miopen::all_of(GetConvStrides(), [](auto v) { return v == 1; }))
-    {
-        n_gemm_strided_batched = in_n;
-    }
-    // if not 1x1
-    else
-    {
-        n_gemm_strided_batched = group_count;
-        n_gemm_runs            = in_n;
-        n_Col2ImGPU            = in_n;
-    }
-
-    auto wti = 1.0;
-    wti *= SlowdownFactor(n_SetTensor, 0.95, 0.99);
-    wti *= SlowdownFactor(n_transpose_NCHW2CNHW, 0.7, 0.9);
-    wti *= SlowdownFactor(n_transpose_CNHW2NCHW, 0.7, 0.9);
-    wti *= SlowdownFactor(n_gemm_runs, 0.9, 0.9);
-    wti *= SlowdownFactor(n_gemm_strided_batched, 1.0, 0.95);
-    wti *= SlowdownFactor(n_Col2ImGPU, 0.4, 0.8);
-    return wti;
-}
-
-float ConvolutionDescriptor::ComputeGemmWtiWrw(const TensorDescriptor& dyDesc,
-                                               const TensorDescriptor& xDesc,
-                                               const TensorDescriptor& dwDesc) const
-{
-    std::ignore = dyDesc;
-
-    int n_gemm_strided_batched           = 1; // not strided-batched by default
-    int n_gemm_strided_batched_sequental = 1; // not strided-batched-sequental by default
-    int n_gemm_runs                      = 1;
-    int n_Im2ColGPU                      = 0;
-
-    std::size_t in_n, in_c;
-    std::tie(in_n, in_c) = tie_pick<0, 1>()(xDesc.GetLengths());
-    auto wei_spatial = boost::adaptors::slice(dwDesc.GetLengths(), 2, 2 + GetSpatialDimension());
-
-    // if not 1x1
-    if((miopen::any_of(wei_spatial, [](auto v) { return v != 1; }) ||
-        miopen::any_of(GetConvPads(), [](auto v) { return v != 0; }) ||
-        miopen::any_of(GetConvStrides(), [](auto v) { return v != 1; })))
-    {
-        n_Im2ColGPU            = in_n;
-        n_gemm_strided_batched = group_count;
-        n_gemm_runs            = in_n;
-    }
-    // 1x1 does not require im2col or workspace
-    else if(miopen::any_of(wei_spatial, [](auto v) { return v == 1; }) &&
-            miopen::any_of(GetConvPads(), [](auto v) { return v == 0; }) &&
-            miopen::any_of(GetConvStrides(), [](auto v) { return v == 1; }))
-    {
-        n_gemm_strided_batched_sequental = group_count;
-        n_gemm_runs                      = in_n;
-    }
-
-    auto wti = 0.7; // Memory overhead for WrW is bigger then for Fwd/Bwd.
-    wti *= SlowdownFactor(n_gemm_runs, 0.9, 0.9);
-    wti *= SlowdownFactor(n_gemm_strided_batched, 1.0, 0.95);
-    wti *= SlowdownFactor(n_gemm_strided_batched_sequental, 1.0, 0.9);
-    wti *= SlowdownFactor(n_Im2ColGPU, 0.4, 0.8);
-    return wti;
-}
-
-=======
->>>>>>> 4d0489c7
 void ConvolutionDescriptor::GetSolutionsFallback(Handle& handle,
                                                  const ProblemDescription& problem,
                                                  const size_t maxSolutionCount,
