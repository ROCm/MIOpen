/*******************************************************************************
 *
 * MIT License
 *
 * Copyright (c) 2020 Advanced Micro Devices, Inc.
 *
 * Permission is hereby granted, free of charge, to any person obtaining a copy
 * of this software and associated documentation files (the "Software"), to deal
 * in the Software without restriction, including without limitation the rights
 * to use, copy, modify, merge, publish, distribute, sublicense, and/or sell
 * copies of the Software, and to permit persons to whom the Software is
 * furnished to do so, subject to the following conditions:
 *
 * The above copyright notice and this permission notice shall be included in all
 * copies or substantial portions of the Software.
 *
 * THE SOFTWARE IS PROVIDED "AS IS", WITHOUT WARRANTY OF ANY KIND, EXPRESS OR
 * IMPLIED, INCLUDING BUT NOT LIMITED TO THE WARRANTIES OF MERCHANTABILITY,
 * FITNESS FOR A PARTICULAR PURPOSE AND NONINFRINGEMENT. IN NO EVENT SHALL THE
 * AUTHORS OR COPYRIGHT HOLDERS BE LIABLE FOR ANY CLAIM, DAMAGES OR OTHER
 * LIABILITY, WHETHER IN AN ACTION OF CONTRACT, TORT OR OTHERWISE, ARISING FROM,
 * OUT OF OR IN CONNECTION WITH THE SOFTWARE OR THE USE OR OTHER DEALINGS IN THE
 * SOFTWARE.
 *
 *******************************************************************************/
#include <miopen/algorithm.hpp>
#include <miopen/conv_algo_name.hpp>
#include <miopen/conv/solver_finders.hpp>
#include <miopen/check_numerics.hpp>
#include <miopen/config.h>
#include <miopen/convolution.hpp>
#include <miopen/db.hpp>
#include <miopen/db_record.hpp>
#include <miopen/env.hpp>
#include <miopen/find_db.hpp>
#include <miopen/find_controls.hpp>
#include <miopen/float_equal.hpp>
#include <miopen/invoker.hpp>
#include <miopen/kernel.hpp>
#include <miopen/solver.hpp>
#include <miopen/tensor_ops.hpp>
#include <miopen/tensor.hpp>
#include <miopen/util.hpp>
#include <miopen/visit_float.hpp>
#include <miopen/datatype.hpp>
#include <miopen/any_solver.hpp>
#include <miopen/conv/tensors.hpp>
#include <miopen/conv/compiled_in_parameters.hpp>
#include <miopen/conv/data_invoke_params.hpp>
#include <miopen/conv/wrw_invoke_params.hpp>

#include <cassert>
#include <functional>
#include <type_traits>

#include <boost/range/adaptors.hpp>

namespace miopen {

MIOPEN_DECLARE_ENV_VAR(MIOPEN_CONV_PRECISE_ROCBLAS_TIMING)
MIOPEN_DECLARE_ENV_VAR(MIOPEN_DEBUG_CONV_IMMED_FALLBACK)
MIOPEN_DECLARE_ENV_VAR(MIOPEN_DEBUG_COMPILE_ONLY)
MIOPEN_DECLARE_ENV_VAR(MIOPEN_DUMP_TENSOR_PATH)

size_t GetKernelGlobalWorkDim(const KernelInvoke& kernel, int dim) { return kernel.gdims[dim]; }

size_t GetKernelLocalWorkDim(const KernelInvoke& kernel, int dim) { return kernel.ldims[dim]; }

static inline void ValidateGroupCount(const TensorDescriptor& xDesc,
                                      const TensorDescriptor& wDesc,
                                      const ConvolutionDescriptor& conv)
{
  //return;
    ///\todo How make these validation clearly
    if(conv.group_count == 1)
    {
        if((((wDesc.GetLayout_t() == miopenTensorNCHW) ||
             (wDesc.GetLayout_t() == miopenTensorNCHWc4) ||
             (wDesc.GetLayout_t() == miopenTensorNCHWc8)) &&
            (xDesc.GetLengths()[1] != wDesc.GetLengths()[1])) ||
           ((wDesc.GetLayout_t() == miopenTensorCHWNc4 ||
             wDesc.GetLayout_t() == miopenTensorCHWNc8) &&
            (xDesc.GetLengths()[1] != wDesc.GetLengths()[0])))
            MIOPEN_THROW(miopenStatusBadParm, "Invalid filter channel number");
    }
    if(conv.group_count > 1)
    {
        if(xDesc.GetLengths()[1] % conv.group_count != 0 ||
           conv.group_count > xDesc.GetLengths()[1] ||
           (((wDesc.GetLayout_t() == miopenTensorNCHW) ||
             (wDesc.GetLayout_t() == miopenTensorNCHWc4) ||
             (wDesc.GetLayout_t() == miopenTensorNCHWc8)) &&
            (wDesc.GetLengths()[0] % conv.group_count != 0 ||
             conv.group_count > wDesc.GetLengths()[0])) ||
           ((wDesc.GetLayout_t() == miopenTensorCHWNc4 ||
             wDesc.GetLayout_t() == miopenTensorCHWNc8) &&
            (wDesc.GetLengths()[3] % conv.group_count != 0 ||
             conv.group_count > wDesc.GetLengths()[3])))
            MIOPEN_THROW(miopenStatusBadParm, "Invalid group number");
        if((((wDesc.GetLayout_t() == miopenTensorNCHW) ||
             (wDesc.GetLayout_t() == miopenTensorNCHWc4) ||
             (wDesc.GetLayout_t() == miopenTensorNCHWc8)) &&
            (xDesc.GetLengths()[1] / conv.group_count != wDesc.GetLengths()[1])) ||
           ((wDesc.GetLayout_t() == miopenTensorCHWNc4 ||
             wDesc.GetLayout_t() == miopenTensorCHWNc8)))
            MIOPEN_THROW(miopenStatusBadParm, "Invalid filter channel number");
    }
}

static Invoker PrepareInvoker(ExecutionContext ctx,
                              const conv::ProblemDescription& problem,
                              const NetworkConfig& config,
                              solver::Id solver_id)
{
    ctx.DetectRocm();
    problem.SetupFloats(ctx);
    ctx.do_search = false;

    const auto legacy_ctx     = ConvolutionContext{ctx};
    const auto legacy_problem = ProblemDescription{problem};
    const auto solver         = solver_id.GetSolver();
    auto db                   = GetDb(ctx);
    auto solution =
        solver.FindSolution(legacy_ctx, legacy_problem, db, {}); // auto tune is not expected here
    auto& handle = ctx.GetStream();
    auto invoker = handle.PrepareInvoker(*solution.invoker_factory, solution.construction_params);
    const auto algo = AlgorithmName{solver_id.GetAlgo(problem.GetDirection())};

    handle.RegisterInvoker(invoker, config, solver_id.ToString(), algo);
    return invoker;
}

Invoker LoadOrPrepareInvoker(const ExecutionContext& ctx,
                             const conv::ProblemDescription& problem,
                             solver::Id solver_id)
{
    const auto& handle = ctx.GetStream();
    const auto config  = problem.BuildConfKey();
    auto invoker       = handle.GetInvoker(config, solver_id);
    if(invoker)
        return *invoker;
    return PrepareInvoker(ctx, problem, config, solver_id);
}

static void
CompileSolution(solver::Id solver_id, ExecutionContext ctx, const conv::ProblemDescription& problem)
{
    if(!solver_id.IsValid())
        MIOPEN_THROW(miopenStatusBadParm, "solver_id = " + solver_id.ToString());

    ctx.disable_search_enforce = true;
    LoadOrPrepareInvoker(ctx, problem, solver_id);
}

/// Keep only the best within algorithm, remove all others.
static void ShrinkToFind10Results(std::vector<PerfField>& found)
{
    std::vector<PerfField> out;
    std::sort(begin(found), end(found));
    for(const auto& f : found)
    {
        // If an algo already resides in out, then skip solver.
        if(std::find_if(out.begin(), out.end(), [&](const auto& o) {
               return o.algorithm == f.algorithm;
           }) != out.end())
            continue;
        out.emplace_back(f);
    }
    found = out;
}

static inline std::vector<PerfField> FindConvolution(const ExecutionContext& ctx,
                                                     const conv::ProblemDescription& problem,
                                                     const AnyInvokeParams& invoke_ctx)
{
    auto results         = std::vector<PerfField>{};
    auto sol             = boost::optional<miopenConvSolution_t>{};
    const auto& conv     = problem.GetConv();
    const auto& findMode = conv.findMode;

    if(findMode.IsFast(ctx) || findMode.IsHybrid(ctx))
    {
        auto fallback = bool{};
        auto sols     = conv.GetSolutions(ctx, problem, 1, &fallback);
        if(!sols.empty() && !(findMode.IsHybrid(ctx) && fallback))
            sol = sols.front();
        // In Hybrid Find mode, we use Normal Find instead of Immediate fallback kernels.
    }

    if(sol.has_value())
    {
        /// It is possible to measure actual execution time and return it to the caller.
        /// \todo Consider if we need (and want to spend time) for this.
        const auto id = solver::Id{sol->solution_id};
        CompileSolution(id, ctx, problem);
        results.push_back(
            {id.GetAlgo(problem.GetDirection()), id.ToString(), sol->time, sol->workspace_size});
    }
    else
    {
        results = UserFindDbRecord::TryLoad(ctx.GetStream(), problem, [&](DbRecord& record) {
            auto conv_ctx                       = ConvolutionContext{ctx};
            conv_ctx.use_dynamic_solutions_only = findMode.IsDynamicHybrid(ctx);
            auto legacy_problem                 = ProblemDescription(problem);

            ConvFindCore(invoke_ctx,
                         record,
                         conv_ctx,
                         legacy_problem,
                         conv.IsWinograd3x3SupportedAndFast(conv_ctx, legacy_problem),
                         GetConvSolverFinders());
        });
    }

<<<<<<< HEAD
static inline void AppendPointersToElements(const std::vector<miopen::solver::ConvSolution>& from,
                                            std::vector<const miopen::solver::ConvSolution*>& to)
{
    std::transform(from.begin(),
                   from.end(),
                   std::back_inserter(to),
                   [](const miopen::solver::ConvSolution& s) { return &s; });
}

static void DirConvFindCore(Handle& handle,
                            const TensorDescriptor& xDesc,
                            ConstData_t x,
                            const TensorDescriptor& wDesc,
                            ConstData_t w,
                            const TensorDescriptor& yDesc,
                            Data_t y,
                            Data_t workSpace,
                            size_t workSpaceSize,
                            const ConvolutionDescriptor& conv,
                            bool exhaustiveSearch,
                            DbRecord& record,
                            ConvolutionContext& ctx, // non-const only for use_winograd_only hack.
                            bool use_winograd_only)
{
    AutoEnableProfiling enableProfiling{handle};
    std::cout<<"dir conv find core***************"<<std::endl;
    ValidateGroupCount(xDesc, wDesc, conv);
=======
    if(IsEnabled(MIOPEN_DEBUG_COMPILE_ONLY{}))
        MIOPEN_THROW(
            miopenStatusGpuOperationsSkipped,
            "MIOPEN_DEBUG_COMPILE_ONLY is enabled, escaping forward convolution. Search skipped.");
>>>>>>> 9a4e31c6

    ShrinkToFind10Results(results);

    for(const auto& entry : results)
        MIOPEN_LOG_I(entry.algorithm << "\t" << entry.time << "\t" << entry.workspace);

    return results;
}

void ConvolutionDescriptor::FindConvFwdAlgorithm(Handle& handle,
                                                 const TensorDescriptor& xDesc,
                                                 ConstData_t x,
                                                 const TensorDescriptor& wDesc,
                                                 ConstData_t w,
                                                 const TensorDescriptor& yDesc,
                                                 Data_t y,
                                                 const int requestAlgoCount,
                                                 int* const returnedAlgoCount,
                                                 miopenConvAlgoPerf_t* perfResults,
                                                 Data_t workSpace,
                                                 size_t workSpaceSize,
                                                 bool exhaustiveSearch) const
{
    MIOPEN_LOG_I("requestAlgoCount = " << requestAlgoCount << ", workspace = " << workSpaceSize);
    if(x == nullptr || w == nullptr || y == nullptr)
        MIOPEN_THROW(miopenStatusBadParm, "Buffers cannot be NULL");
    if(returnedAlgoCount == nullptr)
        MIOPEN_THROW(miopenStatusBadParm, "returnedAlgoCount cannot be nullptr");
    if(perfResults == nullptr)
        MIOPEN_THROW(miopenStatusBadParm, "perfResults cannot be nullptr");
    if(requestAlgoCount < 1)
        MIOPEN_THROW(miopenStatusBadParm, "requestAlgoCount cannot be < 1");

    *returnedAlgoCount = 0;

    const auto problem =
        conv::ProblemDescription(xDesc, wDesc, yDesc, *this, conv::Direction::Forward);
    const auto ctx = [&] {
        auto tmp = ExecutionContext{&handle};
        tmp.DetectRocm();
        problem.SetupFloats(tmp);
        tmp.do_search = exhaustiveSearch;
        return tmp;
    }();

    const auto invoke_ctx = conv::DataInvokeParams{InvokeType::Evaluate,
                                                   {xDesc, x, wDesc, w, yDesc, y},
                                                   workSpace,
                                                   workSpaceSize,
                                                   attribute.gfx90aFp16alt.GetFwd()};

    const auto results = FindConvolution(ctx, problem, invoke_ctx);

    if(results.empty())
        // Changes to this message lead to failures in test_conv_for_implicit_gemm
        // To fix them check the test
        // Two similar messages are in other convolution find methods
        MIOPEN_THROW("No suitable algorithm was found to execute the required convolution");

    *returnedAlgoCount = std::min(requestAlgoCount, static_cast<int>(results.size()));

    for(int i = 0; i < *returnedAlgoCount; i++)
    {
        perfResults[i].fwd_algo = StringToConvolutionFwdAlgo(results[i].algorithm);
        perfResults[i].time     = results[i].time;
        perfResults[i].memory   = results[i].workspace;
    }

    MIOPEN_LOG_I("FW Chosen Algorithm: " << results[0].solver_id << " , " << results[0].workspace
                                         << ", " << results[0].time);
}

void ValidateConvTensors(const ConvTensors& tensors)
{
    const auto invalid_buffers =
        tensors.x == nullptr || tensors.w == nullptr || tensors.y == nullptr;

    const auto tensor_sizes_not_matched = tensors.xDesc.GetSize() != tensors.yDesc.GetSize() ||
                                          tensors.xDesc.GetSize() != tensors.wDesc.GetSize();

    const auto trivial_tensor_types_not_matched =
        tensors.xDesc.GetType() != tensors.yDesc.GetType() &&
        tensors.xDesc.GetType() != miopenInt8 && tensors.xDesc.GetType() != miopenInt8x4;

    // if(xDesc.GetLengths()[1] != wDesc.GetLengths()[1]) {
    //    MIOPEN_THROW(miopenStatusBadParm);
    //}

    const auto x_tensor_invalid = tensors.xDesc.GetSize() < 3;

    const auto bad_parameters = invalid_buffers || tensor_sizes_not_matched ||
                                trivial_tensor_types_not_matched || x_tensor_invalid;

    if(bad_parameters)
        MIOPEN_THROW(miopenStatusBadParm);
}

void ValidateAlphaBeta(const void* alpha, const void* beta)
{
    if(!float_equal(*(static_cast<const float*>(alpha)), 1.0) ||
       !float_equal(*(static_cast<const float*>(beta)), 0))
    {
        MIOPEN_THROW(miopenStatusNotImplemented, "Only alpha=1 and beta=0 is supported");
    }
}

void DumpTensorToFileFromDevice(const miopen::Handle& handle,
                                const miopen::TensorDescriptor& tDesc,
                                ConstData_t dData,
                                const std::string& filename)
{
    if(dData == nullptr)
    {
        MIOPEN_LOG_E("Dereferencing nullptr when trying to dump tensor from gpu");
        return;
    }
    namespace fs = boost::filesystem;

    fs::path file_name_with_path(filename);
    fs::path path = file_name_with_path.parent_path();

    // dump to current folder if full path not provided.
    if(path.empty())
    {
        path                = fs::current_path();
        file_name_with_path = path / file_name_with_path; // append paths
    }
    if(!fs::exists(path))
    {
        MIOPEN_LOG_E("Directory does not exists : " << path);
        return;
    }
    std::string file_name_with_path_str = file_name_with_path.string();

    std::ofstream file_stream;
    file_stream.open(file_name_with_path_str);

    if(!file_stream.is_open())
    {
        MIOPEN_LOG_E("Cannot write to file : " << file_name_with_path_str);
        return;
    }

    // read tensor data from gpu
    size_t num_bytes = tDesc.GetNumBytes();
    MIOPEN_LOG_I2("Start bringing tensor from device to host");
    std::vector<char> hdata(num_bytes);
    handle.ReadTo(hdata.data(), dData, num_bytes);
    MIOPEN_LOG_I2("Done bringing tensor from device to host");
    // write tensor data to file
    const char* pointer = reinterpret_cast<const char*>(&hdata[0]);
    file_stream.write(pointer, num_bytes);
    file_stream.close();
    MIOPEN_LOG_I("Dumping tensor to file : " << file_name_with_path_str);
}

static void ConvForwardCheckNumerics(const Handle& handle,
                                     const ConvFwdTensors& tensors,
                                     std::function<void()>&& worker)
{
    if(!miopen::CheckNumericsEnabled())
    {
        worker();
        return;
    }

    bool flag = false;

    flag |= miopen::checkNumericsInput(handle, tensors.xDesc, tensors.x);
    flag |= miopen::checkNumericsInput(handle, tensors.wDesc, tensors.w);

    worker();

    flag |= miopen::checkNumericsOutput(handle, tensors.yDesc, tensors.y);

    const char* file_name = miopen::GetStringEnv(MIOPEN_DUMP_TENSOR_PATH{});
    if(flag && static_cast<bool>(file_name))
    {
        std::string file_name_str = file_name;
        DumpTensorToFileFromDevice(handle, tensors.xDesc, tensors.x, file_name_str + "_x.bin");
        DumpTensorToFileFromDevice(handle, tensors.wDesc, tensors.w, file_name_str + "_w.bin");
        DumpTensorToFileFromDevice(handle, tensors.yDesc, tensors.y, file_name_str + "_y.bin");
    }
}

void ConvolutionDescriptor::ConvolutionForward(Handle& handle,
                                               const void* alpha,
                                               const TensorDescriptor& xDesc,
                                               ConstData_t x,
                                               const TensorDescriptor& wDesc,
                                               ConstData_t w,
                                               miopenConvFwdAlgorithm_t algo,
                                               const void* beta,
                                               const TensorDescriptor& yDesc,
                                               Data_t y,
                                               Data_t workSpace,
                                               size_t workSpaceSize) const
{
    MIOPEN_LOG_I("algo = " << algo << ", workspace = " << workSpaceSize);

    if(!(xDesc.IsPacked() && wDesc.IsPacked() && yDesc.IsPacked()))
    {
        MIOPEN_THROW(miopenStatusNotImplemented, "Only fully packed tensors are supported");
    }

    const auto tensors = ConvFwdTensors{xDesc, x, wDesc, w, yDesc, y};
    ValidateConvTensors(tensors);
    ValidateAlphaBeta(alpha, beta);

    if(algo != miopenConvolutionFwdAlgoGEMM && xDesc.GetType() == miopenInt8x4)
    {
        MIOPEN_THROW(miopenStatusBadParm);
    }

    ConvForwardCheckNumerics(handle, tensors, [&]() {
      std::cout<<"123456789"<<std::endl;
        ValidateGroupCount(xDesc, wDesc, *this);

        const auto algorithm_name = AlgorithmName{ConvolutionAlgoToDirectionalString(
            static_cast<miopenConvAlgorithm_t>(algo), conv::Direction::Forward)};

        const auto problem =
            ProblemDescription{xDesc, wDesc, yDesc, *this, conv::Direction::Forward};
        const auto network_config = problem.BuildConfKey();
        const auto& invoker       = handle.GetInvoker(network_config, {}, algorithm_name);

        if(invoker)
        {
            const auto& invoke_ctx = conv::DataInvokeParams{
                tensors, workSpace, workSpaceSize, this->attribute.gfx90aFp16alt.GetFwd()};
            (*invoker)(handle, invoke_ctx);
            return;
        }

        MIOPEN_THROW("No invoker was registered for convolution forward. Was find executed?");
    });
}
static std::size_t GetSolutionCount(Handle& handle, const conv::ProblemDescription& problem)
{
    const FindDbRecord fdb_record{handle, problem};
    if(fdb_record.empty())
        return 0;
    return std::distance(fdb_record.begin(), fdb_record.end());
}

static const char immFallbackFailed[] =
    "Requested convolution is not supported or Immediate mode Fallback unsuccessful.";

std::size_t
ConvolutionDescriptor::GetSolutionCountFallback(const ExecutionContext& exec_ctx,
                                                const conv::ProblemDescription& problem) const
{
    const auto maxSolutionCount = solver::GetSolversByPrimitive(solver::Primitive::Convolution)
                                      .size(); // Simple and guarantees to provide enough space.
    const auto n = GetSolutionsFallback(exec_ctx, problem, maxSolutionCount).size();
    if(n > 0)
        return n;
    MIOPEN_LOG_I(immFallbackFailed);
    /// When count=0 the reason could be:
    /// * (1) Convolution is not implemented in the library at all, so Find() would fail as
    ///   well. This is case when rc = miopenStatusNotImplemented is correct.
    /// * (2) Variant of the above: Convolution is implemented, but implementation is disabled,
    ///   for example, rocBLAS is not installed or some convolutions are disabled by the
    ///   environment setting.
    /// * (3) There is none relevant record in the find-db and fallback path was unable to
    ///   choose suitable solution.
    ///
    /// We can't distinguish these three cases.
    /// Let's do like Find() does:
    MIOPEN_THROW(miopenStatusNotImplemented, immFallbackFailed);
}

std::size_t ConvolutionDescriptor::GetSolutionCount(const ExecutionContext& exec_ctx,
                                                    const conv::ProblemDescription& problem) const
{
    MIOPEN_LOG_I("");
    const auto n = miopen::GetSolutionCount(exec_ctx.GetStream(), problem);
    if(n > 0)
        return n;
    return GetSolutionCountFallback(exec_ctx, problem);
}

struct SolutionTimeComparator
{
    bool operator()(const miopenConvSolution_t& lhs, const miopenConvSolution_t& rhs) const
    {
        // Negative values are very coarse estimations.
        // The more modulus, the "worse" (slower) is solution.
        if(lhs.time < 0 && rhs.time < 0)
            return !(lhs.time < rhs.time);
        // Positive values are always "better" than negative (coarse) estimations.
        if(lhs.time > 0 && rhs.time < 0)
            return true;
        if(lhs.time < 0 && rhs.time > 0)
            return false;
        // Both values are positive. The less is the better.
        return (lhs.time < rhs.time);
    }
};

std::vector<miopenConvSolution_t>
ConvolutionDescriptor::GetSolutionsFallback(const ExecutionContext& exec_ctx,
                                            const conv::ProblemDescription& problem,
                                            const size_t maxSolutionCount) const
{
    if(miopen::IsDisabled(MIOPEN_DEBUG_CONV_IMMED_FALLBACK{}))
    {
        MIOPEN_LOG_I("Disabled via environment");
        return {};
    }

    /// \todo This is terrible. Should do away when we converge to
    /// single conv::ProblemDescription type.
    const auto ctx        = ConvolutionContext{exec_ctx};
    const auto legacy_ctx = ProblemDescription{problem};
    const auto& inDesc =
        (problem.GetDirection() == conv::Direction::Forward) ? problem.GetIn() : problem.GetOut();
    const auto& weightsDesc = problem.GetWeights();
    // This check is needed on fallback path only.
    // On regular path (find-db hit) this was checked during Find().
    ValidateGroupCount(inDesc, weightsDesc, *this);

    auto interim = std::vector<miopenConvSolution_t>{};
    interim.reserve(maxSolutionCount); // For speed. In most cases we have less entries than asked.

    const auto wti2time = [](const float& wti) {
        assert(wti != 0.0f);
        if(wti <= 0.0f) // Return negative values as is, avoid DIV/0.
            return wti;
        return 10.0f / wti; // Assume WTI == 1.0 (100%) is 10 ms.
    };

    for(const auto& solver_id : solver::GetSolversByPrimitive(solver::Primitive::Convolution))
    {
        // solver_id is always valid here, because taken from registry.
        // Validity check is not required.
        const auto algo = solver_id.GetAlgo();
        if(IsAlgorithmDisabled(algo)) // Algos can be disabled globally.
            continue;
        const auto& s = solver_id.GetSolver();
        // Let's allow non-dynamic later, if necessary.
        if(s.IsEmpty() || !s.IsDynamic() || !s.IsApplicable(ctx, problem))
            continue;

        const auto wti = s.GetWti(ctx, problem);
        MIOPEN_LOG_I2(solver_id.ToString() << " Estimated WTI = " << wti);
        if(wti < 0.0f) // Skip unknown WTIs.
            continue;

        interim.emplace_back(miopenConvSolution_t{
            wti2time(wti), s.GetWorkspaceSize(ctx, legacy_ctx), solver_id.Value(), algo});
    }

    MIOPEN_LOG_I2("maxSolutionCount = " << maxSolutionCount << ", available = " << interim.size());
    for(const auto& s : interim)
        MIOPEN_LOG_I2("id: " << s.solution_id << " algo: " << s.algorithm << ", time: " << s.time
                             << " ms, ws: " << s.workspace_size
                             << ", name: " << miopen::solver::Id(s.solution_id).ToString());

    std::sort(begin(interim), end(interim), SolutionTimeComparator{});
    interim.resize(std::min(maxSolutionCount, interim.size()));
    return interim;
}

std::vector<miopenConvSolution_t> GetSolutions(const ExecutionContext& exec_ctx,
                                               const conv::ProblemDescription& problem,
                                               const size_t maxSolutionCount)
{
    auto algo_resolver = std::function<int(const std::string&)>{};

    switch(problem.GetDirection())
    {
    case conv::Direction::Forward: algo_resolver = &StringToConvolutionFwdAlgo; break;
    case conv::Direction::BackwardData: algo_resolver = &StringToConvolutionBwdDataAlgo; break;
    case conv::Direction::BackwardWeights:
        algo_resolver = &StringToConvolutionBwdWeightsAlgo;
        break;
    }

    const FindDbRecord fdb_record{exec_ctx.GetStream(), problem};

    if(fdb_record.empty())
        return {};

    auto interim = std::vector<miopenConvSolution_t>{};
    interim.reserve(20); // Heuristic for speed.

    // Individual Solvers can be enabled/disabled by environment settings.
    // Applicability is also affected by presence of external tools (e.g. assembler)
    // ROCm version, specific features of GPU (like xnack) etc.
    // All the above can be found by calling IsApplicable().
    // We need fully initialized context for this, see below.
    auto ctx = ConvolutionContext{exec_ctx};
    ctx.DetectRocm();

    for(const auto& pair : fdb_record)
    {
        const auto algo = static_cast<miopenConvAlgorithm_t>(algo_resolver(pair.second.algorithm));
        if(IsAlgorithmDisabled(algo))
            continue;

        const auto solver_id = solver::Id{pair.first};
        // Wrong IDs can't be used to call IsApplicable(), so let's
        // ignore obsolete or invalid IDs read from find-db first.
        if(!solver_id.IsValid())
        {
            // Do not disturb users with warnings unless detailed log is enabled.
            MIOPEN_LOG_I("[Warning] incorrect solver_id: " << pair.first);
            continue;
        }

        interim.emplace_back(
            miopenConvSolution_t{pair.second.time, pair.second.workspace, solver_id.Value(), algo});
    }

    std::sort(begin(interim), end(interim), SolutionTimeComparator{});

    // Let's avoid checks of solvers that reside beyond maxSolutionCount,
    // i.e. those that unnecessary anyway. This optimization is important
    // because applicability check may involve running MIIR compiler
    // (for MLIR solvers), which can be very slow.
    interim.resize(std::min(interim.size(), maxSolutionCount));
    const auto to_erase_from = std::remove_if(interim.begin(), interim.end(), [&](auto&& entry) {
        const auto solver_id = solver::Id{entry.solution_id};
        return !solver_id.GetSolver().IsApplicable(ctx, problem);
    });
    interim.erase(to_erase_from, interim.end());

    return interim;
}

/// \todo Extend miopenConvSolution_t with an attribute indicating
/// how the solution was obtained (benchmarked on the current system,
/// taken from the System find-db, heuristically estimated, produced by
/// MLP classifier...) and then remove the fallbackPathTaken out param.
std::vector<miopenConvSolution_t>
ConvolutionDescriptor::GetSolutions(const ExecutionContext& exec_ctx,
                                    const conv::ProblemDescription& problem,
                                    size_t maxSolutionCount,
                                    bool* fallbackPathTaken) const
{
    MIOPEN_LOG_I("");
    auto solutions = miopen::GetSolutions(exec_ctx, problem, maxSolutionCount);

    if(fallbackPathTaken != nullptr)
        *fallbackPathTaken = solutions.empty();

    if(!solutions.empty())
        return solutions;

    return GetSolutionsFallback(exec_ctx, problem, maxSolutionCount);
}
std::size_t ConvolutionDescriptor::GetForwardSolutionWorkspaceSize(Handle& handle,
                                                                   const TensorDescriptor& wDesc,
                                                                   const TensorDescriptor& xDesc,
                                                                   const TensorDescriptor& yDesc,
                                                                   solver::Id solver_id) const
{
    MIOPEN_LOG_I("solver_id = " << solver_id.ToString());
    if(!solver_id.IsValid())
        MIOPEN_THROW(miopenStatusBadParm, "invalid solution id = " + solver_id.ToString());
    auto sol = solver_id.GetSolver();
    if(!sol.MayNeedWorkspace())
        return 0;
    const auto problem = ProblemDescription{xDesc, wDesc, yDesc, *this, conv::Direction::Forward};
    auto ctx           = ConvolutionContext{};
    ctx.SetStream(&handle);
    ctx.DetectRocm();
    if(sol.IsApplicable(ctx, problem))
        return sol.GetWorkspaceSize(ctx, problem);
    MIOPEN_THROW(miopenStatusBadParm,
                 "The supplied solution id: " + solver_id.ToString() +
                     " is not applicable to the current problem");
}

void ConvolutionDescriptor::CompileSolution(const ExecutionContext& ctx,
                                            const conv::ProblemDescription& problem,
                                            solver::Id solver_id) const
{
    MIOPEN_LOG_I("solver_id = " << solver_id.ToString());
    miopen::CompileSolution(solver_id, ctx, problem);
}

void ConvolutionDescriptor::ConvolutionForwardImmediate(Handle& handle,
                                                        const TensorDescriptor& wDesc,
                                                        ConstData_t w,
                                                        const TensorDescriptor& xDesc,
                                                        ConstData_t x,
                                                        const TensorDescriptor& yDesc,
                                                        Data_t y,
                                                        Data_t workSpace,
                                                        const std::size_t workSpaceSize,
                                                        const solver::Id solver_id) const
{
    MIOPEN_LOG_I("solver_id = " << solver_id.ToString() << ", workspace = " << workSpaceSize);
    const auto tensors = ConvFwdTensors{xDesc, x, wDesc, w, yDesc, y};

    ValidateConvTensors(tensors);
    if(!solver_id.IsValid())
        MIOPEN_THROW(miopenStatusBadParm);

    ConvForwardCheckNumerics(handle, tensors, [&]() {
        const auto problem =
            conv::ProblemDescription{xDesc, wDesc, yDesc, *this, conv::Direction::Forward};
        const auto ctx        = ExecutionContext{&handle};
        const auto invoker    = LoadOrPrepareInvoker(ctx, problem, solver_id);
        const auto invoke_ctx = conv::DataInvokeParams{
            tensors, workSpace, workSpaceSize, this->attribute.gfx90aFp16alt.GetFwd()};
        invoker(handle, invoke_ctx);
    });
}

// FindBackwardDataAlgorithm()
//
void ConvolutionDescriptor::FindConvBwdDataAlgorithm(Handle& handle,
                                                     const TensorDescriptor& dyDesc,
                                                     ConstData_t dy,
                                                     const TensorDescriptor& wDesc,
                                                     ConstData_t w,
                                                     const TensorDescriptor& dxDesc,
                                                     Data_t dx,
                                                     const int requestAlgoCount,
                                                     int* const returnedAlgoCount,
                                                     miopenConvAlgoPerf_t* perfResults,
                                                     Data_t workSpace,
                                                     size_t workSpaceSize,
                                                     bool exhaustiveSearch) const
{
    MIOPEN_LOG_I("requestAlgoCount = " << requestAlgoCount << ", workspace = " << workSpaceSize);
    if(dx == nullptr || w == nullptr || dy == nullptr)
        MIOPEN_THROW(miopenStatusBadParm, "Buffers cannot be NULL");
    if(returnedAlgoCount == nullptr)
        MIOPEN_THROW(miopenStatusBadParm, "returnedAlgoCount cannot be nullptr");
    if(perfResults == nullptr)
        MIOPEN_THROW(miopenStatusBadParm, "perfResults cannot be nullptr");
    if(requestAlgoCount < 1)
        MIOPEN_THROW(miopenStatusBadParm, "requestAlgoCount cannot be < 1");

    *returnedAlgoCount = 0;

    ValidateGroupCount(dxDesc, wDesc, *this);

    const auto problem =
        conv::ProblemDescription{dyDesc, wDesc, dxDesc, *this, conv::Direction::BackwardData};

    const auto ctx = [&] {
        auto tmp = ExecutionContext{&handle};
        tmp.DetectRocm();
        problem.SetupFloats(tmp);
        tmp.do_search = exhaustiveSearch;
        return tmp;
    }();

    const auto invoke_ctx = conv::DataInvokeParams{InvokeType::Evaluate,
                                                   {dyDesc, dy, wDesc, w, dxDesc, dx},
                                                   workSpace,
                                                   workSpaceSize,
                                                   this->attribute.gfx90aFp16alt.GetBwd()};

    const auto results = FindConvolution(ctx, problem, invoke_ctx);

    if(results.empty())
        // Changes to this message lead to failures in test_conv_for_implicit_gemm
        // To fix them check the test
        // Two similar messages are in other convolution find methods
        MIOPEN_THROW("No suitable algorithm was found to execute the required convolution");

    *returnedAlgoCount = std::min(requestAlgoCount, static_cast<int>(results.size()));

    for(int i = 0; i < *returnedAlgoCount; i++)
    {
        perfResults[i].bwd_data_algo = StringToConvolutionBwdDataAlgo(results[i].algorithm);
        perfResults[i].time          = results[i].time;
        perfResults[i].memory        = results[i].workspace;
    }

    MIOPEN_LOG_I("BWD Chosen Algorithm: " << results[0].solver_id << " , " << results[0].workspace
                                          << ", " << results[0].time);
}
static void ConvBwdCheckNumerics(const Handle& handle,
                                 const ConvBwdTensors& tensors,
                                 const void* beta,
                                 std::function<void()>&& worker)
{
    if(!miopen::CheckNumericsEnabled())
    {
        worker();
        return;
    }

    bool flag = false;

    flag |= miopen::checkNumericsInput(handle, tensors.dyDesc, tensors.dy);
    flag |= miopen::checkNumericsInput(handle, tensors.wDesc, tensors.w);
    if(!float_equal(*(static_cast<const float*>(beta)), 0))
        flag |= miopen::checkNumericsInput(handle, tensors.dxDesc, tensors.dx);

    worker();

    flag |= miopen::checkNumericsOutput(handle, tensors.dxDesc, tensors.dx);

    const char* file_name = miopen::GetStringEnv(MIOPEN_DUMP_TENSOR_PATH{});
    if(flag && static_cast<bool>(file_name))
    {
        std::string file_name_str = file_name;
        DumpTensorToFileFromDevice(handle, tensors.dyDesc, tensors.dy, file_name_str + "_dy.bin");
        DumpTensorToFileFromDevice(handle, tensors.wDesc, tensors.w, file_name_str + "_w.bin");
        DumpTensorToFileFromDevice(handle, tensors.dxDesc, tensors.dx, file_name_str + "_dx.bin");
    }
}

// BackwardDataAlgorithm()
void ConvolutionDescriptor::ConvolutionBackwardData(Handle& handle,
                                                    const void* alpha,
                                                    const TensorDescriptor& dyDesc,
                                                    ConstData_t dy,
                                                    const TensorDescriptor& wDesc,
                                                    ConstData_t w,
                                                    miopenConvBwdDataAlgorithm_t algo,
                                                    const void* beta,
                                                    const TensorDescriptor& dxDesc,
                                                    Data_t dx,
                                                    Data_t workSpace,
                                                    size_t workSpaceSize) const
{
    MIOPEN_LOG_I("algo = " << algo << ", workspace = " << workSpaceSize);

    if(!(dyDesc.IsPacked() && wDesc.IsPacked() && dxDesc.IsPacked()))
    {
        MIOPEN_THROW(miopenStatusNotImplemented, "Only fully packed tensors are supported");
    }

    auto tensors = ConvBwdTensors{dyDesc, dy, wDesc, w, dxDesc, dx};

    ValidateConvTensors(tensors);
    ValidateAlphaBeta(alpha, beta);

    ConvBwdCheckNumerics(handle, tensors, beta, [&]() {
        if(dyDesc.GetLengths()[1] != wDesc.GetLengths()[0])
        {
            MIOPEN_THROW(miopenStatusBadParm);
        }
        ValidateGroupCount(dxDesc, wDesc, *this);

        const auto algorithm_name = AlgorithmName{ConvolutionAlgoToDirectionalString(
            static_cast<miopenConvAlgorithm_t>(algo), conv::Direction::BackwardData)};

        const auto problem =
            ProblemDescription{dxDesc, wDesc, dyDesc, *this, conv::Direction::BackwardData};
        const auto network_config = problem.BuildConfKey();
        const auto& invoker       = handle.GetInvoker(network_config, {}, algorithm_name);

        if(!invoker)
            MIOPEN_THROW("No invoker was registered for convolution backward. Was find executed?");

        const auto& invoke_ctx = conv::DataInvokeParams{
            tensors, workSpace, workSpaceSize, this->attribute.gfx90aFp16alt.GetBwd()};
        (*invoker)(handle, invoke_ctx);
    });
}

std::size_t ConvolutionDescriptor::GetBackwardSolutionWorkspaceSize(Handle& handle,
                                                                    const TensorDescriptor& dyDesc,
                                                                    const TensorDescriptor& wDesc,
                                                                    const TensorDescriptor& dxDesc,
                                                                    solver::Id solver_id) const
{
    MIOPEN_LOG_I2("solver_id = " << solver_id.ToString());
    if(!solver_id.IsValid())
        MIOPEN_THROW(miopenStatusBadParm, "invalid solution id = " + solver_id.ToString());

    auto sol = solver_id.GetSolver();
    if(!sol.MayNeedWorkspace())
        return 0;
    const auto problem =
        ProblemDescription{dxDesc, wDesc, dyDesc, *this, conv::Direction::BackwardData};
    auto ctx = ConvolutionContext{};
    ctx.SetStream(&handle);
    ctx.DetectRocm();
    if(sol.IsApplicable(ctx, problem))
        return sol.GetWorkspaceSize(ctx, problem);
    else
        MIOPEN_THROW(miopenStatusBadParm,
                     "The supplied solution id: " + solver_id.ToString() +
                         " is not applicable to the current problem");
}

void ConvolutionDescriptor::ConvolutionBackwardImmediate(Handle& handle,
                                                         const TensorDescriptor& dyDesc,
                                                         ConstData_t dy,
                                                         const TensorDescriptor& wDesc,
                                                         ConstData_t w,
                                                         const TensorDescriptor& dxDesc,
                                                         Data_t dx,
                                                         Data_t workSpace,
                                                         std::size_t workSpaceSize,
                                                         solver::Id solver_id) const
{
    MIOPEN_LOG_I("solver_id = " << solver_id.ToString() << ", workspace = " << workSpaceSize);
    auto tensors = ConvBwdTensors{dyDesc, dy, wDesc, w, dxDesc, dx};

    ValidateConvTensors(tensors);

    static const float beta = 0.0f;
    ConvBwdCheckNumerics(handle, tensors, &beta, [&]() {
        if(dyDesc.GetLengths()[1] != wDesc.GetLengths()[0])
        {
            MIOPEN_THROW(miopenStatusBadParm);
        }
        ValidateGroupCount(dxDesc, wDesc, *this);

        const auto problem =
            conv::ProblemDescription{dyDesc, wDesc, dxDesc, *this, conv::Direction::BackwardData};
        const auto ctx        = ExecutionContext{&handle};
        const auto invoker    = LoadOrPrepareInvoker(ctx, problem, solver_id);
        const auto invoke_ctx = conv::DataInvokeParams{
            tensors, workSpace, workSpaceSize, this->attribute.gfx90aFp16alt.GetBwd()};
        invoker(handle, invoke_ctx);
    });
}

// ConvolutionBackwardWeightsGetWorkSpaceSize
// FindBackwardWeightsAlgorithm()
//
void ConvolutionDescriptor::FindConvBwdWeightsAlgorithm(Handle& handle,
                                                        const TensorDescriptor& dyDesc,
                                                        ConstData_t dy,
                                                        const TensorDescriptor& xDesc,
                                                        ConstData_t x,
                                                        const TensorDescriptor& dwDesc,
                                                        Data_t dw,
                                                        const int requestAlgoCount,
                                                        int* const returnedAlgoCount,
                                                        miopenConvAlgoPerf_t* perfResults,
                                                        Data_t workSpace,
                                                        size_t workSpaceSize,
                                                        bool exhaustiveSearch) const
{
    MIOPEN_LOG_I("requestAlgoCount = " << requestAlgoCount << ", workspace = " << workSpaceSize);
    if(x == nullptr || dw == nullptr || dy == nullptr)
        MIOPEN_THROW(miopenStatusBadParm, "Buffers cannot be NULL");
    if(returnedAlgoCount == nullptr)
        MIOPEN_THROW(miopenStatusBadParm, "returnedAlgoCount cannot be nullptr");
    if(perfResults == nullptr)
        MIOPEN_THROW(miopenStatusBadParm, "perfResults cannot be nullptr");
    if(requestAlgoCount < 1)
        MIOPEN_THROW(miopenStatusBadParm, "requestAlgoCount cannot be < 1");
    if(xDesc.GetType() == miopenInt8)
        MIOPEN_THROW(miopenStatusBadParm);

    *returnedAlgoCount = 0;

    const auto problem =
        conv::ProblemDescription{dyDesc, dwDesc, xDesc, *this, conv::Direction::BackwardWeights};
    const auto ctx = [&] {
        auto tmp = ExecutionContext{&handle};
        tmp.DetectRocm();
        problem.SetupFloats(tmp);
        tmp.do_search = exhaustiveSearch;
        return tmp;
    }();

    const auto invoke_ctx = conv::WrWInvokeParams{InvokeType::Evaluate,
                                                  {dyDesc, dy, xDesc, x, dwDesc, dw},
                                                  workSpace,
                                                  workSpaceSize,
                                                  attribute.gfx90aFp16alt.GetWrW()};

    const auto results = FindConvolution(ctx, problem, invoke_ctx);

    if(results.empty())
        // Changes to this message lead to failures in test_conv_for_implicit_gemm
        // To fix them check the test
        // Two similar messages are in other convolution find methods
        MIOPEN_THROW("No suitable algorithm was found to execute the required convolution");

    *returnedAlgoCount = std::min(requestAlgoCount, static_cast<int>(results.size()));

    for(int i = 0; i < *returnedAlgoCount; i++)
    {
        perfResults[i].bwd_weights_algo = StringToConvolutionBwdWeightsAlgo(results[i].algorithm);
        perfResults[i].time             = results[i].time;
        perfResults[i].memory           = results[i].workspace;
    }
    MIOPEN_LOG_I("BWrW Chosen Algorithm: " << results[0].solver_id << " , " << results[0].workspace
                                           << ", " << results[0].time);
}

static void ConvWrwCheckNumerics(const Handle& handle,
                                 const ConvWrwTensors& tensors,
                                 const void* beta,
                                 std::function<void()>&& worker)
{
    if(!miopen::CheckNumericsEnabled())
    {
        worker();
        return;
    }

    bool flag = false;

    flag |= miopen::checkNumericsInput(handle, tensors.dyDesc, tensors.dy);
    flag |= miopen::checkNumericsInput(handle, tensors.xDesc, tensors.x);
    if(!float_equal(*(static_cast<const float*>(beta)), 0))
        flag |= miopen::checkNumericsInput(handle, tensors.dwDesc, tensors.dw);

    worker();

    flag |= miopen::checkNumericsOutput(handle, tensors.dwDesc, tensors.dw);

    const char* file_name = miopen::GetStringEnv(MIOPEN_DUMP_TENSOR_PATH{});
    if(flag && static_cast<bool>(file_name))
    {
        std::string file_name_str = file_name;
        DumpTensorToFileFromDevice(handle, tensors.dyDesc, tensors.dy, file_name_str + "_dy.bin");
        DumpTensorToFileFromDevice(handle, tensors.xDesc, tensors.x, file_name_str + "_x.bin");
        DumpTensorToFileFromDevice(handle, tensors.dwDesc, tensors.dw, file_name_str + "_dw.bin");
    }
}

// BackwardWeightsAlgorithm()
void ConvolutionDescriptor::ConvolutionBackwardWeights(const Handle& handle,
                                                       const void* alpha,
                                                       const TensorDescriptor& dyDesc,
                                                       ConstData_t dy,
                                                       const TensorDescriptor& xDesc,
                                                       ConstData_t x,
                                                       miopenConvBwdWeightsAlgorithm_t algo,
                                                       const void* beta,
                                                       const TensorDescriptor& dwDesc,
                                                       Data_t dw,
                                                       Data_t workSpace,
                                                       size_t workSpaceSize) const
{
    MIOPEN_LOG_I("algo = " << algo << ", workspace = " << workSpaceSize);
    decltype(auto) tensors = ConvWrwTensors{dyDesc, dy, xDesc, x, dwDesc, dw};
    ValidateConvTensors(tensors);
    ValidateAlphaBeta(alpha, beta);

    if(xDesc.GetType() == miopenInt8)
        MIOPEN_THROW(miopenStatusBadParm);

    ConvWrwCheckNumerics(handle, tensors, beta, [&]() {
        ValidateGroupCount(xDesc, dwDesc, *this);

        decltype(auto) direction      = conv::Direction::BackwardWeights;
        decltype(auto) algorithm_name = AlgorithmName{ConvolutionAlgoToDirectionalString(
            static_cast<miopenConvAlgorithm_t>(algo), direction)};
        decltype(auto) problem = conv::ProblemDescription{dyDesc, dwDesc, xDesc, *this, direction};
        decltype(auto) network_config = problem.BuildConfKey();
        decltype(auto) invoker = handle.GetInvoker(network_config, boost::none, algorithm_name);

        if(!invoker)
            MIOPEN_THROW("No invoker was registered for convolution weights. Was find executed?");

        const auto invoke_ctx = conv::WrWInvokeParams{
            tensors, workSpace, workSpaceSize, this->attribute.gfx90aFp16alt.GetWrW()};
        (*invoker)(handle, invoke_ctx);
    });
}

ProblemDescription ConvolutionDescriptor::MakeWrwProblem(const TensorDescriptor& dyDesc,
                                                         const TensorDescriptor& xDesc,
                                                         const TensorDescriptor& dwDesc) const
{
    auto problem =
        ProblemDescription{xDesc, dwDesc, dyDesc, *this, conv::Direction::BackwardWeights};
    return problem;
}

std::size_t ConvolutionDescriptor::GetWrwSolutionWorkspaceSize(Handle& handle,
                                                               const TensorDescriptor& dyDesc,
                                                               const TensorDescriptor& xDesc,
                                                               const TensorDescriptor& dwDesc,
                                                               solver::Id solver_id) const
{
    MIOPEN_LOG_I2("solver_id = " << solver_id.ToString());
    if(!solver_id.IsValid())
        MIOPEN_THROW(miopenStatusBadParm, "invalid solution id = " + solver_id.ToString());

    auto sol = solver_id.GetSolver();
    if(!sol.MayNeedWorkspace())
        return 0;
    auto problem =
        ProblemDescription{xDesc, dwDesc, dyDesc, *this, conv::Direction::BackwardWeights};
    auto ctx = ConvolutionContext{};
    ctx.SetStream(&handle);
    ctx.DetectRocm();
    if(sol.IsApplicable(ctx, problem))
        return sol.GetWorkspaceSize(ctx, problem);
    else
        MIOPEN_THROW(miopenStatusBadParm,
                     "The supplied solution id: " + solver_id.ToString() +
                         " is not applicable to the current problem");
}

void ConvolutionDescriptor::ConvolutionWrwImmediate(Handle& handle,
                                                    const TensorDescriptor& dyDesc,
                                                    ConstData_t dy,
                                                    const TensorDescriptor& xDesc,
                                                    ConstData_t x,
                                                    const TensorDescriptor& dwDesc,
                                                    Data_t dw,
                                                    Data_t workSpace,
                                                    std::size_t workSpaceSize,
                                                    solver::Id solver_id) const
{
    MIOPEN_LOG_I("solver_id = " << solver_id.ToString() << ", workspace = " << workSpaceSize);
    auto tensors = ConvWrwTensors{dyDesc, dy, xDesc, x, dwDesc, dw};
    ValidateConvTensors(tensors);

    if(xDesc.GetType() == miopenInt8)
        MIOPEN_THROW(miopenStatusBadParm);

    float beta = 0;
    ConvWrwCheckNumerics(handle, tensors, &beta, [&]() {
        ValidateGroupCount(xDesc, dwDesc, *this);

        const auto problem = conv::ProblemDescription{
            dyDesc, dwDesc, xDesc, *this, conv::Direction::BackwardWeights};
        const auto ctx        = ExecutionContext{&handle};
        const auto invoker    = LoadOrPrepareInvoker(ctx, problem, solver_id);
        const auto invoke_ctx = conv::WrWInvokeParams{
            tensors, workSpace, workSpaceSize, this->attribute.gfx90aFp16alt.GetWrW()};
        invoker(handle, invoke_ctx);
    });
}

void ConvolutionBackwardBias(const Handle& handle,
                             const void* alpha,
                             const TensorDescriptor& dyDesc,
                             ConstData_t dy,
                             const void* beta,
                             const TensorDescriptor& dbDesc,
                             Data_t db)
{
    if(dy == nullptr || db == nullptr)
    {
        MIOPEN_THROW(miopenStatusBadParm);
    }
    if(dyDesc.GetLengths()[1] != dbDesc.GetLengths()[1])
    {
        MIOPEN_THROW(miopenStatusBadParm);
    }
    if(!float_equal(*(static_cast<const float*>(alpha)), 1.0) ||
       !float_equal(*(static_cast<const float*>(beta)), 0))
    {
        MIOPEN_THROW("Only alpha=1 and beta=0 is supported");
    }
    if(miopen::CheckNumericsEnabled())
    {
        miopen::checkNumericsInput(handle, dyDesc, dy);
    }

    std::size_t out_n, out_k, stride_n, stride_k;
    std::tie(out_n, out_k)       = tie_pick<0, 1>()(dyDesc.GetLengths());
    std::tie(stride_n, stride_k) = tie_pick<0, 1>()(dyDesc.GetStrides());
    std::string algo_name        = "miopenConvolutionBwdBias";
    std::string program_name     = "MIOpenConvBwdBias.cl";
    std::string kernel_name      = "MIOpenConvBwdB";
    std::string network_config =
        "convbwdbias-" +
        std::string(dyDesc.GetType() == miopenFloat
                        ? "fp32"
                        : (dyDesc.GetType() == miopenHalf
                               ? "fp16"
                               : (dyDesc.GetType() == miopenBFloat16 ? "bfloat16" : "int32")));

    std::string params;
    std::size_t lcl_grp_size0 = 256;
    std::size_t lcl_grp_size1 = 1;
    std::size_t local_mem_sz  = 256;

    std::size_t map_size         = std::accumulate(dyDesc.GetLengths().begin() + 2,
                                           dyDesc.GetLengths().end(),
                                           std::size_t(1),
                                           std::multiplies<std::size_t>());
    std::size_t read_unit        = 4;
    std::size_t map_size_aligned = (map_size + (read_unit - 1)) / read_unit;
    std::size_t off_pix          = map_size - (map_size / read_unit) * read_unit;
    std::size_t total_work       = map_size_aligned * out_n;

    params = " -DMLO_CONVBWD_GROUP_SZ0=" + std::to_string(lcl_grp_size0);
    params += " -DMLO_CONVBWD_GROUP_SZ1=" + std::to_string(lcl_grp_size1);
    params += " -DMLO_CONVBWDB_LCL_MEMSZ=" + std::to_string(local_mem_sz);
    params += " -DMLO_CONVBWDB_UNITSIZE=" + std::to_string(read_unit);

    params += GetDataTypeKernelParams(dyDesc.GetType());

    const std::vector<size_t> vld = {lcl_grp_size0, size_t{1}, size_t{1}};
    const std::vector<size_t> vgd = {lcl_grp_size0, size_t{256}, size_t{1}};

    auto&& kernels = handle.GetKernels(algo_name, network_config);
    if(!kernels.empty())
    {
        kernels.front()(dy,
                        db,
                        uint(out_k),
                        uint(stride_k),
                        uint(stride_n),
                        uint(map_size_aligned),
                        uint(off_pix),
                        uint(total_work));
    }
    else
    {
        handle.AddKernel(algo_name, network_config, program_name, kernel_name, vld, vgd, params)(
            dy,
            db,
            uint(out_k),
            uint(stride_k),
            uint(stride_n),
            uint(map_size_aligned),
            uint(off_pix),
            uint(total_work));
    }

    if(miopen::CheckNumericsEnabled())
    {
        miopen::checkNumericsOutput(handle, dbDesc, db);
    }
}

} // namespace miopen<|MERGE_RESOLUTION|>--- conflicted
+++ resolved
@@ -212,40 +212,10 @@
         });
     }
 
-<<<<<<< HEAD
-static inline void AppendPointersToElements(const std::vector<miopen::solver::ConvSolution>& from,
-                                            std::vector<const miopen::solver::ConvSolution*>& to)
-{
-    std::transform(from.begin(),
-                   from.end(),
-                   std::back_inserter(to),
-                   [](const miopen::solver::ConvSolution& s) { return &s; });
-}
-
-static void DirConvFindCore(Handle& handle,
-                            const TensorDescriptor& xDesc,
-                            ConstData_t x,
-                            const TensorDescriptor& wDesc,
-                            ConstData_t w,
-                            const TensorDescriptor& yDesc,
-                            Data_t y,
-                            Data_t workSpace,
-                            size_t workSpaceSize,
-                            const ConvolutionDescriptor& conv,
-                            bool exhaustiveSearch,
-                            DbRecord& record,
-                            ConvolutionContext& ctx, // non-const only for use_winograd_only hack.
-                            bool use_winograd_only)
-{
-    AutoEnableProfiling enableProfiling{handle};
-    std::cout<<"dir conv find core***************"<<std::endl;
-    ValidateGroupCount(xDesc, wDesc, conv);
-=======
     if(IsEnabled(MIOPEN_DEBUG_COMPILE_ONLY{}))
         MIOPEN_THROW(
             miopenStatusGpuOperationsSkipped,
             "MIOPEN_DEBUG_COMPILE_ONLY is enabled, escaping forward convolution. Search skipped.");
->>>>>>> 9a4e31c6
 
     ShrinkToFind10Results(results);
 
@@ -461,7 +431,6 @@
     }
 
     ConvForwardCheckNumerics(handle, tensors, [&]() {
-      std::cout<<"123456789"<<std::endl;
         ValidateGroupCount(xDesc, wDesc, *this);
 
         const auto algorithm_name = AlgorithmName{ConvolutionAlgoToDirectionalString(
