--- conflicted
+++ resolved
@@ -4545,7 +4545,6 @@
                     if(!kernels.empty())
                     {
                         auto kernel = kernels[0];
-<<<<<<< HEAD
 
                         // For fp16/bfp16 backward data case, do zero init, bwd data with fp32
                         // output and cast (convert) from fp32 to fp16/bfp16.
@@ -4575,39 +4574,6 @@
                             float zero = 0.f;
                             SetTensor(handle, dwDesc, dw, &zero);
                             elapsed = handle.GetKernelTime();
-
-=======
-
-                        // For fp16/bfp16 backward data case, do zero init, bwd data with fp32
-                        // output and cast (convert) from fp32 to fp16/bfp16.
-                        // clang-format off
-                        if((dwDesc.GetType() == miopenHalf || dwDesc.GetType() == miopenBFloat16) &&
-                           (kernel.GetName() == "gridwise_convolution_implicit_gemm_v4r4_gen_xdlops_nchw_kcyx_nkhw_lds_double_buffer" ||
-                            kernel.GetName() == "gridwise_convolution_implicit_gemm_v4r4_gen_xdlops_gnchw_gkcyx_gnkhw_lds_double_buffer"))
-                        // clang-format on
-                        {
-                            float zero = 0.f;
-                            TensorDescriptor workSpaceDesc(
-                                miopenFloat, dwDesc.GetLengths(), dwDesc.GetStrides());
-                            SetTensor(handle, workSpaceDesc, workSpace, &zero);
-                            elapsed = handle.GetKernelTime();
-
-                            kernel(x, dy, workSpace);
-                            elapsed += handle.GetKernelTime();
-
-                            CastTensor(
-                                handle, &lowp_quant, workSpaceDesc, workSpace, dwDesc, dw, 0, 0);
-                            elapsed += handle.GetKernelTime();
-                        }
-                        else
-                        {
-                            // This kernel may accumulate results into input tensor, therefore need
-                            // to set zero.
-                            float zero = 0.f;
-                            SetTensor(handle, dwDesc, dw, &zero);
-                            elapsed = handle.GetKernelTime();
-
->>>>>>> 59bf04c4
                             kernel(x, dy, dw);
                             elapsed += handle.GetKernelTime();
                         }
