--- conflicted
+++ resolved
@@ -1705,19 +1705,10 @@
     auto ctx = ConvolutionContext{problem};
     ctx.SetStream(&handle);
     ctx.DetectRocm();
-<<<<<<< HEAD
 #if MIOPEN_ENABLE_HEUR
-    auto idx = std::size_t{1}; // Each solution to have a successively more negative values keeping 
+    int idx = 1; // Each solution to have a successively more negative values keeping 
     // sorting logic intact in frameworks
     auto solvers = ConvHeur{}.Estimate(handle, problem);
-=======
-    // Dual purpose variable:
-    // * Used as index for writing into output array (solutions).
-    // * Counts the number of entries written, yielding value for solutionsCount.
-    auto i = std::size_t{0};
-#if 1
-    const auto solvers = ConvHeur{}.Estimate(handle, problem);
->>>>>>> bc6ba40a
     for(const auto kinder : solvers)
     {
         const auto solver_id = solver::Id{kinder};
@@ -1738,26 +1729,18 @@
             }
             else
                 continue; // Its not applicable
-<<<<<<< HEAD
             interim.emplace_back(static_cast<float>(-1 * idx), ws_sz, solver::Id::gemm().Value(), miopenConvolutionAlgoGEMM);
-=======
-            interim.emplace_back(-1, ws_sz, solver::Id::gemm().Value(), miopenConvolutionAlgoGEMM);
->>>>>>> bc6ba40a
         }
         else
         {
             const auto sol = solver_id.GetSolver();
-<<<<<<< HEAD
             if(!sol.IsDynamic())
                 continue; // branch should never be taken
-=======
->>>>>>> bc6ba40a
             if(!sol.IsApplicable(ctx))
                 continue;
             const auto algo = solver_id.GetAlgo();
             if(IsAlgorithmDisabled(algo))
                 continue;
-<<<<<<< HEAD
             interim.emplace_back(static_cast<float>(-1 * idx), sol.GetWorkspaceSize(ctx), solver_id.Value(), algo);
         }
         ++idx;
@@ -1769,32 +1752,6 @@
             return wti;
         return 10.0f / wti; // Assume WTI == 1.0 (100%) is 10 ms.
     };
-=======
-            if(!sol.IsDynamic())
-                continue; // branch should never be taken
-            interim.emplace_back(-1, sol.GetWorkspaceSize(ctx), solver_id.Value(), algo);
-        }
-    }
-
-    if(!interim.empty())
-    {
-        for(const auto& entry : interim)
-        {
-            if(i >= maxSolutionCount)
-                break;
-            if(solutions != nullptr)
-                solutions[i] = entry;
-            ++i;
-        }
-        *solutionCount = i;
-        return;
-    }
-    else
-    {
-        // Heuristic failed force GEMM
-    }
-#elif 1
->>>>>>> bc6ba40a
     const auto& map = miopen::solver::GetMapValueToAnySolver();
     for(const auto& item : map)
     {
@@ -1819,33 +1776,8 @@
         if(wti < 0.0f) // Skip unknown WTIs.
             continue;
 
-<<<<<<< HEAD
         interim.emplace_back(wti2time(wti), s.GetWorkspaceSize(ctx), solver_id.Value(), algo);
-=======
-        interim.emplace_back(time, s.GetWorkspaceSize(ctx), solver_id.Value(), algo);
-    }
-
-
-    if(!interim.empty())
-    {
-        std::sort(begin(interim), end(interim));
-        for(const auto& entry : interim)
-        {
-            if(i >= maxSolutionCount)
-                break;
-            if(solutions != nullptr)
-                solutions[i] = entry;
-            ++i;
-        }
-        *solutionCount = i;
-        /// Right now we do not have GetWti() for GEMM.
-        /// And only those solutions that are faster than GEMM return WTI.
-        /// Therefore it is Ok for now to not use GEMM if some other solution is found.
-        /// \todo Rework this when we have GetWti() for GEMM.
-        return;
->>>>>>> bc6ba40a
-    }
-#endif
+    }
 
     /// Separate path for GEMM algo, intermediate implementation.
     /// \todo Remove when GEMM Solver(s) ready.
