<<<<<<< HEAD
/*******************************************************************************
 *
 * MIT License
 *
 * Copyright (c) 2017 Advanced Micro Devices, Inc.
 *
 * Permission is hereby granted, free of charge, to any person obtaining a copy
 * of this software and associated documentation files (the "Software"), to deal
 * in the Software without restriction, including without limitation the rights
 * to use, copy, modify, merge, publish, distribute, sublicense, and/or sell
 * copies of the Software, and to permit persons to whom the Software is
 * furnished to do so, subject to the following conditions:
 *
 * The above copyright notice and this permission notice shall be included in all
 * copies or substantial portions of the Software.
 *
 * THE SOFTWARE IS PROVIDED "AS IS", WITHOUT WARRANTY OF ANY KIND, EXPRESS OR
 * IMPLIED, INCLUDING BUT NOT LIMITED TO THE WARRANTIES OF MERCHANTABILITY,
 * FITNESS FOR A PARTICULAR PURPOSE AND NONINFRINGEMENT. IN NO EVENT SHALL THE
 * AUTHORS OR COPYRIGHT HOLDERS BE LIABLE FOR ANY CLAIM, DAMAGES OR OTHER
 * LIABILITY, WHETHER IN AN ACTION OF CONTRACT, TORT OR OTHERWISE, ARISING FROM,
 * OUT OF OR IN CONNECTION WITH THE SOFTWARE OR THE USE OR OTHER DEALINGS IN THE
 * SOFTWARE.
 *
 *******************************************************************************/
#include <miopen/batch_norm.hpp>

#include <miopen/check_numerics.hpp>
#include <miopen/errors.hpp>
#include <miopen/handle.hpp>
#include <miopen/float_equal.hpp>
#include <miopen/logger.hpp>
#include <miopen/tensor.hpp>
#include <miopen/util.hpp>
#include <miopen/visit_float.hpp>
/// \todo Get rid of this during implementation of #1938 (60)
#include <miopen/convolution.hpp>
#include <miopen/mlo_internal.hpp>
#include <miopen/stringutils.hpp>
#include <miopen/batchnorm/invoke_params.hpp>
#include <miopen/batchnorm/problem_description.hpp>
#include <miopen/batchnorm/solvers.hpp>
#include <miopen/find_solution.hpp>

#include <chrono>

namespace miopen {

void BatchNormForwardTraining(Handle& handle,
                              miopenBatchNormMode_t bn_mode,
                              const void* alpha,
                              const void* beta,
                              const TensorDescriptor& xDesc,
                              ConstData_t x,
                              const TensorDescriptor& yDesc,
                              Data_t y,
                              const TensorDescriptor& bnScaleBiasMeanVarDesc,
                              ConstData_t bnScale,
                              ConstData_t bnBias,
                              double expAvgFactor,
                              Data_t resultRunningMean,
                              Data_t resultRunningVariance,
                              double epsilon,
                              Data_t resultSaveMean,
                              Data_t resultSaveInvVariance)
{

    if(x == nullptr || y == nullptr || bnScale == nullptr || bnBias == nullptr)
    {
        MIOPEN_THROW(miopenStatusBadParm);
    }
    if(xDesc.GetSize() != yDesc.GetSize() || xDesc.GetSize() != bnScaleBiasMeanVarDesc.GetSize())
    {
        MIOPEN_THROW(miopenStatusBadParm);
    }
    if(xDesc.GetType() != yDesc.GetType())
    {
        MIOPEN_THROW(miopenStatusBadParm);
    }
    if(!xDesc.IsPacked())
    {
        MIOPEN_LOG_E("Only fully packed tensors supported.");
        MIOPEN_THROW(miopenStatusBadParm);
    }
    if(xDesc.GetSize() < 3)
    {
        MIOPEN_THROW(miopenStatusBadParm);
    }
    if(!float_equal(*(static_cast<const float*>(alpha)), 1.0) ||
       !float_equal(*(static_cast<const float*>(beta)), 0.0))
    {
        MIOPEN_THROW("Only alpha=1 and beta=0 is supported");
    }
    if(miopen::CheckNumericsEnabled())
    {
        miopen::checkNumericsInput(handle, xDesc, x);
        miopen::checkNumericsInput(handle, bnScaleBiasMeanVarDesc, bnScale);
        miopen::checkNumericsInput(handle, bnScaleBiasMeanVarDesc, bnBias);
    }

    const auto resultsave    = resultSaveMean != nullptr && resultSaveInvVariance != nullptr;
    const auto resultrunning = resultRunningMean != nullptr && resultRunningVariance != nullptr;

    const auto problem = batchnorm::ProblemDescription{bn_mode,
                                                       xDesc,
                                                       yDesc,
                                                       bnScaleBiasMeanVarDesc,
                                                       expAvgFactor,
                                                       epsilon,
                                                       resultsave,
                                                       resultrunning};

    const auto algo = bn_mode == miopenBNSpatial
                          ? AlgorithmName{"miopenBatchNormForwardTrainingSpatial"}
                          : AlgorithmName{"miopenBatchNormForwardTrainingPerActivation"};

    const auto invoke_params = [&]() {
        auto tmp                  = batchnorm::InvokeParams{};
        tmp.type                  = InvokeType::Run;
        tmp.x                     = x;
        tmp.y                     = y;
        tmp.bnScale               = bnScale;
        tmp.bnBias                = bnBias;
        tmp.expAvgFactor          = expAvgFactor;
        tmp.resultRunningMean     = resultRunningMean;
        tmp.resultRunningVariance = resultRunningVariance;
        tmp.epsilon               = epsilon;
        tmp.resultSaveMean        = resultSaveMean;
        tmp.resultSaveInvVariance = resultSaveInvVariance;
        return tmp;
    }();

    const auto solvers = solver::SolverContainer<solver::batchnorm::BnFwdTrainingSpatialSingle,
                                                 solver::batchnorm::BnFwdTrainingSpatialMultiple,
                                                 solver::batchnorm::BnFwdTrainingPerActivation>{};

    solvers.ExecutePrimitive(handle, problem, algo, invoke_params);

    if(miopen::CheckNumericsEnabled())
    {
        miopen::checkNumericsOutput(handle, yDesc, y);
        miopen::checkNumericsOutput(handle, bnScaleBiasMeanVarDesc, resultRunningMean);
        miopen::checkNumericsOutput(handle, bnScaleBiasMeanVarDesc, resultRunningVariance);
        miopen::checkNumericsOutput(handle, bnScaleBiasMeanVarDesc, resultSaveMean);
        miopen::checkNumericsOutput(handle, bnScaleBiasMeanVarDesc, resultSaveInvVariance);
    }
}
//================== END FWD TRAIN ===================

//============ BEGIN FORWARD INFERENCE ===============
void BatchNormForwardInference(Handle& handle,
                               miopenBatchNormMode_t bn_mode,
                               const void* alpha,
                               const void* beta,
                               const TensorDescriptor& xDesc,
                               ConstData_t x,
                               const TensorDescriptor& yDesc,
                               Data_t y,
                               const TensorDescriptor& bnScaleBiasMeanVarDesc,
                               ConstData_t bnScale,
                               ConstData_t bnBias,
                               ConstData_t estimatedMean,
                               ConstData_t estimatedVariance,
                               double epsilon)
{
    if(miopen::CheckNumericsEnabled())
    {
        miopen::checkNumericsInput(handle, xDesc, x);
        miopen::checkNumericsInput(handle, bnScaleBiasMeanVarDesc, bnScale);
        miopen::checkNumericsInput(handle, bnScaleBiasMeanVarDesc, bnBias);
        miopen::checkNumericsInput(handle, bnScaleBiasMeanVarDesc, estimatedMean);
        miopen::checkNumericsInput(handle, bnScaleBiasMeanVarDesc, estimatedVariance);
    }

    if(estimatedMean != nullptr && estimatedVariance != nullptr)
    {

        if(x == nullptr || y == nullptr || bnScale == nullptr || bnBias == nullptr)
        {
            MIOPEN_THROW(miopenStatusBadParm);
        }
        if(xDesc.GetSize() != yDesc.GetSize() ||
           xDesc.GetSize() != bnScaleBiasMeanVarDesc.GetSize())
        {
            MIOPEN_THROW(miopenStatusBadParm);
        }
        if(xDesc.GetType() != yDesc.GetType())
        {
            MIOPEN_THROW(miopenStatusBadParm);
        }
        if(xDesc.GetSize() < 3)
        {
            MIOPEN_THROW(miopenStatusBadParm);
        }
        if(!float_equal(*(static_cast<const float*>(alpha)), 1.0) ||
           !float_equal(*(static_cast<const float*>(beta)), 0))
        {
            MIOPEN_LOG_E("Only alpha=1 and beta=0 is supported");
            MIOPEN_THROW(miopenStatusBadParm);
        }

        const auto problem =
            batchnorm::ProblemDescription{bn_mode, xDesc, yDesc, bnScaleBiasMeanVarDesc, epsilon};

        const auto invoke_params = [&]() {
            auto tmp              = batchnorm::InfInvokeParams{};
            tmp.type              = InvokeType::Run;
            tmp.xDesc             = &xDesc;
            tmp.x                 = x;
            tmp.y                 = y;
            tmp.bnScale           = bnScale;
            tmp.bnBias            = bnBias;
            tmp.estimatedMean     = estimatedMean;
            tmp.estimatedVariance = estimatedVariance;
            tmp.epsilon           = epsilon;
            return tmp;
        }();

        const auto algo    = AlgorithmName{"miopenBatchNormalizationForwardInference"};
        const auto solvers = solver::SolverContainer<solver::batchnorm::BnFwdInference>{};

        solvers.ExecutePrimitive(handle, problem, algo, invoke_params);
    }
    else // Need to recalculated everything, let's just call training kernel in that case
    {
        MIOPEN_LOG_I2("Call to fwd train from forward inference:: ");
        BatchNormForwardTraining(handle,
                                 bn_mode,
                                 alpha,
                                 beta,
                                 xDesc,
                                 x,
                                 yDesc,
                                 y,
                                 bnScaleBiasMeanVarDesc,
                                 bnScale,
                                 bnBias,
                                 0,
                                 nullptr,
                                 nullptr,
                                 epsilon,
                                 nullptr,
                                 nullptr);
    }
    if(miopen::CheckNumericsEnabled())
    {
        miopen::checkNumericsOutput(handle, yDesc, y);
    }
}
//================= END FORWARD INFERENCE ====================

//=============== BEGIN BACKWARDS PROPAGATION ================
void BatchNormBackward(Handle& handle,
                       miopenBatchNormMode_t bn_mode,
                       const void* alphaDataDiff,
                       const void* betaDataDiff,
                       const void* alphaParamDiff,
                       const void* betaParamDiff,
                       const TensorDescriptor& xDesc,
                       ConstData_t x,
                       const TensorDescriptor& dyDesc,
                       ConstData_t dy,
                       const TensorDescriptor& dxDesc,
                       Data_t dx,
                       const TensorDescriptor& bnScaleBiasDiffDesc,
                       ConstData_t bnScale,
                       Data_t resultBnScaleDiff,
                       Data_t resultBnBiasDiff,
                       double epsilon,
                       ConstData_t savedMean,
                       ConstData_t savedInvVariance)
{

#if(MIO_BN_TIME_EVERYTHING == 1)
    auto t_start = std::chrono::high_resolution_clock::now();
#endif
    if(miopen::CheckNumericsEnabled())
    {
        miopen::checkNumericsInput(handle, xDesc, x);
        miopen::checkNumericsInput(handle, dyDesc, dy);
        miopen::checkNumericsInput(handle, bnScaleBiasDiffDesc, bnScale);

        miopen::checkNumericsInput(handle, bnScaleBiasDiffDesc, savedMean);
        miopen::checkNumericsInput(handle, bnScaleBiasDiffDesc, savedInvVariance);
    }

    if(x == nullptr || dy == nullptr || bnScale == nullptr || dx == nullptr)
    {
        MIOPEN_THROW(miopenStatusBadParm);
    }
    if(xDesc.GetSize() != dyDesc.GetSize() || xDesc.GetSize() != bnScaleBiasDiffDesc.GetSize())
    {
        MIOPEN_THROW(miopenStatusBadParm);
    }
    if(dxDesc.GetType() != dyDesc.GetType() || dyDesc.GetType() != xDesc.GetType())
    {
        MIOPEN_THROW(miopenStatusBadParm);
    }
    if(xDesc.GetSize() < 3)
    {
        MIOPEN_THROW(miopenStatusBadParm);
    }
    if(!float_equal(*(static_cast<const float*>(alphaDataDiff)), 1.0) ||
       !float_equal(*(static_cast<const float*>(betaDataDiff)), 0))
    {
        MIOPEN_LOG_E("Only alphaDataDiff=1 and betaDataDiff=0 is supported");
        MIOPEN_THROW(miopenStatusBadParm);
    }
    if(!float_equal(*(static_cast<const float*>(alphaParamDiff)), 1.0) ||
       !float_equal(*(static_cast<const float*>(betaParamDiff)), 0))
    {
        MIOPEN_LOG_E("Only alphaParamDiff=1 and betaParamDiff=0 is supported");
        MIOPEN_THROW(miopenStatusBadParm);
    }

    const auto useSaved = savedMean != nullptr && savedInvVariance != nullptr;

    const auto problem = batchnorm::ProblemDescription{
        bn_mode, xDesc, dyDesc, dxDesc, bnScaleBiasDiffDesc, epsilon, useSaved};

    const auto algo = bn_mode == miopenBNSpatial
                          ? AlgorithmName{"miopenBatchNormBackwardPropSpatial"}
                          : AlgorithmName{"miopenBatchNormBackwardPropPerActivation"};

    const auto invoke_params = [&]() {
        auto tmp              = batchnorm::BwdInvokeParams{};
        tmp.type              = InvokeType::Run;
        tmp.x                 = x;
        tmp.dy                = dy;
        tmp.dx                = dx;
        tmp.bnScale           = bnScale;
        tmp.resultBnScaleDiff = resultBnScaleDiff;
        tmp.resultBnScaleDiff = resultBnScaleDiff;
        tmp.resultBnBiasDiff  = resultBnBiasDiff;
        tmp.epsilon           = epsilon;
        tmp.savedMean         = savedMean;
        tmp.savedInvVariance  = savedInvVariance;
        return tmp;
    }();

    const auto solvers = solver::SolverContainer<solver::batchnorm::BnBwdTrainingSpatialSingle,
                                                 solver::batchnorm::BnBwdTrainingSpatialMultiple,
                                                 solver::batchnorm::BnBwdTrainingPerActivation>{};

    solvers.ExecutePrimitive(handle, problem, algo, invoke_params);

    if(miopen::CheckNumericsEnabled())
    {
        miopen::checkNumericsOutput(handle, dxDesc, dx);
        miopen::checkNumericsOutput(handle, bnScaleBiasDiffDesc, resultBnScaleDiff);
        miopen::checkNumericsOutput(handle, bnScaleBiasDiffDesc, resultBnBiasDiff);
    }
}
} // namespace miopen
=======
/*******************************************************************************
 *
 * MIT License
 *
 * Copyright (c) 2017 Advanced Micro Devices, Inc.
 *
 * Permission is hereby granted, free of charge, to any person obtaining a copy
 * of this software and associated documentation files (the "Software"), to deal
 * in the Software without restriction, including without limitation the rights
 * to use, copy, modify, merge, publish, distribute, sublicense, and/or sell
 * copies of the Software, and to permit persons to whom the Software is
 * furnished to do so, subject to the following conditions:
 *
 * The above copyright notice and this permission notice shall be included in all
 * copies or substantial portions of the Software.
 *
 * THE SOFTWARE IS PROVIDED "AS IS", WITHOUT WARRANTY OF ANY KIND, EXPRESS OR
 * IMPLIED, INCLUDING BUT NOT LIMITED TO THE WARRANTIES OF MERCHANTABILITY,
 * FITNESS FOR A PARTICULAR PURPOSE AND NONINFRINGEMENT. IN NO EVENT SHALL THE
 * AUTHORS OR COPYRIGHT HOLDERS BE LIABLE FOR ANY CLAIM, DAMAGES OR OTHER
 * LIABILITY, WHETHER IN AN ACTION OF CONTRACT, TORT OR OTHERWISE, ARISING FROM,
 * OUT OF OR IN CONNECTION WITH THE SOFTWARE OR THE USE OR OTHER DEALINGS IN THE
 * SOFTWARE.
 *
 *******************************************************************************/
#include <miopen/batch_norm.hpp>

#include <miopen/check_numerics.hpp>
#include <miopen/errors.hpp>
#include <miopen/handle.hpp>
#include <miopen/float_equal.hpp>
#include <miopen/logger.hpp>
#include <miopen/tensor.hpp>
#include <miopen/util.hpp>
#include <miopen/visit_float.hpp>
/// \todo Get rid of this during implementation of #1938 (60)
#include <miopen/convolution.hpp>
#include <miopen/mlo_internal.hpp>
#include <miopen/stringutils.hpp>
#include <miopen/batchnorm/invoke_params.hpp>
#include <miopen/batchnorm/problem_description.hpp>
#include <miopen/batchnorm/solvers.hpp>
#include <miopen/find_solution.hpp>

#include <chrono>

namespace miopen {

void BatchNormForwardTraining(Handle& handle,
                              miopenBatchNormMode_t bn_mode,
                              const void* alpha,
                              const void* beta,
                              const TensorDescriptor& xDesc,
                              ConstData_t x,
                              const TensorDescriptor& yDesc,
                              Data_t y,
                              const TensorDescriptor& bnScaleBiasMeanVarDesc,
                              ConstData_t bnScale,
                              ConstData_t bnBias,
                              double expAvgFactor,
                              Data_t resultRunningMean,
                              Data_t resultRunningVariance,
                              double epsilon,
                              Data_t resultSaveMean,
                              Data_t resultSaveInvVariance)
{

    if(x == nullptr || y == nullptr || bnScale == nullptr || bnBias == nullptr)
    {
        MIOPEN_THROW(miopenStatusBadParm);
    }
    if(xDesc.GetSize() != yDesc.GetSize() || xDesc.GetSize() != bnScaleBiasMeanVarDesc.GetSize())
    {
        MIOPEN_THROW(miopenStatusBadParm);
    }
    if(xDesc.GetType() != yDesc.GetType())
    {
        MIOPEN_THROW(miopenStatusBadParm);
    }
    if(!xDesc.IsPacked())
    {
        MIOPEN_LOG_E("Only fully packed tensors supported.");
        MIOPEN_THROW(miopenStatusBadParm);
    }
    if(xDesc.GetSize() < 3)
    {
        MIOPEN_THROW(miopenStatusBadParm);
    }
    if(!float_equal(*(static_cast<const float*>(alpha)), 1.0) ||
       !float_equal(*(static_cast<const float*>(beta)), 0.0))
    {
        MIOPEN_THROW("Only alpha=1 and beta=0 is supported");
    }
    if(miopen::CheckNumericsEnabled())
    {
        miopen::checkNumericsInput(handle, xDesc, x);
        if(bnScale != nullptr)
            miopen::checkNumericsInput(handle, bnScaleBiasMeanVarDesc, bnScale);
        if(bnBias != nullptr)
            miopen::checkNumericsInput(handle, bnScaleBiasMeanVarDesc, bnBias);
    }

    const auto resultsave    = resultSaveMean != nullptr && resultSaveInvVariance != nullptr;
    const auto resultrunning = resultRunningMean != nullptr && resultRunningVariance != nullptr;

    const auto problem = batchnorm::ProblemDescription{bn_mode,
                                                       xDesc,
                                                       yDesc,
                                                       bnScaleBiasMeanVarDesc,
                                                       expAvgFactor,
                                                       epsilon,
                                                       resultsave,
                                                       resultrunning};

    const auto algo = bn_mode == miopenBNSpatial
                          ? AlgorithmName{"miopenBatchNormForwardTrainingSpatial"}
                          : AlgorithmName{"miopenBatchNormForwardTrainingPerActivation"};

    const auto invoke_params = [&]() {
        auto tmp                  = batchnorm::InvokeParams{};
        tmp.type                  = InvokeType::Run;
        tmp.x                     = x;
        tmp.y                     = y;
        tmp.bnScale               = bnScale;
        tmp.bnBias                = bnBias;
        tmp.expAvgFactor          = expAvgFactor;
        tmp.resultRunningMean     = resultRunningMean;
        tmp.resultRunningVariance = resultRunningVariance;
        tmp.epsilon               = epsilon;
        tmp.resultSaveMean        = resultSaveMean;
        tmp.resultSaveInvVariance = resultSaveInvVariance;
        return tmp;
    }();

    const auto solvers = solver::SolverContainer<solver::batchnorm::BnFwdTrainingSpatialSingle,
                                                 solver::batchnorm::BnFwdTrainingSpatialMultiple,
                                                 solver::batchnorm::BnFwdTrainingPerActivation>{};

    solvers.ExecutePrimitive(handle, problem, algo, invoke_params);

    if(miopen::CheckNumericsEnabled())
    {
        miopen::checkNumericsOutput(handle, yDesc, y);
        if(resultRunningMean != nullptr)
            miopen::checkNumericsOutput(handle, bnScaleBiasMeanVarDesc, resultRunningMean);
        if(resultRunningVariance != nullptr)
            miopen::checkNumericsOutput(handle, bnScaleBiasMeanVarDesc, resultRunningVariance);
        if(resultSaveMean != nullptr)
            miopen::checkNumericsOutput(handle, bnScaleBiasMeanVarDesc, resultSaveMean);
        if(resultSaveInvVariance != nullptr)
            miopen::checkNumericsOutput(handle, bnScaleBiasMeanVarDesc, resultSaveInvVariance);
    }
}
//================== END FWD TRAIN ===================

//============ BEGIN FORWARD INFERENCE ===============
void BatchNormForwardInference(Handle& handle,
                               miopenBatchNormMode_t bn_mode,
                               const void* alpha,
                               const void* beta,
                               const TensorDescriptor& xDesc,
                               ConstData_t x,
                               const TensorDescriptor& yDesc,
                               Data_t y,
                               const TensorDescriptor& bnScaleBiasMeanVarDesc,
                               ConstData_t bnScale,
                               ConstData_t bnBias,
                               ConstData_t estimatedMean,
                               ConstData_t estimatedVariance,
                               double epsilon)
{
    if(miopen::CheckNumericsEnabled())
    {
        miopen::checkNumericsInput(handle, xDesc, x);
        miopen::checkNumericsInput(handle, bnScaleBiasMeanVarDesc, bnScale);
        miopen::checkNumericsInput(handle, bnScaleBiasMeanVarDesc, bnBias);
        miopen::checkNumericsInput(handle, bnScaleBiasMeanVarDesc, estimatedMean);
        miopen::checkNumericsInput(handle, bnScaleBiasMeanVarDesc, estimatedVariance);
    }

    if(estimatedMean != nullptr && estimatedVariance != nullptr)
    {

        if(x == nullptr || y == nullptr || bnScale == nullptr || bnBias == nullptr)
        {
            MIOPEN_THROW(miopenStatusBadParm);
        }
        if(xDesc.GetSize() != yDesc.GetSize() ||
           xDesc.GetSize() != bnScaleBiasMeanVarDesc.GetSize())
        {
            MIOPEN_THROW(miopenStatusBadParm);
        }
        if(xDesc.GetType() != yDesc.GetType())
        {
            MIOPEN_THROW(miopenStatusBadParm);
        }
        if(xDesc.GetSize() < 3)
        {
            MIOPEN_THROW(miopenStatusBadParm);
        }
        if(!float_equal(*(static_cast<const float*>(alpha)), 1.0) ||
           !float_equal(*(static_cast<const float*>(beta)), 0))
        {
            MIOPEN_LOG_E("Only alpha=1 and beta=0 is supported");
            MIOPEN_THROW(miopenStatusBadParm);
        }

        const auto problem =
            batchnorm::ProblemDescription{bn_mode, xDesc, yDesc, bnScaleBiasMeanVarDesc, epsilon};

        const auto invoke_params = [&]() {
            auto tmp              = batchnorm::InfInvokeParams{};
            tmp.type              = InvokeType::Run;
            tmp.xDesc             = &xDesc;
            tmp.x                 = x;
            tmp.y                 = y;
            tmp.bnScale           = bnScale;
            tmp.bnBias            = bnBias;
            tmp.estimatedMean     = estimatedMean;
            tmp.estimatedVariance = estimatedVariance;
            tmp.epsilon           = epsilon;
            return tmp;
        }();

        const auto algo    = AlgorithmName{"miopenBatchNormalizationForwardInference"};
        const auto solvers = solver::SolverContainer<solver::batchnorm::BnFwdInference>{};

        solvers.ExecutePrimitive(handle, problem, algo, invoke_params);
    }
    else // Need to recalculated everything, let's just call training kernel in that case
    {
        MIOPEN_LOG_I2("Call to fwd train from forward inference:: ");
        BatchNormForwardTraining(handle,
                                 bn_mode,
                                 alpha,
                                 beta,
                                 xDesc,
                                 x,
                                 yDesc,
                                 y,
                                 bnScaleBiasMeanVarDesc,
                                 bnScale,
                                 bnBias,
                                 0,
                                 nullptr,
                                 nullptr,
                                 epsilon,
                                 nullptr,
                                 nullptr);
    }
    if(miopen::CheckNumericsEnabled())
    {
        miopen::checkNumericsOutput(handle, yDesc, y);
    }
}
//================= END FORWARD INFERENCE ====================

//=============== BEGIN BACKWARDS PROPAGATION ================
void BatchNormBackward(Handle& handle,
                       miopenBatchNormMode_t bn_mode,
                       const void* alphaDataDiff,
                       const void* betaDataDiff,
                       const void* alphaParamDiff,
                       const void* betaParamDiff,
                       const TensorDescriptor& xDesc,
                       ConstData_t x,
                       const TensorDescriptor& dyDesc,
                       ConstData_t dy,
                       const TensorDescriptor& dxDesc,
                       Data_t dx,
                       const TensorDescriptor& bnScaleBiasDiffDesc,
                       ConstData_t bnScale,
                       Data_t resultBnScaleDiff,
                       Data_t resultBnBiasDiff,
                       double epsilon,
                       ConstData_t savedMean,
                       ConstData_t savedInvVariance)
{

#if(MIO_BN_TIME_EVERYTHING == 1)
    auto t_start = std::chrono::high_resolution_clock::now();
#endif
    if(miopen::CheckNumericsEnabled())
    {
        miopen::checkNumericsInput(handle, xDesc, x);
        miopen::checkNumericsInput(handle, dyDesc, dy);
        miopen::checkNumericsInput(handle, bnScaleBiasDiffDesc, bnScale);

        if(savedMean != nullptr)
            miopen::checkNumericsInput(handle, bnScaleBiasDiffDesc, savedMean);
        if(savedInvVariance != nullptr)
            miopen::checkNumericsInput(handle, bnScaleBiasDiffDesc, savedInvVariance);
    }

    if(x == nullptr || dy == nullptr || bnScale == nullptr || dx == nullptr)
    {
        MIOPEN_THROW(miopenStatusBadParm);
    }
    if(xDesc.GetSize() != dyDesc.GetSize() || xDesc.GetSize() != bnScaleBiasDiffDesc.GetSize())
    {
        MIOPEN_THROW(miopenStatusBadParm);
    }
    if(dxDesc.GetType() != dyDesc.GetType() || dyDesc.GetType() != xDesc.GetType())
    {
        MIOPEN_THROW(miopenStatusBadParm);
    }
    if(xDesc.GetSize() < 3)
    {
        MIOPEN_THROW(miopenStatusBadParm);
    }
    if(!float_equal(*(static_cast<const float*>(alphaDataDiff)), 1.0) ||
       !float_equal(*(static_cast<const float*>(betaDataDiff)), 0))
    {
        MIOPEN_LOG_E("Only alphaDataDiff=1 and betaDataDiff=0 is supported");
        MIOPEN_THROW(miopenStatusBadParm);
    }
    if(!float_equal(*(static_cast<const float*>(alphaParamDiff)), 1.0) ||
       !float_equal(*(static_cast<const float*>(betaParamDiff)), 0))
    {
        MIOPEN_LOG_E("Only alphaParamDiff=1 and betaParamDiff=0 is supported");
        MIOPEN_THROW(miopenStatusBadParm);
    }

    const auto useSaved = savedMean != nullptr && savedInvVariance != nullptr;

    const auto problem = batchnorm::ProblemDescription{
        bn_mode, xDesc, dyDesc, dxDesc, bnScaleBiasDiffDesc, epsilon, useSaved};

    const auto algo = bn_mode == miopenBNSpatial
                          ? AlgorithmName{"miopenBatchNormBackwardPropSpatial"}
                          : AlgorithmName{"miopenBatchNormBackwardPropPerActivation"};

    const auto invoke_params = [&]() {
        auto tmp              = batchnorm::BwdInvokeParams{};
        tmp.type              = InvokeType::Run;
        tmp.x                 = x;
        tmp.dy                = dy;
        tmp.dx                = dx;
        tmp.bnScale           = bnScale;
        tmp.resultBnScaleDiff = resultBnScaleDiff;
        tmp.resultBnScaleDiff = resultBnScaleDiff;
        tmp.resultBnBiasDiff  = resultBnBiasDiff;
        tmp.epsilon           = epsilon;
        tmp.savedMean         = savedMean;
        tmp.savedInvVariance  = savedInvVariance;
        return tmp;
    }();

    const auto solvers = solver::SolverContainer<solver::batchnorm::BnBwdTrainingSpatialSingle,
                                                 solver::batchnorm::BnBwdTrainingSpatialMultiple,
                                                 solver::batchnorm::BnBwdTrainingPerActivation>{};

    solvers.ExecutePrimitive(handle, problem, algo, invoke_params);

    if(miopen::CheckNumericsEnabled())
    {
        miopen::checkNumericsOutput(handle, dxDesc, dx);
        miopen::checkNumericsOutput(handle, bnScaleBiasDiffDesc, resultBnScaleDiff);
        miopen::checkNumericsOutput(handle, bnScaleBiasDiffDesc, resultBnBiasDiff);
    }
}
} // namespace miopen
>>>>>>> 6c94c7b2
<|MERGE_RESOLUTION|>--- conflicted
+++ resolved
@@ -1,719 +1,362 @@
-<<<<<<< HEAD
-/*******************************************************************************
- *
- * MIT License
- *
- * Copyright (c) 2017 Advanced Micro Devices, Inc.
- *
- * Permission is hereby granted, free of charge, to any person obtaining a copy
- * of this software and associated documentation files (the "Software"), to deal
- * in the Software without restriction, including without limitation the rights
- * to use, copy, modify, merge, publish, distribute, sublicense, and/or sell
- * copies of the Software, and to permit persons to whom the Software is
- * furnished to do so, subject to the following conditions:
- *
- * The above copyright notice and this permission notice shall be included in all
- * copies or substantial portions of the Software.
- *
- * THE SOFTWARE IS PROVIDED "AS IS", WITHOUT WARRANTY OF ANY KIND, EXPRESS OR
- * IMPLIED, INCLUDING BUT NOT LIMITED TO THE WARRANTIES OF MERCHANTABILITY,
- * FITNESS FOR A PARTICULAR PURPOSE AND NONINFRINGEMENT. IN NO EVENT SHALL THE
- * AUTHORS OR COPYRIGHT HOLDERS BE LIABLE FOR ANY CLAIM, DAMAGES OR OTHER
- * LIABILITY, WHETHER IN AN ACTION OF CONTRACT, TORT OR OTHERWISE, ARISING FROM,
- * OUT OF OR IN CONNECTION WITH THE SOFTWARE OR THE USE OR OTHER DEALINGS IN THE
- * SOFTWARE.
- *
- *******************************************************************************/
-#include <miopen/batch_norm.hpp>
-
-#include <miopen/check_numerics.hpp>
-#include <miopen/errors.hpp>
-#include <miopen/handle.hpp>
-#include <miopen/float_equal.hpp>
-#include <miopen/logger.hpp>
-#include <miopen/tensor.hpp>
-#include <miopen/util.hpp>
-#include <miopen/visit_float.hpp>
-/// \todo Get rid of this during implementation of #1938 (60)
-#include <miopen/convolution.hpp>
-#include <miopen/mlo_internal.hpp>
-#include <miopen/stringutils.hpp>
-#include <miopen/batchnorm/invoke_params.hpp>
-#include <miopen/batchnorm/problem_description.hpp>
-#include <miopen/batchnorm/solvers.hpp>
-#include <miopen/find_solution.hpp>
-
-#include <chrono>
-
-namespace miopen {
-
-void BatchNormForwardTraining(Handle& handle,
-                              miopenBatchNormMode_t bn_mode,
-                              const void* alpha,
-                              const void* beta,
-                              const TensorDescriptor& xDesc,
-                              ConstData_t x,
-                              const TensorDescriptor& yDesc,
-                              Data_t y,
-                              const TensorDescriptor& bnScaleBiasMeanVarDesc,
-                              ConstData_t bnScale,
-                              ConstData_t bnBias,
-                              double expAvgFactor,
-                              Data_t resultRunningMean,
-                              Data_t resultRunningVariance,
-                              double epsilon,
-                              Data_t resultSaveMean,
-                              Data_t resultSaveInvVariance)
-{
-
-    if(x == nullptr || y == nullptr || bnScale == nullptr || bnBias == nullptr)
-    {
-        MIOPEN_THROW(miopenStatusBadParm);
-    }
-    if(xDesc.GetSize() != yDesc.GetSize() || xDesc.GetSize() != bnScaleBiasMeanVarDesc.GetSize())
-    {
-        MIOPEN_THROW(miopenStatusBadParm);
-    }
-    if(xDesc.GetType() != yDesc.GetType())
-    {
-        MIOPEN_THROW(miopenStatusBadParm);
-    }
-    if(!xDesc.IsPacked())
-    {
-        MIOPEN_LOG_E("Only fully packed tensors supported.");
-        MIOPEN_THROW(miopenStatusBadParm);
-    }
-    if(xDesc.GetSize() < 3)
-    {
-        MIOPEN_THROW(miopenStatusBadParm);
-    }
-    if(!float_equal(*(static_cast<const float*>(alpha)), 1.0) ||
-       !float_equal(*(static_cast<const float*>(beta)), 0.0))
-    {
-        MIOPEN_THROW("Only alpha=1 and beta=0 is supported");
-    }
-    if(miopen::CheckNumericsEnabled())
-    {
-        miopen::checkNumericsInput(handle, xDesc, x);
-        miopen::checkNumericsInput(handle, bnScaleBiasMeanVarDesc, bnScale);
-        miopen::checkNumericsInput(handle, bnScaleBiasMeanVarDesc, bnBias);
-    }
-
-    const auto resultsave    = resultSaveMean != nullptr && resultSaveInvVariance != nullptr;
-    const auto resultrunning = resultRunningMean != nullptr && resultRunningVariance != nullptr;
-
-    const auto problem = batchnorm::ProblemDescription{bn_mode,
-                                                       xDesc,
-                                                       yDesc,
-                                                       bnScaleBiasMeanVarDesc,
-                                                       expAvgFactor,
-                                                       epsilon,
-                                                       resultsave,
-                                                       resultrunning};
-
-    const auto algo = bn_mode == miopenBNSpatial
-                          ? AlgorithmName{"miopenBatchNormForwardTrainingSpatial"}
-                          : AlgorithmName{"miopenBatchNormForwardTrainingPerActivation"};
-
-    const auto invoke_params = [&]() {
-        auto tmp                  = batchnorm::InvokeParams{};
-        tmp.type                  = InvokeType::Run;
-        tmp.x                     = x;
-        tmp.y                     = y;
-        tmp.bnScale               = bnScale;
-        tmp.bnBias                = bnBias;
-        tmp.expAvgFactor          = expAvgFactor;
-        tmp.resultRunningMean     = resultRunningMean;
-        tmp.resultRunningVariance = resultRunningVariance;
-        tmp.epsilon               = epsilon;
-        tmp.resultSaveMean        = resultSaveMean;
-        tmp.resultSaveInvVariance = resultSaveInvVariance;
-        return tmp;
-    }();
-
-    const auto solvers = solver::SolverContainer<solver::batchnorm::BnFwdTrainingSpatialSingle,
-                                                 solver::batchnorm::BnFwdTrainingSpatialMultiple,
-                                                 solver::batchnorm::BnFwdTrainingPerActivation>{};
-
-    solvers.ExecutePrimitive(handle, problem, algo, invoke_params);
-
-    if(miopen::CheckNumericsEnabled())
-    {
-        miopen::checkNumericsOutput(handle, yDesc, y);
-        miopen::checkNumericsOutput(handle, bnScaleBiasMeanVarDesc, resultRunningMean);
-        miopen::checkNumericsOutput(handle, bnScaleBiasMeanVarDesc, resultRunningVariance);
-        miopen::checkNumericsOutput(handle, bnScaleBiasMeanVarDesc, resultSaveMean);
-        miopen::checkNumericsOutput(handle, bnScaleBiasMeanVarDesc, resultSaveInvVariance);
-    }
-}
-//================== END FWD TRAIN ===================
-
-//============ BEGIN FORWARD INFERENCE ===============
-void BatchNormForwardInference(Handle& handle,
-                               miopenBatchNormMode_t bn_mode,
-                               const void* alpha,
-                               const void* beta,
-                               const TensorDescriptor& xDesc,
-                               ConstData_t x,
-                               const TensorDescriptor& yDesc,
-                               Data_t y,
-                               const TensorDescriptor& bnScaleBiasMeanVarDesc,
-                               ConstData_t bnScale,
-                               ConstData_t bnBias,
-                               ConstData_t estimatedMean,
-                               ConstData_t estimatedVariance,
-                               double epsilon)
-{
-    if(miopen::CheckNumericsEnabled())
-    {
-        miopen::checkNumericsInput(handle, xDesc, x);
-        miopen::checkNumericsInput(handle, bnScaleBiasMeanVarDesc, bnScale);
-        miopen::checkNumericsInput(handle, bnScaleBiasMeanVarDesc, bnBias);
-        miopen::checkNumericsInput(handle, bnScaleBiasMeanVarDesc, estimatedMean);
-        miopen::checkNumericsInput(handle, bnScaleBiasMeanVarDesc, estimatedVariance);
-    }
-
-    if(estimatedMean != nullptr && estimatedVariance != nullptr)
-    {
-
-        if(x == nullptr || y == nullptr || bnScale == nullptr || bnBias == nullptr)
-        {
-            MIOPEN_THROW(miopenStatusBadParm);
-        }
-        if(xDesc.GetSize() != yDesc.GetSize() ||
-           xDesc.GetSize() != bnScaleBiasMeanVarDesc.GetSize())
-        {
-            MIOPEN_THROW(miopenStatusBadParm);
-        }
-        if(xDesc.GetType() != yDesc.GetType())
-        {
-            MIOPEN_THROW(miopenStatusBadParm);
-        }
-        if(xDesc.GetSize() < 3)
-        {
-            MIOPEN_THROW(miopenStatusBadParm);
-        }
-        if(!float_equal(*(static_cast<const float*>(alpha)), 1.0) ||
-           !float_equal(*(static_cast<const float*>(beta)), 0))
-        {
-            MIOPEN_LOG_E("Only alpha=1 and beta=0 is supported");
-            MIOPEN_THROW(miopenStatusBadParm);
-        }
-
-        const auto problem =
-            batchnorm::ProblemDescription{bn_mode, xDesc, yDesc, bnScaleBiasMeanVarDesc, epsilon};
-
-        const auto invoke_params = [&]() {
-            auto tmp              = batchnorm::InfInvokeParams{};
-            tmp.type              = InvokeType::Run;
-            tmp.xDesc             = &xDesc;
-            tmp.x                 = x;
-            tmp.y                 = y;
-            tmp.bnScale           = bnScale;
-            tmp.bnBias            = bnBias;
-            tmp.estimatedMean     = estimatedMean;
-            tmp.estimatedVariance = estimatedVariance;
-            tmp.epsilon           = epsilon;
-            return tmp;
-        }();
-
-        const auto algo    = AlgorithmName{"miopenBatchNormalizationForwardInference"};
-        const auto solvers = solver::SolverContainer<solver::batchnorm::BnFwdInference>{};
-
-        solvers.ExecutePrimitive(handle, problem, algo, invoke_params);
-    }
-    else // Need to recalculated everything, let's just call training kernel in that case
-    {
-        MIOPEN_LOG_I2("Call to fwd train from forward inference:: ");
-        BatchNormForwardTraining(handle,
-                                 bn_mode,
-                                 alpha,
-                                 beta,
-                                 xDesc,
-                                 x,
-                                 yDesc,
-                                 y,
-                                 bnScaleBiasMeanVarDesc,
-                                 bnScale,
-                                 bnBias,
-                                 0,
-                                 nullptr,
-                                 nullptr,
-                                 epsilon,
-                                 nullptr,
-                                 nullptr);
-    }
-    if(miopen::CheckNumericsEnabled())
-    {
-        miopen::checkNumericsOutput(handle, yDesc, y);
-    }
-}
-//================= END FORWARD INFERENCE ====================
-
-//=============== BEGIN BACKWARDS PROPAGATION ================
-void BatchNormBackward(Handle& handle,
-                       miopenBatchNormMode_t bn_mode,
-                       const void* alphaDataDiff,
-                       const void* betaDataDiff,
-                       const void* alphaParamDiff,
-                       const void* betaParamDiff,
-                       const TensorDescriptor& xDesc,
-                       ConstData_t x,
-                       const TensorDescriptor& dyDesc,
-                       ConstData_t dy,
-                       const TensorDescriptor& dxDesc,
-                       Data_t dx,
-                       const TensorDescriptor& bnScaleBiasDiffDesc,
-                       ConstData_t bnScale,
-                       Data_t resultBnScaleDiff,
-                       Data_t resultBnBiasDiff,
-                       double epsilon,
-                       ConstData_t savedMean,
-                       ConstData_t savedInvVariance)
-{
-
-#if(MIO_BN_TIME_EVERYTHING == 1)
-    auto t_start = std::chrono::high_resolution_clock::now();
-#endif
-    if(miopen::CheckNumericsEnabled())
-    {
-        miopen::checkNumericsInput(handle, xDesc, x);
-        miopen::checkNumericsInput(handle, dyDesc, dy);
-        miopen::checkNumericsInput(handle, bnScaleBiasDiffDesc, bnScale);
-
-        miopen::checkNumericsInput(handle, bnScaleBiasDiffDesc, savedMean);
-        miopen::checkNumericsInput(handle, bnScaleBiasDiffDesc, savedInvVariance);
-    }
-
-    if(x == nullptr || dy == nullptr || bnScale == nullptr || dx == nullptr)
-    {
-        MIOPEN_THROW(miopenStatusBadParm);
-    }
-    if(xDesc.GetSize() != dyDesc.GetSize() || xDesc.GetSize() != bnScaleBiasDiffDesc.GetSize())
-    {
-        MIOPEN_THROW(miopenStatusBadParm);
-    }
-    if(dxDesc.GetType() != dyDesc.GetType() || dyDesc.GetType() != xDesc.GetType())
-    {
-        MIOPEN_THROW(miopenStatusBadParm);
-    }
-    if(xDesc.GetSize() < 3)
-    {
-        MIOPEN_THROW(miopenStatusBadParm);
-    }
-    if(!float_equal(*(static_cast<const float*>(alphaDataDiff)), 1.0) ||
-       !float_equal(*(static_cast<const float*>(betaDataDiff)), 0))
-    {
-        MIOPEN_LOG_E("Only alphaDataDiff=1 and betaDataDiff=0 is supported");
-        MIOPEN_THROW(miopenStatusBadParm);
-    }
-    if(!float_equal(*(static_cast<const float*>(alphaParamDiff)), 1.0) ||
-       !float_equal(*(static_cast<const float*>(betaParamDiff)), 0))
-    {
-        MIOPEN_LOG_E("Only alphaParamDiff=1 and betaParamDiff=0 is supported");
-        MIOPEN_THROW(miopenStatusBadParm);
-    }
-
-    const auto useSaved = savedMean != nullptr && savedInvVariance != nullptr;
-
-    const auto problem = batchnorm::ProblemDescription{
-        bn_mode, xDesc, dyDesc, dxDesc, bnScaleBiasDiffDesc, epsilon, useSaved};
-
-    const auto algo = bn_mode == miopenBNSpatial
-                          ? AlgorithmName{"miopenBatchNormBackwardPropSpatial"}
-                          : AlgorithmName{"miopenBatchNormBackwardPropPerActivation"};
-
-    const auto invoke_params = [&]() {
-        auto tmp              = batchnorm::BwdInvokeParams{};
-        tmp.type              = InvokeType::Run;
-        tmp.x                 = x;
-        tmp.dy                = dy;
-        tmp.dx                = dx;
-        tmp.bnScale           = bnScale;
-        tmp.resultBnScaleDiff = resultBnScaleDiff;
-        tmp.resultBnScaleDiff = resultBnScaleDiff;
-        tmp.resultBnBiasDiff  = resultBnBiasDiff;
-        tmp.epsilon           = epsilon;
-        tmp.savedMean         = savedMean;
-        tmp.savedInvVariance  = savedInvVariance;
-        return tmp;
-    }();
-
-    const auto solvers = solver::SolverContainer<solver::batchnorm::BnBwdTrainingSpatialSingle,
-                                                 solver::batchnorm::BnBwdTrainingSpatialMultiple,
-                                                 solver::batchnorm::BnBwdTrainingPerActivation>{};
-
-    solvers.ExecutePrimitive(handle, problem, algo, invoke_params);
-
-    if(miopen::CheckNumericsEnabled())
-    {
-        miopen::checkNumericsOutput(handle, dxDesc, dx);
-        miopen::checkNumericsOutput(handle, bnScaleBiasDiffDesc, resultBnScaleDiff);
-        miopen::checkNumericsOutput(handle, bnScaleBiasDiffDesc, resultBnBiasDiff);
-    }
-}
-} // namespace miopen
-=======
-/*******************************************************************************
- *
- * MIT License
- *
- * Copyright (c) 2017 Advanced Micro Devices, Inc.
- *
- * Permission is hereby granted, free of charge, to any person obtaining a copy
- * of this software and associated documentation files (the "Software"), to deal
- * in the Software without restriction, including without limitation the rights
- * to use, copy, modify, merge, publish, distribute, sublicense, and/or sell
- * copies of the Software, and to permit persons to whom the Software is
- * furnished to do so, subject to the following conditions:
- *
- * The above copyright notice and this permission notice shall be included in all
- * copies or substantial portions of the Software.
- *
- * THE SOFTWARE IS PROVIDED "AS IS", WITHOUT WARRANTY OF ANY KIND, EXPRESS OR
- * IMPLIED, INCLUDING BUT NOT LIMITED TO THE WARRANTIES OF MERCHANTABILITY,
- * FITNESS FOR A PARTICULAR PURPOSE AND NONINFRINGEMENT. IN NO EVENT SHALL THE
- * AUTHORS OR COPYRIGHT HOLDERS BE LIABLE FOR ANY CLAIM, DAMAGES OR OTHER
- * LIABILITY, WHETHER IN AN ACTION OF CONTRACT, TORT OR OTHERWISE, ARISING FROM,
- * OUT OF OR IN CONNECTION WITH THE SOFTWARE OR THE USE OR OTHER DEALINGS IN THE
- * SOFTWARE.
- *
- *******************************************************************************/
-#include <miopen/batch_norm.hpp>
-
-#include <miopen/check_numerics.hpp>
-#include <miopen/errors.hpp>
-#include <miopen/handle.hpp>
-#include <miopen/float_equal.hpp>
-#include <miopen/logger.hpp>
-#include <miopen/tensor.hpp>
-#include <miopen/util.hpp>
-#include <miopen/visit_float.hpp>
-/// \todo Get rid of this during implementation of #1938 (60)
-#include <miopen/convolution.hpp>
-#include <miopen/mlo_internal.hpp>
-#include <miopen/stringutils.hpp>
-#include <miopen/batchnorm/invoke_params.hpp>
-#include <miopen/batchnorm/problem_description.hpp>
-#include <miopen/batchnorm/solvers.hpp>
-#include <miopen/find_solution.hpp>
-
-#include <chrono>
-
-namespace miopen {
-
-void BatchNormForwardTraining(Handle& handle,
-                              miopenBatchNormMode_t bn_mode,
-                              const void* alpha,
-                              const void* beta,
-                              const TensorDescriptor& xDesc,
-                              ConstData_t x,
-                              const TensorDescriptor& yDesc,
-                              Data_t y,
-                              const TensorDescriptor& bnScaleBiasMeanVarDesc,
-                              ConstData_t bnScale,
-                              ConstData_t bnBias,
-                              double expAvgFactor,
-                              Data_t resultRunningMean,
-                              Data_t resultRunningVariance,
-                              double epsilon,
-                              Data_t resultSaveMean,
-                              Data_t resultSaveInvVariance)
-{
-
-    if(x == nullptr || y == nullptr || bnScale == nullptr || bnBias == nullptr)
-    {
-        MIOPEN_THROW(miopenStatusBadParm);
-    }
-    if(xDesc.GetSize() != yDesc.GetSize() || xDesc.GetSize() != bnScaleBiasMeanVarDesc.GetSize())
-    {
-        MIOPEN_THROW(miopenStatusBadParm);
-    }
-    if(xDesc.GetType() != yDesc.GetType())
-    {
-        MIOPEN_THROW(miopenStatusBadParm);
-    }
-    if(!xDesc.IsPacked())
-    {
-        MIOPEN_LOG_E("Only fully packed tensors supported.");
-        MIOPEN_THROW(miopenStatusBadParm);
-    }
-    if(xDesc.GetSize() < 3)
-    {
-        MIOPEN_THROW(miopenStatusBadParm);
-    }
-    if(!float_equal(*(static_cast<const float*>(alpha)), 1.0) ||
-       !float_equal(*(static_cast<const float*>(beta)), 0.0))
-    {
-        MIOPEN_THROW("Only alpha=1 and beta=0 is supported");
-    }
-    if(miopen::CheckNumericsEnabled())
-    {
-        miopen::checkNumericsInput(handle, xDesc, x);
-        if(bnScale != nullptr)
-            miopen::checkNumericsInput(handle, bnScaleBiasMeanVarDesc, bnScale);
-        if(bnBias != nullptr)
-            miopen::checkNumericsInput(handle, bnScaleBiasMeanVarDesc, bnBias);
-    }
-
-    const auto resultsave    = resultSaveMean != nullptr && resultSaveInvVariance != nullptr;
-    const auto resultrunning = resultRunningMean != nullptr && resultRunningVariance != nullptr;
-
-    const auto problem = batchnorm::ProblemDescription{bn_mode,
-                                                       xDesc,
-                                                       yDesc,
-                                                       bnScaleBiasMeanVarDesc,
-                                                       expAvgFactor,
-                                                       epsilon,
-                                                       resultsave,
-                                                       resultrunning};
-
-    const auto algo = bn_mode == miopenBNSpatial
-                          ? AlgorithmName{"miopenBatchNormForwardTrainingSpatial"}
-                          : AlgorithmName{"miopenBatchNormForwardTrainingPerActivation"};
-
-    const auto invoke_params = [&]() {
-        auto tmp                  = batchnorm::InvokeParams{};
-        tmp.type                  = InvokeType::Run;
-        tmp.x                     = x;
-        tmp.y                     = y;
-        tmp.bnScale               = bnScale;
-        tmp.bnBias                = bnBias;
-        tmp.expAvgFactor          = expAvgFactor;
-        tmp.resultRunningMean     = resultRunningMean;
-        tmp.resultRunningVariance = resultRunningVariance;
-        tmp.epsilon               = epsilon;
-        tmp.resultSaveMean        = resultSaveMean;
-        tmp.resultSaveInvVariance = resultSaveInvVariance;
-        return tmp;
-    }();
-
-    const auto solvers = solver::SolverContainer<solver::batchnorm::BnFwdTrainingSpatialSingle,
-                                                 solver::batchnorm::BnFwdTrainingSpatialMultiple,
-                                                 solver::batchnorm::BnFwdTrainingPerActivation>{};
-
-    solvers.ExecutePrimitive(handle, problem, algo, invoke_params);
-
-    if(miopen::CheckNumericsEnabled())
-    {
-        miopen::checkNumericsOutput(handle, yDesc, y);
-        if(resultRunningMean != nullptr)
-            miopen::checkNumericsOutput(handle, bnScaleBiasMeanVarDesc, resultRunningMean);
-        if(resultRunningVariance != nullptr)
-            miopen::checkNumericsOutput(handle, bnScaleBiasMeanVarDesc, resultRunningVariance);
-        if(resultSaveMean != nullptr)
-            miopen::checkNumericsOutput(handle, bnScaleBiasMeanVarDesc, resultSaveMean);
-        if(resultSaveInvVariance != nullptr)
-            miopen::checkNumericsOutput(handle, bnScaleBiasMeanVarDesc, resultSaveInvVariance);
-    }
-}
-//================== END FWD TRAIN ===================
-
-//============ BEGIN FORWARD INFERENCE ===============
-void BatchNormForwardInference(Handle& handle,
-                               miopenBatchNormMode_t bn_mode,
-                               const void* alpha,
-                               const void* beta,
-                               const TensorDescriptor& xDesc,
-                               ConstData_t x,
-                               const TensorDescriptor& yDesc,
-                               Data_t y,
-                               const TensorDescriptor& bnScaleBiasMeanVarDesc,
-                               ConstData_t bnScale,
-                               ConstData_t bnBias,
-                               ConstData_t estimatedMean,
-                               ConstData_t estimatedVariance,
-                               double epsilon)
-{
-    if(miopen::CheckNumericsEnabled())
-    {
-        miopen::checkNumericsInput(handle, xDesc, x);
-        miopen::checkNumericsInput(handle, bnScaleBiasMeanVarDesc, bnScale);
-        miopen::checkNumericsInput(handle, bnScaleBiasMeanVarDesc, bnBias);
-        miopen::checkNumericsInput(handle, bnScaleBiasMeanVarDesc, estimatedMean);
-        miopen::checkNumericsInput(handle, bnScaleBiasMeanVarDesc, estimatedVariance);
-    }
-
-    if(estimatedMean != nullptr && estimatedVariance != nullptr)
-    {
-
-        if(x == nullptr || y == nullptr || bnScale == nullptr || bnBias == nullptr)
-        {
-            MIOPEN_THROW(miopenStatusBadParm);
-        }
-        if(xDesc.GetSize() != yDesc.GetSize() ||
-           xDesc.GetSize() != bnScaleBiasMeanVarDesc.GetSize())
-        {
-            MIOPEN_THROW(miopenStatusBadParm);
-        }
-        if(xDesc.GetType() != yDesc.GetType())
-        {
-            MIOPEN_THROW(miopenStatusBadParm);
-        }
-        if(xDesc.GetSize() < 3)
-        {
-            MIOPEN_THROW(miopenStatusBadParm);
-        }
-        if(!float_equal(*(static_cast<const float*>(alpha)), 1.0) ||
-           !float_equal(*(static_cast<const float*>(beta)), 0))
-        {
-            MIOPEN_LOG_E("Only alpha=1 and beta=0 is supported");
-            MIOPEN_THROW(miopenStatusBadParm);
-        }
-
-        const auto problem =
-            batchnorm::ProblemDescription{bn_mode, xDesc, yDesc, bnScaleBiasMeanVarDesc, epsilon};
-
-        const auto invoke_params = [&]() {
-            auto tmp              = batchnorm::InfInvokeParams{};
-            tmp.type              = InvokeType::Run;
-            tmp.xDesc             = &xDesc;
-            tmp.x                 = x;
-            tmp.y                 = y;
-            tmp.bnScale           = bnScale;
-            tmp.bnBias            = bnBias;
-            tmp.estimatedMean     = estimatedMean;
-            tmp.estimatedVariance = estimatedVariance;
-            tmp.epsilon           = epsilon;
-            return tmp;
-        }();
-
-        const auto algo    = AlgorithmName{"miopenBatchNormalizationForwardInference"};
-        const auto solvers = solver::SolverContainer<solver::batchnorm::BnFwdInference>{};
-
-        solvers.ExecutePrimitive(handle, problem, algo, invoke_params);
-    }
-    else // Need to recalculated everything, let's just call training kernel in that case
-    {
-        MIOPEN_LOG_I2("Call to fwd train from forward inference:: ");
-        BatchNormForwardTraining(handle,
-                                 bn_mode,
-                                 alpha,
-                                 beta,
-                                 xDesc,
-                                 x,
-                                 yDesc,
-                                 y,
-                                 bnScaleBiasMeanVarDesc,
-                                 bnScale,
-                                 bnBias,
-                                 0,
-                                 nullptr,
-                                 nullptr,
-                                 epsilon,
-                                 nullptr,
-                                 nullptr);
-    }
-    if(miopen::CheckNumericsEnabled())
-    {
-        miopen::checkNumericsOutput(handle, yDesc, y);
-    }
-}
-//================= END FORWARD INFERENCE ====================
-
-//=============== BEGIN BACKWARDS PROPAGATION ================
-void BatchNormBackward(Handle& handle,
-                       miopenBatchNormMode_t bn_mode,
-                       const void* alphaDataDiff,
-                       const void* betaDataDiff,
-                       const void* alphaParamDiff,
-                       const void* betaParamDiff,
-                       const TensorDescriptor& xDesc,
-                       ConstData_t x,
-                       const TensorDescriptor& dyDesc,
-                       ConstData_t dy,
-                       const TensorDescriptor& dxDesc,
-                       Data_t dx,
-                       const TensorDescriptor& bnScaleBiasDiffDesc,
-                       ConstData_t bnScale,
-                       Data_t resultBnScaleDiff,
-                       Data_t resultBnBiasDiff,
-                       double epsilon,
-                       ConstData_t savedMean,
-                       ConstData_t savedInvVariance)
-{
-
-#if(MIO_BN_TIME_EVERYTHING == 1)
-    auto t_start = std::chrono::high_resolution_clock::now();
-#endif
-    if(miopen::CheckNumericsEnabled())
-    {
-        miopen::checkNumericsInput(handle, xDesc, x);
-        miopen::checkNumericsInput(handle, dyDesc, dy);
-        miopen::checkNumericsInput(handle, bnScaleBiasDiffDesc, bnScale);
-
-        if(savedMean != nullptr)
-            miopen::checkNumericsInput(handle, bnScaleBiasDiffDesc, savedMean);
-        if(savedInvVariance != nullptr)
-            miopen::checkNumericsInput(handle, bnScaleBiasDiffDesc, savedInvVariance);
-    }
-
-    if(x == nullptr || dy == nullptr || bnScale == nullptr || dx == nullptr)
-    {
-        MIOPEN_THROW(miopenStatusBadParm);
-    }
-    if(xDesc.GetSize() != dyDesc.GetSize() || xDesc.GetSize() != bnScaleBiasDiffDesc.GetSize())
-    {
-        MIOPEN_THROW(miopenStatusBadParm);
-    }
-    if(dxDesc.GetType() != dyDesc.GetType() || dyDesc.GetType() != xDesc.GetType())
-    {
-        MIOPEN_THROW(miopenStatusBadParm);
-    }
-    if(xDesc.GetSize() < 3)
-    {
-        MIOPEN_THROW(miopenStatusBadParm);
-    }
-    if(!float_equal(*(static_cast<const float*>(alphaDataDiff)), 1.0) ||
-       !float_equal(*(static_cast<const float*>(betaDataDiff)), 0))
-    {
-        MIOPEN_LOG_E("Only alphaDataDiff=1 and betaDataDiff=0 is supported");
-        MIOPEN_THROW(miopenStatusBadParm);
-    }
-    if(!float_equal(*(static_cast<const float*>(alphaParamDiff)), 1.0) ||
-       !float_equal(*(static_cast<const float*>(betaParamDiff)), 0))
-    {
-        MIOPEN_LOG_E("Only alphaParamDiff=1 and betaParamDiff=0 is supported");
-        MIOPEN_THROW(miopenStatusBadParm);
-    }
-
-    const auto useSaved = savedMean != nullptr && savedInvVariance != nullptr;
-
-    const auto problem = batchnorm::ProblemDescription{
-        bn_mode, xDesc, dyDesc, dxDesc, bnScaleBiasDiffDesc, epsilon, useSaved};
-
-    const auto algo = bn_mode == miopenBNSpatial
-                          ? AlgorithmName{"miopenBatchNormBackwardPropSpatial"}
-                          : AlgorithmName{"miopenBatchNormBackwardPropPerActivation"};
-
-    const auto invoke_params = [&]() {
-        auto tmp              = batchnorm::BwdInvokeParams{};
-        tmp.type              = InvokeType::Run;
-        tmp.x                 = x;
-        tmp.dy                = dy;
-        tmp.dx                = dx;
-        tmp.bnScale           = bnScale;
-        tmp.resultBnScaleDiff = resultBnScaleDiff;
-        tmp.resultBnScaleDiff = resultBnScaleDiff;
-        tmp.resultBnBiasDiff  = resultBnBiasDiff;
-        tmp.epsilon           = epsilon;
-        tmp.savedMean         = savedMean;
-        tmp.savedInvVariance  = savedInvVariance;
-        return tmp;
-    }();
-
-    const auto solvers = solver::SolverContainer<solver::batchnorm::BnBwdTrainingSpatialSingle,
-                                                 solver::batchnorm::BnBwdTrainingSpatialMultiple,
-                                                 solver::batchnorm::BnBwdTrainingPerActivation>{};
-
-    solvers.ExecutePrimitive(handle, problem, algo, invoke_params);
-
-    if(miopen::CheckNumericsEnabled())
-    {
-        miopen::checkNumericsOutput(handle, dxDesc, dx);
-        miopen::checkNumericsOutput(handle, bnScaleBiasDiffDesc, resultBnScaleDiff);
-        miopen::checkNumericsOutput(handle, bnScaleBiasDiffDesc, resultBnBiasDiff);
-    }
-}
-} // namespace miopen
->>>>>>> 6c94c7b2
+/*******************************************************************************
+ *
+ * MIT License
+ *
+ * Copyright (c) 2017 Advanced Micro Devices, Inc.
+ *
+ * Permission is hereby granted, free of charge, to any person obtaining a copy
+ * of this software and associated documentation files (the "Software"), to deal
+ * in the Software without restriction, including without limitation the rights
+ * to use, copy, modify, merge, publish, distribute, sublicense, and/or sell
+ * copies of the Software, and to permit persons to whom the Software is
+ * furnished to do so, subject to the following conditions:
+ *
+ * The above copyright notice and this permission notice shall be included in all
+ * copies or substantial portions of the Software.
+ *
+ * THE SOFTWARE IS PROVIDED "AS IS", WITHOUT WARRANTY OF ANY KIND, EXPRESS OR
+ * IMPLIED, INCLUDING BUT NOT LIMITED TO THE WARRANTIES OF MERCHANTABILITY,
+ * FITNESS FOR A PARTICULAR PURPOSE AND NONINFRINGEMENT. IN NO EVENT SHALL THE
+ * AUTHORS OR COPYRIGHT HOLDERS BE LIABLE FOR ANY CLAIM, DAMAGES OR OTHER
+ * LIABILITY, WHETHER IN AN ACTION OF CONTRACT, TORT OR OTHERWISE, ARISING FROM,
+ * OUT OF OR IN CONNECTION WITH THE SOFTWARE OR THE USE OR OTHER DEALINGS IN THE
+ * SOFTWARE.
+ *
+ *******************************************************************************/
+#include <miopen/batch_norm.hpp>
+
+#include <miopen/check_numerics.hpp>
+#include <miopen/errors.hpp>
+#include <miopen/handle.hpp>
+#include <miopen/float_equal.hpp>
+#include <miopen/logger.hpp>
+#include <miopen/tensor.hpp>
+#include <miopen/util.hpp>
+#include <miopen/visit_float.hpp>
+/// \todo Get rid of this during implementation of #1938 (60)
+#include <miopen/convolution.hpp>
+#include <miopen/mlo_internal.hpp>
+#include <miopen/stringutils.hpp>
+#include <miopen/batchnorm/invoke_params.hpp>
+#include <miopen/batchnorm/problem_description.hpp>
+#include <miopen/batchnorm/solvers.hpp>
+#include <miopen/find_solution.hpp>
+
+#include <chrono>
+
+namespace miopen {
+
+void BatchNormForwardTraining(Handle& handle,
+                              miopenBatchNormMode_t bn_mode,
+                              const void* alpha,
+                              const void* beta,
+                              const TensorDescriptor& xDesc,
+                              ConstData_t x,
+                              const TensorDescriptor& yDesc,
+                              Data_t y,
+                              const TensorDescriptor& bnScaleBiasMeanVarDesc,
+                              ConstData_t bnScale,
+                              ConstData_t bnBias,
+                              double expAvgFactor,
+                              Data_t resultRunningMean,
+                              Data_t resultRunningVariance,
+                              double epsilon,
+                              Data_t resultSaveMean,
+                              Data_t resultSaveInvVariance)
+{
+
+    if(x == nullptr || y == nullptr || bnScale == nullptr || bnBias == nullptr)
+    {
+        MIOPEN_THROW(miopenStatusBadParm);
+    }
+    if(xDesc.GetSize() != yDesc.GetSize() || xDesc.GetSize() != bnScaleBiasMeanVarDesc.GetSize())
+    {
+        MIOPEN_THROW(miopenStatusBadParm);
+    }
+    if(xDesc.GetType() != yDesc.GetType())
+    {
+        MIOPEN_THROW(miopenStatusBadParm);
+    }
+    if(!xDesc.IsPacked())
+    {
+        MIOPEN_LOG_E("Only fully packed tensors supported.");
+        MIOPEN_THROW(miopenStatusBadParm);
+    }
+    if(xDesc.GetSize() < 3)
+    {
+        MIOPEN_THROW(miopenStatusBadParm);
+    }
+    if(!float_equal(*(static_cast<const float*>(alpha)), 1.0) ||
+       !float_equal(*(static_cast<const float*>(beta)), 0.0))
+    {
+        MIOPEN_THROW("Only alpha=1 and beta=0 is supported");
+    }
+    if(miopen::CheckNumericsEnabled())
+    {
+        miopen::checkNumericsInput(handle, xDesc, x);
+        if(bnScale != nullptr)
+            miopen::checkNumericsInput(handle, bnScaleBiasMeanVarDesc, bnScale);
+        if(bnBias != nullptr)
+            miopen::checkNumericsInput(handle, bnScaleBiasMeanVarDesc, bnBias);
+    }
+
+    const auto resultsave    = resultSaveMean != nullptr && resultSaveInvVariance != nullptr;
+    const auto resultrunning = resultRunningMean != nullptr && resultRunningVariance != nullptr;
+
+    const auto problem = batchnorm::ProblemDescription{bn_mode,
+                                                       xDesc,
+                                                       yDesc,
+                                                       bnScaleBiasMeanVarDesc,
+                                                       expAvgFactor,
+                                                       epsilon,
+                                                       resultsave,
+                                                       resultrunning};
+
+    const auto algo = bn_mode == miopenBNSpatial
+                          ? AlgorithmName{"miopenBatchNormForwardTrainingSpatial"}
+                          : AlgorithmName{"miopenBatchNormForwardTrainingPerActivation"};
+
+    const auto invoke_params = [&]() {
+        auto tmp                  = batchnorm::InvokeParams{};
+        tmp.type                  = InvokeType::Run;
+        tmp.x                     = x;
+        tmp.y                     = y;
+        tmp.bnScale               = bnScale;
+        tmp.bnBias                = bnBias;
+        tmp.expAvgFactor          = expAvgFactor;
+        tmp.resultRunningMean     = resultRunningMean;
+        tmp.resultRunningVariance = resultRunningVariance;
+        tmp.epsilon               = epsilon;
+        tmp.resultSaveMean        = resultSaveMean;
+        tmp.resultSaveInvVariance = resultSaveInvVariance;
+        return tmp;
+    }();
+
+    const auto solvers = solver::SolverContainer<solver::batchnorm::BnFwdTrainingSpatialSingle,
+                                                 solver::batchnorm::BnFwdTrainingSpatialMultiple,
+                                                 solver::batchnorm::BnFwdTrainingPerActivation>{};
+
+    solvers.ExecutePrimitive(handle, problem, algo, invoke_params);
+
+    if(miopen::CheckNumericsEnabled())
+    {
+        miopen::checkNumericsOutput(handle, yDesc, y);
+        if(resultRunningMean != nullptr)
+            miopen::checkNumericsOutput(handle, bnScaleBiasMeanVarDesc, resultRunningMean);
+        if(resultRunningVariance != nullptr)
+            miopen::checkNumericsOutput(handle, bnScaleBiasMeanVarDesc, resultRunningVariance);
+        if(resultSaveMean != nullptr)
+            miopen::checkNumericsOutput(handle, bnScaleBiasMeanVarDesc, resultSaveMean);
+        if(resultSaveInvVariance != nullptr)
+            miopen::checkNumericsOutput(handle, bnScaleBiasMeanVarDesc, resultSaveInvVariance);
+    }
+}
+//================== END FWD TRAIN ===================
+
+//============ BEGIN FORWARD INFERENCE ===============
+void BatchNormForwardInference(Handle& handle,
+                               miopenBatchNormMode_t bn_mode,
+                               const void* alpha,
+                               const void* beta,
+                               const TensorDescriptor& xDesc,
+                               ConstData_t x,
+                               const TensorDescriptor& yDesc,
+                               Data_t y,
+                               const TensorDescriptor& bnScaleBiasMeanVarDesc,
+                               ConstData_t bnScale,
+                               ConstData_t bnBias,
+                               ConstData_t estimatedMean,
+                               ConstData_t estimatedVariance,
+                               double epsilon)
+{
+    if(miopen::CheckNumericsEnabled())
+    {
+        miopen::checkNumericsInput(handle, xDesc, x);
+        miopen::checkNumericsInput(handle, bnScaleBiasMeanVarDesc, bnScale);
+        miopen::checkNumericsInput(handle, bnScaleBiasMeanVarDesc, bnBias);
+        miopen::checkNumericsInput(handle, bnScaleBiasMeanVarDesc, estimatedMean);
+        miopen::checkNumericsInput(handle, bnScaleBiasMeanVarDesc, estimatedVariance);
+    }
+
+    if(estimatedMean != nullptr && estimatedVariance != nullptr)
+    {
+
+        if(x == nullptr || y == nullptr || bnScale == nullptr || bnBias == nullptr)
+        {
+            MIOPEN_THROW(miopenStatusBadParm);
+        }
+        if(xDesc.GetSize() != yDesc.GetSize() ||
+           xDesc.GetSize() != bnScaleBiasMeanVarDesc.GetSize())
+        {
+            MIOPEN_THROW(miopenStatusBadParm);
+        }
+        if(xDesc.GetType() != yDesc.GetType())
+        {
+            MIOPEN_THROW(miopenStatusBadParm);
+        }
+        if(xDesc.GetSize() < 3)
+        {
+            MIOPEN_THROW(miopenStatusBadParm);
+        }
+        if(!float_equal(*(static_cast<const float*>(alpha)), 1.0) ||
+           !float_equal(*(static_cast<const float*>(beta)), 0))
+        {
+            MIOPEN_LOG_E("Only alpha=1 and beta=0 is supported");
+            MIOPEN_THROW(miopenStatusBadParm);
+        }
+
+        const auto problem =
+            batchnorm::ProblemDescription{bn_mode, xDesc, yDesc, bnScaleBiasMeanVarDesc, epsilon};
+
+        const auto invoke_params = [&]() {
+            auto tmp              = batchnorm::InfInvokeParams{};
+            tmp.type              = InvokeType::Run;
+            tmp.xDesc             = &xDesc;
+            tmp.x                 = x;
+            tmp.y                 = y;
+            tmp.bnScale           = bnScale;
+            tmp.bnBias            = bnBias;
+            tmp.estimatedMean     = estimatedMean;
+            tmp.estimatedVariance = estimatedVariance;
+            tmp.epsilon           = epsilon;
+            return tmp;
+        }();
+
+        const auto algo    = AlgorithmName{"miopenBatchNormalizationForwardInference"};
+        const auto solvers = solver::SolverContainer<solver::batchnorm::BnFwdInference>{};
+
+        solvers.ExecutePrimitive(handle, problem, algo, invoke_params);
+    }
+    else // Need to recalculated everything, let's just call training kernel in that case
+    {
+        MIOPEN_LOG_I2("Call to fwd train from forward inference:: ");
+        BatchNormForwardTraining(handle,
+                                 bn_mode,
+                                 alpha,
+                                 beta,
+                                 xDesc,
+                                 x,
+                                 yDesc,
+                                 y,
+                                 bnScaleBiasMeanVarDesc,
+                                 bnScale,
+                                 bnBias,
+                                 0,
+                                 nullptr,
+                                 nullptr,
+                                 epsilon,
+                                 nullptr,
+                                 nullptr);
+    }
+    if(miopen::CheckNumericsEnabled())
+    {
+        miopen::checkNumericsOutput(handle, yDesc, y);
+    }
+}
+//================= END FORWARD INFERENCE ====================
+
+//=============== BEGIN BACKWARDS PROPAGATION ================
+void BatchNormBackward(Handle& handle,
+                       miopenBatchNormMode_t bn_mode,
+                       const void* alphaDataDiff,
+                       const void* betaDataDiff,
+                       const void* alphaParamDiff,
+                       const void* betaParamDiff,
+                       const TensorDescriptor& xDesc,
+                       ConstData_t x,
+                       const TensorDescriptor& dyDesc,
+                       ConstData_t dy,
+                       const TensorDescriptor& dxDesc,
+                       Data_t dx,
+                       const TensorDescriptor& bnScaleBiasDiffDesc,
+                       ConstData_t bnScale,
+                       Data_t resultBnScaleDiff,
+                       Data_t resultBnBiasDiff,
+                       double epsilon,
+                       ConstData_t savedMean,
+                       ConstData_t savedInvVariance)
+{
+
+#if(MIO_BN_TIME_EVERYTHING == 1)
+    auto t_start = std::chrono::high_resolution_clock::now();
+#endif
+    if(miopen::CheckNumericsEnabled())
+    {
+        miopen::checkNumericsInput(handle, xDesc, x);
+        miopen::checkNumericsInput(handle, dyDesc, dy);
+        miopen::checkNumericsInput(handle, bnScaleBiasDiffDesc, bnScale);
+
+        if(savedMean != nullptr)
+            miopen::checkNumericsInput(handle, bnScaleBiasDiffDesc, savedMean);
+        if(savedInvVariance != nullptr)
+            miopen::checkNumericsInput(handle, bnScaleBiasDiffDesc, savedInvVariance);
+    }
+
+    if(x == nullptr || dy == nullptr || bnScale == nullptr || dx == nullptr)
+    {
+        MIOPEN_THROW(miopenStatusBadParm);
+    }
+    if(xDesc.GetSize() != dyDesc.GetSize() || xDesc.GetSize() != bnScaleBiasDiffDesc.GetSize())
+    {
+        MIOPEN_THROW(miopenStatusBadParm);
+    }
+    if(dxDesc.GetType() != dyDesc.GetType() || dyDesc.GetType() != xDesc.GetType())
+    {
+        MIOPEN_THROW(miopenStatusBadParm);
+    }
+    if(xDesc.GetSize() < 3)
+    {
+        MIOPEN_THROW(miopenStatusBadParm);
+    }
+    if(!float_equal(*(static_cast<const float*>(alphaDataDiff)), 1.0) ||
+       !float_equal(*(static_cast<const float*>(betaDataDiff)), 0))
+    {
+        MIOPEN_LOG_E("Only alphaDataDiff=1 and betaDataDiff=0 is supported");
+        MIOPEN_THROW(miopenStatusBadParm);
+    }
+    if(!float_equal(*(static_cast<const float*>(alphaParamDiff)), 1.0) ||
+       !float_equal(*(static_cast<const float*>(betaParamDiff)), 0))
+    {
+        MIOPEN_LOG_E("Only alphaParamDiff=1 and betaParamDiff=0 is supported");
+        MIOPEN_THROW(miopenStatusBadParm);
+    }
+
+    const auto useSaved = savedMean != nullptr && savedInvVariance != nullptr;
+
+    const auto problem = batchnorm::ProblemDescription{
+        bn_mode, xDesc, dyDesc, dxDesc, bnScaleBiasDiffDesc, epsilon, useSaved};
+
+    const auto algo = bn_mode == miopenBNSpatial
+                          ? AlgorithmName{"miopenBatchNormBackwardPropSpatial"}
+                          : AlgorithmName{"miopenBatchNormBackwardPropPerActivation"};
+
+    const auto invoke_params = [&]() {
+        auto tmp              = batchnorm::BwdInvokeParams{};
+        tmp.type              = InvokeType::Run;
+        tmp.x                 = x;
+        tmp.dy                = dy;
+        tmp.dx                = dx;
+        tmp.bnScale           = bnScale;
+        tmp.resultBnScaleDiff = resultBnScaleDiff;
+        tmp.resultBnScaleDiff = resultBnScaleDiff;
+        tmp.resultBnBiasDiff  = resultBnBiasDiff;
+        tmp.epsilon           = epsilon;
+        tmp.savedMean         = savedMean;
+        tmp.savedInvVariance  = savedInvVariance;
+        return tmp;
+    }();
+
+    const auto solvers = solver::SolverContainer<solver::batchnorm::BnBwdTrainingSpatialSingle,
+                                                 solver::batchnorm::BnBwdTrainingSpatialMultiple,
+                                                 solver::batchnorm::BnBwdTrainingPerActivation>{};
+
+    solvers.ExecutePrimitive(handle, problem, algo, invoke_params);
+
+    if(miopen::CheckNumericsEnabled())
+    {
+        miopen::checkNumericsOutput(handle, dxDesc, dx);
+        miopen::checkNumericsOutput(handle, bnScaleBiasDiffDesc, resultBnScaleDiff);
+        miopen::checkNumericsOutput(handle, bnScaleBiasDiffDesc, resultBnBiasDiff);
+    }
+}
+} // namespace miopen