--- conflicted
+++ resolved
@@ -276,110 +276,9 @@
 
         if(single)
         {
-<<<<<<< HEAD
             MIOPEN_THROW(
                 miopenStatusInternalError,
                 "Batch norm spatial single kernel has been already implemented as a solver.");
-=======
-
-            if(!kernels.empty())
-            {
-                bnFwdTrainSelectSingleFull(handle,
-                                           variant,
-                                           bnScaleBiasMeanVarDesc.GetType(),
-                                           algo_name,
-                                           network_config,
-                                           x,
-                                           y,
-                                           bnScale,
-                                           bnBias,
-                                           resultsave,
-                                           resultrunning,
-                                           expAvgFactor,
-                                           resultRunningMean,
-                                           resultRunningVariance,
-                                           epsilon,
-                                           resultSaveMean,
-                                           resultSaveInvVariance,
-                                           inhw,
-                                           in_cstride,
-                                           in_nstride);
-            }
-            else
-            {
-                std::string kernel_name;
-                std::string program_name;
-                std::string parms;
-
-                kernel_name  = "MIOpenBatchNormFwdTrainSpatial";
-                program_name = "MIOpenBatchNormFwdTrainSpatial.cl";
-
-                parms =
-                    " -DMIOPEN_USE_FP16=" + std::to_string(static_cast<int>(bfp16parm)) +
-                    " -DMIOPEN_USE_FP32=" + std::to_string(static_cast<int>(bfp32parm)) +
-                    " -DMIOPEN_USE_FPMIX=" + std::to_string(static_cast<int>(bfpmixparm)) +
-                    " -DMIO_SAVE_MEAN_VARIANCE=" + std::to_string(static_cast<int>(resultsave)) +
-                    " -DMIO_RUNNING_RESULT=" + std::to_string(static_cast<int>(resultrunning)) +
-                    " -DMIO_BN_VARIANT=" + std::to_string(variant) +
-                    " -DMIO_BN_LDS_SIZE=" + std::to_string(ldsnogcn) +
-                    " -DMIO_BN_LDSGCN_SIZE=" + std::to_string(ldsgcn) +
-                    " -DMIO_BN_N=" + std::to_string(n) +
-                    " -DMIO_BN_GRP0=" + std::to_string(xlocalsize) +
-                    " -DMIO_BN_GRP1=" + std::to_string(ylocalsize) +
-                    " -DMIO_BN_GRP2=" + std::to_string(zlocalsize) +
-                    " -DMIO_BN_GFX1030=" + ((handle.GetDeviceName() == "gfx1030") ? "1" : "0");
-
-                if(variant != 4)
-                {
-                    parms = parms + " -DMIO_BN_GRP0=" + std::to_string(xlocalsize) +
-                            " -DMIO_BN_GRP1=" + std::to_string(ylocalsize) +
-                            " -DMIO_BN_GRP2=" + std::to_string(zlocalsize) +
-                            " -DMIO_BN_C=" + std::to_string(c) +
-                            " -DMIO_BN_HW=" + std::to_string(in_cstride) +
-                            " -DMIO_BN_NHW=" + std::to_string(in_nhw) +
-                            " -DMIO_BN_CHW=" + std::to_string(in_nstride) +
-                            " -DMIO_BN_NCHW=" + std::to_string(in_nchw);
-                }
-
-                MIOPEN_LOG_I2(kernel_name << ":: " << algo_name);
-                MIOPEN_LOG_I2("..." << parms);
-                MIOPEN_LOG_I2("..." << network_config);
-
-                vld.push_back(xlocalsize);
-                vld.push_back(ylocalsize);
-                vld.push_back(zlocalsize);
-
-                vgd.push_back(xgridsize);
-                vgd.push_back(ygridsize);
-                vgd.push_back(zgridsize);
-
-                bnFwdTrainSelectSingleEmpty(handle,
-                                            variant,
-                                            bnScaleBiasMeanVarDesc.GetType(),
-                                            program_name,
-                                            algo_name,
-                                            kernel_name,
-                                            network_config,
-                                            parms,
-                                            vld,
-                                            vgd,
-                                            x,
-                                            y,
-                                            bnScale,
-                                            bnBias,
-                                            resultsave,
-                                            resultrunning,
-                                            expAvgFactor,
-                                            resultRunningMean,
-                                            resultRunningVariance,
-                                            epsilon,
-                                            resultSaveMean,
-                                            resultSaveInvVariance,
-                                            inhw,
-                                            in_cstride,
-                                            in_nstride);
-            }
->>>>>>> 74193e9a
         }
         else
         {
