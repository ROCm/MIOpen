--- conflicted
+++ resolved
@@ -190,15 +190,6 @@
 
     // first_not_one is incorrect if btensor size equal to 1
     auto first_not_one = std::find_if(blens.rbegin(), blens.rend(), [](int i) { return i != 1; });
-<<<<<<< HEAD
-    if(blens.size() == 1)
-    {
-        first_not_one = blens.rbegin();
-    }
-    auto d = std::distance(blens.begin(), first_not_one.base());
-=======
->>>>>>> 2931388b
-
     auto d = std::distance(blens.begin(), first_not_one.base());
 
     int num_wg = 1;
