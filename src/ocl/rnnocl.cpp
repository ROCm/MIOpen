--- conflicted
+++ resolved
@@ -587,38 +587,7 @@
         {
             call_relu_tan_hidden_gemm(layer_id, time, RnnDirection::Forward);
 
-<<<<<<< HEAD
-            if(in_n.at(0) < max_batch)
-            {
-                float beta = 0.;
-                const std::vector<size_t> zero_set_size{1,
-                                                        static_cast<size_t>(max_batch - in_n.at(0)),
-                                                        static_cast<size_t>(hidden_size)};
-                auto set_batch_offset = in_n.at(0) * hidden_size;
-
-                auto set_desc =
-                    miopen::TensorDescriptor(wDesc.GetType(), zero_set_size, hcy_dst_stride);
-                if(hy != nullptr)
-                {
-                    SetTensor(handle, set_desc, hy, &beta, hcy_layer_offset + set_batch_offset);
-                }
-                if(cy != nullptr)
-                {
-                    SetTensor(handle, set_desc, cy, &beta, hcy_layer_offset + set_batch_offset);
-                }
-            }
-
-            for(int time_i = seq_len - 1; time_i >= 0; time_i--)
-            {
-                auto copy_batch = (time_i == seq_len - 1) ? in_n.at(time_i)
-                                                          : in_n.at(time_i) - in_n.at(time_i + 1);
-                if(copy_batch > 0)
-                {
-                    auto batch_id_relative = in_n.at(time_i) - copy_batch;
-                    auto batch_id_abs      = bacc_per_time[time_i] + batch_id_relative;
-=======
             call_relu_tan_hidden_state_update(layer_id, time, RnnDirection::Forward);
->>>>>>> ade5f3a5
 
             if(dirMode == 0u)
                 continue;
@@ -1212,6 +1181,26 @@
                 RBuff.layer_stride(), static_cast<size_t>(RBuff.gemm_write_stride()), 1};
             const std::vector<size_t> hcy_dst_stride{
                 static_cast<size_t>(hidden_size * max_batch), static_cast<size_t>(hidden_size), 1};
+
+            if(in_n.at(0) < max_batch)
+            {
+                float beta = 0.;
+                const std::vector<size_t> zero_set_size{1,
+                                                        static_cast<size_t>(max_batch - in_n.at(0)),
+                                                        static_cast<size_t>(hidden_size)};
+                auto set_batch_offset = in_n.at(0) * hidden_size;
+
+                auto set_desc =
+                    miopen::TensorDescriptor(wDesc.GetType(), zero_set_size, hcy_dst_stride);
+                if(hy != nullptr)
+                {
+                    SetTensor(handle, set_desc, hy, &beta, hcy_layer_offset + set_batch_offset);
+                }
+                if(cy != nullptr)
+                {
+                    SetTensor(handle, set_desc, cy, &beta, hcy_layer_offset + set_batch_offset);
+                }
+            }
 
             for(int time_i = seq_len - 1; time_i >= 0; time_i--)
             {
@@ -2032,8 +2021,6 @@
                          miopenTensorOpAdd,
                          &alpha0,
                          sp_desc,
-<<<<<<< HEAD
-=======
                          workSpace,
                          &alpha1,
                          w_desc,
@@ -3537,7 +3524,6 @@
                          miopenTensorOpAdd,
                          &alpha0,
                          sp_desc,
->>>>>>> ade5f3a5
                          reserveSpace,
                          &alpha1,
                          w_desc,
@@ -3554,7 +3540,6 @@
             }
             else
             {
-<<<<<<< HEAD
                 if(batch_n - in_n.at(0) > 0)
                 {
                     sp_size[1] = batch_n - in_n.at(0);
@@ -3638,214 +3623,6 @@
                                 }
                                 cur_batch += in_n.at(ti);
                             }
-                        }
-                    }
-                }
-            }
-        }
-
-        // from hidden state
-        int bacc   = 0;
-        int baccbi = batch_n;
-        for(int ti = 0; ti < seqLen; ti++)
-        {
-            baccbi -= in_n.at(seqLen - 1 - ti);
-            wei_shift         = in_h * wei_stride + li * (bi * hy_h + hy_h) * wei_stride;
-            int pretime_shift = 0;
-            int use_time      = 0;
-
-            for(int ri = 0; ri < bi; ri++)
-            {
-                int cur_time  = ri == 0 ? ti : seqLen - 1 - ti;
-                int cur_batch = ri == 0 ? bacc : baccbi;
-                offset        = hid_shift + cur_batch * hy_stride;
-                if(ti > 0)
-                {
-                    pretime_shift =
-                        ri == 0 ? hid_shift + (bacc - in_n.at(ti - 1)) * hy_stride
-                                : hid_shift + (baccbi + in_n.at(seqLen - 1 - ti)) * hy_stride;
-                    use_time = ri == 0 ? ti : seqLen - ti;
-                }
-
-                if(in_n.at(cur_time) > 0)
-                {
-                    if(ti == 0)
-                    {
-                        if(hx != nullptr)
-                        {
-                            miopen::GemmDescriptor gemm_desc = GemmDescriptor{false,
-                                                                              false,
-                                                                              true,
-                                                                              in_n.at(cur_time),
-                                                                              wei_len,
-                                                                              hy_h,
-                                                                              uni_stride,
-                                                                              uni_stride,
-                                                                              hy_stride,
-                                                                              1, // batch count
-                                                                              0, // Stride A
-                                                                              0, // Stride B
-                                                                              0, // Stride C
-                                                                              1, // alpha
-                                                                              1, // beta
-                                                                              xDesc[0].GetType(),
-                                                                              false};
-
-                            miopenStatus_t gemm_status =
-                                CallGemm(handle,
-                                         gemm_desc,
-                                         hx,
-                                         hx_shift + ri * hy_n * hy_h,
-                                         w,
-                                         wei_shift + ri * wei_len * uni_stride,
-                                         reserveSpace,
-                                         static_cast<int>(offset) + ri * wei_len,
-                                         GemmBackend_t::rocblas);
-
-                            if(gemm_status != miopenStatusSuccess)
-                            {
-                                if(gemm_status == miopenStatusNotImplemented)
-                                {
-                                    MIOPEN_LOG_E("GEMM not implemented");
-                                }
-                                else
-                                {
-                                    MIOPEN_LOG_E("GEMM failed");
-                                }
-                            }
-                            // Update time
-                            profileRNNkernels(handle, 1, ctime);
-                        }
-                    }
-                    else
-                    {
-                        if(ri == 1 && hx != nullptr && in_n.at(cur_time) > in_n.at(use_time))
-                        {
-                            miopen::GemmDescriptor gemm_desc =
-                                GemmDescriptor{false,
-                                               false,
-                                               true,
-                                               (in_n.at(cur_time) - in_n.at(use_time)),
-                                               wei_len,
-                                               hy_h,
-                                               uni_stride,
-                                               uni_stride,
-                                               hy_stride,
-                                               1, // batch count
-                                               0, // Stride A
-                                               0, // Stride B
-                                               0, // Stride C
-                                               1, // alpha
-                                               1, // beta
-                                               xDesc[0].GetType(),
-                                               false};
-
-                            miopenStatus_t gemm_status =
-                                CallGemm(handle,
-                                         gemm_desc,
-                                         hx,
-                                         hx_shift + ri * hy_n * hy_h + in_n.at(use_time) * hy_h,
-                                         w,
-                                         wei_shift + ri * wei_len * uni_stride,
-                                         reserveSpace,
-                                         static_cast<int>(offset) + ri * wei_len +
-                                             in_n.at(use_time) * hy_stride,
-                                         GemmBackend_t::rocblas);
-
-                            if(gemm_status != miopenStatusSuccess)
-                            {
-                                if(gemm_status == miopenStatusNotImplemented)
-                                {
-                                    MIOPEN_LOG_E("GEMM not implemented");
-                                }
-                                else
-                                {
-                                    MIOPEN_LOG_E("GEMM failed");
-                                }
-                            }
-                            // Update time
-                            profileRNNkernels(handle, 1, ctime);
-=======
-                sp_size[1] = batch_n - in_n.at(0);
-                sp_size[2] = wei_len;
-                sp_desc    = miopen::TensorDescriptor(wDesc.GetType(), sp_size, sp_stride);
-                w_size[1]  = 1;
-                w_size[2]  = wei_len;
-                w_desc     = miopen::TensorDescriptor(wDesc.GetType(), w_size, w_stride);
-
-                OpTensor(handle,
-                         miopenTensorOpAdd,
-                         &alpha0,
-                         sp_desc,
-                         reserveSpace,
-                         &alpha1,
-                         w_desc,
-                         w,
-                         &beta_t,
-                         sp_desc,
-                         reserveSpace,
-                         hid_shift + in_n.at(0) * hy_stride,
-                         wei_shift_bias_temp,
-                         hid_shift + in_n.at(0) * hy_stride,
-                         true);
-                // Update time
-                profileRNNkernels(handle, 1, ctime);
-
-                if(dirMode != 0u)
-                {
-                    if(in_n.at(0) == in_n.at(seqLen - 1))
-                    {
-                        OpTensor(handle,
-                                 miopenTensorOpAdd,
-                                 &alpha0,
-                                 sp_desc,
-                                 reserveSpace,
-                                 &alpha1,
-                                 w_desc,
-                                 w,
-                                 &beta_t,
-                                 sp_desc,
-                                 reserveSpace,
-                                 hid_shift + wei_len,
-                                 wei_shift_bias_temp + wei_len,
-                                 hid_shift + wei_len,
-                                 true);
-                        // Update time
-                        profileRNNkernels(handle, 1, ctime);
-                    }
-                    else
-                    {
-                        int cur_batch = 0;
-                        for(int ti = 0; ti < seqLen; ti++)
-                        {
-                            if(ti != (seqLen - 1))
-                            {
-                                offset = hid_shift + cur_batch * hy_stride;
-
-                                sp_size[1] = in_n.at(ti + 1);
-                                sp_size[2] = wei_len;
-                                sp_desc =
-                                    miopen::TensorDescriptor(wDesc.GetType(), sp_size, sp_stride);
-
-                                OpTensor(handle,
-                                         miopenTensorOpAdd,
-                                         &alpha0,
-                                         sp_desc,
-                                         reserveSpace,
-                                         &alpha1,
-                                         w_desc,
-                                         w,
-                                         &beta_t,
-                                         sp_desc,
-                                         reserveSpace,
-                                         static_cast<int>(offset) + wei_len,
-                                         wei_shift_bias_temp + wei_len,
-                                         static_cast<int>(offset) + wei_len,
-                                         true);
-                                // Update time
-                                profileRNNkernels(handle, 1, ctime);
-                            }
-                            cur_batch += in_n.at(ti);
                         }
                     }
                 }
@@ -4459,7 +4236,6 @@
                                 // Update time
                                 profileRNNkernels(handle, 1, ctime);
                             }
->>>>>>> ade5f3a5
                         }
                         else
                         {
