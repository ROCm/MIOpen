--- conflicted
+++ resolved
@@ -3538,7 +3538,7 @@
                                 : (li * batch_n * hy_stride + in_n[0] * (seqLen - 1) * hy_stride);
                 cur_time = ri == 0 ? 0 : seqLen - 1;
 
-                if(in_n[cur_time] > 0)
+                if(in_n[cur_time] > 0 && hx != nullptr)
                 {
                     RunGemmGeometryRNN(handle,
                                        workSpace,
@@ -3601,26 +3601,30 @@
         }
         else
         {
-            int bacc   = 0;
-            int baccbi = batch_n;
-            for(int ti = 0; ti < seqLen; ti++)
+        int bacc   = 0;
+        int baccbi = batch_n;
+        for(int ti = 0; ti < seqLen; ti++)
+        {
+            baccbi -= in_n[seqLen - 1 - ti];
+
+            hx_shift = li * hy_n * bi_stride;
+            wei_shift    = in_h * wei_stride + li * (bi * hy_h + hy_h) * wei_stride;
+
+            for(int ri = 0; ri < bi; ri++)
             {
-                baccbi -= in_n[seqLen - 1 - ti];
-
-                hx_shift  = li * hy_n * bi_stride;
-                wei_shift = in_h * wei_stride + li * (bi * hy_h + hy_h) * wei_stride;
-
-                for(int ri = 0; ri < bi; ri++)
+                hid_shift = ri == 0 ? (li * batch_n * hy_stride + bacc * hy_stride)
+                                    : (li * batch_n * hy_stride + baccbi * hy_stride);
+                cur_time = ri == 0 ? ti : seqLen - 1 - ti;
+                if(ti > 0)
                 {
-                    hid_shift = ri == 0 ? (li * batch_n * hy_stride + bacc * hy_stride)
-                                        : (li * batch_n * hy_stride + baccbi * hy_stride);
-                    cur_time = ri == 0 ? ti : seqLen - 1 - ti;
-                    if(ti > 0)
+                    pre_batch = ri == 0 ? bacc - in_n[ti - 1] : baccbi + in_n[seqLen - 1 - ti];
+                    use_time  = ri == 0 ? ti : seqLen - ti;
+                }
+
+                if(in_n[cur_time] > 0)
+                {
+                    if(ti == 0)
                     {
-<<<<<<< HEAD
-                        pre_batch = ri == 0 ? bacc - in_n[ti - 1] : baccbi + in_n[seqLen - 1 - ti];
-                        use_time  = ri == 0 ? ti : seqLen - ti;
-=======
                         if(hx != nullptr)
                         {
                             RunGemmGeometryRNN(handle,
@@ -3651,85 +3655,50 @@
                             else
                                 profileRNNkernels(handle, std::min(time_mark++, 1), ctime);
                         }
->>>>>>> 6fe8142e
                     }
-
-                    if(in_n[cur_time] > 0)
+                    else
                     {
-                        if(ti == 0)
+                        pretime_shift =
+                            li * batch_n * hy_stride + pre_batch * hy_stride + hid_off;
+
+                        if(in_n[use_time] > 0)
                         {
 
                             RunGemmGeometryRNN(handle,
                                                workSpace,
-                                               hx,
+                                               reserveSpace,
                                                dw,
                                                wei_len,
                                                hy_h,
-                                               in_n.at(cur_time),
+                                               in_n.at(use_time),
                                                1,
                                                1,
                                                true,
                                                false,
                                                false,
                                                hy_stride,
-                                               uni_stride,
+                                               hy_stride,
                                                uni_stride,
                                                hid_shift + ri * wei_len,
-                                               hx_shift + ri * hy_n * hy_h,
+                                               pretime_shift + ri * hy_h,
                                                wei_shift + ri * wei_len * uni_stride,
                                                false,
                                                network_config,
                                                MIO_RNN_FINDSOL_TIMEOUT);
+
                             // Update time
                             if(li == nLayers - 1 && ti == seqLen - 1 && ri == bi - 1 &&
                                !(rnnMode == miopenGRU && biasMode))
                                 profileRNNkernels(handle, 2, ctime);
                             else
-                                profileRNNkernels(handle, std::min(time_mark++, 1), ctime);
-                        }
-                        else
-                        {
-                            pretime_shift =
-                                li * batch_n * hy_stride + pre_batch * hy_stride + hid_off;
-
-                            if(in_n[use_time] > 0)
-                            {
-
-                                RunGemmGeometryRNN(handle,
-                                                   workSpace,
-                                                   reserveSpace,
-                                                   dw,
-                                                   wei_len,
-                                                   hy_h,
-                                                   in_n.at(use_time),
-                                                   1,
-                                                   1,
-                                                   true,
-                                                   false,
-                                                   false,
-                                                   hy_stride,
-                                                   hy_stride,
-                                                   uni_stride,
-                                                   hid_shift + ri * wei_len,
-                                                   pretime_shift + ri * hy_h,
-                                                   wei_shift + ri * wei_len * uni_stride,
-                                                   false,
-                                                   network_config,
-                                                   MIO_RNN_FINDSOL_TIMEOUT);
-
-                                // Update time
-                                if(li == nLayers - 1 && ti == seqLen - 1 && ri == bi - 1 &&
-                                   !(rnnMode == miopenGRU && biasMode))
-                                    profileRNNkernels(handle, 2, ctime);
-                                else
-                                    profileRNNkernels(handle, 1, ctime);
-                            }
+                                profileRNNkernels(handle, 1, ctime);
                         }
                     }
                 }
-
-                bacc += in_n[ti];
             }
+
+            bacc += in_n[ti];
+        }
         }
 
         if(rnnMode == miopenGRU && biasMode)
