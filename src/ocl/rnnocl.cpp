--- conflicted
+++ resolved
@@ -292,19 +292,10 @@
                                      wei_shift_bias,
                                      wei_shift_bias,
                                      hid_shift + bs * hy_stride);
-<<<<<<< HEAD
                             
                             // Update time
                             if((bs+li)==0) profileSequence(handle, 0);
                             else profileSequence(handle, 1);
-=======
-                            // Update time
-                            if(handle.IsProfilingEnabled())
-                            {
-                                time_0 = handle.GetKernelTime();
-                                handle.AccumKernelTime(time_0);
-                            }
->>>>>>> 2d440192
                         }
                     }
                 }
@@ -373,18 +364,9 @@
                                      wei_shift_bias,
                                      wei_shift_bias + wei_stride,
                                      hid_shift + bs * hy_stride);
-<<<<<<< HEAD
                             
                             // Update time
                             profileSequence(handle, 1);
-=======
-                            // Update time
-                            if(handle.IsProfilingEnabled())
-                            {
-                                time_0 = handle.GetKernelTime();
-                                handle.AccumKernelTime(time_0);
-                            }
->>>>>>> 2d440192
                         }
                     }
                 }
@@ -471,18 +453,9 @@
                                  wei_shift_bias_temp,
                                  wei_shift_bias_temp + bi * wei_stride,
                                  hid_shift + bs * hy_stride);
-<<<<<<< HEAD
-                        
+  
                         //Update time
                         profileSequence(handle, 1);
-=======
-                        // Update time
-                        if(handle.IsProfilingEnabled())
-                        {
-                            time_0 = handle.GetKernelTime();
-                            handle.AccumKernelTime(time_0);
-                        }
->>>>>>> 2d440192
 
                         if(dirMode)
                         {
@@ -502,29 +475,11 @@
                                      wei_shift_bias_temp + wei_stride,
                                      wei_shift_bias_temp + wei_stride,
                                      hid_shift + bs * hy_stride);
-<<<<<<< HEAD
                             
                             // Update time
                             profileSequence(handle, 1);
                         }
                     }
-
-                    // Update time
-//                    if(handle.IsProfilingEnabled())
-//                    {
-//                        time_0 = handle.GetKernelTime();
-//                        handle.AccumKernelTime(time_0);
-//                    }
-=======
-                            // Update time
-                            if(handle.IsProfilingEnabled())
-                            {
-                                time_0 = handle.GetKernelTime();
-                                handle.AccumKernelTime(time_0);
-                            }
-                        }
-                    }
->>>>>>> 2d440192
                 }
             }
 
@@ -934,19 +889,10 @@
                              wei_shift_bias_temp + out_stride,
                              wei_shift_bias_temp + out_stride,
                              bs * out_stride);
-<<<<<<< HEAD
                     
                     //Update time
-                     if(bs==batch_n-1) profileSequence(handle, 2);
+                    if(bs==batch_n-1) profileSequence(handle, 2);
                     else profileSequence(handle, 1);    
-=======
-                    // Update time
-                    if(handle.IsProfilingEnabled())
-                    {
-                        time_0 = handle.GetKernelTime();
-                        handle.AccumKernelTime(time_0);
-                    }
->>>>>>> 2d440192
                 }
             }
         }
@@ -1032,14 +978,6 @@
                         std::vector<int> a_size(4, 1), a_stride(4, 1), c_size(4, 1), c_stride(4, 1);
                         miopenTensorDescriptor_t Adesc, Cdesc;
 
-<<<<<<< HEAD
-                        // Update time
-//                        if(handle.IsProfilingEnabled())
-//                        {
-//                            time_0 = handle.GetKernelTime();
-//                            handle.AccumKernelTime(time_0);
-//                        }
-=======
                         a_size[2]   = 1;
                         a_size[3]   = wei_stride;
                         a_stride[0] = wei_stride;
@@ -1085,7 +1023,6 @@
                                 handle.AccumKernelTime(time_0);
                             }
                         }
->>>>>>> 2d440192
                     }
                 }
                 else
@@ -1116,15 +1053,7 @@
 
                     if(biasMode)
                     {
-<<<<<<< HEAD
-                        // Update time
-                        profileSequence(handle, ctime, li, nLayers, false);
-//                        if(handle.IsProfilingEnabled())
-//                        {
-//                            time_0 = handle.GetKernelTime();
-//                            handle.AccumKernelTime(time_0);
-//                        }
-=======
+
                         std::vector<int> a_size(4, 1), a_stride(4, 1), c_size(4, 1), c_stride(4, 1);
                         miopenTensorDescriptor_t Adesc, Cdesc;
 
@@ -1173,7 +1102,6 @@
                                 handle.AccumKernelTime(time_0);
                             }
                         }
->>>>>>> 2d440192
                     }
                 }
             }
@@ -1210,22 +1138,10 @@
 
                 if(biasMode)
                 {
-<<<<<<< HEAD
-                    // Update time
-                    profileSequence(handle, ctime, li, nLayers, false);
-//                    if(handle.IsProfilingEnabled())
-//                    {
-//                        time_0 = handle.GetKernelTime();
-//                        handle.AccumKernelTime(time_0);
-//                    }
-                }
-            }
-=======
                     int wei_shift_bias_temp =
                         (inputMode == miopenRNNskip)
                             ? (wei_shift_bias + wei_stride + (li - 1) * (bi + 1) * wei_stride)
                             : (wei_shift_bias + 2 * wei_stride + (li - 1) * (bi + 1) * wei_stride);
->>>>>>> 2d440192
 
                     std::vector<int> a_size(4, 1), a_stride(4, 1), c_size(4, 1), c_stride(4, 1);
                     miopenTensorDescriptor_t Adesc, Cdesc;
@@ -1241,16 +1157,7 @@
                     c_stride[1] = hy_stride;
                     c_stride[2] = hy_stride;
 
-<<<<<<< HEAD
-                        // Update time
-                        profileSequence(handle, ctime, li, nLayers, false);
-//                        if(handle.IsProfilingEnabled())
-//                        {
-//                            time_gemm = handle.GetKernelTime();
-//                            handle.AccumKernelTime(time_gemm);
-//                        }
-                    }
-=======
+
                     miopenCreateTensorDescriptor(&Adesc);
                     miopenCreateTensorDescriptor(&Cdesc);
                     miopenSetTensorDescriptor(
@@ -1260,7 +1167,6 @@
                     float alpha0 = 1;
                     float alpha1;
                     float beta_t = 1;
->>>>>>> 2d440192
 
                     for(int bs = 0; bs < batch_n; bs++)
                     {
@@ -2104,15 +2010,6 @@
                     ? (wei_shift_bias + wei_stride + (bi + 1) * (nLayers - 1) * wei_stride)
                     : (wei_shift_bias + 2 * wei_stride + (bi + 1) * (nLayers - 1) * wei_stride);
 
-<<<<<<< HEAD
-            // Update time
-            profileSequence(handle, ctime, 0, 0, false);
-//            if(handle.IsProfilingEnabled())
-//            {
-//                time_0 = handle.GetKernelTime();
-//                handle.AccumKernelTime(time_gemm + time_0);
-//            }
-=======
             std::vector<int> a_size(4, 1), a_stride(4, 1), c_size(4, 1), c_stride(4, 1);
             miopenTensorDescriptor_t Adesc, Cdesc;
 
@@ -2183,7 +2080,6 @@
                     }
                 }
             }
->>>>>>> 2d440192
         }
 #else
         MIOPEN_THROW("GEMM is not supported");
