/*******************************************************************************
 *
 * MIT License
 *
 * Copyright (c) 2023 Advanced Micro Devices, Inc.
 *
 * Permission is hereby granted, free of charge, to any person obtaining a copy
 * of this software and associated documentation files (the "Software"), to deal
 * in the Software without restriction, including without limitation the rights
 * to use, copy, modify, merge, publish, distribute, sublicense, and/or sell
 * copies of the Software, and to permit persons to whom the Software is
 * furnished to do so, subject to the following conditions:
 *
 * The above copyright notice and this permission notice shall be included in all
 * copies or substantial portions of the Software.
 *
 * THE SOFTWARE IS PROVIDED "AS IS", WITHOUT WARRANTY OF ANY KIND, EXPRESS OR
 * IMPLIED, INCLUDING BUT NOT LIMITED TO THE WARRANTIES OF MERCHANTABILITY,
 * FITNESS FOR A PARTICULAR PURPOSE AND NONINFRINGEMENT. IN NO EVENT SHALL THE
 * AUTHORS OR COPYRIGHT HOLDERS BE LIABLE FOR ANY CLAIM, DAMAGES OR OTHER
 * LIABILITY, WHETHER IN AN ACTION OF CONTRACT, TORT OR OTHERWISE, ARISING FROM,
 * OUT OF OR IN CONNECTION WITH THE SOFTWARE OR THE USE OR OTHER DEALINGS IN THE
 * SOFTWARE.
 *
 *******************************************************************************/

#include <miopen/rnn.hpp>
#include <miopen/rnn_util.hpp>

#include <miopen/activ.hpp>
#include <miopen/env.hpp>
#include <miopen/gemm_v2.hpp>
#include <miopen/logger.hpp>

#include <vector>
#include <numeric>
#include <algorithm>

MIOPEN_DECLARE_ENV_VAR_BOOL(MIOPEN_RNNFWD_exp)

namespace miopen {

void RNNDescriptor::RNNForwardTrainingGRU(Handle& handle,
                                          std::vector<int>& seq_array,
                                          const TensorDescriptor& xDesc,
                                          ConstData_t x,
                                          const TensorDescriptor& hxDesc,
                                          ConstData_t hx,
                                          const TensorDescriptor& wDesc,
                                          ConstData_t w,
                                          const TensorDescriptor& yDesc,
                                          Data_t y,
                                          Data_t hy,
                                          Data_t reserveSpace) const
{
#if MIOPEN_USE_GEMM && MIOPEN_BACKEND_HIP
    int seq_len = seq_array.size();
    if(seq_len == 0)
        return;

    int max_batch = seq_array[0];
    int hidden_size;
    std::tie(std::ignore, max_batch, hidden_size) = miopen::tien<3>(hxDesc.GetLengths());

    int in_vec_size  = xDesc.GetLengths()[1];
    int out_vec_size = yDesc.GetLengths()[1];

    ActivationDescriptor sigDesc  = {miopenActivationLOGISTIC, 1, 0, 1};
    ActivationDescriptor tanhDesc = {miopenActivationTANH, 1, 1, 1};

    int total_batch_size = 0;
    // accumulated batches per time
    std::vector<int> bacc_per_time(seq_len + 1);
    std::vector<int> batches;

    for(int i = 0; i < seq_len; i++)
    {
        bacc_per_time[i] = total_batch_size;
        total_batch_size += seq_array[i];
        batches.push_back(seq_array[i]);
    }

    bacc_per_time[seq_len] = total_batch_size;

    int bi = dirMode != 0u ? 2 : 1;

    GRUOffsets RBuff(hidden_size, nLayers, total_batch_size, bi);
    GruWeightOffsets WeiBuf(in_vec_size, hidden_size, nLayers, biasMode * 2, bi);

    auto get_HxBuff_offset = [&bi, hidden_size, max_batch](int layer_id, int reverse = 0) {
        return (static_cast<size_t>(hidden_size) * max_batch) * (bi * layer_id + reverse);
    };

    auto call_gru_input_gemm = [*this,
                                &RBuff,
                                &WeiBuf,
                                hidden_size,
                                in_vec_size,
                                &handle,
                                &xDesc,
                                &wDesc,
                                reserveSpace,
                                x,
                                w, 
                                bi](int layer_id, float beta_t = 1) {
        std::cout << "call_gru_input_gemm layer_id " << layer_id << "\n";
        // n = Rx,Zx,Cx
        const int m = RBuff.batches_per_layer, n = WeiBuf.weight_stride * bi,
                  k = layer_id > 0 ? RBuff.gemm_write_size() : in_vec_size;

        const int lda = layer_id > 0 ? RBuff.gemm_write_stride() : in_vec_size, ldb = k,
                  ldc = RBuff.gemm_write_stride();

        const miopen::GemmDescriptor gemm_desc = GemmDescriptor{false,
                                                                false,
                                                                true,
                                                                m,
                                                                n,
                                                                k,
                                                                lda,
                                                                ldb,
                                                                ldc,
                                                                1,      // batch count
                                                                0,      // Stride A
                                                                0,      // Stride B
                                                                0,      // Stride C
                                                                1,      // alpha
                                                                beta_t, // beta
                                                                xDesc.GetType(),
                                                                false};

        const auto input_weight_offset = WeiBuf.input_offset(layer_id);
        const auto output_offset       = RBuff.layer_offset(layer_id);

        const auto input_offset =
            layer_id > 0 ? RBuff.gemm_write_offset(layer_id - 1, 0) + RBuff.hidden_offset() : 0;

        const auto input_ptr = layer_id > 0 ? reserveSpace : x;

        const miopenStatus_t gemm_status = CallGemm(handle,
                                                    gemm_desc,
                                                    input_ptr,
                                                    input_offset,
                                                    w,
                                                    input_weight_offset,
                                                    reserveSpace,
                                                    output_offset,
                                                    GemmBackend_t::rocblas);
        if(gemm_status != miopenStatusSuccess)
        {
            if(gemm_status == miopenStatusNotImplemented)
            {
                MIOPEN_LOG_E("GEMM not implemented");
            }
            else
            {
                MIOPEN_LOG_E("GEMM failed");
            }
        }

        if(biasMode != 0u)
        {
            float alpha0 = 1;
            float alpha1 = 1;
            beta_t       = 0;

            const std::vector<size_t> tensor_size{1,
                                                  static_cast<size_t>(RBuff.batches_per_layer),
                                                  static_cast<size_t>(WeiBuf.weight_stride)};

            const std::vector<size_t> tensor_stride{static_cast<size_t>(RBuff.layer_stride()),
                                                    static_cast<size_t>(RBuff.gemm_write_stride()),
                                                    1};

            auto tensor_desc =
                miopen::TensorDescriptor(wDesc.GetType(), tensor_size, tensor_stride);

            const std::vector<size_t> weight_size{1, 1, static_cast<size_t>(WeiBuf.weight_stride)};

            const std::vector<size_t> weight_stride{static_cast<size_t>(WeiBuf.weight_stride),
                                                    static_cast<size_t>(WeiBuf.weight_stride),
                                                    1};

            auto wei_desc = miopen::TensorDescriptor(wDesc.GetType(), weight_size, weight_stride);

            OpTensor(handle,
                     miopenTensorOpAdd,
                     &alpha0,
                     tensor_desc,
                     reserveSpace,
                     &alpha1,
                     wei_desc,
                     w,
                     &beta_t,
                     tensor_desc,
                     reserveSpace,
                     output_offset,
                     WeiBuf.bias_off(layer_id),
                     output_offset);
        }

        const std::vector<size_t> tensor_size{
            1, static_cast<size_t>(RBuff.batches_per_layer), static_cast<size_t>(hidden_size)};

        const std::vector<size_t> tensor_stride{static_cast<size_t>(RBuff.layer_stride()),
                                                static_cast<size_t>(RBuff.gemm_write_stride()),
                                                1};

        auto desc = miopen::TensorDescriptor(wDesc.GetType(), tensor_size, tensor_stride);

        float alpha0 = 0;
        float alpha1 = 0;
        beta_t       = 0;

        CopyTensor(handle,
                   desc,
                   reserveSpace,
                   desc,
                   reserveSpace,
                   RBuff.c_offset(layer_id, rnn_direction::Forward),
                   RBuff.hidden_offset(layer_id, rnn_direction::Forward));

        OpTensor(handle,
                 miopenTensorOpAdd,
                 &alpha0,
                 desc,
                 reserveSpace,
                 &alpha1,
                 desc,
                 reserveSpace,
                 &beta_t,
                 desc,
                 reserveSpace,
                 //RBuff.layer_offset(layer_id) + RBuff.c_offset(),
                 RBuff.c_offset(layer_id, rnn_direction::Forward),
                 //RBuff.layer_offset(layer_id) + RBuff.c_offset(),
                 RBuff.c_offset(layer_id, rnn_direction::Forward),
                 //RBuff.layer_offset(layer_id) + RBuff.c_offset());
                 RBuff.c_offset(layer_id, rnn_direction::Forward));

        std::cout << "dirMode == " << dirMode << "\n";
        if (dirMode == 0u)
            return;

        CopyTensor(handle,
                   desc,
                   reserveSpace,
                   desc,
                   reserveSpace,
                   RBuff.c_offset(layer_id, rnn_direction::Backward),
                   RBuff.hidden_offset(layer_id, rnn_direction::Backward));

        OpTensor(handle,
                 miopenTensorOpAdd,
                 &alpha0,
                 desc,
                 reserveSpace,
                 &alpha1,
                 desc,
                 reserveSpace,
                 &beta_t,
                 desc,
                 reserveSpace,
                 RBuff.c_offset(layer_id, rnn_direction::Backward),
                 RBuff.c_offset(layer_id, rnn_direction::Backward),
                 RBuff.c_offset(layer_id, rnn_direction::Backward));
    };

    auto call_gru_bias_add = [&RBuff, &WeiBuf, &handle, &wDesc, reserveSpace, w](int layer_id,
                                                                                 float beta_t = 0) {
        std::cout << "call_gru_bias_add " << "\n";                                                                           
        float alpha0 = 1;
        float alpha1 = 1;

        const auto bias_desc = miopen::TensorDescriptor(
            wDesc.GetType(),
            std::vector<size_t>{1, 1, WeiBuf.bias_stride()},
            std::vector<size_t>{WeiBuf.bias_stride(), WeiBuf.bias_stride(), 1});

        const auto hidden_interim_desc = miopen::TensorDescriptor(
            wDesc.GetType(),
            std::vector<size_t>{
                1, static_cast<size_t>(RBuff.batches_per_layer), WeiBuf.bias_stride()},
            std::vector<size_t>{
                static_cast<size_t>(RBuff.layer_stride()), RBuff.gemm_write_stride(), 1});

        const auto RB_layer_out_off = RBuff.layer_offset(layer_id);

        OpTensor(handle,
                 miopenTensorOpAdd,
                 &alpha0,
                 hidden_interim_desc,
                 reserveSpace,
                 &alpha1,
                 bias_desc,
                 w,
                 &beta_t,
                 hidden_interim_desc,
                 reserveSpace,
                 RB_layer_out_off,
                 WeiBuf.bias_off(layer_id) + WeiBuf.weight_stride,
                 RB_layer_out_off);
    };

    auto call_gru_hidden_gemm = [&RBuff,
                                 &WeiBuf,
                                 &get_HxBuff_offset,
                                 &bacc_per_time,
                                 &batches,
                                 &handle,
                                 &xDesc,
                                 reserveSpace,
                                 hx,
                                 w,
                                 hidden_size](int layer, int cur_time) {
        std::cout << "call_gru_hidden_gemm " << "\n";
        if(cur_time == 0 && hx == nullptr)
            return;

        const int m = batches.at(cur_time), n = WeiBuf.weight_stride, k = hidden_size;

        const int lda = (cur_time == 0) ? hidden_size : RBuff.gemm_write_stride();

        const int ldb = hidden_size, ldc = RBuff.gemm_write_stride();

        const miopen::GemmDescriptor gemm_desc_hx = GemmDescriptor{false,
                                                                   false,
                                                                   true,
                                                                   m,
                                                                   n,
                                                                   k,
                                                                   lda,
                                                                   ldb,
                                                                   ldc,
                                                                   1, // batch count
                                                                   0, // Stride A
                                                                   0, // Stride B
                                                                   0, // Stride C
                                                                   1, // alpha
                                                                   1, // beta
                                                                   xDesc.GetType(),
                                                                   false};

        const auto hidden_offset =
            (cur_time == 0) ? get_HxBuff_offset(layer)
                            : RBuff.gemm_write_offset(layer, bacc_per_time[cur_time - 1]) +
                                  RBuff.hidden_offset();

        const auto ht_ptr = cur_time > 0 ? reserveSpace : hx;

        const auto result_offset = RBuff.gemm_write_offset(layer, bacc_per_time[cur_time]);

        const miopenStatus_t gemm_status = CallGemm(handle,
                                                    gemm_desc_hx,
                                                    ht_ptr,
                                                    hidden_offset,
                                                    w,
                                                    WeiBuf.hidden_offset(layer),
                                                    reserveSpace,
                                                    result_offset,
                                                    GemmBackend_t::rocblas);
        if(gemm_status != miopenStatusSuccess)
        {
            if(gemm_status == miopenStatusNotImplemented)
            {
                MIOPEN_LOG_E("GEMM not implemented");
            }
            else
            {
                MIOPEN_LOG_E("GEMM failed");
            }
        }
    };

    auto call_gru_activate_rz =
        [&RBuff, &bacc_per_time, &batches, &handle, &wDesc, reserveSpace, &sigDesc, hidden_size](
            int layer_id, int time_id) {
            std::cout << "call_gru_activate_rz " << "\n";
            float alpha = 1, beta = 0;

            const std::vector<size_t> tensor_size{
                1, static_cast<size_t>(batches.at(time_id)), static_cast<size_t>(hidden_size) * 2};

            const std::vector<size_t> tensor_stride{static_cast<size_t>(RBuff.layer_stride()),
                                                    static_cast<size_t>(RBuff.gemm_write_stride()),
                                                    1};

            auto src_desc = miopen::TensorDescriptor(wDesc.GetType(), tensor_size, tensor_stride);
            auto dst_desc = miopen::TensorDescriptor(wDesc.GetType(), tensor_size, tensor_stride);

            auto r_offset     = RBuff.gemm_write_offset(layer_id, bacc_per_time[time_id]);
            auto r_act_offset = r_offset + RBuff.activated_offset();

            sigDesc.Forward(handle,
                            &alpha,
                            // input tensor descriptor
                            src_desc,
                            // input pointer
                            reserveSpace,
                            &beta,
                            // output tensor descriptor
                            dst_desc,
                            // output pointer
                            reserveSpace,
                            // input tensor offset
                            r_offset,
                            // output tensor offset
                            r_act_offset);
        };

    auto call_gru_compute_c =
        [&RBuff, &bacc_per_time, &batches, &handle, &wDesc, reserveSpace, hidden_size](
            int layer_id, int time_id) {
            std::cout << "call_gru_compute_c " << "\n";
            auto с_offset =
                RBuff.gemm_write_offset(layer_id, bacc_per_time[time_id]) + RBuff.c_offset();
            auto hidden_offset =
                RBuff.gemm_write_offset(layer_id, bacc_per_time[time_id]) + RBuff.hidden_offset();
            auto hidden_act_offset = hidden_offset + RBuff.activated_offset();
            auto r_act_offset      = RBuff.gemm_write_offset(layer_id, bacc_per_time[time_id]) +
                                RBuff.r_offset() + RBuff.activated_offset();

            const std::vector<size_t> tensor_size{
                1, static_cast<size_t>(batches.at(time_id)), static_cast<size_t>(hidden_size)};

            const std::vector<size_t> tensor_stride{static_cast<size_t>(RBuff.layer_stride()),
                                                    static_cast<size_t>(RBuff.gemm_write_stride()),
                                                    1};

            auto src_desc = miopen::TensorDescriptor(wDesc.GetType(), tensor_size, tensor_stride);
            auto desc     = miopen::TensorDescriptor(wDesc.GetType(), tensor_size, tensor_stride);

            CopyTensor(handle, desc, reserveSpace, desc, reserveSpace, с_offset, hidden_act_offset);

            float alpha0 = 1;
            float alpha1 = 1;
            float beta   = 0;

            OpTensor(handle,
                     miopenTensorOpMul,
                     &alpha0,
                     desc,
                     reserveSpace,
                     &alpha1,
                     desc,
                     reserveSpace,
                     &beta,
                     desc,
                     reserveSpace,
                     r_act_offset,
                     с_offset,
                     с_offset);

            OpTensor(handle,
                     miopenTensorOpAdd,
                     &alpha0,
                     desc,
                     reserveSpace,
                     &alpha1,
                     desc,
                     reserveSpace,
                     &beta,
                     desc,
                     reserveSpace,
                     с_offset,
                     hidden_offset,
                     с_offset);
        };

    auto call_gru_activate_c_gate =
        [&RBuff, &bacc_per_time, &batches, &handle, &wDesc, reserveSpace, &tanhDesc, hidden_size](
            int layer_id, int time_id) {
            std::cout << "call_gru_activate_c_gate " << "\n";
            float alpha = 1, beta = 0;

            const std::vector<size_t> tensor_size{
                1, static_cast<size_t>(batches.at(time_id)), static_cast<size_t>(hidden_size)};

            const std::vector<size_t> tensor_stride{static_cast<size_t>(RBuff.layer_stride()),
                                                    static_cast<size_t>(RBuff.gemm_write_stride()),
                                                    1};

            auto src_desc = miopen::TensorDescriptor(wDesc.GetType(), tensor_size, tensor_stride);
            auto dst_desc = miopen::TensorDescriptor(wDesc.GetType(), tensor_size, tensor_stride);

            auto c_offset =
                RBuff.gemm_write_offset(layer_id, bacc_per_time[time_id]) + RBuff.c_offset();
            auto c_act_offset = c_offset + RBuff.activated_offset();

            tanhDesc.Forward(handle,
                             &alpha,
                             // input tensor descriptor
                             src_desc,
                             // input pointer
                             reserveSpace,
                             &beta,
                             // output tensor descriptor
                             dst_desc,
                             // output pointer
                             reserveSpace,
                             // input tensor offset
                             c_offset,
                             // output tensor offset
                             c_act_offset);
        };

    auto call_gru_compute_hidden =
        [&RBuff, &bacc_per_time, &batches, &handle, &wDesc, reserveSpace, hidden_size, hx](
            int layer_id, int time_id) {
            std::cout << "call_gru_compute_hidden " << "\n";
            const std::vector<size_t> tensor_size{
                1, static_cast<size_t>(batches.at(time_id)), static_cast<size_t>(hidden_size)};

            const std::vector<size_t> tensor_stride{static_cast<size_t>(RBuff.layer_stride()),
                                                    static_cast<size_t>(RBuff.gemm_write_stride()),
                                                    1};

            auto src_desc = miopen::TensorDescriptor(wDesc.GetType(), tensor_size, tensor_stride);

            auto hidden_offset =
                RBuff.gemm_write_offset(layer_id, bacc_per_time[time_id]) + RBuff.hidden_offset();
            auto zact_offset = RBuff.gemm_write_offset(layer_id, bacc_per_time[time_id]) +
                               RBuff.z_offset() + RBuff.activated_offset();
            auto cact_offset = RBuff.gemm_write_offset(layer_id, bacc_per_time[time_id]) +
                               RBuff.c_offset() + RBuff.activated_offset();

            const std::vector<size_t> hidden_tensor_size{
                1, static_cast<size_t>(batches.at(time_id)), static_cast<size_t>(hidden_size)};
            const std::vector<size_t> hidden_tensor_stride{
                static_cast<size_t>(RBuff.layer_stride()),
                static_cast<size_t>(RBuff.gemm_write_stride()),
                1};
            auto hidden_tensor_desc =
                miopen::TensorDescriptor(wDesc.GetType(), hidden_tensor_size, hidden_tensor_stride);
            float alpha0 = -1, alpha1 = 1, beta = 0;

            OpTensor(handle,
                     miopenTensorOpMul,
                     &alpha0,
                     hidden_tensor_desc,
                     reserveSpace,
                     &alpha1,
                     hidden_tensor_desc,
                     reserveSpace,
                     &beta,
                     hidden_tensor_desc,
                     reserveSpace,
                     zact_offset,
                     cact_offset,
                     hidden_offset);

            alpha0 = 1;
            alpha1 = 1;
            beta   = 0;

            OpTensor(handle,
                     miopenTensorOpAdd,
                     &alpha0,
                     hidden_tensor_desc,
                     reserveSpace,
                     &alpha1,
                     hidden_tensor_desc,
                     reserveSpace,
                     &beta,
                     hidden_tensor_desc,
                     reserveSpace,
                     cact_offset,
                     hidden_offset,
                     hidden_offset);

            if(time_id == 0)
            {
                const std::vector<size_t> hx_tensor_size{
                    1, static_cast<size_t>(batches.at(time_id)), static_cast<size_t>(hidden_size)};
                const std::vector<size_t> hx_tensor_stride{
                    static_cast<size_t>(batches.at(time_id) * hidden_size),
                    static_cast<size_t>(hidden_size),
                    1};

                auto hx_tensor_desc =
                    miopen::TensorDescriptor(wDesc.GetType(), hx_tensor_size, hx_tensor_stride);
                auto hx_offset = batches.at(time_id) * hidden_size * layer_id;

                alpha0 = 1;
                alpha1 = 1;
                beta   = 1;

                OpTensor(handle,
                         miopenTensorOpMul,
                         &alpha0,
                         hidden_tensor_desc,
                         reserveSpace,
                         &alpha1,
                         hx_tensor_desc,
                         hx,
                         &beta,
                         hidden_tensor_desc,
                         reserveSpace,
                         zact_offset,
                         hx_offset,
                         hidden_offset);
            }
            else
            {
                auto hidden_prev_offset =
                    RBuff.gemm_write_offset(layer_id, bacc_per_time[time_id - 1]) +
                    RBuff.hidden_offset();
                alpha0 = 1;
                alpha1 = 1;
                beta   = 1;

                OpTensor(handle,
                         miopenTensorOpMul,
                         &alpha0,
                         hidden_tensor_desc,
                         reserveSpace,
                         &alpha1,
                         hidden_tensor_desc,
                         reserveSpace,
                         &beta,
                         hidden_tensor_desc,
                         reserveSpace,
                         zact_offset,
                         hidden_prev_offset,
                         hidden_offset);
            }
        };

    auto call_gru_update_output = [&RBuff,
                                   &get_HxBuff_offset,
                                   &bacc_per_time,
                                   &batches,
                                   &handle,
                                   &wDesc,
                                   reserveSpace,
                                   hy,
                                   max_batch,
                                   hidden_size,
                                   seq_len](int layer_id) {
        std::cout << "call_gru_update_output " << "\n";
        if(hy == nullptr)
            return;

        auto hcy_layer_offset = get_HxBuff_offset(layer_id);

        const std::vector<size_t> hcy_src_stride{static_cast<size_t>(RBuff.layer_stride()),
                                                 static_cast<size_t>(RBuff.gemm_write_stride()),
                                                 1};
        const std::vector<size_t> hcy_dst_stride{
            static_cast<size_t>(hidden_size * max_batch), static_cast<size_t>(hidden_size), 1};

        for(int time_i = seq_len - 1; time_i >= 0; time_i--)
        {
            auto copy_batch = (time_i == seq_len - 1) ? batches.at(time_i)
                                                      : batches.at(time_i) - batches.at(time_i + 1);
            if(copy_batch > 0)
            {
                auto batch_id_relative = batches.at(time_i) - copy_batch;
                auto batch_id_abs      = bacc_per_time[time_i] + batch_id_relative;

                auto hcy_batch_offset = batch_id_relative * hidden_size;

                auto src_batch_offset =
                    RBuff.gemm_write_offset(layer_id, batch_id_abs) + RBuff.hidden_offset();

                const std::vector<size_t> hcy_copy_size{
                    1, static_cast<size_t>(copy_batch), static_cast<size_t>(hidden_size)};

                auto src_desc =
                    miopen::TensorDescriptor(wDesc.GetType(), hcy_copy_size, hcy_src_stride);
                auto dst_desc =
                    miopen::TensorDescriptor(wDesc.GetType(), hcy_copy_size, hcy_dst_stride);

                CopyTensor(handle,
                           src_desc,
                           reserveSpace,
                           dst_desc,
                           hy,
                           src_batch_offset,
                           hcy_layer_offset + hcy_batch_offset);
            }
        }
    };

    auto call_gru_hidden_state_update = [call_gru_activate_rz,
                                         call_gru_compute_c,
                                         call_gru_activate_c_gate,
                                         call_gru_compute_hidden](int layer_id, int time_id) {
        std::cout << "call_gru_hidden_state_update " << "\n";
        call_gru_activate_rz(layer_id, time_id);
        call_gru_compute_c(layer_id, time_id);
        call_gru_activate_c_gate(layer_id, time_id);
        call_gru_compute_hidden(layer_id, time_id);
    };

    for(int layer_id = 0; layer_id < nLayers; layer_id++)
    {
        call_gru_input_gemm(layer_id);
        if(biasMode != 0u)
        {
            call_gru_bias_add(layer_id);
        }
        for(int time = 0; time < seq_len; time++)
        {
            call_gru_hidden_gemm(layer_id, time);
            call_gru_hidden_state_update(layer_id, time);
        }
        call_gru_update_output(layer_id);
    }

    // output tensor copy
    {
        const std::vector<size_t> y_copy_size{
            1, static_cast<size_t>(total_batch_size), static_cast<size_t>(out_vec_size)};

        const std::vector<size_t> y_src_stride{
            RBuff.layer_stride(), static_cast<size_t>(RBuff.gemm_write_stride()), 1};

        const std::vector<size_t> y_dst_stride{static_cast<size_t>(out_vec_size * total_batch_size),
                                               static_cast<size_t>(out_vec_size),
                                               1};

        auto src_desc   = miopen::TensorDescriptor(wDesc.GetType(), y_copy_size, y_src_stride);
        auto y_dst_desc = miopen::TensorDescriptor(wDesc.GetType(), y_copy_size, y_dst_stride);

        int src_offset = RBuff.layer_offset(nLayers - 1) + RBuff.hidden_offset();

        CopyTensor(handle, src_desc, reserveSpace, y_dst_desc, y, src_offset, 0);
    }

#else
    (void)handle;
    (void)seq_array;
    (void)xDesc;
    (void)x;
    (void)hxDesc;
    (void)hx;
    (void)cx;
    (void)wDesc;
    (void)w;
    (void)yDesc;
    (void)y;
    (void)hy;
    (void)cy;
    (void)reserveSpace;
    (void)reserveSpaceSize;

    MIOPEN_THROW("GEMM is not supported");
#endif
}

void RNNDescriptor::RNNForwardTraining_MS(Handle& handle,
                                          std::vector<int>& seq_array,
                                          const TensorDescriptor& xDesc,
                                          ConstData_t x,
                                          const TensorDescriptor& hxDesc,
                                          ConstData_t hx,
                                          ConstData_t cx,
                                          const TensorDescriptor& wDesc,
                                          ConstData_t w,
                                          const TensorDescriptor& yDesc,
                                          Data_t y,
                                          Data_t hy,
                                          Data_t cy,
                                          Data_t reserveSpace,
                                          size_t reserveSpaceSize) const
{
#if MIOPEN_USE_GEMM && MIOPEN_BACKEND_HIP
    std::vector<int> in_n;
    int in_vec  = xDesc.GetLengths()[1]; // input vector size
    int out_vec = yDesc.GetLengths()[1]; // output vector size

    int seq_len   = seq_array.size();
    int max_batch = seq_array[0];
    int hidden_size;

    std::tie(std::ignore, max_batch, hidden_size) = miopen::tien<3>(hxDesc.GetLengths());

    auto extra_stream_cnt = 2;
    handle.ReserveExtraStreamsInPool(extra_stream_cnt);

    auto root_stream_id = 0;
    std::vector<hipStream_t> stream_pull;
    for(int i = 0; i <= extra_stream_cnt; i++)
    {
        handle.SetStreamFromPool(i);
        stream_pull.push_back(handle.GetStream());
    }

    handle.SetStreamFromPool(root_stream_id);

    int total_batch_size = 0;
    std::vector<int> bacc_per_time(seq_len + 1);

    for(int i = 0; i < seq_len; i++)
    {
        bacc_per_time[i] = total_batch_size;
        total_batch_size += seq_array[i];
        in_n.push_back(seq_array[i]);
    }
    bacc_per_time[seq_len] = total_batch_size;

    const struct
    {
        int batch;
    } InBuff_strides{in_vec};

    auto get_HxBuff_offset = [&](int layer_id) {
        return layer_id * (static_cast<size_t>(hidden_size) * max_batch);
    };

    int gates_cnt       = 4;
    int save_points_cnt = 6;

    struct WeightsBufferHelper
    {
    private:
        auto hidden_xinput_size(int hidden_sz, int bidirect_mode) const
        {
            if(bidirect_mode == 0)
                return hidden_sz;
            MIOPEN_THROW("execution failure: bidirect is not supported by this solver");
        }

        auto matrix_lin_layer_size(int input_vector_sz, int hidden_vec_sz, int gates) const
        {
            return (input_vector_sz + hidden_vec_sz) * hidden_vec_sz * gates;
        }
        size_t bias_start_offset(int input_vector_sz,
                                 int hidden_vec_sz,
                                 int layers_cnt,
                                 int gates,
                                 int bidirect_mode) const
        {
            if(bidirect_mode == 0)
            {
                return matrix_lin_layer_size(input_vector_sz, hidden_vec_sz, gates) +
                       static_cast<size_t>(hidden_vec_sz + hidden_xinput_size(hidden_vec_sz, 0)) *
                           hidden_vec_sz * static_cast<size_t>(layers_cnt - 1) * gates;
            }

            MIOPEN_THROW("execution failure: bidirect is not supported by this solver");
        }

    public:
        WeightsBufferHelper(
            int input_vector_sz, int hidden_vec_sz, int layers_cnt, int bias_mode, int gates)
            : in_vec(input_vector_sz),
              h_vec(hidden_vec_sz),
              x_in_vec(hidden_xinput_size(hidden_vec_sz, 0)),
              layers(layers_cnt),
              gates_cnt(gates),
              bias_cnt(bias_mode),
              matrix_normal_start_off(matrix_lin_layer_size(input_vector_sz, hidden_vec_sz, gates)),
              bias_start_off(
                  bias_start_offset(input_vector_sz, hidden_vec_sz, layers_cnt, gates, 0))
        {
        }

        const int in_vec, h_vec;
        const int x_in_vec; // for bidirect TODO

        const int layers;
        const int gates_cnt;
        const int
            bias_cnt; // 0 - no bisa; 1 - one bias; 2 - separate bias for x_vec and for hidden_vec
    private:
        const size_t matrix_normal_start_off;
        const size_t bias_start_off;

    public:
        auto get_matrix_x_size(int layer_id) const
        {
            return (layer_id > 0 ? x_in_vec : in_vec) * h_vec;
        }
        auto get_matrix_h_size() const { return h_vec * h_vec; }
        auto get_matrix_layer_size(int layer_id) const
        {
            return get_matrix_x_size(layer_id) * gates_cnt + get_matrix_h_size() * gates_cnt;
        }

        size_t get_matrix_x_off(int layer_id) const
        {
            if(layer_id > 0)
            {
                return matrix_normal_start_off +
                       static_cast<size_t>(layer_id - 1) * get_matrix_layer_size(layer_id);
            }
            else
            {
                return 0;
            }
        };

        size_t get_matrix_h_off(int layer_id) const
        {
            if(layer_id > 0)
            {
                return get_matrix_x_off(layer_id) +
                       static_cast<size_t>(h_vec * x_in_vec * gates_cnt);
            }
            else
            {
                return get_matrix_x_off(layer_id) + static_cast<size_t>(h_vec * in_vec) * gates_cnt;
            }
        };

        int bias_vector_size() const { return h_vec; }
        int bias_vector_mul_gate() const { return bias_vector_size() * gates_cnt; }
        int bias_stride() const { return bias_vector_mul_gate(); }

        size_t bias_relative_off(int layer_id, int bias_id) const
        {
            return static_cast<size_t>(layer_id * bias_cnt + bias_id) * gates_cnt * h_vec;
        }

        size_t get_bias_off(int layer_id, int bias_id) const
        {
            return bias_start_off + bias_relative_off(layer_id, bias_id);
        }

    } WeiBuf(in_vec, hidden_size, nLayers, biasMode * 2, gates_cnt);

    struct ReserveBufferHelper
    {
        struct RBuffHelper
        {
            int element, save_point, batch;
            size_t layer;
        };

    private:
        auto Reserve_Buffer_strides(int save_point_sz,
                                    int batches_per_layer,
                                    int save_points,
                                    int bidirect_mode = 0) const
        {
            const auto element_st    = 1;
            const auto save_point_st = element_st * save_point_sz;
            const auto batch_st      = save_point_st * save_points;
            const auto layer_st      = static_cast<size_t>(batch_st) * batches_per_layer;
            if(bidirect_mode == 0)
                return RBuffHelper{element_st, save_point_st, batch_st, layer_st};
            MIOPEN_THROW("execution failure: bidirect is not supported by this solver");
        }

    public:
        enum save_point
        {
            F  = 1,
            I  = 0,
            G  = 2,
            O  = 3,
            St = 4,
            Ht = 5
        };

        ReserveBufferHelper(int hidden_vec_sz,
                            int save_point_sz,
                            int layers_cnt,
                            int batches_per_layer,
                            int save_points,
                            int gates_cnt)
            : h_vec(hidden_vec_sz),
              save_point_size(save_point_sz),
              layers(layers_cnt),
              batches(batches_per_layer),
              save_points_cnt(save_points),
              gates(gates_cnt),
              strides(Reserve_Buffer_strides(save_point_sz, batches, save_points, 0))
        {
        }

        const int h_vec;
        const int save_point_size; // for bidirect TODO

        const int layers;
        const int batches;
        const int save_points_cnt;
        const int gates;
        const RBuffHelper strides;

        size_t layer_offset(int layer) const { return static_cast<size_t>(layer) * strides.layer; }
        auto layer_stride() const { return strides.layer; }

        auto gemm_write_size() const { return h_vec * gates; }
        auto gemm_write_stride() const
        {
            return strides.batch;
        } // save_point_size * save_points_cnt

        size_t gemm_write_relative_offset(int batch_id) const
        {
            return static_cast<size_t>(gemm_write_stride()) * batch_id;
        }

        size_t gemm_write_offset(int layer, int batch_id) const
        {
            return layer_offset(layer) + static_cast<size_t>(gemm_write_stride()) * batch_id;
        }

        auto ht_relative_offset() const { return save_point::Ht * save_point_size; }

        auto ct_relative_offset() const { return save_point::St * save_point_size; }

        auto get_gate_relative_offset(int gate_id) const { return gate_id * save_point_size; }

        size_t ht_offset(int layer_id, int batch_id) const
        {
            return layer_offset(layer_id) + gemm_write_relative_offset(batch_id) +
                   ht_relative_offset();
        }

        size_t extra_save_point_offset(int layer_id, int batch_id) const
        {
            return (static_cast<size_t>(batches) * layers * gemm_write_stride()) // all data offset
                   + (static_cast<size_t>(batches) * layer_id) * h_vec +
                   static_cast<size_t>(batch_id * h_vec);
        }

    } RBuff(hidden_size, hidden_size, nLayers, total_batch_size, save_points_cnt, gates_cnt);

    auto call_x_gemm = [&RBuff,
                        &WeiBuf,
                        &InBuff_strides,
                        &bacc_per_time,
                        &handle,
                        &xDesc,
                        reserveSpace,
                        x,
                        w,
                        hidden_size,
                        in_vec](int layer, int start_time, int time_cnt, float beta_t = 1) {
        const auto start_b  = bacc_per_time[start_time];
        const auto batch_sz = bacc_per_time[start_time + time_cnt] - start_b;

        const int m = batch_sz, n = RBuff.gemm_write_size(), k = layer > 0 ? hidden_size : in_vec;
        const int lda = layer > 0 ? RBuff.gemm_write_stride() : InBuff_strides.batch, ldb = k,
                  ldc = RBuff.gemm_write_stride();

        const miopen::GemmDescriptor gemm_desc = GemmDescriptor{false,
                                                                false,
                                                                true,
                                                                m,
                                                                n,
                                                                k,
                                                                lda,
                                                                ldb,
                                                                ldc,
                                                                1,      // batch count
                                                                0,      // Stride A
                                                                0,      // Stride B
                                                                0,      // Stride C
                                                                1,      // alpha
                                                                beta_t, // beta
                                                                xDesc.GetType(),
                                                                false};

        const auto wx_off     = WeiBuf.get_matrix_x_off(layer);
        const auto out_offset = RBuff.gemm_write_offset(layer, start_b);

        const auto x_in_offset = layer > 0 ? RBuff.ht_offset(layer - 1, start_b)
                                           : static_cast<size_t>(start_b * InBuff_strides.batch);
        const auto in_ptr      = layer > 0 ? reserveSpace : x;

        const miopenStatus_t gemm_status = CallGemm(handle,
                                                    gemm_desc,
                                                    in_ptr,
                                                    x_in_offset,
                                                    w,
                                                    wx_off,
                                                    reserveSpace,
                                                    out_offset,
                                                    GemmBackend_t::rocblas);
        if(gemm_status != miopenStatusSuccess)
            MIOPEN_THROW("GEMM execution failure");
    };

    auto call_bias_add = [&RBuff, &WeiBuf, &handle, &wDesc, reserveSpace, w](int layer,
                                                                             float beta_t = 0) {
        float alpha0           = 1;
        float alpha1           = 1;
        const auto bias_stride = WeiBuf.bias_stride();

        const auto bias_desc =
            miopen::TensorDescriptor(wDesc.GetType(),
                                     std::vector<int>{1, 1, WeiBuf.bias_vector_mul_gate()},
                                     std::vector<int>{bias_stride, bias_stride, 1});

        const auto hidden_interim_desc = miopen::TensorDescriptor(
            wDesc.GetType(),
            std::vector<int>{1, RBuff.batches, WeiBuf.bias_vector_mul_gate()},
            std::vector<int>{
                RBuff.batches * RBuff.gemm_write_stride(), RBuff.gemm_write_stride(), 1});

        const auto RB_layer_out_off       = RBuff.layer_offset(layer);
        const auto w_bias_layer_start_off = WeiBuf.get_bias_off(layer, 0);

        OpTensor(handle,
                 miopenTensorOpAdd,
                 &alpha0,
                 hidden_interim_desc,
                 reserveSpace, // A
                 &alpha1,
                 bias_desc,
                 w, // B
                 &beta_t,
                 hidden_interim_desc,
                 reserveSpace,           // C
                 RB_layer_out_off,       // A offset
                 w_bias_layer_start_off, // B offset
                 RB_layer_out_off,       // C offset
                 true);

        OpTensor(handle,
                 miopenTensorOpAdd,
                 &alpha0,
                 hidden_interim_desc,
                 reserveSpace,
                 &alpha1,
                 bias_desc,
                 w,
                 &beta_t,
                 hidden_interim_desc,
                 reserveSpace,
                 RB_layer_out_off,
                 w_bias_layer_start_off + bias_stride,
                 RB_layer_out_off,
                 true);
    };

    auto call_hx_gemm = [&RBuff,
                         &WeiBuf,
                         &get_HxBuff_offset,
                         &bacc_per_time,
                         &in_n,
                         &handle,
                         &xDesc,
                         reserveSpace,
                         hx,
                         w,
                         hidden_size](int layer, int cur_time) {
        const int m = in_n.at(cur_time), n = RBuff.gemm_write_size(), k = hidden_size;

        const int lda = (cur_time != 0) ? RBuff.gemm_write_stride() : hidden_size,
                  ldb = hidden_size, ldc = RBuff.gemm_write_stride();

        const auto hx_ptr_offset = (cur_time == 0)
                                       ? get_HxBuff_offset(layer)
                                       : RBuff.ht_offset(layer, bacc_per_time[cur_time - 1]);

        if(cur_time == 0)
        {
            if(hx == nullptr)
                return;
        }

        const miopen::GemmDescriptor gemm_desc_hx = GemmDescriptor{false,
                                                                   false,
                                                                   true,
                                                                   m,
                                                                   n,
                                                                   k,
                                                                   lda,
                                                                   ldb,
                                                                   ldc,
                                                                   1, // batch count
                                                                   0, // Stride A
                                                                   0, // Stride B
                                                                   0, // Stride C
                                                                   1, // alpha
                                                                   1, // beta
                                                                   xDesc.GetType(),
                                                                   false};

        const auto RB_layer_save_points_off =
            RBuff.gemm_write_offset(layer, bacc_per_time[cur_time]);

        const auto hx_ptr = cur_time > 0 ? reserveSpace : hx;

        const miopenStatus_t gemm_status = CallGemm(handle,
                                                    gemm_desc_hx,
                                                    hx_ptr,
                                                    hx_ptr_offset,
                                                    w,
                                                    WeiBuf.get_matrix_h_off(layer),
                                                    reserveSpace,
                                                    RB_layer_save_points_off,
                                                    GemmBackend_t::rocblas);

        if(gemm_status != miopenStatusSuccess)
            MIOPEN_THROW("GEMM execution failure");
    };

    auto call_hidden_state_update = [&RBuff,
                                     &get_HxBuff_offset,
                                     &bacc_per_time,
                                     &in_n,
                                     &handle,
                                     &wDesc,
                                     reserveSpace,
                                     cx,
                                     max_batch,
                                     hidden_size](int layer_id, int time_id) {
        auto RB_layer_save_points_off =
            RBuff.layer_offset(layer_id) + RBuff.gemm_write_relative_offset(bacc_per_time[time_id]);

        auto is_seq_begin = time_id == 0;

        const int direction = 0;
        const int cur_batch = in_n.at(time_id), use_batch = in_n.at(time_id);

        const int hy_stride = RBuff.gemm_write_stride(), wei_len = RBuff.gemm_write_size(),
                  wei_stride = RBuff.gemm_write_size();

        const size_t cx_offset = get_HxBuff_offset(layer_id);

        const size_t i_offset = RB_layer_save_points_off + RBuff.get_gate_relative_offset(0),
                     f_offset = RB_layer_save_points_off + RBuff.get_gate_relative_offset(1),
                     o_offset = RB_layer_save_points_off + RBuff.get_gate_relative_offset(2),
                     c_offset = RB_layer_save_points_off + RBuff.get_gate_relative_offset(3);

        const size_t cell_offset   = RB_layer_save_points_off + RBuff.ct_relative_offset(),
                     hidden_offset = RB_layer_save_points_off + RBuff.ht_relative_offset();

        const size_t cell_offset_pre =
            (time_id == 0) ? 0
                           : RBuff.layer_offset(layer_id) +
                                 RBuff.gemm_write_relative_offset(bacc_per_time[time_id - 1]) +
                                 RBuff.ct_relative_offset();

        const size_t activ_cell_offset =
            RBuff.extra_save_point_offset(layer_id, bacc_per_time[time_id]);

        LSTMForwardHiddenStateUpdate(handle,
                                     wDesc.GetType(),
                                     false,
                                     is_seq_begin,
                                     direction,
                                     max_batch,
                                     cur_batch,
                                     use_batch,

                                     hidden_size,
                                     hy_stride,
                                     wei_len,
                                     wei_stride,
                                     cx,
                                     cx_offset,
                                     reserveSpace,
                                     i_offset,
                                     f_offset,
                                     o_offset,
                                     c_offset,
                                     cell_offset,
                                     cell_offset_pre,
                                     activ_cell_offset,
                                     hidden_offset);
    };

    auto call_hy_cy_update = [&RBuff,
                              &get_HxBuff_offset,
                              &bacc_per_time,
                              &in_n,
                              &handle,
                              &wDesc,
                              reserveSpace,
                              hy,
                              cy,
                              max_batch,
                              hidden_size,
                              seq_len](int layer_id) {
        if(hy != nullptr || (cy != nullptr))
        {
            auto hcy_layer_offset = get_HxBuff_offset(layer_id);

            const std::vector<size_t> hcy_src_stride{
                RBuff.layer_stride(), static_cast<size_t>(RBuff.gemm_write_stride()), 1};
            const std::vector<size_t> hcy_dst_stride{
                static_cast<size_t>(hidden_size * max_batch), static_cast<size_t>(hidden_size), 1};

            for(int time_i = seq_len - 1; time_i >= 0; time_i--)
            {
                auto copy_batch = (time_i == seq_len - 1) ? in_n.at(time_i)
                                                          : in_n.at(time_i) - in_n.at(time_i + 1);
                if(copy_batch > 0)
                {
                    auto batch_id_relative = in_n.at(time_i) - copy_batch;
                    auto batch_id_abs      = bacc_per_time[time_i] + batch_id_relative;

                    auto hcy_batch_offset = batch_id_relative * hidden_size;

                    auto src_batch_offset = RBuff.layer_offset(layer_id) +
                                            RBuff.gemm_write_relative_offset(batch_id_abs);

                    const std::vector<size_t> hcy_copy_size{
                        1, static_cast<size_t>(copy_batch), static_cast<size_t>(hidden_size)};

                    auto src_desc =
                        miopen::TensorDescriptor(wDesc.GetType(), hcy_copy_size, hcy_src_stride);
                    auto dst_desc =
                        miopen::TensorDescriptor(wDesc.GetType(), hcy_copy_size, hcy_dst_stride);

                    if(hy != nullptr)
                    {
                        CopyTensor(handle,
                                   src_desc,
                                   reserveSpace,
                                   dst_desc,
                                   hy,
                                   src_batch_offset + RBuff.ht_relative_offset(),
                                   hcy_layer_offset + hcy_batch_offset);
                    }

                    if(cy != nullptr)
                    {
                        CopyTensor(handle,
                                   src_desc,
                                   reserveSpace,
                                   dst_desc,
                                   cy,
                                   src_batch_offset + RBuff.ct_relative_offset(),
                                   hcy_layer_offset + hcy_batch_offset);
                    }
                }
            }
        }
    };

    auto call_sync_all_stream_pull_to_root_stream = [&stream_pull, root_stream_id]() {
        const miopen::HipEventPtr main_event = make_hip_fast_event();
        hipEventRecord(main_event.get(), stream_pull[root_stream_id]);

        for(int i = 0; i < stream_pull.size(); i++)
        {
            if(i != root_stream_id)
                hipStreamWaitEvent(stream_pull[i], main_event.get(), 0);
        }
    };

    auto sync_root_to_all_stream_pull = [&stream_pull, root_stream_id]() {
        hipStream_t root_stream = stream_pull[root_stream_id];
        for(int i = 0; i < stream_pull.size(); i++)
        {
            if(i != root_stream_id)
            {
                const miopen::HipEventPtr sync_event = make_hip_fast_event();
                hipEventRecord(sync_event.get(), stream_pull[i]);
                hipStreamWaitEvent(root_stream, sync_event.get(), 0);
            }
        }
    };

    if(seq_len == 0)
        return;

    const int try_chunks_cnt = 16;
    const int time_chunk_sz  = ((seq_len + try_chunks_cnt - 1) / try_chunks_cnt);
    const int chunks_cnt     = (seq_len + time_chunk_sz - 1) / time_chunk_sz;

    std::vector<int> layer_inx_cur_time(nLayers, 0);
    std::vector<int> layer_hx_cur_time(nLayers, 0);
    std::vector<int> layer_upd_cur_time(nLayers, 0);

    std::vector<std::vector<miopen::HipEventPtr>> layer_chunk_end_event;

    layer_chunk_end_event.resize(nLayers);
    for(int layer_id = 0; layer_id < nLayers; layer_id++)
    {
        layer_chunk_end_event[layer_id].resize(chunks_cnt);
        for(int chunk_id = 0; chunk_id < chunks_cnt; chunk_id++)
            layer_chunk_end_event[layer_id][chunk_id] = make_hip_fast_event();
    }

    std::vector<int> layer_stream_id(nLayers, 2);
    layer_stream_id[0] = 1;

    auto call_inx_next_chunk_preload = [&](int layer_id) {
        auto start_time = layer_inx_cur_time[layer_id];
        auto time_cnt   = std::min(time_chunk_sz, seq_len - start_time);

        call_x_gemm(layer_id, start_time, time_cnt);
        layer_inx_cur_time[layer_id] += time_chunk_sz;
    };

    auto call_hx_next_gemm = [&](int layer_id) {
        auto cur_time = layer_hx_cur_time[layer_id];
        if(cur_time < seq_len)
        {
            call_hx_gemm(layer_id, cur_time);
            layer_hx_cur_time[layer_id]++;
        }
    };

    auto call_next_hidden_state_update = [&](int layer_id) {
        auto cur_time = layer_upd_cur_time[layer_id];
        if(cur_time < seq_len)
        {
            call_hidden_state_update(layer_id, cur_time);
            layer_upd_cur_time[layer_id]++;
        }
    };

    auto call_next_chunk_compute = [&handle,
                                    &stream_pull,
                                    &layer_stream_id,
                                    &call_next_hidden_state_update,
                                    &call_hx_next_gemm,
                                    &call_inx_next_chunk_preload,
                                    &layer_upd_cur_time,
                                    &layer_chunk_end_event,
                                    time_chunk_sz,
                                    seq_len](int layer_id) {
        auto stream_id = layer_stream_id[layer_id];
        handle.SetStreamFromPool(stream_id);

        const int chunk_id   = layer_upd_cur_time[layer_id] / time_chunk_sz;
        const int chunk_time = std::min(time_chunk_sz, seq_len - chunk_id * time_chunk_sz);

        if(layer_id > 0 && layer_stream_id[layer_id - 1] != stream_id)
        {
            hipStreamWaitEvent(
                stream_pull[stream_id], layer_chunk_end_event[layer_id - 1][chunk_id].get(), 0);
        }

        if(!(layer_id == 0 && chunk_id == 1))
        {
            call_inx_next_chunk_preload(layer_id);
        }

        for(int time_id = 0; time_id < chunk_time; time_id++)
        {
            call_hx_next_gemm(layer_id);
            call_next_hidden_state_update(layer_id);
        }
        hipEventRecord(layer_chunk_end_event[layer_id][chunk_id].get(), stream_pull[stream_id]);
    };

    { // reserveSpace clean set 0
        const int fill_val = 0;
        // if(biasMode == 0u) req
        hipMemsetAsync(reserveSpace, fill_val, reserveSpaceSize, handle.GetStream());
    }

    // stage 0 bias and input preload
    // stage 0.2 first chunk compute and preload
    {
        call_sync_all_stream_pull_to_root_stream();
        const auto first_layer_id  = 0;
        const auto stream_id       = layer_stream_id[first_layer_id]; // 1
        const auto extra_stream_id = 2;

        handle.SetStreamFromPool(stream_id);

        if(biasMode != 0u)
            call_bias_add(first_layer_id);

        call_next_chunk_compute(first_layer_id);

        handle.SetStreamFromPool(extra_stream_id);

        if(biasMode != 0u)
        {
            for(int layer_id = 1; layer_id < nLayers; layer_id++)
                call_bias_add(layer_id);
        }

        call_inx_next_chunk_preload(first_layer_id);

        // sync first to second stream
        const miopen::HipEventPtr next_chunk_inx = make_hip_fast_event();
        hipEventRecord(next_chunk_inx.get(), stream_pull[extra_stream_id]);
        hipStreamWaitEvent(stream_pull[stream_id], next_chunk_inx.get(), 0);
    }

    for(int layer_id = 0; layer_id < nLayers; layer_id++)
    {

        const auto main_stream_id = 1;
        handle.SetStreamFromPool(main_stream_id);

        // check for wich stream was assigned this layer. If it differs from current - set stream
        // wait event
        if(layer_stream_id[layer_id] != main_stream_id)
        {
            auto chunk_id = layer_upd_cur_time[layer_id] / time_chunk_sz;
            if(chunk_id > 0)
            {
                hipStreamWaitEvent(stream_pull[main_stream_id],
                                   layer_chunk_end_event[layer_id][chunk_id - 1].get(),
                                   0);
            }

            layer_stream_id[layer_id] = main_stream_id;
        }

        const int start_chunk = layer_upd_cur_time[layer_id] / time_chunk_sz;

        const int extra_layer_max_chunks =
            start_chunk +
            ((layer_id + 1 < nLayers - 1) ? (chunks_cnt - start_chunk) / 2 : chunks_cnt);

        for(int chunk_id = start_chunk; chunk_id < chunks_cnt; chunk_id++)
        {

            call_next_chunk_compute(layer_id);

            int extra_compute_layer = layer_id + 1;
            for(; extra_compute_layer < nLayers; extra_compute_layer++)
            {
                auto extra_chunk_id = layer_upd_cur_time[extra_compute_layer] / time_chunk_sz;
                if(extra_chunk_id < extra_layer_max_chunks && extra_chunk_id <= chunk_id)
                    break;
            }

            if(extra_compute_layer < nLayers)
                call_next_chunk_compute(extra_compute_layer);
        }

        handle.SetStreamFromPool(main_stream_id);
        // update hy, cy
        call_hy_cy_update(layer_id);
    }

    handle.SetStreamFromPool(root_stream_id);
    hipStreamWaitEvent(
        stream_pull[root_stream_id], layer_chunk_end_event[nLayers - 1][chunks_cnt - 1].get(), 0);

    // output tensor copy
    {
        const std::vector<size_t> y_copy_size{
            1, static_cast<size_t>(total_batch_size), static_cast<size_t>(out_vec)};

        const std::vector<size_t> y_src_stride{
            RBuff.layer_stride(), static_cast<size_t>(RBuff.gemm_write_stride()), 1};

        const std::vector<size_t> y_dst_stride{
            static_cast<size_t>(out_vec * total_batch_size), static_cast<size_t>(out_vec), 1};

        auto src_desc   = miopen::TensorDescriptor(wDesc.GetType(), y_copy_size, y_src_stride);
        auto y_dst_desc = miopen::TensorDescriptor(wDesc.GetType(), y_copy_size, y_dst_stride);

        CopyTensor(
            handle, src_desc, reserveSpace, y_dst_desc, y, RBuff.ht_offset(nLayers - 1, 0), 0);
    }

    sync_root_to_all_stream_pull();
#else
    (void)handle;
    (void)seq_array;
    (void)xDesc;
    (void)x;
    (void)hxDesc;
    (void)hx;
    (void)cx;
    (void)wDesc;
    (void)w;
    (void)yDesc;
    (void)y;
    (void)hy;
    (void)cy;
    (void)reserveSpace;
    (void)reserveSpaceSize;

    MIOPEN_THROW("GEMM is not supported");
#endif
}

// Assuming sequence length is set to > 0 otherwise throw exception.
void RNNDescriptor::RNNForwardInference(Handle& handle,
                                        const int seqLen,
                                        c_array_view<const miopenTensorDescriptor_t> xDesc,
                                        ConstData_t x,
                                        const TensorDescriptor& hxDesc,
                                        ConstData_t hx,
                                        const TensorDescriptor& cxDesc,
                                        ConstData_t cx,
                                        const TensorDescriptor& wDesc,
                                        ConstData_t w,
                                        c_array_view<const miopenTensorDescriptor_t> yDesc,
                                        Data_t y,
                                        const TensorDescriptor& hyDesc,
                                        Data_t hy,
                                        const TensorDescriptor& cyDesc,
                                        Data_t cy,
                                        Data_t workSpace,
                                        size_t workSpaceSize) const
{
    if(x == nullptr || w == nullptr || y == nullptr)
    {
        MIOPEN_THROW(miopenStatusBadParm);
    }
    if(hxDesc.GetSize() != cxDesc.GetSize() || hxDesc.GetSize() != hyDesc.GetSize() ||
       hxDesc.GetSize() != cyDesc.GetSize())
    {
        MIOPEN_THROW(miopenStatusBadParm);
    }
    if(workSpaceSize < GetWorkspaceSize(handle, seqLen, xDesc))
    {
        MIOPEN_THROW("Workspace is required");
    }

#if MIOPEN_BACKEND_HIP
    HipEventPtr start = nullptr;
    HipEventPtr stop  = nullptr;
    bool is_profiling = handle.IsProfilingEnabled();

    if(is_profiling)
    {
        handle.EnableProfiling(false);
        RNNProfilingBegin(handle, start, stop);
    }
    try
    {
#endif

        if(paddingMode == miopenRNNIONotPadded)
        {
            return RNNForwardInferencePacked(handle,
                                             seqLen,
                                             xDesc,
                                             x,
                                             hxDesc,
                                             hx,
                                             cxDesc,
                                             cx,
                                             wDesc,
                                             w,
                                             yDesc,
                                             y,
                                             hyDesc,
                                             hy,
                                             cyDesc,
                                             cy,
                                             workSpace,
                                             workSpaceSize);
        }
        else
        {
            Data_t packedXIn = workSpace;
            size_t packedXInSize, packedYOutSize;
            std::tie(packedXInSize, packedYOutSize) =
                RNNTensorPaddingConverter::GetTempPackedBuffersSpace(*this, xDesc);

            Data_t packedYOut =
                static_cast<void*>(reinterpret_cast<char*>(workSpace) + packedXInSize);

            auto shifted_workSpace      = static_cast<void*>(reinterpret_cast<char*>(workSpace) +
                                                        (packedXInSize + packedYOutSize));
            auto shifted_workSpace_size = workSpaceSize - (packedXInSize + packedYOutSize);
            // std::vector<TensorDescriptor> packed_desc;
            // std::vector<miopenTensorDescriptor_t> packed_desc_ptrs;
            // RNNTensorPaddingConverter::CreatePackedDescriptor()
            // for future developments: as long as we don't use strides from xDesc and yDesc
            // we ignoring conversion of this descriptors.
            std::vector<int> in_n(seqLen);

            for(int i = 0; i < seqLen; i++)
            {
                int batchval, batchvalout;
                std::tie(batchval, std::ignore)    = miopen::tien<2>(xDesc[i].GetLengths());
                std::tie(batchvalout, std::ignore) = miopen::tien<2>(yDesc[i].GetLengths());
                if(batchval != batchvalout)
                {
                    MIOPEN_THROW(miopenStatusBadParm,
                                 "Input batch length: " + std::to_string(batchval) +
                                     ", Output batch length: " + std::to_string(batchvalout));
                }
                in_n[i] = batchval;
            }

            RNNTensorPaddingConverter::ConvertTensorData(
                handle, xDesc[0], in_n, x, packedXIn, true);

            RNNDescriptor packedRnnDesc(*this);
            packedRnnDesc.SetPaddingmode(miopenRNNIONotPadded);

            packedRnnDesc.RNNForwardInferencePacked(handle,
                                                    seqLen,
                                                    xDesc,
                                                    packedXIn,
                                                    hxDesc,
                                                    hx,
                                                    cxDesc,
                                                    cx,
                                                    wDesc,
                                                    w,
                                                    yDesc,
                                                    packedYOut,
                                                    hyDesc,
                                                    hy,
                                                    cyDesc,
                                                    cy,
                                                    shifted_workSpace,
                                                    shifted_workSpace_size);

            RNNTensorPaddingConverter::ConvertTensorData(
                handle, yDesc[0], in_n, packedYOut, y, false);
        }

#if MIOPEN_BACKEND_HIP
    }
    catch(...)
    {
        if(is_profiling)
            handle.EnableProfiling(true);
        throw;
    }

    if(is_profiling)
    {
        float eventTime_mS = RNNProfilingEnd(handle, start, stop);
        handle.EnableProfiling(true);
        handle.ResetKernelTime();
        handle.AccumKernelTime(eventTime_mS);
    }
#endif
}
void RNNDescriptor::RNNForwardInferencePacked(Handle& handle,
                                              const int seqLen,
                                              c_array_view<const miopenTensorDescriptor_t> xDesc,
                                              ConstData_t x,
                                              const TensorDescriptor& hxDesc,
                                              ConstData_t hx,
                                              const TensorDescriptor& cxDesc,
                                              ConstData_t cx,
                                              const TensorDescriptor& wDesc,
                                              ConstData_t w,
                                              c_array_view<const miopenTensorDescriptor_t> yDesc,
                                              Data_t y,
                                              const TensorDescriptor& hyDesc,
                                              Data_t hy,
                                              const TensorDescriptor& cyDesc,
                                              Data_t cy,
                                              Data_t workSpace,
                                              size_t workSpaceSize) const
{
    (void)cyDesc;
    (void)hxDesc;
    (void)cxDesc;

#if MIOPEN_USE_GEMM

    float ctime = 0.;
    // reset kernel timer
    profileRNNkernels(handle, 0, ctime);

    std::vector<int> in_n;
    int in_h  = xDesc[0].GetLengths()[1]; // input vector size
    int hy_d  = hyDesc.GetLengths()[0];   // biNumLayers
    int hy_n  = hyDesc.GetLengths()[1];   // max batch size
    int hy_h  = hyDesc.GetLengths()[2];   // hidden size
    int out_h = yDesc[0].GetLengths()[1]; // output vector size
    int bi    = dirMode != 0u ? 2 : 1;

    if(in_h <= 0 || hy_h <= 0 || hy_n <= 0 || hy_d <= 0 || out_h <= 0 || seqLen <= 0)
    {
        MIOPEN_THROW(miopenStatusBadParm);
    }

    if(out_h != (bi * hy_h))
    {
        MIOPEN_THROW(miopenStatusBadParm, "Output size doesn't match hidden state size!");
    }

    if(inputMode == miopenRNNskip)
    {
        if(in_h != hy_h)
        {
            MIOPEN_THROW(miopenStatusBadParm,
                         "The input tensor size must equal to the hidden "
                         "state size of the network in SKIP_INPUT mode!");
        }
        in_h = 0;
    }

    int batch_n = 0;
    for(int i = 0; i < seqLen; i++)
    {
        int batchval, inputvec, batchvalout, outputvec;
        std::tie(batchval, inputvec)     = miopen::tien<2>(xDesc[i].GetLengths());
        std::tie(batchvalout, outputvec) = miopen::tien<2>(yDesc[i].GetLengths());
        if(batchval != batchvalout)
        {
            MIOPEN_THROW(miopenStatusBadParm,
                         "Input batch length: " + std::to_string(batchval) +
                             ", Output batch length: " + std::to_string(batchvalout));
        }
        if(i == 0)
        {
            if(batchval <= 0)
            {
                MIOPEN_THROW(miopenStatusBadParm, "Input batch is ZERO!");
            }
        }
        else
        {
            if(batchval > in_n.back() || batchval < 0)
            {
                MIOPEN_THROW(miopenStatusBadParm,
                             "Incorrect input batch size at time " + std::to_string(i) +
                                 "! Batch size must not ascend!");
            }
        }
        in_n.push_back(batchval);
        batch_n += batchval;
    }
    // input check end

    int in_stride  = xDesc[0].GetLengths()[1];
    int hy_stride  = hy_h * bi * static_cast<int>(workspaceScale);
    int out_stride = out_h;
    int wei_stride = hy_h * bi * static_cast<int>(nHiddenTensorsPerLayer);
    int uni_stride = hy_h;
    int bi_stride  = hy_h * bi;

    size_t wei_shift_bias = (in_h + hy_h + (bi * hy_h + hy_h) * (nLayers - 1)) * wei_stride;
    size_t offset;
    float alpha0, alpha1, beta_t;
    float alpha = 1, beta = 0;

    std::vector<int> sp_size(3, 1), sp_stride(3, 1), w_size(3, 1), w_stride(3, 1), x_size(3, 1),
        x_stride(3, 1), y_size(3, 1), y_stride(3, 1), hx_size(3, 1), hx_stride(3, 1);
    miopen::TensorDescriptor sp_desc, w_desc, x_desc, y_desc, hx_desc;

    sp_size[2]   = workSpaceSize / GetTypeSize(wDesc.GetType());
    sp_stride[0] = sp_size[2];
    sp_stride[1] = sp_size[2];
    sp_desc      = miopen::TensorDescriptor(wDesc.GetType(), sp_size, sp_stride);
    SetTensor(handle, sp_desc, workSpace, &beta);
    // Update time
    profileRNNkernels(handle, 1, ctime);
    sp_stride[0] = batch_n * hy_stride;
    sp_stride[1] = hy_stride;
    sp_size[2]   = 1;
    w_stride[0]  = wei_stride;
    w_stride[1]  = wei_stride;
    x_stride[0]  = batch_n * in_stride;
    x_stride[1]  = in_stride;
    y_stride[0]  = batch_n * out_stride;
    y_stride[1]  = out_stride;
    if(hy != nullptr || (rnnMode == miopenLSTM && cy != nullptr))
    {
        hx_size[2]   = hy_d * hy_n * hy_h;
        hx_stride[0] = hx_size[2];
        hx_stride[1] = hx_size[2];
        hx_desc      = miopen::TensorDescriptor(wDesc.GetType(), hx_size, hx_stride);
        if(hy != nullptr)
        {
            SetTensor(handle, hx_desc, hy, &beta);
            // Update time
            profileRNNkernels(handle, 1, ctime);
        }
        if(rnnMode == miopenLSTM && cy != nullptr)
        {
            SetTensor(handle, hx_desc, cy, &beta);
            // Update time
            profileRNNkernels(handle, 1, ctime);
        }
    }
    hx_stride[0] = in_n.at(0) * uni_stride;
    hx_stride[1] = uni_stride;

    int wei_shift, prelayer_shift;
    int wei_len = 0;
    int hid_off = 0;

    switch(rnnMode)
    {
    case miopenRNNRELU:
    case miopenRNNTANH:
        // printf("run rnn gpu inference \n");
        wei_len = hy_h;
        hid_off = 0;
        break;
    case miopenLSTM:
        // printf("run lstm gpu inference \n");
        wei_len = hy_h * 4;
        hid_off = bi * hy_h * 5;
        break;
    case miopenGRU:
        // printf("run gru gpu inference \n");
        wei_len = hy_h * 3;
        hid_off = bi * hy_h * 3;
        break;
    }

    ActivationDescriptor tanhDesc, sigDesc, activDesc;
    sigDesc  = {miopenActivationLOGISTIC, 1, 0, 1};
    tanhDesc = {miopenActivationTANH, 1, 1, 1};
    if(rnnMode == miopenRNNRELU)
    {
        activDesc = {miopenActivationRELU, 1, 0, 1};
    }
    else if(rnnMode == miopenRNNTANH)
    {
        activDesc = {miopenActivationTANH, 1, 1, 1};
    }

    for(int li = 0; li < nLayers; li++)
    {
        int hid_shift           = li * batch_n * hy_stride;
        int hx_shift            = li * hy_n * bi_stride;
        int wei_shift_bias_temp = static_cast<int>(wei_shift_bias) + li * 2 * wei_stride;

        // from input
        if(li == 0)
        {
            if(inputMode == miopenRNNskip)
            {
                x_size[1]  = batch_n;
                x_size[2]  = hy_h;
                sp_size[1] = batch_n;
                sp_size[2] = hy_h;
                x_desc     = miopen::TensorDescriptor(wDesc.GetType(), x_size, x_stride);
                sp_desc    = miopen::TensorDescriptor(wDesc.GetType(), sp_size, sp_stride);

                for(int gi = 0; gi < nHiddenTensorsPerLayer * bi; gi++)
                {
                    CopyTensor(handle, x_desc, x, sp_desc, workSpace, 0, gi * hy_h);
                    // Update time
                    profileRNNkernels(handle, 1, ctime);
                }
            }
            else
            {
                miopen::GemmDescriptor gemm_desc =
                    GemmDescriptor{false,
                                   false,
                                   true,
                                   batch_n,
                                   wei_len * bi,
                                   in_h,
                                   in_stride,
                                   in_stride,
                                   hy_stride,
                                   1, // batch count
                                   0, // Stride A
                                   0, // Stride B
                                   0, // Stride C
                                   1, // alpha
                                   1, // beta
                                   xDesc[0].GetType(),
                                   false}; // RNN does not support determinism

                miopenStatus_t gemm_status = CallGemm(
                    handle, gemm_desc, x, 0, w, 0, workSpace, hid_shift, GemmBackend_t::rocblas);

                if(gemm_status != miopenStatusSuccess)
                {
                    if(gemm_status == miopenStatusNotImplemented)
                    {
                        MIOPEN_LOG_E("GEMM not implemented");
                    }
                    else
                    {
                        MIOPEN_LOG_E("GEMM failed");
                    }
                }
                // Update time
                profileRNNkernels(handle, 1, ctime);
            }
        }
        else
        {
            wei_shift = (in_h + hy_h) * wei_stride + (li - 1) * (bi * hy_h + hy_h) * wei_stride;
            prelayer_shift = (li - 1) * batch_n * hy_stride + hid_off;

            miopen::GemmDescriptor gemm_desc = GemmDescriptor{false,
                                                              false,
                                                              true,
                                                              batch_n,
                                                              wei_len * bi,
                                                              hy_h * bi,
                                                              hy_stride,
                                                              bi_stride,
                                                              hy_stride,
                                                              1, // batch count
                                                              0, // Stride A
                                                              0, // Stride B
                                                              0, // Stride C
                                                              1, // alpha
                                                              1, // beta
                                                              xDesc[0].GetType(),
                                                              false};
            miopenStatus_t gemm_status       = CallGemm(handle,
                                                  gemm_desc,
                                                  workSpace,
                                                  prelayer_shift,
                                                  w,
                                                  wei_shift,
                                                  workSpace,
                                                  hid_shift,
                                                  GemmBackend_t::rocblas);

            if(gemm_status != miopenStatusSuccess)
            {
                if(gemm_status == miopenStatusNotImplemented)
                {
                    MIOPEN_LOG_E("GEMM not implemented");
                }
                else
                {
                    MIOPEN_LOG_E("GEMM failed");
                }
            }
            // Update time
            profileRNNkernels(handle, 1, ctime);
        }

        if(biasMode != 0u)
        {
            alpha0 = 1;
            alpha1 = 1;
            beta_t = 0;

            w_size[1]  = 1;
            w_size[2]  = wei_stride;
            sp_size[1] = batch_n;
            sp_size[2] = wei_stride;
            w_desc     = miopen::TensorDescriptor(wDesc.GetType(), w_size, w_stride);
            sp_desc    = miopen::TensorDescriptor(wDesc.GetType(), sp_size, sp_stride);

            OpTensor(handle,
                     miopenTensorOpAdd,
                     &alpha0,
                     sp_desc,
                     workSpace,
                     &alpha1,
                     w_desc,
                     w,
                     &beta_t,
                     sp_desc,
                     workSpace,
                     hid_shift,
                     wei_shift_bias_temp,
                     hid_shift,
                     true);
            // Update time
            profileRNNkernels(handle, 1, ctime);
        }

        if(rnnMode == miopenGRU)
        {
            sp_size[1] = batch_n;
            sp_size[2] = hy_h;
            sp_desc    = miopen::TensorDescriptor(wDesc.GetType(), sp_size, sp_stride);

            alpha0 = 0;
            alpha1 = 0;
            beta_t = 0;
            for(int bs = 0; bs < bi; bs++)
            {
                CopyTensor(handle,
                           sp_desc,
                           workSpace,
                           sp_desc,
                           workSpace,
                           hid_shift + bs * wei_len + 2 * hy_h,
                           hid_shift + hid_off + bs * hy_h);
                // Update time
                profileRNNkernels(handle, 1, ctime);

                OpTensor(handle,
                         miopenTensorOpAdd,
                         &alpha0,
                         sp_desc,
                         workSpace,
                         &alpha1,
                         sp_desc,
                         workSpace,
                         &beta_t,
                         sp_desc,
                         workSpace,
                         hid_shift + bs * wei_len + 2 * hy_h,
                         hid_shift + bs * wei_len + 2 * hy_h,
                         hid_shift + bs * wei_len + 2 * hy_h);
                // Update time
                profileRNNkernels(handle, 1, ctime);
            }
        }

        if(biasMode != 0u)
        {
            wei_shift_bias_temp += wei_stride;

            alpha0 = 1;
            alpha1 = 1;
            beta_t = 0;

            if(hx != nullptr)
            {
                sp_size[1] = batch_n;
                sp_size[2] = wei_stride;
                sp_desc    = miopen::TensorDescriptor(wDesc.GetType(), sp_size, sp_stride);

                OpTensor(handle,
                         miopenTensorOpAdd,
                         &alpha0,
                         sp_desc,
                         workSpace,
                         &alpha1,
                         w_desc,
                         w,
                         &beta_t,
                         sp_desc,
                         workSpace,
                         hid_shift,
                         wei_shift_bias_temp,
                         hid_shift,
                         true);
                // Update time
                profileRNNkernels(handle, 1, ctime);
            }
            else
            {
                sp_size[1] = batch_n - in_n.at(0);
                sp_size[2] = wei_len;
                sp_desc    = miopen::TensorDescriptor(wDesc.GetType(), sp_size, sp_stride);
                w_size[1]  = 1;
                w_size[2]  = wei_len;
                w_desc     = miopen::TensorDescriptor(wDesc.GetType(), w_size, w_stride);

                OpTensor(handle,
                         miopenTensorOpAdd,
                         &alpha0,
                         sp_desc,
                         workSpace,
                         &alpha1,
                         w_desc,
                         w,
                         &beta_t,
                         sp_desc,
                         workSpace,
                         hid_shift + in_n.at(0) * hy_stride,
                         wei_shift_bias_temp,
                         hid_shift + in_n.at(0) * hy_stride);
                // Update time
                profileRNNkernels(handle, 1, ctime);

                if(dirMode != 0u)
                {
                    if(in_n.at(0) == in_n.at(seqLen - 1))
                    {
                        OpTensor(handle,
                                 miopenTensorOpAdd,
                                 &alpha0,
                                 sp_desc,
                                 workSpace,
                                 &alpha1,
                                 w_desc,
                                 w,
                                 &beta_t,
                                 sp_desc,
                                 workSpace,
                                 hid_shift + wei_len,
                                 wei_shift_bias_temp + wei_len,
                                 hid_shift + wei_len,
                                 true);
                        // Update time
                        profileRNNkernels(handle, 1, ctime);
                    }
                    else
                    {
                        int cur_batch = 0;
                        for(int ti = 0; ti < seqLen; ti++)
                        {
                            if(ti != (seqLen - 1))
                            {
                                offset = hid_shift + cur_batch * hy_stride;

                                sp_size[1] = in_n.at(ti + 1);
                                sp_size[2] = wei_len;
                                sp_desc =
                                    miopen::TensorDescriptor(wDesc.GetType(), sp_size, sp_stride);

                                OpTensor(handle,
                                         miopenTensorOpAdd,
                                         &alpha0,
                                         sp_desc,
                                         workSpace,
                                         &alpha1,
                                         w_desc,
                                         w,
                                         &beta_t,
                                         sp_desc,
                                         workSpace,
                                         offset + wei_len,
                                         wei_shift_bias_temp + wei_len,
                                         offset + wei_len);
                                // Update time
                                profileRNNkernels(handle, 1, ctime);
                            }
                            cur_batch += in_n.at(ti);
                        }
                    }
                }
            }
        }

        // from hidden state
        int bacc   = 0;
        int baccbi = batch_n;
        for(int ti = 0; ti < seqLen; ti++)
        {
            baccbi -= in_n.at(seqLen - 1 - ti);
            wei_shift         = in_h * wei_stride + li * (bi * hy_h + hy_h) * wei_stride;
            int pretime_shift = 0;
            int use_time      = 0;

            for(int ri = 0; ri < bi; ri++)
            {
                int cur_time  = ri == 0 ? ti : seqLen - 1 - ti;
                int cur_batch = ri == 0 ? bacc : baccbi;
                offset        = hid_shift + cur_batch * hy_stride;
                if(ti > 0)
                {
                    pretime_shift =
                        ri == 0 ? hid_shift + (bacc - in_n.at(ti - 1)) * hy_stride
                                : hid_shift + (baccbi + in_n.at(seqLen - 1 - ti)) * hy_stride;
                    use_time = ri == 0 ? ti : seqLen - ti;
                }

                if(in_n.at(cur_time) > 0)
                {
                    if(ti == 0)
                    {
                        if(hx != nullptr)
                        {
                            miopen::GemmDescriptor gemm_desc = GemmDescriptor{false,
                                                                              false,
                                                                              true,
                                                                              in_n.at(cur_time),
                                                                              wei_len,
                                                                              hy_h,
                                                                              uni_stride,
                                                                              uni_stride,
                                                                              hy_stride,
                                                                              1, // batch count
                                                                              0, // Stride A
                                                                              0, // Stride B
                                                                              0, // Stride C
                                                                              1, // alpha
                                                                              1, // beta
                                                                              xDesc[0].GetType(),
                                                                              false};

                            miopenStatus_t gemm_status =
                                CallGemm(handle,
                                         gemm_desc,
                                         hx,
                                         hx_shift + ri * hy_n * hy_h,
                                         w,
                                         wei_shift + ri * wei_len * uni_stride,
                                         workSpace,
                                         static_cast<int>(offset) + ri * wei_len,
                                         GemmBackend_t::rocblas);

                            if(gemm_status != miopenStatusSuccess)
                            {
                                if(gemm_status == miopenStatusNotImplemented)
                                {
                                    MIOPEN_LOG_E("GEMM not implemented");
                                }
                                else
                                {
                                    MIOPEN_LOG_E("GEMM failed");
                                }
                            }
                            // Update time
                            profileRNNkernels(handle, 1, ctime);
                        }
                    }
                    else
                    {
                        if(ri == 1 && hx != nullptr && in_n.at(cur_time) > in_n.at(use_time))
                        {
                            miopen::GemmDescriptor gemm_desc =
                                GemmDescriptor{false,
                                               false,
                                               true,
                                               (in_n.at(cur_time) - in_n.at(use_time)),
                                               wei_len,
                                               hy_h,
                                               uni_stride,
                                               uni_stride,
                                               hy_stride,
                                               1, // batch count
                                               0, // Stride A
                                               0, // Stride B
                                               0, // Stride C
                                               1, // alpha
                                               1, // beta
                                               xDesc[0].GetType(),
                                               false};
                            miopenStatus_t gemm_status =
                                CallGemm(handle,
                                         gemm_desc,
                                         hx,
                                         hx_shift + ri * hy_n * hy_h + in_n.at(use_time) * hy_h,
                                         w,
                                         wei_shift + ri * wei_len * uni_stride,
                                         workSpace,
                                         static_cast<int>(offset) + ri * wei_len +
                                             in_n.at(use_time) * hy_stride,
                                         GemmBackend_t::rocblas);

                            if(gemm_status != miopenStatusSuccess)
                            {
                                if(gemm_status == miopenStatusNotImplemented)
                                {
                                    MIOPEN_LOG_E("GEMM not implemented");
                                }
                                else
                                {
                                    MIOPEN_LOG_E("GEMM failed");
                                }
                            }
                            // Update time
                            profileRNNkernels(handle, 1, ctime);
                        }

                        if(in_n.at(use_time) > 0)
                        {
                            miopen::GemmDescriptor gemm_desc = GemmDescriptor{false,
                                                                              false,
                                                                              true,
                                                                              in_n.at(use_time),
                                                                              wei_len,
                                                                              hy_h,
                                                                              hy_stride,
                                                                              uni_stride,
                                                                              hy_stride,
                                                                              1, // batch count
                                                                              0, // Stride A
                                                                              0, // Stride B
                                                                              0, // Stride C
                                                                              1, // alpha
                                                                              1, // beta
                                                                              xDesc[0].GetType(),
                                                                              false};

                            miopenStatus_t gemm_status =
                                CallGemm(handle,
                                         gemm_desc,
                                         workSpace,
                                         pretime_shift + hid_off + ri * hy_h,
                                         w,
                                         wei_shift + ri * wei_len * uni_stride,
                                         workSpace,
                                         static_cast<int>(offset) + ri * wei_len,
                                         GemmBackend_t::rocblas);

                            if(gemm_status != miopenStatusSuccess)
                            {
                                if(gemm_status == miopenStatusNotImplemented)
                                {
                                    MIOPEN_LOG_E("GEMM not implemented");
                                }
                                else
                                {
                                    MIOPEN_LOG_E("GEMM failed");
                                }
                            }
                            // Update time
                            profileRNNkernels(handle, 1, ctime);
                        }
                    }

                    // update hidden status
                    sp_size[1] = in_n.at(cur_time);
                    if(rnnMode == miopenRNNRELU || rnnMode == miopenRNNTANH)
                    {
                        sp_size[2] = hy_h;
                        sp_desc    = miopen::TensorDescriptor(wDesc.GetType(), sp_size, sp_stride);

                        activDesc.Forward(handle,
                                          &alpha,
                                          sp_desc,
                                          workSpace,
                                          &beta,
                                          sp_desc,
                                          workSpace,
                                          offset + static_cast<size_t>(ri) * wei_len,
                                          offset + static_cast<size_t>(ri) * wei_len);
                        // Update time
                        profileRNNkernels(handle, 1, ctime);
                    }
                    else if(rnnMode == miopenLSTM)
                    {
                        if(algoMode == miopenRNNdefault)
                        {
                            LSTMForwardHiddenStateUpdate(
                                handle,
                                wDesc.GetType(),
                                true,
                                ti == 0,
                                ri,
                                in_n.at(0),
                                in_n.at(cur_time),
                                in_n.at(use_time),
                                hy_h,
                                hy_stride,
                                wei_len,
                                wei_stride,
                                cx,
                                hx_shift + ri * hy_n * hy_h,
                                workSpace,
                                offset + static_cast<size_t>(ri) * wei_len,
                                offset + hy_h + static_cast<size_t>(ri) * wei_len,
                                offset + 2 * static_cast<size_t>(hy_h) +
                                    static_cast<size_t>(ri) * wei_len,
                                offset + 3 * static_cast<size_t>(hy_h) +
                                    static_cast<size_t>(ri) * wei_len,
                                offset + static_cast<size_t>(bi) * wei_len +
                                    static_cast<size_t>(ri) * hy_h,
                                pretime_shift + static_cast<size_t>(bi) * wei_len +
                                    static_cast<size_t>(ri) * hy_h,
                                0,
                                offset + hid_off + static_cast<size_t>(ri) * hy_h);

                            // Update time
                            profileRNNkernels(handle, 1, ctime);
                            continue;
                        }

                        // active gate i, f, o
                        sp_size[2] = hy_h * 3;
                        sp_desc    = miopen::TensorDescriptor(wDesc.GetType(), sp_size, sp_stride);

                        sigDesc.Forward(handle,
                                        &alpha,
                                        sp_desc,
                                        workSpace,
                                        &beta,
                                        sp_desc,
                                        workSpace,
                                        offset + static_cast<size_t>(ri) * wei_len,
                                        offset + static_cast<size_t>(ri) * wei_len);
                        // Update time
                        profileRNNkernels(handle, 1, ctime);

                        // active gate c
                        sp_size[2] = hy_h;
                        sp_desc    = miopen::TensorDescriptor(wDesc.GetType(), sp_size, sp_stride);

                        tanhDesc.Forward(handle,
                                         &alpha,
                                         sp_desc,
                                         workSpace,
                                         &beta,
                                         sp_desc,
                                         workSpace,
                                         offset + 3 * static_cast<size_t>(hy_h) +
                                             static_cast<size_t>(ri) * wei_len,
                                         offset + 3 * static_cast<size_t>(hy_h) +
                                             static_cast<size_t>(ri) * wei_len);
                        // Update time
                        profileRNNkernels(handle, 1, ctime);

                        // update cell state
                        alpha0 = 1;
                        alpha1 = 1;
                        beta_t = 1;

                        OpTensor(handle,
                                 miopenTensorOpMul,
                                 &alpha0,
                                 sp_desc,
                                 workSpace,
                                 &alpha1,
                                 sp_desc,
                                 workSpace,
                                 &beta_t,
                                 sp_desc,
                                 workSpace,
                                 offset + static_cast<size_t>(ri) * wei_len,
                                 offset + 3 * static_cast<size_t>(hy_h) +
                                     static_cast<size_t>(ri) * wei_len,
                                 offset + static_cast<size_t>(bi) * wei_len +
                                     static_cast<size_t>(ri) * hy_h);
                        // Update time
                        profileRNNkernels(handle, 1, ctime);

                        if(ti == 0)
                        {
                            if(cx != nullptr)
                            {
                                hx_size[1] = in_n.at(cur_time);
                                hx_size[2] = hy_h;
                                hx_desc =
                                    miopen::TensorDescriptor(wDesc.GetType(), hx_size, hx_stride);

                                OpTensor(handle,
                                         miopenTensorOpMul,
                                         &alpha0,
                                         sp_desc,
                                         workSpace,
                                         &alpha1,
                                         hx_desc,
                                         cx,
                                         &beta_t,
                                         sp_desc,
                                         workSpace,
                                         offset + hy_h + static_cast<size_t>(ri) * wei_len,
                                         hx_shift + ri * hy_n * hy_h,
                                         offset + static_cast<size_t>(bi) * wei_len +
                                             static_cast<size_t>(ri) * hy_h,
                                         true);
                                // Update time
                                profileRNNkernels(handle, 1, ctime);
                            }
                        }
                        else
                        {
                            if(ri == 1 && cx != nullptr && in_n.at(cur_time) > in_n.at(use_time))
                            {
                                hx_size[1] = in_n.at(cur_time) - in_n.at(use_time);
                                hx_size[2] = hy_h;
                                hx_desc =
                                    miopen::TensorDescriptor(wDesc.GetType(), hx_size, hx_stride);

                                sp_size[1] = in_n.at(cur_time) - in_n.at(use_time);
                                sp_desc =
                                    miopen::TensorDescriptor(wDesc.GetType(), sp_size, sp_stride);

                                OpTensor(handle,
                                         miopenTensorOpMul,
                                         &alpha0,
                                         sp_desc,
                                         workSpace,
                                         &alpha1,
                                         hx_desc,
                                         cx,
                                         &beta_t,
                                         sp_desc,
                                         workSpace,
                                         offset + hy_h + static_cast<size_t>(ri) * wei_len +
                                             static_cast<size_t>(in_n.at(use_time)) * hy_stride,
                                         hx_shift + ri * hy_n * hy_h + in_n.at(use_time) * hy_h,
                                         offset + static_cast<size_t>(bi) * wei_len +
                                             static_cast<size_t>(ri) * hy_h +
                                             static_cast<size_t>(in_n.at(use_time)) * hy_stride);
                                // Update time
                                profileRNNkernels(handle, 1, ctime);

                                sp_size[1] = in_n.at(cur_time);
                                sp_desc =
                                    miopen::TensorDescriptor(wDesc.GetType(), sp_size, sp_stride);
                            }

                            if(in_n.at(use_time) > 0)
                            {
                                if(in_n.at(use_time) != in_n.at(cur_time))
                                {
                                    sp_size[1] = in_n.at(use_time);
                                    sp_desc    = miopen::TensorDescriptor(
                                        wDesc.GetType(), sp_size, sp_stride);
                                }

                                OpTensor(handle,
                                         miopenTensorOpMul,
                                         &alpha0,
                                         sp_desc,
                                         workSpace,
                                         &alpha1,
                                         sp_desc,
                                         workSpace,
                                         &beta_t,
                                         sp_desc,
                                         workSpace,
                                         offset + hy_h + static_cast<size_t>(ri) * wei_len,
                                         pretime_shift + static_cast<size_t>(bi) * wei_len +
                                             static_cast<size_t>(ri) * hy_h,
                                         offset + static_cast<size_t>(bi) * wei_len +
                                             static_cast<size_t>(ri) * hy_h);
                                // Update time
                                profileRNNkernels(handle, 1, ctime);

                                if(in_n.at(use_time) != in_n.at(cur_time))
                                {
                                    sp_size[1] = in_n.at(cur_time);
                                    sp_desc    = miopen::TensorDescriptor(
                                        wDesc.GetType(), sp_size, sp_stride);
                                }
                            }
                        }

                        // active cell state
                        tanhDesc.Forward(handle,
                                         &alpha,
                                         sp_desc,
                                         workSpace,
                                         &beta,
                                         sp_desc,
                                         workSpace,
                                         offset + static_cast<size_t>(bi) * wei_len +
                                             static_cast<size_t>(ri) * hy_h,
                                         offset + hid_off + static_cast<size_t>(ri) * hy_h);
                        // Update time
                        profileRNNkernels(handle, 1, ctime);

                        // update hidden state
                        beta_t = 0;
                        OpTensor(handle,
                                 miopenTensorOpMul,
                                 &alpha0,
                                 sp_desc,
                                 workSpace,
                                 &alpha1,
                                 sp_desc,
                                 workSpace,
                                 &beta_t,
                                 sp_desc,
                                 workSpace,
                                 offset + 2 * static_cast<size_t>(hy_h) +
                                     static_cast<size_t>(ri) * wei_len,
                                 offset + hid_off + static_cast<size_t>(ri) * hy_h,
                                 offset + hid_off + static_cast<size_t>(ri) * hy_h);
                        // Update time
                        profileRNNkernels(handle, 1, ctime);
                    }
                    else if(rnnMode == miopenGRU)
                    {
                        // active z, r gate
                        sp_size[2] = 2 * hy_h;
                        sp_desc    = miopen::TensorDescriptor(wDesc.GetType(), sp_size, sp_stride);

                        sigDesc.Forward(handle,
                                        &alpha,
                                        sp_desc,
                                        workSpace,
                                        &beta,
                                        sp_desc,
                                        workSpace,
                                        offset + static_cast<size_t>(ri) * wei_len,
                                        offset + static_cast<size_t>(ri) * wei_len);
                        // Update time
                        profileRNNkernels(handle, 1, ctime);

                        // calculate c gate
                        sp_size[2] = hy_h;
                        sp_desc    = miopen::TensorDescriptor(wDesc.GetType(), sp_size, sp_stride);

                        alpha0 = 1;
                        alpha1 = 1;
                        beta_t = 0;

                        OpTensor(handle,
                                 miopenTensorOpMul,
                                 &alpha0,
                                 sp_desc,
                                 workSpace,
                                 &alpha1,
                                 sp_desc,
                                 workSpace,
                                 &beta_t,
                                 sp_desc,
                                 workSpace,
                                 offset + hy_h + static_cast<size_t>(ri) * wei_len,
                                 offset + 2 * static_cast<size_t>(hy_h) +
                                     static_cast<size_t>(ri) * wei_len,
                                 offset + 2 * static_cast<size_t>(hy_h) +
                                     static_cast<size_t>(ri) * wei_len);
                        // Update time
                        profileRNNkernels(handle, 1, ctime);

                        OpTensor(handle,
                                 miopenTensorOpAdd,
                                 &alpha0,
                                 sp_desc,
                                 workSpace,
                                 &alpha1,
                                 sp_desc,
                                 workSpace,
                                 &beta_t,
                                 sp_desc,
                                 workSpace,
                                 offset + 2 * static_cast<size_t>(hy_h) +
                                     static_cast<size_t>(ri) * wei_len,
                                 offset + hid_off + static_cast<size_t>(ri) * hy_h,
                                 offset + 2 * static_cast<size_t>(hy_h) +
                                     static_cast<size_t>(ri) * wei_len);
                        // Update time
                        profileRNNkernels(handle, 1, ctime);

                        // active c gate
                        tanhDesc.Forward(handle,
                                         &alpha,
                                         sp_desc,
                                         workSpace,
                                         &beta,
                                         sp_desc,
                                         workSpace,
                                         offset + 2 * static_cast<size_t>(hy_h) +
                                             static_cast<size_t>(ri) * wei_len,
                                         offset + 2 * static_cast<size_t>(hy_h) +
                                             static_cast<size_t>(ri) * wei_len);
                        // Update time
                        profileRNNkernels(handle, 1, ctime);

                        // calculate hidden state
                        alpha0 = -1;
                        alpha1 = 1;
                        beta_t = 0;
                        OpTensor(handle,
                                 miopenTensorOpMul,
                                 &alpha0,
                                 sp_desc,
                                 workSpace,
                                 &alpha1,
                                 sp_desc,
                                 workSpace,
                                 &beta_t,
                                 sp_desc,
                                 workSpace,
                                 offset + static_cast<size_t>(ri) * wei_len,
                                 offset + 2 * static_cast<size_t>(hy_h) +
                                     static_cast<size_t>(ri) * wei_len,
                                 offset + hid_off + static_cast<size_t>(ri) * hy_h);
                        // Update time
                        profileRNNkernels(handle, 1, ctime);

                        alpha0 = 1;
                        alpha1 = 1;
                        beta_t = 0;

                        OpTensor(handle,
                                 miopenTensorOpAdd,
                                 &alpha0,
                                 sp_desc,
                                 workSpace,
                                 &alpha1,
                                 sp_desc,
                                 workSpace,
                                 &beta_t,
                                 sp_desc,
                                 workSpace,
                                 offset + 2 * static_cast<size_t>(hy_h) +
                                     static_cast<size_t>(ri) * wei_len,
                                 offset + hid_off + static_cast<size_t>(ri) * hy_h,
                                 offset + hid_off + static_cast<size_t>(ri) * hy_h);
                        // Update time
                        profileRNNkernels(handle, 1, ctime);

                        alpha0 = 1;
                        alpha1 = 1;
                        beta_t = 1;
                        if(ti == 0)
                        {
                            if(hx != nullptr)
                            {
                                hx_size[1] = in_n.at(cur_time);
                                hx_size[2] = hy_h;
                                hx_desc =
                                    miopen::TensorDescriptor(wDesc.GetType(), hx_size, hx_stride);

                                OpTensor(handle,
                                         miopenTensorOpMul,
                                         &alpha0,
                                         sp_desc,
                                         workSpace,
                                         &alpha1,
                                         hx_desc,
                                         hx,
                                         &beta_t,
                                         sp_desc,
                                         workSpace,
                                         offset + static_cast<size_t>(ri) * wei_len,
                                         hx_shift + ri * hy_n * hy_h,
                                         offset + hid_off + static_cast<size_t>(ri) * hy_h,
                                         true);
                                // Update time
                                profileRNNkernels(handle, 1, ctime);
                            }
                        }
                        else
                        {
                            if(ri == 1 && hx != nullptr && in_n.at(cur_time) > in_n.at(use_time))
                            {
                                hx_size[1] = in_n.at(cur_time) - in_n.at(use_time);
                                hx_size[2] = hy_h;
                                hx_desc =
                                    miopen::TensorDescriptor(wDesc.GetType(), hx_size, hx_stride);

                                sp_size[1] = in_n.at(cur_time) - in_n.at(use_time);
                                sp_desc =
                                    miopen::TensorDescriptor(wDesc.GetType(), sp_size, sp_stride);

                                OpTensor(handle,
                                         miopenTensorOpMul,
                                         &alpha0,
                                         sp_desc,
                                         workSpace,
                                         &alpha1,
                                         hx_desc,
                                         hx,
                                         &beta_t,
                                         sp_desc,
                                         workSpace,
                                         offset + static_cast<size_t>(ri) * wei_len +
                                             static_cast<size_t>(in_n.at(use_time)) * hy_stride,
                                         hx_shift + ri * hy_n * hy_h + in_n.at(use_time) * hy_h,
                                         offset + hid_off + static_cast<size_t>(ri) * hy_h +
                                             static_cast<size_t>(in_n.at(use_time)) * hy_stride,
                                         true);
                                // Update time
                                profileRNNkernels(handle, 1, ctime);

                                sp_size[1] = in_n.at(cur_time);
                                sp_desc =
                                    miopen::TensorDescriptor(wDesc.GetType(), sp_size, sp_stride);
                            }

                            if(in_n.at(use_time) > 0)
                            {
                                if(in_n.at(use_time) != in_n.at(cur_time))
                                {
                                    sp_size[1] = in_n.at(use_time);
                                    sp_desc    = miopen::TensorDescriptor(
                                        wDesc.GetType(), sp_size, sp_stride);
                                }

                                OpTensor(handle,
                                         miopenTensorOpMul,
                                         &alpha0,
                                         sp_desc,
                                         workSpace,
                                         &alpha1,
                                         sp_desc,
                                         workSpace,
                                         &beta_t,
                                         sp_desc,
                                         workSpace,
                                         offset + static_cast<size_t>(ri) * wei_len,
                                         pretime_shift + hid_off + ri * hy_h,
                                         offset + hid_off + static_cast<size_t>(ri) * hy_h);
                                // Update time
                                profileRNNkernels(handle, 1, ctime);
                            }
                        }
                    }
                }
            }

            bacc += in_n.at(ti);
        }

        // update hy, cy
        if(hy != nullptr || (rnnMode == miopenLSTM && cy != nullptr))
        {
            hx_size[2] = hy_h;
            sp_size[2] = hy_h;

            bacc   = batch_n;
            baccbi = 0;
            for(int ti = seqLen - 1; ti >= 0; ti--)
            {
                bacc -= in_n.at(ti);
                for(int ri = 0; ri < bi; ri++)
                {
                    int cur_time  = ri == 0 ? ti : seqLen - 1 - ti;
                    int cur_batch = ri == 0 ? bacc : baccbi;
                    int use_batch = 0;

                    if(ti < seqLen - 1)
                    {
                        int use_time = ri == 0 ? ti + 1 : seqLen - 2 - ti;
                        use_batch    = in_n.at(use_time);
                    }

                    if(in_n.at(cur_time) > use_batch)
                    {
                        offset = hid_shift + cur_batch * hy_stride;

                        sp_size[1] = in_n.at(cur_time) - use_batch;
                        sp_desc    = miopen::TensorDescriptor(wDesc.GetType(), sp_size, sp_stride);

                        hx_size[1] = sp_size[1];
                        hx_desc    = miopen::TensorDescriptor(wDesc.GetType(), hx_size, hx_stride);

                        if(hy != nullptr)
                        {
                            CopyTensor(handle,
                                       sp_desc,
                                       workSpace,
                                       hx_desc,
                                       hy,
                                       static_cast<int>(offset) + hid_off + ri * hy_h +
                                           use_batch * hy_stride,
                                       hx_shift + ri * hy_n * hy_h + use_batch * hy_h);
                            // Update time
                            profileRNNkernels(handle, 1, ctime);
                        }

                        if(rnnMode == miopenLSTM && cy != nullptr)
                        {
                            CopyTensor(handle,
                                       sp_desc,
                                       workSpace,
                                       hx_desc,
                                       cy,
                                       static_cast<int>(offset) + bi * wei_len + ri * hy_h +
                                           use_batch * hy_stride,
                                       hx_shift + ri * hy_n * hy_h + use_batch * hy_h);
                            // Update time
                            profileRNNkernels(handle, 1, ctime);
                        }
                    }
                }
                baccbi += in_n.at(seqLen - 1 - ti);
            }
        }
    }

    // output
    prelayer_shift = (static_cast<int>(nLayers) - 1) * batch_n * hy_stride + hid_off;

    sp_size[1] = batch_n;
    sp_size[2] = hy_h * bi;
    y_size[1]  = batch_n;
    y_size[2]  = out_h;
    y_desc     = miopen::TensorDescriptor(wDesc.GetType(), y_size, y_stride);
    sp_desc    = miopen::TensorDescriptor(wDesc.GetType(), sp_size, sp_stride);

    CopyTensor(handle, sp_desc, workSpace, y_desc, y, prelayer_shift, 0);
    // Update time
    profileRNNkernels(handle, 2, ctime);

#else
    (void)hx;
    (void)cx;
    (void)handle;
    (void)seqLen;
    (void)xDesc;
    (void)x;
    (void)w;
    (void)y;
    (void)hyDesc;
    (void)hy;
    (void)yDesc;
    (void)wDesc;
    (void)workSpaceSize;
    (void)workSpace;
    MIOPEN_THROW("GEMM is not supported");
#endif
}

void RNNDescriptor::RNNForwardTraining(Handle& handle,
                                       const int seqLen,
                                       c_array_view<const miopenTensorDescriptor_t> xDesc,
                                       ConstData_t x,
                                       const TensorDescriptor& hxDesc,
                                       ConstData_t hx,
                                       const TensorDescriptor& cxDesc,
                                       ConstData_t cx,
                                       const TensorDescriptor& wDesc,
                                       ConstData_t w,
                                       c_array_view<const miopenTensorDescriptor_t> yDesc,
                                       Data_t y,
                                       const TensorDescriptor& hyDesc,
                                       Data_t hy,
                                       const TensorDescriptor& cyDesc,
                                       Data_t cy,
                                       Data_t workSpace,
                                       size_t workSpaceSize,
                                       Data_t reserveSpace,
                                       size_t reserveSpaceSize) const
{

    if(x == nullptr || w == nullptr || y == nullptr)
    {
        MIOPEN_THROW(miopenStatusBadParm);
    }
    if(hxDesc.GetSize() != cxDesc.GetSize() || hxDesc.GetSize() != hyDesc.GetSize() ||
       hxDesc.GetSize() != cyDesc.GetSize())
    {
        MIOPEN_THROW(miopenStatusBadParm);
    }

    if(reserveSpaceSize < GetReserveSize(handle, seqLen, xDesc))
    {
        MIOPEN_THROW("Reservespace is required");
    }

    if(workSpaceSize < GetWorkspaceSize(handle, seqLen, xDesc))
    {
        MIOPEN_THROW("Workspace is required");
    }

#if MIOPEN_BACKEND_HIP
    HipEventPtr start = nullptr;
    HipEventPtr stop  = nullptr;
    bool is_profiling = handle.IsProfilingEnabled();

    if(is_profiling)
    {
        handle.EnableProfiling(false);
        RNNProfilingBegin(handle, start, stop);
    }
    try
    {
#endif

        if(paddingMode == miopenRNNIONotPadded)
        {
            return RNNForwardTrainingPackedTensors(handle,
                                                   seqLen,
                                                   xDesc,
                                                   x,
                                                   hxDesc,
                                                   hx,
                                                   cxDesc,
                                                   cx,
                                                   wDesc,
                                                   w,
                                                   yDesc,
                                                   y,
                                                   hyDesc,
                                                   hy,
                                                   cyDesc,
                                                   cy,
                                                   reserveSpace,
                                                   reserveSpaceSize);
        }
        else
        {
            Data_t packedXIn = workSpace;
            size_t packedXInSize;
            std::tie(packedXInSize, std::ignore) =
                RNNTensorPaddingConverter::GetTempPackedBuffersSpace(*this, xDesc);

            Data_t packedYOut =
                static_cast<void*>(reinterpret_cast<char*>(workSpace) + packedXInSize);

            // std::vector<TensorDescriptor> packed_desc;
            // std::vector<miopenTensorDescriptor_t> packed_desc_ptrs;
            // RNNTensorPaddingConverter::CreatePackedDescriptor()
            // for future developments: as long as we don't use strides from xDesc and yDesc
            // we ignoring conversion of this descriptors.
            std::vector<int> in_n(seqLen);

            for(int i = 0; i < seqLen; i++)
            {
                int batchval, batchvalout;
                std::tie(batchval, std::ignore)    = miopen::tien<2>(xDesc[i].GetLengths());
                std::tie(batchvalout, std::ignore) = miopen::tien<2>(yDesc[i].GetLengths());
                if(batchval != batchvalout)
                {
                    MIOPEN_THROW(miopenStatusBadParm,
                                 "Input batch length: " + std::to_string(batchval) +
                                     ", Output batch length: " + std::to_string(batchvalout));
                }
                in_n[i] = batchval;
            }

            RNNTensorPaddingConverter::ConvertTensorData(
                handle, xDesc[0], in_n, x, packedXIn, true);

            RNNDescriptor packedRnnDesc(*this);
            packedRnnDesc.SetPaddingmode(miopenRNNIONotPadded);

            packedRnnDesc.RNNForwardTrainingPackedTensors(handle,
                                                          seqLen,
                                                          xDesc,
                                                          packedXIn,
                                                          hxDesc,
                                                          hx,
                                                          cxDesc,
                                                          cx,
                                                          wDesc,
                                                          w,
                                                          yDesc,
                                                          packedYOut,
                                                          hyDesc,
                                                          hy,
                                                          cyDesc,
                                                          cy,
                                                          reserveSpace,
                                                          reserveSpaceSize);

            RNNTensorPaddingConverter::ConvertTensorData(
                handle, yDesc[0], in_n, packedYOut, y, false);
        }

#if MIOPEN_BACKEND_HIP
    }
    catch(...)
    {
        if(is_profiling)
            handle.EnableProfiling(true);
        throw;
    }

    if(is_profiling)
    {
        float eventTime_mS = RNNProfilingEnd(handle, start, stop);
        handle.EnableProfiling(true);
        handle.ResetKernelTime();
        handle.AccumKernelTime(eventTime_mS);
    }
#endif
};

void RNNDescriptor::RNNForwardTrainingPackedTensors(
    Handle& handle,
    const int seqLen,
    c_array_view<const miopenTensorDescriptor_t> xDesc,
    ConstData_t x,
    const TensorDescriptor& hxDesc,
    ConstData_t hx,
    const TensorDescriptor& cxDesc,
    ConstData_t cx,
    const TensorDescriptor& wDesc,
    ConstData_t w,
    c_array_view<const miopenTensorDescriptor_t> yDesc,
    Data_t y,
    const TensorDescriptor& hyDesc,
    Data_t hy,
    const TensorDescriptor& cyDesc,
    Data_t cy,
    Data_t reserveSpace,
    size_t reserveSpaceSize) const
{
    (void)cxDesc;
    (void)cyDesc;
#if MIOPEN_USE_GEMM

#if MIOPEN_BACKEND_HIP
    HipEventPtr start = nullptr;
    HipEventPtr stop  = nullptr;
    bool is_profiling = handle.IsProfilingEnabled();

    if(is_profiling)
    {
        handle.EnableProfiling(false);
        RNNProfilingBegin(handle, start, stop);
    }
#endif

    // OCL legacy
    float ctime = 0.;
    // reset kernel timer
    profileRNNkernels(handle, 0, ctime);

    int in_h  = xDesc[0].GetLengths()[1]; // input vector size
    int hy_d  = hyDesc.GetLengths()[0];   // biNumLayers
    int hy_n  = hyDesc.GetLengths()[1];   // max batch size
    int hy_h  = hyDesc.GetLengths()[2];   // hidden size
    int out_h = yDesc[0].GetLengths()[1]; // output vector size
    int bi    = dirMode != 0u ? 2 : 1;

    if(in_h <= 0 || hy_h <= 0 || hy_n <= 0 || hy_d <= 0 || out_h <= 0 || seqLen <= 0)
    {
        MIOPEN_THROW(miopenStatusBadParm);
    }

    if(out_h != (bi * hy_h))
    {
        MIOPEN_THROW(miopenStatusBadParm, "Output size doesn't match hidden state size!");
    }

    if(inputMode == miopenRNNskip)
    {
        if(in_h != hy_h)
        {
            MIOPEN_THROW(miopenStatusBadParm,
                         "The input tensor size must equal to the hidden "
                         "state size of the network in SKIP_INPUT mode!");
        }
        in_h = 0;
    }

    int batch_n = 0;
    std::vector<int> in_n;
    for(int i = 0; i < seqLen; i++)
    {
        int batchval, batchvalout;
        std::tie(batchval, std::ignore)    = miopen::tien<2>(xDesc[i].GetLengths());
        std::tie(batchvalout, std::ignore) = miopen::tien<2>(yDesc[i].GetLengths());
        if(batchval != batchvalout)
        {
            MIOPEN_THROW(miopenStatusBadParm,
                         "Input batch length: " + std::to_string(batchval) +
                             ", Output batch length: " + std::to_string(batchvalout));
        }
        if(i == 0)
        {
            if(batchval <= 0)
            {
                MIOPEN_THROW(miopenStatusBadParm, "Input batch is ZERO!");
            }
        }
        else
        {
            if(batchval > in_n.back() || batchval < 0)
            {
                MIOPEN_THROW(miopenStatusBadParm,
                             "Incorrect input batch size at time " + std::to_string(i) +
                                 "! Batch size must not ascend!");
            }
        }
        in_n.push_back(batchval);
        batch_n += batchval;
    }
    // input check end
    bool use_dropout = !float_equal(miopen::deref(dropoutDesc).dropout, 0);
#if MIOPEN_USE_GEMM && MIOPEN_BACKEND_HIP

    if(rnnMode == miopenLSTM && algoMode == miopenRNNdefault && !use_dropout && nLayers > 1 &&
<<<<<<< HEAD
       inputMode != miopenRNNskip && !(miopen::IsDisabled(MIOPEN_RNNFWD_exp{})) &&
       xDesc[0].GetType() == miopenFloat && dirMode == miopenRNNunidirection && seqLen >= 32)
=======
       dirMode == miopenRNNunidirection && inputMode != miopenRNNskip &&
       !(miopen::IsDisabled(ENV(MIOPEN_RNNFWD_exp))) && xDesc[0].GetType() == miopenFloat &&
       seqLen >= 32)
>>>>>>> dfaff6aa
    {
        RNNForwardTraining_MS(handle,
                              in_n,
                              xDesc[0],
                              x,
                              hxDesc,
                              hx,
                              cx,
                              wDesc,
                              w,
                              yDesc[0],
                              y,
                              hy,
                              cy,
                              reserveSpace,
                              reserveSpaceSize);

        if(is_profiling)
        {
            float eventTime_mS = RNNProfilingEnd(handle, start, stop);
            handle.EnableProfiling(true);
            handle.ResetKernelTime();
            handle.AccumKernelTime(eventTime_mS);
        }
        return;
    }

    if((rnnMode == miopenGRU) && !use_dropout && 
       //nLayers > 0 && 
       //dirMode == miopenRNNunidirection &&
       inputMode != miopenRNNskip && !(miopen::IsDisabled(MIOPEN_RNNFWD_exp{})))
    {
        RNNForwardTrainingGRU(
            handle, in_n, xDesc[0], x, hxDesc, hx, wDesc, w, yDesc[0], y, hy, reserveSpace);
        if(is_profiling)
        {
            float eventTime_mS = RNNProfilingEnd(handle, start, stop);
            handle.EnableProfiling(true);
            handle.ResetKernelTime();
            handle.AccumKernelTime(eventTime_mS);
        }
        return;
    }
#endif // MIOPEN_USE_GEMM&& MIOPEN_BACKEND_HIP

    int in_stride  = xDesc[0].GetLengths()[1];
    int hy_stride  = hy_h * bi * static_cast<int>(workspaceScale);
    int out_stride = out_h;
    int wei_stride = hy_h * bi * static_cast<int>(nHiddenTensorsPerLayer);
    int uni_stride = hy_h;
    int bi_stride  = hy_h * bi;

    size_t wei_shift_bias = (in_h + hy_h + (bi * hy_h + hy_h) * (nLayers - 1)) * wei_stride;
    size_t offset;
    float alpha0, alpha1, beta_t;
    float alpha = 1, beta = 0;

    std::vector<int> sp_size(3, 1), sp_stride(3, 1), w_size(3, 1), w_stride(3, 1), x_size(3, 1),
        x_stride(3, 1), y_size(3, 1), y_stride(3, 1), hx_size(3, 1), hx_stride(3, 1);
    miopen::TensorDescriptor sp_desc, w_desc, x_desc, y_desc, hx_desc;

    sp_size[2]   = reserveSpaceSize / GetTypeSize(wDesc.GetType());
    sp_stride[0] = sp_size[2];
    sp_stride[1] = sp_size[2];
    sp_desc      = miopen::TensorDescriptor(wDesc.GetType(), sp_size, sp_stride);
    SetTensor(handle, sp_desc, reserveSpace, &beta);
    // Update time
    profileRNNkernels(handle, 1, ctime);
    sp_stride[0] = batch_n * hy_stride;
    sp_stride[1] = hy_stride;
    sp_size[2]   = 1;
    w_stride[0]  = wei_stride;
    w_stride[1]  = wei_stride;
    x_stride[0]  = batch_n * in_stride;
    x_stride[1]  = in_stride;
    y_stride[0]  = batch_n * out_stride;
    y_stride[1]  = out_stride;
    if(hy != nullptr || (rnnMode == miopenLSTM && cy != nullptr))
    {
        hx_size[2]   = hy_d * hy_n * hy_h;
        hx_stride[0] = hx_size[2];
        hx_stride[1] = hx_size[2];
        hx_desc      = miopen::TensorDescriptor(wDesc.GetType(), hx_size, hx_stride);
        if(hy != nullptr)
        {
            SetTensor(handle, hx_desc, hy, &beta);
            // Update time
            profileRNNkernels(handle, 1, ctime);
        }
        if(rnnMode == miopenLSTM && cy != nullptr)
        {
            SetTensor(handle, hx_desc, cy, &beta);
            // Update time
            profileRNNkernels(handle, 1, ctime);
        }
    }
    hx_stride[0] = in_n.at(0) * uni_stride;
    hx_stride[1] = uni_stride;

    int wei_shift, prelayer_shift;
    int wei_len = 0;
    int hid_off = 0;

    switch(rnnMode)
    {
    case miopenRNNRELU:
    case miopenRNNTANH:
        // printf("run rnn gpu fwd \n");
        wei_len = hy_h;
        hid_off = static_cast<int>(nLayers) * batch_n * hy_stride;
        break;
    case miopenLSTM:
        // printf("run lstm gpu fwd \n");
        wei_len = hy_h * 4;
        hid_off = bi * hy_h * 5;
        break;
    case miopenGRU:
        // printf("run gru gpu fwd \n");
        wei_len = hy_h * 3;
        hid_off = bi * hy_h * 3;
        break;
    }

    ActivationDescriptor tanhDesc, sigDesc, activDesc;
    sigDesc  = {miopenActivationLOGISTIC, 1, 0, 1};
    tanhDesc = {miopenActivationTANH, 1, 1, 1};
    if(rnnMode == miopenRNNRELU)
    {
        activDesc = {miopenActivationRELU, 1, 0, 1};
    }
    else if(rnnMode == miopenRNNTANH)
    {
        activDesc = {miopenActivationTANH, 1, 1, 1};
    }

    for(int li = 0; li < nLayers; li++)
    {
        int hid_shift           = li * batch_n * hy_stride;
        int hx_shift            = li * hy_n * bi_stride;
        int wei_shift_bias_temp = static_cast<int>(wei_shift_bias) + li * 2 * wei_stride;

        // from input
        if(li == 0)
        {
            if(inputMode == miopenRNNskip)
            {
                x_size[1]  = batch_n;
                x_size[2]  = hy_h;
                sp_size[1] = batch_n;
                sp_size[2] = hy_h;
                x_desc     = miopen::TensorDescriptor(wDesc.GetType(), x_size, x_stride);
                sp_desc    = miopen::TensorDescriptor(wDesc.GetType(), sp_size, sp_stride);

                for(int gi = 0; gi < nHiddenTensorsPerLayer * bi; gi++)
                {
                    CopyTensor(handle, x_desc, x, sp_desc, reserveSpace, 0, gi * hy_h);
                    // Update time
                    profileRNNkernels(handle, 1, ctime);
                }
            }
            else
            {
                miopen::GemmDescriptor gemm_desc = GemmDescriptor{false,
                                                                  false,
                                                                  true,
                                                                  batch_n,
                                                                  wei_len * bi,
                                                                  in_h,
                                                                  in_stride,
                                                                  in_stride,
                                                                  hy_stride,
                                                                  1, // batch count
                                                                  0, // Stride A
                                                                  0, // Stride B
                                                                  0, // Stride C
                                                                  1, // alpha
                                                                  1, // beta
                                                                  xDesc[0].GetType(),
                                                                  false};

                miopenStatus_t gemm_status = CallGemm(
                    handle, gemm_desc, x, 0, w, 0, reserveSpace, hid_shift, GemmBackend_t::rocblas);

                if(gemm_status != miopenStatusSuccess)
                {
                    if(gemm_status == miopenStatusNotImplemented)
                    {
                        MIOPEN_LOG_E("GEMM not implemented");
                    }
                    else
                    {
                        MIOPEN_LOG_E("GEMM failed");
                    }
                }
                // Update time
                profileRNNkernels(handle, 1, ctime);
            }
        }
        else
        {
            wei_shift = (in_h + hy_h) * wei_stride + (li - 1) * (bi * hy_h + hy_h) * wei_stride;
            prelayer_shift = (li - 1) * batch_n * hy_stride + hid_off;

            if(use_dropout)
            {
                std::vector<int> drop_size(2), drop_in_str(2, 1), drop_out_str(2, 1);
                drop_size[0]    = batch_n;
                drop_size[1]    = hy_h * bi;
                drop_in_str[0]  = hy_stride;
                drop_out_str[0] = hy_h * bi;

                auto drop_in_desc =
                    miopen::TensorDescriptor(wDesc.GetType(), drop_size, drop_in_str);
                auto drop_out_desc =
                    miopen::TensorDescriptor(wDesc.GetType(), drop_size, drop_out_str);

                size_t drop_rsv_size = drop_out_desc.GetElementSize();
                size_t drop_rsv_start =
                    algoMode == miopenRNNdefault && rnnMode == miopenLSTM
                        ? nLayers * batch_n * hy_stride + nLayers * batch_n * hy_h * bi
                        : 2 * nLayers * batch_n * hy_stride;

                size_t drop_in_offset = prelayer_shift;
                size_t drop_out_offset =
                    drop_rsv_start + (static_cast<size_t>(li) - 1) * batch_n * hy_h * bi;
                size_t drop_rsv_offset = (drop_rsv_start + (nLayers - 1) * batch_n * hy_h * bi) *
                                             (wDesc.GetType() == miopenFloat ? 4 : 2) +
                                         (li - 1) * drop_rsv_size;

                miopen::deref(dropoutDesc)
                    .DropoutForward(handle,
                                    drop_in_desc,
                                    drop_in_desc,
                                    reserveSpace,
                                    drop_out_desc,
                                    reserveSpace,
                                    reserveSpace,
                                    drop_rsv_size,
                                    drop_in_offset,
                                    drop_out_offset,
                                    drop_rsv_offset);
                // Update time
                profileRNNkernels(handle, 1, ctime);
                prelayer_shift = drop_out_offset;
            }

            miopen::GemmDescriptor gemm_desc = GemmDescriptor{false,
                                                              false,
                                                              true,
                                                              batch_n,
                                                              wei_len * bi,
                                                              hy_h * bi,
                                                              use_dropout ? hy_h * bi : hy_stride,
                                                              bi_stride,
                                                              hy_stride,
                                                              1, // batch count
                                                              0, // Stride A
                                                              0, // Stride B
                                                              0, // Stride C
                                                              1, // alpha
                                                              1, // beta
                                                              xDesc[0].GetType(),
                                                              false};

            miopenStatus_t gemm_status = CallGemm(handle,
                                                  gemm_desc,
                                                  reserveSpace,
                                                  prelayer_shift,
                                                  w,
                                                  wei_shift,
                                                  reserveSpace,
                                                  hid_shift,
                                                  GemmBackend_t::rocblas);

            if(gemm_status != miopenStatusSuccess)
            {
                if(gemm_status == miopenStatusNotImplemented)
                {
                    MIOPEN_LOG_E("GEMM not implemented");
                }
                else
                {
                    MIOPEN_LOG_E("GEMM failed");
                }
            }
            // Update time
            profileRNNkernels(handle, 1, ctime);
        }

        if(biasMode != 0u)
        {
            alpha0 = 1;
            alpha1 = 1;
            beta_t = 0;

            w_size[1]  = 1;
            w_size[2]  = wei_stride;
            sp_size[1] = batch_n;
            sp_size[2] = wei_stride;
            w_desc     = miopen::TensorDescriptor(wDesc.GetType(), w_size, w_stride);
            sp_desc    = miopen::TensorDescriptor(wDesc.GetType(), sp_size, sp_stride);

            OpTensor(handle,
                     miopenTensorOpAdd,
                     &alpha0,
                     sp_desc,
                     reserveSpace,
                     &alpha1,
                     w_desc,
                     w,
                     &beta_t,
                     sp_desc,
                     reserveSpace,
                     hid_shift,
                     wei_shift_bias_temp,
                     hid_shift,
                     true);
            // Update time
            profileRNNkernels(handle, 1, ctime);
        }

        if(rnnMode == miopenGRU)
        {
            sp_size[1] = batch_n;
            sp_size[2] = hy_h;
            sp_desc    = miopen::TensorDescriptor(wDesc.GetType(), sp_size, sp_stride);

            alpha0 = 0;
            alpha1 = 0;
            beta_t = 0;
            for(int bs = 0; bs < bi; bs++)
            {
                CopyTensor(handle,
                           sp_desc,
                           reserveSpace,
                           sp_desc,
                           reserveSpace,
                           hid_shift + bs * wei_len + 2 * hy_h,
                           hid_shift + hid_off + bs * hy_h);
                // Update time
                profileRNNkernels(handle, 1, ctime);
                OpTensor(handle,
                         miopenTensorOpAdd,
                         &alpha0,
                         sp_desc,
                         reserveSpace,
                         &alpha1,
                         sp_desc,
                         reserveSpace,
                         &beta_t,
                         sp_desc,
                         reserveSpace,
                         hid_shift + bs * wei_len + 2 * hy_h,
                         hid_shift + bs * wei_len + 2 * hy_h,
                         hid_shift + bs * wei_len + 2 * hy_h);
                // Update time
                profileRNNkernels(handle, 1, ctime);
            }
        }

        if(biasMode != 0u)
        {
            wei_shift_bias_temp += wei_stride;

            alpha0 = 1;
            alpha1 = 1;
            beta_t = 0;

            if(hx != nullptr)
            {
                sp_size[1] = batch_n;
                sp_size[2] = wei_stride;
                sp_desc    = miopen::TensorDescriptor(wDesc.GetType(), sp_size, sp_stride);

                OpTensor(handle,
                         miopenTensorOpAdd,
                         &alpha0,
                         sp_desc,
                         reserveSpace,
                         &alpha1,
                         w_desc,
                         w,
                         &beta_t,
                         sp_desc,
                         reserveSpace,
                         hid_shift,
                         wei_shift_bias_temp,
                         hid_shift,
                         true);
                // Update time
                profileRNNkernels(handle, 1, ctime);
            }
            else
            {
                sp_size[1] = batch_n - in_n.at(0);
                sp_size[2] = wei_len;
                sp_desc    = miopen::TensorDescriptor(wDesc.GetType(), sp_size, sp_stride);
                w_size[1]  = 1;
                w_size[2]  = wei_len;
                w_desc     = miopen::TensorDescriptor(wDesc.GetType(), w_size, w_stride);

                OpTensor(handle,
                         miopenTensorOpAdd,
                         &alpha0,
                         sp_desc,
                         reserveSpace,
                         &alpha1,
                         w_desc,
                         w,
                         &beta_t,
                         sp_desc,
                         reserveSpace,
                         hid_shift + in_n.at(0) * hy_stride,
                         wei_shift_bias_temp,
                         hid_shift + in_n.at(0) * hy_stride,
                         true);
                // Update time
                profileRNNkernels(handle, 1, ctime);

                if(dirMode != 0u)
                {
                    if(in_n.at(0) == in_n.at(seqLen - 1))
                    {
                        OpTensor(handle,
                                 miopenTensorOpAdd,
                                 &alpha0,
                                 sp_desc,
                                 reserveSpace,
                                 &alpha1,
                                 w_desc,
                                 w,
                                 &beta_t,
                                 sp_desc,
                                 reserveSpace,
                                 hid_shift + wei_len,
                                 wei_shift_bias_temp + wei_len,
                                 hid_shift + wei_len,
                                 true);
                        // Update time
                        profileRNNkernels(handle, 1, ctime);
                    }
                    else
                    {
                        int cur_batch = 0;
                        for(int ti = 0; ti < seqLen; ti++)
                        {
                            if(ti != (seqLen - 1))
                            {
                                offset = hid_shift + cur_batch * hy_stride;

                                sp_size[1] = in_n.at(ti + 1);
                                sp_size[2] = wei_len;
                                sp_desc =
                                    miopen::TensorDescriptor(wDesc.GetType(), sp_size, sp_stride);

                                OpTensor(handle,
                                         miopenTensorOpAdd,
                                         &alpha0,
                                         sp_desc,
                                         reserveSpace,
                                         &alpha1,
                                         w_desc,
                                         w,
                                         &beta_t,
                                         sp_desc,
                                         reserveSpace,
                                         static_cast<int>(offset) + wei_len,
                                         wei_shift_bias_temp + wei_len,
                                         static_cast<int>(offset) + wei_len,
                                         true);
                                // Update time
                                profileRNNkernels(handle, 1, ctime);
                            }
                            cur_batch += in_n.at(ti);
                        }
                    }
                }
            }
        }

        // from hidden state
        int bacc   = 0;
        int baccbi = batch_n;
        for(int ti = 0; ti < seqLen; ti++)
        {
            baccbi -= in_n.at(seqLen - 1 - ti);
            wei_shift         = in_h * wei_stride + li * (bi * hy_h + hy_h) * wei_stride;
            int pretime_shift = 0;
            int use_time      = 0;

            for(int ri = 0; ri < bi; ri++)
            {
                int cur_time  = ri == 0 ? ti : seqLen - 1 - ti;
                int cur_batch = ri == 0 ? bacc : baccbi;
                offset        = hid_shift + cur_batch * hy_stride;
                if(ti > 0)
                {
                    pretime_shift =
                        ri == 0 ? hid_shift + (bacc - in_n.at(ti - 1)) * hy_stride
                                : hid_shift + (baccbi + in_n.at(seqLen - 1 - ti)) * hy_stride;
                    use_time = ri == 0 ? ti : seqLen - ti;
                }

                if(in_n.at(cur_time) > 0)
                {
                    if(ti == 0)
                    {
                        if(hx != nullptr)
                        {
                            miopen::GemmDescriptor gemm_desc = GemmDescriptor{false,
                                                                              false,
                                                                              true,
                                                                              in_n.at(cur_time),
                                                                              wei_len,
                                                                              hy_h,
                                                                              uni_stride,
                                                                              uni_stride,
                                                                              hy_stride,
                                                                              1, // batch count
                                                                              0, // Stride A
                                                                              0, // Stride B
                                                                              0, // Stride C
                                                                              1, // alpha
                                                                              1, // beta
                                                                              xDesc[0].GetType(),
                                                                              false};

                            miopenStatus_t gemm_status =
                                CallGemm(handle,
                                         gemm_desc,
                                         hx,
                                         hx_shift + ri * hy_n * hy_h,
                                         w,
                                         wei_shift + ri * wei_len * uni_stride,
                                         reserveSpace,
                                         static_cast<int>(offset) + ri * wei_len,
                                         GemmBackend_t::rocblas);

                            if(gemm_status != miopenStatusSuccess)
                            {
                                if(gemm_status == miopenStatusNotImplemented)
                                {
                                    MIOPEN_LOG_E("GEMM not implemented");
                                }
                                else
                                {
                                    MIOPEN_LOG_E("GEMM failed");
                                }
                            }
                            // Update time
                            profileRNNkernels(handle, 1, ctime);
                        }
                    }
                    else
                    {
                        if(ri == 1 && hx != nullptr && in_n.at(cur_time) > in_n.at(use_time))
                        {
                            miopen::GemmDescriptor gemm_desc =
                                GemmDescriptor{false,
                                               false,
                                               true,
                                               (in_n.at(cur_time) - in_n.at(use_time)),
                                               wei_len,
                                               hy_h,
                                               uni_stride,
                                               uni_stride,
                                               hy_stride,
                                               1, // batch count
                                               0, // Stride A
                                               0, // Stride B
                                               0, // Stride C
                                               1, // alpha
                                               1, // beta
                                               xDesc[0].GetType(),
                                               false};

                            miopenStatus_t gemm_status =
                                CallGemm(handle,
                                         gemm_desc,
                                         hx,
                                         hx_shift + ri * hy_n * hy_h + in_n.at(use_time) * hy_h,
                                         w,
                                         wei_shift + ri * wei_len * uni_stride,
                                         reserveSpace,
                                         static_cast<int>(offset) + ri * wei_len +
                                             in_n.at(use_time) * hy_stride,
                                         GemmBackend_t::rocblas);

                            if(gemm_status != miopenStatusSuccess)
                            {
                                if(gemm_status == miopenStatusNotImplemented)
                                {
                                    MIOPEN_LOG_E("GEMM not implemented");
                                }
                                else
                                {
                                    MIOPEN_LOG_E("GEMM failed");
                                }
                            }
                            // Update time
                            profileRNNkernels(handle, 1, ctime);
                        }

                        if(in_n.at(use_time) > 0)
                        {
                            miopen::GemmDescriptor gemm_desc = GemmDescriptor{false,
                                                                              false,
                                                                              true,
                                                                              in_n.at(use_time),
                                                                              wei_len,
                                                                              hy_h,
                                                                              hy_stride,
                                                                              uni_stride,
                                                                              hy_stride,
                                                                              1, // batch count
                                                                              0, // Stride A
                                                                              0, // Stride B
                                                                              0, // Stride C
                                                                              1, // alpha
                                                                              1, // beta
                                                                              xDesc[0].GetType(),
                                                                              false};

                            miopenStatus_t gemm_status =
                                CallGemm(handle,
                                         gemm_desc,
                                         reserveSpace,
                                         pretime_shift + hid_off + ri * hy_h,
                                         w,
                                         wei_shift + ri * wei_len * uni_stride,
                                         reserveSpace,
                                         static_cast<int>(offset) + ri * wei_len,
                                         GemmBackend_t::rocblas);

                            if(gemm_status != miopenStatusSuccess)
                            {
                                if(gemm_status == miopenStatusNotImplemented)
                                {
                                    MIOPEN_LOG_E("GEMM not implemented");
                                }
                                else
                                {
                                    MIOPEN_LOG_E("GEMM failed");
                                }
                            }
                            // Update time
                            profileRNNkernels(handle, 1, ctime);
                        }
                    }

                    // update hidden status
                    sp_size[1] = in_n.at(cur_time);
                    if(rnnMode == miopenRNNRELU || rnnMode == miopenRNNTANH)
                    {
                        sp_size[2] = hy_h;
                        sp_desc    = miopen::TensorDescriptor(wDesc.GetType(), sp_size, sp_stride);

                        activDesc.Forward(handle,
                                          &alpha,
                                          sp_desc,
                                          reserveSpace,
                                          &beta,
                                          sp_desc,
                                          reserveSpace,
                                          offset + static_cast<size_t>(ri) * wei_len,
                                          offset + static_cast<size_t>(ri) * wei_len +
                                              static_cast<size_t>(nLayers) * batch_n * hy_stride);
                        // Update time
                        profileRNNkernels(handle, 1, ctime);
                    }
                    else if(rnnMode == miopenLSTM)
                    {
                        if(algoMode == miopenRNNdefault)
                        {
                            LSTMForwardHiddenStateUpdate(
                                handle,
                                wDesc.GetType(),
                                false,
                                ti == 0,
                                ri,
                                in_n.at(0),
                                in_n.at(cur_time),
                                in_n.at(use_time),
                                hy_h,
                                hy_stride,
                                wei_len,
                                wei_stride,
                                cx,
                                hx_shift + ri * hy_n * hy_h,
                                reserveSpace,
                                offset + static_cast<size_t>(ri) * wei_len,
                                offset + hy_h + static_cast<size_t>(ri) * wei_len,
                                offset + 2 * static_cast<size_t>(hy_h) +
                                    static_cast<size_t>(ri) * wei_len,
                                offset + 3 * static_cast<size_t>(hy_h) +
                                    static_cast<size_t>(ri) * wei_len,
                                offset + static_cast<size_t>(bi) * wei_len +
                                    static_cast<size_t>(ri) * hy_h,
                                pretime_shift + static_cast<size_t>(bi) * wei_len +
                                    static_cast<size_t>(ri) * hy_h,
                                (li * batch_n + cur_batch) * bi * hy_h + ri * hy_h +
                                    nLayers * batch_n * hy_stride,
                                offset + hid_off + static_cast<size_t>(ri) * hy_h);
                            // Update time
                            profileRNNkernels(handle, 1, ctime);
                            continue;
                        }

                        // active gate i, f, o
                        sp_size[2] = hy_h * 3;
                        sp_desc    = miopen::TensorDescriptor(wDesc.GetType(), sp_size, sp_stride);

                        sigDesc.Forward(handle,
                                        &alpha,
                                        sp_desc,
                                        reserveSpace,
                                        &beta,
                                        sp_desc,
                                        reserveSpace,
                                        offset + static_cast<size_t>(ri) * wei_len,
                                        offset + static_cast<size_t>(ri) * wei_len +
                                            static_cast<size_t>(nLayers) * batch_n * hy_stride);

                        // active gate c
                        sp_size[2] = hy_h;
                        sp_desc    = miopen::TensorDescriptor(wDesc.GetType(), sp_size, sp_stride);

                        tanhDesc.Forward(handle,
                                         &alpha,
                                         sp_desc,
                                         reserveSpace,
                                         &beta,
                                         sp_desc,
                                         reserveSpace,
                                         offset + 3 * static_cast<size_t>(hy_h) +
                                             static_cast<size_t>(ri) * wei_len,
                                         offset + 3 * static_cast<size_t>(hy_h) +
                                             static_cast<size_t>(ri) * wei_len +
                                             nLayers * batch_n * hy_stride);
                        // Update time
                        profileRNNkernels(handle, 1, ctime);

                        // update cell state
                        alpha0 = 1;
                        alpha1 = 1;
                        beta_t = 1;

                        OpTensor(handle,
                                 miopenTensorOpMul,
                                 &alpha0,
                                 sp_desc,
                                 reserveSpace,
                                 &alpha1,
                                 sp_desc,
                                 reserveSpace,
                                 &beta_t,
                                 sp_desc,
                                 reserveSpace,
                                 offset + static_cast<size_t>(ri) * wei_len +
                                     static_cast<size_t>(nLayers) * batch_n * hy_stride,
                                 offset + 3 * static_cast<size_t>(hy_h) +
                                     static_cast<size_t>(ri) * wei_len +
                                     static_cast<size_t>(nLayers) * batch_n * hy_stride,
                                 offset + static_cast<size_t>(bi) * wei_len +
                                     static_cast<size_t>(ri) * hy_h);
                        // Update time
                        profileRNNkernels(handle, 1, ctime);

                        if(ti == 0)
                        {
                            if(cx != nullptr)
                            {
                                hx_size[1] = in_n.at(cur_time);
                                hx_size[2] = hy_h;
                                hx_desc =
                                    miopen::TensorDescriptor(wDesc.GetType(), hx_size, hx_stride);

                                OpTensor(handle,
                                         miopenTensorOpMul,
                                         &alpha0,
                                         sp_desc,
                                         reserveSpace,
                                         &alpha1,
                                         hx_desc,
                                         cx,
                                         &beta_t,
                                         sp_desc,
                                         reserveSpace,
                                         offset + hy_h + static_cast<size_t>(ri) * wei_len +
                                             nLayers * batch_n * hy_stride,
                                         hx_shift + ri * hy_n * hy_h,
                                         offset + static_cast<size_t>(bi) * wei_len +
                                             static_cast<size_t>(ri) * hy_h,
                                         true);
                                // Update time
                                profileRNNkernels(handle, 1, ctime);
                            }
                        }
                        else
                        {
                            if(ri == 1 && cx != nullptr && in_n.at(cur_time) > in_n.at(use_time))
                            {
                                hx_size[1] = in_n.at(cur_time) - in_n.at(use_time);
                                hx_size[2] = hy_h;
                                hx_desc =
                                    miopen::TensorDescriptor(wDesc.GetType(), hx_size, hx_stride);

                                sp_size[1] = in_n.at(cur_time) - in_n.at(use_time);
                                sp_desc =
                                    miopen::TensorDescriptor(wDesc.GetType(), sp_size, sp_stride);

                                OpTensor(handle,
                                         miopenTensorOpMul,
                                         &alpha0,
                                         sp_desc,
                                         reserveSpace,
                                         &alpha1,
                                         hx_desc,
                                         cx,
                                         &beta_t,
                                         sp_desc,
                                         reserveSpace,
                                         offset + hy_h + static_cast<size_t>(ri) * wei_len +
                                             static_cast<size_t>(in_n.at(use_time)) * hy_stride +
                                             nLayers * batch_n * hy_stride,
                                         hx_shift + ri * hy_n * hy_h + in_n.at(use_time) * hy_h,
                                         offset + static_cast<size_t>(bi) * wei_len +
                                             static_cast<size_t>(ri) * hy_h +
                                             static_cast<size_t>(in_n.at(use_time)) * hy_stride,
                                         true);
                                // Update time
                                profileRNNkernels(handle, 1, ctime);

                                sp_size[1] = in_n.at(cur_time);
                                sp_desc =
                                    miopen::TensorDescriptor(wDesc.GetType(), sp_size, sp_stride);
                            }

                            if(in_n.at(use_time) > 0)
                            {
                                if(in_n.at(use_time) != in_n.at(cur_time))
                                {
                                    sp_size[1] = in_n.at(use_time);
                                    sp_desc    = miopen::TensorDescriptor(
                                        wDesc.GetType(), sp_size, sp_stride);
                                }

                                OpTensor(handle,
                                         miopenTensorOpMul,
                                         &alpha0,
                                         sp_desc,
                                         reserveSpace,
                                         &alpha1,
                                         sp_desc,
                                         reserveSpace,
                                         &beta_t,
                                         sp_desc,
                                         reserveSpace,
                                         offset + hy_h + static_cast<size_t>(ri) * wei_len +
                                             static_cast<size_t>(nLayers) * batch_n * hy_stride,
                                         pretime_shift + static_cast<size_t>(bi) * wei_len +
                                             static_cast<size_t>(ri) * hy_h,
                                         offset + static_cast<size_t>(bi) * wei_len +
                                             static_cast<size_t>(ri) * hy_h);
                                // Update time
                                profileRNNkernels(handle, 1, ctime);

                                if(in_n.at(use_time) != in_n.at(cur_time))
                                {
                                    sp_size[1] = in_n.at(cur_time);
                                    sp_desc    = miopen::TensorDescriptor(
                                        wDesc.GetType(), sp_size, sp_stride);
                                }
                            }
                        }

                        // active cell state
                        tanhDesc.Forward(handle,
                                         &alpha,
                                         sp_desc,
                                         reserveSpace,
                                         &beta,
                                         sp_desc,
                                         reserveSpace,
                                         offset + static_cast<size_t>(bi) * wei_len +
                                             static_cast<size_t>(ri) * hy_h,
                                         offset + static_cast<size_t>(bi) * wei_len +
                                             static_cast<size_t>(ri) * hy_h +
                                             nLayers * batch_n * hy_stride);
                        // Update time
                        profileRNNkernels(handle, 1, ctime);

                        // update hidden state
                        OpTensor(handle,
                                 miopenTensorOpMul,
                                 &alpha0,
                                 sp_desc,
                                 reserveSpace,
                                 &alpha1,
                                 sp_desc,
                                 reserveSpace,
                                 &beta_t,
                                 sp_desc,
                                 reserveSpace,
                                 offset + 2 * static_cast<size_t>(hy_h) +
                                     static_cast<size_t>(ri) * wei_len +
                                     static_cast<size_t>(nLayers) * batch_n * hy_stride,
                                 offset + static_cast<size_t>(bi) * wei_len +
                                     static_cast<size_t>(ri) * hy_h +
                                     static_cast<size_t>(nLayers) * batch_n * hy_stride,
                                 offset + hid_off + static_cast<size_t>(ri) * hy_h);
                        // Update time
                        profileRNNkernels(handle, 1, ctime);
                    }
                    else if(rnnMode == miopenGRU)
                    {
                        // active z, r gate
                        sp_size[2] = 2 * hy_h;
                        sp_desc    = miopen::TensorDescriptor(wDesc.GetType(), sp_size, sp_stride);

                        sigDesc.Forward(handle,
                                        &alpha,
                                        sp_desc,
                                        reserveSpace,
                                        &beta,
                                        sp_desc,
                                        reserveSpace,
                                        offset + static_cast<size_t>(ri) * wei_len,
                                        offset + static_cast<size_t>(ri) * wei_len +
                                            static_cast<size_t>(nLayers) * batch_n * hy_stride);
                        // Update time
                        profileRNNkernels(handle, 1, ctime);

                        // calculate c gate
                        sp_size[2] = hy_h;
                        sp_desc    = miopen::TensorDescriptor(wDesc.GetType(), sp_size, sp_stride);

                        CopyTensor(handle,
                                   sp_desc,
                                   reserveSpace,
                                   sp_desc,
                                   reserveSpace,
                                   static_cast<int>(offset) + 2 * hy_h + ri * wei_len,
                                   static_cast<int>(offset) + hid_off + ri * hy_h +
                                       static_cast<int>(nLayers) * batch_n * hy_stride);
                        // Update time
                        profileRNNkernels(handle, 1, ctime);

                        alpha0 = 1;
                        alpha1 = 1;
                        beta_t = 0;

                        OpTensor(handle,
                                 miopenTensorOpMul,
                                 &alpha0,
                                 sp_desc,
                                 reserveSpace,
                                 &alpha1,
                                 sp_desc,
                                 reserveSpace,
                                 &beta_t,
                                 sp_desc,
                                 reserveSpace,
                                 offset + hy_h + static_cast<size_t>(ri) * wei_len +
                                     static_cast<size_t>(nLayers) * batch_n * hy_stride,
                                 offset + 2 * static_cast<size_t>(hy_h) +
                                     static_cast<size_t>(ri) * wei_len,
                                 offset + 2 * static_cast<size_t>(hy_h) +
                                     static_cast<size_t>(ri) * wei_len);
                        // Update time
                        profileRNNkernels(handle, 1, ctime);

                        OpTensor(handle,
                                 miopenTensorOpAdd,
                                 &alpha0,
                                 sp_desc,
                                 reserveSpace,
                                 &alpha1,
                                 sp_desc,
                                 reserveSpace,
                                 &beta_t,
                                 sp_desc,
                                 reserveSpace,
                                 offset + 2 * static_cast<size_t>(hy_h) +
                                     static_cast<size_t>(ri) * wei_len,
                                 offset + hid_off + static_cast<size_t>(ri) * hy_h,
                                 offset + 2 * static_cast<size_t>(hy_h) +
                                     static_cast<size_t>(ri) * wei_len);
                        // Update time
                        profileRNNkernels(handle, 1, ctime);

                        // active c gate
                        tanhDesc.Forward(handle,
                                         &alpha,
                                         sp_desc,
                                         reserveSpace,
                                         &beta,
                                         sp_desc,
                                         reserveSpace,
                                         offset + 2 * static_cast<size_t>(hy_h) +
                                             static_cast<size_t>(ri) * wei_len,
                                         offset + 2 * static_cast<size_t>(hy_h) +
                                             static_cast<size_t>(ri) * wei_len +
                                             static_cast<size_t>(nLayers) * batch_n * hy_stride);
                        // Update time
                        profileRNNkernels(handle, 1, ctime);

                        // calculate hidden state
                        alpha0 = -1;
                        alpha1 = 1;
                        beta_t = 0;

                        OpTensor(handle,
                                 miopenTensorOpMul,
                                 &alpha0,
                                 sp_desc,
                                 reserveSpace,
                                 &alpha1,
                                 sp_desc,
                                 reserveSpace,
                                 &beta_t,
                                 sp_desc,
                                 reserveSpace,
                                 offset + static_cast<size_t>(ri) * wei_len +
                                     static_cast<size_t>(nLayers) * batch_n * hy_stride,
                                 offset + 2 * static_cast<size_t>(hy_h) +
                                     static_cast<size_t>(ri) * wei_len +
                                     static_cast<size_t>(nLayers) * batch_n * hy_stride,
                                 offset + hid_off + static_cast<size_t>(ri) * hy_h);
                        // Update time
                        profileRNNkernels(handle, 1, ctime);

                        alpha0 = 1;
                        alpha1 = 1;
                        beta_t = 0;

                        OpTensor(handle,
                                 miopenTensorOpAdd,
                                 &alpha0,
                                 sp_desc,
                                 reserveSpace,
                                 &alpha1,
                                 sp_desc,
                                 reserveSpace,
                                 &beta_t,
                                 sp_desc,
                                 reserveSpace,
                                 offset + 2 * static_cast<size_t>(hy_h) +
                                     static_cast<size_t>(ri) * wei_len +
                                     static_cast<size_t>(nLayers) * batch_n * hy_stride,
                                 offset + hid_off + static_cast<size_t>(ri) * hy_h,
                                 offset + hid_off + static_cast<size_t>(ri) * hy_h);
                        // Update time
                        profileRNNkernels(handle, 1, ctime);

                        alpha0 = 1;
                        alpha1 = 1;
                        beta_t = 1;

                        if(ti == 0)
                        {
                            if(hx != nullptr)
                            {
                                hx_size[1] = in_n.at(cur_time);
                                hx_size[2] = hy_h;
                                hx_desc =
                                    miopen::TensorDescriptor(wDesc.GetType(), hx_size, hx_stride);

                                OpTensor(handle,
                                         miopenTensorOpMul,
                                         &alpha0,
                                         sp_desc,
                                         reserveSpace,
                                         &alpha1,
                                         hx_desc,
                                         hx,
                                         &beta_t,
                                         sp_desc,
                                         reserveSpace,
                                         offset + static_cast<size_t>(ri) * wei_len +
                                             static_cast<size_t>(nLayers) * batch_n * hy_stride,
                                         hx_shift + ri * hy_n * hy_h,
                                         offset + hid_off + static_cast<size_t>(ri) * hy_h,
                                         true);
                                // Update time
                                profileRNNkernels(handle, 1, ctime);
                            }
                        }
                        else
                        {
                            if(ri == 1 && hx != nullptr && in_n.at(cur_time) > in_n.at(use_time))
                            {
                                hx_size[1] = in_n.at(cur_time) - in_n.at(use_time);
                                hx_size[2] = hy_h;
                                hx_desc =
                                    miopen::TensorDescriptor(wDesc.GetType(), hx_size, hx_stride);

                                sp_size[1] = in_n.at(cur_time) - in_n.at(use_time);
                                sp_desc =
                                    miopen::TensorDescriptor(wDesc.GetType(), sp_size, sp_stride);

                                OpTensor(handle,
                                         miopenTensorOpMul,
                                         &alpha0,
                                         sp_desc,
                                         reserveSpace,
                                         &alpha1,
                                         hx_desc,
                                         hx,
                                         &beta_t,
                                         sp_desc,
                                         reserveSpace,
                                         offset + static_cast<size_t>(ri) * wei_len +
                                             static_cast<size_t>(in_n.at(use_time)) * hy_stride +
                                             static_cast<size_t>(nLayers) * batch_n * hy_stride,
                                         hx_shift + ri * hy_n * hy_h + in_n.at(use_time) * hy_h,
                                         offset + hid_off + static_cast<size_t>(ri) * hy_h +
                                             static_cast<size_t>(in_n.at(use_time)) * hy_stride,
                                         true);
                                // Update time
                                profileRNNkernels(handle, 1, ctime);

                                sp_size[1] = in_n.at(cur_time);
                                sp_desc =
                                    miopen::TensorDescriptor(wDesc.GetType(), sp_size, sp_stride);
                            }

                            if(in_n.at(use_time) > 0)
                            {
                                if(in_n.at(use_time) != in_n.at(cur_time))
                                {
                                    sp_size[1] = in_n.at(use_time);
                                    sp_desc    = miopen::TensorDescriptor(
                                        wDesc.GetType(), sp_size, sp_stride);
                                }

                                OpTensor(handle,
                                         miopenTensorOpMul,
                                         &alpha0,
                                         sp_desc,
                                         reserveSpace,
                                         &alpha1,
                                         sp_desc,
                                         reserveSpace,
                                         &beta_t,
                                         sp_desc,
                                         reserveSpace,
                                         offset + static_cast<size_t>(ri) * wei_len +
                                             static_cast<size_t>(nLayers) * batch_n * hy_stride,
                                         pretime_shift + hid_off + ri * hy_h,
                                         offset + hid_off + static_cast<size_t>(ri) * hy_h);
                                // Update time
                                profileRNNkernels(handle, 1, ctime);
                            }
                        }
                    }
                }
            }

            bacc += in_n.at(ti);
        }

        // update hy, cy
        if(hy != nullptr || (rnnMode == miopenLSTM && cy != nullptr))
        {
            hx_size[2] = hy_h;
            sp_size[2] = hy_h;

            bacc   = batch_n;
            baccbi = 0;
            for(int ti = seqLen - 1; ti >= 0; ti--)
            {
                bacc -= in_n.at(ti);
                for(int ri = 0; ri < bi; ri++)
                {
                    int cur_time  = ri == 0 ? ti : seqLen - 1 - ti;
                    int cur_batch = ri == 0 ? bacc : baccbi;
                    int use_batch = 0;

                    if(ti < seqLen - 1)
                    {
                        int use_time = ri == 0 ? ti + 1 : seqLen - 2 - ti;
                        use_batch    = in_n.at(use_time);
                    }

                    if(in_n.at(cur_time) > use_batch)
                    {
                        offset = hid_shift + cur_batch * hy_stride;

                        sp_size[1] = in_n.at(cur_time) - use_batch;
                        sp_desc    = miopen::TensorDescriptor(wDesc.GetType(), sp_size, sp_stride);

                        hx_size[1] = sp_size[1];
                        hx_desc    = miopen::TensorDescriptor(wDesc.GetType(), hx_size, hx_stride);

                        if(hy != nullptr)
                        {
                            CopyTensor(handle,
                                       sp_desc,
                                       reserveSpace,
                                       hx_desc,
                                       hy,
                                       static_cast<int>(offset) + hid_off + ri * hy_h +
                                           use_batch * hy_stride,
                                       hx_shift + ri * hy_n * hy_h + use_batch * hy_h);
                            // Update time
                            profileRNNkernels(handle, 1, ctime);
                        }

                        if(rnnMode == miopenLSTM && cy != nullptr)
                        {
                            CopyTensor(handle,
                                       sp_desc,
                                       reserveSpace,
                                       hx_desc,
                                       cy,
                                       static_cast<int>(offset) + bi * wei_len + ri * hy_h +
                                           use_batch * hy_stride,
                                       hx_shift + ri * hy_n * hy_h + use_batch * hy_h);
                            // Update time
                            profileRNNkernels(handle, 1, ctime);
                        }
                    }
                }
                baccbi += in_n.at(seqLen - 1 - ti);
            }
        }
    }

    // output
    prelayer_shift = (static_cast<int>(nLayers) - 1) * batch_n * hy_stride + hid_off;

    sp_size[1] = batch_n;
    sp_size[2] = hy_h * bi;
    y_size[1]  = batch_n;
    y_size[2]  = out_h;
    y_desc     = miopen::TensorDescriptor(wDesc.GetType(), y_size, y_stride);
    sp_desc    = miopen::TensorDescriptor(wDesc.GetType(), sp_size, sp_stride);

    CopyTensor(handle, sp_desc, reserveSpace, y_desc, y, prelayer_shift, 0);
    // Update time
    profileRNNkernels(handle, 2, ctime);

#if MIOPEN_BACKEND_HIP
    if(is_profiling)
    {
        float eventTime_mS = RNNProfilingEnd(handle, start, stop);
        handle.EnableProfiling(true);
        handle.ResetKernelTime();
        handle.AccumKernelTime(eventTime_mS);
    }
#endif

#else
    (void)handle;
    (void)seqLen;
    (void)xDesc;
    (void)x;
    (void)w;
    (void)hx;
    (void)cx;
    (void)y;
    (void)hyDesc;
    (void)hy;
    (void)yDesc;
    (void)cy;
    (void)hxDesc;
    (void)wDesc;
    (void)reserveSpace;
    (void)reserveSpaceSize;
    MIOPEN_THROW("GEMM is not supported");
#endif
};

void RNNDescriptor::RNNBackwardData(Handle& handle,
                                    const int seqLen,
                                    c_array_view<const miopenTensorDescriptor_t> yDesc,
                                    ConstData_t y,
                                    c_array_view<const miopenTensorDescriptor_t> dyDesc,
                                    ConstData_t dy,
                                    const TensorDescriptor& dhyDesc,
                                    ConstData_t dhy,
                                    const TensorDescriptor& dcyDesc,
                                    ConstData_t dcy,
                                    const TensorDescriptor& wDesc,
                                    ConstData_t w,
                                    const TensorDescriptor& hxDesc,
                                    ConstData_t hx,
                                    const TensorDescriptor& cxDesc,
                                    ConstData_t cx,
                                    c_array_view<const miopenTensorDescriptor_t> dxDesc,
                                    Data_t dx,
                                    const TensorDescriptor& dhxDesc,
                                    Data_t dhx,
                                    const TensorDescriptor& dcxDesc,
                                    Data_t dcx,
                                    Data_t workSpace,
                                    size_t workSpaceSize,
                                    Data_t reserveSpace,
                                    size_t reserveSpaceSize) const
{
    // Suppress warning
    (void)y;
    (void)yDesc;
    (void)wDesc;

    if(dx == nullptr || w == nullptr || dy == nullptr)
    {
        MIOPEN_THROW(miopenStatusBadParm);
    }
    if(dhyDesc.GetSize() != dcyDesc.GetSize() || dhyDesc.GetSize() != hxDesc.GetSize() ||
       dhyDesc.GetSize() != cxDesc.GetSize() || dhyDesc.GetSize() != dhxDesc.GetSize() ||
       dhyDesc.GetSize() != dcxDesc.GetSize())
    {
        MIOPEN_THROW(miopenStatusBadParm);
    }

#if MIOPEN_BACKEND_HIP
    HipEventPtr start = nullptr;
    HipEventPtr stop  = nullptr;
    bool is_profiling = handle.IsProfilingEnabled();

    if(is_profiling)
    {
        handle.EnableProfiling(false);
        RNNProfilingBegin(handle, start, stop);
    }
    try
    {
#endif
        if(paddingMode == miopenRNNIONotPadded)
        {
            RNNBackwardDataPackedTensors(handle,
                                         seqLen,
                                         dyDesc,
                                         dy,
                                         dhy,
                                         dcy,
                                         w,
                                         hx,
                                         cx,
                                         dxDesc,
                                         dx,
                                         dhxDesc,
                                         dhx,
                                         dcxDesc,
                                         dcx,
                                         workSpace,
                                         workSpaceSize,
                                         reserveSpace,
                                         reserveSpaceSize);
        }
        else
        {
            Data_t packedDYIn = workSpace;
            size_t packedDXSize, packedDYSize;
            std::tie(packedDXSize, packedDYSize) =
                RNNTensorPaddingConverter::GetTempPackedBuffersSpace(*this, dxDesc);

            Data_t packedDXOut =
                static_cast<void*>(reinterpret_cast<char*>(workSpace) + packedDYSize);

            auto shifted_workSpace      = static_cast<void*>(reinterpret_cast<char*>(workSpace) +
                                                        (packedDYSize + packedDXSize));
            auto shifted_workSpace_size = workSpaceSize - (packedDYSize + packedDXSize);

            std::vector<int> in_n(seqLen);

            for(int i = 0; i < seqLen; i++)
            {
                int batchval, batchvalout;
                std::tie(batchval, std::ignore)    = miopen::tien<2>(dxDesc[i].GetLengths());
                std::tie(batchvalout, std::ignore) = miopen::tien<2>(dyDesc[i].GetLengths());
                if(batchval != batchvalout)
                {
                    MIOPEN_THROW(miopenStatusBadParm,
                                 "Input batch length: " + std::to_string(batchval) +
                                     ", Output batch length: " + std::to_string(batchvalout));
                }
                in_n[i] = batchval;
            }

            RNNTensorPaddingConverter::ConvertTensorData(
                handle, dyDesc[0], in_n, dy, packedDYIn, true);

            RNNDescriptor packedRnnDesc(*this);
            packedRnnDesc.SetPaddingmode(miopenRNNIONotPadded);

            packedRnnDesc.RNNBackwardDataPackedTensors(handle,
                                                       seqLen,
                                                       dyDesc,
                                                       packedDYIn,
                                                       dhy,
                                                       dcy,
                                                       w,
                                                       hx,
                                                       cx,
                                                       dxDesc,
                                                       packedDXOut,
                                                       dhxDesc,
                                                       dhx,
                                                       dcxDesc,
                                                       dcx,
                                                       shifted_workSpace,
                                                       shifted_workSpace_size,
                                                       reserveSpace,
                                                       reserveSpaceSize);

            RNNTensorPaddingConverter::ConvertTensorData(
                handle, dxDesc[0], in_n, packedDXOut, dx, false);
        }

#if MIOPEN_BACKEND_HIP
    }
    catch(...)
    {
        if(is_profiling)
            handle.EnableProfiling(true);
        throw;
    }

    if(is_profiling)
    {
        float eventTime_mS = RNNProfilingEnd(handle, start, stop);
        handle.EnableProfiling(true);
        handle.ResetKernelTime();
        handle.AccumKernelTime(eventTime_mS);
    }
#endif
}

void RNNDescriptor::RNNBackwardDataPackedTensors(
    Handle& handle,
    const int seqLen,
    c_array_view<const miopenTensorDescriptor_t> dyDesc,
    ConstData_t dy,
    ConstData_t dhy,
    ConstData_t dcy,
    ConstData_t w,
    ConstData_t hx,
    ConstData_t cx,
    c_array_view<const miopenTensorDescriptor_t> dxDesc,
    Data_t dx,
    const TensorDescriptor& dhxDesc,
    Data_t dhx,
    const TensorDescriptor& dcxDesc,
    Data_t dcx,
    Data_t workSpace,
    size_t workSpaceSize,
    Data_t reserveSpace,
    size_t reserveSpaceSize) const
{
#if MIOPEN_USE_GEMM

    float ctime = 0.;
    // reset kernel timer
    profileRNNkernels(handle, 0, ctime);

    // if projections supported, dcxDesc.GetLengths()[2] should be used for hidden_size,
    // dhxDesc.GetLengths()[2] for proj_size.
    if(dhxDesc.GetSize() != dcxDesc.GetSize() || dhxDesc.GetLengths()[2] != dcxDesc.GetLengths()[2])
    {
        MIOPEN_THROW(miopenStatusBadParm);
    }
    if(paddingMode != miopenRNNIONotPadded)
    {
        MIOPEN_THROW("Padded IO is not supported by this solver");
    }
    if(workSpaceSize < GetWorkspaceSize(handle, seqLen, dxDesc))
    {
        MIOPEN_THROW("Workspace is required");
    }
    if(reserveSpaceSize < GetReserveSize(handle, seqLen, dxDesc))
    {
        MIOPEN_THROW("Reservespace is required");
    }

    auto rnn_data_type = dhxDesc.GetType();

    std::vector<int> in_n;
    int in_h  = dxDesc[0].GetLengths()[1];
    int hy_d  = dhxDesc.GetLengths()[0];
    int hy_n  = dhxDesc.GetLengths()[1];
    int hy_h  = dhxDesc.GetLengths()[2];
    int out_h = dyDesc[0].GetLengths()[1];

    if(in_h <= 0 || hy_h <= 0 || hy_n <= 0 || hy_d <= 0 || out_h <= 0 || seqLen <= 0)
    {
        MIOPEN_THROW(miopenStatusBadParm);
    }

    int batch_n = 0;
    for(int i = 0; i < seqLen; i++)
    {
        int batchval, inputvec, batchvalout, outputvec;
        std::tie(batchval, inputvec)     = miopen::tien<2>(dxDesc[i].GetLengths());
        std::tie(batchvalout, outputvec) = miopen::tien<2>(dyDesc[i].GetLengths());
        if(batchval != batchvalout)
        {
            MIOPEN_THROW(miopenStatusBadParm);
        }
        if(i == 0)
        {
            if(batchval <= 0)
            {
                MIOPEN_THROW(miopenStatusBadParm, "Input batch is ZERO!");
            }
        }
        else
        {
            if(batchval > in_n.back() || batchval < 0)
            {
                MIOPEN_THROW(miopenStatusBadParm,
                             "Incorrect input batch size at time " + std::to_string(i) +
                                 "! Batch size must not ascend!");
            }
        }
        in_n.push_back(batchval);
        batch_n += dxDesc[i].GetLengths()[0];
    }

    int bi = dirMode != 0u ? 2 : 1;
    if(out_h != (bi * hy_h))
    {
        MIOPEN_THROW(miopenStatusBadParm, "Output size doesn't match hidden state size!");
    }

    int in_stride  = in_h;
    int hy_stride  = hy_h * bi * static_cast<int>(workspaceScale);
    int out_stride = out_h;
    int wei_stride = hy_h * bi * static_cast<int>(nHiddenTensorsPerLayer);
    int uni_stride = hy_h;
    int bi_stride  = hy_h * bi;

    if(inputMode == miopenRNNskip)
    {
        if(in_h != hy_h)
        {
            MIOPEN_THROW(miopenStatusBadParm,
                         "The input tensor size must equal to the hidden "
                         "state size of the network in SKIP_INPUT mode!");
        }
        in_h = 0;
    }

    size_t offset;
    float alpha0, alpha1, beta_t;
    float alpha = 1, beta = 0;

    std::vector<int> sp_size(3, 1), sp_stride(3, 1), x_size(3, 1), x_stride(3, 1), y_size(3, 1),
        y_stride(3, 1), hx_size(3, 1), hx_stride(3, 1);
    miopen::TensorDescriptor sp_desc, x_desc, y_desc, hx_desc;

    sp_size[2]   = workSpaceSize / GetTypeSize(rnn_data_type);
    sp_stride[0] = sp_size[2];
    sp_stride[1] = sp_size[2];
    sp_desc      = miopen::TensorDescriptor(rnn_data_type, sp_size, sp_stride);
    SetTensor(handle, sp_desc, workSpace, &beta);
    // Update time
    profileRNNkernels(handle, 1, ctime);
    sp_stride[0] = batch_n * hy_stride;
    sp_stride[1] = hy_stride;
    sp_size[2]   = 1;
    x_stride[0]  = batch_n * in_stride;
    x_stride[1]  = in_stride;
    y_stride[0]  = batch_n * out_stride;
    y_stride[1]  = out_stride;
    if(dhx != nullptr || (rnnMode == miopenLSTM && dcx != nullptr))
    {
        hx_size[2]   = hy_d * hy_n * hy_h;
        hx_stride[0] = hx_size[2];
        hx_stride[1] = hx_size[2];
        hx_desc      = miopen::TensorDescriptor(rnn_data_type, hx_size, hx_stride);
        if(dhx != nullptr)
        {
            SetTensor(handle, hx_desc, dhx, &beta);
            // Update time
            profileRNNkernels(handle, 1, ctime);
        }
        if(rnnMode == miopenLSTM && dcx != nullptr)
        {
            SetTensor(handle, hx_desc, dcx, &beta);
            // Update time
            profileRNNkernels(handle, 1, ctime);
        }
    }
    hx_stride[0] = in_n.at(0) * uni_stride;
    hx_stride[1] = uni_stride;

    int prelayer_shift, pretime_shift, cur_time, cur_batch;
    int wei_len    = 0;
    int wei_len_t  = 0;
    int dhd_off    = 0;
    int use_time   = 0;
    int pre_batch  = 0;
    int use_time2  = 0;
    int pre_batch2 = 0;

    switch(rnnMode)
    {
    case miopenRNNRELU:
    case miopenRNNTANH:
        // printf("run rnn gpu bwd data \n");
        wei_len   = hy_h;
        wei_len_t = hy_h;
        dhd_off   = 0;
        break;
    case miopenLSTM:
        // printf("run lstm gpu bwd data \n");
        wei_len   = hy_h * 4;
        wei_len_t = hy_h * 4;
        dhd_off   = bi * hy_h * 5;
        break;
    case miopenGRU:
        // printf("run gru gpu bwd data \n");
        wei_len   = hy_h * 3;
        wei_len_t = hy_h * 2;
        dhd_off   = bi * hy_h * 3;
        break;
    }

    ActivationDescriptor tanhDesc, sigDesc, activDesc;
    sigDesc  = {miopenActivationLOGISTIC, 1, 0, 1};
    tanhDesc = {miopenActivationTANH, 1, 1, 1};
    if(rnnMode == miopenRNNRELU)
    {
        activDesc = {miopenActivationRELU, 1, 0, 1};
    }
    else if(rnnMode == miopenRNNTANH)
    {
        activDesc = {miopenActivationTANH, 1, 1, 1};
    }

    for(int li = static_cast<int>(nLayers) - 1; li >= 0; li--)
    {
        int wei_shift     = (in_h + hy_h) * wei_stride + li * (bi * hy_h + hy_h) * wei_stride;
        int hid_shift     = li * batch_n * hy_stride;
        int hx_shift      = li * hy_n * bi_stride;
        int weitime_shift = in_h * wei_stride + li * (bi * hy_h + hy_h) * wei_stride;

        // feedback from output
        if(li == nLayers - 1)
        {
            y_size[1]  = batch_n;
            y_size[2]  = out_h;
            sp_size[1] = batch_n;
            sp_size[2] = hy_h * bi;
            y_desc     = miopen::TensorDescriptor(rnn_data_type, y_size, y_stride);
            sp_desc    = miopen::TensorDescriptor(rnn_data_type, sp_size, sp_stride);

            CopyTensor(handle, y_desc, dy, sp_desc, workSpace, 0, hid_shift + dhd_off);
            // Update time
            profileRNNkernels(handle, 1, ctime); // start timing
        }
        else
        {
            prelayer_shift                   = (li + 1) * batch_n * hy_stride;
            miopen::GemmDescriptor gemm_desc = GemmDescriptor{false,
                                                              false,
                                                              false,
                                                              batch_n,
                                                              hy_h * bi,
                                                              wei_len * bi,
                                                              hy_stride,
                                                              bi_stride,
                                                              hy_stride,
                                                              1, // batch count
                                                              0, // Stride A
                                                              0, // Stride B
                                                              0, // Stride C
                                                              1, // alpha
                                                              1, // beta
                                                              rnn_data_type,
                                                              false};

            miopenStatus_t gemm_status = CallGemm(handle,
                                                  gemm_desc,
                                                  workSpace,
                                                  prelayer_shift,
                                                  w,
                                                  wei_shift,
                                                  workSpace,
                                                  hid_shift + dhd_off,
                                                  GemmBackend_t::rocblas);

            if(gemm_status != miopenStatusSuccess)
            {
                if(gemm_status == miopenStatusNotImplemented)
                {
                    MIOPEN_LOG_E("GEMM not implemented");
                }
                else
                {
                    MIOPEN_LOG_E("GEMM failed");
                }
            }
            // Update time
            profileRNNkernels(handle, 1, ctime);

            if(!float_equal(miopen::deref(dropoutDesc).dropout, 0))
            {
                std::vector<int> drop_size(2), drop_in_str(2, 1);
                drop_size[0]   = batch_n;
                drop_size[1]   = hy_h * bi;
                drop_in_str[0] = hy_stride;

                auto drop_in_desc = miopen::TensorDescriptor(rnn_data_type, drop_size, drop_in_str);

                size_t drop_rsv_size = drop_in_desc.GetElementSize();
                size_t drop_rsv_start =
                    algoMode == miopenRNNdefault && rnnMode == miopenLSTM
                        ? nLayers * batch_n * hy_stride + nLayers * batch_n * hy_h * bi
                        : 2 * nLayers * batch_n * hy_stride;

                size_t drop_rsv_offset = (drop_rsv_start + (nLayers - 1) * batch_n * hy_h * bi) *
                                             (rnn_data_type == miopenFloat ? 4 : 2) +
                                         li * drop_rsv_size;

                miopen::deref(dropoutDesc)
                    .DropoutBackward(handle,
                                     drop_in_desc,
                                     drop_in_desc,
                                     workSpace,
                                     drop_in_desc,
                                     workSpace,
                                     reserveSpace,
                                     drop_rsv_size,
                                     hid_shift + dhd_off,
                                     hid_shift + dhd_off,
                                     drop_rsv_offset);
                // Update time
                profileRNNkernels(handle, 1, ctime);
            }
        }

        // from hidden state
        int bacc   = batch_n;
        int baccbi = 0;
        for(int ti = seqLen - 1; ti >= 0; ti--)
        {
            bacc -= in_n.at(ti);

            // from post state
            for(int ri = 0; ri < bi; ri++)
            {
                cur_time  = ri == 0 ? ti : seqLen - 1 - ti;
                cur_batch = ri == 0 ? bacc : baccbi;
                offset    = hid_shift + cur_batch * hy_stride;
                if(ti < seqLen - 1)
                {
                    use_time  = ri == 0 ? ti + 1 : seqLen - 1 - ti;
                    pre_batch = ri == 0 ? bacc + in_n.at(ti) : baccbi - in_n.at(seqLen - 2 - ti);
                }
                if(ti > 0)
                {
                    use_time2 = ri == 0 ? ti : seqLen - ti;
                    pre_batch2 =
                        ri == 0 ? bacc - in_n.at(ti - 1) : baccbi + in_n.at(seqLen - 1 - ti);
                }

                if(in_n.at(cur_time) > 0)
                {
                    if(ti == seqLen - 1)
                    {
                        if(dhy != nullptr)
                        {
                            alpha0 = 1;
                            alpha1 = 1;
                            beta_t = 0;

                            hx_size[1] = in_n.at(cur_time);
                            hx_size[2] = hy_h;
                            sp_size[1] = in_n.at(cur_time);
                            sp_size[2] = hy_h;
                            hx_desc = miopen::TensorDescriptor(rnn_data_type, hx_size, hx_stride);
                            sp_desc = miopen::TensorDescriptor(rnn_data_type, sp_size, sp_stride);

                            OpTensor(handle,
                                     miopenTensorOpAdd,
                                     &alpha0,
                                     hx_desc,
                                     dhy,
                                     &alpha1,
                                     sp_desc,
                                     workSpace,
                                     &beta_t,
                                     sp_desc,
                                     workSpace,
                                     hx_shift + ri * hy_n * hy_h,
                                     offset + dhd_off + static_cast<size_t>(ri) * hy_h,
                                     offset + dhd_off + static_cast<size_t>(ri) * hy_h);
                            // Update time
                            profileRNNkernels(handle, 1, ctime);
                        }
                    }
                    else
                    {
                        if(ri == 0 && dhy != nullptr && in_n.at(cur_time) > in_n.at(use_time))
                        {
                            alpha0 = 1;
                            alpha1 = 1;
                            beta_t = 0;

                            hx_size[1] = in_n.at(cur_time) - in_n.at(use_time);
                            hx_size[2] = hy_h;
                            sp_size[1] = in_n.at(cur_time) - in_n.at(use_time);
                            sp_size[2] = hy_h;
                            hx_desc = miopen::TensorDescriptor(rnn_data_type, hx_size, hx_stride);
                            sp_desc = miopen::TensorDescriptor(rnn_data_type, sp_size, sp_stride);

                            OpTensor(handle,
                                     miopenTensorOpAdd,
                                     &alpha0,
                                     hx_desc,
                                     dhy,
                                     &alpha1,
                                     sp_desc,
                                     workSpace,
                                     &beta_t,
                                     sp_desc,
                                     workSpace,
                                     hx_shift + ri * hy_n * hy_h + in_n.at(use_time) * hy_h,
                                     offset + dhd_off + static_cast<size_t>(ri) * hy_h +
                                         static_cast<size_t>(in_n.at(use_time)) * hy_stride,
                                     offset + dhd_off + static_cast<size_t>(ri) * hy_h +
                                         static_cast<size_t>(in_n.at(use_time)) * hy_stride);
                            // Update time
                            profileRNNkernels(handle, 1, ctime);
                        }

                        pretime_shift =
                            li * batch_n * hy_stride + pre_batch * hy_stride + ri * wei_len;

                        if(in_n.at(use_time) > 0)
                        {
                            if(rnnMode == miopenGRU)
                            {
                                sp_size[1] = in_n.at(use_time);
                                sp_size[2] = hy_h;
                                sp_desc =
                                    miopen::TensorDescriptor(rnn_data_type, sp_size, sp_stride);

                                alpha0 = 1;
                                alpha1 = 1;
                                beta_t = 1;

                                OpTensor(handle,
                                         miopenTensorOpMul,
                                         &alpha0,
                                         sp_desc,
                                         workSpace,
                                         &alpha1,
                                         sp_desc,
                                         reserveSpace,
                                         &beta_t,
                                         sp_desc,
                                         workSpace,
                                         pretime_shift - ri * 2 * hy_h + dhd_off,
                                         pretime_shift + nLayers * batch_n * hy_stride,
                                         offset + dhd_off + static_cast<size_t>(ri) * hy_h);
                                // Update time
                                profileRNNkernels(handle, 1, ctime);

                                CopyTensor(handle,
                                           sp_desc,
                                           workSpace,
                                           sp_desc,
                                           workSpace,
                                           pretime_shift + 2 * hy_h,
                                           static_cast<int>(offset) + ri * wei_len + 2 * hy_h);
                                // Update time
                                profileRNNkernels(handle, 1, ctime);

                                CopyTensor(handle,
                                           sp_desc,
                                           reserveSpace,
                                           sp_desc,
                                           workSpace,
                                           pretime_shift - ri * 2 * hy_h + dhd_off +
                                               static_cast<int>(nLayers) * batch_n * hy_stride,
                                           pretime_shift + 2 * hy_h);
                                // Update time
                                profileRNNkernels(handle, 1, ctime);
                            }
                            miopen::GemmDescriptor gemm_desc = GemmDescriptor{false,
                                                                              false,
                                                                              false,
                                                                              in_n.at(use_time),
                                                                              hy_h,
                                                                              wei_len,
                                                                              hy_stride,
                                                                              uni_stride,
                                                                              hy_stride,
                                                                              1, // batch count
                                                                              0, // Stride A
                                                                              0, // Stride B
                                                                              0, // Stride C
                                                                              1, // alpha
                                                                              1, // beta
                                                                              rnn_data_type,
                                                                              false};

                            miopenStatus_t gemm_status =
                                CallGemm(handle,
                                         gemm_desc,
                                         workSpace,
                                         pretime_shift,
                                         w,
                                         weitime_shift + ri * wei_len * uni_stride,
                                         workSpace,
                                         static_cast<int>(offset) + dhd_off + ri * hy_h,
                                         GemmBackend_t::rocblas);

                            if(gemm_status != miopenStatusSuccess)
                            {
                                if(gemm_status == miopenStatusNotImplemented)
                                {
                                    MIOPEN_LOG_E("GEMM not implemented");
                                }
                                else
                                {
                                    MIOPEN_LOG_E("GEMM failed");
                                }
                            }
                            // Update time
                            profileRNNkernels(handle, 1, ctime);

                            if(rnnMode == miopenGRU)
                            {
                                CopyTensor(handle,
                                           sp_desc,
                                           workSpace,
                                           sp_desc,
                                           workSpace,
                                           static_cast<int>(offset) + ri * wei_len + 2 * hy_h,
                                           pretime_shift + 2 * hy_h);
                                // Update time
                                profileRNNkernels(handle, 1, ctime);
                            }
                        }
                    }

                    // update hidden status
                    sp_size[1] = in_n.at(cur_time);
                    sp_size[2] = hy_h;
                    sp_desc    = miopen::TensorDescriptor(rnn_data_type, sp_size, sp_stride);

                    if(rnnMode == miopenRNNRELU || rnnMode == miopenRNNTANH)
                    {
                        // activation
                        activDesc.Backward(handle,
                                           &alpha,
                                           sp_desc,
                                           reserveSpace,
                                           sp_desc,
                                           workSpace,
                                           sp_desc,
                                           reserveSpace,
                                           &beta,
                                           sp_desc,
                                           workSpace,
                                           offset + static_cast<size_t>(ri) * wei_len +
                                               static_cast<size_t>(nLayers) * batch_n * hy_stride,
                                           offset + static_cast<size_t>(ri) * wei_len,
                                           offset + static_cast<size_t>(ri) * wei_len,
                                           offset + static_cast<size_t>(ri) * wei_len);
                        // Update time
                        profileRNNkernels(handle, 1, ctime);
                    }
                    else if(rnnMode == miopenLSTM)
                    {
                        if(algoMode == miopenRNNdefault)
                        {
                            LSTMBackwardHiddenStateUpdate(
                                handle,
                                rnn_data_type,
                                ti == 0,
                                ti == seqLen - 1,
                                ri,
                                in_n.at(0),
                                in_n.at(cur_time),
                                in_n.at(use_time),
                                in_n.at(use_time2),
                                hy_h,
                                hy_stride,
                                wei_len,
                                wei_stride,
                                cx,
                                hx_shift + ri * hy_n * hy_h,
                                reserveSpace,
                                offset + static_cast<size_t>(ri) * wei_len,
                                offset + hy_h + static_cast<size_t>(ri) * wei_len,
                                offset + 2 * static_cast<size_t>(hy_h) +
                                    static_cast<size_t>(ri) * wei_len,
                                offset + 3 * static_cast<size_t>(hy_h) +
                                    static_cast<size_t>(ri) * wei_len,
                                (li * batch_n + cur_batch) * bi * hy_h + ri * hy_h +
                                    nLayers * batch_n * hy_stride,
                                li * batch_n * hy_stride + pre_batch2 * hy_stride + bi * wei_len +
                                    ri * hy_h,
                                dcy,
                                hx_shift + ri * hy_n * hy_h,
                                workSpace,
                                offset + static_cast<size_t>(ri) * wei_len,
                                offset + hy_h + static_cast<size_t>(ri) * wei_len,
                                offset + 2 * static_cast<size_t>(hy_h) +
                                    static_cast<size_t>(ri) * wei_len,
                                offset + 3 * static_cast<size_t>(hy_h) +
                                    static_cast<size_t>(ri) * wei_len,
                                offset + static_cast<size_t>(bi) * wei_len +
                                    static_cast<size_t>(ri) * hy_h,
                                li * batch_n * hy_stride + pre_batch * hy_stride + bi * wei_len +
                                    ri * hy_h,
                                offset + dhd_off + static_cast<size_t>(ri) * hy_h,
                                li * batch_n * hy_stride + pre_batch * hy_stride + hy_h +
                                    ri * wei_len);

                            // Update time
                            profileRNNkernels(handle, 1, ctime);
                            continue;
                        }

                        alpha0 = 1;
                        alpha1 = 1;
                        beta_t = 0;

                        // update cell state
                        OpTensor(handle,
                                 miopenTensorOpMul,
                                 &alpha0,
                                 sp_desc,
                                 workSpace,
                                 &alpha1,
                                 sp_desc,
                                 reserveSpace,
                                 &beta_t,
                                 sp_desc,
                                 workSpace,
                                 offset + dhd_off + static_cast<size_t>(ri) * hy_h,
                                 offset + 2 * static_cast<size_t>(hy_h) +
                                     static_cast<size_t>(ri) * wei_len +
                                     static_cast<size_t>(nLayers) * batch_n * hy_stride,
                                 offset + static_cast<size_t>(bi) * wei_len +
                                     static_cast<size_t>(ri) * hy_h);
                        // Update time
                        profileRNNkernels(handle, 1, ctime);

                        tanhDesc.Backward(handle,
                                          &alpha,
                                          sp_desc,
                                          reserveSpace,
                                          sp_desc,
                                          workSpace,
                                          sp_desc,
                                          reserveSpace,
                                          &beta,
                                          sp_desc,
                                          workSpace,
                                          offset + static_cast<size_t>(bi) * wei_len +
                                              static_cast<size_t>(ri) * hy_h +
                                              nLayers * batch_n * hy_stride,
                                          offset + static_cast<size_t>(bi) * wei_len +
                                              static_cast<size_t>(ri) * hy_h,
                                          offset + static_cast<size_t>(bi) * wei_len +
                                              static_cast<size_t>(ri) * hy_h,
                                          offset + static_cast<size_t>(bi) * wei_len +
                                              static_cast<size_t>(ri) * hy_h);
                        // Update time
                        profileRNNkernels(handle, 1, ctime);

                        if(ti == seqLen - 1)
                        {
                            if(dcy != nullptr)
                            {
                                hx_size[1] = in_n.at(cur_time);
                                hx_size[2] = hy_h;
                                hx_desc =
                                    miopen::TensorDescriptor(rnn_data_type, hx_size, hx_stride);

                                OpTensor(handle,
                                         miopenTensorOpAdd,
                                         &alpha0,
                                         hx_desc,
                                         dcy,
                                         &alpha1,
                                         sp_desc,
                                         workSpace,
                                         &beta_t,
                                         sp_desc,
                                         workSpace,
                                         hx_shift + ri * hy_n * hy_h,
                                         offset + static_cast<size_t>(bi) * wei_len +
                                             static_cast<size_t>(ri) * hy_h,
                                         offset + static_cast<size_t>(bi) * wei_len +
                                             static_cast<size_t>(ri) * hy_h);
                                // Update time
                                profileRNNkernels(handle, 1, ctime);
                            }
                        }
                        else
                        {
                            if(ri == 0 && dcy != nullptr && in_n.at(cur_time) > in_n.at(use_time))
                            {
                                hx_size[1] = in_n.at(cur_time) - in_n.at(use_time);
                                hx_size[2] = hy_h;
                                sp_size[1] = in_n.at(cur_time) - in_n.at(use_time);
                                sp_size[2] = hy_h;
                                hx_desc =
                                    miopen::TensorDescriptor(rnn_data_type, hx_size, hx_stride);
                                sp_desc =
                                    miopen::TensorDescriptor(rnn_data_type, sp_size, sp_stride);

                                OpTensor(handle,
                                         miopenTensorOpAdd,
                                         &alpha0,
                                         hx_desc,
                                         dcy,
                                         &alpha1,
                                         sp_desc,
                                         workSpace,
                                         &beta_t,
                                         sp_desc,
                                         workSpace,
                                         hx_shift + ri * hy_n * hy_h + in_n.at(use_time) * hy_h,
                                         offset + static_cast<size_t>(bi) * wei_len +
                                             static_cast<size_t>(ri) * hy_h +
                                             static_cast<size_t>(in_n.at(use_time)) * hy_stride,
                                         offset + static_cast<size_t>(bi) * wei_len +
                                             static_cast<size_t>(ri) * hy_h +
                                             static_cast<size_t>(in_n.at(use_time)) * hy_stride);
                                // Update time
                                profileRNNkernels(handle, 1, ctime);

                                sp_size[1] = in_n.at(cur_time);
                                sp_desc =
                                    miopen::TensorDescriptor(rnn_data_type, sp_size, sp_stride);
                            }

                            pretime_shift = li * batch_n * hy_stride + pre_batch * hy_stride;
                            alpha0        = 1;
                            alpha1        = 1;
                            beta_t        = 1;

                            if(in_n.at(cur_time) != in_n.at(use_time))
                            {
                                sp_size[1] = in_n.at(use_time);
                                sp_desc =
                                    miopen::TensorDescriptor(rnn_data_type, sp_size, sp_stride);
                            }

                            OpTensor(handle,
                                     miopenTensorOpMul,
                                     &alpha0,
                                     sp_desc,
                                     workSpace,
                                     &alpha1,
                                     sp_desc,
                                     reserveSpace,
                                     &beta_t,
                                     sp_desc,
                                     workSpace,
                                     pretime_shift + static_cast<size_t>(bi) * wei_len +
                                         static_cast<size_t>(ri) * hy_h,
                                     pretime_shift + hy_h + ri * wei_len +
                                         nLayers * batch_n * hy_stride,
                                     offset + static_cast<size_t>(bi) * wei_len +
                                         static_cast<size_t>(ri) * hy_h,
                                     true);
                            // Update time
                            profileRNNkernels(handle, 1, ctime);

                            if(in_n.at(cur_time) != in_n.at(use_time))
                            {
                                sp_size[1] = in_n.at(cur_time);
                                sp_desc =
                                    miopen::TensorDescriptor(rnn_data_type, sp_size, sp_stride);
                            }
                        }

                        // update forget gate
                        alpha0 = 1;
                        alpha1 = 1;
                        beta_t = 0;

                        if(ti == 0)
                        {
                            if(cx != nullptr)
                            {
                                hx_size[1] = in_n.at(cur_time);
                                hx_size[2] = hy_h;
                                hx_desc =
                                    miopen::TensorDescriptor(rnn_data_type, hx_size, hx_stride);

                                OpTensor(handle,
                                         miopenTensorOpMul,
                                         &alpha0,
                                         sp_desc,
                                         workSpace,
                                         &alpha1,
                                         hx_desc,
                                         cx,
                                         &beta_t,
                                         sp_desc,
                                         workSpace,
                                         offset + static_cast<size_t>(bi) * wei_len +
                                             static_cast<size_t>(ri) * hy_h,
                                         hx_shift + ri * hy_n * hy_h,
                                         offset + hy_h + static_cast<size_t>(ri) * wei_len,
                                         true);
                            }
                        }
                        else
                        {
                            if(ri == 1 && cx != nullptr && in_n.at(cur_time) > in_n.at(use_time2))
                            {
                                hx_size[1] = in_n.at(cur_time) - in_n.at(use_time2);
                                hx_size[2] = hy_h;
                                sp_size[1] = in_n.at(cur_time) - in_n.at(use_time2);
                                sp_size[2] = hy_h;
                                hx_desc =
                                    miopen::TensorDescriptor(rnn_data_type, hx_size, hx_stride);
                                sp_desc =
                                    miopen::TensorDescriptor(rnn_data_type, sp_size, sp_stride);

                                OpTensor(handle,
                                         miopenTensorOpMul,
                                         &alpha0,
                                         sp_desc,
                                         workSpace,
                                         &alpha1,
                                         hx_desc,
                                         cx,
                                         &beta_t,
                                         sp_desc,
                                         workSpace,
                                         offset + static_cast<size_t>(bi) * wei_len +
                                             static_cast<size_t>(ri) * hy_h +
                                             static_cast<size_t>(in_n.at(use_time2)) * hy_stride,
                                         hx_shift + ri * hy_n * hy_h + in_n.at(use_time2) * hy_h,
                                         offset + hy_h + static_cast<size_t>(ri) * wei_len +
                                             static_cast<size_t>(in_n.at(use_time2)) * hy_stride,
                                         true);

                                sp_size[1] = in_n.at(cur_time);
                                sp_desc =
                                    miopen::TensorDescriptor(rnn_data_type, sp_size, sp_stride);
                            }

                            if(in_n.at(use_time2) > 0)
                            {
                                pretime_shift = li * batch_n * hy_stride + pre_batch2 * hy_stride;

                                if(in_n.at(cur_time) != in_n.at(use_time2))
                                {
                                    sp_size[1] = in_n.at(use_time2);
                                    sp_desc =
                                        miopen::TensorDescriptor(rnn_data_type, sp_size, sp_stride);
                                }

                                OpTensor(handle,
                                         miopenTensorOpMul,
                                         &alpha0,
                                         sp_desc,
                                         workSpace,
                                         &alpha1,
                                         sp_desc,
                                         reserveSpace,
                                         &beta_t,
                                         sp_desc,
                                         workSpace,
                                         offset + static_cast<size_t>(bi) * wei_len +
                                             static_cast<size_t>(ri) * hy_h,
                                         pretime_shift + static_cast<size_t>(bi) * wei_len +
                                             static_cast<size_t>(ri) * hy_h,
                                         offset + hy_h + static_cast<size_t>(ri) * wei_len);
                                // Update time
                                profileRNNkernels(handle, 1, ctime);

                                if(in_n.at(cur_time) != in_n.at(use_time2))
                                {
                                    sp_size[1] = in_n.at(cur_time);
                                    sp_desc =
                                        miopen::TensorDescriptor(rnn_data_type, sp_size, sp_stride);
                                }
                            }
                        }

                        // update input gate
                        OpTensor(handle,
                                 miopenTensorOpMul,
                                 &alpha0,
                                 sp_desc,
                                 workSpace,
                                 &alpha1,
                                 sp_desc,
                                 reserveSpace,
                                 &beta_t,
                                 sp_desc,
                                 workSpace,
                                 offset + static_cast<size_t>(bi) * wei_len +
                                     static_cast<size_t>(ri) * hy_h,
                                 offset + 3 * static_cast<size_t>(hy_h) +
                                     static_cast<size_t>(ri) * wei_len +
                                     nLayers * batch_n * hy_stride,
                                 offset + static_cast<size_t>(ri) * wei_len);
                        // Update time
                        profileRNNkernels(handle, 1, ctime);

                        // update output gate
                        OpTensor(handle,
                                 miopenTensorOpMul,
                                 &alpha0,
                                 sp_desc,
                                 workSpace,
                                 &alpha1,
                                 sp_desc,
                                 reserveSpace,
                                 &beta_t,
                                 sp_desc,
                                 workSpace,
                                 offset + dhd_off + static_cast<size_t>(ri) * hy_h,
                                 offset + static_cast<size_t>(bi) * wei_len +
                                     static_cast<size_t>(ri) * hy_h + nLayers * batch_n * hy_stride,
                                 offset + 2 * static_cast<size_t>(hy_h) +
                                     static_cast<size_t>(ri) * wei_len);
                        // Update time
                        profileRNNkernels(handle, 1, ctime);

                        // update c gate
                        OpTensor(handle,
                                 miopenTensorOpMul,
                                 &alpha0,
                                 sp_desc,
                                 workSpace,
                                 &alpha1,
                                 sp_desc,
                                 reserveSpace,
                                 &beta_t,
                                 sp_desc,
                                 workSpace,
                                 offset + static_cast<size_t>(bi) * wei_len +
                                     static_cast<size_t>(ri) * hy_h,
                                 offset + static_cast<size_t>(ri) * wei_len +
                                     static_cast<size_t>(nLayers) * batch_n * hy_stride,
                                 offset + 3 * static_cast<size_t>(hy_h) +
                                     static_cast<size_t>(ri) * wei_len);
                        // Update time
                        profileRNNkernels(handle, 1, ctime);

                        tanhDesc.Backward(handle,
                                          &alpha,
                                          sp_desc,
                                          reserveSpace,
                                          sp_desc,
                                          workSpace,
                                          sp_desc,
                                          reserveSpace,
                                          &beta,
                                          sp_desc,
                                          workSpace,
                                          offset + 3 * static_cast<size_t>(hy_h) +
                                              static_cast<size_t>(ri) * wei_len +
                                              nLayers * batch_n * hy_stride,
                                          offset + 3 * static_cast<size_t>(hy_h) +
                                              static_cast<size_t>(ri) * wei_len,
                                          offset + 3 * static_cast<size_t>(hy_h) +
                                              static_cast<size_t>(ri) * wei_len,
                                          offset + 3 * static_cast<size_t>(hy_h) +
                                              static_cast<size_t>(ri) * wei_len);
                        // Update time
                        profileRNNkernels(handle, 1, ctime);

                        sp_size[2] = 3 * hy_h;
                        sp_desc    = miopen::TensorDescriptor(rnn_data_type, sp_size, sp_stride);

                        sigDesc.Backward(handle,
                                         &alpha,
                                         sp_desc,
                                         reserveSpace,
                                         sp_desc,
                                         workSpace,
                                         sp_desc,
                                         reserveSpace,
                                         &beta,
                                         sp_desc,
                                         workSpace,
                                         offset + static_cast<size_t>(ri) * wei_len +
                                             static_cast<size_t>(nLayers) * batch_n * hy_stride,
                                         offset + static_cast<size_t>(ri) * wei_len,
                                         offset + static_cast<size_t>(ri) * wei_len,
                                         offset + static_cast<size_t>(ri) * wei_len);
                        // Update time
                        profileRNNkernels(handle, 1, ctime);
                    }
                    else if(rnnMode == miopenGRU)
                    {
                        // c gate
                        alpha0 = 1;
                        alpha1 = -1;
                        beta_t = 0;

                        OpTensor(handle,
                                 miopenTensorOpMul,
                                 &alpha0,
                                 sp_desc,
                                 workSpace,
                                 &alpha1,
                                 sp_desc,
                                 reserveSpace,
                                 &beta_t,
                                 sp_desc,
                                 workSpace,
                                 offset + dhd_off + static_cast<size_t>(ri) * hy_h,
                                 offset + static_cast<size_t>(ri) * wei_len +
                                     static_cast<size_t>(nLayers) * batch_n * hy_stride,
                                 offset + 2 * static_cast<size_t>(hy_h) +
                                     static_cast<size_t>(ri) * wei_len);
                        // Update time
                        profileRNNkernels(handle, 1, ctime);

                        alpha0 = 1;
                        alpha1 = 1;
                        beta_t = 0;

                        OpTensor(handle,
                                 miopenTensorOpAdd,
                                 &alpha0,
                                 sp_desc,
                                 workSpace,
                                 &alpha1,
                                 sp_desc,
                                 workSpace,
                                 &beta_t,
                                 sp_desc,
                                 workSpace,
                                 offset + dhd_off + static_cast<size_t>(ri) * hy_h,
                                 offset + 2 * static_cast<size_t>(hy_h) +
                                     static_cast<size_t>(ri) * wei_len,
                                 offset + 2 * static_cast<size_t>(hy_h) +
                                     static_cast<size_t>(ri) * wei_len);
                        // Update time
                        profileRNNkernels(handle, 1, ctime);

                        tanhDesc.Backward(handle,
                                          &alpha,
                                          sp_desc,
                                          reserveSpace,
                                          sp_desc,
                                          workSpace,
                                          sp_desc,
                                          reserveSpace,
                                          &beta,
                                          sp_desc,
                                          workSpace,
                                          offset + 2 * static_cast<size_t>(hy_h) +
                                              static_cast<size_t>(ri) * wei_len +
                                              static_cast<size_t>(nLayers) * batch_n * hy_stride,
                                          offset + 2 * static_cast<size_t>(hy_h) +
                                              static_cast<size_t>(ri) * wei_len,
                                          offset + 2 * static_cast<size_t>(hy_h) +
                                              static_cast<size_t>(ri) * wei_len,
                                          offset + 2 * static_cast<size_t>(hy_h) +
                                              static_cast<size_t>(ri) * wei_len);
                        // Update time
                        profileRNNkernels(handle, 1, ctime);

                        // r gate
                        OpTensor(handle,
                                 miopenTensorOpMul,
                                 &alpha0,
                                 sp_desc,
                                 workSpace,
                                 &alpha1,
                                 sp_desc,
                                 reserveSpace,
                                 &beta_t,
                                 sp_desc,
                                 workSpace,
                                 offset + 2 * static_cast<size_t>(hy_h) +
                                     static_cast<size_t>(ri) * wei_len,
                                 offset + dhd_off + static_cast<size_t>(ri) * hy_h +
                                     nLayers * batch_n * hy_stride,
                                 offset + hy_h + static_cast<size_t>(ri) * wei_len);
                        // Update time
                        profileRNNkernels(handle, 1, ctime);

                        OpTensor(handle,
                                 miopenTensorOpMul,
                                 &alpha0,
                                 sp_desc,
                                 workSpace,
                                 &alpha1,
                                 sp_desc,
                                 reserveSpace,
                                 &beta_t,
                                 sp_desc,
                                 reserveSpace,
                                 offset + 2 * static_cast<size_t>(hy_h) +
                                     static_cast<size_t>(ri) * wei_len,
                                 offset + hy_h + static_cast<size_t>(ri) * wei_len +
                                     nLayers * batch_n * hy_stride,
                                 offset + dhd_off + static_cast<size_t>(ri) * hy_h +
                                     nLayers * batch_n * hy_stride);
                        // Update time
                        profileRNNkernels(handle, 1, ctime);

                        // z gate
                        if(ti == 0)
                        {
                            if(hx != nullptr)
                            {
                                hx_size[1] = in_n.at(cur_time);
                                hx_size[2] = hy_h;
                                hx_desc =
                                    miopen::TensorDescriptor(rnn_data_type, hx_size, hx_stride);

                                OpTensor(handle,
                                         miopenTensorOpMul,
                                         &alpha0,
                                         hx_desc,
                                         hx,
                                         &alpha1,
                                         sp_desc,
                                         workSpace,
                                         &beta_t,
                                         sp_desc,
                                         workSpace,
                                         hx_shift + ri * hy_n * hy_h,
                                         offset + dhd_off + static_cast<size_t>(ri) * hy_h,
                                         offset + static_cast<size_t>(ri) * wei_len);
                                // Update time
                                profileRNNkernels(handle, 1, ctime);
                            }
                        }
                        else
                        {
                            if(ri == 1 && hx != nullptr && in_n.at(cur_time) > in_n.at(use_time2))
                            {
                                hx_size[1] = in_n.at(cur_time) - in_n.at(use_time2);
                                hx_size[2] = hy_h;
                                sp_size[1] = in_n.at(cur_time) - in_n.at(use_time2);
                                hx_desc =
                                    miopen::TensorDescriptor(rnn_data_type, hx_size, hx_stride);
                                sp_desc =
                                    miopen::TensorDescriptor(rnn_data_type, sp_size, sp_stride);

                                OpTensor(handle,
                                         miopenTensorOpMul,
                                         &alpha0,
                                         hx_desc,
                                         hx,
                                         &alpha1,
                                         sp_desc,
                                         workSpace,
                                         &beta_t,
                                         sp_desc,
                                         workSpace,
                                         hx_shift + ri * hy_n * hy_h + in_n.at(use_time2) * hy_h,
                                         offset + dhd_off + static_cast<size_t>(ri) * hy_h +
                                             static_cast<size_t>(in_n.at(use_time2)) * hy_stride,
                                         offset + static_cast<size_t>(ri) * wei_len +
                                             static_cast<size_t>(in_n.at(use_time2)) * hy_stride,
                                         true);
                                // Update time
                                profileRNNkernels(handle, 1, ctime);

                                sp_size[1] = in_n.at(cur_time);
                                sp_desc =
                                    miopen::TensorDescriptor(rnn_data_type, sp_size, sp_stride);
                            }

                            if(in_n.at(use_time2) > 0)
                            {
                                if(in_n.at(use_time2) != in_n.at(cur_time))
                                {
                                    sp_size[1] = in_n.at(use_time2);
                                    sp_desc =
                                        miopen::TensorDescriptor(rnn_data_type, sp_size, sp_stride);
                                }

                                OpTensor(handle,
                                         miopenTensorOpMul,
                                         &alpha0,
                                         sp_desc,
                                         reserveSpace,
                                         &alpha1,
                                         sp_desc,
                                         workSpace,
                                         &beta_t,
                                         sp_desc,
                                         workSpace,
                                         hid_shift + pre_batch2 * hy_stride + dhd_off + ri * hy_h,
                                         offset + dhd_off + static_cast<size_t>(ri) * hy_h,
                                         offset + static_cast<size_t>(ri) * wei_len);
                                // Update time
                                profileRNNkernels(handle, 1, ctime);

                                if(in_n.at(use_time2) != in_n.at(cur_time))
                                {
                                    sp_size[1] = in_n.at(cur_time);
                                    sp_desc =
                                        miopen::TensorDescriptor(rnn_data_type, sp_size, sp_stride);
                                }
                            }
                        }

                        alpha0 = -1;
                        alpha1 = 1;
                        beta_t = 1;

                        OpTensor(handle,
                                 miopenTensorOpMul,
                                 &alpha0,
                                 sp_desc,
                                 reserveSpace,
                                 &alpha1,
                                 sp_desc,
                                 workSpace,
                                 &beta_t,
                                 sp_desc,
                                 workSpace,
                                 offset + 2 * static_cast<size_t>(hy_h) +
                                     static_cast<size_t>(ri) * wei_len +
                                     static_cast<size_t>(nLayers) * batch_n * hy_stride,
                                 offset + dhd_off + static_cast<size_t>(ri) * hy_h,
                                 offset + static_cast<size_t>(ri) * wei_len);
                        // Update time
                        profileRNNkernels(handle, 1, ctime);

                        sp_size[2] = 2 * hy_h;
                        sp_desc    = miopen::TensorDescriptor(rnn_data_type, sp_size, sp_stride);
                        sigDesc.Backward(handle,
                                         &alpha,
                                         sp_desc,
                                         reserveSpace,
                                         sp_desc,
                                         workSpace,
                                         sp_desc,
                                         reserveSpace,
                                         &beta,
                                         sp_desc,
                                         workSpace,
                                         offset + static_cast<size_t>(ri) * wei_len +
                                             static_cast<size_t>(nLayers) * batch_n * hy_stride,
                                         offset + static_cast<size_t>(ri) * wei_len,
                                         offset + static_cast<size_t>(ri) * wei_len,
                                         offset + static_cast<size_t>(ri) * wei_len);
                        // Update time
                        profileRNNkernels(handle, 1, ctime);
                    }
                }
            }

            baccbi += in_n.at(seqLen - 1 - ti);
        }

        // dcx, dhx
        if(dhx != nullptr || (rnnMode == miopenLSTM && dcx != nullptr))
        {
            hx_size[2] = hy_h;
            sp_size[2] = hy_h;

            bacc   = 0;
            baccbi = batch_n;
            for(int ti = 0; ti < seqLen; ti++)
            {
                baccbi -= in_n.at(seqLen - 1 - ti);
                for(int ri = 0; ri < bi; ri++)
                {
                    cur_time      = ri == 0 ? ti : seqLen - 1 - ti;
                    cur_batch     = ri == 0 ? bacc : baccbi;
                    use_time      = 0;
                    int use_batch = 0;

                    if(ti > 0)
                    {
                        use_time  = ri == 0 ? ti - 1 : seqLen - ti;
                        use_batch = in_n.at(use_time);
                    }

                    if(in_n.at(cur_time) > use_batch)
                    {
                        pretime_shift = li * batch_n * hy_stride + cur_batch * hy_stride;

                        if(rnnMode == miopenLSTM || rnnMode == miopenGRU)
                        {
                            sp_size[1] = in_n.at(cur_time) - use_batch;
                            hx_size[1] = in_n.at(cur_time) - use_batch;
                            hx_desc = miopen::TensorDescriptor(rnn_data_type, hx_size, hx_stride);
                            sp_desc = miopen::TensorDescriptor(rnn_data_type, sp_size, sp_stride);
                        }

                        if(dhx != nullptr)
                        {
                            if(rnnMode == miopenGRU)
                            {
                                alpha0 = 1;
                                alpha1 = 1;
                                beta_t = 0;

                                OpTensor(handle,
                                         miopenTensorOpMul,
                                         &alpha0,
                                         sp_desc,
                                         workSpace,
                                         &alpha1,
                                         sp_desc,
                                         reserveSpace,
                                         &beta_t,
                                         sp_desc,
                                         reserveSpace,
                                         pretime_shift + 2 * hy_h + ri * wei_len +
                                             use_batch * hy_stride,
                                         pretime_shift + hy_h + ri * wei_len +
                                             use_batch * hy_stride + nLayers * batch_n * hy_stride,
                                         pretime_shift + dhd_off + ri * hy_h +
                                             use_batch * hy_stride + nLayers * batch_n * hy_stride);
                                // Update time
                                profileRNNkernels(handle, 1, ctime);
                                miopen::GemmDescriptor gemm_desc =
                                    GemmDescriptor{false,
                                                   false,
                                                   false,
                                                   (in_n.at(cur_time) - use_batch),
                                                   hy_h,
                                                   hy_h,
                                                   hy_stride,
                                                   uni_stride,
                                                   uni_stride,
                                                   1, // batch count
                                                   0, // Stride A
                                                   0, // Stride B
                                                   0, // Stride C
                                                   1, // alpha
                                                   0, // beta
                                                   rnn_data_type,
                                                   false};

                                miopenStatus_t gemm_status = CallGemm(
                                    handle,
                                    gemm_desc,
                                    reserveSpace,
                                    pretime_shift + dhd_off + ri * hy_h + use_batch * hy_stride +
                                        static_cast<int>(nLayers) * batch_n * hy_stride,
                                    w,
                                    weitime_shift + 2 * hy_h * uni_stride +
                                        ri * wei_len * uni_stride,
                                    dhx,
                                    hx_shift + ri * hy_n * hy_h + use_batch * hy_h,
                                    GemmBackend_t::rocblas);

                                if(gemm_status != miopenStatusSuccess)
                                {
                                    if(gemm_status == miopenStatusNotImplemented)
                                    {
                                        MIOPEN_LOG_E("GEMM not implemented");
                                    }
                                    else
                                    {
                                        MIOPEN_LOG_E("GEMM failed");
                                    }
                                }
                                // Update time
                                profileRNNkernels(handle, 1, ctime);

                                beta_t = 1;

                                OpTensor(handle,
                                         miopenTensorOpMul,
                                         &alpha0,
                                         sp_desc,
                                         workSpace,
                                         &alpha1,
                                         sp_desc,
                                         reserveSpace,
                                         &beta_t,
                                         hx_desc,
                                         dhx,
                                         pretime_shift + dhd_off + ri * hy_h +
                                             use_batch * hy_stride,
                                         pretime_shift + ri * wei_len + use_batch * hy_stride +
                                             nLayers * batch_n * hy_stride,
                                         hx_shift + ri * hy_n * hy_h + use_batch * hy_h);
                                // Update time
                                profileRNNkernels(handle, 1, ctime);
                            }

                            miopen::GemmDescriptor gemm_desc =
                                GemmDescriptor{false,
                                               false,
                                               false,
                                               (in_n.at(cur_time) - use_batch),
                                               hy_h,
                                               wei_len_t,
                                               hy_stride,
                                               uni_stride,
                                               uni_stride,
                                               1, // batch count
                                               0, // Stride A
                                               0, // Stride B
                                               0, // Stride C
                                               1, // alpha
                                               1, // beta
                                               rnn_data_type,
                                               false};

                            miopenStatus_t gemm_status =
                                CallGemm(handle,
                                         gemm_desc,
                                         workSpace,
                                         pretime_shift + ri * wei_len + use_batch * hy_stride,
                                         w,
                                         weitime_shift + ri * wei_len * uni_stride,
                                         dhx,
                                         hx_shift + ri * hy_n * hy_h + use_batch * hy_h,
                                         GemmBackend_t::rocblas);

                            if(gemm_status != miopenStatusSuccess)
                            {
                                if(gemm_status == miopenStatusNotImplemented)
                                {
                                    MIOPEN_LOG_E("GEMM not implemented");
                                }
                                else
                                {
                                    MIOPEN_LOG_E("GEMM failed");
                                }
                            }
                            // Update time
                            profileRNNkernels(handle, 1, ctime);
                        }

                        if(rnnMode == miopenLSTM && dcx != nullptr)
                        {
                            alpha0 = 1;
                            alpha1 = 1;
                            beta_t = 1;
                            if(algoMode == miopenRNNdefault)
                            {
                                OpTensor(handle,
                                         miopenTensorOpMul,
                                         &alpha0,
                                         sp_desc,
                                         workSpace,
                                         &alpha1,
                                         sp_desc,
                                         reserveSpace,
                                         &beta_t,
                                         hx_desc,
                                         dcx,
                                         pretime_shift + bi * wei_len + ri * hy_h +
                                             static_cast<size_t>(use_batch) * hy_stride,
                                         pretime_shift + hy_h + ri * wei_len +
                                             use_batch * hy_stride,
                                         hx_shift + ri * hy_n * hy_h + use_batch * hy_h);
                                // Update time
                                profileRNNkernels(handle, 1, ctime);
                                continue;
                            }
                            OpTensor(handle,
                                     miopenTensorOpMul,
                                     &alpha0,
                                     sp_desc,
                                     workSpace,
                                     &alpha1,
                                     sp_desc,
                                     reserveSpace,
                                     &beta_t,
                                     hx_desc,
                                     dcx,
                                     pretime_shift + bi * wei_len + ri * hy_h +
                                         static_cast<size_t>(use_batch) * hy_stride,
                                     pretime_shift + hy_h + ri * wei_len + use_batch * hy_stride +
                                         nLayers * batch_n * hy_stride,
                                     hx_shift + ri * hy_n * hy_h + use_batch * hy_h);
                            // Update time
                            profileRNNkernels(handle, 1, ctime);
                        }
                    }
                }
                bacc += in_n.at(ti);
            }
        }
    }

    // dinput
    if(inputMode == miopenRNNskip)
    {
        sp_size[1] = batch_n;
        sp_size[2] = hy_h;
        x_size[1]  = batch_n;
        x_size[2]  = hy_h;
        x_desc     = miopen::TensorDescriptor(rnn_data_type, x_size, x_stride);
        sp_desc    = miopen::TensorDescriptor(rnn_data_type, sp_size, sp_stride);

        alpha0 = 1;
        alpha1 = 1;
        beta_t = 0;

        for(int gi = 0; gi < nHiddenTensorsPerLayer * bi; gi++)
        {
            OpTensor(handle,
                     miopenTensorOpAdd,
                     &alpha0,
                     sp_desc,
                     workSpace,
                     &alpha1,
                     x_desc,
                     dx,
                     &beta_t,
                     x_desc,
                     dx,
                     static_cast<size_t>(gi) * hy_h,
                     0,
                     0);
            // Update time
            profileRNNkernels(handle, (gi == nHiddenTensorsPerLayer * bi - 1) ? 2 : 1, ctime);
        }
    }
    else
    {
        miopen::GemmDescriptor gemm_desc = GemmDescriptor{false,
                                                          false,
                                                          false,
                                                          batch_n,
                                                          in_h,
                                                          wei_len * bi,
                                                          hy_stride,
                                                          in_stride,
                                                          in_stride,
                                                          1, // batch count
                                                          0, // Stride A
                                                          0, // Stride B
                                                          0, // Stride C
                                                          1, // alpha
                                                          0, // beta
                                                          rnn_data_type,
                                                          false};
        miopenStatus_t gemm_status =
            CallGemm(handle, gemm_desc, workSpace, 0, w, 0, dx, 0, GemmBackend_t::rocblas);
        if(gemm_status != miopenStatusSuccess)
        {
            if(gemm_status == miopenStatusNotImplemented)
            {
                MIOPEN_LOG_E("GEMM not implemented");
            }
            else
            {
                MIOPEN_LOG_E("GEMM failed");
            }
        }
        // Update time
        profileRNNkernels(handle, 2, ctime);
    }

#else

    (void)handle;
    (void)seqLen;
    (void)dhy;
    (void)dcy;
    (void)dyDesc;
    (void)dy;
    (void)w;
    (void)hx;
    (void)cx;
    (void)dxDesc;
    (void)dx;
    (void)dhxDesc;
    (void)dhx;
    (void)dcxDesc;
    (void)dcx;
    (void)workSpace;
    (void)workSpaceSize;
    (void)reserveSpace;
    (void)reserveSpaceSize;
    MIOPEN_THROW("GEMM is not supported");
#endif
};

void RNNDescriptor::RNNBackwardWeights(Handle& handle,
                                       const int seqLen,
                                       c_array_view<const miopenTensorDescriptor_t> xDesc,
                                       ConstData_t x,
                                       const TensorDescriptor& hxDesc,
                                       ConstData_t hx,
                                       c_array_view<const miopenTensorDescriptor_t> dyDesc,
                                       ConstData_t dy,
                                       const TensorDescriptor& dwDesc,
                                       Data_t dw,
                                       Data_t workSpace,
                                       size_t workSpaceSize,
                                       ConstData_t reserveSpace,
                                       size_t reserveSpaceSize) const
{
    (void)dy;

#if MIOPEN_BACKEND_HIP
    HipEventPtr start = nullptr;
    HipEventPtr stop  = nullptr;
    bool is_profiling = handle.IsProfilingEnabled();

    if(is_profiling)
    {
        handle.EnableProfiling(false);
        RNNProfilingBegin(handle, start, stop);
    }
    try
    {
#endif

        if(paddingMode == miopenRNNIONotPadded)
        {
            RNNBackwardWeightsPackedTensors(handle,
                                            seqLen,
                                            xDesc,
                                            x,
                                            hxDesc,
                                            hx,
                                            dyDesc,
                                            dwDesc,
                                            dw,
                                            workSpace,
                                            workSpaceSize,
                                            reserveSpace,
                                            reserveSpaceSize);
        }
        else
        {
            Data_t packedXIn = workSpace;

            size_t packedXSize, WA_workSpace_bug;
            std::tie(packedXSize, WA_workSpace_bug) =
                RNNTensorPaddingConverter::GetTempPackedBuffersSpace(*this, xDesc);

            auto shifted_workSpace      = static_cast<void*>(reinterpret_cast<char*>(workSpace) +
                                                        (packedXSize + WA_workSpace_bug));
            auto shifted_workSpace_size = workSpaceSize - (packedXSize + WA_workSpace_bug);

            std::vector<int> in_n(seqLen);

            for(int i = 0; i < seqLen; i++)
            {
                int batchval, batchvalout;
                std::tie(batchval, std::ignore)    = miopen::tien<2>(xDesc[i].GetLengths());
                std::tie(batchvalout, std::ignore) = miopen::tien<2>(dyDesc[i].GetLengths());
                if(batchval != batchvalout)
                {
                    MIOPEN_THROW(miopenStatusBadParm,
                                 "Input batch length: " + std::to_string(batchval) +
                                     ", Output batch length: " + std::to_string(batchvalout));
                }
                in_n[i] = batchval;
            }

            RNNTensorPaddingConverter::ConvertTensorData(
                handle, xDesc[0], in_n, x, packedXIn, true);

            RNNDescriptor packedRnnDesc(*this);
            packedRnnDesc.SetPaddingmode(miopenRNNIONotPadded);

            packedRnnDesc.RNNBackwardWeightsPackedTensors(handle,
                                                          seqLen,
                                                          xDesc,
                                                          packedXIn,
                                                          hxDesc,
                                                          hx,
                                                          dyDesc,
                                                          dwDesc,
                                                          dw,
                                                          shifted_workSpace,
                                                          shifted_workSpace_size,
                                                          reserveSpace,
                                                          reserveSpaceSize);
        }

#if MIOPEN_BACKEND_HIP
    }
    catch(...)
    {
        if(is_profiling)
            handle.EnableProfiling(true);
        throw;
    }

    if(is_profiling)
    {
        float eventTime_mS = RNNProfilingEnd(handle, start, stop);
        handle.EnableProfiling(true);
        handle.ResetKernelTime();
        handle.AccumKernelTime(eventTime_mS);
    }
#endif
}

void RNNDescriptor::RNNBackwardWeightsPackedTensors(
    Handle& handle,
    const int seqLen,
    c_array_view<const miopenTensorDescriptor_t> xDesc,
    ConstData_t x,
    const TensorDescriptor& hxDesc,
    ConstData_t hx,
    c_array_view<const miopenTensorDescriptor_t> dyDesc,
    const TensorDescriptor& dwDesc,
    Data_t dw,
    Data_t workSpace,
    size_t workSpaceSize,
    ConstData_t reserveSpace,
    size_t reserveSpaceSize) const
{

#if MIOPEN_USE_GEMM
    float ctime = 0.;
    // reset kernel timer
    profileRNNkernels(handle, 0, ctime);
    // if projections supported, dcxDesc.GetLengths()[2] should be used for hidden_size,
    // dhxDesc.GetLengths()[2] for proj_size.

    if(paddingMode != miopenRNNIONotPadded)
    {
        MIOPEN_THROW("Padded IO is not supported by this solver");
    }

    if(x == nullptr || dw == nullptr)
    {
        MIOPEN_THROW(miopenStatusBadParm);
    }
    if(workSpaceSize < GetWorkspaceSize(handle, seqLen, xDesc))
    {
        MIOPEN_THROW("Workspace is required");
    }
    if(reserveSpaceSize < GetReserveSize(handle, seqLen, xDesc))
    {
        MIOPEN_THROW("Reservespace is required");
    }

    std::string network_config;
    std::vector<int> in_n;
    int in_h  = xDesc[0].GetLengths()[1];
    int hy_d  = hxDesc.GetLengths()[0];
    int hy_n  = hxDesc.GetLengths()[1];
    int hy_h  = hxDesc.GetLengths()[2];
    int out_h = dyDesc[0].GetLengths()[1];

    if(in_h <= 0 || hy_h <= 0 || hy_n <= 0 || hy_d <= 0 || out_h <= 0 || seqLen <= 0)
    {
        MIOPEN_THROW(miopenStatusBadParm);
    }

    int batch_n = 0;
    for(int i = 0; i < seqLen; i++)
    {
        int batchval, inputvec, batchvalout, outputvec;
        std::tie(batchval, inputvec)     = miopen::tien<2>(xDesc[i].GetLengths());
        std::tie(batchvalout, outputvec) = miopen::tien<2>(dyDesc[i].GetLengths());
        if(batchval != batchvalout)
        {
            MIOPEN_THROW(miopenStatusBadParm);
        }
        if(i == 0)
        {
            if(batchval <= 0)
            {
                MIOPEN_THROW(miopenStatusBadParm, "Input batch is ZERO!");
            }
        }
        else
        {
            if(batchval > in_n.back() || batchval < 0)
            {
                MIOPEN_THROW(miopenStatusBadParm,
                             "Incorrect input batch size at time " + std::to_string(i) +
                                 "! Batch size must not ascend!");
            }
        }
        in_n.push_back(batchval);
        batch_n += xDesc[i].GetLengths()[0];
    }

    int bi = dirMode != 0u ? 2 : 1;
    if(out_h != (bi * hy_h))
    {
        MIOPEN_THROW(miopenStatusBadParm, "Output size doesn't match hidden state size!");
    }

    int in_stride  = in_h;
    int hy_stride  = hy_h * bi * static_cast<int>(workspaceScale);
    int wei_stride = hy_h * bi * static_cast<int>(nHiddenTensorsPerLayer);
    int uni_stride = hy_h;
    int bi_stride  = hy_h * bi;

    if(inputMode == miopenRNNskip)
    {
        if(in_h != hy_h)
        {
            MIOPEN_THROW(miopenStatusBadParm,
                         "The input tensor size must equal to the hidden "
                         "state size of the network in SKIP_INPUT mode!");
        }
        in_h = 0;
    }

    size_t wei_shift_bias = (in_h + hy_h + (bi * hy_h + hy_h) * (nLayers - 1)) * wei_stride;

    float alpha0, alpha1, beta_t = 0;

    std::vector<int> sp_size(3, 1), sp_stride(3, 1), w_size(3, 1), w_stride(3, 1);
    miopen::TensorDescriptor sp_desc, w_desc;

    sp_stride[0] = batch_n * hy_stride;
    sp_stride[1] = hy_stride;

    const auto dw_tensor_size =
        GetParamsSize(xDesc[0].GetLengths()[1]) / GetTypeSize(dwDesc.GetType());

    w_desc = miopen::TensorDescriptor(
        dwDesc.GetType(), {1, 1, dw_tensor_size}, {dw_tensor_size, dw_tensor_size, 1});

    SetTensor(handle, w_desc, dw, &beta_t);
    // Update time
    profileRNNkernels(handle, 1, ctime);
    w_stride[0] = wei_stride;
    w_stride[1] = wei_stride;
    w_size[2]   = 1;

    int wei_len   = 0;
    int hid_off   = 0;
    int use_time  = 0;
    int pre_batch = 0;

    switch(rnnMode)
    {
    case miopenRNNRELU:
    case miopenRNNTANH:
        // printf("run rnn gpu bwd weights \n");
        wei_len = hy_h;
        hid_off = static_cast<int>(nLayers) * batch_n * hy_stride;
        break;
    case miopenLSTM:
        // printf("run lstm gpu bwd weights \n");
        wei_len = hy_h * 4;
        hid_off = bi * hy_h * 5;
        break;
    case miopenGRU:
        // printf("run gru gpu bwd weights \n");
        wei_len = hy_h * 3;
        hid_off = bi * hy_h * 3;
        break;
    }

    for(int li = 0; li < nLayers; li++)
    {
        int hid_shift = li * batch_n * hy_stride;
        int wei_shift = (in_h + hy_h) * wei_stride + (li - 1) * (bi * hy_h + hy_h) * wei_stride;

        // between layers
        if(li == 0)
        {
            if(inputMode == miopenRNNlinear)
            {
                miopen::GemmDescriptor gemm_desc = GemmDescriptor{false,
                                                                  true,
                                                                  false,
                                                                  wei_len * bi,
                                                                  in_h,
                                                                  batch_n,
                                                                  hy_stride,
                                                                  in_stride,
                                                                  in_stride,
                                                                  1, // batch count
                                                                  0, // Stride A
                                                                  0, // Stride B
                                                                  0, // Stride C
                                                                  1, // alpha
                                                                  1, // beta
                                                                  xDesc[0].GetType(),
                                                                  false};

                miopenStatus_t gemm_status =
                    CallGemm(handle, gemm_desc, workSpace, 0, x, 0, dw, 0, GemmBackend_t::rocblas);

                if(gemm_status != miopenStatusSuccess)
                {
                    if(gemm_status == miopenStatusNotImplemented)
                    {
                        MIOPEN_LOG_E("GEMM not implemented");
                    }
                    else
                    {
                        MIOPEN_LOG_E("GEMM failed");
                    }
                }
                // Update time
                profileRNNkernels(handle, 1, ctime);
            }
        }
        else
        {
            bool use_dropout    = !float_equal(miopen::deref(dropoutDesc).dropout, 0);
            auto prelayer_shift = static_cast<int>(
                use_dropout ? (algoMode == miopenRNNdefault && rnnMode == miopenLSTM
                                   ? nLayers * batch_n * hy_stride + nLayers * batch_n * hy_h * bi
                                   : 2 * nLayers * batch_n * hy_stride) +
                                  (static_cast<size_t>(li) - 1) * batch_n * hy_h * bi
                            : (li - 1) * batch_n * hy_stride + hid_off);

            miopen::GemmDescriptor gemm_desc = GemmDescriptor{false,
                                                              true,
                                                              false,
                                                              wei_len * bi,
                                                              hy_h * bi,
                                                              batch_n,
                                                              hy_stride,
                                                              use_dropout ? hy_h * bi : hy_stride,
                                                              bi_stride,
                                                              1, // batch count
                                                              0, // Stride A
                                                              0, // Stride B
                                                              0, // Stride C
                                                              1, // alpha
                                                              1, // beta
                                                              xDesc[0].GetType(),
                                                              false};

            miopenStatus_t gemm_status = CallGemm(handle,
                                                  gemm_desc,
                                                  workSpace,
                                                  hid_shift,
                                                  reserveSpace,
                                                  prelayer_shift,
                                                  dw,
                                                  wei_shift,
                                                  GemmBackend_t::rocblas);

            if(gemm_status != miopenStatusSuccess)
            {
                if(gemm_status == miopenStatusNotImplemented)
                {
                    MIOPEN_LOG_E("GEMM not implemented");
                }
                else
                {
                    MIOPEN_LOG_E("GEMM failed");
                }
            }
            // Update time
            profileRNNkernels(handle, 1, ctime);
        }

        if(biasMode != 0u)
        {
            wei_shift = static_cast<int>(wei_shift_bias) + li * 2 * wei_stride;

            sp_size[1] = batch_n;
            sp_size[2] = wei_stride;
            w_size[1]  = 1;
            w_size[2]  = wei_stride;
            w_desc     = miopen::TensorDescriptor(dwDesc.GetType(), w_size, w_stride);
            sp_desc    = miopen::TensorDescriptor(dwDesc.GetType(), sp_size, sp_stride);

            alpha0 = 0;
            alpha1 = 1;
            beta_t = 1;

            OpTensor(handle,
                     miopenTensorOpAdd,
                     &alpha0,
                     w_desc,
                     dw,
                     &alpha1,
                     sp_desc,
                     workSpace,
                     &beta_t,
                     w_desc,
                     dw,
                     wei_shift,
                     hid_shift,
                     wei_shift,
                     true);

            // Update time
            profileRNNkernels(handle, 1, ctime);
        }

        // between time
        // Calculate feedback for c gate in GRU
        if(rnnMode == miopenGRU)
        {
            sp_size[1] = batch_n;
            sp_size[2] = hy_h;
            sp_desc    = miopen::TensorDescriptor(dwDesc.GetType(), sp_size, sp_stride);

            for(int ri = 0; ri < bi; ri++)
            {
                CopyTensor(handle,
                           sp_desc,
                           reserveSpace,
                           sp_desc,
                           workSpace,
                           hid_shift + hid_off + ri * hy_h +
                               static_cast<int>(nLayers) * batch_n * hy_stride,
                           hid_shift + 2 * hy_h + ri * wei_len);
                // Update time
                profileRNNkernels(handle, 1, ctime);
            }
        }

        if(biasMode != 0u)
        {
            wei_shift = static_cast<int>(wei_shift_bias) + li * 2 * wei_stride + wei_stride;

            alpha0 = 1;
            alpha1 = 1;
            beta_t = 0;

            if(hx != nullptr)
            {
                if(rnnMode == miopenGRU)
                {
                    sp_size[1] = batch_n;
                    sp_size[2] = wei_stride;
                    w_size[1]  = 1;
                    w_size[2]  = wei_stride;
                    w_desc     = miopen::TensorDescriptor(dwDesc.GetType(), w_size, w_stride);
                    sp_desc    = miopen::TensorDescriptor(dwDesc.GetType(), sp_size, sp_stride);

                    OpTensor(handle,
                             miopenTensorOpAdd,
                             &alpha0,
                             w_desc,
                             dw,
                             &alpha1,
                             sp_desc,
                             workSpace,
                             &beta_t,
                             w_desc,
                             dw,
                             wei_shift,
                             hid_shift,
                             wei_shift,
                             true);

                    // Update time
                    profileRNNkernels(handle, 1, ctime);
                }
                else
                {
                    CopyTensor(handle, w_desc, dw, w_desc, dw, wei_shift - wei_stride, wei_shift);
                    // Update time
                    profileRNNkernels(handle, 1, ctime);
                }
            }
            else
            {
                sp_size[1] = 1;
                sp_size[2] = wei_len;
                w_size[1]  = 1;
                w_size[2]  = wei_len;
                w_desc     = miopen::TensorDescriptor(dwDesc.GetType(), w_size, w_stride);
                sp_desc    = miopen::TensorDescriptor(dwDesc.GetType(), sp_size, sp_stride);

                for(int bs = 0; bs < batch_n; bs++)
                {
                    if(!(hx == nullptr && bs < in_n.at(0)))
                    {
                        OpTensor(handle,
                                 miopenTensorOpAdd,
                                 &alpha0,
                                 sp_desc,
                                 workSpace,
                                 &alpha1,
                                 w_desc,
                                 dw,
                                 &beta_t,
                                 w_desc,
                                 dw,
                                 hid_shift + bs * hy_stride,
                                 wei_shift,
                                 wei_shift);

                        // Update time
                        profileRNNkernels(handle, 1, ctime);
                    }
                }

                if(dirMode != 0u)
                {
                    sp_size[1] = 1;
                    sp_size[2] = wei_len;
                    w_size[1]  = 1;
                    w_size[2]  = wei_len;
                    w_desc     = miopen::TensorDescriptor(dwDesc.GetType(), w_size, w_stride);
                    sp_desc    = miopen::TensorDescriptor(dwDesc.GetType(), sp_size, sp_stride);

                    int cur_batch = 0;
                    for(int ti = 0; ti < seqLen - 1; ti++)
                    {
                        for(int bs = 0; bs < in_n.at(ti + 1); bs++)
                        {
                            OpTensor(handle,
                                     miopenTensorOpAdd,
                                     &alpha0,
                                     sp_desc,
                                     workSpace,
                                     &alpha1,
                                     w_desc,
                                     dw,
                                     &beta_t,
                                     w_desc,
                                     dw,
                                     hid_shift + (cur_batch + bs) * hy_stride + wei_len,
                                     wei_shift + wei_len,
                                     wei_shift + wei_len);

                            // Update time
                            profileRNNkernels(handle, 1, ctime);
                        }
                        cur_batch += in_n.at(ti);
                    }
                }
            }
        }

        int pretime_shift, hx_shift, cur_time;
        bool comb_check = true;
        if(seqLen > 2)
        {
            if(in_n.at(0) != in_n.at(seqLen - 2))
            {
                comb_check = false;
            }
        }

        if(comb_check)
        {
            hx_shift  = li * hy_n * bi_stride;
            wei_shift = in_h * wei_stride + li * (bi * hy_h + hy_h) * wei_stride;

            for(int ri = 0; ri < bi; ri++)
            {
                hid_shift =
                    ri == 0 ? li * batch_n * hy_stride
                            : (li * batch_n * hy_stride + in_n.at(0) * (seqLen - 1) * hy_stride);
                cur_time = ri == 0 ? 0 : seqLen - 1;

                if(in_n.at(cur_time) > 0 && hx != nullptr)
                {
                    miopen::GemmDescriptor gemm_desc = GemmDescriptor{false,
                                                                      true,
                                                                      false,
                                                                      wei_len,
                                                                      hy_h,
                                                                      in_n.at(cur_time),
                                                                      hy_stride,
                                                                      uni_stride,
                                                                      uni_stride,
                                                                      1, // batch count
                                                                      0, // Stride A
                                                                      0, // Stride B
                                                                      0, // Stride C
                                                                      1, // alpha
                                                                      1, // beta
                                                                      xDesc[0].GetType(),
                                                                      false};

                    miopenStatus_t gemm_status = CallGemm(handle,
                                                          gemm_desc,
                                                          workSpace,
                                                          hid_shift + ri * wei_len,
                                                          hx,
                                                          hx_shift + ri * hy_n * hy_h,
                                                          dw,
                                                          wei_shift + ri * wei_len * uni_stride,
                                                          GemmBackend_t::rocblas);

                    if(gemm_status != miopenStatusSuccess)
                    {
                        if(gemm_status == miopenStatusNotImplemented)
                        {
                            MIOPEN_LOG_E("GEMM not implemented");
                        }
                        else
                        {
                            MIOPEN_LOG_E("GEMM failed");
                        }
                    }

                    // Update time
                    if(li == nLayers - 1 && ri == bi - 1 && seqLen == 1)
                        profileRNNkernels(handle, 2, ctime);
                    else
                        profileRNNkernels(handle, 1, ctime);
                }

                if(seqLen > 1)
                {
                    if(ri == 1 && hx != nullptr && in_n.at(0) > in_n.at(seqLen - 1))
                    {
                        miopen::GemmDescriptor gemm_desc =
                            GemmDescriptor{false,
                                           true,
                                           false,
                                           wei_len,
                                           hy_h,
                                           (in_n.at(0) - in_n.at(seqLen - 1)),
                                           hy_stride,
                                           uni_stride,
                                           uni_stride,
                                           1, // batch count
                                           0, // Stride A
                                           0, // Stride B
                                           0, // Stride C
                                           1, // alpha
                                           1, // beta
                                           xDesc[0].GetType(),
                                           false};

                        miopenStatus_t gemm_status =
                            CallGemm(handle,
                                     gemm_desc,
                                     workSpace,
                                     hid_shift + ri * wei_len -
                                         (in_n.at(0) - in_n.at(seqLen - 1)) * hy_stride,
                                     hx,
                                     hx_shift + ri * hy_n * hy_h + in_n.at(seqLen - 1) * hy_h,
                                     dw,
                                     wei_shift + ri * wei_len * uni_stride,
                                     GemmBackend_t::rocblas);

                        if(gemm_status != miopenStatusSuccess)
                        {
                            if(gemm_status == miopenStatusNotImplemented)
                            {
                                MIOPEN_LOG_E("GEMM not implemented");
                            }
                            else
                            {
                                MIOPEN_LOG_E("GEMM failed");
                            }
                        }
                        // Update time
                        profileRNNkernels(handle, 1, ctime);
                    }

                    hid_shift = ri == 0 ? (li * batch_n * hy_stride + in_n.at(0) * hy_stride)
                                        : (li * batch_n * hy_stride);
                    pretime_shift =
                        ri == 0 ? li * batch_n * hy_stride + hid_off
                                : li * batch_n * hy_stride + in_n.at(0) * hy_stride + hid_off;

                    miopen::GemmDescriptor gemm_desc =
                        GemmDescriptor{false,
                                       true,
                                       false,
                                       wei_len,
                                       hy_h,
                                       in_n.at(0) * (seqLen - 2) + in_n.at(seqLen - 1),
                                       hy_stride,
                                       hy_stride,
                                       uni_stride,
                                       1, // batch count
                                       0, // Stride A
                                       0, // Stride B
                                       0, // Stride C
                                       1, // alpha
                                       1, // beta
                                       xDesc[0].GetType(),
                                       false};

                    miopenStatus_t gemm_status = CallGemm(handle,
                                                          gemm_desc,
                                                          workSpace,
                                                          hid_shift + ri * wei_len,
                                                          reserveSpace,
                                                          pretime_shift + ri * hy_h,
                                                          dw,
                                                          wei_shift + ri * wei_len * uni_stride,
                                                          GemmBackend_t::rocblas);

                    if(gemm_status != miopenStatusSuccess)
                    {
                        if(gemm_status == miopenStatusNotImplemented)
                        {
                            MIOPEN_LOG_E("GEMM not implemented");
                        }
                        else
                        {
                            MIOPEN_LOG_E("GEMM failed");
                        }
                    }
                    // Update time
                    if(li == nLayers - 1 && ri == bi - 1)
                        profileRNNkernels(handle, 2, ctime);
                    else
                        profileRNNkernels(handle, 1, ctime);
                }
            }
        }
        else
        {
            int bacc   = 0;
            int baccbi = batch_n;
            for(int ti = 0; ti < seqLen; ti++)
            {
                baccbi -= in_n.at(seqLen - 1 - ti);

                hx_shift  = li * hy_n * bi_stride;
                wei_shift = in_h * wei_stride + li * (bi * hy_h + hy_h) * wei_stride;

                for(int ri = 0; ri < bi; ri++)
                {
                    hid_shift = ri == 0 ? (li * batch_n * hy_stride + bacc * hy_stride)
                                        : (li * batch_n * hy_stride + baccbi * hy_stride);
                    cur_time  = ri == 0 ? ti : seqLen - 1 - ti;
                    if(ti > 0)
                    {
                        pre_batch =
                            ri == 0 ? bacc - in_n.at(ti - 1) : baccbi + in_n.at(seqLen - 1 - ti);
                        use_time = ri == 0 ? ti : seqLen - ti;
                    }

                    if(in_n.at(cur_time) > 0)
                    {
                        if(ti == 0)
                        {
                            if(hx != nullptr)
                            {
                                miopen::GemmDescriptor gemm_desc =
                                    GemmDescriptor{false,
                                                   true,
                                                   false,
                                                   wei_len,
                                                   hy_h,
                                                   in_n.at(cur_time),
                                                   hy_stride,
                                                   uni_stride,
                                                   uni_stride,
                                                   1, // batch count
                                                   0, // Stride A
                                                   0, // Stride B
                                                   0, // Stride C
                                                   1, // alpha
                                                   1, // beta
                                                   xDesc[0].GetType(),
                                                   false};

                                miopenStatus_t gemm_status =
                                    CallGemm(handle,
                                             gemm_desc,
                                             workSpace,
                                             hid_shift + ri * wei_len,
                                             hx,
                                             hx_shift + ri * hy_n * hy_h,
                                             dw,
                                             wei_shift + ri * wei_len * uni_stride,
                                             GemmBackend_t::rocblas);

                                if(gemm_status != miopenStatusSuccess)
                                {
                                    if(gemm_status == miopenStatusNotImplemented)
                                    {
                                        MIOPEN_LOG_E("GEMM not implemented");
                                    }
                                    else
                                    {
                                        MIOPEN_LOG_E("GEMM failed");
                                    }
                                }
                                // Update time
                                if(li == nLayers - 1 && ti == seqLen - 1 && ri == bi - 1)
                                    profileRNNkernels(handle, 2, ctime);
                                else
                                    profileRNNkernels(handle, 1, ctime);
                            }
                        }
                        else
                        {
                            if(ri == 1 && hx != nullptr && in_n.at(cur_time) > in_n.at(use_time))
                            {
                                miopen::GemmDescriptor gemm_desc =
                                    GemmDescriptor{false,
                                                   true,
                                                   false,
                                                   wei_len,
                                                   hy_h,
                                                   (in_n.at(cur_time) - in_n.at(use_time)),
                                                   hy_stride,
                                                   uni_stride,
                                                   uni_stride,
                                                   1, // batch count
                                                   0, // Stride A
                                                   0, // Stride B
                                                   0, // Stride C
                                                   1, // alpha
                                                   1, // beta
                                                   xDesc[0].GetType(),
                                                   false};

                                miopenStatus_t gemm_status = CallGemm(
                                    handle,
                                    gemm_desc,
                                    workSpace,
                                    hid_shift + ri * wei_len + in_n.at(use_time) * hy_stride,
                                    hx,
                                    hx_shift + ri * hy_n * hy_h + in_n.at(use_time) * hy_h,
                                    dw,
                                    wei_shift + ri * wei_len * uni_stride,
                                    GemmBackend_t::rocblas);

                                if(gemm_status != miopenStatusSuccess)
                                {
                                    if(gemm_status == miopenStatusNotImplemented)
                                    {
                                        MIOPEN_LOG_E("GEMM not implemented");
                                    }
                                    else
                                    {
                                        MIOPEN_LOG_E("GEMM failed");
                                    }
                                }
                                // Update time
                                profileRNNkernels(handle, 1, ctime);
                            }

                            pretime_shift =
                                li * batch_n * hy_stride + pre_batch * hy_stride + hid_off;

                            if(in_n.at(use_time) > 0)
                            {
                                miopen::GemmDescriptor gemm_desc =
                                    GemmDescriptor{false,
                                                   true,
                                                   false,
                                                   wei_len,
                                                   hy_h,
                                                   in_n.at(use_time),
                                                   hy_stride,
                                                   hy_stride,
                                                   uni_stride,
                                                   1, // batch count
                                                   0, // Stride A
                                                   0, // Stride B
                                                   0, // Stride C
                                                   1, // alpha
                                                   1, // beta
                                                   xDesc[0].GetType(),
                                                   false};

                                miopenStatus_t gemm_status =
                                    CallGemm(handle,
                                             gemm_desc,
                                             workSpace,
                                             hid_shift + ri * wei_len,
                                             reserveSpace,
                                             pretime_shift + ri * hy_h,
                                             dw,
                                             wei_shift + ri * wei_len * uni_stride,
                                             GemmBackend_t::rocblas);

                                if(gemm_status != miopenStatusSuccess)
                                {
                                    if(gemm_status == miopenStatusNotImplemented)
                                    {
                                        MIOPEN_LOG_E("GEMM not implemented");
                                    }
                                    else
                                    {
                                        MIOPEN_LOG_E("GEMM failed");
                                    }
                                }
                                // Update time
                                if(li == nLayers - 1 && ti == seqLen - 1 && ri == bi - 1)
                                    profileRNNkernels(handle, 2, ctime);
                                else
                                    profileRNNkernels(handle, 1, ctime);
                            }
                        }
                    }
                }

                bacc += in_n.at(ti);
            }
        }
    }

#else
    (void)handle;
    (void)seqLen;
    (void)xDesc;
    (void)x;
    (void)hxDesc;
    (void)hx;
    (void)dyDesc;
    (void)dwDesc;
    (void)dw;
    (void)workSpace;
    (void)workSpaceSize;
    (void)reserveSpace;
    (void)reserveSpaceSize;
    MIOPEN_THROW("GEMM is not supported");
#endif
};

} // namespace miopen<|MERGE_RESOLUTION|>--- conflicted
+++ resolved
@@ -3208,14 +3208,9 @@
 #if MIOPEN_USE_GEMM && MIOPEN_BACKEND_HIP
 
     if(rnnMode == miopenLSTM && algoMode == miopenRNNdefault && !use_dropout && nLayers > 1 &&
-<<<<<<< HEAD
-       inputMode != miopenRNNskip && !(miopen::IsDisabled(MIOPEN_RNNFWD_exp{})) &&
-       xDesc[0].GetType() == miopenFloat && dirMode == miopenRNNunidirection && seqLen >= 32)
-=======
        dirMode == miopenRNNunidirection && inputMode != miopenRNNskip &&
        !(miopen::IsDisabled(ENV(MIOPEN_RNNFWD_exp))) && xDesc[0].GetType() == miopenFloat &&
        seqLen >= 32)
->>>>>>> dfaff6aa
     {
         RNNForwardTraining_MS(handle,
                               in_n,
@@ -3246,7 +3241,7 @@
     if((rnnMode == miopenGRU) && !use_dropout && 
        //nLayers > 0 && 
        //dirMode == miopenRNNunidirection &&
-       inputMode != miopenRNNskip && !(miopen::IsDisabled(MIOPEN_RNNFWD_exp{})))
+       inputMode != miopenRNNskip && !(miopen::IsDisabled(ENV(MIOPEN_RNNFWD_exp))))
     {
         RNNForwardTrainingGRU(
             handle, in_n, xDesc[0], x, hxDesc, hx, wDesc, w, yDesc[0], y, hy, reserveSpace);
@@ -4546,6 +4541,7 @@
     try
     {
 #endif
+
         if(paddingMode == miopenRNNIONotPadded)
         {
             RNNBackwardDataPackedTensors(handle,
