/*******************************************************************************
 *
 * MIT License
 *
 * Copyright (c) 2023 Advanced Micro Devices, Inc.
 *
 * Permission is hereby granted, free of charge, to any person obtaining a copy
 * of this software and associated documentation files (the "Software"), to deal
 * in the Software without restriction, including without limitation the rights
 * to use, copy, modify, merge, publish, distribute, sublicense, and/or sell
 * copies of the Software, and to permit persons to whom the Software is
 * furnished to do so, subject to the following conditions:
 *
 * The above copyright notice and this permission notice shall be included in all
 * copies or substantial portions of the Software.
 *
 * THE SOFTWARE IS PROVIDED "AS IS", WITHOUT WARRANTY OF ANY KIND, EXPRESS OR
 * IMPLIED, INCLUDING BUT NOT LIMITED TO THE WARRANTIES OF MERCHANTABILITY,
 * FITNESS FOR A PARTICULAR PURPOSE AND NONINFRINGEMENT. IN NO EVENT SHALL THE
 * AUTHORS OR COPYRIGHT HOLDERS BE LIABLE FOR ANY CLAIM, DAMAGES OR OTHER
 * LIABILITY, WHETHER IN AN ACTION OF CONTRACT, TORT OR OTHERWISE, ARISING FROM,
 * OUT OF OR IN CONNECTION WITH THE SOFTWARE OR THE USE OR OTHER DEALINGS IN THE
 * SOFTWARE.
 *
 *******************************************************************************/

#include <miopen/rnn.hpp>
#include <miopen/rnn_util.hpp>

#include <miopen/activ.hpp>
#include <miopen/env.hpp>
#include <miopen/gemm_v2.hpp>
#include <miopen/logger.hpp>

#include <vector>
#include <numeric>
#include <algorithm>

MIOPEN_DECLARE_ENV_VAR(MIOPEN_RNNFWD_exp)

namespace miopen {

void RNNDescriptor::RNNForwardTrainingGRU(Handle& handle,
                                          std::vector<int>& seq_array,
                                          const TensorDescriptor& xDesc,
                                          ConstData_t x,
                                          const TensorDescriptor& hxDesc,
                                          ConstData_t hx,
                                          const TensorDescriptor& wDesc,
                                          ConstData_t w,
                                          const TensorDescriptor& yDesc,
                                          Data_t y,
                                          Data_t hy,
                                          Data_t reserveSpace,
                                          size_t reserveSpaceSize) const
{
#if MIOPEN_USE_GEMM && MIOPEN_BACKEND_HIP
    int seq_len = seq_array.size();
    if(seq_len == 0)
        return;

    int max_batch = seq_array[0];
    int hidden_size;
    std::tie(std::ignore, max_batch, hidden_size) = miopen::tien<3>(hxDesc.GetLengths());

    int in_vec_size  = xDesc.GetLengths()[1];
    int out_vec_size = yDesc.GetLengths()[1];

    GruWeightOffsets WeiBuf(in_vec_size, hidden_size, nLayers, biasMode * 2);

    ActivationDescriptor sigDesc  = {miopenActivationLOGISTIC, 1, 0, 1};
    ActivationDescriptor tanhDesc = {miopenActivationTANH, 1, 1, 1};

    int total_batch_size = 0;
    // accumulated batches per time
    std::vector<int> bacc_per_time(seq_len + 1);
    std::vector<int> batches;

    for(int i = 0; i < seq_len; i++)
    {
        bacc_per_time[i] = total_batch_size;
        total_batch_size += seq_array[i];
        batches.push_back(seq_array[i]);
    }

    bacc_per_time[seq_len] = total_batch_size;

    GRUOffsets RBuff(in_vec_size, hidden_size, nLayers, total_batch_size);

    auto get_HxBuff_offset = [&](int layer_id) {
        return layer_id * (static_cast<size_t>(hidden_size) * max_batch);
    };

    auto call_gru_input_gemm = [*this,
                                &RBuff,
                                &WeiBuf,
                                &in_vec_size,
                                &handle,
                                &xDesc,
                                &wDesc,
                                reserveSpace,
                                x,
                                w](int layer_id, float beta_t = 1) {
        // n = Rx,Zx,Cx
        const int m = RBuff.batches_per_layer, n = WeiBuf.weight_stride,
                  k = layer_id > 0 ? RBuff.hidden_size : in_vec_size;

        const int lda = layer_id > 0 ? RBuff.gemm_write_stride() : in_vec_size, ldb = k,
                  ldc = RBuff.gemm_write_stride();

        const miopen::GemmDescriptor gemm_desc = GemmDescriptor{false,
                                                                false,
                                                                true,
                                                                m,
                                                                n,
                                                                k,
                                                                lda,
                                                                ldb,
                                                                ldc,
                                                                1,      // batch count
                                                                0,      // Stride A
                                                                0,      // Stride B
                                                                0,      // Stride C
                                                                1,      // alpha
                                                                beta_t, // beta
                                                                xDesc.GetType(),
                                                                false};

        const auto input_weight_offset = WeiBuf.input_offset(layer_id);
        const auto output_offset       = RBuff.layer_offset(layer_id);

        const auto input_offset =
            layer_id > 0 ? RBuff.gemm_write_offset(layer_id - 1, 0) + RBuff.hidden_offset() : 0;

        const auto input_ptr = layer_id > 0 ? reserveSpace : x;

        const miopenStatus_t gemm_status = CallGemm(handle,
                                                    gemm_desc,
                                                    input_ptr,
                                                    input_offset,
                                                    w,
                                                    input_weight_offset,
                                                    reserveSpace,
                                                    output_offset,
                                                    GemmBackend_t::miopengemm);
        if(gemm_status != miopenStatusSuccess)
            MIOPEN_THROW("GEMM execution failure");

        if(biasMode != 0u)
        {
            float alpha0 = 1;
            float alpha1 = 1;
            float beta_t = 0;

            const std::vector<size_t> tensor_size{1,
                                                  static_cast<size_t>(RBuff.batches_per_layer),
                                                  static_cast<size_t>(WeiBuf.weight_stride)};

            const std::vector<size_t> tensor_stride{static_cast<size_t>(RBuff.layer_stride()),
                                                    static_cast<size_t>(RBuff.gemm_write_stride()),
                                                    1};

            auto tensor_desc =
                miopen::TensorDescriptor(wDesc.GetType(), tensor_size, tensor_stride);

            const std::vector<size_t> weight_size{1, 1, static_cast<size_t>(WeiBuf.weight_stride)};

            const std::vector<size_t> weight_stride{static_cast<size_t>(WeiBuf.weight_stride),
                                                    static_cast<size_t>(WeiBuf.weight_stride),
                                                    1};

            auto wei_desc = miopen::TensorDescriptor(wDesc.GetType(), weight_size, weight_stride);

            OpTensor(handle,
                     miopenTensorOpAdd,
                     &alpha0,
                     tensor_desc,
                     reserveSpace,
                     &alpha1,
                     wei_desc,
                     w,
                     &beta_t,
                     tensor_desc,
                     reserveSpace,
                     output_offset,
                     WeiBuf.bias_off(layer_id),
                     output_offset);
        }

        const std::vector<size_t> tensor_size{1,
                                              static_cast<size_t>(RBuff.batches_per_layer),
                                              static_cast<size_t>(RBuff.hidden_size)};

        const std::vector<size_t> tensor_stride{static_cast<size_t>(RBuff.layer_stride()),
                                                static_cast<size_t>(RBuff.gemm_write_stride()),
                                                1};

        auto desc = miopen::TensorDescriptor(wDesc.GetType(), tensor_size, tensor_stride);

        float alpha0 = 0;
        float alpha1 = 0;
        beta_t       = 0;

        CopyTensor(handle,
                   desc,
                   reserveSpace,
                   desc,
                   reserveSpace,
                   RBuff.layer_offset(layer_id) + RBuff.c_offset(),
                   RBuff.layer_offset(layer_id) + RBuff.hidden_offset());

        OpTensor(handle,
                 miopenTensorOpAdd,
                 &alpha0,
                 desc,
                 reserveSpace,
                 &alpha1,
                 desc,
                 reserveSpace,
                 &beta_t,
                 desc,
                 reserveSpace,
                 RBuff.layer_offset(layer_id) + RBuff.c_offset(),
                 RBuff.layer_offset(layer_id) + RBuff.c_offset(),
                 RBuff.layer_offset(layer_id) + RBuff.c_offset());
    };

    auto call_gru_bias_add = [&RBuff, &WeiBuf, &handle, &wDesc, reserveSpace, w](int layer_id,
                                                                                 float beta_t = 0) {
        float alpha0 = 1;
        float alpha1 = 1;

        const auto bias_desc = miopen::TensorDescriptor(
            wDesc.GetType(),
            std::vector<size_t>{1, 1, WeiBuf.bias_stride()},
            std::vector<size_t>{WeiBuf.bias_stride(), WeiBuf.bias_stride(), 1});

        const auto hidden_interim_desc = miopen::TensorDescriptor(
            wDesc.GetType(),
            std::vector<size_t>{
                1, static_cast<size_t>(RBuff.batches_per_layer), WeiBuf.bias_stride()},
            std::vector<size_t>{
                static_cast<size_t>(RBuff.layer_stride()), RBuff.gemm_write_stride(), 1});

        const auto RB_layer_out_off = RBuff.layer_offset(layer_id);

        OpTensor(handle,
                 miopenTensorOpAdd,
                 &alpha0,
                 hidden_interim_desc,
                 reserveSpace,
                 &alpha1,
                 bias_desc,
                 w,
                 &beta_t,
                 hidden_interim_desc,
                 reserveSpace,
                 RB_layer_out_off,
                 WeiBuf.bias_off(layer_id) + WeiBuf.weight_stride,
                 RB_layer_out_off);
    };

    auto call_gru_hidden_gemm = [*this,
                                 &RBuff,
                                 &WeiBuf,
                                 &get_HxBuff_offset,
                                 &bacc_per_time,
                                 &batches,
                                 &handle,
                                 &xDesc,
                                 reserveSpace,
                                 hx,
                                 w,
                                 hidden_size](int layer, int cur_time) {
        if(cur_time == 0 && hx == nullptr)
            return;

        const int m = batches.at(cur_time), n = WeiBuf.weight_stride, k = hidden_size;

        const int lda = (cur_time == 0) ? hidden_size : RBuff.gemm_write_stride();

        const int ldb = hidden_size, ldc = RBuff.gemm_write_stride();

        const miopen::GemmDescriptor gemm_desc_hx = GemmDescriptor{false,
                                                                   false,
                                                                   true,
                                                                   m,
                                                                   n,
                                                                   k,
                                                                   lda,
                                                                   ldb,
                                                                   ldc,
                                                                   1, // batch count
                                                                   0, // Stride A
                                                                   0, // Stride B
                                                                   0, // Stride C
                                                                   1, // alpha
                                                                   1, // beta
                                                                   xDesc.GetType(),
                                                                   false};

        const auto hidden_offset =
            (cur_time == 0) ? get_HxBuff_offset(layer)
                            : RBuff.gemm_write_offset(layer, bacc_per_time[cur_time - 1]) +
                                  RBuff.hidden_offset();

        const auto ht_ptr = cur_time > 0 ? reserveSpace : hx;

        const auto result_offset = RBuff.gemm_write_offset(layer, bacc_per_time[cur_time]);

        const miopenStatus_t gemm_status = CallGemm(handle,
                                                    gemm_desc_hx,
                                                    ht_ptr,
                                                    hidden_offset,
                                                    w,
                                                    WeiBuf.hidden_offset(layer),
                                                    reserveSpace,
                                                    result_offset,
                                                    GemmBackend_t::miopengemm);
        if(gemm_status != miopenStatusSuccess)
            MIOPEN_THROW("GEMM execution failure");
    };

    auto call_gru_activate_rz = [*this,
                                 &RBuff,
                                 &bacc_per_time,
                                 &batches,
                                 &handle,
                                 &wDesc,
                                 reserveSpace,
                                 &sigDesc,
                                 hidden_size](int layer_id, int time_id) {
        float alpha = 1, beta = 0;

        const std::vector<size_t> tensor_size{
            1, static_cast<size_t>(batches.at(time_id)), static_cast<size_t>(hidden_size) * 2};

        const std::vector<size_t> tensor_stride{static_cast<size_t>(RBuff.layer_stride()),
                                                static_cast<size_t>(RBuff.gemm_write_stride()),
                                                1};

        auto src_desc = miopen::TensorDescriptor(wDesc.GetType(), tensor_size, tensor_stride);
        auto dst_desc = miopen::TensorDescriptor(wDesc.GetType(), tensor_size, tensor_stride);

        auto r_offset     = RBuff.gemm_write_offset(layer_id, bacc_per_time[time_id]);
        auto r_act_offset = r_offset + RBuff.activated_offset();

        sigDesc.Forward(handle,
                        &alpha,
                        // input tensor descriptor
                        src_desc,
                        // input pointer
                        reserveSpace,
                        &beta,
                        // output tensor descriptor
                        dst_desc,
                        // output pointer
                        reserveSpace,
                        // input tensor offset
                        r_offset,
                        // output tensor offset
                        r_act_offset);
    };

    auto call_gru_compute_c =
        [*this, &RBuff, &bacc_per_time, &batches, &handle, &wDesc, reserveSpace, hidden_size](
            int layer_id, int time_id) {
            auto с_offset =
                RBuff.gemm_write_offset(layer_id, bacc_per_time[time_id]) + RBuff.c_offset();
            auto hidden_offset =
                RBuff.gemm_write_offset(layer_id, bacc_per_time[time_id]) + RBuff.hidden_offset();
            auto hidden_act_offset = hidden_offset + RBuff.activated_offset();
            auto r_act_offset      = RBuff.gemm_write_offset(layer_id, bacc_per_time[time_id]) +
                                RBuff.r_offset() + RBuff.activated_offset();

            const std::vector<size_t> tensor_size{
                1, static_cast<size_t>(batches.at(time_id)), static_cast<size_t>(hidden_size)};

            const std::vector<size_t> tensor_stride{static_cast<size_t>(RBuff.layer_stride()),
                                                    static_cast<size_t>(RBuff.gemm_write_stride()),
                                                    1};

            auto src_desc = miopen::TensorDescriptor(wDesc.GetType(), tensor_size, tensor_stride);
            auto desc     = miopen::TensorDescriptor(wDesc.GetType(), tensor_size, tensor_stride);

            CopyTensor(handle, desc, reserveSpace, desc, reserveSpace, с_offset, hidden_act_offset);

            float alpha0 = 1;
            float alpha1 = 1;
            float beta   = 0;

            OpTensor(handle,
                     miopenTensorOpMul,
                     &alpha0,
                     desc,
                     reserveSpace,
                     &alpha1,
                     desc,
                     reserveSpace,
                     &beta,
                     desc,
                     reserveSpace,
                     r_act_offset,
                     с_offset,
                     с_offset);

            OpTensor(handle,
                     miopenTensorOpAdd,
                     &alpha0,
                     desc,
                     reserveSpace,
                     &alpha1,
                     desc,
                     reserveSpace,
                     &beta,
                     desc,
                     reserveSpace,
                     с_offset,
                     hidden_offset,
                     с_offset);
        };

    auto call_gru_activate_c_gate = [*this,
                                     &RBuff,
                                     &bacc_per_time,
                                     &batches,
                                     &handle,
                                     &wDesc,
                                     reserveSpace,
                                     &tanhDesc,
                                     hidden_size](int layer_id, int time_id) {
        float alpha = 1, beta = 0;

        const std::vector<size_t> tensor_size{
            1, static_cast<size_t>(batches.at(time_id)), static_cast<size_t>(hidden_size)};

        const std::vector<size_t> tensor_stride{static_cast<size_t>(RBuff.layer_stride()),
                                                static_cast<size_t>(RBuff.gemm_write_stride()),
                                                1};

        auto src_desc = miopen::TensorDescriptor(wDesc.GetType(), tensor_size, tensor_stride);
        auto dst_desc = miopen::TensorDescriptor(wDesc.GetType(), tensor_size, tensor_stride);

        auto c_offset =
            RBuff.gemm_write_offset(layer_id, bacc_per_time[time_id]) + RBuff.c_offset();
        auto c_act_offset = c_offset + RBuff.activated_offset();

        auto z_offset =
            RBuff.gemm_write_offset(layer_id, bacc_per_time[time_id]) + RBuff.z_offset();
        auto z_act_offset = z_offset + RBuff.activated_offset();

        tanhDesc.Forward(handle,
                         &alpha,
                         // input tensor descriptor
                         src_desc,
                         // input pointer
                         reserveSpace,
                         &beta,
                         // output tensor descriptor
                         dst_desc,
                         // output pointer
                         reserveSpace,
                         // input tensor offset
                         c_offset,
                         // output tensor offset
                         c_act_offset);
    };

    auto call_gru_compute_hidden = [*this,
                                    &RBuff,
                                    &bacc_per_time,
                                    &batches,
                                    &handle,
                                    &wDesc,
                                    reserveSpace,
                                    &sigDesc,
                                    hidden_size,
                                    hx](int layer_id, int time_id) {
        const std::vector<size_t> tensor_size{
            1, static_cast<size_t>(batches.at(time_id)), static_cast<size_t>(hidden_size)};

        const std::vector<size_t> tensor_stride{static_cast<size_t>(RBuff.layer_stride()),
                                                static_cast<size_t>(RBuff.gemm_write_stride()),
                                                1};

        auto src_desc = miopen::TensorDescriptor(wDesc.GetType(), tensor_size, tensor_stride);

        auto hidden_offset =
            RBuff.gemm_write_offset(layer_id, bacc_per_time[time_id]) + RBuff.hidden_offset();
        auto zact_offset = RBuff.gemm_write_offset(layer_id, bacc_per_time[time_id]) +
                           RBuff.z_offset() + RBuff.activated_offset();
        auto cact_offset = RBuff.gemm_write_offset(layer_id, bacc_per_time[time_id]) +
                           RBuff.c_offset() + RBuff.activated_offset();

        const std::vector<size_t> hidden_tensor_size{
            1, static_cast<size_t>(batches.at(time_id)), static_cast<size_t>(hidden_size)};
        const std::vector<size_t> hidden_tensor_stride{
            static_cast<size_t>(RBuff.layer_stride()),
            static_cast<size_t>(RBuff.gemm_write_stride()),
            1};
        auto hidden_tensor_desc =
            miopen::TensorDescriptor(wDesc.GetType(), hidden_tensor_size, hidden_tensor_stride);
        float alpha0 = -1, alpha1 = 1, beta = 0;

        OpTensor(handle,
                 miopenTensorOpMul,
                 &alpha0,
                 hidden_tensor_desc,
                 reserveSpace,
                 &alpha1,
                 hidden_tensor_desc,
                 reserveSpace,
                 &beta,
                 hidden_tensor_desc,
                 reserveSpace,
                 zact_offset,
                 cact_offset,
                 hidden_offset);

        alpha0 = 1;
        alpha1 = 1;
        beta   = 0;

        OpTensor(handle,
                 miopenTensorOpAdd,
                 &alpha0,
                 hidden_tensor_desc,
                 reserveSpace,
                 &alpha1,
                 hidden_tensor_desc,
                 reserveSpace,
                 &beta,
                 hidden_tensor_desc,
                 reserveSpace,
                 cact_offset,
                 hidden_offset,
                 hidden_offset);

        if(time_id == 0)
        {
            const std::vector<size_t> hx_tensor_size{
                1, static_cast<size_t>(batches.at(time_id)), static_cast<size_t>(hidden_size)};
            const std::vector<size_t> hx_tensor_stride{
                static_cast<size_t>(batches.at(time_id) * hidden_size),
                static_cast<size_t>(hidden_size),
                1};

            auto hx_tensor_desc =
                miopen::TensorDescriptor(wDesc.GetType(), hx_tensor_size, hx_tensor_stride);
            auto hx_offset = batches.at(time_id) * hidden_size * layer_id;

            alpha0 = 1;
            alpha1 = 1;
            beta   = 1;

            OpTensor(handle,
                     miopenTensorOpMul,
                     &alpha0,
                     hidden_tensor_desc,
                     reserveSpace,
                     &alpha1,
                     hx_tensor_desc,
                     hx,
                     &beta,
                     hidden_tensor_desc,
                     reserveSpace,
                     zact_offset,
                     hx_offset,
                     hidden_offset);
        }
        else
        {
            auto hidden_prev_offset =
                RBuff.gemm_write_offset(layer_id, bacc_per_time[time_id - 1]) +
                RBuff.hidden_offset();
            alpha0 = 1;
            alpha1 = 1;
            beta   = 1;

            OpTensor(handle,
                     miopenTensorOpMul,
                     &alpha0,
                     hidden_tensor_desc,
                     reserveSpace,
                     &alpha1,
                     hidden_tensor_desc,
                     reserveSpace,
                     &beta,
                     hidden_tensor_desc,
                     reserveSpace,
                     zact_offset,
                     hidden_prev_offset,
                     hidden_offset);
        }
    };

    auto call_gru_update_output = [&RBuff,
                                   &get_HxBuff_offset,
                                   &bacc_per_time,
                                   &batches,
                                   &handle,
                                   &wDesc,
                                   reserveSpace,
                                   hy,
                                   max_batch,
                                   hidden_size,
                                   seq_len](int layer_id) {
        if(hy == nullptr)
            return;

        auto hcy_layer_offset = get_HxBuff_offset(layer_id);

        const std::vector<size_t> hcy_src_stride{static_cast<size_t>(RBuff.layer_stride()),
                                                 static_cast<size_t>(RBuff.gemm_write_stride()),
                                                 1};
        const std::vector<size_t> hcy_dst_stride{
            static_cast<size_t>(hidden_size * max_batch), static_cast<size_t>(hidden_size), 1};

        for(int time_i = seq_len - 1; time_i >= 0; time_i--)
        {
            auto copy_batch = (time_i == seq_len - 1) ? batches.at(time_i)
                                                      : batches.at(time_i) - batches.at(time_i + 1);
            if(copy_batch > 0)
            {
                auto batch_id_relative = batches.at(time_i) - copy_batch;
                auto batch_id_abs      = bacc_per_time[time_i] + batch_id_relative;

                auto hcy_batch_offset = batch_id_relative * hidden_size;

                auto src_batch_offset =
                    RBuff.gemm_write_offset(layer_id, batch_id_abs) + RBuff.hidden_offset();

                const std::vector<size_t> hcy_copy_size{
                    1, static_cast<size_t>(copy_batch), static_cast<size_t>(hidden_size)};

                auto src_desc =
                    miopen::TensorDescriptor(wDesc.GetType(), hcy_copy_size, hcy_src_stride);
                auto dst_desc =
                    miopen::TensorDescriptor(wDesc.GetType(), hcy_copy_size, hcy_dst_stride);

                CopyTensor(handle,
                           src_desc,
                           reserveSpace,
                           dst_desc,
                           hy,
                           src_batch_offset,
                           hcy_layer_offset + hcy_batch_offset);
            }
        }
    };

    auto call_gru_hidden_state_update = [&RBuff,
                                         &bacc_per_time,
                                         &batches,
                                         &handle,
                                         &wDesc,
                                         reserveSpace,
                                         &sigDesc,
                                         hidden_size,
                                         call_gru_activate_rz,
                                         call_gru_compute_c,
                                         call_gru_activate_c_gate,
                                         call_gru_compute_hidden](int layer_id, int time_id) {
        call_gru_activate_rz(layer_id, time_id);
        call_gru_compute_c(layer_id, time_id);
        call_gru_activate_c_gate(layer_id, time_id);
        call_gru_compute_hidden(layer_id, time_id);
    };

    for(int layer_id = 0; layer_id < nLayers; layer_id++)
    {
        call_gru_input_gemm(layer_id);
        if(biasMode != 0u)
        {
            call_gru_bias_add(layer_id);
        }
        for(int time = 0; time < seq_len; time++)
        {
            call_gru_hidden_gemm(layer_id, time);
            call_gru_hidden_state_update(layer_id, time);
        }
        call_gru_update_output(layer_id);
    }

    // output tensor copy
    {
        const std::vector<size_t> y_copy_size{
            1, static_cast<size_t>(total_batch_size), static_cast<size_t>(out_vec_size)};

        const std::vector<size_t> y_src_stride{
            RBuff.layer_stride(), static_cast<size_t>(RBuff.gemm_write_stride()), 1};

        const std::vector<size_t> y_dst_stride{static_cast<size_t>(out_vec_size * total_batch_size),
                                               static_cast<size_t>(out_vec_size),
                                               1};

        auto src_desc   = miopen::TensorDescriptor(wDesc.GetType(), y_copy_size, y_src_stride);
        auto y_dst_desc = miopen::TensorDescriptor(wDesc.GetType(), y_copy_size, y_dst_stride);

        int src_offset = RBuff.layer_offset(nLayers - 1) + RBuff.hidden_offset();

        CopyTensor(handle, src_desc, reserveSpace, y_dst_desc, y, src_offset, 0);
    }

#else
    (void)handle;
    (void)seq_array;
    (void)xDesc;
    (void)x;
    (void)hxDesc;
    (void)hx;
    (void)cx;
    (void)wDesc;
    (void)w;
    (void)yDesc;
    (void)y;
    (void)hy;
    (void)cy;
    (void)reserveSpace;
    (void)reserveSpaceSize;

    MIOPEN_THROW("GEMM is not supported");
#endif
}

void RNNDescriptor::RNNForwardTrainingTanhRelu(Handle& handle,
                                               std::vector<int>& seq_array,
                                               const TensorDescriptor& xDesc,
                                               ConstData_t x,
                                               const TensorDescriptor& hxDesc,
                                               ConstData_t hx,
                                               const TensorDescriptor& wDesc,
                                               ConstData_t w,
                                               const TensorDescriptor& yDesc,
                                               Data_t y,
                                               Data_t hy,
                                               Data_t reserveSpace,
                                               size_t reserveSpaceSize) const
{
#if MIOPEN_USE_GEMM && MIOPEN_BACKEND_HIP
    int seq_len = seq_array.size();
    if(seq_len == 0)
        return;

    std::vector<int> batches;
    int in_vec_size  = xDesc.GetLengths()[1];
    int out_vec_size = yDesc.GetLengths()[1];

    int max_batch = seq_array[0];
    int hidden_size;
    std::tie(std::ignore, max_batch, hidden_size) = miopen::tien<3>(hxDesc.GetLengths());

    int total_batch_size = 0;
    // accumulated batches per time
    std::vector<int> bacc_per_time(seq_len + 1);

    for(int i = 0; i < seq_len; i++)
    {
        bacc_per_time[i] = total_batch_size;
        total_batch_size += seq_array[i];
        batches.push_back(seq_array[i]);
    }

    bacc_per_time[seq_len] = total_batch_size;

    auto get_HxBuff_offset = [&](int layer_id) {
        return layer_id * (static_cast<size_t>(hidden_size) * max_batch);
    };

    int bi         = dirMode != 0u ? 2 : 1;
    int wei_stride = hidden_size * bi * static_cast<int>(nHiddenTensorsPerLayer);
    ReluWeightOffsets WeiBuf(in_vec_size, hidden_size, nLayers, biasMode * 2, bi, wei_stride);
    ReluReserveBufferOffsets RBuff(in_vec_size, hidden_size, nLayers, total_batch_size, max_batch);

    ActivationDescriptor activDesc;

    if(rnnMode == miopenRNNRELU)
    {
        activDesc = {miopenActivationRELU, 1, 0, 1};
    }
    else if(rnnMode == miopenRNNTANH)
    {
        activDesc = {miopenActivationTANH, 1, 1, 1};
    }

    auto call_relu_tan_input_gemm =
        [&RBuff, &WeiBuf, &in_vec_size, &handle, &xDesc, reserveSpace, x, w, hidden_size](
            int layer, float beta_t = 1) {
            const int m = RBuff.batches_per_layer, n = RBuff.gemm_write_size(),
                      k = layer > 0 ? RBuff.hidden_size : RBuff.in_vec_size;

            const int lda = layer > 0 ? RBuff.gemm_write_stride() : RBuff.in_vec_size, ldb = k,
                      ldc = RBuff.gemm_write_stride();

            const miopen::GemmDescriptor gemm_desc = GemmDescriptor{false,
                                                                    false,
                                                                    true,
                                                                    m,
                                                                    n,
                                                                    k,
                                                                    lda,
                                                                    ldb,
                                                                    ldc,
                                                                    1,      // batch count
                                                                    0,      // Stride A
                                                                    0,      // Stride B
                                                                    0,      // Stride C
                                                                    1,      // alpha
                                                                    beta_t, // beta
                                                                    xDesc.GetType(),
                                                                    false};

            const auto input_weight_offset = WeiBuf.input_weight_offset(layer);
            const auto output_offset       = RBuff.layer_offset(layer);

            const auto input_offset = layer > 0 ? RBuff.hidden_offset(layer - 1) : 0;

            const auto input_ptr = layer > 0 ? reserveSpace : x;

            const miopenStatus_t gemm_status = CallGemm(handle,
                                                        gemm_desc,
                                                        input_ptr,
                                                        input_offset,
                                                        w,
                                                        input_weight_offset,
                                                        reserveSpace,
                                                        output_offset,
                                                        GemmBackend_t::miopengemm);
            if(gemm_status != miopenStatusSuccess)
                MIOPEN_THROW("GEMM execution failure");
        };

    auto call_relu_tan_bias_add =
        [&RBuff, &WeiBuf, &handle, &wDesc, reserveSpace, w](int layer, float beta_t = 0) {
            float alpha0 = 1;
            float alpha1 = 1;

            const auto bias_desc = miopen::TensorDescriptor(
                wDesc.GetType(),
                std::vector<size_t>{1, 1, WeiBuf.bias_stride()},
                std::vector<size_t>{WeiBuf.bias_stride(), WeiBuf.bias_stride(), 1});

            const auto hidden_interim_desc = miopen::TensorDescriptor(
                wDesc.GetType(),
                std::vector<size_t>{
                    1, static_cast<size_t>(RBuff.batches_per_layer), WeiBuf.bias_stride()},
                std::vector<size_t>{RBuff.layer_stride(), RBuff.gemm_write_stride(), 1});

            const auto RB_layer_out_off = RBuff.layer_offset(layer);

            OpTensor(handle,
                     miopenTensorOpAdd,
                     &alpha0,
                     hidden_interim_desc,
                     reserveSpace, // A
                     &alpha1,
                     bias_desc,
                     w, // B
                     &beta_t,
                     hidden_interim_desc,
                     reserveSpace,           // C
                     RB_layer_out_off,       // A offset
                     WeiBuf.bias_off(layer), // B offset
                     RB_layer_out_off);      // C offset

            OpTensor(handle,
                     miopenTensorOpAdd,
                     &alpha0,
                     hidden_interim_desc,
                     reserveSpace,
                     &alpha1,
                     bias_desc,
                     w,
                     &beta_t,
                     hidden_interim_desc,
                     reserveSpace,
                     RB_layer_out_off,
                     WeiBuf.bias_off(layer) + WeiBuf.bias_stride(),
                     RB_layer_out_off);
        };

    auto call_relu_tan_hidden_gemm = [&RBuff,
                                      &WeiBuf,
                                      &get_HxBuff_offset,
                                      &bacc_per_time,
                                      &batches,
                                      &handle,
                                      &xDesc,
                                      reserveSpace,
                                      hx,
                                      w](int layer, int cur_time) {
        if(cur_time == 0 && hx == nullptr)
            return;

        const int m = batches.at(cur_time), n = RBuff.gemm_write_size(), k = RBuff.hidden_size;

        const int lda = (cur_time != 0) ? RBuff.gemm_write_stride() : RBuff.hidden_size;

        const int ldb = RBuff.hidden_size, ldc = RBuff.gemm_write_stride();

        const miopen::GemmDescriptor gemm_desc_hx = GemmDescriptor{false,
                                                                   false,
                                                                   true,
                                                                   m,
                                                                   n,
                                                                   k,
                                                                   lda,
                                                                   ldb,
                                                                   ldc,
                                                                   1, // batch count
                                                                   0, // Stride A
                                                                   0, // Stride B
                                                                   0, // Stride C
                                                                   1, // alpha
                                                                   1, // beta
                                                                   xDesc.GetType(),
                                                                   false};

        const auto hidden_offset = (cur_time == 0)
                                       ? get_HxBuff_offset(layer)
                                       : RBuff.hidden_offset(layer, bacc_per_time[cur_time - 1]);

        const auto ht_ptr = cur_time > 0 ? reserveSpace : hx;

        const auto RB_batch_save_points_off =
            RBuff.gemm_write_offset(layer, bacc_per_time[cur_time]);

        const miopenStatus_t gemm_status = CallGemm(handle,
                                                    gemm_desc_hx,
                                                    ht_ptr,
                                                    hidden_offset,
                                                    w,
                                                    WeiBuf.hidden_weight_offset(layer),
                                                    reserveSpace,
                                                    RB_batch_save_points_off,
                                                    GemmBackend_t::miopengemm);

        if(gemm_status != miopenStatusSuccess)
            MIOPEN_THROW("GEMM execution failure");
    };

    auto call_relu_tan_hidden_state_update =
        [&RBuff, &bacc_per_time, &batches, &handle, &wDesc, reserveSpace, &activDesc](int layer_id,
                                                                                      int time_id) {
            float alpha = 1, beta = 0;

            const std::vector<size_t> tensor_size{1,
                                                  static_cast<size_t>(batches.at(time_id)),
                                                  static_cast<size_t>(RBuff.hidden_size)};

            const std::vector<size_t> tensor_stride{static_cast<size_t>(RBuff.layer_stride()),
                                                    static_cast<size_t>(RBuff.gemm_write_stride()),
                                                    1};

            auto src_desc = miopen::TensorDescriptor(wDesc.GetType(), tensor_size, tensor_stride);
            auto dst_desc = miopen::TensorDescriptor(wDesc.GetType(), tensor_size, tensor_stride);

            const auto RB_layer_save_points_off =
                RBuff.gemm_write_offset(layer_id, bacc_per_time[time_id]);

            const auto hidden_offset = RBuff.hidden_offset(layer_id, bacc_per_time[time_id]);

            activDesc.Forward(handle,
                              &alpha,
                              // input tensor descriptor
                              src_desc,
                              // input pointer
                              reserveSpace,
                              &beta,
                              // output tensor descriptor
                              dst_desc,
                              // output pointer
                              reserveSpace,
                              // input tensor offset
                              RB_layer_save_points_off,
                              // output tensor offset
                              hidden_offset);
        };

    auto call_relu_tan_update_output = [&RBuff,
                                        &get_HxBuff_offset,
                                        &bacc_per_time,
                                        &batches,
                                        &handle,
                                        &wDesc,
                                        reserveSpace,
                                        hy,
                                        max_batch,
                                        seq_len](int layer_id) {
        if(hy == nullptr)
            return;

        auto hcy_layer_offset = get_HxBuff_offset(layer_id);

        const std::vector<size_t> hcy_src_stride{
            RBuff.layer_stride(), static_cast<size_t>(RBuff.gemm_write_stride()), 1};
        const std::vector<size_t> hcy_dst_stride{static_cast<size_t>(RBuff.hidden_size * max_batch),
                                                 static_cast<size_t>(RBuff.hidden_size),
                                                 1};

        for(int time_i = seq_len - 1; time_i >= 0; time_i--)
        {
            auto copy_batch = (time_i == seq_len - 1) ? batches.at(time_i)
                                                      : batches.at(time_i) - batches.at(time_i + 1);
            if(copy_batch > 0)
            {
                auto batch_id_relative = batches.at(time_i) - copy_batch;
                auto batch_id_abs      = bacc_per_time[time_i] + batch_id_relative;

                auto hcy_batch_offset = batch_id_relative * RBuff.hidden_size;

                const std::vector<size_t> hcy_copy_size{
                    1, static_cast<size_t>(copy_batch), static_cast<size_t>(RBuff.hidden_size)};

                auto src_desc =
                    miopen::TensorDescriptor(wDesc.GetType(), hcy_copy_size, hcy_src_stride);
                auto dst_desc =
                    miopen::TensorDescriptor(wDesc.GetType(), hcy_copy_size, hcy_dst_stride);

                CopyTensor(handle,
                           src_desc,
                           reserveSpace,
                           dst_desc,
                           hy,
                           RBuff.hidden_offset(layer_id, batch_id_abs),
                           hcy_layer_offset + hcy_batch_offset);
            }
        }
    };

    for(int layer_id = 0; layer_id < nLayers; layer_id++)
    {
        call_relu_tan_input_gemm(layer_id);
        if(biasMode != 0u)
            call_relu_tan_bias_add(layer_id);

        for(int time = 0; time < seq_len; time++)
        {
            call_relu_tan_hidden_gemm(layer_id, time);
            call_relu_tan_hidden_state_update(layer_id, time);
        }
        call_relu_tan_update_output(layer_id);
    }

    // output tensor copy
    {
        const std::vector<size_t> y_copy_size{
            1, static_cast<size_t>(total_batch_size), static_cast<size_t>(out_vec_size)};

        const std::vector<size_t> y_src_stride{
            RBuff.layer_stride(), static_cast<size_t>(RBuff.gemm_write_stride()), 1};

        const std::vector<size_t> y_dst_stride{static_cast<size_t>(out_vec_size * total_batch_size),
                                               static_cast<size_t>(out_vec_size),
                                               1};

        auto src_desc   = miopen::TensorDescriptor(wDesc.GetType(), y_copy_size, y_src_stride);
        auto y_dst_desc = miopen::TensorDescriptor(wDesc.GetType(), y_copy_size, y_dst_stride);

        CopyTensor(
            handle, src_desc, reserveSpace, y_dst_desc, y, RBuff.hidden_offset(nLayers - 1, 0), 0);
    }
#else
    (void)handle;
    (void)seq_array;
    (void)xDesc;
    (void)x;
    (void)hxDesc;
    (void)hx;
    (void)cx;
    (void)wDesc;
    (void)w;
    (void)yDesc;
    (void)y;
    (void)hy;
    (void)cy;
    (void)reserveSpace;
    (void)reserveSpaceSize;

    MIOPEN_THROW("GEMM is not supported");
#endif
}

void RNNDescriptor::RNNForwardTraining_MS(Handle& handle,
                                          std::vector<int>& seq_array,
                                          const TensorDescriptor& xDesc,
                                          ConstData_t x,
                                          const TensorDescriptor& hxDesc,
                                          ConstData_t hx,
                                          ConstData_t cx,
                                          const TensorDescriptor& wDesc,
                                          ConstData_t w,
                                          const TensorDescriptor& yDesc,
                                          Data_t y,
                                          Data_t hy,
                                          Data_t cy,
                                          Data_t reserveSpace,
                                          size_t reserveSpaceSize) const
{
#if MIOPEN_USE_GEMM && MIOPEN_BACKEND_HIP
    std::vector<int> in_n;
    int in_vec  = xDesc.GetLengths()[1]; // input vector size
    int out_vec = yDesc.GetLengths()[1]; // output vector size

    int seq_len   = seq_array.size();
    int max_batch = seq_array[0];
    int hidden_size;

    std::tie(std::ignore, max_batch, hidden_size) = miopen::tien<3>(hxDesc.GetLengths());

    auto extra_stream_cnt = 2;
    handle.ReserveExtraStreamsInPool(extra_stream_cnt);

    auto root_stream_id = 0;
    std::vector<hipStream_t> stream_pull;
    for(int i = 0; i <= extra_stream_cnt; i++)
    {
        handle.SetStreamFromPool(i);
        stream_pull.push_back(handle.GetStream());
    }

    handle.SetStreamFromPool(root_stream_id);

    int total_batch_size = 0;
    std::vector<int> bacc_per_time(seq_len + 1);

    for(int i = 0; i < seq_len; i++)
    {
        bacc_per_time[i] = total_batch_size;
        total_batch_size += seq_array[i];
        in_n.push_back(seq_array[i]);
    }
    bacc_per_time[seq_len] = total_batch_size;

    const struct
    {
        int batch;
    } InBuff_strides{in_vec};

    auto get_HxBuff_offset = [&](int layer_id) {
        return layer_id * (static_cast<size_t>(hidden_size) * max_batch);
    };

    int bi = dirMode != 0u ? 2 : 1;

<<<<<<< HEAD
    struct WeightsBufferHelper
    {
    private:
        auto hidden_xinput_size(int hidden_sz, int bidirect_mode) const
        {
            if(bidirect_mode == 0)
                return hidden_sz;
            MIOPEN_THROW("execution failure: bidirect is not supported by this solver");
        }

        auto matrix_lin_layer_size(int input_vector_sz, int hidden_vec_sz, int gates) const
        {
            return (input_vector_sz + hidden_vec_sz) * hidden_vec_sz * gates;
        }
        size_t bias_start_offset(int input_vector_sz,
                                 int hidden_vec_sz,
                                 int layers_cnt,
                                 int gates,
                                 int bidirect_mode) const
        {
            if(bidirect_mode == 0)
                return matrix_lin_layer_size(input_vector_sz, hidden_vec_sz, gates) +
                       static_cast<size_t>(hidden_vec_sz + hidden_xinput_size(hidden_vec_sz, 0)) *
                           hidden_vec_sz * static_cast<size_t>(layers_cnt - 1) * gates;

            MIOPEN_THROW("execution failure: bidirect is not supported by this solver");
        }

    public:
        WeightsBufferHelper(
            int input_vector_sz, int hidden_vec_sz, int layers_cnt, int bias_mode, int gates)
            : in_vec(input_vector_sz),
              h_vec(hidden_vec_sz),
              x_in_vec(hidden_xinput_size(hidden_vec_sz, 0)),
              layers(layers_cnt),
              gates_cnt(gates),
              bias_cnt(bias_mode),
              matrix_normal_start_off(matrix_lin_layer_size(input_vector_sz, hidden_vec_sz, gates)),
              bias_start_off(
                  bias_start_offset(input_vector_sz, hidden_vec_sz, layers_cnt, gates, 0))
        {
        }

        const int in_vec, h_vec;
        const int x_in_vec; // for bidirect TODO

        const int layers;
        const int gates_cnt;
        const int
            bias_cnt; // 0 - no bisa; 1 - one bias; 2 - separate bias for x_vec and for hidden_vec
    private:
        const size_t matrix_normal_start_off;
        const size_t bias_start_off;

    public:
        auto get_matrix_x_size(int layer_id) const
        {
            return (layer_id > 0 ? x_in_vec : in_vec) * h_vec;
        }
        auto get_matrix_h_size() const { return h_vec * h_vec; }
        auto get_matrix_layer_size(int layer_id) const
        {
            return get_matrix_x_size(layer_id) * gates_cnt + get_matrix_h_size() * gates_cnt;
        }

        size_t get_matrix_x_off(int layer_id) const
        {
            if(layer_id > 0)
                return matrix_normal_start_off +
                       static_cast<size_t>(layer_id - 1) * get_matrix_layer_size(layer_id);
            else
                return 0;
        };

        size_t get_matrix_h_off(int layer_id) const
        {
            if(layer_id > 0)
                return get_matrix_x_off(layer_id) +
                       static_cast<size_t>(h_vec * x_in_vec * gates_cnt);
            else
                return get_matrix_x_off(layer_id) + static_cast<size_t>(h_vec * in_vec) * gates_cnt;
        };

        int bias_vector_size() const { return h_vec; }
        int bias_vector_mul_gate() const { return bias_vector_size() * gates_cnt; }
        int bias_stride() const { return bias_vector_mul_gate(); }

        size_t bias_relative_off(int layer_id, int bias_id) const
        {
            return static_cast<size_t>(layer_id * bias_cnt + bias_id) * gates_cnt * h_vec;
        }

        size_t get_bias_off(int layer_id, int bias_id) const
        {
            return bias_start_off + bias_relative_off(layer_id, bias_id);
        }

    } WeiBuf(in_vec, hidden_size, nLayers, biasMode * 2, gates_cnt);

    struct ReserveBufferHelper
    {
        struct RBuffHelper
        {
            int element, save_point, batch;
            size_t layer;
        };

    private:
        auto Reserve_Buffer_strides(int save_point_sz,
                                    int batches_per_layer,
                                    int save_points,
                                    int bidirect_mode = 0) const
        {
            const auto element_st    = 1;
            const auto save_point_st = element_st * save_point_sz;
            const auto batch_st      = save_point_st * save_points;
            const auto layer_st      = static_cast<size_t>(batch_st) * batches_per_layer;
            if(bidirect_mode == 0)
                return RBuffHelper{element_st, save_point_st, batch_st, layer_st};
            MIOPEN_THROW("execution failure: bidirect is not supported by this solver");
        }

    public:
        enum save_point
        {
            F  = 1,
            I  = 0,
            G  = 2,
            O  = 3,
            St = 4,
            Ht = 5
        };

        ReserveBufferHelper(int hidden_vec_sz,
                            int save_point_sz,
                            int layers_cnt,
                            int batches_per_layer,
                            int save_points,
                            int gates_cnt)
            : h_vec(hidden_vec_sz),
              save_point_size(save_point_sz),
              layers(layers_cnt),
              batches(batches_per_layer),
              save_points_cnt(save_points),
              gates(gates_cnt),
              strides(Reserve_Buffer_strides(save_point_sz, batches, save_points, 0))
        {
        }

        const int h_vec;
        const int save_point_size; // for bidirect TODO

        const int layers;
        const int batches;
        const int save_points_cnt;
        const int gates;
        const RBuffHelper strides;

        size_t layer_offset(int layer) const { return static_cast<size_t>(layer) * strides.layer; }
        auto layer_stride() const { return strides.layer; }

        auto gemm_write_size() const { return h_vec * gates; }
        auto gemm_write_stride() const
        {
            return strides.batch;
        } // save_point_size * save_points_cnt

        size_t gemm_write_relative_offset(int batch_id) const
        {
            return static_cast<size_t>(gemm_write_stride()) * batch_id;
        }

        size_t gemm_write_offset(int layer, int batch_id) const
        {
            return layer_offset(layer) + static_cast<size_t>(gemm_write_stride()) * batch_id;
        }

        auto ht_relative_offset() const { return save_point::Ht * save_point_size; }

        auto ct_relative_offset() const { return save_point::St * save_point_size; }

        auto get_gate_relative_offset(int gate_id) const { return gate_id * save_point_size; }

        size_t ht_offset(int layer_id, int batch_id) const
        {
            return layer_offset(layer_id) + gemm_write_relative_offset(batch_id) +
                   ht_relative_offset();
        }

        size_t extra_save_point_offset(int layer_id, int batch_id) const
        {
            return (static_cast<size_t>(batches) * layers * gemm_write_stride()) // all data offset
                   + (static_cast<size_t>(batches) * layer_id) * h_vec +
                   static_cast<size_t>(batch_id * h_vec);
        }

    } RBuff(hidden_size, hidden_size, nLayers, total_batch_size, save_points_cnt, gates_cnt);
=======
    LSTMWeightsBufferHelper WeiBuf(in_vec, hidden_size, nLayers, biasMode * 2, bi);

    LSTMReserveBufferHelper RBuff(hidden_size, nLayers, total_batch_size, in_vec);
>>>>>>> cf967132

    auto call_x_gemm =
        [&RBuff, &WeiBuf, &InBuff_strides, &bacc_per_time, &handle, &xDesc, reserveSpace, x, w](
            int layer, int start_time, int time_cnt, float beta_t = 1) {
            const auto start_b  = bacc_per_time[start_time];
            const auto batch_sz = bacc_per_time[start_time + time_cnt] - start_b;

            const int m = batch_sz, n = RBuff.gemm_write_size(),
                      k   = layer > 0 ? RBuff.hidden_size : RBuff.in_vec_size;
            const int lda = layer > 0 ? RBuff.gemm_write_stride() : InBuff_strides.batch, ldb = k,
                      ldc = RBuff.gemm_write_stride();

            const miopen::GemmDescriptor gemm_desc = GemmDescriptor{false,
                                                                    false,
                                                                    true,
                                                                    m,
                                                                    n,
                                                                    k,
                                                                    lda,
                                                                    ldb,
                                                                    ldc,
                                                                    1,      // batch count
                                                                    0,      // Stride A
                                                                    0,      // Stride B
                                                                    0,      // Stride C
                                                                    1,      // alpha
                                                                    beta_t, // beta
                                                                    xDesc.GetType(),
                                                                    false};

<<<<<<< HEAD
        const auto x_in_offset = layer > 0 ? RBuff.ht_offset(layer - 1, start_b)
                                           : static_cast<size_t>(start_b * InBuff_strides.batch);
        const auto in_ptr      = layer > 0 ? reserveSpace : x;

        const miopenStatus_t gemm_status = CallGemm(handle,
                                                    gemm_desc,
                                                    in_ptr,
                                                    x_in_offset,
                                                    w,
                                                    wx_off,
                                                    reserveSpace,
                                                    out_offset,
                                                    GemmBackend_t::rocblas);
        if(gemm_status != miopenStatusSuccess)
            MIOPEN_THROW("GEMM execution failure");
    };
=======
            const auto wx_off     = WeiBuf.input_weight_offset(layer);
            const auto out_offset = RBuff.gemm_write_offset(layer, start_b);

            const auto x_in_offset = layer > 0
                                         ? RBuff.hidden_offset(layer - 1, start_b)
                                         : static_cast<size_t>(start_b * InBuff_strides.batch);
            const auto in_ptr = layer > 0 ? reserveSpace : x;

            const miopenStatus_t gemm_status = CallGemm(handle,
                                                        gemm_desc,
                                                        in_ptr,
                                                        x_in_offset,
                                                        w,
                                                        wx_off,
                                                        reserveSpace,
                                                        out_offset,
                                                        GemmBackend_t::miopengemm);
            if(gemm_status != miopenStatusSuccess)
                MIOPEN_THROW("GEMM execution failure");
        };
>>>>>>> cf967132

    auto call_bias_add = [&RBuff, &WeiBuf, &handle, &wDesc, reserveSpace, w](int layer,
                                                                             float beta_t = 0) {
        float alpha0           = 1;
        float alpha1           = 1;
        const auto bias_stride = WeiBuf.bias_stride();

        const auto bias_desc =
            miopen::TensorDescriptor(wDesc.GetType(),
                                     std::vector<size_t>{1, 1, WeiBuf.bias_vector_mul_gate()},
                                     std::vector<size_t>{bias_stride, bias_stride, 1});

        const auto hidden_interim_desc = miopen::TensorDescriptor(
            wDesc.GetType(),
            std::vector<size_t>{
                1, static_cast<size_t>(RBuff.batches_per_layer), WeiBuf.bias_vector_mul_gate()},
            std::vector<size_t>{
                RBuff.batches_per_layer * RBuff.gemm_write_stride(), RBuff.gemm_write_stride(), 1});

        const auto RB_layer_out_off = RBuff.layer_offset(layer);

        OpTensor(handle,
                 miopenTensorOpAdd,
                 &alpha0,
                 hidden_interim_desc,
                 reserveSpace, // A
                 &alpha1,
                 bias_desc,
                 w, // B
                 &beta_t,
                 hidden_interim_desc,
                 reserveSpace,           // C
                 RB_layer_out_off,       // A offset
<<<<<<< HEAD
                 w_bias_layer_start_off, // B offset
                 RB_layer_out_off);       // C offset

=======
                 WeiBuf.bias_off(layer), // B offset
                 RB_layer_out_off);      // C offset
>>>>>>> cf967132

        OpTensor(handle,
                 miopenTensorOpAdd,
                 &alpha0,
                 hidden_interim_desc,
                 reserveSpace,
                 &alpha1,
                 bias_desc,
                 w,
                 &beta_t,
                 hidden_interim_desc,
                 reserveSpace,
                 RB_layer_out_off,
                 WeiBuf.bias_off(layer) + bias_stride,
                 RB_layer_out_off);
    };

    auto call_hx_gemm = [&RBuff,
                         &WeiBuf,
                         &get_HxBuff_offset,
                         &bacc_per_time,
                         &in_n,
                         &handle,
                         &xDesc,
                         reserveSpace,
                         hx,
                         w](int layer, int cur_time) {
        const int m = in_n.at(cur_time), n = RBuff.gemm_write_size(), k = RBuff.hidden_size;

        const int lda = (cur_time != 0) ? RBuff.gemm_write_stride() : RBuff.hidden_size,
                  ldb = RBuff.hidden_size, ldc = RBuff.gemm_write_stride();

        const auto hx_ptr_offset = (cur_time == 0)
                                       ? get_HxBuff_offset(layer)
                                       : RBuff.hidden_offset(layer, bacc_per_time[cur_time - 1]);

        if(cur_time == 0)
            if(hx == nullptr)
                return;

        const miopen::GemmDescriptor gemm_desc_hx = GemmDescriptor{false,
                                                                   false,
                                                                   true,
                                                                   m,
                                                                   n,
                                                                   k,
                                                                   lda,
                                                                   ldb,
                                                                   ldc,
                                                                   1, // batch count
                                                                   0, // Stride A
                                                                   0, // Stride B
                                                                   0, // Stride C
                                                                   1, // alpha
                                                                   1, // beta
                                                                   xDesc.GetType(),
                                                                   false};

        const auto RB_layer_save_points_off =
            RBuff.gemm_write_offset(layer, bacc_per_time[cur_time]);

        const auto hx_ptr = cur_time > 0 ? reserveSpace : hx;

        const miopenStatus_t gemm_status = CallGemm(handle,
                                                    gemm_desc_hx,
                                                    hx_ptr,
                                                    hx_ptr_offset,
                                                    w,
                                                    WeiBuf.hidden_weight_offset(layer),
                                                    reserveSpace,
                                                    RB_layer_save_points_off,
                                                    GemmBackend_t::rocblas);

        if(gemm_status != miopenStatusSuccess)
            MIOPEN_THROW("GEMM execution failure");
    };

    auto call_hidden_state_update = [&RBuff,
                                     &get_HxBuff_offset,
                                     &bacc_per_time,
                                     &in_n,
                                     &handle,
                                     &wDesc,
                                     reserveSpace,
                                     cx,
                                     max_batch](int layer_id, int time_id) {
        auto is_seq_begin = time_id == 0;

        const int direction = 0;
        const int cur_batch = in_n.at(time_id), use_batch = in_n.at(time_id);

        const int hy_stride = RBuff.gemm_write_stride(), wei_len = RBuff.gemm_write_size(),
                  wei_stride = RBuff.gemm_write_size();

        const size_t cx_offset = get_HxBuff_offset(layer_id);

        const size_t activ_cell_offset =
            RBuff.extra_save_point_offset(layer_id, bacc_per_time[time_id]);

        const size_t cell_offset_pre =
            (time_id == 0) ? 0 : RBuff.st_offset(layer_id, bacc_per_time[time_id - 1]);

        LSTMForwardHiddenStateUpdate(handle,
                                     wDesc.GetType(),
                                     false,
                                     is_seq_begin,
                                     rnn_direction::Forward,
                                     max_batch,
                                     cur_batch,
                                     use_batch,
                                     RBuff.hidden_size,
                                     hy_stride,
                                     wei_len,
                                     wei_stride,
                                     cx,
                                     cx_offset,
                                     reserveSpace,
                                     RBuff.i_offset(layer_id, bacc_per_time[time_id]),
                                     RBuff.f_offset(layer_id, bacc_per_time[time_id]),
                                     RBuff.g_offset(layer_id, bacc_per_time[time_id]),
                                     RBuff.o_offset(layer_id, bacc_per_time[time_id]),
                                     RBuff.st_offset(layer_id, bacc_per_time[time_id]),
                                     // RBuff.st_offset(layer_id, bacc_per_time[time_id - 1]),
                                     cell_offset_pre,
                                     activ_cell_offset,
                                     RBuff.hidden_offset(layer_id, bacc_per_time[time_id]));
    };

    auto call_hy_cy_update = [&RBuff,
                              &get_HxBuff_offset,
                              &bacc_per_time,
                              &in_n,
                              &handle,
                              &wDesc,
                              reserveSpace,
                              hy,
                              cy,
                              max_batch,
                              seq_len](int layer_id) {
        if(hy != nullptr || (cy != nullptr))
        {
            auto hcy_layer_offset = get_HxBuff_offset(layer_id);

            const std::vector<size_t> hcy_src_stride{
                RBuff.layer_stride(), static_cast<size_t>(RBuff.gemm_write_stride()), 1};
            const std::vector<size_t> hcy_dst_stride{
                static_cast<size_t>(RBuff.hidden_size * max_batch),
                static_cast<size_t>(RBuff.hidden_size),
                1};

            for(int time_i = seq_len - 1; time_i >= 0; time_i--)
            {
                auto copy_batch = (time_i == seq_len - 1) ? in_n.at(time_i)
                                                          : in_n.at(time_i) - in_n.at(time_i + 1);
                if(copy_batch > 0)
                {
                    auto batch_id_relative = in_n.at(time_i) - copy_batch;
                    auto batch_id_abs      = bacc_per_time[time_i] + batch_id_relative;

                    auto hcy_batch_offset = batch_id_relative * RBuff.hidden_size;

                    const std::vector<size_t> hcy_copy_size{
                        1, static_cast<size_t>(copy_batch), static_cast<size_t>(RBuff.hidden_size)};

                    auto src_desc =
                        miopen::TensorDescriptor(wDesc.GetType(), hcy_copy_size, hcy_src_stride);
                    auto dst_desc =
                        miopen::TensorDescriptor(wDesc.GetType(), hcy_copy_size, hcy_dst_stride);

                    if(hy != nullptr)
                    {
                        CopyTensor(handle,
                                   src_desc,
                                   reserveSpace,
                                   dst_desc,
                                   hy,
                                   RBuff.hidden_offset(layer_id, batch_id_abs),
                                   hcy_layer_offset + hcy_batch_offset);
                    }

                    if(cy != nullptr)
                    {
                        CopyTensor(handle,
                                   src_desc,
                                   reserveSpace,
                                   dst_desc,
                                   cy,
                                   RBuff.st_offset(layer_id, batch_id_abs),
                                   hcy_layer_offset + hcy_batch_offset);
                    }
                }
            }
        }
    };

    auto call_sync_all_stream_pull_to_root_stream = [&stream_pull, root_stream_id]() {
        const miopen::HipEventPtr main_event = make_hip_fast_event();
        hipEventRecord(main_event.get(), stream_pull[root_stream_id]);

        for(int i = 0; i < stream_pull.size(); i++)
        {
            if(i != root_stream_id)
                hipStreamWaitEvent(stream_pull[i], main_event.get(), 0);
        }
    };

    auto sync_root_to_all_stream_pull = [&stream_pull, root_stream_id]() {
        hipStream_t root_stream = stream_pull[root_stream_id];
        for(int i = 0; i < stream_pull.size(); i++)
        {
            if(i != root_stream_id)
            {
                const miopen::HipEventPtr sync_event = make_hip_fast_event();
                hipEventRecord(sync_event.get(), stream_pull[i]);
                hipStreamWaitEvent(root_stream, sync_event.get(), 0);
            }
        }
    };

    if(seq_len == 0)
        return;

    const int try_chunks_cnt = 16;
    const int time_chunk_sz  = ((seq_len + try_chunks_cnt - 1) / try_chunks_cnt);
    const int chunks_cnt     = (seq_len + time_chunk_sz - 1) / time_chunk_sz;

    std::vector<int> layer_inx_cur_time(nLayers, 0);
    std::vector<int> layer_hx_cur_time(nLayers, 0);
    std::vector<int> layer_upd_cur_time(nLayers, 0);

    std::vector<std::vector<miopen::HipEventPtr>> layer_chunk_end_event;

    layer_chunk_end_event.resize(nLayers);
    for(int layer_id = 0; layer_id < nLayers; layer_id++)
    {
        layer_chunk_end_event[layer_id].resize(chunks_cnt);
        for(int chunk_id = 0; chunk_id < chunks_cnt; chunk_id++)
            layer_chunk_end_event[layer_id][chunk_id] = make_hip_fast_event();
    }

    std::vector<int> layer_stream_id(nLayers, 2);
    layer_stream_id[0] = 1;

    auto call_inx_next_chunk_preload = [&](int layer_id) {
        auto start_time = layer_inx_cur_time[layer_id];
        auto time_cnt   = std::min(time_chunk_sz, seq_len - start_time);

        call_x_gemm(layer_id, start_time, time_cnt);
        layer_inx_cur_time[layer_id] += time_chunk_sz;
    };

    auto call_hx_next_gemm = [&](int layer_id) {
        auto cur_time = layer_hx_cur_time[layer_id];
        if(cur_time < seq_len)
        {
            call_hx_gemm(layer_id, cur_time);
            layer_hx_cur_time[layer_id]++;
        }
    };

    auto call_next_hidden_state_update = [&](int layer_id) {
        auto cur_time = layer_upd_cur_time[layer_id];
        if(cur_time < seq_len)
        {
            call_hidden_state_update(layer_id, cur_time);
            layer_upd_cur_time[layer_id]++;
        }
    };

    auto call_next_chunk_compute = [&handle,
                                    &stream_pull,
                                    &layer_stream_id,
                                    &call_next_hidden_state_update,
                                    &call_hx_next_gemm,
                                    &call_inx_next_chunk_preload,
                                    &layer_upd_cur_time,
                                    &layer_chunk_end_event,
                                    time_chunk_sz,
                                    seq_len](int layer_id) {
        auto stream_id = layer_stream_id[layer_id];
        handle.SetStreamFromPool(stream_id);

        const int chunk_id   = layer_upd_cur_time[layer_id] / time_chunk_sz;
        const int chunk_time = std::min(time_chunk_sz, seq_len - chunk_id * time_chunk_sz);

        if(layer_id > 0 && layer_stream_id[layer_id - 1] != stream_id)
            hipStreamWaitEvent(
                stream_pull[stream_id], layer_chunk_end_event[layer_id - 1][chunk_id].get(), 0);

        if(!(layer_id == 0 && chunk_id == 1))
        {
            call_inx_next_chunk_preload(layer_id);
        }

        for(int time_id = 0; time_id < chunk_time; time_id++)
        {
            call_hx_next_gemm(layer_id);
            call_next_hidden_state_update(layer_id);
        }
        hipEventRecord(layer_chunk_end_event[layer_id][chunk_id].get(), stream_pull[stream_id]);
    };

    { // reserveSpace clean set 0
        const int fill_val = 0;
        // if(biasMode == 0u) req
        hipMemsetAsync(reserveSpace, fill_val, reserveSpaceSize, handle.GetStream());
    }

    // stage 0 bias and input preload
    // stage 0.2 first chunk compute and preload
    {
        call_sync_all_stream_pull_to_root_stream();
        const auto first_layer_id  = 0;
        const auto stream_id       = layer_stream_id[first_layer_id]; // 1
        const auto extra_stream_id = 2;

        handle.SetStreamFromPool(stream_id);

        if(biasMode != 0u)
            call_bias_add(first_layer_id);

        call_next_chunk_compute(first_layer_id);

        handle.SetStreamFromPool(extra_stream_id);

        if(biasMode != 0u)
            for(int layer_id = 1; layer_id < nLayers; layer_id++)
                call_bias_add(layer_id);

        call_inx_next_chunk_preload(first_layer_id);

        // sync first to second stream
        const miopen::HipEventPtr next_chunk_inx = make_hip_fast_event();
        hipEventRecord(next_chunk_inx.get(), stream_pull[extra_stream_id]);
        hipStreamWaitEvent(stream_pull[stream_id], next_chunk_inx.get(), 0);
    }

    for(int layer_id = 0; layer_id < nLayers; layer_id++)
    {

        const auto main_stream_id = 1;
        handle.SetStreamFromPool(main_stream_id);

        // check for wich stream was assigned this layer. If it differs from current - set stream
        // wait event
        if(layer_stream_id[layer_id] != main_stream_id)
        {
            auto chunk_id = layer_upd_cur_time[layer_id] / time_chunk_sz;
            if(chunk_id > 0)
                hipStreamWaitEvent(stream_pull[main_stream_id],
                                   layer_chunk_end_event[layer_id][chunk_id - 1].get(),
                                   0);

            layer_stream_id[layer_id] = main_stream_id;
        }

        const int start_chunk = layer_upd_cur_time[layer_id] / time_chunk_sz;

        const int extra_layer_max_chunks =
            start_chunk +
            ((layer_id + 1 < nLayers - 1) ? (chunks_cnt - start_chunk) / 2 : chunks_cnt);

        for(int chunk_id = start_chunk; chunk_id < chunks_cnt; chunk_id++)
        {

            call_next_chunk_compute(layer_id);

            int extra_compute_layer = layer_id + 1;
            for(; extra_compute_layer < nLayers; extra_compute_layer++)
            {
                auto extra_chunk_id = layer_upd_cur_time[extra_compute_layer] / time_chunk_sz;
                if(extra_chunk_id < extra_layer_max_chunks && extra_chunk_id <= chunk_id)
                    break;
            }

            if(extra_compute_layer < nLayers)
                call_next_chunk_compute(extra_compute_layer);
        }

        handle.SetStreamFromPool(main_stream_id);
        // update hy, cy
        call_hy_cy_update(layer_id);
    }

    handle.SetStreamFromPool(root_stream_id);
    hipStreamWaitEvent(
        stream_pull[root_stream_id], layer_chunk_end_event[nLayers - 1][chunks_cnt - 1].get(), 0);

    // output tensor copy
    {
        const std::vector<size_t> y_copy_size{
            1, static_cast<size_t>(total_batch_size), static_cast<size_t>(out_vec)};

        const std::vector<size_t> y_src_stride{
            RBuff.layer_stride(), static_cast<size_t>(RBuff.gemm_write_stride()), 1};

        const std::vector<size_t> y_dst_stride{
            static_cast<size_t>(out_vec * total_batch_size), static_cast<size_t>(out_vec), 1};

        auto src_desc   = miopen::TensorDescriptor(wDesc.GetType(), y_copy_size, y_src_stride);
        auto y_dst_desc = miopen::TensorDescriptor(wDesc.GetType(), y_copy_size, y_dst_stride);

        CopyTensor(
            handle, src_desc, reserveSpace, y_dst_desc, y, RBuff.hidden_offset(nLayers - 1, 0), 0);
    }

    sync_root_to_all_stream_pull();
#else
    (void)handle;
    (void)seq_array;
    (void)xDesc;
    (void)x;
    (void)hxDesc;
    (void)hx;
    (void)cx;
    (void)wDesc;
    (void)w;
    (void)yDesc;
    (void)y;
    (void)hy;
    (void)cy;
    (void)reserveSpace;
    (void)reserveSpaceSize;

    MIOPEN_THROW("GEMM is not supported");
#endif
}

// Assuming sequence length is set to > 0 otherwise throw exception.
void RNNDescriptor::RNNForwardInference(Handle& handle,
                                        const int seqLen,
                                        c_array_view<const miopenTensorDescriptor_t> xDesc,
                                        ConstData_t x,
                                        const TensorDescriptor& hxDesc,
                                        ConstData_t hx,
                                        const TensorDescriptor& cxDesc,
                                        ConstData_t cx,
                                        const TensorDescriptor& wDesc,
                                        ConstData_t w,
                                        c_array_view<const miopenTensorDescriptor_t> yDesc,
                                        Data_t y,
                                        const TensorDescriptor& hyDesc,
                                        Data_t hy,
                                        const TensorDescriptor& cyDesc,
                                        Data_t cy,
                                        Data_t workSpace,
                                        size_t workSpaceSize) const
{
    if(x == nullptr || w == nullptr || y == nullptr)
    {
        MIOPEN_THROW(miopenStatusBadParm);
    }
    if(hxDesc.GetSize() != cxDesc.GetSize() || hxDesc.GetSize() != hyDesc.GetSize() ||
       hxDesc.GetSize() != cyDesc.GetSize())
    {
        MIOPEN_THROW(miopenStatusBadParm);
    }
    if(workSpaceSize < GetWorkspaceSize(handle, seqLen, xDesc))
    {
        MIOPEN_THROW("Workspace is required");
    }

#if MIOPEN_BACKEND_HIP
    HipEventPtr start = nullptr;
    HipEventPtr stop  = nullptr;
    bool is_profiling = handle.IsProfilingEnabled();

    if(is_profiling)
    {
        handle.EnableProfiling(false);
        RNNProfilingBegin(handle, start, stop);
    }
    try
    {
#endif

        if(paddingMode == miopenRNNIONotPadded)
        {
            return RNNForwardInferencePacked(handle,
                                             seqLen,
                                             xDesc,
                                             x,
                                             hxDesc,
                                             hx,
                                             cxDesc,
                                             cx,
                                             wDesc,
                                             w,
                                             yDesc,
                                             y,
                                             hyDesc,
                                             hy,
                                             cyDesc,
                                             cy,
                                             workSpace,
                                             workSpaceSize);
        }
        else
        {
            Data_t packedXIn = workSpace;
            size_t packedXInSize, packedYOutSize;
            std::tie(packedXInSize, packedYOutSize) =
                RNNTensorPaddingConverter::GetTempPackedBuffersSpace(*this, xDesc);

            Data_t packedYOut =
                static_cast<void*>(reinterpret_cast<char*>(workSpace) + packedXInSize);

            auto shifted_workSpace      = static_cast<void*>(reinterpret_cast<char*>(workSpace) +
                                                        (packedXInSize + packedYOutSize));
            auto shifted_workSpace_size = workSpaceSize - (packedXInSize + packedYOutSize);
            // std::vector<TensorDescriptor> packed_desc;
            // std::vector<miopenTensorDescriptor_t> packed_desc_ptrs;
            // RNNTensorPaddingConverter::CreatePackedDescriptor()
            // for future developments: as long as we don't use strides from xDesc and yDesc
            // we ignoring conversion of this descriptors.
            std::vector<int> in_n(seqLen);

            for(int i = 0; i < seqLen; i++)
            {
                int batchval, batchvalout;
                std::tie(batchval, std::ignore)    = miopen::tien<2>(xDesc[i].GetLengths());
                std::tie(batchvalout, std::ignore) = miopen::tien<2>(yDesc[i].GetLengths());
                if(batchval != batchvalout)
                {
                    MIOPEN_THROW(miopenStatusBadParm,
                                 "Input batch length: " + std::to_string(batchval) +
                                     ", Output batch length: " + std::to_string(batchvalout));
                }
                in_n[i] = batchval;
            }

            RNNTensorPaddingConverter::ConvertTensorData(
                handle, xDesc[0], in_n, x, packedXIn, true);

            RNNDescriptor packedRnnDesc(*this);
            packedRnnDesc.SetPaddingmode(miopenRNNIONotPadded);

            packedRnnDesc.RNNForwardInferencePacked(handle,
                                                    seqLen,
                                                    xDesc,
                                                    packedXIn,
                                                    hxDesc,
                                                    hx,
                                                    cxDesc,
                                                    cx,
                                                    wDesc,
                                                    w,
                                                    yDesc,
                                                    packedYOut,
                                                    hyDesc,
                                                    hy,
                                                    cyDesc,
                                                    cy,
                                                    shifted_workSpace,
                                                    shifted_workSpace_size);

            RNNTensorPaddingConverter::ConvertTensorData(
                handle, yDesc[0], in_n, packedYOut, y, false);
        }

#if MIOPEN_BACKEND_HIP
    }
    catch(...)
    {
        if(is_profiling)
            handle.EnableProfiling(true);
        throw;
    }

    if(is_profiling)
    {
        float eventTime_mS = RNNProfilingEnd(handle, start, stop);
        handle.EnableProfiling(true);
        handle.ResetKernelTime();
        handle.AccumKernelTime(eventTime_mS);
    }
#endif
}
void RNNDescriptor::RNNForwardInferencePacked(Handle& handle,
                                              const int seqLen,
                                              c_array_view<const miopenTensorDescriptor_t> xDesc,
                                              ConstData_t x,
                                              const TensorDescriptor& hxDesc,
                                              ConstData_t hx,
                                              const TensorDescriptor& cxDesc,
                                              ConstData_t cx,
                                              const TensorDescriptor& wDesc,
                                              ConstData_t w,
                                              c_array_view<const miopenTensorDescriptor_t> yDesc,
                                              Data_t y,
                                              const TensorDescriptor& hyDesc,
                                              Data_t hy,
                                              const TensorDescriptor& cyDesc,
                                              Data_t cy,
                                              Data_t workSpace,
                                              size_t workSpaceSize) const
{
    (void)cyDesc;
    (void)hxDesc;
    (void)cxDesc;

#if MIOPEN_USE_GEMM

    float ctime = 0.;
    // reset kernel timer
    profileRNNkernels(handle, 0, ctime);

    std::vector<int> in_n;
    int in_h  = xDesc[0].GetLengths()[1]; // input vector size
    int hy_d  = hyDesc.GetLengths()[0];   // biNumLayers
    int hy_n  = hyDesc.GetLengths()[1];   // max batch size
    int hy_h  = hyDesc.GetLengths()[2];   // hidden size
    int out_h = yDesc[0].GetLengths()[1]; // output vector size
    int bi    = dirMode != 0u ? 2 : 1;

    if(in_h <= 0 || hy_h <= 0 || hy_n <= 0 || hy_d <= 0 || out_h <= 0 || seqLen <= 0)
    {
        MIOPEN_THROW(miopenStatusBadParm);
    }

    if(out_h != (bi * hy_h))
    {
        MIOPEN_THROW(miopenStatusBadParm, "Output size doesn't match hidden state size!");
    }

    if(inputMode == miopenRNNskip)
    {
        if(in_h != hy_h)
        {
            MIOPEN_THROW(miopenStatusBadParm,
                         "The input tensor size must equal to the hidden "
                         "state size of the network in SKIP_INPUT mode!");
        }
        in_h = 0;
    }

    int batch_n = 0;
    for(int i = 0; i < seqLen; i++)
    {
        int batchval, inputvec, batchvalout, outputvec;
        std::tie(batchval, inputvec)     = miopen::tien<2>(xDesc[i].GetLengths());
        std::tie(batchvalout, outputvec) = miopen::tien<2>(yDesc[i].GetLengths());
        if(batchval != batchvalout)
        {
            MIOPEN_THROW(miopenStatusBadParm,
                         "Input batch length: " + std::to_string(batchval) +
                             ", Output batch length: " + std::to_string(batchvalout));
        }
        if(i == 0)
        {
            if(batchval <= 0)
            {
                MIOPEN_THROW(miopenStatusBadParm, "Input batch is ZERO!");
            }
        }
        else
        {
            if(batchval > in_n.back() || batchval < 0)
            {
                MIOPEN_THROW(miopenStatusBadParm,
                             "Incorrect input batch size at time " + std::to_string(i) +
                                 "! Batch size must not ascend!");
            }
        }
        in_n.push_back(batchval);
        batch_n += batchval;
    }
    // input check end

    int in_stride  = xDesc[0].GetLengths()[1];
    int hy_stride  = hy_h * bi * static_cast<int>(workspaceScale);
    int out_stride = out_h;
    int wei_stride = hy_h * bi * static_cast<int>(nHiddenTensorsPerLayer);
    int uni_stride = hy_h;
    int bi_stride  = hy_h * bi;

    size_t wei_shift_bias = (in_h + hy_h + (bi * hy_h + hy_h) * (nLayers - 1)) * wei_stride;
    size_t offset;
    float alpha0, alpha1, beta_t;
    float alpha = 1, beta = 0;

    std::vector<int> sp_size(3, 1), sp_stride(3, 1), w_size(3, 1), w_stride(3, 1), x_size(3, 1),
        x_stride(3, 1), y_size(3, 1), y_stride(3, 1), hx_size(3, 1), hx_stride(3, 1);
    miopen::TensorDescriptor sp_desc, w_desc, x_desc, y_desc, hx_desc;

    sp_size[2]   = workSpaceSize / GetTypeSize(wDesc.GetType());
    sp_stride[0] = sp_size[2];
    sp_stride[1] = sp_size[2];
    sp_desc      = miopen::TensorDescriptor(wDesc.GetType(), sp_size, sp_stride);
    SetTensor(handle, sp_desc, workSpace, &beta);
    // Update time
    profileRNNkernels(handle, 1, ctime);
    sp_stride[0] = batch_n * hy_stride;
    sp_stride[1] = hy_stride;
    sp_size[2]   = 1;
    w_stride[0]  = wei_stride;
    w_stride[1]  = wei_stride;
    x_stride[0]  = batch_n * in_stride;
    x_stride[1]  = in_stride;
    y_stride[0]  = batch_n * out_stride;
    y_stride[1]  = out_stride;
    if(hy != nullptr || (rnnMode == miopenLSTM && cy != nullptr))
    {
        hx_size[2]   = hy_d * hy_n * hy_h;
        hx_stride[0] = hx_size[2];
        hx_stride[1] = hx_size[2];
        hx_desc      = miopen::TensorDescriptor(wDesc.GetType(), hx_size, hx_stride);
        if(hy != nullptr)
        {
            SetTensor(handle, hx_desc, hy, &beta);
            // Update time
            profileRNNkernels(handle, 1, ctime);
        }
        if(rnnMode == miopenLSTM && cy != nullptr)
        {
            SetTensor(handle, hx_desc, cy, &beta);
            // Update time
            profileRNNkernels(handle, 1, ctime);
        }
    }
    hx_stride[0] = in_n.at(0) * uni_stride;
    hx_stride[1] = uni_stride;

    int wei_shift, prelayer_shift;
    int wei_len = 0;
    int hid_off = 0;

    switch(rnnMode)
    {
    case miopenRNNRELU:
    case miopenRNNTANH:
        // printf("run rnn gpu inference \n");
        wei_len = hy_h;
        hid_off = 0;
        break;
    case miopenLSTM:
        // printf("run lstm gpu inference \n");
        wei_len = hy_h * 4;
        hid_off = bi * hy_h * 5;
        break;
    case miopenGRU:
        // printf("run gru gpu inference \n");
        wei_len = hy_h * 3;
        hid_off = bi * hy_h * 3;
        break;
    }

    ActivationDescriptor tanhDesc, sigDesc, activDesc;
    sigDesc  = {miopenActivationLOGISTIC, 1, 0, 1};
    tanhDesc = {miopenActivationTANH, 1, 1, 1};
    if(rnnMode == miopenRNNRELU)
    {
        activDesc = {miopenActivationRELU, 1, 0, 1};
    }
    else if(rnnMode == miopenRNNTANH)
    {
        activDesc = {miopenActivationTANH, 1, 1, 1};
    }

    for(int li = 0; li < nLayers; li++)
    {
        int hid_shift           = li * batch_n * hy_stride;
        int hx_shift            = li * hy_n * bi_stride;
        int wei_shift_bias_temp = static_cast<int>(wei_shift_bias) + li * 2 * wei_stride;

        // from input
        if(li == 0)
        {
            if(inputMode == miopenRNNskip)
            {
                x_size[1]  = batch_n;
                x_size[2]  = hy_h;
                sp_size[1] = batch_n;
                sp_size[2] = hy_h;

                x_desc  = miopen::TensorDescriptor(wDesc.GetType(), x_size, x_stride);
                sp_desc = miopen::TensorDescriptor(wDesc.GetType(), sp_size, sp_stride);

                for(int gi = 0; gi < nHiddenTensorsPerLayer * bi; gi++)
                {
                    CopyTensor(handle, x_desc, x, sp_desc, workSpace, 0, gi * hy_h);
                    // Update time
                    profileRNNkernels(handle, 1, ctime);
                }
            }
            else
            {
                miopen::GemmDescriptor gemm_desc =
                    GemmDescriptor{false,
                                   false,
                                   true,
                                   batch_n,
                                   wei_len * bi,
                                   in_h,
                                   in_stride,
                                   in_stride,
                                   hy_stride,
                                   1, // batch count
                                   0, // Stride A
                                   0, // Stride B
                                   0, // Stride C
                                   1, // alpha
                                   1, // beta
                                   xDesc[0].GetType(),
                                   false}; // RNN does not support determinism

                miopenStatus_t gemm_status = CallGemm(
                    handle, gemm_desc, x, 0, w, 0, workSpace, hid_shift, GemmBackend_t::miopengemm);

                if(gemm_status != miopenStatusSuccess)
                {
                    if(gemm_status == miopenStatusNotImplemented)
                    {
                        MIOPEN_LOG_E("GEMM not implemented");
                    }
                    else
                    {
                        MIOPEN_LOG_E("GEMM failed");
                    }
                }
                // Update time
                profileRNNkernels(handle, 1, ctime);
            }
        }
        else
        {
            wei_shift = (in_h + hy_h) * wei_stride + (li - 1) * (bi * hy_h + hy_h) * wei_stride;
            prelayer_shift = (li - 1) * batch_n * hy_stride + hid_off;

            miopen::GemmDescriptor gemm_desc = GemmDescriptor{false,
                                                              false,
                                                              true,
                                                              batch_n,
                                                              wei_len * bi,
                                                              hy_h * bi,
                                                              hy_stride,
                                                              bi_stride,
                                                              hy_stride,
                                                              1, // batch count
                                                              0, // Stride A
                                                              0, // Stride B
                                                              0, // Stride C
                                                              1, // alpha
                                                              1, // beta
                                                              xDesc[0].GetType(),
                                                              false};

            miopenStatus_t gemm_status = CallGemm(handle,
                                                  gemm_desc,
                                                  workSpace,
                                                  prelayer_shift,
                                                  w,
                                                  wei_shift,
                                                  workSpace,
                                                  hid_shift,
                                                  GemmBackend_t::miopengemm);

            if(gemm_status != miopenStatusSuccess)
            {
                if(gemm_status == miopenStatusNotImplemented)
                {
                    MIOPEN_LOG_E("GEMM not implemented");
                }
                else
                {
                    MIOPEN_LOG_E("GEMM failed");
                }
            }
            // Update time
            profileRNNkernels(handle, 1, ctime);
        }

        if(biasMode != 0u)
        {
            alpha0 = 1;
            alpha1 = 1;
            beta_t = 0;

            w_size[1]  = 1;
            w_size[2]  = wei_stride;
            sp_size[1] = batch_n;
            sp_size[2] = wei_stride;
            w_desc     = miopen::TensorDescriptor(wDesc.GetType(), w_size, w_stride);
            sp_desc    = miopen::TensorDescriptor(wDesc.GetType(), sp_size, sp_stride);
            OpTensor(handle,
                     miopenTensorOpAdd,
                     &alpha0,
                     sp_desc,
                     workSpace,
                     &alpha1,
                     w_desc,
                     w,
                     &beta_t,
                     sp_desc,
                     workSpace,
                     hid_shift,
                     wei_shift_bias_temp,
                     hid_shift);
            // Update time
            profileRNNkernels(handle, 1, ctime);
        }

        if(rnnMode == miopenGRU)
        {
            sp_size[1] = batch_n;
            sp_size[2] = hy_h;
            sp_desc    = miopen::TensorDescriptor(wDesc.GetType(), sp_size, sp_stride);

            alpha0 = 0;
            alpha1 = 0;
            beta_t = 0;
            for(int bs = 0; bs < bi; bs++)
            {
                CopyTensor(handle,
                           sp_desc,
                           workSpace,
                           sp_desc,
                           workSpace,
                           hid_shift + bs * wei_len + 2 * hy_h,
                           hid_shift + hid_off + bs * hy_h);
                // Update time
                profileRNNkernels(handle, 1, ctime);

                OpTensor(handle,
                         miopenTensorOpAdd,
                         &alpha0,
                         sp_desc,
                         workSpace,
                         &alpha1,
                         sp_desc,
                         workSpace,
                         &beta_t,
                         sp_desc,
                         workSpace,
                         hid_shift + bs * wei_len + 2 * hy_h,
                         hid_shift + bs * wei_len + 2 * hy_h,
                         hid_shift + bs * wei_len + 2 * hy_h);
                // Update time
                profileRNNkernels(handle, 1, ctime);
            }
        }

        if(biasMode != 0u)
        {
            wei_shift_bias_temp += wei_stride;

            alpha0 = 1;
            alpha1 = 1;
            beta_t = 0;

            if(hx != nullptr)
            {
                sp_size[1] = batch_n;
                sp_size[2] = wei_stride;
                sp_desc    = miopen::TensorDescriptor(wDesc.GetType(), sp_size, sp_stride);
                OpTensor(handle,
                         miopenTensorOpAdd,
                         &alpha0,
                         sp_desc,
                         workSpace,
                         &alpha1,
                         w_desc,
                         w,
                         &beta_t,
                         sp_desc,
                         workSpace,
                         hid_shift,
                         wei_shift_bias_temp,
                         hid_shift);
                // Update time
                profileRNNkernels(handle, 1, ctime);
            }
            else
            {
                sp_size[1] = batch_n - in_n.at(0);
                sp_size[2] = wei_len;
                sp_desc    = miopen::TensorDescriptor(wDesc.GetType(), sp_size, sp_stride);
                w_size[1]  = 1;
                w_size[2]  = wei_len;
                w_desc     = miopen::TensorDescriptor(wDesc.GetType(), w_size, w_stride);
                OpTensor(handle,
                         miopenTensorOpAdd,
                         &alpha0,
                         sp_desc,
                         workSpace,
                         &alpha1,
                         w_desc,
                         w,
                         &beta_t,
                         sp_desc,
                         workSpace,
                         hid_shift + in_n.at(0) * hy_stride,
                         wei_shift_bias_temp,
                         hid_shift + in_n.at(0) * hy_stride);
                // Update time
                profileRNNkernels(handle, 1, ctime);

                if(dirMode != 0u)
                {
                    if(in_n.at(0) == in_n.at(seqLen - 1))
                    {
                        OpTensor(handle,
                                 miopenTensorOpAdd,
                                 &alpha0,
                                 sp_desc,
                                 workSpace,
                                 &alpha1,
                                 w_desc,
                                 w,
                                 &beta_t,
                                 sp_desc,
                                 workSpace,
                                 hid_shift + wei_len,
                                 wei_shift_bias_temp + wei_len,
                                 hid_shift + wei_len);
                        // Update time
                        profileRNNkernels(handle, 1, ctime);
                    }
                    else
                    {
                        int cur_batch = 0;
                        for(int ti = 0; ti < seqLen; ti++)
                        {
                            if(ti != (seqLen - 1))
                            {
                                offset = hid_shift + cur_batch * hy_stride;

                                sp_size[1] = in_n.at(ti + 1);
                                sp_size[2] = wei_len;
                                sp_desc =
                                    miopen::TensorDescriptor(wDesc.GetType(), sp_size, sp_stride);
                                OpTensor(handle,
                                         miopenTensorOpAdd,
                                         &alpha0,
                                         sp_desc,
                                         workSpace,
                                         &alpha1,
                                         w_desc,
                                         w,
                                         &beta_t,
                                         sp_desc,
                                         workSpace,
                                         offset + wei_len,
                                         wei_shift_bias_temp + wei_len,
                                         offset + wei_len);
                                // Update time
                                profileRNNkernels(handle, 1, ctime);
                            }
                            cur_batch += in_n.at(ti);
                        }
                    }
                }
            }
        }

        // from hidden state
        int bacc   = 0;
        int baccbi = batch_n;
        for(int ti = 0; ti < seqLen; ti++)
        {
            baccbi -= in_n.at(seqLen - 1 - ti);
            wei_shift         = in_h * wei_stride + li * (bi * hy_h + hy_h) * wei_stride;
            int pretime_shift = 0;
            int use_time      = 0;

            for(int ri = 0; ri < bi; ri++)
            {
                int cur_time  = ri == 0 ? ti : seqLen - 1 - ti;
                int cur_batch = ri == 0 ? bacc : baccbi;
                offset        = hid_shift + cur_batch * hy_stride;
                if(ti > 0)
                {
                    pretime_shift =
                        ri == 0 ? hid_shift + (bacc - in_n.at(ti - 1)) * hy_stride
                                : hid_shift + (baccbi + in_n.at(seqLen - 1 - ti)) * hy_stride;
                    use_time = ri == 0 ? ti : seqLen - ti;
                }

                if(in_n.at(cur_time) > 0)
                {
                    if(ti == 0)
                    {
                        if(hx != nullptr)
                        {
                            miopen::GemmDescriptor gemm_desc = GemmDescriptor{false,
                                                                              false,
                                                                              true,
                                                                              in_n.at(cur_time),
                                                                              wei_len,
                                                                              hy_h,
                                                                              uni_stride,
                                                                              uni_stride,
                                                                              hy_stride,
                                                                              1, // batch count
                                                                              0, // Stride A
                                                                              0, // Stride B
                                                                              0, // Stride C
                                                                              1, // alpha
                                                                              1, // beta
                                                                              xDesc[0].GetType(),
                                                                              false};

                            miopenStatus_t gemm_status =
                                CallGemm(handle,
                                         gemm_desc,
                                         hx,
                                         hx_shift + ri * hy_n * hy_h,
                                         w,
                                         wei_shift + ri * wei_len * uni_stride,
                                         workSpace,
                                         static_cast<int>(offset) + ri * wei_len,
                                         GemmBackend_t::miopengemm);

                            if(gemm_status != miopenStatusSuccess)
                            {
                                if(gemm_status == miopenStatusNotImplemented)
                                {
                                    MIOPEN_LOG_E("GEMM not implemented");
                                }
                                else
                                {
                                    MIOPEN_LOG_E("GEMM failed");
                                }
                            }
                            // Update time
                            profileRNNkernels(handle, 1, ctime);
                        }
                    }
                    else
                    {
                        if(ri == 1 && hx != nullptr && in_n.at(cur_time) > in_n.at(use_time))
                        {
                            miopen::GemmDescriptor gemm_desc =
                                GemmDescriptor{false,
                                               false,
                                               true,
                                               (in_n.at(cur_time) - in_n.at(use_time)),
                                               wei_len,
                                               hy_h,
                                               uni_stride,
                                               uni_stride,
                                               hy_stride,
                                               1, // batch count
                                               0, // Stride A
                                               0, // Stride B
                                               0, // Stride C
                                               1, // alpha
                                               1, // beta
                                               xDesc[0].GetType(),
                                               false};
                            miopenStatus_t gemm_status =
                                CallGemm(handle,
                                         gemm_desc,
                                         hx,
                                         hx_shift + ri * hy_n * hy_h + in_n.at(use_time) * hy_h,
                                         w,
                                         wei_shift + ri * wei_len * uni_stride,
                                         workSpace,
                                         static_cast<int>(offset) + ri * wei_len +
                                             in_n.at(use_time) * hy_stride,
                                         GemmBackend_t::miopengemm);

                            if(gemm_status != miopenStatusSuccess)
                            {
                                if(gemm_status == miopenStatusNotImplemented)
                                {
                                    MIOPEN_LOG_E("GEMM not implemented");
                                }
                                else
                                {
                                    MIOPEN_LOG_E("GEMM failed");
                                }
                            }
                            // Update time
                            profileRNNkernels(handle, 1, ctime);
                        }

                        if(in_n.at(use_time) > 0)
                        {
                            miopen::GemmDescriptor gemm_desc = GemmDescriptor{false,
                                                                              false,
                                                                              true,
                                                                              in_n.at(use_time),
                                                                              wei_len,
                                                                              hy_h,
                                                                              hy_stride,
                                                                              uni_stride,
                                                                              hy_stride,
                                                                              1, // batch count
                                                                              0, // Stride A
                                                                              0, // Stride B
                                                                              0, // Stride C
                                                                              1, // alpha
                                                                              1, // beta
                                                                              xDesc[0].GetType(),
                                                                              false};

                            miopenStatus_t gemm_status =
                                CallGemm(handle,
                                         gemm_desc,
                                         workSpace,
                                         pretime_shift + hid_off + ri * hy_h,
                                         w,
                                         wei_shift + ri * wei_len * uni_stride,
                                         workSpace,
                                         static_cast<int>(offset) + ri * wei_len,
                                         GemmBackend_t::miopengemm);

                            if(gemm_status != miopenStatusSuccess)
                            {
                                if(gemm_status == miopenStatusNotImplemented)
                                {
                                    MIOPEN_LOG_E("GEMM not implemented");
                                }
                                else
                                {
                                    MIOPEN_LOG_E("GEMM failed");
                                }
                            }
                            // Update time
                            profileRNNkernels(handle, 1, ctime);
                        }
                    }

                    // update hidden status
                    sp_size[1] = in_n.at(cur_time);
                    if(rnnMode == miopenRNNRELU || rnnMode == miopenRNNTANH)
                    {
                        sp_size[2] = hy_h;
                        sp_desc    = miopen::TensorDescriptor(wDesc.GetType(), sp_size, sp_stride);

                        activDesc.Forward(handle,
                                          &alpha,
                                          sp_desc,
                                          workSpace,
                                          &beta,
                                          sp_desc,
                                          workSpace,
                                          offset + static_cast<size_t>(ri) * wei_len,
                                          offset + static_cast<size_t>(ri) * wei_len);
                        // Update time
                        profileRNNkernels(handle, 1, ctime);
                    }
                    else if(rnnMode == miopenLSTM)
                    {
                        if(algoMode == miopenRNNdefault)
                        {
                            LSTMForwardHiddenStateUpdate(
                                handle,
                                wDesc.GetType(),
                                true,
                                ti == 0,
                                ri,
                                in_n.at(0),
                                in_n.at(cur_time),
                                in_n.at(use_time),
                                hy_h,
                                hy_stride,
                                wei_len,
                                wei_stride,
                                cx,
                                hx_shift + ri * hy_n * hy_h,
                                workSpace,
                                offset + static_cast<size_t>(ri) * wei_len,
                                offset + hy_h + static_cast<size_t>(ri) * wei_len,
                                offset + 2 * static_cast<size_t>(hy_h) +
                                    static_cast<size_t>(ri) * wei_len,
                                offset + 3 * static_cast<size_t>(hy_h) +
                                    static_cast<size_t>(ri) * wei_len,
                                offset + static_cast<size_t>(bi) * wei_len +
                                    static_cast<size_t>(ri) * hy_h,
                                pretime_shift + static_cast<size_t>(bi) * wei_len +
                                    static_cast<size_t>(ri) * hy_h,
                                0,
                                offset + hid_off + static_cast<size_t>(ri) * hy_h);

                            // Update time
                            profileRNNkernels(handle, 1, ctime);
                            continue;
                        }

                        // active gate i, f, o
                        sp_size[2] = hy_h * 3;
                        sp_desc    = miopen::TensorDescriptor(wDesc.GetType(), sp_size, sp_stride);

                        sigDesc.Forward(handle,
                                        &alpha,
                                        sp_desc,
                                        workSpace,
                                        &beta,
                                        sp_desc,
                                        workSpace,
                                        offset + static_cast<size_t>(ri) * wei_len,
                                        offset + static_cast<size_t>(ri) * wei_len);
                        // Update time
                        profileRNNkernels(handle, 1, ctime);

                        // active gate c
                        sp_size[2] = hy_h;
                        sp_desc    = miopen::TensorDescriptor(wDesc.GetType(), sp_size, sp_stride);

                        tanhDesc.Forward(handle,
                                         &alpha,
                                         sp_desc,
                                         workSpace,
                                         &beta,
                                         sp_desc,
                                         workSpace,
                                         offset + 3 * static_cast<size_t>(hy_h) +
                                             static_cast<size_t>(ri) * wei_len,
                                         offset + 3 * static_cast<size_t>(hy_h) +
                                             static_cast<size_t>(ri) * wei_len);
                        // Update time
                        profileRNNkernels(handle, 1, ctime);

                        // update cell state
                        alpha0 = 1;
                        alpha1 = 1;
                        beta_t = 1;

                        OpTensor(handle,
                                 miopenTensorOpMul,
                                 &alpha0,
                                 sp_desc,
                                 workSpace,
                                 &alpha1,
                                 sp_desc,
                                 workSpace,
                                 &beta_t,
                                 sp_desc,
                                 workSpace,
                                 offset + static_cast<size_t>(ri) * wei_len,
                                 offset + 3 * static_cast<size_t>(hy_h) +
                                     static_cast<size_t>(ri) * wei_len,
                                 offset + static_cast<size_t>(bi) * wei_len +
                                     static_cast<size_t>(ri) * hy_h);
                        // Update time
                        profileRNNkernels(handle, 1, ctime);

                        if(ti == 0)
                        {
                            if(cx != nullptr)
                            {
                                hx_size[1] = in_n.at(cur_time);
                                hx_size[2] = hy_h;
                                hx_desc =
                                    miopen::TensorDescriptor(wDesc.GetType(), hx_size, hx_stride);

                                OpTensor(handle,
                                         miopenTensorOpMul,
                                         &alpha0,
                                         sp_desc,
                                         workSpace,
                                         &alpha1,
                                         hx_desc,
                                         cx,
                                         &beta_t,
                                         sp_desc,
                                         workSpace,
                                         offset + hy_h + static_cast<size_t>(ri) * wei_len,
                                         hx_shift + ri * hy_n * hy_h,
                                         offset + static_cast<size_t>(bi) * wei_len +
                                             static_cast<size_t>(ri) * hy_h);
                                // Update time
                                profileRNNkernels(handle, 1, ctime);
                            }
                        }
                        else
                        {
                            if(ri == 1 && cx != nullptr && in_n.at(cur_time) > in_n.at(use_time))
                            {
                                hx_size[1] = in_n.at(cur_time) - in_n.at(use_time);
                                hx_size[2] = hy_h;
                                hx_desc =
                                    miopen::TensorDescriptor(wDesc.GetType(), hx_size, hx_stride);

                                sp_size[1] = in_n.at(cur_time) - in_n.at(use_time);
                                sp_desc =
                                    miopen::TensorDescriptor(wDesc.GetType(), sp_size, sp_stride);

                                OpTensor(handle,
                                         miopenTensorOpMul,
                                         &alpha0,
                                         sp_desc,
                                         workSpace,
                                         &alpha1,
                                         hx_desc,
                                         cx,
                                         &beta_t,
                                         sp_desc,
                                         workSpace,
                                         offset + hy_h + static_cast<size_t>(ri) * wei_len +
                                             static_cast<size_t>(in_n.at(use_time)) * hy_stride,
                                         hx_shift + ri * hy_n * hy_h + in_n.at(use_time) * hy_h,
                                         offset + static_cast<size_t>(bi) * wei_len +
                                             static_cast<size_t>(ri) * hy_h +
                                             static_cast<size_t>(in_n.at(use_time)) * hy_stride);
                                // Update time
                                profileRNNkernels(handle, 1, ctime);

                                sp_size[1] = in_n.at(cur_time);
                                sp_desc =
                                    miopen::TensorDescriptor(wDesc.GetType(), sp_size, sp_stride);
                            }

                            if(in_n.at(use_time) > 0)
                            {
                                if(in_n.at(use_time) != in_n.at(cur_time))
                                {
                                    sp_size[1] = in_n.at(use_time);
                                    sp_desc    = miopen::TensorDescriptor(
                                        wDesc.GetType(), sp_size, sp_stride);
                                }

                                OpTensor(handle,
                                         miopenTensorOpMul,
                                         &alpha0,
                                         sp_desc,
                                         workSpace,
                                         &alpha1,
                                         sp_desc,
                                         workSpace,
                                         &beta_t,
                                         sp_desc,
                                         workSpace,
                                         offset + hy_h + static_cast<size_t>(ri) * wei_len,
                                         pretime_shift + static_cast<size_t>(bi) * wei_len +
                                             static_cast<size_t>(ri) * hy_h,
                                         offset + static_cast<size_t>(bi) * wei_len +
                                             static_cast<size_t>(ri) * hy_h);
                                // Update time
                                profileRNNkernels(handle, 1, ctime);

                                if(in_n.at(use_time) != in_n.at(cur_time))
                                {
                                    sp_size[1] = in_n.at(cur_time);
                                    sp_desc    = miopen::TensorDescriptor(
                                        wDesc.GetType(), sp_size, sp_stride);
                                }
                            }
                        }

                        // active cell state
                        tanhDesc.Forward(handle,
                                         &alpha,
                                         sp_desc,
                                         workSpace,
                                         &beta,
                                         sp_desc,
                                         workSpace,
                                         offset + static_cast<size_t>(bi) * wei_len +
                                             static_cast<size_t>(ri) * hy_h,
                                         offset + hid_off + static_cast<size_t>(ri) * hy_h);
                        // Update time
                        profileRNNkernels(handle, 1, ctime);

                        // update hidden state
                        beta_t = 0;
                        OpTensor(handle,
                                 miopenTensorOpMul,
                                 &alpha0,
                                 sp_desc,
                                 workSpace,
                                 &alpha1,
                                 sp_desc,
                                 workSpace,
                                 &beta_t,
                                 sp_desc,
                                 workSpace,
                                 offset + 2 * static_cast<size_t>(hy_h) +
                                     static_cast<size_t>(ri) * wei_len,
                                 offset + hid_off + static_cast<size_t>(ri) * hy_h,
                                 offset + hid_off + static_cast<size_t>(ri) * hy_h);
                        // Update time
                        profileRNNkernels(handle, 1, ctime);
                    }
                    else if(rnnMode == miopenGRU)
                    {
                        // active z, r gate
                        sp_size[2] = 2 * hy_h;
                        sp_desc    = miopen::TensorDescriptor(wDesc.GetType(), sp_size, sp_stride);

                        sigDesc.Forward(handle,
                                        &alpha,
                                        sp_desc,
                                        workSpace,
                                        &beta,
                                        sp_desc,
                                        workSpace,
                                        offset + static_cast<size_t>(ri) * wei_len,
                                        offset + static_cast<size_t>(ri) * wei_len);
                        // Update time
                        profileRNNkernels(handle, 1, ctime);

                        // calculate c gate
                        sp_size[2] = hy_h;
                        sp_desc    = miopen::TensorDescriptor(wDesc.GetType(), sp_size, sp_stride);

                        alpha0 = 1;
                        alpha1 = 1;
                        beta_t = 0;

                        OpTensor(handle,
                                 miopenTensorOpMul,
                                 &alpha0,
                                 sp_desc,
                                 workSpace,
                                 &alpha1,
                                 sp_desc,
                                 workSpace,
                                 &beta_t,
                                 sp_desc,
                                 workSpace,
                                 offset + hy_h + static_cast<size_t>(ri) * wei_len,
                                 offset + 2 * static_cast<size_t>(hy_h) +
                                     static_cast<size_t>(ri) * wei_len,
                                 offset + 2 * static_cast<size_t>(hy_h) +
                                     static_cast<size_t>(ri) * wei_len);
                        // Update time
                        profileRNNkernels(handle, 1, ctime);

                        OpTensor(handle,
                                 miopenTensorOpAdd,
                                 &alpha0,
                                 sp_desc,
                                 workSpace,
                                 &alpha1,
                                 sp_desc,
                                 workSpace,
                                 &beta_t,
                                 sp_desc,
                                 workSpace,
                                 offset + 2 * static_cast<size_t>(hy_h) +
                                     static_cast<size_t>(ri) * wei_len,
                                 offset + hid_off + static_cast<size_t>(ri) * hy_h,
                                 offset + 2 * static_cast<size_t>(hy_h) +
                                     static_cast<size_t>(ri) * wei_len);
                        // Update time
                        profileRNNkernels(handle, 1, ctime);

                        // active c gate
                        tanhDesc.Forward(handle,
                                         &alpha,
                                         sp_desc,
                                         workSpace,
                                         &beta,
                                         sp_desc,
                                         workSpace,
                                         offset + 2 * static_cast<size_t>(hy_h) +
                                             static_cast<size_t>(ri) * wei_len,
                                         offset + 2 * static_cast<size_t>(hy_h) +
                                             static_cast<size_t>(ri) * wei_len);
                        // Update time
                        profileRNNkernels(handle, 1, ctime);

                        // calculate hidden state
                        alpha0 = -1;
                        alpha1 = 1;
                        beta_t = 0;
                        OpTensor(handle,
                                 miopenTensorOpMul,
                                 &alpha0,
                                 sp_desc,
                                 workSpace,
                                 &alpha1,
                                 sp_desc,
                                 workSpace,
                                 &beta_t,
                                 sp_desc,
                                 workSpace,
                                 offset + static_cast<size_t>(ri) * wei_len,
                                 offset + 2 * static_cast<size_t>(hy_h) +
                                     static_cast<size_t>(ri) * wei_len,
                                 offset + hid_off + static_cast<size_t>(ri) * hy_h);
                        // Update time
                        profileRNNkernels(handle, 1, ctime);

                        alpha0 = 1;
                        alpha1 = 1;
                        beta_t = 0;

                        OpTensor(handle,
                                 miopenTensorOpAdd,
                                 &alpha0,
                                 sp_desc,
                                 workSpace,
                                 &alpha1,
                                 sp_desc,
                                 workSpace,
                                 &beta_t,
                                 sp_desc,
                                 workSpace,
                                 offset + 2 * static_cast<size_t>(hy_h) +
                                     static_cast<size_t>(ri) * wei_len,
                                 offset + hid_off + static_cast<size_t>(ri) * hy_h,
                                 offset + hid_off + static_cast<size_t>(ri) * hy_h);
                        // Update time
                        profileRNNkernels(handle, 1, ctime);

                        alpha0 = 1;
                        alpha1 = 1;
                        beta_t = 1;
                        if(ti == 0)
                        {
                            if(hx != nullptr)
                            {
                                hx_size[1] = in_n.at(cur_time);
                                hx_size[2] = hy_h;
                                hx_desc =
                                    miopen::TensorDescriptor(wDesc.GetType(), hx_size, hx_stride);

                                OpTensor(handle,
                                         miopenTensorOpMul,
                                         &alpha0,
                                         sp_desc,
                                         workSpace,
                                         &alpha1,
                                         hx_desc,
                                         hx,
                                         &beta_t,
                                         sp_desc,
                                         workSpace,
                                         offset + static_cast<size_t>(ri) * wei_len,
                                         hx_shift + ri * hy_n * hy_h,
                                         offset + hid_off + static_cast<size_t>(ri) * hy_h);
                                // Update time
                                profileRNNkernels(handle, 1, ctime);
                            }
                        }
                        else
                        {
                            if(ri == 1 && hx != nullptr && in_n.at(cur_time) > in_n.at(use_time))
                            {
                                hx_size[1] = in_n.at(cur_time) - in_n.at(use_time);
                                hx_size[2] = hy_h;
                                hx_desc =
                                    miopen::TensorDescriptor(wDesc.GetType(), hx_size, hx_stride);

                                sp_size[1] = in_n.at(cur_time) - in_n.at(use_time);
                                sp_desc =
                                    miopen::TensorDescriptor(wDesc.GetType(), sp_size, sp_stride);

                                OpTensor(handle,
                                         miopenTensorOpMul,
                                         &alpha0,
                                         sp_desc,
                                         workSpace,
                                         &alpha1,
                                         hx_desc,
                                         hx,
                                         &beta_t,
                                         sp_desc,
                                         workSpace,
                                         offset + static_cast<size_t>(ri) * wei_len +
                                             static_cast<size_t>(in_n.at(use_time)) * hy_stride,
                                         hx_shift + ri * hy_n * hy_h + in_n.at(use_time) * hy_h,
                                         offset + hid_off + static_cast<size_t>(ri) * hy_h +
                                             static_cast<size_t>(in_n.at(use_time)) * hy_stride);
                                // Update time
                                profileRNNkernels(handle, 1, ctime);

                                sp_size[1] = in_n.at(cur_time);
                                sp_desc =
                                    miopen::TensorDescriptor(wDesc.GetType(), sp_size, sp_stride);
                            }

                            if(in_n.at(use_time) > 0)
                            {
                                if(in_n.at(use_time) != in_n.at(cur_time))
                                {
                                    sp_size[1] = in_n.at(use_time);
                                    sp_desc    = miopen::TensorDescriptor(
                                        wDesc.GetType(), sp_size, sp_stride);
                                }

                                OpTensor(handle,
                                         miopenTensorOpMul,
                                         &alpha0,
                                         sp_desc,
                                         workSpace,
                                         &alpha1,
                                         sp_desc,
                                         workSpace,
                                         &beta_t,
                                         sp_desc,
                                         workSpace,
                                         offset + static_cast<size_t>(ri) * wei_len,
                                         pretime_shift + hid_off + ri * hy_h,
                                         offset + hid_off + static_cast<size_t>(ri) * hy_h);
                                // Update time
                                profileRNNkernels(handle, 1, ctime);
                            }
                        }
                    }
                }
            }

            bacc += in_n.at(ti);
        }

        // update hy, cy
        if(hy != nullptr || (rnnMode == miopenLSTM && cy != nullptr))
        {
            hx_size[2] = hy_h;
            sp_size[2] = hy_h;

            bacc   = batch_n;
            baccbi = 0;
            for(int ti = seqLen - 1; ti >= 0; ti--)
            {
                bacc -= in_n.at(ti);
                for(int ri = 0; ri < bi; ri++)
                {
                    int cur_time  = ri == 0 ? ti : seqLen - 1 - ti;
                    int cur_batch = ri == 0 ? bacc : baccbi;
                    int use_batch = 0;

                    if(ti < seqLen - 1)
                    {
                        int use_time = ri == 0 ? ti + 1 : seqLen - 2 - ti;
                        use_batch    = in_n.at(use_time);
                    }

                    if(in_n.at(cur_time) > use_batch)
                    {
                        offset = hid_shift + cur_batch * hy_stride;

                        sp_size[1] = in_n.at(cur_time) - use_batch;
                        sp_desc    = miopen::TensorDescriptor(wDesc.GetType(), sp_size, sp_stride);

                        hx_size[1] = sp_size[1];
                        hx_desc    = miopen::TensorDescriptor(wDesc.GetType(), hx_size, hx_stride);

                        if(hy != nullptr)
                        {
                            CopyTensor(handle,
                                       sp_desc,
                                       workSpace,
                                       hx_desc,
                                       hy,
                                       static_cast<int>(offset) + hid_off + ri * hy_h +
                                           use_batch * hy_stride,
                                       hx_shift + ri * hy_n * hy_h + use_batch * hy_h);
                            // Update time
                            profileRNNkernels(handle, 1, ctime);
                        }

                        if(rnnMode == miopenLSTM && cy != nullptr)
                        {
                            CopyTensor(handle,
                                       sp_desc,
                                       workSpace,
                                       hx_desc,
                                       cy,
                                       static_cast<int>(offset) + bi * wei_len + ri * hy_h +
                                           use_batch * hy_stride,
                                       hx_shift + ri * hy_n * hy_h + use_batch * hy_h);
                            // Update time
                            profileRNNkernels(handle, 1, ctime);
                        }
                    }
                }
                baccbi += in_n.at(seqLen - 1 - ti);
            }
        }
    }

    // output
    prelayer_shift = (static_cast<int>(nLayers) - 1) * batch_n * hy_stride + hid_off;

    sp_size[1] = batch_n;
    sp_size[2] = hy_h * bi;
    y_size[1]  = batch_n;
    y_size[2]  = out_h;
    y_desc     = miopen::TensorDescriptor(wDesc.GetType(), y_size, y_stride);
    sp_desc    = miopen::TensorDescriptor(wDesc.GetType(), sp_size, sp_stride);

    CopyTensor(handle, sp_desc, workSpace, y_desc, y, prelayer_shift, 0);
    // Update time
    profileRNNkernels(handle, 2, ctime);

#else
    (void)hx;
    (void)cx;
    (void)handle;
    (void)seqLen;
    (void)xDesc;
    (void)x;
    (void)w;
    (void)y;
    (void)hyDesc;
    (void)hy;
    (void)yDesc;
    (void)wDesc;
    (void)workSpaceSize;
    (void)workSpace;
    MIOPEN_THROW("GEMM is not supported");
#endif
}

void RNNDescriptor::RNNForwardTraining(Handle& handle,
                                       const int seqLen,
                                       c_array_view<const miopenTensorDescriptor_t> xDesc,
                                       ConstData_t x,
                                       const TensorDescriptor& hxDesc,
                                       ConstData_t hx,
                                       const TensorDescriptor& cxDesc,
                                       ConstData_t cx,
                                       const TensorDescriptor& wDesc,
                                       ConstData_t w,
                                       c_array_view<const miopenTensorDescriptor_t> yDesc,
                                       Data_t y,
                                       const TensorDescriptor& hyDesc,
                                       Data_t hy,
                                       const TensorDescriptor& cyDesc,
                                       Data_t cy,
                                       Data_t workSpace,
                                       size_t workSpaceSize,
                                       Data_t reserveSpace,
                                       size_t reserveSpaceSize) const
{

    if(x == nullptr || w == nullptr || y == nullptr)
    {
        MIOPEN_THROW(miopenStatusBadParm);
    }
    if(hxDesc.GetSize() != cxDesc.GetSize() || hxDesc.GetSize() != hyDesc.GetSize() ||
       hxDesc.GetSize() != cyDesc.GetSize())
    {
        MIOPEN_THROW(miopenStatusBadParm);
    }

    if(reserveSpaceSize < GetReserveSize(handle, seqLen, xDesc))
    {
        MIOPEN_THROW("Reservespace is required");
    }

    if(workSpaceSize < GetWorkspaceSize(handle, seqLen, xDesc))
    {
        MIOPEN_THROW("Workspace is required");
    }

#if MIOPEN_BACKEND_HIP
    HipEventPtr start = nullptr;
    HipEventPtr stop  = nullptr;
    bool is_profiling = handle.IsProfilingEnabled();

    if(is_profiling)
    {
        handle.EnableProfiling(false);
        RNNProfilingBegin(handle, start, stop);
    }
    try
    {
#endif

        if(paddingMode == miopenRNNIONotPadded)
        {
            return RNNForwardTrainingPackedTensors(handle,
                                                   seqLen,
                                                   xDesc,
                                                   x,
                                                   hxDesc,
                                                   hx,
                                                   cxDesc,
                                                   cx,
                                                   wDesc,
                                                   w,
                                                   yDesc,
                                                   y,
                                                   hyDesc,
                                                   hy,
                                                   cyDesc,
                                                   cy,
                                                   reserveSpace,
                                                   reserveSpaceSize);
        }
        else
        {
            Data_t packedXIn = workSpace;
            size_t packedXInSize;
            std::tie(packedXInSize, std::ignore) =
                RNNTensorPaddingConverter::GetTempPackedBuffersSpace(*this, xDesc);

            Data_t packedYOut =
                static_cast<void*>(reinterpret_cast<char*>(workSpace) + packedXInSize);

            // std::vector<TensorDescriptor> packed_desc;
            // std::vector<miopenTensorDescriptor_t> packed_desc_ptrs;
            // RNNTensorPaddingConverter::CreatePackedDescriptor()
            // for future developments: as long as we don't use strides from xDesc and yDesc
            // we ignoring conversion of this descriptors.
            std::vector<int> in_n(seqLen);

            for(int i = 0; i < seqLen; i++)
            {
                int batchval, batchvalout;
                std::tie(batchval, std::ignore)    = miopen::tien<2>(xDesc[i].GetLengths());
                std::tie(batchvalout, std::ignore) = miopen::tien<2>(yDesc[i].GetLengths());
                if(batchval != batchvalout)
                {
                    MIOPEN_THROW(miopenStatusBadParm,
                                 "Input batch length: " + std::to_string(batchval) +
                                     ", Output batch length: " + std::to_string(batchvalout));
                }
                in_n[i] = batchval;
            }

            RNNTensorPaddingConverter::ConvertTensorData(
                handle, xDesc[0], in_n, x, packedXIn, true);

            RNNDescriptor packedRnnDesc(*this);
            packedRnnDesc.SetPaddingmode(miopenRNNIONotPadded);

            packedRnnDesc.RNNForwardTrainingPackedTensors(handle,
                                                          seqLen,
                                                          xDesc,
                                                          packedXIn,
                                                          hxDesc,
                                                          hx,
                                                          cxDesc,
                                                          cx,
                                                          wDesc,
                                                          w,
                                                          yDesc,
                                                          packedYOut,
                                                          hyDesc,
                                                          hy,
                                                          cyDesc,
                                                          cy,
                                                          reserveSpace,
                                                          reserveSpaceSize);

            RNNTensorPaddingConverter::ConvertTensorData(
                handle, yDesc[0], in_n, packedYOut, y, false);
        }

#if MIOPEN_BACKEND_HIP
    }
    catch(...)
    {
        if(is_profiling)
            handle.EnableProfiling(true);
        throw;
    }

    if(is_profiling)
    {
        float eventTime_mS = RNNProfilingEnd(handle, start, stop);
        handle.EnableProfiling(true);
        handle.ResetKernelTime();
        handle.AccumKernelTime(eventTime_mS);
    }
#endif
};

void RNNDescriptor::RNNForwardTrainingPackedTensors(
    Handle& handle,
    const int seqLen,
    c_array_view<const miopenTensorDescriptor_t> xDesc,
    ConstData_t x,
    const TensorDescriptor& hxDesc,
    ConstData_t hx,
    const TensorDescriptor& cxDesc,
    ConstData_t cx,
    const TensorDescriptor& wDesc,
    ConstData_t w,
    c_array_view<const miopenTensorDescriptor_t> yDesc,
    Data_t y,
    const TensorDescriptor& hyDesc,
    Data_t hy,
    const TensorDescriptor& cyDesc,
    Data_t cy,
    Data_t reserveSpace,
    size_t reserveSpaceSize) const
{
    (void)cxDesc;
    (void)cyDesc;
#if MIOPEN_USE_GEMM

#if MIOPEN_BACKEND_HIP
    HipEventPtr start = nullptr;
    HipEventPtr stop  = nullptr;
    bool is_profiling = handle.IsProfilingEnabled();

    if(is_profiling)
    {
        handle.EnableProfiling(false);
        RNNProfilingBegin(handle, start, stop);
    }
#endif

    // OCL legacy
    float ctime = 0.;
    // reset kernel timer
    profileRNNkernels(handle, 0, ctime);

    int in_h  = xDesc[0].GetLengths()[1]; // input vector size
    int hy_d  = hyDesc.GetLengths()[0];   // biNumLayers
    int hy_n  = hyDesc.GetLengths()[1];   // max batch size
    int hy_h  = hyDesc.GetLengths()[2];   // hidden size
    int out_h = yDesc[0].GetLengths()[1]; // output vector size
    int bi    = dirMode != 0u ? 2 : 1;

    if(in_h <= 0 || hy_h <= 0 || hy_n <= 0 || hy_d <= 0 || out_h <= 0 || seqLen <= 0)
    {
        MIOPEN_THROW(miopenStatusBadParm);
    }

    if(out_h != (bi * hy_h))
    {
        MIOPEN_THROW(miopenStatusBadParm, "Output size doesn't match hidden state size!");
    }

    if(inputMode == miopenRNNskip)
    {
        if(in_h != hy_h)
        {
            MIOPEN_THROW(miopenStatusBadParm,
                         "The input tensor size must equal to the hidden "
                         "state size of the network in SKIP_INPUT mode!");
        }
        in_h = 0;
    }

    int batch_n = 0;
    std::vector<int> in_n;
    for(int i = 0; i < seqLen; i++)
    {
        int batchval, batchvalout;
        std::tie(batchval, std::ignore)    = miopen::tien<2>(xDesc[i].GetLengths());
        std::tie(batchvalout, std::ignore) = miopen::tien<2>(yDesc[i].GetLengths());
        if(batchval != batchvalout)
        {
            MIOPEN_THROW(miopenStatusBadParm,
                         "Input batch length: " + std::to_string(batchval) +
                             ", Output batch length: " + std::to_string(batchvalout));
        }
        if(i == 0)
        {
            if(batchval <= 0)
            {
                MIOPEN_THROW(miopenStatusBadParm, "Input batch is ZERO!");
            }
        }
        else
        {
            if(batchval > in_n.back() || batchval < 0)
            {
                MIOPEN_THROW(miopenStatusBadParm,
                             "Incorrect input batch size at time " + std::to_string(i) +
                                 "! Batch size must not ascend!");
            }
        }

        in_n.push_back(batchval);
        batch_n += batchval;
    }
    // input check end
    bool use_dropout = !float_equal(miopen::deref(dropoutDesc).dropout, 0);
#if MIOPEN_USE_GEMM && MIOPEN_BACKEND_HIP

    if(rnnMode == miopenLSTM && algoMode == miopenRNNdefault && !use_dropout && nLayers > 1 &&
       dirMode == miopenRNNunidirection && inputMode != miopenRNNskip &&
       !(miopen::IsDisabled(MIOPEN_RNNFWD_exp{})) && xDesc[0].GetType() == miopenFloat &&
       seqLen >= 32)
    {
        RNNForwardTraining_MS(handle,
                              in_n,
                              xDesc[0],
                              x,
                              hxDesc,
                              hx,
                              cx,
                              wDesc,
                              w,
                              yDesc[0],
                              y,
                              hy,
                              cy,
                              reserveSpace,
                              reserveSpaceSize);
        if(is_profiling)
        {
            float eventTime_mS = RNNProfilingEnd(handle, start, stop);
            handle.EnableProfiling(true);
            handle.ResetKernelTime();
            handle.AccumKernelTime(eventTime_mS);
        }
        return;
    }

    if((rnnMode == miopenRNNRELU || rnnMode == miopenRNNTANH) && !use_dropout && nLayers > 1 &&
       dirMode == miopenRNNunidirection && inputMode != miopenRNNskip &&
       !(miopen::IsDisabled(MIOPEN_RNNFWD_exp{})))
    {
        RNNForwardTrainingTanhRelu(handle,
                                   in_n,
                                   xDesc[0],
                                   x,
                                   hxDesc,
                                   hx,
                                   wDesc,
                                   w,
                                   yDesc[0],
                                   y,
                                   hy,
                                   reserveSpace,
                                   reserveSpaceSize);
        if(is_profiling)
        {
            float eventTime_mS = RNNProfilingEnd(handle, start, stop);
            handle.EnableProfiling(true);
            handle.ResetKernelTime();
            handle.AccumKernelTime(eventTime_mS);
        }
        return;
    }

    if((rnnMode == miopenGRU) && !use_dropout && nLayers > 0 && dirMode == miopenRNNunidirection &&
       inputMode != miopenRNNskip && !(miopen::IsDisabled(MIOPEN_RNNFWD_exp{})))
    {
        RNNForwardTrainingGRU(handle,
                              in_n,
                              xDesc[0],
                              x,
                              hxDesc,
                              hx,
                              wDesc,
                              w,
                              yDesc[0],
                              y,
                              hy,
                              reserveSpace,
                              reserveSpaceSize);
        if(is_profiling)
        {
            float eventTime_mS = RNNProfilingEnd(handle, start, stop);
            handle.EnableProfiling(true);
            handle.ResetKernelTime();
            handle.AccumKernelTime(eventTime_mS);
        }
        return;
    }

#endif // MIOPEN_USE_GEMM&& MIOPEN_BACKEND_HIP

    int in_stride  = xDesc[0].GetLengths()[1];
    int hy_stride  = hy_h * bi * static_cast<int>(workspaceScale);
    int out_stride = out_h;
    int wei_stride = hy_h * bi * static_cast<int>(nHiddenTensorsPerLayer);
    int uni_stride = hy_h;
    int bi_stride  = hy_h * bi;

    size_t wei_shift_bias = (in_h + hy_h + (bi * hy_h + hy_h) * (nLayers - 1)) * wei_stride;

    size_t offset;
    float alpha0, alpha1, beta_t;
    float alpha = 1, beta = 0;

    std::vector<int> sp_size(3, 1), sp_stride(3, 1), w_size(3, 1), w_stride(3, 1), x_size(3, 1),
        x_stride(3, 1), y_size(3, 1), y_stride(3, 1), hx_size(3, 1), hx_stride(3, 1);
    miopen::TensorDescriptor sp_desc, w_desc, x_desc, y_desc, hx_desc;

    sp_size[2]   = reserveSpaceSize / GetTypeSize(wDesc.GetType());
    sp_stride[0] = sp_size[2];
    sp_stride[1] = sp_size[2];
    sp_desc      = miopen::TensorDescriptor(wDesc.GetType(), sp_size, sp_stride);
    SetTensor(handle, sp_desc, reserveSpace, &beta);
    // Update time
    profileRNNkernels(handle, 1, ctime);
    sp_stride[0] = batch_n * hy_stride;
    sp_stride[1] = hy_stride;
    sp_size[2]   = 1;
    w_stride[0]  = wei_stride;
    w_stride[1]  = wei_stride;
    x_stride[0]  = batch_n * in_stride;
    x_stride[1]  = in_stride;
    y_stride[0]  = batch_n * out_stride;
    y_stride[1]  = out_stride;
    if(hy != nullptr || (rnnMode == miopenLSTM && cy != nullptr))
    {
        hx_size[2]   = hy_d * hy_n * hy_h;
        hx_stride[0] = hx_size[2];
        hx_stride[1] = hx_size[2];
        hx_desc      = miopen::TensorDescriptor(wDesc.GetType(), hx_size, hx_stride);
        if(hy != nullptr)
        {
            SetTensor(handle, hx_desc, hy, &beta);
            // Update time
            profileRNNkernels(handle, 1, ctime);
        }
        if(rnnMode == miopenLSTM && cy != nullptr)
        {
            SetTensor(handle, hx_desc, cy, &beta);
            // Update time
            profileRNNkernels(handle, 1, ctime);
        }
    }
    hx_stride[0] = in_n.at(0) * uni_stride;
    hx_stride[1] = uni_stride;

    int wei_shift, prelayer_shift;
    int wei_len = 0;
    int hid_off = 0;

    switch(rnnMode)
    {
    case miopenRNNRELU:
    case miopenRNNTANH:
        // printf("run rnn gpu fwd \n");
        wei_len = hy_h;
        hid_off = static_cast<int>(nLayers) * batch_n * hy_stride;
        break;
    case miopenLSTM:
        // printf("run lstm gpu fwd \n");
        wei_len = hy_h * 4;
        hid_off = bi * hy_h * 5;
        break;
    case miopenGRU:
        // printf("run gru gpu fwd \n");
        wei_len = hy_h * 3;
        hid_off = bi * hy_h * 3;
        break;
    }

    ActivationDescriptor tanhDesc, sigDesc, activDesc;
    sigDesc  = {miopenActivationLOGISTIC, 1, 0, 1};
    tanhDesc = {miopenActivationTANH, 1, 1, 1};
    if(rnnMode == miopenRNNRELU)
    {
        activDesc = {miopenActivationRELU, 1, 0, 1};
    }
    else if(rnnMode == miopenRNNTANH)
    {
        activDesc = {miopenActivationTANH, 1, 1, 1};
    }

    for(int li = 0; li < nLayers; li++)
    {
        int hid_shift           = li * batch_n * hy_stride;
        int hx_shift            = li * hy_n * bi_stride;
        int wei_shift_bias_temp = static_cast<int>(wei_shift_bias) + li * 2 * wei_stride;

        // from input
        if(li == 0)
        {
            if(inputMode == miopenRNNskip)
            {
                x_size[1]  = batch_n;
                x_size[2]  = hy_h;
                sp_size[1] = batch_n;
                sp_size[2] = hy_h;
                x_desc     = miopen::TensorDescriptor(wDesc.GetType(), x_size, x_stride);
                sp_desc    = miopen::TensorDescriptor(wDesc.GetType(), sp_size, sp_stride);

                for(int gi = 0; gi < nHiddenTensorsPerLayer * bi; gi++)
                {
                    CopyTensor(handle, x_desc, x, sp_desc, reserveSpace, 0, gi * hy_h);
                    // Update time
                    profileRNNkernels(handle, 1, ctime);
                }
            }
            else
            {
                miopen::GemmDescriptor gemm_desc = GemmDescriptor{false,
                                                                  false,
                                                                  true,
                                                                  batch_n,
                                                                  wei_len * bi,
                                                                  in_h,
                                                                  in_stride,
                                                                  in_stride,
                                                                  hy_stride,
                                                                  1, // batch count
                                                                  0, // Stride A
                                                                  0, // Stride B
                                                                  0, // Stride C
                                                                  1, // alpha
                                                                  1, // beta
                                                                  xDesc[0].GetType(),
                                                                  false};

                miopenStatus_t gemm_status = CallGemm(handle,
                                                      gemm_desc,
                                                      x,
                                                      0,
                                                      w,
                                                      0,
                                                      reserveSpace,
                                                      hid_shift,
                                                      GemmBackend_t::miopengemm);

                if(gemm_status != miopenStatusSuccess)
                {
                    if(gemm_status == miopenStatusNotImplemented)
                    {
                        MIOPEN_LOG_E("GEMM not implemented");
                    }
                    else
                    {
                        MIOPEN_LOG_E("GEMM failed");
                    }
                }
                // Update time
                profileRNNkernels(handle, 1, ctime);
            }
        }
        else
        {
            wei_shift = (in_h + hy_h) * wei_stride + (li - 1) * (bi * hy_h + hy_h) * wei_stride;
            prelayer_shift = (li - 1) * batch_n * hy_stride + hid_off;

            if(use_dropout)
            {
                std::vector<int> drop_size(2), drop_in_str(2, 1), drop_out_str(2, 1);
                drop_size[0]    = batch_n;
                drop_size[1]    = hy_h * bi;
                drop_in_str[0]  = hy_stride;
                drop_out_str[0] = hy_h * bi;

                auto drop_in_desc =
                    miopen::TensorDescriptor(wDesc.GetType(), drop_size, drop_in_str);
                auto drop_out_desc =
                    miopen::TensorDescriptor(wDesc.GetType(), drop_size, drop_out_str);

                size_t drop_rsv_size = drop_out_desc.GetElementSize();
                size_t drop_rsv_start =
                    algoMode == miopenRNNdefault && rnnMode == miopenLSTM
                        ? nLayers * batch_n * hy_stride + nLayers * batch_n * hy_h * bi
                        : 2 * nLayers * batch_n * hy_stride;

                size_t drop_in_offset = prelayer_shift;
                size_t drop_out_offset =
                    drop_rsv_start + (static_cast<size_t>(li) - 1) * batch_n * hy_h * bi;
                size_t drop_rsv_offset = (drop_rsv_start + (nLayers - 1) * batch_n * hy_h * bi) *
                                             (wDesc.GetType() == miopenFloat ? 4 : 2) +
                                         (li - 1) * drop_rsv_size;

                miopen::deref(dropoutDesc)
                    .DropoutForward(handle,
                                    drop_in_desc,
                                    drop_in_desc,
                                    reserveSpace,
                                    drop_out_desc,
                                    reserveSpace,
                                    reserveSpace,
                                    drop_rsv_size,
                                    drop_in_offset,
                                    drop_out_offset,
                                    drop_rsv_offset);
                // Update time
                profileRNNkernels(handle, 1, ctime);
                prelayer_shift = drop_out_offset;
            }

            miopen::GemmDescriptor gemm_desc = GemmDescriptor{false,
                                                              false,
                                                              true,
                                                              batch_n,
                                                              wei_len * bi,
                                                              hy_h * bi,
                                                              use_dropout ? hy_h * bi : hy_stride,
                                                              bi_stride,
                                                              hy_stride,
                                                              1, // batch count
                                                              0, // Stride A
                                                              0, // Stride B
                                                              0, // Stride C
                                                              1, // alpha
                                                              1, // beta
                                                              xDesc[0].GetType(),
                                                              false};

            miopenStatus_t gemm_status = CallGemm(handle,
                                                  gemm_desc,
                                                  reserveSpace,
                                                  prelayer_shift,
                                                  w,
                                                  wei_shift,
                                                  reserveSpace,
                                                  hid_shift,
                                                  GemmBackend_t::miopengemm);

            if(gemm_status != miopenStatusSuccess)
            {
                if(gemm_status == miopenStatusNotImplemented)
                {
                    MIOPEN_LOG_E("GEMM not implemented");
                }
                else
                {
                    MIOPEN_LOG_E("GEMM failed");
                }
            }
            // Update time
            profileRNNkernels(handle, 1, ctime);
        }

        if(biasMode != 0u)
        {
            alpha0 = 1;
            alpha1 = 1;
            beta_t = 0;

            w_size[1]  = 1;
            w_size[2]  = wei_stride;
            sp_size[1] = batch_n;
            sp_size[2] = wei_stride;
            w_desc     = miopen::TensorDescriptor(wDesc.GetType(), w_size, w_stride);
            sp_desc    = miopen::TensorDescriptor(wDesc.GetType(), sp_size, sp_stride);

            OpTensor(handle,
                     miopenTensorOpAdd,
                     &alpha0,
                     sp_desc,
                     reserveSpace,
                     &alpha1,
                     w_desc,
                     w,
                     &beta_t,
                     sp_desc,
                     reserveSpace,
                     hid_shift,
                     wei_shift_bias_temp,
                     hid_shift);
            // Update time
            profileRNNkernels(handle, 1, ctime);
        }

        if(rnnMode == miopenGRU)
        {
            sp_size[1] = batch_n;
            sp_size[2] = hy_h;
            sp_desc    = miopen::TensorDescriptor(wDesc.GetType(), sp_size, sp_stride);

            alpha0 = 0;
            alpha1 = 0;
            beta_t = 0;
            for(int bs = 0; bs < bi; bs++)
            {
                CopyTensor(handle,
                           sp_desc,
                           reserveSpace,
                           sp_desc,
                           reserveSpace,
                           hid_shift + bs * wei_len + 2 * hy_h,
                           hid_shift + hid_off + bs * hy_h);
                // Update time
                profileRNNkernels(handle, 1, ctime);

                OpTensor(handle,
                         miopenTensorOpAdd,
                         &alpha0,
                         sp_desc,
                         reserveSpace,
                         &alpha1,
                         sp_desc,
                         reserveSpace,
                         &beta_t,
                         sp_desc,
                         reserveSpace,
                         hid_shift + bs * wei_len + 2 * hy_h,
                         hid_shift + bs * wei_len + 2 * hy_h,
                         hid_shift + bs * wei_len + 2 * hy_h);
                // Update time
                profileRNNkernels(handle, 1, ctime);
            }
        }

        if(biasMode != 0u)
        {
            wei_shift_bias_temp += wei_stride;

            alpha0 = 1;
            alpha1 = 1;
            beta_t = 0;

            if(hx != nullptr)
            {
                sp_size[1] = batch_n;
                sp_size[2] = wei_stride;
                sp_desc    = miopen::TensorDescriptor(wDesc.GetType(), sp_size, sp_stride);
                OpTensor(handle,
                         miopenTensorOpAdd,
                         &alpha0,
                         sp_desc,
                         reserveSpace,
                         &alpha1,
                         w_desc,
                         w,
                         &beta_t,
                         sp_desc,
                         reserveSpace,
                         hid_shift,
                         wei_shift_bias_temp,
                         hid_shift);
                // Update time
                profileRNNkernels(handle, 1, ctime);
            }
            else
            {
                sp_size[1] = batch_n - in_n.at(0);
                sp_size[2] = wei_len;
                sp_desc    = miopen::TensorDescriptor(wDesc.GetType(), sp_size, sp_stride);
                w_size[1]  = 1;
                w_size[2]  = wei_len;
                w_desc     = miopen::TensorDescriptor(wDesc.GetType(), w_size, w_stride);

                OpTensor(handle,
                         miopenTensorOpAdd,
                         &alpha0,
                         sp_desc,
                         reserveSpace,
                         &alpha1,
                         w_desc,
                         w,
                         &beta_t,
                         sp_desc,
                         reserveSpace,
                         hid_shift + in_n.at(0) * hy_stride,
                         wei_shift_bias_temp,
                         hid_shift + in_n.at(0) * hy_stride);
                // Update time
                profileRNNkernels(handle, 1, ctime);

                if(dirMode != 0u)
                {
                    if(in_n.at(0) == in_n.at(seqLen - 1))
                    {
                        OpTensor(handle,
                                 miopenTensorOpAdd,
                                 &alpha0,
                                 sp_desc,
                                 reserveSpace,
                                 &alpha1,
                                 w_desc,
                                 w,
                                 &beta_t,
                                 sp_desc,
                                 reserveSpace,
                                 hid_shift + wei_len,
                                 wei_shift_bias_temp + wei_len,
                                 hid_shift + wei_len);
                        // Update time
                        profileRNNkernels(handle, 1, ctime);
                    }
                    else
                    {
                        int cur_batch = 0;
                        for(int ti = 0; ti < seqLen; ti++)
                        {
                            if(ti != (seqLen - 1))
                            {
                                offset = hid_shift + cur_batch * hy_stride;

                                sp_size[1] = in_n.at(ti + 1);
                                sp_size[2] = wei_len;
                                sp_desc =
                                    miopen::TensorDescriptor(wDesc.GetType(), sp_size, sp_stride);

                                OpTensor(handle,
                                         miopenTensorOpAdd,
                                         &alpha0,
                                         sp_desc,
                                         reserveSpace,
                                         &alpha1,
                                         w_desc,
                                         w,
                                         &beta_t,
                                         sp_desc,
                                         reserveSpace,
                                         static_cast<int>(offset) + wei_len,
                                         wei_shift_bias_temp + wei_len,
                                         static_cast<int>(offset) + wei_len);
                                // Update time
                                profileRNNkernels(handle, 1, ctime);
                            }
                            cur_batch += in_n.at(ti);
                        }
                    }
                }
            }
        }

        // from hidden state
        int bacc   = 0;
        int baccbi = batch_n;
        for(int ti = 0; ti < seqLen; ti++)
        {
            baccbi -= in_n.at(seqLen - 1 - ti);
            wei_shift         = in_h * wei_stride + li * (bi * hy_h + hy_h) * wei_stride;
            int pretime_shift = 0;
            int use_time      = 0;

            for(int ri = 0; ri < bi; ri++)
            {
                int cur_time  = ri == 0 ? ti : seqLen - 1 - ti;
                int cur_batch = ri == 0 ? bacc : baccbi;
                offset        = hid_shift + cur_batch * hy_stride;
                if(ti > 0)
                {
                    pretime_shift =
                        ri == 0 ? hid_shift + (bacc - in_n.at(ti - 1)) * hy_stride
                                : hid_shift + (baccbi + in_n.at(seqLen - 1 - ti)) * hy_stride;
                    use_time = ri == 0 ? ti : seqLen - ti;
                }

                if(in_n.at(cur_time) > 0)
                {
                    if(ti == 0)
                    {
                        if(hx != nullptr)
                        {
                            miopen::GemmDescriptor gemm_desc = GemmDescriptor{false,
                                                                              false,
                                                                              true,
                                                                              in_n.at(cur_time),
                                                                              wei_len,
                                                                              hy_h,
                                                                              uni_stride,
                                                                              uni_stride,
                                                                              hy_stride,
                                                                              1, // batch count
                                                                              0, // Stride A
                                                                              0, // Stride B
                                                                              0, // Stride C
                                                                              1, // alpha
                                                                              1, // beta
                                                                              xDesc[0].GetType(),
                                                                              false};

                            miopenStatus_t gemm_status =
                                CallGemm(handle,
                                         gemm_desc,
                                         hx,
                                         hx_shift + ri * hy_n * hy_h,
                                         w,
                                         wei_shift + ri * wei_len * uni_stride,
                                         reserveSpace,
                                         static_cast<int>(offset) + ri * wei_len,
                                         GemmBackend_t::miopengemm);
                            if(gemm_status != miopenStatusSuccess)
                            {
                                if(gemm_status == miopenStatusNotImplemented)
                                {
                                    MIOPEN_LOG_E("GEMM not implemented");
                                }
                                else
                                {
                                    MIOPEN_LOG_E("GEMM failed");
                                }
                            }
                            // Update time
                            profileRNNkernels(handle, 1, ctime);
                        }
                    }
                    else
                    {
                        if(ri == 1 && hx != nullptr && in_n.at(cur_time) > in_n.at(use_time))
                        {
                            miopen::GemmDescriptor gemm_desc =
                                GemmDescriptor{false,
                                               false,
                                               true,
                                               (in_n.at(cur_time) - in_n.at(use_time)),
                                               wei_len,
                                               hy_h,
                                               uni_stride,
                                               uni_stride,
                                               hy_stride,
                                               1, // batch count
                                               0, // Stride A
                                               0, // Stride B
                                               0, // Stride C
                                               1, // alpha
                                               1, // beta
                                               xDesc[0].GetType(),
                                               false};

                            miopenStatus_t gemm_status =
                                CallGemm(handle,
                                         gemm_desc,
                                         hx,
                                         hx_shift + ri * hy_n * hy_h + in_n.at(use_time) * hy_h,
                                         w,
                                         wei_shift + ri * wei_len * uni_stride,
                                         reserveSpace,
                                         static_cast<int>(offset) + ri * wei_len +
                                             in_n.at(use_time) * hy_stride,
                                         GemmBackend_t::miopengemm);

                            if(gemm_status != miopenStatusSuccess)
                            {
                                if(gemm_status == miopenStatusNotImplemented)
                                {
                                    MIOPEN_LOG_E("GEMM not implemented");
                                }
                                else
                                {
                                    MIOPEN_LOG_E("GEMM failed");
                                }
                            }
                            // Update time
                            profileRNNkernels(handle, 1, ctime);
                        }

                        if(in_n.at(use_time) > 0)
                        {
                            miopen::GemmDescriptor gemm_desc = GemmDescriptor{false,
                                                                              false,
                                                                              true,
                                                                              in_n.at(use_time),
                                                                              wei_len,
                                                                              hy_h,
                                                                              hy_stride,
                                                                              uni_stride,
                                                                              hy_stride,
                                                                              1, // batch count
                                                                              0, // Stride A
                                                                              0, // Stride B
                                                                              0, // Stride C
                                                                              1, // alpha
                                                                              1, // beta
                                                                              xDesc[0].GetType(),
                                                                              false};
                            miopenStatus_t gemm_status =
                                CallGemm(handle,
                                         gemm_desc,
                                         reserveSpace,
                                         pretime_shift + hid_off + ri * hy_h,
                                         w,
                                         wei_shift + ri * wei_len * uni_stride,
                                         reserveSpace,
                                         static_cast<int>(offset) + ri * wei_len,
                                         GemmBackend_t::miopengemm);

                            if(gemm_status != miopenStatusSuccess)
                            {
                                if(gemm_status == miopenStatusNotImplemented)
                                {
                                    MIOPEN_LOG_E("GEMM not implemented");
                                }
                                else
                                {
                                    MIOPEN_LOG_E("GEMM failed");
                                }
                            }
                            // Update time
                            profileRNNkernels(handle, 1, ctime);
                        }
                    }

                    // update hidden status
                    sp_size[1] = in_n.at(cur_time);
                    if(rnnMode == miopenRNNRELU || rnnMode == miopenRNNTANH)
                    {
                        sp_size[2] = hy_h;
                        sp_desc    = miopen::TensorDescriptor(wDesc.GetType(), sp_size, sp_stride);

                        activDesc.Forward(handle,
                                          &alpha,
                                          sp_desc,
                                          reserveSpace,
                                          &beta,
                                          sp_desc,
                                          reserveSpace,
                                          offset + static_cast<size_t>(ri) * wei_len,
                                          offset + static_cast<size_t>(ri) * wei_len +
                                              static_cast<size_t>(nLayers) * batch_n * hy_stride);
                        // Update time
                        profileRNNkernels(handle, 1, ctime);
                    }
                    else if(rnnMode == miopenLSTM)
                    {
                        if(algoMode == miopenRNNdefault)
                        {
                            LSTMForwardHiddenStateUpdate(
                                handle,
                                wDesc.GetType(),
                                false,
                                ti == 0,
                                ri,
                                in_n.at(0),
                                in_n.at(cur_time),
                                in_n.at(use_time),
                                hy_h,
                                hy_stride,
                                wei_len,
                                wei_stride,
                                cx,
                                hx_shift + ri * hy_n * hy_h,
                                reserveSpace,
                                offset + static_cast<size_t>(ri) * wei_len,
                                offset + hy_h + static_cast<size_t>(ri) * wei_len,
                                offset + 2 * static_cast<size_t>(hy_h) +
                                    static_cast<size_t>(ri) * wei_len,
                                offset + 3 * static_cast<size_t>(hy_h) +
                                    static_cast<size_t>(ri) * wei_len,
                                offset + static_cast<size_t>(bi) * wei_len +
                                    static_cast<size_t>(ri) * hy_h,
                                pretime_shift + static_cast<size_t>(bi) * wei_len +
                                    static_cast<size_t>(ri) * hy_h,
                                (li * batch_n + cur_batch) * bi * hy_h + ri * hy_h +
                                    nLayers * batch_n * hy_stride,
                                offset + hid_off + static_cast<size_t>(ri) * hy_h);
                            // Update time
                            profileRNNkernels(handle, 1, ctime);
                            continue;
                        }

                        // active gate i, f, o
                        sp_size[2] = hy_h * 3;
                        sp_desc    = miopen::TensorDescriptor(wDesc.GetType(), sp_size, sp_stride);

                        sigDesc.Forward(handle,
                                        &alpha,
                                        sp_desc,
                                        reserveSpace,
                                        &beta,
                                        sp_desc,
                                        reserveSpace,
                                        offset + static_cast<size_t>(ri) * wei_len,
                                        offset + static_cast<size_t>(ri) * wei_len +
                                            static_cast<size_t>(nLayers) * batch_n * hy_stride);

                        // active gate c
                        sp_size[2] = hy_h;
                        sp_desc    = miopen::TensorDescriptor(wDesc.GetType(), sp_size, sp_stride);

                        tanhDesc.Forward(handle,
                                         &alpha,
                                         sp_desc,
                                         reserveSpace,
                                         &beta,
                                         sp_desc,
                                         reserveSpace,
                                         offset + 3 * static_cast<size_t>(hy_h) +
                                             static_cast<size_t>(ri) * wei_len,
                                         offset + 3 * static_cast<size_t>(hy_h) +
                                             static_cast<size_t>(ri) * wei_len +
                                             nLayers * batch_n * hy_stride);
                        // Update time
                        profileRNNkernels(handle, 1, ctime);

                        // update cell state
                        alpha0 = 1;
                        alpha1 = 1;
                        beta_t = 1;
                        OpTensor(handle,
                                 miopenTensorOpMul,
                                 &alpha0,
                                 sp_desc,
                                 reserveSpace,
                                 &alpha1,
                                 sp_desc,
                                 reserveSpace,
                                 &beta_t,
                                 sp_desc,
                                 reserveSpace,
                                 offset + static_cast<size_t>(ri) * wei_len +
                                     static_cast<size_t>(nLayers) * batch_n * hy_stride,
                                 offset + 3 * static_cast<size_t>(hy_h) +
                                     static_cast<size_t>(ri) * wei_len +
                                     static_cast<size_t>(nLayers) * batch_n * hy_stride,
                                 offset + static_cast<size_t>(bi) * wei_len +
                                     static_cast<size_t>(ri) * hy_h);
                        // Update time
                        profileRNNkernels(handle, 1, ctime);

                        if(ti == 0)
                        {
                            if(cx != nullptr)
                            {
                                hx_size[1] = in_n.at(cur_time);
                                hx_size[2] = hy_h;
                                hx_desc =
                                    miopen::TensorDescriptor(wDesc.GetType(), hx_size, hx_stride);

                                OpTensor(handle,
                                         miopenTensorOpMul,
                                         &alpha0,
                                         sp_desc,
                                         reserveSpace,
                                         &alpha1,
                                         hx_desc,
                                         cx,
                                         &beta_t,
                                         sp_desc,
                                         reserveSpace,
                                         offset + hy_h + static_cast<size_t>(ri) * wei_len +
                                             nLayers * batch_n * hy_stride,
                                         hx_shift + ri * hy_n * hy_h,
                                         offset + static_cast<size_t>(bi) * wei_len +
                                             static_cast<size_t>(ri) * hy_h);
                                // Update time
                                profileRNNkernels(handle, 1, ctime);
                            }
                        }
                        else
                        {
                            if(ri == 1 && cx != nullptr && in_n.at(cur_time) > in_n.at(use_time))
                            {
                                hx_size[1] = in_n.at(cur_time) - in_n.at(use_time);
                                hx_size[2] = hy_h;
                                hx_desc =
                                    miopen::TensorDescriptor(wDesc.GetType(), hx_size, hx_stride);

                                sp_size[1] = in_n.at(cur_time) - in_n.at(use_time);
                                sp_desc =
                                    miopen::TensorDescriptor(wDesc.GetType(), sp_size, sp_stride);

                                OpTensor(handle,
                                         miopenTensorOpMul,
                                         &alpha0,
                                         sp_desc,
                                         reserveSpace,
                                         &alpha1,
                                         hx_desc,
                                         cx,
                                         &beta_t,
                                         sp_desc,
                                         reserveSpace,
                                         offset + hy_h + static_cast<size_t>(ri) * wei_len +
                                             static_cast<size_t>(in_n.at(use_time)) * hy_stride +
                                             nLayers * batch_n * hy_stride,
                                         hx_shift + ri * hy_n * hy_h + in_n.at(use_time) * hy_h,
                                         offset + static_cast<size_t>(bi) * wei_len +
                                             static_cast<size_t>(ri) * hy_h +
                                             static_cast<size_t>(in_n.at(use_time)) * hy_stride);
                                // Update time
                                profileRNNkernels(handle, 1, ctime);

                                sp_size[1] = in_n.at(cur_time);
                                sp_desc =
                                    miopen::TensorDescriptor(wDesc.GetType(), sp_size, sp_stride);
                            }
                            if(in_n.at(use_time) > 0)
                            {
                                if(in_n.at(use_time) != in_n.at(cur_time))
                                {
                                    sp_size[1] = in_n.at(use_time);
                                    sp_desc    = miopen::TensorDescriptor(
                                        wDesc.GetType(), sp_size, sp_stride);
                                }

                                OpTensor(handle,
                                         miopenTensorOpMul,
                                         &alpha0,
                                         sp_desc,
                                         reserveSpace,
                                         &alpha1,
                                         sp_desc,
                                         reserveSpace,
                                         &beta_t,
                                         sp_desc,
                                         reserveSpace,
                                         offset + hy_h + static_cast<size_t>(ri) * wei_len +
                                             static_cast<size_t>(nLayers) * batch_n * hy_stride,
                                         pretime_shift + static_cast<size_t>(bi) * wei_len +
                                             static_cast<size_t>(ri) * hy_h,
                                         offset + static_cast<size_t>(bi) * wei_len +
                                             static_cast<size_t>(ri) * hy_h);
                                // Update time
                                profileRNNkernels(handle, 1, ctime);

                                if(in_n.at(use_time) != in_n.at(cur_time))
                                {
                                    sp_size[1] = in_n.at(cur_time);
                                    sp_desc    = miopen::TensorDescriptor(
                                        wDesc.GetType(), sp_size, sp_stride);
                                }
                            }
                        }
                        // active cell state
                        tanhDesc.Forward(handle,
                                         &alpha,
                                         sp_desc,
                                         reserveSpace,
                                         &beta,
                                         sp_desc,
                                         reserveSpace,
                                         offset + static_cast<size_t>(bi) * wei_len +
                                             static_cast<size_t>(ri) * hy_h,
                                         offset + static_cast<size_t>(bi) * wei_len +
                                             static_cast<size_t>(ri) * hy_h +
                                             nLayers * batch_n * hy_stride);
                        // Update time
                        profileRNNkernels(handle, 1, ctime);

                        // update hidden state
                        OpTensor(handle,
                                 miopenTensorOpMul,
                                 &alpha0,
                                 sp_desc,
                                 reserveSpace,
                                 &alpha1,
                                 sp_desc,
                                 reserveSpace,
                                 &beta_t,
                                 sp_desc,
                                 reserveSpace,
                                 offset + 2 * static_cast<size_t>(hy_h) +
                                     static_cast<size_t>(ri) * wei_len +
                                     static_cast<size_t>(nLayers) * batch_n * hy_stride,
                                 offset + static_cast<size_t>(bi) * wei_len +
                                     static_cast<size_t>(ri) * hy_h +
                                     static_cast<size_t>(nLayers) * batch_n * hy_stride,
                                 offset + hid_off + static_cast<size_t>(ri) * hy_h);
                        // Update time
                        profileRNNkernels(handle, 1, ctime);
                    }
                    else if(rnnMode == miopenGRU)
                    {
                        // active z, r gate
                        sp_size[2] = 2 * hy_h;
                        sp_desc    = miopen::TensorDescriptor(wDesc.GetType(), sp_size, sp_stride);

                        sigDesc.Forward(handle,
                                        &alpha,
                                        sp_desc,
                                        reserveSpace,
                                        &beta,
                                        sp_desc,
                                        reserveSpace,
                                        offset + static_cast<size_t>(ri) * wei_len,
                                        offset + static_cast<size_t>(ri) * wei_len +
                                            static_cast<size_t>(nLayers) * batch_n * hy_stride);
                        // Update time
                        profileRNNkernels(handle, 1, ctime);

                        // calculate c gate
                        sp_size[2] = hy_h;
                        sp_desc    = miopen::TensorDescriptor(wDesc.GetType(), sp_size, sp_stride);
                        CopyTensor(handle,
                                   sp_desc,
                                   reserveSpace,
                                   sp_desc,
                                   reserveSpace,
                                   static_cast<int>(offset) + 2 * hy_h + ri * wei_len,
                                   static_cast<int>(offset) + hid_off + ri * hy_h +
                                       static_cast<int>(nLayers) * batch_n * hy_stride);
                        // Update time
                        profileRNNkernels(handle, 1, ctime);

                        alpha0 = 1;
                        alpha1 = 1;
                        beta_t = 0;
                        OpTensor(handle,
                                 miopenTensorOpMul,
                                 &alpha0,
                                 sp_desc,
                                 reserveSpace,
                                 &alpha1,
                                 sp_desc,
                                 reserveSpace,
                                 &beta_t,
                                 sp_desc,
                                 reserveSpace,
                                 offset + hy_h + static_cast<size_t>(ri) * wei_len +
                                     static_cast<size_t>(nLayers) * batch_n * hy_stride,
                                 offset + 2 * static_cast<size_t>(hy_h) +
                                     static_cast<size_t>(ri) * wei_len,
                                 offset + 2 * static_cast<size_t>(hy_h) +
                                     static_cast<size_t>(ri) * wei_len);
                        // Update time
                        profileRNNkernels(handle, 1, ctime);
                        OpTensor(handle,
                                 miopenTensorOpAdd,
                                 &alpha0,
                                 sp_desc,
                                 reserveSpace,
                                 &alpha1,
                                 sp_desc,
                                 reserveSpace,
                                 &beta_t,
                                 sp_desc,
                                 reserveSpace,
                                 offset + 2 * static_cast<size_t>(hy_h) +
                                     static_cast<size_t>(ri) * wei_len,
                                 offset + hid_off + static_cast<size_t>(ri) * hy_h,
                                 offset + 2 * static_cast<size_t>(hy_h) +
                                     static_cast<size_t>(ri) * wei_len);
                        // Update time
                        profileRNNkernels(handle, 1, ctime);

                        // active c gate
                        tanhDesc.Forward(handle,
                                         &alpha,
                                         sp_desc,
                                         reserveSpace,
                                         &beta,
                                         sp_desc,
                                         reserveSpace,
                                         offset + 2 * static_cast<size_t>(hy_h) +
                                             static_cast<size_t>(ri) * wei_len,
                                         offset + 2 * static_cast<size_t>(hy_h) +
                                             static_cast<size_t>(ri) * wei_len +
                                             static_cast<size_t>(nLayers) * batch_n * hy_stride);
                        // Update time
                        profileRNNkernels(handle, 1, ctime);

                        // calculate hidden state
                        alpha0 = -1;
                        alpha1 = 1;
                        beta_t = 0;
                        OpTensor(handle,
                                 miopenTensorOpMul,
                                 &alpha0,
                                 sp_desc,
                                 reserveSpace,
                                 &alpha1,
                                 sp_desc,
                                 reserveSpace,
                                 &beta_t,
                                 sp_desc,
                                 reserveSpace,
                                 offset + static_cast<size_t>(ri) * wei_len +
                                     static_cast<size_t>(nLayers) * batch_n * hy_stride,
                                 offset + 2 * static_cast<size_t>(hy_h) +
                                     static_cast<size_t>(ri) * wei_len +
                                     static_cast<size_t>(nLayers) * batch_n * hy_stride,
                                 offset + hid_off + static_cast<size_t>(ri) * hy_h);
                        // Update time
                        profileRNNkernels(handle, 1, ctime);

                        alpha0 = 1;
                        alpha1 = 1;
                        beta_t = 0;
                        OpTensor(handle,
                                 miopenTensorOpAdd,
                                 &alpha0,
                                 sp_desc,
                                 reserveSpace,
                                 &alpha1,
                                 sp_desc,
                                 reserveSpace,
                                 &beta_t,
                                 sp_desc,
                                 reserveSpace,
                                 offset + 2 * static_cast<size_t>(hy_h) +
                                     static_cast<size_t>(ri) * wei_len +
                                     static_cast<size_t>(nLayers) * batch_n * hy_stride,
                                 offset + hid_off + static_cast<size_t>(ri) * hy_h,
                                 offset + hid_off + static_cast<size_t>(ri) * hy_h);
                        // Update time
                        profileRNNkernels(handle, 1, ctime);

                        alpha0 = 1;
                        alpha1 = 1;
                        beta_t = 1;

                        if(ti == 0)
                        {
                            if(hx != nullptr)
                            {
                                hx_size[1] = in_n.at(cur_time);
                                hx_size[2] = hy_h;
                                hx_desc =
                                    miopen::TensorDescriptor(wDesc.GetType(), hx_size, hx_stride);
                                OpTensor(handle,
                                         miopenTensorOpMul,
                                         &alpha0,
                                         sp_desc,
                                         reserveSpace,
                                         &alpha1,
                                         hx_desc,
                                         hx,
                                         &beta_t,
                                         sp_desc,
                                         reserveSpace,
                                         offset + static_cast<size_t>(ri) * wei_len +
                                             static_cast<size_t>(nLayers) * batch_n * hy_stride,
                                         hx_shift + ri * hy_n * hy_h,
                                         offset + hid_off + static_cast<size_t>(ri) * hy_h);
                                // Update time
                                profileRNNkernels(handle, 1, ctime);
                            }
                        }
                        else
                        {
                            if(ri == 1 && hx != nullptr && in_n.at(cur_time) > in_n.at(use_time))
                            {
                                hx_size[1] = in_n.at(cur_time) - in_n.at(use_time);
                                hx_size[2] = hy_h;
                                hx_desc =
                                    miopen::TensorDescriptor(wDesc.GetType(), hx_size, hx_stride);

                                sp_size[1] = in_n.at(cur_time) - in_n.at(use_time);
                                sp_desc =
                                    miopen::TensorDescriptor(wDesc.GetType(), sp_size, sp_stride);

                                OpTensor(handle,
                                         miopenTensorOpMul,
                                         &alpha0,
                                         sp_desc,
                                         reserveSpace,
                                         &alpha1,
                                         hx_desc,
                                         hx,
                                         &beta_t,
                                         sp_desc,
                                         reserveSpace,
                                         offset + static_cast<size_t>(ri) * wei_len +
                                             static_cast<size_t>(in_n.at(use_time)) * hy_stride +
                                             static_cast<size_t>(nLayers) * batch_n * hy_stride,
                                         hx_shift + ri * hy_n * hy_h + in_n.at(use_time) * hy_h,
                                         offset + hid_off + static_cast<size_t>(ri) * hy_h +
                                             static_cast<size_t>(in_n.at(use_time)) * hy_stride);
                                // Update time
                                profileRNNkernels(handle, 1, ctime);

                                sp_size[1] = in_n.at(cur_time);
                                sp_desc =
                                    miopen::TensorDescriptor(wDesc.GetType(), sp_size, sp_stride);
                            }

                            if(in_n.at(use_time) > 0)
                            {
                                if(in_n.at(use_time) != in_n.at(cur_time))
                                {
                                    sp_size[1] = in_n.at(use_time);
                                    sp_desc    = miopen::TensorDescriptor(
                                        wDesc.GetType(), sp_size, sp_stride);
                                }
                                OpTensor(handle,
                                         miopenTensorOpMul,
                                         &alpha0,
                                         sp_desc,
                                         reserveSpace,
                                         &alpha1,
                                         sp_desc,
                                         reserveSpace,
                                         &beta_t,
                                         sp_desc,
                                         reserveSpace,
                                         offset + static_cast<size_t>(ri) * wei_len +
                                             static_cast<size_t>(nLayers) * batch_n * hy_stride,
                                         pretime_shift + hid_off + ri * hy_h,
                                         offset + hid_off + static_cast<size_t>(ri) * hy_h);
                                // Update time
                                profileRNNkernels(handle, 1, ctime);
                            }
                        }
                    }
                }
            }
            bacc += in_n.at(ti);
        }

        // update hy, cy
        if(hy != nullptr || (rnnMode == miopenLSTM && cy != nullptr))
        {
            hx_size[2] = hy_h;
            sp_size[2] = hy_h;

            bacc   = batch_n;
            baccbi = 0;
            for(int ti = seqLen - 1; ti >= 0; ti--)
            {
                bacc -= in_n.at(ti);
                for(int ri = 0; ri < bi; ri++)
                {
                    int cur_time  = ri == 0 ? ti : seqLen - 1 - ti;
                    int cur_batch = ri == 0 ? bacc : baccbi;
                    int use_batch = 0;

                    if(ti < seqLen - 1)
                    {
                        int use_time = ri == 0 ? ti + 1 : seqLen - 2 - ti;
                        use_batch    = in_n.at(use_time);
                    }

                    if(in_n.at(cur_time) > use_batch)
                    {
                        offset     = hid_shift + cur_batch * hy_stride;
                        sp_size[1] = in_n.at(cur_time) - use_batch;
                        sp_desc    = miopen::TensorDescriptor(wDesc.GetType(), sp_size, sp_stride);

                        hx_size[1] = sp_size[1];
                        hx_desc    = miopen::TensorDescriptor(wDesc.GetType(), hx_size, hx_stride);

                        if(hy != nullptr)
                        {
                            CopyTensor(handle,
                                       sp_desc,
                                       reserveSpace,
                                       hx_desc,
                                       hy,
                                       static_cast<int>(offset) + hid_off + ri * hy_h +
                                           use_batch * hy_stride,
                                       hx_shift + ri * hy_n * hy_h + use_batch * hy_h);
                            // Update time
                            profileRNNkernels(handle, 1, ctime);
                        }

                        if(rnnMode == miopenLSTM && cy != nullptr)
                        {
                            CopyTensor(handle,
                                       sp_desc,
                                       reserveSpace,
                                       hx_desc,
                                       cy,
                                       static_cast<int>(offset) + bi * wei_len + ri * hy_h +
                                           use_batch * hy_stride,
                                       hx_shift + ri * hy_n * hy_h + use_batch * hy_h);
                            // Update time
                            profileRNNkernels(handle, 1, ctime);
                        }
                    }
                }
                baccbi += in_n.at(seqLen - 1 - ti);
            }
        }
    }

    // output
    prelayer_shift = (static_cast<int>(nLayers) - 1) * batch_n * hy_stride + hid_off;

    sp_size[1] = batch_n;
    sp_size[2] = hy_h * bi;
    y_size[1]  = batch_n;
    y_size[2]  = out_h;
    y_desc     = miopen::TensorDescriptor(wDesc.GetType(), y_size, y_stride);
    sp_desc    = miopen::TensorDescriptor(wDesc.GetType(), sp_size, sp_stride);

    CopyTensor(handle, sp_desc, reserveSpace, y_desc, y, prelayer_shift, 0);
    // Update time
    profileRNNkernels(handle, 2, ctime);

#if MIOPEN_BACKEND_HIP
    if(is_profiling)
    {
        float eventTime_mS = RNNProfilingEnd(handle, start, stop);
        handle.EnableProfiling(true);
        handle.ResetKernelTime();
        handle.AccumKernelTime(eventTime_mS);
    }
#endif

#else
    (void)handle;
    (void)seqLen;
    (void)xDesc;
    (void)x;
    (void)w;
    (void)hx;
    (void)cx;
    (void)y;
    (void)hyDesc;
    (void)hy;
    (void)yDesc;
    (void)cy;
    (void)hxDesc;
    (void)wDesc;
    (void)reserveSpace;
    (void)reserveSpaceSize;
    MIOPEN_THROW("GEMM is not supported");
#endif
};

void RNNDescriptor::RNNBackwardData(Handle& handle,
                                    const int seqLen,
                                    c_array_view<const miopenTensorDescriptor_t> yDesc,
                                    ConstData_t y,
                                    c_array_view<const miopenTensorDescriptor_t> dyDesc,
                                    ConstData_t dy,
                                    const TensorDescriptor& dhyDesc,
                                    ConstData_t dhy,
                                    const TensorDescriptor& dcyDesc,
                                    ConstData_t dcy,
                                    const TensorDescriptor& wDesc,
                                    ConstData_t w,
                                    const TensorDescriptor& hxDesc,
                                    ConstData_t hx,
                                    const TensorDescriptor& cxDesc,
                                    ConstData_t cx,
                                    c_array_view<const miopenTensorDescriptor_t> dxDesc,
                                    Data_t dx,
                                    const TensorDescriptor& dhxDesc,
                                    Data_t dhx,
                                    const TensorDescriptor& dcxDesc,
                                    Data_t dcx,
                                    Data_t workSpace,
                                    size_t workSpaceSize,
                                    Data_t reserveSpace,
                                    size_t reserveSpaceSize) const
{
    // Suppress warning
    (void)y;
    (void)yDesc;
    (void)wDesc;

    if(dx == nullptr || w == nullptr || dy == nullptr)
    {
        MIOPEN_THROW(miopenStatusBadParm);
    }
    if(dhyDesc.GetSize() != dcyDesc.GetSize() || dhyDesc.GetSize() != hxDesc.GetSize() ||
       dhyDesc.GetSize() != cxDesc.GetSize() || dhyDesc.GetSize() != dhxDesc.GetSize() ||
       dhyDesc.GetSize() != dcxDesc.GetSize())
    {
        MIOPEN_THROW(miopenStatusBadParm);
    }

#if MIOPEN_BACKEND_HIP
    HipEventPtr start = nullptr;
    HipEventPtr stop  = nullptr;
    bool is_profiling = handle.IsProfilingEnabled();

    if(is_profiling)
    {
        handle.EnableProfiling(false);
        RNNProfilingBegin(handle, start, stop);
    }
    try
    {
#endif
        if(paddingMode == miopenRNNIONotPadded)
        {
            if((rnnMode == miopenRNNRELU || rnnMode == miopenRNNTANH))
            {
                RNNBackwardDataPackedTensorsRelu(handle,
                                                 seqLen,
                                                 dyDesc,
                                                 dy,
                                                 dhy,
                                                 w,
                                                 dxDesc,
                                                 dx,
                                                 dhxDesc,
                                                 dhx,
                                                 workSpace,
                                                 workSpaceSize,
                                                 reserveSpace,
                                                 reserveSpaceSize);
            }
            else
            {
                RNNBackwardDataPackedTensors(handle,
                                             seqLen,
                                             dyDesc,
                                             dy,
                                             dhy,
                                             dcy,
                                             w,
                                             hx,
                                             cx,
                                             dxDesc,
                                             dx,
                                             dhxDesc,
                                             dhx,
                                             dcxDesc,
                                             dcx,
                                             workSpace,
                                             workSpaceSize,
                                             reserveSpace,
                                             reserveSpaceSize);
            }
        }
        else
        {
            Data_t packedDYIn = workSpace;
            size_t packedDXSize, packedDYSize;
            std::tie(packedDXSize, packedDYSize) =
                RNNTensorPaddingConverter::GetTempPackedBuffersSpace(*this, dxDesc);

            Data_t packedDXOut =
                static_cast<void*>(reinterpret_cast<char*>(workSpace) + packedDYSize);

            auto shifted_workSpace      = static_cast<void*>(reinterpret_cast<char*>(workSpace) +
                                                        (packedDYSize + packedDXSize));
            auto shifted_workSpace_size = workSpaceSize - (packedDYSize + packedDXSize);

            std::vector<int> in_n(seqLen);

            for(int i = 0; i < seqLen; i++)
            {
                int batchval, batchvalout;
                std::tie(batchval, std::ignore)    = miopen::tien<2>(dxDesc[i].GetLengths());
                std::tie(batchvalout, std::ignore) = miopen::tien<2>(dyDesc[i].GetLengths());
                if(batchval != batchvalout)
                {
                    MIOPEN_THROW(miopenStatusBadParm,
                                 "Input batch length: " + std::to_string(batchval) +
                                     ", Output batch length: " + std::to_string(batchvalout));
                }
                in_n[i] = batchval;
            }

            RNNTensorPaddingConverter::ConvertTensorData(
                handle, dyDesc[0], in_n, dy, packedDYIn, true);

            RNNDescriptor packedRnnDesc(*this);
            packedRnnDesc.SetPaddingmode(miopenRNNIONotPadded);

            packedRnnDesc.RNNBackwardDataPackedTensors(handle,
                                                       seqLen,
                                                       dyDesc,
                                                       packedDYIn,
                                                       dhy,
                                                       dcy,
                                                       w,
                                                       hx,
                                                       cx,
                                                       dxDesc,
                                                       packedDXOut,
                                                       dhxDesc,
                                                       dhx,
                                                       dcxDesc,
                                                       dcx,
                                                       shifted_workSpace,
                                                       shifted_workSpace_size,
                                                       reserveSpace,
                                                       reserveSpaceSize);

            RNNTensorPaddingConverter::ConvertTensorData(
                handle, dxDesc[0], in_n, packedDXOut, dx, false);
        }

#if MIOPEN_BACKEND_HIP
    }
    catch(...)
    {
        if(is_profiling)
            handle.EnableProfiling(true);
        throw;
    }

    if(is_profiling)
    {
        float eventTime_mS = RNNProfilingEnd(handle, start, stop);
        handle.EnableProfiling(true);
        handle.ResetKernelTime();
        handle.AccumKernelTime(eventTime_mS);
    }
#endif
}

void RNNDescriptor::RNNBackwardDataPackedTensorsRelu(
    Handle& handle,
    const int seqLen,
    c_array_view<const miopenTensorDescriptor_t> dyDesc,
    ConstData_t dy,
    ConstData_t dhy,
    ConstData_t w,
    c_array_view<const miopenTensorDescriptor_t> dxDesc,
    Data_t dx,
    const TensorDescriptor& dhxDesc,
    Data_t dhx,
    Data_t workSpace,
    size_t workSpaceSize,
    Data_t reserveSpace,
    size_t reserveSpaceSize) const
{
#if MIOPEN_USE_GEMM

    // reset kernel timer
    // if projections supported, dcxDesc.GetLengths()[2] should be used for hidden_size,
    // dhxDesc.GetLengths()[2] for proj_size.

    if(paddingMode != miopenRNNIONotPadded)
    {
        MIOPEN_THROW("Padded IO is not supported by this solver");
    }

    if(workSpaceSize < GetWorkspaceSize(handle, seqLen, dxDesc))
    {
        MIOPEN_THROW("Workspace is required");
    }

    if(reserveSpaceSize < GetReserveSize(handle, seqLen, dxDesc))
    {
        MIOPEN_THROW("Reservespace is required");
    }

    auto rnn_data_type = dhxDesc.GetType();

    std::vector<int> batches;
    int input_size   = dxDesc[0].GetLengths()[1];
    int max_batch    = dhxDesc.GetLengths()[1];
    int hidden_size  = dhxDesc.GetLengths()[2];
    int out_vec_size = dyDesc[0].GetLengths()[1];
    int bi           = dirMode != 0u ? 2 : 1;
    int wei_stride   = hidden_size * bi * static_cast<int>(nHiddenTensorsPerLayer);

    if(input_size <= 0 || hidden_size <= 0 || max_batch <= 0 || out_vec_size <= 0 || seqLen <= 0)
    {
        MIOPEN_THROW(miopenStatusBadParm);
    }

    int total_batches = 0;
    for(int i = 0; i < seqLen; i++)
    {
        int batchval, inputvec, batchvalout, outputvec;
        std::tie(batchval, inputvec)     = miopen::tien<2>(dxDesc[i].GetLengths());
        std::tie(batchvalout, outputvec) = miopen::tien<2>(dyDesc[i].GetLengths());
        if(batchval != batchvalout)
        {
            MIOPEN_THROW(miopenStatusBadParm);
        }
        if(i == 0)
        {
            if(batchval <= 0)
            {
                MIOPEN_THROW(miopenStatusBadParm, "Input batch is ZERO!");
            }
        }
        else
        {
            if(batchval > batches.back() || batchval < 0)
            {
                MIOPEN_THROW(miopenStatusBadParm,
                             "Incorrect input batch size at time " + std::to_string(i) +
                                 "! Batch size must not ascend!");
            }
        }
        batches.push_back(batchval);
        total_batches += dxDesc[i].GetLengths()[0];
    }

    if(out_vec_size != (bi * hidden_size))
    {
        MIOPEN_THROW(miopenStatusBadParm, "Output size doesn't match hidden state size!");
    }

    if(inputMode == miopenRNNskip)
    {
        if(input_size != hidden_size)
        {
            MIOPEN_THROW(miopenStatusBadParm,
                         "The input tensor size must equal to the hidden "
                         "state size of the network in SKIP_INPUT mode!");
        }
        input_size = 0;
    }

    // Update time
    ActivationDescriptor activDesc;
    if(rnnMode == miopenRNNRELU)
    {
        activDesc = {miopenActivationRELU, 1, 0, 1};
    }
    else if(rnnMode == miopenRNNTANH)
    {
        activDesc = {miopenActivationTANH, 1, 1, 1};
    }

    ReluWeightOffsets WeiBuf(input_size, hidden_size, nLayers, biasMode * 2, bi, wei_stride);

    ReluReserveBufferOffsets RBuff(input_size,
                                   hidden_size,
                                   nLayers,
                                   total_batches,
                                   max_batch,
                                   dirMode == miopenRNNbidirection);

    auto get_HxBuff_offset = [&bi, hidden_size, max_batch](int layer_id, int reverse) {
        return (static_cast<size_t>(hidden_size) * max_batch) * (bi * layer_id + reverse);
    };

    auto propagate_output =
        [&RBuff, out_vec_size, &handle, &rnn_data_type, workSpace, dy, &WeiBuf, w](int numLayers,
                                                                                   int layer) {
            // Propagate output
            //
            if(layer == numLayers - 1)
            {
                const std::vector<size_t> y_src_size{1,
                                                     static_cast<size_t>(RBuff.batches_per_layer),
                                                     static_cast<size_t>(out_vec_size)};

                const std::vector<size_t> y_dst_size{1,
                                                     static_cast<size_t>(RBuff.batches_per_layer),
                                                     static_cast<size_t>(RBuff.gemm_write_size())};

                const std::vector<size_t> y_dst_stride{
                    RBuff.layer_stride(), static_cast<size_t>(RBuff.gemm_write_size()), 1};

                const std::vector<size_t> y_src_stride{
                    static_cast<size_t>(out_vec_size * RBuff.batches_per_layer),
                    static_cast<size_t>(out_vec_size),
                    1};

                auto y_src_desc = miopen::TensorDescriptor(rnn_data_type, y_src_size, y_src_stride);
                auto y_dst_desc = miopen::TensorDescriptor(rnn_data_type, y_dst_size, y_dst_stride);

                CopyTensor(
                    handle, y_src_desc, dy, y_dst_desc, workSpace, 0, RBuff.layer_offset(layer));
            }
            // Propagate previous layer
            //
            else
            {
                miopen::GemmDescriptor gemm_desc = GemmDescriptor{false,
                                                                  false,
                                                                  false,
                                                                  RBuff.batches_per_layer,
                                                                  RBuff.gemm_write_size(),
                                                                  RBuff.gemm_write_size(),
                                                                  RBuff.gemm_write_size(),
                                                                  RBuff.gemm_write_size(),
                                                                  RBuff.gemm_write_size(),
                                                                  1, // batch count
                                                                  0, // Stride A
                                                                  0, // Stride B
                                                                  0, // Stride C
                                                                  1, // alpha
                                                                  1, // beta
                                                                  rnn_data_type,
                                                                  false};

                miopenStatus_t gemm_status = CallGemm(handle,
                                                      gemm_desc,
                                                      workSpace,
                                                      RBuff.layer_offset(layer + 1),
                                                      w,
                                                      WeiBuf.input_weight_offset(layer + 1),
                                                      workSpace,
                                                      RBuff.layer_offset(layer),
                                                      GemmBackend_t::miopengemm);

                if(gemm_status != miopenStatusSuccess)
                {
                    if(gemm_status == miopenStatusNotImplemented)
                    {
                        MIOPEN_LOG_E("GEMM not implemented");
                    }
                    else
                    {
                        MIOPEN_LOG_E("GEMM failed");
                    }
                }
            }
        };

    auto propagate_hidden_output =
        [&RBuff, &handle, batches, &rnn_data_type, dhy, workSpace, &get_HxBuff_offset](
            int layer, int accumulated_batches, int cur_time, int reverse) {
            if(dhy == nullptr)
                return;

            float alpha0 = 1;
            float alpha1 = 1;
            float beta_t = 0;

            std::vector<int> hx_stride{batches.at(0) * RBuff.hidden_size, RBuff.hidden_size, 1};
<<<<<<< HEAD
            std::vector<int> reserve_stride{static_cast<int>(RBuff.layer_stride()), RBuff.gemm_write_size(), 1};
=======
            std::vector<int> reserve_stride{(int)RBuff.layer_stride(), RBuff.gemm_write_size(), 1};
>>>>>>> cf967132

            std::vector<int> hx_size{1, batches.at(cur_time), RBuff.hidden_size};
            std::vector<int> reserve_size{1, batches.at(cur_time), RBuff.hidden_size};

            auto hx_desc = miopen::TensorDescriptor(rnn_data_type, hx_size, hx_stride);

            auto workspace_desc =
                miopen::TensorDescriptor(rnn_data_type, reserve_size, reserve_stride);

            OpTensor(handle,
                     miopenTensorOpAdd,
                     &alpha0,
                     hx_desc,
                     dhy,
                     &alpha1,
                     workspace_desc,
                     workSpace,
                     &beta_t,
                     workspace_desc,
                     workSpace,
                     get_HxBuff_offset(layer, reverse),
                     RBuff.gemm_write_offset(layer, accumulated_batches, reverse),
                     RBuff.gemm_write_offset(layer, accumulated_batches, reverse));
        };

    auto propagate_hidden_prev = [&RBuff,
                                  &handle,
                                  batches,
                                  &rnn_data_type,
                                  dhy,
                                  workSpace,
                                  &get_HxBuff_offset,
                                  WeiBuf,
                                  w](int layer,
                                     int accumulated_batches,
                                     int cur_time,
                                     int use_time,
                                     int pre_batch,
                                     int reverse) {
        if(reverse == 0 && dhy != nullptr && batches.at(cur_time) > batches.at(use_time))
        {
            std::vector<int> hx_stride{batches.at(0) * RBuff.hidden_size, RBuff.hidden_size, 1};

            std::vector<int> reserve_stride{static_cast<int>(RBuff.layer_stride()), RBuff.gemm_write_size(), 1};

            std::vector<int> hx_size{
                1, batches.at(cur_time) - batches.at(use_time), RBuff.hidden_size};

            std::vector<int> reserve_size{
                1, batches.at(cur_time) - batches.at(use_time), RBuff.hidden_size};

            float alpha0 = 1;
            float alpha1 = 1;
            float beta_t = 0;

            auto hx_desc = miopen::TensorDescriptor(rnn_data_type, hx_size, hx_stride);
            auto reserve_desc =
                miopen::TensorDescriptor(rnn_data_type, reserve_size, reserve_stride);

            OpTensor(handle,
                     miopenTensorOpAdd,
                     &alpha0,
                     hx_desc,
                     dhy,
                     &alpha1,
                     reserve_desc,
                     workSpace,
                     &beta_t,
                     reserve_desc,
                     workSpace,
                     (get_HxBuff_offset(layer, reverse) + batches.at(use_time) * RBuff.hidden_size),
                     RBuff.gemm_write_offset(layer, accumulated_batches + batches.at(use_time)),
                     RBuff.gemm_write_offset(layer, accumulated_batches + batches.at(use_time)));
        }

        if(batches.at(use_time) <= 0)
            return;

        miopen::GemmDescriptor gemm_desc = GemmDescriptor{false,
                                                          false,
                                                          false,
                                                          batches.at(use_time),
                                                          RBuff.hidden_size,
                                                          RBuff.hidden_size,
                                                          RBuff.gemm_write_size(),
                                                          RBuff.hidden_size,
                                                          RBuff.gemm_write_size(),
                                                          1, // batch count
                                                          0, // Stride A
                                                          0, // Stride B
                                                          0, // Stride C
                                                          1, // alpha
                                                          1, // beta
                                                          rnn_data_type,
                                                          false};

        miopenStatus_t gemm_status =
            CallGemm(handle,
                     gemm_desc,
                     workSpace,
                     RBuff.gemm_write_offset(layer, pre_batch, reverse),
                     w,
                     WeiBuf.hidden_weight_offset(layer, reverse),
                     workSpace,
                     RBuff.gemm_write_offset(layer, accumulated_batches, reverse),
                     GemmBackend_t::miopengemm);

        if(gemm_status != miopenStatusSuccess)
        {
            if(gemm_status == miopenStatusNotImplemented)
            {
                MIOPEN_LOG_E("GEMM not implemented");
            }
            else
            {
                MIOPEN_LOG_E("GEMM failed");
            }
        }
    };

    auto propagate_hidden = [*this,
                             &RBuff,
                             &handle,
                             seqLen,
                             batches,
                             &rnn_data_type,
                             workSpace,
                             reserveSpace,
                             &activDesc,
                             propagate_hidden_output,
                             propagate_hidden_prev](int layer) {
        int accumulated_batches         = RBuff.batches_per_layer;
        int reverse_accumulated_batches = 0;

        std::vector<int> hx_stride{
            batches.at(0) * RBuff.gemm_write_size(), RBuff.gemm_write_size(), 1};
        std::vector<int> reserve_stride{
            RBuff.batches_per_layer * RBuff.gemm_write_size(), RBuff.gemm_write_size(), 1};

        for(int ti = seqLen - 1; ti >= 0; ti--)
        {
            accumulated_batches -= batches.at(ti);

            if(ti == seqLen - 1)
            {
                propagate_hidden_output(layer, accumulated_batches, ti, rnn_direction::Forward);
            }
            else
            {
                propagate_hidden_prev(layer,
                                      accumulated_batches,
                                      ti,
                                      ti + 1,
                                      accumulated_batches + batches.at(ti),
                                      rnn_direction::Forward);
            }

            std::vector<int> reserve_size{1, batches.at(ti), RBuff.hidden_size};
            auto reserve_desc =
                miopen::TensorDescriptor(rnn_data_type, reserve_size, reserve_stride);

            float alpha = 1, beta = 0;

            activDesc.Backward(
                handle,
                &alpha,
                reserve_desc,
                reserveSpace,
                reserve_desc,
                workSpace,
                reserve_desc,
                reserveSpace,
                &beta,
                reserve_desc,
                workSpace,
                RBuff.hidden_offset(layer, accumulated_batches, rnn_direction::Forward),
                RBuff.gemm_write_offset(layer, accumulated_batches, rnn_direction::Forward),
                RBuff.gemm_write_offset(layer, accumulated_batches, rnn_direction::Forward),
                RBuff.gemm_write_offset(layer, accumulated_batches, rnn_direction::Forward));

            if(dirMode == 0u)
                continue;

            // Propagate Backward direction
            //
            if(ti == seqLen - 1)
            {
                propagate_hidden_output(
                    layer, reverse_accumulated_batches, seqLen - 1 - ti, rnn_direction::Backward);
            }
            else
            {
                propagate_hidden_prev(layer,
                                      reverse_accumulated_batches,
                                      seqLen - 1 - ti,
                                      seqLen - 1 - ti,
                                      reverse_accumulated_batches - batches.at(seqLen - 2 - ti),
                                      rnn_direction::Backward);
            }

            std::vector<int> reserve_backward_size{
                1, batches.at(seqLen - 1 - ti), RBuff.hidden_size};
            auto reserve_backward_desc =
                miopen::TensorDescriptor(rnn_data_type, reserve_backward_size, reserve_stride);
            activDesc.Backward(
                handle,
                &alpha,
                reserve_backward_desc,
                reserveSpace,
                reserve_backward_desc,
                workSpace,
                reserve_backward_desc,
                reserveSpace,
                &beta,
                reserve_backward_desc,
                workSpace,
                RBuff.hidden_offset(layer, reverse_accumulated_batches, rnn_direction::Backward),
                RBuff.gemm_write_offset(
                    layer, reverse_accumulated_batches, rnn_direction::Backward),
                RBuff.gemm_write_offset(
                    layer, reverse_accumulated_batches, rnn_direction::Backward),
                RBuff.gemm_write_offset(
                    layer, reverse_accumulated_batches, rnn_direction::Backward));

            reverse_accumulated_batches += batches.at(seqLen - 1 - ti);
        }
    };

    auto propagate_dhx_prev =
        [&RBuff, &WeiBuf, &rnn_data_type, batches, &handle, w, dhx, &get_HxBuff_offset, workSpace](
            int layer, int cur_time, int cur_batch, int use_batch, int reverse) {
            if(batches.at(cur_time) <= use_batch)
                return;

            miopen::GemmDescriptor gemm_desc = GemmDescriptor{false,
                                                              false,
                                                              false,
                                                              (batches.at(cur_time) - use_batch),
                                                              RBuff.hidden_size,
                                                              RBuff.hidden_size,
                                                              RBuff.gemm_write_size(),
                                                              RBuff.hidden_size,
                                                              RBuff.hidden_size,
                                                              1, // batch count
                                                              0, // Stride A
                                                              0, // Stride B
                                                              0, // Stride C
                                                              1, // alpha
                                                              1, // beta
                                                              rnn_data_type,
                                                              false};

            int hx_shift = get_HxBuff_offset(layer, reverse) + use_batch * RBuff.hidden_size;
            miopenStatus_t gemm_status =
                CallGemm(handle,
                         gemm_desc,
                         workSpace,
                         RBuff.gemm_write_offset(layer, cur_batch + use_batch, reverse),
                         w,
                         WeiBuf.hidden_weight_offset(layer, reverse),
                         dhx,
                         hx_shift,
                         GemmBackend_t::miopengemm);

            if(gemm_status != miopenStatusSuccess)
            {
                if(gemm_status == miopenStatusNotImplemented)
                {
                    MIOPEN_LOG_E("GEMM not implemented");
                }
                else
                {
                    MIOPEN_LOG_E("GEMM failed");
                }
            }
        };

    auto propagate_dhx = [*this, seqLen, &RBuff, batches, &propagate_dhx_prev](int layer) {
        int accumulated_batches         = 0;
        int reverse_accumulated_batches = RBuff.batches_per_layer;

        for(int ti = 0; ti < seqLen; ti++)
        {
            int use_time  = ti > 0 ? ti - 1 : 0;
            int use_batch = ti > 0 ? batches.at(use_time) : 0;
            propagate_dhx_prev(layer, ti, accumulated_batches, use_batch, rnn_direction::Forward);

            if(dirMode != 0u)
            {
                reverse_accumulated_batches -= batches.at(seqLen - 1 - ti);
                int reverse_use_time  = ti > 0 ? seqLen - ti : 0;
                int reverse_use_batch = ti > 0 ? batches.at(reverse_use_time) : 0;
                propagate_dhx_prev(layer,
                                   seqLen - 1 - ti,
                                   reverse_accumulated_batches,
                                   reverse_use_batch,
                                   rnn_direction::Backward);
            }
            accumulated_batches += batches.at(ti);
        }
    };

    for(int li = static_cast<int>(nLayers) - 1; li >= 0; li--)
    {
        propagate_output(nLayers, li);
        propagate_hidden(li);
        propagate_dhx(li);
    }

    int in_stride = input_size;
    int hy_stride = hidden_size * bi * static_cast<int>(workspaceScale);

    miopen::GemmDescriptor gemm_desc = GemmDescriptor{false,
                                                      false,
                                                      false,
                                                      total_batches,
                                                      input_size,
                                                      RBuff.hidden_size * bi,
                                                      hy_stride,
                                                      in_stride,
                                                      in_stride,
                                                      1, // batch count
                                                      0, // Stride A
                                                      0, // Stride B
                                                      0, // Stride C
                                                      1, // alpha
                                                      0, // beta
                                                      rnn_data_type,
                                                      false};
    miopenStatus_t gemm_status =
        CallGemm(handle, gemm_desc, workSpace, 0, w, 0, dx, 0, GemmBackend_t::miopengemm);

    if(gemm_status != miopenStatusSuccess)
    {
        if(gemm_status == miopenStatusNotImplemented)
        {
            MIOPEN_LOG_E("GEMM not implemented");
        }
        else
        {
            MIOPEN_LOG_E("GEMM failed");
        }
    }

#else
    (void)handle;
    (void)seqLen;
    (void)dhy;
    (void)dcy;
    (void)dyDesc;
    (void)dy;
    (void)w;
    (void)hx;
    (void)cx;
    (void)dxDesc;
    (void)dx;
    (void)dhxDesc;
    (void)dhx;
    (void)dcxDesc;
    (void)dcx;
    (void)workSpace;
    (void)workSpaceSize;
    (void)reserveSpace;
    (void)reserveSpaceSize;
    MIOPEN_THROW("GEMM is not supported");
#endif
};

void RNNDescriptor::RNNBackwardDataPackedTensors(
    Handle& handle,
    const int seqLen,
    c_array_view<const miopenTensorDescriptor_t> dyDesc,
    ConstData_t dy,
    ConstData_t dhy,
    ConstData_t dcy,
    ConstData_t w,
    ConstData_t hx,
    ConstData_t cx,
    c_array_view<const miopenTensorDescriptor_t> dxDesc,
    Data_t dx,
    const TensorDescriptor& dhxDesc,
    Data_t dhx,
    const TensorDescriptor& dcxDesc,
    Data_t dcx,
    Data_t workSpace,
    size_t workSpaceSize,
    Data_t reserveSpace,
    size_t reserveSpaceSize) const
{
#if MIOPEN_USE_GEMM

    float ctime = 0.;
    // reset kernel timer
    profileRNNkernels(handle, 0, ctime);

    // if projections supported, dcxDesc.GetLengths()[2] should be used for hidden_size,
    // dhxDesc.GetLengths()[2] for proj_size.
    if(dhxDesc.GetSize() != dcxDesc.GetSize() || dhxDesc.GetLengths()[2] != dcxDesc.GetLengths()[2])
    {
        MIOPEN_THROW(miopenStatusBadParm);
    }
    if(paddingMode != miopenRNNIONotPadded)
    {
        MIOPEN_THROW("Padded IO is not supported by this solver");
    }
    if(workSpaceSize < GetWorkspaceSize(handle, seqLen, dxDesc))
    {
        MIOPEN_THROW("Workspace is required");
    }
    if(reserveSpaceSize < GetReserveSize(handle, seqLen, dxDesc))
    {
        MIOPEN_THROW("Reservespace is required");
    }

    auto rnn_data_type = dhxDesc.GetType();

    std::vector<int> in_n;
    int in_h  = dxDesc[0].GetLengths()[1];
    int hy_d  = dhxDesc.GetLengths()[0];
    int hy_n  = dhxDesc.GetLengths()[1];
    int hy_h  = dhxDesc.GetLengths()[2];
    int out_h = dyDesc[0].GetLengths()[1];

    if(in_h <= 0 || hy_h <= 0 || hy_n <= 0 || hy_d <= 0 || out_h <= 0 || seqLen <= 0)
    {
        MIOPEN_THROW(miopenStatusBadParm);
    }

    int batch_n = 0;
    for(int i = 0; i < seqLen; i++)
    {
        int batchval, inputvec, batchvalout, outputvec;
        std::tie(batchval, inputvec)     = miopen::tien<2>(dxDesc[i].GetLengths());
        std::tie(batchvalout, outputvec) = miopen::tien<2>(dyDesc[i].GetLengths());
        if(batchval != batchvalout)
        {
            MIOPEN_THROW(miopenStatusBadParm);
        }
        if(i == 0)
        {
            if(batchval <= 0)
            {
                MIOPEN_THROW(miopenStatusBadParm, "Input batch is ZERO!");
            }
        }
        else
        {
            if(batchval > in_n.back() || batchval < 0)
            {
                MIOPEN_THROW(miopenStatusBadParm,
                             "Incorrect input batch size at time " + std::to_string(i) +
                                 "! Batch size must not ascend!");
            }
        }
        in_n.push_back(batchval);
        batch_n += dxDesc[i].GetLengths()[0];
    }

    int bi = dirMode != 0u ? 2 : 1;
    if(out_h != (bi * hy_h))
    {
        MIOPEN_THROW(miopenStatusBadParm, "Output size doesn't match hidden state size!");
    }

    int in_stride  = in_h;
    int hy_stride  = hy_h * bi * static_cast<int>(workspaceScale);
    int out_stride = out_h;
    int wei_stride = hy_h * bi * static_cast<int>(nHiddenTensorsPerLayer);
    int uni_stride = hy_h;
    int bi_stride  = hy_h * bi;

    if(inputMode == miopenRNNskip)
    {
        if(in_h != hy_h)
        {
            MIOPEN_THROW(miopenStatusBadParm,
                         "The input tensor size must equal to the hidden "
                         "state size of the network in SKIP_INPUT mode!");
        }
        in_h = 0;
    }

    size_t offset;
    float alpha0, alpha1, beta_t;
    float alpha = 1, beta = 0;

    std::vector<int> sp_size(3, 1), sp_stride(3, 1), x_size(3, 1), x_stride(3, 1), y_size(3, 1),
        y_stride(3, 1), hx_size(3, 1), hx_stride(3, 1);
    miopen::TensorDescriptor sp_desc, x_desc, y_desc, hx_desc;

    sp_size[2]   = workSpaceSize / GetTypeSize(rnn_data_type);
    sp_stride[0] = sp_size[2];
    sp_stride[1] = sp_size[2];
    sp_desc      = miopen::TensorDescriptor(rnn_data_type, sp_size, sp_stride);
    SetTensor(handle, sp_desc, workSpace, &beta);
    // Update time
    profileRNNkernels(handle, 1, ctime);
    sp_stride[0] = batch_n * hy_stride;
    sp_stride[1] = hy_stride;
    sp_size[2]   = 1;
    x_stride[0]  = batch_n * in_stride;
    x_stride[1]  = in_stride;
    y_stride[0]  = batch_n * out_stride;
    y_stride[1]  = out_stride;
    if(dhx != nullptr || (rnnMode == miopenLSTM && dcx != nullptr))
    {
        hx_size[2]   = hy_d * hy_n * hy_h;
        hx_stride[0] = hx_size[2];
        hx_stride[1] = hx_size[2];
        hx_desc      = miopen::TensorDescriptor(rnn_data_type, hx_size, hx_stride);
        if(dhx != nullptr)
        {
            SetTensor(handle, hx_desc, dhx, &beta);
            // Update time
            profileRNNkernels(handle, 1, ctime);
        }
        if(rnnMode == miopenLSTM && dcx != nullptr)
        {
            SetTensor(handle, hx_desc, dcx, &beta);
            // Update time
            profileRNNkernels(handle, 1, ctime);
        }
    }
    hx_stride[0] = in_n.at(0) * uni_stride;
    hx_stride[1] = uni_stride;

    int prelayer_shift, pretime_shift, cur_time, cur_batch;
    int wei_len    = 0;
    int wei_len_t  = 0;
    int dhd_off    = 0;
    int use_time   = 0;
    int pre_batch  = 0;
    int use_time2  = 0;
    int pre_batch2 = 0;

    switch(rnnMode)
    {
    case miopenRNNRELU:
    case miopenRNNTANH:
        // printf("run rnn gpu bwd data \n");
        wei_len   = hy_h;
        wei_len_t = hy_h;
        dhd_off   = 0;
        break;
    case miopenLSTM:
        // printf("run lstm gpu bwd data \n");
        wei_len   = hy_h * 4;
        wei_len_t = hy_h * 4;
        dhd_off   = bi * hy_h * 5;
        break;
    case miopenGRU:
        // printf("run gru gpu bwd data \n");
        wei_len   = hy_h * 3;
        wei_len_t = hy_h * 2;
        dhd_off   = bi * hy_h * 3;
        break;
    }

    ActivationDescriptor tanhDesc, sigDesc, activDesc;
    sigDesc  = {miopenActivationLOGISTIC, 1, 0, 1};
    tanhDesc = {miopenActivationTANH, 1, 1, 1};
    if(rnnMode == miopenRNNRELU)
    {
        activDesc = {miopenActivationRELU, 1, 0, 1};
    }
    else if(rnnMode == miopenRNNTANH)
    {
        activDesc = {miopenActivationTANH, 1, 1, 1};
    }

    for(int li = static_cast<int>(nLayers) - 1; li >= 0; li--)
    {
        int wei_shift     = (in_h + hy_h) * wei_stride + li * (bi * hy_h + hy_h) * wei_stride;
        int hid_shift     = li * batch_n * hy_stride;
        int hx_shift      = li * hy_n * bi_stride;
        int weitime_shift = in_h * wei_stride + li * (bi * hy_h + hy_h) * wei_stride;

        // feedback from output
        if(li == nLayers - 1)
        {
            y_size[1]  = batch_n;
            y_size[2]  = out_h;
            sp_size[1] = batch_n;
            sp_size[2] = hy_h * bi;

            y_desc  = miopen::TensorDescriptor(rnn_data_type, y_size, y_stride);
            sp_desc = miopen::TensorDescriptor(rnn_data_type, sp_size, sp_stride);

            CopyTensor(handle, y_desc, dy, sp_desc, workSpace, 0, hid_shift + dhd_off);
            // Update time
            profileRNNkernels(handle, 1, ctime); // start timing
        }
        else
        {
            prelayer_shift                   = (li + 1) * batch_n * hy_stride;
            miopen::GemmDescriptor gemm_desc = GemmDescriptor{false,
                                                              false,
                                                              false,
                                                              batch_n,
                                                              hy_h * bi,
                                                              wei_len * bi,
                                                              hy_stride,
                                                              bi_stride,
                                                              hy_stride,
                                                              1, // batch count
                                                              0, // Stride A
                                                              0, // Stride B
                                                              0, // Stride C
                                                              1, // alpha
                                                              1, // beta
                                                              rnn_data_type,
                                                              false};

            miopenStatus_t gemm_status = CallGemm(handle,
                                                  gemm_desc,
                                                  workSpace,
                                                  prelayer_shift,
                                                  w,
                                                  wei_shift,
                                                  workSpace,
                                                  hid_shift + dhd_off,
                                                  GemmBackend_t::miopengemm);

            if(gemm_status != miopenStatusSuccess)
            {
                if(gemm_status == miopenStatusNotImplemented)
                {
                    MIOPEN_LOG_E("GEMM not implemented");
                }
                else
                {
                    MIOPEN_LOG_E("GEMM failed");
                }
            }
            // Update time
            profileRNNkernels(handle, 1, ctime);

            if(!float_equal(miopen::deref(dropoutDesc).dropout, 0))
            {
                std::vector<int> drop_size(2), drop_in_str(2, 1);
                drop_size[0]   = batch_n;
                drop_size[1]   = hy_h * bi;
                drop_in_str[0] = hy_stride;

                auto drop_in_desc = miopen::TensorDescriptor(rnn_data_type, drop_size, drop_in_str);

                size_t drop_rsv_size = drop_in_desc.GetElementSize();
                size_t drop_rsv_start =
                    algoMode == miopenRNNdefault && rnnMode == miopenLSTM
                        ? nLayers * batch_n * hy_stride + nLayers * batch_n * hy_h * bi
                        : 2 * nLayers * batch_n * hy_stride;

                size_t drop_rsv_offset = (drop_rsv_start + (nLayers - 1) * batch_n * hy_h * bi) *
                                             (rnn_data_type == miopenFloat ? 4 : 2) +
                                         li * drop_rsv_size;

                miopen::deref(dropoutDesc)
                    .DropoutBackward(handle,
                                     drop_in_desc,
                                     drop_in_desc,
                                     workSpace,
                                     drop_in_desc,
                                     workSpace,
                                     reserveSpace,
                                     drop_rsv_size,
                                     hid_shift + dhd_off,
                                     hid_shift + dhd_off,
                                     drop_rsv_offset);
                // Update time
                profileRNNkernels(handle, 1, ctime);
            }
        }

        // from hidden state
        int bacc   = batch_n;
        int baccbi = 0;
        for(int ti = seqLen - 1; ti >= 0; ti--)
        {
            bacc -= in_n.at(ti);

            // from post state
            for(int ri = 0; ri < bi; ri++)
            {
                cur_time  = ri == 0 ? ti : seqLen - 1 - ti;
                cur_batch = ri == 0 ? bacc : baccbi;
                offset    = hid_shift + cur_batch * hy_stride;

                if(ti < seqLen - 1)
                {
                    use_time  = ri == 0 ? ti + 1 : seqLen - 1 - ti;
                    pre_batch = ri == 0 ? bacc + in_n.at(ti) : baccbi - in_n.at(seqLen - 2 - ti);
                }
                if(ti > 0)
                {
                    use_time2 = ri == 0 ? ti : seqLen - ti;
                    pre_batch2 =
                        ri == 0 ? bacc - in_n.at(ti - 1) : baccbi + in_n.at(seqLen - 1 - ti);
                }

                if(in_n.at(cur_time) > 0)
                {
                    if(ti == seqLen - 1)
                    {
                        if(dhy != nullptr)
                        {
                            alpha0 = 1;
                            alpha1 = 1;
                            beta_t = 0;

                            hx_size[1] = in_n.at(cur_time);
                            hx_size[2] = hy_h;
                            sp_size[1] = in_n.at(cur_time);
                            sp_size[2] = hy_h;
                            hx_desc = miopen::TensorDescriptor(rnn_data_type, hx_size, hx_stride);
                            sp_desc = miopen::TensorDescriptor(rnn_data_type, sp_size, sp_stride);

                            OpTensor(handle,
                                     miopenTensorOpAdd,
                                     &alpha0,
                                     hx_desc,
                                     dhy,
                                     &alpha1,
                                     sp_desc,
                                     workSpace,
                                     &beta_t,
                                     sp_desc,
                                     workSpace,
                                     hx_shift + ri * hy_n * hy_h,
                                     offset + dhd_off + static_cast<size_t>(ri) * hy_h,
                                     offset + dhd_off + static_cast<size_t>(ri) * hy_h);
                            // Update time
                            profileRNNkernels(handle, 1, ctime);
                        }
                    }
                    else
                    {
                        if(ri == 0 && dhy != nullptr && in_n.at(cur_time) > in_n.at(use_time))
                        {
                            alpha0 = 1;
                            alpha1 = 1;
                            beta_t = 0;

                            hx_size[1] = in_n.at(cur_time) - in_n.at(use_time);
                            hx_size[2] = hy_h;
                            sp_size[1] = in_n.at(cur_time) - in_n.at(use_time);
                            sp_size[2] = hy_h;
                            hx_desc = miopen::TensorDescriptor(rnn_data_type, hx_size, hx_stride);
                            sp_desc = miopen::TensorDescriptor(rnn_data_type, sp_size, sp_stride);

                            OpTensor(handle,
                                     miopenTensorOpAdd,
                                     &alpha0,
                                     hx_desc,
                                     dhy,
                                     &alpha1,
                                     sp_desc,
                                     workSpace,
                                     &beta_t,
                                     sp_desc,
                                     workSpace,
                                     hx_shift + in_n.at(use_time) * hy_h,
                                     offset + dhd_off +
                                         static_cast<size_t>(in_n.at(use_time)) * hy_stride,
                                     offset + dhd_off +
                                         static_cast<size_t>(in_n.at(use_time)) * hy_stride);
                            // Update time
                            profileRNNkernels(handle, 1, ctime);
                        }

                        pretime_shift =
                            li * batch_n * hy_stride + pre_batch * hy_stride + ri * wei_len;

                        if(in_n.at(use_time) > 0)
                        {
                            if(rnnMode == miopenGRU)
                            {
                                sp_size[1] = in_n.at(use_time);
                                sp_size[2] = hy_h;
                                sp_desc =
                                    miopen::TensorDescriptor(rnn_data_type, sp_size, sp_stride);

                                alpha0 = 1;
                                alpha1 = 1;
                                beta_t = 1;

                                OpTensor(handle,
                                         miopenTensorOpMul,
                                         &alpha0,
                                         sp_desc,
                                         workSpace,
                                         &alpha1,
                                         sp_desc,
                                         reserveSpace,
                                         &beta_t,
                                         sp_desc,
                                         workSpace,
                                         pretime_shift - ri * 2 * hy_h + dhd_off,
                                         pretime_shift + nLayers * batch_n * hy_stride,
                                         offset + dhd_off + static_cast<size_t>(ri) * hy_h);
                                // Update time
                                profileRNNkernels(handle, 1, ctime);

                                CopyTensor(handle,
                                           sp_desc,
                                           workSpace,
                                           sp_desc,
                                           workSpace,
                                           pretime_shift + 2 * hy_h,
                                           static_cast<int>(offset) + ri * wei_len + 2 * hy_h);
                                // Update time
                                profileRNNkernels(handle, 1, ctime);

                                CopyTensor(handle,
                                           sp_desc,
                                           reserveSpace,
                                           sp_desc,
                                           workSpace,
                                           pretime_shift - ri * 2 * hy_h + dhd_off +
                                               static_cast<int>(nLayers) * batch_n * hy_stride,
                                           pretime_shift + 2 * hy_h);
                                // Update time
                                profileRNNkernels(handle, 1, ctime);
                            }

                            miopen::GemmDescriptor gemm_desc = GemmDescriptor{false,
                                                                              false,
                                                                              false,
                                                                              in_n.at(use_time),
                                                                              hy_h,
                                                                              wei_len,
                                                                              hy_stride,
                                                                              uni_stride,
                                                                              hy_stride,
                                                                              1, // batch count
                                                                              0, // Stride A
                                                                              0, // Stride B
                                                                              0, // Stride C
                                                                              1, // alpha
                                                                              1, // beta
                                                                              rnn_data_type,
                                                                              false};

                            miopenStatus_t gemm_status =
                                CallGemm(handle,
                                         gemm_desc,
                                         workSpace,
                                         pretime_shift,
                                         w,
                                         weitime_shift + ri * wei_len * uni_stride,
                                         workSpace,
                                         static_cast<int>(offset) + dhd_off + ri * hy_h,
                                         GemmBackend_t::miopengemm);

                            if(gemm_status != miopenStatusSuccess)
                            {
                                if(gemm_status == miopenStatusNotImplemented)
                                {
                                    MIOPEN_LOG_E("GEMM not implemented");
                                }
                                else
                                {
                                    MIOPEN_LOG_E("GEMM failed");
                                }
                            }
                            // Update time
                            profileRNNkernels(handle, 1, ctime);

                            if(rnnMode == miopenGRU)
                            {
                                CopyTensor(handle,
                                           sp_desc,
                                           workSpace,
                                           sp_desc,
                                           workSpace,
                                           static_cast<int>(offset) + ri * wei_len + 2 * hy_h,
                                           pretime_shift + 2 * hy_h);
                                // Update time
                                profileRNNkernels(handle, 1, ctime);
                            }
                        }
                    }

                    // update hidden status
                    sp_size[1] = in_n.at(cur_time);
                    sp_size[2] = hy_h;
                    sp_desc    = miopen::TensorDescriptor(rnn_data_type, sp_size, sp_stride);

                    if(rnnMode == miopenRNNRELU || rnnMode == miopenRNNTANH)
                    {
                        // activation
                        activDesc.Backward(handle,
                                           &alpha,
                                           sp_desc,
                                           reserveSpace,
                                           sp_desc,
                                           workSpace,
                                           sp_desc,
                                           reserveSpace,
                                           &beta,
                                           sp_desc,
                                           workSpace,
                                           offset + static_cast<size_t>(ri) * wei_len +
                                               static_cast<size_t>(nLayers) * batch_n * hy_stride,
                                           offset + static_cast<size_t>(ri) * wei_len,
                                           offset + static_cast<size_t>(ri) * wei_len,
                                           offset + static_cast<size_t>(ri) * wei_len);
                        // Update time
                        profileRNNkernels(handle, 1, ctime);
                    }
                    else if(rnnMode == miopenLSTM)
                    {
                        if(algoMode == miopenRNNdefault)
                        {
                            LSTMBackwardHiddenStateUpdate(
                                handle,
                                rnn_data_type,
                                ti == 0,
                                ti == seqLen - 1,
                                ri,
                                in_n.at(0),
                                in_n.at(cur_time),
                                in_n.at(use_time),
                                in_n.at(use_time2),
                                hy_h,
                                hy_stride,
                                wei_len,
                                wei_stride,
                                cx,
                                hx_shift + ri * hy_n * hy_h,
                                reserveSpace,
                                offset + static_cast<size_t>(ri) * wei_len,
                                offset + hy_h + static_cast<size_t>(ri) * wei_len,
                                offset + 2 * static_cast<size_t>(hy_h) +
                                    static_cast<size_t>(ri) * wei_len,
                                offset + 3 * static_cast<size_t>(hy_h) +
                                    static_cast<size_t>(ri) * wei_len,
                                (li * batch_n + cur_batch) * bi * hy_h + ri * hy_h +
                                    nLayers * batch_n * hy_stride,
                                li * batch_n * hy_stride + pre_batch2 * hy_stride + bi * wei_len +
                                    ri * hy_h,
                                dcy,
                                hx_shift + ri * hy_n * hy_h,
                                workSpace,
                                offset + static_cast<size_t>(ri) * wei_len,
                                offset + hy_h + static_cast<size_t>(ri) * wei_len,
                                offset + 2 * static_cast<size_t>(hy_h) +
                                    static_cast<size_t>(ri) * wei_len,
                                offset + 3 * static_cast<size_t>(hy_h) +
                                    static_cast<size_t>(ri) * wei_len,
                                offset + static_cast<size_t>(bi) * wei_len +
                                    static_cast<size_t>(ri) * hy_h,
                                li * batch_n * hy_stride + pre_batch * hy_stride + bi * wei_len +
                                    ri * hy_h,
                                offset + dhd_off + static_cast<size_t>(ri) * hy_h,
                                li * batch_n * hy_stride + pre_batch * hy_stride + hy_h +
                                    ri * wei_len);

                            // Update time
                            profileRNNkernels(handle, 1, ctime);
                            continue;
                        }

                        alpha0 = 1;
                        alpha1 = 1;
                        beta_t = 0;

                        // update cell state
                        OpTensor(handle,
                                 miopenTensorOpMul,
                                 &alpha0,
                                 sp_desc,
                                 workSpace,
                                 &alpha1,
                                 sp_desc,
                                 reserveSpace,
                                 &beta_t,
                                 sp_desc,
                                 workSpace,
                                 offset + dhd_off + static_cast<size_t>(ri) * hy_h,
                                 offset + 2 * static_cast<size_t>(hy_h) +
                                     static_cast<size_t>(ri) * wei_len +
                                     static_cast<size_t>(nLayers) * batch_n * hy_stride,
                                 offset + static_cast<size_t>(bi) * wei_len +
                                     static_cast<size_t>(ri) * hy_h);
                        // Update time
                        profileRNNkernels(handle, 1, ctime);

                        tanhDesc.Backward(handle,
                                          &alpha,
                                          sp_desc,
                                          reserveSpace,
                                          sp_desc,
                                          workSpace,
                                          sp_desc,
                                          reserveSpace,
                                          &beta,
                                          sp_desc,
                                          workSpace,
                                          offset + static_cast<size_t>(bi) * wei_len +
                                              static_cast<size_t>(ri) * hy_h +
                                              nLayers * batch_n * hy_stride,
                                          offset + static_cast<size_t>(bi) * wei_len +
                                              static_cast<size_t>(ri) * hy_h,
                                          offset + static_cast<size_t>(bi) * wei_len +
                                              static_cast<size_t>(ri) * hy_h,
                                          offset + static_cast<size_t>(bi) * wei_len +
                                              static_cast<size_t>(ri) * hy_h);
                        // Update time
                        profileRNNkernels(handle, 1, ctime);

                        if(ti == seqLen - 1)
                        {
                            if(dcy != nullptr)
                            {
                                hx_size[1] = in_n.at(cur_time);
                                hx_size[2] = hy_h;
                                hx_desc =
                                    miopen::TensorDescriptor(rnn_data_type, hx_size, hx_stride);

                                OpTensor(handle,
                                         miopenTensorOpAdd,
                                         &alpha0,
                                         hx_desc,
                                         dcy,
                                         &alpha1,
                                         sp_desc,
                                         workSpace,
                                         &beta_t,
                                         sp_desc,
                                         workSpace,
                                         hx_shift + ri * hy_n * hy_h,
                                         offset + static_cast<size_t>(bi) * wei_len +
                                             static_cast<size_t>(ri) * hy_h,
                                         offset + static_cast<size_t>(bi) * wei_len +
                                             static_cast<size_t>(ri) * hy_h);
                                // Update time
                                profileRNNkernels(handle, 1, ctime);
                            }
                        }
                        else
                        {
                            if(ri == 0 && dcy != nullptr && in_n.at(cur_time) > in_n.at(use_time))
                            {
                                hx_size[1] = in_n.at(cur_time) - in_n.at(use_time);
                                hx_size[2] = hy_h;
                                sp_size[1] = in_n.at(cur_time) - in_n.at(use_time);
                                sp_size[2] = hy_h;
                                hx_desc =
                                    miopen::TensorDescriptor(rnn_data_type, hx_size, hx_stride);
                                sp_desc =
                                    miopen::TensorDescriptor(rnn_data_type, sp_size, sp_stride);

                                OpTensor(handle,
                                         miopenTensorOpAdd,
                                         &alpha0,
                                         hx_desc,
                                         dcy,
                                         &alpha1,
                                         sp_desc,
                                         workSpace,
                                         &beta_t,
                                         sp_desc,
                                         workSpace,
                                         hx_shift + ri * hy_n * hy_h + in_n.at(use_time) * hy_h,
                                         offset + static_cast<size_t>(bi) * wei_len +
                                             static_cast<size_t>(ri) * hy_h +
                                             static_cast<size_t>(in_n.at(use_time)) * hy_stride,
                                         offset + static_cast<size_t>(bi) * wei_len +
                                             static_cast<size_t>(ri) * hy_h +
                                             static_cast<size_t>(in_n.at(use_time)) * hy_stride);
                                // Update time
                                profileRNNkernels(handle, 1, ctime);

                                sp_size[1] = in_n.at(cur_time);
                                sp_desc =
                                    miopen::TensorDescriptor(rnn_data_type, sp_size, sp_stride);
                            }

                            pretime_shift = li * batch_n * hy_stride + pre_batch * hy_stride;
                            alpha0        = 1;
                            alpha1        = 1;
                            beta_t        = 1;

                            if(in_n.at(cur_time) != in_n.at(use_time))
                            {
                                sp_size[1] = in_n.at(use_time);
                                sp_desc =
                                    miopen::TensorDescriptor(rnn_data_type, sp_size, sp_stride);
                            }

                            OpTensor(handle,
                                     miopenTensorOpMul,
                                     &alpha0,
                                     sp_desc,
                                     workSpace,
                                     &alpha1,
                                     sp_desc,
                                     reserveSpace,
                                     &beta_t,
                                     sp_desc,
                                     workSpace,
                                     pretime_shift + static_cast<size_t>(bi) * wei_len +
                                         static_cast<size_t>(ri) * hy_h,
                                     pretime_shift + hy_h + ri * wei_len +
                                         nLayers * batch_n * hy_stride,
                                     offset + static_cast<size_t>(bi) * wei_len +
                                         static_cast<size_t>(ri) * hy_h);
                            // Update time
                            profileRNNkernels(handle, 1, ctime);

                            if(in_n.at(cur_time) != in_n.at(use_time))
                            {
                                sp_size[1] = in_n.at(cur_time);
                                sp_desc =
                                    miopen::TensorDescriptor(rnn_data_type, sp_size, sp_stride);
                            }
                        }

                        // update forget gate
                        alpha0 = 1;
                        alpha1 = 1;
                        beta_t = 0;

                        if(ti == 0)
                        {
                            if(cx != nullptr)
                            {
                                hx_size[1] = in_n.at(cur_time);
                                hx_size[2] = hy_h;
                                hx_desc =
                                    miopen::TensorDescriptor(rnn_data_type, hx_size, hx_stride);

                                OpTensor(handle,
                                         miopenTensorOpMul,
                                         &alpha0,
                                         sp_desc,
                                         workSpace,
                                         &alpha1,
                                         hx_desc,
                                         cx,
                                         &beta_t,
                                         sp_desc,
                                         workSpace,
                                         offset + static_cast<size_t>(bi) * wei_len +
                                             static_cast<size_t>(ri) * hy_h,
                                         hx_shift + ri * hy_n * hy_h,
                                         offset + hy_h + static_cast<size_t>(ri) * wei_len);
                            }
                        }
                        else
                        {
                            if(ri == 1 && cx != nullptr && in_n.at(cur_time) > in_n.at(use_time2))
                            {
                                hx_size[1] = in_n.at(cur_time) - in_n.at(use_time2);
                                hx_size[2] = hy_h;
                                sp_size[1] = in_n.at(cur_time) - in_n.at(use_time2);
                                sp_size[2] = hy_h;
                                hx_desc =
                                    miopen::TensorDescriptor(rnn_data_type, hx_size, hx_stride);
                                sp_desc =
                                    miopen::TensorDescriptor(rnn_data_type, sp_size, sp_stride);

                                OpTensor(handle,
                                         miopenTensorOpMul,
                                         &alpha0,
                                         sp_desc,
                                         workSpace,
                                         &alpha1,
                                         hx_desc,
                                         cx,
                                         &beta_t,
                                         sp_desc,
                                         workSpace,
                                         offset + static_cast<size_t>(bi) * wei_len +
                                             static_cast<size_t>(ri) * hy_h +
                                             static_cast<size_t>(in_n.at(use_time2)) * hy_stride,
                                         hx_shift + ri * hy_n * hy_h + in_n.at(use_time2) * hy_h,
                                         offset + hy_h + static_cast<size_t>(ri) * wei_len +
                                             static_cast<size_t>(in_n.at(use_time2)) * hy_stride);

                                sp_size[1] = in_n.at(cur_time);
                                sp_desc =
                                    miopen::TensorDescriptor(rnn_data_type, sp_size, sp_stride);
                            }

                            if(in_n.at(use_time2) > 0)
                            {
                                pretime_shift = li * batch_n * hy_stride + pre_batch2 * hy_stride;

                                if(in_n.at(cur_time) != in_n.at(use_time2))
                                {
                                    sp_size[1] = in_n.at(use_time2);
                                    sp_desc =
                                        miopen::TensorDescriptor(rnn_data_type, sp_size, sp_stride);
                                }

                                OpTensor(handle,
                                         miopenTensorOpMul,
                                         &alpha0,
                                         sp_desc,
                                         workSpace,
                                         &alpha1,
                                         sp_desc,
                                         reserveSpace,
                                         &beta_t,
                                         sp_desc,
                                         workSpace,
                                         offset + static_cast<size_t>(bi) * wei_len +
                                             static_cast<size_t>(ri) * hy_h,
                                         pretime_shift + static_cast<size_t>(bi) * wei_len +
                                             static_cast<size_t>(ri) * hy_h,
                                         offset + hy_h + static_cast<size_t>(ri) * wei_len);
                                // Update time
                                profileRNNkernels(handle, 1, ctime);

                                if(in_n.at(cur_time) != in_n.at(use_time2))
                                {
                                    sp_size[1] = in_n.at(cur_time);
                                    sp_desc =
                                        miopen::TensorDescriptor(rnn_data_type, sp_size, sp_stride);
                                }
                            }
                        }

                        // update input gate
                        OpTensor(handle,
                                 miopenTensorOpMul,
                                 &alpha0,
                                 sp_desc,
                                 workSpace,
                                 &alpha1,
                                 sp_desc,
                                 reserveSpace,
                                 &beta_t,
                                 sp_desc,
                                 workSpace,
                                 offset + static_cast<size_t>(bi) * wei_len +
                                     static_cast<size_t>(ri) * hy_h,
                                 offset + 3 * static_cast<size_t>(hy_h) +
                                     static_cast<size_t>(ri) * wei_len +
                                     nLayers * batch_n * hy_stride,
                                 offset + static_cast<size_t>(ri) * wei_len);
                        // Update time
                        profileRNNkernels(handle, 1, ctime);

                        // update output gate
                        OpTensor(handle,
                                 miopenTensorOpMul,
                                 &alpha0,
                                 sp_desc,
                                 workSpace,
                                 &alpha1,
                                 sp_desc,
                                 reserveSpace,
                                 &beta_t,
                                 sp_desc,
                                 workSpace,
                                 offset + dhd_off + static_cast<size_t>(ri) * hy_h,
                                 offset + static_cast<size_t>(bi) * wei_len +
                                     static_cast<size_t>(ri) * hy_h + nLayers * batch_n * hy_stride,
                                 offset + 2 * static_cast<size_t>(hy_h) +
                                     static_cast<size_t>(ri) * wei_len);
                        // Update time
                        profileRNNkernels(handle, 1, ctime);

                        // update c gate
                        OpTensor(handle,
                                 miopenTensorOpMul,
                                 &alpha0,
                                 sp_desc,
                                 workSpace,
                                 &alpha1,
                                 sp_desc,
                                 reserveSpace,
                                 &beta_t,
                                 sp_desc,
                                 workSpace,
                                 offset + static_cast<size_t>(bi) * wei_len +
                                     static_cast<size_t>(ri) * hy_h,
                                 offset + static_cast<size_t>(ri) * wei_len +
                                     static_cast<size_t>(nLayers) * batch_n * hy_stride,
                                 offset + 3 * static_cast<size_t>(hy_h) +
                                     static_cast<size_t>(ri) * wei_len);
                        // Update time
                        profileRNNkernels(handle, 1, ctime);

                        tanhDesc.Backward(handle,
                                          &alpha,
                                          sp_desc,
                                          reserveSpace,
                                          sp_desc,
                                          workSpace,
                                          sp_desc,
                                          reserveSpace,
                                          &beta,
                                          sp_desc,
                                          workSpace,
                                          offset + 3 * static_cast<size_t>(hy_h) +
                                              static_cast<size_t>(ri) * wei_len +
                                              nLayers * batch_n * hy_stride,
                                          offset + 3 * static_cast<size_t>(hy_h) +
                                              static_cast<size_t>(ri) * wei_len,
                                          offset + 3 * static_cast<size_t>(hy_h) +
                                              static_cast<size_t>(ri) * wei_len,
                                          offset + 3 * static_cast<size_t>(hy_h) +
                                              static_cast<size_t>(ri) * wei_len);
                        // Update time
                        profileRNNkernels(handle, 1, ctime);

                        sp_size[2] = 3 * hy_h;
                        sp_desc    = miopen::TensorDescriptor(rnn_data_type, sp_size, sp_stride);

                        sigDesc.Backward(handle,
                                         &alpha,
                                         sp_desc,
                                         reserveSpace,
                                         sp_desc,
                                         workSpace,
                                         sp_desc,
                                         reserveSpace,
                                         &beta,
                                         sp_desc,
                                         workSpace,
                                         offset + static_cast<size_t>(ri) * wei_len +
                                             static_cast<size_t>(nLayers) * batch_n * hy_stride,
                                         offset + static_cast<size_t>(ri) * wei_len,
                                         offset + static_cast<size_t>(ri) * wei_len,
                                         offset + static_cast<size_t>(ri) * wei_len);
                        // Update time
                        profileRNNkernels(handle, 1, ctime);
                    }
                    else if(rnnMode == miopenGRU)
                    {
                        // c gate
                        alpha0 = 1;
                        alpha1 = -1;
                        beta_t = 0;

                        OpTensor(handle,
                                 miopenTensorOpMul,
                                 &alpha0,
                                 sp_desc,
                                 workSpace,
                                 &alpha1,
                                 sp_desc,
                                 reserveSpace,
                                 &beta_t,
                                 sp_desc,
                                 workSpace,
                                 offset + dhd_off + static_cast<size_t>(ri) * hy_h,
                                 offset + static_cast<size_t>(ri) * wei_len +
                                     static_cast<size_t>(nLayers) * batch_n * hy_stride,
                                 offset + 2 * static_cast<size_t>(hy_h) +
                                     static_cast<size_t>(ri) * wei_len);
                        // Update time
                        profileRNNkernels(handle, 1, ctime);

                        alpha0 = 1;
                        alpha1 = 1;
                        beta_t = 0;

                        OpTensor(handle,
                                 miopenTensorOpAdd,
                                 &alpha0,
                                 sp_desc,
                                 workSpace,
                                 &alpha1,
                                 sp_desc,
                                 workSpace,
                                 &beta_t,
                                 sp_desc,
                                 workSpace,
                                 offset + dhd_off + static_cast<size_t>(ri) * hy_h,
                                 offset + 2 * static_cast<size_t>(hy_h) +
                                     static_cast<size_t>(ri) * wei_len,
                                 offset + 2 * static_cast<size_t>(hy_h) +
                                     static_cast<size_t>(ri) * wei_len);
                        // Update time
                        profileRNNkernels(handle, 1, ctime);

                        tanhDesc.Backward(handle,
                                          &alpha,
                                          sp_desc,
                                          reserveSpace,
                                          sp_desc,
                                          workSpace,
                                          sp_desc,
                                          reserveSpace,
                                          &beta,
                                          sp_desc,
                                          workSpace,
                                          offset + 2 * static_cast<size_t>(hy_h) +
                                              static_cast<size_t>(ri) * wei_len +
                                              static_cast<size_t>(nLayers) * batch_n * hy_stride,
                                          offset + 2 * static_cast<size_t>(hy_h) +
                                              static_cast<size_t>(ri) * wei_len,
                                          offset + 2 * static_cast<size_t>(hy_h) +
                                              static_cast<size_t>(ri) * wei_len,
                                          offset + 2 * static_cast<size_t>(hy_h) +
                                              static_cast<size_t>(ri) * wei_len);
                        // Update time
                        profileRNNkernels(handle, 1, ctime);

                        // r gate
                        OpTensor(handle,
                                 miopenTensorOpMul,
                                 &alpha0,
                                 sp_desc,
                                 workSpace,
                                 &alpha1,
                                 sp_desc,
                                 reserveSpace,
                                 &beta_t,
                                 sp_desc,
                                 workSpace,
                                 offset + 2 * static_cast<size_t>(hy_h) +
                                     static_cast<size_t>(ri) * wei_len,
                                 offset + dhd_off + static_cast<size_t>(ri) * hy_h +
                                     nLayers * batch_n * hy_stride,
                                 offset + hy_h + static_cast<size_t>(ri) * wei_len);
                        // Update time
                        profileRNNkernels(handle, 1, ctime);

                        OpTensor(handle,
                                 miopenTensorOpMul,
                                 &alpha0,
                                 sp_desc,
                                 workSpace,
                                 &alpha1,
                                 sp_desc,
                                 reserveSpace,
                                 &beta_t,
                                 sp_desc,
                                 reserveSpace,
                                 offset + 2 * static_cast<size_t>(hy_h) +
                                     static_cast<size_t>(ri) * wei_len,
                                 offset + hy_h + static_cast<size_t>(ri) * wei_len +
                                     nLayers * batch_n * hy_stride,
                                 offset + dhd_off + static_cast<size_t>(ri) * hy_h +
                                     nLayers * batch_n * hy_stride);
                        // Update time
                        profileRNNkernels(handle, 1, ctime);

                        // z gate
                        if(ti == 0)
                        {
                            if(hx != nullptr)
                            {
                                hx_size[1] = in_n.at(cur_time);
                                hx_size[2] = hy_h;
                                hx_desc =
                                    miopen::TensorDescriptor(rnn_data_type, hx_size, hx_stride);

                                OpTensor(handle,
                                         miopenTensorOpMul,
                                         &alpha0,
                                         hx_desc,
                                         hx,
                                         &alpha1,
                                         sp_desc,
                                         workSpace,
                                         &beta_t,
                                         sp_desc,
                                         workSpace,
                                         hx_shift + ri * hy_n * hy_h,
                                         offset + dhd_off + static_cast<size_t>(ri) * hy_h,
                                         offset + static_cast<size_t>(ri) * wei_len);
                                // Update time
                                profileRNNkernels(handle, 1, ctime);
                            }
                        }
                        else
                        {
                            if(ri == 1 && hx != nullptr && in_n.at(cur_time) > in_n.at(use_time2))
                            {
                                hx_size[1] = in_n.at(cur_time) - in_n.at(use_time2);
                                hx_size[2] = hy_h;
                                sp_size[1] = in_n.at(cur_time) - in_n.at(use_time2);
                                hx_desc =
                                    miopen::TensorDescriptor(rnn_data_type, hx_size, hx_stride);
                                sp_desc =
                                    miopen::TensorDescriptor(rnn_data_type, sp_size, sp_stride);

                                OpTensor(handle,
                                         miopenTensorOpMul,
                                         &alpha0,
                                         hx_desc,
                                         hx,
                                         &alpha1,
                                         sp_desc,
                                         workSpace,
                                         &beta_t,
                                         sp_desc,
                                         workSpace,
                                         hx_shift + ri * hy_n * hy_h + in_n.at(use_time2) * hy_h,
                                         offset + dhd_off + static_cast<size_t>(ri) * hy_h +
                                             static_cast<size_t>(in_n.at(use_time2)) * hy_stride,
                                         offset + static_cast<size_t>(ri) * wei_len +
                                             static_cast<size_t>(in_n.at(use_time2)) * hy_stride);
                                // Update time
                                profileRNNkernels(handle, 1, ctime);

                                sp_size[1] = in_n.at(cur_time);
                                sp_desc =
                                    miopen::TensorDescriptor(rnn_data_type, sp_size, sp_stride);
                            }

                            if(in_n.at(use_time2) > 0)
                            {
                                if(in_n.at(use_time2) != in_n.at(cur_time))
                                {
                                    sp_size[1] = in_n.at(use_time2);
                                    sp_desc =
                                        miopen::TensorDescriptor(rnn_data_type, sp_size, sp_stride);
                                }

                                OpTensor(handle,
                                         miopenTensorOpMul,
                                         &alpha0,
                                         sp_desc,
                                         reserveSpace,
                                         &alpha1,
                                         sp_desc,
                                         workSpace,
                                         &beta_t,
                                         sp_desc,
                                         workSpace,
                                         hid_shift + pre_batch2 * hy_stride + dhd_off + ri * hy_h,
                                         offset + dhd_off + static_cast<size_t>(ri) * hy_h,
                                         offset + static_cast<size_t>(ri) * wei_len);
                                // Update time
                                profileRNNkernels(handle, 1, ctime);

                                if(in_n.at(use_time2) != in_n.at(cur_time))
                                {
                                    sp_size[1] = in_n.at(cur_time);
                                    sp_desc =
                                        miopen::TensorDescriptor(rnn_data_type, sp_size, sp_stride);
                                }
                            }
                        }

                        alpha0 = -1;
                        alpha1 = 1;
                        beta_t = 1;

                        OpTensor(handle,
                                 miopenTensorOpMul,
                                 &alpha0,
                                 sp_desc,
                                 reserveSpace,
                                 &alpha1,
                                 sp_desc,
                                 workSpace,
                                 &beta_t,
                                 sp_desc,
                                 workSpace,
                                 offset + 2 * static_cast<size_t>(hy_h) +
                                     static_cast<size_t>(ri) * wei_len +
                                     static_cast<size_t>(nLayers) * batch_n * hy_stride,
                                 offset + dhd_off + static_cast<size_t>(ri) * hy_h,
                                 offset + static_cast<size_t>(ri) * wei_len);
                        // Update time
                        profileRNNkernels(handle, 1, ctime);

                        sp_size[2] = 2 * hy_h;
                        sp_desc    = miopen::TensorDescriptor(rnn_data_type, sp_size, sp_stride);
                        sigDesc.Backward(handle,
                                         &alpha,
                                         sp_desc,
                                         reserveSpace,
                                         sp_desc,
                                         workSpace,
                                         sp_desc,
                                         reserveSpace,
                                         &beta,
                                         sp_desc,
                                         workSpace,
                                         offset + static_cast<size_t>(ri) * wei_len +
                                             static_cast<size_t>(nLayers) * batch_n * hy_stride,
                                         offset + static_cast<size_t>(ri) * wei_len,
                                         offset + static_cast<size_t>(ri) * wei_len,
                                         offset + static_cast<size_t>(ri) * wei_len);
                        // Update time
                        profileRNNkernels(handle, 1, ctime);
                    }
                }
            }

            baccbi += in_n.at(seqLen - 1 - ti);
        }

        // dcx, dhx
        if(dhx != nullptr || (rnnMode == miopenLSTM && dcx != nullptr))
        {
            hx_size[2] = hy_h;
            sp_size[2] = hy_h;

            bacc   = 0;
            baccbi = batch_n;
            for(int ti = 0; ti < seqLen; ti++)
            {
                baccbi -= in_n.at(seqLen - 1 - ti);
                for(int ri = 0; ri < bi; ri++)
                {
                    cur_time      = ri == 0 ? ti : seqLen - 1 - ti;
                    cur_batch     = ri == 0 ? bacc : baccbi;
                    use_time      = 0;
                    int use_batch = 0;

                    if(ti > 0)
                    {
                        use_time  = ri == 0 ? ti - 1 : seqLen - ti;
                        use_batch = in_n.at(use_time);
                    }

                    if(in_n.at(cur_time) > use_batch)
                    {
                        pretime_shift = li * batch_n * hy_stride + cur_batch * hy_stride;

                        if(rnnMode == miopenLSTM || rnnMode == miopenGRU)
                        {
                            sp_size[1] = in_n.at(cur_time) - use_batch;
                            hx_size[1] = in_n.at(cur_time) - use_batch;
                            hx_desc = miopen::TensorDescriptor(rnn_data_type, hx_size, hx_stride);
                            sp_desc = miopen::TensorDescriptor(rnn_data_type, sp_size, sp_stride);
                        }

                        if(dhx != nullptr)
                        {
                            if(rnnMode == miopenGRU)
                            {
                                alpha0 = 1;
                                alpha1 = 1;
                                beta_t = 0;

                                OpTensor(handle,
                                         miopenTensorOpMul,
                                         &alpha0,
                                         sp_desc,
                                         workSpace,
                                         &alpha1,
                                         sp_desc,
                                         reserveSpace,
                                         &beta_t,
                                         sp_desc,
                                         reserveSpace,
                                         pretime_shift + 2 * hy_h + ri * wei_len +
                                             use_batch * hy_stride,
                                         pretime_shift + hy_h + ri * wei_len +
                                             use_batch * hy_stride + nLayers * batch_n * hy_stride,
                                         pretime_shift + dhd_off + ri * hy_h +
                                             use_batch * hy_stride + nLayers * batch_n * hy_stride);
                                // Update time
                                profileRNNkernels(handle, 1, ctime);
                                miopen::GemmDescriptor gemm_desc =
                                    GemmDescriptor{false,
                                                   false,
                                                   false,
                                                   (in_n.at(cur_time) - use_batch),
                                                   hy_h,
                                                   hy_h,
                                                   hy_stride,
                                                   uni_stride,
                                                   uni_stride,
                                                   1, // batch count
                                                   0, // Stride A
                                                   0, // Stride B
                                                   0, // Stride C
                                                   1, // alpha
                                                   0, // beta
                                                   rnn_data_type,
                                                   false};

                                miopenStatus_t gemm_status = CallGemm(
                                    handle,
                                    gemm_desc,
                                    reserveSpace,
                                    pretime_shift + dhd_off + ri * hy_h + use_batch * hy_stride +
                                        static_cast<int>(nLayers) * batch_n * hy_stride,
                                    w,
                                    weitime_shift + 2 * hy_h * uni_stride +
                                        ri * wei_len * uni_stride,
                                    dhx,
                                    hx_shift + ri * hy_n * hy_h + use_batch * hy_h,
                                    GemmBackend_t::miopengemm);

                                if(gemm_status != miopenStatusSuccess)
                                {
                                    if(gemm_status == miopenStatusNotImplemented)
                                    {
                                        MIOPEN_LOG_E("GEMM not implemented");
                                    }
                                    else
                                    {
                                        MIOPEN_LOG_E("GEMM failed");
                                    }
                                }
                                // Update time
                                profileRNNkernels(handle, 1, ctime);

                                beta_t = 1;

                                OpTensor(handle,
                                         miopenTensorOpMul,
                                         &alpha0,
                                         sp_desc,
                                         workSpace,
                                         &alpha1,
                                         sp_desc,
                                         reserveSpace,
                                         &beta_t,
                                         hx_desc,
                                         dhx,
                                         pretime_shift + dhd_off + ri * hy_h +
                                             use_batch * hy_stride,
                                         pretime_shift + ri * wei_len + use_batch * hy_stride +
                                             nLayers * batch_n * hy_stride,
                                         hx_shift + ri * hy_n * hy_h + use_batch * hy_h);
                                // Update time
                                profileRNNkernels(handle, 1, ctime);
                            }

                            miopen::GemmDescriptor gemm_desc =
                                GemmDescriptor{false,
                                               false,
                                               false,
                                               (in_n.at(cur_time) - use_batch),
                                               hy_h,
                                               wei_len_t,
                                               hy_stride,
                                               uni_stride,
                                               uni_stride,
                                               1, // batch count
                                               0, // Stride A
                                               0, // Stride B
                                               0, // Stride C
                                               1, // alpha
                                               1, // beta
                                               rnn_data_type,
                                               false};

                            miopenStatus_t gemm_status =
                                CallGemm(handle,
                                         gemm_desc,
                                         workSpace,
                                         pretime_shift + ri * wei_len + use_batch * hy_stride,
                                         w,
                                         weitime_shift + ri * wei_len * uni_stride,
                                         dhx,
                                         hx_shift + ri * hy_n * hy_h + use_batch * hy_h,
                                         GemmBackend_t::miopengemm);

                            if(gemm_status != miopenStatusSuccess)
                            {
                                if(gemm_status == miopenStatusNotImplemented)
                                {
                                    MIOPEN_LOG_E("GEMM not implemented");
                                }
                                else
                                {
                                    MIOPEN_LOG_E("GEMM failed");
                                }
                            }
                            // Update time
                            profileRNNkernels(handle, 1, ctime);
                        }

                        if(rnnMode == miopenLSTM && dcx != nullptr)
                        {
                            alpha0 = 1;
                            alpha1 = 1;
                            beta_t = 1;
                            if(algoMode == miopenRNNdefault)
                            {
                                OpTensor(handle,
                                         miopenTensorOpMul,
                                         &alpha0,
                                         sp_desc,
                                         workSpace,
                                         &alpha1,
                                         sp_desc,
                                         reserveSpace,
                                         &beta_t,
                                         hx_desc,
                                         dcx,
                                         pretime_shift + bi * wei_len + ri * hy_h +
                                             static_cast<size_t>(use_batch) * hy_stride,
                                         pretime_shift + hy_h + ri * wei_len +
                                             use_batch * hy_stride,
                                         hx_shift + ri * hy_n * hy_h + use_batch * hy_h);
                                // Update time
                                profileRNNkernels(handle, 1, ctime);
                                continue;
                            }
                            OpTensor(handle,
                                     miopenTensorOpMul,
                                     &alpha0,
                                     sp_desc,
                                     workSpace,
                                     &alpha1,
                                     sp_desc,
                                     reserveSpace,
                                     &beta_t,
                                     hx_desc,
                                     dcx,
                                     pretime_shift + bi * wei_len + ri * hy_h +
                                         static_cast<size_t>(use_batch) * hy_stride,
                                     pretime_shift + hy_h + ri * wei_len + use_batch * hy_stride +
                                         nLayers * batch_n * hy_stride,
                                     hx_shift + ri * hy_n * hy_h + use_batch * hy_h);
                            // Update time
                            profileRNNkernels(handle, 1, ctime);
                        }
                    }
                }
                bacc += in_n.at(ti);
            }
        }
    }

    // dinput
    if(inputMode == miopenRNNskip)
    {
        sp_size[1] = batch_n;
        sp_size[2] = hy_h;
        x_size[1]  = batch_n;
        x_size[2]  = hy_h;
        x_desc     = miopen::TensorDescriptor(rnn_data_type, x_size, x_stride);
        sp_desc    = miopen::TensorDescriptor(rnn_data_type, sp_size, sp_stride);

        alpha0 = 1;
        alpha1 = 1;
        beta_t = 0;

        for(int gi = 0; gi < nHiddenTensorsPerLayer * bi; gi++)
        {
            OpTensor(handle,
                     miopenTensorOpAdd,
                     &alpha0,
                     sp_desc,
                     workSpace,
                     &alpha1,
                     x_desc,
                     dx,
                     &beta_t,
                     x_desc,
                     dx,
                     static_cast<size_t>(gi) * hy_h,
                     0,
                     0);
            // Update time
            profileRNNkernels(handle, (gi == nHiddenTensorsPerLayer * bi - 1) ? 2 : 1, ctime);
        }
    }
    else
    {
        miopen::GemmDescriptor gemm_desc = GemmDescriptor{false,
                                                          false,
                                                          false,
                                                          batch_n,
                                                          in_h,
                                                          wei_len * bi,
                                                          hy_stride,
                                                          in_stride,
                                                          in_stride,
                                                          1, // batch count
                                                          0, // Stride A
                                                          0, // Stride B
                                                          0, // Stride C
                                                          1, // alpha
                                                          0, // beta
                                                          rnn_data_type,
                                                          false};
        miopenStatus_t gemm_status =
            CallGemm(handle, gemm_desc, workSpace, 0, w, 0, dx, 0, GemmBackend_t::miopengemm);
        if(gemm_status != miopenStatusSuccess)
        {
            if(gemm_status == miopenStatusNotImplemented)
            {
                MIOPEN_LOG_E("GEMM not implemented");
            }
            else
            {
                MIOPEN_LOG_E("GEMM failed");
            }
        }
        // Update time
        profileRNNkernels(handle, 2, ctime);
    }

#else

    (void)handle;
    (void)seqLen;
    (void)dhy;
    (void)dcy;
    (void)dyDesc;
    (void)dy;
    (void)w;
    (void)hx;
    (void)cx;
    (void)dxDesc;
    (void)dx;
    (void)dhxDesc;
    (void)dhx;
    (void)dcxDesc;
    (void)dcx;
    (void)workSpace;
    (void)workSpaceSize;
    (void)reserveSpace;
    (void)reserveSpaceSize;
    MIOPEN_THROW("GEMM is not supported");
#endif
};

void RNNDescriptor::RNNBackwardWeights(Handle& handle,
                                       const int seqLen,
                                       c_array_view<const miopenTensorDescriptor_t> xDesc,
                                       ConstData_t x,
                                       const TensorDescriptor& hxDesc,
                                       ConstData_t hx,
                                       c_array_view<const miopenTensorDescriptor_t> dyDesc,
                                       ConstData_t dy,
                                       const TensorDescriptor& dwDesc,
                                       Data_t dw,
                                       Data_t workSpace,
                                       size_t workSpaceSize,
                                       ConstData_t reserveSpace,
                                       size_t reserveSpaceSize) const
{
    (void)dy;

#if MIOPEN_BACKEND_HIP
    HipEventPtr start = nullptr;
    HipEventPtr stop  = nullptr;
    bool is_profiling = handle.IsProfilingEnabled();

    if(is_profiling)
    {
        handle.EnableProfiling(false);
        RNNProfilingBegin(handle, start, stop);
    }
    try
    {
#endif

        if(paddingMode == miopenRNNIONotPadded)
        {
            RNNBackwardWeightsPackedTensors(handle,
                                            seqLen,
                                            xDesc,
                                            x,
                                            hxDesc,
                                            hx,
                                            dyDesc,
                                            dwDesc,
                                            dw,
                                            workSpace,
                                            workSpaceSize,
                                            reserveSpace,
                                            reserveSpaceSize);
        }
        else
        {
            Data_t packedXIn = workSpace;

            size_t packedXSize, WA_workSpace_bug;
            std::tie(packedXSize, WA_workSpace_bug) =
                RNNTensorPaddingConverter::GetTempPackedBuffersSpace(*this, xDesc);

            auto shifted_workSpace      = static_cast<void*>(reinterpret_cast<char*>(workSpace) +
                                                        (packedXSize + WA_workSpace_bug));
            auto shifted_workSpace_size = workSpaceSize - (packedXSize + WA_workSpace_bug);

            std::vector<int> in_n(seqLen);

            for(int i = 0; i < seqLen; i++)
            {
                int batchval, batchvalout;
                std::tie(batchval, std::ignore)    = miopen::tien<2>(xDesc[i].GetLengths());
                std::tie(batchvalout, std::ignore) = miopen::tien<2>(dyDesc[i].GetLengths());
                if(batchval != batchvalout)
                {
                    MIOPEN_THROW(miopenStatusBadParm,
                                 "Input batch length: " + std::to_string(batchval) +
                                     ", Output batch length: " + std::to_string(batchvalout));
                }
                in_n[i] = batchval;
            }

            RNNTensorPaddingConverter::ConvertTensorData(
                handle, xDesc[0], in_n, x, packedXIn, true);

            RNNDescriptor packedRnnDesc(*this);
            packedRnnDesc.SetPaddingmode(miopenRNNIONotPadded);

            packedRnnDesc.RNNBackwardWeightsPackedTensors(handle,
                                                          seqLen,
                                                          xDesc,
                                                          packedXIn,
                                                          hxDesc,
                                                          hx,
                                                          dyDesc,
                                                          dwDesc,
                                                          dw,
                                                          shifted_workSpace,
                                                          shifted_workSpace_size,
                                                          reserveSpace,
                                                          reserveSpaceSize);
        }
#if MIOPEN_BACKEND_HIP
    }
    catch(...)
    {
        if(is_profiling)
            handle.EnableProfiling(true);
        throw;
    }

    if(is_profiling)
    {
        float eventTime_mS = RNNProfilingEnd(handle, start, stop);
        handle.EnableProfiling(true);
        handle.ResetKernelTime();
        handle.AccumKernelTime(eventTime_mS);
    }
#endif
}

void RNNDescriptor::RNNBackwardWeightsPackedTensors(
    Handle& handle,
    const int seqLen,
    c_array_view<const miopenTensorDescriptor_t> xDesc,
    ConstData_t x,
    const TensorDescriptor& hxDesc,
    ConstData_t hx,
    c_array_view<const miopenTensorDescriptor_t> dyDesc,
    const TensorDescriptor& dwDesc,
    Data_t dw,
    Data_t workSpace,
    size_t workSpaceSize,
    ConstData_t reserveSpace,
    size_t reserveSpaceSize) const
{

#if MIOPEN_USE_GEMM
    float ctime = 0.;
    // reset kernel timer
    profileRNNkernels(handle, 0, ctime);
    // if projections supported, dcxDesc.GetLengths()[2] should be used for hidden_size,
    // dhxDesc.GetLengths()[2] for proj_size.

    if(paddingMode != miopenRNNIONotPadded)
    {
        MIOPEN_THROW("Padded IO is not supported by this solver");
    }

    if(x == nullptr || dw == nullptr)
    {
        MIOPEN_THROW(miopenStatusBadParm);
    }
    if(workSpaceSize < GetWorkspaceSize(handle, seqLen, xDesc))
    {
        MIOPEN_THROW("Workspace is required");
    }
    if(reserveSpaceSize < GetReserveSize(handle, seqLen, xDesc))
    {
        MIOPEN_THROW("Reservespace is required");
    }

    std::string network_config;
    std::vector<int> in_n;
    int in_h  = xDesc[0].GetLengths()[1];
    int hy_d  = hxDesc.GetLengths()[0];
    int hy_n  = hxDesc.GetLengths()[1];
    int hy_h  = hxDesc.GetLengths()[2];
    int out_h = dyDesc[0].GetLengths()[1];

    if(in_h <= 0 || hy_h <= 0 || hy_n <= 0 || hy_d <= 0 || out_h <= 0 || seqLen <= 0)
    {
        MIOPEN_THROW(miopenStatusBadParm);
    }

    int batch_n = 0;
    for(int i = 0; i < seqLen; i++)
    {
        int batchval, inputvec, batchvalout, outputvec;
        std::tie(batchval, inputvec)     = miopen::tien<2>(xDesc[i].GetLengths());
        std::tie(batchvalout, outputvec) = miopen::tien<2>(dyDesc[i].GetLengths());
        if(batchval != batchvalout)
        {
            MIOPEN_THROW(miopenStatusBadParm);
        }
        if(i == 0)
        {
            if(batchval <= 0)
            {
                MIOPEN_THROW(miopenStatusBadParm, "Input batch is ZERO!");
            }
        }
        else
        {
            if(batchval > in_n.back() || batchval < 0)
            {
                MIOPEN_THROW(miopenStatusBadParm,
                             "Incorrect input batch size at time " + std::to_string(i) +
                                 "! Batch size must not ascend!");
            }
        }
        in_n.push_back(batchval);
        batch_n += xDesc[i].GetLengths()[0];
    }

    int bi = dirMode != 0u ? 2 : 1;
    if(out_h != (bi * hy_h))
    {
        MIOPEN_THROW(miopenStatusBadParm, "Output size doesn't match hidden state size!");
    }

    int in_stride  = in_h;
    int hy_stride  = hy_h * bi * static_cast<int>(workspaceScale);
    int wei_stride = hy_h * bi * static_cast<int>(nHiddenTensorsPerLayer);
    int uni_stride = hy_h;
    int bi_stride  = hy_h * bi;

    if(inputMode == miopenRNNskip)
    {
        if(in_h != hy_h)
        {
            MIOPEN_THROW(miopenStatusBadParm,
                         "The input tensor size must equal to the hidden "
                         "state size of the network in SKIP_INPUT mode!");
        }
        in_h = 0;
    }

    size_t wei_shift_bias = (in_h + hy_h + (bi * hy_h + hy_h) * (nLayers - 1)) * wei_stride;

    float alpha0, alpha1, beta_t = 0;

    std::vector<int> sp_size(3, 1), sp_stride(3, 1), w_size(3, 1), w_stride(3, 1);
    miopen::TensorDescriptor sp_desc, w_desc;

    sp_stride[0] = batch_n * hy_stride;
    sp_stride[1] = hy_stride;
    w_size[2]    = dwDesc.GetElementSize();
    w_stride[0]  = w_size[2];
    w_stride[1]  = w_size[2];
    w_desc       = miopen::TensorDescriptor(dwDesc.GetType(), w_size, w_stride);
    SetTensor(handle, w_desc, dw, &beta_t);
    // Update time
    profileRNNkernels(handle, 1, ctime);
    w_stride[0] = wei_stride;
    w_stride[1] = wei_stride;
    w_size[2]   = 1;

    int wei_len   = 0;
    int hid_off   = 0;
    int use_time  = 0;
    int pre_batch = 0;

    switch(rnnMode)
    {
    case miopenRNNRELU:
    case miopenRNNTANH:
        // printf("run rnn gpu bwd weights \n");
        wei_len = hy_h;
        hid_off = static_cast<int>(nLayers) * batch_n * hy_stride;
        break;
    case miopenLSTM:
        // printf("run lstm gpu bwd weights \n");
        wei_len = hy_h * 4;
        hid_off = bi * hy_h * 5;
        break;
    case miopenGRU:
        // printf("run gru gpu bwd weights \n");
        wei_len = hy_h * 3;
        hid_off = bi * hy_h * 3;
        break;
    }

    for(int li = 0; li < nLayers; li++)
    {
        int hid_shift = li * batch_n * hy_stride;
        int wei_shift = (in_h + hy_h) * wei_stride + (li - 1) * (bi * hy_h + hy_h) * wei_stride;

        // between layers
        if(li == 0)
        {
            if(inputMode == miopenRNNlinear)
            {
                miopen::GemmDescriptor gemm_desc = GemmDescriptor{false,
                                                                  true,
                                                                  false,
                                                                  wei_len * bi,
                                                                  in_h,
                                                                  batch_n,
                                                                  hy_stride,
                                                                  in_stride,
                                                                  in_stride,
                                                                  1, // batch count
                                                                  0, // Stride A
                                                                  0, // Stride B
                                                                  0, // Stride C
                                                                  1, // alpha
                                                                  1, // beta
                                                                  xDesc[0].GetType(),
                                                                  false};

                miopenStatus_t gemm_status = CallGemm(
                    handle, gemm_desc, workSpace, 0, x, 0, dw, 0, GemmBackend_t::miopengemm);

                if(gemm_status != miopenStatusSuccess)
                {
                    if(gemm_status == miopenStatusNotImplemented)
                    {
                        MIOPEN_LOG_E("GEMM not implemented");
                    }
                    else
                    {
                        MIOPEN_LOG_E("GEMM failed");
                    }
                }
                // Update time
                profileRNNkernels(handle, 1, ctime);
            }
        }
        else
        {
            bool use_dropout    = !float_equal(miopen::deref(dropoutDesc).dropout, 0);
            auto prelayer_shift = static_cast<int>(
                use_dropout ? (algoMode == miopenRNNdefault && rnnMode == miopenLSTM
                                   ? nLayers * batch_n * hy_stride + nLayers * batch_n * hy_h * bi
                                   : 2 * nLayers * batch_n * hy_stride) +
                                  (static_cast<size_t>(li) - 1) * batch_n * hy_h * bi
                            : (li - 1) * batch_n * hy_stride + hid_off);

            miopen::GemmDescriptor gemm_desc = GemmDescriptor{false,
                                                              true,
                                                              false,
                                                              wei_len * bi,
                                                              hy_h * bi,
                                                              batch_n,
                                                              hy_stride,
                                                              use_dropout ? hy_h * bi : hy_stride,
                                                              bi_stride,
                                                              1, // batch count
                                                              0, // Stride A
                                                              0, // Stride B
                                                              0, // Stride C
                                                              1, // alpha
                                                              1, // beta
                                                              xDesc[0].GetType(),
                                                              false};

            miopenStatus_t gemm_status = CallGemm(handle,
                                                  gemm_desc,
                                                  workSpace,
                                                  hid_shift,
                                                  reserveSpace,
                                                  prelayer_shift,
                                                  dw,
                                                  wei_shift,
                                                  GemmBackend_t::miopengemm);

            if(gemm_status != miopenStatusSuccess)
            {
                if(gemm_status == miopenStatusNotImplemented)
                {
                    MIOPEN_LOG_E("GEMM not implemented");
                }
                else
                {
                    MIOPEN_LOG_E("GEMM failed");
                }
            }
            // Update time
            profileRNNkernels(handle, 1, ctime);
        }

        if(biasMode != 0u)
        {
            wei_shift = static_cast<int>(wei_shift_bias) + li * 2 * wei_stride;

            sp_size[1] = batch_n;
            sp_size[2] = wei_stride;
            w_size[1]  = 1;
            w_size[2]  = wei_stride;
            w_desc     = miopen::TensorDescriptor(dwDesc.GetType(), w_size, w_stride);
            sp_desc    = miopen::TensorDescriptor(dwDesc.GetType(), sp_size, sp_stride);

            alpha0 = 0;
            alpha1 = 1;
            beta_t = 1;

            OpTensor(handle,
                     miopenTensorOpAdd,
                     &alpha0,
                     w_desc,
                     dw,
                     &alpha1,
                     sp_desc,
                     workSpace,
                     &beta_t,
                     w_desc,
                     dw,
                     wei_shift,
                     hid_shift,
                     wei_shift);

            // Update time
            profileRNNkernels(handle, 1, ctime);
        }

        // between time
        // Calculate feedback for c gate in GRU
        if(rnnMode == miopenGRU)
        {
            sp_size[1] = batch_n;
            sp_size[2] = hy_h;
            sp_desc    = miopen::TensorDescriptor(dwDesc.GetType(), sp_size, sp_stride);

            for(int ri = 0; ri < bi; ri++)
            {
                CopyTensor(handle,
                           sp_desc,
                           reserveSpace,
                           sp_desc,
                           workSpace,
                           hid_shift + hid_off + ri * hy_h +
                               static_cast<int>(nLayers) * batch_n * hy_stride,
                           hid_shift + 2 * hy_h + ri * wei_len);
                // Update time
                profileRNNkernels(handle, 1, ctime);
            }
        }

        if(biasMode != 0u)
        {
            wei_shift = static_cast<int>(wei_shift_bias) + li * 2 * wei_stride + wei_stride;

            alpha0 = 1;
            alpha1 = 1;
            beta_t = 0;

            if(hx != nullptr)
            {
                if(rnnMode == miopenGRU)
                {
                    sp_size[1] = batch_n;
                    sp_size[2] = wei_stride;
                    w_size[1]  = 1;
                    w_size[2]  = wei_stride;
                    w_desc     = miopen::TensorDescriptor(dwDesc.GetType(), w_size, w_stride);
                    sp_desc    = miopen::TensorDescriptor(dwDesc.GetType(), sp_size, sp_stride);

                    OpTensor(handle,
                             miopenTensorOpAdd,
                             &alpha0,
                             w_desc,
                             dw,
                             &alpha1,
                             sp_desc,
                             workSpace,
                             &beta_t,
                             w_desc,
                             dw,
                             wei_shift,
                             hid_shift,
                             wei_shift);

                    // Update time
                    profileRNNkernels(handle, 1, ctime);
                }
                else
                {
                    CopyTensor(handle, w_desc, dw, w_desc, dw, wei_shift - wei_stride, wei_shift);
                    // Update time
                    profileRNNkernels(handle, 1, ctime);
                }
            }
            else
            {
                sp_size[1] = 1;
                sp_size[2] = wei_len;
                w_size[1]  = 1;
                w_size[2]  = wei_len;
                w_desc     = miopen::TensorDescriptor(dwDesc.GetType(), w_size, w_stride);
                sp_desc    = miopen::TensorDescriptor(dwDesc.GetType(), sp_size, sp_stride);

                for(int bs = 0; bs < batch_n; bs++)
                {
                    if(!(hx == nullptr && bs < in_n.at(0)))
                    {
                        OpTensor(handle,
                                 miopenTensorOpAdd,
                                 &alpha0,
                                 sp_desc,
                                 workSpace,
                                 &alpha1,
                                 w_desc,
                                 dw,
                                 &beta_t,
                                 w_desc,
                                 dw,
                                 hid_shift + bs * hy_stride,
                                 wei_shift,
                                 wei_shift);

                        // Update time
                        profileRNNkernels(handle, 1, ctime);
                    }
                }

                if(dirMode != 0u)
                {
                    sp_size[1] = 1;
                    sp_size[2] = wei_len;
                    w_size[1]  = 1;
                    w_size[2]  = wei_len;
                    w_desc     = miopen::TensorDescriptor(dwDesc.GetType(), w_size, w_stride);
                    sp_desc    = miopen::TensorDescriptor(dwDesc.GetType(), sp_size, sp_stride);

                    int cur_batch = 0;
                    for(int ti = 0; ti < seqLen - 1; ti++)
                    {
                        for(int bs = 0; bs < in_n.at(ti + 1); bs++)
                        {
                            OpTensor(handle,
                                     miopenTensorOpAdd,
                                     &alpha0,
                                     sp_desc,
                                     workSpace,
                                     &alpha1,
                                     w_desc,
                                     dw,
                                     &beta_t,
                                     w_desc,
                                     dw,
                                     hid_shift + (cur_batch + bs) * hy_stride + wei_len,
                                     wei_shift + wei_len,
                                     wei_shift + wei_len);

                            // Update time
                            profileRNNkernels(handle, 1, ctime);
                        }
                        cur_batch += in_n.at(ti);
                    }
                }
            }
        }

        int pretime_shift, hx_shift, cur_time;
        bool comb_check = true;
        if(seqLen > 2)
        {
            if(in_n.at(0) != in_n.at(seqLen - 2))
            {
                comb_check = false;
            }
        }

        if(comb_check)
        {
            hx_shift  = li * hy_n * bi_stride;
            wei_shift = in_h * wei_stride + li * (bi * hy_h + hy_h) * wei_stride;

            for(int ri = 0; ri < bi; ri++)
            {
                hid_shift =
                    ri == 0 ? li * batch_n * hy_stride
                            : (li * batch_n * hy_stride + in_n.at(0) * (seqLen - 1) * hy_stride);
                cur_time = ri == 0 ? 0 : seqLen - 1;

                if(in_n.at(cur_time) > 0 && hx != nullptr)
                {
                    miopen::GemmDescriptor gemm_desc = GemmDescriptor{false,
                                                                      true,
                                                                      false,
                                                                      wei_len,
                                                                      hy_h,
                                                                      in_n.at(cur_time),
                                                                      hy_stride,
                                                                      uni_stride,
                                                                      uni_stride,
                                                                      1, // batch count
                                                                      0, // Stride A
                                                                      0, // Stride B
                                                                      0, // Stride C
                                                                      1, // alpha
                                                                      1, // beta
                                                                      xDesc[0].GetType(),
                                                                      false};

                    miopenStatus_t gemm_status = CallGemm(handle,
                                                          gemm_desc,
                                                          workSpace,
                                                          hid_shift + ri * wei_len,
                                                          hx,
                                                          hx_shift + ri * hy_n * hy_h,
                                                          dw,
                                                          wei_shift + ri * wei_len * uni_stride,
                                                          GemmBackend_t::miopengemm);

                    if(gemm_status != miopenStatusSuccess)
                    {
                        if(gemm_status == miopenStatusNotImplemented)
                        {
                            MIOPEN_LOG_E("GEMM not implemented");
                        }
                        else
                        {
                            MIOPEN_LOG_E("GEMM failed");
                        }
                    }

                    // Update time
                    if(li == nLayers - 1 && ri == bi - 1 && seqLen == 1)
                        profileRNNkernels(handle, 2, ctime);
                    else
                        profileRNNkernels(handle, 1, ctime);
                }

                if(seqLen > 1)
                {
                    if(ri == 1 && hx != nullptr && in_n.at(0) > in_n.at(seqLen - 1))
                    {
                        miopen::GemmDescriptor gemm_desc =
                            GemmDescriptor{false,
                                           true,
                                           false,
                                           wei_len,
                                           hy_h,
                                           (in_n.at(0) - in_n.at(seqLen - 1)),
                                           hy_stride,
                                           uni_stride,
                                           uni_stride,
                                           1, // batch count
                                           0, // Stride A
                                           0, // Stride B
                                           0, // Stride C
                                           1, // alpha
                                           1, // beta
                                           xDesc[0].GetType(),
                                           false};

                        miopenStatus_t gemm_status =
                            CallGemm(handle,
                                     gemm_desc,
                                     workSpace,
                                     hid_shift + ri * wei_len -
                                         (in_n.at(0) - in_n.at(seqLen - 1)) * hy_stride,
                                     hx,
                                     hx_shift + ri * hy_n * hy_h + in_n.at(seqLen - 1) * hy_h,
                                     dw,
                                     wei_shift + ri * wei_len * uni_stride,
                                     GemmBackend_t::miopengemm);

                        if(gemm_status != miopenStatusSuccess)
                        {
                            if(gemm_status == miopenStatusNotImplemented)
                            {
                                MIOPEN_LOG_E("GEMM not implemented");
                            }
                            else
                            {
                                MIOPEN_LOG_E("GEMM failed");
                            }
                        }
                        // Update time
                        profileRNNkernels(handle, 1, ctime);
                    }

                    hid_shift = ri == 0 ? (li * batch_n * hy_stride + in_n.at(0) * hy_stride)
                                        : (li * batch_n * hy_stride);
                    pretime_shift =
                        ri == 0 ? li * batch_n * hy_stride + hid_off
                                : li * batch_n * hy_stride + in_n.at(0) * hy_stride + hid_off;

                    miopen::GemmDescriptor gemm_desc =
                        GemmDescriptor{false,
                                       true,
                                       false,
                                       wei_len,
                                       hy_h,
                                       in_n.at(0) * (seqLen - 2) + in_n.at(seqLen - 1),
                                       hy_stride,
                                       hy_stride,
                                       uni_stride,
                                       1, // batch count
                                       0, // Stride A
                                       0, // Stride B
                                       0, // Stride C
                                       1, // alpha
                                       1, // beta
                                       xDesc[0].GetType(),
                                       false};

                    miopenStatus_t gemm_status = CallGemm(handle,
                                                          gemm_desc,
                                                          workSpace,
                                                          hid_shift + ri * wei_len,
                                                          reserveSpace,
                                                          pretime_shift + ri * hy_h,
                                                          dw,
                                                          wei_shift + ri * wei_len * uni_stride,
                                                          GemmBackend_t::miopengemm);

                    if(gemm_status != miopenStatusSuccess)
                    {
                        if(gemm_status == miopenStatusNotImplemented)
                        {
                            MIOPEN_LOG_E("GEMM not implemented");
                        }
                        else
                        {
                            MIOPEN_LOG_E("GEMM failed");
                        }
                    }
                    // Update time
                    if(li == nLayers - 1 && ri == bi - 1)
                        profileRNNkernels(handle, 2, ctime);
                    else
                        profileRNNkernels(handle, 1, ctime);
                }
            }
        }
        else
        {
            int bacc   = 0;
            int baccbi = batch_n;
            for(int ti = 0; ti < seqLen; ti++)
            {
                baccbi -= in_n.at(seqLen - 1 - ti);

                hx_shift  = li * hy_n * bi_stride;
                wei_shift = in_h * wei_stride + li * (bi * hy_h + hy_h) * wei_stride;

                for(int ri = 0; ri < bi; ri++)
                {
                    hid_shift = ri == 0 ? (li * batch_n * hy_stride + bacc * hy_stride)
                                        : (li * batch_n * hy_stride + baccbi * hy_stride);
                    cur_time = ri == 0 ? ti : seqLen - 1 - ti;
                    if(ti > 0)
                    {
                        pre_batch =
                            ri == 0 ? bacc - in_n.at(ti - 1) : baccbi + in_n.at(seqLen - 1 - ti);
                        use_time = ri == 0 ? ti : seqLen - ti;
                    }

                    if(in_n.at(cur_time) > 0)
                    {
                        if(ti == 0)
                        {
                            if(hx != nullptr)
                            {
                                miopen::GemmDescriptor gemm_desc =
                                    GemmDescriptor{false,
                                                   true,
                                                   false,
                                                   wei_len,
                                                   hy_h,
                                                   in_n.at(cur_time),
                                                   hy_stride,
                                                   uni_stride,
                                                   uni_stride,
                                                   1, // batch count
                                                   0, // Stride A
                                                   0, // Stride B
                                                   0, // Stride C
                                                   1, // alpha
                                                   1, // beta
                                                   xDesc[0].GetType(),
                                                   false};

                                miopenStatus_t gemm_status =
                                    CallGemm(handle,
                                             gemm_desc,
                                             workSpace,
                                             hid_shift + ri * wei_len,
                                             hx,
                                             hx_shift + ri * hy_n * hy_h,
                                             dw,
                                             wei_shift + ri * wei_len * uni_stride,
                                             GemmBackend_t::miopengemm);

                                if(gemm_status != miopenStatusSuccess)
                                {
                                    if(gemm_status == miopenStatusNotImplemented)
                                    {
                                        MIOPEN_LOG_E("GEMM not implemented");
                                    }
                                    else
                                    {
                                        MIOPEN_LOG_E("GEMM failed");
                                    }
                                }
                                // Update time
                                if(li == nLayers - 1 && ti == seqLen - 1 && ri == bi - 1)
                                    profileRNNkernels(handle, 2, ctime);
                                else
                                    profileRNNkernels(handle, 1, ctime);
                            }
                        }
                        else
                        {
                            if(ri == 1 && hx != nullptr && in_n.at(cur_time) > in_n.at(use_time))
                            {
                                miopen::GemmDescriptor gemm_desc =
                                    GemmDescriptor{false,
                                                   true,
                                                   false,
                                                   wei_len,
                                                   hy_h,
                                                   (in_n.at(cur_time) - in_n.at(use_time)),
                                                   hy_stride,
                                                   uni_stride,
                                                   uni_stride,
                                                   1, // batch count
                                                   0, // Stride A
                                                   0, // Stride B
                                                   0, // Stride C
                                                   1, // alpha
                                                   1, // beta
                                                   xDesc[0].GetType(),
                                                   false};

                                miopenStatus_t gemm_status = CallGemm(
                                    handle,
                                    gemm_desc,
                                    workSpace,
                                    hid_shift + ri * wei_len + in_n.at(use_time) * hy_stride,
                                    hx,
                                    hx_shift + ri * hy_n * hy_h + in_n.at(use_time) * hy_h,
                                    dw,
                                    wei_shift + ri * wei_len * uni_stride,
                                    GemmBackend_t::miopengemm);

                                if(gemm_status != miopenStatusSuccess)
                                {
                                    if(gemm_status == miopenStatusNotImplemented)
                                    {
                                        MIOPEN_LOG_E("GEMM not implemented");
                                    }
                                    else
                                    {
                                        MIOPEN_LOG_E("GEMM failed");
                                    }
                                }
                                // Update time
                                profileRNNkernels(handle, 1, ctime);
                            }

                            pretime_shift =
                                li * batch_n * hy_stride + pre_batch * hy_stride + hid_off;

                            if(in_n.at(use_time) > 0)
                            {
                                miopen::GemmDescriptor gemm_desc =
                                    GemmDescriptor{false,
                                                   true,
                                                   false,
                                                   wei_len,
                                                   hy_h,
                                                   in_n.at(use_time),
                                                   hy_stride,
                                                   hy_stride,
                                                   uni_stride,
                                                   1, // batch count
                                                   0, // Stride A
                                                   0, // Stride B
                                                   0, // Stride C
                                                   1, // alpha
                                                   1, // beta
                                                   xDesc[0].GetType(),
                                                   false};

                                miopenStatus_t gemm_status =
                                    CallGemm(handle,
                                             gemm_desc,
                                             workSpace,
                                             hid_shift + ri * wei_len,
                                             reserveSpace,
                                             pretime_shift + ri * hy_h,
                                             dw,
                                             wei_shift + ri * wei_len * uni_stride,
                                             GemmBackend_t::miopengemm);

                                if(gemm_status != miopenStatusSuccess)
                                {
                                    if(gemm_status == miopenStatusNotImplemented)
                                    {
                                        MIOPEN_LOG_E("GEMM not implemented");
                                    }
                                    else
                                    {
                                        MIOPEN_LOG_E("GEMM failed");
                                    }
                                }
                                // Update time
                                if(li == nLayers - 1 && ti == seqLen - 1 && ri == bi - 1)
                                    profileRNNkernels(handle, 2, ctime);
                                else
                                    profileRNNkernels(handle, 1, ctime);
                            }
                        }
                    }
                }

                bacc += in_n.at(ti);
            }
        }
    }

#else
    (void)handle;
    (void)seqLen;
    (void)xDesc;
    (void)x;
    (void)hxDesc;
    (void)hx;
    (void)dyDesc;
    (void)dwDesc;
    (void)dw;
    (void)workSpace;
    (void)workSpaceSize;
    (void)reserveSpace;
    (void)reserveSpaceSize;
    MIOPEN_THROW("GEMM is not supported");
#endif
};

} // namespace miopen<|MERGE_RESOLUTION|>--- conflicted
+++ resolved
@@ -1143,7 +1143,6 @@
 
     int bi = dirMode != 0u ? 2 : 1;
 
-<<<<<<< HEAD
     struct WeightsBufferHelper
     {
     private:
@@ -1341,11 +1340,6 @@
         }
 
     } RBuff(hidden_size, hidden_size, nLayers, total_batch_size, save_points_cnt, gates_cnt);
-=======
-    LSTMWeightsBufferHelper WeiBuf(in_vec, hidden_size, nLayers, biasMode * 2, bi);
-
-    LSTMReserveBufferHelper RBuff(hidden_size, nLayers, total_batch_size, in_vec);
->>>>>>> cf967132
 
     auto call_x_gemm =
         [&RBuff, &WeiBuf, &InBuff_strides, &bacc_per_time, &handle, &xDesc, reserveSpace, x, w](
@@ -1376,7 +1370,7 @@
                                                                     xDesc.GetType(),
                                                                     false};
 
-<<<<<<< HEAD
+
         const auto x_in_offset = layer > 0 ? RBuff.ht_offset(layer - 1, start_b)
                                            : static_cast<size_t>(start_b * InBuff_strides.batch);
         const auto in_ptr      = layer > 0 ? reserveSpace : x;
@@ -1393,28 +1387,6 @@
         if(gemm_status != miopenStatusSuccess)
             MIOPEN_THROW("GEMM execution failure");
     };
-=======
-            const auto wx_off     = WeiBuf.input_weight_offset(layer);
-            const auto out_offset = RBuff.gemm_write_offset(layer, start_b);
-
-            const auto x_in_offset = layer > 0
-                                         ? RBuff.hidden_offset(layer - 1, start_b)
-                                         : static_cast<size_t>(start_b * InBuff_strides.batch);
-            const auto in_ptr = layer > 0 ? reserveSpace : x;
-
-            const miopenStatus_t gemm_status = CallGemm(handle,
-                                                        gemm_desc,
-                                                        in_ptr,
-                                                        x_in_offset,
-                                                        w,
-                                                        wx_off,
-                                                        reserveSpace,
-                                                        out_offset,
-                                                        GemmBackend_t::miopengemm);
-            if(gemm_status != miopenStatusSuccess)
-                MIOPEN_THROW("GEMM execution failure");
-        };
->>>>>>> cf967132
 
     auto call_bias_add = [&RBuff, &WeiBuf, &handle, &wDesc, reserveSpace, w](int layer,
                                                                              float beta_t = 0) {
@@ -1448,14 +1420,8 @@
                  hidden_interim_desc,
                  reserveSpace,           // C
                  RB_layer_out_off,       // A offset
-<<<<<<< HEAD
                  w_bias_layer_start_off, // B offset
                  RB_layer_out_off);       // C offset
-
-=======
-                 WeiBuf.bias_off(layer), // B offset
-                 RB_layer_out_off);      // C offset
->>>>>>> cf967132
 
         OpTensor(handle,
                  miopenTensorOpAdd,
@@ -5202,11 +5168,7 @@
             float beta_t = 0;
 
             std::vector<int> hx_stride{batches.at(0) * RBuff.hidden_size, RBuff.hidden_size, 1};
-<<<<<<< HEAD
             std::vector<int> reserve_stride{static_cast<int>(RBuff.layer_stride()), RBuff.gemm_write_size(), 1};
-=======
-            std::vector<int> reserve_stride{(int)RBuff.layer_stride(), RBuff.gemm_write_size(), 1};
->>>>>>> cf967132
 
             std::vector<int> hx_size{1, batches.at(cur_time), RBuff.hidden_size};
             std::vector<int> reserve_size{1, batches.at(cur_time), RBuff.hidden_size};
