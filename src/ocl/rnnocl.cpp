/*******************************************************************************
 *
 * MIT License
 *
 * Copyright (c) 2023 Advanced Micro Devices, Inc.
 *
 * Permission is hereby granted, free of charge, to any person obtaining a copy
 * of this software and associated documentation files (the "Software"), to deal
 * in the Software without restriction, including without limitation the rights
 * to use, copy, modify, merge, publish, distribute, sublicense, and/or sell
 * copies of the Software, and to permit persons to whom the Software is
 * furnished to do so, subject to the following conditions:
 *
 * The above copyright notice and this permission notice shall be included in all
 * copies or substantial portions of the Software.
 *
 * THE SOFTWARE IS PROVIDED "AS IS", WITHOUT WARRANTY OF ANY KIND, EXPRESS OR
 * IMPLIED, INCLUDING BUT NOT LIMITED TO THE WARRANTIES OF MERCHANTABILITY,
 * FITNESS FOR A PARTICULAR PURPOSE AND NONINFRINGEMENT. IN NO EVENT SHALL THE
 * AUTHORS OR COPYRIGHT HOLDERS BE LIABLE FOR ANY CLAIM, DAMAGES OR OTHER
 * LIABILITY, WHETHER IN AN ACTION OF CONTRACT, TORT OR OTHERWISE, ARISING FROM,
 * OUT OF OR IN CONNECTION WITH THE SOFTWARE OR THE USE OR OTHER DEALINGS IN THE
 * SOFTWARE.
 *
 *******************************************************************************/

#include <miopen/rnn.hpp>
#include <miopen/rnn_util.hpp>

#include <miopen/activ.hpp>
#include <miopen/env.hpp>
#include <miopen/gemm_v2.hpp>
#include <miopen/logger.hpp>

#include <vector>
#include <numeric>
#include <algorithm>

MIOPEN_DECLARE_ENV_VAR_BOOL(MIOPEN_RNNFWD_exp)

namespace miopen {

void RNNDescriptor::RNNForwardTrainingGRU(Handle& handle,
                                          std::vector<int>& seq_array,
                                          const TensorDescriptor& xDesc,
                                          ConstData_t x,
                                          const TensorDescriptor& hxDesc,
                                          ConstData_t hx,
                                          const TensorDescriptor& wDesc,
                                          ConstData_t w,
                                          const TensorDescriptor& yDesc,
                                          Data_t y,
                                          Data_t hy,
                                          Data_t reserveSpace) const
{
#if MIOPEN_USE_GEMM && MIOPEN_BACKEND_HIP
    int seq_len = seq_array.size();
    if(seq_len == 0)
        return;

    int max_batch = seq_array[0];

    int hidden_size;
    std::tie(std::ignore, max_batch, hidden_size) = miopen::tien<3>(hxDesc.GetLengths());

    int bi        = dirMode != 0u ? 2 : 1;
    int hy_stride = hidden_size * bi * static_cast<int>(workspaceScale);

    int in_vec_size  = xDesc.GetLengths()[1];
    int input_stride = xDesc.GetLengths()[1];
    int out_vec_size = yDesc.GetLengths()[1];

    if(in_vec_size <= 0 || hidden_size <= 0 || max_batch <= 0 || out_vec_size <= 0 || seq_len <= 0)
    {
        MIOPEN_THROW(miopenStatusBadParm);
    }

    if(inputMode == miopenRNNskip)
    {
        if(in_vec_size != hidden_size)
        {
            MIOPEN_THROW(miopenStatusBadParm,
                         "The input tensor size must equal to the hidden "
                         "state size of the network in SKIP_INPUT mode!");
        }
        in_vec_size = 0;
    }

    auto rnn_data_type = wDesc.GetType();

    RnnBatches batches(seq_array);
    RnnBatches bacc_per_time;

    ActivationDescriptor sigDesc  = {miopenActivationLOGISTIC, 1, 0, 1};
    ActivationDescriptor tanhDesc = {miopenActivationTANH, 1, 1, 1};

    int total_batch_size = 0;

    for(int i = 0; i < seq_len; i++)
    {
        bacc_per_time.push_back(total_batch_size);
        total_batch_size += seq_array[i];
    }

    GRUOffsets RBuff(hidden_size, nLayers, total_batch_size, bi);
    GruWeightOffsets WeiBuf(in_vec_size, hidden_size, nLayers, biasMode * 2, bi);

    auto get_HxBuff_offset =
        [bi, hidden_size, max_batch](int layer_id, int batch_id, RnnDirection direction) {
            return (static_cast<size_t>(hidden_size) * (max_batch)) *
                       (static_cast<size_t>(bi) * layer_id + static_cast<size_t>(direction)) +
                   (size_t)hidden_size * batch_id;
        };

    auto call_gru_input_gemm = [this,
                                &RBuff,
                                &WeiBuf,
                                hidden_size,
                                &handle,
                                &xDesc,
                                &wDesc,
                                reserveSpace,
                                x,
                                w,
                                bi,
                                input_stride](int layer_id) {
        if(inputMode == miopenRNNskip && layer_id == 0)
        {
            auto x_desc = miopen::TensorDescriptor(
                wDesc.GetType(),
                {1, RBuff.batches_per_layer, hidden_size},
                {static_cast<size_t>(RBuff.batches_per_layer) * input_stride, input_stride, 1});

            auto ht_desc = miopen::TensorDescriptor(
                wDesc.GetType(),
                {1, RBuff.batches_per_layer, hidden_size},
                {workspaceScale * RBuff.batches_per_layer * RBuff.gemm_write_size(),
                 workspaceScale * RBuff.gemm_write_size(),
                 1});

            for(int gi = 0; gi < nHiddenTensorsPerLayer * bi; gi++)
            {
                CopyTensor(handle, x_desc, x, ht_desc, reserveSpace, 0, gi * hidden_size);
            }
        }
        else
        {
            float beta  = 1;
            const int m = RBuff.batches_per_layer, n = WeiBuf.bi_stride,
                      k = layer_id > 0 ? RBuff.gemm_write_size() : input_stride;

            const int lda = layer_id > 0 ? RBuff.gemm_write_stride() : input_stride, ldb = k,
                      ldc = RBuff.gemm_write_stride();

            const miopen::GemmDescriptor gemm_desc = GemmDescriptor{false,
                                                                    false,
                                                                    true,
                                                                    m,
                                                                    n,
                                                                    k,
                                                                    lda,
                                                                    ldb,
                                                                    ldc,
                                                                    1,
                                                                    0,
                                                                    0,
                                                                    0,
                                                                    1,
                                                                    beta,
                                                                    xDesc.GetType(),
                                                                    false};

            const auto input_weight_offset = WeiBuf.input_offset(layer_id);

            const auto h_prev_offset =
                layer_id > 0 ? RBuff.ht_offset(layer_id - 1, 0, RnnDirection::Forward) : 0;

            const auto input_ptr = layer_id > 0 ? reserveSpace : x;
            // {Z,R,C}(l,t) = Ht(l-1) * W{zrc}hx(l), l = 1:t
            //
            const miopenStatus_t gemm_status = CallGemm(handle,
                                                        gemm_desc,
                                                        input_ptr,
                                                        h_prev_offset,
                                                        w,
                                                        input_weight_offset,
                                                        reserveSpace,
                                                        RBuff.layer_offset(layer_id),
                                                        GemmBackend_t::rocblas);

            if(gemm_status != miopenStatusSuccess)
            {
                if(gemm_status == miopenStatusNotImplemented)
                {
                    MIOPEN_LOG_E("GEMM not implemented");
                }
                else
                {
                    MIOPEN_LOG_E("GEMM failed");
                }
            }
        }

        if(biasMode != 0u)
        {
            float alpha0 = 1;
            float alpha1 = 1;
            float beta   = 0;

            const std::vector<size_t> zrc_size{1,
                                               static_cast<size_t>(RBuff.batches_per_layer),
                                               static_cast<size_t>(WeiBuf.bi_stride)};

            const std::vector<size_t> zrc_stride{static_cast<size_t>(RBuff.layer_stride()),
                                                 static_cast<size_t>(RBuff.gemm_write_stride()),
                                                 1};

            auto zrc_tensor_desc = miopen::TensorDescriptor(wDesc.GetType(), zrc_size, zrc_stride);

            const std::vector<size_t> weight_size{1, 1, static_cast<size_t>(WeiBuf.bi_stride)};

            const std::vector<size_t> weight_stride{
                static_cast<size_t>(WeiBuf.bi_stride), static_cast<size_t>(WeiBuf.bi_stride), 1};

            auto wei_desc = miopen::TensorDescriptor(wDesc.GetType(), weight_size, weight_stride);
            // {Z,R,C}(l,t) = {Z,R,C}(l,t) + b, t = 1:seq_len
            //
            OpTensor(handle,
                     miopenTensorOpAdd,
                     &alpha0,
                     zrc_tensor_desc,
                     reserveSpace,
                     &alpha1,
                     wei_desc,
                     w,
                     &beta,
                     zrc_tensor_desc,
                     reserveSpace,
                     RBuff.layer_offset(layer_id),
                     WeiBuf.bias_off(layer_id),
                     RBuff.layer_offset(layer_id));
        }

        const std::vector<size_t> tensor_size{
            1, static_cast<size_t>(RBuff.batches_per_layer), static_cast<size_t>(hidden_size)};

        const std::vector<size_t> tensor_stride{static_cast<size_t>(RBuff.layer_stride()),
                                                static_cast<size_t>(RBuff.gemm_write_stride()),
                                                1};

        auto desc = miopen::TensorDescriptor(wDesc.GetType(), tensor_size, tensor_stride);

        float alpha0 = 0;
        float alpha1 = 0;
        float beta   = 0;

        // H(l,t) = C(l,t), t = 1:seq_len-1
        //
        CopyTensor(handle,
                   desc,
                   reserveSpace,
                   desc,
                   reserveSpace,
                   RBuff.c_offset(layer_id, 0, RnnDirection::Forward),
                   RBuff.ht_offset(layer_id, 0, RnnDirection::Forward));
        // C(l,t) = 0, t = 1:seq_len-1
        //
        OpTensor(handle,
                 miopenTensorOpAdd,
                 &alpha0,
                 desc,
                 reserveSpace,
                 &alpha1,
                 desc,
                 reserveSpace,
                 &beta,
                 desc,
                 reserveSpace,
                 RBuff.c_offset(layer_id, 0, RnnDirection::Forward),
                 RBuff.c_offset(layer_id, 0, RnnDirection::Forward),
                 RBuff.c_offset(layer_id, 0, RnnDirection::Forward));

        if(dirMode == 0u)
            return;

        // H(l,t) = C(l,t), t = 1:seq_len-1 backward direction
        //
        CopyTensor(handle,
                   desc,
                   reserveSpace,
                   desc,
                   reserveSpace,
                   RBuff.c_offset(layer_id, 0, RnnDirection::Backward),
                   RBuff.ht_offset(layer_id, 0, RnnDirection::Backward));
        // C(l,t) = 0, t = 1:seq_len-1 backward direction
        //
        OpTensor(handle,
                 miopenTensorOpAdd,
                 &alpha0,
                 desc,
                 reserveSpace,
                 &alpha1,
                 desc,
                 reserveSpace,
                 &beta,
                 desc,
                 reserveSpace,
                 RBuff.c_offset(layer_id, 0, RnnDirection::Backward),
                 RBuff.c_offset(layer_id, 0, RnnDirection::Backward),
                 RBuff.c_offset(layer_id, 0, RnnDirection::Backward));
    };

    auto call_gru_bias_add = [this,
                              &RBuff,
                              &WeiBuf,
                              &handle,
                              &wDesc,
                              reserveSpace,
                              w,
                              hx,
                              max_batch,
                              hidden_size,
                              rnn_data_type,
                              &bacc_per_time,
                              &batches,
                              seq_len](int layer_id) {
        float alpha0 = 1;
        float alpha1 = 1;
        float beta   = 0;
        if(hx != nullptr)
        {
            const auto bias_desc = miopen::TensorDescriptor(
                wDesc.GetType(),
                std::vector<size_t>{1, 1, WeiBuf.bias_stride()},
                std::vector<size_t>{WeiBuf.bias_stride(), WeiBuf.bias_stride(), 1});

            const auto hidden_interim_desc = miopen::TensorDescriptor(
                wDesc.GetType(),
                std::vector<size_t>{
                    1, static_cast<size_t>(RBuff.batches_per_layer), WeiBuf.bias_stride()},
                std::vector<size_t>{
                    static_cast<size_t>(RBuff.layer_stride()), RBuff.gemm_write_stride(), 1});

            const auto z_offset = RBuff.layer_offset(layer_id);
            // {Z,R,C}(l,t) = {Z,R,C}(l,t) + bias2
            //
            OpTensor(handle,
                     miopenTensorOpAdd,
                     &alpha0,
                     hidden_interim_desc,
                     reserveSpace,
                     &alpha1,
                     bias_desc,
                     w,
                     &beta,
                     hidden_interim_desc,
                     reserveSpace,
                     z_offset,
                     WeiBuf.bias_off(layer_id) + WeiBuf.bi_stride,
                     z_offset);
        }
        else
        {
            if((RBuff.batches_per_layer - max_batch) <= 0)
                return;

            auto ht_desc = miopen::TensorDescriptor(
                rnn_data_type,
                {1, RBuff.batches_per_layer - max_batch, WeiBuf.weight_stride},
                {RBuff.layer_stride(), RBuff.gemm_write_stride(), 1});

            auto bias_desc =
                miopen::TensorDescriptor(rnn_data_type,
                                         {1, 1, WeiBuf.weight_stride},
                                         {WeiBuf.bias_stride(), WeiBuf.bias_stride(), 1});
            // {Z,R,C}(l,t) = {Z,R,C}(l,t) + bias2 for batches = max_batch:batches_per_layer
            //
            OpTensor(handle,
                     miopenTensorOpAdd,
                     &alpha0,
                     ht_desc,
                     reserveSpace,
                     &alpha1,
                     bias_desc,
                     w,
                     &beta,
                     ht_desc,
                     reserveSpace,
                     RBuff.gemm_write_offset(layer_id, max_batch, RnnDirection::Forward),
                     WeiBuf.bias_off(layer_id, 1, RnnDirection::Forward),
                     RBuff.gemm_write_offset(layer_id, max_batch, RnnDirection::Forward),
                     true);

            if(dirMode == 0u)
                return;

            if(max_batch == batches.at(seq_len - 1, RnnDirection::Forward))
            {
                OpTensor(handle,
                         miopenTensorOpAdd,
                         &alpha0,
                         ht_desc,
                         reserveSpace,
                         &alpha1,
                         bias_desc,
                         w,
                         &beta,
                         ht_desc,
                         reserveSpace,
                         RBuff.gemm_write_offset(layer_id, 0, RnnDirection::Backward),
                         WeiBuf.bias_off(layer_id, 1, RnnDirection::Backward),
                         RBuff.gemm_write_offset(layer_id, 0, RnnDirection::Backward),
                         true);
                return;
            }

            for(int ti = 0; ti < seq_len - 1; ti++)
            {
                auto ht_offset = RBuff.gemm_write_offset(
                    layer_id, bacc_per_time.at(ti, RnnDirection::Forward), RnnDirection::Backward);

                ht_desc = miopen::TensorDescriptor(
                    rnn_data_type,
                    {1, batches.at(ti + 1, RnnDirection::Forward), hidden_size},
                    {WeiBuf.bias_stride(), WeiBuf.bias_stride(), 1});
                OpTensor(handle,
                         miopenTensorOpAdd,
                         &alpha0,
                         ht_desc,
                         reserveSpace,
                         &alpha1,
                         bias_desc,
                         w,
                         &beta,
                         ht_desc,
                         reserveSpace,
                         ht_offset,
                         WeiBuf.bias_off(layer_id, 1, RnnDirection::Backward),
                         ht_offset,
                         true);
            }
        }
    };

    auto call_gru_hidden_gemm = [&RBuff,
                                 &WeiBuf,
                                 hidden_size,
                                 &get_HxBuff_offset,
                                 &handle,
                                 &xDesc,
                                 reserveSpace,
                                 hx,
                                 &batches,
                                 &bacc_per_time,
                                 w](int layer, int time, RnnDirection direction) {
        if(time == 0 && hx == nullptr)
            return;

        const int m = direction == RnnDirection::Forward ? batches.at(time, direction)
                      : time == 0                        ? batches.at(time, direction)
                                                         : batches.prev(time, direction);

        const int n = hidden_size * 3, k = hidden_size;

        const int lda = (time != 0) ? RBuff.gemm_write_stride() : hidden_size;

        const int ldb = hidden_size, ldc = RBuff.gemm_write_stride();

        const auto ht_ptr = time > 0 ? reserveSpace : hx;

        if(time != 0 && direction == RnnDirection::Backward && hx != nullptr &&
           batches.at(time, direction) > batches.prev(time, direction))
        {
            auto batch_diff = batches.at(time, direction) - batches.prev(time, direction);
            miopen::GemmDescriptor gemm_desc = GemmDescriptor{false,
                                                              false,
                                                              true,
                                                              batch_diff,
                                                              n,
                                                              k,
                                                              hidden_size,
                                                              ldb,
                                                              ldc,
                                                              1,
                                                              0,
                                                              0,
                                                              0,
                                                              1,
                                                              1,
                                                              xDesc.GetType(),
                                                              false};
            //{Z,R}(l,t) += W*Hx(l,t) for batches = rnn_batches.at() - batch_diff:rnn_batches.at()
            const miopenStatus_t gemm_status =
                CallGemm(handle,
                         gemm_desc,
                         hx,
                         get_HxBuff_offset(layer, batches.prev(time, direction), direction),
                         w,
                         WeiBuf.hidden_offset(layer, direction),
                         reserveSpace,
                         RBuff.gemm_write_offset(layer,
                                                 bacc_per_time.at(time, direction) +
                                                     batches.prev(time, direction),
                                                 direction),
                         GemmBackend_t::rocblas);

            if(gemm_status != miopenStatusSuccess)
            {
                if(gemm_status == miopenStatusNotImplemented)
                {
                    MIOPEN_LOG_E("GEMM not implemented");
                }
                else
                {
                    MIOPEN_LOG_E("GEMM failed");
                }
            }
        }

        const miopen::GemmDescriptor gemm_desc_hx = GemmDescriptor{false,
                                                                   false,
                                                                   true,
                                                                   m,
                                                                   n,
                                                                   k,
                                                                   lda,
                                                                   ldb,
                                                                   ldc,
                                                                   1, // batch count
                                                                   0, // Stride A
                                                                   0, // Stride B
                                                                   0, // Stride C
                                                                   1, // alpha
                                                                   1, // beta
                                                                   xDesc.GetType(),
                                                                   false};

        const auto hidden_offset =
            (time == 0) ? get_HxBuff_offset(layer, 0, direction)
                        : RBuff.ht_offset(layer, bacc_per_time.prev(time, direction), direction);
        const auto z_offset =
            RBuff.gemm_write_offset(layer, bacc_per_time.at(time, direction), direction);
        // {Z,R,C}(l,t) = Z,R,C}(l,t) + W * H(l,t-1)
        //
        const miopenStatus_t gemm_status = CallGemm(handle,
                                                    gemm_desc_hx,
                                                    ht_ptr,
                                                    hidden_offset,
                                                    w,
                                                    WeiBuf.hidden_offset(layer, direction),
                                                    reserveSpace,
                                                    z_offset,
                                                    GemmBackend_t::rocblas);
        if(gemm_status != miopenStatusSuccess)
        {
            if(gemm_status == miopenStatusNotImplemented)
            {
                MIOPEN_LOG_E("GEMM not implemented");
            }
            else
            {
                MIOPEN_LOG_E("GEMM failed");
            }
        }
    };

    auto call_gru_activate_rz =
        [&RBuff, &handle, &wDesc, reserveSpace, &sigDesc, hidden_size, &batches, &bacc_per_time](
            int layer_id, int time_id, RnnDirection direction) {
            float alpha = 1, beta = 0;

            const std::vector<size_t> zr_size{1,
                                              static_cast<size_t>(batches.at(time_id, direction)),
                                              static_cast<size_t>(hidden_size) * 2};

            const std::vector<size_t> zr_stride{static_cast<size_t>(RBuff.layer_stride()),
                                                static_cast<size_t>(RBuff.gemm_write_stride()),
                                                1};

            auto zr_desc = miopen::TensorDescriptor(wDesc.GetType(), zr_size, zr_stride);

            auto zr_offset =
                RBuff.z_offset(layer_id, bacc_per_time.at(time_id, direction), direction);
            auto zr_act_offset =
                RBuff.z_act_offset(layer_id, bacc_per_time.at(time_id, direction), direction);
            // {Z',R'}(l,t) = @(Z,R)(l,t) t = 1:seq_len - 1
            //
            sigDesc.Forward(handle,
                            &alpha,
                            zr_desc,
                            reserveSpace,
                            &beta,
                            zr_desc,
                            reserveSpace,
                            zr_offset,
                            zr_act_offset);
        };

    auto call_gru_compute_c =
        [&RBuff, &handle, &wDesc, reserveSpace, hidden_size, &batches, &bacc_per_time](
            int layer_id, int time_id, RnnDirection direction) {
            auto c_offset =
                RBuff.c_offset(layer_id, bacc_per_time.at(time_id, direction), direction);
            auto ht_act_offset =
                RBuff.ht_act_offset(layer_id, bacc_per_time.at(time_id, direction), direction);

            const std::vector<size_t> tensor_size{
                1,
                static_cast<size_t>(batches.at(time_id, direction)),
                static_cast<size_t>(hidden_size)};

            const std::vector<size_t> tensor_stride{static_cast<size_t>(RBuff.layer_stride()),
                                                    static_cast<size_t>(RBuff.gemm_write_stride()),
                                                    1};

            auto desc = miopen::TensorDescriptor(wDesc.GetType(), tensor_size, tensor_stride);

            CopyTensor(handle, desc, reserveSpace, desc, reserveSpace, c_offset, ht_act_offset);

            float alpha0 = 1;
            float alpha1 = 1;
            float beta   = 0;
            // C(l,t) = C(l,t) * R_act(l,t) t = 1:seq_len - 1
            //
            OpTensor(handle,
                     miopenTensorOpMul,
                     &alpha0,
                     desc,
                     reserveSpace,
                     &alpha1,
                     desc,
                     reserveSpace,
                     &beta,
                     desc,
                     reserveSpace,
                     RBuff.r_act_offset(layer_id, bacc_per_time.at(time_id, direction), direction),
                     RBuff.c_offset(layer_id, bacc_per_time.at(time_id, direction), direction),
                     RBuff.c_offset(layer_id, bacc_per_time.at(time_id, direction), direction));
            // C(l,t) = C(l,t) + H(l,t) t = 1:seq_len - 1
            //
            OpTensor(handle,
                     miopenTensorOpAdd,
                     &alpha0,
                     desc,
                     reserveSpace,
                     &alpha1,
                     desc,
                     reserveSpace,
                     &beta,
                     desc,
                     reserveSpace,
                     RBuff.c_offset(layer_id, bacc_per_time.at(time_id, direction), direction),
                     RBuff.ht_offset(layer_id, bacc_per_time.at(time_id, direction), direction),
                     RBuff.c_offset(layer_id, bacc_per_time.at(time_id, direction), direction));
        };

    auto call_gru_activate_c_gate =
        [&RBuff, &handle, &wDesc, reserveSpace, &tanhDesc, hidden_size, &batches, &bacc_per_time](
            int layer_id, int time_id, RnnDirection direction) {
            float alpha = 1, beta = 0;

            const std::vector<size_t> tensor_size{
                1,
                static_cast<size_t>(batches.at(time_id, direction)),
                static_cast<size_t>(hidden_size)};

            const std::vector<size_t> tensor_stride{static_cast<size_t>(RBuff.layer_stride()),
                                                    static_cast<size_t>(RBuff.gemm_write_stride()),
                                                    1};

            auto desc = miopen::TensorDescriptor(wDesc.GetType(), tensor_size, tensor_stride);
            // C'(l,t) = @(C(l,t)) t = 1:seq_len - 1
            //
            tanhDesc.Forward(
                handle,
                &alpha,
                // input tensor descriptor
                desc,
                // input pointer
                reserveSpace,
                &beta,
                // output tensor descriptor
                desc,
                // output pointer
                reserveSpace,
                // input tensor offset
                RBuff.c_offset(layer_id, bacc_per_time.at(time_id, direction), direction),
                // output tensor offset
                RBuff.c_act_offset(layer_id, bacc_per_time.at(time_id, direction), direction));
        };

    auto call_gru_compute_hidden = [&RBuff,
                                    &handle,
                                    &wDesc,
                                    reserveSpace,
                                    hidden_size,
                                    hx,
                                    max_batch,
                                    seq_len,
                                    hy_stride,
                                    &get_HxBuff_offset,
                                    &batches,
                                    &bacc_per_time](
                                       int layer_id, int time_id, RnnDirection direction) {
        int use_time = direction == RnnDirection::Forward ? time_id : seq_len - time_id;

        const std::vector<size_t> tensor_size{1,
                                              static_cast<size_t>(batches.at(time_id, direction)),
                                              static_cast<size_t>(hidden_size)};

        const std::vector<size_t> tensor_stride{static_cast<size_t>(RBuff.layer_stride()),
                                                static_cast<size_t>(RBuff.gemm_write_stride()),
                                                1};

        auto src_desc = miopen::TensorDescriptor(wDesc.GetType(), tensor_size, tensor_stride);

        auto ht_offset = RBuff.ht_offset(layer_id, bacc_per_time.at(time_id, direction), direction);
        auto zact_offset =
            RBuff.z_act_offset(layer_id, bacc_per_time.at(time_id, direction), direction);
        auto cact_offset =
            RBuff.c_act_offset(layer_id, bacc_per_time.at(time_id, direction), direction);

        auto hidden_tensor_desc =
            miopen::TensorDescriptor(wDesc.GetType(),
                                     {1, batches.at(time_id, direction), hidden_size},
                                     {RBuff.layer_stride(), RBuff.gemm_write_stride(), 1});
        float alpha0 = -1, alpha1 = 1, beta = 0;
        // Ht(l,t) = -Z'(l,t) * C'(l,t) t = 1:seq_len - 1
        //
        OpTensor(handle,
                 miopenTensorOpMul,
                 &alpha0,
                 hidden_tensor_desc,
                 reserveSpace,
                 &alpha1,
                 hidden_tensor_desc,
                 reserveSpace,
                 &beta,
                 hidden_tensor_desc,
                 reserveSpace,
                 zact_offset,
                 cact_offset,
                 ht_offset);
        alpha0 = 1;
        alpha1 = 1;
        beta   = 0;
        // Ht(l,t) = Ht(l,t) * C'(l,t) t = 1:seq_len - 1
        //
        OpTensor(handle,
                 miopenTensorOpAdd,
                 &alpha0,
                 hidden_tensor_desc,
                 reserveSpace,
                 &alpha1,
                 hidden_tensor_desc,
                 reserveSpace,
                 &beta,
                 hidden_tensor_desc,
                 reserveSpace,
                 cact_offset,
                 ht_offset,
                 ht_offset);

        alpha0 = 1;
        alpha1 = 1;
        beta   = 1;

        if(time_id == 0)
        {
            if(hx == nullptr)
                return;

            auto hx_tensor_desc = miopen::TensorDescriptor(
                wDesc.GetType(),
                {1, batches.at(time_id, direction), hidden_size},
                {static_cast<size_t>(max_batch) * hidden_size, hidden_size, 1});
            // Ht(l,t) += Hx(l,t) + Zact(l,t) t = 1:seq_len - 1
            //
            OpTensor(handle,
                     miopenTensorOpMul,
                     &alpha0,
                     hidden_tensor_desc,
                     reserveSpace,
                     &alpha1,
                     hx_tensor_desc,
                     hx,
                     &beta,
                     hidden_tensor_desc,
                     reserveSpace,
                     zact_offset,
                     get_HxBuff_offset(layer_id, 0, direction),
                     ht_offset);
        }
        else
        {
            if(direction == RnnDirection::Backward && hx != nullptr &&
               batches.at(time_id, direction) > batches.at(use_time, RnnDirection::Forward))
            {
                auto batchdiff =
                    batches.at(time_id, direction) - batches.at(use_time, RnnDirection::Forward);
                hidden_tensor_desc = miopen::TensorDescriptor(
                    wDesc.GetType(),
                    {1, batchdiff, hidden_size},
                    {static_cast<size_t>(RBuff.layer_stride()), hy_stride, 1});

                auto hx_desc = miopen::TensorDescriptor(
                    wDesc.GetType(),
                    {1, batchdiff, hidden_size},
                    {static_cast<size_t>(max_batch) * hidden_size, hidden_size, 1});
                // Ht(l,t)+= Z'(l,t)* Hx(l,t) for batches = rnn_batches.next(time_id, direction) -
                // batchdiff : rnn_batches.next(time_id, direction)
                //
                OpTensor(
                    handle,
                    miopenTensorOpMul,
                    &alpha0,
                    hidden_tensor_desc,
                    reserveSpace,
                    &alpha1,
                    hx_desc,
                    hx,
                    &beta,
                    hidden_tensor_desc,
                    reserveSpace,
                    RBuff.z_act_offset(
                        layer_id, bacc_per_time.prev(time_id, direction) - batchdiff, direction),
                    get_HxBuff_offset(
                        layer_id, batches.at(use_time, RnnDirection::Forward), direction),
                    RBuff.ht_offset(
                        layer_id, bacc_per_time.prev(time_id, direction) - batchdiff, direction),
                    true);
            }

            if(batches.at(use_time, RnnDirection::Forward) <= 0)
                return;

            if(batches.at(use_time, RnnDirection::Forward) != batches.at(time_id, direction))
            {
                hidden_tensor_desc = miopen::TensorDescriptor(
                    wDesc.GetType(),
                    {1, batches.at(use_time, RnnDirection::Forward), hidden_size},
                    {static_cast<size_t>(RBuff.layer_stride()), hy_stride, 1});
            }

            auto ht_prev_offset =
                RBuff.ht_offset(layer_id, bacc_per_time.prev(time_id, direction), direction);
            // Ht(l,t) = += Z'(l,t) * Ht(l,t-1)
            //
            OpTensor(handle,
                     miopenTensorOpMul,
                     &alpha0,
                     hidden_tensor_desc,
                     reserveSpace,
                     &alpha1,
                     hidden_tensor_desc,
                     reserveSpace,
                     &beta,
                     hidden_tensor_desc,
                     reserveSpace,
                     zact_offset,
                     ht_prev_offset,
                     ht_offset);
        }
    };

    auto call_gru_update_output = [&RBuff,
                                   &get_HxBuff_offset,
                                   &handle,
                                   &wDesc,
                                   reserveSpace,
                                   hy,
                                   max_batch,
                                   hidden_size,
                                   seq_len,
                                   &batches,
                                   &bacc_per_time](int layer_id, RnnDirection direction) {
        if(hy == nullptr)
            return;

        auto hcy_layer_offset = get_HxBuff_offset(layer_id, 0, direction);

        const std::vector<size_t> hy_src_stride{static_cast<size_t>(RBuff.layer_stride()),
                                                static_cast<size_t>(RBuff.gemm_write_stride()),
                                                1};
        const std::vector<size_t> hy_dst_stride{
            static_cast<size_t>(hidden_size * max_batch), static_cast<size_t>(hidden_size), 1};

        for(int time = seq_len - 1; time >= 0; time--)
        {
            auto batch_diff = (time == seq_len - 1)
                                  ? batches.at(time, direction)
                                  : batches.at(time, direction) - batches.next(time, direction);
            if(batch_diff > 0)
            {
                auto batch_id_relative = batches.at(time, direction) - batch_diff;
                auto batch_id_abs      = bacc_per_time.at(time, direction) + batch_id_relative;

                auto hcy_batch_offset = batch_id_relative * hidden_size;

                auto src_batch_offset = RBuff.ht_offset(layer_id, batch_id_abs, direction);

                const std::vector<size_t> hcy_copy_size{
                    1, static_cast<size_t>(batch_diff), static_cast<size_t>(hidden_size)};

                auto src_desc =
                    miopen::TensorDescriptor(wDesc.GetType(), hcy_copy_size, hy_src_stride);
                auto dst_desc =
                    miopen::TensorDescriptor(wDesc.GetType(), hcy_copy_size, hy_dst_stride);
                // Hy(l,t) = Ht(l,t), t = 1:seq_len - 1
                //
                CopyTensor(handle,
                           src_desc,
                           reserveSpace,
                           dst_desc,
                           hy,
                           src_batch_offset,
                           hcy_layer_offset + hcy_batch_offset);
            }
        }
    };

    auto call_gru_hidden_state_update =
        [&call_gru_activate_rz,
         &call_gru_compute_c,
         &call_gru_activate_c_gate,
         &call_gru_compute_hidden](int layer_id, int time, RnnDirection direction) {
            call_gru_activate_rz(layer_id, time, direction);
            call_gru_compute_c(layer_id, time, direction);
            call_gru_activate_c_gate(layer_id, time, direction);
            call_gru_compute_hidden(layer_id, time, direction);
        };

    for(int layer_id = 0; layer_id < nLayers; layer_id++)
    {
        call_gru_input_gemm(layer_id);

        if(biasMode != 0u)
        {
            call_gru_bias_add(layer_id);
        }

        for(int time = 0; time < seq_len; time++)
        {
            call_gru_hidden_gemm(layer_id, time, RnnDirection::Forward);
            call_gru_hidden_state_update(layer_id, time, RnnDirection::Forward);

            if(dirMode == 0u)
                continue;

            call_gru_hidden_gemm(layer_id, time, RnnDirection::Backward);
            call_gru_hidden_state_update(layer_id, time, RnnDirection::Backward);
        }

        call_gru_update_output(layer_id, RnnDirection::Forward);

        if(dirMode == 0u)
            continue;

        call_gru_update_output(layer_id, RnnDirection::Backward);
    }

    // output tensor copy
    {
        const std::vector<size_t> y_copy_size{
            1, static_cast<size_t>(total_batch_size), static_cast<size_t>(out_vec_size)};

        const std::vector<size_t> y_src_stride{
            RBuff.layer_stride(), static_cast<size_t>(RBuff.gemm_write_stride()), 1};

        const std::vector<size_t> y_dst_stride{static_cast<size_t>(out_vec_size * total_batch_size),
                                               static_cast<size_t>(out_vec_size),
                                               1};

        auto y_src_desc = miopen::TensorDescriptor(wDesc.GetType(), y_copy_size, y_src_stride);
        auto y_dst_desc = miopen::TensorDescriptor(wDesc.GetType(), y_copy_size, y_dst_stride);

        int y_src_offset = RBuff.ht_offset(nLayers - 1, 0, RnnDirection::Forward);

        CopyTensor(handle, y_src_desc, reserveSpace, y_dst_desc, y, y_src_offset, 0);
    }

#else
    (void)handle;
    (void)seq_array;
    (void)xDesc;
    (void)x;
    (void)hxDesc;
    (void)hx;
    (void)cx;
    (void)wDesc;
    (void)w;
    (void)yDesc;
    (void)y;
    (void)hy;
    (void)cy;
    (void)reserveSpace;
    (void)reserveSpaceSize;

    MIOPEN_THROW("GEMM is not supported");
#endif
}

void RNNDescriptor::RNNForwardTraining_MS(Handle& handle,
                                          std::vector<int>& seq_array,
                                          const TensorDescriptor& xDesc,
                                          ConstData_t x,
                                          const TensorDescriptor& hxDesc,
                                          ConstData_t hx,
                                          ConstData_t cx,
                                          const TensorDescriptor& wDesc,
                                          ConstData_t w,
                                          const TensorDescriptor& yDesc,
                                          Data_t y,
                                          Data_t hy,
                                          Data_t cy,
                                          Data_t reserveSpace,
                                          size_t reserveSpaceSize) const
{
#if MIOPEN_USE_GEMM && MIOPEN_BACKEND_HIP
    std::vector<int> in_n;
    int in_vec  = xDesc.GetLengths()[1]; // input vector size
    int out_vec = yDesc.GetLengths()[1]; // output vector size

    int seq_len   = seq_array.size();
    int max_batch = seq_array[0];
    int hidden_size;

    std::tie(std::ignore, max_batch, hidden_size) = miopen::tien<3>(hxDesc.GetLengths());

    auto extra_stream_cnt = 2;
    handle.ReserveExtraStreamsInPool(extra_stream_cnt);

    auto root_stream_id = 0;
    std::vector<hipStream_t> stream_pull;
    for(int i = 0; i <= extra_stream_cnt; i++)
    {
        handle.SetStreamFromPool(i);
        stream_pull.push_back(handle.GetStream());
    }

    handle.SetStreamFromPool(root_stream_id);

    int total_batch_size = 0;
    std::vector<int> bacc_per_time(seq_len + 1);

    for(int i = 0; i < seq_len; i++)
    {
        bacc_per_time[i] = total_batch_size;
        total_batch_size += seq_array[i];
        in_n.push_back(seq_array[i]);
    }
    bacc_per_time[seq_len] = total_batch_size;

    const struct
    {
        int batch;
    } InBuff_strides{in_vec};

    auto get_HxBuff_offset = [&](int layer_id) {
        return layer_id * (static_cast<size_t>(hidden_size) * max_batch);
    };

    int gates_cnt       = 4;
    int save_points_cnt = 6;

    struct WeightsBufferHelper
    {
    private:
        auto hidden_xinput_size(int hidden_sz, int bidirect_mode) const
        {
            if(bidirect_mode == 0)
                return hidden_sz;
            MIOPEN_THROW("execution failure: bidirect is not supported by this solver");
        }

        auto matrix_lin_layer_size(int input_vector_sz, int hidden_vec_sz, int gates) const
        {
            return (input_vector_sz + hidden_vec_sz) * hidden_vec_sz * gates;
        }
        size_t bias_start_offset(int input_vector_sz,
                                 int hidden_vec_sz,
                                 int layers_cnt,
                                 int gates,
                                 int bidirect_mode) const
        {
            if(bidirect_mode == 0)
            {
                return matrix_lin_layer_size(input_vector_sz, hidden_vec_sz, gates) +
                       static_cast<size_t>(hidden_vec_sz + hidden_xinput_size(hidden_vec_sz, 0)) *
                           hidden_vec_sz * static_cast<size_t>(layers_cnt - 1) * gates;
            }

            MIOPEN_THROW("execution failure: bidirect is not supported by this solver");
        }

    public:
        WeightsBufferHelper(
            int input_vector_sz, int hidden_vec_sz, int layers_cnt, int bias_mode, int gates)
            : in_vec(input_vector_sz),
              h_vec(hidden_vec_sz),
              x_in_vec(hidden_xinput_size(hidden_vec_sz, 0)),
              layers(layers_cnt),
              gates_cnt(gates),
              bias_cnt(bias_mode),
              matrix_normal_start_off(matrix_lin_layer_size(input_vector_sz, hidden_vec_sz, gates)),
              bias_start_off(
                  bias_start_offset(input_vector_sz, hidden_vec_sz, layers_cnt, gates, 0))
        {
        }

        const int in_vec, h_vec;
        const int x_in_vec; // for bidirect TODO

        const int layers;
        const int gates_cnt;
        const int
            bias_cnt; // 0 - no bisa; 1 - one bias; 2 - separate bias for x_vec and for hidden_vec
    private:
        const size_t matrix_normal_start_off;
        const size_t bias_start_off;

    public:
        auto get_matrix_x_size(int layer_id) const
        {
            return (layer_id > 0 ? x_in_vec : in_vec) * h_vec;
        }
        auto get_matrix_h_size() const { return h_vec * h_vec; }
        auto get_matrix_layer_size(int layer_id) const
        {
            return get_matrix_x_size(layer_id) * gates_cnt + get_matrix_h_size() * gates_cnt;
        }

        size_t get_matrix_x_off(int layer_id) const
        {
            if(layer_id > 0)
            {
                return matrix_normal_start_off +
                       static_cast<size_t>(layer_id - 1) * get_matrix_layer_size(layer_id);
            }
            else
            {
                return 0;
            }
        };

        size_t get_matrix_h_off(int layer_id) const
        {
            if(layer_id > 0)
            {
                return get_matrix_x_off(layer_id) +
                       static_cast<size_t>(h_vec * x_in_vec * gates_cnt);
            }
            else
            {
                return get_matrix_x_off(layer_id) + static_cast<size_t>(h_vec * in_vec) * gates_cnt;
            }
        };

        int bias_vector_size() const { return h_vec; }
        int bias_vector_mul_gate() const { return bias_vector_size() * gates_cnt; }
        int bias_stride() const { return bias_vector_mul_gate(); }

        size_t bias_relative_off(int layer_id, int bias_id) const
        {
            return static_cast<size_t>(layer_id * bias_cnt + bias_id) * gates_cnt * h_vec;
        }

        size_t get_bias_off(int layer_id, int bias_id) const
        {
            return bias_start_off + bias_relative_off(layer_id, bias_id);
        }

    } WeiBuf(in_vec, hidden_size, nLayers, biasMode * 2, gates_cnt);

    struct ReserveBufferHelper
    {
        struct RBuffHelper
        {
            int element, save_point, batch;
            size_t layer;
        };

    private:
        auto Reserve_Buffer_strides(int save_point_sz,
                                    int batches_per_layer,
                                    int save_points,
                                    int bidirect_mode = 0) const
        {
            const auto element_st    = 1;
            const auto save_point_st = element_st * save_point_sz;
            const auto batch_st      = save_point_st * save_points;
            const auto layer_st      = static_cast<size_t>(batch_st) * batches_per_layer;
            if(bidirect_mode == 0)
                return RBuffHelper{element_st, save_point_st, batch_st, layer_st};
            MIOPEN_THROW("execution failure: bidirect is not supported by this solver");
        }

    public:
        enum save_point
        {
            F  = 1,
            I  = 0,
            G  = 2,
            O  = 3,
            St = 4,
            Ht = 5
        };

        ReserveBufferHelper(int hidden_vec_sz,
                            int save_point_sz,
                            int layers_cnt,
                            int batches_per_layer,
                            int save_points,
                            int gates_cnt)
            : h_vec(hidden_vec_sz),
              save_point_size(save_point_sz),
              layers(layers_cnt),
              batches(batches_per_layer),
              save_points_cnt(save_points),
              gates(gates_cnt),
              strides(Reserve_Buffer_strides(save_point_sz, batches, save_points, 0))
        {
        }

        const int h_vec;
        const int save_point_size; // for bidirect TODO

        const int layers;
        const int batches;
        const int save_points_cnt;
        const int gates;
        const RBuffHelper strides;

        size_t layer_offset(int layer) const { return static_cast<size_t>(layer) * strides.layer; }
        auto layer_stride() const { return strides.layer; }

        auto gemm_write_size() const { return h_vec * gates; }
        auto gemm_write_stride() const
        {
            return strides.batch;
        } // save_point_size * save_points_cnt

        size_t gemm_write_relative_offset(int batch_id) const
        {
            return static_cast<size_t>(gemm_write_stride()) * batch_id;
        }

        size_t gemm_write_offset(int layer, int batch_id) const
        {
            return layer_offset(layer) + static_cast<size_t>(gemm_write_stride()) * batch_id;
        }

        auto ht_relative_offset() const { return save_point::Ht * save_point_size; }

        auto ct_relative_offset() const { return save_point::St * save_point_size; }

        auto get_gate_relative_offset(int gate_id) const { return gate_id * save_point_size; }

        size_t ht_offset(int layer_id, int batch_id) const
        {
            return layer_offset(layer_id) + gemm_write_relative_offset(batch_id) +
                   ht_relative_offset();
        }

        size_t extra_save_point_offset(int layer_id, int batch_id) const
        {
            return (static_cast<size_t>(batches) * layers * gemm_write_stride()) // all data offset
                   + (static_cast<size_t>(batches) * layer_id) * h_vec +
                   static_cast<size_t>(batch_id * h_vec);
        }

    } RBuff(hidden_size, hidden_size, nLayers, total_batch_size, save_points_cnt, gates_cnt);

    auto call_x_gemm = [&RBuff,
                        &WeiBuf,
                        &InBuff_strides,
                        &bacc_per_time,
                        &handle,
                        &xDesc,
                        reserveSpace,
                        x,
                        w,
                        hidden_size,
                        in_vec](int layer, int start_time, int time_cnt, float beta_t = 1) {
        const auto start_b  = bacc_per_time[start_time];
        const auto batch_sz = bacc_per_time[start_time + time_cnt] - start_b;

        const int m = batch_sz, n = RBuff.gemm_write_size(), k = layer > 0 ? hidden_size : in_vec;
        const int lda = layer > 0 ? RBuff.gemm_write_stride() : InBuff_strides.batch, ldb = k,
                  ldc = RBuff.gemm_write_stride();

        const miopen::GemmDescriptor gemm_desc = GemmDescriptor{false,
                                                                false,
                                                                true,
                                                                m,
                                                                n,
                                                                k,
                                                                lda,
                                                                ldb,
                                                                ldc,
                                                                1,      // batch count
                                                                0,      // Stride A
                                                                0,      // Stride B
                                                                0,      // Stride C
                                                                1,      // alpha
                                                                beta_t, // beta
                                                                xDesc.GetType(),
                                                                false};

        const auto wx_off     = WeiBuf.get_matrix_x_off(layer);
        const auto out_offset = RBuff.gemm_write_offset(layer, start_b);

        const auto x_in_offset = layer > 0 ? RBuff.ht_offset(layer - 1, start_b)
                                           : static_cast<size_t>(start_b * InBuff_strides.batch);
        const auto in_ptr      = layer > 0 ? reserveSpace : x;

        const miopenStatus_t gemm_status = CallGemm(handle,
                                                    gemm_desc,
                                                    in_ptr,
                                                    x_in_offset,
                                                    w,
                                                    wx_off,
                                                    reserveSpace,
                                                    out_offset,
                                                    GemmBackend_t::rocblas);
        if(gemm_status != miopenStatusSuccess)
            MIOPEN_THROW("GEMM execution failure");
    };

    auto call_bias_add = [&RBuff, &WeiBuf, &handle, &wDesc, reserveSpace, w](int layer,
                                                                             float beta_t = 0) {
        float alpha0           = 1;
        float alpha1           = 1;
        const auto bias_stride = WeiBuf.bias_stride();

        const auto bias_desc =
            miopen::TensorDescriptor(wDesc.GetType(),
                                     std::vector<int>{1, 1, WeiBuf.bias_vector_mul_gate()},
                                     std::vector<int>{bias_stride, bias_stride, 1});

        const auto hidden_interim_desc = miopen::TensorDescriptor(
            wDesc.GetType(),
            std::vector<int>{1, RBuff.batches, WeiBuf.bias_vector_mul_gate()},
            std::vector<int>{
                RBuff.batches * RBuff.gemm_write_stride(), RBuff.gemm_write_stride(), 1});

        const auto RB_layer_out_off       = RBuff.layer_offset(layer);
        const auto w_bias_layer_start_off = WeiBuf.get_bias_off(layer, 0);

        OpTensor(handle,
                 miopenTensorOpAdd,
                 &alpha0,
                 hidden_interim_desc,
                 reserveSpace, // A
                 &alpha1,
                 bias_desc,
                 w, // B
                 &beta_t,
                 hidden_interim_desc,
                 reserveSpace,           // C
                 RB_layer_out_off,       // A offset
                 w_bias_layer_start_off, // B offset
                 RB_layer_out_off,       // C offset
                 true);

        OpTensor(handle,
                 miopenTensorOpAdd,
                 &alpha0,
                 hidden_interim_desc,
                 reserveSpace,
                 &alpha1,
                 bias_desc,
                 w,
                 &beta_t,
                 hidden_interim_desc,
                 reserveSpace,
                 RB_layer_out_off,
                 w_bias_layer_start_off + bias_stride,
                 RB_layer_out_off,
                 true);
    };

    auto call_hx_gemm = [&RBuff,
                         &WeiBuf,
                         &get_HxBuff_offset,
                         &bacc_per_time,
                         &in_n,
                         &handle,
                         &xDesc,
                         reserveSpace,
                         hx,
                         w,
                         hidden_size](int layer, int cur_time) {
        const int m = in_n.at(cur_time), n = RBuff.gemm_write_size(), k = hidden_size;

        const int lda = (cur_time != 0) ? RBuff.gemm_write_stride() : hidden_size,
                  ldb = hidden_size, ldc = RBuff.gemm_write_stride();

        const auto hx_ptr_offset = (cur_time == 0)
                                       ? get_HxBuff_offset(layer)
                                       : RBuff.ht_offset(layer, bacc_per_time[cur_time - 1]);

        if(cur_time == 0)
        {
            if(hx == nullptr)
                return;
        }

        const miopen::GemmDescriptor gemm_desc_hx = GemmDescriptor{false,
                                                                   false,
                                                                   true,
                                                                   m,
                                                                   n,
                                                                   k,
                                                                   lda,
                                                                   ldb,
                                                                   ldc,
                                                                   1, // batch count
                                                                   0, // Stride A
                                                                   0, // Stride B
                                                                   0, // Stride C
                                                                   1, // alpha
                                                                   1, // beta
                                                                   xDesc.GetType(),
                                                                   false};

        const auto RB_layer_save_points_off =
            RBuff.gemm_write_offset(layer, bacc_per_time[cur_time]);

        const auto hx_ptr = cur_time > 0 ? reserveSpace : hx;

        const miopenStatus_t gemm_status = CallGemm(handle,
                                                    gemm_desc_hx,
                                                    hx_ptr,
                                                    hx_ptr_offset,
                                                    w,
                                                    WeiBuf.get_matrix_h_off(layer),
                                                    reserveSpace,
                                                    RB_layer_save_points_off,
                                                    GemmBackend_t::rocblas);

        if(gemm_status != miopenStatusSuccess)
            MIOPEN_THROW("GEMM execution failure");
    };

    auto call_hidden_state_update = [&RBuff,
                                     &get_HxBuff_offset,
                                     &bacc_per_time,
                                     &in_n,
                                     &handle,
                                     &wDesc,
                                     reserveSpace,
                                     cx,
                                     max_batch,
                                     hidden_size](int layer_id, int time_id) {
        auto RB_layer_save_points_off =
            RBuff.layer_offset(layer_id) + RBuff.gemm_write_relative_offset(bacc_per_time[time_id]);

        auto is_seq_begin = time_id == 0;

        const int direction = 0;
        const int cur_batch = in_n.at(time_id), use_batch = in_n.at(time_id);

        const int hy_stride = RBuff.gemm_write_stride(), wei_len = RBuff.gemm_write_size(),
                  wei_stride = RBuff.gemm_write_size();

        const size_t cx_offset = get_HxBuff_offset(layer_id);

        const size_t i_offset = RB_layer_save_points_off + RBuff.get_gate_relative_offset(0),
                     f_offset = RB_layer_save_points_off + RBuff.get_gate_relative_offset(1),
                     o_offset = RB_layer_save_points_off + RBuff.get_gate_relative_offset(2),
                     c_offset = RB_layer_save_points_off + RBuff.get_gate_relative_offset(3);

        const size_t cell_offset   = RB_layer_save_points_off + RBuff.ct_relative_offset(),
                     hidden_offset = RB_layer_save_points_off + RBuff.ht_relative_offset();

        const size_t cell_offset_pre =
            (time_id == 0) ? 0
                           : RBuff.layer_offset(layer_id) +
                                 RBuff.gemm_write_relative_offset(bacc_per_time[time_id - 1]) +
                                 RBuff.ct_relative_offset();

        const size_t activ_cell_offset =
            RBuff.extra_save_point_offset(layer_id, bacc_per_time[time_id]);

        LSTMForwardHiddenStateUpdate(handle,
                                     wDesc.GetType(),
                                     false,
                                     is_seq_begin,
                                     direction,
                                     max_batch,
                                     cur_batch,
                                     use_batch,

                                     hidden_size,
                                     hy_stride,
                                     wei_len,
                                     wei_stride,
                                     cx,
                                     cx_offset,
                                     reserveSpace,
                                     i_offset,
                                     f_offset,
                                     o_offset,
                                     c_offset,
                                     cell_offset,
                                     cell_offset_pre,
                                     activ_cell_offset,
                                     hidden_offset);
    };

    auto call_hy_cy_update = [&RBuff,
                              &get_HxBuff_offset,
                              &bacc_per_time,
                              &in_n,
                              &handle,
                              &wDesc,
                              reserveSpace,
                              hy,
                              cy,
                              max_batch,
                              hidden_size,
                              seq_len](int layer_id) {
        if(hy != nullptr || (cy != nullptr))
        {
            auto hcy_layer_offset = get_HxBuff_offset(layer_id);

            const std::vector<size_t> hcy_src_stride{
                RBuff.layer_stride(), static_cast<size_t>(RBuff.gemm_write_stride()), 1};
            const std::vector<size_t> hcy_dst_stride{
                static_cast<size_t>(hidden_size * max_batch), static_cast<size_t>(hidden_size), 1};

            if(in_n.at(0) < max_batch)
            {
                float beta = 0.;
                const std::vector<size_t> zero_set_size{1,
                                                        static_cast<size_t>(max_batch - in_n.at(0)),
                                                        static_cast<size_t>(hidden_size)};
                auto set_batch_offset = in_n.at(0) * hidden_size;

                auto set_desc =
                    miopen::TensorDescriptor(wDesc.GetType(), zero_set_size, hcy_dst_stride);
                if(hy != nullptr)
                {
                    SetTensor(handle, set_desc, hy, &beta, hcy_layer_offset + set_batch_offset);
                }
                if(cy != nullptr)
                {
                    SetTensor(handle, set_desc, cy, &beta, hcy_layer_offset + set_batch_offset);
                }
            }

            for(int time_i = seq_len - 1; time_i >= 0; time_i--)
            {
                auto copy_batch = (time_i == seq_len - 1) ? in_n.at(time_i)
                                                          : in_n.at(time_i) - in_n.at(time_i + 1);
                if(copy_batch > 0)
                {
                    auto batch_id_relative = in_n.at(time_i) - copy_batch;
                    auto batch_id_abs      = bacc_per_time[time_i] + batch_id_relative;

                    auto hcy_batch_offset = batch_id_relative * hidden_size;

                    auto src_batch_offset = RBuff.layer_offset(layer_id) +
                                            RBuff.gemm_write_relative_offset(batch_id_abs);

                    const std::vector<size_t> hcy_copy_size{
                        1, static_cast<size_t>(copy_batch), static_cast<size_t>(hidden_size)};

                    auto src_desc =
                        miopen::TensorDescriptor(wDesc.GetType(), hcy_copy_size, hcy_src_stride);
                    auto dst_desc =
                        miopen::TensorDescriptor(wDesc.GetType(), hcy_copy_size, hcy_dst_stride);

                    if(hy != nullptr)
                    {
                        CopyTensor(handle,
                                   src_desc,
                                   reserveSpace,
                                   dst_desc,
                                   hy,
                                   src_batch_offset + RBuff.ht_relative_offset(),
                                   hcy_layer_offset + hcy_batch_offset);
                    }

                    if(cy != nullptr)
                    {
                        CopyTensor(handle,
                                   src_desc,
                                   reserveSpace,
                                   dst_desc,
                                   cy,
                                   src_batch_offset + RBuff.ct_relative_offset(),
                                   hcy_layer_offset + hcy_batch_offset);
                    }
                }
            }
        }
    };

    auto call_sync_all_stream_pull_to_root_stream = [&stream_pull, root_stream_id]() {
        const miopen::HipEventPtr main_event = make_hip_fast_event();
        hipEventRecord(main_event.get(), stream_pull[root_stream_id]);

        for(int i = 0; i < stream_pull.size(); i++)
        {
            if(i != root_stream_id)
                hipStreamWaitEvent(stream_pull[i], main_event.get(), 0);
        }
    };

    auto sync_root_to_all_stream_pull = [&stream_pull, root_stream_id]() {
        hipStream_t root_stream = stream_pull[root_stream_id];
        for(int i = 0; i < stream_pull.size(); i++)
        {
            if(i != root_stream_id)
            {
                const miopen::HipEventPtr sync_event = make_hip_fast_event();
                hipEventRecord(sync_event.get(), stream_pull[i]);
                hipStreamWaitEvent(root_stream, sync_event.get(), 0);
            }
        }
    };

    if(seq_len == 0)
        return;

    const int try_chunks_cnt = 16;
    const int time_chunk_sz  = ((seq_len + try_chunks_cnt - 1) / try_chunks_cnt);
    const int chunks_cnt     = (seq_len + time_chunk_sz - 1) / time_chunk_sz;

    std::vector<int> layer_inx_cur_time(nLayers, 0);
    std::vector<int> layer_hx_cur_time(nLayers, 0);
    std::vector<int> layer_upd_cur_time(nLayers, 0);

    std::vector<std::vector<miopen::HipEventPtr>> layer_chunk_end_event;

    layer_chunk_end_event.resize(nLayers);
    for(int layer_id = 0; layer_id < nLayers; layer_id++)
    {
        layer_chunk_end_event[layer_id].resize(chunks_cnt);
        for(int chunk_id = 0; chunk_id < chunks_cnt; chunk_id++)
            layer_chunk_end_event[layer_id][chunk_id] = make_hip_fast_event();
    }

    std::vector<int> layer_stream_id(nLayers, 2);
    layer_stream_id[0] = 1;

    auto call_inx_next_chunk_preload = [&](int layer_id) {
        auto start_time = layer_inx_cur_time[layer_id];
        auto time_cnt   = std::min(time_chunk_sz, seq_len - start_time);

        call_x_gemm(layer_id, start_time, time_cnt);
        layer_inx_cur_time[layer_id] += time_chunk_sz;
    };

    auto call_hx_next_gemm = [&](int layer_id) {
        auto cur_time = layer_hx_cur_time[layer_id];
        if(cur_time < seq_len)
        {
            call_hx_gemm(layer_id, cur_time);
            layer_hx_cur_time[layer_id]++;
        }
    };

    auto call_next_hidden_state_update = [&](int layer_id) {
        auto cur_time = layer_upd_cur_time[layer_id];
        if(cur_time < seq_len)
        {
            call_hidden_state_update(layer_id, cur_time);
            layer_upd_cur_time[layer_id]++;
        }
    };

    auto call_next_chunk_compute = [&handle,
                                    &stream_pull,
                                    &layer_stream_id,
                                    &call_next_hidden_state_update,
                                    &call_hx_next_gemm,
                                    &call_inx_next_chunk_preload,
                                    &layer_upd_cur_time,
                                    &layer_chunk_end_event,
                                    time_chunk_sz,
                                    seq_len](int layer_id) {
        auto stream_id = layer_stream_id[layer_id];
        handle.SetStreamFromPool(stream_id);

        const int chunk_id   = layer_upd_cur_time[layer_id] / time_chunk_sz;
        const int chunk_time = std::min(time_chunk_sz, seq_len - chunk_id * time_chunk_sz);

        if(layer_id > 0 && layer_stream_id[layer_id - 1] != stream_id)
        {
            hipStreamWaitEvent(
                stream_pull[stream_id], layer_chunk_end_event[layer_id - 1][chunk_id].get(), 0);
        }

        if(!(layer_id == 0 && chunk_id == 1))
        {
            call_inx_next_chunk_preload(layer_id);
        }

        for(int time_id = 0; time_id < chunk_time; time_id++)
        {
            call_hx_next_gemm(layer_id);
            call_next_hidden_state_update(layer_id);
        }
        hipEventRecord(layer_chunk_end_event[layer_id][chunk_id].get(), stream_pull[stream_id]);
    };

    { // reserveSpace clean set 0
        const int fill_val = 0;
        // if(biasMode == 0u) req
        hipMemsetAsync(reserveSpace, fill_val, reserveSpaceSize, handle.GetStream());
    }

    // stage 0 bias and input preload
    // stage 0.2 first chunk compute and preload
    {
        call_sync_all_stream_pull_to_root_stream();
        const auto first_layer_id  = 0;
        const auto stream_id       = layer_stream_id[first_layer_id]; // 1
        const auto extra_stream_id = 2;

        handle.SetStreamFromPool(stream_id);

        if(biasMode != 0u)
            call_bias_add(first_layer_id);

        call_next_chunk_compute(first_layer_id);

        handle.SetStreamFromPool(extra_stream_id);

        if(biasMode != 0u)
        {
            for(int layer_id = 1; layer_id < nLayers; layer_id++)
                call_bias_add(layer_id);
        }

        call_inx_next_chunk_preload(first_layer_id);

        // sync first to second stream
        const miopen::HipEventPtr next_chunk_inx = make_hip_fast_event();
        hipEventRecord(next_chunk_inx.get(), stream_pull[extra_stream_id]);
        hipStreamWaitEvent(stream_pull[stream_id], next_chunk_inx.get(), 0);
    }

    for(int layer_id = 0; layer_id < nLayers; layer_id++)
    {

        const auto main_stream_id = 1;
        handle.SetStreamFromPool(main_stream_id);

        // check for wich stream was assigned this layer. If it differs from current - set stream
        // wait event
        if(layer_stream_id[layer_id] != main_stream_id)
        {
            auto chunk_id = layer_upd_cur_time[layer_id] / time_chunk_sz;
            if(chunk_id > 0)
            {
                hipStreamWaitEvent(stream_pull[main_stream_id],
                                   layer_chunk_end_event[layer_id][chunk_id - 1].get(),
                                   0);
            }

            layer_stream_id[layer_id] = main_stream_id;
        }

        const int start_chunk = layer_upd_cur_time[layer_id] / time_chunk_sz;

        const int extra_layer_max_chunks =
            start_chunk +
            ((layer_id + 1 < nLayers - 1) ? (chunks_cnt - start_chunk) / 2 : chunks_cnt);

        for(int chunk_id = start_chunk; chunk_id < chunks_cnt; chunk_id++)
        {

            call_next_chunk_compute(layer_id);

            int extra_compute_layer = layer_id + 1;
            for(; extra_compute_layer < nLayers; extra_compute_layer++)
            {
                auto extra_chunk_id = layer_upd_cur_time[extra_compute_layer] / time_chunk_sz;
                if(extra_chunk_id < extra_layer_max_chunks && extra_chunk_id <= chunk_id)
                    break;
            }

            if(extra_compute_layer < nLayers)
                call_next_chunk_compute(extra_compute_layer);
        }

        handle.SetStreamFromPool(main_stream_id);
        // update hy, cy
        call_hy_cy_update(layer_id);
    }

    handle.SetStreamFromPool(root_stream_id);
    hipStreamWaitEvent(
        stream_pull[root_stream_id], layer_chunk_end_event[nLayers - 1][chunks_cnt - 1].get(), 0);

    // output tensor copy
    {
        const std::vector<size_t> y_copy_size{
            1, static_cast<size_t>(total_batch_size), static_cast<size_t>(out_vec)};

        const std::vector<size_t> y_src_stride{
            RBuff.layer_stride(), static_cast<size_t>(RBuff.gemm_write_stride()), 1};

        const std::vector<size_t> y_dst_stride{
            static_cast<size_t>(out_vec * total_batch_size), static_cast<size_t>(out_vec), 1};

        auto src_desc   = miopen::TensorDescriptor(wDesc.GetType(), y_copy_size, y_src_stride);
        auto y_dst_desc = miopen::TensorDescriptor(wDesc.GetType(), y_copy_size, y_dst_stride);

        CopyTensor(
            handle, src_desc, reserveSpace, y_dst_desc, y, RBuff.ht_offset(nLayers - 1, 0), 0);
    }

    sync_root_to_all_stream_pull();
#else
    (void)handle;
    (void)seq_array;
    (void)xDesc;
    (void)x;
    (void)hxDesc;
    (void)hx;
    (void)cx;
    (void)wDesc;
    (void)w;
    (void)yDesc;
    (void)y;
    (void)hy;
    (void)cy;
    (void)reserveSpace;
    (void)reserveSpaceSize;

    MIOPEN_THROW("GEMM is not supported");
#endif
}

// Assuming sequence length is set to > 0 otherwise throw exception.
void RNNDescriptor::RNNForwardInference(Handle& handle,
                                        const int seqLen,
                                        c_array_view<const miopenTensorDescriptor_t> xDesc,
                                        ConstData_t x,
                                        const TensorDescriptor& hxDesc,
                                        ConstData_t hx,
                                        const TensorDescriptor& cxDesc,
                                        ConstData_t cx,
                                        const TensorDescriptor& wDesc,
                                        ConstData_t w,
                                        c_array_view<const miopenTensorDescriptor_t> yDesc,
                                        Data_t y,
                                        const TensorDescriptor& hyDesc,
                                        Data_t hy,
                                        const TensorDescriptor& cyDesc,
                                        Data_t cy,
                                        Data_t workSpace,
                                        size_t workSpaceSize) const
{
    if(x == nullptr || w == nullptr || y == nullptr)
    {
        MIOPEN_THROW(miopenStatusBadParm);
    }
    if(hxDesc.GetSize() != cxDesc.GetSize() || hxDesc.GetSize() != hyDesc.GetSize() ||
       hxDesc.GetSize() != cyDesc.GetSize())
    {
        MIOPEN_THROW(miopenStatusBadParm);
    }
    if(workSpaceSize < GetWorkspaceSize(handle, seqLen, xDesc))
    {
        MIOPEN_THROW("Workspace is required");
    }

#if MIOPEN_BACKEND_HIP
    HipEventPtr start = nullptr;
    HipEventPtr stop  = nullptr;
    bool is_profiling = handle.IsProfilingEnabled();

    if(is_profiling)
    {
        handle.EnableProfiling(false);
        RNNProfilingBegin(handle, start, stop);
    }
    try
    {
#endif

        if(paddingMode == miopenRNNIONotPadded)
        {
            return RNNForwardInferencePacked(handle,
                                             seqLen,
                                             xDesc,
                                             x,
                                             hxDesc,
                                             hx,
                                             cxDesc,
                                             cx,
                                             wDesc,
                                             w,
                                             yDesc,
                                             y,
                                             hyDesc,
                                             hy,
                                             cyDesc,
                                             cy,
                                             workSpace,
                                             workSpaceSize);
        }
        else
        {
            Data_t packedXIn = workSpace;
            size_t packedXInSize, packedYOutSize;
            std::tie(packedXInSize, packedYOutSize) =
                RNNTensorPaddingConverter::GetTempPackedBuffersSpace(*this, xDesc);

            Data_t packedYOut =
                static_cast<void*>(reinterpret_cast<char*>(workSpace) + packedXInSize);

            auto shifted_workSpace      = static_cast<void*>(reinterpret_cast<char*>(workSpace) +
                                                        (packedXInSize + packedYOutSize));
            auto shifted_workSpace_size = workSpaceSize - (packedXInSize + packedYOutSize);
            // std::vector<TensorDescriptor> packed_desc;
            // std::vector<miopenTensorDescriptor_t> packed_desc_ptrs;
            // RNNTensorPaddingConverter::CreatePackedDescriptor()
            // for future developments: as long as we don't use strides from xDesc and yDesc
            // we ignoring conversion of this descriptors.
            std::vector<int> in_n(seqLen);

            for(int i = 0; i < seqLen; i++)
            {
                int batchval, batchvalout;
                std::tie(batchval, std::ignore)    = miopen::tien<2>(xDesc[i].GetLengths());
                std::tie(batchvalout, std::ignore) = miopen::tien<2>(yDesc[i].GetLengths());
                if(batchval != batchvalout)
                {
                    MIOPEN_THROW(miopenStatusBadParm,
                                 "Input batch length: " + std::to_string(batchval) +
                                     ", Output batch length: " + std::to_string(batchvalout));
                }
                in_n[i] = batchval;
            }

            RNNTensorPaddingConverter::ConvertTensorData(
                handle, xDesc[0], in_n, x, packedXIn, true);

            RNNDescriptor packedRnnDesc(*this);
            packedRnnDesc.SetPaddingmode(miopenRNNIONotPadded);

            packedRnnDesc.RNNForwardInferencePacked(handle,
                                                    seqLen,
                                                    xDesc,
                                                    packedXIn,
                                                    hxDesc,
                                                    hx,
                                                    cxDesc,
                                                    cx,
                                                    wDesc,
                                                    w,
                                                    yDesc,
                                                    packedYOut,
                                                    hyDesc,
                                                    hy,
                                                    cyDesc,
                                                    cy,
                                                    shifted_workSpace,
                                                    shifted_workSpace_size);

            RNNTensorPaddingConverter::ConvertTensorData(
                handle, yDesc[0], in_n, packedYOut, y, false);
        }

#if MIOPEN_BACKEND_HIP
    }
    catch(...)
    {
        if(is_profiling)
            handle.EnableProfiling(true);
        throw;
    }

    if(is_profiling)
    {
        float eventTime_mS = RNNProfilingEnd(handle, start, stop);
        handle.EnableProfiling(true);
        handle.ResetKernelTime();
        handle.AccumKernelTime(eventTime_mS);
    }
#endif
}
void RNNDescriptor::RNNForwardInferencePacked(Handle& handle,
                                              const int seqLen,
                                              c_array_view<const miopenTensorDescriptor_t> xDesc,
                                              ConstData_t x,
                                              const TensorDescriptor& hxDesc,
                                              ConstData_t hx,
                                              const TensorDescriptor& cxDesc,
                                              ConstData_t cx,
                                              const TensorDescriptor& wDesc,
                                              ConstData_t w,
                                              c_array_view<const miopenTensorDescriptor_t> yDesc,
                                              Data_t y,
                                              const TensorDescriptor& hyDesc,
                                              Data_t hy,
                                              const TensorDescriptor& cyDesc,
                                              Data_t cy,
                                              Data_t workSpace,
                                              size_t workSpaceSize) const
{
    (void)cyDesc;
    (void)hxDesc;
    (void)cxDesc;

#if MIOPEN_USE_GEMM

    float ctime = 0.;
    // reset kernel timer
    profileRNNkernels(handle, 0, ctime);

    std::vector<int> in_n;
    int in_h  = xDesc[0].GetLengths()[1]; // input vector size
    int hy_d  = hyDesc.GetLengths()[0];   // biNumLayers
    int hy_n  = hyDesc.GetLengths()[1];   // max batch size
    int hy_h  = hyDesc.GetLengths()[2];   // hidden size
    int out_h = yDesc[0].GetLengths()[1]; // output vector size
    int bi    = dirMode != 0u ? 2 : 1;

    if(in_h <= 0 || hy_h <= 0 || hy_n <= 0 || hy_d <= 0 || out_h <= 0 || seqLen <= 0)
    {
        MIOPEN_THROW(miopenStatusBadParm);
    }

    if(out_h != (bi * hy_h))
    {
        MIOPEN_THROW(miopenStatusBadParm, "Output size doesn't match hidden state size!");
    }

    if(inputMode == miopenRNNskip)
    {
        if(in_h != hy_h)
        {
            MIOPEN_THROW(miopenStatusBadParm,
                         "The input tensor size must equal to the hidden "
                         "state size of the network in SKIP_INPUT mode!");
        }
        in_h = 0;
    }

    int batch_n = 0;
    for(int i = 0; i < seqLen; i++)
    {
        int batchval, inputvec, batchvalout, outputvec;
        std::tie(batchval, inputvec)     = miopen::tien<2>(xDesc[i].GetLengths());
        std::tie(batchvalout, outputvec) = miopen::tien<2>(yDesc[i].GetLengths());
        if(batchval != batchvalout)
        {
            MIOPEN_THROW(miopenStatusBadParm,
                         "Input batch length: " + std::to_string(batchval) +
                             ", Output batch length: " + std::to_string(batchvalout));
        }
        if(i == 0)
        {
            if(batchval <= 0)
            {
                MIOPEN_THROW(miopenStatusBadParm, "Input batch is ZERO!");
            }
        }
        else
        {
            if(batchval > in_n.back() || batchval < 0)
            {
                MIOPEN_THROW(miopenStatusBadParm,
                             "Incorrect input batch size at time " + std::to_string(i) +
                                 "! Batch size must not ascend!");
            }
        }
        in_n.push_back(batchval);
        batch_n += batchval;
    }
    // input check end

    int in_stride  = xDesc[0].GetLengths()[1];
    int hy_stride  = hy_h * bi * static_cast<int>(workspaceScale);
    int out_stride = out_h;
    int wei_stride = hy_h * bi * static_cast<int>(nHiddenTensorsPerLayer);
    int uni_stride = hy_h;
    int bi_stride  = hy_h * bi;

    size_t wei_shift_bias = (in_h + hy_h + (bi * hy_h + hy_h) * (nLayers - 1)) * wei_stride;
    size_t offset;
    float alpha0, alpha1, beta_t;
    float alpha = 1, beta = 0;

    std::vector<int> sp_size(3, 1), sp_stride(3, 1), w_size(3, 1), w_stride(3, 1), x_size(3, 1),
        x_stride(3, 1), y_size(3, 1), y_stride(3, 1), hx_size(3, 1), hx_stride(3, 1);
    miopen::TensorDescriptor sp_desc, w_desc, x_desc, y_desc, hx_desc;

    sp_size[2]   = workSpaceSize / GetTypeSize(wDesc.GetType());
    sp_stride[0] = sp_size[2];
    sp_stride[1] = sp_size[2];
    sp_desc      = miopen::TensorDescriptor(wDesc.GetType(), sp_size, sp_stride);
    SetTensor(handle, sp_desc, workSpace, &beta);
    // Update time
    profileRNNkernels(handle, 1, ctime);
    sp_stride[0] = batch_n * hy_stride;
    sp_stride[1] = hy_stride;
    sp_size[2]   = 1;
    w_stride[0]  = wei_stride;
    w_stride[1]  = wei_stride;
    x_stride[0]  = batch_n * in_stride;
    x_stride[1]  = in_stride;
    y_stride[0]  = batch_n * out_stride;
    y_stride[1]  = out_stride;
    if(hy != nullptr || (rnnMode == miopenLSTM && cy != nullptr))
    {
        hx_size[2]   = hy_d * hy_n * hy_h;
        hx_stride[0] = hx_size[2];
        hx_stride[1] = hx_size[2];
        hx_desc      = miopen::TensorDescriptor(wDesc.GetType(), hx_size, hx_stride);
        if(hy != nullptr)
        {
            SetTensor(handle, hx_desc, hy, &beta);
            // Update time
            profileRNNkernels(handle, 1, ctime);
        }
        if(rnnMode == miopenLSTM && cy != nullptr)
        {
            SetTensor(handle, hx_desc, cy, &beta);
            // Update time
            profileRNNkernels(handle, 1, ctime);
        }
    }
    hx_stride[0] = in_n.at(0) * uni_stride;
    hx_stride[1] = uni_stride;

    int wei_shift, prelayer_shift;
    int wei_len = 0;
    int hid_off = 0;

    switch(rnnMode)
    {
    case miopenRNNRELU:
    case miopenRNNTANH:
        // printf("run rnn gpu inference \n");
        wei_len = hy_h;
        hid_off = 0;
        break;
    case miopenLSTM:
        // printf("run lstm gpu inference \n");
        wei_len = hy_h * 4;
        hid_off = bi * hy_h * 5;
        break;
    case miopenGRU:
        // printf("run gru gpu inference \n");
        wei_len = hy_h * 3;
        hid_off = bi * hy_h * 3;
        break;
    }

    ActivationDescriptor tanhDesc, sigDesc, activDesc;
    sigDesc  = {miopenActivationLOGISTIC, 1, 0, 1};
    tanhDesc = {miopenActivationTANH, 1, 1, 1};
    if(rnnMode == miopenRNNRELU)
    {
        activDesc = {miopenActivationRELU, 1, 0, 1};
    }
    else if(rnnMode == miopenRNNTANH)
    {
        activDesc = {miopenActivationTANH, 1, 1, 1};
    }

    for(int li = 0; li < nLayers; li++)
    {
        int hid_shift           = li * batch_n * hy_stride;
        int hx_shift            = li * hy_n * bi_stride;
        int wei_shift_bias_temp = static_cast<int>(wei_shift_bias) + li * 2 * wei_stride;

        // from input
        if(li == 0)
        {
            if(inputMode == miopenRNNskip)
            {
                x_size[1]  = batch_n;
                x_size[2]  = hy_h;
                sp_size[1] = batch_n;
                sp_size[2] = hy_h;
                x_desc     = miopen::TensorDescriptor(wDesc.GetType(), x_size, x_stride);
                sp_desc    = miopen::TensorDescriptor(wDesc.GetType(), sp_size, sp_stride);

                for(int gi = 0; gi < nHiddenTensorsPerLayer * bi; gi++)
                {
                    CopyTensor(handle, x_desc, x, sp_desc, workSpace, 0, gi * hy_h);
                    // Update time
                    profileRNNkernels(handle, 1, ctime);
                }
            }
            else
            {
                miopen::GemmDescriptor gemm_desc =
                    GemmDescriptor{false,
                                   false,
                                   true,
                                   batch_n,
                                   wei_len * bi,
                                   in_h,
                                   in_stride,
                                   in_stride,
                                   hy_stride,
                                   1, // batch count
                                   0, // Stride A
                                   0, // Stride B
                                   0, // Stride C
                                   1, // alpha
                                   1, // beta
                                   xDesc[0].GetType(),
                                   false}; // RNN does not support determinism

                miopenStatus_t gemm_status = CallGemm(
                    handle, gemm_desc, x, 0, w, 0, workSpace, hid_shift, GemmBackend_t::rocblas);

                if(gemm_status != miopenStatusSuccess)
                {
                    if(gemm_status == miopenStatusNotImplemented)
                    {
                        MIOPEN_LOG_E("GEMM not implemented");
                    }
                    else
                    {
                        MIOPEN_LOG_E("GEMM failed");
                    }
                }
                // Update time
                profileRNNkernels(handle, 1, ctime);
            }
        }
        else
        {
            wei_shift = (in_h + hy_h) * wei_stride + (li - 1) * (bi * hy_h + hy_h) * wei_stride;
            prelayer_shift = (li - 1) * batch_n * hy_stride + hid_off;

            miopen::GemmDescriptor gemm_desc = GemmDescriptor{false,
                                                              false,
                                                              true,
                                                              batch_n,
                                                              wei_len * bi,
                                                              hy_h * bi,
                                                              hy_stride,
                                                              bi_stride,
                                                              hy_stride,
                                                              1, // batch count
                                                              0, // Stride A
                                                              0, // Stride B
                                                              0, // Stride C
                                                              1, // alpha
                                                              1, // beta
                                                              xDesc[0].GetType(),
                                                              false};
            miopenStatus_t gemm_status       = CallGemm(handle,
                                                  gemm_desc,
                                                  workSpace,
                                                  prelayer_shift,
                                                  w,
                                                  wei_shift,
                                                  workSpace,
                                                  hid_shift,
                                                  GemmBackend_t::rocblas);

            if(gemm_status != miopenStatusSuccess)
            {
                if(gemm_status == miopenStatusNotImplemented)
                {
                    MIOPEN_LOG_E("GEMM not implemented");
                }
                else
                {
                    MIOPEN_LOG_E("GEMM failed");
                }
            }
            // Update time
            profileRNNkernels(handle, 1, ctime);
        }

        if(biasMode != 0u)
        {
            alpha0 = 1;
            alpha1 = 1;
            beta_t = 0;

            w_size[1]  = 1;
            w_size[2]  = wei_stride;
            sp_size[1] = batch_n;
            sp_size[2] = wei_stride;
            w_desc     = miopen::TensorDescriptor(wDesc.GetType(), w_size, w_stride);
            sp_desc    = miopen::TensorDescriptor(wDesc.GetType(), sp_size, sp_stride);

            OpTensor(handle,
                     miopenTensorOpAdd,
                     &alpha0,
                     sp_desc,
                     workSpace,
                     &alpha1,
                     w_desc,
                     w,
                     &beta_t,
                     sp_desc,
                     workSpace,
                     hid_shift,
                     wei_shift_bias_temp,
                     hid_shift,
                     true);
            // Update time
            profileRNNkernels(handle, 1, ctime);
        }

        if(rnnMode == miopenGRU)
        {
            sp_size[1] = batch_n;
            sp_size[2] = hy_h;
            sp_desc    = miopen::TensorDescriptor(wDesc.GetType(), sp_size, sp_stride);

            alpha0 = 0;
            alpha1 = 0;
            beta_t = 0;
            for(int bs = 0; bs < bi; bs++)
            {
                CopyTensor(handle,
                           sp_desc,
                           workSpace,
                           sp_desc,
                           workSpace,
                           hid_shift + bs * wei_len + 2 * hy_h,
                           hid_shift + hid_off + bs * hy_h);
                // Update time
                profileRNNkernels(handle, 1, ctime);

                OpTensor(handle,
                         miopenTensorOpAdd,
                         &alpha0,
                         sp_desc,
                         workSpace,
                         &alpha1,
                         sp_desc,
                         workSpace,
                         &beta_t,
                         sp_desc,
                         workSpace,
                         hid_shift + bs * wei_len + 2 * hy_h,
                         hid_shift + bs * wei_len + 2 * hy_h,
                         hid_shift + bs * wei_len + 2 * hy_h);
                // Update time
                profileRNNkernels(handle, 1, ctime);
            }
        }

        if(biasMode != 0u)
        {
            wei_shift_bias_temp += wei_stride;

            alpha0 = 1;
            alpha1 = 1;
            beta_t = 0;

            if(hx != nullptr)
            {
                sp_size[1] = batch_n;
                sp_size[2] = wei_stride;
                sp_desc    = miopen::TensorDescriptor(wDesc.GetType(), sp_size, sp_stride);

                OpTensor(handle,
                         miopenTensorOpAdd,
                         &alpha0,
                         sp_desc,
                         workSpace,
                         &alpha1,
                         w_desc,
                         w,
                         &beta_t,
                         sp_desc,
                         workSpace,
                         hid_shift,
                         wei_shift_bias_temp,
                         hid_shift,
                         true);
                // Update time
                profileRNNkernels(handle, 1, ctime);
            }
            else
            {
                if(batch_n - in_n.at(0) > 0)
                {
                    sp_size[1] = batch_n - in_n.at(0);
                    sp_size[2] = wei_len;
                    sp_desc    = miopen::TensorDescriptor(wDesc.GetType(), sp_size, sp_stride);
                    w_size[1]  = 1;
                    w_size[2]  = wei_len;
                    w_desc     = miopen::TensorDescriptor(wDesc.GetType(), w_size, w_stride);

                    OpTensor(handle,
                             miopenTensorOpAdd,
                             &alpha0,
                             sp_desc,
                             workSpace,
                             &alpha1,
                             w_desc,
                             w,
                             &beta_t,
                             sp_desc,
                             workSpace,
                             hid_shift + in_n.at(0) * hy_stride,
                             wei_shift_bias_temp,
                             hid_shift + in_n.at(0) * hy_stride);
                    // Update time
                    profileRNNkernels(handle, 1, ctime);

                    if(dirMode != 0u)
                    {
                        if(in_n.at(0) == in_n.at(seqLen - 1))
                        {
                            OpTensor(handle,
                                     miopenTensorOpAdd,
                                     &alpha0,
                                     sp_desc,
                                     workSpace,
                                     &alpha1,
                                     w_desc,
                                     w,
                                     &beta_t,
                                     sp_desc,
                                     workSpace,
                                     hid_shift + wei_len,
                                     wei_shift_bias_temp + wei_len,
                                     hid_shift + wei_len,
                                     true);
                            // Update time
                            profileRNNkernels(handle, 1, ctime);
                        }
                        else
                        {
                            int cur_batch = 0;
                            for(int ti = 0; ti < seqLen; ti++)
                            {
                                if(ti != (seqLen - 1))
                                {
                                    offset = hid_shift + cur_batch * hy_stride;

                                    sp_size[1] = in_n.at(ti + 1);
                                    sp_size[2] = wei_len;
                                    sp_desc    = miopen::TensorDescriptor(
                                        wDesc.GetType(), sp_size, sp_stride);

                                    OpTensor(handle,
                                             miopenTensorOpAdd,
                                             &alpha0,
                                             sp_desc,
                                             workSpace,
                                             &alpha1,
                                             w_desc,
                                             w,
                                             &beta_t,
                                             sp_desc,
                                             workSpace,
                                             offset + wei_len,
                                             wei_shift_bias_temp + wei_len,
                                             offset + wei_len);
                                    // Update time
                                    profileRNNkernels(handle, 1, ctime);
                                }
                                cur_batch += in_n.at(ti);
                            }
                        }
                    }
                }
            }
        }

        // from hidden state
        int bacc   = 0;
        int baccbi = batch_n;
        for(int ti = 0; ti < seqLen; ti++)
        {
            baccbi -= in_n.at(seqLen - 1 - ti);
            wei_shift         = in_h * wei_stride + li * (bi * hy_h + hy_h) * wei_stride;
            int pretime_shift = 0;
            int use_time      = 0;

            for(int ri = 0; ri < bi; ri++)
            {
                int cur_time  = ri == 0 ? ti : seqLen - 1 - ti;
                int cur_batch = ri == 0 ? bacc : baccbi;
                offset        = hid_shift + cur_batch * hy_stride;
                if(ti > 0)
                {
                    pretime_shift =
                        ri == 0 ? hid_shift + (bacc - in_n.at(ti - 1)) * hy_stride
                                : hid_shift + (baccbi + in_n.at(seqLen - 1 - ti)) * hy_stride;
                    use_time = ri == 0 ? ti : seqLen - ti;
                }

                if(in_n.at(cur_time) > 0)
                {
                    if(ti == 0)
                    {
                        if(hx != nullptr)
                        {
                            miopen::GemmDescriptor gemm_desc = GemmDescriptor{false,
                                                                              false,
                                                                              true,
                                                                              in_n.at(cur_time),
                                                                              wei_len,
                                                                              hy_h,
                                                                              uni_stride,
                                                                              uni_stride,
                                                                              hy_stride,
                                                                              1, // batch count
                                                                              0, // Stride A
                                                                              0, // Stride B
                                                                              0, // Stride C
                                                                              1, // alpha
                                                                              1, // beta
                                                                              xDesc[0].GetType(),
                                                                              false};

                            miopenStatus_t gemm_status =
                                CallGemm(handle,
                                         gemm_desc,
                                         hx,
                                         hx_shift + ri * hy_n * hy_h,
                                         w,
                                         wei_shift + ri * wei_len * uni_stride,
                                         workSpace,
                                         static_cast<int>(offset) + ri * wei_len,
                                         GemmBackend_t::rocblas);

                            if(gemm_status != miopenStatusSuccess)
                            {
                                if(gemm_status == miopenStatusNotImplemented)
                                {
                                    MIOPEN_LOG_E("GEMM not implemented");
                                }
                                else
                                {
                                    MIOPEN_LOG_E("GEMM failed");
                                }
                            }
                            // Update time
                            profileRNNkernels(handle, 1, ctime);
                        }
                    }
                    else
                    {
                        if(ri == 1 && hx != nullptr && in_n.at(cur_time) > in_n.at(use_time))
                        {
                            miopen::GemmDescriptor gemm_desc =
                                GemmDescriptor{false,
                                               false,
                                               true,
                                               (in_n.at(cur_time) - in_n.at(use_time)),
                                               wei_len,
                                               hy_h,
                                               uni_stride,
                                               uni_stride,
                                               hy_stride,
                                               1, // batch count
                                               0, // Stride A
                                               0, // Stride B
                                               0, // Stride C
                                               1, // alpha
                                               1, // beta
                                               xDesc[0].GetType(),
                                               false};
                            miopenStatus_t gemm_status =
                                CallGemm(handle,
                                         gemm_desc,
                                         hx,
                                         hx_shift + ri * hy_n * hy_h + in_n.at(use_time) * hy_h,
                                         w,
                                         wei_shift + ri * wei_len * uni_stride,
                                         workSpace,
                                         static_cast<int>(offset) + ri * wei_len +
                                             in_n.at(use_time) * hy_stride,
                                         GemmBackend_t::rocblas);

                            if(gemm_status != miopenStatusSuccess)
                            {
                                if(gemm_status == miopenStatusNotImplemented)
                                {
                                    MIOPEN_LOG_E("GEMM not implemented");
                                }
                                else
                                {
                                    MIOPEN_LOG_E("GEMM failed");
                                }
                            }
                            // Update time
                            profileRNNkernels(handle, 1, ctime);
                        }

                        if(in_n.at(use_time) > 0)
                        {
                            miopen::GemmDescriptor gemm_desc = GemmDescriptor{false,
                                                                              false,
                                                                              true,
                                                                              in_n.at(use_time),
                                                                              wei_len,
                                                                              hy_h,
                                                                              hy_stride,
                                                                              uni_stride,
                                                                              hy_stride,
                                                                              1, // batch count
                                                                              0, // Stride A
                                                                              0, // Stride B
                                                                              0, // Stride C
                                                                              1, // alpha
                                                                              1, // beta
                                                                              xDesc[0].GetType(),
                                                                              false};

                            miopenStatus_t gemm_status =
                                CallGemm(handle,
                                         gemm_desc,
                                         workSpace,
                                         pretime_shift + hid_off + ri * hy_h,
                                         w,
                                         wei_shift + ri * wei_len * uni_stride,
                                         workSpace,
                                         static_cast<int>(offset) + ri * wei_len,
                                         GemmBackend_t::rocblas);

                            if(gemm_status != miopenStatusSuccess)
                            {
                                if(gemm_status == miopenStatusNotImplemented)
                                {
                                    MIOPEN_LOG_E("GEMM not implemented");
                                }
                                else
                                {
                                    MIOPEN_LOG_E("GEMM failed");
                                }
                            }
                            // Update time
                            profileRNNkernels(handle, 1, ctime);
                        }
                    }

                    // update hidden status
                    sp_size[1] = in_n.at(cur_time);
                    if(rnnMode == miopenRNNRELU || rnnMode == miopenRNNTANH)
                    {
                        sp_size[2] = hy_h;
                        sp_desc    = miopen::TensorDescriptor(wDesc.GetType(), sp_size, sp_stride);

                        activDesc.Forward(handle,
                                          &alpha,
                                          sp_desc,
                                          workSpace,
                                          &beta,
                                          sp_desc,
                                          workSpace,
                                          offset + static_cast<size_t>(ri) * wei_len,
                                          offset + static_cast<size_t>(ri) * wei_len);
                        // Update time
                        profileRNNkernels(handle, 1, ctime);
                    }
                    else if(rnnMode == miopenLSTM)
                    {
                        if(algoMode == miopenRNNdefault)
                        {
                            LSTMForwardHiddenStateUpdate(
                                handle,
                                wDesc.GetType(),
                                true,
                                ti == 0,
                                ri,
                                in_n.at(0),
                                in_n.at(cur_time),
                                in_n.at(use_time),
                                hy_h,
                                hy_stride,
                                wei_len,
                                wei_stride,
                                cx,
                                hx_shift + ri * hy_n * hy_h,
                                workSpace,
                                offset + static_cast<size_t>(ri) * wei_len,
                                offset + hy_h + static_cast<size_t>(ri) * wei_len,
                                offset + 2 * static_cast<size_t>(hy_h) +
                                    static_cast<size_t>(ri) * wei_len,
                                offset + 3 * static_cast<size_t>(hy_h) +
                                    static_cast<size_t>(ri) * wei_len,
                                offset + static_cast<size_t>(bi) * wei_len +
                                    static_cast<size_t>(ri) * hy_h,
                                pretime_shift + static_cast<size_t>(bi) * wei_len +
                                    static_cast<size_t>(ri) * hy_h,
                                0,
                                offset + hid_off + static_cast<size_t>(ri) * hy_h);

                            // Update time
                            profileRNNkernels(handle, 1, ctime);
                            continue;
                        }

                        // active gate i, f, o
                        sp_size[2] = hy_h * 3;
                        sp_desc    = miopen::TensorDescriptor(wDesc.GetType(), sp_size, sp_stride);

                        sigDesc.Forward(handle,
                                        &alpha,
                                        sp_desc,
                                        workSpace,
                                        &beta,
                                        sp_desc,
                                        workSpace,
                                        offset + static_cast<size_t>(ri) * wei_len,
                                        offset + static_cast<size_t>(ri) * wei_len);
                        // Update time
                        profileRNNkernels(handle, 1, ctime);

                        // active gate c
                        sp_size[2] = hy_h;
                        sp_desc    = miopen::TensorDescriptor(wDesc.GetType(), sp_size, sp_stride);

                        tanhDesc.Forward(handle,
                                         &alpha,
                                         sp_desc,
                                         workSpace,
                                         &beta,
                                         sp_desc,
                                         workSpace,
                                         offset + 3 * static_cast<size_t>(hy_h) +
                                             static_cast<size_t>(ri) * wei_len,
                                         offset + 3 * static_cast<size_t>(hy_h) +
                                             static_cast<size_t>(ri) * wei_len);
                        // Update time
                        profileRNNkernels(handle, 1, ctime);

                        // update cell state
                        alpha0 = 1;
                        alpha1 = 1;
                        beta_t = 1;

                        OpTensor(handle,
                                 miopenTensorOpMul,
                                 &alpha0,
                                 sp_desc,
                                 workSpace,
                                 &alpha1,
                                 sp_desc,
                                 workSpace,
                                 &beta_t,
                                 sp_desc,
                                 workSpace,
                                 offset + static_cast<size_t>(ri) * wei_len,
                                 offset + 3 * static_cast<size_t>(hy_h) +
                                     static_cast<size_t>(ri) * wei_len,
                                 offset + static_cast<size_t>(bi) * wei_len +
                                     static_cast<size_t>(ri) * hy_h);
                        // Update time
                        profileRNNkernels(handle, 1, ctime);

                        if(ti == 0)
                        {
                            if(cx != nullptr)
                            {
                                hx_size[1] = in_n.at(cur_time);
                                hx_size[2] = hy_h;
                                hx_desc =
                                    miopen::TensorDescriptor(wDesc.GetType(), hx_size, hx_stride);

                                OpTensor(handle,
                                         miopenTensorOpMul,
                                         &alpha0,
                                         sp_desc,
                                         workSpace,
                                         &alpha1,
                                         hx_desc,
                                         cx,
                                         &beta_t,
                                         sp_desc,
                                         workSpace,
                                         offset + hy_h + static_cast<size_t>(ri) * wei_len,
                                         hx_shift + ri * hy_n * hy_h,
                                         offset + static_cast<size_t>(bi) * wei_len +
                                             static_cast<size_t>(ri) * hy_h,
                                         true);
                                // Update time
                                profileRNNkernels(handle, 1, ctime);
                            }
                        }
                        else
                        {
                            if(ri == 1 && cx != nullptr && in_n.at(cur_time) > in_n.at(use_time))
                            {
                                hx_size[1] = in_n.at(cur_time) - in_n.at(use_time);
                                hx_size[2] = hy_h;
                                hx_desc =
                                    miopen::TensorDescriptor(wDesc.GetType(), hx_size, hx_stride);

                                sp_size[1] = in_n.at(cur_time) - in_n.at(use_time);
                                sp_desc =
                                    miopen::TensorDescriptor(wDesc.GetType(), sp_size, sp_stride);

                                OpTensor(handle,
                                         miopenTensorOpMul,
                                         &alpha0,
                                         sp_desc,
                                         workSpace,
                                         &alpha1,
                                         hx_desc,
                                         cx,
                                         &beta_t,
                                         sp_desc,
                                         workSpace,
                                         offset + hy_h + static_cast<size_t>(ri) * wei_len +
                                             static_cast<size_t>(in_n.at(use_time)) * hy_stride,
                                         hx_shift + ri * hy_n * hy_h + in_n.at(use_time) * hy_h,
                                         offset + static_cast<size_t>(bi) * wei_len +
                                             static_cast<size_t>(ri) * hy_h +
                                             static_cast<size_t>(in_n.at(use_time)) * hy_stride);
                                // Update time
                                profileRNNkernels(handle, 1, ctime);

                                sp_size[1] = in_n.at(cur_time);
                                sp_desc =
                                    miopen::TensorDescriptor(wDesc.GetType(), sp_size, sp_stride);
                            }

                            if(in_n.at(use_time) > 0)
                            {
                                if(in_n.at(use_time) != in_n.at(cur_time))
                                {
                                    sp_size[1] = in_n.at(use_time);
                                    sp_desc    = miopen::TensorDescriptor(
                                        wDesc.GetType(), sp_size, sp_stride);
                                }

                                OpTensor(handle,
                                         miopenTensorOpMul,
                                         &alpha0,
                                         sp_desc,
                                         workSpace,
                                         &alpha1,
                                         sp_desc,
                                         workSpace,
                                         &beta_t,
                                         sp_desc,
                                         workSpace,
                                         offset + hy_h + static_cast<size_t>(ri) * wei_len,
                                         pretime_shift + static_cast<size_t>(bi) * wei_len +
                                             static_cast<size_t>(ri) * hy_h,
                                         offset + static_cast<size_t>(bi) * wei_len +
                                             static_cast<size_t>(ri) * hy_h);
                                // Update time
                                profileRNNkernels(handle, 1, ctime);

                                if(in_n.at(use_time) != in_n.at(cur_time))
                                {
                                    sp_size[1] = in_n.at(cur_time);
                                    sp_desc    = miopen::TensorDescriptor(
                                        wDesc.GetType(), sp_size, sp_stride);
                                }
                            }
                        }

                        // active cell state
                        tanhDesc.Forward(handle,
                                         &alpha,
                                         sp_desc,
                                         workSpace,
                                         &beta,
                                         sp_desc,
                                         workSpace,
                                         offset + static_cast<size_t>(bi) * wei_len +
                                             static_cast<size_t>(ri) * hy_h,
                                         offset + hid_off + static_cast<size_t>(ri) * hy_h);
                        // Update time
                        profileRNNkernels(handle, 1, ctime);

                        // update hidden state
                        beta_t = 0;
                        OpTensor(handle,
                                 miopenTensorOpMul,
                                 &alpha0,
                                 sp_desc,
                                 workSpace,
                                 &alpha1,
                                 sp_desc,
                                 workSpace,
                                 &beta_t,
                                 sp_desc,
                                 workSpace,
                                 offset + 2 * static_cast<size_t>(hy_h) +
                                     static_cast<size_t>(ri) * wei_len,
                                 offset + hid_off + static_cast<size_t>(ri) * hy_h,
                                 offset + hid_off + static_cast<size_t>(ri) * hy_h);
                        // Update time
                        profileRNNkernels(handle, 1, ctime);
                    }
                    else if(rnnMode == miopenGRU)
                    {
                        // active z, r gate
                        sp_size[2] = 2 * hy_h;
                        sp_desc    = miopen::TensorDescriptor(wDesc.GetType(), sp_size, sp_stride);

                        sigDesc.Forward(handle,
                                        &alpha,
                                        sp_desc,
                                        workSpace,
                                        &beta,
                                        sp_desc,
                                        workSpace,
                                        offset + static_cast<size_t>(ri) * wei_len,
                                        offset + static_cast<size_t>(ri) * wei_len);
                        // Update time
                        profileRNNkernels(handle, 1, ctime);

                        // calculate c gate
                        sp_size[2] = hy_h;
                        sp_desc    = miopen::TensorDescriptor(wDesc.GetType(), sp_size, sp_stride);

                        alpha0 = 1;
                        alpha1 = 1;
                        beta_t = 0;

                        OpTensor(handle,
                                 miopenTensorOpMul,
                                 &alpha0,
                                 sp_desc,
                                 workSpace,
                                 &alpha1,
                                 sp_desc,
                                 workSpace,
                                 &beta_t,
                                 sp_desc,
                                 workSpace,
                                 offset + hy_h + static_cast<size_t>(ri) * wei_len,
                                 offset + 2 * static_cast<size_t>(hy_h) +
                                     static_cast<size_t>(ri) * wei_len,
                                 offset + 2 * static_cast<size_t>(hy_h) +
                                     static_cast<size_t>(ri) * wei_len);
                        // Update time
                        profileRNNkernels(handle, 1, ctime);

                        OpTensor(handle,
                                 miopenTensorOpAdd,
                                 &alpha0,
                                 sp_desc,
                                 workSpace,
                                 &alpha1,
                                 sp_desc,
                                 workSpace,
                                 &beta_t,
                                 sp_desc,
                                 workSpace,
                                 offset + 2 * static_cast<size_t>(hy_h) +
                                     static_cast<size_t>(ri) * wei_len,
                                 offset + hid_off + static_cast<size_t>(ri) * hy_h,
                                 offset + 2 * static_cast<size_t>(hy_h) +
                                     static_cast<size_t>(ri) * wei_len);
                        // Update time
                        profileRNNkernels(handle, 1, ctime);

                        // active c gate
                        tanhDesc.Forward(handle,
                                         &alpha,
                                         sp_desc,
                                         workSpace,
                                         &beta,
                                         sp_desc,
                                         workSpace,
                                         offset + 2 * static_cast<size_t>(hy_h) +
                                             static_cast<size_t>(ri) * wei_len,
                                         offset + 2 * static_cast<size_t>(hy_h) +
                                             static_cast<size_t>(ri) * wei_len);
                        // Update time
                        profileRNNkernels(handle, 1, ctime);

                        // calculate hidden state
                        alpha0 = -1;
                        alpha1 = 1;
                        beta_t = 0;
                        OpTensor(handle,
                                 miopenTensorOpMul,
                                 &alpha0,
                                 sp_desc,
                                 workSpace,
                                 &alpha1,
                                 sp_desc,
                                 workSpace,
                                 &beta_t,
                                 sp_desc,
                                 workSpace,
                                 offset + static_cast<size_t>(ri) * wei_len,
                                 offset + 2 * static_cast<size_t>(hy_h) +
                                     static_cast<size_t>(ri) * wei_len,
                                 offset + hid_off + static_cast<size_t>(ri) * hy_h);
                        // Update time
                        profileRNNkernels(handle, 1, ctime);

                        alpha0 = 1;
                        alpha1 = 1;
                        beta_t = 0;

                        OpTensor(handle,
                                 miopenTensorOpAdd,
                                 &alpha0,
                                 sp_desc,
                                 workSpace,
                                 &alpha1,
                                 sp_desc,
                                 workSpace,
                                 &beta_t,
                                 sp_desc,
                                 workSpace,
                                 offset + 2 * static_cast<size_t>(hy_h) +
                                     static_cast<size_t>(ri) * wei_len,
                                 offset + hid_off + static_cast<size_t>(ri) * hy_h,
                                 offset + hid_off + static_cast<size_t>(ri) * hy_h);
                        // Update time
                        profileRNNkernels(handle, 1, ctime);

                        alpha0 = 1;
                        alpha1 = 1;
                        beta_t = 1;
                        if(ti == 0)
                        {
                            if(hx != nullptr)
                            {
                                hx_size[1] = in_n.at(cur_time);
                                hx_size[2] = hy_h;
                                hx_desc =
                                    miopen::TensorDescriptor(wDesc.GetType(), hx_size, hx_stride);

                                OpTensor(handle,
                                         miopenTensorOpMul,
                                         &alpha0,
                                         sp_desc,
                                         workSpace,
                                         &alpha1,
                                         hx_desc,
                                         hx,
                                         &beta_t,
                                         sp_desc,
                                         workSpace,
                                         offset + static_cast<size_t>(ri) * wei_len,
                                         hx_shift + ri * hy_n * hy_h,
                                         offset + hid_off + static_cast<size_t>(ri) * hy_h,
                                         true);
                                // Update time
                                profileRNNkernels(handle, 1, ctime);
                            }
                        }
                        else
                        {
                            if(ri == 1 && hx != nullptr && in_n.at(cur_time) > in_n.at(use_time))
                            {
                                hx_size[1] = in_n.at(cur_time) - in_n.at(use_time);
                                hx_size[2] = hy_h;
                                hx_desc =
                                    miopen::TensorDescriptor(wDesc.GetType(), hx_size, hx_stride);

                                sp_size[1] = in_n.at(cur_time) - in_n.at(use_time);
                                sp_desc =
                                    miopen::TensorDescriptor(wDesc.GetType(), sp_size, sp_stride);

                                OpTensor(handle,
                                         miopenTensorOpMul,
                                         &alpha0,
                                         sp_desc,
                                         workSpace,
                                         &alpha1,
                                         hx_desc,
                                         hx,
                                         &beta_t,
                                         sp_desc,
                                         workSpace,
                                         offset + static_cast<size_t>(ri) * wei_len +
                                             static_cast<size_t>(in_n.at(use_time)) * hy_stride,
                                         hx_shift + ri * hy_n * hy_h + in_n.at(use_time) * hy_h,
                                         offset + hid_off + static_cast<size_t>(ri) * hy_h +
                                             static_cast<size_t>(in_n.at(use_time)) * hy_stride,
                                         true);
                                // Update time
                                profileRNNkernels(handle, 1, ctime);

                                sp_size[1] = in_n.at(cur_time);
                                sp_desc =
                                    miopen::TensorDescriptor(wDesc.GetType(), sp_size, sp_stride);
                            }

                            if(in_n.at(use_time) > 0)
                            {
                                if(in_n.at(use_time) != in_n.at(cur_time))
                                {
                                    sp_size[1] = in_n.at(use_time);
                                    sp_desc    = miopen::TensorDescriptor(
                                        wDesc.GetType(), sp_size, sp_stride);
                                }

                                OpTensor(handle,
                                         miopenTensorOpMul,
                                         &alpha0,
                                         sp_desc,
                                         workSpace,
                                         &alpha1,
                                         sp_desc,
                                         workSpace,
                                         &beta_t,
                                         sp_desc,
                                         workSpace,
                                         offset + static_cast<size_t>(ri) * wei_len,
                                         pretime_shift + hid_off + ri * hy_h,
                                         offset + hid_off + static_cast<size_t>(ri) * hy_h);
                                // Update time
                                profileRNNkernels(handle, 1, ctime);
                            }
                        }
                    }
                }
            }

            bacc += in_n.at(ti);
        }

        // update hy, cy
        if(hy != nullptr || (rnnMode == miopenLSTM && cy != nullptr))
        {
            hx_size[2] = hy_h;
            sp_size[2] = hy_h;

            bacc   = batch_n;
            baccbi = 0;
            for(int ti = seqLen - 1; ti >= 0; ti--)
            {
                bacc -= in_n.at(ti);
                for(int ri = 0; ri < bi; ri++)
                {
                    int cur_time  = ri == 0 ? ti : seqLen - 1 - ti;
                    int cur_batch = ri == 0 ? bacc : baccbi;
                    int use_batch = 0;

                    if(ti < seqLen - 1)
                    {
                        int use_time = ri == 0 ? ti + 1 : seqLen - 2 - ti;
                        use_batch    = in_n.at(use_time);
                    }

                    if(in_n.at(cur_time) > use_batch)
                    {
                        offset = hid_shift + cur_batch * hy_stride;

                        sp_size[1] = in_n.at(cur_time) - use_batch;
                        sp_desc    = miopen::TensorDescriptor(wDesc.GetType(), sp_size, sp_stride);

                        hx_size[1] = sp_size[1];
                        hx_desc    = miopen::TensorDescriptor(wDesc.GetType(), hx_size, hx_stride);

                        if(hy != nullptr)
                        {
                            CopyTensor(handle,
                                       sp_desc,
                                       workSpace,
                                       hx_desc,
                                       hy,
                                       static_cast<int>(offset) + hid_off + ri * hy_h +
                                           use_batch * hy_stride,
                                       hx_shift + ri * hy_n * hy_h + use_batch * hy_h);
                            // Update time
                            profileRNNkernels(handle, 1, ctime);
                        }

                        if(rnnMode == miopenLSTM && cy != nullptr)
                        {
                            CopyTensor(handle,
                                       sp_desc,
                                       workSpace,
                                       hx_desc,
                                       cy,
                                       static_cast<int>(offset) + bi * wei_len + ri * hy_h +
                                           use_batch * hy_stride,
                                       hx_shift + ri * hy_n * hy_h + use_batch * hy_h);
                            // Update time
                            profileRNNkernels(handle, 1, ctime);
                        }
                    }
                }
                baccbi += in_n.at(seqLen - 1 - ti);
            }
        }
    }

    // output
    prelayer_shift = (static_cast<int>(nLayers) - 1) * batch_n * hy_stride + hid_off;

    sp_size[1] = batch_n;
    sp_size[2] = hy_h * bi;
    y_size[1]  = batch_n;
    y_size[2]  = out_h;
    y_desc     = miopen::TensorDescriptor(wDesc.GetType(), y_size, y_stride);
    sp_desc    = miopen::TensorDescriptor(wDesc.GetType(), sp_size, sp_stride);

    CopyTensor(handle, sp_desc, workSpace, y_desc, y, prelayer_shift, 0);
    // Update time
    profileRNNkernels(handle, 2, ctime);

#else
    (void)hx;
    (void)cx;
    (void)handle;
    (void)seqLen;
    (void)xDesc;
    (void)x;
    (void)w;
    (void)y;
    (void)hyDesc;
    (void)hy;
    (void)yDesc;
    (void)wDesc;
    (void)workSpaceSize;
    (void)workSpace;
    MIOPEN_THROW("GEMM is not supported");
#endif
}

void RNNDescriptor::RNNForwardTraining(Handle& handle,
                                       const int seqLen,
                                       c_array_view<const miopenTensorDescriptor_t> xDesc,
                                       ConstData_t x,
                                       const TensorDescriptor& hxDesc,
                                       ConstData_t hx,
                                       const TensorDescriptor& cxDesc,
                                       ConstData_t cx,
                                       const TensorDescriptor& wDesc,
                                       ConstData_t w,
                                       c_array_view<const miopenTensorDescriptor_t> yDesc,
                                       Data_t y,
                                       const TensorDescriptor& hyDesc,
                                       Data_t hy,
                                       const TensorDescriptor& cyDesc,
                                       Data_t cy,
                                       Data_t workSpace,
                                       size_t workSpaceSize,
                                       Data_t reserveSpace,
                                       size_t reserveSpaceSize) const
{

    if(x == nullptr || w == nullptr || y == nullptr)
    {
        MIOPEN_THROW(miopenStatusBadParm);
    }
    if(hxDesc.GetSize() != cxDesc.GetSize() || hxDesc.GetSize() != hyDesc.GetSize() ||
       hxDesc.GetSize() != cyDesc.GetSize())
    {
        MIOPEN_THROW(miopenStatusBadParm);
    }

    if(reserveSpaceSize < GetReserveSize(handle, seqLen, xDesc))
    {
        MIOPEN_THROW("Reservespace is required");
    }

    if(workSpaceSize < GetWorkspaceSize(handle, seqLen, xDesc))
    {
        MIOPEN_THROW("Workspace is required");
    }

#if MIOPEN_BACKEND_HIP
    HipEventPtr start = nullptr;
    HipEventPtr stop  = nullptr;
    bool is_profiling = handle.IsProfilingEnabled();

    if(is_profiling)
    {
        handle.EnableProfiling(false);
        RNNProfilingBegin(handle, start, stop);
    }
    try
    {
#endif

        if(paddingMode == miopenRNNIONotPadded)
        {
            return RNNForwardTrainingPackedTensors(handle,
                                                   seqLen,
                                                   xDesc,
                                                   x,
                                                   hxDesc,
                                                   hx,
                                                   cxDesc,
                                                   cx,
                                                   wDesc,
                                                   w,
                                                   yDesc,
                                                   y,
                                                   hyDesc,
                                                   hy,
                                                   cyDesc,
                                                   cy,
                                                   reserveSpace,
                                                   reserveSpaceSize);
        }
        else
        {
            Data_t packedXIn = workSpace;
            size_t packedXInSize;
            std::tie(packedXInSize, std::ignore) =
                RNNTensorPaddingConverter::GetTempPackedBuffersSpace(*this, xDesc);

            Data_t packedYOut =
                static_cast<void*>(reinterpret_cast<char*>(workSpace) + packedXInSize);

            // std::vector<TensorDescriptor> packed_desc;
            // std::vector<miopenTensorDescriptor_t> packed_desc_ptrs;
            // RNNTensorPaddingConverter::CreatePackedDescriptor()
            // for future developments: as long as we don't use strides from xDesc and yDesc
            // we ignoring conversion of this descriptors.
            std::vector<int> in_n(seqLen);

            for(int i = 0; i < seqLen; i++)
            {
                int batchval, batchvalout;
                std::tie(batchval, std::ignore)    = miopen::tien<2>(xDesc[i].GetLengths());
                std::tie(batchvalout, std::ignore) = miopen::tien<2>(yDesc[i].GetLengths());
                if(batchval != batchvalout)
                {
                    MIOPEN_THROW(miopenStatusBadParm,
                                 "Input batch length: " + std::to_string(batchval) +
                                     ", Output batch length: " + std::to_string(batchvalout));
                }
                in_n[i] = batchval;
            }

            RNNTensorPaddingConverter::ConvertTensorData(
                handle, xDesc[0], in_n, x, packedXIn, true);

            RNNDescriptor packedRnnDesc(*this);
            packedRnnDesc.SetPaddingmode(miopenRNNIONotPadded);

            packedRnnDesc.RNNForwardTrainingPackedTensors(handle,
                                                          seqLen,
                                                          xDesc,
                                                          packedXIn,
                                                          hxDesc,
                                                          hx,
                                                          cxDesc,
                                                          cx,
                                                          wDesc,
                                                          w,
                                                          yDesc,
                                                          packedYOut,
                                                          hyDesc,
                                                          hy,
                                                          cyDesc,
                                                          cy,
                                                          reserveSpace,
                                                          reserveSpaceSize);

            RNNTensorPaddingConverter::ConvertTensorData(
                handle, yDesc[0], in_n, packedYOut, y, false);
        }

#if MIOPEN_BACKEND_HIP
    }
    catch(...)
    {
        if(is_profiling)
            handle.EnableProfiling(true);
        throw;
    }

    if(is_profiling)
    {
        float eventTime_mS = RNNProfilingEnd(handle, start, stop);
        handle.EnableProfiling(true);
        handle.ResetKernelTime();
        handle.AccumKernelTime(eventTime_mS);
    }
#endif
};

void RNNDescriptor::RNNForwardTrainingPackedTensors(
    Handle& handle,
    const int seqLen,
    c_array_view<const miopenTensorDescriptor_t> xDesc,
    ConstData_t x,
    const TensorDescriptor& hxDesc,
    ConstData_t hx,
    const TensorDescriptor& cxDesc,
    ConstData_t cx,
    const TensorDescriptor& wDesc,
    ConstData_t w,
    c_array_view<const miopenTensorDescriptor_t> yDesc,
    Data_t y,
    const TensorDescriptor& hyDesc,
    Data_t hy,
    const TensorDescriptor& cyDesc,
    Data_t cy,
    Data_t reserveSpace,
    size_t reserveSpaceSize) const
{
    (void)cxDesc;
    (void)cyDesc;
#if MIOPEN_USE_GEMM

#if MIOPEN_BACKEND_HIP
    HipEventPtr start = nullptr;
    HipEventPtr stop  = nullptr;
    bool is_profiling = handle.IsProfilingEnabled();

    if(is_profiling)
    {
        handle.EnableProfiling(false);
        RNNProfilingBegin(handle, start, stop);
    }
#endif

    // OCL legacy
    float ctime = 0.;
    // reset kernel timer
    profileRNNkernels(handle, 0, ctime);

    int in_h  = xDesc[0].GetLengths()[1]; // input vector size
    int hy_d  = hyDesc.GetLengths()[0];   // biNumLayers
    int hy_n  = hyDesc.GetLengths()[1];   // max batch size
    int hy_h  = hyDesc.GetLengths()[2];   // hidden size
    int out_h = yDesc[0].GetLengths()[1]; // output vector size
    int bi    = dirMode != 0u ? 2 : 1;

    if(in_h <= 0 || hy_h <= 0 || hy_n <= 0 || hy_d <= 0 || out_h <= 0 || seqLen <= 0)
    {
        MIOPEN_THROW(miopenStatusBadParm);
    }

    if(out_h != (bi * hy_h))
    {
        MIOPEN_THROW(miopenStatusBadParm, "Output size doesn't match hidden state size!");
    }

    if(inputMode == miopenRNNskip)
    {
        if(in_h != hy_h)
        {
            MIOPEN_THROW(miopenStatusBadParm,
                         "The input tensor size must equal to the hidden "
                         "state size of the network in SKIP_INPUT mode!");
        }
        in_h = 0;
    }

    int batch_n = 0;
    std::vector<int> in_n;
    for(int i = 0; i < seqLen; i++)
    {
        int batchval, batchvalout;
        std::tie(batchval, std::ignore)    = miopen::tien<2>(xDesc[i].GetLengths());
        std::tie(batchvalout, std::ignore) = miopen::tien<2>(yDesc[i].GetLengths());
        if(batchval != batchvalout)
        {
            MIOPEN_THROW(miopenStatusBadParm,
                         "Input batch length: " + std::to_string(batchval) +
                             ", Output batch length: " + std::to_string(batchvalout));
        }
        if(i == 0)
        {
            if(batchval <= 0)
            {
                MIOPEN_THROW(miopenStatusBadParm, "Input batch is ZERO!");
            }
        }
        else
        {
            if(batchval > in_n.back() || batchval < 0)
            {
                MIOPEN_THROW(miopenStatusBadParm,
                             "Incorrect input batch size at time " + std::to_string(i) +
                                 "! Batch size must not ascend!");
            }
        }
        in_n.push_back(batchval);
        batch_n += batchval;
    }
    // input check end
    bool use_dropout = !float_equal(miopen::deref(dropoutDesc).dropout, 0);
#if MIOPEN_USE_GEMM && MIOPEN_BACKEND_HIP

    if(rnnMode == miopenLSTM && algoMode == miopenRNNdefault && !use_dropout && nLayers > 1 &&
       dirMode == miopenRNNunidirection && inputMode != miopenRNNskip &&
       !(miopen::IsDisabled(ENV(MIOPEN_RNNFWD_exp))) && xDesc[0].GetType() == miopenFloat &&
       seqLen >= 32)
    {
        RNNForwardTraining_MS(handle,
                              in_n,
                              xDesc[0],
                              x,
                              hxDesc,
                              hx,
                              cx,
                              wDesc,
                              w,
                              yDesc[0],
                              y,
                              hy,
                              cy,
                              reserveSpace,
                              reserveSpaceSize);

        if(is_profiling)
        {
            float eventTime_mS = RNNProfilingEnd(handle, start, stop);
            handle.EnableProfiling(true);
            handle.ResetKernelTime();
            handle.AccumKernelTime(eventTime_mS);
        }
        return;
    }

    if((rnnMode == miopenGRU) && !use_dropout && !(miopen::IsDisabled(ENV(MIOPEN_RNNFWD_exp))))
    {
        RNNForwardTrainingGRU(
            handle, in_n, xDesc[0], x, hxDesc, hx, wDesc, w, yDesc[0], y, hy, reserveSpace);
        if(is_profiling)
        {
            float eventTime_mS = RNNProfilingEnd(handle, start, stop);
            handle.EnableProfiling(true);
            handle.ResetKernelTime();
            handle.AccumKernelTime(eventTime_mS);
        }
        return;
    }

#endif // MIOPEN_USE_GEMM&& MIOPEN_BACKEND_HIP

    int in_stride  = xDesc[0].GetLengths()[1];
    int hy_stride  = hy_h * bi * static_cast<int>(workspaceScale);
    int out_stride = out_h;
    int wei_stride = hy_h * bi * static_cast<int>(nHiddenTensorsPerLayer);
    int uni_stride = hy_h;
    int bi_stride  = hy_h * bi;

    size_t wei_shift_bias = (in_h + hy_h + (bi * hy_h + hy_h) * (nLayers - 1)) * wei_stride;
    size_t offset;
    float alpha0, alpha1, beta_t;
    float alpha = 1, beta = 0;

    std::vector<int> sp_size(3, 1), sp_stride(3, 1), w_size(3, 1), w_stride(3, 1), x_size(3, 1),
        x_stride(3, 1), y_size(3, 1), y_stride(3, 1), hx_size(3, 1), hx_stride(3, 1);
    miopen::TensorDescriptor sp_desc, w_desc, x_desc, y_desc, hx_desc;

    sp_size[2]   = reserveSpaceSize / GetTypeSize(wDesc.GetType());
    sp_stride[0] = sp_size[2];
    sp_stride[1] = sp_size[2];
    sp_desc      = miopen::TensorDescriptor(wDesc.GetType(), sp_size, sp_stride);
    SetTensor(handle, sp_desc, reserveSpace, &beta);
    // Update time
    profileRNNkernels(handle, 1, ctime);
    sp_stride[0] = batch_n * hy_stride;
    sp_stride[1] = hy_stride;
    sp_size[2]   = 1;
    w_stride[0]  = wei_stride;
    w_stride[1]  = wei_stride;
    x_stride[0]  = batch_n * in_stride;
    x_stride[1]  = in_stride;
    y_stride[0]  = batch_n * out_stride;
    y_stride[1]  = out_stride;
    if(hy != nullptr || (rnnMode == miopenLSTM && cy != nullptr))
    {
        hx_size[2]   = hy_d * hy_n * hy_h;
        hx_stride[0] = hx_size[2];
        hx_stride[1] = hx_size[2];
        hx_desc      = miopen::TensorDescriptor(wDesc.GetType(), hx_size, hx_stride);
        if(hy != nullptr)
        {
            SetTensor(handle, hx_desc, hy, &beta);
            // Update time
            profileRNNkernels(handle, 1, ctime);
        }
        if(rnnMode == miopenLSTM && cy != nullptr)
        {
            SetTensor(handle, hx_desc, cy, &beta);
            // Update time
            profileRNNkernels(handle, 1, ctime);
        }
    }
    hx_stride[0] = in_n.at(0) * uni_stride;
    hx_stride[1] = uni_stride;

    int wei_shift, prelayer_shift;
    int wei_len = 0;
    int hid_off = 0;

    switch(rnnMode)
    {
    case miopenRNNRELU:
    case miopenRNNTANH:
        // printf("run rnn gpu fwd \n");
        wei_len = hy_h;
        hid_off = static_cast<int>(nLayers) * batch_n * hy_stride;
        break;
    case miopenLSTM:
        // printf("run lstm gpu fwd \n");
        wei_len = hy_h * 4;
        hid_off = bi * hy_h * 5;
        break;
    case miopenGRU:
        // printf("run gru gpu fwd \n");
        wei_len = hy_h * 3;
        hid_off = bi * hy_h * 3;
        break;
    }

    ActivationDescriptor tanhDesc, sigDesc, activDesc;
    sigDesc  = {miopenActivationLOGISTIC, 1, 0, 1};
    tanhDesc = {miopenActivationTANH, 1, 1, 1};
    if(rnnMode == miopenRNNRELU)
    {
        activDesc = {miopenActivationRELU, 1, 0, 1};
    }
    else if(rnnMode == miopenRNNTANH)
    {
        activDesc = {miopenActivationTANH, 1, 1, 1};
    }

    for(int li = 0; li < nLayers; li++)
    {
        int hid_shift           = li * batch_n * hy_stride;
        int hx_shift            = li * hy_n * bi_stride;
        int wei_shift_bias_temp = static_cast<int>(wei_shift_bias) + li * 2 * wei_stride;

        // from input
        if(li == 0)
        {
            if(inputMode == miopenRNNskip)
            {
                x_size[1]  = batch_n;
                x_size[2]  = hy_h;
                sp_size[1] = batch_n;
                sp_size[2] = hy_h;
                x_desc     = miopen::TensorDescriptor(wDesc.GetType(), x_size, x_stride);
                sp_desc    = miopen::TensorDescriptor(wDesc.GetType(), sp_size, sp_stride);

                for(int gi = 0; gi < nHiddenTensorsPerLayer * bi; gi++)
                {
                    CopyTensor(handle, x_desc, x, sp_desc, reserveSpace, 0, gi * hy_h);
                    // Update time
                    profileRNNkernels(handle, 1, ctime);
                }
            }
            else
            {
                miopen::GemmDescriptor gemm_desc = GemmDescriptor{false,
                                                                  false,
                                                                  true,
                                                                  batch_n,
                                                                  wei_len * bi,
                                                                  in_h,
                                                                  in_stride,
                                                                  in_stride,
                                                                  hy_stride,
                                                                  1, // batch count
                                                                  0, // Stride A
                                                                  0, // Stride B
                                                                  0, // Stride C
                                                                  1, // alpha
                                                                  1, // beta
                                                                  xDesc[0].GetType(),
                                                                  false};

                miopenStatus_t gemm_status = CallGemm(
                    handle, gemm_desc, x, 0, w, 0, reserveSpace, hid_shift, GemmBackend_t::rocblas);

                if(gemm_status != miopenStatusSuccess)
                {
                    if(gemm_status == miopenStatusNotImplemented)
                    {
                        MIOPEN_LOG_E("GEMM not implemented");
                    }
                    else
                    {
                        MIOPEN_LOG_E("GEMM failed");
                    }
                }
                // Update time
                profileRNNkernels(handle, 1, ctime);
            }
        }
        else
        {
            wei_shift = (in_h + hy_h) * wei_stride + (li - 1) * (bi * hy_h + hy_h) * wei_stride;
            prelayer_shift = (li - 1) * batch_n * hy_stride + hid_off;

            if(use_dropout)
            {
                std::vector<int> drop_size(2), drop_in_str(2, 1), drop_out_str(2, 1);
                drop_size[0]    = batch_n;
                drop_size[1]    = hy_h * bi;
                drop_in_str[0]  = hy_stride;
                drop_out_str[0] = hy_h * bi;

                auto drop_in_desc =
                    miopen::TensorDescriptor(wDesc.GetType(), drop_size, drop_in_str);
                auto drop_out_desc =
                    miopen::TensorDescriptor(wDesc.GetType(), drop_size, drop_out_str);

                size_t drop_rsv_size = drop_out_desc.GetElementSize();
                size_t drop_rsv_start =
                    algoMode == miopenRNNdefault && rnnMode == miopenLSTM
                        ? nLayers * batch_n * hy_stride + nLayers * batch_n * hy_h * bi
                        : 2 * nLayers * batch_n * hy_stride;

                size_t drop_in_offset = prelayer_shift;
                size_t drop_out_offset =
                    drop_rsv_start + (static_cast<size_t>(li) - 1) * batch_n * hy_h * bi;
                size_t drop_rsv_offset = (drop_rsv_start + (nLayers - 1) * batch_n * hy_h * bi) *
                                             (wDesc.GetType() == miopenFloat ? 4 : 2) +
                                         (li - 1) * drop_rsv_size;

                miopen::deref(dropoutDesc)
                    .DropoutForward(handle,
                                    drop_in_desc,
                                    drop_in_desc,
                                    reserveSpace,
                                    drop_out_desc,
                                    reserveSpace,
                                    reserveSpace,
                                    drop_rsv_size,
                                    drop_in_offset,
                                    drop_out_offset,
                                    drop_rsv_offset);
                // Update time
                profileRNNkernels(handle, 1, ctime);
                prelayer_shift = drop_out_offset;
            }

            miopen::GemmDescriptor gemm_desc = GemmDescriptor{false,
                                                              false,
                                                              true,
                                                              batch_n,
                                                              wei_len * bi,
                                                              hy_h * bi,
                                                              use_dropout ? hy_h * bi : hy_stride,
                                                              bi_stride,
                                                              hy_stride,
                                                              1, // batch count
                                                              0, // Stride A
                                                              0, // Stride B
                                                              0, // Stride C
                                                              1, // alpha
                                                              1, // beta
                                                              xDesc[0].GetType(),
                                                              false};

            miopenStatus_t gemm_status = CallGemm(handle,
                                                  gemm_desc,
                                                  reserveSpace,
                                                  prelayer_shift,
                                                  w,
                                                  wei_shift,
                                                  reserveSpace,
                                                  hid_shift,
                                                  GemmBackend_t::rocblas);

            if(gemm_status != miopenStatusSuccess)
            {
                if(gemm_status == miopenStatusNotImplemented)
                {
                    MIOPEN_LOG_E("GEMM not implemented");
                }
                else
                {
                    MIOPEN_LOG_E("GEMM failed");
                }
            }
            // Update time
            profileRNNkernels(handle, 1, ctime);
        }

        if(biasMode != 0u)
        {
            alpha0 = 1;
            alpha1 = 1;
            beta_t = 0;

            w_size[1]  = 1;
            w_size[2]  = wei_stride;
            sp_size[1] = batch_n;
            sp_size[2] = wei_stride;
            w_desc     = miopen::TensorDescriptor(wDesc.GetType(), w_size, w_stride);
            sp_desc    = miopen::TensorDescriptor(wDesc.GetType(), sp_size, sp_stride);

            OpTensor(handle,
                     miopenTensorOpAdd,
                     &alpha0,
                     sp_desc,
                     reserveSpace,
                     &alpha1,
                     w_desc,
                     w,
                     &beta_t,
                     sp_desc,
                     reserveSpace,
                     hid_shift,
                     wei_shift_bias_temp,
                     hid_shift,
                     true);
            // Update time
            profileRNNkernels(handle, 1, ctime);
        }

        if(rnnMode == miopenGRU)
        {
            sp_size[1] = batch_n;
            sp_size[2] = hy_h;
            sp_desc    = miopen::TensorDescriptor(wDesc.GetType(), sp_size, sp_stride);

            alpha0 = 0;
            alpha1 = 0;
            beta_t = 0;
            for(int bs = 0; bs < bi; bs++)
            {
                CopyTensor(handle,
                           sp_desc,
                           reserveSpace,
                           sp_desc,
                           reserveSpace,
                           hid_shift + bs * wei_len + 2 * hy_h,
                           hid_shift + hid_off + bs * hy_h);
                // Update time
                profileRNNkernels(handle, 1, ctime);
                OpTensor(handle,
                         miopenTensorOpAdd,
                         &alpha0,
                         sp_desc,
                         reserveSpace,
                         &alpha1,
                         sp_desc,
                         reserveSpace,
                         &beta_t,
                         sp_desc,
                         reserveSpace,
                         hid_shift + bs * wei_len + 2 * hy_h,
                         hid_shift + bs * wei_len + 2 * hy_h,
                         hid_shift + bs * wei_len + 2 * hy_h);
                // Update time
                profileRNNkernels(handle, 1, ctime);
            }
        }

        if(biasMode != 0u)
        {
            wei_shift_bias_temp += wei_stride;

            alpha0 = 1;
            alpha1 = 1;
            beta_t = 0;

            if(hx != nullptr)
            {
                sp_size[1] = batch_n;
                sp_size[2] = wei_stride;
                sp_desc    = miopen::TensorDescriptor(wDesc.GetType(), sp_size, sp_stride);

                OpTensor(handle,
                         miopenTensorOpAdd,
                         &alpha0,
                         sp_desc,
                         reserveSpace,
                         &alpha1,
                         w_desc,
                         w,
                         &beta_t,
                         sp_desc,
                         reserveSpace,
                         hid_shift,
                         wei_shift_bias_temp,
                         hid_shift,
                         true);
                // Update time
                profileRNNkernels(handle, 1, ctime);
            }
            else
            {
                if(batch_n - in_n.at(0) > 0)
                {
                    sp_size[1] = batch_n - in_n.at(0);
                    sp_size[2] = wei_len;
                    sp_desc    = miopen::TensorDescriptor(wDesc.GetType(), sp_size, sp_stride);
                    w_size[1]  = 1;
                    w_size[2]  = wei_len;
                    w_desc     = miopen::TensorDescriptor(wDesc.GetType(), w_size, w_stride);

                    OpTensor(handle,
                             miopenTensorOpAdd,
                             &alpha0,
                             sp_desc,
                             reserveSpace,
                             &alpha1,
                             w_desc,
                             w,
                             &beta_t,
                             sp_desc,
                             reserveSpace,
                             hid_shift + in_n.at(0) * hy_stride,
                             wei_shift_bias_temp,
                             hid_shift + in_n.at(0) * hy_stride,
                             true);
                    // Update time
                    profileRNNkernels(handle, 1, ctime);

                    if(dirMode != 0u)
                    {
                        if(in_n.at(0) == in_n.at(seqLen - 1))
<<<<<<< HEAD
                        {
                            OpTensor(handle,
                                     miopenTensorOpAdd,
                                     &alpha0,
                                     sp_desc,
                                     reserveSpace,
                                     &alpha1,
                                     w_desc,
                                     w,
                                     &beta_t,
                                     sp_desc,
                                     reserveSpace,
                                     hid_shift + wei_len,
                                     wei_shift_bias_temp + wei_len,
                                     hid_shift + wei_len,
                                     true);
                            // Update time
                            profileRNNkernels(handle, 1, ctime);
                        }
                        else
                        {
=======
                        {
                            OpTensor(handle,
                                     miopenTensorOpAdd,
                                     &alpha0,
                                     sp_desc,
                                     reserveSpace,
                                     &alpha1,
                                     w_desc,
                                     w,
                                     &beta_t,
                                     sp_desc,
                                     reserveSpace,
                                     hid_shift + wei_len,
                                     wei_shift_bias_temp + wei_len,
                                     hid_shift + wei_len,
                                     true);
                            // Update time
                            profileRNNkernels(handle, 1, ctime);
                        }
                        else
                        {
>>>>>>> efaafebc
                            int cur_batch = 0;
                            for(int ti = 0; ti < seqLen; ti++)
                            {
                                if(ti != (seqLen - 1))
                                {
                                    offset = hid_shift + cur_batch * hy_stride;

                                    sp_size[1] = in_n.at(ti + 1);
                                    sp_size[2] = wei_len;
                                    sp_desc    = miopen::TensorDescriptor(
                                        wDesc.GetType(), sp_size, sp_stride);

                                    OpTensor(handle,
                                             miopenTensorOpAdd,
                                             &alpha0,
                                             sp_desc,
                                             reserveSpace,
                                             &alpha1,
                                             w_desc,
                                             w,
                                             &beta_t,
                                             sp_desc,
                                             reserveSpace,
                                             static_cast<int>(offset) + wei_len,
                                             wei_shift_bias_temp + wei_len,
                                             static_cast<int>(offset) + wei_len,
                                             true);
                                    // Update time
                                    profileRNNkernels(handle, 1, ctime);
                                }
                                cur_batch += in_n.at(ti);
                            }
                        }
                    }
                }
            }
        }

        // from hidden state
        int bacc   = 0;
        int baccbi = batch_n;
        for(int ti = 0; ti < seqLen; ti++)
        {
            baccbi -= in_n.at(seqLen - 1 - ti);
            wei_shift         = in_h * wei_stride + li * (bi * hy_h + hy_h) * wei_stride;
            int pretime_shift = 0;
            int use_time      = 0;

            for(int ri = 0; ri < bi; ri++)
            {
                int cur_time  = ri == 0 ? ti : seqLen - 1 - ti;
                int cur_batch = ri == 0 ? bacc : baccbi;
                offset        = hid_shift + cur_batch * hy_stride;
                if(ti > 0)
                {
                    pretime_shift =
                        ri == 0 ? hid_shift + (bacc - in_n.at(ti - 1)) * hy_stride
                                : hid_shift + (baccbi + in_n.at(seqLen - 1 - ti)) * hy_stride;
                    use_time = ri == 0 ? ti : seqLen - ti;
                }

                if(in_n.at(cur_time) > 0)
                {
                    if(ti == 0)
                    {
                        if(hx != nullptr)
                        {
                            miopen::GemmDescriptor gemm_desc = GemmDescriptor{false,
                                                                              false,
                                                                              true,
                                                                              in_n.at(cur_time),
                                                                              wei_len,
                                                                              hy_h,
                                                                              uni_stride,
                                                                              uni_stride,
                                                                              hy_stride,
                                                                              1, // batch count
                                                                              0, // Stride A
                                                                              0, // Stride B
                                                                              0, // Stride C
                                                                              1, // alpha
                                                                              1, // beta
                                                                              xDesc[0].GetType(),
                                                                              false};

                            miopenStatus_t gemm_status =
                                CallGemm(handle,
                                         gemm_desc,
                                         hx,
                                         hx_shift + ri * hy_n * hy_h,
                                         w,
                                         wei_shift + ri * wei_len * uni_stride,
                                         reserveSpace,
                                         static_cast<int>(offset) + ri * wei_len,
                                         GemmBackend_t::rocblas);

                            if(gemm_status != miopenStatusSuccess)
                            {
                                if(gemm_status == miopenStatusNotImplemented)
                                {
                                    MIOPEN_LOG_E("GEMM not implemented");
                                }
                                else
                                {
                                    MIOPEN_LOG_E("GEMM failed");
                                }
                            }
                            // Update time
                            profileRNNkernels(handle, 1, ctime);
                        }
                    }
                    else
                    {
                        if(ri == 1 && hx != nullptr && in_n.at(cur_time) > in_n.at(use_time))
                        {
                            miopen::GemmDescriptor gemm_desc =
                                GemmDescriptor{false,
                                               false,
                                               true,
                                               (in_n.at(cur_time) - in_n.at(use_time)),
                                               wei_len,
                                               hy_h,
                                               uni_stride,
                                               uni_stride,
                                               hy_stride,
                                               1, // batch count
                                               0, // Stride A
                                               0, // Stride B
                                               0, // Stride C
                                               1, // alpha
                                               1, // beta
                                               xDesc[0].GetType(),
                                               false};

                            miopenStatus_t gemm_status =
                                CallGemm(handle,
                                         gemm_desc,
                                         hx,
                                         hx_shift + ri * hy_n * hy_h + in_n.at(use_time) * hy_h,
                                         w,
                                         wei_shift + ri * wei_len * uni_stride,
                                         reserveSpace,
                                         static_cast<int>(offset) + ri * wei_len +
                                             in_n.at(use_time) * hy_stride,
                                         GemmBackend_t::rocblas);

                            if(gemm_status != miopenStatusSuccess)
                            {
                                if(gemm_status == miopenStatusNotImplemented)
                                {
                                    MIOPEN_LOG_E("GEMM not implemented");
                                }
                                else
                                {
                                    MIOPEN_LOG_E("GEMM failed");
                                }
                            }
                            // Update time
                            profileRNNkernels(handle, 1, ctime);
                        }

                        if(in_n.at(use_time) > 0)
                        {
                            miopen::GemmDescriptor gemm_desc = GemmDescriptor{false,
                                                                              false,
                                                                              true,
                                                                              in_n.at(use_time),
                                                                              wei_len,
                                                                              hy_h,
                                                                              hy_stride,
                                                                              uni_stride,
                                                                              hy_stride,
                                                                              1, // batch count
                                                                              0, // Stride A
                                                                              0, // Stride B
                                                                              0, // Stride C
                                                                              1, // alpha
                                                                              1, // beta
                                                                              xDesc[0].GetType(),
                                                                              false};
                            miopenStatus_t gemm_status =
                                CallGemm(handle,
                                         gemm_desc,
                                         reserveSpace,
                                         pretime_shift + hid_off + ri * hy_h,
                                         w,
                                         wei_shift + ri * wei_len * uni_stride,
                                         reserveSpace,
                                         static_cast<int>(offset) + ri * wei_len,
                                         GemmBackend_t::rocblas);

                            if(gemm_status != miopenStatusSuccess)
                            {
                                if(gemm_status == miopenStatusNotImplemented)
                                {
                                    MIOPEN_LOG_E("GEMM not implemented");
                                }
                                else
                                {
                                    MIOPEN_LOG_E("GEMM failed");
                                }
                            }
                            // Update time
                            profileRNNkernels(handle, 1, ctime);
                        }
                    }

                    // update hidden status
                    sp_size[1] = in_n.at(cur_time);
                    if(rnnMode == miopenRNNRELU || rnnMode == miopenRNNTANH)
                    {
                        sp_size[2] = hy_h;
                        sp_desc    = miopen::TensorDescriptor(wDesc.GetType(), sp_size, sp_stride);

                        activDesc.Forward(handle,
                                          &alpha,
                                          sp_desc,
                                          reserveSpace,
                                          &beta,
                                          sp_desc,
                                          reserveSpace,
                                          offset + static_cast<size_t>(ri) * wei_len,
                                          offset + static_cast<size_t>(ri) * wei_len +
                                              static_cast<size_t>(nLayers) * batch_n * hy_stride);
                        // Update time
                        profileRNNkernels(handle, 1, ctime);
                    }
                    else if(rnnMode == miopenLSTM)
                    {
                        if(algoMode == miopenRNNdefault)
                        {
                            LSTMForwardHiddenStateUpdate(
                                handle,
                                wDesc.GetType(),
                                false,
                                ti == 0,
                                ri,
                                in_n.at(0),
                                in_n.at(cur_time),
                                in_n.at(use_time),
                                hy_h,
                                hy_stride,
                                wei_len,
                                wei_stride,
                                cx,
                                hx_shift + ri * hy_n * hy_h,
                                reserveSpace,
                                offset + static_cast<size_t>(ri) * wei_len,
                                offset + hy_h + static_cast<size_t>(ri) * wei_len,
                                offset + 2 * static_cast<size_t>(hy_h) +
                                    static_cast<size_t>(ri) * wei_len,
                                offset + 3 * static_cast<size_t>(hy_h) +
                                    static_cast<size_t>(ri) * wei_len,
                                offset + static_cast<size_t>(bi) * wei_len +
                                    static_cast<size_t>(ri) * hy_h,
                                pretime_shift + static_cast<size_t>(bi) * wei_len +
                                    static_cast<size_t>(ri) * hy_h,
                                (li * batch_n + cur_batch) * bi * hy_h + ri * hy_h +
                                    nLayers * batch_n * hy_stride,
                                offset + hid_off + static_cast<size_t>(ri) * hy_h);
                            // Update time
                            profileRNNkernels(handle, 1, ctime);
                            continue;
                        }

                        // active gate i, f, o
                        sp_size[2] = hy_h * 3;
                        sp_desc    = miopen::TensorDescriptor(wDesc.GetType(), sp_size, sp_stride);

                        sigDesc.Forward(handle,
                                        &alpha,
                                        sp_desc,
                                        reserveSpace,
                                        &beta,
                                        sp_desc,
                                        reserveSpace,
                                        offset + static_cast<size_t>(ri) * wei_len,
                                        offset + static_cast<size_t>(ri) * wei_len +
                                            static_cast<size_t>(nLayers) * batch_n * hy_stride);

                        // active gate c
                        sp_size[2] = hy_h;
                        sp_desc    = miopen::TensorDescriptor(wDesc.GetType(), sp_size, sp_stride);

                        tanhDesc.Forward(handle,
                                         &alpha,
                                         sp_desc,
                                         reserveSpace,
                                         &beta,
                                         sp_desc,
                                         reserveSpace,
                                         offset + 3 * static_cast<size_t>(hy_h) +
                                             static_cast<size_t>(ri) * wei_len,
                                         offset + 3 * static_cast<size_t>(hy_h) +
                                             static_cast<size_t>(ri) * wei_len +
                                             nLayers * batch_n * hy_stride);
                        // Update time
                        profileRNNkernels(handle, 1, ctime);

                        // update cell state
                        alpha0 = 1;
                        alpha1 = 1;
                        beta_t = 1;

                        OpTensor(handle,
                                 miopenTensorOpMul,
                                 &alpha0,
                                 sp_desc,
                                 reserveSpace,
                                 &alpha1,
                                 sp_desc,
                                 reserveSpace,
                                 &beta_t,
                                 sp_desc,
                                 reserveSpace,
                                 offset + static_cast<size_t>(ri) * wei_len +
                                     static_cast<size_t>(nLayers) * batch_n * hy_stride,
                                 offset + 3 * static_cast<size_t>(hy_h) +
                                     static_cast<size_t>(ri) * wei_len +
                                     static_cast<size_t>(nLayers) * batch_n * hy_stride,
                                 offset + static_cast<size_t>(bi) * wei_len +
                                     static_cast<size_t>(ri) * hy_h);
                        // Update time
                        profileRNNkernels(handle, 1, ctime);

                        if(ti == 0)
                        {
                            if(cx != nullptr)
                            {
                                hx_size[1] = in_n.at(cur_time);
                                hx_size[2] = hy_h;
                                hx_desc =
                                    miopen::TensorDescriptor(wDesc.GetType(), hx_size, hx_stride);

                                OpTensor(handle,
                                         miopenTensorOpMul,
                                         &alpha0,
                                         sp_desc,
                                         reserveSpace,
                                         &alpha1,
                                         hx_desc,
                                         cx,
                                         &beta_t,
                                         sp_desc,
                                         reserveSpace,
                                         offset + hy_h + static_cast<size_t>(ri) * wei_len +
                                             nLayers * batch_n * hy_stride,
                                         hx_shift + ri * hy_n * hy_h,
                                         offset + static_cast<size_t>(bi) * wei_len +
                                             static_cast<size_t>(ri) * hy_h,
                                         true);
                                // Update time
                                profileRNNkernels(handle, 1, ctime);
                            }
                        }
                        else
                        {
                            if(ri == 1 && cx != nullptr && in_n.at(cur_time) > in_n.at(use_time))
                            {
                                hx_size[1] = in_n.at(cur_time) - in_n.at(use_time);
                                hx_size[2] = hy_h;
                                hx_desc =
                                    miopen::TensorDescriptor(wDesc.GetType(), hx_size, hx_stride);

                                sp_size[1] = in_n.at(cur_time) - in_n.at(use_time);
                                sp_desc =
                                    miopen::TensorDescriptor(wDesc.GetType(), sp_size, sp_stride);

                                OpTensor(handle,
                                         miopenTensorOpMul,
                                         &alpha0,
                                         sp_desc,
                                         reserveSpace,
                                         &alpha1,
                                         hx_desc,
                                         cx,
                                         &beta_t,
                                         sp_desc,
                                         reserveSpace,
                                         offset + hy_h + static_cast<size_t>(ri) * wei_len +
                                             static_cast<size_t>(in_n.at(use_time)) * hy_stride +
                                             nLayers * batch_n * hy_stride,
                                         hx_shift + ri * hy_n * hy_h + in_n.at(use_time) * hy_h,
                                         offset + static_cast<size_t>(bi) * wei_len +
                                             static_cast<size_t>(ri) * hy_h +
                                             static_cast<size_t>(in_n.at(use_time)) * hy_stride,
                                         true);
                                // Update time
                                profileRNNkernels(handle, 1, ctime);

                                sp_size[1] = in_n.at(cur_time);
                                sp_desc =
                                    miopen::TensorDescriptor(wDesc.GetType(), sp_size, sp_stride);
                            }

                            if(in_n.at(use_time) > 0)
                            {
                                if(in_n.at(use_time) != in_n.at(cur_time))
                                {
                                    sp_size[1] = in_n.at(use_time);
                                    sp_desc    = miopen::TensorDescriptor(
                                        wDesc.GetType(), sp_size, sp_stride);
                                }

                                OpTensor(handle,
                                         miopenTensorOpMul,
                                         &alpha0,
                                         sp_desc,
                                         reserveSpace,
                                         &alpha1,
                                         sp_desc,
                                         reserveSpace,
                                         &beta_t,
                                         sp_desc,
                                         reserveSpace,
                                         offset + hy_h + static_cast<size_t>(ri) * wei_len +
                                             static_cast<size_t>(nLayers) * batch_n * hy_stride,
                                         pretime_shift + static_cast<size_t>(bi) * wei_len +
                                             static_cast<size_t>(ri) * hy_h,
                                         offset + static_cast<size_t>(bi) * wei_len +
                                             static_cast<size_t>(ri) * hy_h);
                                // Update time
                                profileRNNkernels(handle, 1, ctime);

                                if(in_n.at(use_time) != in_n.at(cur_time))
                                {
                                    sp_size[1] = in_n.at(cur_time);
                                    sp_desc    = miopen::TensorDescriptor(
                                        wDesc.GetType(), sp_size, sp_stride);
                                }
                            }
                        }

                        // active cell state
                        tanhDesc.Forward(handle,
                                         &alpha,
                                         sp_desc,
                                         reserveSpace,
                                         &beta,
                                         sp_desc,
                                         reserveSpace,
                                         offset + static_cast<size_t>(bi) * wei_len +
                                             static_cast<size_t>(ri) * hy_h,
                                         offset + static_cast<size_t>(bi) * wei_len +
                                             static_cast<size_t>(ri) * hy_h +
                                             nLayers * batch_n * hy_stride);
                        // Update time
                        profileRNNkernels(handle, 1, ctime);

                        // update hidden state
                        OpTensor(handle,
                                 miopenTensorOpMul,
                                 &alpha0,
                                 sp_desc,
                                 reserveSpace,
                                 &alpha1,
                                 sp_desc,
                                 reserveSpace,
                                 &beta_t,
                                 sp_desc,
                                 reserveSpace,
                                 offset + 2 * static_cast<size_t>(hy_h) +
                                     static_cast<size_t>(ri) * wei_len +
                                     static_cast<size_t>(nLayers) * batch_n * hy_stride,
                                 offset + static_cast<size_t>(bi) * wei_len +
                                     static_cast<size_t>(ri) * hy_h +
                                     static_cast<size_t>(nLayers) * batch_n * hy_stride,
                                 offset + hid_off + static_cast<size_t>(ri) * hy_h);
                        // Update time
                        profileRNNkernels(handle, 1, ctime);
                    }
                    else if(rnnMode == miopenGRU)
                    {
                        // active z, r gate
                        sp_size[2] = 2 * hy_h;
                        sp_desc    = miopen::TensorDescriptor(wDesc.GetType(), sp_size, sp_stride);

                        sigDesc.Forward(handle,
                                        &alpha,
                                        sp_desc,
                                        reserveSpace,
                                        &beta,
                                        sp_desc,
                                        reserveSpace,
                                        offset + static_cast<size_t>(ri) * wei_len,
                                        offset + static_cast<size_t>(ri) * wei_len +
                                            static_cast<size_t>(nLayers) * batch_n * hy_stride);
                        // Update time
                        profileRNNkernels(handle, 1, ctime);

                        // calculate c gate
                        sp_size[2] = hy_h;
                        sp_desc    = miopen::TensorDescriptor(wDesc.GetType(), sp_size, sp_stride);

                        CopyTensor(handle,
                                   sp_desc,
                                   reserveSpace,
                                   sp_desc,
                                   reserveSpace,
                                   static_cast<int>(offset) + 2 * hy_h + ri * wei_len,
                                   static_cast<int>(offset) + hid_off + ri * hy_h +
                                       static_cast<int>(nLayers) * batch_n * hy_stride);
                        // Update time
                        profileRNNkernels(handle, 1, ctime);

                        alpha0 = 1;
                        alpha1 = 1;
                        beta_t = 0;

                        OpTensor(handle,
                                 miopenTensorOpMul,
                                 &alpha0,
                                 sp_desc,
                                 reserveSpace,
                                 &alpha1,
                                 sp_desc,
                                 reserveSpace,
                                 &beta_t,
                                 sp_desc,
                                 reserveSpace,
                                 offset + hy_h + static_cast<size_t>(ri) * wei_len +
                                     static_cast<size_t>(nLayers) * batch_n * hy_stride,
                                 offset + 2 * static_cast<size_t>(hy_h) +
                                     static_cast<size_t>(ri) * wei_len,
                                 offset + 2 * static_cast<size_t>(hy_h) +
                                     static_cast<size_t>(ri) * wei_len);
                        // Update time
                        profileRNNkernels(handle, 1, ctime);

                        OpTensor(handle,
                                 miopenTensorOpAdd,
                                 &alpha0,
                                 sp_desc,
                                 reserveSpace,
                                 &alpha1,
                                 sp_desc,
                                 reserveSpace,
                                 &beta_t,
                                 sp_desc,
                                 reserveSpace,
                                 offset + 2 * static_cast<size_t>(hy_h) +
                                     static_cast<size_t>(ri) * wei_len,
                                 offset + hid_off + static_cast<size_t>(ri) * hy_h,
                                 offset + 2 * static_cast<size_t>(hy_h) +
                                     static_cast<size_t>(ri) * wei_len);
                        // Update time
                        profileRNNkernels(handle, 1, ctime);

                        // active c gate
                        tanhDesc.Forward(handle,
                                         &alpha,
                                         sp_desc,
                                         reserveSpace,
                                         &beta,
                                         sp_desc,
                                         reserveSpace,
                                         offset + 2 * static_cast<size_t>(hy_h) +
                                             static_cast<size_t>(ri) * wei_len,
                                         offset + 2 * static_cast<size_t>(hy_h) +
                                             static_cast<size_t>(ri) * wei_len +
                                             static_cast<size_t>(nLayers) * batch_n * hy_stride);
                        // Update time
                        profileRNNkernels(handle, 1, ctime);

                        // calculate hidden state
                        alpha0 = -1;
                        alpha1 = 1;
                        beta_t = 0;

                        OpTensor(handle,
                                 miopenTensorOpMul,
                                 &alpha0,
                                 sp_desc,
                                 reserveSpace,
                                 &alpha1,
                                 sp_desc,
                                 reserveSpace,
                                 &beta_t,
                                 sp_desc,
                                 reserveSpace,
                                 offset + static_cast<size_t>(ri) * wei_len +
                                     static_cast<size_t>(nLayers) * batch_n * hy_stride,
                                 offset + 2 * static_cast<size_t>(hy_h) +
                                     static_cast<size_t>(ri) * wei_len +
                                     static_cast<size_t>(nLayers) * batch_n * hy_stride,
                                 offset + hid_off + static_cast<size_t>(ri) * hy_h);
                        // Update time
                        profileRNNkernels(handle, 1, ctime);

                        alpha0 = 1;
                        alpha1 = 1;
                        beta_t = 0;

                        OpTensor(handle,
                                 miopenTensorOpAdd,
                                 &alpha0,
                                 sp_desc,
                                 reserveSpace,
                                 &alpha1,
                                 sp_desc,
                                 reserveSpace,
                                 &beta_t,
                                 sp_desc,
                                 reserveSpace,
                                 offset + 2 * static_cast<size_t>(hy_h) +
                                     static_cast<size_t>(ri) * wei_len +
                                     static_cast<size_t>(nLayers) * batch_n * hy_stride,
                                 offset + hid_off + static_cast<size_t>(ri) * hy_h,
                                 offset + hid_off + static_cast<size_t>(ri) * hy_h);
                        // Update time
                        profileRNNkernels(handle, 1, ctime);

                        alpha0 = 1;
                        alpha1 = 1;
                        beta_t = 1;

                        if(ti == 0)
                        {
                            if(hx != nullptr)
                            {
                                hx_size[1] = in_n.at(cur_time);
                                hx_size[2] = hy_h;
                                hx_desc =
                                    miopen::TensorDescriptor(wDesc.GetType(), hx_size, hx_stride);

                                OpTensor(handle,
                                         miopenTensorOpMul,
                                         &alpha0,
                                         sp_desc,
                                         reserveSpace,
                                         &alpha1,
                                         hx_desc,
                                         hx,
                                         &beta_t,
                                         sp_desc,
                                         reserveSpace,
                                         offset + static_cast<size_t>(ri) * wei_len +
                                             static_cast<size_t>(nLayers) * batch_n * hy_stride,
                                         hx_shift + ri * hy_n * hy_h,
                                         offset + hid_off + static_cast<size_t>(ri) * hy_h,
                                         true);
                                // Update time
                                profileRNNkernels(handle, 1, ctime);
                            }
                        }
                        else
                        {
                            if(ri == 1 && hx != nullptr && in_n.at(cur_time) > in_n.at(use_time))
                            {
                                hx_size[1] = in_n.at(cur_time) - in_n.at(use_time);
                                hx_size[2] = hy_h;
                                hx_desc =
                                    miopen::TensorDescriptor(wDesc.GetType(), hx_size, hx_stride);

                                sp_size[1] = in_n.at(cur_time) - in_n.at(use_time);
                                sp_desc =
                                    miopen::TensorDescriptor(wDesc.GetType(), sp_size, sp_stride);

                                OpTensor(handle,
                                         miopenTensorOpMul,
                                         &alpha0,
                                         sp_desc,
                                         reserveSpace,
                                         &alpha1,
                                         hx_desc,
                                         hx,
                                         &beta_t,
                                         sp_desc,
                                         reserveSpace,
                                         offset + static_cast<size_t>(ri) * wei_len +
                                             static_cast<size_t>(in_n.at(use_time)) * hy_stride +
                                             static_cast<size_t>(nLayers) * batch_n * hy_stride,
                                         hx_shift + ri * hy_n * hy_h + in_n.at(use_time) * hy_h,
                                         offset + hid_off + static_cast<size_t>(ri) * hy_h +
                                             static_cast<size_t>(in_n.at(use_time)) * hy_stride,
                                         true);
                                // Update time
                                profileRNNkernels(handle, 1, ctime);

                                sp_size[1] = in_n.at(cur_time);
                                sp_desc =
                                    miopen::TensorDescriptor(wDesc.GetType(), sp_size, sp_stride);
                            }

                            if(in_n.at(use_time) > 0)
                            {
                                if(in_n.at(use_time) != in_n.at(cur_time))
                                {
                                    sp_size[1] = in_n.at(use_time);
                                    sp_desc    = miopen::TensorDescriptor(
                                        wDesc.GetType(), sp_size, sp_stride);
                                }

                                OpTensor(handle,
                                         miopenTensorOpMul,
                                         &alpha0,
                                         sp_desc,
                                         reserveSpace,
                                         &alpha1,
                                         sp_desc,
                                         reserveSpace,
                                         &beta_t,
                                         sp_desc,
                                         reserveSpace,
                                         offset + static_cast<size_t>(ri) * wei_len +
                                             static_cast<size_t>(nLayers) * batch_n * hy_stride,
                                         pretime_shift + hid_off + ri * hy_h,
                                         offset + hid_off + static_cast<size_t>(ri) * hy_h);
                                // Update time
                                profileRNNkernels(handle, 1, ctime);
                            }
                        }
                    }
                }
            }

            bacc += in_n.at(ti);
        }

        // update hy, cy
        if(hy != nullptr || (rnnMode == miopenLSTM && cy != nullptr))
        {
            hx_size[2] = hy_h;
            sp_size[2] = hy_h;

            bacc   = batch_n;
            baccbi = 0;
            for(int ti = seqLen - 1; ti >= 0; ti--)
            {
                bacc -= in_n.at(ti);
                for(int ri = 0; ri < bi; ri++)
                {
                    int cur_time  = ri == 0 ? ti : seqLen - 1 - ti;
                    int cur_batch = ri == 0 ? bacc : baccbi;
                    int use_batch = 0;

                    if(ti < seqLen - 1)
                    {
                        int use_time = ri == 0 ? ti + 1 : seqLen - 2 - ti;
                        use_batch    = in_n.at(use_time);
                    }

                    if(in_n.at(cur_time) > use_batch)
                    {
                        offset = hid_shift + cur_batch * hy_stride;

                        sp_size[1] = in_n.at(cur_time) - use_batch;
                        sp_desc    = miopen::TensorDescriptor(wDesc.GetType(), sp_size, sp_stride);

                        hx_size[1] = sp_size[1];
                        hx_desc    = miopen::TensorDescriptor(wDesc.GetType(), hx_size, hx_stride);

                        if(hy != nullptr)
                        {
                            CopyTensor(handle,
                                       sp_desc,
                                       reserveSpace,
                                       hx_desc,
                                       hy,
                                       static_cast<int>(offset) + hid_off + ri * hy_h +
                                           use_batch * hy_stride,
                                       hx_shift + ri * hy_n * hy_h + use_batch * hy_h);
                            // Update time
                            profileRNNkernels(handle, 1, ctime);
                        }

                        if(rnnMode == miopenLSTM && cy != nullptr)
                        {
                            CopyTensor(handle,
                                       sp_desc,
                                       reserveSpace,
                                       hx_desc,
                                       cy,
                                       static_cast<int>(offset) + bi * wei_len + ri * hy_h +
                                           use_batch * hy_stride,
                                       hx_shift + ri * hy_n * hy_h + use_batch * hy_h);
                            // Update time
                            profileRNNkernels(handle, 1, ctime);
                        }
                    }
                }
                baccbi += in_n.at(seqLen - 1 - ti);
            }
        }
    }

    // output
    prelayer_shift = (static_cast<int>(nLayers) - 1) * batch_n * hy_stride + hid_off;

    sp_size[1] = batch_n;
    sp_size[2] = hy_h * bi;
    y_size[1]  = batch_n;
    y_size[2]  = out_h;
    y_desc     = miopen::TensorDescriptor(wDesc.GetType(), y_size, y_stride);
    sp_desc    = miopen::TensorDescriptor(wDesc.GetType(), sp_size, sp_stride);

    CopyTensor(handle, sp_desc, reserveSpace, y_desc, y, prelayer_shift, 0);
    // Update time
    profileRNNkernels(handle, 2, ctime);

#if MIOPEN_BACKEND_HIP
    if(is_profiling)
    {
        float eventTime_mS = RNNProfilingEnd(handle, start, stop);
        handle.EnableProfiling(true);
        handle.ResetKernelTime();
        handle.AccumKernelTime(eventTime_mS);
    }
#endif

#else
    (void)handle;
    (void)seqLen;
    (void)xDesc;
    (void)x;
    (void)w;
    (void)hx;
    (void)cx;
    (void)y;
    (void)hyDesc;
    (void)hy;
    (void)yDesc;
    (void)cy;
    (void)hxDesc;
    (void)wDesc;
    (void)reserveSpace;
    (void)reserveSpaceSize;
    MIOPEN_THROW("GEMM is not supported");
#endif
};

void RNNDescriptor::RNNBackwardData(Handle& handle,
                                    const int seqLen,
                                    c_array_view<const miopenTensorDescriptor_t> yDesc,
                                    ConstData_t y,
                                    c_array_view<const miopenTensorDescriptor_t> dyDesc,
                                    ConstData_t dy,
                                    const TensorDescriptor& dhyDesc,
                                    ConstData_t dhy,
                                    const TensorDescriptor& dcyDesc,
                                    ConstData_t dcy,
                                    const TensorDescriptor& wDesc,
                                    ConstData_t w,
                                    const TensorDescriptor& hxDesc,
                                    ConstData_t hx,
                                    const TensorDescriptor& cxDesc,
                                    ConstData_t cx,
                                    c_array_view<const miopenTensorDescriptor_t> dxDesc,
                                    Data_t dx,
                                    const TensorDescriptor& dhxDesc,
                                    Data_t dhx,
                                    const TensorDescriptor& dcxDesc,
                                    Data_t dcx,
                                    Data_t workSpace,
                                    size_t workSpaceSize,
                                    Data_t reserveSpace,
                                    size_t reserveSpaceSize) const
{
    // Suppress warning
    (void)y;
    (void)yDesc;
    (void)wDesc;

    if(dx == nullptr || w == nullptr || dy == nullptr)
    {
        MIOPEN_THROW(miopenStatusBadParm);
    }
    if(dhyDesc.GetSize() != dcyDesc.GetSize() || dhyDesc.GetSize() != hxDesc.GetSize() ||
       dhyDesc.GetSize() != cxDesc.GetSize() || dhyDesc.GetSize() != dhxDesc.GetSize() ||
       dhyDesc.GetSize() != dcxDesc.GetSize())
    {
        MIOPEN_THROW(miopenStatusBadParm);
    }

#if MIOPEN_BACKEND_HIP
    HipEventPtr start = nullptr;
    HipEventPtr stop  = nullptr;
    bool is_profiling = handle.IsProfilingEnabled();

    if(is_profiling)
    {
        handle.EnableProfiling(false);
        RNNProfilingBegin(handle, start, stop);
    }
    try
    {
#endif

        if(paddingMode == miopenRNNIONotPadded)
        {
            RNNBackwardDataPackedTensors(handle,
                                         seqLen,
                                         dyDesc,
                                         dy,
                                         dhy,
                                         dcy,
                                         w,
                                         hx,
                                         cx,
                                         dxDesc,
                                         dx,
                                         dhxDesc,
                                         dhx,
                                         dcxDesc,
                                         dcx,
                                         workSpace,
                                         workSpaceSize,
                                         reserveSpace,
                                         reserveSpaceSize);
        }
        else
        {
            Data_t packedDYIn = workSpace;
            size_t packedDXSize, packedDYSize;
            std::tie(packedDXSize, packedDYSize) =
                RNNTensorPaddingConverter::GetTempPackedBuffersSpace(*this, dxDesc);

            Data_t packedDXOut =
                static_cast<void*>(reinterpret_cast<char*>(workSpace) + packedDYSize);

            auto shifted_workSpace      = static_cast<void*>(reinterpret_cast<char*>(workSpace) +
                                                        (packedDYSize + packedDXSize));
            auto shifted_workSpace_size = workSpaceSize - (packedDYSize + packedDXSize);

            std::vector<int> in_n(seqLen);

            for(int i = 0; i < seqLen; i++)
            {
                int batchval, batchvalout;
                std::tie(batchval, std::ignore)    = miopen::tien<2>(dxDesc[i].GetLengths());
                std::tie(batchvalout, std::ignore) = miopen::tien<2>(dyDesc[i].GetLengths());
                if(batchval != batchvalout)
                {
                    MIOPEN_THROW(miopenStatusBadParm,
                                 "Input batch length: " + std::to_string(batchval) +
                                     ", Output batch length: " + std::to_string(batchvalout));
                }
                in_n[i] = batchval;
            }

            RNNTensorPaddingConverter::ConvertTensorData(
                handle, dyDesc[0], in_n, dy, packedDYIn, true);

            RNNDescriptor packedRnnDesc(*this);
            packedRnnDesc.SetPaddingmode(miopenRNNIONotPadded);

            packedRnnDesc.RNNBackwardDataPackedTensors(handle,
                                                       seqLen,
                                                       dyDesc,
                                                       packedDYIn,
                                                       dhy,
                                                       dcy,
                                                       w,
                                                       hx,
                                                       cx,
                                                       dxDesc,
                                                       packedDXOut,
                                                       dhxDesc,
                                                       dhx,
                                                       dcxDesc,
                                                       dcx,
                                                       shifted_workSpace,
                                                       shifted_workSpace_size,
                                                       reserveSpace,
                                                       reserveSpaceSize);

            RNNTensorPaddingConverter::ConvertTensorData(
                handle, dxDesc[0], in_n, packedDXOut, dx, false);
        }

#if MIOPEN_BACKEND_HIP
    }
    catch(...)
    {
        if(is_profiling)
            handle.EnableProfiling(true);
        throw;
    }

    if(is_profiling)
    {
        float eventTime_mS = RNNProfilingEnd(handle, start, stop);
        handle.EnableProfiling(true);
        handle.ResetKernelTime();
        handle.AccumKernelTime(eventTime_mS);
    }
#endif
}

void RNNDescriptor::RNNBackwardDataPackedTensors(
    Handle& handle,
    const int seqLen,
    c_array_view<const miopenTensorDescriptor_t> dyDesc,
    ConstData_t dy,
    ConstData_t dhy,
    ConstData_t dcy,
    ConstData_t w,
    ConstData_t hx,
    ConstData_t cx,
    c_array_view<const miopenTensorDescriptor_t> dxDesc,
    Data_t dx,
    const TensorDescriptor& dhxDesc,
    Data_t dhx,
    const TensorDescriptor& dcxDesc,
    Data_t dcx,
    Data_t workSpace,
    size_t workSpaceSize,
    Data_t reserveSpace,
    size_t reserveSpaceSize) const
{
#if MIOPEN_USE_GEMM

    float ctime = 0.;
    // reset kernel timer
    profileRNNkernels(handle, 0, ctime);

    // if projections supported, dcxDesc.GetLengths()[2] should be used for hidden_size,
    // dhxDesc.GetLengths()[2] for proj_size.
    if(dhxDesc.GetSize() != dcxDesc.GetSize() || dhxDesc.GetLengths()[2] != dcxDesc.GetLengths()[2])
    {
        MIOPEN_THROW(miopenStatusBadParm);
    }
    if(paddingMode != miopenRNNIONotPadded)
    {
        MIOPEN_THROW("Padded IO is not supported by this solver");
    }
    if(workSpaceSize < GetWorkspaceSize(handle, seqLen, dxDesc))
    {
        MIOPEN_THROW("Workspace is required");
    }
    if(reserveSpaceSize < GetReserveSize(handle, seqLen, dxDesc))
    {
        MIOPEN_THROW("Reservespace is required");
    }

    auto rnn_data_type = dhxDesc.GetType();

    std::vector<int> in_n;
    int in_h  = dxDesc[0].GetLengths()[1];
    int hy_d  = dhxDesc.GetLengths()[0];
    int hy_n  = dhxDesc.GetLengths()[1];
    int hy_h  = dhxDesc.GetLengths()[2];
    int out_h = dyDesc[0].GetLengths()[1];

    if(in_h <= 0 || hy_h <= 0 || hy_n <= 0 || hy_d <= 0 || out_h <= 0 || seqLen <= 0)
    {
        MIOPEN_THROW(miopenStatusBadParm);
    }

    int batch_n = 0;
    for(int i = 0; i < seqLen; i++)
    {
        int batchval, inputvec, batchvalout, outputvec;
        std::tie(batchval, inputvec)     = miopen::tien<2>(dxDesc[i].GetLengths());
        std::tie(batchvalout, outputvec) = miopen::tien<2>(dyDesc[i].GetLengths());
        if(batchval != batchvalout)
        {
            MIOPEN_THROW(miopenStatusBadParm);
        }
        if(i == 0)
        {
            if(batchval <= 0)
            {
                MIOPEN_THROW(miopenStatusBadParm, "Input batch is ZERO!");
            }
        }
        else
        {
            if(batchval > in_n.back() || batchval < 0)
            {
                MIOPEN_THROW(miopenStatusBadParm,
                             "Incorrect input batch size at time " + std::to_string(i) +
                                 "! Batch size must not ascend!");
            }
        }
        in_n.push_back(batchval);
        batch_n += dxDesc[i].GetLengths()[0];
    }

    int bi = dirMode != 0u ? 2 : 1;
    if(out_h != (bi * hy_h))
    {
        MIOPEN_THROW(miopenStatusBadParm, "Output size doesn't match hidden state size!");
    }

    int in_stride  = in_h;
    int hy_stride  = hy_h * bi * static_cast<int>(workspaceScale);
    int out_stride = out_h;
    int wei_stride = hy_h * bi * static_cast<int>(nHiddenTensorsPerLayer);
    int uni_stride = hy_h;
    int bi_stride  = hy_h * bi;

    if(inputMode == miopenRNNskip)
    {
        if(in_h != hy_h)
        {
            MIOPEN_THROW(miopenStatusBadParm,
                         "The input tensor size must equal to the hidden "
                         "state size of the network in SKIP_INPUT mode!");
        }
        in_h = 0;
    }

    size_t offset;
    float alpha0, alpha1, beta_t;
    float alpha = 1, beta = 0;

    std::vector<int> sp_size(3, 1), sp_stride(3, 1), x_size(3, 1), x_stride(3, 1), y_size(3, 1),
        y_stride(3, 1), hx_size(3, 1), hx_stride(3, 1);
    miopen::TensorDescriptor sp_desc, x_desc, y_desc, hx_desc;

    sp_size[2]   = workSpaceSize / GetTypeSize(rnn_data_type);
    sp_stride[0] = sp_size[2];
    sp_stride[1] = sp_size[2];
    sp_desc      = miopen::TensorDescriptor(rnn_data_type, sp_size, sp_stride);
    SetTensor(handle, sp_desc, workSpace, &beta);
    // Update time
    profileRNNkernels(handle, 1, ctime);
    sp_stride[0] = batch_n * hy_stride;
    sp_stride[1] = hy_stride;
    sp_size[2]   = 1;
    x_stride[0]  = batch_n * in_stride;
    x_stride[1]  = in_stride;
    y_stride[0]  = batch_n * out_stride;
    y_stride[1]  = out_stride;
    if(dhx != nullptr || (rnnMode == miopenLSTM && dcx != nullptr))
    {
        hx_size[2]   = hy_d * hy_n * hy_h;
        hx_stride[0] = hx_size[2];
        hx_stride[1] = hx_size[2];
        hx_desc      = miopen::TensorDescriptor(rnn_data_type, hx_size, hx_stride);
        if(dhx != nullptr)
        {
            SetTensor(handle, hx_desc, dhx, &beta);
            // Update time
            profileRNNkernels(handle, 1, ctime);
        }
        if(rnnMode == miopenLSTM && dcx != nullptr)
        {
            SetTensor(handle, hx_desc, dcx, &beta);
            // Update time
            profileRNNkernels(handle, 1, ctime);
        }
    }
    hx_stride[0] = in_n.at(0) * uni_stride;
    hx_stride[1] = uni_stride;

    int prelayer_shift, pretime_shift, cur_time, cur_batch;
    int wei_len    = 0;
    int wei_len_t  = 0;
    int dhd_off    = 0;
    int use_time   = 0;
    int pre_batch  = 0;
    int use_time2  = 0;
    int pre_batch2 = 0;

    switch(rnnMode)
    {
    case miopenRNNRELU:
    case miopenRNNTANH:
        // printf("run rnn gpu bwd data \n");
        wei_len   = hy_h;
        wei_len_t = hy_h;
        dhd_off   = 0;
        break;
    case miopenLSTM:
        // printf("run lstm gpu bwd data \n");
        wei_len   = hy_h * 4;
        wei_len_t = hy_h * 4;
        dhd_off   = bi * hy_h * 5;
        break;
    case miopenGRU:
        // printf("run gru gpu bwd data \n");
        wei_len   = hy_h * 3;
        wei_len_t = hy_h * 2;
        dhd_off   = bi * hy_h * 3;
        break;
    }

    ActivationDescriptor tanhDesc, sigDesc, activDesc;
    sigDesc  = {miopenActivationLOGISTIC, 1, 0, 1};
    tanhDesc = {miopenActivationTANH, 1, 1, 1};
    if(rnnMode == miopenRNNRELU)
    {
        activDesc = {miopenActivationRELU, 1, 0, 1};
    }
    else if(rnnMode == miopenRNNTANH)
    {
        activDesc = {miopenActivationTANH, 1, 1, 1};
    }

    for(int li = static_cast<int>(nLayers) - 1; li >= 0; li--)
    {
        int wei_shift     = (in_h + hy_h) * wei_stride + li * (bi * hy_h + hy_h) * wei_stride;
        int hid_shift     = li * batch_n * hy_stride;
        int hx_shift      = li * hy_n * bi_stride;
        int weitime_shift = in_h * wei_stride + li * (bi * hy_h + hy_h) * wei_stride;

        // feedback from output
        if(li == nLayers - 1)
        {
            y_size[1]  = batch_n;
            y_size[2]  = out_h;
            sp_size[1] = batch_n;
            sp_size[2] = hy_h * bi;
            y_desc     = miopen::TensorDescriptor(rnn_data_type, y_size, y_stride);
            sp_desc    = miopen::TensorDescriptor(rnn_data_type, sp_size, sp_stride);

            CopyTensor(handle, y_desc, dy, sp_desc, workSpace, 0, hid_shift + dhd_off);
            // Update time
            profileRNNkernels(handle, 1, ctime); // start timing
        }
        else
        {
            prelayer_shift                   = (li + 1) * batch_n * hy_stride;
            miopen::GemmDescriptor gemm_desc = GemmDescriptor{false,
                                                              false,
                                                              false,
                                                              batch_n,
                                                              hy_h * bi,
                                                              wei_len * bi,
                                                              hy_stride,
                                                              bi_stride,
                                                              hy_stride,
                                                              1, // batch count
                                                              0, // Stride A
                                                              0, // Stride B
                                                              0, // Stride C
                                                              1, // alpha
                                                              1, // beta
                                                              rnn_data_type,
                                                              false};

            miopenStatus_t gemm_status = CallGemm(handle,
                                                  gemm_desc,
                                                  workSpace,
                                                  prelayer_shift,
                                                  w,
                                                  wei_shift,
                                                  workSpace,
                                                  hid_shift + dhd_off,
                                                  GemmBackend_t::rocblas);

            if(gemm_status != miopenStatusSuccess)
            {
                if(gemm_status == miopenStatusNotImplemented)
                {
                    MIOPEN_LOG_E("GEMM not implemented");
                }
                else
                {
                    MIOPEN_LOG_E("GEMM failed");
                }
            }
            // Update time
            profileRNNkernels(handle, 1, ctime);

            if(!float_equal(miopen::deref(dropoutDesc).dropout, 0))
            {
                std::vector<int> drop_size(2), drop_in_str(2, 1);
                drop_size[0]   = batch_n;
                drop_size[1]   = hy_h * bi;
                drop_in_str[0] = hy_stride;

                auto drop_in_desc = miopen::TensorDescriptor(rnn_data_type, drop_size, drop_in_str);

                size_t drop_rsv_size = drop_in_desc.GetElementSize();
                size_t drop_rsv_start =
                    algoMode == miopenRNNdefault && rnnMode == miopenLSTM
                        ? nLayers * batch_n * hy_stride + nLayers * batch_n * hy_h * bi
                        : 2 * nLayers * batch_n * hy_stride;

                size_t drop_rsv_offset = (drop_rsv_start + (nLayers - 1) * batch_n * hy_h * bi) *
                                             (rnn_data_type == miopenFloat ? 4 : 2) +
                                         li * drop_rsv_size;

                miopen::deref(dropoutDesc)
                    .DropoutBackward(handle,
                                     drop_in_desc,
                                     drop_in_desc,
                                     workSpace,
                                     drop_in_desc,
                                     workSpace,
                                     reserveSpace,
                                     drop_rsv_size,
                                     hid_shift + dhd_off,
                                     hid_shift + dhd_off,
                                     drop_rsv_offset);
                // Update time
                profileRNNkernels(handle, 1, ctime);
            }
        }

        // from hidden state
        int bacc   = batch_n;
        int baccbi = 0;
        for(int ti = seqLen - 1; ti >= 0; ti--)
        {
            bacc -= in_n.at(ti);

            // from post state
            for(int ri = 0; ri < bi; ri++)
            {
                cur_time  = ri == 0 ? ti : seqLen - 1 - ti;
                cur_batch = ri == 0 ? bacc : baccbi;
                offset    = hid_shift + cur_batch * hy_stride;
                if(ti < seqLen - 1)
                {
                    use_time  = ri == 0 ? ti + 1 : seqLen - 1 - ti;
                    pre_batch = ri == 0 ? bacc + in_n.at(ti) : baccbi - in_n.at(seqLen - 2 - ti);
                }
                if(ti > 0)
                {
                    use_time2 = ri == 0 ? ti : seqLen - ti;
                    pre_batch2 =
                        ri == 0 ? bacc - in_n.at(ti - 1) : baccbi + in_n.at(seqLen - 1 - ti);
                }

                if(in_n.at(cur_time) > 0)
                {
                    if(ti == seqLen - 1)
                    {
                        if(dhy != nullptr)
                        {
                            alpha0 = 1;
                            alpha1 = 1;
                            beta_t = 0;

                            hx_size[1] = in_n.at(cur_time);
                            hx_size[2] = hy_h;
                            sp_size[1] = in_n.at(cur_time);
                            sp_size[2] = hy_h;
                            hx_desc = miopen::TensorDescriptor(rnn_data_type, hx_size, hx_stride);
                            sp_desc = miopen::TensorDescriptor(rnn_data_type, sp_size, sp_stride);

                            OpTensor(handle,
                                     miopenTensorOpAdd,
                                     &alpha0,
                                     hx_desc,
                                     dhy,
                                     &alpha1,
                                     sp_desc,
                                     workSpace,
                                     &beta_t,
                                     sp_desc,
                                     workSpace,
                                     hx_shift + ri * hy_n * hy_h,
                                     offset + dhd_off + static_cast<size_t>(ri) * hy_h,
                                     offset + dhd_off + static_cast<size_t>(ri) * hy_h);
                            // Update time
                            profileRNNkernels(handle, 1, ctime);
                        }
                    }
                    else
                    {
                        if(ri == 0 && dhy != nullptr && in_n.at(cur_time) > in_n.at(use_time))
                        {
                            alpha0 = 1;
                            alpha1 = 1;
                            beta_t = 0;

                            hx_size[1] = in_n.at(cur_time) - in_n.at(use_time);
                            hx_size[2] = hy_h;
                            sp_size[1] = in_n.at(cur_time) - in_n.at(use_time);
                            sp_size[2] = hy_h;
                            hx_desc = miopen::TensorDescriptor(rnn_data_type, hx_size, hx_stride);
                            sp_desc = miopen::TensorDescriptor(rnn_data_type, sp_size, sp_stride);

                            OpTensor(handle,
                                     miopenTensorOpAdd,
                                     &alpha0,
                                     hx_desc,
                                     dhy,
                                     &alpha1,
                                     sp_desc,
                                     workSpace,
                                     &beta_t,
                                     sp_desc,
                                     workSpace,
                                     hx_shift + ri * hy_n * hy_h + in_n.at(use_time) * hy_h,
                                     offset + dhd_off + static_cast<size_t>(ri) * hy_h +
                                         static_cast<size_t>(in_n.at(use_time)) * hy_stride,
                                     offset + dhd_off + static_cast<size_t>(ri) * hy_h +
                                         static_cast<size_t>(in_n.at(use_time)) * hy_stride);
                            // Update time
                            profileRNNkernels(handle, 1, ctime);
                        }

                        pretime_shift =
                            li * batch_n * hy_stride + pre_batch * hy_stride + ri * wei_len;

                        if(in_n.at(use_time) > 0)
                        {
                            if(rnnMode == miopenGRU)
                            {
                                sp_size[1] = in_n.at(use_time);
                                sp_size[2] = hy_h;
                                sp_desc =
                                    miopen::TensorDescriptor(rnn_data_type, sp_size, sp_stride);

                                alpha0 = 1;
                                alpha1 = 1;
                                beta_t = 1;

                                OpTensor(handle,
                                         miopenTensorOpMul,
                                         &alpha0,
                                         sp_desc,
                                         workSpace,
                                         &alpha1,
                                         sp_desc,
                                         reserveSpace,
                                         &beta_t,
                                         sp_desc,
                                         workSpace,
                                         pretime_shift - ri * 2 * hy_h + dhd_off,
                                         pretime_shift + nLayers * batch_n * hy_stride,
                                         offset + dhd_off + static_cast<size_t>(ri) * hy_h);
                                // Update time
                                profileRNNkernels(handle, 1, ctime);

                                CopyTensor(handle,
                                           sp_desc,
                                           workSpace,
                                           sp_desc,
                                           workSpace,
                                           pretime_shift + 2 * hy_h,
                                           static_cast<int>(offset) + ri * wei_len + 2 * hy_h);
                                // Update time
                                profileRNNkernels(handle, 1, ctime);

                                CopyTensor(handle,
                                           sp_desc,
                                           reserveSpace,
                                           sp_desc,
                                           workSpace,
                                           pretime_shift - ri * 2 * hy_h + dhd_off +
                                               static_cast<int>(nLayers) * batch_n * hy_stride,
                                           pretime_shift + 2 * hy_h);
                                // Update time
                                profileRNNkernels(handle, 1, ctime);
                            }
                            miopen::GemmDescriptor gemm_desc = GemmDescriptor{false,
                                                                              false,
                                                                              false,
                                                                              in_n.at(use_time),
                                                                              hy_h,
                                                                              wei_len,
                                                                              hy_stride,
                                                                              uni_stride,
                                                                              hy_stride,
                                                                              1, // batch count
                                                                              0, // Stride A
                                                                              0, // Stride B
                                                                              0, // Stride C
                                                                              1, // alpha
                                                                              1, // beta
                                                                              rnn_data_type,
                                                                              false};

                            miopenStatus_t gemm_status =
                                CallGemm(handle,
                                         gemm_desc,
                                         workSpace,
                                         pretime_shift,
                                         w,
                                         weitime_shift + ri * wei_len * uni_stride,
                                         workSpace,
                                         static_cast<int>(offset) + dhd_off + ri * hy_h,
                                         GemmBackend_t::rocblas);

                            if(gemm_status != miopenStatusSuccess)
                            {
                                if(gemm_status == miopenStatusNotImplemented)
                                {
                                    MIOPEN_LOG_E("GEMM not implemented");
                                }
                                else
                                {
                                    MIOPEN_LOG_E("GEMM failed");
                                }
                            }
                            // Update time
                            profileRNNkernels(handle, 1, ctime);

                            if(rnnMode == miopenGRU)
                            {
                                CopyTensor(handle,
                                           sp_desc,
                                           workSpace,
                                           sp_desc,
                                           workSpace,
                                           static_cast<int>(offset) + ri * wei_len + 2 * hy_h,
                                           pretime_shift + 2 * hy_h);
                                // Update time
                                profileRNNkernels(handle, 1, ctime);
                            }
                        }
                    }

                    // update hidden status
                    sp_size[1] = in_n.at(cur_time);
                    sp_size[2] = hy_h;
                    sp_desc    = miopen::TensorDescriptor(rnn_data_type, sp_size, sp_stride);

                    if(rnnMode == miopenRNNRELU || rnnMode == miopenRNNTANH)
                    {
                        // activation
                        activDesc.Backward(handle,
                                           &alpha,
                                           sp_desc,
                                           reserveSpace,
                                           sp_desc,
                                           workSpace,
                                           sp_desc,
                                           reserveSpace,
                                           &beta,
                                           sp_desc,
                                           workSpace,
                                           offset + static_cast<size_t>(ri) * wei_len +
                                               static_cast<size_t>(nLayers) * batch_n * hy_stride,
                                           offset + static_cast<size_t>(ri) * wei_len,
                                           offset + static_cast<size_t>(ri) * wei_len,
                                           offset + static_cast<size_t>(ri) * wei_len);
                        // Update time
                        profileRNNkernels(handle, 1, ctime);
                    }
                    else if(rnnMode == miopenLSTM)
                    {
                        if(algoMode == miopenRNNdefault)
                        {
                            LSTMBackwardHiddenStateUpdate(
                                handle,
                                rnn_data_type,
                                ti == 0,
                                ti == seqLen - 1,
                                ri,
                                in_n.at(0),
                                in_n.at(cur_time),
                                in_n.at(use_time),
                                in_n.at(use_time2),
                                hy_h,
                                hy_stride,
                                wei_len,
                                wei_stride,
                                cx,
                                hx_shift + ri * hy_n * hy_h,
                                reserveSpace,
                                offset + static_cast<size_t>(ri) * wei_len,
                                offset + hy_h + static_cast<size_t>(ri) * wei_len,
                                offset + 2 * static_cast<size_t>(hy_h) +
                                    static_cast<size_t>(ri) * wei_len,
                                offset + 3 * static_cast<size_t>(hy_h) +
                                    static_cast<size_t>(ri) * wei_len,
                                (li * batch_n + cur_batch) * bi * hy_h + ri * hy_h +
                                    nLayers * batch_n * hy_stride,
                                li * batch_n * hy_stride + pre_batch2 * hy_stride + bi * wei_len +
                                    ri * hy_h,
                                dcy,
                                hx_shift + ri * hy_n * hy_h,
                                workSpace,
                                offset + static_cast<size_t>(ri) * wei_len,
                                offset + hy_h + static_cast<size_t>(ri) * wei_len,
                                offset + 2 * static_cast<size_t>(hy_h) +
                                    static_cast<size_t>(ri) * wei_len,
                                offset + 3 * static_cast<size_t>(hy_h) +
                                    static_cast<size_t>(ri) * wei_len,
                                offset + static_cast<size_t>(bi) * wei_len +
                                    static_cast<size_t>(ri) * hy_h,
                                li * batch_n * hy_stride + pre_batch * hy_stride + bi * wei_len +
                                    ri * hy_h,
                                offset + dhd_off + static_cast<size_t>(ri) * hy_h,
                                li * batch_n * hy_stride + pre_batch * hy_stride + hy_h +
                                    ri * wei_len);

                            // Update time
                            profileRNNkernels(handle, 1, ctime);
                            continue;
                        }

                        alpha0 = 1;
                        alpha1 = 1;
                        beta_t = 0;

                        // update cell state
                        OpTensor(handle,
                                 miopenTensorOpMul,
                                 &alpha0,
                                 sp_desc,
                                 workSpace,
                                 &alpha1,
                                 sp_desc,
                                 reserveSpace,
                                 &beta_t,
                                 sp_desc,
                                 workSpace,
                                 offset + dhd_off + static_cast<size_t>(ri) * hy_h,
                                 offset + 2 * static_cast<size_t>(hy_h) +
                                     static_cast<size_t>(ri) * wei_len +
                                     static_cast<size_t>(nLayers) * batch_n * hy_stride,
                                 offset + static_cast<size_t>(bi) * wei_len +
                                     static_cast<size_t>(ri) * hy_h);
                        // Update time
                        profileRNNkernels(handle, 1, ctime);

                        tanhDesc.Backward(handle,
                                          &alpha,
                                          sp_desc,
                                          reserveSpace,
                                          sp_desc,
                                          workSpace,
                                          sp_desc,
                                          reserveSpace,
                                          &beta,
                                          sp_desc,
                                          workSpace,
                                          offset + static_cast<size_t>(bi) * wei_len +
                                              static_cast<size_t>(ri) * hy_h +
                                              nLayers * batch_n * hy_stride,
                                          offset + static_cast<size_t>(bi) * wei_len +
                                              static_cast<size_t>(ri) * hy_h,
                                          offset + static_cast<size_t>(bi) * wei_len +
                                              static_cast<size_t>(ri) * hy_h,
                                          offset + static_cast<size_t>(bi) * wei_len +
                                              static_cast<size_t>(ri) * hy_h);
                        // Update time
                        profileRNNkernels(handle, 1, ctime);

                        if(ti == seqLen - 1)
                        {
                            if(dcy != nullptr)
                            {
                                hx_size[1] = in_n.at(cur_time);
                                hx_size[2] = hy_h;
                                hx_desc =
                                    miopen::TensorDescriptor(rnn_data_type, hx_size, hx_stride);

                                OpTensor(handle,
                                         miopenTensorOpAdd,
                                         &alpha0,
                                         hx_desc,
                                         dcy,
                                         &alpha1,
                                         sp_desc,
                                         workSpace,
                                         &beta_t,
                                         sp_desc,
                                         workSpace,
                                         hx_shift + ri * hy_n * hy_h,
                                         offset + static_cast<size_t>(bi) * wei_len +
                                             static_cast<size_t>(ri) * hy_h,
                                         offset + static_cast<size_t>(bi) * wei_len +
                                             static_cast<size_t>(ri) * hy_h);
                                // Update time
                                profileRNNkernels(handle, 1, ctime);
                            }
                        }
                        else
                        {
                            if(ri == 0 && dcy != nullptr && in_n.at(cur_time) > in_n.at(use_time))
                            {
                                hx_size[1] = in_n.at(cur_time) - in_n.at(use_time);
                                hx_size[2] = hy_h;
                                sp_size[1] = in_n.at(cur_time) - in_n.at(use_time);
                                sp_size[2] = hy_h;
                                hx_desc =
                                    miopen::TensorDescriptor(rnn_data_type, hx_size, hx_stride);
                                sp_desc =
                                    miopen::TensorDescriptor(rnn_data_type, sp_size, sp_stride);

                                OpTensor(handle,
                                         miopenTensorOpAdd,
                                         &alpha0,
                                         hx_desc,
                                         dcy,
                                         &alpha1,
                                         sp_desc,
                                         workSpace,
                                         &beta_t,
                                         sp_desc,
                                         workSpace,
                                         hx_shift + ri * hy_n * hy_h + in_n.at(use_time) * hy_h,
                                         offset + static_cast<size_t>(bi) * wei_len +
                                             static_cast<size_t>(ri) * hy_h +
                                             static_cast<size_t>(in_n.at(use_time)) * hy_stride,
                                         offset + static_cast<size_t>(bi) * wei_len +
                                             static_cast<size_t>(ri) * hy_h +
                                             static_cast<size_t>(in_n.at(use_time)) * hy_stride);
                                // Update time
                                profileRNNkernels(handle, 1, ctime);

                                sp_size[1] = in_n.at(cur_time);
                                sp_desc =
                                    miopen::TensorDescriptor(rnn_data_type, sp_size, sp_stride);
                            }

                            pretime_shift = li * batch_n * hy_stride + pre_batch * hy_stride;
                            alpha0        = 1;
                            alpha1        = 1;
                            beta_t        = 1;

                            if(in_n.at(cur_time) != in_n.at(use_time))
                            {
                                sp_size[1] = in_n.at(use_time);
                                sp_desc =
                                    miopen::TensorDescriptor(rnn_data_type, sp_size, sp_stride);
                            }

                            OpTensor(handle,
                                     miopenTensorOpMul,
                                     &alpha0,
                                     sp_desc,
                                     workSpace,
                                     &alpha1,
                                     sp_desc,
                                     reserveSpace,
                                     &beta_t,
                                     sp_desc,
                                     workSpace,
                                     pretime_shift + static_cast<size_t>(bi) * wei_len +
                                         static_cast<size_t>(ri) * hy_h,
                                     pretime_shift + hy_h + ri * wei_len +
                                         nLayers * batch_n * hy_stride,
                                     offset + static_cast<size_t>(bi) * wei_len +
                                         static_cast<size_t>(ri) * hy_h,
                                     true);
                            // Update time
                            profileRNNkernels(handle, 1, ctime);

                            if(in_n.at(cur_time) != in_n.at(use_time))
                            {
                                sp_size[1] = in_n.at(cur_time);
                                sp_desc =
                                    miopen::TensorDescriptor(rnn_data_type, sp_size, sp_stride);
                            }
                        }

                        // update forget gate
                        alpha0 = 1;
                        alpha1 = 1;
                        beta_t = 0;

                        if(ti == 0)
                        {
                            if(cx != nullptr)
                            {
                                hx_size[1] = in_n.at(cur_time);
                                hx_size[2] = hy_h;
                                hx_desc =
                                    miopen::TensorDescriptor(rnn_data_type, hx_size, hx_stride);

                                OpTensor(handle,
                                         miopenTensorOpMul,
                                         &alpha0,
                                         sp_desc,
                                         workSpace,
                                         &alpha1,
                                         hx_desc,
                                         cx,
                                         &beta_t,
                                         sp_desc,
                                         workSpace,
                                         offset + static_cast<size_t>(bi) * wei_len +
                                             static_cast<size_t>(ri) * hy_h,
                                         hx_shift + ri * hy_n * hy_h,
                                         offset + hy_h + static_cast<size_t>(ri) * wei_len,
                                         true);
                            }
                        }
                        else
                        {
                            if(ri == 1 && cx != nullptr && in_n.at(cur_time) > in_n.at(use_time2))
                            {
                                hx_size[1] = in_n.at(cur_time) - in_n.at(use_time2);
                                hx_size[2] = hy_h;
                                sp_size[1] = in_n.at(cur_time) - in_n.at(use_time2);
                                sp_size[2] = hy_h;
                                hx_desc =
                                    miopen::TensorDescriptor(rnn_data_type, hx_size, hx_stride);
                                sp_desc =
                                    miopen::TensorDescriptor(rnn_data_type, sp_size, sp_stride);

                                OpTensor(handle,
                                         miopenTensorOpMul,
                                         &alpha0,
                                         sp_desc,
                                         workSpace,
                                         &alpha1,
                                         hx_desc,
                                         cx,
                                         &beta_t,
                                         sp_desc,
                                         workSpace,
                                         offset + static_cast<size_t>(bi) * wei_len +
                                             static_cast<size_t>(ri) * hy_h +
                                             static_cast<size_t>(in_n.at(use_time2)) * hy_stride,
                                         hx_shift + ri * hy_n * hy_h + in_n.at(use_time2) * hy_h,
                                         offset + hy_h + static_cast<size_t>(ri) * wei_len +
                                             static_cast<size_t>(in_n.at(use_time2)) * hy_stride,
                                         true);

                                sp_size[1] = in_n.at(cur_time);
                                sp_desc =
                                    miopen::TensorDescriptor(rnn_data_type, sp_size, sp_stride);
                            }

                            if(in_n.at(use_time2) > 0)
                            {
                                pretime_shift = li * batch_n * hy_stride + pre_batch2 * hy_stride;

                                if(in_n.at(cur_time) != in_n.at(use_time2))
                                {
                                    sp_size[1] = in_n.at(use_time2);
                                    sp_desc =
                                        miopen::TensorDescriptor(rnn_data_type, sp_size, sp_stride);
                                }

                                OpTensor(handle,
                                         miopenTensorOpMul,
                                         &alpha0,
                                         sp_desc,
                                         workSpace,
                                         &alpha1,
                                         sp_desc,
                                         reserveSpace,
                                         &beta_t,
                                         sp_desc,
                                         workSpace,
                                         offset + static_cast<size_t>(bi) * wei_len +
                                             static_cast<size_t>(ri) * hy_h,
                                         pretime_shift + static_cast<size_t>(bi) * wei_len +
                                             static_cast<size_t>(ri) * hy_h,
                                         offset + hy_h + static_cast<size_t>(ri) * wei_len);
                                // Update time
                                profileRNNkernels(handle, 1, ctime);

                                if(in_n.at(cur_time) != in_n.at(use_time2))
                                {
                                    sp_size[1] = in_n.at(cur_time);
                                    sp_desc =
                                        miopen::TensorDescriptor(rnn_data_type, sp_size, sp_stride);
                                }
                            }
                        }

                        // update input gate
                        OpTensor(handle,
                                 miopenTensorOpMul,
                                 &alpha0,
                                 sp_desc,
                                 workSpace,
                                 &alpha1,
                                 sp_desc,
                                 reserveSpace,
                                 &beta_t,
                                 sp_desc,
                                 workSpace,
                                 offset + static_cast<size_t>(bi) * wei_len +
                                     static_cast<size_t>(ri) * hy_h,
                                 offset + 3 * static_cast<size_t>(hy_h) +
                                     static_cast<size_t>(ri) * wei_len +
                                     nLayers * batch_n * hy_stride,
                                 offset + static_cast<size_t>(ri) * wei_len);
                        // Update time
                        profileRNNkernels(handle, 1, ctime);

                        // update output gate
                        OpTensor(handle,
                                 miopenTensorOpMul,
                                 &alpha0,
                                 sp_desc,
                                 workSpace,
                                 &alpha1,
                                 sp_desc,
                                 reserveSpace,
                                 &beta_t,
                                 sp_desc,
                                 workSpace,
                                 offset + dhd_off + static_cast<size_t>(ri) * hy_h,
                                 offset + static_cast<size_t>(bi) * wei_len +
                                     static_cast<size_t>(ri) * hy_h + nLayers * batch_n * hy_stride,
                                 offset + 2 * static_cast<size_t>(hy_h) +
                                     static_cast<size_t>(ri) * wei_len);
                        // Update time
                        profileRNNkernels(handle, 1, ctime);

                        // update c gate
                        OpTensor(handle,
                                 miopenTensorOpMul,
                                 &alpha0,
                                 sp_desc,
                                 workSpace,
                                 &alpha1,
                                 sp_desc,
                                 reserveSpace,
                                 &beta_t,
                                 sp_desc,
                                 workSpace,
                                 offset + static_cast<size_t>(bi) * wei_len +
                                     static_cast<size_t>(ri) * hy_h,
                                 offset + static_cast<size_t>(ri) * wei_len +
                                     static_cast<size_t>(nLayers) * batch_n * hy_stride,
                                 offset + 3 * static_cast<size_t>(hy_h) +
                                     static_cast<size_t>(ri) * wei_len);
                        // Update time
                        profileRNNkernels(handle, 1, ctime);

                        tanhDesc.Backward(handle,
                                          &alpha,
                                          sp_desc,
                                          reserveSpace,
                                          sp_desc,
                                          workSpace,
                                          sp_desc,
                                          reserveSpace,
                                          &beta,
                                          sp_desc,
                                          workSpace,
                                          offset + 3 * static_cast<size_t>(hy_h) +
                                              static_cast<size_t>(ri) * wei_len +
                                              nLayers * batch_n * hy_stride,
                                          offset + 3 * static_cast<size_t>(hy_h) +
                                              static_cast<size_t>(ri) * wei_len,
                                          offset + 3 * static_cast<size_t>(hy_h) +
                                              static_cast<size_t>(ri) * wei_len,
                                          offset + 3 * static_cast<size_t>(hy_h) +
                                              static_cast<size_t>(ri) * wei_len);
                        // Update time
                        profileRNNkernels(handle, 1, ctime);

                        sp_size[2] = 3 * hy_h;
                        sp_desc    = miopen::TensorDescriptor(rnn_data_type, sp_size, sp_stride);

                        sigDesc.Backward(handle,
                                         &alpha,
                                         sp_desc,
                                         reserveSpace,
                                         sp_desc,
                                         workSpace,
                                         sp_desc,
                                         reserveSpace,
                                         &beta,
                                         sp_desc,
                                         workSpace,
                                         offset + static_cast<size_t>(ri) * wei_len +
                                             static_cast<size_t>(nLayers) * batch_n * hy_stride,
                                         offset + static_cast<size_t>(ri) * wei_len,
                                         offset + static_cast<size_t>(ri) * wei_len,
                                         offset + static_cast<size_t>(ri) * wei_len);
                        // Update time
                        profileRNNkernels(handle, 1, ctime);
                    }
                    else if(rnnMode == miopenGRU)
                    {
                        // c gate
                        alpha0 = 1;
                        alpha1 = -1;
                        beta_t = 0;

                        OpTensor(handle,
                                 miopenTensorOpMul,
                                 &alpha0,
                                 sp_desc,
                                 workSpace,
                                 &alpha1,
                                 sp_desc,
                                 reserveSpace,
                                 &beta_t,
                                 sp_desc,
                                 workSpace,
                                 offset + dhd_off + static_cast<size_t>(ri) * hy_h,
                                 offset + static_cast<size_t>(ri) * wei_len +
                                     static_cast<size_t>(nLayers) * batch_n * hy_stride,
                                 offset + 2 * static_cast<size_t>(hy_h) +
                                     static_cast<size_t>(ri) * wei_len);
                        // Update time
                        profileRNNkernels(handle, 1, ctime);

                        alpha0 = 1;
                        alpha1 = 1;
                        beta_t = 0;

                        OpTensor(handle,
                                 miopenTensorOpAdd,
                                 &alpha0,
                                 sp_desc,
                                 workSpace,
                                 &alpha1,
                                 sp_desc,
                                 workSpace,
                                 &beta_t,
                                 sp_desc,
                                 workSpace,
                                 offset + dhd_off + static_cast<size_t>(ri) * hy_h,
                                 offset + 2 * static_cast<size_t>(hy_h) +
                                     static_cast<size_t>(ri) * wei_len,
                                 offset + 2 * static_cast<size_t>(hy_h) +
                                     static_cast<size_t>(ri) * wei_len);
                        // Update time
                        profileRNNkernels(handle, 1, ctime);

                        tanhDesc.Backward(handle,
                                          &alpha,
                                          sp_desc,
                                          reserveSpace,
                                          sp_desc,
                                          workSpace,
                                          sp_desc,
                                          reserveSpace,
                                          &beta,
                                          sp_desc,
                                          workSpace,
                                          offset + 2 * static_cast<size_t>(hy_h) +
                                              static_cast<size_t>(ri) * wei_len +
                                              static_cast<size_t>(nLayers) * batch_n * hy_stride,
                                          offset + 2 * static_cast<size_t>(hy_h) +
                                              static_cast<size_t>(ri) * wei_len,
                                          offset + 2 * static_cast<size_t>(hy_h) +
                                              static_cast<size_t>(ri) * wei_len,
                                          offset + 2 * static_cast<size_t>(hy_h) +
                                              static_cast<size_t>(ri) * wei_len);
                        // Update time
                        profileRNNkernels(handle, 1, ctime);

                        // r gate
                        OpTensor(handle,
                                 miopenTensorOpMul,
                                 &alpha0,
                                 sp_desc,
                                 workSpace,
                                 &alpha1,
                                 sp_desc,
                                 reserveSpace,
                                 &beta_t,
                                 sp_desc,
                                 workSpace,
                                 offset + 2 * static_cast<size_t>(hy_h) +
                                     static_cast<size_t>(ri) * wei_len,
                                 offset + dhd_off + static_cast<size_t>(ri) * hy_h +
                                     nLayers * batch_n * hy_stride,
                                 offset + hy_h + static_cast<size_t>(ri) * wei_len);
                        // Update time
                        profileRNNkernels(handle, 1, ctime);

                        OpTensor(handle,
                                 miopenTensorOpMul,
                                 &alpha0,
                                 sp_desc,
                                 workSpace,
                                 &alpha1,
                                 sp_desc,
                                 reserveSpace,
                                 &beta_t,
                                 sp_desc,
                                 reserveSpace,
                                 offset + 2 * static_cast<size_t>(hy_h) +
                                     static_cast<size_t>(ri) * wei_len,
                                 offset + hy_h + static_cast<size_t>(ri) * wei_len +
                                     nLayers * batch_n * hy_stride,
                                 offset + dhd_off + static_cast<size_t>(ri) * hy_h +
                                     nLayers * batch_n * hy_stride);
                        // Update time
                        profileRNNkernels(handle, 1, ctime);

                        // z gate
                        if(ti == 0)
                        {
                            if(hx != nullptr)
                            {
                                hx_size[1] = in_n.at(cur_time);
                                hx_size[2] = hy_h;
                                hx_desc =
                                    miopen::TensorDescriptor(rnn_data_type, hx_size, hx_stride);

                                OpTensor(handle,
                                         miopenTensorOpMul,
                                         &alpha0,
                                         hx_desc,
                                         hx,
                                         &alpha1,
                                         sp_desc,
                                         workSpace,
                                         &beta_t,
                                         sp_desc,
                                         workSpace,
                                         hx_shift + ri * hy_n * hy_h,
                                         offset + dhd_off + static_cast<size_t>(ri) * hy_h,
                                         offset + static_cast<size_t>(ri) * wei_len);
                                // Update time
                                profileRNNkernels(handle, 1, ctime);
                            }
                        }
                        else
                        {
                            if(ri == 1 && hx != nullptr && in_n.at(cur_time) > in_n.at(use_time2))
                            {
                                hx_size[1] = in_n.at(cur_time) - in_n.at(use_time2);
                                hx_size[2] = hy_h;
                                sp_size[1] = in_n.at(cur_time) - in_n.at(use_time2);
                                hx_desc =
                                    miopen::TensorDescriptor(rnn_data_type, hx_size, hx_stride);
                                sp_desc =
                                    miopen::TensorDescriptor(rnn_data_type, sp_size, sp_stride);

                                OpTensor(handle,
                                         miopenTensorOpMul,
                                         &alpha0,
                                         hx_desc,
                                         hx,
                                         &alpha1,
                                         sp_desc,
                                         workSpace,
                                         &beta_t,
                                         sp_desc,
                                         workSpace,
                                         hx_shift + ri * hy_n * hy_h + in_n.at(use_time2) * hy_h,
                                         offset + dhd_off + static_cast<size_t>(ri) * hy_h +
                                             static_cast<size_t>(in_n.at(use_time2)) * hy_stride,
                                         offset + static_cast<size_t>(ri) * wei_len +
                                             static_cast<size_t>(in_n.at(use_time2)) * hy_stride,
                                         true);
                                // Update time
                                profileRNNkernels(handle, 1, ctime);

                                sp_size[1] = in_n.at(cur_time);
                                sp_desc =
                                    miopen::TensorDescriptor(rnn_data_type, sp_size, sp_stride);
                            }

                            if(in_n.at(use_time2) > 0)
                            {
                                if(in_n.at(use_time2) != in_n.at(cur_time))
                                {
                                    sp_size[1] = in_n.at(use_time2);
                                    sp_desc =
                                        miopen::TensorDescriptor(rnn_data_type, sp_size, sp_stride);
                                }

                                OpTensor(handle,
                                         miopenTensorOpMul,
                                         &alpha0,
                                         sp_desc,
                                         reserveSpace,
                                         &alpha1,
                                         sp_desc,
                                         workSpace,
                                         &beta_t,
                                         sp_desc,
                                         workSpace,
                                         hid_shift + pre_batch2 * hy_stride + dhd_off + ri * hy_h,
                                         offset + dhd_off + static_cast<size_t>(ri) * hy_h,
                                         offset + static_cast<size_t>(ri) * wei_len);
                                // Update time
                                profileRNNkernels(handle, 1, ctime);

                                if(in_n.at(use_time2) != in_n.at(cur_time))
                                {
                                    sp_size[1] = in_n.at(cur_time);
                                    sp_desc =
                                        miopen::TensorDescriptor(rnn_data_type, sp_size, sp_stride);
                                }
                            }
                        }

                        alpha0 = -1;
                        alpha1 = 1;
                        beta_t = 1;

                        OpTensor(handle,
                                 miopenTensorOpMul,
                                 &alpha0,
                                 sp_desc,
                                 reserveSpace,
                                 &alpha1,
                                 sp_desc,
                                 workSpace,
                                 &beta_t,
                                 sp_desc,
                                 workSpace,
                                 offset + 2 * static_cast<size_t>(hy_h) +
                                     static_cast<size_t>(ri) * wei_len +
                                     static_cast<size_t>(nLayers) * batch_n * hy_stride,
                                 offset + dhd_off + static_cast<size_t>(ri) * hy_h,
                                 offset + static_cast<size_t>(ri) * wei_len);
                        // Update time
                        profileRNNkernels(handle, 1, ctime);

                        sp_size[2] = 2 * hy_h;
                        sp_desc    = miopen::TensorDescriptor(rnn_data_type, sp_size, sp_stride);
                        sigDesc.Backward(handle,
                                         &alpha,
                                         sp_desc,
                                         reserveSpace,
                                         sp_desc,
                                         workSpace,
                                         sp_desc,
                                         reserveSpace,
                                         &beta,
                                         sp_desc,
                                         workSpace,
                                         offset + static_cast<size_t>(ri) * wei_len +
                                             static_cast<size_t>(nLayers) * batch_n * hy_stride,
                                         offset + static_cast<size_t>(ri) * wei_len,
                                         offset + static_cast<size_t>(ri) * wei_len,
                                         offset + static_cast<size_t>(ri) * wei_len);
                        // Update time
                        profileRNNkernels(handle, 1, ctime);
                    }
                }
            }

            baccbi += in_n.at(seqLen - 1 - ti);
        }

        // dcx, dhx
        if(dhx != nullptr || (rnnMode == miopenLSTM && dcx != nullptr))
        {
            hx_size[2] = hy_h;
            sp_size[2] = hy_h;

            bacc   = 0;
            baccbi = batch_n;
            for(int ti = 0; ti < seqLen; ti++)
            {
                baccbi -= in_n.at(seqLen - 1 - ti);
                for(int ri = 0; ri < bi; ri++)
                {
                    cur_time      = ri == 0 ? ti : seqLen - 1 - ti;
                    cur_batch     = ri == 0 ? bacc : baccbi;
                    use_time      = 0;
                    int use_batch = 0;

                    if(ti > 0)
                    {
                        use_time  = ri == 0 ? ti - 1 : seqLen - ti;
                        use_batch = in_n.at(use_time);
                    }

                    if(in_n.at(cur_time) > use_batch)
                    {
                        pretime_shift = li * batch_n * hy_stride + cur_batch * hy_stride;

                        if(rnnMode == miopenLSTM || rnnMode == miopenGRU)
                        {
                            sp_size[1] = in_n.at(cur_time) - use_batch;
                            hx_size[1] = in_n.at(cur_time) - use_batch;
                            hx_desc = miopen::TensorDescriptor(rnn_data_type, hx_size, hx_stride);
                            sp_desc = miopen::TensorDescriptor(rnn_data_type, sp_size, sp_stride);
                        }

                        if(dhx != nullptr)
                        {
                            if(rnnMode == miopenGRU)
                            {
                                alpha0 = 1;
                                alpha1 = 1;
                                beta_t = 0;

                                OpTensor(handle,
                                         miopenTensorOpMul,
                                         &alpha0,
                                         sp_desc,
                                         workSpace,
                                         &alpha1,
                                         sp_desc,
                                         reserveSpace,
                                         &beta_t,
                                         sp_desc,
                                         reserveSpace,
                                         pretime_shift + 2 * hy_h + ri * wei_len +
                                             use_batch * hy_stride,
                                         pretime_shift + hy_h + ri * wei_len +
                                             use_batch * hy_stride + nLayers * batch_n * hy_stride,
                                         pretime_shift + dhd_off + ri * hy_h +
                                             use_batch * hy_stride + nLayers * batch_n * hy_stride);
                                // Update time
                                profileRNNkernels(handle, 1, ctime);
                                miopen::GemmDescriptor gemm_desc =
                                    GemmDescriptor{false,
                                                   false,
                                                   false,
                                                   (in_n.at(cur_time) - use_batch),
                                                   hy_h,
                                                   hy_h,
                                                   hy_stride,
                                                   uni_stride,
                                                   uni_stride,
                                                   1, // batch count
                                                   0, // Stride A
                                                   0, // Stride B
                                                   0, // Stride C
                                                   1, // alpha
                                                   0, // beta
                                                   rnn_data_type,
                                                   false};

                                miopenStatus_t gemm_status = CallGemm(
                                    handle,
                                    gemm_desc,
                                    reserveSpace,
                                    pretime_shift + dhd_off + ri * hy_h + use_batch * hy_stride +
                                        static_cast<int>(nLayers) * batch_n * hy_stride,
                                    w,
                                    weitime_shift + 2 * hy_h * uni_stride +
                                        ri * wei_len * uni_stride,
                                    dhx,
                                    hx_shift + ri * hy_n * hy_h + use_batch * hy_h,
                                    GemmBackend_t::rocblas);

                                if(gemm_status != miopenStatusSuccess)
                                {
                                    if(gemm_status == miopenStatusNotImplemented)
                                    {
                                        MIOPEN_LOG_E("GEMM not implemented");
                                    }
                                    else
                                    {
                                        MIOPEN_LOG_E("GEMM failed");
                                    }
                                }
                                // Update time
                                profileRNNkernels(handle, 1, ctime);

                                beta_t = 1;

                                OpTensor(handle,
                                         miopenTensorOpMul,
                                         &alpha0,
                                         sp_desc,
                                         workSpace,
                                         &alpha1,
                                         sp_desc,
                                         reserveSpace,
                                         &beta_t,
                                         hx_desc,
                                         dhx,
                                         pretime_shift + dhd_off + ri * hy_h +
                                             use_batch * hy_stride,
                                         pretime_shift + ri * wei_len + use_batch * hy_stride +
                                             nLayers * batch_n * hy_stride,
                                         hx_shift + ri * hy_n * hy_h + use_batch * hy_h);
                                // Update time
                                profileRNNkernels(handle, 1, ctime);
                            }

                            miopen::GemmDescriptor gemm_desc =
                                GemmDescriptor{false,
                                               false,
                                               false,
                                               (in_n.at(cur_time) - use_batch),
                                               hy_h,
                                               wei_len_t,
                                               hy_stride,
                                               uni_stride,
                                               uni_stride,
                                               1, // batch count
                                               0, // Stride A
                                               0, // Stride B
                                               0, // Stride C
                                               1, // alpha
                                               1, // beta
                                               rnn_data_type,
                                               false};

                            miopenStatus_t gemm_status =
                                CallGemm(handle,
                                         gemm_desc,
                                         workSpace,
                                         pretime_shift + ri * wei_len + use_batch * hy_stride,
                                         w,
                                         weitime_shift + ri * wei_len * uni_stride,
                                         dhx,
                                         hx_shift + ri * hy_n * hy_h + use_batch * hy_h,
                                         GemmBackend_t::rocblas);

                            if(gemm_status != miopenStatusSuccess)
                            {
                                if(gemm_status == miopenStatusNotImplemented)
                                {
                                    MIOPEN_LOG_E("GEMM not implemented");
                                }
                                else
                                {
                                    MIOPEN_LOG_E("GEMM failed");
                                }
                            }
                            // Update time
                            profileRNNkernels(handle, 1, ctime);
                        }

                        if(rnnMode == miopenLSTM && dcx != nullptr)
                        {
                            alpha0 = 1;
                            alpha1 = 1;
                            beta_t = 1;
                            if(algoMode == miopenRNNdefault)
                            {
                                OpTensor(handle,
                                         miopenTensorOpMul,
                                         &alpha0,
                                         sp_desc,
                                         workSpace,
                                         &alpha1,
                                         sp_desc,
                                         reserveSpace,
                                         &beta_t,
                                         hx_desc,
                                         dcx,
                                         pretime_shift + bi * wei_len + ri * hy_h +
                                             static_cast<size_t>(use_batch) * hy_stride,
                                         pretime_shift + hy_h + ri * wei_len +
                                             use_batch * hy_stride,
                                         hx_shift + ri * hy_n * hy_h + use_batch * hy_h);
                                // Update time
                                profileRNNkernels(handle, 1, ctime);
                                continue;
                            }
                            OpTensor(handle,
                                     miopenTensorOpMul,
                                     &alpha0,
                                     sp_desc,
                                     workSpace,
                                     &alpha1,
                                     sp_desc,
                                     reserveSpace,
                                     &beta_t,
                                     hx_desc,
                                     dcx,
                                     pretime_shift + bi * wei_len + ri * hy_h +
                                         static_cast<size_t>(use_batch) * hy_stride,
                                     pretime_shift + hy_h + ri * wei_len + use_batch * hy_stride +
                                         nLayers * batch_n * hy_stride,
                                     hx_shift + ri * hy_n * hy_h + use_batch * hy_h);
                            // Update time
                            profileRNNkernels(handle, 1, ctime);
                        }
                    }
                }
                bacc += in_n.at(ti);
            }
        }
    }

    // dinput
    if(inputMode == miopenRNNskip)
    {
        const std::vector<int> dx_size{1, batch_n, hy_h};
        x_desc  = miopen::TensorDescriptor(rnn_data_type, dx_size, x_stride);
        sp_desc = miopen::TensorDescriptor(rnn_data_type, dx_size, sp_stride);

        alpha0 = 1;
        alpha1 = 1;
        beta_t = 0;

        CopyTensor(handle, sp_desc, workSpace, x_desc, dx, 0, 0, true);
        profileRNNkernels(handle, 1, ctime);
        for(int gi = 1; gi < nHiddenTensorsPerLayer * bi; gi++)
        {
            OpTensor(handle,
                     miopenTensorOpAdd,
                     &alpha0,
                     sp_desc,
                     workSpace,
                     &alpha1,
                     x_desc,
                     dx,
                     &beta_t,
                     x_desc,
                     dx,
                     static_cast<size_t>(gi) * hy_h,
                     0,
                     0);
            // Update time
            profileRNNkernels(handle, (gi == nHiddenTensorsPerLayer * bi - 1) ? 2 : 1, ctime);
        }
    }
    else
    {
        miopen::GemmDescriptor gemm_desc = GemmDescriptor{false,
                                                          false,
                                                          false,
                                                          batch_n,
                                                          in_h,
                                                          wei_len * bi,
                                                          hy_stride,
                                                          in_stride,
                                                          in_stride,
                                                          1, // batch count
                                                          0, // Stride A
                                                          0, // Stride B
                                                          0, // Stride C
                                                          1, // alpha
                                                          0, // beta
                                                          rnn_data_type,
                                                          false};
        miopenStatus_t gemm_status =
            CallGemm(handle, gemm_desc, workSpace, 0, w, 0, dx, 0, GemmBackend_t::rocblas);
        if(gemm_status != miopenStatusSuccess)
        {
            if(gemm_status == miopenStatusNotImplemented)
            {
                MIOPEN_LOG_E("GEMM not implemented");
            }
            else
            {
                MIOPEN_LOG_E("GEMM failed");
            }
        }
        // Update time
        profileRNNkernels(handle, 2, ctime);
    }

#else

    (void)handle;
    (void)seqLen;
    (void)dhy;
    (void)dcy;
    (void)dyDesc;
    (void)dy;
    (void)w;
    (void)hx;
    (void)cx;
    (void)dxDesc;
    (void)dx;
    (void)dhxDesc;
    (void)dhx;
    (void)dcxDesc;
    (void)dcx;
    (void)workSpace;
    (void)workSpaceSize;
    (void)reserveSpace;
    (void)reserveSpaceSize;
    MIOPEN_THROW("GEMM is not supported");
#endif
};

void RNNDescriptor::RNNBackwardWeights(Handle& handle,
                                       const int seqLen,
                                       c_array_view<const miopenTensorDescriptor_t> xDesc,
                                       ConstData_t x,
                                       const TensorDescriptor& hxDesc,
                                       ConstData_t hx,
                                       c_array_view<const miopenTensorDescriptor_t> dyDesc,
                                       ConstData_t dy,
                                       const TensorDescriptor& dwDesc,
                                       Data_t dw,
                                       Data_t workSpace,
                                       size_t workSpaceSize,
                                       ConstData_t reserveSpace,
                                       size_t reserveSpaceSize) const
{
    (void)dy;

#if MIOPEN_BACKEND_HIP
    HipEventPtr start = nullptr;
    HipEventPtr stop  = nullptr;
    bool is_profiling = handle.IsProfilingEnabled();

    if(is_profiling)
    {
        handle.EnableProfiling(false);
        RNNProfilingBegin(handle, start, stop);
    }
    try
    {
#endif

        if(paddingMode == miopenRNNIONotPadded)
        {
            RNNBackwardWeightsPackedTensors(handle,
                                            seqLen,
                                            xDesc,
                                            x,
                                            hxDesc,
                                            hx,
                                            dyDesc,
                                            dwDesc,
                                            dw,
                                            workSpace,
                                            workSpaceSize,
                                            reserveSpace,
                                            reserveSpaceSize);
        }
        else
        {
            Data_t packedXIn = workSpace;

            size_t packedXSize, WA_workSpace_bug;
            std::tie(packedXSize, WA_workSpace_bug) =
                RNNTensorPaddingConverter::GetTempPackedBuffersSpace(*this, xDesc);

            auto shifted_workSpace      = static_cast<void*>(reinterpret_cast<char*>(workSpace) +
                                                        (packedXSize + WA_workSpace_bug));
            auto shifted_workSpace_size = workSpaceSize - (packedXSize + WA_workSpace_bug);

            std::vector<int> in_n(seqLen);

            for(int i = 0; i < seqLen; i++)
            {
                int batchval, batchvalout;
                std::tie(batchval, std::ignore)    = miopen::tien<2>(xDesc[i].GetLengths());
                std::tie(batchvalout, std::ignore) = miopen::tien<2>(dyDesc[i].GetLengths());
                if(batchval != batchvalout)
                {
                    MIOPEN_THROW(miopenStatusBadParm,
                                 "Input batch length: " + std::to_string(batchval) +
                                     ", Output batch length: " + std::to_string(batchvalout));
                }
                in_n[i] = batchval;
            }

            RNNTensorPaddingConverter::ConvertTensorData(
                handle, xDesc[0], in_n, x, packedXIn, true);

            RNNDescriptor packedRnnDesc(*this);
            packedRnnDesc.SetPaddingmode(miopenRNNIONotPadded);

            packedRnnDesc.RNNBackwardWeightsPackedTensors(handle,
                                                          seqLen,
                                                          xDesc,
                                                          packedXIn,
                                                          hxDesc,
                                                          hx,
                                                          dyDesc,
                                                          dwDesc,
                                                          dw,
                                                          shifted_workSpace,
                                                          shifted_workSpace_size,
                                                          reserveSpace,
                                                          reserveSpaceSize);
        }

#if MIOPEN_BACKEND_HIP
    }
    catch(...)
    {
        if(is_profiling)
            handle.EnableProfiling(true);
        throw;
    }

    if(is_profiling)
    {
        float eventTime_mS = RNNProfilingEnd(handle, start, stop);
        handle.EnableProfiling(true);
        handle.ResetKernelTime();
        handle.AccumKernelTime(eventTime_mS);
    }
#endif
}

void RNNDescriptor::RNNBackwardWeightsPackedTensors(
    Handle& handle,
    const int seqLen,
    c_array_view<const miopenTensorDescriptor_t> xDesc,
    ConstData_t x,
    const TensorDescriptor& hxDesc,
    ConstData_t hx,
    c_array_view<const miopenTensorDescriptor_t> dyDesc,
    const TensorDescriptor& dwDesc,
    Data_t dw,
    Data_t workSpace,
    size_t workSpaceSize,
    ConstData_t reserveSpace,
    size_t reserveSpaceSize) const
{

#if MIOPEN_USE_GEMM
    float ctime = 0.;
    // reset kernel timer
    profileRNNkernels(handle, 0, ctime);
    // if projections supported, dcxDesc.GetLengths()[2] should be used for hidden_size,
    // dhxDesc.GetLengths()[2] for proj_size.

    if(paddingMode != miopenRNNIONotPadded)
    {
        MIOPEN_THROW("Padded IO is not supported by this solver");
    }

    if(x == nullptr || dw == nullptr)
    {
        MIOPEN_THROW(miopenStatusBadParm);
    }
    if(workSpaceSize < GetWorkspaceSize(handle, seqLen, xDesc))
    {
        MIOPEN_THROW("Workspace is required");
    }
    if(reserveSpaceSize < GetReserveSize(handle, seqLen, xDesc))
    {
        MIOPEN_THROW("Reservespace is required");
    }

    std::string network_config;
    std::vector<int> in_n;
    int in_h  = xDesc[0].GetLengths()[1];
    int hy_d  = hxDesc.GetLengths()[0];
    int hy_n  = hxDesc.GetLengths()[1];
    int hy_h  = hxDesc.GetLengths()[2];
    int out_h = dyDesc[0].GetLengths()[1];

    if(in_h <= 0 || hy_h <= 0 || hy_n <= 0 || hy_d <= 0 || out_h <= 0 || seqLen <= 0)
    {
        MIOPEN_THROW(miopenStatusBadParm);
    }

    int batch_n = 0;
    for(int i = 0; i < seqLen; i++)
    {
        int batchval, inputvec, batchvalout, outputvec;
        std::tie(batchval, inputvec)     = miopen::tien<2>(xDesc[i].GetLengths());
        std::tie(batchvalout, outputvec) = miopen::tien<2>(dyDesc[i].GetLengths());
        if(batchval != batchvalout)
        {
            MIOPEN_THROW(miopenStatusBadParm);
        }
        if(i == 0)
        {
            if(batchval <= 0)
            {
                MIOPEN_THROW(miopenStatusBadParm, "Input batch is ZERO!");
            }
        }
        else
        {
            if(batchval > in_n.back() || batchval < 0)
            {
                MIOPEN_THROW(miopenStatusBadParm,
                             "Incorrect input batch size at time " + std::to_string(i) +
                                 "! Batch size must not ascend!");
            }
        }
        in_n.push_back(batchval);
        batch_n += xDesc[i].GetLengths()[0];
    }

    int bi = dirMode != 0u ? 2 : 1;
    if(out_h != (bi * hy_h))
    {
        MIOPEN_THROW(miopenStatusBadParm, "Output size doesn't match hidden state size!");
    }

    int in_stride  = in_h;
    int hy_stride  = hy_h * bi * static_cast<int>(workspaceScale);
    int wei_stride = hy_h * bi * static_cast<int>(nHiddenTensorsPerLayer);
    int uni_stride = hy_h;
    int bi_stride  = hy_h * bi;

    if(inputMode == miopenRNNskip)
    {
        if(in_h != hy_h)
        {
            MIOPEN_THROW(miopenStatusBadParm,
                         "The input tensor size must equal to the hidden "
                         "state size of the network in SKIP_INPUT mode!");
        }
        in_h = 0;
    }

    size_t wei_shift_bias = (in_h + hy_h + (bi * hy_h + hy_h) * (nLayers - 1)) * wei_stride;

    float alpha0, alpha1, beta_t = 0;

    std::vector<int> sp_size(3, 1), sp_stride(3, 1), w_size(3, 1), w_stride(3, 1);
    miopen::TensorDescriptor sp_desc, w_desc;

    sp_stride[0] = batch_n * hy_stride;
    sp_stride[1] = hy_stride;

    const auto dw_tensor_size =
        GetParamsSize(xDesc[0].GetLengths()[1]) / GetTypeSize(dwDesc.GetType());

    w_desc = miopen::TensorDescriptor(
        dwDesc.GetType(), {1, 1, dw_tensor_size}, {dw_tensor_size, dw_tensor_size, 1});

    SetTensor(handle, w_desc, dw, &beta_t);
    // Update time
    profileRNNkernels(handle, 1, ctime);
    w_stride[0] = wei_stride;
    w_stride[1] = wei_stride;
    w_size[2]   = 1;

    int wei_len   = 0;
    int hid_off   = 0;
    int use_time  = 0;
    int pre_batch = 0;

    switch(rnnMode)
    {
    case miopenRNNRELU:
    case miopenRNNTANH:
        // printf("run rnn gpu bwd weights \n");
        wei_len = hy_h;
        hid_off = static_cast<int>(nLayers) * batch_n * hy_stride;
        break;
    case miopenLSTM:
        // printf("run lstm gpu bwd weights \n");
        wei_len = hy_h * 4;
        hid_off = bi * hy_h * 5;
        break;
    case miopenGRU:
        // printf("run gru gpu bwd weights \n");
        wei_len = hy_h * 3;
        hid_off = bi * hy_h * 3;
        break;
    }

    for(int li = 0; li < nLayers; li++)
    {
        int hid_shift = li * batch_n * hy_stride;
        int wei_shift = (in_h + hy_h) * wei_stride + (li - 1) * (bi * hy_h + hy_h) * wei_stride;

        // between layers
        if(li == 0)
        {
            if(inputMode == miopenRNNlinear)
            {
                miopen::GemmDescriptor gemm_desc = GemmDescriptor{false,
                                                                  true,
                                                                  false,
                                                                  wei_len * bi,
                                                                  in_h,
                                                                  batch_n,
                                                                  hy_stride,
                                                                  in_stride,
                                                                  in_stride,
                                                                  1, // batch count
                                                                  0, // Stride A
                                                                  0, // Stride B
                                                                  0, // Stride C
                                                                  1, // alpha
                                                                  1, // beta
                                                                  xDesc[0].GetType(),
                                                                  false};

                miopenStatus_t gemm_status =
                    CallGemm(handle, gemm_desc, workSpace, 0, x, 0, dw, 0, GemmBackend_t::rocblas);

                if(gemm_status != miopenStatusSuccess)
                {
                    if(gemm_status == miopenStatusNotImplemented)
                    {
                        MIOPEN_LOG_E("GEMM not implemented");
                    }
                    else
                    {
                        MIOPEN_LOG_E("GEMM failed");
                    }
                }
                // Update time
                profileRNNkernels(handle, 1, ctime);
            }
        }
        else
        {
            bool use_dropout    = !float_equal(miopen::deref(dropoutDesc).dropout, 0);
            auto prelayer_shift = static_cast<int>(
                use_dropout ? (algoMode == miopenRNNdefault && rnnMode == miopenLSTM
                                   ? nLayers * batch_n * hy_stride + nLayers * batch_n * hy_h * bi
                                   : 2 * nLayers * batch_n * hy_stride) +
                                  (static_cast<size_t>(li) - 1) * batch_n * hy_h * bi
                            : (li - 1) * batch_n * hy_stride + hid_off);

            miopen::GemmDescriptor gemm_desc = GemmDescriptor{false,
                                                              true,
                                                              false,
                                                              wei_len * bi,
                                                              hy_h * bi,
                                                              batch_n,
                                                              hy_stride,
                                                              use_dropout ? hy_h * bi : hy_stride,
                                                              bi_stride,
                                                              1, // batch count
                                                              0, // Stride A
                                                              0, // Stride B
                                                              0, // Stride C
                                                              1, // alpha
                                                              1, // beta
                                                              xDesc[0].GetType(),
                                                              false};

            miopenStatus_t gemm_status = CallGemm(handle,
                                                  gemm_desc,
                                                  workSpace,
                                                  hid_shift,
                                                  reserveSpace,
                                                  prelayer_shift,
                                                  dw,
                                                  wei_shift,
                                                  GemmBackend_t::rocblas);

            if(gemm_status != miopenStatusSuccess)
            {
                if(gemm_status == miopenStatusNotImplemented)
                {
                    MIOPEN_LOG_E("GEMM not implemented");
                }
                else
                {
                    MIOPEN_LOG_E("GEMM failed");
                }
            }
            // Update time
            profileRNNkernels(handle, 1, ctime);
        }

        if(biasMode != 0u)
        {
            wei_shift = static_cast<int>(wei_shift_bias) + li * 2 * wei_stride;

            sp_size[1] = batch_n;
            sp_size[2] = wei_stride;
            w_size[1]  = 1;
            w_size[2]  = wei_stride;
            w_desc     = miopen::TensorDescriptor(dwDesc.GetType(), w_size, w_stride);
            sp_desc    = miopen::TensorDescriptor(dwDesc.GetType(), sp_size, sp_stride);

            alpha0 = 0;
            alpha1 = 1;
            beta_t = 1;

            OpTensor(handle,
                     miopenTensorOpAdd,
                     &alpha0,
                     w_desc,
                     dw,
                     &alpha1,
                     sp_desc,
                     workSpace,
                     &beta_t,
                     w_desc,
                     dw,
                     wei_shift,
                     hid_shift,
                     wei_shift,
                     true);

            // Update time
            profileRNNkernels(handle, 1, ctime);
        }

        // between time
        // Calculate feedback for c gate in GRU
        if(rnnMode == miopenGRU)
        {
            sp_size[1] = batch_n;
            sp_size[2] = hy_h;
            sp_desc    = miopen::TensorDescriptor(dwDesc.GetType(), sp_size, sp_stride);

            for(int ri = 0; ri < bi; ri++)
            {
                CopyTensor(handle,
                           sp_desc,
                           reserveSpace,
                           sp_desc,
                           workSpace,
                           hid_shift + hid_off + ri * hy_h +
                               static_cast<int>(nLayers) * batch_n * hy_stride,
                           hid_shift + 2 * hy_h + ri * wei_len);
                // Update time
                profileRNNkernels(handle, 1, ctime);
            }
        }

        if(biasMode != 0u)
        {
            wei_shift = static_cast<int>(wei_shift_bias) + li * 2 * wei_stride + wei_stride;

            alpha0 = 1;
            alpha1 = 1;
            beta_t = 0;

            if(hx != nullptr)
            {
                if(rnnMode == miopenGRU)
                {
                    sp_size[1] = batch_n;
                    sp_size[2] = wei_stride;
                    w_size[1]  = 1;
                    w_size[2]  = wei_stride;
                    w_desc     = miopen::TensorDescriptor(dwDesc.GetType(), w_size, w_stride);
                    sp_desc    = miopen::TensorDescriptor(dwDesc.GetType(), sp_size, sp_stride);

                    OpTensor(handle,
                             miopenTensorOpAdd,
                             &alpha0,
                             w_desc,
                             dw,
                             &alpha1,
                             sp_desc,
                             workSpace,
                             &beta_t,
                             w_desc,
                             dw,
                             wei_shift,
                             hid_shift,
                             wei_shift,
                             true);

                    // Update time
                    profileRNNkernels(handle, 1, ctime);
                }
                else
                {
                    CopyTensor(handle, w_desc, dw, w_desc, dw, wei_shift - wei_stride, wei_shift);
                    // Update time
                    profileRNNkernels(handle, 1, ctime);
                }
            }
            else
            {
                sp_size[1] = 1;
                sp_size[2] = wei_len;
                w_size[1]  = 1;
                w_size[2]  = wei_len;
                w_desc     = miopen::TensorDescriptor(dwDesc.GetType(), w_size, w_stride);
                sp_desc    = miopen::TensorDescriptor(dwDesc.GetType(), sp_size, sp_stride);

                for(int bs = 0; bs < batch_n; bs++)
                {
                    if(!(hx == nullptr && bs < in_n.at(0)))
                    {
                        OpTensor(handle,
                                 miopenTensorOpAdd,
                                 &alpha0,
                                 sp_desc,
                                 workSpace,
                                 &alpha1,
                                 w_desc,
                                 dw,
                                 &beta_t,
                                 w_desc,
                                 dw,
                                 hid_shift + bs * hy_stride,
                                 wei_shift,
                                 wei_shift);

                        // Update time
                        profileRNNkernels(handle, 1, ctime);
                    }
                }

                if(dirMode != 0u)
                {
                    sp_size[1] = 1;
                    sp_size[2] = wei_len;
                    w_size[1]  = 1;
                    w_size[2]  = wei_len;
                    w_desc     = miopen::TensorDescriptor(dwDesc.GetType(), w_size, w_stride);
                    sp_desc    = miopen::TensorDescriptor(dwDesc.GetType(), sp_size, sp_stride);

                    int cur_batch = 0;
                    for(int ti = 0; ti < seqLen - 1; ti++)
                    {
                        for(int bs = 0; bs < in_n.at(ti + 1); bs++)
                        {
                            OpTensor(handle,
                                     miopenTensorOpAdd,
                                     &alpha0,
                                     sp_desc,
                                     workSpace,
                                     &alpha1,
                                     w_desc,
                                     dw,
                                     &beta_t,
                                     w_desc,
                                     dw,
                                     hid_shift + (cur_batch + bs) * hy_stride + wei_len,
                                     wei_shift + wei_len,
                                     wei_shift + wei_len);

                            // Update time
                            profileRNNkernels(handle, 1, ctime);
                        }
                        cur_batch += in_n.at(ti);
                    }
                }
            }
        }

        int pretime_shift, hx_shift, cur_time;
        bool comb_check = true;
        if(seqLen > 2)
        {
            if(in_n.at(0) != in_n.at(seqLen - 2))
            {
                comb_check = false;
            }
        }

        if(comb_check)
        {
            hx_shift  = li * hy_n * bi_stride;
            wei_shift = in_h * wei_stride + li * (bi * hy_h + hy_h) * wei_stride;

            for(int ri = 0; ri < bi; ri++)
            {
                hid_shift =
                    ri == 0 ? li * batch_n * hy_stride
                            : (li * batch_n * hy_stride + in_n.at(0) * (seqLen - 1) * hy_stride);
                cur_time = ri == 0 ? 0 : seqLen - 1;

                if(in_n.at(cur_time) > 0 && hx != nullptr)
                {
                    miopen::GemmDescriptor gemm_desc = GemmDescriptor{false,
                                                                      true,
                                                                      false,
                                                                      wei_len,
                                                                      hy_h,
                                                                      in_n.at(cur_time),
                                                                      hy_stride,
                                                                      uni_stride,
                                                                      uni_stride,
                                                                      1, // batch count
                                                                      0, // Stride A
                                                                      0, // Stride B
                                                                      0, // Stride C
                                                                      1, // alpha
                                                                      1, // beta
                                                                      xDesc[0].GetType(),
                                                                      false};

                    miopenStatus_t gemm_status = CallGemm(handle,
                                                          gemm_desc,
                                                          workSpace,
                                                          hid_shift + ri * wei_len,
                                                          hx,
                                                          hx_shift + ri * hy_n * hy_h,
                                                          dw,
                                                          wei_shift + ri * wei_len * uni_stride,
                                                          GemmBackend_t::rocblas);

                    if(gemm_status != miopenStatusSuccess)
                    {
                        if(gemm_status == miopenStatusNotImplemented)
                        {
                            MIOPEN_LOG_E("GEMM not implemented");
                        }
                        else
                        {
                            MIOPEN_LOG_E("GEMM failed");
                        }
                    }

                    // Update time
                    if(li == nLayers - 1 && ri == bi - 1 && seqLen == 1)
                        profileRNNkernels(handle, 2, ctime);
                    else
                        profileRNNkernels(handle, 1, ctime);
                }

                if(seqLen > 1)
                {
                    if(ri == 1 && hx != nullptr && in_n.at(0) > in_n.at(seqLen - 1))
                    {
                        miopen::GemmDescriptor gemm_desc =
                            GemmDescriptor{false,
                                           true,
                                           false,
                                           wei_len,
                                           hy_h,
                                           (in_n.at(0) - in_n.at(seqLen - 1)),
                                           hy_stride,
                                           uni_stride,
                                           uni_stride,
                                           1, // batch count
                                           0, // Stride A
                                           0, // Stride B
                                           0, // Stride C
                                           1, // alpha
                                           1, // beta
                                           xDesc[0].GetType(),
                                           false};

                        miopenStatus_t gemm_status =
                            CallGemm(handle,
                                     gemm_desc,
                                     workSpace,
                                     hid_shift + ri * wei_len -
                                         (in_n.at(0) - in_n.at(seqLen - 1)) * hy_stride,
                                     hx,
                                     hx_shift + ri * hy_n * hy_h + in_n.at(seqLen - 1) * hy_h,
                                     dw,
                                     wei_shift + ri * wei_len * uni_stride,
                                     GemmBackend_t::rocblas);

                        if(gemm_status != miopenStatusSuccess)
                        {
                            if(gemm_status == miopenStatusNotImplemented)
                            {
                                MIOPEN_LOG_E("GEMM not implemented");
                            }
                            else
                            {
                                MIOPEN_LOG_E("GEMM failed");
                            }
                        }
                        // Update time
                        profileRNNkernels(handle, 1, ctime);
                    }

                    hid_shift = ri == 0 ? (li * batch_n * hy_stride + in_n.at(0) * hy_stride)
                                        : (li * batch_n * hy_stride);
                    pretime_shift =
                        ri == 0 ? li * batch_n * hy_stride + hid_off
                                : li * batch_n * hy_stride + in_n.at(0) * hy_stride + hid_off;

                    miopen::GemmDescriptor gemm_desc =
                        GemmDescriptor{false,
                                       true,
                                       false,
                                       wei_len,
                                       hy_h,
                                       in_n.at(0) * (seqLen - 2) + in_n.at(seqLen - 1),
                                       hy_stride,
                                       hy_stride,
                                       uni_stride,
                                       1, // batch count
                                       0, // Stride A
                                       0, // Stride B
                                       0, // Stride C
                                       1, // alpha
                                       1, // beta
                                       xDesc[0].GetType(),
                                       false};

                    miopenStatus_t gemm_status = CallGemm(handle,
                                                          gemm_desc,
                                                          workSpace,
                                                          hid_shift + ri * wei_len,
                                                          reserveSpace,
                                                          pretime_shift + ri * hy_h,
                                                          dw,
                                                          wei_shift + ri * wei_len * uni_stride,
                                                          GemmBackend_t::rocblas);

                    if(gemm_status != miopenStatusSuccess)
                    {
                        if(gemm_status == miopenStatusNotImplemented)
                        {
                            MIOPEN_LOG_E("GEMM not implemented");
                        }
                        else
                        {
                            MIOPEN_LOG_E("GEMM failed");
                        }
                    }
                    // Update time
                    if(li == nLayers - 1 && ri == bi - 1)
                        profileRNNkernels(handle, 2, ctime);
                    else
                        profileRNNkernels(handle, 1, ctime);
                }
            }
        }
        else
        {
            int bacc   = 0;
            int baccbi = batch_n;
            for(int ti = 0; ti < seqLen; ti++)
            {
                baccbi -= in_n.at(seqLen - 1 - ti);

                hx_shift  = li * hy_n * bi_stride;
                wei_shift = in_h * wei_stride + li * (bi * hy_h + hy_h) * wei_stride;

                for(int ri = 0; ri < bi; ri++)
                {
                    hid_shift = ri == 0 ? (li * batch_n * hy_stride + bacc * hy_stride)
                                        : (li * batch_n * hy_stride + baccbi * hy_stride);
                    cur_time  = ri == 0 ? ti : seqLen - 1 - ti;
                    if(ti > 0)
                    {
                        pre_batch =
                            ri == 0 ? bacc - in_n.at(ti - 1) : baccbi + in_n.at(seqLen - 1 - ti);
                        use_time = ri == 0 ? ti : seqLen - ti;
                    }

                    if(in_n.at(cur_time) > 0)
                    {
                        if(ti == 0)
                        {
                            if(hx != nullptr)
                            {
                                miopen::GemmDescriptor gemm_desc =
                                    GemmDescriptor{false,
                                                   true,
                                                   false,
                                                   wei_len,
                                                   hy_h,
                                                   in_n.at(cur_time),
                                                   hy_stride,
                                                   uni_stride,
                                                   uni_stride,
                                                   1, // batch count
                                                   0, // Stride A
                                                   0, // Stride B
                                                   0, // Stride C
                                                   1, // alpha
                                                   1, // beta
                                                   xDesc[0].GetType(),
                                                   false};

                                miopenStatus_t gemm_status =
                                    CallGemm(handle,
                                             gemm_desc,
                                             workSpace,
                                             hid_shift + ri * wei_len,
                                             hx,
                                             hx_shift + ri * hy_n * hy_h,
                                             dw,
                                             wei_shift + ri * wei_len * uni_stride,
                                             GemmBackend_t::rocblas);

                                if(gemm_status != miopenStatusSuccess)
                                {
                                    if(gemm_status == miopenStatusNotImplemented)
                                    {
                                        MIOPEN_LOG_E("GEMM not implemented");
                                    }
                                    else
                                    {
                                        MIOPEN_LOG_E("GEMM failed");
                                    }
                                }
                                // Update time
                                if(li == nLayers - 1 && ti == seqLen - 1 && ri == bi - 1)
                                    profileRNNkernels(handle, 2, ctime);
                                else
                                    profileRNNkernels(handle, 1, ctime);
                            }
                        }
                        else
                        {
                            if(ri == 1 && hx != nullptr && in_n.at(cur_time) > in_n.at(use_time))
                            {
                                miopen::GemmDescriptor gemm_desc =
                                    GemmDescriptor{false,
                                                   true,
                                                   false,
                                                   wei_len,
                                                   hy_h,
                                                   (in_n.at(cur_time) - in_n.at(use_time)),
                                                   hy_stride,
                                                   uni_stride,
                                                   uni_stride,
                                                   1, // batch count
                                                   0, // Stride A
                                                   0, // Stride B
                                                   0, // Stride C
                                                   1, // alpha
                                                   1, // beta
                                                   xDesc[0].GetType(),
                                                   false};

                                miopenStatus_t gemm_status = CallGemm(
                                    handle,
                                    gemm_desc,
                                    workSpace,
                                    hid_shift + ri * wei_len + in_n.at(use_time) * hy_stride,
                                    hx,
                                    hx_shift + ri * hy_n * hy_h + in_n.at(use_time) * hy_h,
                                    dw,
                                    wei_shift + ri * wei_len * uni_stride,
                                    GemmBackend_t::rocblas);

                                if(gemm_status != miopenStatusSuccess)
                                {
                                    if(gemm_status == miopenStatusNotImplemented)
                                    {
                                        MIOPEN_LOG_E("GEMM not implemented");
                                    }
                                    else
                                    {
                                        MIOPEN_LOG_E("GEMM failed");
                                    }
                                }
                                // Update time
                                profileRNNkernels(handle, 1, ctime);
                            }

                            pretime_shift =
                                li * batch_n * hy_stride + pre_batch * hy_stride + hid_off;

                            if(in_n.at(use_time) > 0)
                            {
                                miopen::GemmDescriptor gemm_desc =
                                    GemmDescriptor{false,
                                                   true,
                                                   false,
                                                   wei_len,
                                                   hy_h,
                                                   in_n.at(use_time),
                                                   hy_stride,
                                                   hy_stride,
                                                   uni_stride,
                                                   1, // batch count
                                                   0, // Stride A
                                                   0, // Stride B
                                                   0, // Stride C
                                                   1, // alpha
                                                   1, // beta
                                                   xDesc[0].GetType(),
                                                   false};

                                miopenStatus_t gemm_status =
                                    CallGemm(handle,
                                             gemm_desc,
                                             workSpace,
                                             hid_shift + ri * wei_len,
                                             reserveSpace,
                                             pretime_shift + ri * hy_h,
                                             dw,
                                             wei_shift + ri * wei_len * uni_stride,
                                             GemmBackend_t::rocblas);

                                if(gemm_status != miopenStatusSuccess)
                                {
                                    if(gemm_status == miopenStatusNotImplemented)
                                    {
                                        MIOPEN_LOG_E("GEMM not implemented");
                                    }
                                    else
                                    {
                                        MIOPEN_LOG_E("GEMM failed");
                                    }
                                }
                                // Update time
                                if(li == nLayers - 1 && ti == seqLen - 1 && ri == bi - 1)
                                    profileRNNkernels(handle, 2, ctime);
                                else
                                    profileRNNkernels(handle, 1, ctime);
                            }
                        }
                    }
                }

                bacc += in_n.at(ti);
            }
        }
    }

#else
    (void)handle;
    (void)seqLen;
    (void)xDesc;
    (void)x;
    (void)hxDesc;
    (void)hx;
    (void)dyDesc;
    (void)dwDesc;
    (void)dw;
    (void)workSpace;
    (void)workSpaceSize;
    (void)reserveSpace;
    (void)reserveSpaceSize;
    MIOPEN_THROW("GEMM is not supported");
#endif
};

} // namespace miopen<|MERGE_RESOLUTION|>--- conflicted
+++ resolved
@@ -3907,7 +3907,6 @@
                     if(dirMode != 0u)
                     {
                         if(in_n.at(0) == in_n.at(seqLen - 1))
-<<<<<<< HEAD
                         {
                             OpTensor(handle,
                                      miopenTensorOpAdd,
@@ -3929,29 +3928,6 @@
                         }
                         else
                         {
-=======
-                        {
-                            OpTensor(handle,
-                                     miopenTensorOpAdd,
-                                     &alpha0,
-                                     sp_desc,
-                                     reserveSpace,
-                                     &alpha1,
-                                     w_desc,
-                                     w,
-                                     &beta_t,
-                                     sp_desc,
-                                     reserveSpace,
-                                     hid_shift + wei_len,
-                                     wei_shift_bias_temp + wei_len,
-                                     hid_shift + wei_len,
-                                     true);
-                            // Update time
-                            profileRNNkernels(handle, 1, ctime);
-                        }
-                        else
-                        {
->>>>>>> efaafebc
                             int cur_batch = 0;
                             for(int ti = 0; ti < seqLen; ti++)
                             {
