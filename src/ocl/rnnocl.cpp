/*******************************************************************************
 *
 * MIT License
 *
 * Copyright (c) 2023 Advanced Micro Devices, Inc.
 *
 * Permission is hereby granted, free of charge, to any person obtaining a copy
 * of this software and associated documentation files (the "Software"), to deal
 * in the Software without restriction, including without limitation the rights
 * to use, copy, modify, merge, publish, distribute, sublicense, and/or sell
 * copies of the Software, and to permit persons to whom the Software is
 * furnished to do so, subject to the following conditions:
 *
 * The above copyright notice and this permission notice shall be included in all
 * copies or substantial portions of the Software.
 *
 * THE SOFTWARE IS PROVIDED "AS IS", WITHOUT WARRANTY OF ANY KIND, EXPRESS OR
 * IMPLIED, INCLUDING BUT NOT LIMITED TO THE WARRANTIES OF MERCHANTABILITY,
 * FITNESS FOR A PARTICULAR PURPOSE AND NONINFRINGEMENT. IN NO EVENT SHALL THE
 * AUTHORS OR COPYRIGHT HOLDERS BE LIABLE FOR ANY CLAIM, DAMAGES OR OTHER
 * LIABILITY, WHETHER IN AN ACTION OF CONTRACT, TORT OR OTHERWISE, ARISING FROM,
 * OUT OF OR IN CONNECTION WITH THE SOFTWARE OR THE USE OR OTHER DEALINGS IN THE
 * SOFTWARE.
 *
 *******************************************************************************/

#include <miopen/rnn.hpp>
#include <miopen/rnn_util.hpp>

#include <miopen/activ.hpp>
#include <miopen/env.hpp>
#include <miopen/gemm_v2.hpp>
#include <miopen/logger.hpp>

#include <vector>
#include <numeric>
#include <algorithm>

MIOPEN_DECLARE_ENV_VAR_BOOL(MIOPEN_RNNFWD_exp)

namespace miopen {

void RNNDescriptor::RNNForwardTrainingGRU(Handle& handle,
                                          std::vector<int>& seq_array,
                                          const TensorDescriptor& xDesc,
                                          ConstData_t x,
                                          const TensorDescriptor& hxDesc,
                                          ConstData_t hx,
                                          const TensorDescriptor& wDesc,
                                          ConstData_t w,
                                          const TensorDescriptor& yDesc,
                                          Data_t y,
                                          Data_t hy,
                                          Data_t reserveSpace) const
{
#if MIOPEN_USE_GEMM && MIOPEN_BACKEND_HIP
    int seq_len = seq_array.size();
    if(seq_len == 0)
        return;

    int max_batch = seq_array[0];
    int hidden_size;
    std::tie(std::ignore, max_batch, hidden_size) = miopen::tien<3>(hxDesc.GetLengths());

    int in_vec_size  = xDesc.GetLengths()[1];
    int out_vec_size = yDesc.GetLengths()[1];

    GruWeightOffsets WeiBuf(in_vec_size, hidden_size, nLayers, biasMode * 2);

    ActivationDescriptor sigDesc  = {miopenActivationLOGISTIC, 1, 0, 1};
    ActivationDescriptor tanhDesc = {miopenActivationTANH, 1, 1, 1};

    int total_batch_size = 0;
    // accumulated batches per time
    std::vector<int> bacc_per_time(seq_len + 1);
    std::vector<int> batches;

    for(int i = 0; i < seq_len; i++)
    {
        bacc_per_time[i] = total_batch_size;
        total_batch_size += seq_array[i];
        batches.push_back(seq_array[i]);
    }

    bacc_per_time[seq_len] = total_batch_size;

    GRUOffsets RBuff(hidden_size, nLayers, total_batch_size);

    int bi = dirMode != 0u ? 2 : 1;

    auto get_HxBuff_offset = [&bi, hidden_size, max_batch](int layer_id, int reverse = 0) {
        return (static_cast<size_t>(hidden_size) * max_batch) * (bi * layer_id + reverse);
    };

    auto call_gru_input_gemm = [*this,
                                &RBuff,
                                &WeiBuf,
                                hidden_size,
                                in_vec_size,
                                &handle,
                                &xDesc,
                                &wDesc,
                                reserveSpace,
                                x,
                                w](int layer_id, float beta_t = 1) {
        // n = Rx,Zx,Cx
        const int m = RBuff.batches_per_layer, n = WeiBuf.weight_stride,
                  k = layer_id > 0 ? hidden_size : in_vec_size;

        const int lda = layer_id > 0 ? RBuff.gemm_write_stride() : in_vec_size, ldb = k,
                  ldc = RBuff.gemm_write_stride();

        const miopen::GemmDescriptor gemm_desc = GemmDescriptor{false,
                                                                false,
                                                                true,
                                                                m,
                                                                n,
                                                                k,
                                                                lda,
                                                                ldb,
                                                                ldc,
                                                                1,      // batch count
                                                                0,      // Stride A
                                                                0,      // Stride B
                                                                0,      // Stride C
                                                                1,      // alpha
                                                                beta_t, // beta
                                                                xDesc.GetType(),
                                                                false};

        const auto input_weight_offset = WeiBuf.input_offset(layer_id);
        const auto output_offset       = RBuff.layer_offset(layer_id);

        const auto input_offset =
            layer_id > 0 ? RBuff.gemm_write_offset(layer_id - 1, 0) + RBuff.hidden_offset() : 0;

        const auto input_ptr = layer_id > 0 ? reserveSpace : x;

        const miopenStatus_t gemm_status = CallGemm(handle,
                                                    gemm_desc,
                                                    input_ptr,
                                                    input_offset,
                                                    w,
                                                    input_weight_offset,
                                                    reserveSpace,
                                                    output_offset,
                                                    GemmBackend_t::rocblas);
        if(gemm_status != miopenStatusSuccess)
        {
            if(gemm_status == miopenStatusNotImplemented)
            {
                MIOPEN_LOG_E("GEMM not implemented");
            }
            else
            {
                MIOPEN_LOG_E("GEMM failed");
            }
        }

        if(biasMode != 0u)
        {
            float alpha0 = 1;
            float alpha1 = 1;
            beta_t       = 0;

            const std::vector<size_t> tensor_size{1,
                                                  static_cast<size_t>(RBuff.batches_per_layer),
                                                  static_cast<size_t>(WeiBuf.weight_stride)};

            const std::vector<size_t> tensor_stride{static_cast<size_t>(RBuff.layer_stride()),
                                                    static_cast<size_t>(RBuff.gemm_write_stride()),
                                                    1};

            auto tensor_desc =
                miopen::TensorDescriptor(wDesc.GetType(), tensor_size, tensor_stride);

            const std::vector<size_t> weight_size{1, 1, static_cast<size_t>(WeiBuf.weight_stride)};

            const std::vector<size_t> weight_stride{static_cast<size_t>(WeiBuf.weight_stride),
                                                    static_cast<size_t>(WeiBuf.weight_stride),
                                                    1};

            auto wei_desc = miopen::TensorDescriptor(wDesc.GetType(), weight_size, weight_stride);

            OpTensor(handle,
                     miopenTensorOpAdd,
                     &alpha0,
                     tensor_desc,
                     reserveSpace,
                     &alpha1,
                     wei_desc,
                     w,
                     &beta_t,
                     tensor_desc,
                     reserveSpace,
                     output_offset,
                     WeiBuf.bias_off(layer_id),
                     output_offset);
        }

        const std::vector<size_t> tensor_size{
            1, static_cast<size_t>(RBuff.batches_per_layer), static_cast<size_t>(hidden_size)};

        const std::vector<size_t> tensor_stride{static_cast<size_t>(RBuff.layer_stride()),
                                                static_cast<size_t>(RBuff.gemm_write_stride()),
                                                1};

        auto desc = miopen::TensorDescriptor(wDesc.GetType(), tensor_size, tensor_stride);

        float alpha0 = 0;
        float alpha1 = 0;
        beta_t       = 0;

        CopyTensor(handle,
                   desc,
                   reserveSpace,
                   desc,
                   reserveSpace,
                   RBuff.layer_offset(layer_id) + RBuff.c_offset(),
                   RBuff.layer_offset(layer_id) + RBuff.hidden_offset());

        OpTensor(handle,
                 miopenTensorOpAdd,
                 &alpha0,
                 desc,
                 reserveSpace,
                 &alpha1,
                 desc,
                 reserveSpace,
                 &beta_t,
                 desc,
                 reserveSpace,
                 RBuff.layer_offset(layer_id) + RBuff.c_offset(),
                 RBuff.layer_offset(layer_id) + RBuff.c_offset(),
                 RBuff.layer_offset(layer_id) + RBuff.c_offset());
    };

    auto call_gru_bias_add = [&RBuff, &WeiBuf, &handle, &wDesc, reserveSpace, w](int layer_id,
                                                                                 float beta_t = 0) {
        float alpha0 = 1;
        float alpha1 = 1;

        const auto bias_desc = miopen::TensorDescriptor(
            wDesc.GetType(),
            std::vector<size_t>{1, 1, WeiBuf.bias_stride()},
            std::vector<size_t>{WeiBuf.bias_stride(), WeiBuf.bias_stride(), 1});

        const auto hidden_interim_desc = miopen::TensorDescriptor(
            wDesc.GetType(),
            std::vector<size_t>{
                1, static_cast<size_t>(RBuff.batches_per_layer), WeiBuf.bias_stride()},
            std::vector<size_t>{
                static_cast<size_t>(RBuff.layer_stride()), RBuff.gemm_write_stride(), 1});

        const auto RB_layer_out_off = RBuff.layer_offset(layer_id);

        OpTensor(handle,
                 miopenTensorOpAdd,
                 &alpha0,
                 hidden_interim_desc,
                 reserveSpace,
                 &alpha1,
                 bias_desc,
                 w,
                 &beta_t,
                 hidden_interim_desc,
                 reserveSpace,
                 RB_layer_out_off,
                 WeiBuf.bias_off(layer_id) + WeiBuf.weight_stride,
                 RB_layer_out_off);
    };

    auto call_gru_hidden_gemm = [&RBuff,
                                 &WeiBuf,
                                 &get_HxBuff_offset,
                                 &bacc_per_time,
                                 &batches,
                                 &handle,
                                 &xDesc,
                                 reserveSpace,
                                 hx,
                                 w,
                                 hidden_size](int layer, int cur_time) {
        if(cur_time == 0 && hx == nullptr)
            return;

        const int m = batches.at(cur_time), n = WeiBuf.weight_stride, k = hidden_size;

        const int lda = (cur_time == 0) ? hidden_size : RBuff.gemm_write_stride();

        const int ldb = hidden_size, ldc = RBuff.gemm_write_stride();

        const miopen::GemmDescriptor gemm_desc_hx = GemmDescriptor{false,
                                                                   false,
                                                                   true,
                                                                   m,
                                                                   n,
                                                                   k,
                                                                   lda,
                                                                   ldb,
                                                                   ldc,
                                                                   1, // batch count
                                                                   0, // Stride A
                                                                   0, // Stride B
                                                                   0, // Stride C
                                                                   1, // alpha
                                                                   1, // beta
                                                                   xDesc.GetType(),
                                                                   false};

        const auto hidden_offset =
            (cur_time == 0) ? get_HxBuff_offset(layer)
                            : RBuff.gemm_write_offset(layer, bacc_per_time[cur_time - 1]) +
                                  RBuff.hidden_offset();

        const auto ht_ptr = cur_time > 0 ? reserveSpace : hx;

        const auto result_offset = RBuff.gemm_write_offset(layer, bacc_per_time[cur_time]);

        const miopenStatus_t gemm_status = CallGemm(handle,
                                                    gemm_desc_hx,
                                                    ht_ptr,
                                                    hidden_offset,
                                                    w,
                                                    WeiBuf.hidden_offset(layer),
                                                    reserveSpace,
                                                    result_offset,
                                                    GemmBackend_t::rocblas);
        if(gemm_status != miopenStatusSuccess)
        {
            if(gemm_status == miopenStatusNotImplemented)
            {
                MIOPEN_LOG_E("GEMM not implemented");
            }
            else
            {
                MIOPEN_LOG_E("GEMM failed");
            }
        }
    };

    auto call_gru_activate_rz =
        [&RBuff, &bacc_per_time, &batches, &handle, &wDesc, reserveSpace, &sigDesc, hidden_size](
            int layer_id, int time_id) {
            float alpha = 1, beta = 0;

            const std::vector<size_t> tensor_size{
                1, static_cast<size_t>(batches.at(time_id)), static_cast<size_t>(hidden_size) * 2};

            const std::vector<size_t> tensor_stride{static_cast<size_t>(RBuff.layer_stride()),
                                                    static_cast<size_t>(RBuff.gemm_write_stride()),
                                                    1};

            auto src_desc = miopen::TensorDescriptor(wDesc.GetType(), tensor_size, tensor_stride);
            auto dst_desc = miopen::TensorDescriptor(wDesc.GetType(), tensor_size, tensor_stride);

            auto r_offset     = RBuff.gemm_write_offset(layer_id, bacc_per_time[time_id]);
            auto r_act_offset = r_offset + RBuff.activated_offset();

            sigDesc.Forward(handle,
                            &alpha,
                            // input tensor descriptor
                            src_desc,
                            // input pointer
                            reserveSpace,
                            &beta,
                            // output tensor descriptor
                            dst_desc,
                            // output pointer
                            reserveSpace,
                            // input tensor offset
                            r_offset,
                            // output tensor offset
                            r_act_offset);
        };

    auto call_gru_compute_c =
        [&RBuff, &bacc_per_time, &batches, &handle, &wDesc, reserveSpace, hidden_size](
            int layer_id, int time_id) {
            auto c_offset =
                RBuff.gemm_write_offset(layer_id, bacc_per_time[time_id]) + RBuff.c_offset();
            auto hidden_offset =
                RBuff.gemm_write_offset(layer_id, bacc_per_time[time_id]) + RBuff.hidden_offset();
            auto hidden_act_offset = hidden_offset + RBuff.activated_offset();
            auto r_act_offset      = RBuff.gemm_write_offset(layer_id, bacc_per_time[time_id]) +
                                RBuff.r_offset() + RBuff.activated_offset();

            const std::vector<size_t> tensor_size{
                1, static_cast<size_t>(batches.at(time_id)), static_cast<size_t>(hidden_size)};

            const std::vector<size_t> tensor_stride{static_cast<size_t>(RBuff.layer_stride()),
                                                    static_cast<size_t>(RBuff.gemm_write_stride()),
                                                    1};

            auto src_desc = miopen::TensorDescriptor(wDesc.GetType(), tensor_size, tensor_stride);
            auto desc     = miopen::TensorDescriptor(wDesc.GetType(), tensor_size, tensor_stride);

            CopyTensor(handle, desc, reserveSpace, desc, reserveSpace, c_offset, hidden_act_offset);

            float alpha0 = 1;
            float alpha1 = 1;
            float beta   = 0;

            OpTensor(handle,
                     miopenTensorOpMul,
                     &alpha0,
                     desc,
                     reserveSpace,
                     &alpha1,
                     desc,
                     reserveSpace,
                     &beta,
                     desc,
                     reserveSpace,
                     r_act_offset,
                     c_offset,
                     c_offset);

            OpTensor(handle,
                     miopenTensorOpAdd,
                     &alpha0,
                     desc,
                     reserveSpace,
                     &alpha1,
                     desc,
                     reserveSpace,
                     &beta,
                     desc,
                     reserveSpace,
                     c_offset,
                     hidden_offset,
                     c_offset);
        };

    auto call_gru_activate_c_gate =
        [&RBuff, &bacc_per_time, &batches, &handle, &wDesc, reserveSpace, &tanhDesc, hidden_size](
            int layer_id, int time_id) {
            float alpha = 1, beta = 0;

            const std::vector<size_t> tensor_size{
                1, static_cast<size_t>(batches.at(time_id)), static_cast<size_t>(hidden_size)};

            const std::vector<size_t> tensor_stride{static_cast<size_t>(RBuff.layer_stride()),
                                                    static_cast<size_t>(RBuff.gemm_write_stride()),
                                                    1};

            auto src_desc = miopen::TensorDescriptor(wDesc.GetType(), tensor_size, tensor_stride);
            auto dst_desc = miopen::TensorDescriptor(wDesc.GetType(), tensor_size, tensor_stride);

            auto c_offset =
                RBuff.gemm_write_offset(layer_id, bacc_per_time[time_id]) + RBuff.c_offset();
            auto c_act_offset = c_offset + RBuff.activated_offset();

            tanhDesc.Forward(handle,
                             &alpha,
                             // input tensor descriptor
                             src_desc,
                             // input pointer
                             reserveSpace,
                             &beta,
                             // output tensor descriptor
                             dst_desc,
                             // output pointer
                             reserveSpace,
                             // input tensor offset
                             c_offset,
                             // output tensor offset
                             c_act_offset);
        };

    auto call_gru_compute_hidden =
        [&RBuff, &bacc_per_time, &batches, &handle, &wDesc, reserveSpace, hidden_size, hx](
            int layer_id, int time_id) {
            const std::vector<size_t> tensor_size{
                1, static_cast<size_t>(batches.at(time_id)), static_cast<size_t>(hidden_size)};

            const std::vector<size_t> tensor_stride{static_cast<size_t>(RBuff.layer_stride()),
                                                    static_cast<size_t>(RBuff.gemm_write_stride()),
                                                    1};

            auto src_desc = miopen::TensorDescriptor(wDesc.GetType(), tensor_size, tensor_stride);

            auto hidden_offset =
                RBuff.gemm_write_offset(layer_id, bacc_per_time[time_id]) + RBuff.hidden_offset();
            auto zact_offset = RBuff.gemm_write_offset(layer_id, bacc_per_time[time_id]) +
                               RBuff.z_offset() + RBuff.activated_offset();
            auto cact_offset = RBuff.gemm_write_offset(layer_id, bacc_per_time[time_id]) +
                               RBuff.c_offset() + RBuff.activated_offset();

            const std::vector<size_t> hidden_tensor_size{
                1, static_cast<size_t>(batches.at(time_id)), static_cast<size_t>(hidden_size)};
            const std::vector<size_t> hidden_tensor_stride{
                static_cast<size_t>(RBuff.layer_stride()),
                static_cast<size_t>(RBuff.gemm_write_stride()),
                1};
            auto hidden_tensor_desc =
                miopen::TensorDescriptor(wDesc.GetType(), hidden_tensor_size, hidden_tensor_stride);
            float alpha0 = -1, alpha1 = 1, beta = 0;

            OpTensor(handle,
                     miopenTensorOpMul,
                     &alpha0,
                     hidden_tensor_desc,
                     reserveSpace,
                     &alpha1,
                     hidden_tensor_desc,
                     reserveSpace,
                     &beta,
                     hidden_tensor_desc,
                     reserveSpace,
                     zact_offset,
                     cact_offset,
                     hidden_offset);

            alpha0 = 1;
            alpha1 = 1;
            beta   = 0;

            OpTensor(handle,
                     miopenTensorOpAdd,
                     &alpha0,
                     hidden_tensor_desc,
                     reserveSpace,
                     &alpha1,
                     hidden_tensor_desc,
                     reserveSpace,
                     &beta,
                     hidden_tensor_desc,
                     reserveSpace,
                     cact_offset,
                     hidden_offset,
                     hidden_offset);

            if(time_id == 0)
            {
                const std::vector<size_t> hx_tensor_size{
                    1, static_cast<size_t>(batches.at(time_id)), static_cast<size_t>(hidden_size)};
                const std::vector<size_t> hx_tensor_stride{
                    static_cast<size_t>(batches.at(time_id) * hidden_size),
                    static_cast<size_t>(hidden_size),
                    1};

                auto hx_tensor_desc =
                    miopen::TensorDescriptor(wDesc.GetType(), hx_tensor_size, hx_tensor_stride);
                auto hx_offset = batches.at(time_id) * hidden_size * layer_id;

                alpha0 = 1;
                alpha1 = 1;
                beta   = 1;

                OpTensor(handle,
                         miopenTensorOpMul,
                         &alpha0,
                         hidden_tensor_desc,
                         reserveSpace,
                         &alpha1,
                         hx_tensor_desc,
                         hx,
                         &beta,
                         hidden_tensor_desc,
                         reserveSpace,
                         zact_offset,
                         hx_offset,
                         hidden_offset);
            }
            else
            {
                auto hidden_prev_offset =
                    RBuff.gemm_write_offset(layer_id, bacc_per_time[time_id - 1]) +
                    RBuff.hidden_offset();
                alpha0 = 1;
                alpha1 = 1;
                beta   = 1;

                OpTensor(handle,
                         miopenTensorOpMul,
                         &alpha0,
                         hidden_tensor_desc,
                         reserveSpace,
                         &alpha1,
                         hidden_tensor_desc,
                         reserveSpace,
                         &beta,
                         hidden_tensor_desc,
                         reserveSpace,
                         zact_offset,
                         hidden_prev_offset,
                         hidden_offset);
            }
        };

    auto call_gru_update_output = [&RBuff,
                                   &get_HxBuff_offset,
                                   &bacc_per_time,
                                   &batches,
                                   &handle,
                                   &wDesc,
                                   reserveSpace,
                                   hy,
                                   max_batch,
                                   hidden_size,
                                   seq_len](int layer_id) {
        if(hy == nullptr)
            return;

        auto hcy_layer_offset = get_HxBuff_offset(layer_id);

        const std::vector<size_t> hcy_src_stride{static_cast<size_t>(RBuff.layer_stride()),
                                                 static_cast<size_t>(RBuff.gemm_write_stride()),
                                                 1};
        const std::vector<size_t> hcy_dst_stride{
            static_cast<size_t>(hidden_size * max_batch), static_cast<size_t>(hidden_size), 1};

        for(int time_i = seq_len - 1; time_i >= 0; time_i--)
        {
            auto copy_batch = (time_i == seq_len - 1) ? batches.at(time_i)
                                                      : batches.at(time_i) - batches.at(time_i + 1);
            if(copy_batch > 0)
            {
                auto batch_id_relative = batches.at(time_i) - copy_batch;
                auto batch_id_abs      = bacc_per_time[time_i] + batch_id_relative;

                auto hcy_batch_offset = batch_id_relative * hidden_size;

                auto src_batch_offset =
                    RBuff.gemm_write_offset(layer_id, batch_id_abs) + RBuff.hidden_offset();

                const std::vector<size_t> hcy_copy_size{
                    1, static_cast<size_t>(copy_batch), static_cast<size_t>(hidden_size)};

                auto src_desc =
                    miopen::TensorDescriptor(wDesc.GetType(), hcy_copy_size, hcy_src_stride);
                auto dst_desc =
                    miopen::TensorDescriptor(wDesc.GetType(), hcy_copy_size, hcy_dst_stride);

                CopyTensor(handle,
                           src_desc,
                           reserveSpace,
                           dst_desc,
                           hy,
                           src_batch_offset,
                           hcy_layer_offset + hcy_batch_offset);
            }
        }
    };

    auto call_gru_hidden_state_update = [call_gru_activate_rz,
                                         call_gru_compute_c,
                                         call_gru_activate_c_gate,
                                         call_gru_compute_hidden](int layer_id, int time_id) {
        call_gru_activate_rz(layer_id, time_id);
        call_gru_compute_c(layer_id, time_id);
        call_gru_activate_c_gate(layer_id, time_id);
        call_gru_compute_hidden(layer_id, time_id);
    };

    for(int layer_id = 0; layer_id < nLayers; layer_id++)
    {
        call_gru_input_gemm(layer_id);
        if(biasMode != 0u)
        {
            call_gru_bias_add(layer_id);
        }
        for(int time = 0; time < seq_len; time++)
        {
            call_gru_hidden_gemm(layer_id, time);
            call_gru_hidden_state_update(layer_id, time);
        }
        call_gru_update_output(layer_id);
    }

    // output tensor copy
    {
        const std::vector<size_t> y_copy_size{
            1, static_cast<size_t>(total_batch_size), static_cast<size_t>(out_vec_size)};

        const std::vector<size_t> y_src_stride{
            RBuff.layer_stride(), static_cast<size_t>(RBuff.gemm_write_stride()), 1};

        const std::vector<size_t> y_dst_stride{static_cast<size_t>(out_vec_size * total_batch_size),
                                               static_cast<size_t>(out_vec_size),
                                               1};

        auto src_desc   = miopen::TensorDescriptor(wDesc.GetType(), y_copy_size, y_src_stride);
        auto y_dst_desc = miopen::TensorDescriptor(wDesc.GetType(), y_copy_size, y_dst_stride);

        int src_offset = RBuff.layer_offset(nLayers - 1) + RBuff.hidden_offset();

        CopyTensor(handle, src_desc, reserveSpace, y_dst_desc, y, src_offset, 0);
    }

#else
    (void)handle;
    (void)seq_array;
    (void)xDesc;
    (void)x;
    (void)hxDesc;
    (void)hx;
    (void)cx;
    (void)wDesc;
    (void)w;
    (void)yDesc;
    (void)y;
    (void)hy;
    (void)cy;
    (void)reserveSpace;
    (void)reserveSpaceSize;

    MIOPEN_THROW("GEMM is not supported");
#endif
}

void RNNDescriptor::RNNForwardTraining_MS(Handle& handle,
                                          std::vector<int>& seq_array,
                                          const TensorDescriptor& xDesc,
                                          ConstData_t x,
                                          const TensorDescriptor& hxDesc,
                                          ConstData_t hx,
                                          ConstData_t cx,
                                          const TensorDescriptor& wDesc,
                                          ConstData_t w,
                                          const TensorDescriptor& yDesc,
                                          Data_t y,
                                          Data_t hy,
                                          Data_t cy,
                                          Data_t reserveSpace,
                                          size_t reserveSpaceSize) const
{
#if MIOPEN_USE_GEMM && MIOPEN_BACKEND_HIP
    std::vector<int> in_n;
    int in_vec  = xDesc.GetLengths()[1]; // input vector size
    int out_vec = yDesc.GetLengths()[1]; // output vector size

    int seq_len   = seq_array.size();
    int max_batch = seq_array[0];
    int hidden_size;

    std::tie(std::ignore, max_batch, hidden_size) = miopen::tien<3>(hxDesc.GetLengths());

    auto extra_stream_cnt = 2;
    handle.ReserveExtraStreamsInPool(extra_stream_cnt);

    auto root_stream_id = 0;
    std::vector<hipStream_t> stream_pull;
    for(int i = 0; i <= extra_stream_cnt; i++)
    {
        handle.SetStreamFromPool(i);
        stream_pull.push_back(handle.GetStream());
    }

    handle.SetStreamFromPool(root_stream_id);

    int total_batch_size = 0;
    std::vector<int> bacc_per_time(seq_len + 1);

    for(int i = 0; i < seq_len; i++)
    {
        bacc_per_time[i] = total_batch_size;
        total_batch_size += seq_array[i];
        in_n.push_back(seq_array[i]);
    }
    bacc_per_time[seq_len] = total_batch_size;

    const struct
    {
        int batch;
    } InBuff_strides{in_vec};

    auto get_HxBuff_offset = [&](int layer_id) {
        return layer_id * (static_cast<size_t>(hidden_size) * max_batch);
    };

    int gates_cnt       = 4;
    int save_points_cnt = 6;

    struct WeightsBufferHelper
    {
    private:
        auto hidden_xinput_size(int hidden_sz, int bidirect_mode) const
        {
            if(bidirect_mode == 0)
                return hidden_sz;
            MIOPEN_THROW("execution failure: bidirect is not supported by this solver");
        }

        auto matrix_lin_layer_size(int input_vector_sz, int hidden_vec_sz, int gates) const
        {
            return (input_vector_sz + hidden_vec_sz) * hidden_vec_sz * gates;
        }
        size_t bias_start_offset(int input_vector_sz,
                                 int hidden_vec_sz,
                                 int layers_cnt,
                                 int gates,
                                 int bidirect_mode) const
        {
            if(bidirect_mode == 0)
            {
                return matrix_lin_layer_size(input_vector_sz, hidden_vec_sz, gates) +
                       static_cast<size_t>(hidden_vec_sz + hidden_xinput_size(hidden_vec_sz, 0)) *
                           hidden_vec_sz * static_cast<size_t>(layers_cnt - 1) * gates;
            }

            MIOPEN_THROW("execution failure: bidirect is not supported by this solver");
        }

    public:
        WeightsBufferHelper(
            int input_vector_sz, int hidden_vec_sz, int layers_cnt, int bias_mode, int gates)
            : in_vec(input_vector_sz),
              h_vec(hidden_vec_sz),
              x_in_vec(hidden_xinput_size(hidden_vec_sz, 0)),
              layers(layers_cnt),
              gates_cnt(gates),
              bias_cnt(bias_mode),
              matrix_normal_start_off(matrix_lin_layer_size(input_vector_sz, hidden_vec_sz, gates)),
              bias_start_off(
                  bias_start_offset(input_vector_sz, hidden_vec_sz, layers_cnt, gates, 0))
        {
        }

        const int in_vec, h_vec;
        const int x_in_vec; // for bidirect TODO

        const int layers;
        const int gates_cnt;
        const int
            bias_cnt; // 0 - no bisa; 1 - one bias; 2 - separate bias for x_vec and for hidden_vec
    private:
        const size_t matrix_normal_start_off;
        const size_t bias_start_off;

    public:
        auto get_matrix_x_size(int layer_id) const
        {
            return (layer_id > 0 ? x_in_vec : in_vec) * h_vec;
        }
        auto get_matrix_h_size() const { return h_vec * h_vec; }
        auto get_matrix_layer_size(int layer_id) const
        {
            return get_matrix_x_size(layer_id) * gates_cnt + get_matrix_h_size() * gates_cnt;
        }

        size_t get_matrix_x_off(int layer_id) const
        {
            if(layer_id > 0)
            {
                return matrix_normal_start_off +
                       static_cast<size_t>(layer_id - 1) * get_matrix_layer_size(layer_id);
            }
            else
            {
                return 0;
            }
        };

        size_t get_matrix_h_off(int layer_id) const
        {
            if(layer_id > 0)
            {
                return get_matrix_x_off(layer_id) +
                       static_cast<size_t>(h_vec * x_in_vec * gates_cnt);
            }
            else
            {
                return get_matrix_x_off(layer_id) + static_cast<size_t>(h_vec * in_vec) * gates_cnt;
            }
        };

        int bias_vector_size() const { return h_vec; }
        int bias_vector_mul_gate() const { return bias_vector_size() * gates_cnt; }
        int bias_stride() const { return bias_vector_mul_gate(); }

        size_t bias_relative_off(int layer_id, int bias_id) const
        {
            return static_cast<size_t>(layer_id * bias_cnt + bias_id) * gates_cnt * h_vec;
        }

        size_t get_bias_off(int layer_id, int bias_id) const
        {
            return bias_start_off + bias_relative_off(layer_id, bias_id);
        }

    } WeiBuf(in_vec, hidden_size, nLayers, biasMode * 2, gates_cnt);

    struct ReserveBufferHelper
    {
        struct RBuffHelper
        {
            int element, save_point, batch;
            size_t layer;
        };

    private:
        auto Reserve_Buffer_strides(int save_point_sz,
                                    int batches_per_layer,
                                    int save_points,
                                    int bidirect_mode = 0) const
        {
            const auto element_st    = 1;
            const auto save_point_st = element_st * save_point_sz;
            const auto batch_st      = save_point_st * save_points;
            const auto layer_st      = static_cast<size_t>(batch_st) * batches_per_layer;
            if(bidirect_mode == 0)
                return RBuffHelper{element_st, save_point_st, batch_st, layer_st};
            MIOPEN_THROW("execution failure: bidirect is not supported by this solver");
        }

    public:
        enum save_point
        {
            F  = 1,
            I  = 0,
            G  = 2,
            O  = 3,
            St = 4,
            Ht = 5
        };

        ReserveBufferHelper(int hidden_vec_sz,
                            int save_point_sz,
                            int layers_cnt,
                            int batches_per_layer,
                            int save_points,
                            int gates_cnt)
            : h_vec(hidden_vec_sz),
              save_point_size(save_point_sz),
              layers(layers_cnt),
              batches(batches_per_layer),
              save_points_cnt(save_points),
              gates(gates_cnt),
              strides(Reserve_Buffer_strides(save_point_sz, batches, save_points, 0))
        {
        }

        const int h_vec;
        const int save_point_size; // for bidirect TODO

        const int layers;
        const int batches;
        const int save_points_cnt;
        const int gates;
        const RBuffHelper strides;

        size_t layer_offset(int layer) const { return static_cast<size_t>(layer) * strides.layer; }
        auto layer_stride() const { return strides.layer; }

        auto gemm_write_size() const { return h_vec * gates; }
        auto gemm_write_stride() const
        {
            return strides.batch;
        } // save_point_size * save_points_cnt

        size_t gemm_write_relative_offset(int batch_id) const
        {
            return static_cast<size_t>(gemm_write_stride()) * batch_id;
        }

        size_t gemm_write_offset(int layer, int batch_id) const
        {
            return layer_offset(layer) + static_cast<size_t>(gemm_write_stride()) * batch_id;
        }

        auto ht_relative_offset() const { return save_point::Ht * save_point_size; }

        auto ct_relative_offset() const { return save_point::St * save_point_size; }

        auto get_gate_relative_offset(int gate_id) const { return gate_id * save_point_size; }

        size_t ht_offset(int layer_id, int batch_id) const
        {
            return layer_offset(layer_id) + gemm_write_relative_offset(batch_id) +
                   ht_relative_offset();
        }

        size_t extra_save_point_offset(int layer_id, int batch_id) const
        {
            return (static_cast<size_t>(batches) * layers * gemm_write_stride()) // all data offset
                   + (static_cast<size_t>(batches) * layer_id) * h_vec +
                   static_cast<size_t>(batch_id * h_vec);
        }

    } RBuff(hidden_size, hidden_size, nLayers, total_batch_size, save_points_cnt, gates_cnt);

    auto call_x_gemm = [&RBuff,
                        &WeiBuf,
                        &InBuff_strides,
                        &bacc_per_time,
                        &handle,
                        &xDesc,
                        reserveSpace,
                        x,
                        w,
                        hidden_size,
                        in_vec](int layer, int start_time, int time_cnt, float beta_t = 1) {
        const auto start_b  = bacc_per_time[start_time];
        const auto batch_sz = bacc_per_time[start_time + time_cnt] - start_b;

        const int m = batch_sz, n = RBuff.gemm_write_size(), k = layer > 0 ? hidden_size : in_vec;
        const int lda = layer > 0 ? RBuff.gemm_write_stride() : InBuff_strides.batch, ldb = k,
                  ldc = RBuff.gemm_write_stride();

        const miopen::GemmDescriptor gemm_desc = GemmDescriptor{false,
                                                                false,
                                                                true,
                                                                m,
                                                                n,
                                                                k,
                                                                lda,
                                                                ldb,
                                                                ldc,
                                                                1,      // batch count
                                                                0,      // Stride A
                                                                0,      // Stride B
                                                                0,      // Stride C
                                                                1,      // alpha
                                                                beta_t, // beta
                                                                xDesc.GetType(),
                                                                false};

        const auto wx_off     = WeiBuf.get_matrix_x_off(layer);
        const auto out_offset = RBuff.gemm_write_offset(layer, start_b);

        const auto x_in_offset = layer > 0 ? RBuff.ht_offset(layer - 1, start_b)
                                           : static_cast<size_t>(start_b * InBuff_strides.batch);
        const auto in_ptr      = layer > 0 ? reserveSpace : x;

        const miopenStatus_t gemm_status = CallGemm(handle,
                                                    gemm_desc,
                                                    in_ptr,
                                                    x_in_offset,
                                                    w,
                                                    wx_off,
                                                    reserveSpace,
                                                    out_offset,
                                                    GemmBackend_t::rocblas);
        if(gemm_status != miopenStatusSuccess)
            MIOPEN_THROW("GEMM execution failure");
    };

    auto call_bias_add = [&RBuff, &WeiBuf, &handle, &wDesc, reserveSpace, w](int layer,
                                                                             float beta_t = 0) {
        float alpha0           = 1;
        float alpha1           = 1;
        const auto bias_stride = WeiBuf.bias_stride();

        const auto bias_desc =
            miopen::TensorDescriptor(wDesc.GetType(),
                                     std::vector<int>{1, 1, WeiBuf.bias_vector_mul_gate()},
                                     std::vector<int>{bias_stride, bias_stride, 1});

        const auto hidden_interim_desc = miopen::TensorDescriptor(
            wDesc.GetType(),
            std::vector<int>{1, RBuff.batches, WeiBuf.bias_vector_mul_gate()},
            std::vector<int>{
                RBuff.batches * RBuff.gemm_write_stride(), RBuff.gemm_write_stride(), 1});

        const auto RB_layer_out_off       = RBuff.layer_offset(layer);
        const auto w_bias_layer_start_off = WeiBuf.get_bias_off(layer, 0);

        OpTensor(handle,
                 miopenTensorOpAdd,
                 &alpha0,
                 hidden_interim_desc,
                 reserveSpace, // A
                 &alpha1,
                 bias_desc,
                 w, // B
                 &beta_t,
                 hidden_interim_desc,
                 reserveSpace,           // C
                 RB_layer_out_off,       // A offset
                 w_bias_layer_start_off, // B offset
                 RB_layer_out_off,       // C offset
                 true);

        OpTensor(handle,
                 miopenTensorOpAdd,
                 &alpha0,
                 hidden_interim_desc,
                 reserveSpace,
                 &alpha1,
                 bias_desc,
                 w,
                 &beta_t,
                 hidden_interim_desc,
                 reserveSpace,
                 RB_layer_out_off,
                 w_bias_layer_start_off + bias_stride,
                 RB_layer_out_off,
                 true);
    };

    auto call_hx_gemm = [&RBuff,
                         &WeiBuf,
                         &get_HxBuff_offset,
                         &bacc_per_time,
                         &in_n,
                         &handle,
                         &xDesc,
                         reserveSpace,
                         hx,
                         w,
                         hidden_size](int layer, int cur_time) {
        const int m = in_n.at(cur_time), n = RBuff.gemm_write_size(), k = hidden_size;

        const int lda = (cur_time != 0) ? RBuff.gemm_write_stride() : hidden_size,
                  ldb = hidden_size, ldc = RBuff.gemm_write_stride();

        const auto hx_ptr_offset = (cur_time == 0)
                                       ? get_HxBuff_offset(layer)
                                       : RBuff.ht_offset(layer, bacc_per_time[cur_time - 1]);

        if(cur_time == 0)
        {
            if(hx == nullptr)
                return;
        }

        const miopen::GemmDescriptor gemm_desc_hx = GemmDescriptor{false,
                                                                   false,
                                                                   true,
                                                                   m,
                                                                   n,
                                                                   k,
                                                                   lda,
                                                                   ldb,
                                                                   ldc,
                                                                   1, // batch count
                                                                   0, // Stride A
                                                                   0, // Stride B
                                                                   0, // Stride C
                                                                   1, // alpha
                                                                   1, // beta
                                                                   xDesc.GetType(),
                                                                   false};

        const auto RB_layer_save_points_off =
            RBuff.gemm_write_offset(layer, bacc_per_time[cur_time]);

        const auto hx_ptr = cur_time > 0 ? reserveSpace : hx;

        const miopenStatus_t gemm_status = CallGemm(handle,
                                                    gemm_desc_hx,
                                                    hx_ptr,
                                                    hx_ptr_offset,
                                                    w,
                                                    WeiBuf.get_matrix_h_off(layer),
                                                    reserveSpace,
                                                    RB_layer_save_points_off,
                                                    GemmBackend_t::rocblas);

        if(gemm_status != miopenStatusSuccess)
            MIOPEN_THROW("GEMM execution failure");
    };

    auto call_hidden_state_update = [&RBuff,
                                     &get_HxBuff_offset,
                                     &bacc_per_time,
                                     &in_n,
                                     &handle,
                                     &wDesc,
                                     reserveSpace,
                                     cx,
                                     max_batch,
                                     hidden_size](int layer_id, int time_id) {
        auto RB_layer_save_points_off =
            RBuff.layer_offset(layer_id) + RBuff.gemm_write_relative_offset(bacc_per_time[time_id]);

        auto is_seq_begin = time_id == 0;

        const int direction = 0;
        const int cur_batch = in_n.at(time_id), use_batch = in_n.at(time_id);

        const int hy_stride = RBuff.gemm_write_stride(), wei_len = RBuff.gemm_write_size(),
                  wei_stride = RBuff.gemm_write_size();

        const size_t cx_offset = get_HxBuff_offset(layer_id);

        const size_t i_offset = RB_layer_save_points_off + RBuff.get_gate_relative_offset(0),
                     f_offset = RB_layer_save_points_off + RBuff.get_gate_relative_offset(1),
                     o_offset = RB_layer_save_points_off + RBuff.get_gate_relative_offset(2),
                     c_offset = RB_layer_save_points_off + RBuff.get_gate_relative_offset(3);

        const size_t cell_offset   = RB_layer_save_points_off + RBuff.ct_relative_offset(),
                     hidden_offset = RB_layer_save_points_off + RBuff.ht_relative_offset();

        const size_t cell_offset_pre =
            (time_id == 0) ? 0
                           : RBuff.layer_offset(layer_id) +
                                 RBuff.gemm_write_relative_offset(bacc_per_time[time_id - 1]) +
                                 RBuff.ct_relative_offset();

        const size_t activ_cell_offset =
            RBuff.extra_save_point_offset(layer_id, bacc_per_time[time_id]);

        LSTMForwardHiddenStateUpdate(handle,
                                     wDesc.GetType(),
                                     false,
                                     is_seq_begin,
                                     direction,
                                     max_batch,
                                     cur_batch,
                                     use_batch,

                                     hidden_size,
                                     hy_stride,
                                     wei_len,
                                     wei_stride,
                                     cx,
                                     cx_offset,
                                     reserveSpace,
                                     i_offset,
                                     f_offset,
                                     o_offset,
                                     c_offset,
                                     cell_offset,
                                     cell_offset_pre,
                                     activ_cell_offset,
                                     hidden_offset);
    };

    auto call_hy_cy_update = [&RBuff,
                              &get_HxBuff_offset,
                              &bacc_per_time,
                              &in_n,
                              &handle,
                              &wDesc,
                              reserveSpace,
                              hy,
                              cy,
                              max_batch,
                              hidden_size,
                              seq_len](int layer_id) {
        if(hy != nullptr || (cy != nullptr))
        {
            auto hcy_layer_offset = get_HxBuff_offset(layer_id);

            const std::vector<size_t> hcy_src_stride{
                RBuff.layer_stride(), static_cast<size_t>(RBuff.gemm_write_stride()), 1};
            const std::vector<size_t> hcy_dst_stride{
                static_cast<size_t>(hidden_size * max_batch), static_cast<size_t>(hidden_size), 1};

            for(int time_i = seq_len - 1; time_i >= 0; time_i--)
            {
                auto copy_batch = (time_i == seq_len - 1) ? in_n.at(time_i)
                                                          : in_n.at(time_i) - in_n.at(time_i + 1);
                if(copy_batch > 0)
                {
                    auto batch_id_relative = in_n.at(time_i) - copy_batch;
                    auto batch_id_abs      = bacc_per_time[time_i] + batch_id_relative;

                    auto hcy_batch_offset = batch_id_relative * hidden_size;

                    auto src_batch_offset = RBuff.layer_offset(layer_id) +
                                            RBuff.gemm_write_relative_offset(batch_id_abs);

                    const std::vector<size_t> hcy_copy_size{
                        1, static_cast<size_t>(copy_batch), static_cast<size_t>(hidden_size)};

                    auto src_desc =
                        miopen::TensorDescriptor(wDesc.GetType(), hcy_copy_size, hcy_src_stride);
                    auto dst_desc =
                        miopen::TensorDescriptor(wDesc.GetType(), hcy_copy_size, hcy_dst_stride);

                    if(hy != nullptr)
                    {
                        CopyTensor(handle,
                                   src_desc,
                                   reserveSpace,
                                   dst_desc,
                                   hy,
                                   src_batch_offset + RBuff.ht_relative_offset(),
                                   hcy_layer_offset + hcy_batch_offset);
                    }

                    if(cy != nullptr)
                    {
                        CopyTensor(handle,
                                   src_desc,
                                   reserveSpace,
                                   dst_desc,
                                   cy,
                                   src_batch_offset + RBuff.ct_relative_offset(),
                                   hcy_layer_offset + hcy_batch_offset);
                    }
                }
            }
        }
    };

    auto call_sync_all_stream_pull_to_root_stream = [&stream_pull, root_stream_id]() {
        const miopen::HipEventPtr main_event = make_hip_fast_event();
        hipEventRecord(main_event.get(), stream_pull[root_stream_id]);

        for(int i = 0; i < stream_pull.size(); i++)
        {
            if(i != root_stream_id)
                hipStreamWaitEvent(stream_pull[i], main_event.get(), 0);
        }
    };

    auto sync_root_to_all_stream_pull = [&stream_pull, root_stream_id]() {
        hipStream_t root_stream = stream_pull[root_stream_id];
        for(int i = 0; i < stream_pull.size(); i++)
        {
            if(i != root_stream_id)
            {
                const miopen::HipEventPtr sync_event = make_hip_fast_event();
                hipEventRecord(sync_event.get(), stream_pull[i]);
                hipStreamWaitEvent(root_stream, sync_event.get(), 0);
            }
        }
    };

    if(seq_len == 0)
        return;

    const int try_chunks_cnt = 16;
    const int time_chunk_sz  = ((seq_len + try_chunks_cnt - 1) / try_chunks_cnt);
    const int chunks_cnt     = (seq_len + time_chunk_sz - 1) / time_chunk_sz;

    std::vector<int> layer_inx_cur_time(nLayers, 0);
    std::vector<int> layer_hx_cur_time(nLayers, 0);
    std::vector<int> layer_upd_cur_time(nLayers, 0);

    std::vector<std::vector<miopen::HipEventPtr>> layer_chunk_end_event;

    layer_chunk_end_event.resize(nLayers);
    for(int layer_id = 0; layer_id < nLayers; layer_id++)
    {
        layer_chunk_end_event[layer_id].resize(chunks_cnt);
        for(int chunk_id = 0; chunk_id < chunks_cnt; chunk_id++)
            layer_chunk_end_event[layer_id][chunk_id] = make_hip_fast_event();
    }

    std::vector<int> layer_stream_id(nLayers, 2);
    layer_stream_id[0] = 1;

    auto call_inx_next_chunk_preload = [&](int layer_id) {
        auto start_time = layer_inx_cur_time[layer_id];
        auto time_cnt   = std::min(time_chunk_sz, seq_len - start_time);

        call_x_gemm(layer_id, start_time, time_cnt);
        layer_inx_cur_time[layer_id] += time_chunk_sz;
    };

    auto call_hx_next_gemm = [&](int layer_id) {
        auto cur_time = layer_hx_cur_time[layer_id];
        if(cur_time < seq_len)
        {
            call_hx_gemm(layer_id, cur_time);
            layer_hx_cur_time[layer_id]++;
        }
    };

    auto call_next_hidden_state_update = [&](int layer_id) {
        auto cur_time = layer_upd_cur_time[layer_id];
        if(cur_time < seq_len)
        {
            call_hidden_state_update(layer_id, cur_time);
            layer_upd_cur_time[layer_id]++;
        }
    };

    auto call_next_chunk_compute = [&handle,
                                    &stream_pull,
                                    &layer_stream_id,
                                    &call_next_hidden_state_update,
                                    &call_hx_next_gemm,
                                    &call_inx_next_chunk_preload,
                                    &layer_upd_cur_time,
                                    &layer_chunk_end_event,
                                    time_chunk_sz,
                                    seq_len](int layer_id) {
        auto stream_id = layer_stream_id[layer_id];
        handle.SetStreamFromPool(stream_id);

        const int chunk_id   = layer_upd_cur_time[layer_id] / time_chunk_sz;
        const int chunk_time = std::min(time_chunk_sz, seq_len - chunk_id * time_chunk_sz);

        if(layer_id > 0 && layer_stream_id[layer_id - 1] != stream_id)
        {
            hipStreamWaitEvent(
                stream_pull[stream_id], layer_chunk_end_event[layer_id - 1][chunk_id].get(), 0);
        }

        if(!(layer_id == 0 && chunk_id == 1))
        {
            call_inx_next_chunk_preload(layer_id);
        }

        for(int time_id = 0; time_id < chunk_time; time_id++)
        {
            call_hx_next_gemm(layer_id);
            call_next_hidden_state_update(layer_id);
        }
        hipEventRecord(layer_chunk_end_event[layer_id][chunk_id].get(), stream_pull[stream_id]);
    };

    { // reserveSpace clean set 0
        const int fill_val = 0;
        // if(biasMode == 0u) req
        hipMemsetAsync(reserveSpace, fill_val, reserveSpaceSize, handle.GetStream());
    }

    // stage 0 bias and input preload
    // stage 0.2 first chunk compute and preload
    {
        call_sync_all_stream_pull_to_root_stream();
        const auto first_layer_id  = 0;
        const auto stream_id       = layer_stream_id[first_layer_id]; // 1
        const auto extra_stream_id = 2;

        handle.SetStreamFromPool(stream_id);

        if(biasMode != 0u)
            call_bias_add(first_layer_id);

        call_next_chunk_compute(first_layer_id);

        handle.SetStreamFromPool(extra_stream_id);

        if(biasMode != 0u)
        {
            for(int layer_id = 1; layer_id < nLayers; layer_id++)
                call_bias_add(layer_id);
        }

        call_inx_next_chunk_preload(first_layer_id);

        // sync first to second stream
        const miopen::HipEventPtr next_chunk_inx = make_hip_fast_event();
        hipEventRecord(next_chunk_inx.get(), stream_pull[extra_stream_id]);
        hipStreamWaitEvent(stream_pull[stream_id], next_chunk_inx.get(), 0);
    }

    for(int layer_id = 0; layer_id < nLayers; layer_id++)
    {

        const auto main_stream_id = 1;
        handle.SetStreamFromPool(main_stream_id);

        // check for wich stream was assigned this layer. If it differs from current - set stream
        // wait event
        if(layer_stream_id[layer_id] != main_stream_id)
        {
            auto chunk_id = layer_upd_cur_time[layer_id] / time_chunk_sz;
            if(chunk_id > 0)
            {
                hipStreamWaitEvent(stream_pull[main_stream_id],
                                   layer_chunk_end_event[layer_id][chunk_id - 1].get(),
                                   0);
            }

            layer_stream_id[layer_id] = main_stream_id;
        }

        const int start_chunk = layer_upd_cur_time[layer_id] / time_chunk_sz;

        const int extra_layer_max_chunks =
            start_chunk +
            ((layer_id + 1 < nLayers - 1) ? (chunks_cnt - start_chunk) / 2 : chunks_cnt);

        for(int chunk_id = start_chunk; chunk_id < chunks_cnt; chunk_id++)
        {

            call_next_chunk_compute(layer_id);

            int extra_compute_layer = layer_id + 1;
            for(; extra_compute_layer < nLayers; extra_compute_layer++)
            {
                auto extra_chunk_id = layer_upd_cur_time[extra_compute_layer] / time_chunk_sz;
                if(extra_chunk_id < extra_layer_max_chunks && extra_chunk_id <= chunk_id)
                    break;
            }

            if(extra_compute_layer < nLayers)
                call_next_chunk_compute(extra_compute_layer);
        }

        handle.SetStreamFromPool(main_stream_id);
        // update hy, cy
        call_hy_cy_update(layer_id);
    }

    handle.SetStreamFromPool(root_stream_id);
    hipStreamWaitEvent(
        stream_pull[root_stream_id], layer_chunk_end_event[nLayers - 1][chunks_cnt - 1].get(), 0);

    // output tensor copy
    {
        const std::vector<size_t> y_copy_size{
            1, static_cast<size_t>(total_batch_size), static_cast<size_t>(out_vec)};

        const std::vector<size_t> y_src_stride{
            RBuff.layer_stride(), static_cast<size_t>(RBuff.gemm_write_stride()), 1};

        const std::vector<size_t> y_dst_stride{
            static_cast<size_t>(out_vec * total_batch_size), static_cast<size_t>(out_vec), 1};

        auto src_desc   = miopen::TensorDescriptor(wDesc.GetType(), y_copy_size, y_src_stride);
        auto y_dst_desc = miopen::TensorDescriptor(wDesc.GetType(), y_copy_size, y_dst_stride);

        CopyTensor(
            handle, src_desc, reserveSpace, y_dst_desc, y, RBuff.ht_offset(nLayers - 1, 0), 0);
    }

    sync_root_to_all_stream_pull();
#else
    (void)handle;
    (void)seq_array;
    (void)xDesc;
    (void)x;
    (void)hxDesc;
    (void)hx;
    (void)cx;
    (void)wDesc;
    (void)w;
    (void)yDesc;
    (void)y;
    (void)hy;
    (void)cy;
    (void)reserveSpace;
    (void)reserveSpaceSize;

    MIOPEN_THROW("GEMM is not supported");
#endif
}

// Assuming sequence length is set to > 0 otherwise throw exception.
void RNNDescriptor::RNNForwardInference(Handle& handle,
                                        const int seqLen,
                                        c_array_view<const miopenTensorDescriptor_t> xDesc,
                                        ConstData_t x,
                                        const TensorDescriptor& hxDesc,
                                        ConstData_t hx,
                                        const TensorDescriptor& cxDesc,
                                        ConstData_t cx,
                                        const TensorDescriptor& wDesc,
                                        ConstData_t w,
                                        c_array_view<const miopenTensorDescriptor_t> yDesc,
                                        Data_t y,
                                        const TensorDescriptor& hyDesc,
                                        Data_t hy,
                                        const TensorDescriptor& cyDesc,
                                        Data_t cy,
                                        Data_t workSpace,
                                        size_t workSpaceSize) const
{
    if(x == nullptr || w == nullptr || y == nullptr)
    {
        MIOPEN_THROW(miopenStatusBadParm);
    }
    if(hxDesc.GetSize() != cxDesc.GetSize() || hxDesc.GetSize() != hyDesc.GetSize() ||
       hxDesc.GetSize() != cyDesc.GetSize())
    {
        MIOPEN_THROW(miopenStatusBadParm);
    }
    if(workSpaceSize < GetWorkspaceSize(handle, seqLen, xDesc))
    {
        MIOPEN_THROW("Workspace is required");
    }

#if MIOPEN_BACKEND_HIP
    HipEventPtr start = nullptr;
    HipEventPtr stop  = nullptr;
    bool is_profiling = handle.IsProfilingEnabled();

    if(is_profiling)
    {
        handle.EnableProfiling(false);
        RNNProfilingBegin(handle, start, stop);
    }
    try
    {
#endif

        if(paddingMode == miopenRNNIONotPadded)
        {
            return RNNForwardInferencePacked(handle,
                                             seqLen,
                                             xDesc,
                                             x,
                                             hxDesc,
                                             hx,
                                             cxDesc,
                                             cx,
                                             wDesc,
                                             w,
                                             yDesc,
                                             y,
                                             hyDesc,
                                             hy,
                                             cyDesc,
                                             cy,
                                             workSpace,
                                             workSpaceSize);
        }
        else
        {
            Data_t packedXIn = workSpace;
            size_t packedXInSize, packedYOutSize;
            std::tie(packedXInSize, packedYOutSize) =
                RNNTensorPaddingConverter::GetTempPackedBuffersSpace(*this, xDesc);

            Data_t packedYOut =
                static_cast<void*>(reinterpret_cast<char*>(workSpace) + packedXInSize);

            auto shifted_workSpace      = static_cast<void*>(reinterpret_cast<char*>(workSpace) +
                                                        (packedXInSize + packedYOutSize));
            auto shifted_workSpace_size = workSpaceSize - (packedXInSize + packedYOutSize);
            // std::vector<TensorDescriptor> packed_desc;
            // std::vector<miopenTensorDescriptor_t> packed_desc_ptrs;
            // RNNTensorPaddingConverter::CreatePackedDescriptor()
            // for future developments: as long as we don't use strides from xDesc and yDesc
            // we ignoring conversion of this descriptors.
            std::vector<int> in_n(seqLen);

            for(int i = 0; i < seqLen; i++)
            {
                int batchval, batchvalout;
                std::tie(batchval, std::ignore)    = miopen::tien<2>(xDesc[i].GetLengths());
                std::tie(batchvalout, std::ignore) = miopen::tien<2>(yDesc[i].GetLengths());
                if(batchval != batchvalout)
                {
                    MIOPEN_THROW(miopenStatusBadParm,
                                 "Input batch length: " + std::to_string(batchval) +
                                     ", Output batch length: " + std::to_string(batchvalout));
                }
                in_n[i] = batchval;
            }

            RNNTensorPaddingConverter::ConvertTensorData(
                handle, xDesc[0], in_n, x, packedXIn, true);

            RNNDescriptor packedRnnDesc(*this);
            packedRnnDesc.SetPaddingmode(miopenRNNIONotPadded);

            packedRnnDesc.RNNForwardInferencePacked(handle,
                                                    seqLen,
                                                    xDesc,
                                                    packedXIn,
                                                    hxDesc,
                                                    hx,
                                                    cxDesc,
                                                    cx,
                                                    wDesc,
                                                    w,
                                                    yDesc,
                                                    packedYOut,
                                                    hyDesc,
                                                    hy,
                                                    cyDesc,
                                                    cy,
                                                    shifted_workSpace,
                                                    shifted_workSpace_size);

            RNNTensorPaddingConverter::ConvertTensorData(
                handle, yDesc[0], in_n, packedYOut, y, false);
        }

#if MIOPEN_BACKEND_HIP
    }
    catch(...)
    {
        if(is_profiling)
            handle.EnableProfiling(true);
        throw;
    }

    if(is_profiling)
    {
        float eventTime_mS = RNNProfilingEnd(handle, start, stop);
        handle.EnableProfiling(true);
        handle.ResetKernelTime();
        handle.AccumKernelTime(eventTime_mS);
    }
#endif
}
void RNNDescriptor::RNNForwardInferencePacked(Handle& handle,
                                              const int seqLen,
                                              c_array_view<const miopenTensorDescriptor_t> xDesc,
                                              ConstData_t x,
                                              const TensorDescriptor& hxDesc,
                                              ConstData_t hx,
                                              const TensorDescriptor& cxDesc,
                                              ConstData_t cx,
                                              const TensorDescriptor& wDesc,
                                              ConstData_t w,
                                              c_array_view<const miopenTensorDescriptor_t> yDesc,
                                              Data_t y,
                                              const TensorDescriptor& hyDesc,
                                              Data_t hy,
                                              const TensorDescriptor& cyDesc,
                                              Data_t cy,
                                              Data_t workSpace,
                                              size_t workSpaceSize) const
{
    (void)cyDesc;
    (void)hxDesc;
    (void)cxDesc;

#if MIOPEN_USE_GEMM

    float ctime = 0.;
    // reset kernel timer
    profileRNNkernels(handle, 0, ctime);

    std::vector<int> in_n;
    int in_h  = xDesc[0].GetLengths()[1]; // input vector size
    int hy_d  = hyDesc.GetLengths()[0];   // biNumLayers
    int hy_n  = hyDesc.GetLengths()[1];   // max batch size
    int hy_h  = hyDesc.GetLengths()[2];   // hidden size
    int out_h = yDesc[0].GetLengths()[1]; // output vector size
    int bi    = dirMode != 0u ? 2 : 1;

    if(in_h <= 0 || hy_h <= 0 || hy_n <= 0 || hy_d <= 0 || out_h <= 0 || seqLen <= 0)
    {
        MIOPEN_THROW(miopenStatusBadParm);
    }

    if(out_h != (bi * hy_h))
    {
        MIOPEN_THROW(miopenStatusBadParm, "Output size doesn't match hidden state size!");
    }

    if(inputMode == miopenRNNskip)
    {
        if(in_h != hy_h)
        {
            MIOPEN_THROW(miopenStatusBadParm,
                         "The input tensor size must equal to the hidden "
                         "state size of the network in SKIP_INPUT mode!");
        }
        in_h = 0;
    }

    int batch_n = 0;
    for(int i = 0; i < seqLen; i++)
    {
        int batchval, inputvec, batchvalout, outputvec;
        std::tie(batchval, inputvec)     = miopen::tien<2>(xDesc[i].GetLengths());
        std::tie(batchvalout, outputvec) = miopen::tien<2>(yDesc[i].GetLengths());
        if(batchval != batchvalout)
        {
            MIOPEN_THROW(miopenStatusBadParm,
                         "Input batch length: " + std::to_string(batchval) +
                             ", Output batch length: " + std::to_string(batchvalout));
        }
        if(i == 0)
        {
            if(batchval <= 0)
            {
                MIOPEN_THROW(miopenStatusBadParm, "Input batch is ZERO!");
            }
        }
        else
        {
            if(batchval > in_n.back() || batchval < 0)
            {
                MIOPEN_THROW(miopenStatusBadParm,
                             "Incorrect input batch size at time " + std::to_string(i) +
                                 "! Batch size must not ascend!");
            }
        }
        in_n.push_back(batchval);
        batch_n += batchval;
    }
    // input check end

    int in_stride  = xDesc[0].GetLengths()[1];
    int hy_stride  = hy_h * bi * static_cast<int>(workspaceScale);
    int out_stride = out_h;
    int wei_stride = hy_h * bi * static_cast<int>(nHiddenTensorsPerLayer);
    int uni_stride = hy_h;
    int bi_stride  = hy_h * bi;

    size_t wei_shift_bias = (in_h + hy_h + (bi * hy_h + hy_h) * (nLayers - 1)) * wei_stride;
    size_t offset;
    float alpha0, alpha1, beta_t;
    float alpha = 1, beta = 0;

    std::vector<int> sp_size(3, 1), sp_stride(3, 1), w_size(3, 1), w_stride(3, 1), x_size(3, 1),
        x_stride(3, 1), y_size(3, 1), y_stride(3, 1), hx_size(3, 1), hx_stride(3, 1);
    miopen::TensorDescriptor sp_desc, w_desc, x_desc, y_desc, hx_desc;

    sp_size[2]   = workSpaceSize / GetTypeSize(wDesc.GetType());
    sp_stride[0] = sp_size[2];
    sp_stride[1] = sp_size[2];
    sp_desc      = miopen::TensorDescriptor(wDesc.GetType(), sp_size, sp_stride);
    SetTensor(handle, sp_desc, workSpace, &beta);
    // Update time
    profileRNNkernels(handle, 1, ctime);
    sp_stride[0] = batch_n * hy_stride;
    sp_stride[1] = hy_stride;
    sp_size[2]   = 1;
    w_stride[0]  = wei_stride;
    w_stride[1]  = wei_stride;
    x_stride[0]  = batch_n * in_stride;
    x_stride[1]  = in_stride;
    y_stride[0]  = batch_n * out_stride;
    y_stride[1]  = out_stride;
    if(hy != nullptr || (rnnMode == miopenLSTM && cy != nullptr))
    {
        hx_size[2]   = hy_d * hy_n * hy_h;
        hx_stride[0] = hx_size[2];
        hx_stride[1] = hx_size[2];
        hx_desc      = miopen::TensorDescriptor(wDesc.GetType(), hx_size, hx_stride);
        if(hy != nullptr)
        {
            SetTensor(handle, hx_desc, hy, &beta);
            // Update time
            profileRNNkernels(handle, 1, ctime);
        }
        if(rnnMode == miopenLSTM && cy != nullptr)
        {
            SetTensor(handle, hx_desc, cy, &beta);
            // Update time
            profileRNNkernels(handle, 1, ctime);
        }
    }
    hx_stride[0] = in_n.at(0) * uni_stride;
    hx_stride[1] = uni_stride;

    int wei_shift, prelayer_shift;
    int wei_len = 0;
    int hid_off = 0;

    switch(rnnMode)
    {
    case miopenRNNRELU:
    case miopenRNNTANH:
        // printf("run rnn gpu inference \n");
        wei_len = hy_h;
        hid_off = 0;
        break;
    case miopenLSTM:
        // printf("run lstm gpu inference \n");
        wei_len = hy_h * 4;
        hid_off = bi * hy_h * 5;
        break;
    case miopenGRU:
        // printf("run gru gpu inference \n");
        wei_len = hy_h * 3;
        hid_off = bi * hy_h * 3;
        break;
    }

    ActivationDescriptor tanhDesc, sigDesc, activDesc;
    sigDesc  = {miopenActivationLOGISTIC, 1, 0, 1};
    tanhDesc = {miopenActivationTANH, 1, 1, 1};
    if(rnnMode == miopenRNNRELU)
    {
        activDesc = {miopenActivationRELU, 1, 0, 1};
    }
    else if(rnnMode == miopenRNNTANH)
    {
        activDesc = {miopenActivationTANH, 1, 1, 1};
    }

    for(int li = 0; li < nLayers; li++)
    {
        int hid_shift           = li * batch_n * hy_stride;
        int hx_shift            = li * hy_n * bi_stride;
        int wei_shift_bias_temp = static_cast<int>(wei_shift_bias) + li * 2 * wei_stride;

        // from input
        if(li == 0)
        {
            if(inputMode == miopenRNNskip)
            {
                x_size[1]  = batch_n;
                x_size[2]  = hy_h;
                sp_size[1] = batch_n;
                sp_size[2] = hy_h;
                x_desc     = miopen::TensorDescriptor(wDesc.GetType(), x_size, x_stride);
                sp_desc    = miopen::TensorDescriptor(wDesc.GetType(), sp_size, sp_stride);

                for(int gi = 0; gi < nHiddenTensorsPerLayer * bi; gi++)
                {
                    CopyTensor(handle, x_desc, x, sp_desc, workSpace, 0, gi * hy_h);
                    // Update time
                    profileRNNkernels(handle, 1, ctime);
                }
            }
            else
            {
                miopen::GemmDescriptor gemm_desc =
                    GemmDescriptor{false,
                                   false,
                                   true,
                                   batch_n,
                                   wei_len * bi,
                                   in_h,
                                   in_stride,
                                   in_stride,
                                   hy_stride,
                                   1, // batch count
                                   0, // Stride A
                                   0, // Stride B
                                   0, // Stride C
                                   1, // alpha
                                   1, // beta
                                   xDesc[0].GetType(),
                                   false}; // RNN does not support determinism

                miopenStatus_t gemm_status = CallGemm(
                    handle, gemm_desc, x, 0, w, 0, workSpace, hid_shift, GemmBackend_t::rocblas);

                if(gemm_status != miopenStatusSuccess)
                {
                    if(gemm_status == miopenStatusNotImplemented)
                    {
                        MIOPEN_LOG_E("GEMM not implemented");
                    }
                    else
                    {
                        MIOPEN_LOG_E("GEMM failed");
                    }
                }
                // Update time
                profileRNNkernels(handle, 1, ctime);
            }
        }
        else
        {
            wei_shift = (in_h + hy_h) * wei_stride + (li - 1) * (bi * hy_h + hy_h) * wei_stride;
            prelayer_shift = (li - 1) * batch_n * hy_stride + hid_off;

            miopen::GemmDescriptor gemm_desc = GemmDescriptor{false,
                                                              false,
                                                              true,
                                                              batch_n,
                                                              wei_len * bi,
                                                              hy_h * bi,
                                                              hy_stride,
                                                              bi_stride,
                                                              hy_stride,
                                                              1, // batch count
                                                              0, // Stride A
                                                              0, // Stride B
                                                              0, // Stride C
                                                              1, // alpha
                                                              1, // beta
                                                              xDesc[0].GetType(),
                                                              false};
            miopenStatus_t gemm_status       = CallGemm(handle,
                                                  gemm_desc,
                                                  workSpace,
                                                  prelayer_shift,
                                                  w,
                                                  wei_shift,
                                                  workSpace,
                                                  hid_shift,
                                                  GemmBackend_t::rocblas);

            if(gemm_status != miopenStatusSuccess)
            {
                if(gemm_status == miopenStatusNotImplemented)
                {
                    MIOPEN_LOG_E("GEMM not implemented");
                }
                else
                {
                    MIOPEN_LOG_E("GEMM failed");
                }
            }
            // Update time
            profileRNNkernels(handle, 1, ctime);
        }

        if(biasMode != 0u)
        {
            alpha0 = 1;
            alpha1 = 1;
            beta_t = 0;

            w_size[1]  = 1;
            w_size[2]  = wei_stride;
            sp_size[1] = batch_n;
            sp_size[2] = wei_stride;
            w_desc     = miopen::TensorDescriptor(wDesc.GetType(), w_size, w_stride);
            sp_desc    = miopen::TensorDescriptor(wDesc.GetType(), sp_size, sp_stride);

            OpTensor(handle,
                     miopenTensorOpAdd,
                     &alpha0,
                     sp_desc,
                     workSpace,
                     &alpha1,
                     w_desc,
                     w,
                     &beta_t,
                     sp_desc,
                     workSpace,
                     hid_shift,
                     wei_shift_bias_temp,
                     hid_shift,
                     true);
            // Update time
            profileRNNkernels(handle, 1, ctime);
        }

        if(rnnMode == miopenGRU)
        {
            sp_size[1] = batch_n;
            sp_size[2] = hy_h;
            sp_desc    = miopen::TensorDescriptor(wDesc.GetType(), sp_size, sp_stride);

            alpha0 = 0;
            alpha1 = 0;
            beta_t = 0;
            for(int bs = 0; bs < bi; bs++)
            {
                CopyTensor(handle,
                           sp_desc,
                           workSpace,
                           sp_desc,
                           workSpace,
                           hid_shift + bs * wei_len + 2 * hy_h,
                           hid_shift + hid_off + bs * hy_h);
                // Update time
                profileRNNkernels(handle, 1, ctime);

                OpTensor(handle,
                         miopenTensorOpAdd,
                         &alpha0,
                         sp_desc,
                         workSpace,
                         &alpha1,
                         sp_desc,
                         workSpace,
                         &beta_t,
                         sp_desc,
                         workSpace,
                         hid_shift + bs * wei_len + 2 * hy_h,
                         hid_shift + bs * wei_len + 2 * hy_h,
                         hid_shift + bs * wei_len + 2 * hy_h);
                // Update time
                profileRNNkernels(handle, 1, ctime);
            }
        }

        if(biasMode != 0u)
        {
            wei_shift_bias_temp += wei_stride;

            alpha0 = 1;
            alpha1 = 1;
            beta_t = 0;

            if(hx != nullptr)
            {
                sp_size[1] = batch_n;
                sp_size[2] = wei_stride;
                sp_desc    = miopen::TensorDescriptor(wDesc.GetType(), sp_size, sp_stride);

                OpTensor(handle,
                         miopenTensorOpAdd,
                         &alpha0,
                         sp_desc,
                         workSpace,
                         &alpha1,
                         w_desc,
                         w,
                         &beta_t,
                         sp_desc,
                         workSpace,
                         hid_shift,
                         wei_shift_bias_temp,
                         hid_shift,
                         true);
                // Update time
                profileRNNkernels(handle, 1, ctime);
            }
            else
            {
                sp_size[1] = batch_n - in_n.at(0);
                sp_size[2] = wei_len;
                sp_desc    = miopen::TensorDescriptor(wDesc.GetType(), sp_size, sp_stride);
                w_size[1]  = 1;
                w_size[2]  = wei_len;
                w_desc     = miopen::TensorDescriptor(wDesc.GetType(), w_size, w_stride);

                OpTensor(handle,
                         miopenTensorOpAdd,
                         &alpha0,
                         sp_desc,
                         workSpace,
                         &alpha1,
                         w_desc,
                         w,
                         &beta_t,
                         sp_desc,
                         workSpace,
                         hid_shift + in_n.at(0) * hy_stride,
                         wei_shift_bias_temp,
                         hid_shift + in_n.at(0) * hy_stride);
                // Update time
                profileRNNkernels(handle, 1, ctime);

                if(dirMode != 0u)
                {
                    if(in_n.at(0) == in_n.at(seqLen - 1))
                    {
                        OpTensor(handle,
                                 miopenTensorOpAdd,
                                 &alpha0,
                                 sp_desc,
                                 workSpace,
                                 &alpha1,
                                 w_desc,
                                 w,
                                 &beta_t,
                                 sp_desc,
                                 workSpace,
                                 hid_shift + wei_len,
                                 wei_shift_bias_temp + wei_len,
                                 hid_shift + wei_len,
                                 true);
                        // Update time
                        profileRNNkernels(handle, 1, ctime);
                    }
                    else
                    {
                        int cur_batch = 0;
                        for(int ti = 0; ti < seqLen; ti++)
                        {
                            if(ti != (seqLen - 1))
                            {
                                offset = hid_shift + cur_batch * hy_stride;

                                sp_size[1] = in_n.at(ti + 1);
                                sp_size[2] = wei_len;
                                sp_desc =
                                    miopen::TensorDescriptor(wDesc.GetType(), sp_size, sp_stride);

                                OpTensor(handle,
                                         miopenTensorOpAdd,
                                         &alpha0,
                                         sp_desc,
                                         workSpace,
                                         &alpha1,
                                         w_desc,
                                         w,
                                         &beta_t,
                                         sp_desc,
                                         workSpace,
                                         offset + wei_len,
                                         wei_shift_bias_temp + wei_len,
                                         offset + wei_len);
                                // Update time
                                profileRNNkernels(handle, 1, ctime);
                            }
                            cur_batch += in_n.at(ti);
                        }
                    }
                }
            }
        }

        // from hidden state
        int bacc   = 0;
        int baccbi = batch_n;
        for(int ti = 0; ti < seqLen; ti++)
        {
            baccbi -= in_n.at(seqLen - 1 - ti);
            wei_shift         = in_h * wei_stride + li * (bi * hy_h + hy_h) * wei_stride;
            int pretime_shift = 0;
            int use_time      = 0;

            for(int ri = 0; ri < bi; ri++)
            {
                int cur_time  = ri == 0 ? ti : seqLen - 1 - ti;
                int cur_batch = ri == 0 ? bacc : baccbi;
                offset        = hid_shift + cur_batch * hy_stride;
                if(ti > 0)
                {
                    pretime_shift =
                        ri == 0 ? hid_shift + (bacc - in_n.at(ti - 1)) * hy_stride
                                : hid_shift + (baccbi + in_n.at(seqLen - 1 - ti)) * hy_stride;
                    use_time = ri == 0 ? ti : seqLen - ti;
                }

                if(in_n.at(cur_time) > 0)
                {
                    if(ti == 0)
                    {
                        if(hx != nullptr)
                        {
                            miopen::GemmDescriptor gemm_desc = GemmDescriptor{false,
                                                                              false,
                                                                              true,
                                                                              in_n.at(cur_time),
                                                                              wei_len,
                                                                              hy_h,
                                                                              uni_stride,
                                                                              uni_stride,
                                                                              hy_stride,
                                                                              1, // batch count
                                                                              0, // Stride A
                                                                              0, // Stride B
                                                                              0, // Stride C
                                                                              1, // alpha
                                                                              1, // beta
                                                                              xDesc[0].GetType(),
                                                                              false};

                            miopenStatus_t gemm_status =
                                CallGemm(handle,
                                         gemm_desc,
                                         hx,
                                         hx_shift + ri * hy_n * hy_h,
                                         w,
                                         wei_shift + ri * wei_len * uni_stride,
                                         workSpace,
                                         static_cast<int>(offset) + ri * wei_len,
                                         GemmBackend_t::rocblas);

                            if(gemm_status != miopenStatusSuccess)
                            {
                                if(gemm_status == miopenStatusNotImplemented)
                                {
                                    MIOPEN_LOG_E("GEMM not implemented");
                                }
                                else
                                {
                                    MIOPEN_LOG_E("GEMM failed");
                                }
                            }
                            // Update time
                            profileRNNkernels(handle, 1, ctime);
                        }
                    }
                    else
                    {
                        if(ri == 1 && hx != nullptr && in_n.at(cur_time) > in_n.at(use_time))
                        {
                            miopen::GemmDescriptor gemm_desc =
                                GemmDescriptor{false,
                                               false,
                                               true,
                                               (in_n.at(cur_time) - in_n.at(use_time)),
                                               wei_len,
                                               hy_h,
                                               uni_stride,
                                               uni_stride,
                                               hy_stride,
                                               1, // batch count
                                               0, // Stride A
                                               0, // Stride B
                                               0, // Stride C
                                               1, // alpha
                                               1, // beta
                                               xDesc[0].GetType(),
                                               false};
                            miopenStatus_t gemm_status =
                                CallGemm(handle,
                                         gemm_desc,
                                         hx,
                                         hx_shift + ri * hy_n * hy_h + in_n.at(use_time) * hy_h,
                                         w,
                                         wei_shift + ri * wei_len * uni_stride,
                                         workSpace,
                                         static_cast<int>(offset) + ri * wei_len +
                                             in_n.at(use_time) * hy_stride,
                                         GemmBackend_t::rocblas);

                            if(gemm_status != miopenStatusSuccess)
                            {
                                if(gemm_status == miopenStatusNotImplemented)
                                {
                                    MIOPEN_LOG_E("GEMM not implemented");
                                }
                                else
                                {
                                    MIOPEN_LOG_E("GEMM failed");
                                }
                            }
                            // Update time
                            profileRNNkernels(handle, 1, ctime);
                        }

                        if(in_n.at(use_time) > 0)
                        {
                            miopen::GemmDescriptor gemm_desc = GemmDescriptor{false,
                                                                              false,
                                                                              true,
                                                                              in_n.at(use_time),
                                                                              wei_len,
                                                                              hy_h,
                                                                              hy_stride,
                                                                              uni_stride,
                                                                              hy_stride,
                                                                              1, // batch count
                                                                              0, // Stride A
                                                                              0, // Stride B
                                                                              0, // Stride C
                                                                              1, // alpha
                                                                              1, // beta
                                                                              xDesc[0].GetType(),
                                                                              false};

                            miopenStatus_t gemm_status =
                                CallGemm(handle,
                                         gemm_desc,
                                         workSpace,
                                         pretime_shift + hid_off + ri * hy_h,
                                         w,
                                         wei_shift + ri * wei_len * uni_stride,
                                         workSpace,
                                         static_cast<int>(offset) + ri * wei_len,
                                         GemmBackend_t::rocblas);

                            if(gemm_status != miopenStatusSuccess)
                            {
                                if(gemm_status == miopenStatusNotImplemented)
                                {
                                    MIOPEN_LOG_E("GEMM not implemented");
                                }
                                else
                                {
                                    MIOPEN_LOG_E("GEMM failed");
                                }
                            }
                            // Update time
                            profileRNNkernels(handle, 1, ctime);
                        }
                    }

                    // update hidden status
                    sp_size[1] = in_n.at(cur_time);
                    if(rnnMode == miopenRNNRELU || rnnMode == miopenRNNTANH)
                    {
                        sp_size[2] = hy_h;
                        sp_desc    = miopen::TensorDescriptor(wDesc.GetType(), sp_size, sp_stride);

                        activDesc.Forward(handle,
                                          &alpha,
                                          sp_desc,
                                          workSpace,
                                          &beta,
                                          sp_desc,
                                          workSpace,
                                          offset + static_cast<size_t>(ri) * wei_len,
                                          offset + static_cast<size_t>(ri) * wei_len);
                        // Update time
                        profileRNNkernels(handle, 1, ctime);
                    }
                    else if(rnnMode == miopenLSTM)
                    {
                        if(algoMode == miopenRNNdefault)
                        {
                            LSTMForwardHiddenStateUpdate(
                                handle,
                                wDesc.GetType(),
                                true,
                                ti == 0,
                                ri,
                                in_n.at(0),
                                in_n.at(cur_time),
                                in_n.at(use_time),
                                hy_h,
                                hy_stride,
                                wei_len,
                                wei_stride,
                                cx,
                                hx_shift + ri * hy_n * hy_h,
                                workSpace,
                                offset + static_cast<size_t>(ri) * wei_len,
                                offset + hy_h + static_cast<size_t>(ri) * wei_len,
                                offset + 2 * static_cast<size_t>(hy_h) +
                                    static_cast<size_t>(ri) * wei_len,
                                offset + 3 * static_cast<size_t>(hy_h) +
                                    static_cast<size_t>(ri) * wei_len,
                                offset + static_cast<size_t>(bi) * wei_len +
                                    static_cast<size_t>(ri) * hy_h,
                                pretime_shift + static_cast<size_t>(bi) * wei_len +
                                    static_cast<size_t>(ri) * hy_h,
                                0,
                                offset + hid_off + static_cast<size_t>(ri) * hy_h);

                            // Update time
                            profileRNNkernels(handle, 1, ctime);
                            continue;
                        }

                        // active gate i, f, o
                        sp_size[2] = hy_h * 3;
                        sp_desc    = miopen::TensorDescriptor(wDesc.GetType(), sp_size, sp_stride);

                        sigDesc.Forward(handle,
                                        &alpha,
                                        sp_desc,
                                        workSpace,
                                        &beta,
                                        sp_desc,
                                        workSpace,
                                        offset + static_cast<size_t>(ri) * wei_len,
                                        offset + static_cast<size_t>(ri) * wei_len);
                        // Update time
                        profileRNNkernels(handle, 1, ctime);

                        // active gate c
                        sp_size[2] = hy_h;
                        sp_desc    = miopen::TensorDescriptor(wDesc.GetType(), sp_size, sp_stride);

                        tanhDesc.Forward(handle,
                                         &alpha,
                                         sp_desc,
                                         workSpace,
                                         &beta,
                                         sp_desc,
                                         workSpace,
                                         offset + 3 * static_cast<size_t>(hy_h) +
                                             static_cast<size_t>(ri) * wei_len,
                                         offset + 3 * static_cast<size_t>(hy_h) +
                                             static_cast<size_t>(ri) * wei_len);
                        // Update time
                        profileRNNkernels(handle, 1, ctime);

                        // update cell state
                        alpha0 = 1;
                        alpha1 = 1;
                        beta_t = 1;

                        OpTensor(handle,
                                 miopenTensorOpMul,
                                 &alpha0,
                                 sp_desc,
                                 workSpace,
                                 &alpha1,
                                 sp_desc,
                                 workSpace,
                                 &beta_t,
                                 sp_desc,
                                 workSpace,
                                 offset + static_cast<size_t>(ri) * wei_len,
                                 offset + 3 * static_cast<size_t>(hy_h) +
                                     static_cast<size_t>(ri) * wei_len,
                                 offset + static_cast<size_t>(bi) * wei_len +
                                     static_cast<size_t>(ri) * hy_h);
                        // Update time
                        profileRNNkernels(handle, 1, ctime);

                        if(ti == 0)
                        {
                            if(cx != nullptr)
                            {
                                hx_size[1] = in_n.at(cur_time);
                                hx_size[2] = hy_h;
                                hx_desc =
                                    miopen::TensorDescriptor(wDesc.GetType(), hx_size, hx_stride);

                                OpTensor(handle,
                                         miopenTensorOpMul,
                                         &alpha0,
                                         sp_desc,
                                         workSpace,
                                         &alpha1,
                                         hx_desc,
                                         cx,
                                         &beta_t,
                                         sp_desc,
                                         workSpace,
                                         offset + hy_h + static_cast<size_t>(ri) * wei_len,
                                         hx_shift + ri * hy_n * hy_h,
                                         offset + static_cast<size_t>(bi) * wei_len +
                                             static_cast<size_t>(ri) * hy_h,
                                         true);
                                // Update time
                                profileRNNkernels(handle, 1, ctime);
                            }
                        }
                        else
                        {
                            if(ri == 1 && cx != nullptr && in_n.at(cur_time) > in_n.at(use_time))
                            {
                                hx_size[1] = in_n.at(cur_time) - in_n.at(use_time);
                                hx_size[2] = hy_h;
                                hx_desc =
                                    miopen::TensorDescriptor(wDesc.GetType(), hx_size, hx_stride);

                                sp_size[1] = in_n.at(cur_time) - in_n.at(use_time);
                                sp_desc =
                                    miopen::TensorDescriptor(wDesc.GetType(), sp_size, sp_stride);

                                OpTensor(handle,
                                         miopenTensorOpMul,
                                         &alpha0,
                                         sp_desc,
                                         workSpace,
                                         &alpha1,
                                         hx_desc,
                                         cx,
                                         &beta_t,
                                         sp_desc,
                                         workSpace,
                                         offset + hy_h + static_cast<size_t>(ri) * wei_len +
                                             static_cast<size_t>(in_n.at(use_time)) * hy_stride,
                                         hx_shift + ri * hy_n * hy_h + in_n.at(use_time) * hy_h,
                                         offset + static_cast<size_t>(bi) * wei_len +
                                             static_cast<size_t>(ri) * hy_h +
                                             static_cast<size_t>(in_n.at(use_time)) * hy_stride);
                                // Update time
                                profileRNNkernels(handle, 1, ctime);

                                sp_size[1] = in_n.at(cur_time);
                                sp_desc =
                                    miopen::TensorDescriptor(wDesc.GetType(), sp_size, sp_stride);
                            }

                            if(in_n.at(use_time) > 0)
                            {
                                if(in_n.at(use_time) != in_n.at(cur_time))
                                {
                                    sp_size[1] = in_n.at(use_time);
                                    sp_desc    = miopen::TensorDescriptor(
                                        wDesc.GetType(), sp_size, sp_stride);
                                }

                                OpTensor(handle,
                                         miopenTensorOpMul,
                                         &alpha0,
                                         sp_desc,
                                         workSpace,
                                         &alpha1,
                                         sp_desc,
                                         workSpace,
                                         &beta_t,
                                         sp_desc,
                                         workSpace,
                                         offset + hy_h + static_cast<size_t>(ri) * wei_len,
                                         pretime_shift + static_cast<size_t>(bi) * wei_len +
                                             static_cast<size_t>(ri) * hy_h,
                                         offset + static_cast<size_t>(bi) * wei_len +
                                             static_cast<size_t>(ri) * hy_h);
                                // Update time
                                profileRNNkernels(handle, 1, ctime);

                                if(in_n.at(use_time) != in_n.at(cur_time))
                                {
                                    sp_size[1] = in_n.at(cur_time);
                                    sp_desc    = miopen::TensorDescriptor(
                                        wDesc.GetType(), sp_size, sp_stride);
                                }
                            }
                        }

                        // active cell state
                        tanhDesc.Forward(handle,
                                         &alpha,
                                         sp_desc,
                                         workSpace,
                                         &beta,
                                         sp_desc,
                                         workSpace,
                                         offset + static_cast<size_t>(bi) * wei_len +
                                             static_cast<size_t>(ri) * hy_h,
                                         offset + hid_off + static_cast<size_t>(ri) * hy_h);
                        // Update time
                        profileRNNkernels(handle, 1, ctime);

                        // update hidden state
                        beta_t = 0;
                        OpTensor(handle,
                                 miopenTensorOpMul,
                                 &alpha0,
                                 sp_desc,
                                 workSpace,
                                 &alpha1,
                                 sp_desc,
                                 workSpace,
                                 &beta_t,
                                 sp_desc,
                                 workSpace,
                                 offset + 2 * static_cast<size_t>(hy_h) +
                                     static_cast<size_t>(ri) * wei_len,
                                 offset + hid_off + static_cast<size_t>(ri) * hy_h,
                                 offset + hid_off + static_cast<size_t>(ri) * hy_h);
                        // Update time
                        profileRNNkernels(handle, 1, ctime);
                    }
                    else if(rnnMode == miopenGRU)
                    {
                        // active z, r gate
                        sp_size[2] = 2 * hy_h;
                        sp_desc    = miopen::TensorDescriptor(wDesc.GetType(), sp_size, sp_stride);

                        sigDesc.Forward(handle,
                                        &alpha,
                                        sp_desc,
                                        workSpace,
                                        &beta,
                                        sp_desc,
                                        workSpace,
                                        offset + static_cast<size_t>(ri) * wei_len,
                                        offset + static_cast<size_t>(ri) * wei_len);
                        // Update time
                        profileRNNkernels(handle, 1, ctime);

                        // calculate c gate
                        sp_size[2] = hy_h;
                        sp_desc    = miopen::TensorDescriptor(wDesc.GetType(), sp_size, sp_stride);

                        alpha0 = 1;
                        alpha1 = 1;
                        beta_t = 0;

                        OpTensor(handle,
                                 miopenTensorOpMul,
                                 &alpha0,
                                 sp_desc,
                                 workSpace,
                                 &alpha1,
                                 sp_desc,
                                 workSpace,
                                 &beta_t,
                                 sp_desc,
                                 workSpace,
                                 offset + hy_h + static_cast<size_t>(ri) * wei_len,
                                 offset + 2 * static_cast<size_t>(hy_h) +
                                     static_cast<size_t>(ri) * wei_len,
                                 offset + 2 * static_cast<size_t>(hy_h) +
                                     static_cast<size_t>(ri) * wei_len);
                        // Update time
                        profileRNNkernels(handle, 1, ctime);

                        OpTensor(handle,
                                 miopenTensorOpAdd,
                                 &alpha0,
                                 sp_desc,
                                 workSpace,
                                 &alpha1,
                                 sp_desc,
                                 workSpace,
                                 &beta_t,
                                 sp_desc,
                                 workSpace,
                                 offset + 2 * static_cast<size_t>(hy_h) +
                                     static_cast<size_t>(ri) * wei_len,
                                 offset + hid_off + static_cast<size_t>(ri) * hy_h,
                                 offset + 2 * static_cast<size_t>(hy_h) +
                                     static_cast<size_t>(ri) * wei_len);
                        // Update time
                        profileRNNkernels(handle, 1, ctime);

                        // active c gate
                        tanhDesc.Forward(handle,
                                         &alpha,
                                         sp_desc,
                                         workSpace,
                                         &beta,
                                         sp_desc,
                                         workSpace,
                                         offset + 2 * static_cast<size_t>(hy_h) +
                                             static_cast<size_t>(ri) * wei_len,
                                         offset + 2 * static_cast<size_t>(hy_h) +
                                             static_cast<size_t>(ri) * wei_len);
                        // Update time
                        profileRNNkernels(handle, 1, ctime);

                        // calculate hidden state
                        alpha0 = -1;
                        alpha1 = 1;
                        beta_t = 0;
                        OpTensor(handle,
                                 miopenTensorOpMul,
                                 &alpha0,
                                 sp_desc,
                                 workSpace,
                                 &alpha1,
                                 sp_desc,
                                 workSpace,
                                 &beta_t,
                                 sp_desc,
                                 workSpace,
                                 offset + static_cast<size_t>(ri) * wei_len,
                                 offset + 2 * static_cast<size_t>(hy_h) +
                                     static_cast<size_t>(ri) * wei_len,
                                 offset + hid_off + static_cast<size_t>(ri) * hy_h);
                        // Update time
                        profileRNNkernels(handle, 1, ctime);

                        alpha0 = 1;
                        alpha1 = 1;
                        beta_t = 0;

                        OpTensor(handle,
                                 miopenTensorOpAdd,
                                 &alpha0,
                                 sp_desc,
                                 workSpace,
                                 &alpha1,
                                 sp_desc,
                                 workSpace,
                                 &beta_t,
                                 sp_desc,
                                 workSpace,
                                 offset + 2 * static_cast<size_t>(hy_h) +
                                     static_cast<size_t>(ri) * wei_len,
                                 offset + hid_off + static_cast<size_t>(ri) * hy_h,
                                 offset + hid_off + static_cast<size_t>(ri) * hy_h);
                        // Update time
                        profileRNNkernels(handle, 1, ctime);

                        alpha0 = 1;
                        alpha1 = 1;
                        beta_t = 1;
                        if(ti == 0)
                        {
                            if(hx != nullptr)
                            {
                                hx_size[1] = in_n.at(cur_time);
                                hx_size[2] = hy_h;
                                hx_desc =
                                    miopen::TensorDescriptor(wDesc.GetType(), hx_size, hx_stride);

                                OpTensor(handle,
                                         miopenTensorOpMul,
                                         &alpha0,
                                         sp_desc,
                                         workSpace,
                                         &alpha1,
                                         hx_desc,
                                         hx,
                                         &beta_t,
                                         sp_desc,
                                         workSpace,
                                         offset + static_cast<size_t>(ri) * wei_len,
                                         hx_shift + ri * hy_n * hy_h,
                                         offset + hid_off + static_cast<size_t>(ri) * hy_h,
                                         true);
                                // Update time
                                profileRNNkernels(handle, 1, ctime);
                            }
                        }
                        else
                        {
                            if(ri == 1 && hx != nullptr && in_n.at(cur_time) > in_n.at(use_time))
                            {
                                hx_size[1] = in_n.at(cur_time) - in_n.at(use_time);
                                hx_size[2] = hy_h;
                                hx_desc =
                                    miopen::TensorDescriptor(wDesc.GetType(), hx_size, hx_stride);

                                sp_size[1] = in_n.at(cur_time) - in_n.at(use_time);
                                sp_desc =
                                    miopen::TensorDescriptor(wDesc.GetType(), sp_size, sp_stride);

                                OpTensor(handle,
                                         miopenTensorOpMul,
                                         &alpha0,
                                         sp_desc,
                                         workSpace,
                                         &alpha1,
                                         hx_desc,
                                         hx,
                                         &beta_t,
                                         sp_desc,
                                         workSpace,
                                         offset + static_cast<size_t>(ri) * wei_len +
                                             static_cast<size_t>(in_n.at(use_time)) * hy_stride,
                                         hx_shift + ri * hy_n * hy_h + in_n.at(use_time) * hy_h,
                                         offset + hid_off + static_cast<size_t>(ri) * hy_h +
                                             static_cast<size_t>(in_n.at(use_time)) * hy_stride,
                                         true);
                                // Update time
                                profileRNNkernels(handle, 1, ctime);

                                sp_size[1] = in_n.at(cur_time);
                                sp_desc =
                                    miopen::TensorDescriptor(wDesc.GetType(), sp_size, sp_stride);
                            }

                            if(in_n.at(use_time) > 0)
                            {
                                if(in_n.at(use_time) != in_n.at(cur_time))
                                {
                                    sp_size[1] = in_n.at(use_time);
                                    sp_desc    = miopen::TensorDescriptor(
                                        wDesc.GetType(), sp_size, sp_stride);
                                }

                                OpTensor(handle,
                                         miopenTensorOpMul,
                                         &alpha0,
                                         sp_desc,
                                         workSpace,
                                         &alpha1,
                                         sp_desc,
                                         workSpace,
                                         &beta_t,
                                         sp_desc,
                                         workSpace,
                                         offset + static_cast<size_t>(ri) * wei_len,
                                         pretime_shift + hid_off + ri * hy_h,
                                         offset + hid_off + static_cast<size_t>(ri) * hy_h);
                                // Update time
                                profileRNNkernels(handle, 1, ctime);
                            }
                        }
                    }
                }
            }

            bacc += in_n.at(ti);
        }

        // update hy, cy
        if(hy != nullptr || (rnnMode == miopenLSTM && cy != nullptr))
        {
            hx_size[2] = hy_h;
            sp_size[2] = hy_h;

            bacc   = batch_n;
            baccbi = 0;
            for(int ti = seqLen - 1; ti >= 0; ti--)
            {
                bacc -= in_n.at(ti);
                for(int ri = 0; ri < bi; ri++)
                {
                    int cur_time  = ri == 0 ? ti : seqLen - 1 - ti;
                    int cur_batch = ri == 0 ? bacc : baccbi;
                    int use_batch = 0;

                    if(ti < seqLen - 1)
                    {
                        int use_time = ri == 0 ? ti + 1 : seqLen - 2 - ti;
                        use_batch    = in_n.at(use_time);
                    }

                    if(in_n.at(cur_time) > use_batch)
                    {
                        offset = hid_shift + cur_batch * hy_stride;

                        sp_size[1] = in_n.at(cur_time) - use_batch;
                        sp_desc    = miopen::TensorDescriptor(wDesc.GetType(), sp_size, sp_stride);

                        hx_size[1] = sp_size[1];
                        hx_desc    = miopen::TensorDescriptor(wDesc.GetType(), hx_size, hx_stride);

                        if(hy != nullptr)
                        {
                            CopyTensor(handle,
                                       sp_desc,
                                       workSpace,
                                       hx_desc,
                                       hy,
                                       static_cast<int>(offset) + hid_off + ri * hy_h +
                                           use_batch * hy_stride,
                                       hx_shift + ri * hy_n * hy_h + use_batch * hy_h);
                            // Update time
                            profileRNNkernels(handle, 1, ctime);
                        }

                        if(rnnMode == miopenLSTM && cy != nullptr)
                        {
                            CopyTensor(handle,
                                       sp_desc,
                                       workSpace,
                                       hx_desc,
                                       cy,
                                       static_cast<int>(offset) + bi * wei_len + ri * hy_h +
                                           use_batch * hy_stride,
                                       hx_shift + ri * hy_n * hy_h + use_batch * hy_h);
                            // Update time
                            profileRNNkernels(handle, 1, ctime);
                        }
                    }
                }
                baccbi += in_n.at(seqLen - 1 - ti);
            }
        }
    }

    // output
    prelayer_shift = (static_cast<int>(nLayers) - 1) * batch_n * hy_stride + hid_off;

    sp_size[1] = batch_n;
    sp_size[2] = hy_h * bi;
    y_size[1]  = batch_n;
    y_size[2]  = out_h;
    y_desc     = miopen::TensorDescriptor(wDesc.GetType(), y_size, y_stride);
    sp_desc    = miopen::TensorDescriptor(wDesc.GetType(), sp_size, sp_stride);

    CopyTensor(handle, sp_desc, workSpace, y_desc, y, prelayer_shift, 0);
    // Update time
    profileRNNkernels(handle, 2, ctime);

#else
    (void)hx;
    (void)cx;
    (void)handle;
    (void)seqLen;
    (void)xDesc;
    (void)x;
    (void)w;
    (void)y;
    (void)hyDesc;
    (void)hy;
    (void)yDesc;
    (void)wDesc;
    (void)workSpaceSize;
    (void)workSpace;
    MIOPEN_THROW("GEMM is not supported");
#endif
}

void RNNDescriptor::RNNForwardTraining(Handle& handle,
                                       const int seqLen,
                                       c_array_view<const miopenTensorDescriptor_t> xDesc,
                                       ConstData_t x,
                                       const TensorDescriptor& hxDesc,
                                       ConstData_t hx,
                                       const TensorDescriptor& cxDesc,
                                       ConstData_t cx,
                                       const TensorDescriptor& wDesc,
                                       ConstData_t w,
                                       c_array_view<const miopenTensorDescriptor_t> yDesc,
                                       Data_t y,
                                       const TensorDescriptor& hyDesc,
                                       Data_t hy,
                                       const TensorDescriptor& cyDesc,
                                       Data_t cy,
                                       Data_t workSpace,
                                       size_t workSpaceSize,
                                       Data_t reserveSpace,
                                       size_t reserveSpaceSize) const
{

    if(x == nullptr || w == nullptr || y == nullptr)
    {
        MIOPEN_THROW(miopenStatusBadParm);
    }
    if(hxDesc.GetSize() != cxDesc.GetSize() || hxDesc.GetSize() != hyDesc.GetSize() ||
       hxDesc.GetSize() != cyDesc.GetSize())
    {
        MIOPEN_THROW(miopenStatusBadParm);
    }

    if(reserveSpaceSize < GetReserveSize(handle, seqLen, xDesc))
    {
        MIOPEN_THROW("Reservespace is required");
    }

    if(workSpaceSize < GetWorkspaceSize(handle, seqLen, xDesc))
    {
        MIOPEN_THROW("Workspace is required");
    }

#if MIOPEN_BACKEND_HIP
    HipEventPtr start = nullptr;
    HipEventPtr stop  = nullptr;
    bool is_profiling = handle.IsProfilingEnabled();

    if(is_profiling)
    {
        handle.EnableProfiling(false);
        RNNProfilingBegin(handle, start, stop);
    }
    try
    {
#endif

        if(paddingMode == miopenRNNIONotPadded)
        {
            return RNNForwardTrainingPackedTensors(handle,
                                                   seqLen,
                                                   xDesc,
                                                   x,
                                                   hxDesc,
                                                   hx,
                                                   cxDesc,
                                                   cx,
                                                   wDesc,
                                                   w,
                                                   yDesc,
                                                   y,
                                                   hyDesc,
                                                   hy,
                                                   cyDesc,
                                                   cy,
                                                   reserveSpace,
                                                   reserveSpaceSize);
        }
        else
        {
            Data_t packedXIn = workSpace;
            size_t packedXInSize;
            std::tie(packedXInSize, std::ignore) =
                RNNTensorPaddingConverter::GetTempPackedBuffersSpace(*this, xDesc);

            Data_t packedYOut =
                static_cast<void*>(reinterpret_cast<char*>(workSpace) + packedXInSize);

            // std::vector<TensorDescriptor> packed_desc;
            // std::vector<miopenTensorDescriptor_t> packed_desc_ptrs;
            // RNNTensorPaddingConverter::CreatePackedDescriptor()
            // for future developments: as long as we don't use strides from xDesc and yDesc
            // we ignoring conversion of this descriptors.
            std::vector<int> in_n(seqLen);

            for(int i = 0; i < seqLen; i++)
            {
                int batchval, batchvalout;
                std::tie(batchval, std::ignore)    = miopen::tien<2>(xDesc[i].GetLengths());
                std::tie(batchvalout, std::ignore) = miopen::tien<2>(yDesc[i].GetLengths());
                if(batchval != batchvalout)
                {
                    MIOPEN_THROW(miopenStatusBadParm,
                                 "Input batch length: " + std::to_string(batchval) +
                                     ", Output batch length: " + std::to_string(batchvalout));
                }
                in_n[i] = batchval;
            }

            RNNTensorPaddingConverter::ConvertTensorData(
                handle, xDesc[0], in_n, x, packedXIn, true);

            RNNDescriptor packedRnnDesc(*this);
            packedRnnDesc.SetPaddingmode(miopenRNNIONotPadded);

            packedRnnDesc.RNNForwardTrainingPackedTensors(handle,
                                                          seqLen,
                                                          xDesc,
                                                          packedXIn,
                                                          hxDesc,
                                                          hx,
                                                          cxDesc,
                                                          cx,
                                                          wDesc,
                                                          w,
                                                          yDesc,
                                                          packedYOut,
                                                          hyDesc,
                                                          hy,
                                                          cyDesc,
                                                          cy,
                                                          reserveSpace,
                                                          reserveSpaceSize);

            RNNTensorPaddingConverter::ConvertTensorData(
                handle, yDesc[0], in_n, packedYOut, y, false);
        }

#if MIOPEN_BACKEND_HIP
    }
    catch(...)
    {
        if(is_profiling)
            handle.EnableProfiling(true);
        throw;
    }

    if(is_profiling)
    {
        float eventTime_mS = RNNProfilingEnd(handle, start, stop);
        handle.EnableProfiling(true);
        handle.ResetKernelTime();
        handle.AccumKernelTime(eventTime_mS);
    }
#endif
};

void RNNDescriptor::RNNForwardTrainingPackedTensors(
    Handle& handle,
    const int seqLen,
    c_array_view<const miopenTensorDescriptor_t> xDesc,
    ConstData_t x,
    const TensorDescriptor& hxDesc,
    ConstData_t hx,
    const TensorDescriptor& cxDesc,
    ConstData_t cx,
    const TensorDescriptor& wDesc,
    ConstData_t w,
    c_array_view<const miopenTensorDescriptor_t> yDesc,
    Data_t y,
    const TensorDescriptor& hyDesc,
    Data_t hy,
    const TensorDescriptor& cyDesc,
    Data_t cy,
    Data_t reserveSpace,
    size_t reserveSpaceSize) const
{
    (void)cxDesc;
    (void)cyDesc;
#if MIOPEN_USE_GEMM

#if MIOPEN_BACKEND_HIP
    HipEventPtr start = nullptr;
    HipEventPtr stop  = nullptr;
    bool is_profiling = handle.IsProfilingEnabled();

    if(is_profiling)
    {
        handle.EnableProfiling(false);
        RNNProfilingBegin(handle, start, stop);
    }
#endif

    // OCL legacy
    float ctime = 0.;
    // reset kernel timer
    profileRNNkernels(handle, 0, ctime);

    int in_h  = xDesc[0].GetLengths()[1]; // input vector size
    int hy_d  = hyDesc.GetLengths()[0];   // biNumLayers
    int hy_n  = hyDesc.GetLengths()[1];   // max batch size
    int hy_h  = hyDesc.GetLengths()[2];   // hidden size
    int out_h = yDesc[0].GetLengths()[1]; // output vector size
    int bi    = dirMode != 0u ? 2 : 1;

    if(in_h <= 0 || hy_h <= 0 || hy_n <= 0 || hy_d <= 0 || out_h <= 0 || seqLen <= 0)
    {
        MIOPEN_THROW(miopenStatusBadParm);
    }

    if(out_h != (bi * hy_h))
    {
        MIOPEN_THROW(miopenStatusBadParm, "Output size doesn't match hidden state size!");
    }

    if(inputMode == miopenRNNskip)
    {
        if(in_h != hy_h)
        {
            MIOPEN_THROW(miopenStatusBadParm,
                         "The input tensor size must equal to the hidden "
                         "state size of the network in SKIP_INPUT mode!");
        }
        in_h = 0;
    }

    int batch_n = 0;
    std::vector<int> in_n;
    for(int i = 0; i < seqLen; i++)
    {
        int batchval, batchvalout;
        std::tie(batchval, std::ignore)    = miopen::tien<2>(xDesc[i].GetLengths());
        std::tie(batchvalout, std::ignore) = miopen::tien<2>(yDesc[i].GetLengths());
        if(batchval != batchvalout)
        {
            MIOPEN_THROW(miopenStatusBadParm,
                         "Input batch length: " + std::to_string(batchval) +
                             ", Output batch length: " + std::to_string(batchvalout));
        }
        if(i == 0)
        {
            if(batchval <= 0)
            {
                MIOPEN_THROW(miopenStatusBadParm, "Input batch is ZERO!");
            }
        }
        else
        {
            if(batchval > in_n.back() || batchval < 0)
            {
                MIOPEN_THROW(miopenStatusBadParm,
                             "Incorrect input batch size at time " + std::to_string(i) +
                                 "! Batch size must not ascend!");
            }
        }
        in_n.push_back(batchval);
        batch_n += batchval;
    }
    // input check end
    bool use_dropout = !float_equal(miopen::deref(dropoutDesc).dropout, 0);
#if MIOPEN_USE_GEMM && MIOPEN_BACKEND_HIP

    if(rnnMode == miopenLSTM && algoMode == miopenRNNdefault && !use_dropout && nLayers > 1 &&
<<<<<<< HEAD
       inputMode != miopenRNNskip && !(miopen::IsDisabled(MIOPEN_RNNFWD_exp{})) &&
       xDesc[0].GetType() == miopenFloat && dirMode == miopenRNNunidirection && seqLen >= 32)
=======
       dirMode == miopenRNNunidirection && inputMode != miopenRNNskip &&
       !(miopen::IsDisabled(ENV(MIOPEN_RNNFWD_exp))) && xDesc[0].GetType() == miopenFloat &&
       seqLen >= 32)
>>>>>>> 7c5a32e7
    {
        RNNForwardTraining_MS(handle,
                              in_n,
                              xDesc[0],
                              x,
                              hxDesc,
                              hx,
                              cx,
                              wDesc,
                              w,
                              yDesc[0],
                              y,
                              hy,
                              cy,
                              reserveSpace,
                              reserveSpaceSize);

        if(is_profiling)
        {
            float eventTime_mS = RNNProfilingEnd(handle, start, stop);
            handle.EnableProfiling(true);
            handle.ResetKernelTime();
            handle.AccumKernelTime(eventTime_mS);
        }
        return;
    }

    if((rnnMode == miopenGRU) && !use_dropout && nLayers > 0 && dirMode == miopenRNNunidirection &&
       inputMode != miopenRNNskip && !(miopen::IsDisabled(MIOPEN_RNNFWD_exp{})))
    {
        RNNForwardTrainingGRU(
            handle, in_n, xDesc[0], x, hxDesc, hx, wDesc, w, yDesc[0], y, hy, reserveSpace);
        if(is_profiling)
        {
            float eventTime_mS = RNNProfilingEnd(handle, start, stop);
            handle.EnableProfiling(true);
            handle.ResetKernelTime();
            handle.AccumKernelTime(eventTime_mS);
        }
        return;
    }
#endif // MIOPEN_USE_GEMM&& MIOPEN_BACKEND_HIP

    int in_stride  = xDesc[0].GetLengths()[1];
    int hy_stride  = hy_h * bi * static_cast<int>(workspaceScale);
    int out_stride = out_h;
    int wei_stride = hy_h * bi * static_cast<int>(nHiddenTensorsPerLayer);
    int uni_stride = hy_h;
    int bi_stride  = hy_h * bi;

    size_t wei_shift_bias = (in_h + hy_h + (bi * hy_h + hy_h) * (nLayers - 1)) * wei_stride;
    size_t offset;
    float alpha0, alpha1, beta_t;
    float alpha = 1, beta = 0;

    std::vector<int> sp_size(3, 1), sp_stride(3, 1), w_size(3, 1), w_stride(3, 1), x_size(3, 1),
        x_stride(3, 1), y_size(3, 1), y_stride(3, 1), hx_size(3, 1), hx_stride(3, 1);
    miopen::TensorDescriptor sp_desc, w_desc, x_desc, y_desc, hx_desc;

    sp_size[2]   = reserveSpaceSize / GetTypeSize(wDesc.GetType());
    sp_stride[0] = sp_size[2];
    sp_stride[1] = sp_size[2];
    sp_desc      = miopen::TensorDescriptor(wDesc.GetType(), sp_size, sp_stride);
    SetTensor(handle, sp_desc, reserveSpace, &beta);
    // Update time
    profileRNNkernels(handle, 1, ctime);
    sp_stride[0] = batch_n * hy_stride;
    sp_stride[1] = hy_stride;
    sp_size[2]   = 1;
    w_stride[0]  = wei_stride;
    w_stride[1]  = wei_stride;
    x_stride[0]  = batch_n * in_stride;
    x_stride[1]  = in_stride;
    y_stride[0]  = batch_n * out_stride;
    y_stride[1]  = out_stride;
    if(hy != nullptr || (rnnMode == miopenLSTM && cy != nullptr))
    {
        hx_size[2]   = hy_d * hy_n * hy_h;
        hx_stride[0] = hx_size[2];
        hx_stride[1] = hx_size[2];
        hx_desc      = miopen::TensorDescriptor(wDesc.GetType(), hx_size, hx_stride);
        if(hy != nullptr)
        {
            SetTensor(handle, hx_desc, hy, &beta);
            // Update time
            profileRNNkernels(handle, 1, ctime);
        }
        if(rnnMode == miopenLSTM && cy != nullptr)
        {
            SetTensor(handle, hx_desc, cy, &beta);
            // Update time
            profileRNNkernels(handle, 1, ctime);
        }
    }
    hx_stride[0] = in_n.at(0) * uni_stride;
    hx_stride[1] = uni_stride;

    int wei_shift, prelayer_shift;
    int wei_len = 0;
    int hid_off = 0;

    switch(rnnMode)
    {
    case miopenRNNRELU:
    case miopenRNNTANH:
        // printf("run rnn gpu fwd \n");
        wei_len = hy_h;
        hid_off = static_cast<int>(nLayers) * batch_n * hy_stride;
        break;
    case miopenLSTM:
        // printf("run lstm gpu fwd \n");
        wei_len = hy_h * 4;
        hid_off = bi * hy_h * 5;
        break;
    case miopenGRU:
        // printf("run gru gpu fwd \n");
        wei_len = hy_h * 3;
        hid_off = bi * hy_h * 3;
        break;
    }

    ActivationDescriptor tanhDesc, sigDesc, activDesc;
    sigDesc  = {miopenActivationLOGISTIC, 1, 0, 1};
    tanhDesc = {miopenActivationTANH, 1, 1, 1};
    if(rnnMode == miopenRNNRELU)
    {
        activDesc = {miopenActivationRELU, 1, 0, 1};
    }
    else if(rnnMode == miopenRNNTANH)
    {
        activDesc = {miopenActivationTANH, 1, 1, 1};
    }

    for(int li = 0; li < nLayers; li++)
    {
        int hid_shift           = li * batch_n * hy_stride;
        int hx_shift            = li * hy_n * bi_stride;
        int wei_shift_bias_temp = static_cast<int>(wei_shift_bias) + li * 2 * wei_stride;

        // from input
        if(li == 0)
        {
            if(inputMode == miopenRNNskip)
            {
                x_size[1]  = batch_n;
                x_size[2]  = hy_h;
                sp_size[1] = batch_n;
                sp_size[2] = hy_h;
                x_desc     = miopen::TensorDescriptor(wDesc.GetType(), x_size, x_stride);
                sp_desc    = miopen::TensorDescriptor(wDesc.GetType(), sp_size, sp_stride);

                for(int gi = 0; gi < nHiddenTensorsPerLayer * bi; gi++)
                {
                    CopyTensor(handle, x_desc, x, sp_desc, reserveSpace, 0, gi * hy_h);
                    // Update time
                    profileRNNkernels(handle, 1, ctime);
                }
            }
            else
            {
                miopen::GemmDescriptor gemm_desc = GemmDescriptor{false,
                                                                  false,
                                                                  true,
                                                                  batch_n,
                                                                  wei_len * bi,
                                                                  in_h,
                                                                  in_stride,
                                                                  in_stride,
                                                                  hy_stride,
                                                                  1, // batch count
                                                                  0, // Stride A
                                                                  0, // Stride B
                                                                  0, // Stride C
                                                                  1, // alpha
                                                                  1, // beta
                                                                  xDesc[0].GetType(),
                                                                  false};

                miopenStatus_t gemm_status = CallGemm(
                    handle, gemm_desc, x, 0, w, 0, reserveSpace, hid_shift, GemmBackend_t::rocblas);

                if(gemm_status != miopenStatusSuccess)
                {
                    if(gemm_status == miopenStatusNotImplemented)
                    {
                        MIOPEN_LOG_E("GEMM not implemented");
                    }
                    else
                    {
                        MIOPEN_LOG_E("GEMM failed");
                    }
                }
                // Update time
                profileRNNkernels(handle, 1, ctime);
            }
        }
        else
        {
            wei_shift = (in_h + hy_h) * wei_stride + (li - 1) * (bi * hy_h + hy_h) * wei_stride;
            prelayer_shift = (li - 1) * batch_n * hy_stride + hid_off;

            if(use_dropout)
            {
                std::vector<int> drop_size(2), drop_in_str(2, 1), drop_out_str(2, 1);
                drop_size[0]    = batch_n;
                drop_size[1]    = hy_h * bi;
                drop_in_str[0]  = hy_stride;
                drop_out_str[0] = hy_h * bi;

                auto drop_in_desc =
                    miopen::TensorDescriptor(wDesc.GetType(), drop_size, drop_in_str);
                auto drop_out_desc =
                    miopen::TensorDescriptor(wDesc.GetType(), drop_size, drop_out_str);

                size_t drop_rsv_size = drop_out_desc.GetElementSize();
                size_t drop_rsv_start =
                    algoMode == miopenRNNdefault && rnnMode == miopenLSTM
                        ? nLayers * batch_n * hy_stride + nLayers * batch_n * hy_h * bi
                        : 2 * nLayers * batch_n * hy_stride;

                size_t drop_in_offset = prelayer_shift;
                size_t drop_out_offset =
                    drop_rsv_start + (static_cast<size_t>(li) - 1) * batch_n * hy_h * bi;
                size_t drop_rsv_offset = (drop_rsv_start + (nLayers - 1) * batch_n * hy_h * bi) *
                                             (wDesc.GetType() == miopenFloat ? 4 : 2) +
                                         (li - 1) * drop_rsv_size;

                miopen::deref(dropoutDesc)
                    .DropoutForward(handle,
                                    drop_in_desc,
                                    drop_in_desc,
                                    reserveSpace,
                                    drop_out_desc,
                                    reserveSpace,
                                    reserveSpace,
                                    drop_rsv_size,
                                    drop_in_offset,
                                    drop_out_offset,
                                    drop_rsv_offset);
                // Update time
                profileRNNkernels(handle, 1, ctime);
                prelayer_shift = drop_out_offset;
            }

            miopen::GemmDescriptor gemm_desc = GemmDescriptor{false,
                                                              false,
                                                              true,
                                                              batch_n,
                                                              wei_len * bi,
                                                              hy_h * bi,
                                                              use_dropout ? hy_h * bi : hy_stride,
                                                              bi_stride,
                                                              hy_stride,
                                                              1, // batch count
                                                              0, // Stride A
                                                              0, // Stride B
                                                              0, // Stride C
                                                              1, // alpha
                                                              1, // beta
                                                              xDesc[0].GetType(),
                                                              false};

            miopenStatus_t gemm_status = CallGemm(handle,
                                                  gemm_desc,
                                                  reserveSpace,
                                                  prelayer_shift,
                                                  w,
                                                  wei_shift,
                                                  reserveSpace,
                                                  hid_shift,
                                                  GemmBackend_t::rocblas);

            if(gemm_status != miopenStatusSuccess)
            {
                if(gemm_status == miopenStatusNotImplemented)
                {
                    MIOPEN_LOG_E("GEMM not implemented");
                }
                else
                {
                    MIOPEN_LOG_E("GEMM failed");
                }
            }
            // Update time
            profileRNNkernels(handle, 1, ctime);
        }

        if(biasMode != 0u)
        {
            alpha0 = 1;
            alpha1 = 1;
            beta_t = 0;

            w_size[1]  = 1;
            w_size[2]  = wei_stride;
            sp_size[1] = batch_n;
            sp_size[2] = wei_stride;
            w_desc     = miopen::TensorDescriptor(wDesc.GetType(), w_size, w_stride);
            sp_desc    = miopen::TensorDescriptor(wDesc.GetType(), sp_size, sp_stride);

            OpTensor(handle,
                     miopenTensorOpAdd,
                     &alpha0,
                     sp_desc,
                     reserveSpace,
                     &alpha1,
                     w_desc,
                     w,
                     &beta_t,
                     sp_desc,
                     reserveSpace,
                     hid_shift,
                     wei_shift_bias_temp,
                     hid_shift,
                     true);
            // Update time
            profileRNNkernels(handle, 1, ctime);
        }

        if(rnnMode == miopenGRU)
        {
            sp_size[1] = batch_n;
            sp_size[2] = hy_h;
            sp_desc    = miopen::TensorDescriptor(wDesc.GetType(), sp_size, sp_stride);

            alpha0 = 0;
            alpha1 = 0;
            beta_t = 0;
            for(int bs = 0; bs < bi; bs++)
            {
                CopyTensor(handle,
                           sp_desc,
                           reserveSpace,
                           sp_desc,
                           reserveSpace,
                           hid_shift + bs * wei_len + 2 * hy_h,
                           hid_shift + hid_off + bs * hy_h);
                // Update time
                profileRNNkernels(handle, 1, ctime);
                OpTensor(handle,
                         miopenTensorOpAdd,
                         &alpha0,
                         sp_desc,
                         reserveSpace,
                         &alpha1,
                         sp_desc,
                         reserveSpace,
                         &beta_t,
                         sp_desc,
                         reserveSpace,
                         hid_shift + bs * wei_len + 2 * hy_h,
                         hid_shift + bs * wei_len + 2 * hy_h,
                         hid_shift + bs * wei_len + 2 * hy_h);
                // Update time
                profileRNNkernels(handle, 1, ctime);
            }
        }

        if(biasMode != 0u)
        {
            wei_shift_bias_temp += wei_stride;

            alpha0 = 1;
            alpha1 = 1;
            beta_t = 0;

            if(hx != nullptr)
            {
                sp_size[1] = batch_n;
                sp_size[2] = wei_stride;
                sp_desc    = miopen::TensorDescriptor(wDesc.GetType(), sp_size, sp_stride);

                OpTensor(handle,
                         miopenTensorOpAdd,
                         &alpha0,
                         sp_desc,
                         reserveSpace,
                         &alpha1,
                         w_desc,
                         w,
                         &beta_t,
                         sp_desc,
                         reserveSpace,
                         hid_shift,
                         wei_shift_bias_temp,
                         hid_shift,
                         true);
                // Update time
                profileRNNkernels(handle, 1, ctime);
            }
            else
            {
                sp_size[1] = batch_n - in_n.at(0);
                sp_size[2] = wei_len;
                sp_desc    = miopen::TensorDescriptor(wDesc.GetType(), sp_size, sp_stride);
                w_size[1]  = 1;
                w_size[2]  = wei_len;
                w_desc     = miopen::TensorDescriptor(wDesc.GetType(), w_size, w_stride);

                OpTensor(handle,
                         miopenTensorOpAdd,
                         &alpha0,
                         sp_desc,
                         reserveSpace,
                         &alpha1,
                         w_desc,
                         w,
                         &beta_t,
                         sp_desc,
                         reserveSpace,
                         hid_shift + in_n.at(0) * hy_stride,
                         wei_shift_bias_temp,
                         hid_shift + in_n.at(0) * hy_stride,
                         true);
                // Update time
                profileRNNkernels(handle, 1, ctime);

                if(dirMode != 0u)
                {
                    if(in_n.at(0) == in_n.at(seqLen - 1))
                    {
                        OpTensor(handle,
                                 miopenTensorOpAdd,
                                 &alpha0,
                                 sp_desc,
                                 reserveSpace,
                                 &alpha1,
                                 w_desc,
                                 w,
                                 &beta_t,
                                 sp_desc,
                                 reserveSpace,
                                 hid_shift + wei_len,
                                 wei_shift_bias_temp + wei_len,
                                 hid_shift + wei_len,
                                 true);
                        // Update time
                        profileRNNkernels(handle, 1, ctime);
                    }
                    else
                    {
                        int cur_batch = 0;
                        for(int ti = 0; ti < seqLen; ti++)
                        {
                            if(ti != (seqLen - 1))
                            {
                                offset = hid_shift + cur_batch * hy_stride;

                                sp_size[1] = in_n.at(ti + 1);
                                sp_size[2] = wei_len;
                                sp_desc =
                                    miopen::TensorDescriptor(wDesc.GetType(), sp_size, sp_stride);

                                OpTensor(handle,
                                         miopenTensorOpAdd,
                                         &alpha0,
                                         sp_desc,
                                         reserveSpace,
                                         &alpha1,
                                         w_desc,
                                         w,
                                         &beta_t,
                                         sp_desc,
                                         reserveSpace,
                                         static_cast<int>(offset) + wei_len,
                                         wei_shift_bias_temp + wei_len,
                                         static_cast<int>(offset) + wei_len,
                                         true);
                                // Update time
                                profileRNNkernels(handle, 1, ctime);
                            }
                            cur_batch += in_n.at(ti);
                        }
                    }
                }
            }
        }

        // from hidden state
        int bacc   = 0;
        int baccbi = batch_n;
        for(int ti = 0; ti < seqLen; ti++)
        {
            baccbi -= in_n.at(seqLen - 1 - ti);
            wei_shift         = in_h * wei_stride + li * (bi * hy_h + hy_h) * wei_stride;
            int pretime_shift = 0;
            int use_time      = 0;

            for(int ri = 0; ri < bi; ri++)
            {
                int cur_time  = ri == 0 ? ti : seqLen - 1 - ti;
                int cur_batch = ri == 0 ? bacc : baccbi;
                offset        = hid_shift + cur_batch * hy_stride;
                if(ti > 0)
                {
                    pretime_shift =
                        ri == 0 ? hid_shift + (bacc - in_n.at(ti - 1)) * hy_stride
                                : hid_shift + (baccbi + in_n.at(seqLen - 1 - ti)) * hy_stride;
                    use_time = ri == 0 ? ti : seqLen - ti;
                }

                if(in_n.at(cur_time) > 0)
                {
                    if(ti == 0)
                    {
                        if(hx != nullptr)
                        {
                            miopen::GemmDescriptor gemm_desc = GemmDescriptor{false,
                                                                              false,
                                                                              true,
                                                                              in_n.at(cur_time),
                                                                              wei_len,
                                                                              hy_h,
                                                                              uni_stride,
                                                                              uni_stride,
                                                                              hy_stride,
                                                                              1, // batch count
                                                                              0, // Stride A
                                                                              0, // Stride B
                                                                              0, // Stride C
                                                                              1, // alpha
                                                                              1, // beta
                                                                              xDesc[0].GetType(),
                                                                              false};

                            miopenStatus_t gemm_status =
                                CallGemm(handle,
                                         gemm_desc,
                                         hx,
                                         hx_shift + ri * hy_n * hy_h,
                                         w,
                                         wei_shift + ri * wei_len * uni_stride,
                                         reserveSpace,
                                         static_cast<int>(offset) + ri * wei_len,
                                         GemmBackend_t::rocblas);

                            if(gemm_status != miopenStatusSuccess)
                            {
                                if(gemm_status == miopenStatusNotImplemented)
                                {
                                    MIOPEN_LOG_E("GEMM not implemented");
                                }
                                else
                                {
                                    MIOPEN_LOG_E("GEMM failed");
                                }
                            }
                            // Update time
                            profileRNNkernels(handle, 1, ctime);
                        }
                    }
                    else
                    {
                        if(ri == 1 && hx != nullptr && in_n.at(cur_time) > in_n.at(use_time))
                        {
                            miopen::GemmDescriptor gemm_desc =
                                GemmDescriptor{false,
                                               false,
                                               true,
                                               (in_n.at(cur_time) - in_n.at(use_time)),
                                               wei_len,
                                               hy_h,
                                               uni_stride,
                                               uni_stride,
                                               hy_stride,
                                               1, // batch count
                                               0, // Stride A
                                               0, // Stride B
                                               0, // Stride C
                                               1, // alpha
                                               1, // beta
                                               xDesc[0].GetType(),
                                               false};

                            miopenStatus_t gemm_status =
                                CallGemm(handle,
                                         gemm_desc,
                                         hx,
                                         hx_shift + ri * hy_n * hy_h + in_n.at(use_time) * hy_h,
                                         w,
                                         wei_shift + ri * wei_len * uni_stride,
                                         reserveSpace,
                                         static_cast<int>(offset) + ri * wei_len +
                                             in_n.at(use_time) * hy_stride,
                                         GemmBackend_t::rocblas);

                            if(gemm_status != miopenStatusSuccess)
                            {
                                if(gemm_status == miopenStatusNotImplemented)
                                {
                                    MIOPEN_LOG_E("GEMM not implemented");
                                }
                                else
                                {
                                    MIOPEN_LOG_E("GEMM failed");
                                }
                            }
                            // Update time
                            profileRNNkernels(handle, 1, ctime);
                        }

                        if(in_n.at(use_time) > 0)
                        {
                            miopen::GemmDescriptor gemm_desc = GemmDescriptor{false,
                                                                              false,
                                                                              true,
                                                                              in_n.at(use_time),
                                                                              wei_len,
                                                                              hy_h,
                                                                              hy_stride,
                                                                              uni_stride,
                                                                              hy_stride,
                                                                              1, // batch count
                                                                              0, // Stride A
                                                                              0, // Stride B
                                                                              0, // Stride C
                                                                              1, // alpha
                                                                              1, // beta
                                                                              xDesc[0].GetType(),
                                                                              false};

                            miopenStatus_t gemm_status =
                                CallGemm(handle,
                                         gemm_desc,
                                         reserveSpace,
                                         pretime_shift + hid_off + ri * hy_h,
                                         w,
                                         wei_shift + ri * wei_len * uni_stride,
                                         reserveSpace,
                                         static_cast<int>(offset) + ri * wei_len,
                                         GemmBackend_t::rocblas);

                            if(gemm_status != miopenStatusSuccess)
                            {
                                if(gemm_status == miopenStatusNotImplemented)
                                {
                                    MIOPEN_LOG_E("GEMM not implemented");
                                }
                                else
                                {
                                    MIOPEN_LOG_E("GEMM failed");
                                }
                            }
                            // Update time
                            profileRNNkernels(handle, 1, ctime);
                        }
                    }

                    // update hidden status
                    sp_size[1] = in_n.at(cur_time);
                    if(rnnMode == miopenRNNRELU || rnnMode == miopenRNNTANH)
                    {
                        sp_size[2] = hy_h;
                        sp_desc    = miopen::TensorDescriptor(wDesc.GetType(), sp_size, sp_stride);

                        activDesc.Forward(handle,
                                          &alpha,
                                          sp_desc,
                                          reserveSpace,
                                          &beta,
                                          sp_desc,
                                          reserveSpace,
                                          offset + static_cast<size_t>(ri) * wei_len,
                                          offset + static_cast<size_t>(ri) * wei_len +
                                              static_cast<size_t>(nLayers) * batch_n * hy_stride);
                        // Update time
                        profileRNNkernels(handle, 1, ctime);
                    }
                    else if(rnnMode == miopenLSTM)
                    {
                        if(algoMode == miopenRNNdefault)
                        {
                            LSTMForwardHiddenStateUpdate(
                                handle,
                                wDesc.GetType(),
                                false,
                                ti == 0,
                                ri,
                                in_n.at(0),
                                in_n.at(cur_time),
                                in_n.at(use_time),
                                hy_h,
                                hy_stride,
                                wei_len,
                                wei_stride,
                                cx,
                                hx_shift + ri * hy_n * hy_h,
                                reserveSpace,
                                offset + static_cast<size_t>(ri) * wei_len,
                                offset + hy_h + static_cast<size_t>(ri) * wei_len,
                                offset + 2 * static_cast<size_t>(hy_h) +
                                    static_cast<size_t>(ri) * wei_len,
                                offset + 3 * static_cast<size_t>(hy_h) +
                                    static_cast<size_t>(ri) * wei_len,
                                offset + static_cast<size_t>(bi) * wei_len +
                                    static_cast<size_t>(ri) * hy_h,
                                pretime_shift + static_cast<size_t>(bi) * wei_len +
                                    static_cast<size_t>(ri) * hy_h,
                                (li * batch_n + cur_batch) * bi * hy_h + ri * hy_h +
                                    nLayers * batch_n * hy_stride,
                                offset + hid_off + static_cast<size_t>(ri) * hy_h);
                            // Update time
                            profileRNNkernels(handle, 1, ctime);
                            continue;
                        }

                        // active gate i, f, o
                        sp_size[2] = hy_h * 3;
                        sp_desc    = miopen::TensorDescriptor(wDesc.GetType(), sp_size, sp_stride);

                        sigDesc.Forward(handle,
                                        &alpha,
                                        sp_desc,
                                        reserveSpace,
                                        &beta,
                                        sp_desc,
                                        reserveSpace,
                                        offset + static_cast<size_t>(ri) * wei_len,
                                        offset + static_cast<size_t>(ri) * wei_len +
                                            static_cast<size_t>(nLayers) * batch_n * hy_stride);

                        // active gate c
                        sp_size[2] = hy_h;
                        sp_desc    = miopen::TensorDescriptor(wDesc.GetType(), sp_size, sp_stride);

                        tanhDesc.Forward(handle,
                                         &alpha,
                                         sp_desc,
                                         reserveSpace,
                                         &beta,
                                         sp_desc,
                                         reserveSpace,
                                         offset + 3 * static_cast<size_t>(hy_h) +
                                             static_cast<size_t>(ri) * wei_len,
                                         offset + 3 * static_cast<size_t>(hy_h) +
                                             static_cast<size_t>(ri) * wei_len +
                                             nLayers * batch_n * hy_stride);
                        // Update time
                        profileRNNkernels(handle, 1, ctime);

                        // update cell state
                        alpha0 = 1;
                        alpha1 = 1;
                        beta_t = 1;

                        OpTensor(handle,
                                 miopenTensorOpMul,
                                 &alpha0,
                                 sp_desc,
                                 reserveSpace,
                                 &alpha1,
                                 sp_desc,
                                 reserveSpace,
                                 &beta_t,
                                 sp_desc,
                                 reserveSpace,
                                 offset + static_cast<size_t>(ri) * wei_len +
                                     static_cast<size_t>(nLayers) * batch_n * hy_stride,
                                 offset + 3 * static_cast<size_t>(hy_h) +
                                     static_cast<size_t>(ri) * wei_len +
                                     static_cast<size_t>(nLayers) * batch_n * hy_stride,
                                 offset + static_cast<size_t>(bi) * wei_len +
                                     static_cast<size_t>(ri) * hy_h);
                        // Update time
                        profileRNNkernels(handle, 1, ctime);

                        if(ti == 0)
                        {
                            if(cx != nullptr)
                            {
                                hx_size[1] = in_n.at(cur_time);
                                hx_size[2] = hy_h;
                                hx_desc =
                                    miopen::TensorDescriptor(wDesc.GetType(), hx_size, hx_stride);

                                OpTensor(handle,
                                         miopenTensorOpMul,
                                         &alpha0,
                                         sp_desc,
                                         reserveSpace,
                                         &alpha1,
                                         hx_desc,
                                         cx,
                                         &beta_t,
                                         sp_desc,
                                         reserveSpace,
                                         offset + hy_h + static_cast<size_t>(ri) * wei_len +
                                             nLayers * batch_n * hy_stride,
                                         hx_shift + ri * hy_n * hy_h,
                                         offset + static_cast<size_t>(bi) * wei_len +
                                             static_cast<size_t>(ri) * hy_h,
                                         true);
                                // Update time
                                profileRNNkernels(handle, 1, ctime);
                            }
                        }
                        else
                        {
                            if(ri == 1 && cx != nullptr && in_n.at(cur_time) > in_n.at(use_time))
                            {
                                hx_size[1] = in_n.at(cur_time) - in_n.at(use_time);
                                hx_size[2] = hy_h;
                                hx_desc =
                                    miopen::TensorDescriptor(wDesc.GetType(), hx_size, hx_stride);

                                sp_size[1] = in_n.at(cur_time) - in_n.at(use_time);
                                sp_desc =
                                    miopen::TensorDescriptor(wDesc.GetType(), sp_size, sp_stride);

                                OpTensor(handle,
                                         miopenTensorOpMul,
                                         &alpha0,
                                         sp_desc,
                                         reserveSpace,
                                         &alpha1,
                                         hx_desc,
                                         cx,
                                         &beta_t,
                                         sp_desc,
                                         reserveSpace,
                                         offset + hy_h + static_cast<size_t>(ri) * wei_len +
                                             static_cast<size_t>(in_n.at(use_time)) * hy_stride +
                                             nLayers * batch_n * hy_stride,
                                         hx_shift + ri * hy_n * hy_h + in_n.at(use_time) * hy_h,
                                         offset + static_cast<size_t>(bi) * wei_len +
                                             static_cast<size_t>(ri) * hy_h +
                                             static_cast<size_t>(in_n.at(use_time)) * hy_stride,
                                         true);
                                // Update time
                                profileRNNkernels(handle, 1, ctime);

                                sp_size[1] = in_n.at(cur_time);
                                sp_desc =
                                    miopen::TensorDescriptor(wDesc.GetType(), sp_size, sp_stride);
                            }

                            if(in_n.at(use_time) > 0)
                            {
                                if(in_n.at(use_time) != in_n.at(cur_time))
                                {
                                    sp_size[1] = in_n.at(use_time);
                                    sp_desc    = miopen::TensorDescriptor(
                                        wDesc.GetType(), sp_size, sp_stride);
                                }

                                OpTensor(handle,
                                         miopenTensorOpMul,
                                         &alpha0,
                                         sp_desc,
                                         reserveSpace,
                                         &alpha1,
                                         sp_desc,
                                         reserveSpace,
                                         &beta_t,
                                         sp_desc,
                                         reserveSpace,
                                         offset + hy_h + static_cast<size_t>(ri) * wei_len +
                                             static_cast<size_t>(nLayers) * batch_n * hy_stride,
                                         pretime_shift + static_cast<size_t>(bi) * wei_len +
                                             static_cast<size_t>(ri) * hy_h,
                                         offset + static_cast<size_t>(bi) * wei_len +
                                             static_cast<size_t>(ri) * hy_h);
                                // Update time
                                profileRNNkernels(handle, 1, ctime);

                                if(in_n.at(use_time) != in_n.at(cur_time))
                                {
                                    sp_size[1] = in_n.at(cur_time);
                                    sp_desc    = miopen::TensorDescriptor(
                                        wDesc.GetType(), sp_size, sp_stride);
                                }
                            }
                        }

                        // active cell state
                        tanhDesc.Forward(handle,
                                         &alpha,
                                         sp_desc,
                                         reserveSpace,
                                         &beta,
                                         sp_desc,
                                         reserveSpace,
                                         offset + static_cast<size_t>(bi) * wei_len +
                                             static_cast<size_t>(ri) * hy_h,
                                         offset + static_cast<size_t>(bi) * wei_len +
                                             static_cast<size_t>(ri) * hy_h +
                                             nLayers * batch_n * hy_stride);
                        // Update time
                        profileRNNkernels(handle, 1, ctime);

                        // update hidden state
                        OpTensor(handle,
                                 miopenTensorOpMul,
                                 &alpha0,
                                 sp_desc,
                                 reserveSpace,
                                 &alpha1,
                                 sp_desc,
                                 reserveSpace,
                                 &beta_t,
                                 sp_desc,
                                 reserveSpace,
                                 offset + 2 * static_cast<size_t>(hy_h) +
                                     static_cast<size_t>(ri) * wei_len +
                                     static_cast<size_t>(nLayers) * batch_n * hy_stride,
                                 offset + static_cast<size_t>(bi) * wei_len +
                                     static_cast<size_t>(ri) * hy_h +
                                     static_cast<size_t>(nLayers) * batch_n * hy_stride,
                                 offset + hid_off + static_cast<size_t>(ri) * hy_h);
                        // Update time
                        profileRNNkernels(handle, 1, ctime);
                    }
                    else if(rnnMode == miopenGRU)
                    {
                        // active z, r gate
                        sp_size[2] = 2 * hy_h;
                        sp_desc    = miopen::TensorDescriptor(wDesc.GetType(), sp_size, sp_stride);

                        sigDesc.Forward(handle,
                                        &alpha,
                                        sp_desc,
                                        reserveSpace,
                                        &beta,
                                        sp_desc,
                                        reserveSpace,
                                        offset + static_cast<size_t>(ri) * wei_len,
                                        offset + static_cast<size_t>(ri) * wei_len +
                                            static_cast<size_t>(nLayers) * batch_n * hy_stride);
                        // Update time
                        profileRNNkernels(handle, 1, ctime);

                        // calculate c gate
                        sp_size[2] = hy_h;
                        sp_desc    = miopen::TensorDescriptor(wDesc.GetType(), sp_size, sp_stride);

                        CopyTensor(handle,
                                   sp_desc,
                                   reserveSpace,
                                   sp_desc,
                                   reserveSpace,
                                   static_cast<int>(offset) + 2 * hy_h + ri * wei_len,
                                   static_cast<int>(offset) + hid_off + ri * hy_h +
                                       static_cast<int>(nLayers) * batch_n * hy_stride);
                        // Update time
                        profileRNNkernels(handle, 1, ctime);

                        alpha0 = 1;
                        alpha1 = 1;
                        beta_t = 0;

                        OpTensor(handle,
                                 miopenTensorOpMul,
                                 &alpha0,
                                 sp_desc,
                                 reserveSpace,
                                 &alpha1,
                                 sp_desc,
                                 reserveSpace,
                                 &beta_t,
                                 sp_desc,
                                 reserveSpace,
                                 offset + hy_h + static_cast<size_t>(ri) * wei_len +
                                     static_cast<size_t>(nLayers) * batch_n * hy_stride,
                                 offset + 2 * static_cast<size_t>(hy_h) +
                                     static_cast<size_t>(ri) * wei_len,
                                 offset + 2 * static_cast<size_t>(hy_h) +
                                     static_cast<size_t>(ri) * wei_len);
                        // Update time
                        profileRNNkernels(handle, 1, ctime);

                        OpTensor(handle,
                                 miopenTensorOpAdd,
                                 &alpha0,
                                 sp_desc,
                                 reserveSpace,
                                 &alpha1,
                                 sp_desc,
                                 reserveSpace,
                                 &beta_t,
                                 sp_desc,
                                 reserveSpace,
                                 offset + 2 * static_cast<size_t>(hy_h) +
                                     static_cast<size_t>(ri) * wei_len,
                                 offset + hid_off + static_cast<size_t>(ri) * hy_h,
                                 offset + 2 * static_cast<size_t>(hy_h) +
                                     static_cast<size_t>(ri) * wei_len);
                        // Update time
                        profileRNNkernels(handle, 1, ctime);

                        // active c gate
                        tanhDesc.Forward(handle,
                                         &alpha,
                                         sp_desc,
                                         reserveSpace,
                                         &beta,
                                         sp_desc,
                                         reserveSpace,
                                         offset + 2 * static_cast<size_t>(hy_h) +
                                             static_cast<size_t>(ri) * wei_len,
                                         offset + 2 * static_cast<size_t>(hy_h) +
                                             static_cast<size_t>(ri) * wei_len +
                                             static_cast<size_t>(nLayers) * batch_n * hy_stride);
                        // Update time
                        profileRNNkernels(handle, 1, ctime);

                        // calculate hidden state
                        alpha0 = -1;
                        alpha1 = 1;
                        beta_t = 0;

                        OpTensor(handle,
                                 miopenTensorOpMul,
                                 &alpha0,
                                 sp_desc,
                                 reserveSpace,
                                 &alpha1,
                                 sp_desc,
                                 reserveSpace,
                                 &beta_t,
                                 sp_desc,
                                 reserveSpace,
                                 offset + static_cast<size_t>(ri) * wei_len +
                                     static_cast<size_t>(nLayers) * batch_n * hy_stride,
                                 offset + 2 * static_cast<size_t>(hy_h) +
                                     static_cast<size_t>(ri) * wei_len +
                                     static_cast<size_t>(nLayers) * batch_n * hy_stride,
                                 offset + hid_off + static_cast<size_t>(ri) * hy_h);
                        // Update time
                        profileRNNkernels(handle, 1, ctime);

                        alpha0 = 1;
                        alpha1 = 1;
                        beta_t = 0;

                        OpTensor(handle,
                                 miopenTensorOpAdd,
                                 &alpha0,
                                 sp_desc,
                                 reserveSpace,
                                 &alpha1,
                                 sp_desc,
                                 reserveSpace,
                                 &beta_t,
                                 sp_desc,
                                 reserveSpace,
                                 offset + 2 * static_cast<size_t>(hy_h) +
                                     static_cast<size_t>(ri) * wei_len +
                                     static_cast<size_t>(nLayers) * batch_n * hy_stride,
                                 offset + hid_off + static_cast<size_t>(ri) * hy_h,
                                 offset + hid_off + static_cast<size_t>(ri) * hy_h);
                        // Update time
                        profileRNNkernels(handle, 1, ctime);

                        alpha0 = 1;
                        alpha1 = 1;
                        beta_t = 1;

                        if(ti == 0)
                        {
                            if(hx != nullptr)
                            {
                                hx_size[1] = in_n.at(cur_time);
                                hx_size[2] = hy_h;
                                hx_desc =
                                    miopen::TensorDescriptor(wDesc.GetType(), hx_size, hx_stride);

                                OpTensor(handle,
                                         miopenTensorOpMul,
                                         &alpha0,
                                         sp_desc,
                                         reserveSpace,
                                         &alpha1,
                                         hx_desc,
                                         hx,
                                         &beta_t,
                                         sp_desc,
                                         reserveSpace,
                                         offset + static_cast<size_t>(ri) * wei_len +
                                             static_cast<size_t>(nLayers) * batch_n * hy_stride,
                                         hx_shift + ri * hy_n * hy_h,
                                         offset + hid_off + static_cast<size_t>(ri) * hy_h,
                                         true);
                                // Update time
                                profileRNNkernels(handle, 1, ctime);
                            }
                        }
                        else
                        {
                            if(ri == 1 && hx != nullptr && in_n.at(cur_time) > in_n.at(use_time))
                            {
                                hx_size[1] = in_n.at(cur_time) - in_n.at(use_time);
                                hx_size[2] = hy_h;
                                hx_desc =
                                    miopen::TensorDescriptor(wDesc.GetType(), hx_size, hx_stride);

                                sp_size[1] = in_n.at(cur_time) - in_n.at(use_time);
                                sp_desc =
                                    miopen::TensorDescriptor(wDesc.GetType(), sp_size, sp_stride);

                                OpTensor(handle,
                                         miopenTensorOpMul,
                                         &alpha0,
                                         sp_desc,
                                         reserveSpace,
                                         &alpha1,
                                         hx_desc,
                                         hx,
                                         &beta_t,
                                         sp_desc,
                                         reserveSpace,
                                         offset + static_cast<size_t>(ri) * wei_len +
                                             static_cast<size_t>(in_n.at(use_time)) * hy_stride +
                                             static_cast<size_t>(nLayers) * batch_n * hy_stride,
                                         hx_shift + ri * hy_n * hy_h + in_n.at(use_time) * hy_h,
                                         offset + hid_off + static_cast<size_t>(ri) * hy_h +
                                             static_cast<size_t>(in_n.at(use_time)) * hy_stride,
                                         true);
                                // Update time
                                profileRNNkernels(handle, 1, ctime);

                                sp_size[1] = in_n.at(cur_time);
                                sp_desc =
                                    miopen::TensorDescriptor(wDesc.GetType(), sp_size, sp_stride);
                            }

                            if(in_n.at(use_time) > 0)
                            {
                                if(in_n.at(use_time) != in_n.at(cur_time))
                                {
                                    sp_size[1] = in_n.at(use_time);
                                    sp_desc    = miopen::TensorDescriptor(
                                        wDesc.GetType(), sp_size, sp_stride);
                                }

                                OpTensor(handle,
                                         miopenTensorOpMul,
                                         &alpha0,
                                         sp_desc,
                                         reserveSpace,
                                         &alpha1,
                                         sp_desc,
                                         reserveSpace,
                                         &beta_t,
                                         sp_desc,
                                         reserveSpace,
                                         offset + static_cast<size_t>(ri) * wei_len +
                                             static_cast<size_t>(nLayers) * batch_n * hy_stride,
                                         pretime_shift + hid_off + ri * hy_h,
                                         offset + hid_off + static_cast<size_t>(ri) * hy_h);
                                // Update time
                                profileRNNkernels(handle, 1, ctime);
                            }
                        }
                    }
                }
            }

            bacc += in_n.at(ti);
        }

        // update hy, cy
        if(hy != nullptr || (rnnMode == miopenLSTM && cy != nullptr))
        {
            hx_size[2] = hy_h;
            sp_size[2] = hy_h;

            bacc   = batch_n;
            baccbi = 0;
            for(int ti = seqLen - 1; ti >= 0; ti--)
            {
                bacc -= in_n.at(ti);
                for(int ri = 0; ri < bi; ri++)
                {
                    int cur_time  = ri == 0 ? ti : seqLen - 1 - ti;
                    int cur_batch = ri == 0 ? bacc : baccbi;
                    int use_batch = 0;

                    if(ti < seqLen - 1)
                    {
                        int use_time = ri == 0 ? ti + 1 : seqLen - 2 - ti;
                        use_batch    = in_n.at(use_time);
                    }

                    if(in_n.at(cur_time) > use_batch)
                    {
                        offset = hid_shift + cur_batch * hy_stride;

                        sp_size[1] = in_n.at(cur_time) - use_batch;
                        sp_desc    = miopen::TensorDescriptor(wDesc.GetType(), sp_size, sp_stride);

                        hx_size[1] = sp_size[1];
                        hx_desc    = miopen::TensorDescriptor(wDesc.GetType(), hx_size, hx_stride);

                        if(hy != nullptr)
                        {
                            CopyTensor(handle,
                                       sp_desc,
                                       reserveSpace,
                                       hx_desc,
                                       hy,
                                       static_cast<int>(offset) + hid_off + ri * hy_h +
                                           use_batch * hy_stride,
                                       hx_shift + ri * hy_n * hy_h + use_batch * hy_h);
                            // Update time
                            profileRNNkernels(handle, 1, ctime);
                        }

                        if(rnnMode == miopenLSTM && cy != nullptr)
                        {
                            CopyTensor(handle,
                                       sp_desc,
                                       reserveSpace,
                                       hx_desc,
                                       cy,
                                       static_cast<int>(offset) + bi * wei_len + ri * hy_h +
                                           use_batch * hy_stride,
                                       hx_shift + ri * hy_n * hy_h + use_batch * hy_h);
                            // Update time
                            profileRNNkernels(handle, 1, ctime);
                        }
                    }
                }
                baccbi += in_n.at(seqLen - 1 - ti);
            }
        }
    }

    // output
    prelayer_shift = (static_cast<int>(nLayers) - 1) * batch_n * hy_stride + hid_off;

    sp_size[1] = batch_n;
    sp_size[2] = hy_h * bi;
    y_size[1]  = batch_n;
    y_size[2]  = out_h;
    y_desc     = miopen::TensorDescriptor(wDesc.GetType(), y_size, y_stride);
    sp_desc    = miopen::TensorDescriptor(wDesc.GetType(), sp_size, sp_stride);

    CopyTensor(handle, sp_desc, reserveSpace, y_desc, y, prelayer_shift, 0);
    // Update time
    profileRNNkernels(handle, 2, ctime);

#if MIOPEN_BACKEND_HIP
    if(is_profiling)
    {
        float eventTime_mS = RNNProfilingEnd(handle, start, stop);
        handle.EnableProfiling(true);
        handle.ResetKernelTime();
        handle.AccumKernelTime(eventTime_mS);
    }
#endif

#else
    (void)handle;
    (void)seqLen;
    (void)xDesc;
    (void)x;
    (void)w;
    (void)hx;
    (void)cx;
    (void)y;
    (void)hyDesc;
    (void)hy;
    (void)yDesc;
    (void)cy;
    (void)hxDesc;
    (void)wDesc;
    (void)reserveSpace;
    (void)reserveSpaceSize;
    MIOPEN_THROW("GEMM is not supported");
#endif
};

void RNNDescriptor::RNNBackwardData(Handle& handle,
                                    const int seqLen,
                                    c_array_view<const miopenTensorDescriptor_t> yDesc,
                                    ConstData_t y,
                                    c_array_view<const miopenTensorDescriptor_t> dyDesc,
                                    ConstData_t dy,
                                    const TensorDescriptor& dhyDesc,
                                    ConstData_t dhy,
                                    const TensorDescriptor& dcyDesc,
                                    ConstData_t dcy,
                                    const TensorDescriptor& wDesc,
                                    ConstData_t w,
                                    const TensorDescriptor& hxDesc,
                                    ConstData_t hx,
                                    const TensorDescriptor& cxDesc,
                                    ConstData_t cx,
                                    c_array_view<const miopenTensorDescriptor_t> dxDesc,
                                    Data_t dx,
                                    const TensorDescriptor& dhxDesc,
                                    Data_t dhx,
                                    const TensorDescriptor& dcxDesc,
                                    Data_t dcx,
                                    Data_t workSpace,
                                    size_t workSpaceSize,
                                    Data_t reserveSpace,
                                    size_t reserveSpaceSize) const
{
    // Suppress warning
    (void)y;
    (void)yDesc;
    (void)wDesc;

    if(dx == nullptr || w == nullptr || dy == nullptr)
    {
        MIOPEN_THROW(miopenStatusBadParm);
    }
    if(dhyDesc.GetSize() != dcyDesc.GetSize() || dhyDesc.GetSize() != hxDesc.GetSize() ||
       dhyDesc.GetSize() != cxDesc.GetSize() || dhyDesc.GetSize() != dhxDesc.GetSize() ||
       dhyDesc.GetSize() != dcxDesc.GetSize())
    {
        MIOPEN_THROW(miopenStatusBadParm);
    }

#if MIOPEN_BACKEND_HIP
    HipEventPtr start = nullptr;
    HipEventPtr stop  = nullptr;
    bool is_profiling = handle.IsProfilingEnabled();

    if(is_profiling)
    {
        handle.EnableProfiling(false);
        RNNProfilingBegin(handle, start, stop);
    }
    try
    {
#endif
        if(paddingMode == miopenRNNIONotPadded)
        {
            RNNBackwardDataPackedTensors(handle,
                                         seqLen,
                                         dyDesc,
                                         dy,
                                         dhy,
                                         dcy,
                                         w,
                                         hx,
                                         cx,
                                         dxDesc,
                                         dx,
                                         dhxDesc,
                                         dhx,
                                         dcxDesc,
                                         dcx,
                                         workSpace,
                                         workSpaceSize,
                                         reserveSpace,
                                         reserveSpaceSize);
        }
        else
        {
            Data_t packedDYIn = workSpace;
            size_t packedDXSize, packedDYSize;
            std::tie(packedDXSize, packedDYSize) =
                RNNTensorPaddingConverter::GetTempPackedBuffersSpace(*this, dxDesc);

            Data_t packedDXOut =
                static_cast<void*>(reinterpret_cast<char*>(workSpace) + packedDYSize);

            auto shifted_workSpace      = static_cast<void*>(reinterpret_cast<char*>(workSpace) +
                                                        (packedDYSize + packedDXSize));
            auto shifted_workSpace_size = workSpaceSize - (packedDYSize + packedDXSize);

            std::vector<int> in_n(seqLen);

            for(int i = 0; i < seqLen; i++)
            {
                int batchval, batchvalout;
                std::tie(batchval, std::ignore)    = miopen::tien<2>(dxDesc[i].GetLengths());
                std::tie(batchvalout, std::ignore) = miopen::tien<2>(dyDesc[i].GetLengths());
                if(batchval != batchvalout)
                {
                    MIOPEN_THROW(miopenStatusBadParm,
                                 "Input batch length: " + std::to_string(batchval) +
                                     ", Output batch length: " + std::to_string(batchvalout));
                }
                in_n[i] = batchval;
            }

            RNNTensorPaddingConverter::ConvertTensorData(
                handle, dyDesc[0], in_n, dy, packedDYIn, true);

            RNNDescriptor packedRnnDesc(*this);
            packedRnnDesc.SetPaddingmode(miopenRNNIONotPadded);

            packedRnnDesc.RNNBackwardDataPackedTensors(handle,
                                                       seqLen,
                                                       dyDesc,
                                                       packedDYIn,
                                                       dhy,
                                                       dcy,
                                                       w,
                                                       hx,
                                                       cx,
                                                       dxDesc,
                                                       packedDXOut,
                                                       dhxDesc,
                                                       dhx,
                                                       dcxDesc,
                                                       dcx,
                                                       shifted_workSpace,
                                                       shifted_workSpace_size,
                                                       reserveSpace,
                                                       reserveSpaceSize);

            RNNTensorPaddingConverter::ConvertTensorData(
                handle, dxDesc[0], in_n, packedDXOut, dx, false);
        }

#if MIOPEN_BACKEND_HIP
    }
    catch(...)
    {
        if(is_profiling)
            handle.EnableProfiling(true);
        throw;
    }

    if(is_profiling)
    {
        float eventTime_mS = RNNProfilingEnd(handle, start, stop);
        handle.EnableProfiling(true);
        handle.ResetKernelTime();
        handle.AccumKernelTime(eventTime_mS);
    }
#endif
}

void RNNDescriptor::RNNBackwardDataPackedTensors(
    Handle& handle,
    const int seqLen,
    c_array_view<const miopenTensorDescriptor_t> dyDesc,
    ConstData_t dy,
    ConstData_t dhy,
    ConstData_t dcy,
    ConstData_t w,
    ConstData_t hx,
    ConstData_t cx,
    c_array_view<const miopenTensorDescriptor_t> dxDesc,
    Data_t dx,
    const TensorDescriptor& dhxDesc,
    Data_t dhx,
    const TensorDescriptor& dcxDesc,
    Data_t dcx,
    Data_t workSpace,
    size_t workSpaceSize,
    Data_t reserveSpace,
    size_t reserveSpaceSize) const
{
#if MIOPEN_USE_GEMM

    float ctime = 0.;
    // reset kernel timer
    profileRNNkernels(handle, 0, ctime);

    // if projections supported, dcxDesc.GetLengths()[2] should be used for hidden_size,
    // dhxDesc.GetLengths()[2] for proj_size.
    if(dhxDesc.GetSize() != dcxDesc.GetSize() || dhxDesc.GetLengths()[2] != dcxDesc.GetLengths()[2])
    {
        MIOPEN_THROW(miopenStatusBadParm);
    }
    if(paddingMode != miopenRNNIONotPadded)
    {
        MIOPEN_THROW("Padded IO is not supported by this solver");
    }
    if(workSpaceSize < GetWorkspaceSize(handle, seqLen, dxDesc))
    {
        MIOPEN_THROW("Workspace is required");
    }
    if(reserveSpaceSize < GetReserveSize(handle, seqLen, dxDesc))
    {
        MIOPEN_THROW("Reservespace is required");
    }

    auto rnn_data_type = dhxDesc.GetType();

    std::vector<int> in_n;
    int in_h  = dxDesc[0].GetLengths()[1];
    int hy_d  = dhxDesc.GetLengths()[0];
    int hy_n  = dhxDesc.GetLengths()[1];
    int hy_h  = dhxDesc.GetLengths()[2];
    int out_h = dyDesc[0].GetLengths()[1];

    if(in_h <= 0 || hy_h <= 0 || hy_n <= 0 || hy_d <= 0 || out_h <= 0 || seqLen <= 0)
    {
        MIOPEN_THROW(miopenStatusBadParm);
    }

    int batch_n = 0;
    for(int i = 0; i < seqLen; i++)
    {
        int batchval, inputvec, batchvalout, outputvec;
        std::tie(batchval, inputvec)     = miopen::tien<2>(dxDesc[i].GetLengths());
        std::tie(batchvalout, outputvec) = miopen::tien<2>(dyDesc[i].GetLengths());
        if(batchval != batchvalout)
        {
            MIOPEN_THROW(miopenStatusBadParm);
        }
        if(i == 0)
        {
            if(batchval <= 0)
            {
                MIOPEN_THROW(miopenStatusBadParm, "Input batch is ZERO!");
            }
        }
        else
        {
            if(batchval > in_n.back() || batchval < 0)
            {
                MIOPEN_THROW(miopenStatusBadParm,
                             "Incorrect input batch size at time " + std::to_string(i) +
                                 "! Batch size must not ascend!");
            }
        }
        in_n.push_back(batchval);
        batch_n += dxDesc[i].GetLengths()[0];
    }

    int bi = dirMode != 0u ? 2 : 1;
    if(out_h != (bi * hy_h))
    {
        MIOPEN_THROW(miopenStatusBadParm, "Output size doesn't match hidden state size!");
    }

    int in_stride  = in_h;
    int hy_stride  = hy_h * bi * static_cast<int>(workspaceScale);
    int out_stride = out_h;
    int wei_stride = hy_h * bi * static_cast<int>(nHiddenTensorsPerLayer);
    int uni_stride = hy_h;
    int bi_stride  = hy_h * bi;

    if(inputMode == miopenRNNskip)
    {
        if(in_h != hy_h)
        {
            MIOPEN_THROW(miopenStatusBadParm,
                         "The input tensor size must equal to the hidden "
                         "state size of the network in SKIP_INPUT mode!");
        }
        in_h = 0;
    }

    size_t offset;
    float alpha0, alpha1, beta_t;
    float alpha = 1, beta = 0;

    std::vector<int> sp_size(3, 1), sp_stride(3, 1), x_size(3, 1), x_stride(3, 1), y_size(3, 1),
        y_stride(3, 1), hx_size(3, 1), hx_stride(3, 1);
    miopen::TensorDescriptor sp_desc, x_desc, y_desc, hx_desc;

    sp_size[2]   = workSpaceSize / GetTypeSize(rnn_data_type);
    sp_stride[0] = sp_size[2];
    sp_stride[1] = sp_size[2];
    sp_desc      = miopen::TensorDescriptor(rnn_data_type, sp_size, sp_stride);
    SetTensor(handle, sp_desc, workSpace, &beta);
    // Update time
    profileRNNkernels(handle, 1, ctime);
    sp_stride[0] = batch_n * hy_stride;
    sp_stride[1] = hy_stride;
    sp_size[2]   = 1;
    x_stride[0]  = batch_n * in_stride;
    x_stride[1]  = in_stride;
    y_stride[0]  = batch_n * out_stride;
    y_stride[1]  = out_stride;
    if(dhx != nullptr || (rnnMode == miopenLSTM && dcx != nullptr))
    {
        hx_size[2]   = hy_d * hy_n * hy_h;
        hx_stride[0] = hx_size[2];
        hx_stride[1] = hx_size[2];
        hx_desc      = miopen::TensorDescriptor(rnn_data_type, hx_size, hx_stride);
        if(dhx != nullptr)
        {
            SetTensor(handle, hx_desc, dhx, &beta);
            // Update time
            profileRNNkernels(handle, 1, ctime);
        }
        if(rnnMode == miopenLSTM && dcx != nullptr)
        {
            SetTensor(handle, hx_desc, dcx, &beta);
            // Update time
            profileRNNkernels(handle, 1, ctime);
        }
    }
    hx_stride[0] = in_n.at(0) * uni_stride;
    hx_stride[1] = uni_stride;

    int prelayer_shift, pretime_shift, cur_time, cur_batch;
    int wei_len    = 0;
    int wei_len_t  = 0;
    int dhd_off    = 0;
    int use_time   = 0;
    int pre_batch  = 0;
    int use_time2  = 0;
    int pre_batch2 = 0;

    switch(rnnMode)
    {
    case miopenRNNRELU:
    case miopenRNNTANH:
        // printf("run rnn gpu bwd data \n");
        wei_len   = hy_h;
        wei_len_t = hy_h;
        dhd_off   = 0;
        break;
    case miopenLSTM:
        // printf("run lstm gpu bwd data \n");
        wei_len   = hy_h * 4;
        wei_len_t = hy_h * 4;
        dhd_off   = bi * hy_h * 5;
        break;
    case miopenGRU:
        // printf("run gru gpu bwd data \n");
        wei_len   = hy_h * 3;
        wei_len_t = hy_h * 2;
        dhd_off   = bi * hy_h * 3;
        break;
    }

    ActivationDescriptor tanhDesc, sigDesc, activDesc;
    sigDesc  = {miopenActivationLOGISTIC, 1, 0, 1};
    tanhDesc = {miopenActivationTANH, 1, 1, 1};
    if(rnnMode == miopenRNNRELU)
    {
        activDesc = {miopenActivationRELU, 1, 0, 1};
    }
    else if(rnnMode == miopenRNNTANH)
    {
        activDesc = {miopenActivationTANH, 1, 1, 1};
    }

    for(int li = static_cast<int>(nLayers) - 1; li >= 0; li--)
    {
        int wei_shift     = (in_h + hy_h) * wei_stride + li * (bi * hy_h + hy_h) * wei_stride;
        int hid_shift     = li * batch_n * hy_stride;
        int hx_shift      = li * hy_n * bi_stride;
        int weitime_shift = in_h * wei_stride + li * (bi * hy_h + hy_h) * wei_stride;

        // feedback from output
        if(li == nLayers - 1)
        {
            y_size[1]  = batch_n;
            y_size[2]  = out_h;
            sp_size[1] = batch_n;
            sp_size[2] = hy_h * bi;
            y_desc     = miopen::TensorDescriptor(rnn_data_type, y_size, y_stride);
            sp_desc    = miopen::TensorDescriptor(rnn_data_type, sp_size, sp_stride);

            CopyTensor(handle, y_desc, dy, sp_desc, workSpace, 0, hid_shift + dhd_off);
            // Update time
            profileRNNkernels(handle, 1, ctime); // start timing
        }
        else
        {
            prelayer_shift                   = (li + 1) * batch_n * hy_stride;
            miopen::GemmDescriptor gemm_desc = GemmDescriptor{false,
                                                              false,
                                                              false,
                                                              batch_n,
                                                              hy_h * bi,
                                                              wei_len * bi,
                                                              hy_stride,
                                                              bi_stride,
                                                              hy_stride,
                                                              1, // batch count
                                                              0, // Stride A
                                                              0, // Stride B
                                                              0, // Stride C
                                                              1, // alpha
                                                              1, // beta
                                                              rnn_data_type,
                                                              false};

            miopenStatus_t gemm_status = CallGemm(handle,
                                                  gemm_desc,
                                                  workSpace,
                                                  prelayer_shift,
                                                  w,
                                                  wei_shift,
                                                  workSpace,
                                                  hid_shift + dhd_off,
                                                  GemmBackend_t::rocblas);

            if(gemm_status != miopenStatusSuccess)
            {
                if(gemm_status == miopenStatusNotImplemented)
                {
                    MIOPEN_LOG_E("GEMM not implemented");
                }
                else
                {
                    MIOPEN_LOG_E("GEMM failed");
                }
            }
            // Update time
            profileRNNkernels(handle, 1, ctime);

            if(!float_equal(miopen::deref(dropoutDesc).dropout, 0))
            {
                std::vector<int> drop_size(2), drop_in_str(2, 1);
                drop_size[0]   = batch_n;
                drop_size[1]   = hy_h * bi;
                drop_in_str[0] = hy_stride;

                auto drop_in_desc = miopen::TensorDescriptor(rnn_data_type, drop_size, drop_in_str);

                size_t drop_rsv_size = drop_in_desc.GetElementSize();
                size_t drop_rsv_start =
                    algoMode == miopenRNNdefault && rnnMode == miopenLSTM
                        ? nLayers * batch_n * hy_stride + nLayers * batch_n * hy_h * bi
                        : 2 * nLayers * batch_n * hy_stride;

                size_t drop_rsv_offset = (drop_rsv_start + (nLayers - 1) * batch_n * hy_h * bi) *
                                             (rnn_data_type == miopenFloat ? 4 : 2) +
                                         li * drop_rsv_size;

                miopen::deref(dropoutDesc)
                    .DropoutBackward(handle,
                                     drop_in_desc,
                                     drop_in_desc,
                                     workSpace,
                                     drop_in_desc,
                                     workSpace,
                                     reserveSpace,
                                     drop_rsv_size,
                                     hid_shift + dhd_off,
                                     hid_shift + dhd_off,
                                     drop_rsv_offset);
                // Update time
                profileRNNkernels(handle, 1, ctime);
            }
        }

        // from hidden state
        int bacc   = batch_n;
        int baccbi = 0;
        for(int ti = seqLen - 1; ti >= 0; ti--)
        {
            bacc -= in_n.at(ti);

            // from post state
            for(int ri = 0; ri < bi; ri++)
            {
                cur_time  = ri == 0 ? ti : seqLen - 1 - ti;
                cur_batch = ri == 0 ? bacc : baccbi;
                offset    = hid_shift + cur_batch * hy_stride;
                if(ti < seqLen - 1)
                {
                    use_time  = ri == 0 ? ti + 1 : seqLen - 1 - ti;
                    pre_batch = ri == 0 ? bacc + in_n.at(ti) : baccbi - in_n.at(seqLen - 2 - ti);
                }
                if(ti > 0)
                {
                    use_time2 = ri == 0 ? ti : seqLen - ti;
                    pre_batch2 =
                        ri == 0 ? bacc - in_n.at(ti - 1) : baccbi + in_n.at(seqLen - 1 - ti);
                }

                if(in_n.at(cur_time) > 0)
                {
                    if(ti == seqLen - 1)
                    {
                        if(dhy != nullptr)
                        {
                            alpha0 = 1;
                            alpha1 = 1;
                            beta_t = 0;

                            hx_size[1] = in_n.at(cur_time);
                            hx_size[2] = hy_h;
                            sp_size[1] = in_n.at(cur_time);
                            sp_size[2] = hy_h;
                            hx_desc = miopen::TensorDescriptor(rnn_data_type, hx_size, hx_stride);
                            sp_desc = miopen::TensorDescriptor(rnn_data_type, sp_size, sp_stride);

                            OpTensor(handle,
                                     miopenTensorOpAdd,
                                     &alpha0,
                                     hx_desc,
                                     dhy,
                                     &alpha1,
                                     sp_desc,
                                     workSpace,
                                     &beta_t,
                                     sp_desc,
                                     workSpace,
                                     hx_shift + ri * hy_n * hy_h,
                                     offset + dhd_off + static_cast<size_t>(ri) * hy_h,
                                     offset + dhd_off + static_cast<size_t>(ri) * hy_h);
                            // Update time
                            profileRNNkernels(handle, 1, ctime);
                        }
                    }
                    else
                    {
                        if(ri == 0 && dhy != nullptr && in_n.at(cur_time) > in_n.at(use_time))
                        {
                            alpha0 = 1;
                            alpha1 = 1;
                            beta_t = 0;

                            hx_size[1] = in_n.at(cur_time) - in_n.at(use_time);
                            hx_size[2] = hy_h;
                            sp_size[1] = in_n.at(cur_time) - in_n.at(use_time);
                            sp_size[2] = hy_h;
                            hx_desc = miopen::TensorDescriptor(rnn_data_type, hx_size, hx_stride);
                            sp_desc = miopen::TensorDescriptor(rnn_data_type, sp_size, sp_stride);

                            OpTensor(handle,
                                     miopenTensorOpAdd,
                                     &alpha0,
                                     hx_desc,
                                     dhy,
                                     &alpha1,
                                     sp_desc,
                                     workSpace,
                                     &beta_t,
                                     sp_desc,
                                     workSpace,
                                     hx_shift + ri * hy_n * hy_h + in_n.at(use_time) * hy_h,
                                     offset + dhd_off + static_cast<size_t>(ri) * hy_h +
                                         static_cast<size_t>(in_n.at(use_time)) * hy_stride,
                                     offset + dhd_off + static_cast<size_t>(ri) * hy_h +
                                         static_cast<size_t>(in_n.at(use_time)) * hy_stride);
                            // Update time
                            profileRNNkernels(handle, 1, ctime);
                        }

                        pretime_shift =
                            li * batch_n * hy_stride + pre_batch * hy_stride + ri * wei_len;

                        if(in_n.at(use_time) > 0)
                        {
                            if(rnnMode == miopenGRU)
                            {
                                sp_size[1] = in_n.at(use_time);
                                sp_size[2] = hy_h;
                                sp_desc =
                                    miopen::TensorDescriptor(rnn_data_type, sp_size, sp_stride);

                                alpha0 = 1;
                                alpha1 = 1;
                                beta_t = 1;

                                OpTensor(handle,
                                         miopenTensorOpMul,
                                         &alpha0,
                                         sp_desc,
                                         workSpace,
                                         &alpha1,
                                         sp_desc,
                                         reserveSpace,
                                         &beta_t,
                                         sp_desc,
                                         workSpace,
                                         pretime_shift - ri * 2 * hy_h + dhd_off,
                                         pretime_shift + nLayers * batch_n * hy_stride,
                                         offset + dhd_off + static_cast<size_t>(ri) * hy_h);
                                // Update time
                                profileRNNkernels(handle, 1, ctime);

                                CopyTensor(handle,
                                           sp_desc,
                                           workSpace,
                                           sp_desc,
                                           workSpace,
                                           pretime_shift + 2 * hy_h,
                                           static_cast<int>(offset) + ri * wei_len + 2 * hy_h);
                                // Update time
                                profileRNNkernels(handle, 1, ctime);

                                CopyTensor(handle,
                                           sp_desc,
                                           reserveSpace,
                                           sp_desc,
                                           workSpace,
                                           pretime_shift - ri * 2 * hy_h + dhd_off +
                                               static_cast<int>(nLayers) * batch_n * hy_stride,
                                           pretime_shift + 2 * hy_h);
                                // Update time
                                profileRNNkernels(handle, 1, ctime);
                            }
                            miopen::GemmDescriptor gemm_desc = GemmDescriptor{false,
                                                                              false,
                                                                              false,
                                                                              in_n.at(use_time),
                                                                              hy_h,
                                                                              wei_len,
                                                                              hy_stride,
                                                                              uni_stride,
                                                                              hy_stride,
                                                                              1, // batch count
                                                                              0, // Stride A
                                                                              0, // Stride B
                                                                              0, // Stride C
                                                                              1, // alpha
                                                                              1, // beta
                                                                              rnn_data_type,
                                                                              false};

                            miopenStatus_t gemm_status =
                                CallGemm(handle,
                                         gemm_desc,
                                         workSpace,
                                         pretime_shift,
                                         w,
                                         weitime_shift + ri * wei_len * uni_stride,
                                         workSpace,
                                         static_cast<int>(offset) + dhd_off + ri * hy_h,
                                         GemmBackend_t::rocblas);

                            if(gemm_status != miopenStatusSuccess)
                            {
                                if(gemm_status == miopenStatusNotImplemented)
                                {
                                    MIOPEN_LOG_E("GEMM not implemented");
                                }
                                else
                                {
                                    MIOPEN_LOG_E("GEMM failed");
                                }
                            }
                            // Update time
                            profileRNNkernels(handle, 1, ctime);

                            if(rnnMode == miopenGRU)
                            {
                                CopyTensor(handle,
                                           sp_desc,
                                           workSpace,
                                           sp_desc,
                                           workSpace,
                                           static_cast<int>(offset) + ri * wei_len + 2 * hy_h,
                                           pretime_shift + 2 * hy_h);
                                // Update time
                                profileRNNkernels(handle, 1, ctime);
                            }
                        }
                    }

                    // update hidden status
                    sp_size[1] = in_n.at(cur_time);
                    sp_size[2] = hy_h;
                    sp_desc    = miopen::TensorDescriptor(rnn_data_type, sp_size, sp_stride);

                    if(rnnMode == miopenRNNRELU || rnnMode == miopenRNNTANH)
                    {
                        // activation
                        activDesc.Backward(handle,
                                           &alpha,
                                           sp_desc,
                                           reserveSpace,
                                           sp_desc,
                                           workSpace,
                                           sp_desc,
                                           reserveSpace,
                                           &beta,
                                           sp_desc,
                                           workSpace,
                                           offset + static_cast<size_t>(ri) * wei_len +
                                               static_cast<size_t>(nLayers) * batch_n * hy_stride,
                                           offset + static_cast<size_t>(ri) * wei_len,
                                           offset + static_cast<size_t>(ri) * wei_len,
                                           offset + static_cast<size_t>(ri) * wei_len);
                        // Update time
                        profileRNNkernels(handle, 1, ctime);
                    }
                    else if(rnnMode == miopenLSTM)
                    {
                        if(algoMode == miopenRNNdefault)
                        {
                            LSTMBackwardHiddenStateUpdate(
                                handle,
                                rnn_data_type,
                                ti == 0,
                                ti == seqLen - 1,
                                ri,
                                in_n.at(0),
                                in_n.at(cur_time),
                                in_n.at(use_time),
                                in_n.at(use_time2),
                                hy_h,
                                hy_stride,
                                wei_len,
                                wei_stride,
                                cx,
                                hx_shift + ri * hy_n * hy_h,
                                reserveSpace,
                                offset + static_cast<size_t>(ri) * wei_len,
                                offset + hy_h + static_cast<size_t>(ri) * wei_len,
                                offset + 2 * static_cast<size_t>(hy_h) +
                                    static_cast<size_t>(ri) * wei_len,
                                offset + 3 * static_cast<size_t>(hy_h) +
                                    static_cast<size_t>(ri) * wei_len,
                                (li * batch_n + cur_batch) * bi * hy_h + ri * hy_h +
                                    nLayers * batch_n * hy_stride,
                                li * batch_n * hy_stride + pre_batch2 * hy_stride + bi * wei_len +
                                    ri * hy_h,
                                dcy,
                                hx_shift + ri * hy_n * hy_h,
                                workSpace,
                                offset + static_cast<size_t>(ri) * wei_len,
                                offset + hy_h + static_cast<size_t>(ri) * wei_len,
                                offset + 2 * static_cast<size_t>(hy_h) +
                                    static_cast<size_t>(ri) * wei_len,
                                offset + 3 * static_cast<size_t>(hy_h) +
                                    static_cast<size_t>(ri) * wei_len,
                                offset + static_cast<size_t>(bi) * wei_len +
                                    static_cast<size_t>(ri) * hy_h,
                                li * batch_n * hy_stride + pre_batch * hy_stride + bi * wei_len +
                                    ri * hy_h,
                                offset + dhd_off + static_cast<size_t>(ri) * hy_h,
                                li * batch_n * hy_stride + pre_batch * hy_stride + hy_h +
                                    ri * wei_len);

                            // Update time
                            profileRNNkernels(handle, 1, ctime);
                            continue;
                        }

                        alpha0 = 1;
                        alpha1 = 1;
                        beta_t = 0;

                        // update cell state
                        OpTensor(handle,
                                 miopenTensorOpMul,
                                 &alpha0,
                                 sp_desc,
                                 workSpace,
                                 &alpha1,
                                 sp_desc,
                                 reserveSpace,
                                 &beta_t,
                                 sp_desc,
                                 workSpace,
                                 offset + dhd_off + static_cast<size_t>(ri) * hy_h,
                                 offset + 2 * static_cast<size_t>(hy_h) +
                                     static_cast<size_t>(ri) * wei_len +
                                     static_cast<size_t>(nLayers) * batch_n * hy_stride,
                                 offset + static_cast<size_t>(bi) * wei_len +
                                     static_cast<size_t>(ri) * hy_h);
                        // Update time
                        profileRNNkernels(handle, 1, ctime);

                        tanhDesc.Backward(handle,
                                          &alpha,
                                          sp_desc,
                                          reserveSpace,
                                          sp_desc,
                                          workSpace,
                                          sp_desc,
                                          reserveSpace,
                                          &beta,
                                          sp_desc,
                                          workSpace,
                                          offset + static_cast<size_t>(bi) * wei_len +
                                              static_cast<size_t>(ri) * hy_h +
                                              nLayers * batch_n * hy_stride,
                                          offset + static_cast<size_t>(bi) * wei_len +
                                              static_cast<size_t>(ri) * hy_h,
                                          offset + static_cast<size_t>(bi) * wei_len +
                                              static_cast<size_t>(ri) * hy_h,
                                          offset + static_cast<size_t>(bi) * wei_len +
                                              static_cast<size_t>(ri) * hy_h);
                        // Update time
                        profileRNNkernels(handle, 1, ctime);

                        if(ti == seqLen - 1)
                        {
                            if(dcy != nullptr)
                            {
                                hx_size[1] = in_n.at(cur_time);
                                hx_size[2] = hy_h;
                                hx_desc =
                                    miopen::TensorDescriptor(rnn_data_type, hx_size, hx_stride);

                                OpTensor(handle,
                                         miopenTensorOpAdd,
                                         &alpha0,
                                         hx_desc,
                                         dcy,
                                         &alpha1,
                                         sp_desc,
                                         workSpace,
                                         &beta_t,
                                         sp_desc,
                                         workSpace,
                                         hx_shift + ri * hy_n * hy_h,
                                         offset + static_cast<size_t>(bi) * wei_len +
                                             static_cast<size_t>(ri) * hy_h,
                                         offset + static_cast<size_t>(bi) * wei_len +
                                             static_cast<size_t>(ri) * hy_h);
                                // Update time
                                profileRNNkernels(handle, 1, ctime);
                            }
                        }
                        else
                        {
                            if(ri == 0 && dcy != nullptr && in_n.at(cur_time) > in_n.at(use_time))
                            {
                                hx_size[1] = in_n.at(cur_time) - in_n.at(use_time);
                                hx_size[2] = hy_h;
                                sp_size[1] = in_n.at(cur_time) - in_n.at(use_time);
                                sp_size[2] = hy_h;
                                hx_desc =
                                    miopen::TensorDescriptor(rnn_data_type, hx_size, hx_stride);
                                sp_desc =
                                    miopen::TensorDescriptor(rnn_data_type, sp_size, sp_stride);

                                OpTensor(handle,
                                         miopenTensorOpAdd,
                                         &alpha0,
                                         hx_desc,
                                         dcy,
                                         &alpha1,
                                         sp_desc,
                                         workSpace,
                                         &beta_t,
                                         sp_desc,
                                         workSpace,
                                         hx_shift + ri * hy_n * hy_h + in_n.at(use_time) * hy_h,
                                         offset + static_cast<size_t>(bi) * wei_len +
                                             static_cast<size_t>(ri) * hy_h +
                                             static_cast<size_t>(in_n.at(use_time)) * hy_stride,
                                         offset + static_cast<size_t>(bi) * wei_len +
                                             static_cast<size_t>(ri) * hy_h +
                                             static_cast<size_t>(in_n.at(use_time)) * hy_stride);
                                // Update time
                                profileRNNkernels(handle, 1, ctime);

                                sp_size[1] = in_n.at(cur_time);
                                sp_desc =
                                    miopen::TensorDescriptor(rnn_data_type, sp_size, sp_stride);
                            }

                            pretime_shift = li * batch_n * hy_stride + pre_batch * hy_stride;
                            alpha0        = 1;
                            alpha1        = 1;
                            beta_t        = 1;

                            if(in_n.at(cur_time) != in_n.at(use_time))
                            {
                                sp_size[1] = in_n.at(use_time);
                                sp_desc =
                                    miopen::TensorDescriptor(rnn_data_type, sp_size, sp_stride);
                            }

                            OpTensor(handle,
                                     miopenTensorOpMul,
                                     &alpha0,
                                     sp_desc,
                                     workSpace,
                                     &alpha1,
                                     sp_desc,
                                     reserveSpace,
                                     &beta_t,
                                     sp_desc,
                                     workSpace,
                                     pretime_shift + static_cast<size_t>(bi) * wei_len +
                                         static_cast<size_t>(ri) * hy_h,
                                     pretime_shift + hy_h + ri * wei_len +
                                         nLayers * batch_n * hy_stride,
                                     offset + static_cast<size_t>(bi) * wei_len +
                                         static_cast<size_t>(ri) * hy_h,
                                     true);
                            // Update time
                            profileRNNkernels(handle, 1, ctime);

                            if(in_n.at(cur_time) != in_n.at(use_time))
                            {
                                sp_size[1] = in_n.at(cur_time);
                                sp_desc =
                                    miopen::TensorDescriptor(rnn_data_type, sp_size, sp_stride);
                            }
                        }

                        // update forget gate
                        alpha0 = 1;
                        alpha1 = 1;
                        beta_t = 0;

                        if(ti == 0)
                        {
                            if(cx != nullptr)
                            {
                                hx_size[1] = in_n.at(cur_time);
                                hx_size[2] = hy_h;
                                hx_desc =
                                    miopen::TensorDescriptor(rnn_data_type, hx_size, hx_stride);

                                OpTensor(handle,
                                         miopenTensorOpMul,
                                         &alpha0,
                                         sp_desc,
                                         workSpace,
                                         &alpha1,
                                         hx_desc,
                                         cx,
                                         &beta_t,
                                         sp_desc,
                                         workSpace,
                                         offset + static_cast<size_t>(bi) * wei_len +
                                             static_cast<size_t>(ri) * hy_h,
                                         hx_shift + ri * hy_n * hy_h,
                                         offset + hy_h + static_cast<size_t>(ri) * wei_len,
                                         true);
                            }
                        }
                        else
                        {
                            if(ri == 1 && cx != nullptr && in_n.at(cur_time) > in_n.at(use_time2))
                            {
                                hx_size[1] = in_n.at(cur_time) - in_n.at(use_time2);
                                hx_size[2] = hy_h;
                                sp_size[1] = in_n.at(cur_time) - in_n.at(use_time2);
                                sp_size[2] = hy_h;
                                hx_desc =
                                    miopen::TensorDescriptor(rnn_data_type, hx_size, hx_stride);
                                sp_desc =
                                    miopen::TensorDescriptor(rnn_data_type, sp_size, sp_stride);

                                OpTensor(handle,
                                         miopenTensorOpMul,
                                         &alpha0,
                                         sp_desc,
                                         workSpace,
                                         &alpha1,
                                         hx_desc,
                                         cx,
                                         &beta_t,
                                         sp_desc,
                                         workSpace,
                                         offset + static_cast<size_t>(bi) * wei_len +
                                             static_cast<size_t>(ri) * hy_h +
                                             static_cast<size_t>(in_n.at(use_time2)) * hy_stride,
                                         hx_shift + ri * hy_n * hy_h + in_n.at(use_time2) * hy_h,
                                         offset + hy_h + static_cast<size_t>(ri) * wei_len +
                                             static_cast<size_t>(in_n.at(use_time2)) * hy_stride,
                                         true);

                                sp_size[1] = in_n.at(cur_time);
                                sp_desc =
                                    miopen::TensorDescriptor(rnn_data_type, sp_size, sp_stride);
                            }

                            if(in_n.at(use_time2) > 0)
                            {
                                pretime_shift = li * batch_n * hy_stride + pre_batch2 * hy_stride;

                                if(in_n.at(cur_time) != in_n.at(use_time2))
                                {
                                    sp_size[1] = in_n.at(use_time2);
                                    sp_desc =
                                        miopen::TensorDescriptor(rnn_data_type, sp_size, sp_stride);
                                }

                                OpTensor(handle,
                                         miopenTensorOpMul,
                                         &alpha0,
                                         sp_desc,
                                         workSpace,
                                         &alpha1,
                                         sp_desc,
                                         reserveSpace,
                                         &beta_t,
                                         sp_desc,
                                         workSpace,
                                         offset + static_cast<size_t>(bi) * wei_len +
                                             static_cast<size_t>(ri) * hy_h,
                                         pretime_shift + static_cast<size_t>(bi) * wei_len +
                                             static_cast<size_t>(ri) * hy_h,
                                         offset + hy_h + static_cast<size_t>(ri) * wei_len);
                                // Update time
                                profileRNNkernels(handle, 1, ctime);

                                if(in_n.at(cur_time) != in_n.at(use_time2))
                                {
                                    sp_size[1] = in_n.at(cur_time);
                                    sp_desc =
                                        miopen::TensorDescriptor(rnn_data_type, sp_size, sp_stride);
                                }
                            }
                        }

                        // update input gate
                        OpTensor(handle,
                                 miopenTensorOpMul,
                                 &alpha0,
                                 sp_desc,
                                 workSpace,
                                 &alpha1,
                                 sp_desc,
                                 reserveSpace,
                                 &beta_t,
                                 sp_desc,
                                 workSpace,
                                 offset + static_cast<size_t>(bi) * wei_len +
                                     static_cast<size_t>(ri) * hy_h,
                                 offset + 3 * static_cast<size_t>(hy_h) +
                                     static_cast<size_t>(ri) * wei_len +
                                     nLayers * batch_n * hy_stride,
                                 offset + static_cast<size_t>(ri) * wei_len);
                        // Update time
                        profileRNNkernels(handle, 1, ctime);

                        // update output gate
                        OpTensor(handle,
                                 miopenTensorOpMul,
                                 &alpha0,
                                 sp_desc,
                                 workSpace,
                                 &alpha1,
                                 sp_desc,
                                 reserveSpace,
                                 &beta_t,
                                 sp_desc,
                                 workSpace,
                                 offset + dhd_off + static_cast<size_t>(ri) * hy_h,
                                 offset + static_cast<size_t>(bi) * wei_len +
                                     static_cast<size_t>(ri) * hy_h + nLayers * batch_n * hy_stride,
                                 offset + 2 * static_cast<size_t>(hy_h) +
                                     static_cast<size_t>(ri) * wei_len);
                        // Update time
                        profileRNNkernels(handle, 1, ctime);

                        // update c gate
                        OpTensor(handle,
                                 miopenTensorOpMul,
                                 &alpha0,
                                 sp_desc,
                                 workSpace,
                                 &alpha1,
                                 sp_desc,
                                 reserveSpace,
                                 &beta_t,
                                 sp_desc,
                                 workSpace,
                                 offset + static_cast<size_t>(bi) * wei_len +
                                     static_cast<size_t>(ri) * hy_h,
                                 offset + static_cast<size_t>(ri) * wei_len +
                                     static_cast<size_t>(nLayers) * batch_n * hy_stride,
                                 offset + 3 * static_cast<size_t>(hy_h) +
                                     static_cast<size_t>(ri) * wei_len);
                        // Update time
                        profileRNNkernels(handle, 1, ctime);

                        tanhDesc.Backward(handle,
                                          &alpha,
                                          sp_desc,
                                          reserveSpace,
                                          sp_desc,
                                          workSpace,
                                          sp_desc,
                                          reserveSpace,
                                          &beta,
                                          sp_desc,
                                          workSpace,
                                          offset + 3 * static_cast<size_t>(hy_h) +
                                              static_cast<size_t>(ri) * wei_len +
                                              nLayers * batch_n * hy_stride,
                                          offset + 3 * static_cast<size_t>(hy_h) +
                                              static_cast<size_t>(ri) * wei_len,
                                          offset + 3 * static_cast<size_t>(hy_h) +
                                              static_cast<size_t>(ri) * wei_len,
                                          offset + 3 * static_cast<size_t>(hy_h) +
                                              static_cast<size_t>(ri) * wei_len);
                        // Update time
                        profileRNNkernels(handle, 1, ctime);

                        sp_size[2] = 3 * hy_h;
                        sp_desc    = miopen::TensorDescriptor(rnn_data_type, sp_size, sp_stride);

                        sigDesc.Backward(handle,
                                         &alpha,
                                         sp_desc,
                                         reserveSpace,
                                         sp_desc,
                                         workSpace,
                                         sp_desc,
                                         reserveSpace,
                                         &beta,
                                         sp_desc,
                                         workSpace,
                                         offset + static_cast<size_t>(ri) * wei_len +
                                             static_cast<size_t>(nLayers) * batch_n * hy_stride,
                                         offset + static_cast<size_t>(ri) * wei_len,
                                         offset + static_cast<size_t>(ri) * wei_len,
                                         offset + static_cast<size_t>(ri) * wei_len);
                        // Update time
                        profileRNNkernels(handle, 1, ctime);
                    }
                    else if(rnnMode == miopenGRU)
                    {
                        // c gate
                        alpha0 = 1;
                        alpha1 = -1;
                        beta_t = 0;

                        OpTensor(handle,
                                 miopenTensorOpMul,
                                 &alpha0,
                                 sp_desc,
                                 workSpace,
                                 &alpha1,
                                 sp_desc,
                                 reserveSpace,
                                 &beta_t,
                                 sp_desc,
                                 workSpace,
                                 offset + dhd_off + static_cast<size_t>(ri) * hy_h,
                                 offset + static_cast<size_t>(ri) * wei_len +
                                     static_cast<size_t>(nLayers) * batch_n * hy_stride,
                                 offset + 2 * static_cast<size_t>(hy_h) +
                                     static_cast<size_t>(ri) * wei_len);
                        // Update time
                        profileRNNkernels(handle, 1, ctime);

                        alpha0 = 1;
                        alpha1 = 1;
                        beta_t = 0;

                        OpTensor(handle,
                                 miopenTensorOpAdd,
                                 &alpha0,
                                 sp_desc,
                                 workSpace,
                                 &alpha1,
                                 sp_desc,
                                 workSpace,
                                 &beta_t,
                                 sp_desc,
                                 workSpace,
                                 offset + dhd_off + static_cast<size_t>(ri) * hy_h,
                                 offset + 2 * static_cast<size_t>(hy_h) +
                                     static_cast<size_t>(ri) * wei_len,
                                 offset + 2 * static_cast<size_t>(hy_h) +
                                     static_cast<size_t>(ri) * wei_len);
                        // Update time
                        profileRNNkernels(handle, 1, ctime);

                        tanhDesc.Backward(handle,
                                          &alpha,
                                          sp_desc,
                                          reserveSpace,
                                          sp_desc,
                                          workSpace,
                                          sp_desc,
                                          reserveSpace,
                                          &beta,
                                          sp_desc,
                                          workSpace,
                                          offset + 2 * static_cast<size_t>(hy_h) +
                                              static_cast<size_t>(ri) * wei_len +
                                              static_cast<size_t>(nLayers) * batch_n * hy_stride,
                                          offset + 2 * static_cast<size_t>(hy_h) +
                                              static_cast<size_t>(ri) * wei_len,
                                          offset + 2 * static_cast<size_t>(hy_h) +
                                              static_cast<size_t>(ri) * wei_len,
                                          offset + 2 * static_cast<size_t>(hy_h) +
                                              static_cast<size_t>(ri) * wei_len);
                        // Update time
                        profileRNNkernels(handle, 1, ctime);

                        // r gate
                        OpTensor(handle,
                                 miopenTensorOpMul,
                                 &alpha0,
                                 sp_desc,
                                 workSpace,
                                 &alpha1,
                                 sp_desc,
                                 reserveSpace,
                                 &beta_t,
                                 sp_desc,
                                 workSpace,
                                 offset + 2 * static_cast<size_t>(hy_h) +
                                     static_cast<size_t>(ri) * wei_len,
                                 offset + dhd_off + static_cast<size_t>(ri) * hy_h +
                                     nLayers * batch_n * hy_stride,
                                 offset + hy_h + static_cast<size_t>(ri) * wei_len);
                        // Update time
                        profileRNNkernels(handle, 1, ctime);

                        OpTensor(handle,
                                 miopenTensorOpMul,
                                 &alpha0,
                                 sp_desc,
                                 workSpace,
                                 &alpha1,
                                 sp_desc,
                                 reserveSpace,
                                 &beta_t,
                                 sp_desc,
                                 reserveSpace,
                                 offset + 2 * static_cast<size_t>(hy_h) +
                                     static_cast<size_t>(ri) * wei_len,
                                 offset + hy_h + static_cast<size_t>(ri) * wei_len +
                                     nLayers * batch_n * hy_stride,
                                 offset + dhd_off + static_cast<size_t>(ri) * hy_h +
                                     nLayers * batch_n * hy_stride);
                        // Update time
                        profileRNNkernels(handle, 1, ctime);

                        // z gate
                        if(ti == 0)
                        {
                            if(hx != nullptr)
                            {
                                hx_size[1] = in_n.at(cur_time);
                                hx_size[2] = hy_h;
                                hx_desc =
                                    miopen::TensorDescriptor(rnn_data_type, hx_size, hx_stride);

                                OpTensor(handle,
                                         miopenTensorOpMul,
                                         &alpha0,
                                         hx_desc,
                                         hx,
                                         &alpha1,
                                         sp_desc,
                                         workSpace,
                                         &beta_t,
                                         sp_desc,
                                         workSpace,
                                         hx_shift + ri * hy_n * hy_h,
                                         offset + dhd_off + static_cast<size_t>(ri) * hy_h,
                                         offset + static_cast<size_t>(ri) * wei_len);
                                // Update time
                                profileRNNkernels(handle, 1, ctime);
                            }
                        }
                        else
                        {
                            if(ri == 1 && hx != nullptr && in_n.at(cur_time) > in_n.at(use_time2))
                            {
                                hx_size[1] = in_n.at(cur_time) - in_n.at(use_time2);
                                hx_size[2] = hy_h;
                                sp_size[1] = in_n.at(cur_time) - in_n.at(use_time2);
                                hx_desc =
                                    miopen::TensorDescriptor(rnn_data_type, hx_size, hx_stride);
                                sp_desc =
                                    miopen::TensorDescriptor(rnn_data_type, sp_size, sp_stride);

                                OpTensor(handle,
                                         miopenTensorOpMul,
                                         &alpha0,
                                         hx_desc,
                                         hx,
                                         &alpha1,
                                         sp_desc,
                                         workSpace,
                                         &beta_t,
                                         sp_desc,
                                         workSpace,
                                         hx_shift + ri * hy_n * hy_h + in_n.at(use_time2) * hy_h,
                                         offset + dhd_off + static_cast<size_t>(ri) * hy_h +
                                             static_cast<size_t>(in_n.at(use_time2)) * hy_stride,
                                         offset + static_cast<size_t>(ri) * wei_len +
                                             static_cast<size_t>(in_n.at(use_time2)) * hy_stride,
                                         true);
                                // Update time
                                profileRNNkernels(handle, 1, ctime);

                                sp_size[1] = in_n.at(cur_time);
                                sp_desc =
                                    miopen::TensorDescriptor(rnn_data_type, sp_size, sp_stride);
                            }

                            if(in_n.at(use_time2) > 0)
                            {
                                if(in_n.at(use_time2) != in_n.at(cur_time))
                                {
                                    sp_size[1] = in_n.at(use_time2);
                                    sp_desc =
                                        miopen::TensorDescriptor(rnn_data_type, sp_size, sp_stride);
                                }

                                OpTensor(handle,
                                         miopenTensorOpMul,
                                         &alpha0,
                                         sp_desc,
                                         reserveSpace,
                                         &alpha1,
                                         sp_desc,
                                         workSpace,
                                         &beta_t,
                                         sp_desc,
                                         workSpace,
                                         hid_shift + pre_batch2 * hy_stride + dhd_off + ri * hy_h,
                                         offset + dhd_off + static_cast<size_t>(ri) * hy_h,
                                         offset + static_cast<size_t>(ri) * wei_len);
                                // Update time
                                profileRNNkernels(handle, 1, ctime);

                                if(in_n.at(use_time2) != in_n.at(cur_time))
                                {
                                    sp_size[1] = in_n.at(cur_time);
                                    sp_desc =
                                        miopen::TensorDescriptor(rnn_data_type, sp_size, sp_stride);
                                }
                            }
                        }

                        alpha0 = -1;
                        alpha1 = 1;
                        beta_t = 1;

                        OpTensor(handle,
                                 miopenTensorOpMul,
                                 &alpha0,
                                 sp_desc,
                                 reserveSpace,
                                 &alpha1,
                                 sp_desc,
                                 workSpace,
                                 &beta_t,
                                 sp_desc,
                                 workSpace,
                                 offset + 2 * static_cast<size_t>(hy_h) +
                                     static_cast<size_t>(ri) * wei_len +
                                     static_cast<size_t>(nLayers) * batch_n * hy_stride,
                                 offset + dhd_off + static_cast<size_t>(ri) * hy_h,
                                 offset + static_cast<size_t>(ri) * wei_len);
                        // Update time
                        profileRNNkernels(handle, 1, ctime);

                        sp_size[2] = 2 * hy_h;
                        sp_desc    = miopen::TensorDescriptor(rnn_data_type, sp_size, sp_stride);
                        sigDesc.Backward(handle,
                                         &alpha,
                                         sp_desc,
                                         reserveSpace,
                                         sp_desc,
                                         workSpace,
                                         sp_desc,
                                         reserveSpace,
                                         &beta,
                                         sp_desc,
                                         workSpace,
                                         offset + static_cast<size_t>(ri) * wei_len +
                                             static_cast<size_t>(nLayers) * batch_n * hy_stride,
                                         offset + static_cast<size_t>(ri) * wei_len,
                                         offset + static_cast<size_t>(ri) * wei_len,
                                         offset + static_cast<size_t>(ri) * wei_len);
                        // Update time
                        profileRNNkernels(handle, 1, ctime);
                    }
                }
            }

            baccbi += in_n.at(seqLen - 1 - ti);
        }

        // dcx, dhx
        if(dhx != nullptr || (rnnMode == miopenLSTM && dcx != nullptr))
        {
            hx_size[2] = hy_h;
            sp_size[2] = hy_h;

            bacc   = 0;
            baccbi = batch_n;
            for(int ti = 0; ti < seqLen; ti++)
            {
                baccbi -= in_n.at(seqLen - 1 - ti);
                for(int ri = 0; ri < bi; ri++)
                {
                    cur_time      = ri == 0 ? ti : seqLen - 1 - ti;
                    cur_batch     = ri == 0 ? bacc : baccbi;
                    use_time      = 0;
                    int use_batch = 0;

                    if(ti > 0)
                    {
                        use_time  = ri == 0 ? ti - 1 : seqLen - ti;
                        use_batch = in_n.at(use_time);
                    }

                    if(in_n.at(cur_time) > use_batch)
                    {
                        pretime_shift = li * batch_n * hy_stride + cur_batch * hy_stride;

                        if(rnnMode == miopenLSTM || rnnMode == miopenGRU)
                        {
                            sp_size[1] = in_n.at(cur_time) - use_batch;
                            hx_size[1] = in_n.at(cur_time) - use_batch;
                            hx_desc = miopen::TensorDescriptor(rnn_data_type, hx_size, hx_stride);
                            sp_desc = miopen::TensorDescriptor(rnn_data_type, sp_size, sp_stride);
                        }

                        if(dhx != nullptr)
                        {
                            if(rnnMode == miopenGRU)
                            {
                                alpha0 = 1;
                                alpha1 = 1;
                                beta_t = 0;

                                OpTensor(handle,
                                         miopenTensorOpMul,
                                         &alpha0,
                                         sp_desc,
                                         workSpace,
                                         &alpha1,
                                         sp_desc,
                                         reserveSpace,
                                         &beta_t,
                                         sp_desc,
                                         reserveSpace,
                                         pretime_shift + 2 * hy_h + ri * wei_len +
                                             use_batch * hy_stride,
                                         pretime_shift + hy_h + ri * wei_len +
                                             use_batch * hy_stride + nLayers * batch_n * hy_stride,
                                         pretime_shift + dhd_off + ri * hy_h +
                                             use_batch * hy_stride + nLayers * batch_n * hy_stride);
                                // Update time
                                profileRNNkernels(handle, 1, ctime);
                                miopen::GemmDescriptor gemm_desc =
                                    GemmDescriptor{false,
                                                   false,
                                                   false,
                                                   (in_n.at(cur_time) - use_batch),
                                                   hy_h,
                                                   hy_h,
                                                   hy_stride,
                                                   uni_stride,
                                                   uni_stride,
                                                   1, // batch count
                                                   0, // Stride A
                                                   0, // Stride B
                                                   0, // Stride C
                                                   1, // alpha
                                                   0, // beta
                                                   rnn_data_type,
                                                   false};

                                miopenStatus_t gemm_status = CallGemm(
                                    handle,
                                    gemm_desc,
                                    reserveSpace,
                                    pretime_shift + dhd_off + ri * hy_h + use_batch * hy_stride +
                                        static_cast<int>(nLayers) * batch_n * hy_stride,
                                    w,
                                    weitime_shift + 2 * hy_h * uni_stride +
                                        ri * wei_len * uni_stride,
                                    dhx,
                                    hx_shift + ri * hy_n * hy_h + use_batch * hy_h,
                                    GemmBackend_t::rocblas);

                                if(gemm_status != miopenStatusSuccess)
                                {
                                    if(gemm_status == miopenStatusNotImplemented)
                                    {
                                        MIOPEN_LOG_E("GEMM not implemented");
                                    }
                                    else
                                    {
                                        MIOPEN_LOG_E("GEMM failed");
                                    }
                                }
                                // Update time
                                profileRNNkernels(handle, 1, ctime);

                                beta_t = 1;

                                OpTensor(handle,
                                         miopenTensorOpMul,
                                         &alpha0,
                                         sp_desc,
                                         workSpace,
                                         &alpha1,
                                         sp_desc,
                                         reserveSpace,
                                         &beta_t,
                                         hx_desc,
                                         dhx,
                                         pretime_shift + dhd_off + ri * hy_h +
                                             use_batch * hy_stride,
                                         pretime_shift + ri * wei_len + use_batch * hy_stride +
                                             nLayers * batch_n * hy_stride,
                                         hx_shift + ri * hy_n * hy_h + use_batch * hy_h);
                                // Update time
                                profileRNNkernels(handle, 1, ctime);
                            }

                            miopen::GemmDescriptor gemm_desc =
                                GemmDescriptor{false,
                                               false,
                                               false,
                                               (in_n.at(cur_time) - use_batch),
                                               hy_h,
                                               wei_len_t,
                                               hy_stride,
                                               uni_stride,
                                               uni_stride,
                                               1, // batch count
                                               0, // Stride A
                                               0, // Stride B
                                               0, // Stride C
                                               1, // alpha
                                               1, // beta
                                               rnn_data_type,
                                               false};

                            miopenStatus_t gemm_status =
                                CallGemm(handle,
                                         gemm_desc,
                                         workSpace,
                                         pretime_shift + ri * wei_len + use_batch * hy_stride,
                                         w,
                                         weitime_shift + ri * wei_len * uni_stride,
                                         dhx,
                                         hx_shift + ri * hy_n * hy_h + use_batch * hy_h,
                                         GemmBackend_t::rocblas);

                            if(gemm_status != miopenStatusSuccess)
                            {
                                if(gemm_status == miopenStatusNotImplemented)
                                {
                                    MIOPEN_LOG_E("GEMM not implemented");
                                }
                                else
                                {
                                    MIOPEN_LOG_E("GEMM failed");
                                }
                            }
                            // Update time
                            profileRNNkernels(handle, 1, ctime);
                        }

                        if(rnnMode == miopenLSTM && dcx != nullptr)
                        {
                            alpha0 = 1;
                            alpha1 = 1;
                            beta_t = 1;
                            if(algoMode == miopenRNNdefault)
                            {
                                OpTensor(handle,
                                         miopenTensorOpMul,
                                         &alpha0,
                                         sp_desc,
                                         workSpace,
                                         &alpha1,
                                         sp_desc,
                                         reserveSpace,
                                         &beta_t,
                                         hx_desc,
                                         dcx,
                                         pretime_shift + bi * wei_len + ri * hy_h +
                                             static_cast<size_t>(use_batch) * hy_stride,
                                         pretime_shift + hy_h + ri * wei_len +
                                             use_batch * hy_stride,
                                         hx_shift + ri * hy_n * hy_h + use_batch * hy_h);
                                // Update time
                                profileRNNkernels(handle, 1, ctime);
                                continue;
                            }
                            OpTensor(handle,
                                     miopenTensorOpMul,
                                     &alpha0,
                                     sp_desc,
                                     workSpace,
                                     &alpha1,
                                     sp_desc,
                                     reserveSpace,
                                     &beta_t,
                                     hx_desc,
                                     dcx,
                                     pretime_shift + bi * wei_len + ri * hy_h +
                                         static_cast<size_t>(use_batch) * hy_stride,
                                     pretime_shift + hy_h + ri * wei_len + use_batch * hy_stride +
                                         nLayers * batch_n * hy_stride,
                                     hx_shift + ri * hy_n * hy_h + use_batch * hy_h);
                            // Update time
                            profileRNNkernels(handle, 1, ctime);
                        }
                    }
                }
                bacc += in_n.at(ti);
            }
        }
    }

    // dinput
    if(inputMode == miopenRNNskip)
    {
        sp_size[1] = batch_n;
        sp_size[2] = hy_h;
        x_size[1]  = batch_n;
        x_size[2]  = hy_h;
        x_desc     = miopen::TensorDescriptor(rnn_data_type, x_size, x_stride);
        sp_desc    = miopen::TensorDescriptor(rnn_data_type, sp_size, sp_stride);

        alpha0 = 1;
        alpha1 = 1;
        beta_t = 0;

        for(int gi = 0; gi < nHiddenTensorsPerLayer * bi; gi++)
        {
            OpTensor(handle,
                     miopenTensorOpAdd,
                     &alpha0,
                     sp_desc,
                     workSpace,
                     &alpha1,
                     x_desc,
                     dx,
                     &beta_t,
                     x_desc,
                     dx,
                     static_cast<size_t>(gi) * hy_h,
                     0,
                     0);
            // Update time
            profileRNNkernels(handle, (gi == nHiddenTensorsPerLayer * bi - 1) ? 2 : 1, ctime);
        }
    }
    else
    {
        miopen::GemmDescriptor gemm_desc = GemmDescriptor{false,
                                                          false,
                                                          false,
                                                          batch_n,
                                                          in_h,
                                                          wei_len * bi,
                                                          hy_stride,
                                                          in_stride,
                                                          in_stride,
                                                          1, // batch count
                                                          0, // Stride A
                                                          0, // Stride B
                                                          0, // Stride C
                                                          1, // alpha
                                                          0, // beta
                                                          rnn_data_type,
                                                          false};
        miopenStatus_t gemm_status =
            CallGemm(handle, gemm_desc, workSpace, 0, w, 0, dx, 0, GemmBackend_t::rocblas);
        if(gemm_status != miopenStatusSuccess)
        {
            if(gemm_status == miopenStatusNotImplemented)
            {
                MIOPEN_LOG_E("GEMM not implemented");
            }
            else
            {
                MIOPEN_LOG_E("GEMM failed");
            }
        }
        // Update time
        profileRNNkernels(handle, 2, ctime);
    }

#else

    (void)handle;
    (void)seqLen;
    (void)dhy;
    (void)dcy;
    (void)dyDesc;
    (void)dy;
    (void)w;
    (void)hx;
    (void)cx;
    (void)dxDesc;
    (void)dx;
    (void)dhxDesc;
    (void)dhx;
    (void)dcxDesc;
    (void)dcx;
    (void)workSpace;
    (void)workSpaceSize;
    (void)reserveSpace;
    (void)reserveSpaceSize;
    MIOPEN_THROW("GEMM is not supported");
#endif
};

void RNNDescriptor::RNNBackwardWeights(Handle& handle,
                                       const int seqLen,
                                       c_array_view<const miopenTensorDescriptor_t> xDesc,
                                       ConstData_t x,
                                       const TensorDescriptor& hxDesc,
                                       ConstData_t hx,
                                       c_array_view<const miopenTensorDescriptor_t> dyDesc,
                                       ConstData_t dy,
                                       const TensorDescriptor& dwDesc,
                                       Data_t dw,
                                       Data_t workSpace,
                                       size_t workSpaceSize,
                                       ConstData_t reserveSpace,
                                       size_t reserveSpaceSize) const
{
    (void)dy;

#if MIOPEN_BACKEND_HIP
    HipEventPtr start = nullptr;
    HipEventPtr stop  = nullptr;
    bool is_profiling = handle.IsProfilingEnabled();

    if(is_profiling)
    {
        handle.EnableProfiling(false);
        RNNProfilingBegin(handle, start, stop);
    }
    try
    {
#endif

        if(paddingMode == miopenRNNIONotPadded)
        {
            RNNBackwardWeightsPackedTensors(handle,
                                            seqLen,
                                            xDesc,
                                            x,
                                            hxDesc,
                                            hx,
                                            dyDesc,
                                            dwDesc,
                                            dw,
                                            workSpace,
                                            workSpaceSize,
                                            reserveSpace,
                                            reserveSpaceSize);
        }
        else
        {
            Data_t packedXIn = workSpace;

            size_t packedXSize, WA_workSpace_bug;
            std::tie(packedXSize, WA_workSpace_bug) =
                RNNTensorPaddingConverter::GetTempPackedBuffersSpace(*this, xDesc);

            auto shifted_workSpace      = static_cast<void*>(reinterpret_cast<char*>(workSpace) +
                                                        (packedXSize + WA_workSpace_bug));
            auto shifted_workSpace_size = workSpaceSize - (packedXSize + WA_workSpace_bug);

            std::vector<int> in_n(seqLen);

            for(int i = 0; i < seqLen; i++)
            {
                int batchval, batchvalout;
                std::tie(batchval, std::ignore)    = miopen::tien<2>(xDesc[i].GetLengths());
                std::tie(batchvalout, std::ignore) = miopen::tien<2>(dyDesc[i].GetLengths());
                if(batchval != batchvalout)
                {
                    MIOPEN_THROW(miopenStatusBadParm,
                                 "Input batch length: " + std::to_string(batchval) +
                                     ", Output batch length: " + std::to_string(batchvalout));
                }
                in_n[i] = batchval;
            }

            RNNTensorPaddingConverter::ConvertTensorData(
                handle, xDesc[0], in_n, x, packedXIn, true);

            RNNDescriptor packedRnnDesc(*this);
            packedRnnDesc.SetPaddingmode(miopenRNNIONotPadded);

            packedRnnDesc.RNNBackwardWeightsPackedTensors(handle,
                                                          seqLen,
                                                          xDesc,
                                                          packedXIn,
                                                          hxDesc,
                                                          hx,
                                                          dyDesc,
                                                          dwDesc,
                                                          dw,
                                                          shifted_workSpace,
                                                          shifted_workSpace_size,
                                                          reserveSpace,
                                                          reserveSpaceSize);
        }

#if MIOPEN_BACKEND_HIP
    }
    catch(...)
    {
        if(is_profiling)
            handle.EnableProfiling(true);
        throw;
    }

    if(is_profiling)
    {
        float eventTime_mS = RNNProfilingEnd(handle, start, stop);
        handle.EnableProfiling(true);
        handle.ResetKernelTime();
        handle.AccumKernelTime(eventTime_mS);
    }
#endif
}

void RNNDescriptor::RNNBackwardWeightsPackedTensors(
    Handle& handle,
    const int seqLen,
    c_array_view<const miopenTensorDescriptor_t> xDesc,
    ConstData_t x,
    const TensorDescriptor& hxDesc,
    ConstData_t hx,
    c_array_view<const miopenTensorDescriptor_t> dyDesc,
    const TensorDescriptor& dwDesc,
    Data_t dw,
    Data_t workSpace,
    size_t workSpaceSize,
    ConstData_t reserveSpace,
    size_t reserveSpaceSize) const
{

#if MIOPEN_USE_GEMM
    float ctime = 0.;
    // reset kernel timer
    profileRNNkernels(handle, 0, ctime);
    // if projections supported, dcxDesc.GetLengths()[2] should be used for hidden_size,
    // dhxDesc.GetLengths()[2] for proj_size.

    if(paddingMode != miopenRNNIONotPadded)
    {
        MIOPEN_THROW("Padded IO is not supported by this solver");
    }

    if(x == nullptr || dw == nullptr)
    {
        MIOPEN_THROW(miopenStatusBadParm);
    }
    if(workSpaceSize < GetWorkspaceSize(handle, seqLen, xDesc))
    {
        MIOPEN_THROW("Workspace is required");
    }
    if(reserveSpaceSize < GetReserveSize(handle, seqLen, xDesc))
    {
        MIOPEN_THROW("Reservespace is required");
    }

    std::string network_config;
    std::vector<int> in_n;
    int in_h  = xDesc[0].GetLengths()[1];
    int hy_d  = hxDesc.GetLengths()[0];
    int hy_n  = hxDesc.GetLengths()[1];
    int hy_h  = hxDesc.GetLengths()[2];
    int out_h = dyDesc[0].GetLengths()[1];

    if(in_h <= 0 || hy_h <= 0 || hy_n <= 0 || hy_d <= 0 || out_h <= 0 || seqLen <= 0)
    {
        MIOPEN_THROW(miopenStatusBadParm);
    }

    int batch_n = 0;
    for(int i = 0; i < seqLen; i++)
    {
        int batchval, inputvec, batchvalout, outputvec;
        std::tie(batchval, inputvec)     = miopen::tien<2>(xDesc[i].GetLengths());
        std::tie(batchvalout, outputvec) = miopen::tien<2>(dyDesc[i].GetLengths());
        if(batchval != batchvalout)
        {
            MIOPEN_THROW(miopenStatusBadParm);
        }
        if(i == 0)
        {
            if(batchval <= 0)
            {
                MIOPEN_THROW(miopenStatusBadParm, "Input batch is ZERO!");
            }
        }
        else
        {
            if(batchval > in_n.back() || batchval < 0)
            {
                MIOPEN_THROW(miopenStatusBadParm,
                             "Incorrect input batch size at time " + std::to_string(i) +
                                 "! Batch size must not ascend!");
            }
        }
        in_n.push_back(batchval);
        batch_n += xDesc[i].GetLengths()[0];
    }

    int bi = dirMode != 0u ? 2 : 1;
    if(out_h != (bi * hy_h))
    {
        MIOPEN_THROW(miopenStatusBadParm, "Output size doesn't match hidden state size!");
    }

    int in_stride  = in_h;
    int hy_stride  = hy_h * bi * static_cast<int>(workspaceScale);
    int wei_stride = hy_h * bi * static_cast<int>(nHiddenTensorsPerLayer);
    int uni_stride = hy_h;
    int bi_stride  = hy_h * bi;

    if(inputMode == miopenRNNskip)
    {
        if(in_h != hy_h)
        {
            MIOPEN_THROW(miopenStatusBadParm,
                         "The input tensor size must equal to the hidden "
                         "state size of the network in SKIP_INPUT mode!");
        }
        in_h = 0;
    }

    size_t wei_shift_bias = (in_h + hy_h + (bi * hy_h + hy_h) * (nLayers - 1)) * wei_stride;

    float alpha0, alpha1, beta_t = 0;

    std::vector<int> sp_size(3, 1), sp_stride(3, 1), w_size(3, 1), w_stride(3, 1);
    miopen::TensorDescriptor sp_desc, w_desc;

    sp_stride[0] = batch_n * hy_stride;
    sp_stride[1] = hy_stride;

    const auto dw_tensor_size =
        GetParamsSize(xDesc[0].GetLengths()[1]) / GetTypeSize(dwDesc.GetType());

    w_desc = miopen::TensorDescriptor(
        dwDesc.GetType(), {1, 1, dw_tensor_size}, {dw_tensor_size, dw_tensor_size, 1});

    SetTensor(handle, w_desc, dw, &beta_t);
    // Update time
    profileRNNkernels(handle, 1, ctime);
    w_stride[0] = wei_stride;
    w_stride[1] = wei_stride;
    w_size[2]   = 1;

    int wei_len   = 0;
    int hid_off   = 0;
    int use_time  = 0;
    int pre_batch = 0;

    switch(rnnMode)
    {
    case miopenRNNRELU:
    case miopenRNNTANH:
        // printf("run rnn gpu bwd weights \n");
        wei_len = hy_h;
        hid_off = static_cast<int>(nLayers) * batch_n * hy_stride;
        break;
    case miopenLSTM:
        // printf("run lstm gpu bwd weights \n");
        wei_len = hy_h * 4;
        hid_off = bi * hy_h * 5;
        break;
    case miopenGRU:
        // printf("run gru gpu bwd weights \n");
        wei_len = hy_h * 3;
        hid_off = bi * hy_h * 3;
        break;
    }

    for(int li = 0; li < nLayers; li++)
    {
        int hid_shift = li * batch_n * hy_stride;
        int wei_shift = (in_h + hy_h) * wei_stride + (li - 1) * (bi * hy_h + hy_h) * wei_stride;

        // between layers
        if(li == 0)
        {
            if(inputMode == miopenRNNlinear)
            {
                miopen::GemmDescriptor gemm_desc = GemmDescriptor{false,
                                                                  true,
                                                                  false,
                                                                  wei_len * bi,
                                                                  in_h,
                                                                  batch_n,
                                                                  hy_stride,
                                                                  in_stride,
                                                                  in_stride,
                                                                  1, // batch count
                                                                  0, // Stride A
                                                                  0, // Stride B
                                                                  0, // Stride C
                                                                  1, // alpha
                                                                  1, // beta
                                                                  xDesc[0].GetType(),
                                                                  false};

                miopenStatus_t gemm_status =
                    CallGemm(handle, gemm_desc, workSpace, 0, x, 0, dw, 0, GemmBackend_t::rocblas);

                if(gemm_status != miopenStatusSuccess)
                {
                    if(gemm_status == miopenStatusNotImplemented)
                    {
                        MIOPEN_LOG_E("GEMM not implemented");
                    }
                    else
                    {
                        MIOPEN_LOG_E("GEMM failed");
                    }
                }
                // Update time
                profileRNNkernels(handle, 1, ctime);
            }
        }
        else
        {
            bool use_dropout    = !float_equal(miopen::deref(dropoutDesc).dropout, 0);
            auto prelayer_shift = static_cast<int>(
                use_dropout ? (algoMode == miopenRNNdefault && rnnMode == miopenLSTM
                                   ? nLayers * batch_n * hy_stride + nLayers * batch_n * hy_h * bi
                                   : 2 * nLayers * batch_n * hy_stride) +
                                  (static_cast<size_t>(li) - 1) * batch_n * hy_h * bi
                            : (li - 1) * batch_n * hy_stride + hid_off);

            miopen::GemmDescriptor gemm_desc = GemmDescriptor{false,
                                                              true,
                                                              false,
                                                              wei_len * bi,
                                                              hy_h * bi,
                                                              batch_n,
                                                              hy_stride,
                                                              use_dropout ? hy_h * bi : hy_stride,
                                                              bi_stride,
                                                              1, // batch count
                                                              0, // Stride A
                                                              0, // Stride B
                                                              0, // Stride C
                                                              1, // alpha
                                                              1, // beta
                                                              xDesc[0].GetType(),
                                                              false};

            miopenStatus_t gemm_status = CallGemm(handle,
                                                  gemm_desc,
                                                  workSpace,
                                                  hid_shift,
                                                  reserveSpace,
                                                  prelayer_shift,
                                                  dw,
                                                  wei_shift,
                                                  GemmBackend_t::rocblas);

            if(gemm_status != miopenStatusSuccess)
            {
                if(gemm_status == miopenStatusNotImplemented)
                {
                    MIOPEN_LOG_E("GEMM not implemented");
                }
                else
                {
                    MIOPEN_LOG_E("GEMM failed");
                }
            }
            // Update time
            profileRNNkernels(handle, 1, ctime);
        }

        if(biasMode != 0u)
        {
            wei_shift = static_cast<int>(wei_shift_bias) + li * 2 * wei_stride;

            sp_size[1] = batch_n;
            sp_size[2] = wei_stride;
            w_size[1]  = 1;
            w_size[2]  = wei_stride;
            w_desc     = miopen::TensorDescriptor(dwDesc.GetType(), w_size, w_stride);
            sp_desc    = miopen::TensorDescriptor(dwDesc.GetType(), sp_size, sp_stride);

            alpha0 = 0;
            alpha1 = 1;
            beta_t = 1;

            OpTensor(handle,
                     miopenTensorOpAdd,
                     &alpha0,
                     w_desc,
                     dw,
                     &alpha1,
                     sp_desc,
                     workSpace,
                     &beta_t,
                     w_desc,
                     dw,
                     wei_shift,
                     hid_shift,
                     wei_shift,
                     true);

            // Update time
            profileRNNkernels(handle, 1, ctime);
        }

        // between time
        // Calculate feedback for c gate in GRU
        if(rnnMode == miopenGRU)
        {
            sp_size[1] = batch_n;
            sp_size[2] = hy_h;
            sp_desc    = miopen::TensorDescriptor(dwDesc.GetType(), sp_size, sp_stride);

            for(int ri = 0; ri < bi; ri++)
            {
                CopyTensor(handle,
                           sp_desc,
                           reserveSpace,
                           sp_desc,
                           workSpace,
                           hid_shift + hid_off + ri * hy_h +
                               static_cast<int>(nLayers) * batch_n * hy_stride,
                           hid_shift + 2 * hy_h + ri * wei_len);
                // Update time
                profileRNNkernels(handle, 1, ctime);
            }
        }

        if(biasMode != 0u)
        {
            wei_shift = static_cast<int>(wei_shift_bias) + li * 2 * wei_stride + wei_stride;

            alpha0 = 1;
            alpha1 = 1;
            beta_t = 0;

            if(hx != nullptr)
            {
                if(rnnMode == miopenGRU)
                {
                    sp_size[1] = batch_n;
                    sp_size[2] = wei_stride;
                    w_size[1]  = 1;
                    w_size[2]  = wei_stride;
                    w_desc     = miopen::TensorDescriptor(dwDesc.GetType(), w_size, w_stride);
                    sp_desc    = miopen::TensorDescriptor(dwDesc.GetType(), sp_size, sp_stride);

                    OpTensor(handle,
                             miopenTensorOpAdd,
                             &alpha0,
                             w_desc,
                             dw,
                             &alpha1,
                             sp_desc,
                             workSpace,
                             &beta_t,
                             w_desc,
                             dw,
                             wei_shift,
                             hid_shift,
                             wei_shift,
                             true);

                    // Update time
                    profileRNNkernels(handle, 1, ctime);
                }
                else
                {
                    CopyTensor(handle, w_desc, dw, w_desc, dw, wei_shift - wei_stride, wei_shift);
                    // Update time
                    profileRNNkernels(handle, 1, ctime);
                }
            }
            else
            {
                sp_size[1] = 1;
                sp_size[2] = wei_len;
                w_size[1]  = 1;
                w_size[2]  = wei_len;
                w_desc     = miopen::TensorDescriptor(dwDesc.GetType(), w_size, w_stride);
                sp_desc    = miopen::TensorDescriptor(dwDesc.GetType(), sp_size, sp_stride);

                for(int bs = 0; bs < batch_n; bs++)
                {
                    if(!(hx == nullptr && bs < in_n.at(0)))
                    {
                        OpTensor(handle,
                                 miopenTensorOpAdd,
                                 &alpha0,
                                 sp_desc,
                                 workSpace,
                                 &alpha1,
                                 w_desc,
                                 dw,
                                 &beta_t,
                                 w_desc,
                                 dw,
                                 hid_shift + bs * hy_stride,
                                 wei_shift,
                                 wei_shift);

                        // Update time
                        profileRNNkernels(handle, 1, ctime);
                    }
                }

                if(dirMode != 0u)
                {
                    sp_size[1] = 1;
                    sp_size[2] = wei_len;
                    w_size[1]  = 1;
                    w_size[2]  = wei_len;
                    w_desc     = miopen::TensorDescriptor(dwDesc.GetType(), w_size, w_stride);
                    sp_desc    = miopen::TensorDescriptor(dwDesc.GetType(), sp_size, sp_stride);

                    int cur_batch = 0;
                    for(int ti = 0; ti < seqLen - 1; ti++)
                    {
                        for(int bs = 0; bs < in_n.at(ti + 1); bs++)
                        {
                            OpTensor(handle,
                                     miopenTensorOpAdd,
                                     &alpha0,
                                     sp_desc,
                                     workSpace,
                                     &alpha1,
                                     w_desc,
                                     dw,
                                     &beta_t,
                                     w_desc,
                                     dw,
                                     hid_shift + (cur_batch + bs) * hy_stride + wei_len,
                                     wei_shift + wei_len,
                                     wei_shift + wei_len);

                            // Update time
                            profileRNNkernels(handle, 1, ctime);
                        }
                        cur_batch += in_n.at(ti);
                    }
                }
            }
        }

        int pretime_shift, hx_shift, cur_time;
        bool comb_check = true;
        if(seqLen > 2)
        {
            if(in_n.at(0) != in_n.at(seqLen - 2))
            {
                comb_check = false;
            }
        }

        if(comb_check)
        {
            hx_shift  = li * hy_n * bi_stride;
            wei_shift = in_h * wei_stride + li * (bi * hy_h + hy_h) * wei_stride;

            for(int ri = 0; ri < bi; ri++)
            {
                hid_shift =
                    ri == 0 ? li * batch_n * hy_stride
                            : (li * batch_n * hy_stride + in_n.at(0) * (seqLen - 1) * hy_stride);
                cur_time = ri == 0 ? 0 : seqLen - 1;

                if(in_n.at(cur_time) > 0 && hx != nullptr)
                {
                    miopen::GemmDescriptor gemm_desc = GemmDescriptor{false,
                                                                      true,
                                                                      false,
                                                                      wei_len,
                                                                      hy_h,
                                                                      in_n.at(cur_time),
                                                                      hy_stride,
                                                                      uni_stride,
                                                                      uni_stride,
                                                                      1, // batch count
                                                                      0, // Stride A
                                                                      0, // Stride B
                                                                      0, // Stride C
                                                                      1, // alpha
                                                                      1, // beta
                                                                      xDesc[0].GetType(),
                                                                      false};

                    miopenStatus_t gemm_status = CallGemm(handle,
                                                          gemm_desc,
                                                          workSpace,
                                                          hid_shift + ri * wei_len,
                                                          hx,
                                                          hx_shift + ri * hy_n * hy_h,
                                                          dw,
                                                          wei_shift + ri * wei_len * uni_stride,
                                                          GemmBackend_t::rocblas);

                    if(gemm_status != miopenStatusSuccess)
                    {
                        if(gemm_status == miopenStatusNotImplemented)
                        {
                            MIOPEN_LOG_E("GEMM not implemented");
                        }
                        else
                        {
                            MIOPEN_LOG_E("GEMM failed");
                        }
                    }

                    // Update time
                    if(li == nLayers - 1 && ri == bi - 1 && seqLen == 1)
                        profileRNNkernels(handle, 2, ctime);
                    else
                        profileRNNkernels(handle, 1, ctime);
                }

                if(seqLen > 1)
                {
                    if(ri == 1 && hx != nullptr && in_n.at(0) > in_n.at(seqLen - 1))
                    {
                        miopen::GemmDescriptor gemm_desc =
                            GemmDescriptor{false,
                                           true,
                                           false,
                                           wei_len,
                                           hy_h,
                                           (in_n.at(0) - in_n.at(seqLen - 1)),
                                           hy_stride,
                                           uni_stride,
                                           uni_stride,
                                           1, // batch count
                                           0, // Stride A
                                           0, // Stride B
                                           0, // Stride C
                                           1, // alpha
                                           1, // beta
                                           xDesc[0].GetType(),
                                           false};

                        miopenStatus_t gemm_status =
                            CallGemm(handle,
                                     gemm_desc,
                                     workSpace,
                                     hid_shift + ri * wei_len -
                                         (in_n.at(0) - in_n.at(seqLen - 1)) * hy_stride,
                                     hx,
                                     hx_shift + ri * hy_n * hy_h + in_n.at(seqLen - 1) * hy_h,
                                     dw,
                                     wei_shift + ri * wei_len * uni_stride,
                                     GemmBackend_t::rocblas);

                        if(gemm_status != miopenStatusSuccess)
                        {
                            if(gemm_status == miopenStatusNotImplemented)
                            {
                                MIOPEN_LOG_E("GEMM not implemented");
                            }
                            else
                            {
                                MIOPEN_LOG_E("GEMM failed");
                            }
                        }
                        // Update time
                        profileRNNkernels(handle, 1, ctime);
                    }

                    hid_shift = ri == 0 ? (li * batch_n * hy_stride + in_n.at(0) * hy_stride)
                                        : (li * batch_n * hy_stride);
                    pretime_shift =
                        ri == 0 ? li * batch_n * hy_stride + hid_off
                                : li * batch_n * hy_stride + in_n.at(0) * hy_stride + hid_off;

                    miopen::GemmDescriptor gemm_desc =
                        GemmDescriptor{false,
                                       true,
                                       false,
                                       wei_len,
                                       hy_h,
                                       in_n.at(0) * (seqLen - 2) + in_n.at(seqLen - 1),
                                       hy_stride,
                                       hy_stride,
                                       uni_stride,
                                       1, // batch count
                                       0, // Stride A
                                       0, // Stride B
                                       0, // Stride C
                                       1, // alpha
                                       1, // beta
                                       xDesc[0].GetType(),
                                       false};

                    miopenStatus_t gemm_status = CallGemm(handle,
                                                          gemm_desc,
                                                          workSpace,
                                                          hid_shift + ri * wei_len,
                                                          reserveSpace,
                                                          pretime_shift + ri * hy_h,
                                                          dw,
                                                          wei_shift + ri * wei_len * uni_stride,
                                                          GemmBackend_t::rocblas);

                    if(gemm_status != miopenStatusSuccess)
                    {
                        if(gemm_status == miopenStatusNotImplemented)
                        {
                            MIOPEN_LOG_E("GEMM not implemented");
                        }
                        else
                        {
                            MIOPEN_LOG_E("GEMM failed");
                        }
                    }
                    // Update time
                    if(li == nLayers - 1 && ri == bi - 1)
                        profileRNNkernels(handle, 2, ctime);
                    else
                        profileRNNkernels(handle, 1, ctime);
                }
            }
        }
        else
        {
            int bacc   = 0;
            int baccbi = batch_n;
            for(int ti = 0; ti < seqLen; ti++)
            {
                baccbi -= in_n.at(seqLen - 1 - ti);

                hx_shift  = li * hy_n * bi_stride;
                wei_shift = in_h * wei_stride + li * (bi * hy_h + hy_h) * wei_stride;

                for(int ri = 0; ri < bi; ri++)
                {
                    hid_shift = ri == 0 ? (li * batch_n * hy_stride + bacc * hy_stride)
                                        : (li * batch_n * hy_stride + baccbi * hy_stride);
                    cur_time  = ri == 0 ? ti : seqLen - 1 - ti;
                    if(ti > 0)
                    {
                        pre_batch =
                            ri == 0 ? bacc - in_n.at(ti - 1) : baccbi + in_n.at(seqLen - 1 - ti);
                        use_time = ri == 0 ? ti : seqLen - ti;
                    }

                    if(in_n.at(cur_time) > 0)
                    {
                        if(ti == 0)
                        {
                            if(hx != nullptr)
                            {
                                miopen::GemmDescriptor gemm_desc =
                                    GemmDescriptor{false,
                                                   true,
                                                   false,
                                                   wei_len,
                                                   hy_h,
                                                   in_n.at(cur_time),
                                                   hy_stride,
                                                   uni_stride,
                                                   uni_stride,
                                                   1, // batch count
                                                   0, // Stride A
                                                   0, // Stride B
                                                   0, // Stride C
                                                   1, // alpha
                                                   1, // beta
                                                   xDesc[0].GetType(),
                                                   false};

                                miopenStatus_t gemm_status =
                                    CallGemm(handle,
                                             gemm_desc,
                                             workSpace,
                                             hid_shift + ri * wei_len,
                                             hx,
                                             hx_shift + ri * hy_n * hy_h,
                                             dw,
                                             wei_shift + ri * wei_len * uni_stride,
                                             GemmBackend_t::rocblas);

                                if(gemm_status != miopenStatusSuccess)
                                {
                                    if(gemm_status == miopenStatusNotImplemented)
                                    {
                                        MIOPEN_LOG_E("GEMM not implemented");
                                    }
                                    else
                                    {
                                        MIOPEN_LOG_E("GEMM failed");
                                    }
                                }
                                // Update time
                                if(li == nLayers - 1 && ti == seqLen - 1 && ri == bi - 1)
                                    profileRNNkernels(handle, 2, ctime);
                                else
                                    profileRNNkernels(handle, 1, ctime);
                            }
                        }
                        else
                        {
                            if(ri == 1 && hx != nullptr && in_n.at(cur_time) > in_n.at(use_time))
                            {
                                miopen::GemmDescriptor gemm_desc =
                                    GemmDescriptor{false,
                                                   true,
                                                   false,
                                                   wei_len,
                                                   hy_h,
                                                   (in_n.at(cur_time) - in_n.at(use_time)),
                                                   hy_stride,
                                                   uni_stride,
                                                   uni_stride,
                                                   1, // batch count
                                                   0, // Stride A
                                                   0, // Stride B
                                                   0, // Stride C
                                                   1, // alpha
                                                   1, // beta
                                                   xDesc[0].GetType(),
                                                   false};

                                miopenStatus_t gemm_status = CallGemm(
                                    handle,
                                    gemm_desc,
                                    workSpace,
                                    hid_shift + ri * wei_len + in_n.at(use_time) * hy_stride,
                                    hx,
                                    hx_shift + ri * hy_n * hy_h + in_n.at(use_time) * hy_h,
                                    dw,
                                    wei_shift + ri * wei_len * uni_stride,
                                    GemmBackend_t::rocblas);

                                if(gemm_status != miopenStatusSuccess)
                                {
                                    if(gemm_status == miopenStatusNotImplemented)
                                    {
                                        MIOPEN_LOG_E("GEMM not implemented");
                                    }
                                    else
                                    {
                                        MIOPEN_LOG_E("GEMM failed");
                                    }
                                }
                                // Update time
                                profileRNNkernels(handle, 1, ctime);
                            }

                            pretime_shift =
                                li * batch_n * hy_stride + pre_batch * hy_stride + hid_off;

                            if(in_n.at(use_time) > 0)
                            {
                                miopen::GemmDescriptor gemm_desc =
                                    GemmDescriptor{false,
                                                   true,
                                                   false,
                                                   wei_len,
                                                   hy_h,
                                                   in_n.at(use_time),
                                                   hy_stride,
                                                   hy_stride,
                                                   uni_stride,
                                                   1, // batch count
                                                   0, // Stride A
                                                   0, // Stride B
                                                   0, // Stride C
                                                   1, // alpha
                                                   1, // beta
                                                   xDesc[0].GetType(),
                                                   false};

                                miopenStatus_t gemm_status =
                                    CallGemm(handle,
                                             gemm_desc,
                                             workSpace,
                                             hid_shift + ri * wei_len,
                                             reserveSpace,
                                             pretime_shift + ri * hy_h,
                                             dw,
                                             wei_shift + ri * wei_len * uni_stride,
                                             GemmBackend_t::rocblas);

                                if(gemm_status != miopenStatusSuccess)
                                {
                                    if(gemm_status == miopenStatusNotImplemented)
                                    {
                                        MIOPEN_LOG_E("GEMM not implemented");
                                    }
                                    else
                                    {
                                        MIOPEN_LOG_E("GEMM failed");
                                    }
                                }
                                // Update time
                                if(li == nLayers - 1 && ti == seqLen - 1 && ri == bi - 1)
                                    profileRNNkernels(handle, 2, ctime);
                                else
                                    profileRNNkernels(handle, 1, ctime);
                            }
                        }
                    }
                }

                bacc += in_n.at(ti);
            }
        }
    }

#else
    (void)handle;
    (void)seqLen;
    (void)xDesc;
    (void)x;
    (void)hxDesc;
    (void)hx;
    (void)dyDesc;
    (void)dwDesc;
    (void)dw;
    (void)workSpace;
    (void)workSpaceSize;
    (void)reserveSpace;
    (void)reserveSpaceSize;
    MIOPEN_THROW("GEMM is not supported");
#endif
};

} // namespace miopen<|MERGE_RESOLUTION|>--- conflicted
+++ resolved
@@ -235,40 +235,88 @@
                  RBuff.layer_offset(layer_id) + RBuff.c_offset());
     };
 
-    auto call_gru_bias_add = [&RBuff, &WeiBuf, &handle, &wDesc, reserveSpace, w](int layer_id,
-                                                                                 float beta_t = 0) {
-        float alpha0 = 1;
-        float alpha1 = 1;
-
-        const auto bias_desc = miopen::TensorDescriptor(
-            wDesc.GetType(),
-            std::vector<size_t>{1, 1, WeiBuf.bias_stride()},
-            std::vector<size_t>{WeiBuf.bias_stride(), WeiBuf.bias_stride(), 1});
-
-        const auto hidden_interim_desc = miopen::TensorDescriptor(
-            wDesc.GetType(),
-            std::vector<size_t>{
-                1, static_cast<size_t>(RBuff.batches_per_layer), WeiBuf.bias_stride()},
-            std::vector<size_t>{
-                static_cast<size_t>(RBuff.layer_stride()), RBuff.gemm_write_stride(), 1});
-
-        const auto RB_layer_out_off = RBuff.layer_offset(layer_id);
-
-        OpTensor(handle,
-                 miopenTensorOpAdd,
-                 &alpha0,
-                 hidden_interim_desc,
-                 reserveSpace,
-                 &alpha1,
-                 bias_desc,
-                 w,
-                 &beta_t,
-                 hidden_interim_desc,
-                 reserveSpace,
-                 RB_layer_out_off,
-                 WeiBuf.bias_off(layer_id) + WeiBuf.weight_stride,
-                 RB_layer_out_off);
-    };
+    auto call_gru_bias_add =
+        [&RBuff, &WeiBuf, &handle, &wDesc, reserveSpace, w, batches, hx, hidden_size](
+            int layer_id, float beta_t = 0) {
+            float alpha0 = 1;
+            float alpha1 = 1;
+
+            if(hx != nullptr)
+            {
+
+                const auto bias_desc = miopen::TensorDescriptor(
+                    wDesc.GetType(),
+                    std::vector<size_t>{1, 1, WeiBuf.bias_stride()},
+                    std::vector<size_t>{WeiBuf.bias_stride(), WeiBuf.bias_stride(), 1});
+
+                const auto hidden_interim_desc = miopen::TensorDescriptor(
+                    wDesc.GetType(),
+                    std::vector<size_t>{
+                        1, static_cast<size_t>(RBuff.batches_per_layer), WeiBuf.bias_stride()},
+                    std::vector<size_t>{
+                        static_cast<size_t>(RBuff.layer_stride()), RBuff.gemm_write_stride(), 1});
+
+                const auto RB_layer_out_off = RBuff.layer_offset(layer_id);
+
+                OpTensor(handle,
+                         miopenTensorOpAdd,
+                         &alpha0,
+                         hidden_interim_desc,
+                         reserveSpace,
+                         &alpha1,
+                         bias_desc,
+                         w,
+                         &beta_t,
+                         hidden_interim_desc,
+                         reserveSpace,
+                         RB_layer_out_off,
+                         WeiBuf.bias_off(layer_id) + WeiBuf.weight_stride,
+                         RB_layer_out_off);
+            }
+            else
+            {
+                // sp_size[1] = batch_n - in_n.at(0);
+                // sp_size[2] = wei_len;
+                // sp_desc    = miopen::TensorDescriptor(wDesc.GetType(), sp_size, sp_stride);
+                // w_size[1]  = 1;
+                // w_size[2]  = wei_len;
+                // w_desc     = miopen::TensorDescriptor(wDesc.GetType(), w_size, w_stride);
+
+                const auto bias_desc = miopen::TensorDescriptor(
+                    wDesc.GetType(),
+                    std::vector<size_t>{1, 1, WeiBuf.bias_stride()},
+                    std::vector<size_t>{WeiBuf.bias_stride(), WeiBuf.bias_stride(), 1});
+
+                const auto hidden_interim_desc = miopen::TensorDescriptor(
+                    wDesc.GetType(),
+                    std::vector<size_t>{1,
+                                        static_cast<size_t>(RBuff.batches_per_layer) -
+                                            batches.at(0),
+                                        WeiBuf.bias_stride()},
+                    std::vector<size_t>{
+                        static_cast<size_t>(RBuff.layer_stride()), RBuff.gemm_write_stride(), 1});
+
+                const auto RB_layer_out_off = RBuff.layer_offset(layer_id);
+
+                OpTensor(handle,
+                         miopenTensorOpAdd,
+                         &alpha0,
+                         hidden_interim_desc,
+                         reserveSpace,
+                         &alpha1,
+                         bias_desc,
+                         w,
+                         &beta_t,
+                         hidden_interim_desc,
+                         reserveSpace,
+                         RB_layer_out_off + static_cast<size_t>(batches.at(0)) * hidden_size,
+                         WeiBuf.bias_off(layer_id) + WeiBuf.weight_stride,
+                         RB_layer_out_off + static_cast<size_t>(batches.at(0)) * hidden_size,
+                         true);
+                // Update time
+                // profileRNNkernels(handle, 1, ctime);
+            }
+        };
 
     auto call_gru_hidden_gemm = [&RBuff,
                                  &WeiBuf,
@@ -533,35 +581,40 @@
 
             if(time_id == 0)
             {
-                const std::vector<size_t> hx_tensor_size{
-                    1, static_cast<size_t>(batches.at(time_id)), static_cast<size_t>(hidden_size)};
-                const std::vector<size_t> hx_tensor_stride{
-                    static_cast<size_t>(batches.at(time_id) * hidden_size),
-                    static_cast<size_t>(hidden_size),
-                    1};
-
-                auto hx_tensor_desc =
-                    miopen::TensorDescriptor(wDesc.GetType(), hx_tensor_size, hx_tensor_stride);
-                auto hx_offset = batches.at(time_id) * hidden_size * layer_id;
-
-                alpha0 = 1;
-                alpha1 = 1;
-                beta   = 1;
-
-                OpTensor(handle,
-                         miopenTensorOpMul,
-                         &alpha0,
-                         hidden_tensor_desc,
-                         reserveSpace,
-                         &alpha1,
-                         hx_tensor_desc,
-                         hx,
-                         &beta,
-                         hidden_tensor_desc,
-                         reserveSpace,
-                         zact_offset,
-                         hx_offset,
-                         hidden_offset);
+                if(hx != nullptr)
+                {
+                    const std::vector<size_t> hx_tensor_size{
+                        1,
+                        static_cast<size_t>(batches.at(time_id)),
+                        static_cast<size_t>(hidden_size)};
+                    const std::vector<size_t> hx_tensor_stride{
+                        static_cast<size_t>(batches.at(time_id) * hidden_size),
+                        static_cast<size_t>(hidden_size),
+                        1};
+
+                    auto hx_tensor_desc =
+                        miopen::TensorDescriptor(wDesc.GetType(), hx_tensor_size, hx_tensor_stride);
+                    auto hx_offset = batches.at(time_id) * hidden_size * layer_id;
+
+                    alpha0 = 1;
+                    alpha1 = 1;
+                    beta   = 1;
+
+                    OpTensor(handle,
+                             miopenTensorOpMul,
+                             &alpha0,
+                             hidden_tensor_desc,
+                             reserveSpace,
+                             &alpha1,
+                             hx_tensor_desc,
+                             hx,
+                             &beta,
+                             hidden_tensor_desc,
+                             reserveSpace,
+                             zact_offset,
+                             hx_offset,
+                             hidden_offset);
+                }
             }
             else
             {
@@ -3169,14 +3222,9 @@
 #if MIOPEN_USE_GEMM && MIOPEN_BACKEND_HIP
 
     if(rnnMode == miopenLSTM && algoMode == miopenRNNdefault && !use_dropout && nLayers > 1 &&
-<<<<<<< HEAD
-       inputMode != miopenRNNskip && !(miopen::IsDisabled(MIOPEN_RNNFWD_exp{})) &&
-       xDesc[0].GetType() == miopenFloat && dirMode == miopenRNNunidirection && seqLen >= 32)
-=======
        dirMode == miopenRNNunidirection && inputMode != miopenRNNskip &&
        !(miopen::IsDisabled(ENV(MIOPEN_RNNFWD_exp))) && xDesc[0].GetType() == miopenFloat &&
        seqLen >= 32)
->>>>>>> 7c5a32e7
     {
         RNNForwardTraining_MS(handle,
                               in_n,
@@ -3204,20 +3252,24 @@
         return;
     }
 
-    if((rnnMode == miopenGRU) && !use_dropout && nLayers > 0 && dirMode == miopenRNNunidirection &&
-       inputMode != miopenRNNskip && !(miopen::IsDisabled(MIOPEN_RNNFWD_exp{})))
-    {
-        RNNForwardTrainingGRU(
-            handle, in_n, xDesc[0], x, hxDesc, hx, wDesc, w, yDesc[0], y, hy, reserveSpace);
-        if(is_profiling)
-        {
-            float eventTime_mS = RNNProfilingEnd(handle, start, stop);
-            handle.EnableProfiling(true);
-            handle.ResetKernelTime();
-            handle.AccumKernelTime(eventTime_mS);
-        }
-        return;
-    }
+    /*
+        if((rnnMode == miopenGRU) && !use_dropout && nLayers > 0 && dirMode == miopenRNNunidirection
+       && inputMode != miopenRNNskip && !(miopen::IsDisabled(ENV(MIOPEN_RNNFWD_exp))))
+        {
+            RNNForwardTrainingGRU(
+                handle, in_n, xDesc[0], x, hxDesc, hx, wDesc, w, yDesc[0], y, hy, reserveSpace);
+
+            if(is_profiling)
+            {
+                float eventTime_mS = RNNProfilingEnd(handle, start, stop);
+                handle.EnableProfiling(true);
+                handle.ResetKernelTime();
+                handle.AccumKernelTime(eventTime_mS);
+            }
+            return;
+        }
+    */
+
 #endif // MIOPEN_USE_GEMM&& MIOPEN_BACKEND_HIP
 
     int in_stride  = xDesc[0].GetLengths()[1];
@@ -4505,6 +4557,7 @@
     try
     {
 #endif
+
         if(paddingMode == miopenRNNIONotPadded)
         {
             RNNBackwardDataPackedTensors(handle,
