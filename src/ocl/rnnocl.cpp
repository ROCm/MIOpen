--- conflicted
+++ resolved
@@ -67,11 +67,7 @@
     if(env::enabled(MIOPEN_RNNFWD_exp))
         return true;
 
-<<<<<<< HEAD
-    if(seqLen >= 32 && !(miopen::IsDisabled(ENV(MIOPEN_RNNFWD_exp))))
-=======
     if(seqLen >= 32 && !env::disabled(MIOPEN_RNNFWD_exp))
->>>>>>> 19988a77
         return true;
     return false;
 }
