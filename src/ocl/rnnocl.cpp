--- conflicted
+++ resolved
@@ -58,17 +58,10 @@
 
 bool RNNForwardMSIsFast(const int seqLen)
 {
-<<<<<<< HEAD
     if(env::enabled(MIOPEN_RNNFWD_exp))
         return true;
 
-    if(dataT == miopenFloat && seqLen >= 32 && !env::disabled(MIOPEN_RNNFWD_exp))
-=======
-    if(miopen::IsEnabled(ENV(MIOPEN_RNNFWD_exp)))
-        return true;
-
-    if(seqLen >= 32 && !(miopen::IsDisabled(ENV(MIOPEN_RNNFWD_exp))))
->>>>>>> b4beb899
+    if(seqLen >= 32 && !env::disabled(MIOPEN_RNNFWD_exp))
         return true;
     return false;
 }
