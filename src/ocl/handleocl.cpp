--- conflicted
+++ resolved
@@ -465,18 +465,7 @@
 
 const TargetProperties& Handle::GetTargetProperties() const
 {
-<<<<<<< HEAD
-    const char* const arch = miopen::GetStringEnv(MIOPEN_DEVICE_ARCH{});
-    if(arch != nullptr && strlen(arch) > 0)
-    {
-        return arch;
-    }
-    std::string name = miopen::GetDeviceInfo<CL_DEVICE_NAME>(miopen::GetDevice(this->GetStream()));
-    ParseDevName(name);
-    return GetDeviceNameFromMap(name);
-=======
     return this->impl->target_properties;
->>>>>>> 21305d67
 }
 
 std::ostream& Handle::Print(std::ostream& os) const
