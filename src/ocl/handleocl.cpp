--- conflicted
+++ resolved
@@ -387,25 +387,14 @@
 
 Program Handle::LoadProgram(const std::string& program_name,
                             std::string params,
-<<<<<<< HEAD
-                            bool is_kernel_str,
                             const std::string& kernel_src,
                             bool force_attach_binary) const
 {
     // Binary serialization is not supported on OpenCL anyway
     std::ignore = force_attach_binary;
 
-    auto hsaco = miopen::LoadBinary(this->GetTargetProperties(),
-                                    this->GetMaxComputeUnits(),
-                                    program_name,
-                                    params,
-                                    is_kernel_str);
-=======
-                            const std::string& kernel_src) const
-{
     auto hsaco = miopen::LoadBinary(
         this->GetTargetProperties(), this->GetMaxComputeUnits(), program_name, params);
->>>>>>> 0334279c
     if(hsaco.empty())
     {
         CompileTimer ct;
