/*******************************************************************************
 *
 * MIT License
 *
 * Copyright (c) 2017 Advanced Micro Devices, Inc.
 *
 * Permission is hereby granted, free of charge, to any person obtaining a copy
 * of this software and associated documentation files (the "Software"), to deal
 * in the Software without restriction, including without limitation the rights
 * to use, copy, modify, merge, publish, distribute, sublicense, and/or sell
 * copies of the Software, and to permit persons to whom the Software is
 * furnished to do so, subject to the following conditions:
 *
 * The above copyright notice and this permission notice shall be included in all
 * copies or substantial portions of the Software.
 *
 * THE SOFTWARE IS PROVIDED "AS IS", WITHOUT WARRANTY OF ANY KIND, EXPRESS OR
 * IMPLIED, INCLUDING BUT NOT LIMITED TO THE WARRANTIES OF MERCHANTABILITY,
 * FITNESS FOR A PARTICULAR PURPOSE AND NONINFRINGEMENT. IN NO EVENT SHALL THE
 * AUTHORS OR COPYRIGHT HOLDERS BE LIABLE FOR ANY CLAIM, DAMAGES OR OTHER
 * LIABILITY, WHETHER IN AN ACTION OF CONTRACT, TORT OR OTHERWISE, ARISING FROM,
 * OUT OF OR IN CONNECTION WITH THE SOFTWARE OR THE USE OR OTHER DEALINGS IN THE
 * SOFTWARE.
 *
 *******************************************************************************/
#include <miopen/kernel_cache.hpp>
#include <miopen/mlo_internal.hpp>
#include <miopen/pooling.hpp>
#include <miopen/float_equal.hpp>
#include <miopen/check_numerics.hpp>
#include <miopen/datatype.hpp>

namespace miopen {

// get the previous (less or equal to v) power of 2
int prePow2(int v)
{
    v |= v >> 1;
    v |= v >> 2;
    v |= v >> 4;
    v |= v >> 8;
    v |= v >> 16;
    return (v + 1) >> 1;
}

static std::string get_pooling_index_type_name(miopenIndexType_t index_type)
{
    switch(index_type)
    {
    case miopenIndexUint8: { return "uchar";
    }
    case miopenIndexUint16: { return "ushort";
    }
    case miopenIndexUint32: { return "uint";
    }
    case miopenIndexUint64: { return "ulong";
    }
    }

    MIOPEN_THROW("not belong to any case");
}

static std::string get_pooling_index_type_max_name(miopenIndexType_t index_type)
{
    switch(index_type)
    {
    case miopenIndexUint8: { return "UCHAR_MAX";
    }
    case miopenIndexUint16: { return "USHRT_MAX";
    }
    case miopenIndexUint32: { return "UINT_MAX";
    }
    case miopenIndexUint64: { return "ULONG_MAX";
    }
    }

    MIOPEN_THROW("not belong to any case");
}

template <typename T>
std::string get_vect_config(std::vector<T> v)
{
    std::string str;
    for(auto itr = v.begin(); itr < v.end(); itr++)
    {
        str += (std::to_string(*itr) + (itr == v.end() - 1 ? "" : "x"));
    }
    return str;
}

miopenStatus_t PoolingDescriptor::Forward(Handle& handle,
                                          const void* alpha,
                                          const TensorDescriptor& xDesc,
                                          ConstData_t x,
                                          const void* beta,
                                          const TensorDescriptor& yDesc,
                                          Data_t y,
                                          bool save_index,
                                          Data_t workSpace,
                                          size_t /*workSpaceSize*/) const
{

    if(!float_equal(*(static_cast<const float*>(alpha)), 1.0) ||
       !float_equal(*(static_cast<const float*>(beta)), 0))
    {
        MIOPEN_THROW("Only alpha=1 and beta=0 is supported");
    }
    if(miopen::CheckNumericsEnabled())
    {
        miopen::checkNumericsInput(handle, xDesc, x);
        if(!float_equal(*(static_cast<const float*>(beta)), 0))
        {
            miopen::checkNumericsInput(handle, yDesc, y);
        }
    }

    int pool_dim = xDesc.GetSize();
    if(pool_dim != 4 && pool_dim != 5)
    {
        MIOPEN_THROW("Unsupported pooling dimension");
    }

    auto index_max = get_index_max(GetIndexType());

    // for kernel implementation max pooling backward pass,
    //   "index_max" means ghost, and thus should not be reached
    if(mode == miopenPoolingMax && save_index)
    {
        if((workspaceIndexMode == miopenPoolingWorkspaceIndexMask &&
            !(index_max >= std::accumulate(lens.begin(), lens.end(), 1, std::multiplies<int>()))) ||
           (workspaceIndexMode == miopenPoolingWorkspaceIndexImage &&
            !(index_max >= std::accumulate(xDesc.GetLengths().begin() + 2,
                                           xDesc.GetLengths().end(),
                                           1,
                                           std::multiplies<int>()))))
        {
            MIOPEN_THROW("Index range not enough for max pooling bwd");
        }

        if(workspaceIndexMode == miopenPoolingWorkspaceIndexMask && pool_dim == 5)
        {
            MIOPEN_THROW("3D pooling doesn't support workspace index mask mode");
        }

        if(workSpace == nullptr)
        {
            throw std::invalid_argument("workSpace cannot be NULL in Forward Pooling MAX mode when "
                                        "backward pass is requested");
        }
    }
    int pooling_method =
        (mode == miopenPoolingMax)
            ? MLO_POOLING_OP_MAX
            : ((mode == miopenPoolingAverage) ? MLO_POOLING_OP_AVE : MLO_POOLING_OP_AVE_INCLUSIVE);

    int top_w_per_work = 1;
    int top_h_per_work = pool_dim == 4 ? 8 : 4;
    int top_d_per_work = pool_dim == 4 ? 1 : 2;

    int top_d = *(yDesc.GetLengths().rbegin() + 2);
    if(pool_dim == 4)
        top_d = 1;
    int top_h = *(yDesc.GetLengths().rbegin() + 1);
    int top_w = *(yDesc.GetLengths().rbegin());

    int batch = xDesc.GetLengths()[0];
    int chal  = xDesc.GetLengths()[1];

    int top_blk_w = std::max((top_w + top_w_per_work - 1) / top_w_per_work, 1);
    int top_blk_h = std::max((top_h + top_h_per_work - 1) / top_h_per_work, 1);
    int top_blk_d = std::max((top_d + top_d_per_work - 1) / top_d_per_work, 1);

    int max_activ_workitem = 65536;
    int total_work         = batch * chal * top_blk_w * top_blk_h * top_blk_d;
    int activ_work         = std::min(total_work, max_activ_workitem);

    size_t lcl_work = 64;
    size_t grp_num  = (activ_work + lcl_work - 1) / lcl_work;

    mlo_construct_pooling2D construct_params(conv::Direction::Forward);
    std::string network_config =
        "m" + std::to_string(pooling_method) + "_i" + std::to_string(static_cast<int>(save_index)) +
        "_dt" + std::to_string(xDesc.GetType()) + "_ker" + get_vect_config(lens) + "_str" +
        get_vect_config(strides) + "_it" + std::to_string(GetIndexType());

    if(pool_dim == 4)
    {
<<<<<<< HEAD
        construct_params.setStream(&handle);
        construct_params.setTopDescFromMLDesc(yDesc);
        construct_params.setBotDescFromMLDesc(xDesc);
        construct_params.setPoolingDescr(pooling_method,
                                         GetIndexType(),
                                         lens[0],
                                         lens[1],
                                         pads[0],
                                         pads[1],
                                         strides[0],
                                         strides[1]);
        construct_params.doBackward(save_index);
        mloConstruct(construct_params);

        network_config += "_nout" + std::to_string(xDesc.GetLengths()[1]) + "_tile" +
                          std::to_string(static_cast<int>(construct_params._out_pix_tile1)) + "x" +
                          std::to_string(static_cast<int>(construct_params._out_pix_tile0)) +
                          "_grp" + std::to_string(static_cast<uint>(construct_params._grp_tile1)) +
                          "x" + std::to_string(static_cast<uint>(construct_params._grp_tile0)) +
                          "_glb" + get_vect_config(construct_params._g_wk);
=======
        network_config +=
            "m" + std::to_string(pooling_method) + "_i" +
            std::to_string(static_cast<int>(save_index)) + "_dt" + std::to_string(xDesc.GetType()) +
            "_xd" + get_vect_config(xDesc.GetLengths()) + "_xs" +
            get_vect_config(xDesc.GetStrides()) + "_yd" + get_vect_config(yDesc.GetLengths()) +
            "_ys" + get_vect_config(yDesc.GetStrides()) + "_ker" + get_vect_config(lens) + "_str" +
            get_vect_config(strides) + "_pad" + get_vect_config(pads) + "_it" +
            std::to_string(GetIndexType()) + "_wsidx" + std::to_string(GetWorkspaceIndexMode());
>>>>>>> 3d77c7b4
    }
    else
    {
        network_config += "_tile" + std::to_string(static_cast<int>(top_d_per_work)) + "x" +
                          std::to_string(static_cast<int>(top_h_per_work)) + "x" +
                          std::to_string(static_cast<int>(top_w_per_work)) + "_maxwkitm" +
                          std::to_string(static_cast<uint>(max_activ_workitem)) + "_lcl" +
                          std::to_string(static_cast<uint>(lcl_work)) + "_grp" +
                          std::to_string(static_cast<uint>(grp_num));
    }

    std::string algo_name = pool_dim == 5 ? "miopenPoolingNdForward" : "miopenPooling2dForward";
    // printf("Pooling forward network_config: %s\n", network_config.c_str());
    auto&& kernels = handle.GetKernels(algo_name, network_config);
    if(!kernels.empty())
    {
        if(pool_dim == 4)
        {
            kernels.front()(x,
                            y,
                            workSpace,
                            static_cast<int>(pads[0]),
                            static_cast<int>(pads[1]),
                            static_cast<int>(chal),
                            static_cast<int>(xDesc.GetLengths()[2]),
                            static_cast<int>(xDesc.GetLengths()[3]),
                            static_cast<int>(yDesc.GetLengths()[2]),
                            static_cast<int>(yDesc.GetLengths()[3]),
                            static_cast<int>(xDesc.GetStrides()[0]),
                            static_cast<int>(xDesc.GetStrides()[1]),
                            static_cast<int>(xDesc.GetStrides()[2]),
                            static_cast<int>(yDesc.GetStrides()[0]),
                            static_cast<int>(yDesc.GetStrides()[1]),
                            static_cast<int>(yDesc.GetStrides()[2]));
        }
        else
        {
            kernels.front()(x,
                            y,
                            workSpace,
                            static_cast<uint>(pads[0]),
                            static_cast<uint>(pads[1]),
                            static_cast<uint>(pads[2]),
                            static_cast<uint>(batch),
                            static_cast<uint>(chal),
                            static_cast<uint>(xDesc.GetLengths()[2]),
                            static_cast<uint>(xDesc.GetLengths()[3]),
                            static_cast<uint>(xDesc.GetLengths()[4]),
                            static_cast<uint>(top_d),
                            static_cast<uint>(top_h),
                            static_cast<uint>(top_w),
                            static_cast<uint>(xDesc.GetStrides()[0]),
                            static_cast<uint>(xDesc.GetStrides()[1]),
                            static_cast<uint>(xDesc.GetStrides()[2]),
                            static_cast<uint>(xDesc.GetStrides()[3]),
                            static_cast<uint>(yDesc.GetStrides()[0]),
                            static_cast<uint>(yDesc.GetStrides()[1]),
                            static_cast<uint>(yDesc.GetStrides()[2]),
                            static_cast<uint>(yDesc.GetStrides()[3]),
                            static_cast<uint>(total_work));
        }
    }
    else
    {
        if(pool_dim == 4)
        {
<<<<<<< HEAD
            const std::string& parms       = construct_params.getCompilerOptions(); // kernel
=======
            mlo_construct_pooling2D construct_params(conv::Direction::Forward);
            construct_params.setStream(&handle);
            construct_params.setTopDescFromMLDesc(yDesc);
            construct_params.setBotDescFromMLDesc(xDesc);
            construct_params.setPoolingDescr(pooling_method,
                                             GetIndexType(),
                                             GetWorkspaceIndexMode(),
                                             lens[0],
                                             lens[1],
                                             pads[0],
                                             pads[1],
                                             strides[0],
                                             strides[1]);
            construct_params.doBackward(save_index);

            mloConstruct(construct_params);
            std::string parms              = construct_params.getCompilerOptions(); // kernel
>>>>>>> 3d77c7b4
            std::string program_name       = construct_params.getKernelFile();      // CL kernel
            std::string kernel_name        = construct_params.getKernelName();      // kernel name
            const std::vector<size_t>& vld = construct_params.getLocalWkSize();
            const std::vector<size_t>& vgd = construct_params.getGlobalWkSize();

            handle.AddKernel(algo_name, network_config, program_name, kernel_name, vld, vgd, parms)(
                x,
                y,
                workSpace,
                static_cast<int>(pads[0]),
                static_cast<int>(pads[1]),
                static_cast<int>(chal),
                static_cast<int>(xDesc.GetLengths()[2]),
                static_cast<int>(xDesc.GetLengths()[3]),
                static_cast<int>(yDesc.GetLengths()[2]),
                static_cast<int>(yDesc.GetLengths()[3]),
                static_cast<int>(xDesc.GetStrides()[0]),
                static_cast<int>(xDesc.GetStrides()[1]),
                static_cast<int>(xDesc.GetStrides()[2]),
                static_cast<int>(yDesc.GetStrides()[0]),
                static_cast<int>(yDesc.GetStrides()[1]),
                static_cast<int>(yDesc.GetStrides()[2]));
        }
        else
        {
            std::string program_name = "MIOpenPoolingND.cl";
            std::string kernel_name  = "mloPoolingNDFwd";

            const std::vector<size_t> vld{lcl_work, 1, 1};
            const std::vector<size_t> vgd{lcl_work * grp_num, 1, 1};

            std::string parms = std::string(" -DMLO_POOLING_OP_ID=") +
                                std::to_string(static_cast<long long>(pooling_method));

            parms += std::string(" -DMAX_ACTIV_WORKITEM=") +
                     std::to_string(static_cast<uint>(max_activ_workitem));

            parms += std::string(" -DMLO_POOLING_GROUP_SZ0=") +
                     std::to_string(static_cast<long long>(lcl_work)) +
                     std::string(" -DMLO_POOLING_GROUP_SZ1=1 -DMLO_POOLING_GROUP_SZ2=1");

            parms += std::string(" -DTOP_W_PER_WORK=") +
                     std::to_string(static_cast<uint>(top_w_per_work)) +
                     std::string(" -DTOP_H_PER_WORK=") +
                     std::to_string(static_cast<uint>(top_h_per_work)) +
                     std::string(" -DTOP_D_PER_WORK=") +
                     std::to_string(static_cast<uint>(top_d_per_work));

            parms += std::string(" -DKERNEL_SZ_D=") + std::to_string(static_cast<uint>(lens[0])) +
                     std::string(" -DKERNEL_SZ_H=") + std::to_string(static_cast<uint>(lens[1])) +
                     std::string(" -DKERNEL_SZ_W=") + std::to_string(static_cast<uint>(lens[2])) +
                     std::string(" -DSTRIDE_D=") + std::to_string(static_cast<uint>(strides[0])) +
                     std::string(" -DSTRIDE_H=") + std::to_string(static_cast<uint>(strides[1])) +
                     std::string(" -DSTRIDE_W=") + std::to_string(static_cast<uint>(strides[2]));

            parms += std::string(save_index ? " -DMLO_POOLING_SAVE_INDEX" : "") +
                     std::string(" -DMLO_POOLING_INDEX_TYPE=") +
                     get_pooling_index_type_name(GetIndexType()) +
                     std::string(" -DMLO_POOLING_INDEX_MAX=") +
                     get_pooling_index_type_max_name(GetIndexType()) +
                     GetDataTypeKernelParams(xDesc.GetType());

            handle.AddKernel(algo_name, network_config, program_name, kernel_name, vld, vgd, parms)(
                x,
                y,
                workSpace,
                static_cast<uint>(pads[0]),
                static_cast<uint>(pads[1]),
                static_cast<uint>(pads[2]),
                static_cast<uint>(batch),
                static_cast<uint>(chal),
                static_cast<uint>(xDesc.GetLengths()[2]),
                static_cast<uint>(xDesc.GetLengths()[3]),
                static_cast<uint>(xDesc.GetLengths()[4]),
                static_cast<uint>(top_d),
                static_cast<uint>(top_h),
                static_cast<uint>(top_w),
                static_cast<uint>(xDesc.GetStrides()[0]),
                static_cast<uint>(xDesc.GetStrides()[1]),
                static_cast<uint>(xDesc.GetStrides()[2]),
                static_cast<uint>(xDesc.GetStrides()[3]),
                static_cast<uint>(yDesc.GetStrides()[0]),
                static_cast<uint>(yDesc.GetStrides()[1]),
                static_cast<uint>(yDesc.GetStrides()[2]),
                static_cast<uint>(yDesc.GetStrides()[3]),
                static_cast<uint>(total_work));
        }
    }
    if(miopen::CheckNumericsEnabled())
    {
        miopen::checkNumericsOutput(handle, yDesc, y);
    }

    return miopenStatusSuccess;
}

miopenStatus_t PoolingDescriptor::Backward(Handle& handle,
                                           const void* alpha,
                                           const TensorDescriptor& yDesc,
                                           ConstData_t /*y*/,
                                           const TensorDescriptor& dyDesc,
                                           ConstData_t dy,
                                           const TensorDescriptor& xDesc,
                                           ConstData_t /*x*/,
                                           const void* beta,
                                           const TensorDescriptor& dxDesc,
                                           Data_t dx,
                                           ConstData_t workSpace) const
{

    if(!float_equal(*(static_cast<const float*>(alpha)), 1.0) ||
       !float_equal(*(static_cast<const float*>(beta)), 0))
    {
        MIOPEN_THROW("Only alpha=1 and beta=0 is supported");
    }
    if(miopen::CheckNumericsEnabled())
    {
        // miopen::checkNumericsInput(handle, yDesc, y); // not actually used?
        miopen::checkNumericsInput(handle, dyDesc, dy);
        // miopen::checkNumericsInput(handle, xDesc, x); // not actually used?
        if(!float_equal(*(static_cast<const float*>(beta)), 0))
        {
            miopen::checkNumericsInput(handle, dxDesc, dx);
        }
    }

    assert(yDesc.GetElementSize() == dyDesc.GetElementSize() &&
           xDesc.GetElementSize() == dxDesc.GetElementSize());

    int pool_dim = dyDesc.GetSize();
    if(pool_dim != 4 && pool_dim != 5)
    {
        MIOPEN_THROW("Unsupported pooling dimension");
    }

    miopenStatus_t status = miopenStatusSuccess;

    auto index_max = get_index_max(GetIndexType());

    // for kernel implementation max pooling backward pass,
    //   "index_max" means ghost, and thus should not be reached
    if(mode == miopenPoolingMax &&
       ((workspaceIndexMode == miopenPoolingWorkspaceIndexMask &&
         !(index_max >= std::accumulate(lens.begin(), lens.end(), 1, std::multiplies<int>()))) ||
        (workspaceIndexMode == miopenPoolingWorkspaceIndexImage &&
         !(index_max >= std::accumulate(xDesc.GetLengths().begin() + 2,
                                        xDesc.GetLengths().end(),
                                        1,
                                        std::multiplies<int>())))))
    {
        MIOPEN_THROW("Index range not enough for max pooling bwd");
    }

    if(mode == miopenPoolingMax && workspaceIndexMode == miopenPoolingWorkspaceIndexMask &&
       pool_dim == 5)
    {
        MIOPEN_THROW("3D pooling doesn't support workspace index mask mode");
    }

    if(mode == miopenPoolingMax && workSpace == nullptr)
    {
        throw std::invalid_argument("workSpace cannot be NULL in Backward Pooling MAX mode");
    }
    int pooling_method =
        (mode == miopenPoolingMax)
            ? MLO_POOLING_OP_MAX
            : ((mode == miopenPoolingAverage) ? MLO_POOLING_OP_AVE : MLO_POOLING_OP_AVE_INCLUSIVE);

    int batch = dyDesc.GetLengths()[0];
    int chal  = dyDesc.GetLengths()[1];

    int top_d = *(dyDesc.GetLengths().rbegin() + 2);
    if(pool_dim == 4)
        top_d = 1;
    int top_h = *(dyDesc.GetLengths().rbegin() + 1);
    int top_w = *(dyDesc.GetLengths().rbegin());

    int bot_d = *(dxDesc.GetLengths().rbegin() + 2);
    if(pool_dim == 4)
        bot_d = 1;
    int bot_h = *(dxDesc.GetLengths().rbegin() + 1);
    int bot_w = *(dxDesc.GetLengths().rbegin());

    int pix_w_per_work = 1;
    int pix_h_per_work = pool_dim == 4 ? 8 : 4;
    int pix_d_per_work = pool_dim == 4 ? 1 : 2;

    int pix_blk_w = std::max((bot_w + pix_w_per_work - 1) / pix_w_per_work, 1);
    int pix_blk_h = std::max((bot_h + pix_h_per_work - 1) / pix_h_per_work, 1);
    int pix_blk_d = std::max((bot_d + pix_d_per_work - 1) / pix_d_per_work, 1);

    int max_activ_workitem = 65536;
    int total_work         = batch * chal * pix_blk_w * pix_blk_h * pix_blk_d;
    int activ_work         = std::min(total_work, max_activ_workitem);

    size_t lcl_work = 64;
    size_t grp_num  = (activ_work + lcl_work - 1) / lcl_work;

    std::string network_config;

    if(pool_dim == 4)
    {
        network_config +=
            "m" + std::to_string(pooling_method) + "_dt" + std::to_string(dyDesc.GetType()) +
            "_xd" + get_vect_config(xDesc.GetLengths()) + "_xs" +
            get_vect_config(xDesc.GetStrides()) + "_yd" + get_vect_config(yDesc.GetLengths()) +
            "_ys" + get_vect_config(yDesc.GetStrides()) + "_dxd" +
            get_vect_config(dxDesc.GetLengths()) + "_dxs" + get_vect_config(dxDesc.GetStrides()) +
            "_dyd" + get_vect_config(dyDesc.GetLengths()) + "_dys" +
            get_vect_config(dyDesc.GetStrides()) + "_ker" + get_vect_config(lens) + "_str" +
            get_vect_config(strides) + "_pad" + get_vect_config(pads) + "_it" +
            std::to_string(GetIndexType()) + "_wsidx" + std::to_string(GetWorkspaceIndexMode());
    }
    else
    {
        network_config += "m" + std::to_string(pooling_method) + "_dt" +
                          std::to_string(dyDesc.GetType()) + "_ker" + get_vect_config(lens) +
                          "_str" + get_vect_config(strides) + "_it" +
                          std::to_string(GetIndexType()) + "_tile" +
                          std::to_string(static_cast<int>(pix_d_per_work)) + "x" +
                          std::to_string(static_cast<int>(pix_h_per_work)) + "x" +
                          std::to_string(static_cast<int>(pix_w_per_work)) + "_maxwkitm" +
                          std::to_string(static_cast<uint>(max_activ_workitem)) + "_lcl" +
                          std::to_string(static_cast<uint>(lcl_work)) + "_grp" +
                          std::to_string(static_cast<uint>(grp_num));
    }

    // printf("Pooling backward network_config: %s\n", network_config.c_str());
    std::string algo_name = pool_dim == 5 ? "miopenPoolingNdBackward" : "miopenPooling2dBackward";

    auto&& kernels = handle.GetKernels(algo_name, network_config);
    if(!kernels.empty())
    {
        if(pool_dim == 4)
        {
            if(mode == miopenPoolingMax)
            {
                kernels.front()(dy,
                                dx,
                                workSpace,
                                static_cast<int>(pads[0]),
                                static_cast<int>(pads[1]),
                                static_cast<int>(chal),
                                static_cast<int>(dxDesc.GetLengths()[2]),
                                static_cast<int>(dxDesc.GetLengths()[3]),
                                static_cast<int>(dyDesc.GetLengths()[2]),
                                static_cast<int>(dyDesc.GetLengths()[3]),
                                static_cast<int>(dxDesc.GetStrides()[0]),
                                static_cast<int>(dxDesc.GetStrides()[1]),
                                static_cast<int>(dxDesc.GetStrides()[2]),
                                static_cast<int>(dyDesc.GetStrides()[0]),
                                static_cast<int>(dyDesc.GetStrides()[1]),
                                static_cast<int>(dyDesc.GetStrides()[2]));
            }
            else
            {
                kernels.front()(dy,
                                dx,
                                static_cast<int>(pads[0]),
                                static_cast<int>(pads[1]),
                                static_cast<int>(chal),
                                static_cast<int>(dxDesc.GetLengths()[2]),
                                static_cast<int>(dxDesc.GetLengths()[3]),
                                static_cast<int>(dyDesc.GetLengths()[2]),
                                static_cast<int>(dyDesc.GetLengths()[3]),
                                static_cast<int>(dxDesc.GetStrides()[0]),
                                static_cast<int>(dxDesc.GetStrides()[1]),
                                static_cast<int>(dxDesc.GetStrides()[2]),
                                static_cast<int>(dyDesc.GetStrides()[0]),
                                static_cast<int>(dyDesc.GetStrides()[1]),
                                static_cast<int>(dyDesc.GetStrides()[2]));
            }
        }
        else
        {
            if(mode == miopenPoolingMax)
            {
                kernels.front()(dy,
                                dx,
                                workSpace,
                                static_cast<uint>(pads[0]),
                                static_cast<uint>(pads[1]),
                                static_cast<uint>(pads[2]),
                                static_cast<uint>(batch),
                                static_cast<uint>(chal),
                                static_cast<uint>(dxDesc.GetLengths()[2]),
                                static_cast<uint>(dxDesc.GetLengths()[3]),
                                static_cast<uint>(dxDesc.GetLengths()[4]),
                                static_cast<uint>(top_d),
                                static_cast<uint>(top_h),
                                static_cast<uint>(top_w),
                                static_cast<uint>(dxDesc.GetStrides()[0]),
                                static_cast<uint>(dxDesc.GetStrides()[1]),
                                static_cast<uint>(dxDesc.GetStrides()[2]),
                                static_cast<uint>(dxDesc.GetStrides()[3]),
                                static_cast<uint>(dyDesc.GetStrides()[0]),
                                static_cast<uint>(dyDesc.GetStrides()[1]),
                                static_cast<uint>(dyDesc.GetStrides()[2]),
                                static_cast<uint>(dyDesc.GetStrides()[3]),
                                static_cast<uint>(total_work));
            }
            else
            {
                kernels.front()(dy,
                                dx,
                                static_cast<uint>(pads[0]),
                                static_cast<uint>(pads[1]),
                                static_cast<uint>(pads[2]),
                                static_cast<uint>(batch),
                                static_cast<uint>(chal),
                                static_cast<uint>(dxDesc.GetLengths()[2]),
                                static_cast<uint>(dxDesc.GetLengths()[3]),
                                static_cast<uint>(dxDesc.GetLengths()[4]),
                                static_cast<uint>(top_d),
                                static_cast<uint>(top_h),
                                static_cast<uint>(top_w),
                                static_cast<uint>(dxDesc.GetStrides()[0]),
                                static_cast<uint>(dxDesc.GetStrides()[1]),
                                static_cast<uint>(dxDesc.GetStrides()[2]),
                                static_cast<uint>(dxDesc.GetStrides()[3]),
                                static_cast<uint>(dyDesc.GetStrides()[0]),
                                static_cast<uint>(dyDesc.GetStrides()[1]),
                                static_cast<uint>(dyDesc.GetStrides()[2]),
                                static_cast<uint>(dyDesc.GetStrides()[3]),
                                static_cast<uint>(total_work));
            }
        }
    }
    else
    {
        if(pool_dim == 4)
        {
            mlo_construct_pooling2D construct_params(conv::Direction::BackwardData);
            construct_params.setStream(&handle);
            construct_params.setTopDfDescFromMLDesc(dyDesc);
            construct_params.setTopDescFromMLDesc(yDesc);
            construct_params.setBotDfDescFromMLDesc(dxDesc);
            construct_params.setBotDescFromMLDesc(xDesc);
            construct_params.setPoolingDescr(pooling_method,
                                             GetIndexType(),
                                             GetWorkspaceIndexMode(),
                                             lens[0],
                                             lens[1],
                                             pads[0],
                                             pads[1],
                                             strides[0],
                                             strides[1]);

            mloConstruct(construct_params);
            const std::vector<size_t>& vld = construct_params.getLocalWkSize();
            const std::vector<size_t>& vgd = construct_params.getGlobalWkSize();
            std::string program_name       = construct_params.getKernelFile(); // CL kernel
            std::string kernel_name        = construct_params.getKernelName(); // kernel name
            const std::string& parms = construct_params.getCompilerOptions();  // kernel parameters
            auto k                   = handle.AddKernel(
                algo_name, network_config, program_name, kernel_name, vld, vgd, parms);

            if(mode == miopenPoolingMax)
            {
                k(dy,
                  dx,
                  workSpace,
                  static_cast<int>(pads[0]),
                  static_cast<int>(pads[1]),
                  static_cast<int>(chal),
                  static_cast<int>(dxDesc.GetLengths()[2]),
                  static_cast<int>(dxDesc.GetLengths()[3]),
                  static_cast<int>(dyDesc.GetLengths()[2]),
                  static_cast<int>(dyDesc.GetLengths()[3]),
                  static_cast<int>(dxDesc.GetStrides()[0]),
                  static_cast<int>(dxDesc.GetStrides()[1]),
                  static_cast<int>(dxDesc.GetStrides()[2]),
                  static_cast<int>(dyDesc.GetStrides()[0]),
                  static_cast<int>(dyDesc.GetStrides()[1]),
                  static_cast<int>(dyDesc.GetStrides()[2]));
            }
            else
            {
                k(dy,
                  dx,
                  static_cast<int>(pads[0]),
                  static_cast<int>(pads[1]),
                  static_cast<int>(chal),
                  static_cast<int>(dxDesc.GetLengths()[2]),
                  static_cast<int>(dxDesc.GetLengths()[3]),
                  static_cast<int>(dyDesc.GetLengths()[2]),
                  static_cast<int>(dyDesc.GetLengths()[3]),
                  static_cast<int>(dxDesc.GetStrides()[0]),
                  static_cast<int>(dxDesc.GetStrides()[1]),
                  static_cast<int>(dxDesc.GetStrides()[2]),
                  static_cast<int>(dyDesc.GetStrides()[0]),
                  static_cast<int>(dyDesc.GetStrides()[1]),
                  static_cast<int>(dyDesc.GetStrides()[2]));
            }
        }
        else
        {
            std::string program_name = "MIOpenPoolingBwdND.cl";
            std::string kernel_name  = "mloPoolingND";
            if(mode == miopenPoolingMax)
            {
                kernel_name += "MaxBwd";
            }
            else if(mode == miopenPoolingAverage || mode == miopenPoolingAverageInclusive)
            {
                kernel_name += "AveBwd";
            }
            else
            {
                MIOPEN_THROW("Unknown backward pooling method");
            }

            const std::vector<size_t> vld{lcl_work, 1, 1};
            const std::vector<size_t> vgd{lcl_work * grp_num, 1, 1};

            std::string parms = std::string(" -DMLO_POOLING_OP_ID=") +
                                std::to_string(static_cast<long long>(pooling_method));

            parms += std::string(" -DMAX_ACTIV_WORKITEM=") +
                     std::to_string(static_cast<uint>(max_activ_workitem));

            parms += std::string(" -DMLO_POOLING_GROUP_SZ0=") +
                     std::to_string(static_cast<long long>(lcl_work)) +
                     std::string(" -DMLO_POOLING_GROUP_SZ1=1 -DMLO_POOLING_GROUP_SZ2=1");

            parms += std::string(" -DPIX_W_PER_WORK=") +
                     std::to_string(static_cast<uint>(pix_w_per_work)) +
                     std::string(" -DPIX_H_PER_WORK=") +
                     std::to_string(static_cast<uint>(pix_h_per_work)) +
                     std::string(" -DPIX_D_PER_WORK=") +
                     std::to_string(static_cast<uint>(pix_d_per_work));

            parms += std::string(" -DKERNEL_SZ_D=") + std::to_string(static_cast<uint>(lens[0])) +
                     std::string(" -DKERNEL_SZ_H=") + std::to_string(static_cast<uint>(lens[1])) +
                     std::string(" -DKERNEL_SZ_W=") + std::to_string(static_cast<uint>(lens[2])) +
                     std::string(" -DSTRIDE_D=") + std::to_string(static_cast<uint>(strides[0])) +
                     std::string(" -DSTRIDE_H=") + std::to_string(static_cast<uint>(strides[1])) +
                     std::string(" -DSTRIDE_W=") + std::to_string(static_cast<uint>(strides[2]));

            bool territory_overlap = false;
            for(std::size_t i = 0; i < strides.size(); i++)
            {
                territory_overlap |= (strides[i] < lens[i]);
            }

            parms += std::string(" -DTERRITORY_OVERLAP=") +
                     std::to_string(static_cast<int>(territory_overlap));

            parms += std::string(" -DMLO_POOLING_INDEX_TYPE=") +
                     get_pooling_index_type_name(GetIndexType()) +
                     std::string(" -DMLO_POOLING_INDEX_MAX=") +
                     get_pooling_index_type_max_name(GetIndexType()) +
                     GetDataTypeKernelParams(dyDesc.GetType());

            auto k = handle.AddKernel(
                algo_name, network_config, program_name, kernel_name, vld, vgd, parms);
            if(mode == miopenPoolingMax)
            {
                k(dy,
                  dx,
                  workSpace,
                  static_cast<uint>(pads[0]),
                  static_cast<uint>(pads[1]),
                  static_cast<uint>(pads[2]),
                  static_cast<uint>(batch),
                  static_cast<uint>(chal),
                  static_cast<uint>(dxDesc.GetLengths()[2]),
                  static_cast<uint>(dxDesc.GetLengths()[3]),
                  static_cast<uint>(dxDesc.GetLengths()[4]),
                  static_cast<uint>(top_d),
                  static_cast<uint>(top_h),
                  static_cast<uint>(top_w),
                  static_cast<uint>(dxDesc.GetStrides()[0]),
                  static_cast<uint>(dxDesc.GetStrides()[1]),
                  static_cast<uint>(dxDesc.GetStrides()[2]),
                  static_cast<uint>(dxDesc.GetStrides()[3]),
                  static_cast<uint>(dyDesc.GetStrides()[0]),
                  static_cast<uint>(dyDesc.GetStrides()[1]),
                  static_cast<uint>(dyDesc.GetStrides()[2]),
                  static_cast<uint>(dyDesc.GetStrides()[3]),
                  static_cast<uint>(total_work));
            }
            else
            {
                k(dy,
                  dx,
                  static_cast<uint>(pads[0]),
                  static_cast<uint>(pads[1]),
                  static_cast<uint>(pads[2]),
                  static_cast<uint>(batch),
                  static_cast<uint>(chal),
                  static_cast<uint>(dxDesc.GetLengths()[2]),
                  static_cast<uint>(dxDesc.GetLengths()[3]),
                  static_cast<uint>(dxDesc.GetLengths()[4]),
                  static_cast<uint>(top_d),
                  static_cast<uint>(top_h),
                  static_cast<uint>(top_w),
                  static_cast<uint>(dxDesc.GetStrides()[0]),
                  static_cast<uint>(dxDesc.GetStrides()[1]),
                  static_cast<uint>(dxDesc.GetStrides()[2]),
                  static_cast<uint>(dxDesc.GetStrides()[3]),
                  static_cast<uint>(dyDesc.GetStrides()[0]),
                  static_cast<uint>(dyDesc.GetStrides()[1]),
                  static_cast<uint>(dyDesc.GetStrides()[2]),
                  static_cast<uint>(dyDesc.GetStrides()[3]),
                  static_cast<uint>(total_work));
            }
        }
    }

    if(miopen::CheckNumericsEnabled())
    {
        miopen::checkNumericsOutput(handle, dxDesc, dx);
    }

    return (status);
}
} // namespace miopen<|MERGE_RESOLUTION|>--- conflicted
+++ resolved
@@ -185,7 +185,6 @@
 
     if(pool_dim == 4)
     {
-<<<<<<< HEAD
         construct_params.setStream(&handle);
         construct_params.setTopDescFromMLDesc(yDesc);
         construct_params.setBotDescFromMLDesc(xDesc);
@@ -205,17 +204,8 @@
                           std::to_string(static_cast<int>(construct_params._out_pix_tile0)) +
                           "_grp" + std::to_string(static_cast<uint>(construct_params._grp_tile1)) +
                           "x" + std::to_string(static_cast<uint>(construct_params._grp_tile0)) +
-                          "_glb" + get_vect_config(construct_params._g_wk);
-=======
-        network_config +=
-            "m" + std::to_string(pooling_method) + "_i" +
-            std::to_string(static_cast<int>(save_index)) + "_dt" + std::to_string(xDesc.GetType()) +
-            "_xd" + get_vect_config(xDesc.GetLengths()) + "_xs" +
-            get_vect_config(xDesc.GetStrides()) + "_yd" + get_vect_config(yDesc.GetLengths()) +
-            "_ys" + get_vect_config(yDesc.GetStrides()) + "_ker" + get_vect_config(lens) + "_str" +
-            get_vect_config(strides) + "_pad" + get_vect_config(pads) + "_it" +
-            std::to_string(GetIndexType()) + "_wsidx" + std::to_string(GetWorkspaceIndexMode());
->>>>>>> 3d77c7b4
+                          "_glb" + get_vect_config(construct_params._g_wk) + "_wsidx" +
+                          std::to_string(GetWorkspaceIndexMode());
     }
     else
     {
@@ -282,27 +272,7 @@
     {
         if(pool_dim == 4)
         {
-<<<<<<< HEAD
             const std::string& parms       = construct_params.getCompilerOptions(); // kernel
-=======
-            mlo_construct_pooling2D construct_params(conv::Direction::Forward);
-            construct_params.setStream(&handle);
-            construct_params.setTopDescFromMLDesc(yDesc);
-            construct_params.setBotDescFromMLDesc(xDesc);
-            construct_params.setPoolingDescr(pooling_method,
-                                             GetIndexType(),
-                                             GetWorkspaceIndexMode(),
-                                             lens[0],
-                                             lens[1],
-                                             pads[0],
-                                             pads[1],
-                                             strides[0],
-                                             strides[1]);
-            construct_params.doBackward(save_index);
-
-            mloConstruct(construct_params);
-            std::string parms              = construct_params.getCompilerOptions(); // kernel
->>>>>>> 3d77c7b4
             std::string program_name       = construct_params.getKernelFile();      // CL kernel
             std::string kernel_name        = construct_params.getKernelName();      // kernel name
             const std::vector<size_t>& vld = construct_params.getLocalWkSize();
