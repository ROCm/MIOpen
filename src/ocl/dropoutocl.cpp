--- conflicted
+++ resolved
@@ -269,7 +269,7 @@
         MIOPEN_THROW("Insufficient state size for parallel PRNG");
     }
 
-<<<<<<< HEAD
+
     std::string program_name   = "MIOpenDropoutHIP.cpp";
     std::string kernel_name    = "DropoutKernel";
     std::string network_config = "";
@@ -294,18 +294,6 @@
             std::to_string(
                 wk_grp_num) /* + "-noise" + std::to_string(noise_shape.GetLengths()[0])*/;
     }
-=======
-    std::string program_name = "MIOpenDropoutHIP.cpp";
-    std::string kernel_name  = "DropoutFW";
-
-    std::string network_config =
-        "fwd-" + std::string(xDesc.GetType() == miopenHalf ? "fp16-" : "fp32-") + "-seed" +
-        std::to_string(seed) + "-rng" + std::to_string(rng_mode) + "-rsvsp" +
-        std::to_string(static_cast<int>(use_rsvsp)) + "-mask" +
-        std::to_string(static_cast<int>(use_mask)) + "-evo" +
-        std::to_string(static_cast<int>(state_evo)) + "-blk" + std::to_string(RD_BLCK) + "-wg" +
-        std::to_string(wk_grp_num) /* + "-noise" + std::to_string(noise_shape.GetLengths()[0])*/;
->>>>>>> 42d7de06
 
     // TODO: Add noise shape
     // for(int i = 1; i < noise_shape.GetNumDims(); i++)
@@ -360,99 +348,14 @@
 
         // params += " -DRUN_FORWARD=1";
 
-<<<<<<< HEAD
+
         if(is_backward)
-=======
-    SquashPairedTensor(dxDesc.GetLengths(),
-                       dxDesc.GetStrides(),
-                       dyDesc.GetLengths(),
-                       dyDesc.GetStrides(),
-                       in_len,
-                       in_str,
-                       out_len,
-                       out_str);
-
-    size_t RD_BLCK    = /* (in_len[4] % 4 == 0) ? 4 : */ (in_len[2] % 2 == 0) ? 2 : 1;
-    size_t total_work = (in_len[4] / RD_BLCK) * in_len[3] * in_len[2] * in_len[1] * in_len[0];
-
-    size_t max_wk_grp = use_prng ? std::min(size_t(MAX_PRNG_STATE), handle.GetImage3dMaxWidth())
-                                 : size_t(MAX_WORKITEM_NUM);
-    size_t wk_grp_num =
-        std::min(max_wk_grp / 256,
-                 ((in_len[4] * in_len[3] * in_len[2] * in_len[1] * in_len[0] + 255) / 256));
-
-    if(use_prng)
-    {
-        size_t states_num = stateSizeInBytes / sizeof(rocrand_state_xorwow);
-        if(states_num < wk_grp_num * 256)
->>>>>>> 42d7de06
         {
             params +=
                 " -DUSE_MASK=" + std::to_string(static_cast<size_t>(!use_prng)) + " -DUSE_RSVSP=0";
         }
-<<<<<<< HEAD
+
         else
-=======
-    }
-
-    std::string program_name = "MIOpenDropoutHIP.cpp";
-    std::string kernel_name  = "DropoutBW";
-
-    std::string network_config =
-        "bwd-" + std::string(dyDesc.GetType() == miopenHalf ? "fp16-" : "fp32-") + "-seed" +
-        std::to_string(seed) + "-rng" + std::to_string(rng_mode) + "-prng" +
-        std::to_string(static_cast<int>(use_prng)) + "-evo" +
-        std::to_string(static_cast<int>(state_evo)) + "-blk" + std::to_string(RD_BLCK) + "-wg" +
-        std::to_string(wk_grp_num) /* + "-noise" + std::to_string(noise_shape.GetLengths()[0]) */;
-
-    // TODO: Add noise shape
-    // for(int i = 1; i < noise_shape.GetNumDims(); i++)
-    //    network_config += "x" + std::to_string(noise_shape.GetLengths()[i]);
-
-    auto&& kernels = handle.GetKernels(kernel_name, network_config);
-
-    float amp_scale = float_equal(dropout, 1.0) ? 0 : 1 / (1 - dropout);
-    if(!kernels.empty())
-    {
-        kernels.front()(pstates,
-                        dropout,
-                        amp_scale,
-                        static_cast<int>(in_len[1]),
-                        static_cast<int>(in_len[2]),
-                        static_cast<int>(in_len[3]),
-                        static_cast<int>(in_len[4]),
-                        dy,
-                        static_cast<int>(out_str[0]),
-                        static_cast<int>(out_str[1]),
-                        static_cast<int>(out_str[2]),
-                        static_cast<int>(out_str[3]),
-                        dx,
-                        static_cast<int>(in_str[0]),
-                        static_cast<int>(in_str[1]),
-                        static_cast<int>(in_str[2]),
-                        static_cast<int>(in_str[3]),
-                        reserveSpace,
-                        static_cast<unsigned>(total_work),
-                        static_cast<unsigned>(in_offset),
-                        static_cast<unsigned>(out_offset),
-                        static_cast<unsigned>(rsvsp_offset));
-    }
-    else
-    {
-        std::string params;
-
-        const std::string data_type = GetDataType(dyDesc.GetType());
-        const std::string READ_DAT_TYPE =
-            RD_BLCK == 1 ? data_type : data_type + std::to_string(RD_BLCK);
-
-        params += " -DRD_BLCK=" + std::to_string(RD_BLCK) + " -DREAD_DAT_TYPE=" + READ_DAT_TYPE +
-                  " -DREAD_BOOL_TYPE=" +
-                  std::string(RD_BLCK == 4   ? "uint"
-                              : RD_BLCK == 2 ? "ushort"
-                                             : "uchar");
-
-        if(use_prng)
->>>>>>> 42d7de06
         {
             params += " -DUSE_RSVSP=" + std::to_string(static_cast<size_t>(use_rsvsp));
             params += " -DUSE_MASK=" + std::to_string(static_cast<size_t>(use_mask));
