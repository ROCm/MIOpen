--- conflicted
+++ resolved
@@ -123,12 +123,8 @@
     }
 
     HIPOCProgramImpl(const std::string& program_name, const std::string& blob)
-        : program(program_name), module(CreateModuleInMem(blob))
-    {
-<<<<<<< HEAD
-#if MIOPEN_WORKAROUND_SWDEV_225285
-        // This should use the CreateModuleInMem function above, however that is disabled
-        // due to SWDEV-225285
+        : program(program_name)
+    {
         TmpDir tmp_dir("miopen");
         auto file_path =
             tmp_dir.path / boost::filesystem::unique_path("miopen-%%%%-%%%%-%%%%-%%%%");
@@ -138,9 +134,6 @@
         {
         this->module = CreateModule(file_path);
         }
-#endif
-=======
->>>>>>> a9a3119d
     }
 
     HIPOCProgramImpl(const std::string& program_name,
@@ -150,20 +143,17 @@
                      const std::string& kernel_src)
         : program(program_name), device(dev_name)
     {
-<<<<<<< HEAD
-        this->BuildModule(params, is_kernel_str, kernel_src);
-        const char* const arch = miopen::GetStringEnv(MIOPEN_DEVICE_ARCH{});
-        if(arch == nullptr)
-        {
-            this->module = CreateModule(this->hsaco_file);
-        }
-=======
         BuildCodeObject(params, is_kernel_str, kernel_src);
-        if(!binary.empty())
+        if(!binary.empty()){
             module = CreateModuleInMem(binary);
-        else
-            module = CreateModule(hsaco_file);
->>>>>>> a9a3119d
+        }
+        else{
+            const char* const arch = miopen::GetStringEnv(MIOPEN_DEVICE_ARCH{});
+            if(arch == nullptr)
+            {
+                module = CreateModule(hsaco_file);
+            }
+        }
     }
 
     std::string program;
