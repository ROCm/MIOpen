/*******************************************************************************
 *
 * MIT License
 *
 * Copyright (c) 2017 Advanced Micro Devices, Inc.
 *
 * Permission is hereby granted, free of charge, to any person obtaining a copy
 * of this software and associated documentation files (the "Software"), to deal
 * in the Software without restriction, including without limitation the rights
 * to use, copy, modify, merge, publish, distribute, sublicense, and/or sell
 * copies of the Software, and to permit persons to whom the Software is
 * furnished to do so, subject to the following conditions:
 *
 * The above copyright notice and this permission notice shall be included in all
 * copies or substantial portions of the Software.
 *
 * THE SOFTWARE IS PROVIDED "AS IS", WITHOUT WARRANTY OF ANY KIND, EXPRESS OR
 * IMPLIED, INCLUDING BUT NOT LIMITED TO THE WARRANTIES OF MERCHANTABILITY,
 * FITNESS FOR A PARTICULAR PURPOSE AND NONINFRINGEMENT. IN NO EVENT SHALL THE
 * AUTHORS OR COPYRIGHT HOLDERS BE LIABLE FOR ANY CLAIM, DAMAGES OR OTHER
 * LIABILITY, WHETHER IN AN ACTION OF CONTRACT, TORT OR OTHERWISE, ARISING FROM,
 * OUT OF OR IN CONNECTION WITH THE SOFTWARE OR THE USE OR OTHER DEALINGS IN THE
 * SOFTWARE.
 *
 *******************************************************************************/
#include <miopen/config.h>

#include <miopen/errors.hpp>
#include <miopen/gcn_asm_utils.hpp>
#include <miopen/hip_build_utils.hpp>
#include <miopen/hipoc_program.hpp>
#include <miopen/kernel.hpp>
#include <miopen/kernel_warnings.hpp>
#include <miopen/logger.hpp>
#include <miopen/mlir_build.hpp>
#include <miopen/stringutils.hpp>
#include <miopen/target_properties.hpp>
#include <miopen/tmp_dir.hpp>
#include <miopen/write_file.hpp>
#include <miopen/env.hpp>
#include <miopen/comgr.hpp>
#include <miopen/logger.hpp>
#include <boost/optional.hpp>

#include <cstring>
#include <mutex>
#include <sstream>

#include <unistd.h>

/// 0 or undef or wrong - auto-detect
/// 1 - <blank> / "-Xclang -target-feature -Xclang +code-object-v3"
/// 2 - "-Xclang -target-feature -Xclang -code-object-v3" /
///     "-Xclang -target-feature -Xclang +code-object-v3"
/// 3 - "-mnocode-object-v3" / "-mcode-object-v3"
/// 4 - "-mcode-object-version=2/3/4"
MIOPEN_DECLARE_ENV_VAR(MIOPEN_DEBUG_OPENCL_ENFORCE_CODE_OBJECT_OPTION)
MIOPEN_DECLARE_ENV_VAR(MIOPEN_DEBUG_OPENCL_ENFORCE_CODE_OBJECT_VERSION)
MIOPEN_DECLARE_ENV_VAR(MIOPEN_DEVICE_ARCH)

#define MIOPEN_WORKAROUND_SWDEV_225285 1

#if MIOPEN_USE_COMGR
#define MIOPEN_WORKAROUND_ROCM_COMPILER_SUPPORT_ISSUE_27 1
#endif

namespace miopen {

#if !MIOPEN_USE_COMGR
namespace {

int DetectCodeObjectOptionSyntax()
{
    auto syntax = miopen::Value(MIOPEN_DEBUG_OPENCL_ENFORCE_CODE_OBJECT_OPTION{});
    if(syntax > 4)
    {
        MIOPEN_LOG_E("Bad MIOPEN_DEBUG_OPENCL_ENFORCE_CODE_OBJECT_OPTION, using default");
        syntax = 0;
    }

    if(syntax == 0)
    {
        if(HipCompilerVersion() >= external_tool_version_t{4, 1, 0})
            return 4;
        else
            return 1;
    }
    MIOPEN_LOG_I("MIOPEN_DEBUG_OPENCL_ENFORCE_CODE_OBJECT_OPTION=" << syntax);
    return syntax;
}

int DetectCodeObjectVersion()
{
    auto co_version = miopen::Value(MIOPEN_DEBUG_OPENCL_ENFORCE_CODE_OBJECT_VERSION{});
    // Very basic syntax check:
    if(co_version == 1 || co_version > 4)
    {
        MIOPEN_LOG_E("Bad MIOPEN_DEBUG_OPENCL_ENFORCE_CODE_OBJECT_VERSION, using default");
        co_version = 0;
    }

    if(co_version == 0)
    {
        if(HipCompilerVersion() >= external_tool_version_t{4, 1, 0})
            return 4;
        else if(HipCompilerVersion() >= external_tool_version_t{3, 0, -1})
            return 3;
        else
            return 2;
    }
    MIOPEN_LOG_I("MIOPEN_DEBUG_OPENCL_ENFORCE_CODE_OBJECT_VERSION=" << co_version);
    return co_version;
}

std::string GetCodeObjectVersionOptionImpl()
{
    const auto co_version = DetectCodeObjectVersion();
    const auto syntax     = DetectCodeObjectOptionSyntax();

    if(syntax == 4)
    {
        return std::string("-mcode-object-version=") + std::to_string(co_version);
    }
    else if(syntax == 3)
    {
        switch(co_version)
        {
        case 2: return {"-mnocode-object-v3"};
        default: // Fall through.
        case 3: return {"-mcode-object-v3"};
        }
    }
    else // syntax == 1 or 2
    {
        switch(co_version)
        {
        // These options are Ok for ROCm for a long time (since 2.5 or so):
        case 2: return {(syntax == 1) ? "" : "-Xclang -target-feature -Xclang -code-object-v3"};
        default: // Fall through.
        case 3: return {"-Xclang -target-feature -Xclang +code-object-v3"};
        }
    }
}

inline std::string GetCodeObjectVersionOption()
{
    static const auto option = GetCodeObjectVersionOptionImpl();
    return option;
}

} // namespace
#endif

static hipModulePtr CreateModule(const boost::filesystem::path& hsaco_file)
{
    hipModule_t raw_m;
    auto status = hipModuleLoad(&raw_m, hsaco_file.string().c_str());
    hipModulePtr m{raw_m};
    if(status != hipSuccess)
        MIOPEN_THROW_HIP_STATUS(status, "Failed creating module from file " + hsaco_file.string());
    return m;
}

template <typename T> /// intended for std::string and std::vector<char>
hipModulePtr CreateModuleInMem(const T& blob)
{
#if !MIOPEN_WORKAROUND_SWDEV_225285
    hipModule_t raw_m;
    auto status = hipModuleLoadData(&raw_m, reinterpret_cast<const void*>(blob.data()));
    hipModulePtr m{raw_m};
    if(status != hipSuccess)
        MIOPEN_THROW_HIP_STATUS(status, "Failed loading module");
    return m;
#else
    TmpDir tmp_dir("miopen");
    auto file_path = tmp_dir.path / boost::filesystem::unique_path("miopen-%%%%-%%%%-%%%%-%%%%");
    WriteFile(blob, file_path);
    return CreateModule(file_path);
#endif
}

HIPOCProgramImpl::HIPOCProgramImpl(const std::string& program_name,
                                   const boost::filesystem::path& filespec)
    : program(program_name), hsaco_file(filespec)
{
    module = CreateModule(hsaco_file);
}

HIPOCProgramImpl::HIPOCProgramImpl(const std::string& program_name, const std::string& blob)
    : program(program_name)
{
    TmpDir tmp_dir("miopen");
    auto file_path = tmp_dir.path / boost::filesystem::unique_path("miopen-%%%%-%%%%-%%%%-%%%%");
    WriteFile(blob, file_path);
    const char* const arch = miopen::GetStringEnv(MIOPEN_DEVICE_ARCH{});
    if(arch == nullptr)
    {
        this->module = CreateModule(file_path);
    }
}

HIPOCProgramImpl::HIPOCProgramImpl(const std::string& program_name,
                                   std::string params,
                                   bool is_kernel_str,
                                   const TargetProperties& target_,
                                   const std::string& kernel_src)
    : program(program_name), target(target_)
{
    BuildCodeObject(params, is_kernel_str, kernel_src);
    if(!binary.empty())
    {
        module = CreateModuleInMem(binary);
    }
    else
    {
        const char* const arch = miopen::GetStringEnv(MIOPEN_DEVICE_ARCH{});
        if(arch == nullptr)
        {
            module = CreateModule(hsaco_file);
        }
    }
}

#if !MIOPEN_USE_COMGR
void HIPOCProgramImpl::BuildCodeObjectInFile(std::string& params,
                                             const std::string& src,
                                             const std::string& filename)
{

    dir.emplace(filename);
    hsaco_file = dir->path / (filename + ".o");

    if(miopen::EndsWith(filename, ".so"))
    {
        WriteFile(src, hsaco_file);
    }
    else if(miopen::EndsWith(filename, ".s"))
    {
        const auto assembled = AmdgcnAssemble(src, params); // FIXME
        WriteFile(assembled, hsaco_file);
    }
    else if(miopen::EndsWith(filename, ".cpp"))
    {
        hsaco_file = HipBuild(dir, filename, src, params, target);
    }
#if MIOPEN_USE_MLIR
<<<<<<< HEAD
    else if(miopen::EndsWith(filename, ".mlir-cpp"))
    {
        hsaco_file = MlirBuildViaHip(dir, filename, src, params, target);
    }
=======
        else if(miopen::EndsWith(filename, ".mlir-cpp"))
        {
            hsaco_file = MiirBuildViaHip(dir, filename, src, params, target);
        }
>>>>>>> 8fe06e67
#endif
    else
    {
        params += " " + GetCodeObjectVersionOption();
        WriteFile(src, dir->path / filename);
        dir->Execute(HIP_OC_COMPILER, params + " " + filename + " -o " + hsaco_file.string());
    }
    if(!boost::filesystem::exists(hsaco_file))
        MIOPEN_THROW("Cant find file: " + hsaco_file.string());
}

#else // MIOPEN_USE_COMGR
void HIPOCProgramImpl::BuildCodeObjectInMemory(const std::string& params,
                                               const std::string& src,
                                               const std::string& filename)
{
    if(miopen::EndsWith(filename, ".so"))
    {
        std::size_t sz = src.length();
        binary.resize(sz);
        std::memcpy(&binary[0], src.c_str(), sz);
    }
    else
    {
#if MIOPEN_WORKAROUND_ROCM_COMPILER_SUPPORT_ISSUE_27
        static std::mutex mutex;
        std::lock_guard<std::mutex> lock(mutex);
#endif
        if(miopen::EndsWith(filename, ".cpp"))
            comgr::BuildHip(filename, src, params, target, binary);
        else if(miopen::EndsWith(filename, ".s"))
            comgr::BuildAsm(filename, src, params, target, binary);
        else if(miopen::EndsWith(filename, ".mlir-cpp"))
            MIOPEN_THROW(miopenStatusNotImplemented, "MLIR builds are not supported with COMgr");
        else
            comgr::BuildOcl(filename, src, params, target, binary);
    }
    if(binary.empty())
        MIOPEN_THROW("Code object build failed. Source: " + filename);
}
#endif // MIOPEN_USE_COMGR

void HIPOCProgramImpl::BuildCodeObject(std::string params,
                                       bool is_kernel_str,
                                       const std::string& kernel_src)
{
    std::string filename = is_kernel_str ? "tinygemm.cl" // Fixed name for miopengemm.
                                         : program;
    const auto src = [&]() -> std::string {
        if(miopen::EndsWith(filename, ".mlir-cpp"))
            return {}; // MLIR solutions do not use source code.
        if(!kernel_src.empty())
            return kernel_src;
        if(is_kernel_str)
            return program;
        return GetKernelSrc(program);
    }();

    if(miopen::EndsWith(filename, ".cpp"))
    {
#if MIOPEN_BUILD_DEV
        params += " -Werror" + HipKernelWarningsString();
#else
        params += " -Wno-everything";
#endif
    }
    else if(miopen::EndsWith(filename, ".cl"))
    {
#if MIOPEN_BUILD_DEV
        params += " -Werror" + OclKernelWarningsString();
#else
        params += " -Wno-everything";
#endif
    }

#if MIOPEN_USE_COMGR /// \todo Refactor when functionality stabilize.
    BuildCodeObjectInMemory(params, src, filename);
#else
    BuildCodeObjectInFile(params, src, filename);
#endif
}

HIPOCProgram::HIPOCProgram() {}
HIPOCProgram::HIPOCProgram(const std::string& program_name,
                           std::string params,
                           bool is_kernel_str,
                           const TargetProperties& target,
                           const std::string& kernel_src)
    : impl(std::make_shared<HIPOCProgramImpl>(
          program_name, params, is_kernel_str, target, kernel_src))
{
}

HIPOCProgram::HIPOCProgram(const std::string& program_name, const boost::filesystem::path& hsaco)
    : impl(std::make_shared<HIPOCProgramImpl>(program_name, hsaco))
{
}

HIPOCProgram::HIPOCProgram(const std::string& program_name, const std::string& hsaco)
    : impl(std::make_shared<HIPOCProgramImpl>(program_name, hsaco))
{
}

hipModule_t HIPOCProgram::GetModule() const { return impl->module.get(); }

boost::filesystem::path HIPOCProgram::GetCodeObjectPathname() const { return impl->hsaco_file; }

std::string HIPOCProgram::GetCodeObjectBlob() const
{
    return {impl->binary.data(), impl->binary.size()};
}

bool HIPOCProgram::IsCodeObjectInMemory() const { return !impl->binary.empty(); };

} // namespace miopen<|MERGE_RESOLUTION|>--- conflicted
+++ resolved
@@ -244,17 +244,10 @@
         hsaco_file = HipBuild(dir, filename, src, params, target);
     }
 #if MIOPEN_USE_MLIR
-<<<<<<< HEAD
     else if(miopen::EndsWith(filename, ".mlir-cpp"))
     {
-        hsaco_file = MlirBuildViaHip(dir, filename, src, params, target);
-    }
-=======
-        else if(miopen::EndsWith(filename, ".mlir-cpp"))
-        {
-            hsaco_file = MiirBuildViaHip(dir, filename, src, params, target);
-        }
->>>>>>> 8fe06e67
+        hsaco_file = MiirBuildViaHip(dir, filename, src, params, target);
+    }
 #endif
     else
     {
