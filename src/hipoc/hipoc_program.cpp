/*******************************************************************************
 *
 * MIT License
 *
 * Copyright (c) 2017 Advanced Micro Devices, Inc.
 *
 * Permission is hereby granted, free of charge, to any person obtaining a copy
 * of this software and associated documentation files (the "Software"), to deal
 * in the Software without restriction, including without limitation the rights
 * to use, copy, modify, merge, publish, distribute, sublicense, and/or sell
 * copies of the Software, and to permit persons to whom the Software is
 * furnished to do so, subject to the following conditions:
 *
 * The above copyright notice and this permission notice shall be included in all
 * copies or substantial portions of the Software.
 *
 * THE SOFTWARE IS PROVIDED "AS IS", WITHOUT WARRANTY OF ANY KIND, EXPRESS OR
 * IMPLIED, INCLUDING BUT NOT LIMITED TO THE WARRANTIES OF MERCHANTABILITY,
 * FITNESS FOR A PARTICULAR PURPOSE AND NONINFRINGEMENT. IN NO EVENT SHALL THE
 * AUTHORS OR COPYRIGHT HOLDERS BE LIABLE FOR ANY CLAIM, DAMAGES OR OTHER
 * LIABILITY, WHETHER IN AN ACTION OF CONTRACT, TORT OR OTHERWISE, ARISING FROM,
 * OUT OF OR IN CONNECTION WITH THE SOFTWARE OR THE USE OR OTHER DEALINGS IN THE
 * SOFTWARE.
 *
 *******************************************************************************/
#include <miopen/config.h>

#include <miopen/errors.hpp>
#include <miopen/gcn_asm_utils.hpp>
#include <miopen/hip_build_utils.hpp>
#include <miopen/hipoc_program.hpp>
#include <miopen/kernel.hpp>
#include <miopen/kernel_warnings.hpp>
#include <miopen/logger.hpp>
#include <miopen/mlir_build.hpp>
#include <miopen/stringutils.hpp>
#include <miopen/target_properties.hpp>
#include <miopen/temp_file.hpp>
#include <miopen/write_file.hpp>
#include <miopen/env.hpp>
#include <miopen/comgr.hpp>
#include <boost/optional.hpp>

#include <cstring>
#include <mutex>
#include <sstream>

#if defined(__linux__)
#include <unistd.h>
#endif

/// 0 or undef or wrong - auto-detect
/// 1 - <blank> / "-Xclang -target-feature -Xclang +code-object-v3"
/// 2 - "-Xclang -target-feature -Xclang -code-object-v3" /
///     "-Xclang -target-feature -Xclang +code-object-v3"
/// 3 - "-mnocode-object-v3" / "-mcode-object-v3"
/// 4 - "-mcode-object-version=2/3/4"
MIOPEN_DECLARE_ENV_VAR_UINT64(MIOPEN_DEBUG_OPENCL_ENFORCE_CODE_OBJECT_OPTION)
MIOPEN_DECLARE_ENV_VAR_UINT64(MIOPEN_DEBUG_OPENCL_ENFORCE_CODE_OBJECT_VERSION)
MIOPEN_DECLARE_ENV_VAR_STR(MIOPEN_DEVICE_ARCH)

MIOPEN_DECLARE_ENV_VAR_BOOL(MIOPEN_DEBUG_OPENCL_WAVE64_NOWGP)
MIOPEN_DECLARE_ENV_VAR_BOOL(MIOPEN_DEBUG_USE_HIPRTC)

#if MIOPEN_USE_COMGR
#define MIOPEN_WORKAROUND_ROCM_COMPILER_SUPPORT_ISSUE_27 1
#endif

namespace miopen {

#if !MIOPEN_USE_COMGR
namespace {

int DetectCodeObjectOptionSyntax()
{
    auto syntax = miopen::Value(ENV(MIOPEN_DEBUG_OPENCL_ENFORCE_CODE_OBJECT_OPTION));
    if(syntax > 4)
    {
        MIOPEN_LOG_E("Bad MIOPEN_DEBUG_OPENCL_ENFORCE_CODE_OBJECT_OPTION, using default");
        syntax = 0;
    }

    if(syntax == 0)
    {
        return 4;
    }
    MIOPEN_LOG_I("MIOPEN_DEBUG_OPENCL_ENFORCE_CODE_OBJECT_OPTION=" << syntax);
    return syntax;
}

int DetectCodeObjectVersion()
{
    auto co_version = miopen::Value(ENV(MIOPEN_DEBUG_OPENCL_ENFORCE_CODE_OBJECT_VERSION));
    // Very basic syntax check:
    if(co_version == 1 || co_version > 4)
    {
        MIOPEN_LOG_E("Bad MIOPEN_DEBUG_OPENCL_ENFORCE_CODE_OBJECT_VERSION, using default");
        co_version = 0;
    }

    if(co_version == 0)
    {
        return 4;
    }
    MIOPEN_LOG_I("MIOPEN_DEBUG_OPENCL_ENFORCE_CODE_OBJECT_VERSION=" << co_version);
    return co_version;
}

std::string GetCodeObjectVersionOptionImpl()
{
    const auto co_version = DetectCodeObjectVersion();
    const auto syntax     = DetectCodeObjectOptionSyntax();

    if(syntax == 4)
    {
        return std::string("-mcode-object-version=") + std::to_string(co_version);
    }
    else if(syntax == 3)
    {
        switch(co_version)
        {
        case 2: return {"-mnocode-object-v3"};
        default: // Fall through.
        case 3: return {"-mcode-object-v3"};
        }
    }
    else // syntax == 1 or 2
    {
        switch(co_version)
        {
        // These options are Ok for ROCm for a long time (since 2.5 or so):
        case 2: return {(syntax == 1) ? "" : "-Xclang -target-feature -Xclang -code-object-v3"};
        default: // Fall through.
        case 3: return {"-Xclang -target-feature -Xclang +code-object-v3"};
        }
    }
}

inline std::string GetCodeObjectVersionOption()
{
    static const auto option = GetCodeObjectVersionOptionImpl();
    return option;
}

} // namespace
#endif

static hipModulePtr CreateModule(const fs::path& hsaco_file)
{
    hipModule_t raw_m;
    auto status = hipModuleLoad(&raw_m, hsaco_file.string().c_str());
    hipModulePtr m{raw_m};
    if(status != hipSuccess)
        MIOPEN_THROW_HIP_STATUS(status, "Failed creating module from file " + hsaco_file);
    return m;
}

template <typename T> /// intended for std::string and std::vector<char>
hipModulePtr CreateModuleInMem(const T& blob)
{
    hipModule_t raw_m;
    auto status = hipModuleLoadData(&raw_m, reinterpret_cast<const void*>(blob.data()));
    hipModulePtr m{raw_m};
    if(status != hipSuccess)
        MIOPEN_THROW_HIP_STATUS(status, "Failed loading module");
    return m;
}

HIPOCProgramImpl::HIPOCProgramImpl(const fs::path& program_name, const fs::path& filespec)
    : program(program_name), hsaco_file(filespec)
{
    module = CreateModule(hsaco_file);
}

HIPOCProgramImpl::HIPOCProgramImpl(const fs::path& program_name, const std::vector<char>& blob)
    : program(program_name) ///, module(CreateModuleInMem(blob))
{
    const auto& arch = miopen::GetStringEnv(ENV(MIOPEN_DEVICE_ARCH));
    if(!arch.empty())
        return;
    module = CreateModuleInMem(blob);
}

HIPOCProgramImpl::HIPOCProgramImpl(const fs::path& program_name,
                                   std::string params,
                                   const TargetProperties& target_,
                                   const std::string& kernel_src)
    : program(program_name), target(target_)
{
    BuildCodeObject(params, kernel_src);
    if(!binary.empty())
    {
        module = CreateModuleInMem(binary);
    }
    else
    {
        const auto& arch = miopen::GetStringEnv(ENV(MIOPEN_DEVICE_ARCH));
        if(arch.empty())
        {
            module = CreateModule(hsaco_file);
        }
    }
}

#if !MIOPEN_USE_COMGR
void HIPOCProgramImpl::BuildCodeObjectInFile(std::string& params,
                                             const std::string& src,
                                             const fs::path& filename)
{

    dir.emplace(filename);
    hsaco_file = make_object_file_name(dir.get() / filename);

    if(filename.extension() == ".so")
    {
        WriteFile(src, hsaco_file);
    }
    else if(filename.extension() == ".s")
    {
        const auto assembled = AmdgcnAssemble(src, params, target);
        WriteFile(assembled, hsaco_file);
    }
    else if(filename.extension() == ".cpp")
    {
        hsaco_file = HipBuild(dir, filename, src, params, target);
    }
#if MIOPEN_USE_MLIR
    else if(filename.extension() == ".mlir")
    {
        std::vector<char> buffer;
        MiirGenBin(params, buffer);
        WriteFile(buffer, hsaco_file);
    }
#endif
    else
    {
        params += " " + GetCodeObjectVersionOption();
        if(miopen::IsEnabled(ENV(MIOPEN_DEBUG_OPENCL_WAVE64_NOWGP)))
            params += " -mwavefrontsize64 -mcumode";
        WriteFile(src, dir->path / filename);
        params += " -target amdgcn-amd-amdhsa -x cl -D__AMD__=1  -O3";
        params += " -cl-kernel-arg-info -cl-denorms-are-zero";
        params += " -cl-std=CL2.0 -mllvm -amdgpu-early-inline-all";
        params += " -mllvm -amdgpu-internalize-symbols ";
        params += " " + filename + " -o " + hsaco_file;
        dir->Execute(HIP_OC_COMPILER, params);
    }
    if(!fs::exists(hsaco_file))
        MIOPEN_THROW("Cant find file: " + hsaco_file);
}

#else // MIOPEN_USE_COMGR
void HIPOCProgramImpl::BuildCodeObjectInMemory(const std::string& params,
                                               const std::string& src,
                                               const fs::path& filename)
{
#ifdef _WIN32
    if(filename.extension() == ".dll")
#else
    if(filename.extension() == ".so")
#endif
    {
        std::size_t sz = src.length();
        binary.resize(sz);
        std::memcpy(&binary[0], src.c_str(), sz);
    }
    else
    {
#if MIOPEN_WORKAROUND_ROCM_COMPILER_SUPPORT_ISSUE_27
        static std::mutex mutex;
        std::lock_guard<std::mutex> lock(mutex);
#endif
        if(filename.extension() == ".cpp")
        {
#if MIOPEN_USE_HIPRTC
<<<<<<< HEAD
            if(!miopen::IsDisabled(MIOPEN_ENV(MIOPEN_DEBUG_USE_HIPRTC)))
                hiprtc::BuildHip(filename.string(), src, params, target, binary);
=======
            if(!miopen::IsDisabled(ENV(MIOPEN_DEBUG_USE_HIPRTC)))
                hiprtc::BuildHip(filename, src, params, target, binary);
>>>>>>> 82ba88d1
            else
#endif // MIOPEN_USE_HIPRTC
                comgr::BuildHip(filename.string(), src, params, target, binary);
        }
        else if(filename.extension() == ".s")
        {
            comgr::BuildAsm(filename.string(), src, params, target, binary);
        }
#if MIOPEN_USE_MLIR
        else if(filename.extension() == ".mlir")
        {
            MiirGenBin(params, binary);
        }
#endif
        else
        {
            comgr::BuildOcl(filename.string(), src, params, target, binary);
        }
    }
    if(binary.empty())
        MIOPEN_THROW("Code object build failed. Source: " + filename);
}
#endif // MIOPEN_USE_COMGR

void HIPOCProgramImpl::BuildCodeObject(std::string params, const std::string& kernel_src)
{
    const auto src       = [&]() -> std::string {
        if(program.extension() == ".mlir")
            return {}; // MLIR solutions do not use source code.
        if(!kernel_src.empty())
            return kernel_src;
        return GetKernelSrc(program.string());
    }();

#if MIOPEN_BUILD_DEV
    if(program.extension() == ".cpp")
    {
        params += " -Werror" + HipKernelWarningsString();
    }
    else if(program.extension() == ".cl")
    {
        params += " -Werror" + OclKernelWarningsString();
    }
#else
    if(program.extension() == ".cpp" || program.extension() == ".cl")
        params += " -Wno-everything";
#endif

#if MIOPEN_USE_COMGR /// \todo Refactor when functionality stabilize.
    BuildCodeObjectInMemory(params, src, program.string());
#else
    BuildCodeObjectInFile(params, src, program.string());
#endif
}

HIPOCProgram::HIPOCProgram() {}
HIPOCProgram::HIPOCProgram(const fs::path& program_name,
                           std::string params,
                           const TargetProperties& target,
                           const std::string& kernel_src)
    : impl(std::make_shared<HIPOCProgramImpl>(program_name, params, target, kernel_src))
{
}

HIPOCProgram::HIPOCProgram(const fs::path& program_name, const fs::path& hsaco)
    : impl(std::make_shared<HIPOCProgramImpl>(program_name, hsaco))
{
}

HIPOCProgram::HIPOCProgram(const fs::path& program_name, const std::vector<char>& hsaco)
    : impl(std::make_shared<HIPOCProgramImpl>(program_name, hsaco))
{
}

hipModule_t HIPOCProgram::GetModule() const { return impl->module.get(); }

fs::path HIPOCProgram::GetCodeObjectPathname() const
{
    if(!impl->hsaco_file.empty())
    {
        return impl->hsaco_file;
    }
    else
    {
        MIOPEN_THROW(miopenStatusInternalError, "Empty code object path.");
    }
}

std::vector<char> HIPOCProgram::GetCodeObjectBlob() const { return impl->binary; }

void HIPOCProgram::FreeCodeObjectFileStorage()
{
    impl->dir = boost::none;
    impl->hsaco_file.clear();
}

bool HIPOCProgram::IsCodeObjectInMemory() const { return !impl->binary.empty(); };

} // namespace miopen<|MERGE_RESOLUTION|>--- conflicted
+++ resolved
@@ -273,13 +273,8 @@
         if(filename.extension() == ".cpp")
         {
 #if MIOPEN_USE_HIPRTC
-<<<<<<< HEAD
-            if(!miopen::IsDisabled(MIOPEN_ENV(MIOPEN_DEBUG_USE_HIPRTC)))
+            if(!miopen::IsDisabled(ENV(MIOPEN_DEBUG_USE_HIPRTC)))
                 hiprtc::BuildHip(filename.string(), src, params, target, binary);
-=======
-            if(!miopen::IsDisabled(ENV(MIOPEN_DEBUG_USE_HIPRTC)))
-                hiprtc::BuildHip(filename, src, params, target, binary);
->>>>>>> 82ba88d1
             else
 #endif // MIOPEN_USE_HIPRTC
                 comgr::BuildHip(filename.string(), src, params, target, binary);
