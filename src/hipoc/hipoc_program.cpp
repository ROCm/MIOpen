--- conflicted
+++ resolved
@@ -39,11 +39,8 @@
 #include <miopen/write_file.hpp>
 #include <miopen/env.hpp>
 #include <miopen/comgr.hpp>
-<<<<<<< HEAD
-=======
 #include <miopen/logger.hpp>
 #include <boost/optional.hpp>
->>>>>>> 087b5cc9
 
 #include <cstring>
 #include <mutex>
@@ -229,6 +226,7 @@
                                              const std::string& src,
                                              const std::string& filename)
 {
+
     dir.emplace(filename);
     hsaco_file = dir->path / (filename + ".o");
 
@@ -238,7 +236,6 @@
     }
     else if(miopen::EndsWith(filename, ".s"))
     {
-<<<<<<< HEAD
         const auto assembled = AmdgcnAssemble(src, params); // FIXME
         WriteFile(assembled, hsaco_file);
     }
@@ -246,46 +243,23 @@
     {
         hsaco_file = HipBuild(dir, filename, src, params, target);
     }
+#if MIOPEN_USE_MLIR
+    else if(miopen::EndsWith(filename, ".mlir-cpp"))
+    {
+        hsaco_file = MlirBuildViaHip(dir, filename, src, params, target);
+    }
+#endif
     else
     {
         params += " " + GetCodeObjectVersionOption();
         WriteFile(src, dir->path / filename);
         dir->Execute(HIP_OC_COMPILER, params + " " + filename + " -o " + hsaco_file.string());
-=======
-        dir.emplace(filename);
-        hsaco_file = dir->path / (filename + ".o");
-
-        if(miopen::EndsWith(filename, ".so"))
-        {
-            WriteFile(src, hsaco_file);
-        }
-        else if(miopen::EndsWith(filename, ".s"))
-        {
-            const auto assembled = AmdgcnAssemble(src, params); // FIXME
-            WriteFile(assembled, hsaco_file);
-        }
-        else if(miopen::EndsWith(filename, ".cpp"))
-        {
-            hsaco_file = HipBuild(dir, filename, src, params, target);
-        }
-#if MIOPEN_USE_MLIR
-        else if(miopen::EndsWith(filename, ".mlir-cpp"))
-        {
-            hsaco_file = MlirBuildViaHip(dir, filename, src, params, target);
-        }
-#endif
-        else
-        {
-            params += " " + GetCodeObjectVersionOption();
-            WriteFile(src, dir->path / filename);
-            dir->Execute(HIP_OC_COMPILER, params + " " + filename + " -o " + hsaco_file.string());
-        }
-        if(!boost::filesystem::exists(hsaco_file))
-            MIOPEN_THROW("Cant find file: " + hsaco_file.string());
->>>>>>> 087b5cc9
     }
     if(!boost::filesystem::exists(hsaco_file))
         MIOPEN_THROW("Cant find file: " + hsaco_file.string());
+}
+if(!boost::filesystem::exists(hsaco_file))
+    MIOPEN_THROW("Cant find file: " + hsaco_file.string());
 }
 
 #else // MIOPEN_USE_COMGR
@@ -305,57 +279,35 @@
         static std::mutex mutex;
         std::lock_guard<std::mutex> lock(mutex);
 #endif
-<<<<<<< HEAD
         if(miopen::EndsWith(filename, ".cpp"))
             comgr::BuildHip(filename, src, params, target, binary);
         else if(miopen::EndsWith(filename, ".s"))
             comgr::BuildAsm(filename, src, params, target, binary);
+        else if(miopen::EndsWith(filename, ".mlir-cpp"))
+            MIOPEN_THROW(miopenStatusNotImplemented, "MLIR builds are not supported with COMgr");
         else
             comgr::BuildOcl(filename, src, params, target, binary);
-=======
-            if(miopen::EndsWith(filename, ".cpp"))
-                comgr::BuildHip(filename, src, params, target, binary);
-            else if(miopen::EndsWith(filename, ".s"))
-                comgr::BuildAsm(filename, src, params, target, binary);
-            else if(miopen::EndsWith(filename, ".mlir-cpp"))
-                MIOPEN_THROW(miopenStatusNotImplemented,
-                             "MLIR builds are not supported with COMgr");
-            else
-                comgr::BuildOcl(filename, src, params, target, binary);
-        }
-        if(binary.empty())
-            MIOPEN_THROW("Code object build failed. Source: " + filename);
->>>>>>> 087b5cc9
     }
     if(binary.empty())
         MIOPEN_THROW("Code object build failed. Source: " + filename);
 }
 #endif // MIOPEN_USE_COMGR
 
-<<<<<<< HEAD
 void HIPOCProgramImpl::BuildCodeObject(std::string params,
                                        bool is_kernel_str,
                                        const std::string& kernel_src)
 {
     std::string filename = is_kernel_str ? "tinygemm.cl" // Fixed name for miopengemm.
                                          : program;
-    const std::string src =
-        !kernel_src.empty() ? kernel_src : is_kernel_str ? program : GetKernelSrc(program);
-=======
-    void BuildCodeObject(std::string params, bool is_kernel_str, const std::string& kernel_src)
-    {
-        std::string filename = is_kernel_str ? "tinygemm.cl" // Fixed name for miopengemm.
-                                             : program;
-        const auto src = [&]() -> std::string {
-            if(miopen::EndsWith(filename, ".mlir-cpp"))
-                return {}; // MLIR solutions do not use source code.
-            if(!kernel_src.empty())
-                return kernel_src;
-            if(is_kernel_str)
-                return program;
-            return GetKernelSrc(program);
-        }();
->>>>>>> 087b5cc9
+    const auto src = [&]() -> std::string {
+        if(miopen::EndsWith(filename, ".mlir-cpp"))
+            return {}; // MLIR solutions do not use source code.
+        if(!kernel_src.empty())
+            return kernel_src;
+        if(is_kernel_str)
+            return program;
+        return GetKernelSrc(program);
+    }();
 
     if(miopen::EndsWith(filename, ".cpp"))
     {
