--- conflicted
+++ resolved
@@ -45,8 +45,6 @@
 
 #include <unistd.h>
 
-<<<<<<< HEAD
-=======
 /// 0 or undef or wrong - auto-detect
 /// 1 - <blank> / "-Xclang -target-feature -Xclang +code-object-v3"
 /// 2 - "-Xclang -target-feature -Xclang -code-object-v3" /
@@ -54,7 +52,6 @@
 /// 3 - "-mnocode-object-v3" / "-mcode-object-v3"
 /// 4 - "-mcode-object-version=2/3/4"
 MIOPEN_DECLARE_ENV_VAR(MIOPEN_DEBUG_OPENCL_ENFORCE_CODE_OBJECT_OPTION)
->>>>>>> c8a7416d
 MIOPEN_DECLARE_ENV_VAR(MIOPEN_DEBUG_OPENCL_ENFORCE_CODE_OBJECT_VERSION)
 MIOPEN_DECLARE_ENV_VAR(MIOPEN_DEVICE_ARCH)
 
@@ -69,48 +66,6 @@
 #if !MIOPEN_USE_COMGR
 namespace {
 
-<<<<<<< HEAD
-inline std::string GetCodeObjectVersionOptionImpl()
-{
-    auto code_object_version = miopen::Value(MIOPEN_DEBUG_OPENCL_ENFORCE_CODE_OBJECT_VERSION{});
-    // Very basic syntax check:
-    if(code_object_version == 1 || code_object_version > 4)
-    {
-        MIOPEN_LOG_E("Bad MIOPEN_DEBUG_OPENCL_ENFORCE_CODE_OBJECT_VERSION, using default");
-        code_object_version = 0;
-    }
-
-    if(HipCompilerVersion() >= external_tool_version_t{4, 0, -1})
-    {
-        if(code_object_version == 0) // Env.var is unset.
-            return {};               // Rely on compiler's default.
-        else
-            return std::string("-mcode-object-version=") + std::to_string(code_object_version);
-    }
-    else
-    {
-        // By default, let's assume that OpenCL kernels shall be compiled to
-        // CO v3 format since ROCm 3.0.
-        if(code_object_version == 0)
-            code_object_version = HipCompilerVersion() >= external_tool_version_t{3, 0, -1} ? 3 : 2;
-
-        switch(code_object_version)
-        {
-        // These options are Ok for ROCm for a long time (since 2.5 or so):
-        case 2: return {"-Xclang -target-feature -Xclang -code-object-v3"};
-        default: // Fall through.
-        case 3: return {"-Xclang -target-feature -Xclang +code-object-v3"};
-        }
-    }
-}
-
-inline std::string GetCodeObjectVersionOption()
-{
-    static const auto option = GetCodeObjectVersionOptionImpl();
-    return option;
-}
-
-=======
 int DetectCodeObjectOptionSyntax()
 {
     auto syntax = miopen::Value(MIOPEN_DEBUG_OPENCL_ENFORCE_CODE_OBJECT_OPTION{});
@@ -190,7 +145,6 @@
     return option;
 }
 
->>>>>>> c8a7416d
 } // namespace
 #endif
 
