/*******************************************************************************
 *
 * MIT License
 *
 * Copyright (c) 2017 Advanced Micro Devices, Inc.
 *
 * Permission is hereby granted, free of charge, to any person obtaining a copy
 * of this software and associated documentation files (the "Software"), to deal
 * in the Software without restriction, including without limitation the rights
 * to use, copy, modify, merge, publish, distribute, sublicense, and/or sell
 * copies of the Software, and to permit persons to whom the Software is
 * furnished to do so, subject to the following conditions:
 *
 * The above copyright notice and this permission notice shall be included in all
 * copies or substantial portions of the Software.
 *
 * THE SOFTWARE IS PROVIDED "AS IS", WITHOUT WARRANTY OF ANY KIND, EXPRESS OR
 * IMPLIED, INCLUDING BUT NOT LIMITED TO THE WARRANTIES OF MERCHANTABILITY,
 * FITNESS FOR A PARTICULAR PURPOSE AND NONINFRINGEMENT. IN NO EVENT SHALL THE
 * AUTHORS OR COPYRIGHT HOLDERS BE LIABLE FOR ANY CLAIM, DAMAGES OR OTHER
 * LIABILITY, WHETHER IN AN ACTION OF CONTRACT, TORT OR OTHERWISE, ARISING FROM,
 * OUT OF OR IN CONNECTION WITH THE SOFTWARE OR THE USE OR OTHER DEALINGS IN THE
 * SOFTWARE.
 *
 *******************************************************************************/
#include <miopen/config.h>
#include <miopen/convolution.hpp>
#include <miopen/env.hpp>
#include <miopen/errors.hpp>
#include <miopen/handle.hpp>
#include <miopen/logger.hpp>
#include <miopen/miopen.h>
#include <miopen/mlo_internal.hpp>
#include <miopen/solver.hpp>
#include <miopen/tensor.hpp>
#include <miopen/algorithm.hpp>
#include <miopen/scgemm_utils.hpp>

#include <cassert>
#include <cstddef>
#include <algorithm>
#include <cmath>
#include <ostream>

#include <boost/range/combine.hpp>
#include <boost/range/adaptors.hpp>

MIOPEN_DECLARE_ENV_VAR(MIOPEN_DEBUG_CONV_DIRECT)
MIOPEN_DECLARE_ENV_VAR(MIOPEN_DEBUG_CONV_IMPLICIT_GEMM)
MIOPEN_DECLARE_ENV_VAR(MIOPEN_DEBUG_CONV_SCGEMM)

// Workaround for issue 1430.
// Vega20 fails to access GPU memory larger than the return value of GetMaxMemoryAllocSize() of
// Vega10
#define MAX_MEM_ALLOC_SZ (std::min(handle.GetMaxMemoryAllocSize(), size_t(7287183769)))

namespace miopen {

ConvolutionDescriptor::ConvolutionDescriptor(std::size_t spatial_dim,
                                             miopenConvolutionMode_t c_mode,
                                             miopenPaddingMode_t p_mode,
                                             const std::vector<int>& p_pads,
                                             const std::vector<int>& p_strides,
                                             const std::vector<int>& p_dilations,
                                             const std::vector<int>& p_trans_output_pads,
                                             int p_group_count,
                                             float p_lowp_quant)
    : spatialDim(spatial_dim),
      mode(c_mode),
      paddingMode(p_mode),
      pads(p_pads),
      strides(p_strides),
      dilations(p_dilations),
      trans_output_pads(p_trans_output_pads),
      group_count(p_group_count),
      lowp_quant(p_lowp_quant)
{
    if(pads.size() != spatial_dim || strides.size() != spatial_dim ||
       dilations.size() != spatial_dim || trans_output_pads.size() != spatial_dim ||
       miopen::any_of(pads, [](auto v) { return v < 0; }) ||
       miopen::any_of(strides, [](auto v) { return v < 1; }) ||
       miopen::any_of(dilations, [](auto v) { return v < 1; }))
    {
        MIOPEN_THROW(miopenStatusBadParm,
                     "Invalid parameters, check usage. MIOPEN expects padding "
                     ">= 0, stride >= 1, dilation >= 1 and the same dilation "
                     "factor for horizontal and vertical direction");
    }
    if(!(mode == miopenConvolution || mode == miopenTranspose))
    {
        if(mode == miopenGroupConv || mode == miopenDepthwise)
        {
            mode = miopenConvolution;
        }
        else
        {
            MIOPEN_THROW(miopenStatusBadParm, "Convolution mode not supported");
        }
    }
    if(!(paddingMode == miopenPaddingSame || paddingMode == miopenPaddingValid ||
         paddingMode == miopenPaddingDefault))
    {
        MIOPEN_THROW(miopenStatusBadParm, "Padding mode not supported");
    }
}

ConvolutionDescriptor::ConvolutionDescriptor(const std::vector<int>& p_pads,
                                             const std::vector<int>& p_strides,
                                             const std::vector<int>& p_dilations,
                                             const std::vector<int>& p_trans_output_pads,
                                             int p_group_count,
                                             float p_lowp_quant)
    : ConvolutionDescriptor{p_pads.size(),
                            miopenConvolution,
                            miopenPaddingDefault,
                            p_pads,
                            p_strides,
                            p_dilations,
                            p_trans_output_pads,
                            p_group_count,
                            p_lowp_quant}
{
}

std::size_t ConvolutionDescriptor::GetSpatialDimension() const { return spatialDim; }

const std::vector<int>& ConvolutionDescriptor::GetConvPads() const { return pads; }

const std::vector<int>& ConvolutionDescriptor::GetConvStrides() const { return strides; }

const std::vector<int>& ConvolutionDescriptor::GetConvDilations() const { return dilations; }

const std::vector<int>& ConvolutionDescriptor::GetTransposeConvPads() const
{
    return trans_output_pads;
}

int ConvolutionDescriptor::GetGroupCount() const { return group_count; }

TensorDescriptor ConvolutionDescriptor::GetForwardOutputTensor(const TensorDescriptor& xDesc,
                                                               const TensorDescriptor& wDesc,
                                                               miopenDataType_t yType) const
{
    const std::size_t spatial_dim = GetSpatialDimension();

    assert(xDesc.GetLengths().size() == spatial_dim + 2);
    assert(wDesc.GetLengths().size() == spatial_dim + 2);

    if(xDesc.GetType() != wDesc.GetType())
    {
        MIOPEN_THROW(miopenStatusBadParm, "Types do not match for the filter");
    }

    std::size_t in_n, in_c;
    std::tie(in_n, in_c) = miopen::tie_pick<0, 1>{}(xDesc.GetLengths());

    auto in_spatial = boost::adaptors::slice(xDesc.GetLengths(), 2, 2 + spatial_dim);

    std::size_t wei_k, wei_c;
    std::tie(wei_k, wei_c) = miopen::tie_pick<0, 1>{}(wDesc.GetLengths());

    auto wei_spatial = boost::adaptors::slice(wDesc.GetLengths(), 2, 2 + spatial_dim);

    if(mode == miopenConvolution)
    {
        // for depthwise conv wei_c must be 1 while group_count must be wei_c
        if((group_count == 1 && in_c != wei_c) ||
           (group_count > 1 && (in_c % wei_c != 0 || wei_k % (in_c / wei_c) != 0)))
        {
            MIOPEN_THROW(miopenStatusBadParm, "Channels do not match for the filter");
        }
    }
    else if(mode == miopenTranspose)
    {
        if(in_c != wei_k || (group_count > 1 && (wei_k % group_count != 0)))
        {
            MIOPEN_THROW(miopenStatusBadParm, "Channels do not match for the filter");
        }

        if(miopen::any_of(boost::combine(GetTransposeConvPads(), GetConvStrides()), [](auto v) {
               auto trans_conv_pad = boost::get<0>(v);
               auto stride         = boost::get<1>(v);
               return trans_conv_pad >= stride;
           }))
        {
            MIOPEN_THROW(miopenStatusBadParm,
                         "Output shape doesn't match due to invalid output padding");
        }
    }

    std::size_t out_c;
    std::vector<std::size_t> out_lens(spatial_dim + 2);

    auto out_spatial = boost::adaptors::slice(out_lens, 2, 2 + spatial_dim);

    if(paddingMode == miopenPaddingSame && mode == miopenConvolution &&
       miopen::all_of(GetConvDilations(), [](auto v) { return v == 1; }))
    {
        out_c = wei_k;

        for(int i = 0; i < spatial_dim; ++i)
        {
            out_spatial[i] = miopen::integer_division_ceil(in_spatial[i], GetConvStrides()[i]);
        }
    }
    else if(paddingMode == miopenPaddingValid && mode == miopenConvolution &&
            miopen::all_of(GetConvDilations(), [](auto v) { return v == 1; }))
    {
        out_c = wei_k;

        for(int i = 0; i < spatial_dim; ++i)
        {
            out_spatial[i] = miopen::integer_division_ceil(
                std::ptrdiff_t(in_spatial[i]) - wei_spatial[i] + 1, GetConvStrides()[i]);
        }
    }
    else if(paddingMode == miopenPaddingDefault || paddingMode == miopenPaddingSame ||
            paddingMode == miopenPaddingValid)
    {
        if(mode == miopenTranspose)
        {
            out_c = wei_c * group_count;

            for(int i = 0; i < spatial_dim; ++i)
            {
                out_spatial[i] = std::max<std::ptrdiff_t>(
                    1,
                    GetConvStrides()[i] * (std::ptrdiff_t(in_spatial[i]) - 1) + 1 +
                        GetConvDilations()[i] * (std::ptrdiff_t(wei_spatial[i]) - 1) -
                        2 * GetConvPads()[i] + GetTransposeConvPads()[i]);
            }
        }
        else
        {
            out_c = wei_k;

            for(int i = 0; i < spatial_dim; ++i)
            {
                out_spatial[i] = std::max<std::ptrdiff_t>(
                    1,
                    (ptrdiff_t(in_spatial[i]) -
                     (1 + GetConvDilations()[i] * (std::ptrdiff_t(wei_spatial[i]) - 1)) +
                     2 * GetConvPads()[i]) /
                            GetConvStrides()[i] +
                        1);
            }
        }
    }
    else
        MIOPEN_THROW(miopenStatusInvalidValue, "Invalid Padding Mode!");

    out_lens[0] = in_n;
    out_lens[1] = out_c;

    return TensorDescriptor((xDesc.GetType() == miopenInt8 || xDesc.GetType() == miopenInt8x4
                                 ? (yType == miopenInt32 ? yType : miopenFloat)
                                 : xDesc.GetType()),
                            out_lens);
}

std::size_t ConvolutionDescriptor::ForwardGetWorkSpaceSizeGEMM(const TensorDescriptor& wDesc,
                                                               const TensorDescriptor& yDesc) const
{
    const std::size_t spatial_dim = GetSpatialDimension();

    auto wei_spatial = boost::adaptors::slice(wDesc.GetLengths(), 2, 2 + spatial_dim);
    auto out_spatial = boost::adaptors::slice(yDesc.GetLengths(), 2, 2 + spatial_dim);

    const std::size_t wei_c = wDesc.GetLengths()[1];

    const std::size_t workspace_size = wei_c * std::accumulate(wei_spatial.begin(),
                                                               wei_spatial.end(),
                                                               std::size_t(1),
                                                               std::multiplies<std::size_t>()) *
                                       std::accumulate(out_spatial.begin(),
                                                       out_spatial.end(),
                                                       std::size_t(1),
                                                       std::multiplies<std::size_t>()) *
                                       GetTypeSize(wDesc.GetType());

    // No workspace is needed for 1x1 convolutions
    if(miopen::all_of(wei_spatial, [](auto v) { return v == 1; }) &&
       miopen::all_of(GetConvPads(), [](auto v) { return v == 0; }) &&
       miopen::all_of(GetConvStrides(), [](auto v) { return v == 1; }))
    {
        if(wDesc.GetType() == miopenInt8)
            return workspace_size;
        else
            return 0;
    }

    return (wDesc.GetType() == miopenInt8 ? 2 * workspace_size : workspace_size);
}

std::size_t
ConvolutionDescriptor::ForwardGetWorkSpaceSizeGEMMTranspose(const TensorDescriptor& xDesc,
                                                            const TensorDescriptor& yDesc) const
{
    std::size_t in_n, in_c;
    std::tie(in_n, in_c) = miopen::tie_pick<0, 1>{}(xDesc.GetLengths());

    auto out_spatial = boost::adaptors::slice(yDesc.GetLengths(), 2, 2 + GetSpatialDimension());

    std::size_t x_t_size = in_n * in_c * std::accumulate(out_spatial.begin(),
                                                         out_spatial.end(),
                                                         std::size_t(1),
                                                         std::multiplies<std::size_t>()) *
                           GetTypeSize(xDesc.GetType());

    // Int8 also does "transpose_packed_MN2NM" which need additional workspace
    if(xDesc.GetType() == miopenInt8)
        x_t_size *= 2;

    const std::size_t y_t_size = yDesc.GetElementSize() * GetTypeSize(yDesc.GetType());

    return x_t_size + y_t_size;
}

/// There is assumption that if Winograd is applicable and granularity loss is low, then there is no
/// advantage in trying other algorithms as those either slower or use more workspace. This allows
/// for some related host-side optimizations.
///
/// These optimizations are kind of cutting corners, but advantages are quite high.
bool ConvolutionDescriptor::IsWinograd3x3SupportedAndFast(miopen::ConvolutionContext& ctx) const
{
    // Filter out configs where 3x3 Winograd does not have high WTI.
<<<<<<< HEAD
    if(!(ctx.spatial_dims == 2 && ctx.n_outputs >= 16 && ctx.n_outputs % 2 == 0))
=======
    if(!(ctx.n_outputs >= 16 && ctx.n_outputs % 2 == 0))
>>>>>>> a5a4129f
        return false;

    return solver::ConvBinWinograd3x3U{}.IsApplicable(ctx);
}

/// \todo Merge with ForwardGetWorkSpaceSizeGEMM
/// Use it instead of ForwardGetWorkSpaceSizeGEMM in ForwardGetWorkSpaceSize
std::size_t
ConvolutionDescriptor::ForwardGetValidWorkSpaceSizeGemm(Handle& handle,
                                                        const TensorDescriptor& wDesc,
                                                        const TensorDescriptor& xDesc,
                                                        const TensorDescriptor& yDesc) const
{

#if MIOPEN_USE_GEMM
    const std::size_t spatial_dim = GetSpatialDimension();
    auto wei_spatial              = boost::adaptors::slice(wDesc.GetLengths(), 2, 2 + spatial_dim);
    auto in_spatial               = boost::adaptors::slice(xDesc.GetLengths(), 2, 2 + spatial_dim);

    // Use transpose path if input ht and width <= 14 for 1x1_stride=1 convolutions OR for
    // 1x1_stride=2
    if(GetSpatialDimension() == 2 &&
       (miopen::all_of(wei_spatial, [](auto v) { return v == 1; }) &&
        miopen::all_of(GetConvPads(), [](auto v) { return v == 0; })) &&
       ((miopen::all_of(in_spatial, [](auto v) { return v <= 14; }) &&
         miopen::all_of(GetConvStrides(), [](auto v) { return v == 1; })) ||
        miopen::all_of(GetConvStrides(), [](auto v) { return v == 2; })))
    {
        size_t gemm_trans = ForwardGetWorkSpaceSizeGEMMTranspose(xDesc, yDesc);
        /// \todo WORKAROUND for issue 1430
        if(gemm_trans > MAX_MEM_ALLOC_SZ /* handle.GetMaxMemoryAllocSize() */)
            gemm_trans = 0;
        return gemm_trans;
    }

    size_t workspace_size_gemm = ForwardGetWorkSpaceSizeGEMM(wDesc, yDesc) * group_count;
    /// \todo WORKAROUND for issue 1430
    if(workspace_size_gemm > MAX_MEM_ALLOC_SZ /* handle.GetMaxMemoryAllocSize() */)
        workspace_size_gemm = 0;

    return workspace_size_gemm;
#else
    (void)handle;
    (void)wDesc;
    (void)xDesc;
    (void)yDesc;
    return 0;
#endif
}

std::size_t
ConvolutionDescriptor::WrwGetValidWorkSpaceSizeGemm(const TensorDescriptor& dyDesc,
                                                    const TensorDescriptor& /*xDesc*/,
                                                    const TensorDescriptor& dwDesc) const
{
#if MIOPEN_USE_GEMM
    const std::size_t spatial_dim = GetSpatialDimension();
    const auto wei_spatial        = boost::adaptors::slice(dwDesc.GetLengths(), 2, 2 + spatial_dim);

    // if not 1x1
    if((miopen::any_of(wei_spatial, [](auto v) { return v != 1; }) ||
        miopen::any_of(GetConvPads(), [](auto v) { return v != 0; }) ||
        miopen::any_of(GetConvStrides(), [](auto v) { return v != 1; })))
        return BackwardWeightsGetWorkSpaceSizeGEMM(dyDesc, dwDesc) * group_count;

    if(miopen::any_of(wei_spatial, [](auto v) { return v == 1; }) &&
       miopen::any_of(GetConvPads(), [](auto v) { return v == 0; }) &&
       miopen::any_of(GetConvStrides(), [](auto v) { return v == 1; }))
        return 0;

    MIOPEN_THROW(miopenStatusNotImplemented);
#else
    std::ignore = dwDesc;
    std::ignore = dyDesc;
    return 0;
#endif
}

std::size_t ConvolutionDescriptor::ForwardGetWorkSpaceSize(Handle& handle,
                                                           const TensorDescriptor& wDesc,
                                                           const TensorDescriptor& xDesc,
                                                           const TensorDescriptor& yDesc) const
{
    MIOPEN_LOG_I("");

    auto ctx = ConvolutionContext{xDesc, wDesc, yDesc, *this, 1}; // Forward
    ctx.SetStream(&handle);
    ctx.DetectRocm();

    if(IsWinograd3x3SupportedAndFast(ctx))
        return 0;

    ctx.SetupFloats();
    ctx.do_search             = false;
    ctx.disable_perfdb_access = true;

    const size_t direct_workspace = ForwardBackwardDataGetWorkSpaceSizeDirect(ctx);

    const size_t implicit_gemm_workspace = ForwardGetWorkSpaceSizeImplicitGemm(ctx);

    const size_t workspace_size_scgemm = ForwardBackwardDataGetWorkSpaceSizeSCGemm(handle, ctx);

#if MIOPEN_USE_GEMM
    const std::size_t spatial_dim = GetSpatialDimension();
    const auto wei_spatial        = boost::adaptors::slice(wDesc.GetLengths(), 2, 2 + spatial_dim);
    const auto in_spatial         = boost::adaptors::slice(xDesc.GetLengths(), 2, 2 + spatial_dim);

    size_t workspace_size_gemm = ForwardGetWorkSpaceSizeGEMM(wDesc, yDesc) * group_count;
    /// \todo WORKAROUND for issue 1430
    if(workspace_size_gemm > MAX_MEM_ALLOC_SZ /* handle.GetMaxMemoryAllocSize() */)
        workspace_size_gemm = 0;

    // Use transpose path if input ht and width <= 14 for 1x1_stride=1 convolutions OR for
    // 1x1_stride=2
    if(GetSpatialDimension() == 2 &&
       (miopen::all_of(wei_spatial, [](auto v) { return v == 1; }) &&
        miopen::all_of(GetConvPads(), [](auto v) { return v == 0; })) &&
       ((miopen::all_of(in_spatial, [](auto v) { return v <= 14; }) &&
         miopen::all_of(GetConvStrides(), [](auto v) { return v == 1; })) ||
        miopen::all_of(GetConvStrides(), [](auto v) { return v == 2; })))
    {
        size_t gemm_trans = ForwardGetWorkSpaceSizeGEMMTranspose(xDesc, yDesc);
        /// \todo WORKAROUND for issue 1430
        if(gemm_trans > MAX_MEM_ALLOC_SZ /* handle.GetMaxMemoryAllocSize() */)
            gemm_trans = 0;
        return std::max({gemm_trans, direct_workspace, workspace_size_scgemm});
    }

    if(miopen::any_of(GetConvDilations(), [](auto v) { return v > 1; }))
    {
        return std::max({workspace_size_gemm, direct_workspace, workspace_size_scgemm});
    }
#else
    size_t workspace_size_gemm = 0;
#endif

    const bool is_datatype_int8 =
        (wDesc.GetType() == miopenInt8 || wDesc.GetType() == miopenInt8x4);

    const size_t workspace_size_fft =
        (GetSpatialDimension() == 2 &&
         miopen::all_of(GetConvDilations(), [](auto v) { return v == 1; }) && !is_datatype_int8)
            ? ForwardGetWorkSpaceSizeFFT(wDesc, xDesc, yDesc)
            : 0;

    return std::max({workspace_size_fft,
                     workspace_size_gemm,
                     direct_workspace,
                     implicit_gemm_workspace,
                     workspace_size_scgemm});
}

std::size_t
ConvolutionDescriptor::BackwardDataGetWorkSpaceSize(Handle& handle,
                                                    const TensorDescriptor& wDesc,
                                                    const TensorDescriptor& dyDesc,
                                                    const TensorDescriptor& dxDesc) const
{
    MIOPEN_LOG_I("");

    auto ctx = ConvolutionContext{dxDesc, wDesc, dyDesc, *this, 0}; // Backward
    ctx.SetStream(&handle);
    ctx.DetectRocm();

    if(IsWinograd3x3SupportedAndFast(ctx))
        return 0;

    ctx.SetupFloats();
    ctx.do_search             = false;
    ctx.disable_perfdb_access = true;

    const size_t direct_workspace = ForwardBackwardDataGetWorkSpaceSizeDirect(ctx);

#if MIOPEN_USE_GEMM
    size_t workspace_size_gemm = BackwardDataGetWorkSpaceSizeGEMM(wDesc, dyDesc) * group_count;
    /// \todo WORKAROUND for issue 1430
    if(workspace_size_gemm > MAX_MEM_ALLOC_SZ /*  handle.GetMaxMemoryAllocSize() */)
        workspace_size_gemm = 0;

    const auto wei_spatial =
        boost::adaptors::slice(wDesc.GetLengths(), 2, 2 + GetSpatialDimension());

    if(miopen::all_of(wei_spatial, [](auto v) { return v == 1; }) &&
       miopen::all_of(GetConvPads(), [](auto v) { return v == 0; }) &&
       miopen::all_of(GetConvStrides(), [](auto v) { return v == 2; }))
    {
        size_t gemm_trans = BackwardDataGetWorkSpaceSizeGEMMTranspose(dyDesc, dxDesc);
        /// \todo WORKAROUND for issue 1430
        if(gemm_trans > MAX_MEM_ALLOC_SZ /*  handle.GetMaxMemoryAllocSize() */)
            gemm_trans = 0;
        return std::max(gemm_trans, direct_workspace);
    }
    if(miopen::any_of(GetConvDilations(), [](auto v) { return v > 1; }))
        return std::max(workspace_size_gemm, direct_workspace);
#else
    size_t workspace_size_gemm = 0;
#endif

    const size_t workspace_size_fft =
        (GetSpatialDimension() == 2 &&
         miopen::all_of(GetConvDilations(), [](auto v) { return v == 1; }) &&
         wDesc.GetType() != miopenInt8)
            ? BackwardGetWorkSpaceSizeFFT(wDesc, dyDesc, dxDesc)
            : 0;

    return std::max({workspace_size_fft, workspace_size_gemm, direct_workspace});
}

std::size_t
ConvolutionDescriptor::BackwardDataGetWorkSpaceSizeGEMM(const TensorDescriptor& wDesc,
                                                        const TensorDescriptor& dyDesc) const
{
    const std::size_t spatial_dim = GetSpatialDimension();

    auto wei_spatial = boost::adaptors::slice(wDesc.GetLengths(), 2, 2 + spatial_dim);
    auto out_spatial = boost::adaptors::slice(dyDesc.GetLengths(), 2, 2 + spatial_dim);

    const std::size_t wei_c = wDesc.GetLengths()[1];

    std::size_t gemm_size = wei_c * std::accumulate(wei_spatial.begin(),
                                                    wei_spatial.end(),
                                                    std::size_t(1),
                                                    std::multiplies<std::size_t>()) *
                            std::accumulate(out_spatial.begin(),
                                            out_spatial.end(),
                                            std::size_t(1),
                                            std::multiplies<std::size_t>()) *
                            GetTypeSize(dyDesc.GetType());

    // No workspace is needed for 1x1_stride=1 convolutions
    if(miopen::all_of(wei_spatial, [](auto v) { return v == 1; }) &&
       miopen::all_of(GetConvStrides(), [](auto v) { return v == 1; }) &&
       miopen::all_of(GetConvPads(), [](auto v) { return v == 0; }))
    {
        return 0;
    }

    return gemm_size;
}

std::size_t ConvolutionDescriptor::BackwardDataGetWorkSpaceSizeGEMMTranspose(
    const TensorDescriptor& dyDesc, const TensorDescriptor& dxDesc) const
{
    std::size_t in_n, in_c;
    std::tie(in_n, in_c) = miopen::tie_pick<0, 1>{}(dxDesc.GetLengths());

    auto out_spatial = boost::adaptors::slice(dyDesc.GetLengths(), 2, 2 + GetSpatialDimension());

    const std::size_t dx_t_size = in_n * in_c * std::accumulate(out_spatial.begin(),
                                                                out_spatial.end(),
                                                                std::size_t(1),
                                                                std::multiplies<std::size_t>()) *
                                  GetTypeSize(dxDesc.GetType());

    const std::size_t dy_t_size = dyDesc.GetElementSize() * GetTypeSize(dyDesc.GetType());

    return dx_t_size + dy_t_size;
}

std::size_t
ConvolutionDescriptor::BackwardWeightsGetWorkSpaceSizeGEMM(const TensorDescriptor& dyDesc,
                                                           const TensorDescriptor& dwDesc) const
{
    const std::size_t spatial_dim = GetSpatialDimension();

    auto out_spatial = boost::adaptors::slice(dyDesc.GetLengths(), 2, 2 + spatial_dim);
    auto wei_spatial = boost::adaptors::slice(dwDesc.GetLengths(), 2, 2 + spatial_dim);

    const std::size_t wei_c = dwDesc.GetLengths()[1];

    const std::size_t gemm_size =
        GetTypeSize(dyDesc.GetType()) * wei_c * std::accumulate(out_spatial.begin(),
                                                                out_spatial.end(),
                                                                std::size_t(1),
                                                                std::multiplies<std::size_t>()) *
        std::accumulate(
            wei_spatial.begin(), wei_spatial.end(), std::size_t(1), std::multiplies<std::size_t>());

    // No workspace is needed for 1x1_stride=1 convolutions
    if(miopen::all_of(wei_spatial, [](auto v) { return v == 1; }) &&
       miopen::all_of(GetConvStrides(), [](auto v) { return v == 1; }) &&
       miopen::all_of(GetConvPads(), [](auto v) { return v == 0; }))
    {
        return 0;
    }

    return gemm_size;
}

std::size_t ConvolutionDescriptor::ForwardGetWorkSpaceSizeImplicitGemm(
    const miopen::ConvolutionContext& ctx) const
{
    if(miopen::IsDisabled(MIOPEN_DEBUG_CONV_IMPLICIT_GEMM{}))
    {
        return 0;
    }

    try
    {
        const auto ss  = FindAllImplicitGemmSolutions(ctx);
        std::size_t sz = 0;
        for(const auto& solution : ss)
        {
            if(sz < solution.workspce_sz)
            {
                MIOPEN_LOG_I2(sz << " < " << solution.workspce_sz);
                sz = solution.workspce_sz;
            }
        }
        return sz;
    }
    catch(const miopen::Exception&)
    {
        MIOPEN_LOG_E("failed in ForwardGetWorkSpaceSizeImplicitGemm");
        return 0;
    }
}

std::size_t ConvolutionDescriptor::ForwardBackwardDataGetWorkSpaceSizeDirect(
    const miopen::ConvolutionContext& ctx) const
{
    if(miopen::IsDisabled(MIOPEN_DEBUG_CONV_DIRECT{}))
    {
        return 0;
    }

    try
    {
        const auto sz_v = AllDirectForwardBackwardDataWorkspaceSize(ctx);
        std::size_t sz  = 0;
        for(const auto& pr : sz_v)
        {
            if(sz < pr.second)
            {
                MIOPEN_LOG_I2(sz << " < " << pr.second); // solution.workspce_sz);
                sz = pr.second;                          // solution.workspce_sz;
            }
        }
        return sz;
    }
    catch(const miopen::Exception&)
    {
        return 0;
    }
}

std::size_t ConvolutionDescriptor::ForwardBackwardDataGetWorkSpaceSizeSCGemm(
    Handle& handle, const miopen::ConvolutionContext& ctx) const
{
    if(miopen::IsDisabled(MIOPEN_DEBUG_CONV_SCGEMM{}))
    {
        return 0;
    }

    std::size_t sz = 0;

#if MIOPEN_USE_SCGEMM
    sz = GetMaximumSCGemmConvFwdWorkSpaceSize(ctx);
    if(sz > MAX_MEM_ALLOC_SZ)
        sz = 0;
#else
    (void)handle;
    (void)ctx;
#endif

    return sz;
}

std::size_t
ConvolutionDescriptor::BackwardWeightsGetWorkSpaceSizeDirect(Handle& handle,
                                                             const TensorDescriptor& dyDesc,
                                                             const TensorDescriptor& xDesc,
                                                             const TensorDescriptor& dwDesc) const
{
    auto ctx = ConvolutionContext(xDesc, dwDesc, dyDesc, *this, 0);
    ctx.direction.SetBackwardWrW();
    ctx.do_search = false;
    ctx.SetStream(&handle);
    ctx.disable_perfdb_access = true;
    ctx.SetupFloats();
    ctx.DetectRocm();

    try
    {
        const auto sz_v = AllDirectBwdWrW2DWorkspaceSize(ctx);
        std::size_t sz  = 0;
        for(const auto& pr : sz_v)
        {
            if(sz < pr.second)
            {
                MIOPEN_LOG_I2(sz << " < " << pr.second);
                sz = pr.second;
            }
        }
        return sz;
    }
    catch(const miopen::Exception&)
    {
        return 0;
    }
}

std::size_t
ConvolutionDescriptor::BackwardWeightsGetWorkSpaceSizeWinograd(Handle& handle,
                                                               const TensorDescriptor& dyDesc,
                                                               const TensorDescriptor& xDesc,
                                                               const TensorDescriptor& dwDesc) const
{
    auto ctx = ConvolutionContext(xDesc, dwDesc, dyDesc, *this, 0);
    ctx.direction.SetBackwardWrW();
    ctx.do_search = false;
    ctx.SetStream(&handle);
    ctx.disable_perfdb_access = true;
    ctx.DetectRocm();

    try
    {
        const auto ss  = FindWinogradWrWAllSolutions(ctx);
        std::size_t sz = 0;
        for(const auto& solution : ss)
        {
            if(sz < solution.workspce_sz)
            {
                MIOPEN_LOG_I2(sz << " < " << solution.workspce_sz);
                sz = solution.workspce_sz;
            }
        }
        return sz;
    }
    catch(const miopen::Exception&)
    {
        return 0;
    }
}
std::size_t
ConvolutionDescriptor::BackwardWeightsGetWorkSpaceSizeWinograd(Handle& handle,
                                                               const TensorDescriptor& dyDesc,
                                                               const TensorDescriptor& xDesc,
                                                               const TensorDescriptor& dwDesc) const
{
    if(GetSpatialDimension() != 2)
    {
        return 0;
    }

    auto ctx = ConvolutionContext(xDesc, dwDesc, dyDesc, *this, 0);
    ctx.direction.SetBackwardWrW();
    ctx.do_search = false;
    ctx.SetStream(&handle);
    ctx.workaround_disable_search_enforce = true;
    ctx.DetectRocm();

    try
    {
        const auto ss  = FindWinogradWrWAllSolutions(ctx);
        std::size_t sz = 0;
        for(const auto& solution : ss)
        {
            if(sz < solution.workspce_sz)
            {
                MIOPEN_LOG_I2(sz << " < " << solution.workspce_sz);
                sz = solution.workspce_sz;
            }
        }
        return sz;
    }
    catch(const miopen::Exception&)
    {
        return 0;
    }
}
std::size_t
ConvolutionDescriptor::BackwardWeightsGetWorkSpaceSize(Handle& handle,
                                                       const TensorDescriptor& dyDesc,
                                                       const TensorDescriptor& xDesc,
                                                       const TensorDescriptor& dwDesc) const
{
    MIOPEN_LOG_I("");

    std::size_t workspace_size = 0;
    {
        std::size_t workspace_size_gemm =
#if MIOPEN_USE_GEMM
            BackwardWeightsGetWorkSpaceSizeGEMM(dyDesc, dwDesc) * group_count;
        /// \todo WORKAROUND for issue 1430
        if(workspace_size_gemm > MAX_MEM_ALLOC_SZ /*  handle.GetMaxMemoryAllocSize() */)
            workspace_size_gemm =
#endif
                0;

        size_t direct_workspace =
            BackwardWeightsGetWorkSpaceSizeDirect(handle, dyDesc, xDesc, dwDesc);

        size_t winograd_workspace =
            BackwardWeightsGetWorkSpaceSizeWinograd(handle, dyDesc, xDesc, dwDesc);

<<<<<<< HEAD
        size_t winograd_workspace =
            BackwardWeightsGetWorkSpaceSizeWinograd(handle, dyDesc, xDesc, dwDesc);

=======
>>>>>>> a5a4129f
        workspace_size =
            std::max(winograd_workspace, std::max(direct_workspace, workspace_size_gemm));
    }

    return workspace_size;
}

std::ostream& operator<<(std::ostream& stream, const ConvolutionDescriptor& c)
{
    stream << "conv" << c.spatialDim << "d, ";
    MIOPEN_LOG_ENUM(stream, c.mode, miopenConvolution, miopenTranspose) << ", ";
    MIOPEN_LOG_ENUM(
        stream, c.paddingMode, miopenPaddingDefault, miopenPaddingSame, miopenPaddingValid)
        << ", ";

    LogRange(stream << "{", c.GetConvPads(), ", ") << "}, ";
    LogRange(stream << "{", c.GetConvStrides(), ", ") << "}, ";
    LogRange(stream << "{", c.GetConvDilations(), ", ") << "}, ";

    if(c.group_count > 1)
    {
        stream << c.group_count << ", ";
    }

    if(c.mode == miopenTranspose)
    {
        LogRange(stream << "{", c.GetTransposeConvPads(), ", ") << "}, ";
    }

    return stream;
}
} // namespace miopen<|MERGE_RESOLUTION|>--- conflicted
+++ resolved
@@ -324,11 +324,7 @@
 bool ConvolutionDescriptor::IsWinograd3x3SupportedAndFast(miopen::ConvolutionContext& ctx) const
 {
     // Filter out configs where 3x3 Winograd does not have high WTI.
-<<<<<<< HEAD
-    if(!(ctx.spatial_dims == 2 && ctx.n_outputs >= 16 && ctx.n_outputs % 2 == 0))
-=======
     if(!(ctx.n_outputs >= 16 && ctx.n_outputs % 2 == 0))
->>>>>>> a5a4129f
         return false;
 
     return solver::ConvBinWinograd3x3U{}.IsApplicable(ctx);
@@ -764,43 +760,6 @@
     }
 }
 std::size_t
-ConvolutionDescriptor::BackwardWeightsGetWorkSpaceSizeWinograd(Handle& handle,
-                                                               const TensorDescriptor& dyDesc,
-                                                               const TensorDescriptor& xDesc,
-                                                               const TensorDescriptor& dwDesc) const
-{
-    if(GetSpatialDimension() != 2)
-    {
-        return 0;
-    }
-
-    auto ctx = ConvolutionContext(xDesc, dwDesc, dyDesc, *this, 0);
-    ctx.direction.SetBackwardWrW();
-    ctx.do_search = false;
-    ctx.SetStream(&handle);
-    ctx.workaround_disable_search_enforce = true;
-    ctx.DetectRocm();
-
-    try
-    {
-        const auto ss  = FindWinogradWrWAllSolutions(ctx);
-        std::size_t sz = 0;
-        for(const auto& solution : ss)
-        {
-            if(sz < solution.workspce_sz)
-            {
-                MIOPEN_LOG_I2(sz << " < " << solution.workspce_sz);
-                sz = solution.workspce_sz;
-            }
-        }
-        return sz;
-    }
-    catch(const miopen::Exception&)
-    {
-        return 0;
-    }
-}
-std::size_t
 ConvolutionDescriptor::BackwardWeightsGetWorkSpaceSize(Handle& handle,
                                                        const TensorDescriptor& dyDesc,
                                                        const TensorDescriptor& xDesc,
@@ -825,12 +784,6 @@
         size_t winograd_workspace =
             BackwardWeightsGetWorkSpaceSizeWinograd(handle, dyDesc, xDesc, dwDesc);
 
-<<<<<<< HEAD
-        size_t winograd_workspace =
-            BackwardWeightsGetWorkSpaceSizeWinograd(handle, dyDesc, xDesc, dwDesc);
-
-=======
->>>>>>> a5a4129f
         workspace_size =
             std::max(winograd_workspace, std::max(direct_workspace, workspace_size_gemm));
     }
