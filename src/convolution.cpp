/*******************************************************************************
 *
 * MIT License
 *
 * Copyright (c) 2017 Advanced Micro Devices, Inc.
 *
 * Permission is hereby granted, free of charge, to any person obtaining a copy
 * of this software and associated documentation files (the "Software"), to deal
 * in the Software without restriction, including without limitation the rights
 * to use, copy, modify, merge, publish, distribute, sublicense, and/or sell
 * copies of the Software, and to permit persons to whom the Software is
 * furnished to do so, subject to the following conditions:
 *
 * The above copyright notice and this permission notice shall be included in all
 * copies or substantial portions of the Software.
 *
 * THE SOFTWARE IS PROVIDED "AS IS", WITHOUT WARRANTY OF ANY KIND, EXPRESS OR
 * IMPLIED, INCLUDING BUT NOT LIMITED TO THE WARRANTIES OF MERCHANTABILITY,
 * FITNESS FOR A PARTICULAR PURPOSE AND NONINFRINGEMENT. IN NO EVENT SHALL THE
 * AUTHORS OR COPYRIGHT HOLDERS BE LIABLE FOR ANY CLAIM, DAMAGES OR OTHER
 * LIABILITY, WHETHER IN AN ACTION OF CONTRACT, TORT OR OTHERWISE, ARISING FROM,
 * OUT OF OR IN CONNECTION WITH THE SOFTWARE OR THE USE OR OTHER DEALINGS IN THE
 * SOFTWARE.
 *
 *******************************************************************************/
#include <miopen/config.h>
#include <miopen/convolution.hpp>
#include <miopen/env.hpp>
#include <miopen/errors.hpp>
#include <miopen/find_controls.hpp>
#include <miopen/handle.hpp>
#include <miopen/logger.hpp>
#include <miopen/miopen.h>
#include <miopen/mlo_internal.hpp>
#include <miopen/solver.hpp>
#include <miopen/tensor.hpp>
#include <miopen/algorithm.hpp>

#include <cassert>
#include <cstddef>
#include <algorithm>
#include <cmath>
#include <ostream>

#include <boost/range/combine.hpp>
#include <boost/range/adaptors.hpp>

MIOPEN_DECLARE_ENV_VAR(MIOPEN_DEBUG_CONV_DIRECT)
MIOPEN_DECLARE_ENV_VAR(MIOPEN_DEBUG_CONV_IMPLICIT_GEMM)
MIOPEN_DECLARE_ENV_VAR(MIOPEN_DEBUG_CONV_WINOGRAD)
MIOPEN_DECLARE_ENV_VAR(MIOPEN_DEBUG_CONV_GEMM)
MIOPEN_DECLARE_ENV_VAR(MIOPEN_DEBUG_CONV_CELLFFT)

// Workaround for issue 1430.
// Vega20 fails to access GPU memory larger than the return value of GetMaxMemoryAllocSize() of
// Vega10
#define MAX_MEM_ALLOC_SZ (std::min(handle.GetMaxMemoryAllocSize(), size_t(7287183769)))

namespace miopen {

ConvolutionDescriptor::ConvolutionDescriptor(std::size_t spatial_dim,
                                             miopenConvolutionMode_t c_mode,
                                             miopenPaddingMode_t p_mode,
                                             const std::vector<int>& p_pads,
                                             const std::vector<int>& p_strides,
                                             const std::vector<int>& p_dilations,
                                             const std::vector<int>& p_trans_output_pads,
                                             int p_group_count,
                                             float p_lowp_quant)
    : spatialDim(spatial_dim),
      mode(c_mode),
      paddingMode(p_mode),
      pads(p_pads),
      strides(p_strides),
      dilations(p_dilations),
      trans_output_pads(p_trans_output_pads),
      group_count(p_group_count),
      lowp_quant(p_lowp_quant)
{
    if(pads.size() != spatial_dim || strides.size() != spatial_dim ||
       dilations.size() != spatial_dim || trans_output_pads.size() != spatial_dim ||
       miopen::any_of(pads, [](auto v) { return v < 0; }) ||
       miopen::any_of(strides, [](auto v) { return v < 1; }) ||
       miopen::any_of(dilations, [](auto v) { return v < 1; }))
    {
        MIOPEN_THROW(miopenStatusBadParm,
                     "Invalid parameters, check usage. MIOPEN expects padding "
                     ">= 0, stride >= 1, dilation >= 1 and the same dilation "
                     "factor for horizontal and vertical direction");
    }
    if(!(mode == miopenConvolution || mode == miopenTranspose))
    {
        if(mode == miopenGroupConv || mode == miopenDepthwise)
        {
            mode = miopenConvolution;
        }
        else
        {
            MIOPEN_THROW(miopenStatusBadParm, "Convolution mode not supported");
        }
    }
    if(!(paddingMode == miopenPaddingSame || paddingMode == miopenPaddingValid ||
         paddingMode == miopenPaddingDefault))
    {
        MIOPEN_THROW(miopenStatusBadParm, "Padding mode not supported");
    }
}

ConvolutionDescriptor::ConvolutionDescriptor(const std::vector<int>& p_pads,
                                             const std::vector<int>& p_strides,
                                             const std::vector<int>& p_dilations,
                                             const std::vector<int>& p_trans_output_pads,
                                             int p_group_count,
                                             float p_lowp_quant)
    : ConvolutionDescriptor{p_pads.size(),
                            miopenConvolution,
                            miopenPaddingDefault,
                            p_pads,
                            p_strides,
                            p_dilations,
                            p_trans_output_pads,
                            p_group_count,
                            p_lowp_quant}
{
}

std::size_t ConvolutionDescriptor::GetSpatialDimension() const { return spatialDim; }

const std::vector<int>& ConvolutionDescriptor::GetConvPads() const { return pads; }

const std::vector<int>& ConvolutionDescriptor::GetConvStrides() const { return strides; }

const std::vector<int>& ConvolutionDescriptor::GetConvDilations() const { return dilations; }

const std::vector<int>& ConvolutionDescriptor::GetTransposeConvPads() const
{
    return trans_output_pads;
}

int ConvolutionDescriptor::GetGroupCount() const { return group_count; }

TensorDescriptor ConvolutionDescriptor::GetForwardOutputTensor(const TensorDescriptor& xDesc,
                                                               const TensorDescriptor& wDesc,
                                                               miopenDataType_t yType) const
{
    const std::size_t spatial_dim = GetSpatialDimension();

    assert(xDesc.GetLengths().size() == spatial_dim + 2);
    assert(wDesc.GetLengths().size() == spatial_dim + 2);

    if(xDesc.GetType() != wDesc.GetType())
    {
        MIOPEN_THROW(miopenStatusBadParm, "Types do not match for the filter");
    }

    std::size_t in_n, in_c;
    std::tie(in_n, in_c) = miopen::tie_pick<0, 1>{}(xDesc.GetLengths());

    auto in_spatial = boost::adaptors::slice(xDesc.GetLengths(), 2, 2 + spatial_dim);

    std::size_t wei_k, wei_c;
    std::tie(wei_k, wei_c) = miopen::tie_pick<0, 1>{}(wDesc.GetLengths());

    auto wei_spatial = boost::adaptors::slice(wDesc.GetLengths(), 2, 2 + spatial_dim);

    if(mode == miopenConvolution)
    {
        // for depthwise conv wei_c must be 1 while group_count must be wei_c
        if((group_count == 1 && in_c != wei_c) ||
           (group_count > 1 && (in_c % wei_c != 0 || wei_k % (in_c / wei_c) != 0)))
        {
            MIOPEN_THROW(miopenStatusBadParm, "Channels do not match for the filter");
        }
    }
    else if(mode == miopenTranspose)
    {
        if(in_c != wei_k || (group_count > 1 && (wei_k % group_count != 0)))
        {
            MIOPEN_THROW(miopenStatusBadParm, "Channels do not match for the filter");
        }

        if(miopen::any_of(boost::combine(GetTransposeConvPads(), GetConvStrides()), [](auto v) {
               auto trans_conv_pad = boost::get<0>(v);
               auto stride         = boost::get<1>(v);
               return trans_conv_pad >= stride;
           }))
        {
            MIOPEN_THROW(miopenStatusBadParm,
                         "Output shape doesn't match due to invalid output padding");
        }
    }

    std::size_t out_c;
    std::vector<std::size_t> out_lens(spatial_dim + 2);

    auto out_spatial = boost::adaptors::slice(out_lens, 2, 2 + spatial_dim);

    if(paddingMode == miopenPaddingSame && mode == miopenConvolution &&
       miopen::all_of(GetConvDilations(), [](auto v) { return v == 1; }))
    {
        out_c = wei_k;

        for(int i = 0; i < spatial_dim; ++i)
        {
            out_spatial[i] = miopen::integer_division_ceil(in_spatial[i], GetConvStrides()[i]);
        }
    }
    else if(paddingMode == miopenPaddingValid && mode == miopenConvolution &&
            miopen::all_of(GetConvDilations(), [](auto v) { return v == 1; }))
    {
        out_c = wei_k;

        for(int i = 0; i < spatial_dim; ++i)
        {
            out_spatial[i] = miopen::integer_division_ceil(
                std::ptrdiff_t(in_spatial[i]) - wei_spatial[i] + 1, GetConvStrides()[i]);
        }
    }
    else if(paddingMode == miopenPaddingDefault || paddingMode == miopenPaddingSame ||
            paddingMode == miopenPaddingValid)
    {
        if(mode == miopenTranspose)
        {
            out_c = wei_c * group_count;

            for(int i = 0; i < spatial_dim; ++i)
            {
                out_spatial[i] = std::max<std::ptrdiff_t>(
                    1,
                    GetConvStrides()[i] * (std::ptrdiff_t(in_spatial[i]) - 1) + 1 +
                        GetConvDilations()[i] * (std::ptrdiff_t(wei_spatial[i]) - 1) -
                        2 * GetConvPads()[i] + GetTransposeConvPads()[i]);
            }
        }
        else
        {
            out_c = wei_k;

            for(int i = 0; i < spatial_dim; ++i)
            {
                out_spatial[i] = std::max<std::ptrdiff_t>(
                    1,
                    (ptrdiff_t(in_spatial[i]) -
                     (1 + GetConvDilations()[i] * (std::ptrdiff_t(wei_spatial[i]) - 1)) +
                     2 * GetConvPads()[i]) /
                            GetConvStrides()[i] +
                        1);
            }
        }
    }
    else
        MIOPEN_THROW(miopenStatusInvalidValue, "Invalid Padding Mode!");

    out_lens[0] = in_n;
    out_lens[1] = out_c;

    return TensorDescriptor((xDesc.GetType() == miopenInt8 || xDesc.GetType() == miopenInt8x4
                                 ? (yType == miopenInt32 ? yType : miopenFloat)
                                 : xDesc.GetType()),
                            out_lens);
}

std::size_t ConvolutionDescriptor::ForwardGetWorkSpaceSizeGEMM(const TensorDescriptor& wDesc,
                                                               const TensorDescriptor& yDesc) const
{
    const std::size_t spatial_dim = GetSpatialDimension();

    auto wei_spatial = boost::adaptors::slice(wDesc.GetLengths(), 2, 2 + spatial_dim);
    auto out_spatial = boost::adaptors::slice(yDesc.GetLengths(), 2, 2 + spatial_dim);

    const std::size_t wei_c = wDesc.GetLengths()[1];

    const std::size_t workspace_size = wei_c * std::accumulate(wei_spatial.begin(),
                                                               wei_spatial.end(),
                                                               std::size_t(1),
                                                               std::multiplies<std::size_t>()) *
                                       std::accumulate(out_spatial.begin(),
                                                       out_spatial.end(),
                                                       std::size_t(1),
                                                       std::multiplies<std::size_t>()) *
                                       GetTypeSize(wDesc.GetType()) * group_count;

    // No workspace is needed for 1x1 convolutions
    if(miopen::all_of(wei_spatial, [](auto v) { return v == 1; }) &&
       miopen::all_of(GetConvPads(), [](auto v) { return v == 0; }) &&
       miopen::all_of(GetConvStrides(), [](auto v) { return v == 1; }))
    {
        if(wDesc.GetType() == miopenInt8)
            return workspace_size;
        else
            return 0;
    }

    return (wDesc.GetType() == miopenInt8 ? 2 * workspace_size : workspace_size);
}

std::size_t
ConvolutionDescriptor::ForwardGetWorkSpaceSizeGEMMTranspose(const TensorDescriptor& xDesc,
                                                            const TensorDescriptor& yDesc) const
{
    std::size_t in_n, in_c;
    std::tie(in_n, in_c) = miopen::tie_pick<0, 1>{}(xDesc.GetLengths());

    auto out_spatial = boost::adaptors::slice(yDesc.GetLengths(), 2, 2 + GetSpatialDimension());

    std::size_t x_t_size = in_n * in_c * std::accumulate(out_spatial.begin(),
                                                         out_spatial.end(),
                                                         std::size_t(1),
                                                         std::multiplies<std::size_t>()) *
                           GetTypeSize(xDesc.GetType());

    // Int8 also does "transpose_packed_MN2NM" which need additional workspace
    if(xDesc.GetType() == miopenInt8)
        x_t_size *= 2;

    const std::size_t y_t_size = yDesc.GetElementSize() * GetTypeSize(yDesc.GetType());

    return x_t_size + y_t_size;
}

/// There is assumption that if Winograd is applicable and granularity loss is low, then there is no
/// advantage in trying other algorithms as those either slower or use more workspace. This allows
/// for some related host-side optimizations.
///
/// These optimizations are kind of cutting corners, but advantages are quite high.
bool ConvolutionDescriptor::IsWinograd3x3SupportedAndFast(miopen::ConvolutionContext& ctx) const
{
    if(miopen::IsDisabled(MIOPEN_DEBUG_CONV_WINOGRAD{}))
        return false;

    // Filter out configs where 3x3 Winograd does not have high WTI.
    if(!(ctx.n_outputs >= 16 && ctx.n_outputs % 2 == 0))
        return false;

    return solver::ConvBinWinograd3x3U{}.IsApplicable(ctx);
}

/// \todo Merge with ForwardGetWorkSpaceSizeGEMM
/// Use it instead of ForwardGetWorkSpaceSizeGEMM in ForwardGetWorkSpaceSize
std::size_t
ConvolutionDescriptor::ForwardGetValidWorkSpaceSizeGemm(Handle& handle,
                                                        const TensorDescriptor& wDesc,
                                                        const TensorDescriptor& xDesc,
                                                        const TensorDescriptor& yDesc) const
{

#if MIOPEN_USE_GEMM
    if(!miopen::IsDisabled(MIOPEN_DEBUG_CONV_GEMM{}))
    {
        const std::size_t spatial_dim = GetSpatialDimension();
        auto wei_spatial = boost::adaptors::slice(wDesc.GetLengths(), 2, 2 + spatial_dim);

        // Use transpose path for 1x1 stride=2
        if(GetSpatialDimension() == 2 &&
           (miopen::all_of(wei_spatial, [](auto v) { return v == 1; }) &&
            miopen::all_of(GetConvPads(), [](auto v) { return v == 0; })) &&
           (miopen::all_of(GetConvStrides(), [](auto v) { return v == 2; })))
        {
            size_t gemm_trans = ForwardGetWorkSpaceSizeGEMMTranspose(xDesc, yDesc);
            /// \todo WORKAROUND for issue 1430
            if(gemm_trans > MAX_MEM_ALLOC_SZ /* handle.GetMaxMemoryAllocSize() */)
                gemm_trans = 0;
            return gemm_trans;
        }

        size_t workspace_size_gemm = ForwardGetWorkSpaceSizeGEMM(wDesc, yDesc);
        /// \todo WORKAROUND for issue 1430
        if(workspace_size_gemm > MAX_MEM_ALLOC_SZ /* handle.GetMaxMemoryAllocSize() */)
            workspace_size_gemm = 0;

        return workspace_size_gemm;
    }
    return 0;
#else
    (void)handle;
    (void)wDesc;
    (void)xDesc;
    (void)yDesc;
    return 0;
#endif
}

std::size_t
ConvolutionDescriptor::WrwGetValidWorkSpaceSizeGemm(const TensorDescriptor& dyDesc,
                                                    const TensorDescriptor& /*xDesc*/,
                                                    const TensorDescriptor& dwDesc) const
{
#if MIOPEN_USE_GEMM
    if(!miopen::IsDisabled(MIOPEN_DEBUG_CONV_GEMM{}))
    {
        const std::size_t spatial_dim = GetSpatialDimension();
        const auto wei_spatial = boost::adaptors::slice(dwDesc.GetLengths(), 2, 2 + spatial_dim);

        // if not 1x1
        if((miopen::any_of(wei_spatial, [](auto v) { return v != 1; }) ||
            miopen::any_of(GetConvPads(), [](auto v) { return v != 0; }) ||
            miopen::any_of(GetConvStrides(), [](auto v) { return v != 1; })))
            return BackwardWeightsGetWorkSpaceSizeGEMM(dyDesc, dwDesc);

        if(miopen::any_of(wei_spatial, [](auto v) { return v == 1; }) &&
           miopen::any_of(GetConvPads(), [](auto v) { return v == 0; }) &&
           miopen::any_of(GetConvStrides(), [](auto v) { return v == 1; }))
            return 0;

        MIOPEN_THROW(miopenStatusNotImplemented);
    }
    return 0;
#else
    std::ignore = dwDesc;
    std::ignore = dyDesc;
    return 0;
#endif
}

std::size_t ConvolutionDescriptor::ForwardGetWorkSpaceSize(Handle& handle,
                                                           const TensorDescriptor& wDesc,
                                                           const TensorDescriptor& xDesc,
                                                           const TensorDescriptor& yDesc) const
{
    MIOPEN_LOG_I("");

    auto ctx = ConvolutionContext{xDesc, wDesc, yDesc, *this, conv::Direction::Forward};
    ctx.SetStream(&handle);
    ctx.DetectRocm();

    const size_t workspace_size_winograd = ForwardBackwardDataGetWorkSpaceSizeWinograd(ctx);

    if(IsWinograd3x3SupportedAndFast(ctx))
    {
        // In some cases ConvMPBidirectWinograd solution faster than single pass
        // versions and it requires non zero workspace.
        // So we can't send 0 and cut off the potentially fastest solution.
        MIOPEN_LOG_I2(workspace_size_winograd);
        return workspace_size_winograd;
    }

    /// \ref ffind_special_cases
    const miopen::FindMode fm(ctx);
    while(fm.IsFast() || fm.IsHybrid())
    {
        /// \section ffind_gwss_why_not_0
        /// Basically we can return 0 here because
        /// * (A) Find() emulated by Immediate mode does not execute kernels.
        /// * (B) We expect that applications read output of Find() and
        ///   allocate WS for Run phase as indicated there
        ///   (in miopenConvAlgoPerf_t::memory).
        ///
        /// However there are some known apps that allocate WS once
        /// (using size returned by *this* call) and then re-use
        /// the same workspace for Run phase. That is why we shall return
        /// actually required workspace here.
        size_t count;
        miopenConvSolution_t sol;
        GetForwardSolutions(handle, wDesc, xDesc, yDesc, 1, &count, &sol);
        if(count < 1 || (fm.IsHybrid() && sol.time < 0))
        {
            ctx.skip_solutions_that_take_long_time_to_build_and_have_narrow_coverage =
                fm.IsFastHybrid();
            break; // Fall down to Normal Find.
        }
        MIOPEN_LOG_I2(sol.workspace_size);
        return sol.workspace_size;
    }

    ctx.SetupFloats();
    ctx.do_search             = false;
    ctx.disable_perfdb_access = true;

    const size_t direct_workspace = ForwardBackwardDataGetWorkSpaceSizeDirect(ctx);

    const size_t implicit_gemm_workspace = ForwardBackwardGetWorkSpaceSizeImplicitGemm(ctx);

    const size_t cellfft_workspace = GetWorkspaceSizeCellfft(ctx);

    size_t workspace_size_gemm = 0;
#if MIOPEN_USE_GEMM
    if(!miopen::IsDisabled(MIOPEN_DEBUG_CONV_GEMM{}))
    {
        const std::size_t spatial_dim = GetSpatialDimension();
        const auto wei_spatial = boost::adaptors::slice(wDesc.GetLengths(), 2, 2 + spatial_dim);

        workspace_size_gemm = ForwardGetWorkSpaceSizeGEMM(wDesc, yDesc);
        /// \todo WORKAROUND for issue 1430
        if(workspace_size_gemm > MAX_MEM_ALLOC_SZ /* handle.GetMaxMemoryAllocSize() */)
            workspace_size_gemm = 0;

        // Use transpose path for 1x1 stride=2
        // 1x1_stride=2
        if(GetSpatialDimension() == 2 &&
           (miopen::all_of(wei_spatial, [](auto v) { return v == 1; }) &&
            miopen::all_of(GetConvPads(), [](auto v) { return v == 0; })) &&
           (miopen::all_of(GetConvStrides(), [](auto v) { return v == 2; })))
        {
            size_t gemm_trans = ForwardGetWorkSpaceSizeGEMMTranspose(xDesc, yDesc);
            /// \todo WORKAROUND for issue 1430
            if(gemm_trans > MAX_MEM_ALLOC_SZ /* handle.GetMaxMemoryAllocSize() */)
                gemm_trans = 0;
            return std::max(
<<<<<<< HEAD
                {gemm_trans, direct_workspace, implicit_gemm_workspace, cellfft_workspace});
=======
                {gemm_trans, direct_workspace, implicit_gemm_workspace, workspace_size_winograd});
>>>>>>> 15116b90
        }

        if(miopen::any_of(GetConvDilations(), [](auto v) { return v > 1; }))
        {
            return std::max({workspace_size_gemm,
                             direct_workspace,
                             implicit_gemm_workspace,
<<<<<<< HEAD
                             cellfft_workspace});
=======
                             workspace_size_winograd});
>>>>>>> 15116b90
        }
    }
#endif

    const bool is_datatype_int8 =
        (wDesc.GetType() == miopenInt8 || wDesc.GetType() == miopenInt8x4);

    const size_t workspace_size_fft =
        (GetSpatialDimension() == 2 &&
         miopen::all_of(GetConvDilations(), [](auto v) { return v == 1; }) && !is_datatype_int8)
            ? ForwardGetWorkSpaceSizeFFT(wDesc, xDesc, yDesc)
            : 0;

    const size_t workspace_size = std::max({workspace_size_fft,
                                            workspace_size_gemm,
                                            direct_workspace,
                                            implicit_gemm_workspace,
<<<<<<< HEAD
                                            cellfft_workspace});
=======
                                            workspace_size_winograd});
>>>>>>> 15116b90

    MIOPEN_LOG_I2(workspace_size);
    return workspace_size;
}

std::size_t
ConvolutionDescriptor::BackwardDataGetWorkSpaceSize(Handle& handle,
                                                    const TensorDescriptor& wDesc,
                                                    const TensorDescriptor& dyDesc,
                                                    const TensorDescriptor& dxDesc) const
{
    MIOPEN_LOG_I("");

    auto ctx = ConvolutionContext{dxDesc, wDesc, dyDesc, *this, conv::Direction::BackwardData};
    ctx.SetStream(&handle);
    ctx.DetectRocm();

    const size_t workspace_size_winograd = ForwardBackwardDataGetWorkSpaceSizeWinograd(ctx);
    if(IsWinograd3x3SupportedAndFast(ctx))
    {
        MIOPEN_LOG_I2(workspace_size_winograd);
        return workspace_size_winograd;
    }

    /// \ref ffind_special_cases
    const miopen::FindMode fm(ctx);
    while(fm.IsFast() || fm.IsHybrid())
    {
        /// \ref ffind_gwss_why_not_0
        size_t count;
        miopenConvSolution_t sol;
        GetBackwardSolutions(handle, dyDesc, wDesc, dxDesc, 1, &count, &sol);
        if(count < 1 || (fm.IsHybrid() && sol.time < 0))
        {
            ctx.skip_solutions_that_take_long_time_to_build_and_have_narrow_coverage =
                fm.IsFastHybrid();
            break; // Fall down to Normal Find.
        }
        MIOPEN_LOG_I2(sol.workspace_size);
        return sol.workspace_size;
    }

    ctx.SetupFloats();
    ctx.do_search             = false;
    ctx.disable_perfdb_access = true;

    const size_t direct_workspace = ForwardBackwardDataGetWorkSpaceSizeDirect(ctx);

    const size_t implicit_gemm_workspace = ForwardBackwardGetWorkSpaceSizeImplicitGemm(ctx);

    const size_t cellfft_workspace = GetWorkspaceSizeCellfft(ctx);

    size_t workspace_size_gemm = 0;

#if MIOPEN_USE_GEMM
    size_t tmp_max_workspace =
<<<<<<< HEAD
        std::max({direct_workspace, implicit_gemm_workspace, cellfft_workspace});
=======
        std::max({direct_workspace, implicit_gemm_workspace, workspace_size_winograd});
>>>>>>> 15116b90
    if(!miopen::IsDisabled(MIOPEN_DEBUG_CONV_GEMM{}))
    {
        workspace_size_gemm = BackwardDataGetWorkSpaceSizeGEMM(wDesc, dyDesc);
        /// \todo WORKAROUND for issue 1430
        if(workspace_size_gemm > MAX_MEM_ALLOC_SZ /*  handle.GetMaxMemoryAllocSize() */)
            workspace_size_gemm = 0;

        const auto wei_spatial =
            boost::adaptors::slice(wDesc.GetLengths(), 2, 2 + GetSpatialDimension());

        if(miopen::all_of(wei_spatial, [](auto v) { return v == 1; }) &&
           miopen::all_of(GetConvPads(), [](auto v) { return v == 0; }) &&
           miopen::all_of(GetConvStrides(), [](auto v) { return v == 2; }))
        {
            size_t gemm_trans = BackwardDataGetWorkSpaceSizeGEMMTranspose(dyDesc, dxDesc);
            /// \todo WORKAROUND for issue 1430
            if(gemm_trans > MAX_MEM_ALLOC_SZ /*  handle.GetMaxMemoryAllocSize() */)
                gemm_trans    = 0;
            tmp_max_workspace = std::max(gemm_trans, tmp_max_workspace);
            MIOPEN_LOG_I2(tmp_max_workspace);
            return tmp_max_workspace;
        }
        if(miopen::any_of(GetConvDilations(), [](auto v) { return v > 1; }))
        {
            tmp_max_workspace = std::max(workspace_size_gemm, tmp_max_workspace);
            MIOPEN_LOG_I2(tmp_max_workspace);
            return tmp_max_workspace;
        }
    }
#endif

    const size_t workspace_size_fft =
        (GetSpatialDimension() == 2 &&
         miopen::all_of(GetConvDilations(), [](auto v) { return v == 1; }) &&
         wDesc.GetType() != miopenInt8)
            ? BackwardGetWorkSpaceSizeFFT(wDesc, dyDesc, dxDesc)
            : 0;

    const size_t workspace_size = std::max({workspace_size_fft,
                                            workspace_size_gemm,
                                            direct_workspace,
                                            implicit_gemm_workspace,
<<<<<<< HEAD
                                            cellfft_workspace});
=======
                                            workspace_size_winograd});
>>>>>>> 15116b90
    MIOPEN_LOG_I2(workspace_size);
    return workspace_size;
}

std::size_t
ConvolutionDescriptor::BackwardDataGetWorkSpaceSizeGEMM(const TensorDescriptor& wDesc,
                                                        const TensorDescriptor& dyDesc) const
{
    const std::size_t spatial_dim = GetSpatialDimension();

    auto wei_spatial = boost::adaptors::slice(wDesc.GetLengths(), 2, 2 + spatial_dim);
    auto out_spatial = boost::adaptors::slice(dyDesc.GetLengths(), 2, 2 + spatial_dim);

    const std::size_t wei_c = wDesc.GetLengths()[1];

    std::size_t gemm_size = wei_c * std::accumulate(wei_spatial.begin(),
                                                    wei_spatial.end(),
                                                    std::size_t(1),
                                                    std::multiplies<std::size_t>()) *
                            std::accumulate(out_spatial.begin(),
                                            out_spatial.end(),
                                            std::size_t(1),
                                            std::multiplies<std::size_t>()) *
                            GetTypeSize(dyDesc.GetType()) * group_count;

    // No workspace is needed for 1x1_stride=1 convolutions
    if(miopen::all_of(wei_spatial, [](auto v) { return v == 1; }) &&
       miopen::all_of(GetConvStrides(), [](auto v) { return v == 1; }) &&
       miopen::all_of(GetConvPads(), [](auto v) { return v == 0; }))
    {
        return 0;
    }

    return gemm_size;
}

std::size_t ConvolutionDescriptor::BackwardDataGetWorkSpaceSizeGEMMTranspose(
    const TensorDescriptor& dyDesc, const TensorDescriptor& dxDesc) const
{
    std::size_t in_n, in_c;
    std::tie(in_n, in_c) = miopen::tie_pick<0, 1>{}(dxDesc.GetLengths());

    auto out_spatial = boost::adaptors::slice(dyDesc.GetLengths(), 2, 2 + GetSpatialDimension());

    const std::size_t dx_t_size = in_n * in_c * std::accumulate(out_spatial.begin(),
                                                                out_spatial.end(),
                                                                std::size_t(1),
                                                                std::multiplies<std::size_t>()) *
                                  GetTypeSize(dxDesc.GetType());

    const std::size_t dy_t_size = dyDesc.GetElementSize() * GetTypeSize(dyDesc.GetType());

    return dx_t_size + dy_t_size;
}

std::size_t
ConvolutionDescriptor::BackwardWeightsGetWorkSpaceSizeGEMM(const TensorDescriptor& dyDesc,
                                                           const TensorDescriptor& dwDesc) const
{
    const std::size_t spatial_dim = GetSpatialDimension();

    auto out_spatial = boost::adaptors::slice(dyDesc.GetLengths(), 2, 2 + spatial_dim);
    auto wei_spatial = boost::adaptors::slice(dwDesc.GetLengths(), 2, 2 + spatial_dim);

    const std::size_t wei_c = dwDesc.GetLengths()[1];

    const std::size_t gemm_size = GetTypeSize(dyDesc.GetType()) * wei_c *
                                  std::accumulate(out_spatial.begin(),
                                                  out_spatial.end(),
                                                  std::size_t(1),
                                                  std::multiplies<std::size_t>()) *
                                  std::accumulate(wei_spatial.begin(),
                                                  wei_spatial.end(),
                                                  std::size_t(1),
                                                  std::multiplies<std::size_t>()) *
                                  group_count;

    // No workspace is needed for 1x1_stride=1 convolutions
    if(miopen::all_of(wei_spatial, [](auto v) { return v == 1; }) &&
       miopen::all_of(GetConvStrides(), [](auto v) { return v == 1; }) &&
       miopen::all_of(GetConvPads(), [](auto v) { return v == 0; }))
    {
        return 0;
    }

    return gemm_size;
}

std::size_t ConvolutionDescriptor::ForwardBackwardGetWorkSpaceSizeImplicitGemm(
    const miopen::ConvolutionContext& ctx) const
{
    if(miopen::IsDisabled(MIOPEN_DEBUG_CONV_IMPLICIT_GEMM{}))
    {
        return 0;
    }

    try
    {
        const auto ss  = FindAllImplicitGemmSolutions(ctx);
        std::size_t sz = 0;
        for(const auto& solution : ss)
        {
            if(sz < solution.workspce_sz)
            {
                MIOPEN_LOG_I2(sz << " < " << solution.workspce_sz);
                sz = solution.workspce_sz;
            }
        }
        return sz;
    }
    catch(const miopen::Exception& ex)
    {
        MIOPEN_LOG_WE(ex.what());
        return 0;
    }
}

std::size_t ConvolutionDescriptor::ForwardBackwardDataGetWorkSpaceSizeDirect(
    const miopen::ConvolutionContext& ctx) const
{
    if(miopen::IsDisabled(MIOPEN_DEBUG_CONV_DIRECT{}))
    {
        return 0;
    }

    try
    {
        const auto sz_v = AllDirectForwardBackwardDataWorkspaceSize(ctx);
        std::size_t sz  = 0;
        for(const auto& pr : sz_v)
        {
            if(sz < pr.second)
            {
                MIOPEN_LOG_I2(sz << " < " << pr.second); // solution.workspce_sz);
                sz = pr.second;                          // solution.workspce_sz;
            }
        }
        return sz;
    }
    catch(const miopen::Exception& ex)
    {
        MIOPEN_LOG_WE(ex.what());
        return 0;
    }
}

<<<<<<< HEAD
std::size_t
ConvolutionDescriptor::GetWorkspaceSizeCellfft(const miopen::ConvolutionContext& ctx) const
{
    if(miopen::IsDisabled(MIOPEN_DEBUG_CONV_CELLFFT{}))
    {
        return 0;
    }

    try
    {
        const auto ss  = FindCellfftSolution(ctx);
        std::size_t sz = 0;
        for(const auto& sol : ss)
        {
            if(sz < sol.workspce_sz)
            {
                MIOPEN_LOG_I2(sz << " < " << sol.workspce_sz);
                sz = sol.workspce_sz;
=======
std::size_t ConvolutionDescriptor::ForwardBackwardDataGetWorkSpaceSizeWinograd(
    const miopen::ConvolutionContext& ctx) const
{
    if(miopen::IsDisabled(MIOPEN_DEBUG_CONV_WINOGRAD{}))
        return 0;

    try
    {
        const auto ss  = FindAllWinogradSolutions(ctx);
        std::size_t sz = 0;
        for(const auto& solution : ss)
        {
            if(sz < solution.workspce_sz)
            {
                MIOPEN_LOG_I2(sz << " < " << solution.workspce_sz);
                sz = solution.workspce_sz;
>>>>>>> 15116b90
            }
        }
        return sz;
    }
    catch(const miopen::Exception& ex)
    {
        MIOPEN_LOG_WE(ex.what());
        return 0;
    }
}
<<<<<<< HEAD

=======
>>>>>>> 15116b90
std::size_t ConvolutionDescriptor::BackwardWeightsGetWorkSpaceSizeDirect(
    const miopen::ConvolutionContext& ctx) const
{
    if(miopen::IsDisabled(MIOPEN_DEBUG_CONV_DIRECT{}))
        return 0;

    try
    {
        const auto sz_v = AllDirectBwdWrW2DWorkspaceSize(ctx);
        std::size_t sz  = 0;
        for(const auto& pr : sz_v)
        {
            if(sz < pr.second)
            {
                MIOPEN_LOG_I2(sz << " < " << pr.second);
                sz = pr.second;
            }
        }
        return sz;
    }
    catch(const miopen::Exception& ex)
    {
        MIOPEN_LOG_WE(ex.what());
        return 0;
    }
}

std::size_t ConvolutionDescriptor::BackwardWeightsGetWorkSpaceSizeWinograd(
    const miopen::ConvolutionContext& ctx) const
{
    if(miopen::IsDisabled(MIOPEN_DEBUG_CONV_WINOGRAD{}))
        return 0;

    try
    {
        const auto ss  = FindWinogradWrWAllSolutions(ctx);
        std::size_t sz = 0;
        for(const auto& solution : ss)
        {
            if(sz < solution.workspce_sz)
            {
                MIOPEN_LOG_I2(sz << " < " << solution.workspce_sz);
                sz = solution.workspce_sz;
            }
        }
        return sz;
    }
    catch(const miopen::Exception& ex)
    {
        MIOPEN_LOG_WE(ex.what());
        return 0;
    }
}

std::size_t ConvolutionDescriptor::BackwardWeightsGetWorkSpaceSizeImplicitGemm(
    const miopen::ConvolutionContext& ctx) const
{
    if(miopen::IsDisabled(MIOPEN_DEBUG_CONV_IMPLICIT_GEMM{}))
        return 0;

    try
    {
        const auto ss  = FindImplicitGemmWrWAllSolutions(ctx);
        std::size_t sz = 0;
        for(const auto& solution : ss)
        {
            if(sz < solution.workspce_sz)
            {
                MIOPEN_LOG_I2(sz << " < " << solution.workspce_sz);
                sz = solution.workspce_sz;
            }
        }
        return sz;
    }
    catch(const miopen::Exception& ex)
    {
        MIOPEN_LOG_WE(ex.what());
        return 0;
    }
}

std::size_t ConvolutionDescriptor::BackwardWeightsGetWorkSpaceSizeCellfft(
    const miopen::ConvolutionContext& ctx) const
{
    if(miopen::IsDisabled(MIOPEN_DEBUG_CONV_CELLFFT{}))
        return 0;

    try
    {
        const auto ss  = FindCellfftSolution(ctx);
        std::size_t sz = 0;
        for(const auto& sol : ss)
        {
            if(sz < sol.workspce_sz)
            {
                MIOPEN_LOG_I2(sz << " < " << sol.workspce_sz);
                sz = sol.workspce_sz;
            }
        }
        return sz;
    }
    catch(const miopen::Exception& ex)
    {
        MIOPEN_LOG_WE(ex.what());
        return 0;
    }
}

std::size_t
ConvolutionDescriptor::BackwardWeightsGetWorkSpaceSize(Handle& handle,
                                                       const TensorDescriptor& dyDesc,
                                                       const TensorDescriptor& xDesc,
                                                       const TensorDescriptor& dwDesc) const
{
    MIOPEN_LOG_I("");
    auto ctx = ConvolutionContext(xDesc, dwDesc, dyDesc, *this, conv::Direction::BackwardWeights);
    const miopen::FindMode fm(ctx);
    while(fm.IsFast() || fm.IsHybrid())
    {
        /// \ref ffind_gwss_why_not_0
        size_t count;
        miopenConvSolution_t sol;
        GetWrwSolutions(handle, dyDesc, xDesc, dwDesc, 1, &count, &sol);
        if(count < 1 || (fm.IsHybrid() && sol.time < 0))
        {
            ctx.skip_solutions_that_take_long_time_to_build_and_have_narrow_coverage =
                fm.IsFastHybrid();
            break; // Fall down to Normal Find.
        }
        MIOPEN_LOG_I2(sol.workspace_size);
        return sol.workspace_size;
    }

    ctx.SetStream(&handle);
    ctx.DetectRocm();
    ctx.SetupFloats();
    ctx.do_search             = false;
    ctx.disable_perfdb_access = true;

    std::size_t workspace_size_gemm = 0;
#if MIOPEN_USE_GEMM
    if(!miopen::IsDisabled(MIOPEN_DEBUG_CONV_GEMM{}))
    {
        workspace_size_gemm = BackwardWeightsGetWorkSpaceSizeGEMM(dyDesc, dwDesc);
        /// \todo WORKAROUND for issue 1430
        if(workspace_size_gemm > MAX_MEM_ALLOC_SZ /*  handle.GetMaxMemoryAllocSize() */)
            workspace_size_gemm = 0;
    }
#endif

    const size_t workspace_size = std::max({BackwardWeightsGetWorkSpaceSizeImplicitGemm(ctx),
                                            BackwardWeightsGetWorkSpaceSizeWinograd(ctx),
                                            BackwardWeightsGetWorkSpaceSizeDirect(ctx),
                                            BackwardWeightsGetWorkSpaceSizeCellfft(ctx),
                                            workspace_size_gemm});
    MIOPEN_LOG_I2(workspace_size);
    return workspace_size;
}

std::ostream& operator<<(std::ostream& stream, const ConvolutionDescriptor& c)
{
    stream << "conv" << c.spatialDim << "d, ";
    MIOPEN_LOG_ENUM(stream, c.mode, miopenConvolution, miopenTranspose) << ", ";
    MIOPEN_LOG_ENUM(
        stream, c.paddingMode, miopenPaddingDefault, miopenPaddingSame, miopenPaddingValid)
        << ", ";

    LogRange(stream << "{", c.GetConvPads(), ", ") << "}, ";
    LogRange(stream << "{", c.GetConvStrides(), ", ") << "}, ";
    LogRange(stream << "{", c.GetConvDilations(), ", ") << "}, ";

    if(c.group_count > 1)
    {
        stream << c.group_count << ", ";
    }

    if(c.mode == miopenTranspose)
    {
        LogRange(stream << "{", c.GetTransposeConvPads(), ", ") << "}, ";
    }

    return stream;
}
} // namespace miopen<|MERGE_RESOLUTION|>--- conflicted
+++ resolved
@@ -495,12 +495,11 @@
             /// \todo WORKAROUND for issue 1430
             if(gemm_trans > MAX_MEM_ALLOC_SZ /* handle.GetMaxMemoryAllocSize() */)
                 gemm_trans = 0;
-            return std::max(
-<<<<<<< HEAD
-                {gemm_trans, direct_workspace, implicit_gemm_workspace, cellfft_workspace});
-=======
-                {gemm_trans, direct_workspace, implicit_gemm_workspace, workspace_size_winograd});
->>>>>>> 15116b90
+            return std::max({gemm_trans,
+                             direct_workspace,
+                             implicit_gemm_workspace,
+                             workspace_size_winograd,
+                             cellfft_workspace});
         }
 
         if(miopen::any_of(GetConvDilations(), [](auto v) { return v > 1; }))
@@ -508,11 +507,8 @@
             return std::max({workspace_size_gemm,
                              direct_workspace,
                              implicit_gemm_workspace,
-<<<<<<< HEAD
+                             workspace_size_winograd,
                              cellfft_workspace});
-=======
-                             workspace_size_winograd});
->>>>>>> 15116b90
         }
     }
 #endif
@@ -530,12 +526,8 @@
                                             workspace_size_gemm,
                                             direct_workspace,
                                             implicit_gemm_workspace,
-<<<<<<< HEAD
+                                            workspace_size_winograd,
                                             cellfft_workspace});
-=======
-                                            workspace_size_winograd});
->>>>>>> 15116b90
-
     MIOPEN_LOG_I2(workspace_size);
     return workspace_size;
 }
@@ -590,12 +582,10 @@
     size_t workspace_size_gemm = 0;
 
 #if MIOPEN_USE_GEMM
-    size_t tmp_max_workspace =
-<<<<<<< HEAD
-        std::max({direct_workspace, implicit_gemm_workspace, cellfft_workspace});
-=======
-        std::max({direct_workspace, implicit_gemm_workspace, workspace_size_winograd});
->>>>>>> 15116b90
+    size_t tmp_max_workspace = std::max({direct_workspace,
+                                         implicit_gemm_workspace,
+                                         workspace_size_winograd,
+                                         cellfft_workspace});
     if(!miopen::IsDisabled(MIOPEN_DEBUG_CONV_GEMM{}))
     {
         workspace_size_gemm = BackwardDataGetWorkSpaceSizeGEMM(wDesc, dyDesc);
@@ -638,11 +628,8 @@
                                             workspace_size_gemm,
                                             direct_workspace,
                                             implicit_gemm_workspace,
-<<<<<<< HEAD
+                                            workspace_size_winograd,
                                             cellfft_workspace});
-=======
-                                            workspace_size_winograd});
->>>>>>> 15116b90
     MIOPEN_LOG_I2(workspace_size);
     return workspace_size;
 }
@@ -789,7 +776,6 @@
     }
 }
 
-<<<<<<< HEAD
 std::size_t
 ConvolutionDescriptor::GetWorkspaceSizeCellfft(const miopen::ConvolutionContext& ctx) const
 {
@@ -808,7 +794,17 @@
             {
                 MIOPEN_LOG_I2(sz << " < " << sol.workspce_sz);
                 sz = sol.workspce_sz;
-=======
+            }
+        }
+        return sz;
+    }
+    catch(const miopen::Exception& ex)
+    {
+        MIOPEN_LOG_WE(ex.what());
+        return 0;
+    }
+}
+
 std::size_t ConvolutionDescriptor::ForwardBackwardDataGetWorkSpaceSizeWinograd(
     const miopen::ConvolutionContext& ctx) const
 {
@@ -825,7 +821,6 @@
             {
                 MIOPEN_LOG_I2(sz << " < " << solution.workspce_sz);
                 sz = solution.workspce_sz;
->>>>>>> 15116b90
             }
         }
         return sz;
@@ -836,10 +831,7 @@
         return 0;
     }
 }
-<<<<<<< HEAD
-
-=======
->>>>>>> 15116b90
+
 std::size_t ConvolutionDescriptor::BackwardWeightsGetWorkSpaceSizeDirect(
     const miopen::ConvolutionContext& ctx) const
 {
