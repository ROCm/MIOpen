/*******************************************************************************
 *
 * MIT License
 *
 * Copyright (c) 2017 Advanced Micro Devices, Inc.
 *
 * Permission is hereby granted, free of charge, to any person obtaining a copy
 * of this software and associated documentation files (the "Software"), to deal
 * in the Software without restriction, including without limitation the rights
 * to use, copy, modify, merge, publish, distribute, sublicense, and/or sell
 * copies of the Software, and to permit persons to whom the Software is
 * furnished to do so, subject to the following conditions:
 *
 * The above copyright notice and this permission notice shall be included in all
 * copies or substantial portions of the Software.
 *
 * THE SOFTWARE IS PROVIDED "AS IS", WITHOUT WARRANTY OF ANY KIND, EXPRESS OR
 * IMPLIED, INCLUDING BUT NOT LIMITED TO THE WARRANTIES OF MERCHANTABILITY,
 * FITNESS FOR A PARTICULAR PURPOSE AND NONINFRINGEMENT. IN NO EVENT SHALL THE
 * AUTHORS OR COPYRIGHT HOLDERS BE LIABLE FOR ANY CLAIM, DAMAGES OR OTHER
 * LIABILITY, WHETHER IN AN ACTION OF CONTRACT, TORT OR OTHERWISE, ARISING FROM,
 * OUT OF OR IN CONNECTION WITH THE SOFTWARE OR THE USE OR OTHER DEALINGS IN THE
 * SOFTWARE.
 *
 *******************************************************************************/
#include <miopen/convolution.hpp>

#include <miopen/config.h>
#include <miopen/env.hpp>
#include <miopen/errors.hpp>
#include <miopen/find_controls.hpp>
#include <miopen/handle.hpp>
#include <miopen/invoke_params.hpp>
#include <miopen/logger.hpp>
#include <miopen/miopen.h>
#include <miopen/mlo_internal.hpp>
#include <miopen/solver.hpp>
#include <miopen/tensor.hpp>
#include <miopen/algorithm.hpp>

#include <cassert>
#include <cstddef>
#include <algorithm>
#include <cmath>
#include <ostream>

#include <boost/range/combine.hpp>
#include <boost/range/adaptors.hpp>

MIOPEN_DECLARE_ENV_VAR(MIOPEN_DEBUG_CONV_DIRECT)
MIOPEN_DECLARE_ENV_VAR(MIOPEN_DEBUG_CONV_IMPLICIT_GEMM)
MIOPEN_DECLARE_ENV_VAR(MIOPEN_DEBUG_CONV_WINOGRAD)
MIOPEN_DECLARE_ENV_VAR(MIOPEN_DEBUG_CONV_GEMM)
MIOPEN_DECLARE_ENV_VAR(MIOPEN_DEBUG_CONV_FFT)

<<<<<<< HEAD
#if MIOPEN_USE_GEMM
// Workaround for issue 1430.
// Vega20 fails to access GPU memory larger than the return value of GetMaxMemoryAllocSize() of
// Vega10
#define MAX_MEM_ALLOC_SZ (std::min(handle.GetMaxMemoryAllocSize(), size_t(7287183769)))
#endif
=======
/// \todo Workaround for issue 1430.
/// Vega20 fails to access GPU memory larger than of GetMaxMemoryAllocSize() of Vega10.
#define MAX_MEM_ALLOC_SZ(handle) (std::min((handle).GetMaxMemoryAllocSize(), size_t(7287183769)))
>>>>>>> b86f3a1a

namespace miopen {

ConvolutionDescriptor::ConvolutionDescriptor(std::size_t spatial_dim,
                                             miopenConvolutionMode_t c_mode,
                                             miopenPaddingMode_t p_mode,
                                             const std::vector<int>& p_pads,
                                             const std::vector<int>& p_strides,
                                             const std::vector<int>& p_dilations,
                                             const std::vector<int>& p_trans_output_pads,
                                             int p_group_count,
                                             float p_lowp_quant)
    : spatialDim(spatial_dim),
      mode(c_mode),
      paddingMode(p_mode),
      pads(p_pads),
      strides(p_strides),
      dilations(p_dilations),
      trans_output_pads(p_trans_output_pads),
      group_count(p_group_count),
      lowp_quant(p_lowp_quant)
{
    if(pads.size() != spatial_dim || strides.size() != spatial_dim ||
       dilations.size() != spatial_dim || trans_output_pads.size() != spatial_dim ||
       miopen::any_of(pads, [](auto v) { return v < 0; }) ||
       miopen::any_of(strides, [](auto v) { return v < 1; }) ||
       miopen::any_of(dilations, [](auto v) { return v < 1; }))
    {
        MIOPEN_THROW(miopenStatusBadParm,
                     "Invalid parameters, check usage. MIOPEN expects padding "
                     ">= 0, stride >= 1, dilation >= 1 and the same dilation "
                     "factor for horizontal and vertical direction");
    }
    if(!(mode == miopenConvolution || mode == miopenTranspose))
    {
        if(mode == miopenGroupConv || mode == miopenDepthwise)
        {
            mode = miopenConvolution;
        }
        else
        {
            MIOPEN_THROW(miopenStatusBadParm, "Convolution mode not supported");
        }
    }
    if(!(paddingMode == miopenPaddingSame || paddingMode == miopenPaddingValid ||
         paddingMode == miopenPaddingDefault))
    {
        MIOPEN_THROW(miopenStatusBadParm, "Padding mode not supported");
    }
}

ConvolutionDescriptor::ConvolutionDescriptor(const std::vector<int>& p_pads,
                                             const std::vector<int>& p_strides,
                                             const std::vector<int>& p_dilations,
                                             const std::vector<int>& p_trans_output_pads,
                                             int p_group_count,
                                             float p_lowp_quant)
    : ConvolutionDescriptor{p_pads.size(),
                            miopenConvolution,
                            miopenPaddingDefault,
                            p_pads,
                            p_strides,
                            p_dilations,
                            p_trans_output_pads,
                            p_group_count,
                            p_lowp_quant}
{
}

std::size_t ConvolutionDescriptor::GetSpatialDimension() const { return spatialDim; }

const std::vector<int>& ConvolutionDescriptor::GetConvPads() const { return pads; }

const std::vector<int>& ConvolutionDescriptor::GetConvStrides() const { return strides; }

const std::vector<int>& ConvolutionDescriptor::GetConvDilations() const { return dilations; }

const std::vector<int>& ConvolutionDescriptor::GetTransposeConvPads() const
{
    return trans_output_pads;
}

int ConvolutionDescriptor::GetGroupCount() const { return group_count; }

TensorDescriptor ConvolutionDescriptor::GetForwardOutputTensor(const TensorDescriptor& xDesc,
                                                               const TensorDescriptor& wDesc,
                                                               miopenDataType_t yType) const
{
    const std::size_t spatial_dim = GetSpatialDimension();

    assert(xDesc.GetLengths().size() == spatial_dim + 2);
    assert(wDesc.GetLengths().size() == spatial_dim + 2);

    if(xDesc.GetType() != wDesc.GetType())
    {
        MIOPEN_THROW(miopenStatusBadParm, "Types do not match for the filter");
    }

    std::size_t in_n, in_c;
    std::tie(in_n, in_c) = miopen::tie_pick<0, 1>{}(xDesc.GetLengths());

    auto in_spatial = boost::adaptors::slice(xDesc.GetLengths(), 2, 2 + spatial_dim);

    std::size_t wei_k, wei_c;
    std::tie(wei_k, wei_c) = miopen::tie_pick<0, 1>{}(wDesc.GetLengths());

    auto wei_spatial = boost::adaptors::slice(wDesc.GetLengths(), 2, 2 + spatial_dim);

    if(mode == miopenConvolution)
    {
        // for depthwise conv wei_c must be 1 while group_count must be wei_c
        if((group_count == 1 && in_c != wei_c) ||
           (group_count > 1 && (in_c % wei_c != 0 || wei_k % (in_c / wei_c) != 0)))
        {
            MIOPEN_THROW(miopenStatusBadParm, "Channels do not match for the filter");
        }
    }
    else if(mode == miopenTranspose)
    {
        if(in_c != wei_k || (group_count > 1 && (wei_k % group_count != 0)))
        {
            MIOPEN_THROW(miopenStatusBadParm, "Channels do not match for the filter");
        }

        if(miopen::any_of(boost::combine(GetTransposeConvPads(), GetConvStrides()), [](auto v) {
               auto trans_conv_pad = boost::get<0>(v);
               auto stride         = boost::get<1>(v);
               return trans_conv_pad >= stride;
           }))
        {
            MIOPEN_THROW(miopenStatusBadParm,
                         "Output shape doesn't match due to invalid output padding");
        }
    }

    std::size_t out_c;
    std::vector<std::size_t> out_lens(spatial_dim + 2);

    auto out_spatial = boost::adaptors::slice(out_lens, 2, 2 + spatial_dim);

    if(paddingMode == miopenPaddingSame && mode == miopenConvolution &&
       miopen::all_of(GetConvDilations(), [](auto v) { return v == 1; }))
    {
        out_c = wei_k;

        for(int i = 0; i < spatial_dim; ++i)
        {
            out_spatial[i] = miopen::integer_division_ceil(in_spatial[i], GetConvStrides()[i]);
        }
    }
    else if(paddingMode == miopenPaddingValid && mode == miopenConvolution &&
            miopen::all_of(GetConvDilations(), [](auto v) { return v == 1; }))
    {
        out_c = wei_k;

        for(int i = 0; i < spatial_dim; ++i)
        {
            out_spatial[i] = miopen::integer_division_ceil(
                std::ptrdiff_t(in_spatial[i]) - wei_spatial[i] + 1, GetConvStrides()[i]);
        }
    }
    else if(paddingMode == miopenPaddingDefault || paddingMode == miopenPaddingSame ||
            paddingMode == miopenPaddingValid)
    {
        if(mode == miopenTranspose)
        {
            out_c = wei_c * group_count;

            for(int i = 0; i < spatial_dim; ++i)
            {
                out_spatial[i] = std::max<std::ptrdiff_t>(
                    1,
                    GetConvStrides()[i] * (std::ptrdiff_t(in_spatial[i]) - 1) + 1 +
                        GetConvDilations()[i] * (std::ptrdiff_t(wei_spatial[i]) - 1) -
                        2 * GetConvPads()[i] + GetTransposeConvPads()[i]);
            }
        }
        else
        {
            out_c = wei_k;

            for(int i = 0; i < spatial_dim; ++i)
            {
                out_spatial[i] = std::max<std::ptrdiff_t>(
                    1,
                    (ptrdiff_t(in_spatial[i]) -
                     (1 + GetConvDilations()[i] * (std::ptrdiff_t(wei_spatial[i]) - 1)) +
                     2 * GetConvPads()[i]) /
                            GetConvStrides()[i] +
                        1);
            }
        }
    }
    else
        MIOPEN_THROW(miopenStatusInvalidValue, "Invalid Padding Mode!");

    out_lens[0] = in_n;
    out_lens[1] = out_c;

    return TensorDescriptor((xDesc.GetType() == miopenInt8 || xDesc.GetType() == miopenInt8x4
                                 ? (yType == miopenInt32 ? yType : miopenFloat)
                                 : xDesc.GetType()),
                            out_lens);
}

std::size_t ConvolutionDescriptor::ForwardGetWorkSpaceSizeGEMM(const TensorDescriptor& wDesc,
                                                               const TensorDescriptor& yDesc) const
{
    const std::size_t spatial_dim = GetSpatialDimension();

    auto wei_spatial = boost::adaptors::slice(wDesc.GetLengths(), 2, 2 + spatial_dim);
    auto out_spatial = boost::adaptors::slice(yDesc.GetLengths(), 2, 2 + spatial_dim);

    const std::size_t wei_c = wDesc.GetLengths()[1];

    const std::size_t workspace_size = wei_c * std::accumulate(wei_spatial.begin(),
                                                               wei_spatial.end(),
                                                               std::size_t(1),
                                                               std::multiplies<std::size_t>()) *
                                       std::accumulate(out_spatial.begin(),
                                                       out_spatial.end(),
                                                       std::size_t(1),
                                                       std::multiplies<std::size_t>()) *
                                       GetTypeSize(wDesc.GetType()) * group_count;

    // No workspace is needed for 1x1 convolutions
    if(miopen::all_of(wei_spatial, [](auto v) { return v == 1; }) &&
       miopen::all_of(GetConvPads(), [](auto v) { return v == 0; }) &&
       miopen::all_of(GetConvStrides(), [](auto v) { return v == 1; }))
    {
        if(wDesc.GetType() == miopenInt8)
            return workspace_size;
        else
            return 0;
    }

    return (wDesc.GetType() == miopenInt8 ? 2 * workspace_size : workspace_size);
}

std::size_t
ConvolutionDescriptor::ForwardGetWorkSpaceSizeGEMMTranspose(const TensorDescriptor& xDesc,
                                                            const TensorDescriptor& yDesc) const
{
    std::size_t in_n, in_c;
    std::tie(in_n, in_c) = miopen::tie_pick<0, 1>{}(xDesc.GetLengths());

    auto out_spatial = boost::adaptors::slice(yDesc.GetLengths(), 2, 2 + GetSpatialDimension());

    std::size_t x_t_size = in_n * in_c * std::accumulate(out_spatial.begin(),
                                                         out_spatial.end(),
                                                         std::size_t(1),
                                                         std::multiplies<std::size_t>()) *
                           GetTypeSize(xDesc.GetType());

    // Int8 also does "transpose_packed_MN2NM" which need additional workspace
    if(xDesc.GetType() == miopenInt8)
        x_t_size *= 2;

    const std::size_t y_t_size = yDesc.GetElementSize() * GetTypeSize(yDesc.GetType());

    return x_t_size + y_t_size;
}

/// There is assumption that if Winograd is applicable and granularity loss is low, then there is no
/// advantage in trying other algorithms as those either slower or use more workspace. This allows
/// for some related host-side optimizations.
///
/// These optimizations are kind of cutting corners, but advantages are quite high.
bool ConvolutionDescriptor::IsWinograd3x3SupportedAndFast(miopen::ConvolutionContext& ctx) const
{
    if(miopen::IsDisabled(MIOPEN_DEBUG_CONV_WINOGRAD{}))
        return false;

    // Filter out configs where 3x3 Winograd does not have high WTI.
    if(!(ctx.n_outputs >= 16 && ctx.n_outputs % 2 == 0))
        return false;

    return solver::ConvBinWinograd3x3U{}.IsApplicable(ctx);
}

/// \todo Merge with ForwardGetWorkSpaceSizeGEMM
/// Use it instead of ForwardGetWorkSpaceSizeGEMM in ForwardGetWorkSpaceSize
std::size_t
ConvolutionDescriptor::ForwardGetValidWorkSpaceSizeGemm(Handle& handle,
                                                        const TensorDescriptor& wDesc,
                                                        const TensorDescriptor& xDesc,
                                                        const TensorDescriptor& yDesc) const
{

#if MIOPEN_USE_GEMM
    if(!miopen::IsDisabled(MIOPEN_DEBUG_CONV_GEMM{}))
    {
        const std::size_t spatial_dim = GetSpatialDimension();
        auto wei_spatial = boost::adaptors::slice(wDesc.GetLengths(), 2, 2 + spatial_dim);

        // Use transpose path for 1x1 stride=2
        if(GetSpatialDimension() == 2 &&
           (miopen::all_of(wei_spatial, [](auto v) { return v == 1; }) &&
            miopen::all_of(GetConvPads(), [](auto v) { return v == 0; })) &&
           (miopen::all_of(GetConvStrides(), [](auto v) { return v == 2; })))
        {
            size_t gemm_trans = ForwardGetWorkSpaceSizeGEMMTranspose(xDesc, yDesc);
            if(gemm_trans > MAX_MEM_ALLOC_SZ(handle))
                gemm_trans = 0;
            return gemm_trans;
        }

        size_t workspace_size_gemm = ForwardGetWorkSpaceSizeGEMM(wDesc, yDesc);
        if(workspace_size_gemm > MAX_MEM_ALLOC_SZ(handle))
            workspace_size_gemm = 0;

        return workspace_size_gemm;
    }
    return 0;
#else
    (void)handle;
    (void)wDesc;
    (void)xDesc;
    (void)yDesc;
    return 0;
#endif
}

std::size_t
ConvolutionDescriptor::BackwardGetValidWorkSpaceSizeGemm(const TensorDescriptor& dyDesc,
                                                         const TensorDescriptor& wDesc,
                                                         const TensorDescriptor& dxDesc) const
{
#if MIOPEN_USE_GEMM
    if(!miopen::IsDisabled(MIOPEN_DEBUG_CONV_GEMM{}))
    {
        const auto wei_spatial =
            boost::adaptors::slice(wDesc.GetLengths(), 2, 2 + GetSpatialDimension());

        if(GetSpatialDimension() == 2 &&
           miopen::all_of(wei_spatial, [](auto v) { return v == 1; }) &&
           miopen::all_of(GetConvPads(), [](auto v) { return v == 0; }) &&
           miopen::all_of(GetConvStrides(), [](auto v) { return v == 2; }))
            return BackwardDataGetWorkSpaceSizeGEMMTranspose(dyDesc, dxDesc);

        if(miopen::all_of(wei_spatial, [](auto v) { return v == 1; }) &&
           miopen::all_of(GetConvPads(), [](auto v) { return v == 0; }) &&
           miopen::all_of(GetConvStrides(), [](auto v) { return v == 1; }))
            return 0;

        return BackwardDataGetWorkSpaceSizeGEMM(wDesc, dyDesc);
    }
    return 0;
#else
    std::ignore = dyDesc;
    std::ignore = wDesc;
    std::ignore = dxDesc;
    return 0;
#endif
}

std::size_t
ConvolutionDescriptor::WrwGetValidWorkSpaceSizeGemm(const TensorDescriptor& dyDesc,
                                                    const TensorDescriptor& /*xDesc*/,
                                                    const TensorDescriptor& dwDesc) const
{
#if MIOPEN_USE_GEMM
    if(!miopen::IsDisabled(MIOPEN_DEBUG_CONV_GEMM{}))
    {
        const std::size_t spatial_dim = GetSpatialDimension();
        const auto wei_spatial = boost::adaptors::slice(dwDesc.GetLengths(), 2, 2 + spatial_dim);

        // if not 1x1
        if((miopen::any_of(wei_spatial, [](auto v) { return v != 1; }) ||
            miopen::any_of(GetConvPads(), [](auto v) { return v != 0; }) ||
            miopen::any_of(GetConvStrides(), [](auto v) { return v != 1; })))
            return BackwardWeightsGetWorkSpaceSizeGEMM(dyDesc, dwDesc);

        if(miopen::any_of(wei_spatial, [](auto v) { return v == 1; }) &&
           miopen::any_of(GetConvPads(), [](auto v) { return v == 0; }) &&
           miopen::any_of(GetConvStrides(), [](auto v) { return v == 1; }))
            return 0;

        MIOPEN_THROW(miopenStatusNotImplemented);
    }
    return 0;
#else
    std::ignore = dwDesc;
    std::ignore = dyDesc;
    return 0;
#endif
}

std::size_t ConvolutionDescriptor::ForwardGetWorkSpaceSize(Handle& handle,
                                                           const TensorDescriptor& wDesc,
                                                           const TensorDescriptor& xDesc,
                                                           const TensorDescriptor& yDesc) const
{
    MIOPEN_LOG_I("");

    auto ctx = ConvolutionContext{xDesc, wDesc, yDesc, *this, conv::Direction::Forward};
    ctx.SetStream(&handle);
    ctx.DetectRocm();
    ctx.SetupFloats();
    ctx.do_search             = false;
    ctx.disable_perfdb_access = true;

    while(findMode.IsFast(ctx) || findMode.IsHybrid(ctx))
    {
        /// \section ffind_gwss_why_not_0
        /// Basically we can return 0 here because
        /// * (A) Find() emulated by Immediate mode does not execute kernels.
        /// * (B) We expect that applications read output of Find() and
        ///   allocate WS for Run phase as indicated there
        ///   (in miopenConvAlgoPerf_t::memory).
        ///
        /// However there are some known apps that allocate WS once
        /// (using size returned by *this* call) and then re-use
        /// the same workspace for Run phase. That is why we shall return
        /// actually required workspace here.
        size_t count;
        miopenConvSolution_t sol;
        bool fallback;
        GetForwardSolutions(handle, wDesc, xDesc, yDesc, 1, &count, &sol, &fallback);
        if(count < 1 || (findMode.IsHybrid(ctx) && fallback))
        {
            ctx.skip_solutions_that_take_long_time_to_build_and_have_narrow_coverage =
                findMode.IsFastHybrid(ctx);
            ctx.use_dynamic_solutions_only = findMode.IsDynamicHybrid(ctx);
            break; // Fall down to Normal Find.
        }
        MIOPEN_LOG_I2(sol.workspace_size);
        return sol.workspace_size;
    }

    if(IsWinograd3x3SupportedAndFast(ctx))
    {
        AutoUseFastDynamicSolutions tmp{ctx};
        const auto ws = ForwardBackwardDataGetWorkSpaceSizeWinograd(ctx);
        MIOPEN_LOG_I2(ws);
        return ws;
    }
    const size_t workspace_size_winograd = ForwardBackwardDataGetWorkSpaceSizeWinograd(ctx);
    const size_t direct_workspace        = ForwardBackwardDataGetWorkSpaceSizeDirect(ctx);
    const size_t implicit_gemm_workspace = ForwardBackwardGetWorkSpaceSizeImplicitGemm(ctx);

    size_t workspace_size_gemm = 0;
#if MIOPEN_USE_GEMM
    if(!miopen::IsDisabled(MIOPEN_DEBUG_CONV_GEMM{}))
    {
        const std::size_t spatial_dim = GetSpatialDimension();
        const auto wei_spatial = boost::adaptors::slice(wDesc.GetLengths(), 2, 2 + spatial_dim);

        workspace_size_gemm = ForwardGetWorkSpaceSizeGEMM(wDesc, yDesc);
        if(workspace_size_gemm > MAX_MEM_ALLOC_SZ(handle))
            workspace_size_gemm = 0;

        // Use transpose path for 1x1 stride=2
        // 1x1_stride=2
        if(GetSpatialDimension() == 2 &&
           (miopen::all_of(wei_spatial, [](auto v) { return v == 1; }) &&
            miopen::all_of(GetConvPads(), [](auto v) { return v == 0; })) &&
           (miopen::all_of(GetConvStrides(), [](auto v) { return v == 2; })))
        {
            size_t gemm_trans = ForwardGetWorkSpaceSizeGEMMTranspose(xDesc, yDesc);
            if(gemm_trans > MAX_MEM_ALLOC_SZ(handle))
                gemm_trans = 0;
            return std::max(
                {gemm_trans, direct_workspace, implicit_gemm_workspace, workspace_size_winograd});
        }

        if(miopen::any_of(GetConvDilations(), [](auto v) { return v > 1; }))
        {
            return std::max({workspace_size_gemm,
                             direct_workspace,
                             implicit_gemm_workspace,
                             workspace_size_winograd});
        }
    }
#endif

    const size_t workspace_size_fft = ForwardBackwardDataGetWorkSpaceSizeFFT(ctx);

    const size_t workspace_size = std::max({workspace_size_fft,
                                            workspace_size_gemm,
                                            direct_workspace,
                                            implicit_gemm_workspace,
                                            workspace_size_winograd});

    MIOPEN_LOG_I2(workspace_size);
    return workspace_size;
}

std::size_t
ConvolutionDescriptor::BackwardDataGetWorkSpaceSize(Handle& handle,
                                                    const TensorDescriptor& wDesc,
                                                    const TensorDescriptor& dyDesc,
                                                    const TensorDescriptor& dxDesc) const
{
    MIOPEN_LOG_I("");

    auto ctx = ConvolutionContext{dxDesc, wDesc, dyDesc, *this, conv::Direction::BackwardData};
    ctx.SetStream(&handle);
    ctx.DetectRocm();
    ctx.SetupFloats();
    ctx.do_search             = false;
    ctx.disable_perfdb_access = true;

    while(findMode.IsFast(ctx) || findMode.IsHybrid(ctx))
    {
        /// \ref ffind_gwss_why_not_0
        size_t count;
        miopenConvSolution_t sol;
        bool fallback;
        GetBackwardSolutions(handle, dyDesc, wDesc, dxDesc, 1, &count, &sol, &fallback);
        if(count < 1 || (findMode.IsHybrid(ctx) && fallback))
        {
            ctx.skip_solutions_that_take_long_time_to_build_and_have_narrow_coverage =
                findMode.IsFastHybrid(ctx);
            ctx.use_dynamic_solutions_only = findMode.IsDynamicHybrid(ctx);
            break; // Fall down to Normal Find.
        }
        MIOPEN_LOG_I2(sol.workspace_size);
        return sol.workspace_size;
    }

    if(IsWinograd3x3SupportedAndFast(ctx))
    {
        AutoUseFastDynamicSolutions tmp{ctx};
        const auto ws = ForwardBackwardDataGetWorkSpaceSizeWinograd(ctx);
        MIOPEN_LOG_I2(ws);
        return ws;
    }

    const size_t workspace_size_winograd = ForwardBackwardDataGetWorkSpaceSizeWinograd(ctx);
    const size_t direct_workspace        = ForwardBackwardDataGetWorkSpaceSizeDirect(ctx);
    const size_t implicit_gemm_workspace = ForwardBackwardGetWorkSpaceSizeImplicitGemm(ctx);

    size_t workspace_size_gemm = 0;

#if MIOPEN_USE_GEMM
    size_t tmp_max_workspace =
        std::max({direct_workspace, implicit_gemm_workspace, workspace_size_winograd});
    if(!miopen::IsDisabled(MIOPEN_DEBUG_CONV_GEMM{}))
    {
        workspace_size_gemm = BackwardDataGetWorkSpaceSizeGEMM(wDesc, dyDesc);
        if(workspace_size_gemm > MAX_MEM_ALLOC_SZ(handle))
            workspace_size_gemm = 0;

        const auto wei_spatial =
            boost::adaptors::slice(wDesc.GetLengths(), 2, 2 + GetSpatialDimension());

        if(miopen::all_of(wei_spatial, [](auto v) { return v == 1; }) &&
           miopen::all_of(GetConvPads(), [](auto v) { return v == 0; }) &&
           miopen::all_of(GetConvStrides(), [](auto v) { return v == 2; }))
        {
            size_t gemm_trans = BackwardDataGetWorkSpaceSizeGEMMTranspose(dyDesc, dxDesc);
            if(gemm_trans > MAX_MEM_ALLOC_SZ(handle))
                gemm_trans    = 0;
            tmp_max_workspace = std::max(gemm_trans, tmp_max_workspace);
            MIOPEN_LOG_I2(tmp_max_workspace);
            return tmp_max_workspace;
        }
        if(miopen::any_of(GetConvDilations(), [](auto v) { return v > 1; }))
        {
            tmp_max_workspace = std::max(workspace_size_gemm, tmp_max_workspace);
            MIOPEN_LOG_I2(tmp_max_workspace);
            return tmp_max_workspace;
        }
    }
#endif

    const size_t workspace_size_fft = ForwardBackwardDataGetWorkSpaceSizeFFT(ctx);

    const size_t workspace_size = std::max({workspace_size_fft,
                                            workspace_size_gemm,
                                            direct_workspace,
                                            implicit_gemm_workspace,
                                            workspace_size_winograd});
    MIOPEN_LOG_I2(workspace_size);
    return workspace_size;
}

std::size_t
ConvolutionDescriptor::BackwardDataGetWorkSpaceSizeGEMM(const TensorDescriptor& wDesc,
                                                        const TensorDescriptor& dyDesc) const
{
    const std::size_t spatial_dim = GetSpatialDimension();

    auto wei_spatial = boost::adaptors::slice(wDesc.GetLengths(), 2, 2 + spatial_dim);
    auto out_spatial = boost::adaptors::slice(dyDesc.GetLengths(), 2, 2 + spatial_dim);

    const std::size_t wei_c = wDesc.GetLengths()[1];

    std::size_t gemm_size = wei_c * std::accumulate(wei_spatial.begin(),
                                                    wei_spatial.end(),
                                                    std::size_t(1),
                                                    std::multiplies<std::size_t>()) *
                            std::accumulate(out_spatial.begin(),
                                            out_spatial.end(),
                                            std::size_t(1),
                                            std::multiplies<std::size_t>()) *
                            GetTypeSize(dyDesc.GetType()) * group_count;

    // No workspace is needed for 1x1_stride=1 convolutions
    if(miopen::all_of(wei_spatial, [](auto v) { return v == 1; }) &&
       miopen::all_of(GetConvStrides(), [](auto v) { return v == 1; }) &&
       miopen::all_of(GetConvPads(), [](auto v) { return v == 0; }))
    {
        return 0;
    }

    return gemm_size;
}

std::size_t ConvolutionDescriptor::BackwardDataGetWorkSpaceSizeGEMMTranspose(
    const TensorDescriptor& dyDesc, const TensorDescriptor& dxDesc) const
{
    std::size_t in_n, in_c;
    std::tie(in_n, in_c) = miopen::tie_pick<0, 1>{}(dxDesc.GetLengths());

    auto out_spatial = boost::adaptors::slice(dyDesc.GetLengths(), 2, 2 + GetSpatialDimension());

    const std::size_t dx_t_size = in_n * in_c * std::accumulate(out_spatial.begin(),
                                                                out_spatial.end(),
                                                                std::size_t(1),
                                                                std::multiplies<std::size_t>()) *
                                  GetTypeSize(dxDesc.GetType());

    const std::size_t dy_t_size = dyDesc.GetElementSize() * GetTypeSize(dyDesc.GetType());

    return dx_t_size + dy_t_size;
}

std::size_t
ConvolutionDescriptor::BackwardWeightsGetWorkSpaceSizeGEMM(const TensorDescriptor& dyDesc,
                                                           const TensorDescriptor& dwDesc) const
{
    const std::size_t spatial_dim = GetSpatialDimension();

    auto out_spatial = boost::adaptors::slice(dyDesc.GetLengths(), 2, 2 + spatial_dim);
    auto wei_spatial = boost::adaptors::slice(dwDesc.GetLengths(), 2, 2 + spatial_dim);

    const std::size_t wei_c = dwDesc.GetLengths()[1];

    const std::size_t gemm_size = GetTypeSize(dyDesc.GetType()) * wei_c *
                                  std::accumulate(out_spatial.begin(),
                                                  out_spatial.end(),
                                                  std::size_t(1),
                                                  std::multiplies<std::size_t>()) *
                                  std::accumulate(wei_spatial.begin(),
                                                  wei_spatial.end(),
                                                  std::size_t(1),
                                                  std::multiplies<std::size_t>()) *
                                  group_count;

    // No workspace is needed for 1x1_stride=1 convolutions
    if(miopen::all_of(wei_spatial, [](auto v) { return v == 1; }) &&
       miopen::all_of(GetConvStrides(), [](auto v) { return v == 1; }) &&
       miopen::all_of(GetConvPads(), [](auto v) { return v == 0; }))
    {
        return 0;
    }

    return gemm_size;
}

std::size_t ConvolutionDescriptor::ForwardBackwardGetWorkSpaceSizeImplicitGemm(
    const miopen::ConvolutionContext& ctx) const
{
    if(miopen::IsDisabled(MIOPEN_DEBUG_CONV_IMPLICIT_GEMM{}))
    {
        return 0;
    }

    try
    {
        if(ctx.do_search)
            MIOPEN_THROW("Auto-tune is not supported in the get workspace size");
        const auto ss  = FindAllImplicitGemmSolutions(ctx, {});
        std::size_t sz = 0;
        for(const auto& solution : ss)
        {
            if(sz < solution.workspce_sz)
            {
                MIOPEN_LOG_I2(sz << " < " << solution.workspce_sz);
                sz = solution.workspce_sz;
            }
        }
        return sz;
    }
    catch(const miopen::Exception& ex)
    {
        MIOPEN_LOG_WE(ex.what());
        return 0;
    }
}

std::size_t ConvolutionDescriptor::ForwardBackwardDataGetWorkSpaceSizeDirect(
    const miopen::ConvolutionContext& ctx) const
{
    if(miopen::IsDisabled(MIOPEN_DEBUG_CONV_DIRECT{}))
    {
        return 0;
    }

    try
    {
        const auto sz_v = AllDirectForwardBackwardDataWorkspaceSize(ctx);
        std::size_t sz  = 0;
        for(const auto& pr : sz_v)
        {
            if(sz < pr.second)
            {
                MIOPEN_LOG_I2(sz << " < " << pr.second); // solution.workspce_sz);
                sz = pr.second;                          // solution.workspce_sz;
            }
        }
        return sz;
    }
    catch(const miopen::Exception& ex)
    {
        MIOPEN_LOG_WE(ex.what());
        return 0;
    }
}

std::size_t ConvolutionDescriptor::ForwardBackwardDataGetWorkSpaceSizeFFT(
    const miopen::ConvolutionContext& ctx) const
{
    if(miopen::IsDisabled(MIOPEN_DEBUG_CONV_FFT{}))
        return 0;

    try
    {
        const auto all_ws_sz = AllFFTForwardBackwardDataWorkspaceSize(ctx);
        std::size_t sz       = 0;
        for(const auto& pair : all_ws_sz)
        {
            if(sz < pair.second)
            {
                MIOPEN_LOG_I2(sz << " < " << pair.second);
                sz = pair.second;
            }
        }
        return sz;
    }
    catch(const miopen::Exception& ex)
    {
        MIOPEN_LOG_WE(ex.what());
        return 0;
    }
}

std::size_t ConvolutionDescriptor::ForwardBackwardDataGetWorkSpaceSizeWinograd(
    const miopen::ConvolutionContext& ctx, const miopen::AnyInvokeParams& invoke_ctx) const
{
    if(miopen::IsDisabled(MIOPEN_DEBUG_CONV_WINOGRAD{}))
        return 0;

    try
    {
        const auto ss  = FindAllWinogradSolutions(ctx, invoke_ctx);
        std::size_t sz = 0;
        for(const auto& solution : ss)
        {
            if(sz < solution.workspce_sz)
            {
                MIOPEN_LOG_I2(sz << " < " << solution.workspce_sz);
                sz = solution.workspce_sz;
            }
        }
        return sz;
    }
    catch(const miopen::Exception& ex)
    {
        MIOPEN_LOG_WE(ex.what());
        return 0;
    }
}

std::size_t ConvolutionDescriptor::BackwardWeightsGetWorkSpaceSizeDirect(
    const miopen::ConvolutionContext& ctx) const
{
    if(miopen::IsDisabled(MIOPEN_DEBUG_CONV_DIRECT{}))
        return 0;

    try
    {
        const auto sz_v = AllDirectBwdWrW2DWorkspaceSize(ctx);
        std::size_t sz  = 0;
        for(const auto& pr : sz_v)
        {
            if(sz < pr.second)
            {
                MIOPEN_LOG_I2(sz << " < " << pr.second);
                sz = pr.second;
            }
        }
        return sz;
    }
    catch(const miopen::Exception& ex)
    {
        MIOPEN_LOG_WE(ex.what());
        return 0;
    }
}

std::size_t ConvolutionDescriptor::BackwardWeightsGetWorkSpaceSizeWinograd(
    const miopen::ConvolutionContext& ctx) const
{
    if(miopen::IsDisabled(MIOPEN_DEBUG_CONV_WINOGRAD{}))
        return 0;

    try
    {
        if(ctx.do_search)
            MIOPEN_THROW("Auto-tune is not supported in the get workspace size");
        const auto ss  = FindWinogradWrWAllSolutions(ctx, {});
        std::size_t sz = 0;
        for(const auto& solution : ss)
        {
            if(sz < solution.workspce_sz)
            {
                MIOPEN_LOG_I2(sz << " < " << solution.workspce_sz);
                sz = solution.workspce_sz;
            }
        }
        return sz;
    }
    catch(const miopen::Exception& ex)
    {
        MIOPEN_LOG_WE(ex.what());
        return 0;
    }
}

std::size_t ConvolutionDescriptor::BackwardWeightsGetWorkSpaceSizeImplicitGemm(
    const miopen::ConvolutionContext& ctx) const
{
    if(miopen::IsDisabled(MIOPEN_DEBUG_CONV_IMPLICIT_GEMM{}))
        return 0;

    try
    {
        if(ctx.do_search)
            MIOPEN_THROW("Auto-tune is not supported in the get workspace size");
        const auto ss  = FindImplicitGemmWrWAllSolutions(ctx, {});
        std::size_t sz = 0;
        for(const auto& solution : ss)
        {
            if(sz < solution.workspce_sz)
            {
                MIOPEN_LOG_I2(sz << " < " << solution.workspce_sz);
                sz = solution.workspce_sz;
            }
        }
        return sz;
    }
    catch(const miopen::Exception& ex)
    {
        MIOPEN_LOG_WE(ex.what());
        return 0;
    }
}

std::size_t
ConvolutionDescriptor::BackwardWeightsGetWorkSpaceSize(Handle& handle,
                                                       const TensorDescriptor& dyDesc,
                                                       const TensorDescriptor& xDesc,
                                                       const TensorDescriptor& dwDesc) const
{
    MIOPEN_LOG_I("");
    auto ctx = ConvolutionContext(xDesc, dwDesc, dyDesc, *this, conv::Direction::BackwardWeights);
    while(findMode.IsFast(ctx) || findMode.IsHybrid(ctx))
    {
        /// \ref ffind_gwss_why_not_0
        size_t count;
        miopenConvSolution_t sol;
        bool fallback;
        GetWrwSolutions(handle, dyDesc, xDesc, dwDesc, 1, &count, &sol, &fallback);
        if(count < 1 || (findMode.IsHybrid(ctx) && fallback))
        {
            ctx.skip_solutions_that_take_long_time_to_build_and_have_narrow_coverage =
                findMode.IsFastHybrid(ctx);
            ctx.use_dynamic_solutions_only = findMode.IsDynamicHybrid(ctx);
            break; // Fall down to Normal Find.
        }
        MIOPEN_LOG_I2(sol.workspace_size);
        return sol.workspace_size;
    }

    ctx.SetStream(&handle);
    ctx.DetectRocm();
    ctx.SetupFloats();
    ctx.do_search             = false;
    ctx.disable_perfdb_access = true;

    std::size_t workspace_size_gemm = 0;
#if MIOPEN_USE_GEMM
    if(!miopen::IsDisabled(MIOPEN_DEBUG_CONV_GEMM{}))
    {
        workspace_size_gemm = BackwardWeightsGetWorkSpaceSizeGEMM(dyDesc, dwDesc);
        if(workspace_size_gemm > MAX_MEM_ALLOC_SZ(handle))
            workspace_size_gemm = 0;
    }
#endif

    const size_t workspace_size = std::max({BackwardWeightsGetWorkSpaceSizeImplicitGemm(ctx),
                                            BackwardWeightsGetWorkSpaceSizeWinograd(ctx),
                                            BackwardWeightsGetWorkSpaceSizeDirect(ctx),
                                            workspace_size_gemm});
    MIOPEN_LOG_I2(workspace_size);
    return workspace_size;
}

std::ostream& operator<<(std::ostream& stream, const ConvolutionDescriptor& c)
{
    stream << "conv" << c.spatialDim << "d, ";
    MIOPEN_LOG_ENUM(stream, c.mode, miopenConvolution, miopenTranspose) << ", ";
    MIOPEN_LOG_ENUM(
        stream, c.paddingMode, miopenPaddingDefault, miopenPaddingSame, miopenPaddingValid)
        << ", ";

    LogRange(stream << "{", c.GetConvPads(), ", ") << "}, ";
    LogRange(stream << "{", c.GetConvStrides(), ", ") << "}, ";
    LogRange(stream << "{", c.GetConvDilations(), ", ") << "}, ";

    if(c.group_count > 1)
    {
        stream << c.group_count << ", ";
    }

    if(c.mode == miopenTranspose)
    {
        LogRange(stream << "{", c.GetTransposeConvPads(), ", ") << "}, ";
    }

    return stream;
}
} // namespace miopen<|MERGE_RESOLUTION|>--- conflicted
+++ resolved
@@ -53,18 +53,12 @@
 MIOPEN_DECLARE_ENV_VAR(MIOPEN_DEBUG_CONV_GEMM)
 MIOPEN_DECLARE_ENV_VAR(MIOPEN_DEBUG_CONV_FFT)
 
-<<<<<<< HEAD
 #if MIOPEN_USE_GEMM
 // Workaround for issue 1430.
 // Vega20 fails to access GPU memory larger than the return value of GetMaxMemoryAllocSize() of
 // Vega10
 #define MAX_MEM_ALLOC_SZ (std::min(handle.GetMaxMemoryAllocSize(), size_t(7287183769)))
 #endif
-=======
-/// \todo Workaround for issue 1430.
-/// Vega20 fails to access GPU memory larger than of GetMaxMemoryAllocSize() of Vega10.
-#define MAX_MEM_ALLOC_SZ(handle) (std::min((handle).GetMaxMemoryAllocSize(), size_t(7287183769)))
->>>>>>> b86f3a1a
 
 namespace miopen {
 
