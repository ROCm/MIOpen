/*******************************************************************************
 *
 * MIT License
 *
 * Copyright (c) 2017 Advanced Micro Devices, Inc.
 *
 * Permission is hereby granted, free of charge, to any person obtaining a copy
 * of this software and associated documentation files (the "Software"), to deal
 * in the Software without restriction, including without limitation the rights
 * to use, copy, modify, merge, publish, distribute, sublicense, and/or sell
 * copies of the Software, and to permit persons to whom the Software is
 * furnished to do so, subject to the following conditions:
 *
 * The above copyright notice and this permission notice shall be included in all
 * copies or substantial portions of the Software.
 *
 * THE SOFTWARE IS PROVIDED "AS IS", WITHOUT WARRANTY OF ANY KIND, EXPRESS OR
 * IMPLIED, INCLUDING BUT NOT LIMITED TO THE WARRANTIES OF MERCHANTABILITY,
 * FITNESS FOR A PARTICULAR PURPOSE AND NONINFRINGEMENT. IN NO EVENT SHALL THE
 * AUTHORS OR COPYRIGHT HOLDERS BE LIABLE FOR ANY CLAIM, DAMAGES OR OTHER
 * LIABILITY, WHETHER IN AN ACTION OF CONTRACT, TORT OR OTHERWISE, ARISING FROM,
 * OUT OF OR IN CONNECTION WITH THE SOFTWARE OR THE USE OR OTHER DEALINGS IN THE
 * SOFTWARE.
 *
 *******************************************************************************/
#include <miopen/convolution.hpp>

#include <miopen/config.h>
#include <miopen/env.hpp>
#include <miopen/errors.hpp>
#include <miopen/find_controls.hpp>
#include <miopen/handle.hpp>
#include <miopen/invoke_params.hpp>
#include <miopen/logger.hpp>
#include <miopen/miopen.h>
#include <miopen/mlo_internal.hpp>
#include <miopen/solver.hpp>
#include <miopen/tensor.hpp>
#include <miopen/algorithm.hpp>

#include <cassert>
#include <cstddef>
#include <algorithm>
#include <cmath>
#include <ostream>

#include <boost/range/combine.hpp>
#include <boost/range/adaptors.hpp>

MIOPEN_DECLARE_ENV_VAR(MIOPEN_DEBUG_CONV_DIRECT)
MIOPEN_DECLARE_ENV_VAR(MIOPEN_DEBUG_CONV_IMPLICIT_GEMM)
MIOPEN_DECLARE_ENV_VAR(MIOPEN_DEBUG_CONV_WINOGRAD)
MIOPEN_DECLARE_ENV_VAR(MIOPEN_DEBUG_CONV_GEMM)
MIOPEN_DECLARE_ENV_VAR(MIOPEN_DEBUG_CONV_FFT)

/// \todo Workaround for issue 1430.
/// Vega20 fails to access GPU memory larger than of GetMaxMemoryAllocSize() of Vega10.
#define MAX_MEM_ALLOC_SZ(handle) (std::min((handle).GetMaxMemoryAllocSize(), size_t(7287183769)))

namespace miopen {

ConvolutionDescriptor::ConvolutionDescriptor(std::size_t spatial_dim,
                                             miopenConvolutionMode_t c_mode,
                                             miopenPaddingMode_t p_mode,
                                             const std::vector<int>& p_pads,
                                             const std::vector<int>& p_strides,
                                             const std::vector<int>& p_dilations,
                                             const std::vector<int>& p_trans_output_pads,
                                             int p_group_count,
                                             float p_lowp_quant)
    : spatialDim(spatial_dim),
      mode(c_mode),
      paddingMode(p_mode),
      pads(p_pads),
      strides(p_strides),
      dilations(p_dilations),
      trans_output_pads(p_trans_output_pads),
      group_count(p_group_count),
      lowp_quant(p_lowp_quant)
{
    if(pads.size() != spatial_dim || strides.size() != spatial_dim ||
       dilations.size() != spatial_dim || trans_output_pads.size() != spatial_dim ||
       miopen::any_of(pads, [](auto v) { return v < 0; }) ||
       miopen::any_of(strides, [](auto v) { return v < 1; }) ||
       miopen::any_of(dilations, [](auto v) { return v < 1; }))
    {
        MIOPEN_THROW(miopenStatusBadParm,
                     "Invalid parameters, check usage. MIOPEN expects padding "
                     ">= 0, stride >= 1, dilation >= 1 and the same dilation "
                     "factor for horizontal and vertical direction");
    }
    if(!(mode == miopenConvolution || mode == miopenTranspose))
    {
        if(mode == miopenGroupConv || mode == miopenDepthwise)
        {
            mode = miopenConvolution;
        }
        else
        {
            MIOPEN_THROW(miopenStatusBadParm, "Convolution mode not supported");
        }
    }
    if(!(paddingMode == miopenPaddingSame || paddingMode == miopenPaddingValid ||
         paddingMode == miopenPaddingDefault))
    {
        MIOPEN_THROW(miopenStatusBadParm, "Padding mode not supported");
    }
}

ConvolutionDescriptor::ConvolutionDescriptor(const std::vector<int>& p_pads,
                                             const std::vector<int>& p_strides,
                                             const std::vector<int>& p_dilations,
                                             const std::vector<int>& p_trans_output_pads,
                                             int p_group_count,
                                             float p_lowp_quant)
    : ConvolutionDescriptor{p_pads.size(),
                            miopenConvolution,
                            miopenPaddingDefault,
                            p_pads,
                            p_strides,
                            p_dilations,
                            p_trans_output_pads,
                            p_group_count,
                            p_lowp_quant}
{
}

std::size_t ConvolutionDescriptor::GetSpatialDimension() const { return spatialDim; }

const std::vector<int>& ConvolutionDescriptor::GetConvPads() const { return pads; }

const std::vector<int>& ConvolutionDescriptor::GetConvStrides() const { return strides; }

const std::vector<int>& ConvolutionDescriptor::GetConvDilations() const { return dilations; }

const std::vector<int>& ConvolutionDescriptor::GetTransposeConvPads() const
{
    return trans_output_pads;
}

int ConvolutionDescriptor::GetGroupCount() const { return group_count; }

TensorDescriptor ConvolutionDescriptor::GetForwardOutputTensor(const TensorDescriptor& xDesc,
                                                               const TensorDescriptor& wDesc,
                                                               miopenDataType_t yType) const
{
    const std::size_t spatial_dim = GetSpatialDimension();

    assert(xDesc.GetLengths().size() == spatial_dim + 2);
    assert(wDesc.GetLengths().size() == spatial_dim + 2);

    if(xDesc.GetType() != wDesc.GetType())
    {
        MIOPEN_THROW(miopenStatusBadParm, "Types do not match for the filter");
    }

    std::size_t in_n, in_c;
    std::tie(in_n, in_c) = miopen::tie_pick<0, 1>{}(xDesc.GetLengths());

    auto in_spatial = boost::adaptors::slice(xDesc.GetLengths(), 2, 2 + spatial_dim);

    std::size_t wei_k, wei_c;
    std::tie(wei_k, wei_c) = miopen::tie_pick<0, 1>{}(wDesc.GetLengths());

    auto wei_spatial = boost::adaptors::slice(wDesc.GetLengths(), 2, 2 + spatial_dim);

    if(mode == miopenConvolution)
    {
        // for depthwise conv wei_c must be 1 while group_count must be wei_c
        if((group_count == 1 && in_c != wei_c) ||
           (group_count > 1 && (in_c % wei_c != 0 || wei_k % (in_c / wei_c) != 0)))
        {
            MIOPEN_THROW(miopenStatusBadParm, "Channels do not match for the filter");
        }
    }
    else if(mode == miopenTranspose)
    {
        if(in_c != wei_k || (group_count > 1 && (wei_k % group_count != 0)))
        {
            MIOPEN_THROW(miopenStatusBadParm, "Channels do not match for the filter");
        }

        if(miopen::any_of(boost::combine(GetTransposeConvPads(), GetConvStrides()), [](auto v) {
               auto trans_conv_pad = boost::get<0>(v);
               auto stride         = boost::get<1>(v);
               return trans_conv_pad >= stride;
           }))
        {
            MIOPEN_THROW(miopenStatusBadParm,
                         "Output shape doesn't match due to invalid output padding");
        }
    }

    std::size_t out_c;
    std::vector<std::size_t> out_lens(spatial_dim + 2);

    auto out_spatial = boost::adaptors::slice(out_lens, 2, 2 + spatial_dim);

    if(paddingMode == miopenPaddingSame && mode == miopenConvolution &&
       miopen::all_of(GetConvDilations(), [](auto v) { return v == 1; }))
    {
        out_c = wei_k;

        for(int i = 0; i < spatial_dim; ++i)
        {
            out_spatial[i] = miopen::integer_division_ceil(in_spatial[i], GetConvStrides()[i]);
        }
    }
    else if(paddingMode == miopenPaddingValid && mode == miopenConvolution &&
            miopen::all_of(GetConvDilations(), [](auto v) { return v == 1; }))
    {
        out_c = wei_k;

        for(int i = 0; i < spatial_dim; ++i)
        {
            out_spatial[i] = miopen::integer_division_ceil(
                std::ptrdiff_t(in_spatial[i]) - wei_spatial[i] + 1, GetConvStrides()[i]);
        }
    }
    else if(paddingMode == miopenPaddingDefault || paddingMode == miopenPaddingSame ||
            paddingMode == miopenPaddingValid)
    {
        if(mode == miopenTranspose)
        {
            out_c = wei_c * group_count;

            for(int i = 0; i < spatial_dim; ++i)
            {
                out_spatial[i] = std::max<std::ptrdiff_t>(
                    1,
                    GetConvStrides()[i] * (std::ptrdiff_t(in_spatial[i]) - 1) + 1 +
                        GetConvDilations()[i] * (std::ptrdiff_t(wei_spatial[i]) - 1) -
                        2 * GetConvPads()[i] + GetTransposeConvPads()[i]);
            }
        }
        else
        {
            out_c = wei_k;

            for(int i = 0; i < spatial_dim; ++i)
            {
                out_spatial[i] = std::max<std::ptrdiff_t>(
                    1,
                    (ptrdiff_t(in_spatial[i]) -
                     (1 + GetConvDilations()[i] * (std::ptrdiff_t(wei_spatial[i]) - 1)) +
                     2 * GetConvPads()[i]) /
                            GetConvStrides()[i] +
                        1);
            }
        }
    }
    else
        MIOPEN_THROW(miopenStatusInvalidValue, "Invalid Padding Mode!");

    out_lens[0] = in_n;
    out_lens[1] = out_c;

    return TensorDescriptor((xDesc.GetType() == miopenInt8 || xDesc.GetType() == miopenInt8x4
                                 ? (yType == miopenInt32 ? yType : miopenFloat)
                                 : xDesc.GetType()),
                            out_lens);
}

std::size_t ConvolutionDescriptor::ForwardGetWorkSpaceSizeGEMM(const TensorDescriptor& wDesc,
                                                               const TensorDescriptor& yDesc) const
{
    const std::size_t spatial_dim = GetSpatialDimension();

    auto wei_spatial = boost::adaptors::slice(wDesc.GetLengths(), 2, 2 + spatial_dim);
    auto out_spatial = boost::adaptors::slice(yDesc.GetLengths(), 2, 2 + spatial_dim);

    const std::size_t wei_c = wDesc.GetLengths()[1];

    const std::size_t workspace_size = wei_c * std::accumulate(wei_spatial.begin(),
                                                               wei_spatial.end(),
                                                               std::size_t(1),
                                                               std::multiplies<std::size_t>()) *
                                       std::accumulate(out_spatial.begin(),
                                                       out_spatial.end(),
                                                       std::size_t(1),
                                                       std::multiplies<std::size_t>()) *
                                       GetTypeSize(wDesc.GetType()) * group_count;

    // No workspace is needed for 1x1 convolutions
    if(miopen::all_of(wei_spatial, [](auto v) { return v == 1; }) &&
       miopen::all_of(GetConvPads(), [](auto v) { return v == 0; }) &&
       miopen::all_of(GetConvStrides(), [](auto v) { return v == 1; }))
    {
        if(wDesc.GetType() == miopenInt8)
            return workspace_size;
        else
            return 0;
    }

    return (wDesc.GetType() == miopenInt8 ? 2 * workspace_size : workspace_size);
}

std::size_t
ConvolutionDescriptor::ForwardGetWorkSpaceSizeGEMMTranspose(const TensorDescriptor& xDesc,
                                                            const TensorDescriptor& yDesc) const
{
    std::size_t in_n, in_c;
    std::tie(in_n, in_c) = miopen::tie_pick<0, 1>{}(xDesc.GetLengths());

    auto out_spatial = boost::adaptors::slice(yDesc.GetLengths(), 2, 2 + GetSpatialDimension());

    std::size_t x_t_size = in_n * in_c * std::accumulate(out_spatial.begin(),
                                                         out_spatial.end(),
                                                         std::size_t(1),
                                                         std::multiplies<std::size_t>()) *
                           GetTypeSize(xDesc.GetType());

    // Int8 also does "transpose_packed_MN2NM" which need additional workspace
    if(xDesc.GetType() == miopenInt8)
        x_t_size *= 2;

    const std::size_t y_t_size = yDesc.GetElementSize() * GetTypeSize(yDesc.GetType());

    return x_t_size + y_t_size;
}

/// There is assumption that if Winograd is applicable and granularity loss is low, then there is no
/// advantage in trying other algorithms as those either slower or use more workspace. This allows
/// for some related host-side optimizations.
///
/// These optimizations are kind of cutting corners, but advantages are quite high.
bool ConvolutionDescriptor::IsWinograd3x3SupportedAndFast(miopen::ConvolutionContext& ctx) const
{
    if(miopen::IsDisabled(MIOPEN_DEBUG_CONV_WINOGRAD{}))
        return false;

    // Filter out configs where 3x3 Winograd does not have high WTI.
    if(!(ctx.n_outputs >= 16 && ctx.n_outputs % 2 == 0))
        return false;

    return solver::ConvBinWinograd3x3U{}.IsApplicable(ctx);
}

/// \todo Merge with ForwardGetWorkSpaceSizeGEMM
/// Use it instead of ForwardGetWorkSpaceSizeGEMM in ForwardGetWorkSpaceSize
std::size_t
ConvolutionDescriptor::ForwardGetValidWorkSpaceSizeGemm(Handle& handle,
                                                        const TensorDescriptor& wDesc,
                                                        const TensorDescriptor& xDesc,
                                                        const TensorDescriptor& yDesc) const
{

#if MIOPEN_USE_GEMM
    if(!miopen::IsDisabled(MIOPEN_DEBUG_CONV_GEMM{}))
    {
        const std::size_t spatial_dim = GetSpatialDimension();
        auto wei_spatial = boost::adaptors::slice(wDesc.GetLengths(), 2, 2 + spatial_dim);

        // Use transpose path for 1x1 stride=2
        if(GetSpatialDimension() == 2 &&
           (miopen::all_of(wei_spatial, [](auto v) { return v == 1; }) &&
            miopen::all_of(GetConvPads(), [](auto v) { return v == 0; })) &&
           (miopen::all_of(GetConvStrides(), [](auto v) { return v == 2; })))
        {
            size_t gemm_trans = ForwardGetWorkSpaceSizeGEMMTranspose(xDesc, yDesc);
            if(gemm_trans > MAX_MEM_ALLOC_SZ(handle))
                gemm_trans = 0;
            return gemm_trans;
        }

        size_t workspace_size_gemm = ForwardGetWorkSpaceSizeGEMM(wDesc, yDesc);
        if(workspace_size_gemm > MAX_MEM_ALLOC_SZ(handle))
            workspace_size_gemm = 0;

        return workspace_size_gemm;
    }
    return 0;
#else
    (void)handle;
    (void)wDesc;
    (void)xDesc;
    (void)yDesc;
    return 0;
#endif
}

std::size_t
ConvolutionDescriptor::BackwardGetValidWorkSpaceSizeGemm(const TensorDescriptor& dyDesc,
                                                         const TensorDescriptor& wDesc,
                                                         const TensorDescriptor& dxDesc) const
{
#if MIOPEN_USE_GEMM
    if(!miopen::IsDisabled(MIOPEN_DEBUG_CONV_GEMM{}))
    {
        const auto wei_spatial =
            boost::adaptors::slice(wDesc.GetLengths(), 2, 2 + GetSpatialDimension());

        if(GetSpatialDimension() == 2 &&
           miopen::all_of(wei_spatial, [](auto v) { return v == 1; }) &&
           miopen::all_of(GetConvPads(), [](auto v) { return v == 0; }) &&
           miopen::all_of(GetConvStrides(), [](auto v) { return v == 2; }))
            return BackwardDataGetWorkSpaceSizeGEMMTranspose(dyDesc, dxDesc);

        if(miopen::all_of(wei_spatial, [](auto v) { return v == 1; }) &&
           miopen::all_of(GetConvPads(), [](auto v) { return v == 0; }) &&
           miopen::all_of(GetConvStrides(), [](auto v) { return v == 1; }))
            return 0;

        return BackwardDataGetWorkSpaceSizeGEMM(wDesc, dyDesc);
    }
    return 0;
#else
    std::ignore = dyDesc;
    std::ignore = wDesc;
    std::ignore = dxDesc;
    return 0;
#endif
}

std::size_t
ConvolutionDescriptor::WrwGetValidWorkSpaceSizeGemm(const TensorDescriptor& dyDesc,
                                                    const TensorDescriptor& /*xDesc*/,
                                                    const TensorDescriptor& dwDesc) const
{
#if MIOPEN_USE_GEMM
    if(!miopen::IsDisabled(MIOPEN_DEBUG_CONV_GEMM{}))
    {
        const std::size_t spatial_dim = GetSpatialDimension();
        const auto wei_spatial = boost::adaptors::slice(dwDesc.GetLengths(), 2, 2 + spatial_dim);

        // if not 1x1
        if((miopen::any_of(wei_spatial, [](auto v) { return v != 1; }) ||
            miopen::any_of(GetConvPads(), [](auto v) { return v != 0; }) ||
            miopen::any_of(GetConvStrides(), [](auto v) { return v != 1; })))
            return BackwardWeightsGetWorkSpaceSizeGEMM(dyDesc, dwDesc);

        if(miopen::any_of(wei_spatial, [](auto v) { return v == 1; }) &&
           miopen::any_of(GetConvPads(), [](auto v) { return v == 0; }) &&
           miopen::any_of(GetConvStrides(), [](auto v) { return v == 1; }))
            return 0;

        MIOPEN_THROW(miopenStatusNotImplemented);
    }
    return 0;
#else
    std::ignore = dwDesc;
    std::ignore = dyDesc;
    return 0;
#endif
}

std::size_t ConvolutionDescriptor::ForwardGetWorkSpaceSize(Handle& handle,
                                                           const TensorDescriptor& wDesc,
                                                           const TensorDescriptor& xDesc,
                                                           const TensorDescriptor& yDesc) const
{
    MIOPEN_LOG_I("");

    auto ctx = ConvolutionContext{xDesc, wDesc, yDesc, *this, conv::Direction::Forward};
    ctx.SetStream(&handle);
    ctx.DetectRocm();
    ctx.SetupFloats();
    ctx.do_search             = false;
    ctx.disable_perfdb_access = true;

<<<<<<< HEAD
=======
    if(IsWinograd3x3SupportedAndFast(ctx))
    {
        AutoUseFastDynamicSolutions tmp{ctx};
        const auto ws = ForwardBackwardDataGetWorkSpaceSizeWinograd(ctx);
        MIOPEN_LOG_I2(ws);
        return ws;
    }

    /// \ref ffind_special_cases
>>>>>>> 102dc500
    const miopen::FindMode fm(ctx);
    while(fm.IsFast() || fm.IsHybrid())
    {
        /// \section ffind_gwss_why_not_0
        /// Basically we can return 0 here because
        /// * (A) Find() emulated by Immediate mode does not execute kernels.
        /// * (B) We expect that applications read output of Find() and
        ///   allocate WS for Run phase as indicated there
        ///   (in miopenConvAlgoPerf_t::memory).
        ///
        /// However there are some known apps that allocate WS once
        /// (using size returned by *this* call) and then re-use
        /// the same workspace for Run phase. That is why we shall return
        /// actually required workspace here.
        size_t count;
        miopenConvSolution_t sol;
        bool fallback;
        GetForwardSolutions(handle, wDesc, xDesc, yDesc, 1, &count, &sol, &fallback);
        if(count < 1 || (fm.IsHybrid() && fallback))
        {
            ctx.skip_solutions_that_take_long_time_to_build_and_have_narrow_coverage =
                fm.IsFastHybrid();
            ctx.use_dynamic_solutions_only = fm.IsDynamicHybrid();
            break; // Fall down to Normal Find.
        }
        MIOPEN_LOG_I2(sol.workspace_size);
        return sol.workspace_size;
    }

    const size_t workspace_size_winograd = ForwardBackwardDataGetWorkSpaceSizeWinograd(ctx);
<<<<<<< HEAD
    if(IsWinograd3x3SupportedAndFast(ctx))
    {
        // In some cases ConvMPBidirectWinograd solution faster than single pass
        // versions and it requires non zero workspace.
        // So we can't send 0 and cut off the potentially fastest solution.
        MIOPEN_LOG_I2(workspace_size_winograd);
        return workspace_size_winograd;
    }

    const size_t direct_workspace = ForwardBackwardDataGetWorkSpaceSizeDirect(ctx);

=======
    const size_t direct_workspace        = ForwardBackwardDataGetWorkSpaceSizeDirect(ctx);
>>>>>>> 102dc500
    const size_t implicit_gemm_workspace = ForwardBackwardGetWorkSpaceSizeImplicitGemm(ctx);

    size_t workspace_size_gemm = 0;
#if MIOPEN_USE_GEMM
    if(!miopen::IsDisabled(MIOPEN_DEBUG_CONV_GEMM{}))
    {
        const std::size_t spatial_dim = GetSpatialDimension();
        const auto wei_spatial = boost::adaptors::slice(wDesc.GetLengths(), 2, 2 + spatial_dim);

        workspace_size_gemm = ForwardGetWorkSpaceSizeGEMM(wDesc, yDesc);
        if(workspace_size_gemm > MAX_MEM_ALLOC_SZ(handle))
            workspace_size_gemm = 0;

        // Use transpose path for 1x1 stride=2
        // 1x1_stride=2
        if(GetSpatialDimension() == 2 &&
           (miopen::all_of(wei_spatial, [](auto v) { return v == 1; }) &&
            miopen::all_of(GetConvPads(), [](auto v) { return v == 0; })) &&
           (miopen::all_of(GetConvStrides(), [](auto v) { return v == 2; })))
        {
            size_t gemm_trans = ForwardGetWorkSpaceSizeGEMMTranspose(xDesc, yDesc);
            if(gemm_trans > MAX_MEM_ALLOC_SZ(handle))
                gemm_trans = 0;
            return std::max(
                {gemm_trans, direct_workspace, implicit_gemm_workspace, workspace_size_winograd});
        }

        if(miopen::any_of(GetConvDilations(), [](auto v) { return v > 1; }))
        {
            return std::max({workspace_size_gemm,
                             direct_workspace,
                             implicit_gemm_workspace,
                             workspace_size_winograd});
        }
    }
#endif

    const size_t workspace_size_fft = ForwardBackwardDataGetWorkSpaceSizeFFT(ctx);

    const size_t workspace_size = std::max({workspace_size_fft,
                                            workspace_size_gemm,
                                            direct_workspace,
                                            implicit_gemm_workspace,
                                            workspace_size_winograd});

    MIOPEN_LOG_I2(workspace_size);
    return workspace_size;
}

std::size_t
ConvolutionDescriptor::BackwardDataGetWorkSpaceSize(Handle& handle,
                                                    const TensorDescriptor& wDesc,
                                                    const TensorDescriptor& dyDesc,
                                                    const TensorDescriptor& dxDesc) const
{
    MIOPEN_LOG_I("");

    auto ctx = ConvolutionContext{dxDesc, wDesc, dyDesc, *this, conv::Direction::BackwardData};
    ctx.SetStream(&handle);
    ctx.DetectRocm();
    ctx.SetupFloats();
    ctx.do_search             = false;
    ctx.disable_perfdb_access = true;

<<<<<<< HEAD
=======
    if(IsWinograd3x3SupportedAndFast(ctx))
    {
        AutoUseFastDynamicSolutions tmp{ctx};
        const auto ws = ForwardBackwardDataGetWorkSpaceSizeWinograd(ctx);
        MIOPEN_LOG_I2(ws);
        return ws;
    }

    /// \ref ffind_special_cases
>>>>>>> 102dc500
    const miopen::FindMode fm(ctx);
    while(fm.IsFast() || fm.IsHybrid())
    {
        /// \ref ffind_gwss_why_not_0
        size_t count;
        miopenConvSolution_t sol;
        bool fallback;
        GetBackwardSolutions(handle, dyDesc, wDesc, dxDesc, 1, &count, &sol, &fallback);
        if(count < 1 || (fm.IsHybrid() && fallback))
        {
            ctx.skip_solutions_that_take_long_time_to_build_and_have_narrow_coverage =
                fm.IsFastHybrid();
            ctx.use_dynamic_solutions_only = fm.IsDynamicHybrid();
            break; // Fall down to Normal Find.
        }
        MIOPEN_LOG_I2(sol.workspace_size);
        return sol.workspace_size;
    }

    const size_t workspace_size_winograd = ForwardBackwardDataGetWorkSpaceSizeWinograd(ctx);
<<<<<<< HEAD
    if(IsWinograd3x3SupportedAndFast(ctx))
    {
        MIOPEN_LOG_I2(workspace_size_winograd);
        return workspace_size_winograd;
    }

    const size_t direct_workspace = ForwardBackwardDataGetWorkSpaceSizeDirect(ctx);

=======
    const size_t direct_workspace        = ForwardBackwardDataGetWorkSpaceSizeDirect(ctx);
>>>>>>> 102dc500
    const size_t implicit_gemm_workspace = ForwardBackwardGetWorkSpaceSizeImplicitGemm(ctx);

    size_t workspace_size_gemm = 0;

#if MIOPEN_USE_GEMM
    size_t tmp_max_workspace =
        std::max({direct_workspace, implicit_gemm_workspace, workspace_size_winograd});
    if(!miopen::IsDisabled(MIOPEN_DEBUG_CONV_GEMM{}))
    {
        workspace_size_gemm = BackwardDataGetWorkSpaceSizeGEMM(wDesc, dyDesc);
        if(workspace_size_gemm > MAX_MEM_ALLOC_SZ(handle))
            workspace_size_gemm = 0;

        const auto wei_spatial =
            boost::adaptors::slice(wDesc.GetLengths(), 2, 2 + GetSpatialDimension());

        if(miopen::all_of(wei_spatial, [](auto v) { return v == 1; }) &&
           miopen::all_of(GetConvPads(), [](auto v) { return v == 0; }) &&
           miopen::all_of(GetConvStrides(), [](auto v) { return v == 2; }))
        {
            size_t gemm_trans = BackwardDataGetWorkSpaceSizeGEMMTranspose(dyDesc, dxDesc);
            if(gemm_trans > MAX_MEM_ALLOC_SZ(handle))
                gemm_trans    = 0;
            tmp_max_workspace = std::max(gemm_trans, tmp_max_workspace);
            MIOPEN_LOG_I2(tmp_max_workspace);
            return tmp_max_workspace;
        }
        if(miopen::any_of(GetConvDilations(), [](auto v) { return v > 1; }))
        {
            tmp_max_workspace = std::max(workspace_size_gemm, tmp_max_workspace);
            MIOPEN_LOG_I2(tmp_max_workspace);
            return tmp_max_workspace;
        }
    }
#endif

    const size_t workspace_size_fft = ForwardBackwardDataGetWorkSpaceSizeFFT(ctx);

    const size_t workspace_size = std::max({workspace_size_fft,
                                            workspace_size_gemm,
                                            direct_workspace,
                                            implicit_gemm_workspace,
                                            workspace_size_winograd});
    MIOPEN_LOG_I2(workspace_size);
    return workspace_size;
}

std::size_t
ConvolutionDescriptor::BackwardDataGetWorkSpaceSizeGEMM(const TensorDescriptor& wDesc,
                                                        const TensorDescriptor& dyDesc) const
{
    const std::size_t spatial_dim = GetSpatialDimension();

    auto wei_spatial = boost::adaptors::slice(wDesc.GetLengths(), 2, 2 + spatial_dim);
    auto out_spatial = boost::adaptors::slice(dyDesc.GetLengths(), 2, 2 + spatial_dim);

    const std::size_t wei_c = wDesc.GetLengths()[1];

    std::size_t gemm_size = wei_c * std::accumulate(wei_spatial.begin(),
                                                    wei_spatial.end(),
                                                    std::size_t(1),
                                                    std::multiplies<std::size_t>()) *
                            std::accumulate(out_spatial.begin(),
                                            out_spatial.end(),
                                            std::size_t(1),
                                            std::multiplies<std::size_t>()) *
                            GetTypeSize(dyDesc.GetType()) * group_count;

    // No workspace is needed for 1x1_stride=1 convolutions
    if(miopen::all_of(wei_spatial, [](auto v) { return v == 1; }) &&
       miopen::all_of(GetConvStrides(), [](auto v) { return v == 1; }) &&
       miopen::all_of(GetConvPads(), [](auto v) { return v == 0; }))
    {
        return 0;
    }

    return gemm_size;
}

std::size_t ConvolutionDescriptor::BackwardDataGetWorkSpaceSizeGEMMTranspose(
    const TensorDescriptor& dyDesc, const TensorDescriptor& dxDesc) const
{
    std::size_t in_n, in_c;
    std::tie(in_n, in_c) = miopen::tie_pick<0, 1>{}(dxDesc.GetLengths());

    auto out_spatial = boost::adaptors::slice(dyDesc.GetLengths(), 2, 2 + GetSpatialDimension());

    const std::size_t dx_t_size = in_n * in_c * std::accumulate(out_spatial.begin(),
                                                                out_spatial.end(),
                                                                std::size_t(1),
                                                                std::multiplies<std::size_t>()) *
                                  GetTypeSize(dxDesc.GetType());

    const std::size_t dy_t_size = dyDesc.GetElementSize() * GetTypeSize(dyDesc.GetType());

    return dx_t_size + dy_t_size;
}

std::size_t
ConvolutionDescriptor::BackwardWeightsGetWorkSpaceSizeGEMM(const TensorDescriptor& dyDesc,
                                                           const TensorDescriptor& dwDesc) const
{
    const std::size_t spatial_dim = GetSpatialDimension();

    auto out_spatial = boost::adaptors::slice(dyDesc.GetLengths(), 2, 2 + spatial_dim);
    auto wei_spatial = boost::adaptors::slice(dwDesc.GetLengths(), 2, 2 + spatial_dim);

    const std::size_t wei_c = dwDesc.GetLengths()[1];

    const std::size_t gemm_size = GetTypeSize(dyDesc.GetType()) * wei_c *
                                  std::accumulate(out_spatial.begin(),
                                                  out_spatial.end(),
                                                  std::size_t(1),
                                                  std::multiplies<std::size_t>()) *
                                  std::accumulate(wei_spatial.begin(),
                                                  wei_spatial.end(),
                                                  std::size_t(1),
                                                  std::multiplies<std::size_t>()) *
                                  group_count;

    // No workspace is needed for 1x1_stride=1 convolutions
    if(miopen::all_of(wei_spatial, [](auto v) { return v == 1; }) &&
       miopen::all_of(GetConvStrides(), [](auto v) { return v == 1; }) &&
       miopen::all_of(GetConvPads(), [](auto v) { return v == 0; }))
    {
        return 0;
    }

    return gemm_size;
}

std::size_t ConvolutionDescriptor::ForwardBackwardGetWorkSpaceSizeImplicitGemm(
    const miopen::ConvolutionContext& ctx) const
{
    if(miopen::IsDisabled(MIOPEN_DEBUG_CONV_IMPLICIT_GEMM{}))
    {
        return 0;
    }

    try
    {
        if(ctx.do_search)
            MIOPEN_THROW("Auto-tune is not supported in the get workspace size");
        const auto ss  = FindAllImplicitGemmSolutions(ctx, {});
        std::size_t sz = 0;
        for(const auto& solution : ss)
        {
            if(sz < solution.workspce_sz)
            {
                MIOPEN_LOG_I2(sz << " < " << solution.workspce_sz);
                sz = solution.workspce_sz;
            }
        }
        return sz;
    }
    catch(const miopen::Exception& ex)
    {
        MIOPEN_LOG_WE(ex.what());
        return 0;
    }
}

std::size_t ConvolutionDescriptor::ForwardBackwardDataGetWorkSpaceSizeDirect(
    const miopen::ConvolutionContext& ctx) const
{
    if(miopen::IsDisabled(MIOPEN_DEBUG_CONV_DIRECT{}))
    {
        return 0;
    }

    try
    {
        const auto sz_v = AllDirectForwardBackwardDataWorkspaceSize(ctx);
        std::size_t sz  = 0;
        for(const auto& pr : sz_v)
        {
            if(sz < pr.second)
            {
                MIOPEN_LOG_I2(sz << " < " << pr.second); // solution.workspce_sz);
                sz = pr.second;                          // solution.workspce_sz;
            }
        }
        return sz;
    }
    catch(const miopen::Exception& ex)
    {
        MIOPEN_LOG_WE(ex.what());
        return 0;
    }
}

std::size_t ConvolutionDescriptor::ForwardBackwardDataGetWorkSpaceSizeFFT(
    const miopen::ConvolutionContext& ctx) const
{
    if(miopen::IsDisabled(MIOPEN_DEBUG_CONV_FFT{}))
        return 0;

    try
    {
        const auto all_ws_sz = AllFFTForwardBackwardDataWorkspaceSize(ctx);
        std::size_t sz       = 0;
        for(const auto& pair : all_ws_sz)
        {
            if(sz < pair.second)
            {
                MIOPEN_LOG_I2(sz << " < " << pair.second);
                sz = pair.second;
            }
        }
        return sz;
    }
    catch(const miopen::Exception& ex)
    {
        MIOPEN_LOG_WE(ex.what());
        return 0;
    }
}

std::size_t ConvolutionDescriptor::ForwardBackwardDataGetWorkSpaceSizeWinograd(
    const miopen::ConvolutionContext& ctx, const miopen::AnyInvokeParams& invoke_ctx) const
{
    if(miopen::IsDisabled(MIOPEN_DEBUG_CONV_WINOGRAD{}))
        return 0;

    try
    {
        const auto ss  = FindAllWinogradSolutions(ctx, invoke_ctx);
        std::size_t sz = 0;
        for(const auto& solution : ss)
        {
            if(sz < solution.workspce_sz)
            {
                MIOPEN_LOG_I2(sz << " < " << solution.workspce_sz);
                sz = solution.workspce_sz;
            }
        }
        return sz;
    }
    catch(const miopen::Exception& ex)
    {
        MIOPEN_LOG_WE(ex.what());
        return 0;
    }
}

std::size_t ConvolutionDescriptor::BackwardWeightsGetWorkSpaceSizeDirect(
    const miopen::ConvolutionContext& ctx) const
{
    if(miopen::IsDisabled(MIOPEN_DEBUG_CONV_DIRECT{}))
        return 0;

    try
    {
        const auto sz_v = AllDirectBwdWrW2DWorkspaceSize(ctx);
        std::size_t sz  = 0;
        for(const auto& pr : sz_v)
        {
            if(sz < pr.second)
            {
                MIOPEN_LOG_I2(sz << " < " << pr.second);
                sz = pr.second;
            }
        }
        return sz;
    }
    catch(const miopen::Exception& ex)
    {
        MIOPEN_LOG_WE(ex.what());
        return 0;
    }
}

std::size_t ConvolutionDescriptor::BackwardWeightsGetWorkSpaceSizeWinograd(
    const miopen::ConvolutionContext& ctx) const
{
    if(miopen::IsDisabled(MIOPEN_DEBUG_CONV_WINOGRAD{}))
        return 0;

    try
    {
        if(ctx.do_search)
            MIOPEN_THROW("Auto-tune is not supported in the get workspace size");
        const auto ss  = FindWinogradWrWAllSolutions(ctx, {});
        std::size_t sz = 0;
        for(const auto& solution : ss)
        {
            if(sz < solution.workspce_sz)
            {
                MIOPEN_LOG_I2(sz << " < " << solution.workspce_sz);
                sz = solution.workspce_sz;
            }
        }
        return sz;
    }
    catch(const miopen::Exception& ex)
    {
        MIOPEN_LOG_WE(ex.what());
        return 0;
    }
}

std::size_t ConvolutionDescriptor::BackwardWeightsGetWorkSpaceSizeImplicitGemm(
    const miopen::ConvolutionContext& ctx) const
{
    if(miopen::IsDisabled(MIOPEN_DEBUG_CONV_IMPLICIT_GEMM{}))
        return 0;

    try
    {
        if(ctx.do_search)
            MIOPEN_THROW("Auto-tune is not supported in the get workspace size");
        const auto ss  = FindImplicitGemmWrWAllSolutions(ctx, {});
        std::size_t sz = 0;
        for(const auto& solution : ss)
        {
            if(sz < solution.workspce_sz)
            {
                MIOPEN_LOG_I2(sz << " < " << solution.workspce_sz);
                sz = solution.workspce_sz;
            }
        }
        return sz;
    }
    catch(const miopen::Exception& ex)
    {
        MIOPEN_LOG_WE(ex.what());
        return 0;
    }
}

std::size_t
ConvolutionDescriptor::BackwardWeightsGetWorkSpaceSize(Handle& handle,
                                                       const TensorDescriptor& dyDesc,
                                                       const TensorDescriptor& xDesc,
                                                       const TensorDescriptor& dwDesc) const
{
    MIOPEN_LOG_I("");
    auto ctx = ConvolutionContext(xDesc, dwDesc, dyDesc, *this, conv::Direction::BackwardWeights);
    const miopen::FindMode fm(ctx);
    while(fm.IsFast() || fm.IsHybrid())
    {
        /// \ref ffind_gwss_why_not_0
        size_t count;
        miopenConvSolution_t sol;
        bool fallback;
        GetWrwSolutions(handle, dyDesc, xDesc, dwDesc, 1, &count, &sol, &fallback);
        if(count < 1 || (fm.IsHybrid() && fallback))
        {
            ctx.skip_solutions_that_take_long_time_to_build_and_have_narrow_coverage =
                fm.IsFastHybrid();
            ctx.use_dynamic_solutions_only = fm.IsDynamicHybrid();
            break; // Fall down to Normal Find.
        }
        MIOPEN_LOG_I2(sol.workspace_size);
        return sol.workspace_size;
    }

    ctx.SetStream(&handle);
    ctx.DetectRocm();
    ctx.SetupFloats();
    ctx.do_search             = false;
    ctx.disable_perfdb_access = true;

    std::size_t workspace_size_gemm = 0;
#if MIOPEN_USE_GEMM
    if(!miopen::IsDisabled(MIOPEN_DEBUG_CONV_GEMM{}))
    {
        workspace_size_gemm = BackwardWeightsGetWorkSpaceSizeGEMM(dyDesc, dwDesc);
        if(workspace_size_gemm > MAX_MEM_ALLOC_SZ(handle))
            workspace_size_gemm = 0;
    }
#endif

    const size_t workspace_size = std::max({BackwardWeightsGetWorkSpaceSizeImplicitGemm(ctx),
                                            BackwardWeightsGetWorkSpaceSizeWinograd(ctx),
                                            BackwardWeightsGetWorkSpaceSizeDirect(ctx),
                                            workspace_size_gemm});
    MIOPEN_LOG_I2(workspace_size);
    return workspace_size;
}

std::ostream& operator<<(std::ostream& stream, const ConvolutionDescriptor& c)
{
    stream << "conv" << c.spatialDim << "d, ";
    MIOPEN_LOG_ENUM(stream, c.mode, miopenConvolution, miopenTranspose) << ", ";
    MIOPEN_LOG_ENUM(
        stream, c.paddingMode, miopenPaddingDefault, miopenPaddingSame, miopenPaddingValid)
        << ", ";

    LogRange(stream << "{", c.GetConvPads(), ", ") << "}, ";
    LogRange(stream << "{", c.GetConvStrides(), ", ") << "}, ";
    LogRange(stream << "{", c.GetConvDilations(), ", ") << "}, ";

    if(c.group_count > 1)
    {
        stream << c.group_count << ", ";
    }

    if(c.mode == miopenTranspose)
    {
        LogRange(stream << "{", c.GetTransposeConvPads(), ", ") << "}, ";
    }

    return stream;
}
} // namespace miopen<|MERGE_RESOLUTION|>--- conflicted
+++ resolved
@@ -458,8 +458,6 @@
     ctx.do_search             = false;
     ctx.disable_perfdb_access = true;
 
-<<<<<<< HEAD
-=======
     if(IsWinograd3x3SupportedAndFast(ctx))
     {
         AutoUseFastDynamicSolutions tmp{ctx};
@@ -469,7 +467,6 @@
     }
 
     /// \ref ffind_special_cases
->>>>>>> 102dc500
     const miopen::FindMode fm(ctx);
     while(fm.IsFast() || fm.IsHybrid())
     {
@@ -500,21 +497,7 @@
     }
 
     const size_t workspace_size_winograd = ForwardBackwardDataGetWorkSpaceSizeWinograd(ctx);
-<<<<<<< HEAD
-    if(IsWinograd3x3SupportedAndFast(ctx))
-    {
-        // In some cases ConvMPBidirectWinograd solution faster than single pass
-        // versions and it requires non zero workspace.
-        // So we can't send 0 and cut off the potentially fastest solution.
-        MIOPEN_LOG_I2(workspace_size_winograd);
-        return workspace_size_winograd;
-    }
-
-    const size_t direct_workspace = ForwardBackwardDataGetWorkSpaceSizeDirect(ctx);
-
-=======
     const size_t direct_workspace        = ForwardBackwardDataGetWorkSpaceSizeDirect(ctx);
->>>>>>> 102dc500
     const size_t implicit_gemm_workspace = ForwardBackwardGetWorkSpaceSizeImplicitGemm(ctx);
 
     size_t workspace_size_gemm = 0;
@@ -579,8 +562,6 @@
     ctx.do_search             = false;
     ctx.disable_perfdb_access = true;
 
-<<<<<<< HEAD
-=======
     if(IsWinograd3x3SupportedAndFast(ctx))
     {
         AutoUseFastDynamicSolutions tmp{ctx};
@@ -590,7 +571,6 @@
     }
 
     /// \ref ffind_special_cases
->>>>>>> 102dc500
     const miopen::FindMode fm(ctx);
     while(fm.IsFast() || fm.IsHybrid())
     {
@@ -611,18 +591,7 @@
     }
 
     const size_t workspace_size_winograd = ForwardBackwardDataGetWorkSpaceSizeWinograd(ctx);
-<<<<<<< HEAD
-    if(IsWinograd3x3SupportedAndFast(ctx))
-    {
-        MIOPEN_LOG_I2(workspace_size_winograd);
-        return workspace_size_winograd;
-    }
-
-    const size_t direct_workspace = ForwardBackwardDataGetWorkSpaceSizeDirect(ctx);
-
-=======
     const size_t direct_workspace        = ForwardBackwardDataGetWorkSpaceSizeDirect(ctx);
->>>>>>> 102dc500
     const size_t implicit_gemm_workspace = ForwardBackwardGetWorkSpaceSizeImplicitGemm(ctx);
 
     size_t workspace_size_gemm = 0;
