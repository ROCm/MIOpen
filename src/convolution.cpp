/*******************************************************************************
 *
 * MIT License
 *
 * Copyright (c) 2017 Advanced Micro Devices, Inc.
 *
 * Permission is hereby granted, free of charge, to any person obtaining a copy
 * of this software and associated documentation files (the "Software"), to deal
 * in the Software without restriction, including without limitation the rights
 * to use, copy, modify, merge, publish, distribute, sublicense, and/or sell
 * copies of the Software, and to permit persons to whom the Software is
 * furnished to do so, subject to the following conditions:
 *
 * The above copyright notice and this permission notice shall be included in all
 * copies or substantial portions of the Software.
 *
 * THE SOFTWARE IS PROVIDED "AS IS", WITHOUT WARRANTY OF ANY KIND, EXPRESS OR
 * IMPLIED, INCLUDING BUT NOT LIMITED TO THE WARRANTIES OF MERCHANTABILITY,
 * FITNESS FOR A PARTICULAR PURPOSE AND NONINFRINGEMENT. IN NO EVENT SHALL THE
 * AUTHORS OR COPYRIGHT HOLDERS BE LIABLE FOR ANY CLAIM, DAMAGES OR OTHER
 * LIABILITY, WHETHER IN AN ACTION OF CONTRACT, TORT OR OTHERWISE, ARISING FROM,
 * OUT OF OR IN CONNECTION WITH THE SOFTWARE OR THE USE OR OTHER DEALINGS IN THE
 * SOFTWARE.
 *
 *******************************************************************************/
#include <miopen/convolution.hpp>

#include <miopen/config.h>
#include <miopen/env.hpp>
#include <miopen/errors.hpp>
#include <miopen/find_controls.hpp>
#include <miopen/handle.hpp>
#include <miopen/invoke_params.hpp>
#include <miopen/logger.hpp>
#include <miopen/miopen.h>
#include <miopen/mlo_internal.hpp>
#include <miopen/solver.hpp>
#include <miopen/tensor.hpp>
#include <miopen/algorithm.hpp>

#include <cassert>
#include <cstddef>
#include <algorithm>
#include <cmath>
#include <ostream>

#include <boost/range/combine.hpp>
#include <boost/range/adaptors.hpp>

MIOPEN_DECLARE_ENV_VAR(MIOPEN_DEBUG_CONV_DIRECT)
MIOPEN_DECLARE_ENV_VAR(MIOPEN_DEBUG_CONV_IMPLICIT_GEMM)
MIOPEN_DECLARE_ENV_VAR(MIOPEN_DEBUG_CONV_WINOGRAD)
MIOPEN_DECLARE_ENV_VAR(MIOPEN_DEBUG_CONV_GEMM)
MIOPEN_DECLARE_ENV_VAR(MIOPEN_DEBUG_CONV_FFT)

/// \todo Workaround for issue 1430.
/// Vega20 fails to access GPU memory larger than of GetMaxMemoryAllocSize() of Vega10.
#define MAX_MEM_ALLOC_SZ(handle) (std::min((handle).GetMaxMemoryAllocSize(), size_t(7287183769)))

namespace miopen {

ConvolutionDescriptor::ConvolutionDescriptor(std::size_t spatial_dim,
                                             miopenConvolutionMode_t c_mode,
                                             miopenPaddingMode_t p_mode,
                                             const std::vector<int>& p_pads,
                                             const std::vector<int>& p_strides,
                                             const std::vector<int>& p_dilations,
                                             const std::vector<int>& p_trans_output_pads,
                                             int p_group_count,
                                             float p_lowp_quant)
    : spatialDim(spatial_dim),
      mode(c_mode),
      paddingMode(p_mode),
      pads(p_pads),
      strides(p_strides),
      dilations(p_dilations),
      trans_output_pads(p_trans_output_pads),
      group_count(p_group_count),
      lowp_quant(p_lowp_quant)
{
    if(pads.size() != spatial_dim || strides.size() != spatial_dim ||
       dilations.size() != spatial_dim || trans_output_pads.size() != spatial_dim ||
       miopen::any_of(pads, [](auto v) { return v < 0; }) ||
       miopen::any_of(strides, [](auto v) { return v < 1; }) ||
       miopen::any_of(dilations, [](auto v) { return v < 1; }))
    {
        MIOPEN_THROW(miopenStatusBadParm,
                     "Invalid parameters, check usage. MIOPEN expects padding "
                     ">= 0, stride >= 1, dilation >= 1 and the same dilation "
                     "factor for horizontal and vertical direction");
    }
    if(!(mode == miopenConvolution || mode == miopenTranspose))
    {
        if(mode == miopenGroupConv || mode == miopenDepthwise)
        {
            mode = miopenConvolution;
        }
        else
        {
            MIOPEN_THROW(miopenStatusBadParm, "Convolution mode not supported");
        }
    }
    if(!(paddingMode == miopenPaddingSame || paddingMode == miopenPaddingValid ||
         paddingMode == miopenPaddingDefault))
    {
        MIOPEN_THROW(miopenStatusBadParm, "Padding mode not supported");
    }
}

ConvolutionDescriptor::ConvolutionDescriptor(const std::vector<int>& p_pads,
                                             const std::vector<int>& p_strides,
                                             const std::vector<int>& p_dilations,
                                             const std::vector<int>& p_trans_output_pads,
                                             int p_group_count,
                                             float p_lowp_quant)
    : ConvolutionDescriptor{p_pads.size(),
                            miopenConvolution,
                            miopenPaddingDefault,
                            p_pads,
                            p_strides,
                            p_dilations,
                            p_trans_output_pads,
                            p_group_count,
                            p_lowp_quant}
{
}

std::size_t ConvolutionDescriptor::GetSpatialDimension() const { return spatialDim; }

const std::vector<int>& ConvolutionDescriptor::GetConvPads() const { return pads; }

const std::vector<int>& ConvolutionDescriptor::GetConvStrides() const { return strides; }

const std::vector<int>& ConvolutionDescriptor::GetConvDilations() const { return dilations; }

const std::vector<int>& ConvolutionDescriptor::GetTransposeConvPads() const
{
    return trans_output_pads;
}

int ConvolutionDescriptor::GetGroupCount() const { return group_count; }

TensorDescriptor ConvolutionDescriptor::GetForwardOutputTensor(const TensorDescriptor& xDesc,
                                                               const TensorDescriptor& wDesc,
                                                               miopenDataType_t yType) const
{
    const std::size_t spatial_dim = GetSpatialDimension();

    assert(xDesc.GetLengths().size() == spatial_dim + 2);
    assert(wDesc.GetLengths().size() == spatial_dim + 2);

    if(xDesc.GetType() != wDesc.GetType())
    {
        MIOPEN_THROW(miopenStatusBadParm, "Types do not match for the filter");
    }

    std::size_t in_n, in_c;
    std::tie(in_n, in_c) = miopen::tie_pick<0, 1>{}(xDesc.GetLengths());

    auto in_spatial = boost::adaptors::slice(xDesc.GetLengths(), 2, 2 + spatial_dim);

    std::size_t wei_k, wei_c;
    std::tie(wei_k, wei_c) = miopen::tie_pick<0, 1>{}(wDesc.GetLengths());

    auto wei_spatial = boost::adaptors::slice(wDesc.GetLengths(), 2, 2 + spatial_dim);

    if(mode == miopenConvolution)
    {
        // for depthwise conv wei_c must be 1 while group_count must be wei_c
        if((group_count == 1 && in_c != wei_c) ||
           (group_count > 1 && (in_c % wei_c != 0 || wei_k % (in_c / wei_c) != 0)))
        {
            MIOPEN_THROW(miopenStatusBadParm, "Channels do not match for the filter");
        }
    }
    else if(mode == miopenTranspose)
    {
        if(in_c != wei_k || (group_count > 1 && (wei_k % group_count != 0)))
        {
            MIOPEN_THROW(miopenStatusBadParm, "Channels do not match for the filter");
        }

        if(miopen::any_of(boost::combine(GetTransposeConvPads(), GetConvStrides()), [](auto v) {
               auto trans_conv_pad = boost::get<0>(v);
               auto stride         = boost::get<1>(v);
               return trans_conv_pad >= stride;
           }))
        {
            MIOPEN_THROW(miopenStatusBadParm,
                         "Output shape doesn't match due to invalid output padding");
        }
    }

    std::size_t out_c;
    std::vector<std::size_t> out_lens(spatial_dim + 2);

    auto out_spatial = boost::adaptors::slice(out_lens, 2, 2 + spatial_dim);

    if(paddingMode == miopenPaddingSame && mode == miopenConvolution &&
       miopen::all_of(GetConvDilations(), [](auto v) { return v == 1; }))
    {
        out_c = wei_k;

        for(int i = 0; i < spatial_dim; ++i)
        {
            out_spatial[i] = miopen::integer_division_ceil(in_spatial[i], GetConvStrides()[i]);
        }
    }
    else if(paddingMode == miopenPaddingValid && mode == miopenConvolution &&
            miopen::all_of(GetConvDilations(), [](auto v) { return v == 1; }))
    {
        out_c = wei_k;

        for(int i = 0; i < spatial_dim; ++i)
        {
            out_spatial[i] = miopen::integer_division_ceil(
                std::ptrdiff_t(in_spatial[i]) - wei_spatial[i] + 1, GetConvStrides()[i]);
        }
    }
    else if(paddingMode == miopenPaddingDefault || paddingMode == miopenPaddingSame ||
            paddingMode == miopenPaddingValid)
    {
        if(mode == miopenTranspose)
        {
            out_c = wei_c * group_count;

            for(int i = 0; i < spatial_dim; ++i)
            {
                out_spatial[i] = std::max<std::ptrdiff_t>(
                    1,
                    GetConvStrides()[i] * (std::ptrdiff_t(in_spatial[i]) - 1) + 1 +
                        GetConvDilations()[i] * (std::ptrdiff_t(wei_spatial[i]) - 1) -
                        2 * GetConvPads()[i] + GetTransposeConvPads()[i]);
            }
        }
        else
        {
            out_c = wei_k;

            for(int i = 0; i < spatial_dim; ++i)
            {
                out_spatial[i] = std::max<std::ptrdiff_t>(
                    1,
                    (ptrdiff_t(in_spatial[i]) -
                     (1 + GetConvDilations()[i] * (std::ptrdiff_t(wei_spatial[i]) - 1)) +
                     2 * GetConvPads()[i]) /
                            GetConvStrides()[i] +
                        1);
            }
        }
    }
    else
        MIOPEN_THROW(miopenStatusInvalidValue, "Invalid Padding Mode!");

    out_lens[0] = in_n;
    out_lens[1] = out_c;

    return TensorDescriptor((xDesc.GetType() == miopenInt8 || xDesc.GetType() == miopenInt8x4
                                 ? (yType == miopenInt32 ? yType : miopenFloat)
                                 : xDesc.GetType()),
                            out_lens);
}

std::size_t ConvolutionDescriptor::ForwardGetWorkSpaceSizeGEMM(const TensorDescriptor& wDesc,
                                                               const TensorDescriptor& yDesc) const
{
    const std::size_t spatial_dim = GetSpatialDimension();

    auto wei_spatial = boost::adaptors::slice(wDesc.GetLengths(), 2, 2 + spatial_dim);
    auto out_spatial = boost::adaptors::slice(yDesc.GetLengths(), 2, 2 + spatial_dim);

    const std::size_t wei_c = wDesc.GetLengths()[1];

    const std::size_t workspace_size = wei_c * std::accumulate(wei_spatial.begin(),
                                                               wei_spatial.end(),
                                                               std::size_t(1),
                                                               std::multiplies<std::size_t>()) *
                                       std::accumulate(out_spatial.begin(),
                                                       out_spatial.end(),
                                                       std::size_t(1),
                                                       std::multiplies<std::size_t>()) *
                                       GetTypeSize(wDesc.GetType()) * group_count;

    // No workspace is needed for 1x1 convolutions
    if(miopen::all_of(wei_spatial, [](auto v) { return v == 1; }) &&
       miopen::all_of(GetConvPads(), [](auto v) { return v == 0; }) &&
       miopen::all_of(GetConvStrides(), [](auto v) { return v == 1; }))
    {
        if(wDesc.GetType() == miopenInt8)
            return workspace_size;
        else
            return 0;
    }

    return (wDesc.GetType() == miopenInt8 ? 2 * workspace_size : workspace_size);
}

std::size_t
ConvolutionDescriptor::ForwardGetWorkSpaceSizeGEMMTranspose(const TensorDescriptor& xDesc,
                                                            const TensorDescriptor& yDesc) const
{
    std::size_t in_n, in_c;
    std::tie(in_n, in_c) = miopen::tie_pick<0, 1>{}(xDesc.GetLengths());

    auto out_spatial = boost::adaptors::slice(yDesc.GetLengths(), 2, 2 + GetSpatialDimension());

    std::size_t x_t_size = in_n * in_c * std::accumulate(out_spatial.begin(),
                                                         out_spatial.end(),
                                                         std::size_t(1),
                                                         std::multiplies<std::size_t>()) *
                           GetTypeSize(xDesc.GetType());

    // Int8 also does "transpose_packed_MN2NM" which need additional workspace
    if(xDesc.GetType() == miopenInt8)
        x_t_size *= 2;

    const std::size_t y_t_size = yDesc.GetElementSize() * GetTypeSize(yDesc.GetType());

    return x_t_size + y_t_size;
}

/// There is assumption that if Winograd is applicable and granularity loss is low, then there is no
/// advantage in trying other algorithms as those either slower or use more workspace. This allows
/// for some related host-side optimizations.
///
/// These optimizations are kind of cutting corners, but advantages are quite high.
bool ConvolutionDescriptor::IsWinograd3x3SupportedAndFast(miopen::ConvolutionContext& ctx) const
{
    if(miopen::IsDisabled(MIOPEN_DEBUG_CONV_WINOGRAD{}))
        return false;

    // Filter out configs where 3x3 Winograd does not have high WTI.
    if(!(ctx.n_outputs >= 16 && ctx.n_outputs % 2 == 0))
        return false;

    return solver::ConvBinWinograd3x3U{}.IsApplicable(ctx);
}

<<<<<<< HEAD
=======
/// \todo Merge with ForwardGetWorkSpaceSizeGEMM
/// Use it instead of ForwardGetWorkSpaceSizeGEMM in ForwardGetWorkSpaceSize
std::size_t
ConvolutionDescriptor::ForwardGetValidWorkSpaceSizeGemm(Handle& handle,
                                                        const TensorDescriptor& wDesc,
                                                        const TensorDescriptor& xDesc,
                                                        const TensorDescriptor& yDesc) const
{

#if MIOPEN_USE_GEMM
    if(!miopen::IsDisabled(MIOPEN_DEBUG_CONV_GEMM{}))
    {
        const std::size_t spatial_dim = GetSpatialDimension();
        auto wei_spatial = boost::adaptors::slice(wDesc.GetLengths(), 2, 2 + spatial_dim);

        // Use transpose path for 1x1 stride=2
        if(GetSpatialDimension() == 2 &&
           (miopen::all_of(wei_spatial, [](auto v) { return v == 1; }) &&
            miopen::all_of(GetConvPads(), [](auto v) { return v == 0; })) &&
           (miopen::all_of(GetConvStrides(), [](auto v) { return v == 2; })))
        {
            size_t gemm_trans = ForwardGetWorkSpaceSizeGEMMTranspose(xDesc, yDesc);
            if(gemm_trans > MAX_MEM_ALLOC_SZ(handle))
                gemm_trans = 0;
            return gemm_trans;
        }

        size_t workspace_size_gemm = ForwardGetWorkSpaceSizeGEMM(wDesc, yDesc);
        if(workspace_size_gemm > MAX_MEM_ALLOC_SZ(handle))
            workspace_size_gemm = 0;

        return workspace_size_gemm;
    }
    return 0;
#else
    (void)handle;
    (void)wDesc;
    (void)xDesc;
    (void)yDesc;
    return 0;
#endif
}

>>>>>>> 86fd2a59
std::size_t
ConvolutionDescriptor::BackwardGetValidWorkSpaceSizeGemm(const TensorDescriptor& dyDesc,
                                                         const TensorDescriptor& wDesc,
                                                         const TensorDescriptor& dxDesc) const
{
#if MIOPEN_USE_GEMM
    if(!miopen::IsDisabled(MIOPEN_DEBUG_CONV_GEMM{}))
    {
        const auto wei_spatial =
            boost::adaptors::slice(wDesc.GetLengths(), 2, 2 + GetSpatialDimension());

        if(GetSpatialDimension() == 2 &&
           miopen::all_of(wei_spatial, [](auto v) { return v == 1; }) &&
           miopen::all_of(GetConvPads(), [](auto v) { return v == 0; }) &&
           miopen::all_of(GetConvStrides(), [](auto v) { return v == 2; }))
            return BackwardDataGetWorkSpaceSizeGEMMTranspose(dyDesc, dxDesc);

        if(miopen::all_of(wei_spatial, [](auto v) { return v == 1; }) &&
           miopen::all_of(GetConvPads(), [](auto v) { return v == 0; }) &&
           miopen::all_of(GetConvStrides(), [](auto v) { return v == 1; }))
            return 0;

        return BackwardDataGetWorkSpaceSizeGEMM(wDesc, dyDesc);
    }
    return 0;
#else
    std::ignore = dyDesc;
    std::ignore = wDesc;
    std::ignore = dxDesc;
    return 0;
#endif
}

std::size_t
ConvolutionDescriptor::WrwGetValidWorkSpaceSizeGemm(const TensorDescriptor& dyDesc,
                                                    const TensorDescriptor& /*xDesc*/,
                                                    const TensorDescriptor& dwDesc) const
{
#if MIOPEN_USE_GEMM
    if(!miopen::IsDisabled(MIOPEN_DEBUG_CONV_GEMM{}))
    {
        const std::size_t spatial_dim = GetSpatialDimension();
        const auto wei_spatial = boost::adaptors::slice(dwDesc.GetLengths(), 2, 2 + spatial_dim);

        // if not 1x1
        if((miopen::any_of(wei_spatial, [](auto v) { return v != 1; }) ||
            miopen::any_of(GetConvPads(), [](auto v) { return v != 0; }) ||
            miopen::any_of(GetConvStrides(), [](auto v) { return v != 1; })))
            return BackwardWeightsGetWorkSpaceSizeGEMM(dyDesc, dwDesc);

        if(miopen::any_of(wei_spatial, [](auto v) { return v == 1; }) &&
           miopen::any_of(GetConvPads(), [](auto v) { return v == 0; }) &&
           miopen::any_of(GetConvStrides(), [](auto v) { return v == 1; }))
            return 0;

        MIOPEN_THROW(miopenStatusNotImplemented);
    }
    return 0;
#else
    std::ignore = dwDesc;
    std::ignore = dyDesc;
    return 0;
#endif
}

std::size_t ConvolutionDescriptor::ForwardGetWorkSpaceSize(Handle& handle,
                                                           const TensorDescriptor& wDesc,
                                                           const TensorDescriptor& xDesc,
                                                           const TensorDescriptor& yDesc) const
{
    MIOPEN_LOG_I("");

    auto ctx = ConvolutionContext{xDesc, wDesc, yDesc, *this, conv::Direction::Forward};
    ctx.SetStream(&handle);
    ctx.DetectRocm();
    ctx.SetupFloats();
    ctx.do_search             = false;
    ctx.disable_perfdb_access = true;

    while(findMode.IsFast(ctx) || findMode.IsHybrid(ctx))
    {
        /// \section ffind_gwss_why_not_0
        /// Basically we can return 0 here because
        /// * (A) Find() emulated by Immediate mode does not execute kernels.
        /// * (B) We expect that applications read output of Find() and
        ///   allocate WS for Run phase as indicated there
        ///   (in miopenConvAlgoPerf_t::memory).
        ///
        /// However there are some known apps that allocate WS once
        /// (using size returned by *this* call) and then re-use
        /// the same workspace for Run phase. That is why we shall return
        /// actually required workspace here.
        size_t count;
        miopenConvSolution_t sol;
        bool fallback;
        GetForwardSolutions(handle, wDesc, xDesc, yDesc, 1, &count, &sol, &fallback);
        if(count < 1 || (findMode.IsHybrid(ctx) && fallback))
        {
            ctx.skip_solutions_that_take_long_time_to_build_and_have_narrow_coverage =
                findMode.IsFastHybrid(ctx);
            ctx.use_dynamic_solutions_only = findMode.IsDynamicHybrid(ctx);
            break; // Fall down to Normal Find.
        }
        MIOPEN_LOG_I2(sol.workspace_size);
        return sol.workspace_size;
    }

    if(IsWinograd3x3SupportedAndFast(ctx))
    {
        AutoUseFastDynamicSolutions tmp{ctx};
        const auto ws = ForwardBackwardDataGetWorkSpaceSizeWinograd(ctx);
        MIOPEN_LOG_I2(ws);
        return ws;
    }
    const size_t workspace_size_winograd = ForwardBackwardDataGetWorkSpaceSizeWinograd(ctx);
    const size_t direct_workspace        = ForwardBackwardDataGetWorkSpaceSizeDirect(ctx);
    const size_t implicit_gemm_workspace = ForwardBackwardGetWorkSpaceSizeImplicitGemm(ctx);

    size_t workspace_size_gemm = 0;
#if MIOPEN_USE_GEMM
    if(!miopen::IsDisabled(MIOPEN_DEBUG_CONV_GEMM{}))
    {
<<<<<<< HEAD
        const auto gemm_ws_sz_pairs = AllGemmWorkspaceSize(ctx);
        const auto gemm_ws_szs =
            gemm_ws_sz_pairs | boost::adaptors::transformed([](const auto& p) { return p.second; });
        workspace_size_gemm = *std::max_element(gemm_ws_szs.begin(), gemm_ws_szs.end());
=======
        const std::size_t spatial_dim = GetSpatialDimension();
        const auto wei_spatial = boost::adaptors::slice(wDesc.GetLengths(), 2, 2 + spatial_dim);

        workspace_size_gemm = ForwardGetWorkSpaceSizeGEMM(wDesc, yDesc);
        if(workspace_size_gemm > MAX_MEM_ALLOC_SZ(handle))
            workspace_size_gemm = 0;

        // Use transpose path for 1x1 stride=2
        // 1x1_stride=2
        if(GetSpatialDimension() == 2 &&
           (miopen::all_of(wei_spatial, [](auto v) { return v == 1; }) &&
            miopen::all_of(GetConvPads(), [](auto v) { return v == 0; })) &&
           (miopen::all_of(GetConvStrides(), [](auto v) { return v == 2; })))
        {
            size_t gemm_trans = ForwardGetWorkSpaceSizeGEMMTranspose(xDesc, yDesc);
            if(gemm_trans > MAX_MEM_ALLOC_SZ(handle))
                gemm_trans = 0;
            return std::max(
                {gemm_trans, direct_workspace, implicit_gemm_workspace, workspace_size_winograd});
        }
>>>>>>> 86fd2a59

        if(miopen::any_of(GetConvDilations(), [](auto v) { return v > 1; }))
        {
            return std::max({workspace_size_gemm,
                             direct_workspace,
                             implicit_gemm_workspace,
                             workspace_size_winograd});
        }
    }
#endif

    const size_t workspace_size_fft = ForwardBackwardDataGetWorkSpaceSizeFFT(ctx);

    const size_t workspace_size = std::max({workspace_size_fft,
                                            workspace_size_gemm,
                                            direct_workspace,
                                            implicit_gemm_workspace,
                                            workspace_size_winograd});

    MIOPEN_LOG_I2(workspace_size);
    return workspace_size;
}

std::size_t
ConvolutionDescriptor::BackwardDataGetWorkSpaceSize(Handle& handle,
                                                    const TensorDescriptor& wDesc,
                                                    const TensorDescriptor& dyDesc,
                                                    const TensorDescriptor& dxDesc) const
{
    MIOPEN_LOG_I("");

    auto ctx = ConvolutionContext{dxDesc, wDesc, dyDesc, *this, conv::Direction::BackwardData};
    ctx.SetStream(&handle);
    ctx.DetectRocm();
    ctx.SetupFloats();
    ctx.do_search             = false;
    ctx.disable_perfdb_access = true;

    while(findMode.IsFast(ctx) || findMode.IsHybrid(ctx))
    {
        /// \ref ffind_gwss_why_not_0
        size_t count;
        miopenConvSolution_t sol;
        bool fallback;
        GetBackwardSolutions(handle, dyDesc, wDesc, dxDesc, 1, &count, &sol, &fallback);
        if(count < 1 || (findMode.IsHybrid(ctx) && fallback))
        {
            ctx.skip_solutions_that_take_long_time_to_build_and_have_narrow_coverage =
                findMode.IsFastHybrid(ctx);
            ctx.use_dynamic_solutions_only = findMode.IsDynamicHybrid(ctx);
            break; // Fall down to Normal Find.
        }
        MIOPEN_LOG_I2(sol.workspace_size);
        return sol.workspace_size;
    }

    if(IsWinograd3x3SupportedAndFast(ctx))
    {
        AutoUseFastDynamicSolutions tmp{ctx};
        const auto ws = ForwardBackwardDataGetWorkSpaceSizeWinograd(ctx);
        MIOPEN_LOG_I2(ws);
        return ws;
    }

    const size_t workspace_size_winograd = ForwardBackwardDataGetWorkSpaceSizeWinograd(ctx);
    const size_t direct_workspace        = ForwardBackwardDataGetWorkSpaceSizeDirect(ctx);
    const size_t implicit_gemm_workspace = ForwardBackwardGetWorkSpaceSizeImplicitGemm(ctx);

    size_t workspace_size_gemm = 0;

#if MIOPEN_USE_GEMM
    size_t tmp_max_workspace =
        std::max({direct_workspace, implicit_gemm_workspace, workspace_size_winograd});
    if(!miopen::IsDisabled(MIOPEN_DEBUG_CONV_GEMM{}))
    {
        workspace_size_gemm = BackwardDataGetWorkSpaceSizeGEMM(wDesc, dyDesc);
        if(workspace_size_gemm > MAX_MEM_ALLOC_SZ(handle))
            workspace_size_gemm = 0;

        const auto wei_spatial =
            boost::adaptors::slice(wDesc.GetLengths(), 2, 2 + GetSpatialDimension());

        if(miopen::all_of(wei_spatial, [](auto v) { return v == 1; }) &&
           miopen::all_of(GetConvPads(), [](auto v) { return v == 0; }) &&
           miopen::all_of(GetConvStrides(), [](auto v) { return v == 2; }))
        {
            size_t gemm_trans = BackwardDataGetWorkSpaceSizeGEMMTranspose(dyDesc, dxDesc);
            if(gemm_trans > MAX_MEM_ALLOC_SZ(handle))
                gemm_trans    = 0;
            tmp_max_workspace = std::max(gemm_trans, tmp_max_workspace);
            MIOPEN_LOG_I2(tmp_max_workspace);
            return tmp_max_workspace;
        }
        if(miopen::any_of(GetConvDilations(), [](auto v) { return v > 1; }))
        {
            tmp_max_workspace = std::max(workspace_size_gemm, tmp_max_workspace);
            MIOPEN_LOG_I2(tmp_max_workspace);
            return tmp_max_workspace;
        }
    }
#endif

    const size_t workspace_size_fft = ForwardBackwardDataGetWorkSpaceSizeFFT(ctx);

    const size_t workspace_size = std::max({workspace_size_fft,
                                            workspace_size_gemm,
                                            direct_workspace,
                                            implicit_gemm_workspace,
                                            workspace_size_winograd});
    MIOPEN_LOG_I2(workspace_size);
    return workspace_size;
}

std::size_t
ConvolutionDescriptor::BackwardDataGetWorkSpaceSizeGEMM(const TensorDescriptor& wDesc,
                                                        const TensorDescriptor& dyDesc) const
{
    const std::size_t spatial_dim = GetSpatialDimension();

    auto wei_spatial = boost::adaptors::slice(wDesc.GetLengths(), 2, 2 + spatial_dim);
    auto out_spatial = boost::adaptors::slice(dyDesc.GetLengths(), 2, 2 + spatial_dim);

    const std::size_t wei_c = wDesc.GetLengths()[1];

    std::size_t gemm_size = wei_c * std::accumulate(wei_spatial.begin(),
                                                    wei_spatial.end(),
                                                    std::size_t(1),
                                                    std::multiplies<std::size_t>()) *
                            std::accumulate(out_spatial.begin(),
                                            out_spatial.end(),
                                            std::size_t(1),
                                            std::multiplies<std::size_t>()) *
                            GetTypeSize(dyDesc.GetType()) * group_count;

    // No workspace is needed for 1x1_stride=1 convolutions
    if(miopen::all_of(wei_spatial, [](auto v) { return v == 1; }) &&
       miopen::all_of(GetConvStrides(), [](auto v) { return v == 1; }) &&
       miopen::all_of(GetConvPads(), [](auto v) { return v == 0; }))
    {
        return 0;
    }

    return gemm_size;
}

std::size_t ConvolutionDescriptor::BackwardDataGetWorkSpaceSizeGEMMTranspose(
    const TensorDescriptor& dyDesc, const TensorDescriptor& dxDesc) const
{
    std::size_t in_n, in_c;
    std::tie(in_n, in_c) = miopen::tie_pick<0, 1>{}(dxDesc.GetLengths());

    auto out_spatial = boost::adaptors::slice(dyDesc.GetLengths(), 2, 2 + GetSpatialDimension());

    const std::size_t dx_t_size = in_n * in_c * std::accumulate(out_spatial.begin(),
                                                                out_spatial.end(),
                                                                std::size_t(1),
                                                                std::multiplies<std::size_t>()) *
                                  GetTypeSize(dxDesc.GetType());

    const std::size_t dy_t_size = dyDesc.GetElementSize() * GetTypeSize(dyDesc.GetType());

    return dx_t_size + dy_t_size;
}

std::size_t
ConvolutionDescriptor::BackwardWeightsGetWorkSpaceSizeGEMM(const TensorDescriptor& dyDesc,
                                                           const TensorDescriptor& dwDesc) const
{
    const std::size_t spatial_dim = GetSpatialDimension();

    auto out_spatial = boost::adaptors::slice(dyDesc.GetLengths(), 2, 2 + spatial_dim);
    auto wei_spatial = boost::adaptors::slice(dwDesc.GetLengths(), 2, 2 + spatial_dim);

    const std::size_t wei_c = dwDesc.GetLengths()[1];

    const std::size_t gemm_size = GetTypeSize(dyDesc.GetType()) * wei_c *
                                  std::accumulate(out_spatial.begin(),
                                                  out_spatial.end(),
                                                  std::size_t(1),
                                                  std::multiplies<std::size_t>()) *
                                  std::accumulate(wei_spatial.begin(),
                                                  wei_spatial.end(),
                                                  std::size_t(1),
                                                  std::multiplies<std::size_t>()) *
                                  group_count;

    // No workspace is needed for 1x1_stride=1 convolutions
    if(miopen::all_of(wei_spatial, [](auto v) { return v == 1; }) &&
       miopen::all_of(GetConvStrides(), [](auto v) { return v == 1; }) &&
       miopen::all_of(GetConvPads(), [](auto v) { return v == 0; }))
    {
        return 0;
    }

    return gemm_size;
}

std::size_t ConvolutionDescriptor::ForwardBackwardGetWorkSpaceSizeImplicitGemm(
    const miopen::ConvolutionContext& ctx) const
{
    if(miopen::IsDisabled(MIOPEN_DEBUG_CONV_IMPLICIT_GEMM{}))
    {
        return 0;
    }

    try
    {
        if(ctx.do_search)
            MIOPEN_THROW("Auto-tune is not supported in the get workspace size");
        const auto ss  = FindAllImplicitGemmSolutions(ctx, {});
        std::size_t sz = 0;
        for(const auto& solution : ss)
        {
            if(sz < solution.workspce_sz)
            {
                MIOPEN_LOG_I2(sz << " < " << solution.workspce_sz);
                sz = solution.workspce_sz;
            }
        }
        return sz;
    }
    catch(const miopen::Exception& ex)
    {
        MIOPEN_LOG_WE(ex.what());
        return 0;
    }
}

std::size_t ConvolutionDescriptor::ForwardBackwardDataGetWorkSpaceSizeDirect(
    const miopen::ConvolutionContext& ctx) const
{
    if(miopen::IsDisabled(MIOPEN_DEBUG_CONV_DIRECT{}))
    {
        return 0;
    }

    try
    {
        const auto sz_v = AllDirectForwardBackwardDataWorkspaceSize(ctx);
        std::size_t sz  = 0;
        for(const auto& pr : sz_v)
        {
            if(sz < pr.second)
            {
                MIOPEN_LOG_I2(sz << " < " << pr.second); // solution.workspce_sz);
                sz = pr.second;                          // solution.workspce_sz;
            }
        }
        return sz;
    }
    catch(const miopen::Exception& ex)
    {
        MIOPEN_LOG_WE(ex.what());
        return 0;
    }
}

std::size_t ConvolutionDescriptor::ForwardBackwardDataGetWorkSpaceSizeFFT(
    const miopen::ConvolutionContext& ctx) const
{
    if(miopen::IsDisabled(MIOPEN_DEBUG_CONV_FFT{}))
        return 0;

    try
    {
        const auto all_ws_sz = AllFFTForwardBackwardDataWorkspaceSize(ctx);
        std::size_t sz       = 0;
        for(const auto& pair : all_ws_sz)
        {
            if(sz < pair.second)
            {
                MIOPEN_LOG_I2(sz << " < " << pair.second);
                sz = pair.second;
            }
        }
        return sz;
    }
    catch(const miopen::Exception& ex)
    {
        MIOPEN_LOG_WE(ex.what());
        return 0;
    }
}

std::size_t ConvolutionDescriptor::ForwardBackwardDataGetWorkSpaceSizeWinograd(
    const miopen::ConvolutionContext& ctx, const miopen::AnyInvokeParams& invoke_ctx) const
{
    if(miopen::IsDisabled(MIOPEN_DEBUG_CONV_WINOGRAD{}))
        return 0;

    try
    {
        const auto ss  = FindAllWinogradSolutions(ctx, invoke_ctx);
        std::size_t sz = 0;
        for(const auto& solution : ss)
        {
            if(sz < solution.workspce_sz)
            {
                MIOPEN_LOG_I2(sz << " < " << solution.workspce_sz);
                sz = solution.workspce_sz;
            }
        }
        return sz;
    }
    catch(const miopen::Exception& ex)
    {
        MIOPEN_LOG_WE(ex.what());
        return 0;
    }
}

std::size_t ConvolutionDescriptor::BackwardWeightsGetWorkSpaceSizeDirect(
    const miopen::ConvolutionContext& ctx) const
{
    if(miopen::IsDisabled(MIOPEN_DEBUG_CONV_DIRECT{}))
        return 0;

    try
    {
        const auto sz_v = AllDirectBwdWrW2DWorkspaceSize(ctx);
        std::size_t sz  = 0;
        for(const auto& pr : sz_v)
        {
            if(sz < pr.second)
            {
                MIOPEN_LOG_I2(sz << " < " << pr.second);
                sz = pr.second;
            }
        }
        return sz;
    }
    catch(const miopen::Exception& ex)
    {
        MIOPEN_LOG_WE(ex.what());
        return 0;
    }
}

std::size_t ConvolutionDescriptor::BackwardWeightsGetWorkSpaceSizeWinograd(
    const miopen::ConvolutionContext& ctx) const
{
    if(miopen::IsDisabled(MIOPEN_DEBUG_CONV_WINOGRAD{}))
        return 0;

    try
    {
        if(ctx.do_search)
            MIOPEN_THROW("Auto-tune is not supported in the get workspace size");
        const auto ss  = FindWinogradWrWAllSolutions(ctx, {});
        std::size_t sz = 0;
        for(const auto& solution : ss)
        {
            if(sz < solution.workspce_sz)
            {
                MIOPEN_LOG_I2(sz << " < " << solution.workspce_sz);
                sz = solution.workspce_sz;
            }
        }
        return sz;
    }
    catch(const miopen::Exception& ex)
    {
        MIOPEN_LOG_WE(ex.what());
        return 0;
    }
}

std::size_t ConvolutionDescriptor::BackwardWeightsGetWorkSpaceSizeImplicitGemm(
    const miopen::ConvolutionContext& ctx) const
{
    if(miopen::IsDisabled(MIOPEN_DEBUG_CONV_IMPLICIT_GEMM{}))
        return 0;

    try
    {
        if(ctx.do_search)
            MIOPEN_THROW("Auto-tune is not supported in the get workspace size");
        const auto ss  = FindImplicitGemmWrWAllSolutions(ctx, {});
        std::size_t sz = 0;
        for(const auto& solution : ss)
        {
            if(sz < solution.workspce_sz)
            {
                MIOPEN_LOG_I2(sz << " < " << solution.workspce_sz);
                sz = solution.workspce_sz;
            }
        }
        return sz;
    }
    catch(const miopen::Exception& ex)
    {
        MIOPEN_LOG_WE(ex.what());
        return 0;
    }
}

std::size_t
ConvolutionDescriptor::BackwardWeightsGetWorkSpaceSize(Handle& handle,
                                                       const TensorDescriptor& dyDesc,
                                                       const TensorDescriptor& xDesc,
                                                       const TensorDescriptor& dwDesc) const
{
    MIOPEN_LOG_I("");
    auto ctx = ConvolutionContext(xDesc, dwDesc, dyDesc, *this, conv::Direction::BackwardWeights);
    while(findMode.IsFast(ctx) || findMode.IsHybrid(ctx))
    {
        /// \ref ffind_gwss_why_not_0
        size_t count;
        miopenConvSolution_t sol;
        bool fallback;
        GetWrwSolutions(handle, dyDesc, xDesc, dwDesc, 1, &count, &sol, &fallback);
        if(count < 1 || (findMode.IsHybrid(ctx) && fallback))
        {
            ctx.skip_solutions_that_take_long_time_to_build_and_have_narrow_coverage =
                findMode.IsFastHybrid(ctx);
            ctx.use_dynamic_solutions_only = findMode.IsDynamicHybrid(ctx);
            break; // Fall down to Normal Find.
        }
        MIOPEN_LOG_I2(sol.workspace_size);
        return sol.workspace_size;
    }

    ctx.SetStream(&handle);
    ctx.DetectRocm();
    ctx.SetupFloats();
    ctx.do_search             = false;
    ctx.disable_perfdb_access = true;

    std::size_t workspace_size_gemm = 0;
#if MIOPEN_USE_GEMM
    if(!miopen::IsDisabled(MIOPEN_DEBUG_CONV_GEMM{}))
    {
        workspace_size_gemm = BackwardWeightsGetWorkSpaceSizeGEMM(dyDesc, dwDesc);
        if(workspace_size_gemm > MAX_MEM_ALLOC_SZ(handle))
            workspace_size_gemm = 0;
    }
#endif

    const size_t workspace_size = std::max({BackwardWeightsGetWorkSpaceSizeImplicitGemm(ctx),
                                            BackwardWeightsGetWorkSpaceSizeWinograd(ctx),
                                            BackwardWeightsGetWorkSpaceSizeDirect(ctx),
                                            workspace_size_gemm});
    MIOPEN_LOG_I2(workspace_size);
    return workspace_size;
}

std::ostream& operator<<(std::ostream& stream, const ConvolutionDescriptor& c)
{
    stream << "conv" << c.spatialDim << "d, ";
    MIOPEN_LOG_ENUM(stream, c.mode, miopenConvolution, miopenTranspose) << ", ";
    MIOPEN_LOG_ENUM(
        stream, c.paddingMode, miopenPaddingDefault, miopenPaddingSame, miopenPaddingValid)
        << ", ";

    LogRange(stream << "{", c.GetConvPads(), ", ") << "}, ";
    LogRange(stream << "{", c.GetConvStrides(), ", ") << "}, ";
    LogRange(stream << "{", c.GetConvDilations(), ", ") << "}, ";

    if(c.group_count > 1)
    {
        stream << c.group_count << ", ";
    }

    if(c.mode == miopenTranspose)
    {
        LogRange(stream << "{", c.GetTransposeConvPads(), ", ") << "}, ";
    }

    return stream;
}
} // namespace miopen<|MERGE_RESOLUTION|>--- conflicted
+++ resolved
@@ -336,52 +336,6 @@
     return solver::ConvBinWinograd3x3U{}.IsApplicable(ctx);
 }
 
-<<<<<<< HEAD
-=======
-/// \todo Merge with ForwardGetWorkSpaceSizeGEMM
-/// Use it instead of ForwardGetWorkSpaceSizeGEMM in ForwardGetWorkSpaceSize
-std::size_t
-ConvolutionDescriptor::ForwardGetValidWorkSpaceSizeGemm(Handle& handle,
-                                                        const TensorDescriptor& wDesc,
-                                                        const TensorDescriptor& xDesc,
-                                                        const TensorDescriptor& yDesc) const
-{
-
-#if MIOPEN_USE_GEMM
-    if(!miopen::IsDisabled(MIOPEN_DEBUG_CONV_GEMM{}))
-    {
-        const std::size_t spatial_dim = GetSpatialDimension();
-        auto wei_spatial = boost::adaptors::slice(wDesc.GetLengths(), 2, 2 + spatial_dim);
-
-        // Use transpose path for 1x1 stride=2
-        if(GetSpatialDimension() == 2 &&
-           (miopen::all_of(wei_spatial, [](auto v) { return v == 1; }) &&
-            miopen::all_of(GetConvPads(), [](auto v) { return v == 0; })) &&
-           (miopen::all_of(GetConvStrides(), [](auto v) { return v == 2; })))
-        {
-            size_t gemm_trans = ForwardGetWorkSpaceSizeGEMMTranspose(xDesc, yDesc);
-            if(gemm_trans > MAX_MEM_ALLOC_SZ(handle))
-                gemm_trans = 0;
-            return gemm_trans;
-        }
-
-        size_t workspace_size_gemm = ForwardGetWorkSpaceSizeGEMM(wDesc, yDesc);
-        if(workspace_size_gemm > MAX_MEM_ALLOC_SZ(handle))
-            workspace_size_gemm = 0;
-
-        return workspace_size_gemm;
-    }
-    return 0;
-#else
-    (void)handle;
-    (void)wDesc;
-    (void)xDesc;
-    (void)yDesc;
-    return 0;
-#endif
-}
-
->>>>>>> 86fd2a59
 std::size_t
 ConvolutionDescriptor::BackwardGetValidWorkSpaceSizeGemm(const TensorDescriptor& dyDesc,
                                                          const TensorDescriptor& wDesc,
@@ -504,33 +458,10 @@
 #if MIOPEN_USE_GEMM
     if(!miopen::IsDisabled(MIOPEN_DEBUG_CONV_GEMM{}))
     {
-<<<<<<< HEAD
         const auto gemm_ws_sz_pairs = AllGemmWorkspaceSize(ctx);
         const auto gemm_ws_szs =
             gemm_ws_sz_pairs | boost::adaptors::transformed([](const auto& p) { return p.second; });
         workspace_size_gemm = *std::max_element(gemm_ws_szs.begin(), gemm_ws_szs.end());
-=======
-        const std::size_t spatial_dim = GetSpatialDimension();
-        const auto wei_spatial = boost::adaptors::slice(wDesc.GetLengths(), 2, 2 + spatial_dim);
-
-        workspace_size_gemm = ForwardGetWorkSpaceSizeGEMM(wDesc, yDesc);
-        if(workspace_size_gemm > MAX_MEM_ALLOC_SZ(handle))
-            workspace_size_gemm = 0;
-
-        // Use transpose path for 1x1 stride=2
-        // 1x1_stride=2
-        if(GetSpatialDimension() == 2 &&
-           (miopen::all_of(wei_spatial, [](auto v) { return v == 1; }) &&
-            miopen::all_of(GetConvPads(), [](auto v) { return v == 0; })) &&
-           (miopen::all_of(GetConvStrides(), [](auto v) { return v == 2; })))
-        {
-            size_t gemm_trans = ForwardGetWorkSpaceSizeGEMMTranspose(xDesc, yDesc);
-            if(gemm_trans > MAX_MEM_ALLOC_SZ(handle))
-                gemm_trans = 0;
-            return std::max(
-                {gemm_trans, direct_workspace, implicit_gemm_workspace, workspace_size_winograd});
-        }
->>>>>>> 86fd2a59
 
         if(miopen::any_of(GetConvDilations(), [](auto v) { return v > 1; }))
         {
