/*******************************************************************************
 *
 * MIT License
 *
 * Copyright (c) 2017 Advanced Micro Devices, Inc.
 *
 * Permission is hereby granted, free of charge, to any person obtaining a copy
 * of this software and associated documentation files (the "Software"), to deal
 * in the Software without restriction, including without limitation the rights
 * to use, copy, modify, merge, publish, distribute, sublicense, and/or sell
 * copies of the Software, and to permit persons to whom the Software is
 * furnished to do so, subject to the following conditions:
 *
 * The above copyright notice and this permission notice shall be included in all
 * copies or substantial portions of the Software.
 *
 * THE SOFTWARE IS PROVIDED "AS IS", WITHOUT WARRANTY OF ANY KIND, EXPRESS OR
 * IMPLIED, INCLUDING BUT NOT LIMITED TO THE WARRANTIES OF MERCHANTABILITY,
 * FITNESS FOR A PARTICULAR PURPOSE AND NONINFRINGEMENT. IN NO EVENT SHALL THE
 * AUTHORS OR COPYRIGHT HOLDERS BE LIABLE FOR ANY CLAIM, DAMAGES OR OTHER
 * LIABILITY, WHETHER IN AN ACTION OF CONTRACT, TORT OR OTHERWISE, ARISING FROM,
 * OUT OF OR IN CONNECTION WITH THE SOFTWARE OR THE USE OR OTHER DEALINGS IN THE
 * SOFTWARE.
 *
 *******************************************************************************/
#include <miopen/convolution.hpp>

#include <miopen/config.h>
#include <miopen/env.hpp>
#include <miopen/errors.hpp>
#include <miopen/find_controls.hpp>
#include <miopen/handle.hpp>
#include <miopen/invoke_params.hpp>
#include <miopen/logger.hpp>
#include <miopen/miopen.h>
#include <miopen/mlo_internal.hpp>
#include <miopen/solver.hpp>
#include <miopen/tensor.hpp>
#include <miopen/tensor_layout.hpp>
#include <miopen/algorithm.hpp>

#include <nlohmann/json.hpp>

#include <cassert>
#include <cstddef>
#include <algorithm>
#include <cmath>
#include <ostream>

#include <boost/range/combine.hpp>
#include <boost/range/adaptors.hpp>

MIOPEN_DECLARE_ENV_VAR(MIOPEN_DEBUG_CONV_DIRECT)
MIOPEN_DECLARE_ENV_VAR(MIOPEN_DEBUG_CONV_IMPLICIT_GEMM)
MIOPEN_DECLARE_ENV_VAR(MIOPEN_DEBUG_CONV_WINOGRAD)
MIOPEN_DECLARE_ENV_VAR(MIOPEN_DEBUG_CONV_GEMM)
MIOPEN_DECLARE_ENV_VAR(MIOPEN_DEBUG_CONV_FFT)
MIOPEN_DECLARE_ENV_VAR(MIOPEN_DEBUG_FORCE_IMMED_MODE_FALLBACK)

namespace miopen {

namespace {

std::size_t GetMaxWorkSpaceSize(const std::vector<std::pair<std::string, std::size_t>>& values)
{
    std::size_t sz = 0;
    for(const auto& pr : values)
    {
        if(sz < pr.second)
        {
            MIOPEN_LOG_I2(sz << " < " << pr.second);
            sz = pr.second;
        }
    }
    return sz;
}

std::size_t GetWorkSpaceSizeGEMM(const miopen::ExecutionContext& ctx,
<<<<<<< HEAD
                                 const conv::ProblemDescription& problem)
=======
                                 const miopen::ProblemDescription& problem)
>>>>>>> f19cc519
{
#if MIOPEN_USE_GEMM
    if(miopen::IsDisabled(MIOPEN_DEBUG_CONV_GEMM{}) ||
       miopen::any_of(problem.GetConv().GetConvDilations(), [](auto v) { return v > 1; }))
        return 0;

    return GetMaxWorkSpaceSize(AllGemmWorkspaceSize(ctx, problem));
#else
    std::ignore = ctx;
    std::ignore = problem;
    return 0;
#endif
}

std::size_t GetWorkSpaceSizeImplicitGemm(const miopen::ExecutionContext& ctx,
<<<<<<< HEAD
                                         const conv::ProblemDescription& problem)
=======
                                         const miopen::ProblemDescription& problem)
>>>>>>> f19cc519
{
    if(miopen::IsDisabled(MIOPEN_DEBUG_CONV_IMPLICIT_GEMM{}))
        return 0;
    return GetMaxWorkSpaceSize(FindAllImplicitGemmWorkspaceSizes(ctx, problem));
}

std::size_t GetWorkSpaceSizeDirect(const miopen::ExecutionContext& ctx,
<<<<<<< HEAD
                                   const conv::ProblemDescription& problem)
=======
                                   const miopen::ProblemDescription& problem)
>>>>>>> f19cc519
{
    if(miopen::IsDisabled(MIOPEN_DEBUG_CONV_DIRECT{}))
        return 0;
    return GetMaxWorkSpaceSize(AllDirectForwardBackwardDataWorkspaceSize(ctx, problem));
}

std::size_t GetWorkSpaceSizeFFT(const miopen::ExecutionContext& ctx,
<<<<<<< HEAD
                                const conv::ProblemDescription& problem)
=======
                                const miopen::ProblemDescription& problem)
>>>>>>> f19cc519
{
    if(miopen::IsDisabled(MIOPEN_DEBUG_CONV_FFT{}))
        return 0;
    return GetMaxWorkSpaceSize(AllFFTForwardBackwardDataWorkspaceSize(ctx, problem));
}

std::size_t GetWorkSpaceSizeWinograd(const miopen::ExecutionContext& ctx,
<<<<<<< HEAD
                                     const conv::ProblemDescription& problem)
=======
                                     const miopen::ProblemDescription& problem)
>>>>>>> f19cc519
{
    if(miopen::IsDisabled(MIOPEN_DEBUG_CONV_WINOGRAD{}))
        return 0;
    return GetMaxWorkSpaceSize(FindAllWinogradWorkspaceSizes(ctx, problem));
}

std::size_t GetWorkSpaceSizeDirectWrW(const miopen::ExecutionContext& ctx,
<<<<<<< HEAD
                                      const conv::ProblemDescription& problem)
=======
                                      const miopen::ProblemDescription& problem)
>>>>>>> f19cc519
{
    if(miopen::IsDisabled(MIOPEN_DEBUG_CONV_DIRECT{}))
        return 0;
    return GetMaxWorkSpaceSize(AllDirectBwdWrW2DWorkspaceSize(ctx, problem));
}

std::size_t GetWorkSpaceSizeWinogradWrW(const miopen::ExecutionContext& ctx,
<<<<<<< HEAD
                                        const conv::ProblemDescription& problem)
=======
                                        const miopen::ProblemDescription& problem)
>>>>>>> f19cc519
{
    if(miopen::IsDisabled(MIOPEN_DEBUG_CONV_WINOGRAD{}))
        return 0;
    return GetMaxWorkSpaceSize(FindWinogradWrWWorkspaceSizes(ctx, problem));
}

std::size_t GetWorkSpaceSizeImplicitGemmWrW(const miopen::ExecutionContext& ctx,
<<<<<<< HEAD
                                            const conv::ProblemDescription& problem)
=======
                                            const miopen::ProblemDescription& problem)
>>>>>>> f19cc519
{
    if(miopen::IsDisabled(MIOPEN_DEBUG_CONV_IMPLICIT_GEMM{}))
        return 0;
    return GetMaxWorkSpaceSize(FindImplicitGemmWrWWorkspaceSizes(ctx, problem));
}

} // namespace

ConvolutionDescriptor::ConvolutionDescriptor(std::size_t spatial_dim,
                                             miopenConvolutionMode_t c_mode,
                                             miopenPaddingMode_t p_mode,
                                             const std::vector<int>& p_pads,
                                             const std::vector<int>& p_strides,
                                             const std::vector<int>& p_dilations,
                                             const std::vector<int>& p_trans_output_pads,
                                             int p_group_count,
                                             float p_lowp_quant)
    : spatialDim(spatial_dim),
      mode(c_mode),
      paddingMode(p_mode),
      pads(p_pads),
      strides(p_strides),
      dilations(p_dilations),
      trans_output_pads(p_trans_output_pads),
      group_count(p_group_count),
      lowp_quant(p_lowp_quant)
{
    if(pads.size() != spatial_dim || strides.size() != spatial_dim ||
       dilations.size() != spatial_dim || trans_output_pads.size() != spatial_dim ||
       miopen::any_of(pads, [](auto v) { return v < 0; }) ||
       miopen::any_of(strides, [](auto v) { return v < 1; }) ||
       miopen::any_of(dilations, [](auto v) { return v < 1; }))
    {
        MIOPEN_THROW(miopenStatusBadParm,
                     "Invalid parameters, check usage. MIOPEN expects padding "
                     ">= 0, stride >= 1, dilation >= 1 and the same dilation "
                     "factor for horizontal and vertical direction");
    }
    if(!(mode == miopenConvolution || mode == miopenTranspose))
    {
        if(mode == miopenGroupConv || mode == miopenDepthwise)
        {
            mode = miopenConvolution;
        }
        else
        {
            MIOPEN_THROW(miopenStatusBadParm, "Convolution mode not supported");
        }
    }
    if(!(paddingMode == miopenPaddingSame || paddingMode == miopenPaddingValid ||
         paddingMode == miopenPaddingDefault))
    {
        MIOPEN_THROW(miopenStatusBadParm, "Padding mode not supported");
    }
}

ConvolutionDescriptor::ConvolutionDescriptor(const std::vector<int>& p_pads,
                                             const std::vector<int>& p_strides,
                                             const std::vector<int>& p_dilations,
                                             const std::vector<int>& p_trans_output_pads,
                                             int p_group_count,
                                             float p_lowp_quant)
    : ConvolutionDescriptor{p_pads.size(),
                            miopenConvolution,
                            miopenPaddingDefault,
                            p_pads,
                            p_strides,
                            p_dilations,
                            p_trans_output_pads,
                            p_group_count,
                            p_lowp_quant}
{
}

std::size_t ConvolutionDescriptor::GetSpatialDimension() const { return spatialDim; }

const std::vector<int>& ConvolutionDescriptor::GetConvPads() const { return pads; }

const std::vector<int>& ConvolutionDescriptor::GetConvStrides() const { return strides; }

const std::vector<int>& ConvolutionDescriptor::GetConvDilations() const { return dilations; }

const std::vector<int>& ConvolutionDescriptor::GetTransposeConvPads() const
{
    return trans_output_pads;
}

int ConvolutionDescriptor::GetGroupCount() const { return group_count; }

TensorDescriptor
ConvolutionDescriptor::GetForwardOutputTensorWithLayout(const TensorDescriptor& xDesc,
                                                        const TensorDescriptor& wDesc,
                                                        const std::string& yLayout,
                                                        miopenDataType_t yType) const
{
    const std::size_t spatial_dim = GetSpatialDimension();

    assert(xDesc.GetLengths().size() == spatial_dim + 2);
    assert(wDesc.GetLengths().size() == spatial_dim + 2);

    if(xDesc.GetType() != wDesc.GetType())
    {
        MIOPEN_THROW(miopenStatusBadParm, "Types do not match for the filter");
    }

    std::size_t in_n, in_c;
    std::tie(in_n, in_c) = miopen::tie_pick<0, 1>{}(xDesc.GetLengths());

    auto in_spatial = boost::adaptors::slice(xDesc.GetLengths(), 2, 2 + spatial_dim);

    std::size_t wei_k, wei_c;
    std::tie(wei_k, wei_c) = miopen::tie_pick<0, 1>{}(wDesc.GetLengths());

    auto wei_spatial = boost::adaptors::slice(wDesc.GetLengths(), 2, 2 + spatial_dim);

    if(wDesc.GetLayout_str() == "CHWNc")
    {
        std::tie(wei_k, wei_c) = miopen::tie_pick<3, 0>{}(wDesc.GetLengths());
        wei_spatial            = boost::adaptors::slice(wDesc.GetLengths(), 1, 1 + spatial_dim);
    }

    if(mode == miopenConvolution)
    {
        // for depthwise conv wei_c must be 1 while group_count must be wei_c
        if((group_count == 1 && in_c != wei_c) ||
           (group_count > 1 && (in_c % wei_c != 0 || wei_k % (in_c / wei_c) != 0)))
        {
            MIOPEN_THROW(miopenStatusBadParm, "Channels do not match for the filter");
        }
    }
    else if(mode == miopenTranspose)
    {
        if(in_c != wei_k || (group_count > 1 && (wei_k % group_count != 0)))
        {
            MIOPEN_THROW(miopenStatusBadParm, "Channels do not match for the filter");
        }

        if(miopen::any_of(boost::combine(GetTransposeConvPads(), GetConvStrides()), [](auto v) {
               auto trans_conv_pad = boost::get<0>(v);
               auto stride         = boost::get<1>(v);
               return trans_conv_pad >= stride;
           }))
        {
            MIOPEN_THROW(miopenStatusBadParm,
                         "Output shape doesn't match due to invalid output padding");
        }
    }

    std::size_t out_c;
    std::vector<std::size_t> out_lens(spatial_dim + 2);

    auto out_spatial = boost::adaptors::slice(out_lens, 2, 2 + spatial_dim);

    if(paddingMode == miopenPaddingSame && mode == miopenConvolution &&
       miopen::all_of(GetConvDilations(), [](auto v) { return v == 1; }))
    {
        out_c = wei_k;

        for(int i = 0; i < spatial_dim; ++i)
        {
            out_spatial[i] = miopen::integer_division_ceil(in_spatial[i], GetConvStrides()[i]);
        }
    }
    else if(paddingMode == miopenPaddingValid && mode == miopenConvolution &&
            miopen::all_of(GetConvDilations(), [](auto v) { return v == 1; }))
    {
        out_c = wei_k;

        for(int i = 0; i < spatial_dim; ++i)
        {
            out_spatial[i] = miopen::integer_division_ceil(
                std::ptrdiff_t(in_spatial[i]) - wei_spatial[i] + 1, GetConvStrides()[i]);
        }
    }
    else if(paddingMode == miopenPaddingDefault || paddingMode == miopenPaddingSame ||
            paddingMode == miopenPaddingValid)
    {
        if(mode == miopenTranspose)
        {
            out_c = wei_c * group_count;

            for(int i = 0; i < spatial_dim; ++i)
            {
                out_spatial[i] = std::max<std::ptrdiff_t>(
                    1,
                    GetConvStrides()[i] * (std::ptrdiff_t(in_spatial[i]) - 1) + 1 +
                        GetConvDilations()[i] * (std::ptrdiff_t(wei_spatial[i]) - 1) -
                        2 * static_cast<std::ptrdiff_t>(GetConvPads()[i]) +
                        GetTransposeConvPads()[i]);
            }
        }
        else
        {
            out_c = wei_k / wDesc.GetVectorLength();

            for(int i = 0; i < spatial_dim; ++i)
            {
                out_spatial[i] = std::max<std::ptrdiff_t>(
                    1,
                    (ptrdiff_t(in_spatial[i]) -
                     (1 + GetConvDilations()[i] * (std::ptrdiff_t(wei_spatial[i]) - 1)) +
                     2 * static_cast<std::ptrdiff_t>(GetConvPads()[i])) /
                            GetConvStrides()[i] +
                        1);
            }
        }
    }
    else
        MIOPEN_THROW(miopenStatusInvalidValue, "Invalid Padding Mode!");

    out_lens[0] = in_n;
    out_lens[1] = out_c;

    const std::string default_layout = tensor_layout_get_default(xDesc.GetSize());
    std::vector<std::size_t> out_strides;
    tensor_layout_to_strides(
        out_lens, default_layout, yLayout, xDesc.GetVectorLength(), out_strides);
    return {(xDesc.GetType() == miopenInt8 || xDesc.GetType() == miopenInt8x4
                 ? (yType)
                 : xDesc.GetType()), // TODO: This function overrides the output type with
                                     // essentially the input which is incorrect.
            xDesc.GetLayout_t(),
            out_lens,
            out_strides};
}

TensorDescriptor ConvolutionDescriptor::GetForwardOutputTensor(const TensorDescriptor& xDesc,
                                                               const TensorDescriptor& wDesc,
                                                               miopenDataType_t yType) const
{
    // output layout same as input
    const std::string default_layout = tensor_layout_get_default(xDesc.GetSize());
    const std::string in_layout      = xDesc.GetLayout(default_layout);
    return GetForwardOutputTensorWithLayout(xDesc, wDesc, in_layout, yType);
}

/// There is assumption that if Winograd is applicable and granularity loss is low, then there is no
/// advantage in trying other algorithms as those either slower or use more workspace. This allows
/// for some related host-side optimizations.
///
/// These optimizations are kind of cutting corners, but advantages are quite high.
<<<<<<< HEAD
bool ConvolutionDescriptor::IsWinograd3x3SupportedAndFast(
    const miopen::ExecutionContext& ctx, const conv::ProblemDescription& problem) const
=======
bool ConvolutionDescriptor::IsWinograd3x3SupportedAndFast(const miopen::ExecutionContext& ctx,
                                                          const ProblemDescription& problem) const
>>>>>>> f19cc519
{
    if(miopen::IsDisabled(MIOPEN_DEBUG_CONV_WINOGRAD{}))
        return false;

    // Disable this performance optimization when we want to run some specific Solver.
    // Other Solvers will be skipped anyway.
    if(GetEnvFindOnlySolver())
        return false;

    // Filter out configs where 3x3 Winograd does not have high WTI.
    if(!(problem.GetOutChannels_() >= 16 && problem.GetOutChannels_() % 2 == 0))
        return false;

    return solver::conv::ConvBinWinograd3x3U{}.IsApplicable(ctx, problem);
}

std::size_t ConvolutionDescriptor::GetWorkSpaceSize(ExecutionContext ctx,
                                                    const conv::ProblemDescription& problem) const
{
    MIOPEN_LOG_I2("");

    ctx.do_search             = false;
    ctx.disable_perfdb_access = true;

    while(findMode.IsFast(ctx) || findMode.IsHybrid(ctx))
    {
        /// \section ffind_gwss_why_not_0
        /// Basically we can return 0 here because
        /// * (A) Find() emulated by Immediate mode does not execute kernels.
        /// * (B) We expect that applications read output of Find() and
        ///   allocate WS for Run phase as indicated there
        ///   (in miopenConvAlgoPerf_t::memory).
        ///
        /// However there are some known apps that allocate WS once
        /// (using size returned by *this* call) and then re-use
        /// the same workspace for Run phase. That is why we shall return
        /// actually required workspace here.
        auto fallback        = bool{};
        const auto solutions = GetSolutions(ctx, problem, 1, &fallback);
        if(solutions.empty() || ((findMode.IsHybrid(ctx) && fallback) &&
                                 !miopen::IsEnabled(MIOPEN_DEBUG_FORCE_IMMED_MODE_FALLBACK{})))
        {
            ctx.use_dynamic_solutions_only = findMode.IsDynamicHybrid(ctx);
            break; // Fall down to Normal Find.
        }
        MIOPEN_LOG_I(solutions.front().workspace_size);
        return solutions.front().workspace_size;
    }

<<<<<<< HEAD
    auto conv_ctx = ExecutionContext{ctx};
=======
>>>>>>> f19cc519
    size_t workspace_size;

    if(problem.GetDirection() != conv::Direction::BackwardWeights)
    {
        if(IsWinograd3x3SupportedAndFast(ctx, problem))
        {
            ctx.use_dynamic_solutions_only = true;
            workspace_size                 = GetWorkSpaceSizeWinograd(ctx, problem);
        }
        else
        {
            workspace_size = std::max({GetWorkSpaceSizeFFT(ctx, problem),
                                       GetWorkSpaceSizeGEMM(ctx, problem),
                                       GetWorkSpaceSizeDirect(ctx, problem),
                                       GetWorkSpaceSizeImplicitGemm(ctx, problem),
                                       GetWorkSpaceSizeWinograd(ctx, problem)});
        }
    }
    else
    {
        workspace_size = std::max({GetWorkSpaceSizeGEMM(ctx, problem),
                                   GetWorkSpaceSizeDirectWrW(ctx, problem),
                                   GetWorkSpaceSizeImplicitGemmWrW(ctx, problem),
                                   GetWorkSpaceSizeWinogradWrW(ctx, problem)});
    }

    MIOPEN_LOG_I(workspace_size);
    return workspace_size;
}

std::ostream& operator<<(std::ostream& stream, const ConvolutionDescriptor& c)
{
    stream << "conv" << c.spatialDim << "d, ";
    MIOPEN_LOG_ENUM(stream, c.mode, miopenConvolution, miopenTranspose) << ", ";
    MIOPEN_LOG_ENUM(
        stream, c.paddingMode, miopenPaddingDefault, miopenPaddingSame, miopenPaddingValid)
        << ", ";

    LogRange(stream << "{", c.GetConvPads(), ", ") << "}, ";
    LogRange(stream << "{", c.GetConvStrides(), ", ") << "}, ";
    LogRange(stream << "{", c.GetConvDilations(), ", ") << "}, ";

    if(c.group_count > 1)
    {
        stream << c.group_count << ", ";
    }

    if(c.mode == miopenTranspose)
    {
        LogRange(stream << "{", c.GetTransposeConvPads(), ", ") << "}, ";
    }

    return stream;
}

void to_json(nlohmann::json& json, const ConvolutionAttribute::Gfx90aFp16alt& attribute)
{
    json = {{"value", attribute.value}};
}

void from_json(const nlohmann::json& json, ConvolutionAttribute::Gfx90aFp16alt& attribute)
{
    json.at("value").get_to(attribute.value);
}

void ConvolutionAttribute::Set(miopenConvolutionAttrib_t attr, int value)
{
    if(attr == MIOPEN_CONVOLUTION_ATTRIB_FP16_ALT_IMPL)
    {
        if(value < -1 || value > 1)
            MIOPEN_THROW(miopenStatusBadParm,
                         "[Set conv attribute] Error: Attempt to set invalid value of "
                         "MIOPEN_CONVOLUTION_ATTRIB_FP16_ALT_IMPL: " +
                             std::to_string(value));
        gfx90aFp16alt.value = value;
    }
    else if(attr == MIOPEN_CONVOLUTION_ATTRIB_DETERMINISTIC)
    {
        if(value < 0 || value > 1)
            MIOPEN_THROW(miopenStatusBadParm,
                         "[Set conv attribute] Error: Attemp to set invalid value for "
                         "MIOPEN_CONVOLUTION_ATTRIB_DETERMINISTIC: " +
                             std::to_string(value));
        deterministic.value = value;
    }
    else if(attr == MIOPEN_CONVOLUTION_ATTRIB_FP8_ROUNDING_MODE)
    {
        const auto rounding_mode = static_cast<miopenF8RoundingMode_t>(value);
        if(rounding_mode != miopenF8RoundingModeStochastic &&
           rounding_mode != miopenF8RoundingModeStandard)
            MIOPEN_THROW(miopenStatusBadParm,
                         "[Set conv attribute] Error: Attempt to set invalid value for "
                         "MIOPEN_CONVOLUTION_ATTRIB_FP8_ROUNDING_MODE" +
                             std::to_string(value));
        fp8rounding_mode.rounding_mode = rounding_mode;
    }
    else
    {
        MIOPEN_THROW(miopenStatusBadParm,
                     "[Set conv attribute] Error: Attribute [" +
                         std::to_string(static_cast<int>(attr)) + "] does not exist.");
    }
}

int ConvolutionAttribute::Get(miopenConvolutionAttrib_t attr) const
{
    if(attr == MIOPEN_CONVOLUTION_ATTRIB_FP16_ALT_IMPL)
        return gfx90aFp16alt.value;
    else if(attr == MIOPEN_CONVOLUTION_ATTRIB_FP8_ROUNDING_MODE)
        return static_cast<int>(fp8rounding_mode.rounding_mode);
    else if(attr == MIOPEN_CONVOLUTION_ATTRIB_DETERMINISTIC)
        return deterministic.value;
    MIOPEN_THROW(miopenStatusBadParm,
                 "[Get conv attribute] Error: Attribute [" +
                     std::to_string(static_cast<int>(attr)) + "] does not exist.");
}

void to_json(nlohmann::json& json, const ConvolutionAttribute& conv)
{
    json = {{"gfx90aFp16alt", conv.gfx90aFp16alt}};
}

void from_json(const nlohmann::json& json, ConvolutionAttribute& conv)
{
    json.at("gfx90aFp16alt").get_to(conv.gfx90aFp16alt);
}

void to_json(nlohmann::json& json, const ConvolutionDescriptor& conv)
{
    json = nlohmann::json{
        {"spatialDim", conv.spatialDim},
        {"mode", conv.mode},
        {"paddingMode", conv.paddingMode},
        {"pads", conv.pads},
        {"strides", conv.strides},
        {"dilations", conv.dilations},
        {"transOutputPads", conv.trans_output_pads},
        {"groupCount", conv.group_count},
        {"lowpQuant", conv.lowp_quant},
        {"attribute", conv.attribute},
    };
}

void from_json(const nlohmann::json& json, ConvolutionDescriptor& conv)
{
    json.at("spatialDim").get_to(conv.spatialDim);
    json.at("mode").get_to(conv.mode);
    json.at("paddingMode").get_to(conv.paddingMode);
    json.at("pads").get_to(conv.pads);
    json.at("strides").get_to(conv.strides);
    json.at("dilations").get_to(conv.dilations);
    json.at("transOutputPads").get_to(conv.trans_output_pads);
    json.at("groupCount").get_to(conv.group_count);
    json.at("lowpQuant").get_to(conv.lowp_quant);
    json.at("attribute").get_to(conv.attribute);
}

} // namespace miopen<|MERGE_RESOLUTION|>--- conflicted
+++ resolved
@@ -76,11 +76,7 @@
 }
 
 std::size_t GetWorkSpaceSizeGEMM(const miopen::ExecutionContext& ctx,
-<<<<<<< HEAD
                                  const conv::ProblemDescription& problem)
-=======
-                                 const miopen::ProblemDescription& problem)
->>>>>>> f19cc519
 {
 #if MIOPEN_USE_GEMM
     if(miopen::IsDisabled(MIOPEN_DEBUG_CONV_GEMM{}) ||
@@ -96,11 +92,7 @@
 }
 
 std::size_t GetWorkSpaceSizeImplicitGemm(const miopen::ExecutionContext& ctx,
-<<<<<<< HEAD
                                          const conv::ProblemDescription& problem)
-=======
-                                         const miopen::ProblemDescription& problem)
->>>>>>> f19cc519
 {
     if(miopen::IsDisabled(MIOPEN_DEBUG_CONV_IMPLICIT_GEMM{}))
         return 0;
@@ -108,11 +100,7 @@
 }
 
 std::size_t GetWorkSpaceSizeDirect(const miopen::ExecutionContext& ctx,
-<<<<<<< HEAD
                                    const conv::ProblemDescription& problem)
-=======
-                                   const miopen::ProblemDescription& problem)
->>>>>>> f19cc519
 {
     if(miopen::IsDisabled(MIOPEN_DEBUG_CONV_DIRECT{}))
         return 0;
@@ -120,11 +108,7 @@
 }
 
 std::size_t GetWorkSpaceSizeFFT(const miopen::ExecutionContext& ctx,
-<<<<<<< HEAD
                                 const conv::ProblemDescription& problem)
-=======
-                                const miopen::ProblemDescription& problem)
->>>>>>> f19cc519
 {
     if(miopen::IsDisabled(MIOPEN_DEBUG_CONV_FFT{}))
         return 0;
@@ -132,11 +116,7 @@
 }
 
 std::size_t GetWorkSpaceSizeWinograd(const miopen::ExecutionContext& ctx,
-<<<<<<< HEAD
                                      const conv::ProblemDescription& problem)
-=======
-                                     const miopen::ProblemDescription& problem)
->>>>>>> f19cc519
 {
     if(miopen::IsDisabled(MIOPEN_DEBUG_CONV_WINOGRAD{}))
         return 0;
@@ -144,11 +124,7 @@
 }
 
 std::size_t GetWorkSpaceSizeDirectWrW(const miopen::ExecutionContext& ctx,
-<<<<<<< HEAD
                                       const conv::ProblemDescription& problem)
-=======
-                                      const miopen::ProblemDescription& problem)
->>>>>>> f19cc519
 {
     if(miopen::IsDisabled(MIOPEN_DEBUG_CONV_DIRECT{}))
         return 0;
@@ -156,11 +132,7 @@
 }
 
 std::size_t GetWorkSpaceSizeWinogradWrW(const miopen::ExecutionContext& ctx,
-<<<<<<< HEAD
                                         const conv::ProblemDescription& problem)
-=======
-                                        const miopen::ProblemDescription& problem)
->>>>>>> f19cc519
 {
     if(miopen::IsDisabled(MIOPEN_DEBUG_CONV_WINOGRAD{}))
         return 0;
@@ -168,11 +140,7 @@
 }
 
 std::size_t GetWorkSpaceSizeImplicitGemmWrW(const miopen::ExecutionContext& ctx,
-<<<<<<< HEAD
                                             const conv::ProblemDescription& problem)
-=======
-                                            const miopen::ProblemDescription& problem)
->>>>>>> f19cc519
 {
     if(miopen::IsDisabled(MIOPEN_DEBUG_CONV_IMPLICIT_GEMM{}))
         return 0;
@@ -414,13 +382,8 @@
 /// for some related host-side optimizations.
 ///
 /// These optimizations are kind of cutting corners, but advantages are quite high.
-<<<<<<< HEAD
 bool ConvolutionDescriptor::IsWinograd3x3SupportedAndFast(
     const miopen::ExecutionContext& ctx, const conv::ProblemDescription& problem) const
-=======
-bool ConvolutionDescriptor::IsWinograd3x3SupportedAndFast(const miopen::ExecutionContext& ctx,
-                                                          const ProblemDescription& problem) const
->>>>>>> f19cc519
 {
     if(miopen::IsDisabled(MIOPEN_DEBUG_CONV_WINOGRAD{}))
         return false;
@@ -470,10 +433,6 @@
         return solutions.front().workspace_size;
     }
 
-<<<<<<< HEAD
-    auto conv_ctx = ExecutionContext{ctx};
-=======
->>>>>>> f19cc519
     size_t workspace_size;
 
     if(problem.GetDirection() != conv::Direction::BackwardWeights)
