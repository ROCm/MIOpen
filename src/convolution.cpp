--- conflicted
+++ resolved
@@ -778,34 +778,6 @@
         return 0;
     }
 }
-<<<<<<< HEAD
-
-std::size_t ConvolutionDescriptor::ForwardBackwardDataGetWorkSpaceSizeFFT(
-    const miopen::ConvolutionContext& ctx) const
-{
-    try
-    {
-        const auto sz_v = AllFFTForwardBackwardDataWorkspaceSize(ctx);
-        std::size_t sz  = 0;
-        for(const auto& pr : sz_v)
-        {
-            if(sz < pr.second)
-            {
-                MIOPEN_LOG_I2(sz << " < " << pr.second);
-                sz = pr.second;
-            }
-        }
-        return sz;
-    }
-    catch(const miopen::Exception& ex)
-    {
-        MIOPEN_LOG_WE(ex.what());
-        return 0;
-    }
-}
-
-=======
->>>>>>> 1db8b1ad
 std::size_t ConvolutionDescriptor::BackwardWeightsGetWorkSpaceSizeDirect(
     const miopen::ConvolutionContext& ctx) const
 {
