--- conflicted
+++ resolved
@@ -382,13 +382,8 @@
     if(IsWinograd3x3SupportedAndFast(ctx, problem))
     {
         AutoUseFastDynamicSolutions tmp{ctx};
-<<<<<<< HEAD
         const auto ws = ForwardBackwardDataGetWorkSpaceSizeWinograd(ctx, problem);
-        MIOPEN_LOG_I2(ws);
-=======
-        const auto ws = ForwardBackwardDataGetWorkSpaceSizeWinograd(ctx);
         MIOPEN_LOG_I(ws);
->>>>>>> aa087c18
         return ws;
     }
     const size_t workspace_size_winograd =
@@ -471,13 +466,8 @@
     if(IsWinograd3x3SupportedAndFast(ctx, problem))
     {
         AutoUseFastDynamicSolutions tmp{ctx};
-<<<<<<< HEAD
         const auto ws = ForwardBackwardDataGetWorkSpaceSizeWinograd(ctx, problem);
-        MIOPEN_LOG_I2(ws);
-=======
-        const auto ws = ForwardBackwardDataGetWorkSpaceSizeWinograd(ctx);
         MIOPEN_LOG_I(ws);
->>>>>>> aa087c18
         return ws;
     }
 
@@ -750,15 +740,10 @@
                                                        const TensorDescriptor& xDesc,
                                                        const TensorDescriptor& dwDesc) const
 {
-<<<<<<< HEAD
-    MIOPEN_LOG_I("");
+    MIOPEN_LOG_I2("");
     const auto problem =
         ProblemDescription(xDesc, dwDesc, dyDesc, *this, conv::Direction::BackwardWeights);
     auto ctx = ConvolutionContext(problem);
-=======
-    MIOPEN_LOG_I2("");
-    auto ctx = ConvolutionContext(xDesc, dwDesc, dyDesc, *this, conv::Direction::BackwardWeights);
->>>>>>> aa087c18
     while(findMode.IsFast(ctx) || findMode.IsHybrid(ctx))
     {
         /// \ref ffind_gwss_why_not_0
@@ -781,20 +766,12 @@
     ctx.do_search             = false;
     ctx.disable_perfdb_access = true;
 
-<<<<<<< HEAD
     const size_t workspace_size =
         std::max({BackwardWeightsGetWorkSpaceSizeImplicitGemm(ctx, problem),
                   BackwardWeightsGetWorkSpaceSizeWinograd(ctx, problem),
                   BackwardWeightsGetWorkSpaceSizeDirect(ctx, problem),
                   BackwardWeightsGetWorkSpaceSizeGEMM(ctx, problem)});
-    MIOPEN_LOG_I2(workspace_size);
-=======
-    const size_t workspace_size = std::max({BackwardWeightsGetWorkSpaceSizeImplicitGemm(ctx),
-                                            BackwardWeightsGetWorkSpaceSizeWinograd(ctx),
-                                            BackwardWeightsGetWorkSpaceSizeDirect(ctx),
-                                            BackwardWeightsGetWorkSpaceSizeGEMM(ctx)});
     MIOPEN_LOG_I(workspace_size);
->>>>>>> aa087c18
     return workspace_size;
 }
 
