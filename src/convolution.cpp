--- conflicted
+++ resolved
@@ -433,10 +433,6 @@
         return solutions.front().workspace_size;
     }
 
-<<<<<<< HEAD
-    auto conv_ctx = ExecutionContext{ctx};
-=======
->>>>>>> b9e724a4
     size_t workspace_size;
 
     if(problem.GetDirection() != conv::Direction::BackwardWeights)
