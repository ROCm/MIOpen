--- conflicted
+++ resolved
@@ -377,10 +377,6 @@
 /// for some related host-side optimizations.
 ///
 /// These optimizations are kind of cutting corners, but advantages are quite high.
-<<<<<<< HEAD
-bool ConvolutionDescriptor::IsWinograd3x3SupportedAndFast(
-    const miopen::ConvolutionContext& ctx) const
-=======
 #if MIOPEN_CONV_CONTEXT_USE_FIN_COMPAT_API
 bool ConvolutionDescriptor::IsWinograd3x3SupportedAndFast(
     const miopen::ConvolutionContext& ctx) const
@@ -390,7 +386,6 @@
 #endif
 bool ConvolutionDescriptor::IsWinograd3x3SupportedAndFast(const miopen::ConvolutionContext& ctx,
                                                           const ProblemDescription& problem) const
->>>>>>> f1196f80
 {
     if(miopen::IsDisabled(MIOPEN_DEBUG_CONV_WINOGRAD{}))
         return false;
@@ -441,14 +436,6 @@
 {
     MIOPEN_LOG_I2("");
 
-<<<<<<< HEAD
-=======
-    const auto problem = ProblemDescription{xDesc, wDesc, yDesc, *this, conv::Direction::Forward};
-    auto ctx           = ConvolutionContext{};
-    ctx.SetStream(&handle);
-    ctx.DetectRocm();
-    ctx.SetupFloats(problem);
->>>>>>> f1196f80
     ctx.do_search             = false;
     ctx.disable_perfdb_access = true;
 
@@ -465,373 +452,28 @@
         /// (using size returned by *this* call) and then re-use
         /// the same workspace for Run phase. That is why we shall return
         /// actually required workspace here.
-<<<<<<< HEAD
         auto fallback        = bool{};
         const auto solutions = GetSolutions(ctx, problem, 1, &fallback);
         if(solutions.empty() || (findMode.IsHybrid(ctx) && fallback))
-=======
-        size_t count;
-        miopenConvSolution_t sol;
-        bool fallback;
-        GetForwardSolutions(handle, wDesc, xDesc, yDesc, 1, &count, &sol, &fallback);
-        if(count < 1 || (findMode.IsHybrid(ctx) && fallback))
         {
             ctx.use_dynamic_solutions_only = findMode.IsDynamicHybrid(ctx);
             break; // Fall down to Normal Find.
         }
-        MIOPEN_LOG_I(sol.workspace_size);
-        return sol.workspace_size;
-    }
-
-    if(IsWinograd3x3SupportedAndFast(ctx, problem))
-    {
-        AutoUseFastDynamicSolutions tmp{ctx};
-        const auto ws = ForwardBackwardDataGetWorkSpaceSizeWinograd(ctx, problem);
-        MIOPEN_LOG_I(ws);
-        return ws;
-    }
-    const size_t workspace_size_winograd =
-        ForwardBackwardDataGetWorkSpaceSizeWinograd(ctx, problem);
-    const size_t direct_workspace = ForwardBackwardDataGetWorkSpaceSizeDirect(ctx, problem);
-    const size_t implicit_gemm_workspace =
-        ForwardBackwardGetWorkSpaceSizeImplicitGemm(ctx, problem);
-
-    size_t workspace_size_gemm = 0;
-#if MIOPEN_USE_GEMM
-    if(!miopen::IsDisabled(MIOPEN_DEBUG_CONV_GEMM{}))
-    {
-        decltype(auto) gemm_ws_sz_pairs = AllGemmWorkspaceSize(ctx, problem);
-
-        if(!gemm_ws_sz_pairs.empty())
-        {
-            decltype(auto) gemm_ws_szs =
-                gemm_ws_sz_pairs |
-                boost::adaptors::transformed([](const auto& p) { return p.second; });
-            workspace_size_gemm = *std::max_element(gemm_ws_szs.begin(), gemm_ws_szs.end());
-        }
-
-        if(miopen::any_of(GetConvDilations(), [](auto v) { return v > 1; }))
-        {
-            const auto ws = std::max({workspace_size_gemm,
-                                      direct_workspace,
-                                      implicit_gemm_workspace,
-                                      workspace_size_winograd});
-            MIOPEN_LOG_I(ws);
-            return ws;
-        }
-    }
-#endif
-
-    const size_t workspace_size_fft = ForwardBackwardDataGetWorkSpaceSizeFFT(ctx, problem);
-
-    const size_t workspace_size = std::max({workspace_size_fft,
-                                            workspace_size_gemm,
-                                            direct_workspace,
-                                            implicit_gemm_workspace,
-                                            workspace_size_winograd});
-
-    MIOPEN_LOG_I(workspace_size);
-    return workspace_size;
-}
-
-std::size_t
-ConvolutionDescriptor::BackwardDataGetWorkSpaceSize(Handle& handle,
-                                                    const TensorDescriptor& wDesc,
-                                                    const TensorDescriptor& dyDesc,
-                                                    const TensorDescriptor& dxDesc) const
-{
-    MIOPEN_LOG_I2("");
-
-    const auto problem =
-        ProblemDescription{dxDesc, wDesc, dyDesc, *this, conv::Direction::BackwardData};
-    auto ctx = ConvolutionContext{};
-    ctx.SetStream(&handle);
-    ctx.DetectRocm();
-    ctx.SetupFloats(problem);
-    ctx.do_search             = false;
-    ctx.disable_perfdb_access = true;
-
-    while(findMode.IsFast(ctx) || findMode.IsHybrid(ctx))
-    {
-        /// \ref ffind_gwss_why_not_0
-        size_t count;
-        miopenConvSolution_t sol;
-        bool fallback;
-        GetBackwardSolutions(handle, dyDesc, wDesc, dxDesc, 1, &count, &sol, &fallback);
-        if(count < 1 || (findMode.IsHybrid(ctx) && fallback))
->>>>>>> f1196f80
-        {
-            ctx.use_dynamic_solutions_only = findMode.IsDynamicHybrid(ctx);
-            break; // Fall down to Normal Find.
-        }
-<<<<<<< HEAD
         MIOPEN_LOG_I(solutions.front().workspace_size);
         return solutions.front().workspace_size;
-=======
-        MIOPEN_LOG_I(sol.workspace_size);
-        return sol.workspace_size;
-    }
-
-    if(IsWinograd3x3SupportedAndFast(ctx, problem))
-    {
-        AutoUseFastDynamicSolutions tmp{ctx};
-        const auto ws = ForwardBackwardDataGetWorkSpaceSizeWinograd(ctx, problem);
-        MIOPEN_LOG_I(ws);
-        return ws;
-    }
-
-    const size_t workspace_size_winograd =
-        ForwardBackwardDataGetWorkSpaceSizeWinograd(ctx, problem);
-    const size_t direct_workspace = ForwardBackwardDataGetWorkSpaceSizeDirect(ctx, problem);
-    const size_t implicit_gemm_workspace =
-        ForwardBackwardGetWorkSpaceSizeImplicitGemm(ctx, problem);
-
-    size_t workspace_size_gemm = 0;
-
-#if MIOPEN_USE_GEMM
-    size_t tmp_max_workspace =
-        std::max({direct_workspace, implicit_gemm_workspace, workspace_size_winograd});
-    if(!miopen::IsDisabled(MIOPEN_DEBUG_CONV_GEMM{}))
-    {
-        decltype(auto) gemm_ws_sz_pairs = AllGemmWorkspaceSize(ctx, problem);
-
-        if(!gemm_ws_sz_pairs.empty())
-        {
-            decltype(auto) gemm_ws_szs =
-                gemm_ws_sz_pairs |
-                boost::adaptors::transformed([](const auto& p) { return p.second; });
-            workspace_size_gemm = *std::max_element(gemm_ws_szs.begin(), gemm_ws_szs.end());
-        }
-
-        if(miopen::any_of(GetConvDilations(), [](auto v) { return v > 1; }))
-        {
-            const auto ws = std::max({workspace_size_gemm, tmp_max_workspace});
-            MIOPEN_LOG_I(ws);
-            return ws;
-        }
-    }
-#endif
-
-    const size_t workspace_size_fft = ForwardBackwardDataGetWorkSpaceSizeFFT(ctx, problem);
-
-    const size_t workspace_size = std::max({workspace_size_fft,
-                                            workspace_size_gemm,
-                                            direct_workspace,
-                                            implicit_gemm_workspace,
-                                            workspace_size_winograd});
-    MIOPEN_LOG_I(workspace_size);
-    return workspace_size;
-}
-
-std::size_t ConvolutionDescriptor::BackwardWeightsGetWorkSpaceSizeGEMM(
-    const miopen::ConvolutionContext& ctx, const miopen::ProblemDescription& problem) const
-{
-#if MIOPEN_USE_GEMM
-    if(miopen::IsDisabled(MIOPEN_DEBUG_CONV_GEMM{}))
-        return 0;
-
-    decltype(auto) gemm_ws_sz_pairs = AllGemmWorkspaceSize(ctx, problem);
-
-    if(!gemm_ws_sz_pairs.empty())
-    {
-        decltype(auto) gemm_ws_szs =
-            gemm_ws_sz_pairs | boost::adaptors::transformed([](const auto& p) { return p.second; });
-        return *std::max_element(gemm_ws_szs.begin(), gemm_ws_szs.end());
-    }
-#else
-    std::ignore = ctx;
-    std::ignore = problem;
-#endif
-
-    return 0;
-}
-
-std::size_t ConvolutionDescriptor::ForwardBackwardGetWorkSpaceSizeImplicitGemm(
-    const miopen::ConvolutionContext& ctx, const miopen::ProblemDescription& problem) const
-{
-    if(miopen::IsDisabled(MIOPEN_DEBUG_CONV_IMPLICIT_GEMM{}))
-    {
-        return 0;
-    }
-
-    try
-    {
-        const auto sz_v = FindAllImplicitGemmWorkspaceSizes(ctx, problem);
-        std::size_t sz  = 0;
-        for(const auto& pr : sz_v)
-        {
-            if(sz < pr.second)
-            {
-                MIOPEN_LOG_I2(sz << " < " << pr.second);
-                sz = pr.second;
-            }
-        }
-        return sz;
-    }
-    catch(const miopen::Exception& ex)
-    {
-        MIOPEN_LOG_WE(ex.what());
-        return 0;
-    }
-}
-
-std::size_t ConvolutionDescriptor::ForwardBackwardDataGetWorkSpaceSizeDirect(
-    const miopen::ConvolutionContext& ctx, const miopen::ProblemDescription& problem) const
-{
-    if(miopen::IsDisabled(MIOPEN_DEBUG_CONV_DIRECT{}))
-    {
-        return 0;
-    }
-
-    try
-    {
-        const auto sz_v = AllDirectForwardBackwardDataWorkspaceSize(ctx, problem);
-        std::size_t sz  = 0;
-        for(const auto& pr : sz_v)
-        {
-            if(sz < pr.second)
-            {
-                MIOPEN_LOG_I2(sz << " < " << pr.second); // solution.workspace_sz);
-                sz = pr.second;                          // solution.workspace_sz;
-            }
-        }
-        return sz;
-    }
-    catch(const miopen::Exception& ex)
-    {
-        MIOPEN_LOG_WE(ex.what());
-        return 0;
-    }
-}
-
-std::size_t ConvolutionDescriptor::ForwardBackwardDataGetWorkSpaceSizeFFT(
-    const miopen::ConvolutionContext& ctx, const miopen::ProblemDescription& problem) const
-{
-    if(miopen::IsDisabled(MIOPEN_DEBUG_CONV_FFT{}))
-        return 0;
-
-    try
-    {
-        const auto all_ws_sz = AllFFTForwardBackwardDataWorkspaceSize(ctx, problem);
-        std::size_t sz       = 0;
-        for(const auto& pair : all_ws_sz)
-        {
-            if(sz < pair.second)
-            {
-                MIOPEN_LOG_I2(sz << " < " << pair.second);
-                sz = pair.second;
-            }
-        }
-        return sz;
-    }
-    catch(const miopen::Exception& ex)
-    {
-        MIOPEN_LOG_WE(ex.what());
-        return 0;
-    }
-}
-
-std::size_t ConvolutionDescriptor::ForwardBackwardDataGetWorkSpaceSizeWinograd(
-    const miopen::ConvolutionContext& ctx, const miopen::ProblemDescription& problem) const
-{
-    if(miopen::IsDisabled(MIOPEN_DEBUG_CONV_WINOGRAD{}))
-        return 0;
-
-    try
-    {
-        const auto sz_v = FindAllWinogradWorkspaceSizes(ctx, problem);
-        std::size_t sz  = 0;
-        for(const auto& pr : sz_v)
-        {
-            if(sz < pr.second)
-            {
-                MIOPEN_LOG_I2(sz << " < " << pr.second);
-                sz = pr.second;
-            }
-        }
-        return sz;
-    }
-    catch(const miopen::Exception& ex)
-    {
-        MIOPEN_LOG_WE(ex.what());
-        return 0;
-    }
-}
-
-std::size_t ConvolutionDescriptor::BackwardWeightsGetWorkSpaceSizeDirect(
-    const miopen::ConvolutionContext& ctx, const miopen::ProblemDescription& problem) const
-{
-    if(miopen::IsDisabled(MIOPEN_DEBUG_CONV_DIRECT{}))
-        return 0;
-
-    try
-    {
-        const auto sz_v = AllDirectBwdWrW2DWorkspaceSize(ctx, problem);
-        std::size_t sz  = 0;
-        for(const auto& pr : sz_v)
-        {
-            if(sz < pr.second)
-            {
-                MIOPEN_LOG_I2(sz << " < " << pr.second);
-                sz = pr.second;
-            }
-        }
-        return sz;
->>>>>>> f1196f80
-    }
-
-<<<<<<< HEAD
+    }
+
     auto conv_ctx = ConvolutionContext{ctx, problem};
     size_t workspace_size;
-=======
-std::size_t ConvolutionDescriptor::BackwardWeightsGetWorkSpaceSizeWinograd(
-    const miopen::ConvolutionContext& ctx, const miopen::ProblemDescription& problem) const
-{
-    if(miopen::IsDisabled(MIOPEN_DEBUG_CONV_WINOGRAD{}))
-        return 0;
->>>>>>> f1196f80
 
     if(problem.GetDirection() != conv::Direction::BackwardWeights)
     {
-<<<<<<< HEAD
         if(IsWinograd3x3SupportedAndFast(conv_ctx))
-=======
-        if(ctx.do_search)
-            MIOPEN_THROW("Auto-tune is not supported in the get workspace size");
-        const auto sz_v = FindWinogradWrWWorkspaceSizes(ctx, problem);
-        std::size_t sz  = 0;
-        for(const auto& pr : sz_v)
->>>>>>> f1196f80
         {
             conv_ctx.use_dynamic_solutions_only = true;
             workspace_size                      = GetWorkSpaceSizeWinograd(conv_ctx);
         }
-<<<<<<< HEAD
         else
-=======
-        return sz;
-    }
-    catch(const miopen::Exception& ex)
-    {
-        MIOPEN_LOG_WE(ex.what());
-        return 0;
-    }
-}
-
-std::size_t ConvolutionDescriptor::BackwardWeightsGetWorkSpaceSizeImplicitGemm(
-    const miopen::ConvolutionContext& ctx, const miopen::ProblemDescription& problem) const
-{
-    if(miopen::IsDisabled(MIOPEN_DEBUG_CONV_IMPLICIT_GEMM{}))
-        return 0;
-
-    try
-    {
-        if(ctx.do_search)
-            MIOPEN_THROW("Auto-tune is not supported in the get workspace size");
-        const auto sz_v = FindImplicitGemmWrWWorkspaceSizes(ctx, problem);
-        std::size_t sz  = 0;
-        for(const auto& pr : sz_v)
->>>>>>> f1196f80
         {
             workspace_size = std::max({GetWorkSpaceSizeFFT(conv_ctx),
                                        GetWorkSpaceSizeGEMM(conv_ctx),
@@ -840,28 +482,7 @@
                                        GetWorkSpaceSizeWinograd(conv_ctx)});
         }
     }
-<<<<<<< HEAD
     else
-=======
-    catch(const miopen::Exception& ex)
-    {
-        MIOPEN_LOG_WE(ex.what());
-        return 0;
-    }
-}
-
-std::size_t
-ConvolutionDescriptor::BackwardWeightsGetWorkSpaceSize(Handle& handle,
-                                                       const TensorDescriptor& dyDesc,
-                                                       const TensorDescriptor& xDesc,
-                                                       const TensorDescriptor& dwDesc) const
-{
-    MIOPEN_LOG_I2("");
-    const auto problem =
-        ProblemDescription(xDesc, dwDesc, dyDesc, *this, conv::Direction::BackwardWeights);
-    auto ctx = ConvolutionContext();
-    while(findMode.IsFast(ctx) || findMode.IsHybrid(ctx))
->>>>>>> f1196f80
     {
         workspace_size = std::max({GetWorkSpaceSizeGEMM(conv_ctx),
                                    GetWorkSpaceSizeDirectWrW(conv_ctx),
@@ -869,20 +490,6 @@
                                    GetWorkSpaceSizeWinogradWrW(conv_ctx)});
     }
 
-<<<<<<< HEAD
-=======
-    ctx.SetStream(&handle);
-    ctx.DetectRocm();
-    ctx.SetupFloats(problem);
-    ctx.do_search             = false;
-    ctx.disable_perfdb_access = true;
-
-    const size_t workspace_size =
-        std::max({BackwardWeightsGetWorkSpaceSizeImplicitGemm(ctx, problem),
-                  BackwardWeightsGetWorkSpaceSizeWinograd(ctx, problem),
-                  BackwardWeightsGetWorkSpaceSizeDirect(ctx, problem),
-                  BackwardWeightsGetWorkSpaceSizeGEMM(ctx, problem)});
->>>>>>> f1196f80
     MIOPEN_LOG_I(workspace_size);
     return workspace_size;
 }
