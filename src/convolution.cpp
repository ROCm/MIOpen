/*******************************************************************************
 *
 * MIT License
 *
 * Copyright (c) 2017 Advanced Micro Devices, Inc.
 *
 * Permission is hereby granted, free of charge, to any person obtaining a copy
 * of this software and associated documentation files (the "Software"), to deal
 * in the Software without restriction, including without limitation the rights
 * to use, copy, modify, merge, publish, distribute, sublicense, and/or sell
 * copies of the Software, and to permit persons to whom the Software is
 * furnished to do so, subject to the following conditions:
 *
 * The above copyright notice and this permission notice shall be included in all
 * copies or substantial portions of the Software.
 *
 * THE SOFTWARE IS PROVIDED "AS IS", WITHOUT WARRANTY OF ANY KIND, EXPRESS OR
 * IMPLIED, INCLUDING BUT NOT LIMITED TO THE WARRANTIES OF MERCHANTABILITY,
 * FITNESS FOR A PARTICULAR PURPOSE AND NONINFRINGEMENT. IN NO EVENT SHALL THE
 * AUTHORS OR COPYRIGHT HOLDERS BE LIABLE FOR ANY CLAIM, DAMAGES OR OTHER
 * LIABILITY, WHETHER IN AN ACTION OF CONTRACT, TORT OR OTHERWISE, ARISING FROM,
 * OUT OF OR IN CONNECTION WITH THE SOFTWARE OR THE USE OR OTHER DEALINGS IN THE
 * SOFTWARE.
 *
 *******************************************************************************/
#include <miopen/convolution.hpp>

#include <miopen/config.h>
#include <miopen/env.hpp>
#include <miopen/errors.hpp>
#include <miopen/find_controls.hpp>
#include <miopen/handle.hpp>
#include <miopen/invoke_params.hpp>
#include <miopen/logger.hpp>
#include <miopen/miopen.h>
#include <miopen/mlo_internal.hpp>
#include <miopen/solver.hpp>
#include <miopen/tensor.hpp>
#include <miopen/tensor_layout.hpp>
#include <miopen/algorithm.hpp>

#include <cassert>
#include <cstddef>
#include <algorithm>
#include <cmath>
#include <ostream>

#include <boost/range/combine.hpp>
#include <boost/range/adaptors.hpp>

MIOPEN_DECLARE_ENV_VAR(MIOPEN_DEBUG_CONV_DIRECT)
MIOPEN_DECLARE_ENV_VAR(MIOPEN_DEBUG_CONV_IMPLICIT_GEMM)
MIOPEN_DECLARE_ENV_VAR(MIOPEN_DEBUG_CONV_WINOGRAD)
MIOPEN_DECLARE_ENV_VAR(MIOPEN_DEBUG_CONV_GEMM)
MIOPEN_DECLARE_ENV_VAR(MIOPEN_DEBUG_CONV_FFT)

namespace miopen {

ConvolutionDescriptor::ConvolutionDescriptor(std::size_t spatial_dim,
                                             miopenConvolutionMode_t c_mode,
                                             miopenPaddingMode_t p_mode,
                                             const std::vector<int>& p_pads,
                                             const std::vector<int>& p_strides,
                                             const std::vector<int>& p_dilations,
                                             const std::vector<int>& p_trans_output_pads,
                                             int p_group_count,
                                             float p_lowp_quant)
    : spatialDim(spatial_dim),
      mode(c_mode),
      paddingMode(p_mode),
      pads(p_pads),
      strides(p_strides),
      dilations(p_dilations),
      trans_output_pads(p_trans_output_pads),
      group_count(p_group_count),
      lowp_quant(p_lowp_quant)
{
    if(pads.size() != spatial_dim || strides.size() != spatial_dim ||
       dilations.size() != spatial_dim || trans_output_pads.size() != spatial_dim ||
       miopen::any_of(pads, [](auto v) { return v < 0; }) ||
       miopen::any_of(strides, [](auto v) { return v < 1; }) ||
       miopen::any_of(dilations, [](auto v) { return v < 1; }))
    {
        MIOPEN_THROW(miopenStatusBadParm,
                     "Invalid parameters, check usage. MIOPEN expects padding "
                     ">= 0, stride >= 1, dilation >= 1 and the same dilation "
                     "factor for horizontal and vertical direction");
    }
    if(!(mode == miopenConvolution || mode == miopenTranspose))
    {
        if(mode == miopenGroupConv || mode == miopenDepthwise)
        {
            mode = miopenConvolution;
        }
        else
        {
            MIOPEN_THROW(miopenStatusBadParm, "Convolution mode not supported");
        }
    }
    if(!(paddingMode == miopenPaddingSame || paddingMode == miopenPaddingValid ||
         paddingMode == miopenPaddingDefault))
    {
        MIOPEN_THROW(miopenStatusBadParm, "Padding mode not supported");
    }
}

ConvolutionDescriptor::ConvolutionDescriptor(const std::vector<int>& p_pads,
                                             const std::vector<int>& p_strides,
                                             const std::vector<int>& p_dilations,
                                             const std::vector<int>& p_trans_output_pads,
                                             int p_group_count,
                                             float p_lowp_quant)
    : ConvolutionDescriptor{p_pads.size(),
                            miopenConvolution,
                            miopenPaddingDefault,
                            p_pads,
                            p_strides,
                            p_dilations,
                            p_trans_output_pads,
                            p_group_count,
                            p_lowp_quant}
{
}

std::size_t ConvolutionDescriptor::GetSpatialDimension() const { return spatialDim; }

const std::vector<int>& ConvolutionDescriptor::GetConvPads() const { return pads; }

const std::vector<int>& ConvolutionDescriptor::GetConvStrides() const { return strides; }

const std::vector<int>& ConvolutionDescriptor::GetConvDilations() const { return dilations; }

const std::vector<int>& ConvolutionDescriptor::GetTransposeConvPads() const
{
    return trans_output_pads;
}

int ConvolutionDescriptor::GetGroupCount() const { return group_count; }

TensorDescriptor
ConvolutionDescriptor::GetForwardOutputTensorWithLayout(const TensorDescriptor& xDesc,
                                                        const TensorDescriptor& wDesc,
                                                        const std::string& yLayout,
                                                        miopenDataType_t yType) const
{
    const std::size_t spatial_dim = GetSpatialDimension();

    assert(xDesc.GetLengths().size() == spatial_dim + 2);
    assert(wDesc.GetLengths().size() == spatial_dim + 2);

    if(xDesc.GetType() != wDesc.GetType())
    {
        MIOPEN_THROW(miopenStatusBadParm, "Types do not match for the filter");
    }

    std::size_t in_n, in_c;
    std::tie(in_n, in_c) = miopen::tie_pick<0, 1>{}(xDesc.GetLengths());

    auto in_spatial = boost::adaptors::slice(xDesc.GetLengths(), 2, 2 + spatial_dim);

    std::size_t wei_k, wei_c;
    std::tie(wei_k, wei_c) = miopen::tie_pick<0, 1>{}(wDesc.GetLengths());

    auto wei_spatial = boost::adaptors::slice(wDesc.GetLengths(), 2, 2 + spatial_dim);

<<<<<<< HEAD
    if(wDesc.GetLayout_t() == miopenTensorCHWNc4 || wDesc.GetLayout_t() == miopenTensorCHWNc8)
=======
    if(wDesc.GetLayout_str() == "CHWNc")
>>>>>>> df4a7129
    {
        std::tie(wei_k, wei_c) = miopen::tie_pick<3, 0>{}(wDesc.GetLengths());
        wei_spatial            = boost::adaptors::slice(wDesc.GetLengths(), 1, 1 + spatial_dim);
    }

    if(mode == miopenConvolution)
    {
        // for depthwise conv wei_c must be 1 while group_count must be wei_c
        if((group_count == 1 && in_c != wei_c) ||
           (group_count > 1 && (in_c % wei_c != 0 || wei_k % (in_c / wei_c) != 0)))
        {
            MIOPEN_THROW(miopenStatusBadParm, "Channels do not match for the filter");
        }
    }
    else if(mode == miopenTranspose)
    {
        if(in_c != wei_k || (group_count > 1 && (wei_k % group_count != 0)))
        {
            MIOPEN_THROW(miopenStatusBadParm, "Channels do not match for the filter");
        }

        if(miopen::any_of(boost::combine(GetTransposeConvPads(), GetConvStrides()), [](auto v) {
               auto trans_conv_pad = boost::get<0>(v);
               auto stride         = boost::get<1>(v);
               return trans_conv_pad >= stride;
           }))
        {
            MIOPEN_THROW(miopenStatusBadParm,
                         "Output shape doesn't match due to invalid output padding");
        }
    }

    std::size_t out_c;
    std::vector<std::size_t> out_lens(spatial_dim + 2);

    auto out_spatial = boost::adaptors::slice(out_lens, 2, 2 + spatial_dim);

    if(paddingMode == miopenPaddingSame && mode == miopenConvolution &&
       miopen::all_of(GetConvDilations(), [](auto v) { return v == 1; }))
    {
        out_c = wei_k;

        for(int i = 0; i < spatial_dim; ++i)
        {
            out_spatial[i] = miopen::integer_division_ceil(in_spatial[i], GetConvStrides()[i]);
        }
    }
    else if(paddingMode == miopenPaddingValid && mode == miopenConvolution &&
            miopen::all_of(GetConvDilations(), [](auto v) { return v == 1; }))
    {
        out_c = wei_k;

        for(int i = 0; i < spatial_dim; ++i)
        {
            out_spatial[i] = miopen::integer_division_ceil(
                std::ptrdiff_t(in_spatial[i]) - wei_spatial[i] + 1, GetConvStrides()[i]);
        }
    }
    else if(paddingMode == miopenPaddingDefault || paddingMode == miopenPaddingSame ||
            paddingMode == miopenPaddingValid)
    {
        if(mode == miopenTranspose)
        {
            out_c = wei_c * group_count;

            for(int i = 0; i < spatial_dim; ++i)
            {
                out_spatial[i] = std::max<std::ptrdiff_t>(
                    1,
                    GetConvStrides()[i] * (std::ptrdiff_t(in_spatial[i]) - 1) + 1 +
                        GetConvDilations()[i] * (std::ptrdiff_t(wei_spatial[i]) - 1) -
                        2 * GetConvPads()[i] + GetTransposeConvPads()[i]);
            }
        }
        else
        {
            out_c = wei_k / wDesc.GetVectorLength();

            for(int i = 0; i < spatial_dim; ++i)
            {
                out_spatial[i] = std::max<std::ptrdiff_t>(
                    1,
                    (ptrdiff_t(in_spatial[i]) -
                     (1 + GetConvDilations()[i] * (std::ptrdiff_t(wei_spatial[i]) - 1)) +
                     2 * GetConvPads()[i]) /
                            GetConvStrides()[i] +
                        1);
            }
        }
    }
    else
        MIOPEN_THROW(miopenStatusInvalidValue, "Invalid Padding Mode!");

    out_lens[0] = in_n;
    out_lens[1] = out_c;

    const std::string default_layout = tensor_layout_get_default(xDesc.GetSize());
    std::vector<std::size_t> out_strides;
<<<<<<< HEAD
    if(yLayout.find("_VECT_") != std::string::npos)
    {
        tensor_layout_to_strides_vect(
            out_lens, default_layout, yLayout, xDesc.GetVectorLength(), out_strides);
    }
    else
    {
        tensor_layout_to_strides(out_lens, default_layout, yLayout, out_strides);
    }
    return {(xDesc.GetType() == miopenInt8 || xDesc.GetType() == miopenInt8x4
                 ? (yType == miopenInt32 ? yType : miopenFloat)
                 : xDesc.GetType()),
            (yLayout == "NCHW_VECT_C"
                 ? (xDesc.GetVectorLength() == 4 ? miopenTensorNCHWc4 : miopenTensorNCHWc8)
                 : miopenTensorNCHW),
=======
    tensor_layout_to_strides(
        out_lens, default_layout, yLayout, xDesc.GetVectorLength(), out_strides);
    return {(xDesc.GetType() == miopenInt8 || xDesc.GetType() == miopenInt8x4
                 ? (yType == miopenInt32 ? yType : miopenFloat)
                 : xDesc.GetType()),
            xDesc.GetLayout_t(),
>>>>>>> df4a7129
            out_lens,
            out_strides};
}

TensorDescriptor ConvolutionDescriptor::GetForwardOutputTensor(const TensorDescriptor& xDesc,
                                                               const TensorDescriptor& wDesc,
                                                               miopenDataType_t yType) const
{
    // output layout same as input
    const std::string default_layout = tensor_layout_get_default(xDesc.GetSize());
    const std::string in_layout      = xDesc.GetLayout(default_layout);
    return GetForwardOutputTensorWithLayout(xDesc, wDesc, in_layout, yType);
}

/// There is assumption that if Winograd is applicable and granularity loss is low, then there is no
/// advantage in trying other algorithms as those either slower or use more workspace. This allows
/// for some related host-side optimizations.
///
/// These optimizations are kind of cutting corners, but advantages are quite high.
bool ConvolutionDescriptor::IsWinograd3x3SupportedAndFast(miopen::ConvolutionContext& ctx) const
{
    if(miopen::IsDisabled(MIOPEN_DEBUG_CONV_WINOGRAD{}))
        return false;

    // Disable this performance optimization when we want to run some specific Solver.
    // Other Solvers will be skipped anyway.
    if(GetEnvFindOnlySolver())
        return false;

    // Filter out configs where 3x3 Winograd does not have high WTI.
    if(!(ctx.n_outputs >= 16 && ctx.n_outputs % 2 == 0))
        return false;

    return solver::ConvBinWinograd3x3U{}.IsApplicable(ctx);
}

std::size_t
ConvolutionDescriptor::WrwGetValidWorkSpaceSizeGemm(const TensorDescriptor& dyDesc,
                                                    const TensorDescriptor& xDesc,
                                                    const TensorDescriptor& dwDesc) const
{
#if MIOPEN_USE_GEMM
    if(miopen::IsDisabled(MIOPEN_DEBUG_CONV_GEMM{}))
        return 0;

    const auto ctx =
        ConvolutionContext{xDesc, dwDesc, dyDesc, *this, conv::Direction::BackwardWeights};
    decltype(auto) gemm_ws_sz_pairs = AllGemmWorkspaceSize(ctx);

    if(!gemm_ws_sz_pairs.empty())
    {
        decltype(auto) gemm_ws_szs =
            gemm_ws_sz_pairs | boost::adaptors::transformed([](const auto& p) { return p.second; });
        return *std::max_element(gemm_ws_szs.begin(), gemm_ws_szs.end());
    }
#else
    std::ignore = dyDesc;
    std::ignore = xDesc;
    std::ignore = dwDesc;
#endif

    return 0;
}

std::size_t ConvolutionDescriptor::ForwardGetWorkSpaceSize(Handle& handle,
                                                           const TensorDescriptor& wDesc,
                                                           const TensorDescriptor& xDesc,
                                                           const TensorDescriptor& yDesc) const
{
    MIOPEN_LOG_I("");

    auto ctx = ConvolutionContext{xDesc, wDesc, yDesc, *this, conv::Direction::Forward};
    ctx.SetStream(&handle);
    ctx.DetectRocm();
    ctx.SetupFloats();
    ctx.do_search             = false;
    ctx.disable_perfdb_access = true;

    while(findMode.IsFast(ctx) || findMode.IsHybrid(ctx))
    {
        /// \section ffind_gwss_why_not_0
        /// Basically we can return 0 here because
        /// * (A) Find() emulated by Immediate mode does not execute kernels.
        /// * (B) We expect that applications read output of Find() and
        ///   allocate WS for Run phase as indicated there
        ///   (in miopenConvAlgoPerf_t::memory).
        ///
        /// However there are some known apps that allocate WS once
        /// (using size returned by *this* call) and then re-use
        /// the same workspace for Run phase. That is why we shall return
        /// actually required workspace here.
        size_t count;
        miopenConvSolution_t sol;
        bool fallback;
        GetForwardSolutions(handle, wDesc, xDesc, yDesc, 1, &count, &sol, &fallback);
        if(count < 1 || (findMode.IsHybrid(ctx) && fallback))
        {
            ctx.use_dynamic_solutions_only = findMode.IsDynamicHybrid(ctx);
            break; // Fall down to Normal Find.
        }
        MIOPEN_LOG_I2(sol.workspace_size);
        return sol.workspace_size;
    }

    if(IsWinograd3x3SupportedAndFast(ctx))
    {
        AutoUseFastDynamicSolutions tmp{ctx};
        const auto ws = ForwardBackwardDataGetWorkSpaceSizeWinograd(ctx);
        MIOPEN_LOG_I2(ws);
        return ws;
    }
    const size_t workspace_size_winograd = ForwardBackwardDataGetWorkSpaceSizeWinograd(ctx);
    const size_t direct_workspace        = ForwardBackwardDataGetWorkSpaceSizeDirect(ctx);
    const size_t implicit_gemm_workspace = ForwardBackwardGetWorkSpaceSizeImplicitGemm(ctx);

    size_t workspace_size_gemm = 0;
#if MIOPEN_USE_GEMM
    if(!miopen::IsDisabled(MIOPEN_DEBUG_CONV_GEMM{}))
    {
        decltype(auto) gemm_ws_sz_pairs = AllGemmWorkspaceSize(ctx);

        if(!gemm_ws_sz_pairs.empty())
        {
            decltype(auto) gemm_ws_szs =
                gemm_ws_sz_pairs |
                boost::adaptors::transformed([](const auto& p) { return p.second; });
            workspace_size_gemm = *std::max_element(gemm_ws_szs.begin(), gemm_ws_szs.end());
        }

        if(miopen::any_of(GetConvDilations(), [](auto v) { return v > 1; }))
        {
            return std::max({workspace_size_gemm,
                             direct_workspace,
                             implicit_gemm_workspace,
                             workspace_size_winograd});
        }
    }
#endif

    const size_t workspace_size_fft = ForwardBackwardDataGetWorkSpaceSizeFFT(ctx);

    const size_t workspace_size = std::max({workspace_size_fft,
                                            workspace_size_gemm,
                                            direct_workspace,
                                            implicit_gemm_workspace,
                                            workspace_size_winograd});

    MIOPEN_LOG_I2(workspace_size);
    return workspace_size;
}

std::size_t
ConvolutionDescriptor::BackwardDataGetWorkSpaceSize(Handle& handle,
                                                    const TensorDescriptor& wDesc,
                                                    const TensorDescriptor& dyDesc,
                                                    const TensorDescriptor& dxDesc) const
{
    MIOPEN_LOG_I("");

    auto ctx = ConvolutionContext{dxDesc, wDesc, dyDesc, *this, conv::Direction::BackwardData};
    ctx.SetStream(&handle);
    ctx.DetectRocm();
    ctx.SetupFloats();
    ctx.do_search             = false;
    ctx.disable_perfdb_access = true;

    while(findMode.IsFast(ctx) || findMode.IsHybrid(ctx))
    {
        /// \ref ffind_gwss_why_not_0
        size_t count;
        miopenConvSolution_t sol;
        bool fallback;
        GetBackwardSolutions(handle, dyDesc, wDesc, dxDesc, 1, &count, &sol, &fallback);
        if(count < 1 || (findMode.IsHybrid(ctx) && fallback))
        {
            ctx.use_dynamic_solutions_only = findMode.IsDynamicHybrid(ctx);
            break; // Fall down to Normal Find.
        }
        MIOPEN_LOG_I2(sol.workspace_size);
        return sol.workspace_size;
    }

    if(IsWinograd3x3SupportedAndFast(ctx))
    {
        AutoUseFastDynamicSolutions tmp{ctx};
        const auto ws = ForwardBackwardDataGetWorkSpaceSizeWinograd(ctx);
        MIOPEN_LOG_I2(ws);
        return ws;
    }

    const size_t workspace_size_winograd = ForwardBackwardDataGetWorkSpaceSizeWinograd(ctx);
    const size_t direct_workspace        = ForwardBackwardDataGetWorkSpaceSizeDirect(ctx);
    const size_t implicit_gemm_workspace = ForwardBackwardGetWorkSpaceSizeImplicitGemm(ctx);

    size_t workspace_size_gemm = 0;

#if MIOPEN_USE_GEMM
    size_t tmp_max_workspace =
        std::max({direct_workspace, implicit_gemm_workspace, workspace_size_winograd});
    if(!miopen::IsDisabled(MIOPEN_DEBUG_CONV_GEMM{}))
    {
        decltype(auto) gemm_ws_sz_pairs = AllGemmWorkspaceSize(ctx);

        if(!gemm_ws_sz_pairs.empty())
        {
            decltype(auto) gemm_ws_szs =
                gemm_ws_sz_pairs |
                boost::adaptors::transformed([](const auto& p) { return p.second; });
            workspace_size_gemm = *std::max_element(gemm_ws_szs.begin(), gemm_ws_szs.end());
        }

        if(miopen::any_of(GetConvDilations(), [](auto v) { return v > 1; }))
        {
            return std::max({workspace_size_gemm, tmp_max_workspace});
        }
    }
#endif

    const size_t workspace_size_fft = ForwardBackwardDataGetWorkSpaceSizeFFT(ctx);

    const size_t workspace_size = std::max({workspace_size_fft,
                                            workspace_size_gemm,
                                            direct_workspace,
                                            implicit_gemm_workspace,
                                            workspace_size_winograd});
    MIOPEN_LOG_I2(workspace_size);
    return workspace_size;
}

std::size_t ConvolutionDescriptor::BackwardWeightsGetWorkSpaceSizeGEMM(
    const miopen::ConvolutionContext& ctx) const
{
#if MIOPEN_USE_GEMM
    if(miopen::IsDisabled(MIOPEN_DEBUG_CONV_GEMM{}))
        return 0;

    decltype(auto) gemm_ws_sz_pairs = AllGemmWorkspaceSize(ctx);

    if(!gemm_ws_sz_pairs.empty())
    {
        decltype(auto) gemm_ws_szs =
            gemm_ws_sz_pairs | boost::adaptors::transformed([](const auto& p) { return p.second; });
        return *std::max_element(gemm_ws_szs.begin(), gemm_ws_szs.end());
    }
#else
    std::ignore = ctx;
#endif

    return 0;
}

std::size_t ConvolutionDescriptor::ForwardBackwardGetWorkSpaceSizeImplicitGemm(
    const miopen::ConvolutionContext& ctx) const
{
    if(miopen::IsDisabled(MIOPEN_DEBUG_CONV_IMPLICIT_GEMM{}))
    {
        return 0;
    }

    try
    {
        const auto sz_v = FindAllImplicitGemmWorkspaceSizes(ctx);
        std::size_t sz  = 0;
        for(const auto& pr : sz_v)
        {
            if(sz < pr.second)
            {
                MIOPEN_LOG_I2(sz << " < " << pr.second);
                sz = pr.second;
            }
        }
        return sz;
    }
    catch(const miopen::Exception& ex)
    {
        MIOPEN_LOG_WE(ex.what());
        return 0;
    }
}

std::size_t ConvolutionDescriptor::ForwardBackwardDataGetWorkSpaceSizeDirect(
    const miopen::ConvolutionContext& ctx) const
{
    if(miopen::IsDisabled(MIOPEN_DEBUG_CONV_DIRECT{}))
    {
        return 0;
    }

    try
    {
        const auto sz_v = AllDirectForwardBackwardDataWorkspaceSize(ctx);
        std::size_t sz  = 0;
        for(const auto& pr : sz_v)
        {
            if(sz < pr.second)
            {
                MIOPEN_LOG_I2(sz << " < " << pr.second); // solution.workspace_sz);
                sz = pr.second;                          // solution.workspace_sz;
            }
        }
        return sz;
    }
    catch(const miopen::Exception& ex)
    {
        MIOPEN_LOG_WE(ex.what());
        return 0;
    }
}

std::size_t ConvolutionDescriptor::ForwardBackwardDataGetWorkSpaceSizeFFT(
    const miopen::ConvolutionContext& ctx) const
{
    if(miopen::IsDisabled(MIOPEN_DEBUG_CONV_FFT{}))
        return 0;

    try
    {
        const auto all_ws_sz = AllFFTForwardBackwardDataWorkspaceSize(ctx);
        std::size_t sz       = 0;
        for(const auto& pair : all_ws_sz)
        {
            if(sz < pair.second)
            {
                MIOPEN_LOG_I2(sz << " < " << pair.second);
                sz = pair.second;
            }
        }
        return sz;
    }
    catch(const miopen::Exception& ex)
    {
        MIOPEN_LOG_WE(ex.what());
        return 0;
    }
}

std::size_t ConvolutionDescriptor::ForwardBackwardDataGetWorkSpaceSizeWinograd(
    const miopen::ConvolutionContext& ctx) const
{
    if(miopen::IsDisabled(MIOPEN_DEBUG_CONV_WINOGRAD{}))
        return 0;

    try
    {
        const auto sz_v = FindAllWinogradWorkspaceSizes(ctx);
        std::size_t sz  = 0;
        for(const auto& pr : sz_v)
        {
            if(sz < pr.second)
            {
                MIOPEN_LOG_I2(sz << " < " << pr.second);
                sz = pr.second;
            }
        }
        return sz;
    }
    catch(const miopen::Exception& ex)
    {
        MIOPEN_LOG_WE(ex.what());
        return 0;
    }
}

std::size_t ConvolutionDescriptor::BackwardWeightsGetWorkSpaceSizeDirect(
    const miopen::ConvolutionContext& ctx) const
{
    if(miopen::IsDisabled(MIOPEN_DEBUG_CONV_DIRECT{}))
        return 0;

    try
    {
        const auto sz_v = AllDirectBwdWrW2DWorkspaceSize(ctx);
        std::size_t sz  = 0;
        for(const auto& pr : sz_v)
        {
            if(sz < pr.second)
            {
                MIOPEN_LOG_I2(sz << " < " << pr.second);
                sz = pr.second;
            }
        }
        return sz;
    }
    catch(const miopen::Exception& ex)
    {
        MIOPEN_LOG_WE(ex.what());
        return 0;
    }
}

std::size_t ConvolutionDescriptor::BackwardWeightsGetWorkSpaceSizeWinograd(
    const miopen::ConvolutionContext& ctx) const
{
    if(miopen::IsDisabled(MIOPEN_DEBUG_CONV_WINOGRAD{}))
        return 0;

    try
    {
        if(ctx.do_search)
            MIOPEN_THROW("Auto-tune is not supported in the get workspace size");
        const auto sz_v = FindWinogradWrWWorkspaceSizes(ctx);
        std::size_t sz  = 0;
        for(const auto& pr : sz_v)
        {
            if(sz < pr.second)
            {
                MIOPEN_LOG_I2(sz << " < " << pr.second);
                sz = pr.second;
            }
        }
        return sz;
    }
    catch(const miopen::Exception& ex)
    {
        MIOPEN_LOG_WE(ex.what());
        return 0;
    }
}

std::size_t ConvolutionDescriptor::BackwardWeightsGetWorkSpaceSizeImplicitGemm(
    const miopen::ConvolutionContext& ctx) const
{
    if(miopen::IsDisabled(MIOPEN_DEBUG_CONV_IMPLICIT_GEMM{}))
        return 0;

    try
    {
        if(ctx.do_search)
            MIOPEN_THROW("Auto-tune is not supported in the get workspace size");
        const auto sz_v = FindImplicitGemmWrWWorkspaceSizes(ctx);
        std::size_t sz  = 0;
        for(const auto& pr : sz_v)
        {
            if(sz < pr.second)
            {
                MIOPEN_LOG_I2(sz << " < " << pr.second);
                sz = pr.second;
            }
        }
        return sz;
    }
    catch(const miopen::Exception& ex)
    {
        MIOPEN_LOG_WE(ex.what());
        return 0;
    }
}

std::size_t
ConvolutionDescriptor::BackwardWeightsGetWorkSpaceSize(Handle& handle,
                                                       const TensorDescriptor& dyDesc,
                                                       const TensorDescriptor& xDesc,
                                                       const TensorDescriptor& dwDesc) const
{
    MIOPEN_LOG_I("");
    auto ctx = ConvolutionContext(xDesc, dwDesc, dyDesc, *this, conv::Direction::BackwardWeights);
    while(findMode.IsFast(ctx) || findMode.IsHybrid(ctx))
    {
        /// \ref ffind_gwss_why_not_0
        size_t count;
        miopenConvSolution_t sol;
        bool fallback;
        GetWrwSolutions(handle, dyDesc, xDesc, dwDesc, 1, &count, &sol, &fallback);
        if(count < 1 || (findMode.IsHybrid(ctx) && fallback))
        {
            ctx.use_dynamic_solutions_only = findMode.IsDynamicHybrid(ctx);
            break; // Fall down to Normal Find.
        }
        MIOPEN_LOG_I2(sol.workspace_size);
        return sol.workspace_size;
    }

    ctx.SetStream(&handle);
    ctx.DetectRocm();
    ctx.SetupFloats();
    ctx.do_search             = false;
    ctx.disable_perfdb_access = true;

    const size_t workspace_size = std::max({BackwardWeightsGetWorkSpaceSizeImplicitGemm(ctx),
                                            BackwardWeightsGetWorkSpaceSizeWinograd(ctx),
                                            BackwardWeightsGetWorkSpaceSizeDirect(ctx),
                                            BackwardWeightsGetWorkSpaceSizeGEMM(ctx)});
    MIOPEN_LOG_I2(workspace_size);
    return workspace_size;
}

std::ostream& operator<<(std::ostream& stream, const ConvolutionDescriptor& c)
{
    stream << "conv" << c.spatialDim << "d, ";
    MIOPEN_LOG_ENUM(stream, c.mode, miopenConvolution, miopenTranspose) << ", ";
    MIOPEN_LOG_ENUM(
        stream, c.paddingMode, miopenPaddingDefault, miopenPaddingSame, miopenPaddingValid)
        << ", ";

    LogRange(stream << "{", c.GetConvPads(), ", ") << "}, ";
    LogRange(stream << "{", c.GetConvStrides(), ", ") << "}, ";
    LogRange(stream << "{", c.GetConvDilations(), ", ") << "}, ";

    if(c.group_count > 1)
    {
        stream << c.group_count << ", ";
    }

    if(c.mode == miopenTranspose)
    {
        LogRange(stream << "{", c.GetTransposeConvPads(), ", ") << "}, ";
    }

    return stream;
}

void ConvolutionAttribute::Set(miopenConvolutionAttrib_t attr, int value)
{
    if(attr == MIOPEN_CONVOLUTION_ATTRIB_FP16_ALT_IMPL)
    {
        if(value < -1 || value > 1)
            MIOPEN_THROW(miopenStatusBadParm,
                         "[Set conv attribute] Error: Attempt to set invalid value of "
                         "MIOPEN_CONVOLUTION_ATTRIB_FP16_ALT_IMPL: " +
                             std::to_string(value));
        gfx90aFp16alt.value = value;
    }
    else
    {
        MIOPEN_THROW(miopenStatusBadParm,
                     "[Set conv attribute] Error: Attribute [" +
                         std::to_string(static_cast<int>(attr)) + "] does not exist.");
    }
}

int ConvolutionAttribute::Get(miopenConvolutionAttrib_t attr) const
{
    if(attr == MIOPEN_CONVOLUTION_ATTRIB_FP16_ALT_IMPL)
        return gfx90aFp16alt.value;
    MIOPEN_THROW(miopenStatusBadParm,
                 "[Get conv attribute] Error: Attribute [" +
                     std::to_string(static_cast<int>(attr)) + "] does not exist.");
}

} // namespace miopen<|MERGE_RESOLUTION|>--- conflicted
+++ resolved
@@ -163,11 +163,7 @@
 
     auto wei_spatial = boost::adaptors::slice(wDesc.GetLengths(), 2, 2 + spatial_dim);
 
-<<<<<<< HEAD
-    if(wDesc.GetLayout_t() == miopenTensorCHWNc4 || wDesc.GetLayout_t() == miopenTensorCHWNc8)
-=======
     if(wDesc.GetLayout_str() == "CHWNc")
->>>>>>> df4a7129
     {
         std::tie(wei_k, wei_c) = miopen::tie_pick<3, 0>{}(wDesc.GetLengths());
         wei_spatial            = boost::adaptors::slice(wDesc.GetLengths(), 1, 1 + spatial_dim);
@@ -266,30 +262,12 @@
 
     const std::string default_layout = tensor_layout_get_default(xDesc.GetSize());
     std::vector<std::size_t> out_strides;
-<<<<<<< HEAD
-    if(yLayout.find("_VECT_") != std::string::npos)
-    {
-        tensor_layout_to_strides_vect(
-            out_lens, default_layout, yLayout, xDesc.GetVectorLength(), out_strides);
-    }
-    else
-    {
-        tensor_layout_to_strides(out_lens, default_layout, yLayout, out_strides);
-    }
-    return {(xDesc.GetType() == miopenInt8 || xDesc.GetType() == miopenInt8x4
-                 ? (yType == miopenInt32 ? yType : miopenFloat)
-                 : xDesc.GetType()),
-            (yLayout == "NCHW_VECT_C"
-                 ? (xDesc.GetVectorLength() == 4 ? miopenTensorNCHWc4 : miopenTensorNCHWc8)
-                 : miopenTensorNCHW),
-=======
     tensor_layout_to_strides(
         out_lens, default_layout, yLayout, xDesc.GetVectorLength(), out_strides);
     return {(xDesc.GetType() == miopenInt8 || xDesc.GetType() == miopenInt8x4
                  ? (yType == miopenInt32 ? yType : miopenFloat)
                  : xDesc.GetType()),
             xDesc.GetLayout_t(),
->>>>>>> df4a7129
             out_lens,
             out_strides};
 }
