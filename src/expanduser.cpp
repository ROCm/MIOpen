/*******************************************************************************
 *
 * MIT License
 *
 * Copyright (c) 2023 Advanced Micro Devices, Inc.
 *
 * Permission is hereby granted, free of charge, to any person obtaining a copy
 * of this software and associated documentation files (the "Software"), to deal
 * in the Software without restriction, including without limitation the rights
 * to use, copy, modify, merge, publish, distribute, sublicense, and/or sell
 * copies of the Software, and to permit persons to whom the Software is
 * furnished to do so, subject to the following conditions:
 *
 * The above copyright notice and this permission notice shall be included in all
 * copies or substantial portions of the Software.
 *
 * THE SOFTWARE IS PROVIDED "AS IS", WITHOUT WARRANTY OF ANY KIND, EXPRESS OR
 * IMPLIED, INCLUDING BUT NOT LIMITED TO THE WARRANTIES OF MERCHANTABILITY,
 * FITNESS FOR A PARTICULAR PURPOSE AND NONINFRINGEMENT. IN NO EVENT SHALL THE
 * AUTHORS OR COPYRIGHT HOLDERS BE LIABLE FOR ANY CLAIM, DAMAGES OR OTHER
 * LIABILITY, WHETHER IN AN ACTION OF CONTRACT, TORT OR OTHERWISE, ARISING FROM,
 * OUT OF OR IN CONNECTION WITH THE SOFTWARE OR THE USE OR OTHER DEALINGS IN THE
 * SOFTWARE.
 *
 *******************************************************************************/

#include <miopen/env.hpp>
#include <miopen/expanduser.hpp>
#include <miopen/filesystem.hpp>
#include <miopen/logger.hpp>

#include <string>
#ifdef _WIN32
#include <optional>
#include <boost/algorithm/string/replace.hpp>
#endif

#ifdef __linux__
#include <miopen/stringutils.hpp>
#include <errno.h>
#include <string.h>
#include <sys/vfs.h>
#include <linux/magic.h>

#ifndef LL_SUPER_MAGIC
#define LL_SUPER_MAGIC \
    0x0BD00BD0 // LUSTRE
               // https://github.com/whamcloud/lustre/blob/a336d7c7c1cd62a5a5213835aa85b8eaa87b076a/lustre/include/uapi/linux/lustre/lustre_user.h#L252
#endif
#ifndef CEPH_SUPER_MAGIC
#define CEPH_SUPER_MAGIC 0x00c36400
#endif
#ifndef NFS_SUPER_MAGIC
#define NFS_SUPER_MAGIC 0x6969
#endif
#ifndef SMB_SUPER_MAGIC
#define SMB_SUPER_MAGIC 0x517b
#endif
#ifndef SMB2_MAGIC_NUMBER
#define SMB2_MAGIC_NUMBER 0xfe534d42
#endif
#ifndef CIFS_MAGIC_NUMBER
#define CIFS_MAGIC_NUMBER 0xff534d42
#endif
#ifndef CODA_SUPER_MAGIC
#define CODA_SUPER_MAGIC 0x73757245
#endif
#ifndef OCFS2_SUPER_MAGIC
#define OCFS2_SUPER_MAGIC 0x7461636f
#endif
#ifndef AFS_SUPER_MAGIC
#define AFS_SUPER_MAGIC 0x5346414f
#endif
#ifndef EXT2_OLD_SUPER_MAGIC
#define EXT2_OLD_SUPER_MAGIC 0xef51
#endif
#ifndef EXT4_SUPER_MAGIC
#define EXT4_SUPER_MAGIC 0xef53
#endif
#ifndef TMPFS_MAGIC
#define TMPFS_MAGIC 0x01021994
#endif
#ifndef OVERLAYFS_SUPER_MAGIC
#define OVERLAYFS_SUPER_MAGIC 0x794c7630
#endif
#endif // __linux__

MIOPEN_DECLARE_ENV_VAR_STR(HOME)

#ifdef _WIN32
MIOPEN_DECLARE_ENV_VAR_STR(USERPROFILE, miopen::fs::temp_directory_path().string())
MIOPEN_DECLARE_ENV_VAR_STR(HOMEPATH, miopen::fs::temp_directory_path().string())
MIOPEN_DECLARE_ENV_VAR_STR(HOMEDRIVE)
#endif

namespace miopen {

#ifdef __linux__

#define CASE_RET_STRING(macro) \
    case macro: return #macro;

namespace {
const char* Stringize(unsigned long ft)
{
    switch(ft)
    {
        CASE_RET_STRING(NFS_SUPER_MAGIC)
        CASE_RET_STRING(SMB_SUPER_MAGIC)
        CASE_RET_STRING(SMB2_MAGIC_NUMBER)
        CASE_RET_STRING(CIFS_MAGIC_NUMBER)
        CASE_RET_STRING(CODA_SUPER_MAGIC)
        CASE_RET_STRING(OCFS2_SUPER_MAGIC)
        CASE_RET_STRING(AFS_SUPER_MAGIC)
        CASE_RET_STRING(LL_SUPER_MAGIC)
        CASE_RET_STRING(CEPH_SUPER_MAGIC)
        CASE_RET_STRING(TMPFS_MAGIC)
        CASE_RET_STRING(OVERLAYFS_SUPER_MAGIC)
        CASE_RET_STRING(EXT2_OLD_SUPER_MAGIC)
    case EXT4_SUPER_MAGIC: return "EXT2/3/4_SUPER_MAGIC";
    default: return "<Unknown magic>";
    }
}

bool IsNetworked(unsigned long ft)
{
    switch(ft)
    {
    case NFS_SUPER_MAGIC:   // fall through
    case SMB_SUPER_MAGIC:   // fall through
    case SMB2_MAGIC_NUMBER: // fall through
    case CIFS_MAGIC_NUMBER: // fall through
    case CODA_SUPER_MAGIC:  // fall through
    case OCFS2_SUPER_MAGIC: // fall through
    case AFS_SUPER_MAGIC:   // fall through
    case LL_SUPER_MAGIC:    // fall through
    case CEPH_SUPER_MAGIC: return true;
    default: return false;
    }
}
} // namespace

#undef CASE_RET_STRING

bool IsNetworkedFilesystem(const fs::path& path_)
{
    // Non-DEV builds put user databases in ~/.config/miopen by default; the binary cache is placed
    // in ~/.cache/miopen. If these directories do not exist, this is not a problem, because the
    // library creates them as needed.
    //
    // The problem is that statfs doesn't work in this case, and we need to determine the type of FS
    // _before_ the databases are created.
    //
    // Solution (A): Just create_directories if path doesn't exist. It looks like a hack: if the
    // path is on NFS, then the library will not use it, but will create directories (which is not
    // good). And this function should not have any side effects on the file system.
    //
    // Solution (B): Traverse the input path up to the first existing directory, then check that
    // directory. Stop after some fixed number of iterations to protect against possible file system
    // problems. Let's use this solution for now.
    auto path = path_;
    for(int i = 0; i < 32; ++i)
    {
        if(fs::exists(path))
            break;
        MIOPEN_LOG_NQI2("Path does not exist: '" << path << '\'');
        path = path.parent_path();
        if(path.empty())
            break;
    }
    struct statfs stat;
    const int rc = statfs(path.c_str(), &stat);
    if(rc != 0)
    {
        // NOLINTNEXTLINE (concurrency-mt-unsafe)
        MIOPEN_LOG_NQE("statfs('" << path << "') rc = " << rc << ", '" << strerror(errno) << "'");
        return false;
    }
    MIOPEN_LOG_NQI("Filesystem type at '" << path << "' is: 0x" << std::hex << stat.f_type << " '"
                                          << Stringize(stat.f_type) << '\'');
    return IsNetworked(stat.f_type);
}

namespace {
std::string GetHomeDir()
{
    const auto p = env::value(HOME);
    if(!(p.empty() || p == std::string("/")))
    {
        return p;
    }
    // todo:
    // need to figure out what is the correct thing to do here
    // in tensoflow unit tests run via bazel, $HOME is not set, so this can happen
    // setting home_dir to the /tmp for now
    return fs::temp_directory_path().string();
}
} // namespace

fs::path ExpandUser(const fs::path& path)
{
    static const auto home_dir = GetHomeDir();
    return {ReplaceString(path.string(), "~", home_dir)};
}

#else

namespace {
std::optional<std::pair<std::string::size_type, std::string>> ReplaceVariable(
    std::string_view path, const env::detail::EnvVar<std::string>& t, std::size_t offset = 0)
{
    std::vector<std::string> variables{"$" + std::string{t.name()},
                                       "$env:" + std::string{t.name()},
                                       "%" + std::string{t.name()} + "%"};
    for(auto& variable : variables)
    {
        auto pos{path.find(variable, offset)};
        if(pos != std::string::npos)
        {
            std::string result{path};
            result.replace(pos, variable.length(), t.value<std::string>());
            return {{pos, result}};
        }
    }
    return std::nullopt;
}
} // namespace

fs::path ExpandUser(const fs::path& path)
{
<<<<<<< HEAD
    auto result{ReplaceVariable(path, USERPROFILE)};
    if(!result)
    {
        result = ReplaceVariable(path, HOME);
        if(!result)
        {
            result = ReplaceVariable(path, HOMEDRIVE);
            if(result)
            {
                result = ReplaceVariable(result->second, HOMEPATH, result->first);
=======
    auto result{ReplaceVariable(path.string(), "USERPROFILE")};
    if(!result)
    {
        result = ReplaceVariable(path.string(), "HOME");
        if(!result)
        {
            result = ReplaceVariable(path.string(), "HOMEDRIVE");
            if(result)
            {
                result = ReplaceVariable(result->second, "HOMEPATH", result->first);
>>>>>>> d208a9a3
                // TODO: if (not result): log warning message that
                //       HOMEDRIVE and HOMEPATH work in conjunction, respectively.
            }
        }
    }
    return {!result ? path : std::get<1>(*result)};
}

bool IsNetworkedFilesystem(const fs::path&) { return false; }

#endif

} // namespace miopen<|MERGE_RESOLUTION|>--- conflicted
+++ resolved
@@ -228,29 +228,16 @@
 
 fs::path ExpandUser(const fs::path& path)
 {
-<<<<<<< HEAD
-    auto result{ReplaceVariable(path, USERPROFILE)};
+    auto result{ReplaceVariable(path.string(), USERPROFILE)};
     if(!result)
     {
-        result = ReplaceVariable(path, HOME);
+        result = ReplaceVariable(path.string(), HOME);
         if(!result)
         {
-            result = ReplaceVariable(path, HOMEDRIVE);
+            result = ReplaceVariable(path.string(), HOMEDRIVE);
             if(result)
             {
                 result = ReplaceVariable(result->second, HOMEPATH, result->first);
-=======
-    auto result{ReplaceVariable(path.string(), "USERPROFILE")};
-    if(!result)
-    {
-        result = ReplaceVariable(path.string(), "HOME");
-        if(!result)
-        {
-            result = ReplaceVariable(path.string(), "HOMEDRIVE");
-            if(result)
-            {
-                result = ReplaceVariable(result->second, "HOMEPATH", result->first);
->>>>>>> d208a9a3
                 // TODO: if (not result): log warning message that
                 //       HOMEDRIVE and HOMEPATH work in conjunction, respectively.
             }
