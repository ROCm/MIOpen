/*******************************************************************************
 *
 * MIT License
 *
 * Copyright (c) 2023 Advanced Micro Devices, Inc.
 *
 * Permission is hereby granted, free of charge, to any person obtaining a copy
 * of this software and associated documentation files (the "Software"), to deal
 * in the Software without restriction, including without limitation the rights
 * to use, copy, modify, merge, publish, distribute, sublicense, and/or sell
 * copies of the Software, and to permit persons to whom the Software is
 * furnished to do so, subject to the following conditions:
 *
 * The above copyright notice and this permission notice shall be included in all
 * copies or substantial portions of the Software.
 *
 * THE SOFTWARE IS PROVIDED "AS IS", WITHOUT WARRANTY OF ANY KIND, EXPRESS OR
 * IMPLIED, INCLUDING BUT NOT LIMITED TO THE WARRANTIES OF MERCHANTABILITY,
 * FITNESS FOR A PARTICULAR PURPOSE AND NONINFRINGEMENT. IN NO EVENT SHALL THE
 * AUTHORS OR COPYRIGHT HOLDERS BE LIABLE FOR ANY CLAIM, DAMAGES OR OTHER
 * LIABILITY, WHETHER IN AN ACTION OF CONTRACT, TORT OR OTHERWISE, ARISING FROM,
 * OUT OF OR IN CONNECTION WITH THE SOFTWARE OR THE USE OR OTHER DEALINGS IN THE
 * SOFTWARE.
 *
 *******************************************************************************/

#include <miopen/env.hpp>
#include <miopen/filesystem.hpp>
#include <miopen/logger.hpp>

#include <string>
#ifdef _WIN32
#include <optional>
#include <boost/algorithm/string/replace.hpp>
#endif

#ifdef __linux__
#include <miopen/stringutils.hpp>
#include <errno.h>
#include <string.h>
#include <sys/vfs.h>
#include <linux/magic.h>

#ifndef LL_SUPER_MAGIC
#define LL_SUPER_MAGIC \
    0x0BD00BD0 // LUSTRE
               // https://github.com/whamcloud/lustre/blob/a336d7c7c1cd62a5a5213835aa85b8eaa87b076a/lustre/include/uapi/linux/lustre/lustre_user.h#L252
#endif
#ifndef CEPH_SUPER_MAGIC
#define CEPH_SUPER_MAGIC 0x00c36400
#endif
#ifndef NFS_SUPER_MAGIC
#define NFS_SUPER_MAGIC 0x6969
#endif
#ifndef SMB_SUPER_MAGIC
#define SMB_SUPER_MAGIC 0x517b
#endif
#ifndef SMB2_MAGIC_NUMBER
#define SMB2_MAGIC_NUMBER 0xfe534d42
#endif
#ifndef CIFS_MAGIC_NUMBER
#define CIFS_MAGIC_NUMBER 0xff534d42
#endif
#ifndef CODA_SUPER_MAGIC
#define CODA_SUPER_MAGIC 0x73757245
#endif
#ifndef OCFS2_SUPER_MAGIC
#define OCFS2_SUPER_MAGIC 0x7461636f
#endif
#ifndef AFS_SUPER_MAGIC
#define AFS_SUPER_MAGIC 0x5346414f
#endif
#ifndef EXT2_OLD_SUPER_MAGIC
#define EXT2_OLD_SUPER_MAGIC 0xef51
#endif
#ifndef EXT4_SUPER_MAGIC
#define EXT4_SUPER_MAGIC 0xef53
#endif
#ifndef TMPFS_MAGIC
#define TMPFS_MAGIC 0x01021994
#endif
#ifndef OVERLAYFS_SUPER_MAGIC
#define OVERLAYFS_SUPER_MAGIC 0x794c7630
#endif
#endif // __linux__

MIOPEN_DECLARE_ENV_VAR_STR(HOME)

namespace miopen {

#ifdef __linux__

#define CASE_RET_STRING(macro) \
    case macro: return #macro;

namespace {
const char* Stringize(unsigned long ft)
{
    switch(ft)
    {
        CASE_RET_STRING(NFS_SUPER_MAGIC)
        CASE_RET_STRING(SMB_SUPER_MAGIC)
        CASE_RET_STRING(SMB2_MAGIC_NUMBER)
        CASE_RET_STRING(CIFS_MAGIC_NUMBER)
        CASE_RET_STRING(CODA_SUPER_MAGIC)
        CASE_RET_STRING(OCFS2_SUPER_MAGIC)
        CASE_RET_STRING(AFS_SUPER_MAGIC)
        CASE_RET_STRING(LL_SUPER_MAGIC)
        CASE_RET_STRING(CEPH_SUPER_MAGIC)
        CASE_RET_STRING(TMPFS_MAGIC)
        CASE_RET_STRING(OVERLAYFS_SUPER_MAGIC)
        CASE_RET_STRING(EXT2_OLD_SUPER_MAGIC)
    case EXT4_SUPER_MAGIC: return "EXT2/3/4_SUPER_MAGIC";
    default: return "<Unknown magic>";
    }
}

bool IsNetworked(unsigned long ft)
{
    switch(ft)
    {
    case NFS_SUPER_MAGIC:   // fall through
    case SMB_SUPER_MAGIC:   // fall through
    case SMB2_MAGIC_NUMBER: // fall through
    case CIFS_MAGIC_NUMBER: // fall through
    case CODA_SUPER_MAGIC:  // fall through
    case OCFS2_SUPER_MAGIC: // fall through
    case AFS_SUPER_MAGIC:   // fall through
    case LL_SUPER_MAGIC:    // fall through
    case CEPH_SUPER_MAGIC: return true;
    default: return false;
    }
}
} // namespace

#undef CASE_RET_STRING

bool IsNetworkedFilesystem(const fs::path& path_)
{
    // Non-DEV builds put user databases in ~/.config/miopen by default; the binary cache is placed
    // in ~/.cache/miopen. If these directories do not exist, this is not a problem, because the
    // library creates them as needed.
    //
    // The problem is that statfs doesn't work in this case, and we need to determine the type of FS
    // _before_ the databases are created.
    //
    // Solution (A): Just create_directories if path doesn't exist. It looks like a hack: if the
    // path is on NFS, then the library will not use it, but will create directories (which is not
    // good). And this function should not have any side effects on the file system.
    //
    // Solution (B): Traverse the input path up to the first existing directory, then check that
    // directory. Stop after some fixed number of iterations to protect against possible file system
    // problems. Let's use this solution for now.
    auto path = path_;
    for(int i = 0; i < 32; ++i)
    {
        if(fs::exists(path))
            break;
        MIOPEN_LOG_NQI2("Path does not exist: '" << path << '\'');
        path = path.parent_path();
        if(path.empty())
            break;
    }
    struct statfs stat;
    const int rc = statfs(path.c_str(), &stat);
    if(rc != 0)
    {
        // NOLINTNEXTLINE (concurrency-mt-unsafe)
        MIOPEN_LOG_NQE("statfs('" << path << "') rc = " << rc << ", '" << strerror(errno) << "'");
        return false;
    }
<<<<<<< HEAD
    MIOPEN_LOG_NQI("Filesystem type at '" << path << "' is: 0x" << std::hex << stat.f_type
                                          << " '" << Stringize(stat.f_type) << '\'');
=======
    MIOPEN_LOG_NQI("Filesystem type at '" << path << "' is: 0x" << std::hex << stat.f_type << " '"
                                          << Stringize(stat.f_type) << '\'');
>>>>>>> e0b00d94
    return IsNetworked(stat.f_type);
}

namespace {
std::string GetHomeDir()
{
    const auto p = GetStringEnv(ENV(HOME));
    if(!(p.empty() || p == std::string("/")))
    {
        return p;
    }
    // todo:
    // need to figure out what is the correct thing to do here
    // in tensoflow unit tests run via bazel, $HOME is not set, so this can happen
    // setting home_dir to the /tmp for now
    return fs::temp_directory_path().string();
}
} // namespace

fs::path ExpandUser(const fs::path& path)
{
    static const auto home_dir = GetHomeDir();
    return {ReplaceString(path.string(), "~", home_dir)};
}

#else

namespace {
std::optional<std::pair<std::string::size_type, std::string>>
ReplaceVariable(std::string_view path, std::string_view name, std::size_t offset = 0)
{
    std::vector<std::string> variables{
        "$" + std::string{name}, "$env:" + std::string{name}, "%" + std::string{name} + "%"};
    for(auto& variable : variables)
    {
        auto pos{path.find(variable, offset)};
        if(pos != std::string::npos)
        {
            std::string result{path};
            auto value{getEnvironmentVariable(name)};
            if(!value)
            {
                // TODO: log warning message that the name used
                //       does not correspond to an environment variable.
                value = fs::temp_directory_path().string();
            }
            result.replace(pos, variable.length(), *value);
            return {{pos, result}};
        }
    }
    return std::nullopt;
}
} // namespace

fs::path ExpandUser(const fs::path& path)
{
    auto result{ReplaceVariable(path.string(), "USERPROFILE")};
    if(!result)
    {
        result = ReplaceVariable(path.string(), "HOME");
        if(!result)
        {
            result = ReplaceVariable(path.string(), "HOMEDRIVE");
            if(result)
            {
                result = ReplaceVariable(std::get<1>(*result), "HOMEPATH", std::get<0>(*result));
                // TODO: if (not result): log warning message that
                //       HOMEDRIVE and HOMEPATH work in conjunction, respectively.
            }
        }
    }
    return {!result ? path : std::get<1>(*result)};
}

bool IsNetworkedFilesystem(const fs::path&) { return false; }

#endif

} // namespace miopen<|MERGE_RESOLUTION|>--- conflicted
+++ resolved
@@ -169,13 +169,8 @@
         MIOPEN_LOG_NQE("statfs('" << path << "') rc = " << rc << ", '" << strerror(errno) << "'");
         return false;
     }
-<<<<<<< HEAD
-    MIOPEN_LOG_NQI("Filesystem type at '" << path << "' is: 0x" << std::hex << stat.f_type
-                                          << " '" << Stringize(stat.f_type) << '\'');
-=======
     MIOPEN_LOG_NQI("Filesystem type at '" << path << "' is: 0x" << std::hex << stat.f_type << " '"
                                           << Stringize(stat.f_type) << '\'');
->>>>>>> e0b00d94
     return IsNetworked(stat.f_type);
 }
 
