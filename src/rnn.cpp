/*******************************************************************************
 *
 * MIT License
 *
 * Copyright (c) 2017 Advanced Micro Devices, Inc.
 *
 * Permission is hereby granted, free of charge, to any person obtaining a copy
 * of this software and associated documentation files (the "Software"), to deal
 * in the Software without restriction, including without limitation the rights
 * to use, copy, modify, merge, publish, distribute, sublicense, and/or sell
 * copies of the Software, and to permit persons to whom the Software is
 * furnished to do so, subject to the following conditions:
 *
 * The above copyright notice and this permission notice shall be included in all
 * copies or substantial portions of the Software.
 *
 * THE SOFTWARE IS PROVIDED "AS IS", WITHOUT WARRANTY OF ANY KIND, EXPRESS OR
 * IMPLIED, INCLUDING BUT NOT LIMITED TO THE WARRANTIES OF MERCHANTABILITY,
 * FITNESS FOR A PARTICULAR PURPOSE AND NONINFRINGEMENT. IN NO EVENT SHALL THE
 * AUTHORS OR COPYRIGHT HOLDERS BE LIABLE FOR ANY CLAIM, DAMAGES OR OTHER
 * LIABILITY, WHETHER IN AN ACTION OF CONTRACT, TORT OR OTHERWISE, ARISING FROM,
 * OUT OF OR IN CONNECTION WITH THE SOFTWARE OR THE USE OR OTHER DEALINGS IN THE
 * SOFTWARE.
 *
 *******************************************************************************/

#include <miopen/handle.hpp>
#include <miopen/rnn.hpp>

#include <cassert>
#include <cstddef>
#include <numeric>
#include <ostream>

// MIOPEN_DECLARE_ENV_VAR(MIOPEN_DEBUG_AMD_ROCM_PRECOMPILED_BINARIES)
// MIOPEN_DECLARE_ENV_VAR(MIOPEN_DEBUG_AMD_ASM_KERNELS_PERF_FILTERING)

// Disable specific warnings
#define MIO_RNN_DEBUG 0

#define MIOPEN_RNN_SYNCH 0
#define MIO_RNN_CPP_PROF 0

namespace miopen {

void profileRNNkernels(Handle& handle, unsigned char select, float& ctime)
{

    float ktime = 0.;
    assert((select < 3) && "profileSequence case incorrect");
    switch(select)
    {

    case 0:
        if(handle.IsProfilingEnabled())
        {
            handle.ResetKernelTime();
            ctime = 0.;
            ktime = handle.GetKernelTime();
            ctime = ktime;

#if(MIO_RNN_CPP_PROF == 1)
            printf("init ktime: %f\n", ktime);
            printf("init ctime: %f\n", ctime);
#endif
        }
#if(MIOPEN_RNN_SYNCH == 1)
        else
        {
            handle.Finish();
        }
#endif
        break;
    case 1:
        if(handle.IsProfilingEnabled())
        {
            ktime = handle.GetKernelTime();
            ctime += ktime;

#if(MIO_RNN_CPP_PROF == 1)
            printf("intermediate ktime: %f\n", ktime);
            printf("intermediate ctime: %f\n", ctime);
#endif
        }
#if(MIOPEN_RNN_SYNCH == 1)
        else
        {
            handle.Finish();
        }
#endif
        break;

    case 2:
        if(handle.IsProfilingEnabled())
        {
#if(MIO_RNN_CPP_PROF == 1)
            ktime = handle.GetKernelTime();
            printf("Final time: %f\n", ktime + ctime);
            handle.AccumKernelTime(ctime);
#else
            handle.GetKernelTime();
            handle.AccumKernelTime(ctime);
#endif
        }
        break;
    default: assert(false);
    }
}

size_t RNNDescriptor::biasOffsetCalculation(const TensorDescriptor& /*xDesc*/,
                                            const int layer,
                                            const int biasID)
{
    if(biasMode == miopenRNNNoBias)
    {
        return 0;
    }

    size_t layerJump = 0;

    if(dirMode != 0u)
    {
        layerJump += (hsize * 2) * nHiddenTensorsPerLayer * (layer / 2) * 2;

        if(biasID >= nHiddenTensorsPerLayer)
        {
            layerJump += hsize * nHiddenTensorsPerLayer;
        }

        layerJump += (layer % 2 == 1) ? nHiddenTensorsPerLayer * hsize : 0;

        layerJump += hsize * biasID;
    }
    else
    {
        layerJump += (hsize * 2) * nHiddenTensorsPerLayer * layer;

        layerJump += hsize * biasID;
    }

    return layerJump;
}

size_t RNNDescriptor::paramsOffsetCalculation(const TensorDescriptor& xDesc,
                                              const int layer,
                                              const int paramID)
{
    auto inputVectorLen = xDesc.GetLengths()[1];
    if(inputMode == miopenRNNskip)
    {
        inputVectorLen = 0;
    }

    size_t layerJump = 0;
    if(dirMode != 0u)
    {
        if(layer > 1)
        {
            layerJump += (inputVectorLen * hsize + hsize * hsize) * nHiddenTensorsPerLayer * 2;
            layerJump +=
                (hsize * hsize * 2 + hsize * hsize) * nHiddenTensorsPerLayer * (layer / 2 - 1) * 2;

            if(paramID >= nHiddenTensorsPerLayer)
            {
                layerJump += hsize * hsize * 2 * nHiddenTensorsPerLayer * 2;
                layerJump += (layer % 2 == 1) ? nHiddenTensorsPerLayer * (hsize * hsize) : 0;
                layerJump += (hsize * hsize) * (paramID - nHiddenTensorsPerLayer);
            }
            else
            {
                layerJump += (layer % 2 == 1) ? nHiddenTensorsPerLayer * (2 * hsize * hsize) : 0;
                layerJump += (2 * hsize * hsize) * paramID;
            }
        }
        else
        {
            if(paramID >= nHiddenTensorsPerLayer)
            {
                if(isNotRNNskip())
                {
                    layerJump += (inputVectorLen * hsize) * nHiddenTensorsPerLayer * 2;
                }
                layerJump += (layer == 1) ? nHiddenTensorsPerLayer * (hsize * hsize) : 0;
                layerJump += (hsize * hsize) * (paramID - nHiddenTensorsPerLayer);
            }
            else
            {
                layerJump += (layer == 1) ? nHiddenTensorsPerLayer * (inputVectorLen * hsize) : 0;
                layerJump += (inputVectorLen * hsize) * paramID;
            }
        }
    }
    else
    {

        if(layer > 0)
        {
            layerJump += (inputVectorLen * hsize + hsize * hsize) * nHiddenTensorsPerLayer;
            layerJump += (hsize * hsize * 2) * nHiddenTensorsPerLayer * (layer - 1);
            layerJump += (hsize * hsize) * paramID;
        }
        else
        {
            if(paramID >= nHiddenTensorsPerLayer)
            {
                if(isNotRNNskip())
                {
                    layerJump += (inputVectorLen * hsize) * nHiddenTensorsPerLayer;
                }
                layerJump += (hsize * hsize) * (paramID - nHiddenTensorsPerLayer);
            }
            else
            {
                layerJump += (inputVectorLen * hsize) * paramID;
            }
        }
    }
    return layerJump;
}

std::vector<int> RNNDescriptor::pTensorLengthsCalculation(const TensorDescriptor& xDesc,
                                                          const int layer,
                                                          const int paramID)
{
    auto inputVectorLen = xDesc.GetLengths()[1];
    if(inputMode == miopenRNNskip)
    {
        inputVectorLen = 0;
    }

    std::vector<int> tdim(2, 0);

    if(dirMode != 0u)
    {
        if(layer > 1) // NOT the input layer
        {
            if(paramID >= nHiddenTensorsPerLayer)
            {
                tdim[0] = tdim[1] = hsize;
            }
            else
            {
                tdim[0] = hsize;
                tdim[1] = hsize * 2;
            }
        }
        else // IS the input layer
        {
            if(paramID >= nHiddenTensorsPerLayer)
            {
                tdim[0] = tdim[1] = hsize;
            }
            else
            {
                tdim[0] = hsize;
                tdim[1] = inputVectorLen;
            }
        }
    }
    else
    {
        if(layer > 0) // NOT the input layer
        {
            tdim[0] = tdim[1] = hsize;
        }
        else
        {
            if(paramID >= nHiddenTensorsPerLayer)
            {
                tdim[0] = tdim[1] = hsize;
            }
            else
            {
                tdim[0] = hsize;
                tdim[1] = inputVectorLen;
            }
        }
    }
    return tdim;
}

RNNDescriptor::RNNDescriptor()
{
    nLayers                     = 1;
    hsize                       = 0;
    nHiddenTensorsPerLayer      = 0;
    rnnMode                     = miopenRNNTANH;
    dirMode                     = miopenRNNunidirection;
    biasMode                    = miopenRNNNoBias;
    algoMode                    = miopenRNNdefault;
    inputMode                   = miopenRNNlinear;
    dataType                    = miopenFloat;
    typeSize                    = 4;
    workspaceScale              = 1;
    miopen::deref(&dropoutDesc) = new miopen::DropoutDescriptor();
}

RNNDescriptor::RNNDescriptor(int hsz,
                             int layers,
                             miopenRNNMode_t rmode,
                             miopenRNNInputMode_t inMode,
                             miopenRNNDirectionMode_t bidir,
                             miopenRNNBiasMode_t bmode,
                             miopenRNNAlgo_t amode,
                             miopenDataType_t dType)
{

    if(hsz < 0 || layers < 0)
    {
        MIOPEN_THROW(miopenStatusBadParm,
                     "RNNDescriptor: Bad parameter(s). RNN hidden size and "
                     "layer number must be positive integers.");
    }
    if(!(rmode == miopenRNNRELU || rmode == miopenRNNTANH || rmode == miopenLSTM ||
         rmode == miopenGRU))
    {
        MIOPEN_THROW(miopenStatusBadParm,
                     "RNNDescriptor: Bad parameter(s). RNN mode must be "
                     "vanilla activated with ReLU or Tanh, LSTM or GRU.");
    }
    if(bidir != 0 && bidir != 1)
    {
        MIOPEN_THROW(miopenStatusBadParm,
                     "RNNDescriptor: Bad parameter(s). Parameters to RNN "
                     "directional type must be 0 for uni-direction or 1 for "
                     "bi-direction.");
    }
    if(bmode != 0 && bmode != 1)
    {
        MIOPEN_THROW(miopenStatusBadParm,
                     "RNNDescriptor: Bad parameter(s). Parameters to RNN bias "
                     "type must be 0 for disabled bias or 1 for enabled "
                     "bias.");
    }
    if(dType != miopenFloat && dType != miopenHalf)
    {
        MIOPEN_THROW(miopenStatusBadParm,
                     "RNNDescriptor: Bad parameter(s). RNN datatype must be float or half.");
    }
    else
    {
        typeSize = dType == miopenHalf ? 2 : 4;
    }

    hsize                       = hsz;
    nLayers                     = layers;
    inputMode                   = inMode;
    dirMode                     = bidir;
    rnnMode                     = rmode;
    algoMode                    = amode;
    biasMode                    = bmode;
    dataType                    = dType;
    miopen::deref(&dropoutDesc) = new miopen::DropoutDescriptor();

    switch(rmode)
    {
    case 0: // RNN vanilla
    case 1: // RNN vanilla
        nHiddenTensorsPerLayer = 1;
        workspaceScale         = 1;
        break;
    case 2: // LSTM
        nHiddenTensorsPerLayer = 4;
        workspaceScale         = 6;
        break;
    case 3: // GRU
        nHiddenTensorsPerLayer = 3;
        workspaceScale         = 4;
        break;
    }
}

RNNDescriptor::RNNDescriptor(int hsz,
                             int layers,
                             miopenRNNMode_t rmode,
                             miopenRNNInputMode_t inMode,
                             miopenRNNDirectionMode_t bidir,
                             miopenRNNBiasMode_t bmode,
                             miopenRNNAlgo_t amode,
                             miopenDataType_t dType,
                             miopenDropoutDescriptor_t dropDesc)
    : hsize(size_t(hsz)),
      nLayers(size_t(layers)),
      rnnMode(rmode),
      dirMode(bidir),
      algoMode(amode),
      inputMode(inMode),
      biasMode(bmode),
      dataType(dType),
      dropoutDesc(dropDesc)
{

    if(hsz < 0 || layers < 0)
    {
<<<<<<< HEAD
        MIOPEN_THROW(miopenStatusBadParm, "Parameter to RNN must be a positive integer.");
=======
        MIOPEN_THROW(miopenStatusBadParm,
                     "RNNDescriptor: Bad parameter(s). RNN hidden size and "
                     "layer number must be positive integers.");
>>>>>>> c2af51b0
    }
    if(!(rmode == miopenRNNRELU || rmode == miopenRNNTANH || rmode == miopenLSTM ||
         rmode == miopenGRU))
    {
<<<<<<< HEAD
        MIOPEN_THROW(miopenStatusBadParm, "RNN mode not supported");
    }
    if(bidir != 0 && bidir != 1)
    {
        MIOPEN_THROW(miopenStatusBadParm, "Parameters to RNN directional type not supported");
    }
    if(bmode != 0 && bmode != 1)
    {
        MIOPEN_THROW(miopenStatusBadParm, "Parameters to RNN bias type not supported");
    }
    if(dType != miopenFloat && dType != miopenHalf)
    {
        MIOPEN_THROW(miopenStatusBadParm, "Parameters to RNN datatype is not supported");
    }
    else
    {
        typeSize = dataType == miopenFloat ? 4 : 2;
=======
        MIOPEN_THROW(miopenStatusBadParm,
                     "RNNDescriptor: Bad parameter(s). RNN mode must be "
                     "vanilla activated with ReLU or Tanh, LSTM or GRU.");
    }
    if(bidir != 0 && bidir != 1)
    {
        MIOPEN_THROW(miopenStatusBadParm,
                     "RNNDescriptor: Bad parameter(s). Parameters to RNN "
                     "directional type must be 0 for uni-direction or 1 for "
                     "bi-direction.");
    }
    if(bmode != 0 && bmode != 1)
    {
        MIOPEN_THROW(miopenStatusBadParm,
                     "RNNDescriptor: Bad parameter(s). Parameters to RNN bias "
                     "type must be 0 for disabled bias or 1 for enabled "
                     "bias.");
    }
    if(dType != miopenFloat && dType != miopenHalf)
    {
        MIOPEN_THROW(miopenStatusBadParm,
                     "RNNDescriptor: Bad parameter(s). RNN datatype must be float or half.");
    }
    else
    {
        typeSize = dType == miopenHalf ? 2 : 4;
>>>>>>> c2af51b0
    }

    switch(rmode)
    {
    case 0: // RNN vanilla
    case 1: // RNN vanilla
        nHiddenTensorsPerLayer = 1;
        workspaceScale         = 1;
        break;
    case 2: // LSTM
        nHiddenTensorsPerLayer = 4;
        workspaceScale         = 6;
        break;
    case 3: // GRU
        nHiddenTensorsPerLayer = 3;
        workspaceScale         = 4;
        break;
    }
}

size_t RNNDescriptor::GetWorkspaceSize(Handle& /* handle */,
                                       const int seqLength,
                                       c_array_view<const miopenTensorDescriptor_t> xDesc) const
{

    if(xDesc[0].GetType() != dataType)
    {
        MIOPEN_THROW(miopenStatusBadParm, "Data type mismatch between descriptors");
    }

    std::size_t inputBatchLenSum = 0;
    inputBatchLenSum             = std::accumulate(
        xDesc.data, xDesc.data + seqLength, 0, [](size_t x, miopenTensorDescriptor_t y) {
            return x + deref(y).GetLengths()[0];
        });
    auto x = workspaceScale * nLayers * inputBatchLenSum * hsize * typeSize;
    return size_t(dirMode == miopenRNNbidirection ? 2 * x : x);
}

size_t RNNDescriptor::GetReserveSize(Handle& /* handle */,
                                     const int seqLength,
                                     c_array_view<const miopenTensorDescriptor_t> xDesc) const
{

    if(xDesc[0].GetType() != dataType)
    {
        MIOPEN_THROW(miopenStatusBadParm, "Data type mismatch between descriptors");
    }
    std::size_t inputBatchLenSum = 0;
    inputBatchLenSum             = std::accumulate(
        xDesc.data, xDesc.data + seqLength, 0, [](size_t x, miopenTensorDescriptor_t y) {
            return x + deref(y).GetLengths()[0];
        });
    auto x = 2 * workspaceScale * nLayers * inputBatchLenSum * hsize * typeSize;
    if(algoMode == miopenRNNdefault && rnnMode == miopenLSTM)
    {
        x /= 2;
        x += nLayers * inputBatchLenSum * hsize * typeSize;
    }
    if(!float_equal(miopen::deref(dropoutDesc).dropout, 0))
    {
        x += (nLayers - 1) * inputBatchLenSum * hsize * typeSize;
        x += (nLayers - 1) * inputBatchLenSum * hsize * sizeof(bool);
    }
    return size_t(dirMode == miopenRNNbidirection ? 2 * x : x);
}

size_t RNNDescriptor::GetParamsSize(Handle& /* handle */,
                                    const TensorDescriptor& xDesc,
                                    miopenDataType_t dtype)
{
    if(xDesc.GetType() != dataType || dtype != dataType)
    {
        MIOPEN_THROW(miopenStatusBadParm, "Data type mismatch.");
    }
    assert(xDesc.GetLengths().size() > 1);
    auto inputVectorLen = xDesc.GetLengths()[1];
    if(inputMode == miopenRNNskip)
        inputVectorLen = 0;

    int bi  = dirMode == miopenRNNbidirection ? 2 : 1;
    auto sz = nHiddenTensorsPerLayer * hsize * bi *
              (inputVectorLen + hsize + (nLayers - 1) * (bi + 1) * hsize);
#if(MIO_RNN_DEBUG == 1)
    fprintf(stderr, "weight size: %lu\n", sz);
#endif
    if(biasMode == miopenRNNwithBias)
    {
        sz += nLayers * 2 * nHiddenTensorsPerLayer * hsize * bi;
    }
    return size_t(typeSize * sz);
}

size_t RNNDescriptor::GetRNNInputSuperTensorSize(Handle& /* handle */,
                                                 const int seqLength,
                                                 c_array_view<miopenTensorDescriptor_t> xDesc)
{
    if(xDesc[0].GetType() != dataType)
    {
        MIOPEN_THROW(miopenStatusBadParm, "Data type mismatch between descriptors");
    }
    std::size_t inputBatchLenSum = 0;
    inputBatchLenSum             = std::accumulate(
        xDesc.data, xDesc.data + seqLength, 0, [](size_t x, miopenTensorDescriptor_t y) {
            return x + deref(y).GetLengths()[0];
        });
    auto x = inputBatchLenSum * xDesc[0].GetLengths()[1] * typeSize;
    return size_t(x);
}

size_t RNNDescriptor::GetRNNHiddenSuperTensorSize(Handle& /* handle */,
                                                  c_array_view<miopenTensorDescriptor_t> xDesc)
{
    if(xDesc[0].GetType() != dataType)
    {
        MIOPEN_THROW(miopenStatusBadParm, "Data type mismatch between descriptors");
    }
    auto x = xDesc[0].GetLengths()[0] * hsize * nLayers * typeSize;
    return size_t(dirMode == miopenRNNbidirection ? 2 * x : x);
}

void RNNDescriptor::GetParamsDescriptor(Handle& /* handle */,
                                        const TensorDescriptor& xDesc,
                                        TensorDescriptor& wDesc,
                                        miopenDataType_t dtype)
{

    if(dtype != dataType)
    {
        MIOPEN_THROW(miopenStatusBadParm, "Data type mismatch.");
    }

    auto inputVectorLen = xDesc.GetLengths()[1]; // input vector size
    if(inputMode == miopenRNNskip)
        inputVectorLen = 0;

    // Create weight super tensor descriptor
    int bi = (dirMode == miopenRNNbidirection) ? 2 : 1;
    std::vector<int> weight_lens(2, 0);
    weight_lens[0] = inputVectorLen + ((nLayers - 1) * (bi + 1) + 1) * hsize;
    weight_lens[1] = bi * hsize * nHiddenTensorsPerLayer;
    if(biasMode == miopenRNNwithBias)
    {
        weight_lens[0] += (nLayers * 2);
    }

    wDesc = miopen::TensorDescriptor(dtype, weight_lens.data(), 2);
}

std::size_t RNNDescriptor::GetLayerParamSize(Handle& /*handle*/,
                                             int layer,
                                             const TensorDescriptor& xDesc,
                                             int paramID)
{
    if(xDesc.GetType() != dataType)
    {
        MIOPEN_THROW(miopenStatusBadParm, "Data type mismatch.");
    }
    auto inputVectorLen = xDesc.GetLengths()[1]; // input vector size
    inputVectorLen      = (inputMode == miopenRNNskip) ? 0 : inputVectorLen;

    // Assuming Djikstra counting
    if((((dirMode != 0u) && layer <= 1) || ((dirMode == 0u) && layer < 1)))
    {
        if(paramID >= nHiddenTensorsPerLayer)
            return size_t(typeSize * hsize * hsize);
        else if(isNotRNNskip())
            return size_t(typeSize * inputVectorLen * hsize);
        else
            return 0;
    }
    else if((dirMode != 0u) && paramID < nHiddenTensorsPerLayer)
    {
        return size_t(typeSize * hsize * hsize * 2);
    }
    else
    {
        return size_t(typeSize * hsize * hsize);
    }
}

std::size_t RNNDescriptor::GetLayerBiasSize(Handle& /* handle */, int /*layer*/, int /*biasID*/)
{
    return size_t(typeSize * hsize); // is ther more needed here?
}

void RNNDescriptor::GetLayerParam(Handle& handle,
                                  const int layer,
                                  const TensorDescriptor& xDesc,
                                  const TensorDescriptor& /* wDesc */,
                                  ConstData_t w,
                                  const int paramID,
                                  TensorDescriptor& paramDesc,
                                  Data_t param)
{

    if(!isNotRNNskip() && (((dirMode != 0u) && layer <= 1 && paramID < nHiddenTensorsPerLayer) ||
                           ((dirMode == 0u) && layer < 1 && paramID < nHiddenTensorsPerLayer)))
    {
        MIOPEN_THROW(miopenStatusBadParm, "Parameter of input layer is null in input skip mode");
    }

    // Get the dimensions of the parameter matrix
    auto pDims = pTensorLengthsCalculation(xDesc, layer, paramID);
    paramDesc  = miopen::TensorDescriptor(dataType, pDims.data(), 2);
    if(param == nullptr)
    {
        return;
    }

    // Calculate the location of the matrix via paramID, bidirection setting, and params
    auto poffset = paramsOffsetCalculation(xDesc, layer, paramID);

#if(MIO_RNN_DEBUG == 1)
    fprintf(stderr,
            "GetLayerParam layer: %d layerID: %d offset: %lu size: %lu\n",
            layer,
            paramID,
            poffset,
            paramDesc.GetElementSize());
#endif

    // Copy over data to previously allocated param tensor
    miopen::CopyTensor(handle, paramDesc, w, paramDesc, param, poffset, 0);
}

void RNNDescriptor::GetLayerBias(Handle& handle,
                                 const int layer,
                                 const TensorDescriptor& xDesc,
                                 const TensorDescriptor& /* wDesc */,
                                 ConstData_t w,
                                 const int biasID,
                                 TensorDescriptor& biasDesc,
                                 Data_t bias)
{
    if(biasMode == miopenRNNNoBias)
    {
        return;
    }

    // Get the dimensions of the parameter matrix
    auto bdim = int(hsize);
    biasDesc  = miopen::TensorDescriptor(dataType, &bdim, 1);
    if(bias == nullptr)
    {
        return;
    }

    // Calculate the location of the matrix via layerID, bidirection setting, and params
    int x        = static_cast<int>((dirMode == miopenRNNbidirection) ? nLayers * 2 : nLayers);
    auto poffset = paramsOffsetCalculation(xDesc, x, 0);
    auto boffset = biasOffsetCalculation(xDesc, layer, biasID) + poffset;

#if(MIO_RNN_DEBUG == 1)
    fprintf(stderr,
            "GetLayerBias layer: %d layerID: %d offset: %lu = %lu + %lu size: %lu\n",
            layer,
            biasID,
            boffset,
            poffset,
            boffset - poffset,
            biasDesc.GetElementSize());
#endif

    // Copy over data to previously allocated param tensor
    miopen::CopyTensor(handle, biasDesc, w, biasDesc, bias, boffset, 0);
}

void RNNDescriptor::SetLayerParam(Handle& handle,
                                  const int layer,
                                  const TensorDescriptor& xDesc,
                                  const TensorDescriptor& /* wDesc */,
                                  Data_t w,
                                  const int paramID,
                                  const TensorDescriptor& paramDesc,
                                  ConstData_t param)
{
    if(!isNotRNNskip() && (((dirMode != 0u) && layer <= 1 && paramID < nHiddenTensorsPerLayer) ||
                           ((dirMode == 0u) && layer < 1 && paramID < nHiddenTensorsPerLayer)))
    {
        MIOPEN_THROW(miopenStatusBadParm, "Parameter of input layer is null in input skip mode");
    }

    // TODO dlowell: Need guard checks here, or have them caught at the copy call?
    if(param == nullptr)
    {
        MIOPEN_THROW(miopenStatusBadParm, "param data cannot be null");
    }

    // 1. Calculate the location of the matrix via paramID, bidirection setting, and params
    auto poffset = paramsOffsetCalculation(xDesc, layer, paramID);

    // 2. Calculate the strides for the matrix
    std::vector<int> pstride(2, 1);

    pstride[1] = paramDesc.GetLengths()[0];

    std::vector<int> intLens(paramDesc.GetLengths().begin(), paramDesc.GetLengths().end());

    // 3. Construct descriptor to access into w
    auto paramSrc = miopen::TensorDescriptor(dataType, intLens.data(), pstride.data(), 2);

    if(paramSrc.GetLengths() != paramDesc.GetLengths())
    {
        MIOPEN_THROW(miopenStatusBadParm, "mismatch between descriptors");
    }

#if(MIO_RNN_DEBUG == 1)
    fprintf(stderr,
            "SetLayerParam layer: %d layerID: %d offset: %lu size: %lu\n",
            layer,
            paramID,
            poffset,
            paramDesc.GetElementSize());
#endif

    // 4. Copy over data to previously allocated param tensor
    miopen::CopyTensor(handle, paramDesc, param, paramSrc, w, 0, poffset);
}

void RNNDescriptor::SetLayerBias(Handle& handle,
                                 const int layer,
                                 const TensorDescriptor& xDesc,
                                 const TensorDescriptor& /* wDesc */,
                                 Data_t w,
                                 const int biasID,
                                 const TensorDescriptor& biasDesc,
                                 ConstData_t bias)
{
    if(biasMode == miopenRNNNoBias)
    {
        return;
    }

    // TODO dlowell: Need guard checks here, or have them caught at the copy call?
    if(bias == nullptr)
    {
        MIOPEN_THROW(miopenStatusBadParm, "bias data cannot be null");
    }

    // 1. Calculate the location of the matrix via layerID, bidirection setting, and params
    int x        = static_cast<int>((dirMode == miopenRNNbidirection) ? nLayers * 2 : nLayers);
    auto poffset = paramsOffsetCalculation(xDesc, x, 0);
    auto boffset = biasOffsetCalculation(xDesc, layer, biasID) + poffset;

    // 2. Calculate the strides for the matrix
    std::vector<int> bstride(1, 1);

    std::vector<int> intLens(biasDesc.GetLengths().begin(), biasDesc.GetLengths().end());

    // 3. Construct descriptor to access into w
    auto biasSrc = miopen::TensorDescriptor(dataType, intLens.data(), bstride.data(), 1);

    if(biasSrc.GetLengths() != biasDesc.GetLengths())
    {
        MIOPEN_THROW(miopenStatusBadParm, "mismatch between descriptors");
    }

#if(MIO_RNN_DEBUG == 1)
    fprintf(stderr,
            "SetLayerBias layer: %d layerID: %d offset: %lu = %lu + %lu size: %lu\n",
            layer,
            biasID,
            boffset,
            poffset,
            boffset - poffset,
            biasSrc.GetElementSize());
#endif

    // 4. Copy over data to previously allocated param tensor
    miopen::CopyTensor(handle, biasSrc, bias, biasDesc, w, 0, boffset);
}

void RNNDescriptor::GetLayerParamOffset(const int layer,
                                        const TensorDescriptor& xDesc,
                                        const int paramID,
                                        TensorDescriptor& paramDesc,
                                        size_t* paramOffset)
{
    if(!isNotRNNskip() && (((dirMode != 0u) && layer <= 1 && paramID < nHiddenTensorsPerLayer) ||
                           ((dirMode == 0u) && layer < 1 && paramID < nHiddenTensorsPerLayer)))
    {
        MIOPEN_THROW(miopenStatusBadParm, "Parameter of input layer is null in input skip mode");
    }

    // Get the dimensions of the parameter matrix
    auto pDims = pTensorLengthsCalculation(xDesc, layer, paramID);
    paramDesc  = miopen::TensorDescriptor(dataType, pDims.data(), 2);
    if(paramOffset == nullptr)
    {
        return;
    }

    // Calculate the location of the matrix via paramID, bidirection setting, and params
    *paramOffset = paramsOffsetCalculation(xDesc, layer, paramID);

#if(MIO_RNN_DEBUG == 1)
    fprintf(stderr,
            "GetLayerParamOffset layer: %d layerID: %d offset: %lu size: %lu\n",
            layer,
            paramID,
            *paramOffset,
            paramDesc.GetElementSize());
#endif
}

void RNNDescriptor::GetLayerBiasOffset(const int layer,
                                       const TensorDescriptor& xDesc,
                                       const int biasID,
                                       TensorDescriptor& biasDesc,
                                       size_t* biasOffset)
{
    // Get the dimensions of the parameter matrix
    if(biasMode == miopenRNNNoBias)
    {
        return;
    }

    auto bdim = int(hsize);
    biasDesc  = miopen::TensorDescriptor(dataType, &bdim, 1);
    if(biasOffset == nullptr)
    {
        return;
    }

    int x        = static_cast<int>((dirMode == miopenRNNbidirection) ? nLayers * 2 : nLayers);
    auto poffset = paramsOffsetCalculation(xDesc, x, 0);
    *biasOffset  = biasOffsetCalculation(xDesc, layer, biasID) + poffset;

#if(MIO_RNN_DEBUG == 1)
    fprintf(stderr,
            "GetLayerBiasOffset layer: %d layerID: %d offset: %lu = %lu + %lu size: %lu\n",
            layer,
            biasID,
            *biasOffset,
            poffset,
            *biasOffset - poffset,
            biasDesc.GetElementSize());
#endif
}

std::ostream& operator<<(std::ostream& stream, const RNNDescriptor& r)
{
    stream << r.hsize << ", ";
    stream << r.nLayers << ", ";
    stream << r.nHiddenTensorsPerLayer << ", ";
    stream << r.workspaceScale << ", ";
    stream << r.rnnMode << ", ";
    stream << r.dirMode << ", ";
    stream << r.algoMode << ", ";
    stream << r.inputMode << ", ";
    stream << r.biasMode << ", ";
    stream << r.dropoutDesc << ", ";
    return stream;
}

} // namespace miopen<|MERGE_RESOLUTION|>--- conflicted
+++ resolved
@@ -392,36 +392,13 @@
 
     if(hsz < 0 || layers < 0)
     {
-<<<<<<< HEAD
-        MIOPEN_THROW(miopenStatusBadParm, "Parameter to RNN must be a positive integer.");
-=======
         MIOPEN_THROW(miopenStatusBadParm,
                      "RNNDescriptor: Bad parameter(s). RNN hidden size and "
                      "layer number must be positive integers.");
->>>>>>> c2af51b0
     }
     if(!(rmode == miopenRNNRELU || rmode == miopenRNNTANH || rmode == miopenLSTM ||
          rmode == miopenGRU))
     {
-<<<<<<< HEAD
-        MIOPEN_THROW(miopenStatusBadParm, "RNN mode not supported");
-    }
-    if(bidir != 0 && bidir != 1)
-    {
-        MIOPEN_THROW(miopenStatusBadParm, "Parameters to RNN directional type not supported");
-    }
-    if(bmode != 0 && bmode != 1)
-    {
-        MIOPEN_THROW(miopenStatusBadParm, "Parameters to RNN bias type not supported");
-    }
-    if(dType != miopenFloat && dType != miopenHalf)
-    {
-        MIOPEN_THROW(miopenStatusBadParm, "Parameters to RNN datatype is not supported");
-    }
-    else
-    {
-        typeSize = dataType == miopenFloat ? 4 : 2;
-=======
         MIOPEN_THROW(miopenStatusBadParm,
                      "RNNDescriptor: Bad parameter(s). RNN mode must be "
                      "vanilla activated with ReLU or Tanh, LSTM or GRU.");
@@ -448,7 +425,6 @@
     else
     {
         typeSize = dType == miopenHalf ? 2 : 4;
->>>>>>> c2af51b0
     }
 
     switch(rmode)
