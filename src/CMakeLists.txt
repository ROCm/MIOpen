--- conflicted
+++ resolved
@@ -114,15 +114,10 @@
     invoker_cache.cpp
     kernel_build_params.cpp
     kernel_warnings.cpp
-    layernorm_api.cpp
     load_file.cpp
     lock_file.cpp
     logger.cpp
-<<<<<<< HEAD
-=======
-    lrn_api.cpp
     norm/problem_description.cpp
->>>>>>> 60cf9c09
     op_args.cpp
     operator.cpp
     performance_config.cpp
@@ -222,8 +217,6 @@
     solver/gemm_common.cpp
     solver/gemm_wrw.cpp
     solver/norm/forward_layernorm.cpp
-    solver/norm/forward_layernorm2d_ck.cpp
-    solver/norm/forward_layernorm4d_ck.cpp
     solver/pooling/forward2d.cpp
     solver/pooling/forwardNaive.cpp
     solver/pooling/forwardNd.cpp
@@ -257,6 +250,8 @@
         solver/batchnorm/forward_training_ck.cpp
         solver/conv_ck_igemm_fwd_v6r1_dlops_nchw.cpp
         solver/conv_ck_igemm_fwd_bias_activ_fused.cpp
+        solver/norm/forward_layernorm2d_ck.cpp
+        solver/norm/forward_layernorm4d_ck.cpp
     )
 endif()
 
