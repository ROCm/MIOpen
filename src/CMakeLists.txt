--- conflicted
+++ resolved
@@ -718,15 +718,8 @@
 target_include_directories(MIOpen SYSTEM PRIVATE ${BZIP2_INCLUDE_DIR})
 # Workaround : change in rocm-cmake was causing linking error so had to add ${CMAKE_DL_LIBS} 
 #               We can remove ${CMAKE_DL_LIBS} once root cause is identified.
-<<<<<<< HEAD
 target_link_libraries(MIOpen PRIVATE ${CMAKE_DL_LIBS} Threads::Threads ${BZIP2_LIBRARIES} ${MIOPEN_CK_LINK_FLAGS})
-generate_export_header(MIOpen
-    EXPORT_FILE_NAME ${PROJECT_BINARY_DIR}/include/miopen/export.h
-)
-=======
-target_link_libraries(MIOpen PRIVATE ${CMAKE_DL_LIBS} ${CMAKE_THREAD_LIBS_INIT} ${BZIP2_LIBRARIES} ${MIOPEN_CK_LINK_FLAGS})
 miopen_generate_export_header(MIOpen)
->>>>>>> 1b46196c
 
 if(MIOPEN_ENABLE_AI_KERNEL_TUNING OR MIOPEN_ENABLE_AI_IMMED_MODE_FALLBACK)
         find_path(FDEEP_INCLUDE_DIR "fdeep/fdeep.hpp")
