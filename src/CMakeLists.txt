--- conflicted
+++ resolved
@@ -123,14 +123,10 @@
     generic_search.cpp
     graphapi/convolution.cpp
     graphapi/graphapi.cpp
-<<<<<<< HEAD
-    graphapi/tensor.cpp
-    graphapi/variant_pack.cpp
-=======
     graphapi/pointwise.cpp
     graphapi/rng.cpp
     graphapi/tensor.cpp
->>>>>>> 1ecc8d8a
+    graphapi/variant_pack.cpp
     groupnorm_api.cpp
     groupnorm/problem_description.cpp
     handle_api.cpp
