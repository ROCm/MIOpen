################################################################################
#
# MIT License
#
# Copyright (c) 2017 Advanced Micro Devices, Inc.
#
# Permission is hereby granted, free of charge, to any person obtaining a copy
# of this software and associated documentation files (the "Software"), to deal
# in the Software without restriction, including without limitation the rights
# to use, copy, modify, merge, publish, distribute, sublicense, and/or sell
# copies of the Software, and to permit persons to whom the Software is
# furnished to do so, subject to the following conditions:
#
# The above copyright notice and this permission notice shall be included in all
# copies or substantial portions of the Software.
#
# THE SOFTWARE IS PROVIDED "AS IS", WITHOUT WARRANTY OF ANY KIND, EXPRESS OR
# IMPLIED, INCLUDING BUT NOT LIMITED TO THE WARRANTIES OF MERCHANTABILITY,
# FITNESS FOR A PARTICULAR PURPOSE AND NONINFRINGEMENT. IN NO EVENT SHALL THE
# AUTHORS OR COPYRIGHT HOLDERS BE LIABLE FOR ANY CLAIM, DAMAGES OR OTHER
# LIABILITY, WHETHER IN AN ACTION OF CONTRACT, TORT OR OTHERWISE, ARISING FROM,
# OUT OF OR IN CONNECTION WITH THE SOFTWARE OR THE USE OR OTHER DEALINGS IN THE
# SOFTWARE.
#
################################################################################

cmake_policy(SET CMP0057 NEW)

include(ExportHeader)
if(MIOPEN_ENABLE_SQLITE)
    add_subdirectory(sqlite)
endif()

# Truncation rounding or (default) rounding to nearest even (RNE) is enabled.
# This switch controls two related but different aspects of MIOpen behavior
# 1.  How host code performs conversions of float to bfloat16, important only
#     for testing.
# 2.  How BF16 kernels (which are kind of mixed-precision now and expected to
#     remain in the future)  perform final conversion (and rounding) of FP32
#     to BF16 results. This affects the main functionality of the library.
option( MIOPEN_USE_RNE_BFLOAT16 "Sets rounding scheme for bfloat16 type" ON )
option( MIOPEN_FP8_IEEE_EXPONENT_BIAS "Sets the FP8 exponent bias to IEEE" OFF)
option( MIOPEN_FP8_CLIPPING "Sets the FP8 clipping" ON)
set ( MIOPEN_DEFAULT_FIND_MODE "DynamicHybrid" CACHE STRING "Sets the default find mode")
set_property(CACHE MIOPEN_DEFAULT_FIND_MODE PROPERTY STRINGS
    Normal Fast Hybrid FastHybrid DynamicHybrid)

option( MIOPEN_FP8_CLIPPING "Sets the FP8 clipping" ON)

configure_file("${PROJECT_SOURCE_DIR}/include/miopen/config.h.in" "${PROJECT_BINARY_DIR}/include/miopen/config.h")

# configure a header file to pass the CMake version settings to the source, and package the header files in the output archive
configure_file( "${PROJECT_SOURCE_DIR}/include/miopen/version.h.in" "${PROJECT_BINARY_DIR}/include/miopen/version.h" )

if(BUILD_FILE_REORG_BACKWARD_COMPATIBILITY)
#Copy header to Build Dir for generating backward compatibility
configure_file( "${PROJECT_SOURCE_DIR}/include/miopen/miopen.h" "${PROJECT_BINARY_DIR}/include/miopen/miopen.h" )
endif()

message( STATUS "MIOpen_VERSION= ${MIOpen_VERSION}" )
if(NOT MIOPEN_GENERATOR_IS_MULTI_CONFIG)
    message( STATUS "CMAKE_BUILD_TYPE= ${CMAKE_BUILD_TYPE}" )
endif()

# This is incremented when the ABI to the library changes
set( MIOpen_SOVERSION 1.0 )

function(add_kernels FILE_NAME VAR_PREFIX VAR_SUFFIX KERNEL_FILES)
    set(INIT_KERNELS_LIST)
    set(KERNELS_DECLS)
    foreach(KERNEL_FILE ${KERNEL_FILES})
        set_property(DIRECTORY APPEND PROPERTY CMAKE_CONFIGURE_DEPENDS ${KERNEL_FILE})
        get_filename_component(KERNEL_FILENAME ${KERNEL_FILE} NAME)
        get_filename_component(BASE_NAME ${KERNEL_FILE} NAME_WE)
        string(TOUPPER "${BASE_NAME}" KEY_NAME)
        string(MAKE_C_IDENTIFIER "${KEY_NAME}" VAR_NAME)
        string(APPEND KERNELS_DECLS "extern const size_t ${VAR_PREFIX}${VAR_NAME}${VAR_SUFFIX}_SIZE;\n")
        string(APPEND KERNELS_DECLS "extern const char ${VAR_PREFIX}${VAR_NAME}${VAR_SUFFIX}[];\n")
        list(APPEND INIT_KERNELS_LIST "    { \"${KERNEL_FILENAME}\", { ${VAR_PREFIX}${VAR_NAME}${VAR_SUFFIX}, ${VAR_PREFIX}${VAR_NAME}${VAR_SUFFIX}_SIZE } }")
    endforeach()
    string(REPLACE ";" ",\n" INIT_KERNELS "${INIT_KERNELS_LIST}")
    configure_file(kernels/${FILE_NAME}.in ${PROJECT_BINARY_DIR}/${FILE_NAME})
endfunction()

set( MIOpen_Source
    activ/problem_description.cpp
    activ_api.cpp
    adam/problem_description.cpp
    adam_api.cpp
    addlayernorm_api.cpp
    api/find2_0_commons.cpp
    batch_norm.cpp
    batch_norm_api.cpp
    batchnorm/problem_description.cpp
    buffer_info.cpp
    cat_api.cpp
    cat/problem_description.cpp
    check_numerics.cpp
    conv/invokers/gcn_asm_1x1u.cpp
    conv/invokers/gcn_asm_1x1u_ss.cpp
    conv/invokers/gcn_asm_1x1u_us.cpp
    conv/invokers/gcn_asm_wino.cpp
    conv/invokers/gen_x_w_y_pad.cpp
    conv/invokers/impl_gemm.cpp
    conv/invokers/impl_gemm_dynamic.cpp
    conv/invokers/ocl_wrw_rdc.cpp
    conv/kernel_interface/winograd_kernel_interface.cpp
    conv/problem_description.cpp
    conv/solver_finders.cpp
    conv_algo_name.cpp
    convolution.cpp
    convolution_api.cpp
    ctc.cpp
    ctc_api.cpp
    db.cpp
    db_record.cpp
    driver_arguments.cpp
    dropout.cpp
    dropout_api.cpp
    env.cpp
    execution_context.cpp
    expanduser.cpp
    find_controls.cpp
    find_db.cpp
    fused_api.cpp
    fusion.cpp
    fusion/problem_description.cpp
    generic_search.cpp
    getitem_api.cpp
    glu/problem_description.cpp
    glu_api.cpp
    graphapi/convolution.cpp
    graphapi/conv_bias_res_add_activ_forward_executor.cpp
    graphapi/engine.cpp
    graphapi/enginecfg.cpp
    graphapi/engineheur.cpp
    graphapi/execution_plan.cpp
    graphapi/find_engine.cpp
    graphapi/graphapi.cpp
    graphapi/matmul.cpp
    graphapi/opgraph.cpp
    graphapi/pointwise.cpp
    graphapi/reduction.cpp
    graphapi/reshape.cpp
    graphapi/rng.cpp
    graphapi/tensor.cpp
    graphapi/variant_pack.cpp
    groupnorm_api.cpp
    groupnorm/problem_description.cpp
    handle_api.cpp
    invoker_cache.cpp
    getitem/problem_description.cpp
    kernel_build_params.cpp
    kernel_warnings.cpp
    kthvalue/problem_description.cpp
    kthvalue_api.cpp
    layernorm_api.cpp
    layernorm/problem_description.cpp
    load_file.cpp
    lock_file.cpp
    logger.cpp
    lrn_api.cpp
    mha/mha_descriptor.cpp
    mha/problem_description.cpp
    multimarginloss/problem_description.cpp
    multimarginloss_api.cpp
    op_args.cpp
    operator.cpp
    performance_config.cpp
    pooling/problem_description.cpp
    pooling_api.cpp
    prelu/problem_description.cpp
    prelu_api.cpp
    problem.cpp
    process.cpp
    ramdb.cpp
    readonlyramdb.cpp
    reducecalculation_api.cpp
    reduceextreme_api.cpp
    reducetensor.cpp
    reducetensor_api.cpp
    reduce/problem_description.cpp
    rnn.cpp
    rnn_api.cpp
    rnn/rnn_util.cpp
    rnn/selector.cpp
    rnn/Solutions/rnn_transformer.cpp
    rnn/Solutions/Base/bw_weights_modular.cpp
    rnn/Solutions/Base/bw_data_modular.cpp
    rnn/Solutions/bwd_s_stream.cpp
    rnn/Solutions/bwd_multi_stream.cpp
    rnn/Solutions/bww_s_steam.cpp
    rnn/Solutions/bww_multi_stream.cpp
    rope_api.cpp
    rope/problem_description.cpp
    scalar.cpp
    softmarginloss/problem_description.cpp 
    softmarginloss_api.cpp
    softmax.cpp
    softmax_api.cpp
    softmax/problem_description.cpp
    solution.cpp
    solver.cpp
    solver/activ/bwd_0.cpp
    solver/activ/bwd_1.cpp
    solver/activ/fwd_0.cpp
    solver/activ/fwd_1.cpp
    solver/adam/adam.cpp
    solver/adam/transformers_adam_w.cpp
    solver/batchnorm/backward_ck.cpp
    solver/batchnorm/backward_per_activation.cpp
    solver/batchnorm/backward_per_activation_fused.cpp
    solver/batchnorm/backward_spatial_multiple.cpp
    solver/batchnorm/backward_spatial_single.cpp
    solver/batchnorm/forward_inference.cpp
    solver/batchnorm/forward_inference_ck.cpp
    solver/batchnorm/forward_inference_fused.cpp
    solver/batchnorm/forward_per_activation.cpp
    solver/batchnorm/forward_per_activation_fused.cpp
    solver/batchnorm/forward_spatial_multiple.cpp
    solver/batchnorm/forward_spatial_single.cpp
    solver/batchnorm/forward_training_ck.cpp
    solver/cat/forward_cat.cpp
    solver/conv/conv_asm_1x1u.cpp
    solver/conv/conv_asm_1x1u_stride2.cpp
    solver/conv/conv_asm_3x3u.cpp
    solver/conv/conv_asm_5x10u2v2b1.cpp
    solver/conv/conv_asm_5x10u2v2f1.cpp
    solver/conv/conv_asm_7x7c3h224w224k64u2v2p3q3f1.cpp
    solver/conv/conv_asm_dir_BwdWrW1x1.cpp
    solver/conv/conv_asm_dir_BwdWrW3x3.cpp
    solver/conv/conv_asm_implicit_gemm_bwd_v4r1_dynamic.cpp
    solver/conv/conv_asm_implicit_gemm_gtc_bwd.cpp
    solver/conv/conv_asm_implicit_gemm_gtc_bwd_nhwc.cpp
    solver/conv/conv_asm_implicit_gemm_gtc_fwd.cpp
    solver/conv/conv_asm_implicit_gemm_gtc_fwd_nhwc.cpp
    solver/conv/conv_asm_implicit_gemm_gtc_fwd_nchwc.cpp
    solver/conv/conv_asm_implicit_gemm_gtc_perf_config.cpp
    solver/conv/conv_asm_implicit_gemm_gtc_wrw_nhwc.cpp
    solver/conv/conv_asm_implicit_gemm_v4r1_dynamic.cpp
    solver/conv/conv_asm_implicit_gemm_wrw_gtc_dynamic_xdlops.cpp
    solver/conv/conv_asm_implicit_gemm_wrw_v4r1_dynamic.cpp
    solver/conv/conv_bin_wino3x3U.cpp
    solver/conv/conv_bin_winoRxS.cpp
    solver/conv/conv_ck_igemm_fwd_v6r1_dlops_nchw.cpp
    solver/conv/conv_direct_naive_conv.cpp
    solver/conv/conv_direct_naive_conv_bwd.cpp
    solver/conv/conv_direct_naive_conv_fwd.cpp
    solver/conv/conv_direct_naive_conv_wrw.cpp
    solver/conv/conv_hip_implicit_gemm_bwd_data_xdlops.cpp
    solver/conv/conv_hip_implicit_gemm_bwd_v1r1.cpp
    solver/conv/conv_hip_implicit_gemm_bwd_v1r1_xdlops.cpp
    solver/conv/conv_hip_implicit_gemm_bwd_v4r1.cpp
    solver/conv/conv_hip_implicit_gemm_bwd_v4r1_xdlops.cpp
    solver/conv/conv_hip_implicit_gemm_fwd_v4r1.cpp
    solver/conv/conv_hip_implicit_gemm_fwd_v4r4.cpp
    solver/conv/conv_hip_implicit_gemm_fwd_v4r4_xdlops.cpp
    solver/conv/conv_hip_implicit_gemm_fwd_v4r4_xdlops_padded_gemm.cpp
    solver/conv/conv_hip_implicit_gemm_fwd_v4r5_xdlops.cpp
    solver/conv/conv_hip_implicit_gemm_fwd_xdlops.cpp
    solver/conv/conv_hip_implicit_gemm_grouped_fwd_xdlops.cpp
    solver/conv/conv_hip_implicit_gemm_grouped_bwd_xdlops.cpp
    solver/conv/conv_hip_implicit_gemm_grouped_wrw_xdlops.cpp
    solver/conv/conv_hip_implicit_gemm_3d_grouped_fwd_xdlops.cpp
    solver/conv/conv_hip_implicit_gemm_3d_grouped_wrw_xdlops.cpp
    solver/conv/conv_hip_implicit_gemm_3d_grouped_bwd_xdlops.cpp
    solver/conv/conv_hip_implicit_gemm_f16f8f16_fwd_xdlops.cpp
    solver/conv/conv_hip_implicit_gemm_f16f8f16_bwd_xdlops.cpp
    solver/conv/conv_hip_implicit_gemm_f16f8f16_wrw_xdlops.cpp
    solver/conv/conv_hip_implicit_gemm_nonxdlops_common.cpp
    solver/conv/conv_hip_implicit_gemm_wrw_v4r4.cpp
    solver/conv/conv_hip_implicit_gemm_wrw_v4r4_xdlops.cpp
    solver/conv/conv_hip_implicit_gemm_wrw_v4r4_xdlops_padded_gemm.cpp
    solver/conv/conv_MP_bidirectional_winograd.cpp
    solver/conv/conv_mlir_igemm_bwd.cpp
    solver/conv/conv_mlir_igemm_bwd_xdlops.cpp
    solver/conv/conv_mlir_igemm_fwd.cpp
    solver/conv/conv_mlir_igemm_fwd_xdlops.cpp
    solver/conv/conv_mlir_igemm_wrw.cpp
    solver/conv/conv_mlir_igemm_wrw_xdlops.cpp
    solver/conv/conv_multipass_wino3x3WrW.cpp
    solver/conv/conv_ocl_dir2D_bwdWrW_1x1.cpp
    solver/conv/conv_ocl_dir2D_bwdWrW_2.cpp
    solver/conv/conv_ocl_dir2D_bwdWrW_53.cpp
    solver/conv/conv_ocl_dir2D11x11.cpp
    solver/conv/conv_ocl_dir2Dfwd.cpp
    solver/conv/conv_ocl_dir2Dfwd_exhaustive_search.cpp
    solver/conv/conv_ocl_dir2Dfwd1x1.cpp
    solver/conv/conv_ocl_dir2Dfwdgen.cpp
    solver/conv/conv_wino_fury_RxS.cpp
    solver/conv/conv_winoRxS.cpp
    solver/conv/fft.cpp
    solver/conv/gemm.cpp
    solver/conv/gemm_bwd.cpp
    solver/conv/gemm_common.cpp
    solver/conv/gemm_wrw.cpp
    solver/conv_asm_1x1u_bias_activ_fused.cpp
    solver/conv_bin_winoRxS_fused.cpp
    solver/conv_ck_igemm_fwd_bias_activ_fused.cpp
    solver/conv_ck_igemm_fwd_bias_res_add_activ_fused.cpp
    solver/conv_ocl_dir2Dfwd_fused.cpp
    solver/conv_winoRxS_fused.cpp
    solver/glu/backward_glu.cpp
    solver/glu/forward_glu.cpp
    solver/groupnorm/forward_groupnorm.cpp
    solver/getitem/backward_getitem.cpp
    solver/kthvalue/forward_kthvalue.cpp
    solver/layernorm/backward_t5layernorm.cpp
    solver/layernorm/forward_addlayernorm.cpp
    solver/layernorm/forward_layernorm.cpp
    solver/layernorm/forward_layernorm2d_ck.cpp
    solver/layernorm/forward_layernorm4d_ck.cpp
    solver/layernorm/forward_t5layernorm.cpp
    solver/mha/mha_solver_backward.cpp
    solver/mha/mha_solver_forward.cpp
    solver/multimarginloss/forward_multimarginloss.cpp
    solver/pooling/forward2d.cpp
    solver/pooling/forwardNaive.cpp
    solver/pooling/forwardNd.cpp
    solver/pooling/backward2d.cpp
    solver/pooling/backwardNd.cpp
    solver/prelu/backward_prelu_multi_weights.cpp
    solver/prelu/backward_prelu_single_weight.cpp
    solver/prelu/utils.cpp
    solver/reduce/forward_argmax.cpp
    solver/reduce/forward_argmin.cpp
    solver/reduce/forward_max.cpp
    solver/reduce/forward_min.cpp
    solver/reduce/forward_prod.cpp
    solver/reduce/forward_sum.cpp
    solver/rope/backward_rope.cpp
    solver/rope/forward_rope.cpp
    solver/softmarginloss/backward_softmarginloss.cpp
    solver/softmarginloss/forward_softmarginloss.cpp
    solver/softmax/attn_softmax.cpp
    solver/softmax/softmax.cpp
    subbuffers.cpp
    t5layernorm_api.cpp
    target_properties.cpp
    temp_file.cpp
    tensor.cpp
    tensor_api.cpp
    transformers_adam_w_api.cpp
    seq_tensor.cpp
)

if(MIOPEN_ENABLE_AI_KERNEL_TUNING OR MIOPEN_ENABLE_AI_IMMED_MODE_FALLBACK)
    list(APPEND MIOpen_Source conv/heuristics/ai_heuristics.cpp)
    list(APPEND MIOpen_Source anyramdb.cpp)
endif()

list(APPEND MIOpen_Source tmp_dir.cpp binary_cache.cpp md5.cpp)
if(MIOPEN_ENABLE_SQLITE)
    list(APPEND MIOpen_Source sqlite_db.cpp)
endif()

if(MIOPEN_ENABLE_SQLITE AND MIOPEN_ENABLE_SQLITE_KERN_CACHE)
    list(APPEND MIOpen_Source kern_db.cpp bz2.cpp)
endif()

if( MIOPEN_BACKEND MATCHES "OpenCL" OR MIOPEN_BACKEND STREQUAL "HIPOC" OR MIOPEN_BACKEND STREQUAL "HIP" OR MIOPEN_BACKEND STREQUAL "HIPNOGPU")
    file(GLOB_RECURSE STATIC_COMPOSABLE_KERNEL_INCLUDE "kernels/static_composable_kernel/include/*/*.hpp")
    file(GLOB_RECURSE STATIC_COMPOSABLE_KERNEL_SOURCE "kernels/static_composable_kernel/src/*/*.cpp")
    file(GLOB_RECURSE COMPOSABLE_KERNEL_INCLUDE "composable_kernel/composable_kernel/include/*.hpp")
    file(GLOB_RECURSE COMPOSABLE_KERNEL_SOURCE "composable_kernel/composable_kernel/src/*.cpp")
    file(GLOB_RECURSE COMPOSABLE_KERNEL_DYNAMIC_ASM_SOURCE "kernels/dynamic_igemm/*.s")
    file(GLOB_RECURSE COMPOSABLE_KERNEL_DYNAMIC_ASM_INCLUDE "kernels/dynamic_igemm/*.inc")
    file(GLOB_RECURSE COMPOSABLE_KERNEL_DYNAMIC_CPP_SOURCE "kernels/dynamic_igemm/*.cpp")
    file(GLOB_RECURSE GPU_REFERENCE_KERNEL_HIP "kernels/gpu_reference_kernel/*.cpp")
    file(GLOB_RECURSE GPU_REFERENCE_KERNEL_ASM "kernels/gpu_reference_kernel/*.s")
    file(GLOB_RECURSE GPU_BATCHED_TRANSPOSE_KERNEL_HIP "kernels/gpu_batched_transpose_kernel/*.cpp")
    file(GLOB_RECURSE GPU_GENERAL_TENSOR_REORDER_KERNEL_HIP_INCLUDE "kernels/gpu_general_tensor_reorder_kernel/*.hpp")
    file(GLOB_RECURSE GPU_GENERAL_TENSOR_REORDER_KERNEL_HIP_SOURCE "kernels/gpu_general_tensor_reorder_kernel/*.cpp")


    set(MIOPEN_KERNEL_INCLUDES
        ${STATIC_COMPOSABLE_KERNEL_INCLUDE}
        ${COMPOSABLE_KERNEL_INCLUDE}
        ${COMPOSABLE_KERNEL_DYNAMIC_ASM_INCLUDE}
        ${GPU_GENERAL_TENSOR_REORDER_KERNEL_HIP_INCLUDE}
        include/miopen/implicitgemm_params.hpp
        kernels/activation_functions.hpp
        kernels/gpu_reference_kernel/fp8_kern_types.h
        kernels/Conv_Winograd_v13_3_12_fp16dot_stride1.inc
        kernels/Conv_Winograd_v13_3_12_fp16dot_stride2_dec.inc
        kernels/Conv_Winograd_v13_3_12_fp16dot_stride2_dil.inc
        kernels/Conv_Winograd_v14_3_3_fp16dot_stride1.inc
        kernels/Conv_Winograd_v14_3_3_fp16dot_stride2_dec.inc
        kernels/Conv_Winograd_v14_3_3_fp16dot_stride2_dil.inc
        kernels/Conv_Winograd_v13_3_12_epilogue.inc
        kernels/Conv_Winograd_v13_3_12_prologue.inc
        kernels/Conv_Winograd_v16_5_0_epilogue.inc
        kernels/Conv_Winograd_v16_5_0_prologue.inc
        kernels/Conv_Winograd_v16_5_0_stride1.inc
        kernels/conv_3x3_wheel_alpha_v9_2_7_epilogue.inc
        kernels/conv_3x3_wheel_alpha_v9_2_7_prologue.inc
        kernels/conv_3x3_wheel_alpha_v9_2_7_gfx8_stride_2_dec.inc
        kernels/conv_3x3_wheel_alpha_v9_2_7_gfx8.inc
        kernels/conv_3x3_wheel_alpha_v3_0b_epilogue.inc
        kernels/conv_3x3_wheel_alpha_v3_0b_prologue.inc
        kernels/conv_3x3_wheel_alpha_v3_0b.inc
        kernels/conv_3x3_wheel_alpha_v7_0_3b_epilogue.inc
        kernels/conv_3x3_wheel_alpha_v7_0_3b_prologue.inc
        kernels/conv_3x3_wheel_alpha_v7_0_3b.inc
        kernels/conv_3x3_wheel_alpha_v9_0_15_epilogue.inc
        kernels/conv_3x3_wheel_alpha_v9_0_15_prologue.inc
        kernels/conv_3x3_wheel_alpha_v9_0_15_gfx8_stride_2_dil.inc
        kernels/conv_3x3_wheel_alpha_v9_0_15_gfx8_stride_2_dec.inc
        kernels/conv_3x3_wheel_alpha_v9_0_15_gfx8.inc
        kernels/conv_3x3_wheel_alpha_v9_0_15_gfx9_stride_2_dil.inc
        kernels/conv_3x3_wheel_alpha_v9_0_15_gfx9_stride_2_dec.inc
        kernels/conv_3x3_wheel_alpha_v9_0_15_gfx9.inc
        kernels/Conv_Winograd_v21_1_3_gfx9_fp16_dot2_edc_f2x3_dilation2.inc
        kernels/Conv_Winograd_v21_1_3_gfx9_fp16_dot2_edc_f2x3_stride1.inc
        kernels/Conv_Winograd_v21_1_3_gfx9_fp16_dot2_edc_f2x3_stride2.inc
        kernels/Conv_Winograd_v21_1_3_gfx9_fp16_dot2_edc_f3x2_stride1.inc
        kernels/Conv_Winograd_v21_1_3_gfx9_fp32_f2x3_dilation2.inc
        kernels/Conv_Winograd_v21_1_3_gfx9_fp32_f2x3_stride1.inc
        kernels/Conv_Winograd_v21_1_3_gfx9_fp32_f2x3_stride2.inc
        kernels/Conv_Winograd_v21_1_3_gfx9_fp32_f3x2_stride1.inc
        kernels/Conv_Winograd_v21_1_3_metadata.inc
        kernels/Conv_Winograd_v30_3_1_gfx94x_fp16_dot2_edc_f2x3_dilation2.inc
        kernels/Conv_Winograd_v30_3_1_gfx94x_fp16_dot2_edc_f2x3_stride1.inc
        kernels/Conv_Winograd_v30_3_1_gfx94x_fp16_dot2_edc_f2x3_stride2.inc
        kernels/Conv_Winograd_v30_3_1_gfx94x_fp32_f2x3_dilation2.inc
        kernels/Conv_Winograd_v30_3_1_gfx94x_fp32_f2x3_stride1.inc
        kernels/Conv_Winograd_v30_3_1_gfx94x_fp32_f2x3_stride2.inc
        kernels/Conv_Winograd_v30_3_1_gfx9_fp16_dot2_edc_f2x3_dilation2.inc
        kernels/Conv_Winograd_v30_3_1_gfx9_fp16_dot2_edc_f2x3_stride1.inc
        kernels/Conv_Winograd_v30_3_1_gfx9_fp16_dot2_edc_f2x3_stride2.inc
        kernels/Conv_Winograd_v30_3_1_gfx9_fp32_f2x3_dilation2.inc
        kernels/Conv_Winograd_v30_3_1_gfx9_fp32_f2x3_stride1.inc
        kernels/Conv_Winograd_v30_3_1_gfx9_fp32_f2x3_stride2.inc
        kernels/Conv_Winograd_v30_3_1_gfx10_fp16_dot2_f2x3_dilation2.inc
        kernels/Conv_Winograd_v30_3_1_gfx10_fp16_dot2_f2x3_stride1.inc
        kernels/Conv_Winograd_v30_3_1_gfx10_fp16_dot2_f2x3_stride2.inc
        kernels/Conv_Winograd_v30_3_1_gfx10_fp32_f2x3_dilation2.inc
        kernels/Conv_Winograd_v30_3_1_gfx10_fp32_f2x3_stride1.inc
        kernels/Conv_Winograd_v30_3_1_gfx10_fp32_f2x3_stride2.inc
        kernels/Conv_Winograd_v30_3_1_gfx11_fp16_dot2_f2x3_dilation2.inc
        kernels/Conv_Winograd_v30_3_1_gfx11_fp16_dot2_f2x3_stride1.inc
        kernels/Conv_Winograd_v30_3_1_gfx11_fp16_dot2_f2x3_stride2.inc
        kernels/Conv_Winograd_v30_3_1_gfx11_fp32_f2x3_dilation2.inc
        kernels/Conv_Winograd_v30_3_1_gfx11_fp32_f2x3_stride1.inc
        kernels/Conv_Winograd_v30_3_1_gfx11_fp32_f2x3_stride2.inc
        kernels/Conv_Winograd_v30_3_1_gfx94x_fp16_dot2_edc_f3x2_dilation2.inc
        kernels/Conv_Winograd_v30_3_1_gfx94x_fp16_dot2_edc_f3x2_stride1.inc
        kernels/Conv_Winograd_v30_3_1_gfx94x_fp16_dot2_edc_f3x2_stride2.inc
        kernels/Conv_Winograd_v30_3_1_gfx94x_fp32_f3x2_dilation2.inc
        kernels/Conv_Winograd_v30_3_1_gfx94x_fp32_f3x2_stride1.inc
        kernels/Conv_Winograd_v30_3_1_gfx94x_fp32_f3x2_stride2.inc
        kernels/Conv_Winograd_v30_3_1_gfx9_fp16_dot2_edc_f3x2_dilation2.inc
        kernels/Conv_Winograd_v30_3_1_gfx9_fp16_dot2_edc_f3x2_stride1.inc
        kernels/Conv_Winograd_v30_3_1_gfx9_fp16_dot2_edc_f3x2_stride2.inc
        kernels/Conv_Winograd_v30_3_1_gfx9_fp32_f3x2_dilation2.inc
        kernels/Conv_Winograd_v30_3_1_gfx9_fp32_f3x2_stride1.inc
        kernels/Conv_Winograd_v30_3_1_gfx9_fp32_f3x2_stride2.inc
        kernels/Conv_Winograd_v30_3_1_gfx10_fp16_dot2_f3x2_dilation2.inc
        kernels/Conv_Winograd_v30_3_1_gfx10_fp16_dot2_f3x2_stride1.inc
        kernels/Conv_Winograd_v30_3_1_gfx10_fp16_dot2_f3x2_stride2.inc
        kernels/Conv_Winograd_v30_3_1_gfx10_fp32_f3x2_dilation2.inc
        kernels/Conv_Winograd_v30_3_1_gfx10_fp32_f3x2_stride1.inc
        kernels/Conv_Winograd_v30_3_1_gfx10_fp32_f3x2_stride2.inc
        kernels/Conv_Winograd_v30_3_1_gfx11_fp16_dot2_f3x2_dilation2.inc
        kernels/Conv_Winograd_v30_3_1_gfx11_fp16_dot2_f3x2_stride1.inc
        kernels/Conv_Winograd_v30_3_1_gfx11_fp16_dot2_f3x2_stride2.inc
        kernels/Conv_Winograd_v30_3_1_gfx11_fp32_f3x2_dilation2.inc
        kernels/Conv_Winograd_v30_3_1_gfx11_fp32_f3x2_stride1.inc
        kernels/Conv_Winograd_v30_3_1_gfx11_fp32_f3x2_stride2.inc
        kernels/Conv_Winograd_v30_3_1_metadata.inc
        kernels/MIOpenReduceCalculation.hpp
        kernels/MIOpenReduceExtreme.hpp
        kernels/bfloat16_dev.hpp
        kernels/block_reduce.hpp
        kernels/conv_common.inc
        kernels/conv_sizes.inc
        kernels/float_types.h
        kernels/gpr_alloc.inc
        kernels/hip_atomic.hpp
        kernels/hip_f8_impl.hpp
        kernels/hip_float8.hpp
        kernels/inst_wrappers.inc
        kernels/miopen_cstdint.hpp
        kernels/miopen_limits.hpp
        kernels/miopen_rocrand.hpp
        kernels/miopen_type_traits.hpp
        kernels/miopen_utility.hpp
        kernels/neuron.inc
        kernels/radix.hpp
        kernels/rocm_version.inc
        kernels/stride_array.hpp
        kernels/tensor_view.hpp
        kernels/utilities.inc
        kernels/warp_reduce.hpp
        kernels/winograd/Conv_Winograd_Fury_v2_4_1_gfx11_1536vgprs_fp16_fp16acc_f2x3_c16_stride1.inc
        kernels/winograd/Conv_Winograd_Fury_v2_4_1_gfx11_1536vgprs_fp16_fp16acc_f2x3_c32_stride1.inc
        kernels/winograd/Conv_Winograd_Fury_v2_4_1_gfx11_1024vgprs_fp16_fp16acc_f2x3_c16_stride1.inc
        kernels/winograd/Conv_Winograd_Fury_v2_4_1_metadata.inc
        kernels/workaround_issue_1431.hpp
        kernels/xform_bidirect_winograd_code.inc
        kernels/xform_data_filter.inc
        kernels/xform_kd_cov2.inc
        kernels/xform_metadata.inc
        )

    set(MIOPEN_KERNELS
        ${STATIC_COMPOSABLE_KERNEL_SOURCE}
        ${COMPOSABLE_KERNEL_SOURCE}
        ${COMPOSABLE_KERNEL_DYNAMIC_ASM_SOURCE}
        ${COMPOSABLE_KERNEL_DYNAMIC_CPP_SOURCE}
        ${GPU_REFERENCE_KERNEL_HIP}
        ${GPU_REFERENCE_KERNEL_ASM}
        ${GPU_BATCHED_TRANSPOSE_KERNEL_HIP}
        ${GPU_GENERAL_TENSOR_REORDER_KERNEL_HIP_SOURCE}
        kernels/MIOpenAdam.cpp
        kernels/MIOpenCat.cpp
        kernels/MIOpenCheckNumerics.cpp
        kernels/MIOpenBatchNormActivBwdPerAct.cl
        kernels/MIOpenBatchNormActivBwdSpatial.cl
        kernels/MIOpenBatchNormActivFwdTrainPerAct.cl
        kernels/MIOpenBatchNormActivFwdTrainSpatial.cl
        kernels/MIOpenBatchNormFwdTrainSpatial.cl
        kernels/MIOpenBatchNormFwdTrainPerAct.cl
        kernels/MIOpenBatchNormFwdInferSpatial.cl
        kernels/MIOpenBatchNormFwdInferPerAct.cl
        kernels/MIOpenBatchNormBwdSpatial.cl
        kernels/MIOpenBatchNormBwdPerAct.cl
        kernels/MIOpenConvDirUni.cl
        kernels/MIOpenConvDirBatchNormActiv.cl
        kernels/MIOpenConvDirGenFwd.cl
        kernels/MIOpenGLU.cpp
        kernels/MIOpenGroupNorm.cpp
        kernels/MIOpenGetitem.cpp
        kernels/MIOpenKthvalue.cpp
        kernels/MIOpenLayerNorm.cpp
        kernels/MIOpenLRNBwd.cl
        kernels/MIOpenLRNFwd.cl
        kernels/MIOpenMultiMarginLoss.cpp
        kernels/MIOpenNeuron.cl
        kernels/MIOpenPReLU.cpp
        kernels/MIOpenPooling.cl
        kernels/MIOpenPoolingBwd.cl
        kernels/MIOpenPoolingBwdND.cl
        kernels/MIOpenPoolingForwardNaive.cl
        kernels/MIOpenPoolingND.cl
        kernels/MIOpenConv1x1S.cl
        kernels/MIOpenConv1x1J1.cl
        kernels/MIOpenConv1x1J1_stride.cl
        kernels/MIOpenReduceCalculation.cpp
        kernels/MIOpenReduceExtreme.cpp
        kernels/MIOpenReduceSum.cpp
        kernels/MIOpenRoPE.cpp
<<<<<<< HEAD
=======
        kernels/MIOpenSoftMarginLoss.cpp
>>>>>>> 5c7d495e
        kernels/MIOpenSoftmax.cl
        kernels/MIOpenSoftmaxAttn.cpp
        kernels/MIOpenUtilKernels3.cl
        kernels/MIOpenUtilKernels4.cl
        kernels/MIOpenUtilKernels5.cl
        kernels/MIOpenVecAdd.cpp
        kernels/MIOpenVecAddOCL.cl
        kernels/MIOpenIm2d2Col.cl
        kernels/MIOpenIm3d2Col.cl
        kernels/MIOpenCol2Im2d.cl
        kernels/MIOpenCol2Im3d.cl
        kernels/MIOpenConvBwdWrWS2.cl
        kernels/MIOpenGroupConvBwdWrWS2.cl
        kernels/MIOpenConvBwdWrW_LxG_P53.cl
        kernels/MIOpenGroupConvBwdWrW_LxG_P53.cl
        kernels/MIOpenConvBwdWrW_LxG_5x5.cl
        kernels/MIOpenConvBwdWrW1x1_PAD_read4.cl
        kernels/MIOpenConvFwd_LxL_11.cl
        kernels/MIOpenConvFFT.cl
        kernels/MIOpenRNNHiddenStateUpdate.cl
        kernels/bugzilla_34765_detect.s
        kernels/dummy_kernel.s
        kernels/conv3x3.s
        kernels/conv1x1u.s
        kernels/conv1x1u_stride2.s
        kernels/conv1x1u_bias_activ.s
        kernels/conv3x3wrw.s
        kernels/conv1x1wrw.s
        kernels/conv5x10u2v2f1.s
        kernels/conv5x10u2v2b1.s
        kernels/conv7x7c3h224w224k64u2v2p3q3f1.s
        kernels/xform_out.s
        kernels/gcnAsmBNBwdTrainSpatial.s
        kernels/MIOpenTensorKernels.cl
        kernels/MIOpenTensorKernelsHip.cpp
        kernels/MIOpenSubTensorOpWithScalarKernel.cl
        kernels/MIOpenSubTensorOpWithSubTensorKernel.cl
        kernels/MIOpenSubTensorOpWithCastTensorKernel.cl
        kernels/MIOpenSubTensorOpWithTransformKernel.cl
        kernels/Conv_Winograd_v13_3_12_fp16dot_stride1.s
        kernels/Conv_Winograd_v13_3_12_fp16dot_stride2_dec.s
        kernels/Conv_Winograd_v13_3_12_fp16dot_stride2_dil.s
        kernels/Conv_Winograd_v14_3_3_fp16dot_stride1.s
        kernels/Conv_Winograd_v14_3_3_fp16dot_stride2_dec.s
        kernels/Conv_Winograd_v14_3_3_fp16dot_stride2_dil.s
        kernels/Conv_Winograd_v16_5_0_stride1.s
        kernels/conv_3x3_wheel_alpha_v9_0_15_stride_2_dil.s
        kernels/conv_3x3_wheel_alpha_v9_0_15_stride_2_dec.s
        kernels/conv_3x3_wheel_alpha_v9_0_15.s
        kernels/conv_3x3_wheel_alpha_v7_0_3b.s
        kernels/conv_3x3_wheel_alpha_v3_0b.s
        kernels/conv_3x3_wheel_alpha_v9_2_7.s
        kernels/conv_3x3_wheel_alpha_v9_2_7_stride_2_dec.s
        kernels/Conv_Winograd_v21_1_3_fp16_dot2_f2x3_dilation2.s
        kernels/Conv_Winograd_v21_1_3_fp16_dot2_f2x3_stride1.s
        kernels/Conv_Winograd_v21_1_3_fp16_dot2_f2x3_stride2.s
        kernels/Conv_Winograd_v21_1_3_fp16_dot2_f3x2_stride1.s
        kernels/Conv_Winograd_v21_1_3_fp32_f2x3_dilation2.s
        kernels/Conv_Winograd_v21_1_3_fp32_f2x3_stride1.s
        kernels/Conv_Winograd_v21_1_3_fp32_f2x3_stride2.s
        kernels/Conv_Winograd_v21_1_3_fp32_f3x2_stride1.s
        kernels/Conv_Winograd_v30_3_1_fp16_dot2_f2x3_dilation2.s
        kernels/Conv_Winograd_v30_3_1_fp16_dot2_f2x3_stride1.s
        kernels/Conv_Winograd_v30_3_1_fp16_dot2_f2x3_stride2.s
        kernels/Conv_Winograd_v30_3_1_fp32_f2x3_dilation2.s
        kernels/Conv_Winograd_v30_3_1_fp32_f2x3_stride1.s
        kernels/Conv_Winograd_v30_3_1_fp32_f2x3_stride2.s
        kernels/Conv_Winograd_v30_3_1_fp16_dot2_f3x2_dilation2.s
        kernels/Conv_Winograd_v30_3_1_fp16_dot2_f3x2_stride1.s
        kernels/Conv_Winograd_v30_3_1_fp16_dot2_f3x2_stride2.s
        kernels/Conv_Winograd_v30_3_1_fp32_f3x2_dilation2.s
        kernels/Conv_Winograd_v30_3_1_fp32_f3x2_stride1.s
        kernels/Conv_Winograd_v30_3_1_fp32_f3x2_stride2.s
        kernels/MIOpenConvBwdBias.cl
        kernels/MIOpenBatchNormActivInfer.cl
        kernels/MIOpenBatchNormActivInferHIP.cpp
        kernels/MIOpenCTCLoss.cl
        kernels/MIOpenDropoutHIP.cpp
        kernels/winograd/Conv_Winograd_Fury_v2_4_1_fp16_fp16acc_f2x3_c16_stride1.s
        kernels/winograd/Conv_Winograd_Fury_v2_4_1_fp16_fp16acc_f2x3_c32_stride1.s
        kernels/xform_data.s
        kernels/xform_filter.s
        kernels/xform_bidirect_winograd_data.s
        kernels/xform_bidirect_winograd_filter.s
        kernels/xform_bidirect_winograd_out.s
        kernels/UniversalTranspose.cl)

    # Kernels in development lists.
    # Should be ALWAYS empty in develop branch (at the time of PR merge)
    # Intention: to speed up kernel development rebuild time
    set(MIOPEN_DEVELOPMENT_KERNELS)

    # Only referenced by MIOPEN_DEVELOPMENT_KERNELS
    set(MIOPEN_DEVELOPMENT_KERNEL_INCLUDES)

    LIST(LENGTH MIOPEN_DEVELOPMENT_KERNELS MIOPEN_DEVELOPMENT_KERNELS_COUNT)
    LIST(LENGTH MIOPEN_DEVELOPMENT_KERNEL_INCLUDES MIOPEN_DEVELOPMENT_KERNEL_INCLUDES_COUNT)

    add_kernels("kernel.cpp" "MIOPEN_KERNEL_" "" "${MIOPEN_KERNELS}")
    add_kernels("kernel_includes.cpp" "MIOPEN_KERNEL_" "_INCLUDE" "${MIOPEN_KERNEL_INCLUDES}")

    if(${MIOPEN_DEVELOPMENT_KERNELS_COUNT})
        add_kernels("kernel.cpp" "MIOPEN_KERNEL_" "" "${MIOPEN_DEVELOPMENT_KERNELS}")
    endif()

    if(${MIOPEN_DEVELOPMENT_KERNEL_INCLUDES_COUNT})
        add_kernels("kernel_includes.cpp" "MIOPEN_KERNEL_" "_INCLUDE" "${MIOPEN_DEVELOPMENT_KERNEL_INCLUDES}")
    endif()

    configure_file(db_path.cpp.in ${PROJECT_BINARY_DIR}/db_path.cpp)
    list(APPEND MIOpen_Source
        activ.cpp
        adam.cpp
        addlayernorm.cpp
        cat.cpp
        exec_utils.cpp
        groupnorm.cpp
        getitem.cpp
        glu.cpp
        kernel_cache.cpp
        kthvalue.cpp
        layernorm.cpp
        lrn.cpp
        mlo_dir_conv.cpp
<<<<<<< HEAD
        multimarginloss.cpp
=======
>>>>>>> 5c7d495e
        ocl/activ_ocl.cpp
        ocl/batchnormocl.cpp
        ocl/convolutionocl.cpp
        ocl/lrn_ocl.cpp
        ocl/mloNorm.cpp
        ocl/pooling_ocl.cpp
        ocl/tensorocl.cpp
        ocl/rnnocl.cpp
        ocl/utilocl.cpp
        ocl/ctcocl.cpp
        ocl/dropoutocl.cpp
        ocl/gcn_asm_utils.cpp
        ocl/rnn_util_ocl.cpp
        hip/hip_build_utils.cpp
        hip/batched_transpose_sol.cpp
        hip/general_tensor_reorder_sol.cpp
        pooling.cpp
        t5layernorm.cpp
        ocl/fusionopconvocl.cpp
        ocl/fusionopbiasbnactivocl.cpp
        prelu.cpp
        reducecalculation.cpp
        reduceextreme.cpp
        rope.cpp
        softmarginloss.cpp
        transformers_adam_w.cpp
        ${PROJECT_BINARY_DIR}/db_path.cpp
        )

    list(INSERT MIOpen_Source 0
        ${PROJECT_BINARY_DIR}/kernel.cpp
        ${PROJECT_BINARY_DIR}/kernel_includes.cpp
        )
endif()

if(MIOPEN_USE_ROCBLAS OR MIOPEN_USE_HIPBLASLT)
    list(APPEND MIOpen_Source
        gemm_v2.cpp
    )
endif()

if( MIOPEN_BACKEND STREQUAL "OpenCL" )
    list(APPEND MIOpen_Source
        ocl/handleocl.cpp
        ocl_kernel.cpp
        ocl/oclerrors.cpp
        ocl/clhelper.cpp
    )
endif()

if( MIOPEN_BACKEND STREQUAL "HIPOC" OR MIOPEN_BACKEND STREQUAL "HIP")
    list(APPEND MIOpen_Source
        hip/hiperrors.cpp
        hip/handlehip.cpp
        hipoc/hipoc_kernel.cpp
        hipoc/hipoc_program.cpp
        )
endif()

if( MIOPEN_BACKEND STREQUAL "HIPNOGPU")
    list(APPEND MIOpen_Source
        hip/hiperrors.cpp
        nogpu/handle.cpp
        hipoc/hipoc_kernel.cpp
        hipoc/hipoc_program.cpp
        )
endif()

if( MIOPEN_BACKEND MATCHES "OpenCL" OR MIOPEN_BACKEND STREQUAL "HIPOC" OR MIOPEN_BACKEND STREQUAL "HIP" OR MIOPEN_BACKEND STREQUAL "HIPNOGPU")
    set(KERNELS_SRC_BATCH_FACTOR 50 CACHE STRING "Amount of kernel source files to inline to a single object file.")
    set(KERNELS_BATCH_ID 0)

    function(inline_kernels_src BATCH_FACTOR KERNELS KERNEL_INCLUDES EXTRA_OPTIONS MESSAGE_SUFFIX)
        set(KERNELS_BATCH)
        set(KERNELS_BATCH_SIZE 0)
        set(PROCESSED 0)
        list(LENGTH KERNELS KERNELS_NUMBER)

        foreach(KERNEL ${KERNELS})
            list(APPEND KERNELS_BATCH ${KERNEL})
            list(LENGTH KERNELS_BATCH KERNELS_BATCH_SIZE)
            math(EXPR PROCESSED "1+${PROCESSED}")
            if((KERNELS_BATCH_SIZE EQUAL ${BATCH_FACTOR}) OR (PROCESSED EQUAL KERNELS_NUMBER))
                set(KERNEL_SRC_HPP_FILENAME batch_${KERNELS_BATCH_ID}.cpp.hpp)
                set(KERNEL_SRC_HPP_PATH ${PROJECT_BINARY_DIR}/inlined_kernels/${KERNEL_SRC_HPP_FILENAME})
                set(KERNEL_SRC_CPP_PATH ${PROJECT_BINARY_DIR}/inlined_kernels/batch_${KERNELS_BATCH_ID}.cpp)

                add_custom_command(
                    OUTPUT ${KERNEL_SRC_HPP_PATH}
                    WORKING_DIRECTORY ${CMAKE_CURRENT_SOURCE_DIR}
                    DEPENDS addkernels ${KERNELS_BATCH} ${KERNEL_INCLUDES}
                    COMMAND $<TARGET_FILE:addkernels> -target ${KERNEL_SRC_HPP_PATH} -extern ${EXTRA_OPTIONS} -source ${KERNELS_BATCH}
                    COMMENT "Inlining kernels batch #${KERNELS_BATCH_ID}${MESSAGE_SUFFIX}"
                    )
                configure_file(kernels/kernels_batch.cpp.in ${KERNEL_SRC_CPP_PATH})
                list(APPEND MIOpen_Source ${KERNEL_SRC_CPP_PATH} ${KERNEL_SRC_HPP_PATH})

                set(KERNELS_BATCH)
                math(EXPR KERNELS_BATCH_ID "1+${KERNELS_BATCH_ID}")
            endif()
        endforeach()

        set(KERNELS_BATCH_ID ${KERNELS_BATCH_ID} PARENT_SCOPE)
        set(MIOpen_Source ${MIOpen_Source} PARENT_SCOPE)
    endfunction()

    inline_kernels_src(${KERNELS_SRC_BATCH_FACTOR} "${MIOPEN_KERNELS}" "${MIOPEN_KERNEL_INCLUDES}" "" "")
    inline_kernels_src(${KERNELS_SRC_BATCH_FACTOR} "${MIOPEN_KERNEL_INCLUDES}" "" "-no-recurse;-mark-includes" " (includes)")

    set(MIOPEN_DEVELOPMENT_KERNELS_DEPS ${MIOPEN_KERNEL_INCLUDES})
    list(APPEND MIOPEN_DEVELOPMENT_KERNELS_DEPS ${MIOPEN_DEVELOPMENT_KERNEL_INCLUDES})

    if(${MIOPEN_DEVELOPMENT_KERNELS_COUNT})
        inline_kernels_src(${KERNELS_SRC_BATCH_FACTOR} "${MIOPEN_DEVELOPMENT_KERNELS}" "${MIOPEN_DEVELOPMENT_KERNELS_DEPS}" "" " (dev kernels)")
    endif()

    if(${MIOPEN_DEVELOPMENT_KERNEL_INCLUDES_COUNT})
        inline_kernels_src(${KERNELS_SRC_BATCH_FACTOR} "${MIOPEN_DEVELOPMENT_KERNEL_INCLUDES}" "" "-no-recurse;-mark-includes" " (dev includes)")
    endif()

endif()

if(MIOPEN_USE_COMGR)
    list(APPEND MIOpen_Source comgr.cpp)
endif()

if(MIOPEN_USE_MLIR)
    list(APPEND MIOpen_Source
        conv/invokers/mlir_impl_gemm.cpp
        mlir_build.cpp
        solver/conv/mlir_common.cpp
        )
endif()

# build library
if(MIOPEN_ENABLE_SQLITE)
    add_library( MIOpen
        ${MIOpen_Source}
        $<TARGET_OBJECTS:sqlite_memvfs>
        )
else()
    add_library( MIOpen
        ${MIOpen_Source}
        )
endif()

rocm_set_soversion(MIOpen ${MIOpen_SOVERSION})

clang_tidy_check(MIOpen)

if(HAS_LIB_STD_FILESYSTEM)
    target_link_libraries(MIOpen PRIVATE stdc++fs)
endif()

find_package(zstd)
if(zstd_FOUND)
    target_link_libraries(MIOpen PRIVATE $<IF:$<TARGET_EXISTS:zstd::libzstd_shared>,zstd::libzstd_shared,zstd::libzstd_static>)
endif()

function(target_internal_library TARGET)
    target_link_libraries(${TARGET} PRIVATE ${ARGN})
    target_link_libraries(${TARGET} INTERFACE $<BUILD_INTERFACE:${ARGN}>)
endfunction()

target_include_directories(MIOpen PUBLIC
    $<BUILD_INTERFACE:${PROJECT_SOURCE_DIR}/src/include>
)

if(MIOPEN_USE_COMPOSABLEKERNEL)
set(MIOPEN_CK_LINK_FLAGS composable_kernel::device_other_operations composable_kernel::device_gemm_operations composable_kernel::device_conv_operations composable_kernel::device_reduction_operations hip::host)
endif()

if(WIN32)
    # Refer to https://en.cppreference.com/w/cpp/language/types for details.
    target_compile_options(MIOpen PRIVATE $<BUILD_INTERFACE:$<$<CXX_COMPILER_ID:Clang>:-U__LP64__>>)
endif()

target_include_directories(MIOpen SYSTEM PUBLIC $<BUILD_INTERFACE:${HALF_INCLUDE_DIR}>)
# Workaround : change in rocm-cmake was causing linking error so had to add ${CMAKE_DL_LIBS}
#               We can remove ${CMAKE_DL_LIBS} once root cause is identified.
target_link_libraries(MIOpen PRIVATE ${CMAKE_DL_LIBS} Threads::Threads BZip2::BZip2 ${MIOPEN_CK_LINK_FLAGS})
miopen_generate_export_header(MIOpen)

if(WIN32)
    # Temporary workaround on rocMLIR not exporting correctly libraries it depends on.
    target_link_libraries(MIOpen PRIVATE ntdll)
endif()

if(BUILD_TESTING)
    # On Windows, export selected internal symbols only when tests are built. The officially released
    # binaries must not have internals exposed because doing so violates the threats model requirements.
    # We cannot use the CMake property CMAKE_EXPORT_ALL_SYMBOLS here because the number of automatically
    # exported symbols exceeds the maximum allowed number in a DLL library (64K).
    # See details here: https://learn.microsoft.com/en-us/cpp/build/exporting-from-a-dll?view=msvc-170
    generate_export_header(MIOpen BASE_NAME MIOPEN_INTERNALS EXPORT_FILE_NAME ${CMAKE_BINARY_DIR}/include/miopen/export_internals.h)
    target_compile_definitions(MIOpen PUBLIC $<BUILD_INTERFACE:MIOPEN_BUILD_TESTING>)
endif()

if(MIOPEN_ENABLE_AI_KERNEL_TUNING OR MIOPEN_ENABLE_AI_IMMED_MODE_FALLBACK)
    target_link_libraries(MIOpen PRIVATE frugally-deep::fdeep Eigen3::Eigen)
    if(NOT TARGET nlohmann_json)
        # frugally-deep has broken linking to nlohmann_json
        add_library(nlohmann_json INTERFACE IMPORTED GLOBAL)
        target_link_libraries(nlohmann_json INTERFACE nlohmann_json::nlohmann_json)
    endif()
    file(GLOB MODEL_FILES CONFIGURE_DEPENDS kernels/*.model)
    if(NOT ENABLE_ASAN_PACKAGING )
        install(FILES ${MODEL_FILES} DESTINATION ${DATABASE_INSTALL_DIR})
    endif()
    foreach(MODEL_FILE ${MODEL_FILES})
        get_filename_component(MODEL_FILE_FILENAME "${MODEL_FILE}" NAME)
        configure_file("${MODEL_FILE}" "${PROJECT_BINARY_DIR}/${DATABASE_INSTALL_DIR}/${MODEL_FILE_FILENAME}" COPYONLY)
    endforeach()
endif()

############################################################
# MIOpen depends on OpenCL
if( MIOPEN_BACKEND STREQUAL "OpenCL")
    MESSAGE( STATUS "MIOpen linking OpenCL: ${OPENCL_INCLUDE_DIRS}" )
    target_include_directories(MIOpen SYSTEM PUBLIC ${OPENCL_INCLUDE_DIRS} )
    target_link_libraries( MIOpen PUBLIC ${OPENCL_LIBRARIES} )
    list(APPEND PACKAGE_DEPENDS PACKAGE OpenCL)
elseif(MIOPEN_BACKEND STREQUAL "HIPOC" OR MIOPEN_BACKEND STREQUAL "HIP")
    target_link_libraries( MIOpen PRIVATE hip::device )
    target_link_libraries( MIOpen INTERFACE hip::host )
    if(MIOPEN_USE_HIPRTC)
        if(WIN32)
            target_link_libraries( MIOpen PRIVATE hiprtc::hiprtc )
        else()
            target_link_libraries( MIOpen PRIVATE hiprtc)
        endif()
    endif()
    if(ENABLE_HIP_WORKAROUNDS)
        # Workaround hip not setting its usage requirements correctly
        target_compile_definitions( MIOpen PRIVATE -D__HIP_PLATFORM_AMD__=1 )
    endif()
    # This is helpful for the tests
    target_link_libraries( MIOpen INTERFACE $<BUILD_INTERFACE:hip::device> )
    list(APPEND PACKAGE_DEPENDS PACKAGE hip)
endif()

if(MIOPEN_USE_COMGR)
    list(APPEND PACKAGE_DEPENDS PACKAGE amd_comgr)
    target_internal_library(MIOpen amd_comgr)
endif()

if(MIOPEN_OFFLINE_COMPILER_PATHS_V2)
    # Adding rocm-core library dependency for API getROCmInstallPath()
    target_link_libraries(MIOpen PRIVATE rocm-core)
endif()

if(rocblas_FOUND)
    target_link_libraries( MIOpen INTERFACE $<BUILD_INTERFACE:roc::rocblas> )
    target_link_libraries( MIOpen PRIVATE roc::rocblas )
    list(APPEND PACKAGE_STATIC_DEPENDS PACKAGE rocblas)
endif()

if(hipblaslt_FOUND)
    target_link_libraries( MIOpen PRIVATE roc::hipblaslt )
endif()

# For backward compatibility with ROCm 5.3
# Build with library libMLIRMIOpen
if(LIBMLIRMIOPEN)
    target_link_libraries(MIOpen PRIVATE ${LIBMLIRMIOPEN})
endif()

# Build with package rocMLIR
if(rocMLIR_FOUND)
    target_link_libraries(MIOpen PRIVATE rocMLIR::rockCompiler)
endif()

target_link_libraries(MIOpen PRIVATE nlohmann_json::nlohmann_json)

target_internal_library(MIOpen
    Boost::filesystem
)
list(APPEND PACKAGE_STATIC_DEPENDS PACKAGE Boost COMPONENTS filesystem)
if(NOT WIN32 AND NOT APPLE)
    file(WRITE ${CMAKE_CURRENT_BINARY_DIR}/lib.def "
MIOPEN_${MIOPEN_BACKEND}_1
{
global:
    miopen*;
    extern \"C++\" {
        miopen::*;
    };
local:
    *boost*;
    extern \"C++\" {
        std::*;
    };
};
")
    target_link_libraries(MIOpen PRIVATE "-Wl,--version-script=${CMAKE_CURRENT_BINARY_DIR}/lib.def")
    target_link_libraries(MIOpen PRIVATE "-Wl,--exclude-libs,ALL")
    # set_target_properties(MIOpen PROPERTIES CXX_VISIBILITY_PRESET hidden)
    set_target_properties(MIOpen PROPERTIES VISIBILITY_INLINES_HIDDEN 1)
endif()
#######################################
if(MIOPEN_ENABLE_SQLITE)
    # MIOpen depends on SQLite
    target_link_libraries(MIOpen PRIVATE SQLite::SQLite3)
endif()
############################################################
# MIOpen depends on librt for Boost.Interprocess
if(NOT WIN32 AND NOT APPLE)
    find_library(LIBRT rt)
    if(LIBRT)
        message(STATUS "Librt: " ${LIBRT})
        target_internal_library(MIOpen ${LIBRT})
    endif()
endif()

if(MIOPEN_USE_ROCTRACER)
    target_link_libraries(MIOpen PRIVATE roctx64)
endif()

############################################################
# Installation
set(MIOPEN_CXX_HEADER_PATH)
if(MIOPEN_INSTALL_CXX_HEADERS)
set(MIOPEN_CXX_HEADER_PATH ${PROJECT_SOURCE_DIR}/src/include)
endif()

rocm_install_targets(
  TARGETS MIOpen
  INCLUDE
    ${PROJECT_SOURCE_DIR}/include
    ${PROJECT_BINARY_DIR}/include
    ${MIOPEN_CXX_HEADER_PATH}
)

rocm_export_targets(
  TARGETS MIOpen
  DEPENDS
    ${PACKAGE_DEPENDS}
  STATIC_DEPENDS
    ${PACKAGE_STATIC_DEPENDS}
)

# Install db files
if(NOT MIOPEN_EMBED_DB STREQUAL "")
    include(embed)
    if(MIOPEN_EMBED_BINCACHE AND MIOPEN_BINCACHE_PATH STREQUAL "")
        if(MIOPEN_NO_LFS_PULLED)
            message(WARNING "Binary cache files have not been pulled down from git-lfs, will not embed.")
        else()
            set(MIOPEN_BINCACHE_PATH ${KERNELS_BINARY_DIR})
            message("MIOPEN_BINCACHE_PATH: ${MIOPEN_BINCACHE_PATH}")
        endif()
    else()
        message(WARNING "MIOPEN_EMBED_BINCACHE is set and MIOPEN_BINCACHE_PATH was used to override default binary cache files. Proceed at your own risk!")
    endif()
# embed find db
    foreach(EMBED_ARCH ${MIOPEN_EMBED_DB})
        message(STATUS "Adding find db for arch: ${EMBED_ARCH}")
        list(APPEND CODE_OBJECTS "${PROJECT_BINARY_DIR}/${DATABASE_INSTALL_DIR}/${EMBED_ARCH}.${MIOPEN_BACKEND}.fdb.txt")
        message(STATUS "Adding perf db for arch: ${EMBED_ARCH}")
        list(APPEND CODE_OBJECTS "${PROJECT_BINARY_DIR}/${DATABASE_INSTALL_DIR}/${EMBED_ARCH}.db${PERFDB_SUFFIX}")
    endforeach()
# Embed Bin Cache
    if(NOT MIOPEN_BINCACHE_PATH STREQUAL "")
        foreach(EMBED_ARCH ${MIOPEN_EMBED_DB})
            message(STATUS "Adding binary cache for arch: ${EMBED_ARCH}")
            download_binary(OUTPUT_PATH "${MIOPEN_BINCACHE_PATH}" "${EMBED_ARCH}")
            list(APPEND CODE_OBJECTS "${OUTPUT_PATH}")
        endforeach()
    endif()
    add_embed_library(miopen_data ${CODE_OBJECTS})
    target_link_libraries(MIOpen PRIVATE $<BUILD_INTERFACE:miopen_data> )
endif()

if(BUILD_FILE_REORG_BACKWARD_COMPATIBILITY)
  #Generating Wrapper of each headers for backward compatibility
  rocm_wrap_header_file(
    export.h config.h version.h miopen.h
    HEADER_LOCATION include/miopen
    GUARDS WRAPPER
    WRAPPER_LOCATIONS miopen/${CMAKE_INSTALL_INCLUDEDIR}/miopen
    ORIGINAL_FILES ${PROJECT_BINARY_DIR}/include/miopen/version.h ${PROJECT_BINARY_DIR}/include/miopen/config.h
  )

  #Installing Wrapper Headers
  rocm_install(
    DIRECTORY
       "${PROJECT_BINARY_DIR}/miopen/include"
        DESTINATION "miopen" )
  message( STATUS "Backward Compatible Sym Link Created for include directories" )
endif()<|MERGE_RESOLUTION|>--- conflicted
+++ resolved
@@ -550,10 +550,7 @@
         kernels/MIOpenReduceExtreme.cpp
         kernels/MIOpenReduceSum.cpp
         kernels/MIOpenRoPE.cpp
-<<<<<<< HEAD
-=======
         kernels/MIOpenSoftMarginLoss.cpp
->>>>>>> 5c7d495e
         kernels/MIOpenSoftmax.cl
         kernels/MIOpenSoftmaxAttn.cpp
         kernels/MIOpenUtilKernels3.cl
@@ -678,10 +675,7 @@
         layernorm.cpp
         lrn.cpp
         mlo_dir_conv.cpp
-<<<<<<< HEAD
         multimarginloss.cpp
-=======
->>>>>>> 5c7d495e
         ocl/activ_ocl.cpp
         ocl/batchnormocl.cpp
         ocl/convolutionocl.cpp
