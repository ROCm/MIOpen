--- conflicted
+++ resolved
@@ -127,14 +127,11 @@
     fusion/problem_description.cpp
     generic_search.cpp
     graphapi/convolution.cpp
-<<<<<<< HEAD
     graphapi/engine_alt.cpp
-=======
     graphapi/engine.cpp
     graphapi/enginecfg.cpp
     graphapi/engineheur.cpp
     graphapi/execution_plan.cpp
->>>>>>> 70070045
     graphapi/graphapi.cpp
     graphapi/matmul.cpp
     graphapi/opgraph.cpp
