--- conflicted
+++ resolved
@@ -122,11 +122,8 @@
     fusion/problem_description.cpp
     generic_search.cpp
     graphapi/graphapi.cpp
-<<<<<<< HEAD
     graphapi/pointwise.cpp
-=======
     graphapi/rng.cpp
->>>>>>> b884deae
     graphapi/tensor.cpp
     groupnorm_api.cpp
     groupnorm/problem_description.cpp
