################################################################################
#
# MIT License
#
# Copyright (c) 2017 Advanced Micro Devices, Inc.
#
# Permission is hereby granted, free of charge, to any person obtaining a copy
# of this software and associated documentation files (the "Software"), to deal
# in the Software without restriction, including without limitation the rights
# to use, copy, modify, merge, publish, distribute, sublicense, and/or sell
# copies of the Software, and to permit persons to whom the Software is
# furnished to do so, subject to the following conditions:
#
# The above copyright notice and this permission notice shall be included in all
# copies or substantial portions of the Software.
#
# THE SOFTWARE IS PROVIDED "AS IS", WITHOUT WARRANTY OF ANY KIND, EXPRESS OR
# IMPLIED, INCLUDING BUT NOT LIMITED TO THE WARRANTIES OF MERCHANTABILITY,
# FITNESS FOR A PARTICULAR PURPOSE AND NONINFRINGEMENT. IN NO EVENT SHALL THE
# AUTHORS OR COPYRIGHT HOLDERS BE LIABLE FOR ANY CLAIM, DAMAGES OR OTHER
# LIABILITY, WHETHER IN AN ACTION OF CONTRACT, TORT OR OTHERWISE, ARISING FROM,
# OUT OF OR IN CONNECTION WITH THE SOFTWARE OR THE USE OR OTHER DEALINGS IN THE
# SOFTWARE.
#
################################################################################

cmake_policy(SET CMP0057 NEW)

include (GenerateExportHeader)
add_subdirectory(sqlite)

# Truncation rounding or (default) rounding to nearest even (RNE) is enabled.
# This switch controls two related but different aspects of MIOpen behavior
# 1.  How host code performs conversions of float to bfloat16, important only
#     for testing.
# 2.  How BF16 kernels (which are kind of mixed-precision now and expected to
#     remain in the future)  perform final conversion (and rounding) of FP32
#     to BF16 results. This affects the main functionality of the library.
option( MIOPEN_USE_RNE_BFLOAT16 "Sets rounding scheme for bfloat16 type" ON )
set ( MIOPEN_DEFAULT_FIND_MODE "DynamicHybrid" CACHE STRING "Sets the default find mode")
set_property(CACHE MIOPEN_DEFAULT_FIND_MODE PROPERTY STRINGS 
    Normal Fast Hybrid FastHybrid DynamicHybrid)

configure_file("${PROJECT_SOURCE_DIR}/include/miopen/config.h.in" "${PROJECT_BINARY_DIR}/include/miopen/config.h")

# configure a header file to pass the CMake version settings to the source, and package the header files in the output archive
configure_file( "${PROJECT_SOURCE_DIR}/include/miopen/version.h.in" "${PROJECT_BINARY_DIR}/include/miopen/version.h" )


if(BUILD_FILE_REORG_BACKWARD_COMPATIBILITY)
#Copy header to Build Dir for generating backward compatibility
configure_file( "${PROJECT_SOURCE_DIR}/include/miopen/miopen.h" "${PROJECT_BINARY_DIR}/include/miopen/miopen.h" )
endif()

message( STATUS "MIOpen_VERSION= ${MIOpen_VERSION}" )
message( STATUS "CMAKE_BUILD_TYPE= ${CMAKE_BUILD_TYPE}" )

# This is incremented when the ABI to the library changes
set( MIOpen_SOVERSION 1.0 )


function(add_kernels FILE_NAME VAR_PREFIX VAR_SUFFIX KERNEL_FILES)
    set(INIT_KERNELS_LIST)
    set(KERNELS_DECLS)
    foreach(KERNEL_FILE ${KERNEL_FILES})
        if("${CMAKE_VERSION}" VERSION_LESS 3.0)
            configure_file(${KERNEL_FILE} ${KERNEL_FILE}.delete)
        else()
            set_property(DIRECTORY APPEND PROPERTY CMAKE_CONFIGURE_DEPENDS ${KERNEL_FILE})
        endif()
        get_filename_component(KERNEL_FILENAME ${KERNEL_FILE} NAME)
        get_filename_component(BASE_NAME ${KERNEL_FILE} NAME_WE)
        string(TOUPPER "${BASE_NAME}" KEY_NAME)
        string(MAKE_C_IDENTIFIER "${KEY_NAME}" VAR_NAME)
        string(APPEND KERNELS_DECLS "extern const size_t ${VAR_PREFIX}${VAR_NAME}${VAR_SUFFIX}_SIZE;\n")
        string(APPEND KERNELS_DECLS "extern const unsigned char ${VAR_PREFIX}${VAR_NAME}${VAR_SUFFIX}[];\n")
        list(APPEND INIT_KERNELS_LIST "    { \"${KERNEL_FILENAME}\", std::string(reinterpret_cast<const char*>(${VAR_PREFIX}${VAR_NAME}${VAR_SUFFIX}), ${VAR_PREFIX}${VAR_NAME}${VAR_SUFFIX}_SIZE) }")
    endforeach()
    string(REPLACE ";" ",\n" INIT_KERNELS "${INIT_KERNELS_LIST}")
    configure_file(kernels/${FILE_NAME}.in ${PROJECT_BINARY_DIR}/${FILE_NAME})
endfunction()

set( MIOpen_Source
    activ/problem_description.cpp
    activ_api.cpp
    api/find2_0_commons.cpp
    batch_norm.cpp
    batch_norm_api.cpp
    batchnorm/problem_description.cpp
    buffer_info.cpp
    check_numerics.cpp
    conv/invokers/gcn_asm_1x1u.cpp
    conv/invokers/gcn_asm_1x1u_ss.cpp
    conv/invokers/gcn_asm_1x1u_us.cpp
    conv/invokers/gen_x_w_y_pad.cpp
    conv/invokers/impl_gemm.cpp
    conv/invokers/impl_gemm_dynamic.cpp
    conv/invokers/ocl_wrw_rdc.cpp
    conv/problem_description.cpp
    conv_algo_name.cpp
    convolution.cpp
    convolution_api.cpp
    ctc.cpp
    ctc_api.cpp
    db.cpp
    db_record.cpp
    dropout.cpp
    dropout_api.cpp
    execution_context.cpp
    expanduser.cpp
    find_controls.cpp
    find_db.cpp
    fused_api.cpp
    fusion.cpp
    handle_api.cpp
    invoker_cache.cpp
    kernel_build_params.cpp
    kernel_warnings.cpp
    load_file.cpp
    lock_file.cpp
    logger.cpp
    lrn_api.cpp
    md_graph.cpp
    mdg_expr.cpp
    op_args.cpp
    operator.cpp
    performance_config.cpp
    pooling/problem_description.cpp
    pooling_api.cpp
    problem_description.cpp
    problem.cpp
    ramdb.cpp
    readonlyramdb.cpp
    reducetensor.cpp
    reducetensor_api.cpp
    rnn.cpp
    rnn_api.cpp
    softmax_api.cpp
    solution.cpp
    solver.cpp
    solver/activ/bwd_0.cpp
    solver/activ/bwd_1.cpp
    solver/activ/fwd_0.cpp
    solver/activ/fwd_1.cpp
    solver/batchnorm/backward_per_activation.cpp
    solver/batchnorm/backward_spatial_multiple.cpp
    solver/batchnorm/backward_spatial_single.cpp
    solver/batchnorm/forward_inference.cpp
    solver/batchnorm/forward_per_activation.cpp
    solver/batchnorm/forward_spatial_multiple.cpp
    solver/batchnorm/forward_spatial_single.cpp
    solver/conv_asm_1x1u.cpp
    solver/conv_asm_1x1u_bias_activ.cpp
    solver/conv_asm_1x1u_stride2.cpp
    solver/conv_asm_3x3u.cpp
    solver/conv_asm_5x10u2v2b1.cpp
    solver/conv_asm_5x10u2v2f1.cpp
    solver/conv_asm_7x7c3h224w224k64u2v2p3q3f1.cpp
    solver/conv_asm_dir_BwdWrW1x1.cpp
    solver/conv_asm_dir_BwdWrW3x3.cpp
    solver/conv_asm_implicit_gemm_bwd_v4r1_dynamic.cpp
    solver/conv_asm_implicit_gemm_gtc_bwd.cpp
    solver/conv_asm_implicit_gemm_gtc_bwd_nhwc.cpp
    solver/conv_asm_implicit_gemm_gtc_fwd.cpp
    solver/conv_asm_implicit_gemm_gtc_fwd_nhwc.cpp
    solver/conv_asm_implicit_gemm_gtc_fwd_nchwc.cpp
    solver/conv_asm_implicit_gemm_gtc_perf_config.cpp
    solver/conv_asm_implicit_gemm_gtc_wrw_nhwc.cpp
    solver/conv_asm_implicit_gemm_v4r1_dynamic.cpp
    solver/conv_asm_implicit_gemm_wrw_gtc_dynamic_xdlops.cpp
    solver/conv_asm_implicit_gemm_wrw_v4r1_dynamic.cpp
    solver/conv_bin_wino3x3U.cpp
    solver/conv_bin_winoRxS.cpp
    solver/conv_ck_igemm_fwd_v6r1_dlops_nchw.cpp
    solver/conv_direct_naive_conv.cpp
    solver/conv_direct_naive_conv_bwd.cpp
    solver/conv_direct_naive_conv_fwd.cpp
    solver/conv_direct_naive_conv_wrw.cpp
    solver/conv_hip_implicit_gemm_bwd_v1r1.cpp
    solver/conv_hip_implicit_gemm_bwd_v1r1_xdlops.cpp
    solver/conv_hip_implicit_gemm_bwd_v4r1.cpp
    solver/conv_hip_implicit_gemm_bwd_v4r1_xdlops.cpp
    solver/conv_hip_implicit_gemm_fwd_v4r1.cpp
    solver/conv_hip_implicit_gemm_fwd_v4r4.cpp
    solver/conv_hip_implicit_gemm_fwd_v4r4_xdlops.cpp
    solver/conv_hip_implicit_gemm_fwd_v4r4_xdlops_padded_gemm.cpp
    solver/conv_hip_implicit_gemm_fwd_v4r5_xdlops.cpp
    solver/conv_hip_implicit_gemm_fwd_xdlops.cpp
    solver/conv_hip_implicit_gemm_nonxdlops_common.cpp
    solver/conv_hip_implicit_gemm_wrw_v4r4.cpp
    solver/conv_hip_implicit_gemm_wrw_v4r4_xdlops.cpp
    solver/conv_hip_implicit_gemm_wrw_v4r4_xdlops_padded_gemm.cpp
    solver/conv_hip_implicit_gemm_xdlops_common.cpp
    solver/conv_mlir_igemm_bwd.cpp
    solver/conv_mlir_igemm_bwd_xdlops.cpp
    solver/conv_mlir_igemm_fwd.cpp
    solver/conv_mlir_igemm_fwd_xdlops.cpp
    solver/conv_mlir_igemm_wrw.cpp
    solver/conv_mlir_igemm_wrw_xdlops.cpp
    solver/conv_MP_bidirectional_winograd.cpp
    solver/conv_multipass_wino3x3WrW.cpp
    solver/conv_ocl_dir2D_bwdWrW_1x1.cpp
    solver/conv_ocl_dir2D_bwdWrW_2.cpp
    solver/conv_ocl_dir2D_bwdWrW_53.cpp
    solver/conv_ocl_dir2D11x11.cpp
    solver/conv_ocl_dir2Dfwd.cpp
    solver/conv_ocl_dir2Dfwd_exhaustive_search.cpp
    solver/conv_ocl_dir2Dfwd1x1.cpp
    solver/conv_ocl_dir2Dfwdgen.cpp
<<<<<<< HEAD
    solver/conv_winoRxS_f2x3.cpp
    solver/conv_winoRxS_f3x2.cpp
    solver/conv_winoRxS_ultra_f2x3.cpp
=======
    solver/conv_winoRxS.cpp
>>>>>>> bca7a61f
    solver/fft.cpp
    solver/gemm.cpp
    solver/gemm_bwd.cpp
    solver/gemm_common.cpp
    solver/gemm_wrw.cpp
    solver/pooling/forward2d.cpp
    solver/pooling/forwardNd.cpp
    solver/pooling/backward2d.cpp
    solver/pooling/backwardNd.cpp
    subbuffers.cpp
    target_properties.cpp
    temp_file.cpp
    tensor.cpp
    tensor_api.cpp
    )

list(APPEND MIOpen_Source tmp_dir.cpp binary_cache.cpp md5.cpp)
if(MIOPEN_ENABLE_SQLITE)
    list(APPEND MIOpen_Source sqlite_db.cpp)
endif()

if(MIOPEN_ENABLE_SQLITE AND MIOPEN_ENABLE_SQLITE_KERN_CACHE)
    list(APPEND MIOpen_Source kern_db.cpp bz2.cpp)
endif()

if( MIOPEN_BACKEND MATCHES "OpenCL" OR MIOPEN_BACKEND STREQUAL "HIPOC" OR MIOPEN_BACKEND STREQUAL "HIP" OR MIOPEN_BACKEND STREQUAL "HIPNOGPU")
    file(GLOB_RECURSE STATIC_COMPOSABLE_KERNEL_INCLUDE "kernels/static_composable_kernel/include/*/*.hpp")
    file(GLOB_RECURSE STATIC_COMPOSABLE_KERNEL_SOURCE "kernels/static_composable_kernel/src/*/*.cpp")
    file(GLOB_RECURSE COMPOSABLE_KERNEL_INCLUDE "composable_kernel/composable_kernel/include/*.hpp")
    file(GLOB_RECURSE COMPOSABLE_KERNEL_SOURCE "composable_kernel/composable_kernel/src/*.cpp")
    file(GLOB_RECURSE COMPOSABLE_KERNEL_DYNAMIC_ASM_SOURCE "kernels/dynamic_igemm/*.s")
    file(GLOB_RECURSE COMPOSABLE_KERNEL_DYNAMIC_ASM_INCLUDE "kernels/dynamic_igemm/*.inc")
    file(GLOB_RECURSE COMPOSABLE_KERNEL_DYNAMIC_CPP_SOURCE "kernels/dynamic_igemm/*.cpp")
    file(GLOB_RECURSE GPU_REFERENCE_KERNEL_HIP "kernels/gpu_reference_kernel/*.cpp")
    file(GLOB_RECURSE GPU_REFERENCE_KERNEL_ASM "kernels/gpu_reference_kernel/*.s")
    file(GLOB_RECURSE GPU_BATCHED_TRANSPOSE_KERNEL_HIP "kernels/gpu_batched_transpose_kernel/*.cpp")
    file(GLOB_RECURSE GPU_GENERAL_TENSOR_REORDER_KERNEL_HIP_INCLUDE "kernels/gpu_general_tensor_reorder_kernel/*.hpp")
    file(GLOB_RECURSE GPU_GENERAL_TENSOR_REORDER_KERNEL_HIP_SOURCE "kernels/gpu_general_tensor_reorder_kernel/*.cpp")


    set(MIOPEN_KERNEL_INCLUDES
        ${STATIC_COMPOSABLE_KERNEL_INCLUDE}
        ${COMPOSABLE_KERNEL_INCLUDE}
        ${COMPOSABLE_KERNEL_DYNAMIC_ASM_INCLUDE}
        ${GPU_GENERAL_TENSOR_REORDER_KERNEL_HIP_INCLUDE}
        include/miopen/implicitgemm_params.hpp
        kernels/Conv_Winograd_v13_3_12_fp16dot_stride1.inc
        kernels/Conv_Winograd_v13_3_12_fp16dot_stride2_dec.inc
        kernels/Conv_Winograd_v13_3_12_fp16dot_stride2_dil.inc
        kernels/Conv_Winograd_v14_3_3_fp16dot_stride1.inc
        kernels/Conv_Winograd_v14_3_3_fp16dot_stride2_dec.inc
        kernels/Conv_Winograd_v14_3_3_fp16dot_stride2_dil.inc
        kernels/Conv_Winograd_v13_3_12_epilogue.inc
        kernels/Conv_Winograd_v13_3_12_prologue.inc
        kernels/Conv_Winograd_v16_5_0_epilogue.inc
        kernels/Conv_Winograd_v16_5_0_prologue.inc
        kernels/Conv_Winograd_v16_5_0_stride1.inc
        kernels/conv_3x3_wheel_alpha_v9_2_7_epilogue.inc
        kernels/conv_3x3_wheel_alpha_v9_2_7_prologue.inc
        kernels/conv_3x3_wheel_alpha_v9_2_7_gfx8_stride_2_dec.inc
        kernels/conv_3x3_wheel_alpha_v9_2_7_gfx8.inc
        kernels/conv_3x3_wheel_alpha_v3_0b_epilogue.inc
        kernels/conv_3x3_wheel_alpha_v3_0b_prologue.inc
        kernels/conv_3x3_wheel_alpha_v3_0b.inc
        kernels/conv_3x3_wheel_alpha_v7_0_3b_epilogue.inc
        kernels/conv_3x3_wheel_alpha_v7_0_3b_prologue.inc
        kernels/conv_3x3_wheel_alpha_v7_0_3b.inc
        kernels/conv_3x3_wheel_alpha_v9_0_15_epilogue.inc
        kernels/conv_3x3_wheel_alpha_v9_0_15_prologue.inc
        kernels/conv_3x3_wheel_alpha_v9_0_15_gfx8_stride_2_dil.inc
        kernels/conv_3x3_wheel_alpha_v9_0_15_gfx8_stride_2_dec.inc
        kernels/conv_3x3_wheel_alpha_v9_0_15_gfx8.inc
        kernels/conv_3x3_wheel_alpha_v9_0_15_gfx9_stride_2_dil.inc
        kernels/conv_3x3_wheel_alpha_v9_0_15_gfx9_stride_2_dec.inc
        kernels/conv_3x3_wheel_alpha_v9_0_15_gfx9.inc
        kernels/Conv_Winograd_Ultra_v1_1_3_gfx10_fp16_pk_stride1.inc
        kernels/Conv_Winograd_Ultra_v1_1_3_metadata.inc
        kernels/Conv_Winograd_v21_1_3_gfx9_f3x2_fp16_dot2_edc_stride1_group.inc
        kernels/Conv_Winograd_v21_1_3_gfx90a_f3x2_fp16_dot2_edc_stride1_group.inc
        kernels/Conv_Winograd_v21_1_3_gfx10_f3x2_fp16_dot2_edc_stride1_group.inc
        kernels/Conv_Winograd_v21_1_3_gfx9_f3x2_fp32_stride1_group.inc
        kernels/Conv_Winograd_v21_1_3_gfx90a_f3x2_fp32_stride1_group.inc
        kernels/Conv_Winograd_v21_1_3_gfx10_f3x2_fp32_stride1_group.inc
        kernels/Conv_Winograd_v21_1_3_gfx9_fp16_dot2_edc_dilation2.inc
        kernels/Conv_Winograd_v21_1_3_gfx9_fp16_dot2_edc_stride1.inc
        kernels/Conv_Winograd_v21_1_3_gfx9_fp16_dot2_edc_stride2.inc
        kernels/Conv_Winograd_v21_1_3_gfx9_fp32_dilation2.inc
        kernels/Conv_Winograd_v21_1_3_gfx9_fp32_stride1.inc
        kernels/Conv_Winograd_v21_1_3_gfx9_fp32_stride2.inc
        kernels/Conv_Winograd_v21_1_3_gfx90a_fp16_dot2_edc_dilation2.inc
        kernels/Conv_Winograd_v21_1_3_gfx90a_fp16_dot2_edc_stride1.inc
        kernels/Conv_Winograd_v21_1_3_gfx90a_fp16_dot2_edc_stride2.inc
        kernels/Conv_Winograd_v21_1_3_gfx90a_fp32_dilation2.inc
        kernels/Conv_Winograd_v21_1_3_gfx90a_fp32_stride1.inc
        kernels/Conv_Winograd_v21_1_3_gfx90a_fp32_stride2.inc
        kernels/Conv_Winograd_v21_1_3_gfx9_fp16_dot2_edc_dilation2_group.inc
        kernels/Conv_Winograd_v21_1_3_gfx9_fp16_dot2_edc_stride1_group.inc
        kernels/Conv_Winograd_v21_1_3_gfx9_fp16_dot2_edc_stride2_group.inc
        kernels/Conv_Winograd_v21_1_3_gfx9_fp32_dilation2_group.inc
        kernels/Conv_Winograd_v21_1_3_gfx9_fp32_stride1_group.inc
        kernels/Conv_Winograd_v21_1_3_gfx9_fp32_stride2_group.inc
        kernels/Conv_Winograd_v21_1_3_gfx90a_fp16_dot2_edc_dilation2_group.inc
        kernels/Conv_Winograd_v21_1_3_gfx90a_fp16_dot2_edc_stride1_group.inc
        kernels/Conv_Winograd_v21_1_3_gfx90a_fp16_dot2_edc_stride2_group.inc
        kernels/Conv_Winograd_v21_1_3_gfx90a_fp32_dilation2_group.inc
        kernels/Conv_Winograd_v21_1_3_gfx90a_fp32_stride1_group.inc
        kernels/Conv_Winograd_v21_1_3_gfx90a_fp32_stride2_group.inc
        kernels/Conv_Winograd_v21_1_3_gfx10_fp16_dot2_edc_dilation2.inc
        kernels/Conv_Winograd_v21_1_3_gfx10_fp16_dot2_edc_stride1.inc
        kernels/Conv_Winograd_v21_1_3_gfx10_fp16_dot2_edc_stride2.inc
        kernels/Conv_Winograd_v21_1_3_gfx10_fp32_dilation2.inc
        kernels/Conv_Winograd_v21_1_3_gfx10_fp32_stride1.inc
        kernels/Conv_Winograd_v21_1_3_gfx10_fp32_stride2.inc
        kernels/Conv_Winograd_v21_1_3_gfx10_fp16_dot2_edc_dilation2_group.inc
        kernels/Conv_Winograd_v21_1_3_gfx10_fp16_dot2_edc_stride1_group.inc
        kernels/Conv_Winograd_v21_1_3_gfx10_fp16_dot2_edc_stride2_group.inc
        kernels/Conv_Winograd_v21_1_3_gfx10_fp32_dilation2_group.inc
        kernels/Conv_Winograd_v21_1_3_gfx10_fp32_stride1_group.inc
        kernels/Conv_Winograd_v21_1_3_gfx10_fp32_stride2_group.inc
        kernels/Conv_Winograd_v21_1_3_metadata.inc
        kernels/xform_bidirect_winograd_code.inc
        kernels/rocm_version.inc
        kernels/inst_wrappers.inc
        kernels/conv_common.inc
        kernels/utilities.inc
        kernels/xform_data_filter.inc
        kernels/xform_kd_cov2.inc
        kernels/xform_metadata.inc
        kernels/neuron.inc
        kernels/conv_sizes.inc
        kernels/gpr_alloc.inc
        kernels/bfloat16_dev.hpp
        kernels/float_types.h
        kernels/workaround_issue_1431.hpp
        )

    set(MIOPEN_KERNELS
        ${STATIC_COMPOSABLE_KERNEL_SOURCE}
        ${COMPOSABLE_KERNEL_SOURCE}
        ${COMPOSABLE_KERNEL_DYNAMIC_ASM_SOURCE}
        ${COMPOSABLE_KERNEL_DYNAMIC_CPP_SOURCE}
        ${GPU_REFERENCE_KERNEL_HIP}
        ${GPU_REFERENCE_KERNEL_ASM}
        ${GPU_BATCHED_TRANSPOSE_KERNEL_HIP}
        ${GPU_GENERAL_TENSOR_REORDER_KERNEL_HIP_SOURCE}
        kernels/detect_llvm_amdgcn_buffer_atomic_fadd_f32_float.cpp
        kernels/MIOpenCheckNumerics.cl
        kernels/MIOpenBatchNormActivBwdPerAct.cl
        kernels/MIOpenBatchNormActivBwdSpatial.cl
        kernels/MIOpenBatchNormActivFwdTrainPerAct.cl
        kernels/MIOpenBatchNormActivFwdTrainSpatial.cl
        kernels/MIOpenBatchNormFwdTrainSpatial.cl
        kernels/MIOpenBatchNormFwdTrainPerAct.cl
        kernels/MIOpenBatchNormFwdInferSpatial.cl
        kernels/MIOpenBatchNormFwdInferPerAct.cl
        kernels/MIOpenBatchNormBwdSpatial.cl
        kernels/MIOpenBatchNormBwdPerAct.cl
        kernels/MIOpenConvDirUni.cl
        kernels/MIOpenConvDirBatchNormActiv.cl
        kernels/MIOpenConvDirGenFwd.cl
        kernels/MIOpenLRNBwd.cl
        kernels/MIOpenLRNFwd.cl
        kernels/MIOpenNeuron.cl
        kernels/MIOpenPooling.cl
        kernels/MIOpenPoolingBwd.cl
        kernels/MIOpenPoolingND.cl
        kernels/MIOpenPoolingBwdND.cl
        kernels/MIOpenConv1x1S.cl
        kernels/MIOpenConv1x1J1.cl
        kernels/MIOpenConv1x1J1_stride.cl
        kernels/MIOpenSoftmax.cl
        kernels/MIOpenUtilKernels3.cl
        kernels/MIOpenUtilKernels4.cl
        kernels/MIOpenUtilKernels5.cl
        kernels/MIOpenIm2d2Col.cl
        kernels/MIOpenIm3d2Col.cl
        kernels/MIOpenCol2Im2d.cl
        kernels/MIOpenCol2Im3d.cl
        kernels/MIOpenConvBwdWrWS2.cl
        kernels/MIOpenGroupConvBwdWrWS2.cl
        kernels/MIOpenConvBwdWrW_LxG_P53.cl
        kernels/MIOpenGroupConvBwdWrW_LxG_P53.cl
        kernels/MIOpenConvBwdWrW_LxG_5x5.cl
        kernels/MIOpenConvBwdWrW1x1_PAD_read4.cl
        kernels/MIOpenConvFwd_LxL_11.cl
        kernels/MIOpenConvFFT.cl
        kernels/MIOpenRNNHiddenStateUpdate.cl
        kernels/bugzilla_34765_detect.s
        kernels/dummy_kernel.s
        kernels/conv3x3.s
        kernels/conv1x1u.s
        kernels/conv1x1u_stride2.s
        kernels/conv1x1u_bias_activ.s
        kernels/conv3x3wrw.s
        kernels/conv1x1wrw.s
        kernels/conv5x10u2v2f1.s
        kernels/conv5x10u2v2b1.s
        kernels/conv7x7c3h224w224k64u2v2p3q3f1.s
        kernels/xform_out.s
        kernels/gcnAsmBNBwdTrainSpatial.s
        kernels/MIOpenTensorKernels.cl
        kernels/MIOpenSubTensorOpWithScalarKernel.cl
        kernels/MIOpenSubTensorOpWithSubTensorKernel.cl
        kernels/MIOpenSubTensorOpWithCastTensorKernel.cl
        kernels/MIOpenSubTensorOpWithTransformKernel.cl
        kernels/Conv_Winograd_v13_3_12_fp16dot_stride1.s
        kernels/Conv_Winograd_v13_3_12_fp16dot_stride2_dec.s
        kernels/Conv_Winograd_v13_3_12_fp16dot_stride2_dil.s
        kernels/Conv_Winograd_v14_3_3_fp16dot_stride1.s
        kernels/Conv_Winograd_v14_3_3_fp16dot_stride2_dec.s
        kernels/Conv_Winograd_v14_3_3_fp16dot_stride2_dil.s
        kernels/Conv_Winograd_v16_5_0_stride1.s
        kernels/conv_3x3_wheel_alpha_v9_0_15_stride_2_dil.s
        kernels/conv_3x3_wheel_alpha_v9_0_15_stride_2_dec.s
        kernels/conv_3x3_wheel_alpha_v9_0_15.s
        kernels/conv_3x3_wheel_alpha_v7_0_3b.s
        kernels/conv_3x3_wheel_alpha_v3_0b.s
        kernels/conv_3x3_wheel_alpha_v9_2_7.s
        kernels/conv_3x3_wheel_alpha_v9_2_7_stride_2_dec.s
        kernels/Conv_Winograd_Ultra_v1_1_3_fp16_pk_stride1.s
        kernels/Conv_Winograd_v21_1_3_f3x2_fp16_dot2_edc_stride1_group.s
        kernels/Conv_Winograd_v21_1_3_f3x2_fp32_stride1_group.s
        kernels/Conv_Winograd_v21_1_3_fp16_dot2_edc_dilation2.s
        kernels/Conv_Winograd_v21_1_3_fp16_dot2_edc_stride1.s
        kernels/Conv_Winograd_v21_1_3_fp16_dot2_edc_stride2.s
        kernels/Conv_Winograd_v21_1_3_fp32_dilation2.s
        kernels/Conv_Winograd_v21_1_3_fp32_stride1.s
        kernels/Conv_Winograd_v21_1_3_fp32_stride2.s
        kernels/Conv_Winograd_v21_1_3_fp16_dot2_edc_dilation2_group.s
        kernels/Conv_Winograd_v21_1_3_fp16_dot2_edc_stride1_group.s
        kernels/Conv_Winograd_v21_1_3_fp16_dot2_edc_stride2_group.s
        kernels/Conv_Winograd_v21_1_3_fp32_dilation2_group.s
        kernels/Conv_Winograd_v21_1_3_fp32_stride1_group.s
        kernels/Conv_Winograd_v21_1_3_fp32_stride2_group.s
        kernels/MIOpenConvBwdBias.cl
        kernels/MIOpenBatchNormActivInfer.cl
        kernels/MIOpenCTCLoss.cl
        kernels/MIOpenDropout.cl
        kernels/xform_data.s
        kernels/xform_filter.s
        kernels/xform_bidirect_winograd_data.s
        kernels/xform_bidirect_winograd_filter.s
        kernels/xform_bidirect_winograd_out.s
        kernels/UniversalTranspose.cl)

    # Kernels in development lists.
    # Should be ALWAYS empty in develop branch (at the time of PR merge)
    # Intention: to speed up kernel development rebuild time
    set(MIOPEN_DEVELOPMENT_KERNELS)

    # Only referenced by MIOPEN_DEVELOPMENT_KERNELS
    set(MIOPEN_DEVELOPMENT_KERNEL_INCLUDES)

    LIST(LENGTH MIOPEN_DEVELOPMENT_KERNELS MIOPEN_DEVELOPMENT_KERNELS_COUNT)
    LIST(LENGTH MIOPEN_DEVELOPMENT_KERNEL_INCLUDES MIOPEN_DEVELOPMENT_KERNEL_INCLUDES_COUNT)

    add_kernels("kernel.cpp" "MIOPEN_KERNEL_" "" "${MIOPEN_KERNELS}")
    add_kernels("kernel_includes.cpp" "MIOPEN_KERNEL_" "_INCLUDE" "${MIOPEN_KERNEL_INCLUDES}")

    if(${MIOPEN_DEVELOPMENT_KERNELS_COUNT})
        add_kernels("kernel.cpp" "MIOPEN_KERNEL_" "" "${MIOPEN_DEVELOPMENT_KERNELS}")
    endif()
    
    if(${MIOPEN_DEVELOPMENT_KERNEL_INCLUDES_COUNT})
        add_kernels("kernel_includes.cpp" "MIOPEN_KERNEL_" "_INCLUDE" "${MIOPEN_DEVELOPMENT_KERNEL_INCLUDES}")
    endif()

    configure_file(db_path.cpp.in ${PROJECT_BINARY_DIR}/db_path.cpp)
    list(APPEND MIOpen_Source
        activ.cpp
        kernel_cache.cpp
        lrn.cpp
        mlo_dir_conv.cpp
        exec_utils.cpp
        ocl/activ_ocl.cpp
        ocl/batchnormocl.cpp
        ocl/convolutionocl.cpp
        ocl/lrn_ocl.cpp
        ocl/mloNeuron.cpp
        ocl/mloNorm.cpp
        ocl/pooling_ocl.cpp
        ocl/tensorocl.cpp
        ocl/softmaxocl.cpp
        ocl/rnnocl.cpp
        ocl/utilocl.cpp
        ocl/ctcocl.cpp
        ocl/dropoutocl.cpp
        ocl/gcn_asm_utils.cpp
        ocl/rnn_util_ocl.cpp
        hip/hip_build_utils.cpp
        hip/batched_transpose_sol.cpp
        hip/general_tensor_reorder_sol.cpp
        pooling.cpp
        ocl/fusionopconvocl.cpp
        ocl/fusionopbiasbnactivocl.cpp
        ${PROJECT_BINARY_DIR}/db_path.cpp
        )

    list(INSERT MIOpen_Source 0
        ${PROJECT_BINARY_DIR}/kernel.cpp
        ${PROJECT_BINARY_DIR}/kernel_includes.cpp
        )
endif()

if(miopengemm_FOUND OR MIOPEN_USE_ROCBLAS OR MIOPEN_USE_MIOPENTENSILE)
    list(APPEND MIOpen_Source
        gemm_v2.cpp
        miopengemm.cpp
    )
endif()

if( MIOPEN_BACKEND STREQUAL "OpenCL" )
    list(APPEND MIOpen_Source
        ocl/handleocl.cpp
        ocl_kernel.cpp
        ocl/oclerrors.cpp
        ocl/clhelper.cpp
    )
endif()

if( MIOPEN_BACKEND STREQUAL "HIPOC" OR MIOPEN_BACKEND STREQUAL "HIP")
    list(APPEND MIOpen_Source
        hip/hiperrors.cpp
        hip/handlehip.cpp
        hipoc/hipoc_kernel.cpp
        hipoc/hipoc_program.cpp
        )
endif()

if( MIOPEN_BACKEND STREQUAL "HIPNOGPU")
    list(APPEND MIOpen_Source
        hip/hiperrors.cpp
        nogpu/handle.cpp
        hipoc/hipoc_kernel.cpp
        hipoc/hipoc_program.cpp
        )
endif()

if( MIOPEN_BACKEND MATCHES "OpenCL" OR MIOPEN_BACKEND STREQUAL "HIPOC" OR MIOPEN_BACKEND STREQUAL "HIP" OR MIOPEN_BACKEND STREQUAL "HIPNOGPU")
    set(KERNELS_SRC_BATCH_FACTOR 50 CACHE STRING "Amount of kernel source files to inline to a single object file.")
    set(KERNELS_BATCH_ID 0)

    function(inline_kernels_src BATCH_FACTOR KERNELS KERNEL_INCLUDES EXTRA_OPTIONS MESSAGE_SUFFIX)
        set(KERNELS_BATCH)
        set(KERNELS_BATCH_SIZE 0)
        set(PROCESSED 0)
        list(LENGTH KERNELS KERNELS_NUMBER)

        foreach(KERNEL ${KERNELS})
            list(APPEND KERNELS_BATCH ${KERNEL})
            list(LENGTH KERNELS_BATCH KERNELS_BATCH_SIZE)
            math(EXPR PROCESSED "1+${PROCESSED}")
            if((KERNELS_BATCH_SIZE EQUAL ${BATCH_FACTOR}) OR (PROCESSED EQUAL KERNELS_NUMBER))
                set(KERNEL_SRC_HPP_FILENAME batch_${KERNELS_BATCH_ID}.cpp.hpp)
                set(KERNEL_SRC_HPP_PATH ${PROJECT_BINARY_DIR}/inlined_kernels/${KERNEL_SRC_HPP_FILENAME})
                set(KERNEL_SRC_CPP_PATH ${PROJECT_BINARY_DIR}/inlined_kernels/batch_${KERNELS_BATCH_ID}.cpp)

                add_custom_command(
                    OUTPUT ${KERNEL_SRC_HPP_PATH}
                    WORKING_DIRECTORY ${CMAKE_CURRENT_SOURCE_DIR}
                    DEPENDS addkernels ${KERNELS_BATCH} ${KERNEL_INCLUDES}
                    COMMAND ${WINE_CMD} $<TARGET_FILE:addkernels> -target ${KERNEL_SRC_HPP_PATH} -extern ${EXTRA_OPTIONS} -source ${KERNELS_BATCH}
                    COMMENT "Inlining kernels batch #${KERNELS_BATCH_ID}${MESSAGE_SUFFIX}"
                    )
                configure_file(kernels/kernels_batch.cpp.in ${KERNEL_SRC_CPP_PATH})
                list(APPEND MIOpen_Source ${KERNEL_SRC_CPP_PATH} ${KERNEL_SRC_HPP_PATH})

                set(KERNELS_BATCH)
                math(EXPR KERNELS_BATCH_ID "1+${KERNELS_BATCH_ID}")
            endif()
        endforeach()

        set(KERNELS_BATCH_ID ${KERNELS_BATCH_ID} PARENT_SCOPE)
        set(MIOpen_Source ${MIOpen_Source} PARENT_SCOPE)
    endfunction()

    inline_kernels_src(${KERNELS_SRC_BATCH_FACTOR} "${MIOPEN_KERNELS}" "${MIOPEN_KERNEL_INCLUDES}" "" "")
    inline_kernels_src(${KERNELS_SRC_BATCH_FACTOR} "${MIOPEN_KERNEL_INCLUDES}" "" "-no-recurse;-mark-includes" " (includes)")

    set(MIOPEN_DEVELOPMENT_KERNELS_DEPS ${MIOPEN_KERNEL_INCLUDES})
    list(APPEND MIOPEN_DEVELOPMENT_KERNELS_DEPS ${MIOPEN_DEVELOPMENT_KERNEL_INCLUDES})

    if(${MIOPEN_DEVELOPMENT_KERNELS_COUNT})
        inline_kernels_src(${KERNELS_SRC_BATCH_FACTOR} "${MIOPEN_DEVELOPMENT_KERNELS}" "${MIOPEN_DEVELOPMENT_KERNELS_DEPS}" "" " (dev kernels)")
    endif()
    
    if(${MIOPEN_DEVELOPMENT_KERNEL_INCLUDES_COUNT})
        inline_kernels_src(${KERNELS_SRC_BATCH_FACTOR} "${MIOPEN_DEVELOPMENT_KERNEL_INCLUDES}" "" "-no-recurse;-mark-includes" " (dev includes)")
    endif()

endif()

if(MIOPEN_USE_COMGR)
    list(APPEND MIOpen_Source comgr.cpp)
endif()

if(MIOPEN_USE_MLIR)
    list(APPEND MIOpen_Source
        mlir_build.cpp
        solver/mlir_common.cpp
        conv/invokers/mlir_impl_gemm.cpp
        )
endif()

# build library
add_library( MIOpen
    ${MIOpen_Source}
    $<TARGET_OBJECTS:sqlite_memvfs>
    )

rocm_set_soversion(MIOpen ${MIOpen_SOVERSION})

clang_tidy_check(MIOpen)

function(target_internal_library TARGET)
    target_link_libraries(${TARGET} PRIVATE ${ARGN})
    set(PASS_ARGS debug optimized)
    set(DEPS)
    foreach(DEP ${ARGN})
        if(DEP IN_LIST PASS_ARGS)
            list(APPEND DEPS ${DEP})
        else()
            list(APPEND DEPS $<BUILD_INTERFACE:${DEP}>)
        endif()
    endforeach()
    target_link_libraries(${TARGET} INTERFACE ${DEPS})
endfunction()

target_include_directories(MIOpen PUBLIC
    $<BUILD_INTERFACE:${PROJECT_SOURCE_DIR}/src/include>
)

set(MIOPEN_CK_LINK_FLAGS)
if(MIOPEN_USE_COMPOSABLEKERNEL)
set(MIOPEN_CK_LINK_FLAGS composable_kernel::device_operations hip::host)
endif()

target_include_directories(MIOpen SYSTEM PUBLIC $<BUILD_INTERFACE:${HALF_INCLUDE_DIR}>)
target_include_directories(MIOpen SYSTEM PRIVATE ${BZIP2_INCLUDE_DIR})
target_link_libraries(MIOpen PRIVATE ${CMAKE_THREAD_LIBS_INIT} ${BZIP2_LIBRARIES} ${MIOPEN_CK_LINK_FLAGS})
generate_export_header(MIOpen
    EXPORT_FILE_NAME ${PROJECT_BINARY_DIR}/include/miopen/export.h
)
set(PACKAGE_DEPENDS)
set(PACKAGE_STATIC_DEPENDS)
############################################################
# MIOpen depends on OpenCL
if( MIOPEN_BACKEND STREQUAL "OpenCL")
    MESSAGE( STATUS "MIOpen linking OpenCL: ${OPENCL_INCLUDE_DIRS}" )
    target_include_directories(MIOpen SYSTEM PUBLIC ${OPENCL_INCLUDE_DIRS} )
    target_link_libraries( MIOpen PUBLIC ${OPENCL_LIBRARIES} )
    list(APPEND PACKAGE_DEPENDS PACKAGE OpenCL)
elseif(MIOPEN_BACKEND STREQUAL "HIPOC" OR MIOPEN_BACKEND STREQUAL "HIP")
    target_link_libraries( MIOpen PRIVATE hip::device )
    target_link_libraries( MIOpen INTERFACE hip::host )
    if(ENABLE_HIP_WORKAROUNDS)
        # Workaround hip not setting its usage requirements correctly
        target_compile_definitions( MIOpen PRIVATE -D__HIP_PLATFORM_HCC__=1 )
    endif()
    # This is helpful for the tests
    target_link_libraries( MIOpen INTERFACE $<BUILD_INTERFACE:hip::device> )
    list(APPEND PACKAGE_DEPENDS PACKAGE hip)
endif()

############################################################
# MIOpen depends on miopengemm
if(miopengemm_FOUND)
    list(APPEND PACKAGE_DEPENDS PACKAGE miopengemm)
    target_internal_library(MIOpen miopengemm)
    list(APPEND PACKAGE_STATIC_DEPENDS PACKAGE miopengemm)
endif()

if(MIOPEN_USE_COMGR)
    list(APPEND PACKAGE_DEPENDS PACKAGE amd_comgr)
    target_internal_library(MIOpen amd_comgr)
endif()

if(rocblas_FOUND)
    target_link_libraries( MIOpen INTERFACE $<BUILD_INTERFACE:roc::rocblas> )
    target_link_libraries( MIOpen PRIVATE roc::rocblas )
    list(APPEND PACKAGE_STATIC_DEPENDS PACKAGE rocblas)
endif()

# MIOpen depends on miopentensile
if(miopentensile_FOUND)
    target_link_libraries(MIOpen PRIVATE MIOpenTensile)
endif()

# For backward compatibility with ROCm 5.3
# Build with library libMLIRMIOpen
if(LIBMLIRMIOPEN)
    target_link_libraries(MIOpen PRIVATE ${LIBMLIRMIOPEN})
endif()

# Build with package rocMLIR
if(rocMLIR_FOUND)
    target_link_libraries(MIOpen PRIVATE rocMLIR::rockCompiler)
endif()

target_link_libraries(MIOpen PRIVATE nlohmann_json::nlohmann_json)

if(WIN32 AND NOT MSVC)
    if(BUILD_DEV)
        target_link_libraries(MIOpen PUBLIC -Wl,-export-all-symbols -Wl,-exclude-symbols=_Unwind_Resume)
    endif()
    target_link_libraries(MIOpen PUBLIC -Wl,--whole-archive -lgcc -lstdc++-6 -Wl,--no-whole-archive -Wl,--allow-multiple-definition)
endif()

target_internal_library(MIOpen
    Boost::filesystem
)
list(APPEND PACKAGE_STATIC_DEPENDS PACKAGE Boost COMPONENTS filesystem)
if(NOT WIN32 AND NOT APPLE)
    file(WRITE ${CMAKE_CURRENT_BINARY_DIR}/lib.def "
MIOPEN_${MIOPEN_BACKEND}_1
{
global:
    miopen*;
    extern \"C++\" {
        miopen::*;
    };
local:
    *boost*;
    extern \"C++\" {
        std::*;
    };
};
")
    target_link_libraries(MIOpen PRIVATE "-Wl,--version-script=${CMAKE_CURRENT_BINARY_DIR}/lib.def")
    target_link_libraries(MIOpen PRIVATE "-Wl,--exclude-libs,ALL")
    # set_target_properties(MIOpen PROPERTIES CXX_VISIBILITY_PRESET hidden)
    set_target_properties(MIOpen PROPERTIES VISIBILITY_INLINES_HIDDEN 1)
endif()
#######################################
if(MIOPEN_ENABLE_SQLITE)
    # MIOpen depends on SQLite
    target_include_directories(MIOpen SYSTEM PRIVATE ${SQLITE3_STATIC_INCLUDE_DIRS})
    target_include_directories(MIOpen SYSTEM INTERFACE $<BUILD_INTERFACE:${SQLITE3_STATIC_INCLUDE_DIRS}>)
    target_compile_options(MIOpen PRIVATE ${SQLITE3_STATIC_CFLAGS})
    target_compile_options(MIOpen INTERFACE $<BUILD_INTERFACE:${SQLITE3_STATIC_CFLAGS}>)
    target_link_libraries(MIOpen PRIVATE ${SQLITE3_STATIC_LDFLAGS})
    target_link_libraries(MIOpen INTERFACE $<BUILD_INTERFACE:${SQLITE3_STATIC_LDFLAGS}>)
endif()
############################################################
# MIOpen depends on librt for Boost.Interprocess
if(NOT WIN32 AND NOT APPLE)
    find_library(LIBRT rt)
    if(LIBRT)
        MESSAGE(STATUS "Librt: " ${LIBRT})
        target_link_libraries(MIOpen PUBLIC ${LIBRT})
    endif()
endif()

############################################################
# Installation
set(MIOPEN_CXX_HEADER_PATH)
if(MIOPEN_INSTALL_CXX_HEADERS)
set(MIOPEN_CXX_HEADER_PATH ${PROJECT_SOURCE_DIR}/src/include)
endif()

rocm_install_targets(
  TARGETS MIOpen
  INCLUDE
    ${PROJECT_SOURCE_DIR}/include
    ${PROJECT_BINARY_DIR}/include
    ${MIOPEN_CXX_HEADER_PATH}
)

rocm_export_targets(
  TARGETS MIOpen
  DEPENDS
    ${PACKAGE_DEPENDS}
  STATIC_DEPENDS
    ${PACKAGE_STATIC_DEPENDS}
)

# Install db files
if(NOT MIOPEN_EMBED_DB STREQUAL "")
    include(embed)
    if(MIOPEN_EMBED_BINCACHE AND MIOPEN_BINCACHE_PATH STREQUAL "")
        if(MIOPEN_NO_LFS_PULLED)
            message(WARNING "Binary cache files have not been pulled down from git-lfs, will not embed.")
        else()
            set(MIOPEN_BINCACHE_PATH "${CMAKE_SOURCE_DIR}/src/kernels")
            message("MIOPEN_BINCACHE_PATH: ${MIOPEN_BINCACHE_PATH}")
        endif()
    else()
        message(WARNING "MIOPEN_EMBED_BINCACHE is set and MIOPEN_BINCACHE_PATH was used to override default binary cache files. Proceed at your own risk!")
    endif()
    set(CODE_OBJECTS)
# embed find db
    foreach(EMBED_ARCH ${MIOPEN_EMBED_DB})
        message(STATUS "Adding find db for arch: ${EMBED_ARCH}")
        list(APPEND CODE_OBJECTS "kernels/${EMBED_ARCH}.${MIOPEN_BACKEND}.fdb.txt")
        message(STATUS "Adding perf db for arch: ${EMBED_ARCH}")
        list(APPEND CODE_OBJECTS "kernels/${EMBED_ARCH}.db")
    endforeach()
# Embed Bin Cache
    if(NOT MIOPEN_BINCACHE_PATH STREQUAL "")
        foreach(EMBED_ARCH ${MIOPEN_EMBED_DB})
            message(STATUS "Adding binary cache for arch: ${EMBED_ARCH}")
            download_binary(OUTPUT_PATH "${MIOPEN_BINCACHE_PATH}" "${EMBED_ARCH}")
            list(APPEND CODE_OBJECTS "${OUTPUT_PATH}")
        endforeach()
    endif()
    add_embed_library(miopen_data ${CODE_OBJECTS})
    target_link_libraries(MIOpen PRIVATE $<BUILD_INTERFACE:miopen_data> )
else()
    file(GLOB FIND_DB_FILES kernels/*.fdb.txt)
    file(GLOB PERF_DB_FILES kernels/*.db)
    list(APPEND FIND_DB_FILES ${PERF_DB_FILES})
    if(NOT MIOPEN_DISABLE_SYSDB)
        install(FILES
            ${FIND_DB_FILES}
         DESTINATION ${DATA_INSTALL_DIR}/db)
         foreach(DB_FILE ${FIND_DB_FILES})
            get_filename_component(DB_FILE_FILENAME "${DB_FILE}" NAME)
            configure_file("${DB_FILE}" "${PROJECT_BINARY_DIR}/share/miopen/db/${DB_FILE_FILENAME}" COPYONLY)
         endforeach()

    endif()
endif()

if(BUILD_FILE_REORG_BACKWARD_COMPATIBILITY)
  #Generating Wrapper of each headers for backward compatibility
  rocm_wrap_header_file(
    export.h config.h version.h miopen.h
    HEADER_LOCATION include/miopen
    GUARDS WRAPPER
    WRAPPER_LOCATIONS miopen/${CMAKE_INSTALL_INCLUDEDIR}/miopen
    ORIGINAL_FILES ${PROJECT_BINARY_DIR}/include/miopen/version.h ${PROJECT_BINARY_DIR}/include/miopen/config.h
  )

  #Installing Wrapper Headers
  rocm_install(
    DIRECTORY
       "${PROJECT_BINARY_DIR}/miopen/include"
        DESTINATION "miopen" )
  message( STATUS "Backward Compatible Sym Link Created for include directories" )
endif()<|MERGE_RESOLUTION|>--- conflicted
+++ resolved
@@ -207,13 +207,8 @@
     solver/conv_ocl_dir2Dfwd_exhaustive_search.cpp
     solver/conv_ocl_dir2Dfwd1x1.cpp
     solver/conv_ocl_dir2Dfwdgen.cpp
-<<<<<<< HEAD
-    solver/conv_winoRxS_f2x3.cpp
-    solver/conv_winoRxS_f3x2.cpp
+    solver/conv_winoRxS.cpp
     solver/conv_winoRxS_ultra_f2x3.cpp
-=======
-    solver/conv_winoRxS.cpp
->>>>>>> bca7a61f
     solver/fft.cpp
     solver/gemm.cpp
     solver/gemm_bwd.cpp
@@ -289,8 +284,8 @@
         kernels/conv_3x3_wheel_alpha_v9_0_15_gfx9_stride_2_dil.inc
         kernels/conv_3x3_wheel_alpha_v9_0_15_gfx9_stride_2_dec.inc
         kernels/conv_3x3_wheel_alpha_v9_0_15_gfx9.inc
-        kernels/Conv_Winograd_Ultra_v1_1_3_gfx10_fp16_pk_stride1.inc
-        kernels/Conv_Winograd_Ultra_v1_1_3_metadata.inc
+        kernels/Conv_Winograd_Ultra_v1_0_14_gfx10_fp16_pk_stride1.inc
+        kernels/Conv_Winograd_Ultra_v1_0_14_metadata.inc
         kernels/Conv_Winograd_v21_1_3_gfx9_f3x2_fp16_dot2_edc_stride1_group.inc
         kernels/Conv_Winograd_v21_1_3_gfx90a_f3x2_fp16_dot2_edc_stride1_group.inc
         kernels/Conv_Winograd_v21_1_3_gfx10_f3x2_fp16_dot2_edc_stride1_group.inc
@@ -433,7 +428,7 @@
         kernels/conv_3x3_wheel_alpha_v3_0b.s
         kernels/conv_3x3_wheel_alpha_v9_2_7.s
         kernels/conv_3x3_wheel_alpha_v9_2_7_stride_2_dec.s
-        kernels/Conv_Winograd_Ultra_v1_1_3_fp16_pk_stride1.s
+        kernels/Conv_Winograd_Ultra_v1_0_14_fp16_pk_stride1.s
         kernels/Conv_Winograd_v21_1_3_f3x2_fp16_dot2_edc_stride1_group.s
         kernels/Conv_Winograd_v21_1_3_f3x2_fp32_stride1_group.s
         kernels/Conv_Winograd_v21_1_3_fp16_dot2_edc_dilation2.s
