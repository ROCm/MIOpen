cmake_minimum_required( VERSION 2.8.12 )

include (GenerateExportHeader)
# This has to be initialized before the project() command appears
# Set the default of CMAKE_BUILD_TYPE to be release, unless user specifies with -D.  MSVC_IDE does not use CMAKE_BUILD_TYPE
if( NOT MSVC_IDE AND NOT CMAKE_BUILD_TYPE )
	set( CMAKE_BUILD_TYPE Release CACHE STRING "Choose the type of build, options are: None Debug Release RelWithDebInfo MinSizeRel." )
endif()

# Check if cmake supports the new VERSION tag for project() commands
# MLOpen becomes the name of the project with a particular version
if( POLICY CMP0048 )
	cmake_policy( SET CMP0048 NEW )
	project( MLOpen VERSION 0.10.0.0 LANGUAGES C CXX )
else( )
	project( MLOpen C CXX )
	# Define a version for the code
	if( NOT DEFINED MLOpen_VERSION_MAJOR )
		set( MLOpen_VERSION_MAJOR 0 )
	endif( )

	if( NOT DEFINED MLOpen_VERSION_MINOR )
		set( MLOpen_VERSION_MINOR 10 )
	endif( )

	if( NOT DEFINED MLOpen_VERSION_PATCH )
		set( MLOpen_VERSION_PATCH 0 )
	endif( )

	if( NOT DEFINED MLOpen_VERSION_TWEAK )
		set( MLOpen_VERSION_TWEAK 0 )
	endif( )

	set( MLOpen_VERSION "${MLOpen_VERSION_MAJOR}.${MLOpen_VERSION_MINOR}.${MLOpen_VERSION_PATCH}.${MLOpen_VERSION_TWEAK}")
endif( )

# configure a header file to pass the CMake version settings to the source, and package the header files in the output archive
configure_file( "${PROJECT_SOURCE_DIR}/../include/MLOpen-version.h.in" "${PROJECT_BINARY_DIR}/include/MLOpen-version.h" )

message( STATUS "MLOpen_VERSION= ${MLOpen_VERSION}" )
message( STATUS "CMAKE_BUILD_TYPE= ${CMAKE_BUILD_TYPE}" )

# This is incremented when the ABI to the library changes
set( MLOpen_SOVERSION 1 )

function(add_kernels KERNEL_FILES)
	set(INIT_KERNELS_LIST)
	foreach(KERNEL_FILE ${KERNEL_FILES})
		if("${CMAKE_VERSION}" VERSION_LESS 3.0)
			configure_file(${KERNEL_FILE} ${KERNEL_FILE}.delete)
		else()
			set_property(DIRECTORY APPEND PROPERTY CMAKE_CONFIGURE_DEPENDS ${KERNEL_FILE})
		endif()
		get_filename_component(BASE_NAME ${KERNEL_FILE} NAME_WE)
		string(TOUPPER "${BASE_NAME}" KEY_NAME)
		string(MAKE_C_IDENTIFIER "${KEY_NAME}" VAR_NAME)
		list(APPEND INIT_KERNELS_LIST "    { \"${KEY_NAME}\", std::string(reinterpret_cast<const char*>(${VAR_NAME}), ${VAR_NAME}_SIZE) }")
	endforeach()
	string(REPLACE ";" ",\n" INIT_KERNELS "${INIT_KERNELS_LIST}")
	configure_file(Kernels/kernel.cpp.in kernel.cpp)
endfunction()

list( APPEND CMAKE_MODULE_PATH ${PROJECT_SOURCE_DIR}/cmake )
set( MLOpen_Source
	convolution.cpp
	convolution_api.cpp
	errors.cpp
	pooling_api.cpp
	lrn_api.cpp
	activ_api.cpp
	handle_api.cpp
	softmax_api.cpp
	include/mlopen/common.hpp
	include/mlopen/convolution.hpp
	include/mlopen/errors.hpp
	include/mlopen/handle.hpp
	include/mlopen/kernel_cache.hpp
	include/mlopen/mlo_internal.hpp
	include/mlopen/mlo_utils.hpp
	include/mlopen/oclkernel.hpp
	include/mlopen/tensor.hpp
	include/mlopen/tensor_ops.hpp
	include/mlopenTypes.h
	include/mlopen/pooling.hpp
	include/mlopen/lrn.hpp
	include/mlopen/activ.hpp
	include/mlopen/softmax.hpp
	tensor.cpp
	tensor_api.cpp
	)

if( MLOPEN_BACKEND MATCHES "OpenCL" OR MLOPEN_BACKEND STREQUAL "HIPOC")
	set(MLOPEN_KERNELS
		Kernels/MLOpenConvDirUni.cl
		Kernels/MLOpenConvDirGenFwd.cl
		Kernels/MLOpenLRN.cl
		Kernels/MLOpenLRN_PS.cl
		Kernels/MLOpenNeuron.cl
		Kernels/MLOpenPooling.cl
		Kernels/MLOpenPoolingBwd.cl
		Kernels/MLOpenConvDirUniC.cl
		Kernels/MLOpenConv1x1PS.cl
		Kernels/MLOpenSoftmax.cl
		Kernels/MLOpenConv1x1PS_LW.cl
		Kernels/MLOpenConvD3x3.cl
		Kernels/MLOpenUtilKernels.cl
		Kernels/MLOpenConvBwdWrW.cl
		Kernels/MLOpenConvBwdWrW_LxL.cl
		Kernels/MLOpenConvBwdWrW_LxL_P.cl
		Kernels/MLOpenConvBwdWrW_LxG_P53.cl
<<<<<<< HEAD
        Kernels/MLOpenTensorKernels.cl
=======
		Kernels/MLOpenConvBwdWrW_LxG_5x5.cl
>>>>>>> 9a5301e9
		Kernels/conv_3x3_wheel_alpha_v2_0b_gfx803.so)
	
	add_kernels("${MLOPEN_KERNELS}")
	configure_file(db.cpp.in db.cpp)
	list(APPEND MLOpen_Source 
		activ.cpp
		kernel_cache.cpp
		lrn.cpp
		mlo_dir_conv.cpp
		ocl/activ_ocl.cpp
		ocl/convolutionocl.cpp
		ocl/lrn_ocl.cpp
		ocl/mloNeuron.cpp
		ocl/mloNorm.cpp
		ocl/mloPooling.cpp
		ocl/pooling_ocl.cpp
		ocl/tensorocl.cpp
		ocl/softmaxocl.cpp
		ocl/utilocl.cpp
		pooling.cpp
        ${PROJECT_BINARY_DIR}/db.cpp
        ${PROJECT_BINARY_DIR}/kernel.cpp
		)
	# Install db files
	install(FILES 
		Kernels/Fiji.cd.pdb.txt
	 DESTINATION share/mlopen/db)
endif()

if(tinygemm_FOUND)
    list(APPEND MLOpen_Source 
        gemm.cpp
        gemm_api.cpp
        gemm_geometry.cpp
    )
endif()

if( MLOPEN_BACKEND STREQUAL "OpenCL" )
	list(APPEND MLOpen_Source 
		ocl/handleocl.cpp
        ocl_kernel.cpp
        ocl/oclerrors.cpp
		ocl/clhelper.cpp
	)
endif()

if( MLOPEN_BACKEND STREQUAL "HIPOC")
	list(APPEND MLOpen_Source 
		hip/hiperrors.cpp
		hip/handlehip.cpp
		hipoc/hipoc_kernel.cpp
		hipoc/hipoc_program.cpp
		)
endif()

if( MLOPEN_BACKEND STREQUAL "HIP")
	list(APPEND MLOpen_Source 
		hip/handlehip.cpp
		hip/convolutionhip.cpp
		hip/tensorhip.cpp
		)
endif()

set ( MLOpen_Headers_Public
	${CMAKE_SOURCE_DIR}/include/mlopen.h
	${PROJECT_BINARY_DIR}/include/MLOpen-version.h
	${PROJECT_BINARY_DIR}/include/mlopen_export.h
	)


# build library
add_library( MLOpen
	${MLOpen_Source}
	)

if( MLOPEN_BACKEND MATCHES "OpenCL" OR MLOPEN_BACKEND STREQUAL "HIPOC")
	add_custom_target(addkernels_run
		WORKING_DIRECTORY ${CMAKE_CURRENT_SOURCE_DIR}
		DEPENDS addkernels
		COMMAND $<TARGET_FILE:addkernels> -guard GUARD_MLOPEN_KERNELS_HPP_ -target ${PROJECT_BINARY_DIR}/include/mlopen_kernels.h -source ${MLOPEN_KERNELS}
		)
	
	add_dependencies(MLOpen addkernels_run)
	add_dependencies(tidy addkernels_run)
endif()

clang_tidy_check(MLOpen)
set( MLOpen_DIRS_INCLUDE
	# TODO: Remove this
	${PROJECT_SOURCE_DIR}
	${CMAKE_SOURCE_DIR}/include
	${PROJECT_SOURCE_DIR}/include
	${PROJECT_BINARY_DIR}/include)

target_include_directories(MLOpen PUBLIC ${MLOpen_DIRS_INCLUDE})

install(TARGETS MLOpen 
	RUNTIME DESTINATION bin
    LIBRARY DESTINATION lib
    ARCHIVE DESTINATION lib)

install(FILES ${MLOpen_Headers_Public} DESTINATION include)

GENERATE_EXPORT_HEADER(MLOpen
	EXPORT_FILE_NAME ${PROJECT_BINARY_DIR}/include/mlopen_export.h
)
############################################################
# MLOpen depends on OpenCL
if( MLOPEN_BACKEND STREQUAL "OpenCL")
	MESSAGE( STATUS "MLOpen linking OpenCL: ${OPENCL_INCLUDE_DIRS}" )
	target_include_directories(MLOpen SYSTEM PUBLIC ${OPENCL_INCLUDE_DIRS} )
	target_link_libraries( MLOpen ${OPENCL_LIBRARIES} )
elseif(MLOPEN_BACKEND STREQUAL "HIPOC")
	target_link_libraries( MLOpen ${hip_LIBRARIES} )
endif()

############################################################
# MLOpen depends on tinygemm
if(tinygemm_FOUND)
	target_link_libraries( MLOpen tinygemm )
endif()<|MERGE_RESOLUTION|>--- conflicted
+++ resolved
@@ -108,11 +108,8 @@
 		Kernels/MLOpenConvBwdWrW_LxL.cl
 		Kernels/MLOpenConvBwdWrW_LxL_P.cl
 		Kernels/MLOpenConvBwdWrW_LxG_P53.cl
-<<<<<<< HEAD
+		Kernels/MLOpenConvBwdWrW_LxG_5x5.cl
         Kernels/MLOpenTensorKernels.cl
-=======
-		Kernels/MLOpenConvBwdWrW_LxG_5x5.cl
->>>>>>> 9a5301e9
 		Kernels/conv_3x3_wheel_alpha_v2_0b_gfx803.so)
 	
 	add_kernels("${MLOPEN_KERNELS}")
