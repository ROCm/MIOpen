--- conflicted
+++ resolved
@@ -555,13 +555,9 @@
     configure_file(db_path.cpp.in ${PROJECT_BINARY_DIR}/db_path.cpp)
     list(APPEND MIOpen_Source
         activ.cpp
-<<<<<<< HEAD
+        argmax.cpp
         groupnorm.cpp
         kernel_cache.cpp
-=======
-        argmax.cpp
-	kernel_cache.cpp
->>>>>>> 67f0cb35
         layer_norm.cpp
         lrn.cpp
         mlo_dir_conv.cpp
