################################################################################
#
# MIT License
#
# Copyright (c) 2017 Advanced Micro Devices, Inc.
#
# Permission is hereby granted, free of charge, to any person obtaining a copy
# of this software and associated documentation files (the "Software"), to deal
# in the Software without restriction, including without limitation the rights
# to use, copy, modify, merge, publish, distribute, sublicense, and/or sell
# copies of the Software, and to permit persons to whom the Software is
# furnished to do so, subject to the following conditions:
#
# The above copyright notice and this permission notice shall be included in all
# copies or substantial portions of the Software.
#
# THE SOFTWARE IS PROVIDED "AS IS", WITHOUT WARRANTY OF ANY KIND, EXPRESS OR
# IMPLIED, INCLUDING BUT NOT LIMITED TO THE WARRANTIES OF MERCHANTABILITY,
# FITNESS FOR A PARTICULAR PURPOSE AND NONINFRINGEMENT. IN NO EVENT SHALL THE
# AUTHORS OR COPYRIGHT HOLDERS BE LIABLE FOR ANY CLAIM, DAMAGES OR OTHER
# LIABILITY, WHETHER IN AN ACTION OF CONTRACT, TORT OR OTHERWISE, ARISING FROM,
# OUT OF OR IN CONNECTION WITH THE SOFTWARE OR THE USE OR OTHER DEALINGS IN THE
# SOFTWARE.
#
################################################################################

cmake_policy(SET CMP0057 NEW)

include(ExportHeader)
if(MIOPEN_ENABLE_SQLITE)
    add_subdirectory(sqlite)
endif()

# Truncation rounding or (default) rounding to nearest even (RNE) is enabled.
# This switch controls two related but different aspects of MIOpen behavior
# 1.  How host code performs conversions of float to bfloat16, important only
#     for testing.
# 2.  How BF16 kernels (which are kind of mixed-precision now and expected to
#     remain in the future)  perform final conversion (and rounding) of FP32
#     to BF16 results. This affects the main functionality of the library.
option( MIOPEN_USE_RNE_BFLOAT16 "Sets rounding scheme for bfloat16 type" ON )
option( MIOPEN_FP8_IEEE_EXPONENT_BIAS "Sets the FP8 exponent bias to IEEE" ON)
option( MIOPEN_FP8_CLIPPING "Sets the FP8 clipping" ON)
set ( MIOPEN_DEFAULT_FIND_MODE "DynamicHybrid" CACHE STRING "Sets the default find mode")
set_property(CACHE MIOPEN_DEFAULT_FIND_MODE PROPERTY STRINGS
    Normal Fast Hybrid FastHybrid DynamicHybrid)

option( MIOPEN_FP8_CLIPPING "Sets the FP8 clipping" ON)

configure_file("${PROJECT_SOURCE_DIR}/include/miopen/config.h.in" "${PROJECT_BINARY_DIR}/include/miopen/config.h")

# configure a header file to pass the CMake version settings to the source, and package the header files in the output archive
configure_file( "${PROJECT_SOURCE_DIR}/include/miopen/version.h.in" "${PROJECT_BINARY_DIR}/include/miopen/version.h" )

if(BUILD_FILE_REORG_BACKWARD_COMPATIBILITY)
#Copy header to Build Dir for generating backward compatibility
configure_file( "${PROJECT_SOURCE_DIR}/include/miopen/miopen.h" "${PROJECT_BINARY_DIR}/include/miopen/miopen.h" )
endif()

message( STATUS "MIOpen_VERSION= ${MIOpen_VERSION}" )
if(NOT MIOPEN_GENERATOR_IS_MULTI_CONFIG)
    message( STATUS "CMAKE_BUILD_TYPE= ${CMAKE_BUILD_TYPE}" )
endif()

# This is incremented when the ABI to the library changes
set( MIOpen_SOVERSION 1.0 )

function(add_kernels FILE_NAME VAR_PREFIX VAR_SUFFIX KERNEL_FILES)
    set(INIT_KERNELS_LIST)
    set(KERNELS_DECLS)
    foreach(KERNEL_FILE ${KERNEL_FILES})
        set_property(DIRECTORY APPEND PROPERTY CMAKE_CONFIGURE_DEPENDS ${KERNEL_FILE})
        get_filename_component(KERNEL_FILENAME ${KERNEL_FILE} NAME)
        get_filename_component(BASE_NAME ${KERNEL_FILE} NAME_WE)
        string(TOUPPER "${BASE_NAME}" KEY_NAME)
        string(MAKE_C_IDENTIFIER "${KEY_NAME}" VAR_NAME)
        string(APPEND KERNELS_DECLS "extern const size_t ${VAR_PREFIX}${VAR_NAME}${VAR_SUFFIX}_SIZE;\n")
        string(APPEND KERNELS_DECLS "extern const unsigned char ${VAR_PREFIX}${VAR_NAME}${VAR_SUFFIX}[];\n")
        list(APPEND INIT_KERNELS_LIST "    { \"${KERNEL_FILENAME}\", std::string(reinterpret_cast<const char*>(${VAR_PREFIX}${VAR_NAME}${VAR_SUFFIX}), ${VAR_PREFIX}${VAR_NAME}${VAR_SUFFIX}_SIZE) }")
    endforeach()
    string(REPLACE ";" ",\n" INIT_KERNELS "${INIT_KERNELS_LIST}")
    configure_file(kernels/${FILE_NAME}.in ${PROJECT_BINARY_DIR}/${FILE_NAME})
endfunction()

set( MIOpen_Source
    activ/problem_description.cpp
    activ_api.cpp
    adam/problem_description.cpp
    adam_api.cpp
    addlayernorm_api.cpp
    api/find2_0_commons.cpp
    argmax_api.cpp
    batch_norm.cpp
    batch_norm_api.cpp
    batchnorm/problem_description.cpp
    buffer_info.cpp
    cat_api.cpp
    cat/problem_description.cpp
    check_numerics.cpp
    conv/invokers/gcn_asm_1x1u.cpp
    conv/invokers/gcn_asm_1x1u_ss.cpp
    conv/invokers/gcn_asm_1x1u_us.cpp
    conv/invokers/gcn_asm_wino.cpp
    conv/invokers/gen_x_w_y_pad.cpp
    conv/invokers/impl_gemm.cpp
    conv/invokers/impl_gemm_dynamic.cpp
    conv/invokers/ocl_wrw_rdc.cpp
    conv/kernel_interface/winograd_kernel_interface.cpp
    conv/problem_description.cpp
    conv/solver_finders.cpp
    conv_algo_name.cpp
    convolution.cpp
    convolution_api.cpp
    ctc.cpp
    ctc_api.cpp
    db.cpp
    db_record.cpp
    driver_arguments.cpp
    dropout.cpp
    dropout_api.cpp
    execution_context.cpp
    expanduser.cpp
    find_controls.cpp
    find_db.cpp
    fused_api.cpp
    fusion.cpp
    fusion/problem_description.cpp
    generic_search.cpp
    getitem_api.cpp
    graphapi/convolution.cpp
    graphapi/engine.cpp
    graphapi/enginecfg.cpp
    graphapi/engineheur.cpp
    graphapi/execution_plan.cpp
    graphapi/graphapi.cpp
    graphapi/matmul.cpp
    graphapi/opgraph.cpp
    graphapi/pointwise.cpp
    graphapi/reduction.cpp
    graphapi/rng.cpp
    graphapi/tensor.cpp
    graphapi/variant_pack.cpp
    groupnorm_api.cpp
    groupnorm/problem_description.cpp
    handle_api.cpp
    invoker_cache.cpp
    item/problem_description.cpp
    kernel_build_params.cpp
    kernel_warnings.cpp
    layernorm_api.cpp
    layernorm/problem_description.cpp
    load_file.cpp
    lock_file.cpp
    logger.cpp
    lrn_api.cpp
    mha/mha_descriptor.cpp
    mha/problem_description.cpp
    op_args.cpp
    operator.cpp
    performance_config.cpp
    pooling/problem_description.cpp
    pooling_api.cpp
    problem.cpp
    process.cpp
    ramdb.cpp
    readonlyramdb.cpp
    reducetensor.cpp
    reducetensor_api.cpp
    reduce/problem_description.cpp
    rnn.cpp
    rnn_api.cpp
    rnn/rnn_util.cpp
    rnn/Solutions/rnn_transformer.cpp
    softmax.cpp
    softmax_api.cpp
    softmax/problem_description.cpp
    solution.cpp
    solver.cpp
    solver/activ/bwd_0.cpp
    solver/activ/bwd_1.cpp
    solver/activ/fwd_0.cpp
    solver/activ/fwd_1.cpp
    solver/adam/adam.cpp
    solver/batchnorm/backward_ck.cpp
    solver/batchnorm/backward_per_activation.cpp
    solver/batchnorm/backward_per_activation_fused.cpp
    solver/batchnorm/backward_spatial_multiple.cpp
    solver/batchnorm/backward_spatial_single.cpp
    solver/batchnorm/forward_inference.cpp
    solver/batchnorm/forward_inference_ck.cpp
    solver/batchnorm/forward_inference_fused.cpp
    solver/batchnorm/forward_per_activation.cpp
    solver/batchnorm/forward_per_activation_fused.cpp
    solver/batchnorm/forward_spatial_multiple.cpp
    solver/batchnorm/forward_spatial_single.cpp
    solver/batchnorm/forward_training_ck.cpp
    solver/cat/forward_cat.cpp
    solver/conv/conv_wino_fury_RxS.cpp
    solver/conv_asm_1x1u.cpp
    solver/conv_asm_1x1u_bias_activ_fused.cpp
    solver/conv_asm_1x1u_stride2.cpp
    solver/conv_asm_3x3u.cpp
    solver/conv_asm_5x10u2v2b1.cpp
    solver/conv_asm_5x10u2v2f1.cpp
    solver/conv_asm_7x7c3h224w224k64u2v2p3q3f1.cpp
    solver/conv_asm_dir_BwdWrW1x1.cpp
    solver/conv_asm_dir_BwdWrW3x3.cpp
    solver/conv_asm_implicit_gemm_bwd_v4r1_dynamic.cpp
    solver/conv_asm_implicit_gemm_gtc_bwd.cpp
    solver/conv_asm_implicit_gemm_gtc_bwd_nhwc.cpp
    solver/conv_asm_implicit_gemm_gtc_fwd.cpp
    solver/conv_asm_implicit_gemm_gtc_fwd_nhwc.cpp
    solver/conv_asm_implicit_gemm_gtc_fwd_nchwc.cpp
    solver/conv_asm_implicit_gemm_gtc_perf_config.cpp
    solver/conv_asm_implicit_gemm_gtc_wrw_nhwc.cpp
    solver/conv_asm_implicit_gemm_v4r1_dynamic.cpp
    solver/conv_asm_implicit_gemm_wrw_gtc_dynamic_xdlops.cpp
    solver/conv_asm_implicit_gemm_wrw_v4r1_dynamic.cpp
    solver/conv_bin_wino3x3U.cpp
    solver/conv_bin_winoRxS.cpp
    solver/conv_bin_winoRxS_fused.cpp
    solver/conv_ck_igemm_fwd_v6r1_dlops_nchw.cpp
    solver/conv_ck_igemm_fwd_bias_activ_fused.cpp
    solver/conv_ck_igemm_fwd_bias_res_add_activ_fused.cpp
    solver/conv_direct_naive_conv.cpp
    solver/conv_direct_naive_conv_bwd.cpp
    solver/conv_direct_naive_conv_fwd.cpp
    solver/conv_direct_naive_conv_wrw.cpp
    solver/conv_hip_implicit_gemm_bwd_data_xdlops.cpp
    solver/conv_hip_implicit_gemm_bwd_v1r1.cpp
    solver/conv_hip_implicit_gemm_bwd_v1r1_xdlops.cpp
    solver/conv_hip_implicit_gemm_bwd_v4r1.cpp
    solver/conv_hip_implicit_gemm_bwd_v4r1_xdlops.cpp
    solver/conv_hip_implicit_gemm_fwd_v4r1.cpp
    solver/conv_hip_implicit_gemm_fwd_v4r4.cpp
    solver/conv_hip_implicit_gemm_fwd_v4r4_xdlops.cpp
    solver/conv_hip_implicit_gemm_fwd_v4r4_xdlops_padded_gemm.cpp
    solver/conv_hip_implicit_gemm_fwd_v4r5_xdlops.cpp
    solver/conv_hip_implicit_gemm_fwd_xdlops.cpp
    solver/conv_hip_implicit_gemm_grouped_fwd_xdlops.cpp
    solver/conv_hip_implicit_gemm_grouped_bwd_xdlops.cpp
    solver/conv_hip_implicit_gemm_grouped_wrw_xdlops.cpp
    solver/conv_hip_implicit_gemm_3d_grouped_fwd_xdlops.cpp
    solver/conv_hip_implicit_gemm_3d_grouped_wrw_xdlops.cpp
    solver/conv_hip_implicit_gemm_3d_grouped_bwd_xdlops.cpp
    solver/conv_hip_implicit_gemm_f16f8f16_fwd_xdlops.cpp
    solver/conv_hip_implicit_gemm_f16f8f16_bwd_xdlops.cpp
    solver/conv_hip_implicit_gemm_f16f8f16_wrw_xdlops.cpp
    solver/conv_hip_implicit_gemm_nonxdlops_common.cpp
    solver/conv_hip_implicit_gemm_wrw_v4r4.cpp
    solver/conv_hip_implicit_gemm_wrw_v4r4_xdlops.cpp
    solver/conv_hip_implicit_gemm_wrw_v4r4_xdlops_padded_gemm.cpp
    solver/conv_mlir_igemm_bwd.cpp
    solver/conv_mlir_igemm_bwd_xdlops.cpp
    solver/conv_mlir_igemm_fwd.cpp
    solver/conv_mlir_igemm_fwd_xdlops.cpp
    solver/conv_mlir_igemm_wrw.cpp
    solver/conv_mlir_igemm_wrw_xdlops.cpp
    solver/conv_MP_bidirectional_winograd.cpp
    solver/conv_multipass_wino3x3WrW.cpp
    solver/conv_ocl_dir2D_bwdWrW_1x1.cpp
    solver/conv_ocl_dir2D_bwdWrW_2.cpp
    solver/conv_ocl_dir2D_bwdWrW_53.cpp
    solver/conv_ocl_dir2D11x11.cpp
    solver/conv_ocl_dir2Dfwd.cpp
    solver/conv_ocl_dir2Dfwd_fused.cpp
    solver/conv_ocl_dir2Dfwd_exhaustive_search.cpp
    solver/conv_ocl_dir2Dfwd1x1.cpp
    solver/conv_ocl_dir2Dfwdgen.cpp
    solver/conv_winoRxS.cpp
    solver/conv_winoRxS_fused.cpp
    solver/fft.cpp
    solver/gemm.cpp
    solver/gemm_bwd.cpp
    solver/gemm_common.cpp
    solver/gemm_wrw.cpp
    solver/groupnorm/forward_groupnorm.cpp
<<<<<<< HEAD
    solver/item/backward_getitem.cpp
=======
    solver/layernorm/backward_t5layernorm.cpp
    solver/layernorm/forward_addlayernorm.cpp
>>>>>>> 70070045
    solver/layernorm/forward_layernorm.cpp
    solver/layernorm/forward_layernorm2d_ck.cpp
    solver/layernorm/forward_layernorm4d_ck.cpp
    solver/layernorm/forward_t5layernorm.cpp
    solver/mha/mha_solver_backward.cpp
    solver/mha/mha_solver_forward.cpp
    solver/pooling/forward2d.cpp
    solver/pooling/forwardNaive.cpp
    solver/pooling/forwardNd.cpp
    solver/pooling/backward2d.cpp
    solver/pooling/backwardNd.cpp
    solver/reduce/forward_argmax.cpp
    solver/reduce/forward_sum.cpp
    solver/softmax/attn_softmax.cpp
    solver/softmax/softmax.cpp
    subbuffers.cpp
    sum_api.cpp
    t5layernorm_api.cpp
    target_properties.cpp
    temp_file.cpp
    tensor.cpp
    tensor_api.cpp
    seq_tensor.cpp
)

if(MIOPEN_ENABLE_AI_KERNEL_TUNING OR MIOPEN_ENABLE_AI_IMMED_MODE_FALLBACK)
    list(APPEND MIOpen_Source conv/heuristics/ai_heuristics.cpp)
    list(APPEND MIOpen_Source anyramdb.cpp)
endif()

list(APPEND MIOpen_Source tmp_dir.cpp binary_cache.cpp md5.cpp)
if(MIOPEN_ENABLE_SQLITE)
    list(APPEND MIOpen_Source sqlite_db.cpp)
endif()

if(MIOPEN_ENABLE_SQLITE AND MIOPEN_ENABLE_SQLITE_KERN_CACHE)
    list(APPEND MIOpen_Source kern_db.cpp bz2.cpp)
endif()

if( MIOPEN_BACKEND MATCHES "OpenCL" OR MIOPEN_BACKEND STREQUAL "HIPOC" OR MIOPEN_BACKEND STREQUAL "HIP" OR MIOPEN_BACKEND STREQUAL "HIPNOGPU")
    file(GLOB_RECURSE STATIC_COMPOSABLE_KERNEL_INCLUDE "kernels/static_composable_kernel/include/*/*.hpp")
    file(GLOB_RECURSE STATIC_COMPOSABLE_KERNEL_SOURCE "kernels/static_composable_kernel/src/*/*.cpp")
    file(GLOB_RECURSE COMPOSABLE_KERNEL_INCLUDE "composable_kernel/composable_kernel/include/*.hpp")
    file(GLOB_RECURSE COMPOSABLE_KERNEL_SOURCE "composable_kernel/composable_kernel/src/*.cpp")
    file(GLOB_RECURSE COMPOSABLE_KERNEL_DYNAMIC_ASM_SOURCE "kernels/dynamic_igemm/*.s")
    file(GLOB_RECURSE COMPOSABLE_KERNEL_DYNAMIC_ASM_INCLUDE "kernels/dynamic_igemm/*.inc")
    file(GLOB_RECURSE COMPOSABLE_KERNEL_DYNAMIC_CPP_SOURCE "kernels/dynamic_igemm/*.cpp")
    file(GLOB_RECURSE GPU_REFERENCE_KERNEL_HIP "kernels/gpu_reference_kernel/*.cpp")
    file(GLOB_RECURSE GPU_REFERENCE_KERNEL_ASM "kernels/gpu_reference_kernel/*.s")
    file(GLOB_RECURSE GPU_BATCHED_TRANSPOSE_KERNEL_HIP "kernels/gpu_batched_transpose_kernel/*.cpp")
    file(GLOB_RECURSE GPU_GENERAL_TENSOR_REORDER_KERNEL_HIP_INCLUDE "kernels/gpu_general_tensor_reorder_kernel/*.hpp")
    file(GLOB_RECURSE GPU_GENERAL_TENSOR_REORDER_KERNEL_HIP_SOURCE "kernels/gpu_general_tensor_reorder_kernel/*.cpp")


    set(MIOPEN_KERNEL_INCLUDES
        ${STATIC_COMPOSABLE_KERNEL_INCLUDE}
        ${COMPOSABLE_KERNEL_INCLUDE}
        ${COMPOSABLE_KERNEL_DYNAMIC_ASM_INCLUDE}
        ${GPU_GENERAL_TENSOR_REORDER_KERNEL_HIP_INCLUDE}
        include/miopen/implicitgemm_params.hpp
        kernels/gpu_reference_kernel/fp8_kern_types.h
        kernels/Conv_Winograd_v13_3_12_fp16dot_stride1.inc
        kernels/Conv_Winograd_v13_3_12_fp16dot_stride2_dec.inc
        kernels/Conv_Winograd_v13_3_12_fp16dot_stride2_dil.inc
        kernels/Conv_Winograd_v14_3_3_fp16dot_stride1.inc
        kernels/Conv_Winograd_v14_3_3_fp16dot_stride2_dec.inc
        kernels/Conv_Winograd_v14_3_3_fp16dot_stride2_dil.inc
        kernels/Conv_Winograd_v13_3_12_epilogue.inc
        kernels/Conv_Winograd_v13_3_12_prologue.inc
        kernels/Conv_Winograd_v16_5_0_epilogue.inc
        kernels/Conv_Winograd_v16_5_0_prologue.inc
        kernels/Conv_Winograd_v16_5_0_stride1.inc
        kernels/conv_3x3_wheel_alpha_v9_2_7_epilogue.inc
        kernels/conv_3x3_wheel_alpha_v9_2_7_prologue.inc
        kernels/conv_3x3_wheel_alpha_v9_2_7_gfx8_stride_2_dec.inc
        kernels/conv_3x3_wheel_alpha_v9_2_7_gfx8.inc
        kernels/conv_3x3_wheel_alpha_v3_0b_epilogue.inc
        kernels/conv_3x3_wheel_alpha_v3_0b_prologue.inc
        kernels/conv_3x3_wheel_alpha_v3_0b.inc
        kernels/conv_3x3_wheel_alpha_v7_0_3b_epilogue.inc
        kernels/conv_3x3_wheel_alpha_v7_0_3b_prologue.inc
        kernels/conv_3x3_wheel_alpha_v7_0_3b.inc
        kernels/conv_3x3_wheel_alpha_v9_0_15_epilogue.inc
        kernels/conv_3x3_wheel_alpha_v9_0_15_prologue.inc
        kernels/conv_3x3_wheel_alpha_v9_0_15_gfx8_stride_2_dil.inc
        kernels/conv_3x3_wheel_alpha_v9_0_15_gfx8_stride_2_dec.inc
        kernels/conv_3x3_wheel_alpha_v9_0_15_gfx8.inc
        kernels/conv_3x3_wheel_alpha_v9_0_15_gfx9_stride_2_dil.inc
        kernels/conv_3x3_wheel_alpha_v9_0_15_gfx9_stride_2_dec.inc
        kernels/conv_3x3_wheel_alpha_v9_0_15_gfx9.inc
        kernels/Conv_Winograd_v21_1_3_gfx9_fp16_dot2_edc_f2x3_dilation2.inc
        kernels/Conv_Winograd_v21_1_3_gfx9_fp16_dot2_edc_f2x3_stride1.inc
        kernels/Conv_Winograd_v21_1_3_gfx9_fp16_dot2_edc_f2x3_stride2.inc
        kernels/Conv_Winograd_v21_1_3_gfx9_fp16_dot2_edc_f3x2_stride1.inc
        kernels/Conv_Winograd_v21_1_3_gfx9_fp32_f2x3_dilation2.inc
        kernels/Conv_Winograd_v21_1_3_gfx9_fp32_f2x3_stride1.inc
        kernels/Conv_Winograd_v21_1_3_gfx9_fp32_f2x3_stride2.inc
        kernels/Conv_Winograd_v21_1_3_gfx9_fp32_f3x2_stride1.inc
        kernels/Conv_Winograd_v21_1_3_metadata.inc
        kernels/Conv_Winograd_v30_3_1_gfx94x_fp16_dot2_edc_f2x3_dilation2.inc
        kernels/Conv_Winograd_v30_3_1_gfx94x_fp16_dot2_edc_f2x3_stride1.inc
        kernels/Conv_Winograd_v30_3_1_gfx94x_fp16_dot2_edc_f2x3_stride2.inc
        kernels/Conv_Winograd_v30_3_1_gfx94x_fp32_f2x3_dilation2.inc
        kernels/Conv_Winograd_v30_3_1_gfx94x_fp32_f2x3_stride1.inc
        kernels/Conv_Winograd_v30_3_1_gfx94x_fp32_f2x3_stride2.inc
        kernels/Conv_Winograd_v30_3_1_gfx9_fp16_dot2_edc_f2x3_dilation2.inc
        kernels/Conv_Winograd_v30_3_1_gfx9_fp16_dot2_edc_f2x3_stride1.inc
        kernels/Conv_Winograd_v30_3_1_gfx9_fp16_dot2_edc_f2x3_stride2.inc
        kernels/Conv_Winograd_v30_3_1_gfx9_fp32_f2x3_dilation2.inc
        kernels/Conv_Winograd_v30_3_1_gfx9_fp32_f2x3_stride1.inc
        kernels/Conv_Winograd_v30_3_1_gfx9_fp32_f2x3_stride2.inc
        kernels/Conv_Winograd_v30_3_1_gfx10_fp16_dot2_f2x3_dilation2.inc
        kernels/Conv_Winograd_v30_3_1_gfx10_fp16_dot2_f2x3_stride1.inc
        kernels/Conv_Winograd_v30_3_1_gfx10_fp16_dot2_f2x3_stride2.inc
        kernels/Conv_Winograd_v30_3_1_gfx10_fp32_f2x3_dilation2.inc
        kernels/Conv_Winograd_v30_3_1_gfx10_fp32_f2x3_stride1.inc
        kernels/Conv_Winograd_v30_3_1_gfx10_fp32_f2x3_stride2.inc
        kernels/Conv_Winograd_v30_3_1_gfx11_fp16_dot2_f2x3_dilation2.inc
        kernels/Conv_Winograd_v30_3_1_gfx11_fp16_dot2_f2x3_stride1.inc
        kernels/Conv_Winograd_v30_3_1_gfx11_fp16_dot2_f2x3_stride2.inc
        kernels/Conv_Winograd_v30_3_1_gfx11_fp32_f2x3_dilation2.inc
        kernels/Conv_Winograd_v30_3_1_gfx11_fp32_f2x3_stride1.inc
        kernels/Conv_Winograd_v30_3_1_gfx11_fp32_f2x3_stride2.inc
        kernels/Conv_Winograd_v30_3_1_gfx94x_fp16_dot2_edc_f3x2_dilation2.inc
        kernels/Conv_Winograd_v30_3_1_gfx94x_fp16_dot2_edc_f3x2_stride1.inc
        kernels/Conv_Winograd_v30_3_1_gfx94x_fp16_dot2_edc_f3x2_stride2.inc
        kernels/Conv_Winograd_v30_3_1_gfx94x_fp32_f3x2_dilation2.inc
        kernels/Conv_Winograd_v30_3_1_gfx94x_fp32_f3x2_stride1.inc
        kernels/Conv_Winograd_v30_3_1_gfx94x_fp32_f3x2_stride2.inc
        kernels/Conv_Winograd_v30_3_1_gfx9_fp16_dot2_edc_f3x2_dilation2.inc
        kernels/Conv_Winograd_v30_3_1_gfx9_fp16_dot2_edc_f3x2_stride1.inc
        kernels/Conv_Winograd_v30_3_1_gfx9_fp16_dot2_edc_f3x2_stride2.inc
        kernels/Conv_Winograd_v30_3_1_gfx9_fp32_f3x2_dilation2.inc
        kernels/Conv_Winograd_v30_3_1_gfx9_fp32_f3x2_stride1.inc
        kernels/Conv_Winograd_v30_3_1_gfx9_fp32_f3x2_stride2.inc
        kernels/Conv_Winograd_v30_3_1_gfx10_fp16_dot2_f3x2_dilation2.inc
        kernels/Conv_Winograd_v30_3_1_gfx10_fp16_dot2_f3x2_stride1.inc
        kernels/Conv_Winograd_v30_3_1_gfx10_fp16_dot2_f3x2_stride2.inc
        kernels/Conv_Winograd_v30_3_1_gfx10_fp32_f3x2_dilation2.inc
        kernels/Conv_Winograd_v30_3_1_gfx10_fp32_f3x2_stride1.inc
        kernels/Conv_Winograd_v30_3_1_gfx10_fp32_f3x2_stride2.inc
        kernels/Conv_Winograd_v30_3_1_gfx11_fp16_dot2_f3x2_dilation2.inc
        kernels/Conv_Winograd_v30_3_1_gfx11_fp16_dot2_f3x2_stride1.inc
        kernels/Conv_Winograd_v30_3_1_gfx11_fp16_dot2_f3x2_stride2.inc
        kernels/Conv_Winograd_v30_3_1_gfx11_fp32_f3x2_dilation2.inc
        kernels/Conv_Winograd_v30_3_1_gfx11_fp32_f3x2_stride1.inc
        kernels/Conv_Winograd_v30_3_1_gfx11_fp32_f3x2_stride2.inc
        kernels/Conv_Winograd_v30_3_1_metadata.inc
        kernels/bfloat16_dev.hpp
        kernels/conv_common.inc
        kernels/conv_sizes.inc
        kernels/float_types.h
        kernels/gpr_alloc.inc
        kernels/hip_atomic.hpp
        kernels/hip_f8_impl.hpp
        kernels/hip_float8.hpp
        kernels/inst_wrappers.inc
        kernels/miopen_cstdint.hpp
        kernels/miopen_limits.hpp
        kernels/miopen_rocrand.hpp
        kernels/miopen_type_traits.hpp
        kernels/miopen_utility.hpp
        kernels/neuron.inc
        kernels/rocm_version.inc
        kernels/stride_array.hpp
        kernels/tensor_view.hpp
        kernels/utilities.inc
        kernels/winograd/Conv_Winograd_Fury_v2_4_1_gfx11_1536vgprs_fp16_fp16acc_f2x3_c16_stride1.inc
        kernels/winograd/Conv_Winograd_Fury_v2_4_1_gfx11_1536vgprs_fp16_fp16acc_f2x3_c32_stride1.inc
        kernels/winograd/Conv_Winograd_Fury_v2_4_1_gfx11_1024vgprs_fp16_fp16acc_f2x3_c16_stride1.inc
        kernels/winograd/Conv_Winograd_Fury_v2_4_1_metadata.inc
        kernels/workaround_issue_1431.hpp
        kernels/xform_bidirect_winograd_code.inc
        kernels/xform_data_filter.inc
        kernels/xform_kd_cov2.inc
        kernels/xform_metadata.inc
        )

    set(MIOPEN_KERNELS
        ${STATIC_COMPOSABLE_KERNEL_SOURCE}
        ${COMPOSABLE_KERNEL_SOURCE}
        ${COMPOSABLE_KERNEL_DYNAMIC_ASM_SOURCE}
        ${COMPOSABLE_KERNEL_DYNAMIC_CPP_SOURCE}
        ${GPU_REFERENCE_KERNEL_HIP}
        ${GPU_REFERENCE_KERNEL_ASM}
        ${GPU_BATCHED_TRANSPOSE_KERNEL_HIP}
        ${GPU_GENERAL_TENSOR_REORDER_KERNEL_HIP_SOURCE}
        kernels/MIOpenAdam.cpp
        kernels/MIOpenArgmax.cpp
        kernels/MIOpenCat.cpp
        kernels/MIOpenCheckNumerics.cpp
        kernels/MIOpenBatchNormActivBwdPerAct.cl
        kernels/MIOpenBatchNormActivBwdSpatial.cl
        kernels/MIOpenBatchNormActivFwdTrainPerAct.cl
        kernels/MIOpenBatchNormActivFwdTrainSpatial.cl
        kernels/MIOpenBatchNormFwdTrainSpatial.cl
        kernels/MIOpenBatchNormFwdTrainPerAct.cl
        kernels/MIOpenBatchNormFwdInferSpatial.cl
        kernels/MIOpenBatchNormFwdInferPerAct.cl
        kernels/MIOpenBatchNormBwdSpatial.cl
        kernels/MIOpenBatchNormBwdPerAct.cl
        kernels/MIOpenConvDirUni.cl
        kernels/MIOpenConvDirBatchNormActiv.cl
        kernels/MIOpenConvDirGenFwd.cl
        kernels/MIOpenGroupNorm.cpp
        kernels/MIOpenGetitem.cpp
        kernels/MIOpenLayerNorm.cpp
        kernels/MIOpenLRNBwd.cl
        kernels/MIOpenLRNFwd.cl
        kernels/MIOpenNeuron.cl
        kernels/MIOpenPooling.cl
        kernels/MIOpenPoolingBwd.cl
        kernels/MIOpenPoolingBwdND.cl
        kernels/MIOpenPoolingForwardNaive.cl
        kernels/MIOpenPoolingND.cl
        kernels/MIOpenConv1x1S.cl
        kernels/MIOpenConv1x1J1.cl
        kernels/MIOpenConv1x1J1_stride.cl
        kernels/MIOpenSoftmax.cl
        kernels/MIOpenSoftmaxAttn.cpp
        kernels/MIOpenSum.cpp
        kernels/MIOpenUtilKernels3.cl
        kernels/MIOpenUtilKernels4.cl
        kernels/MIOpenUtilKernels5.cl
        kernels/MIOpenIm2d2Col.cl
        kernels/MIOpenIm3d2Col.cl
        kernels/MIOpenCol2Im2d.cl
        kernels/MIOpenCol2Im3d.cl
        kernels/MIOpenConvBwdWrWS2.cl
        kernels/MIOpenGroupConvBwdWrWS2.cl
        kernels/MIOpenConvBwdWrW_LxG_P53.cl
        kernels/MIOpenGroupConvBwdWrW_LxG_P53.cl
        kernels/MIOpenConvBwdWrW_LxG_5x5.cl
        kernels/MIOpenConvBwdWrW1x1_PAD_read4.cl
        kernels/MIOpenConvFwd_LxL_11.cl
        kernels/MIOpenConvFFT.cl
        kernels/MIOpenRNNHiddenStateUpdate.cl
        kernels/bugzilla_34765_detect.s
        kernels/dummy_kernel.s
        kernels/conv3x3.s
        kernels/conv1x1u.s
        kernels/conv1x1u_stride2.s
        kernels/conv1x1u_bias_activ.s
        kernels/conv3x3wrw.s
        kernels/conv1x1wrw.s
        kernels/conv5x10u2v2f1.s
        kernels/conv5x10u2v2b1.s
        kernels/conv7x7c3h224w224k64u2v2p3q3f1.s
        kernels/xform_out.s
        kernels/gcnAsmBNBwdTrainSpatial.s
        kernels/MIOpenTensorKernels.cl
        kernels/MIOpenTensorKernelsHip.cpp
        kernels/MIOpenSubTensorOpWithScalarKernel.cl
        kernels/MIOpenSubTensorOpWithSubTensorKernel.cl
        kernels/MIOpenSubTensorOpWithCastTensorKernel.cl
        kernels/MIOpenSubTensorOpWithTransformKernel.cl
        kernels/Conv_Winograd_v13_3_12_fp16dot_stride1.s
        kernels/Conv_Winograd_v13_3_12_fp16dot_stride2_dec.s
        kernels/Conv_Winograd_v13_3_12_fp16dot_stride2_dil.s
        kernels/Conv_Winograd_v14_3_3_fp16dot_stride1.s
        kernels/Conv_Winograd_v14_3_3_fp16dot_stride2_dec.s
        kernels/Conv_Winograd_v14_3_3_fp16dot_stride2_dil.s
        kernels/Conv_Winograd_v16_5_0_stride1.s
        kernels/conv_3x3_wheel_alpha_v9_0_15_stride_2_dil.s
        kernels/conv_3x3_wheel_alpha_v9_0_15_stride_2_dec.s
        kernels/conv_3x3_wheel_alpha_v9_0_15.s
        kernels/conv_3x3_wheel_alpha_v7_0_3b.s
        kernels/conv_3x3_wheel_alpha_v3_0b.s
        kernels/conv_3x3_wheel_alpha_v9_2_7.s
        kernels/conv_3x3_wheel_alpha_v9_2_7_stride_2_dec.s
        kernels/Conv_Winograd_v21_1_3_fp16_dot2_f2x3_dilation2.s
        kernels/Conv_Winograd_v21_1_3_fp16_dot2_f2x3_stride1.s
        kernels/Conv_Winograd_v21_1_3_fp16_dot2_f2x3_stride2.s
        kernels/Conv_Winograd_v21_1_3_fp16_dot2_f3x2_stride1.s
        kernels/Conv_Winograd_v21_1_3_fp32_f2x3_dilation2.s
        kernels/Conv_Winograd_v21_1_3_fp32_f2x3_stride1.s
        kernels/Conv_Winograd_v21_1_3_fp32_f2x3_stride2.s
        kernels/Conv_Winograd_v21_1_3_fp32_f3x2_stride1.s
        kernels/Conv_Winograd_v30_3_1_fp16_dot2_f2x3_dilation2.s
        kernels/Conv_Winograd_v30_3_1_fp16_dot2_f2x3_stride1.s
        kernels/Conv_Winograd_v30_3_1_fp16_dot2_f2x3_stride2.s
        kernels/Conv_Winograd_v30_3_1_fp32_f2x3_dilation2.s
        kernels/Conv_Winograd_v30_3_1_fp32_f2x3_stride1.s
        kernels/Conv_Winograd_v30_3_1_fp32_f2x3_stride2.s
        kernels/Conv_Winograd_v30_3_1_fp16_dot2_f3x2_dilation2.s
        kernels/Conv_Winograd_v30_3_1_fp16_dot2_f3x2_stride1.s
        kernels/Conv_Winograd_v30_3_1_fp16_dot2_f3x2_stride2.s
        kernels/Conv_Winograd_v30_3_1_fp32_f3x2_dilation2.s
        kernels/Conv_Winograd_v30_3_1_fp32_f3x2_stride1.s
        kernels/Conv_Winograd_v30_3_1_fp32_f3x2_stride2.s
        kernels/MIOpenConvBwdBias.cl
        kernels/MIOpenBatchNormActivInfer.cl
        kernels/MIOpenCTCLoss.cl
        kernels/MIOpenDropout.cl
        kernels/winograd/Conv_Winograd_Fury_v2_4_1_fp16_fp16acc_f2x3_c16_stride1.s
        kernels/winograd/Conv_Winograd_Fury_v2_4_1_fp16_fp16acc_f2x3_c32_stride1.s
        kernels/xform_data.s
        kernels/xform_filter.s
        kernels/xform_bidirect_winograd_data.s
        kernels/xform_bidirect_winograd_filter.s
        kernels/xform_bidirect_winograd_out.s
        kernels/UniversalTranspose.cl)

    # Kernels in development lists.
    # Should be ALWAYS empty in develop branch (at the time of PR merge)
    # Intention: to speed up kernel development rebuild time
    set(MIOPEN_DEVELOPMENT_KERNELS)

    # Only referenced by MIOPEN_DEVELOPMENT_KERNELS
    set(MIOPEN_DEVELOPMENT_KERNEL_INCLUDES)

    LIST(LENGTH MIOPEN_DEVELOPMENT_KERNELS MIOPEN_DEVELOPMENT_KERNELS_COUNT)
    LIST(LENGTH MIOPEN_DEVELOPMENT_KERNEL_INCLUDES MIOPEN_DEVELOPMENT_KERNEL_INCLUDES_COUNT)

    add_kernels("kernel.cpp" "MIOPEN_KERNEL_" "" "${MIOPEN_KERNELS}")
    add_kernels("kernel_includes.cpp" "MIOPEN_KERNEL_" "_INCLUDE" "${MIOPEN_KERNEL_INCLUDES}")

    if(${MIOPEN_DEVELOPMENT_KERNELS_COUNT})
        add_kernels("kernel.cpp" "MIOPEN_KERNEL_" "" "${MIOPEN_DEVELOPMENT_KERNELS}")
    endif()

    if(${MIOPEN_DEVELOPMENT_KERNEL_INCLUDES_COUNT})
        add_kernels("kernel_includes.cpp" "MIOPEN_KERNEL_" "_INCLUDE" "${MIOPEN_DEVELOPMENT_KERNEL_INCLUDES}")
    endif()

    configure_file(db_path.cpp.in ${PROJECT_BINARY_DIR}/db_path.cpp)
    list(APPEND MIOpen_Source
        activ.cpp
        adam.cpp
        addlayernorm.cpp
        argmax.cpp
        cat.cpp
        groupnorm.cpp
        getitem.cpp
        kernel_cache.cpp
        layernorm.cpp
        lrn.cpp
        mlo_dir_conv.cpp
        exec_utils.cpp
        ocl/activ_ocl.cpp
        ocl/batchnormocl.cpp
        ocl/convolutionocl.cpp
        ocl/lrn_ocl.cpp
        ocl/mloNorm.cpp
        ocl/pooling_ocl.cpp
        ocl/tensorocl.cpp
        ocl/rnnocl.cpp
        ocl/utilocl.cpp
        ocl/ctcocl.cpp
        ocl/dropoutocl.cpp
        ocl/gcn_asm_utils.cpp
        ocl/rnn_util_ocl.cpp
        hip/hip_build_utils.cpp
        hip/batched_transpose_sol.cpp
        hip/general_tensor_reorder_sol.cpp
        pooling.cpp
        t5layernorm.cpp
        ocl/fusionopconvocl.cpp
        ocl/fusionopbiasbnactivocl.cpp
        sum.cpp
        ${PROJECT_BINARY_DIR}/db_path.cpp
        )

    list(INSERT MIOpen_Source 0
        ${PROJECT_BINARY_DIR}/kernel.cpp
        ${PROJECT_BINARY_DIR}/kernel_includes.cpp
        )
endif()

if(MIOPEN_USE_ROCBLAS)
    list(APPEND MIOpen_Source
        gemm_v2.cpp
    )
endif()

if( MIOPEN_BACKEND STREQUAL "OpenCL" )
    list(APPEND MIOpen_Source
        ocl/handleocl.cpp
        ocl_kernel.cpp
        ocl/oclerrors.cpp
        ocl/clhelper.cpp
    )
endif()

if( MIOPEN_BACKEND STREQUAL "HIPOC" OR MIOPEN_BACKEND STREQUAL "HIP")
    list(APPEND MIOpen_Source
        hip/hiperrors.cpp
        hip/handlehip.cpp
        hipoc/hipoc_kernel.cpp
        hipoc/hipoc_program.cpp
        )
endif()

if( MIOPEN_BACKEND STREQUAL "HIPNOGPU")
    list(APPEND MIOpen_Source
        hip/hiperrors.cpp
        nogpu/handle.cpp
        hipoc/hipoc_kernel.cpp
        hipoc/hipoc_program.cpp
        )
endif()

if( MIOPEN_BACKEND MATCHES "OpenCL" OR MIOPEN_BACKEND STREQUAL "HIPOC" OR MIOPEN_BACKEND STREQUAL "HIP" OR MIOPEN_BACKEND STREQUAL "HIPNOGPU")
    set(KERNELS_SRC_BATCH_FACTOR 50 CACHE STRING "Amount of kernel source files to inline to a single object file.")
    set(KERNELS_BATCH_ID 0)

    function(inline_kernels_src BATCH_FACTOR KERNELS KERNEL_INCLUDES EXTRA_OPTIONS MESSAGE_SUFFIX)
        set(KERNELS_BATCH)
        set(KERNELS_BATCH_SIZE 0)
        set(PROCESSED 0)
        list(LENGTH KERNELS KERNELS_NUMBER)

        foreach(KERNEL ${KERNELS})
            list(APPEND KERNELS_BATCH ${KERNEL})
            list(LENGTH KERNELS_BATCH KERNELS_BATCH_SIZE)
            math(EXPR PROCESSED "1+${PROCESSED}")
            if((KERNELS_BATCH_SIZE EQUAL ${BATCH_FACTOR}) OR (PROCESSED EQUAL KERNELS_NUMBER))
                set(KERNEL_SRC_HPP_FILENAME batch_${KERNELS_BATCH_ID}.cpp.hpp)
                set(KERNEL_SRC_HPP_PATH ${PROJECT_BINARY_DIR}/inlined_kernels/${KERNEL_SRC_HPP_FILENAME})
                set(KERNEL_SRC_CPP_PATH ${PROJECT_BINARY_DIR}/inlined_kernels/batch_${KERNELS_BATCH_ID}.cpp)

                add_custom_command(
                    OUTPUT ${KERNEL_SRC_HPP_PATH}
                    WORKING_DIRECTORY ${CMAKE_CURRENT_SOURCE_DIR}
                    DEPENDS addkernels ${KERNELS_BATCH} ${KERNEL_INCLUDES}
                    COMMAND $<TARGET_FILE:addkernels> -target ${KERNEL_SRC_HPP_PATH} -extern ${EXTRA_OPTIONS} -source ${KERNELS_BATCH}
                    COMMENT "Inlining kernels batch #${KERNELS_BATCH_ID}${MESSAGE_SUFFIX}"
                    )
                configure_file(kernels/kernels_batch.cpp.in ${KERNEL_SRC_CPP_PATH})
                list(APPEND MIOpen_Source ${KERNEL_SRC_CPP_PATH} ${KERNEL_SRC_HPP_PATH})

                set(KERNELS_BATCH)
                math(EXPR KERNELS_BATCH_ID "1+${KERNELS_BATCH_ID}")
            endif()
        endforeach()

        set(KERNELS_BATCH_ID ${KERNELS_BATCH_ID} PARENT_SCOPE)
        set(MIOpen_Source ${MIOpen_Source} PARENT_SCOPE)
    endfunction()

    inline_kernels_src(${KERNELS_SRC_BATCH_FACTOR} "${MIOPEN_KERNELS}" "${MIOPEN_KERNEL_INCLUDES}" "" "")
    inline_kernels_src(${KERNELS_SRC_BATCH_FACTOR} "${MIOPEN_KERNEL_INCLUDES}" "" "-no-recurse;-mark-includes" " (includes)")

    set(MIOPEN_DEVELOPMENT_KERNELS_DEPS ${MIOPEN_KERNEL_INCLUDES})
    list(APPEND MIOPEN_DEVELOPMENT_KERNELS_DEPS ${MIOPEN_DEVELOPMENT_KERNEL_INCLUDES})

    if(${MIOPEN_DEVELOPMENT_KERNELS_COUNT})
        inline_kernels_src(${KERNELS_SRC_BATCH_FACTOR} "${MIOPEN_DEVELOPMENT_KERNELS}" "${MIOPEN_DEVELOPMENT_KERNELS_DEPS}" "" " (dev kernels)")
    endif()

    if(${MIOPEN_DEVELOPMENT_KERNEL_INCLUDES_COUNT})
        inline_kernels_src(${KERNELS_SRC_BATCH_FACTOR} "${MIOPEN_DEVELOPMENT_KERNEL_INCLUDES}" "" "-no-recurse;-mark-includes" " (dev includes)")
    endif()

endif()

if(MIOPEN_USE_COMGR)
    list(APPEND MIOpen_Source comgr.cpp)
endif()

if(MIOPEN_USE_MLIR)
    list(APPEND MIOpen_Source
        mlir_build.cpp
        solver/mlir_common.cpp
        conv/invokers/mlir_impl_gemm.cpp
        )
endif()

# build library
if(MIOPEN_ENABLE_SQLITE)
    add_library( MIOpen
        ${MIOpen_Source}
        $<TARGET_OBJECTS:sqlite_memvfs>
        )
else()
    add_library( MIOpen
        ${MIOpen_Source}
        )
endif()

rocm_set_soversion(MIOpen ${MIOpen_SOVERSION})

clang_tidy_check(MIOpen)

find_package(zstd)
if(zstd_FOUND)
    target_link_libraries(MIOpen PRIVATE $<IF:$<TARGET_EXISTS:zstd::libzstd_shared>,zstd::libzstd_shared,zstd::libzstd_static>)
endif()

function(target_internal_library TARGET)
    target_link_libraries(${TARGET} PRIVATE ${ARGN})
    target_link_libraries(${TARGET} INTERFACE $<BUILD_INTERFACE:${ARGN}>)
endfunction()

target_include_directories(MIOpen PUBLIC
    $<BUILD_INTERFACE:${PROJECT_SOURCE_DIR}/src/include>
)

if(MIOPEN_USE_COMPOSABLEKERNEL)
set(MIOPEN_CK_LINK_FLAGS composable_kernel::device_other_operations composable_kernel::device_gemm_operations composable_kernel::device_conv_operations composable_kernel::device_contraction_operations composable_kernel::device_reduction_operations hip::host)
endif()

if(WIN32)
    # Refer to https://en.cppreference.com/w/cpp/language/types for details.
    target_compile_options(MIOpen PRIVATE $<BUILD_INTERFACE:$<$<CXX_COMPILER_ID:Clang>:-U__LP64__>>)
endif()

target_include_directories(MIOpen SYSTEM PUBLIC $<BUILD_INTERFACE:${HALF_INCLUDE_DIR}>)
# Workaround : change in rocm-cmake was causing linking error so had to add ${CMAKE_DL_LIBS}
#               We can remove ${CMAKE_DL_LIBS} once root cause is identified.
target_link_libraries(MIOpen PRIVATE ${CMAKE_DL_LIBS} Threads::Threads BZip2::BZip2 ${MIOPEN_CK_LINK_FLAGS})
miopen_generate_export_header(MIOpen)

if(BUILD_TESTING)
    # On Windows, export all symbols only when tests are built, too.
    # The officially released binaries must not have internals exposed
    # because it violates threat model requirements.
    # The property applies only to MS-compatible tools on Windows, and
    # is ignored for the rest.
    set_target_properties(MIOpen PROPERTIES WINDOWS_EXPORT_ALL_SYMBOLS ON)
endif()

if(MIOPEN_ENABLE_AI_KERNEL_TUNING OR MIOPEN_ENABLE_AI_IMMED_MODE_FALLBACK)
    target_link_libraries(MIOpen PRIVATE frugally-deep::fdeep Eigen3::Eigen)
    if(NOT TARGET nlohmann_json)
        # frugally-deep has broken linking to nlohmann_json
        add_library(nlohmann_json INTERFACE IMPORTED GLOBAL)
        target_link_libraries(nlohmann_json INTERFACE nlohmann_json::nlohmann_json)
    endif()
    file(GLOB MODEL_FILES CONFIGURE_DEPENDS kernels/*.model)
    if(NOT ENABLE_ASAN_PACKAGING )
        install(FILES ${MODEL_FILES} DESTINATION ${DATABASE_INSTALL_DIR})
    endif()
    foreach(MODEL_FILE ${MODEL_FILES})
        get_filename_component(MODEL_FILE_FILENAME "${MODEL_FILE}" NAME)
        configure_file("${MODEL_FILE}" "${PROJECT_BINARY_DIR}/${DATABASE_INSTALL_DIR}/${MODEL_FILE_FILENAME}" COPYONLY)
    endforeach()
endif()

############################################################
# MIOpen depends on OpenCL
if( MIOPEN_BACKEND STREQUAL "OpenCL")
    MESSAGE( STATUS "MIOpen linking OpenCL: ${OPENCL_INCLUDE_DIRS}" )
    target_include_directories(MIOpen SYSTEM PUBLIC ${OPENCL_INCLUDE_DIRS} )
    target_link_libraries( MIOpen PUBLIC ${OPENCL_LIBRARIES} )
    list(APPEND PACKAGE_DEPENDS PACKAGE OpenCL)
elseif(MIOPEN_BACKEND STREQUAL "HIPOC" OR MIOPEN_BACKEND STREQUAL "HIP")
    target_link_libraries( MIOpen PRIVATE hip::device )
    target_link_libraries( MIOpen INTERFACE hip::host )
    if(MIOPEN_USE_HIPRTC)
        if(WIN32)
            target_link_libraries( MIOpen PRIVATE hiprtc::hiprtc )
        else()
            target_link_libraries( MIOpen PRIVATE hiprtc)
        endif()
    endif()
    if(ENABLE_HIP_WORKAROUNDS)
        # Workaround hip not setting its usage requirements correctly
        target_compile_definitions( MIOpen PRIVATE -D__HIP_PLATFORM_AMD__=1 )
    endif()
    # This is helpful for the tests
    target_link_libraries( MIOpen INTERFACE $<BUILD_INTERFACE:hip::device> )
    list(APPEND PACKAGE_DEPENDS PACKAGE hip)
endif()

if(MIOPEN_USE_COMGR)
    list(APPEND PACKAGE_DEPENDS PACKAGE amd_comgr)
    target_internal_library(MIOpen amd_comgr)
endif()

if(MIOPEN_OFFLINE_COMPILER_PATHS_V2)
    # Adding rocm-core library dependency for API getROCmInstallPath()
    target_link_libraries(MIOpen PRIVATE rocm-core)
endif()

if(rocblas_FOUND)
    target_link_libraries( MIOpen INTERFACE $<BUILD_INTERFACE:roc::rocblas> )
    target_link_libraries( MIOpen PRIVATE roc::rocblas )
    list(APPEND PACKAGE_STATIC_DEPENDS PACKAGE rocblas)
endif()

# For backward compatibility with ROCm 5.3
# Build with library libMLIRMIOpen
if(LIBMLIRMIOPEN)
    target_link_libraries(MIOpen PRIVATE ${LIBMLIRMIOPEN})
endif()

# Build with package rocMLIR
if(rocMLIR_FOUND)
    target_link_libraries(MIOpen PRIVATE rocMLIR::rockCompiler)
endif()

target_link_libraries(MIOpen PRIVATE nlohmann_json::nlohmann_json)

target_internal_library(MIOpen
    Boost::filesystem
)
list(APPEND PACKAGE_STATIC_DEPENDS PACKAGE Boost COMPONENTS filesystem)
if(NOT WIN32 AND NOT APPLE)
    file(WRITE ${CMAKE_CURRENT_BINARY_DIR}/lib.def "
MIOPEN_${MIOPEN_BACKEND}_1
{
global:
    miopen*;
    extern \"C++\" {
        miopen::*;
    };
local:
    *boost*;
    extern \"C++\" {
        std::*;
    };
};
")
    target_link_libraries(MIOpen PRIVATE "-Wl,--version-script=${CMAKE_CURRENT_BINARY_DIR}/lib.def")
    target_link_libraries(MIOpen PRIVATE "-Wl,--exclude-libs,ALL")
    # set_target_properties(MIOpen PROPERTIES CXX_VISIBILITY_PRESET hidden)
    set_target_properties(MIOpen PROPERTIES VISIBILITY_INLINES_HIDDEN 1)
endif()
#######################################
if(MIOPEN_ENABLE_SQLITE)
    # MIOpen depends on SQLite
    target_link_libraries(MIOpen PRIVATE SQLite::SQLite3)
endif()
############################################################
# MIOpen depends on librt for Boost.Interprocess
if(NOT WIN32 AND NOT APPLE)
    find_library(LIBRT rt)
    if(LIBRT)
        message(STATUS "Librt: " ${LIBRT})
        target_internal_library(MIOpen ${LIBRT})
    endif()
endif()

if(MIOPEN_USE_ROCTRACER)
    target_link_libraries(MIOpen PRIVATE roctx64)
endif()

############################################################
# Installation
set(MIOPEN_CXX_HEADER_PATH)
if(MIOPEN_INSTALL_CXX_HEADERS)
set(MIOPEN_CXX_HEADER_PATH ${PROJECT_SOURCE_DIR}/src/include)
endif()

rocm_install_targets(
  TARGETS MIOpen
  INCLUDE
    ${PROJECT_SOURCE_DIR}/include
    ${PROJECT_BINARY_DIR}/include
    ${MIOPEN_CXX_HEADER_PATH}
)

rocm_export_targets(
  TARGETS MIOpen
  DEPENDS
    ${PACKAGE_DEPENDS}
  STATIC_DEPENDS
    ${PACKAGE_STATIC_DEPENDS}
)

# Install db files
if(NOT MIOPEN_EMBED_DB STREQUAL "")
    include(embed)
    if(MIOPEN_EMBED_BINCACHE AND MIOPEN_BINCACHE_PATH STREQUAL "")
        if(MIOPEN_NO_LFS_PULLED)
            message(WARNING "Binary cache files have not been pulled down from git-lfs, will not embed.")
        else()
            set(MIOPEN_BINCACHE_PATH ${KERNELS_BINARY_DIR})
            message("MIOPEN_BINCACHE_PATH: ${MIOPEN_BINCACHE_PATH}")
        endif()
    else()
        message(WARNING "MIOPEN_EMBED_BINCACHE is set and MIOPEN_BINCACHE_PATH was used to override default binary cache files. Proceed at your own risk!")
    endif()
# embed find db
    foreach(EMBED_ARCH ${MIOPEN_EMBED_DB})
        message(STATUS "Adding find db for arch: ${EMBED_ARCH}")
        list(APPEND CODE_OBJECTS "${PROJECT_BINARY_DIR}/${DATABASE_INSTALL_DIR}/${EMBED_ARCH}.${MIOPEN_BACKEND}.fdb.txt")
        message(STATUS "Adding perf db for arch: ${EMBED_ARCH}")
        list(APPEND CODE_OBJECTS "${PROJECT_BINARY_DIR}/${DATABASE_INSTALL_DIR}/${EMBED_ARCH}.db${PERFDB_SUFFIX}")
    endforeach()
# Embed Bin Cache
    if(NOT MIOPEN_BINCACHE_PATH STREQUAL "")
        foreach(EMBED_ARCH ${MIOPEN_EMBED_DB})
            message(STATUS "Adding binary cache for arch: ${EMBED_ARCH}")
            download_binary(OUTPUT_PATH "${MIOPEN_BINCACHE_PATH}" "${EMBED_ARCH}")
            list(APPEND CODE_OBJECTS "${OUTPUT_PATH}")
        endforeach()
    endif()
    add_embed_library(miopen_data ${CODE_OBJECTS})
    target_link_libraries(MIOpen PRIVATE $<BUILD_INTERFACE:miopen_data> )
endif()

if(BUILD_FILE_REORG_BACKWARD_COMPATIBILITY)
  #Generating Wrapper of each headers for backward compatibility
  rocm_wrap_header_file(
    export.h config.h version.h miopen.h
    HEADER_LOCATION include/miopen
    GUARDS WRAPPER
    WRAPPER_LOCATIONS miopen/${CMAKE_INSTALL_INCLUDEDIR}/miopen
    ORIGINAL_FILES ${PROJECT_BINARY_DIR}/include/miopen/version.h ${PROJECT_BINARY_DIR}/include/miopen/config.h
  )

  #Installing Wrapper Headers
  rocm_install(
    DIRECTORY
       "${PROJECT_BINARY_DIR}/miopen/include"
        DESTINATION "miopen" )
  message( STATUS "Backward Compatible Sym Link Created for include directories" )
endif()<|MERGE_RESOLUTION|>--- conflicted
+++ resolved
@@ -275,12 +275,9 @@
     solver/gemm_common.cpp
     solver/gemm_wrw.cpp
     solver/groupnorm/forward_groupnorm.cpp
-<<<<<<< HEAD
     solver/item/backward_getitem.cpp
-=======
     solver/layernorm/backward_t5layernorm.cpp
     solver/layernorm/forward_addlayernorm.cpp
->>>>>>> 70070045
     solver/layernorm/forward_layernorm.cpp
     solver/layernorm/forward_layernorm2d_ck.cpp
     solver/layernorm/forward_layernorm4d_ck.cpp
