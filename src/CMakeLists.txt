################################################################################
#
# MIT License
#
# Copyright (c) 2017 Advanced Micro Devices, Inc.
#
# Permission is hereby granted, free of charge, to any person obtaining a copy
# of this software and associated documentation files (the "Software"), to deal
# in the Software without restriction, including without limitation the rights
# to use, copy, modify, merge, publish, distribute, sublicense, and/or sell
# copies of the Software, and to permit persons to whom the Software is
# furnished to do so, subject to the following conditions:
#
# The above copyright notice and this permission notice shall be included in all
# copies or substantial portions of the Software.
#
# THE SOFTWARE IS PROVIDED "AS IS", WITHOUT WARRANTY OF ANY KIND, EXPRESS OR
# IMPLIED, INCLUDING BUT NOT LIMITED TO THE WARRANTIES OF MERCHANTABILITY,
# FITNESS FOR A PARTICULAR PURPOSE AND NONINFRINGEMENT. IN NO EVENT SHALL THE
# AUTHORS OR COPYRIGHT HOLDERS BE LIABLE FOR ANY CLAIM, DAMAGES OR OTHER
# LIABILITY, WHETHER IN AN ACTION OF CONTRACT, TORT OR OTHERWISE, ARISING FROM,
# OUT OF OR IN CONNECTION WITH THE SOFTWARE OR THE USE OR OTHER DEALINGS IN THE
# SOFTWARE.
#
################################################################################

cmake_policy(SET CMP0057 NEW)

include (GenerateExportHeader)
add_subdirectory(sqlite)

# Truncation rounding or (default) rounding to nearest even (RNE) is enabled.
# This switch controls two related but different aspects of MIOpen behavior
# 1.  How host code performs conversions of float to bfloat16, important only
#     for testing.
# 2.  How BF16 kernels (which are kind of mixed-precision now and expected to
#     remain in the future)  perform final conversion (and rounding) of FP32
#     to BF16 results. This affects the main functionality of the library.
option( MIOPEN_USE_RNE_BFLOAT16 "Sets rounding scheme for bfloat16 type" ON )
set ( MIOPEN_DEFAULT_FIND_MODE "DynamicHybrid" CACHE STRING "Sets the default find mode")
set_property(CACHE MIOPEN_DEFAULT_FIND_MODE PROPERTY STRINGS 
    Normal Fast Hybrid FastHybrid DynamicHybrid)

configure_file("${PROJECT_SOURCE_DIR}/include/miopen/config.h.in" "${PROJECT_BINARY_DIR}/include/miopen/config.h")

# configure a header file to pass the CMake version settings to the source, and package the header files in the output archive
configure_file( "${PROJECT_SOURCE_DIR}/include/miopen/version.h.in" "${PROJECT_BINARY_DIR}/include/miopen/version.h" )

message( STATUS "MIOpen_VERSION= ${MIOpen_VERSION}" )
message( STATUS "CMAKE_BUILD_TYPE= ${CMAKE_BUILD_TYPE}" )

# This is incremented when the ABI to the library changes
set( MIOpen_SOVERSION 1.0 )


function(add_kernels FILE_NAME VAR_PREFIX VAR_SUFFIX KERNEL_FILES)
    set(INIT_KERNELS_LIST)
    set(KERNELS_DECLS)
    foreach(KERNEL_FILE ${KERNEL_FILES})
        if("${CMAKE_VERSION}" VERSION_LESS 3.0)
            configure_file(${KERNEL_FILE} ${KERNEL_FILE}.delete)
        else()
            set_property(DIRECTORY APPEND PROPERTY CMAKE_CONFIGURE_DEPENDS ${KERNEL_FILE})
        endif()
        get_filename_component(KERNEL_FILENAME ${KERNEL_FILE} NAME)
        get_filename_component(BASE_NAME ${KERNEL_FILE} NAME_WE)
        string(TOUPPER "${BASE_NAME}" KEY_NAME)
        string(MAKE_C_IDENTIFIER "${KEY_NAME}" VAR_NAME)
        string(APPEND KERNELS_DECLS "extern const size_t ${VAR_PREFIX}${VAR_NAME}${VAR_SUFFIX}_SIZE;\n")
        string(APPEND KERNELS_DECLS "extern const unsigned char ${VAR_PREFIX}${VAR_NAME}${VAR_SUFFIX}[];\n")
        list(APPEND INIT_KERNELS_LIST "    { \"${KERNEL_FILENAME}\", std::string(reinterpret_cast<const char*>(${VAR_PREFIX}${VAR_NAME}${VAR_SUFFIX}), ${VAR_PREFIX}${VAR_NAME}${VAR_SUFFIX}_SIZE) }")
    endforeach()
    string(REPLACE ";" ",\n" INIT_KERNELS "${INIT_KERNELS_LIST}")
    configure_file(kernels/${FILE_NAME}.in ${PROJECT_BINARY_DIR}/${FILE_NAME})
endfunction()

set( MIOpen_Source
    activ/problem_description.cpp
    activ_api.cpp
    batch_norm.cpp
    batch_norm_api.cpp
    batchnorm/problem_description.cpp
    buffer_info.cpp
    check_numerics.cpp
    conv/invokers/gcn_asm_1x1u.cpp
    conv/invokers/gcn_asm_1x1u_ss.cpp
    conv/invokers/gcn_asm_1x1u_us.cpp
    conv/invokers/gen_x_w_y_pad.cpp
    conv/invokers/impl_gemm.cpp
    conv/invokers/impl_gemm_dynamic.cpp
    conv/invokers/ocl_wrw_rdc.cpp
    conv/problem_description.cpp
    conv_algo_name.cpp
    convolution.cpp
    convolution_api.cpp
    ctc.cpp
    ctc_api.cpp
    db.cpp
    db_record.cpp
    dropout.cpp
    dropout_api.cpp
    execution_context.cpp
    expanduser.cpp
    find_controls.cpp
    find_db.cpp
    fused_api.cpp
    fusion.cpp
    handle_api.cpp
<<<<<<< HEAD
    softmax_api.cpp
    batch_norm.cpp
    batch_norm_api.cpp
    rnn.cpp
    rnn_api.cpp
    ctc.cpp
    ctc_api.cpp
    temp_file.cpp
    problem_description.cpp
    kernel_build_params.cpp
    find_db.cpp
    conv_algo_name.cpp
    conv/problem_description.cpp
    solver/gemm.cpp
    solver/gemm_bwd.cpp
    solver/gemm_wrw.cpp
    solver/gemm_common.cpp
    dropout.cpp
    dropout_api.cpp
    readonlyramdb.cpp
    execution_context.cpp
    reducetensor.cpp
    reducetensor_api.cpp
    activ/problem_description.cpp
    solver/activ/fwd_0.cpp
    solver/activ/fwd_1.cpp
    solver/activ/bwd_0.cpp
    solver/activ/bwd_1.cpp
    batchnorm/problem_description.cpp
    pooling/problem_description.cpp
    solver/batchnorm/forward_spatial_single.cpp
    solver/batchnorm/forward_spatial_multiple.cpp
    solver/batchnorm/forward_per_activation.cpp
    solver/batchnorm/forward_inference.cpp
    solver/batchnorm/backward_spatial_single.cpp
    solver/batchnorm/backward_spatial_multiple.cpp
    solver/batchnorm/backward_per_activation.cpp
    solver/pooling/forward2d.cpp
    solver/pooling/forwardNd.cpp
    solver/pooling/backward2d.cpp
    solver/pooling/backwardNd.cpp
    include/miopen/buffer_info.hpp
    ramdb.cpp
    include/miopen/temp_file.hpp
    include/miopen/bfloat16.hpp
    include/miopen/db.hpp
    include/miopen/db_record.hpp
    include/miopen/lock_file.hpp
    include/miopen/find_controls.hpp
=======
    include/miopen/activ.hpp
    include/miopen/activ/invoke_params.hpp
    include/miopen/activ/problem_description.hpp
    include/miopen/activ/solvers.hpp
    include/miopen/algorithm.hpp
    include/miopen/allocator.hpp
    include/miopen/any_solver.hpp
>>>>>>> 4949d29f
    include/miopen/batch_norm.hpp
    include/miopen/batched_transpose_sol.hpp
    include/miopen/batchnorm/invoke_params.hpp
    include/miopen/batchnorm/problem_description.hpp
    include/miopen/batchnorm/solvers.hpp
    include/miopen/bfloat16.hpp
    include/miopen/binary_cache.hpp
    include/miopen/buffer_info.hpp
    include/miopen/bz2.hpp
    include/miopen/check_numerics.hpp
    include/miopen/clhelper.hpp
    include/miopen/comgr.hpp
    include/miopen/common.hpp
    include/miopen/conv/asm_implicit_gemm.hpp
    include/miopen/conv/compiled_in_parameters.hpp
    include/miopen/conv/context.hpp
    include/miopen/conv/data_invoke_params.hpp
    include/miopen/conv/fused_data_invoke_params.hpp
    include/miopen/conv/invokers/gcn_asm_1x1u.hpp
    include/miopen/conv/invokers/gcn_asm_1x1u_ss.hpp
    include/miopen/conv/invokers/gcn_asm_1x1u_us.hpp
    include/miopen/conv/invokers/gen_x_w_y_pad.hpp
    include/miopen/conv/invokers/impl_gemm.hpp
    include/miopen/conv/invokers/impl_gemm_dynamic.hpp
    include/miopen/conv/invokers/mlir_impl_gemm.hpp
    include/miopen/conv/invokers/ocl_wrw_rdc.hpp
    include/miopen/conv/problem_description.hpp
    include/miopen/conv/tensors.hpp
    include/miopen/conv/wrw_invoke_params.hpp
    include/miopen/conv_algo_name.hpp
    include/miopen/conv_solution.hpp
    include/miopen/convolution.hpp
    include/miopen/convolution_fft.hpp
    include/miopen/ctc.hpp
    include/miopen/datatype.hpp
    include/miopen/db.hpp
    include/miopen/db_path.hpp
    include/miopen/db_record.hpp
    include/miopen/dropout.hpp
    include/miopen/each_args.hpp
    include/miopen/env.hpp
    include/miopen/errors.hpp
    include/miopen/exec_utils.hpp
    include/miopen/execution_context.hpp
    include/miopen/exp_backoff.hpp
    include/miopen/expanduser.hpp
    include/miopen/find_controls.hpp
    include/miopen/find_db.hpp
    include/miopen/find_solution.hpp
    include/miopen/finddb_kernel_cache_key.hpp
    include/miopen/float_equal.hpp
    include/miopen/functional.hpp
    include/miopen/fusion.hpp
    include/miopen/fusion_ops.hpp
    include/miopen/fusion_plan.hpp
    include/miopen/gcn_asm_utils.hpp
    include/miopen/gemm_geometry.hpp
    include/miopen/gemm_v2.hpp
    include/miopen/generic_search.hpp
    include/miopen/handle.hpp
    include/miopen/handle_lock.hpp
    include/miopen/hip_build_utils.hpp
    include/miopen/hipoc_kernel.hpp
    include/miopen/hipoc_program.hpp
    include/miopen/hipoc_program_impl.hpp
    include/miopen/implicitgemm_params.hpp
    include/miopen/invoke_params.hpp
    include/miopen/invoker.hpp
    include/miopen/invoker_cache.hpp
    include/miopen/kernel.hpp
    include/miopen/kernel_build_params.hpp
    include/miopen/kernel_cache.hpp
    include/miopen/kernel_cache_key.hpp
    include/miopen/kernel_info.hpp
    include/miopen/kernel_warnings.hpp
    include/miopen/legacy_exhaustive_search.hpp
    include/miopen/load_file.hpp
    include/miopen/lock_file.hpp
    include/miopen/logger.hpp
    include/miopen/lrn.hpp
    include/miopen/magic_div.hpp
    include/miopen/make_unique.hpp
    include/miopen/manage_ptr.hpp
    include/miopen/md_graph.hpp
    include/miopen/md5.hpp
    include/miopen/mdg_expr.hpp
    include/miopen/miopen_internal.h
    include/miopen/miopengemm.hpp
    include/miopen/mlir_build.hpp
    include/miopen/mlo_internal.hpp
    include/miopen/mlo_utils.hpp
    include/miopen/names.hpp
    include/miopen/object.hpp
    include/miopen/ocldeviceinfo.hpp
    include/miopen/oclkernel.hpp
    include/miopen/op_kernel_args.hpp
    include/miopen/par_for.hpp
    include/miopen/perf_field.hpp
    include/miopen/pooling.hpp
    include/miopen/pooling/invoke_params.hpp
    include/miopen/pooling/problem_description.hpp
    include/miopen/pooling/solvers.hpp
    include/miopen/precalc_xorwow_skipahead_matrices.hpp
    include/miopen/precalc_xorwow_skipahead_sequence_matrices.hpp
    include/miopen/problem_description.hpp
    include/miopen/ramdb.hpp
    include/miopen/rank.hpp
    include/miopen/readonlyramdb.hpp
    include/miopen/reduce_common.hpp
    include/miopen/reduce_tunables.hpp
    include/miopen/reducetensor.hpp
    include/miopen/returns.hpp
    include/miopen/rnn.hpp
    include/miopen/rnn_util.hpp
    include/miopen/rocm_features.hpp
    include/miopen/sequences.hpp
    include/miopen/serializable.hpp
    include/miopen/simple_hash.hpp
    include/miopen/softmax.hpp
    include/miopen/solver.hpp
    include/miopen/solver/ck_utility_common.hpp
    include/miopen/solver/conv_direct_naive_conv.hpp
    include/miopen/solver/convolution_context_interpreter.hpp
    include/miopen/solver/gemm_common.hpp
    include/miopen/solver/implicitgemm_util.hpp
    include/miopen/solver/mlir_common.hpp
    include/miopen/solver_id.hpp
    include/miopen/stringutils.hpp
    include/miopen/target_properties.hpp
    include/miopen/temp_file.hpp
    include/miopen/tensor.hpp
    include/miopen/tensor_extra.hpp
    include/miopen/tensor_layout.hpp
    include/miopen/tensor_ops.hpp
    include/miopen/timer.hpp
    include/miopen/tmp_dir.hpp
    include/miopen/type_name.hpp
    include/miopen/util.hpp
    include/miopen/util_sol.hpp
    include/miopen/visit_float.hpp
    include/miopen/write_file.hpp
    invoker_cache.cpp
    kernel_build_params.cpp
    kernel_warnings.cpp
    load_file.cpp
    lock_file.cpp
    logger.cpp
    lrn_api.cpp
    md_graph.cpp
    mdg_expr.cpp
    op_args.cpp
    operator.cpp
    pooling/problem_description.cpp
    pooling_api.cpp
    problem_description.cpp
    ramdb.cpp
    readonlyramdb.cpp
    reducetensor.cpp
    reducetensor_api.cpp
    rnn.cpp
    rnn_api.cpp
    softmax_api.cpp
    solver.cpp
    solver/activ/bwd_0.cpp
    solver/activ/bwd_1.cpp
    solver/activ/fwd_0.cpp
    solver/activ/fwd_1.cpp
    solver/batchnorm/backward_per_activation.cpp
    solver/batchnorm/backward_spatial_multiple.cpp
    solver/batchnorm/backward_spatial_single.cpp
    solver/batchnorm/forward_inference.cpp
    solver/batchnorm/forward_per_activation.cpp
    solver/batchnorm/forward_spatial_multiple.cpp
    solver/batchnorm/forward_spatial_single.cpp
    solver/conv_asm_1x1u.cpp
    solver/conv_asm_1x1u_bias_activ.cpp
    solver/conv_asm_1x1u_stride2.cpp
    solver/conv_asm_3x3u.cpp
    solver/conv_asm_5x10u2v2b1.cpp
    solver/conv_asm_5x10u2v2f1.cpp
    solver/conv_asm_7x7c3h224w224k64u2v2p3q3f1.cpp
    solver/conv_asm_dir_BwdWrW1x1.cpp
    solver/conv_asm_dir_BwdWrW3x3.cpp
    solver/conv_asm_implicit_gemm_bwd_v4r1_dynamic.cpp
    solver/conv_asm_implicit_gemm_gtc_bwd.cpp
    solver/conv_asm_implicit_gemm_gtc_bwd_nhwc.cpp
    solver/conv_asm_implicit_gemm_gtc_fwd.cpp
    solver/conv_asm_implicit_gemm_gtc_fwd_nhwc.cpp
    solver/conv_asm_implicit_gemm_gtc_perf_config.cpp
    solver/conv_asm_implicit_gemm_gtc_wrw_nhwc.cpp
    solver/conv_asm_implicit_gemm_v4r1_dynamic.cpp
    solver/conv_asm_implicit_gemm_wrw_gtc_dynamic_xdlops.cpp
    solver/conv_asm_implicit_gemm_wrw_v4r1_dynamic.cpp
    solver/conv_bin_wino3x3U.cpp
    solver/conv_bin_winoRxS.cpp
    solver/conv_ck_igemm_fwd_v6r1_dlops_nchw.cpp
    solver/conv_direct_naive_conv.cpp
    solver/conv_direct_naive_conv_bwd.cpp
    solver/conv_direct_naive_conv_fwd.cpp
    solver/conv_direct_naive_conv_wrw.cpp
    solver/conv_hip_implicit_gemm_bwd_v1r1.cpp
    solver/conv_hip_implicit_gemm_bwd_v1r1_xdlops.cpp
    solver/conv_hip_implicit_gemm_bwd_v4r1.cpp
    solver/conv_hip_implicit_gemm_bwd_v4r1_xdlops.cpp
    solver/conv_hip_implicit_gemm_fwd_v4r1.cpp
    solver/conv_hip_implicit_gemm_fwd_v4r4.cpp
    solver/conv_hip_implicit_gemm_fwd_v4r4_xdlops.cpp
    solver/conv_hip_implicit_gemm_fwd_v4r4_xdlops_padded_gemm.cpp
    solver/conv_hip_implicit_gemm_fwd_v4r5_xdlops.cpp
    solver/conv_hip_implicit_gemm_nonxdlops_common.cpp
    solver/conv_hip_implicit_gemm_wrw_v4r4.cpp
    solver/conv_hip_implicit_gemm_wrw_v4r4_xdlops.cpp
    solver/conv_hip_implicit_gemm_wrw_v4r4_xdlops_padded_gemm.cpp
    solver/conv_hip_implicit_gemm_xdlops_common.cpp
    solver/conv_mlir_igemm_bwd.cpp
    solver/conv_mlir_igemm_bwd_xdlops.cpp
    solver/conv_mlir_igemm_fwd.cpp
    solver/conv_mlir_igemm_fwd_xdlops.cpp
    solver/conv_mlir_igemm_wrw.cpp
    solver/conv_mlir_igemm_wrw_xdlops.cpp
    solver/conv_MP_bidirectional_winograd.cpp
    solver/conv_multipass_wino3x3WrW.cpp
    solver/conv_ocl_dir2D_bwdWrW_1x1.cpp
    solver/conv_ocl_dir2D_bwdWrW_2.cpp
    solver/conv_ocl_dir2D_bwdWrW_53.cpp
    solver/conv_ocl_dir2D11x11.cpp
    solver/conv_ocl_dir2Dfwd.cpp
    solver/conv_ocl_dir2Dfwd_exhaustive_search.cpp
    solver/conv_ocl_dir2Dfwd1x1.cpp
    solver/conv_ocl_dir2Dfwdgen.cpp
    solver/conv_winoRxS_f2x3.cpp
    solver/conv_winoRxS_f3x2.cpp
    solver/fft.cpp
    solver/gemm.cpp
    solver/gemm_bwd.cpp
    solver/gemm_common.cpp
    solver/gemm_wrw.cpp
    solver/pooling/forward2d.cpp
    solver/pooling/forwardNd.cpp
    target_properties.cpp
    temp_file.cpp
    tensor.cpp
    tensor_api.cpp
    )

list(APPEND MIOpen_Source tmp_dir.cpp binary_cache.cpp md5.cpp)
if(MIOPEN_ENABLE_SQLITE)
    list(APPEND MIOpen_Source sqlite_db.cpp include/miopen/sqlite_db.hpp )
endif()

if(MIOPEN_ENABLE_SQLITE AND MIOPEN_ENABLE_SQLITE_KERN_CACHE)
    list(APPEND MIOpen_Source kern_db.cpp bz2.cpp include/miopen/kern_db.hpp)
endif()

if( MIOPEN_BACKEND MATCHES "OpenCL" OR MIOPEN_BACKEND STREQUAL "HIPOC" OR MIOPEN_BACKEND STREQUAL "HIP" OR MIOPEN_BACKEND STREQUAL "HIPNOGPU")
    file(GLOB_RECURSE STATIC_COMPOSABLE_KERNEL_INCLUDE "kernels/static_composable_kernel/include/*/*.hpp")
    file(GLOB_RECURSE STATIC_COMPOSABLE_KERNEL_SOURCE "kernels/static_composable_kernel/src/*/*.cpp")
    file(GLOB_RECURSE COMPOSABLE_KERNEL_INCLUDE "composable_kernel/composable_kernel/include/*.hpp")
    file(GLOB_RECURSE COMPOSABLE_KERNEL_SOURCE "composable_kernel/composable_kernel/src/*.cpp")
    file(GLOB_RECURSE COMPOSABLE_KERNEL_DYNAMIC_ASM_SOURCE "kernels/dynamic_igemm/*.s")
    file(GLOB_RECURSE COMPOSABLE_KERNEL_DYNAMIC_ASM_INCLUDE "kernels/dynamic_igemm/*.inc")
    file(GLOB_RECURSE COMPOSABLE_KERNEL_DYNAMIC_CPP_SOURCE "kernels/dynamic_igemm/*.cpp")
    file(GLOB_RECURSE GPU_REFERENCE_KERNEL_HIP "kernels/gpu_reference_kernel/*.cpp")
    file(GLOB_RECURSE GPU_REFERENCE_KERNEL_ASM "kernels/gpu_reference_kernel/*.s")
    file(GLOB_RECURSE GPU_BATCHED_TRANSPOSE_KERNEL_HIP "kernels/gpu_batched_transpose_kernel/*.cpp")

    set(MIOPEN_KERNEL_INCLUDES
        ${STATIC_COMPOSABLE_KERNEL_INCLUDE}
        ${COMPOSABLE_KERNEL_INCLUDE}
        ${COMPOSABLE_KERNEL_DYNAMIC_ASM_INCLUDE}
        include/miopen/implicitgemm_params.hpp
        kernels/Conv_Winograd_v13_3_12_fp16dot_stride1.inc
        kernels/Conv_Winograd_v13_3_12_fp16dot_stride2_dec.inc
        kernels/Conv_Winograd_v13_3_12_fp16dot_stride2_dil.inc
        kernels/Conv_Winograd_v14_3_3_fp16dot_stride1.inc
        kernels/Conv_Winograd_v14_3_3_fp16dot_stride2_dec.inc
        kernels/Conv_Winograd_v14_3_3_fp16dot_stride2_dil.inc
        kernels/Conv_Winograd_v13_3_12_epilogue.inc
        kernels/Conv_Winograd_v13_3_12_prologue.inc
        kernels/Conv_Winograd_v16_5_0_epilogue.inc
        kernels/Conv_Winograd_v16_5_0_prologue.inc
        kernels/Conv_Winograd_v16_5_0_stride1.inc
        kernels/conv_3x3_wheel_alpha_v9_2_7_epilogue.inc
        kernels/conv_3x3_wheel_alpha_v9_2_7_prologue.inc
        kernels/conv_3x3_wheel_alpha_v9_2_7_gfx8_stride_2_dec.inc
        kernels/conv_3x3_wheel_alpha_v9_2_7_gfx8.inc
        kernels/conv_3x3_wheel_alpha_v3_0b_epilogue.inc
        kernels/conv_3x3_wheel_alpha_v3_0b_prologue.inc
        kernels/conv_3x3_wheel_alpha_v3_0b.inc
        kernels/conv_3x3_wheel_alpha_v7_0_3b_epilogue.inc
        kernels/conv_3x3_wheel_alpha_v7_0_3b_prologue.inc
        kernels/conv_3x3_wheel_alpha_v7_0_3b.inc
        kernels/conv_3x3_wheel_alpha_v9_0_15_epilogue.inc
        kernels/conv_3x3_wheel_alpha_v9_0_15_prologue.inc
        kernels/conv_3x3_wheel_alpha_v9_0_15_gfx8_stride_2_dil.inc
        kernels/conv_3x3_wheel_alpha_v9_0_15_gfx8_stride_2_dec.inc
        kernels/conv_3x3_wheel_alpha_v9_0_15_gfx8.inc
        kernels/conv_3x3_wheel_alpha_v9_0_15_gfx9_stride_2_dil.inc
        kernels/conv_3x3_wheel_alpha_v9_0_15_gfx9_stride_2_dec.inc
        kernels/conv_3x3_wheel_alpha_v9_0_15_gfx9.inc
        kernels/Conv_Winograd_v21_1_3_gfx9_f3x2_fp16_dot2_edc_stride1_group.inc
        kernels/Conv_Winograd_v21_1_3_gfx90a_f3x2_fp16_dot2_edc_stride1_group.inc
        kernels/Conv_Winograd_v21_1_3_gfx10_f3x2_fp16_dot2_edc_stride1_group.inc
        kernels/Conv_Winograd_v21_1_3_gfx9_f3x2_fp32_stride1_group.inc
        kernels/Conv_Winograd_v21_1_3_gfx90a_f3x2_fp32_stride1_group.inc
        kernels/Conv_Winograd_v21_1_3_gfx10_f3x2_fp32_stride1_group.inc
        kernels/Conv_Winograd_v21_1_3_gfx9_fp16_dot2_edc_dilation2.inc
        kernels/Conv_Winograd_v21_1_3_gfx9_fp16_dot2_edc_stride1.inc
        kernels/Conv_Winograd_v21_1_3_gfx9_fp16_dot2_edc_stride2.inc
        kernels/Conv_Winograd_v21_1_3_gfx9_fp32_dilation2.inc
        kernels/Conv_Winograd_v21_1_3_gfx9_fp32_stride1.inc
        kernels/Conv_Winograd_v21_1_3_gfx9_fp32_stride2.inc
        kernels/Conv_Winograd_v21_1_3_gfx90a_fp16_dot2_edc_dilation2.inc
        kernels/Conv_Winograd_v21_1_3_gfx90a_fp16_dot2_edc_stride1.inc
        kernels/Conv_Winograd_v21_1_3_gfx90a_fp16_dot2_edc_stride2.inc
        kernels/Conv_Winograd_v21_1_3_gfx90a_fp32_dilation2.inc
        kernels/Conv_Winograd_v21_1_3_gfx90a_fp32_stride1.inc
        kernels/Conv_Winograd_v21_1_3_gfx90a_fp32_stride2.inc
        kernels/Conv_Winograd_v21_1_3_gfx9_fp16_dot2_edc_dilation2_group.inc
        kernels/Conv_Winograd_v21_1_3_gfx9_fp16_dot2_edc_stride1_group.inc
        kernels/Conv_Winograd_v21_1_3_gfx9_fp16_dot2_edc_stride2_group.inc
        kernels/Conv_Winograd_v21_1_3_gfx9_fp32_dilation2_group.inc
        kernels/Conv_Winograd_v21_1_3_gfx9_fp32_stride1_group.inc
        kernels/Conv_Winograd_v21_1_3_gfx9_fp32_stride2_group.inc
        kernels/Conv_Winograd_v21_1_3_gfx90a_fp16_dot2_edc_dilation2_group.inc
        kernels/Conv_Winograd_v21_1_3_gfx90a_fp16_dot2_edc_stride1_group.inc
        kernels/Conv_Winograd_v21_1_3_gfx90a_fp16_dot2_edc_stride2_group.inc
        kernels/Conv_Winograd_v21_1_3_gfx90a_fp32_dilation2_group.inc
        kernels/Conv_Winograd_v21_1_3_gfx90a_fp32_stride1_group.inc
        kernels/Conv_Winograd_v21_1_3_gfx90a_fp32_stride2_group.inc
        kernels/Conv_Winograd_v21_1_3_gfx10_fp16_dot2_edc_dilation2.inc
        kernels/Conv_Winograd_v21_1_3_gfx10_fp16_dot2_edc_stride1.inc
        kernels/Conv_Winograd_v21_1_3_gfx10_fp16_dot2_edc_stride2.inc
        kernels/Conv_Winograd_v21_1_3_gfx10_fp32_dilation2.inc
        kernels/Conv_Winograd_v21_1_3_gfx10_fp32_stride1.inc
        kernels/Conv_Winograd_v21_1_3_gfx10_fp32_stride2.inc
        kernels/Conv_Winograd_v21_1_3_gfx10_fp16_dot2_edc_dilation2_group.inc
        kernels/Conv_Winograd_v21_1_3_gfx10_fp16_dot2_edc_stride1_group.inc
        kernels/Conv_Winograd_v21_1_3_gfx10_fp16_dot2_edc_stride2_group.inc
        kernels/Conv_Winograd_v21_1_3_gfx10_fp32_dilation2_group.inc
        kernels/Conv_Winograd_v21_1_3_gfx10_fp32_stride1_group.inc
        kernels/Conv_Winograd_v21_1_3_gfx10_fp32_stride2_group.inc
        kernels/Conv_Winograd_v21_1_3_metadata.inc
        kernels/xform_bidirect_winograd_code.inc
        kernels/rocm_version.inc
        kernels/inst_wrappers.inc
        kernels/conv_common.inc
        kernels/utilities.inc
        kernels/xform_data_filter.inc
        kernels/xform_kd_cov2.inc
        kernels/xform_metadata.inc
        kernels/neuron.inc
        kernels/conv_sizes.inc
        kernels/gpr_alloc.inc
        kernels/bfloat16_dev.hpp
        kernels/float_types.h
        )

    set(MIOPEN_KERNELS
        ${STATIC_COMPOSABLE_KERNEL_SOURCE}
        ${COMPOSABLE_KERNEL_SOURCE}
        ${COMPOSABLE_KERNEL_DYNAMIC_ASM_SOURCE}
        ${COMPOSABLE_KERNEL_DYNAMIC_CPP_SOURCE}
        ${GPU_REFERENCE_KERNEL_HIP}
        ${GPU_REFERENCE_KERNEL_ASM}
        ${GPU_BATCHED_TRANSPOSE_KERNEL_HIP}
        kernels/detect_llvm_amdgcn_buffer_atomic_fadd_f32_float.cpp
        kernels/MIOpenCheckNumerics.cl
        kernels/MIOpenBatchNormActivBwdPerAct.cl
        kernels/MIOpenBatchNormActivBwdSpatial.cl
        kernels/MIOpenBatchNormActivFwdTrainPerAct.cl
        kernels/MIOpenBatchNormActivFwdTrainSpatial.cl
        kernels/MIOpenBatchNormFwdTrainSpatial.cl
        kernels/MIOpenBatchNormFwdTrainPerAct.cl
        kernels/MIOpenBatchNormFwdInferSpatial.cl
        kernels/MIOpenBatchNormFwdInferPerAct.cl
        kernels/MIOpenBatchNormBwdSpatial.cl
        kernels/MIOpenBatchNormBwdPerAct.cl
        kernels/MIOpenConvDirUni.cl
        kernels/MIOpenConvDirBatchNormActiv.cl
        kernels/MIOpenConvDirGenFwd.cl
        kernels/MIOpenLRNBwd.cl
        kernels/MIOpenLRNFwd.cl
        kernels/MIOpenNeuron.cl
        kernels/MIOpenPooling.cl
        kernels/MIOpenPoolingBwd.cl
        kernels/MIOpenPoolingND.cl
        kernels/MIOpenPoolingBwdND.cl
        kernels/MIOpenConv1x1S.cl
        kernels/MIOpenConv1x1J1.cl
        kernels/MIOpenConv1x1J1_stride.cl
        kernels/MIOpenSoftmax.cl
        kernels/MIOpenUtilKernels3.cl
        kernels/MIOpenUtilKernels4.cl
        kernels/MIOpenUtilKernels5.cl
        kernels/MIOpenIm2d2Col.cl
        kernels/MIOpenIm3d2Col.cl
        kernels/MIOpenCol2Im2d.cl
        kernels/MIOpenCol2Im3d.cl
        kernels/MIOpenConvBwdWrWS2.cl
        kernels/MIOpenGroupConvBwdWrWS2.cl
        kernels/MIOpenConvBwdWrW_LxG_P53.cl
        kernels/MIOpenGroupConvBwdWrW_LxG_P53.cl
        kernels/MIOpenConvBwdWrW_LxG_5x5.cl
        kernels/MIOpenConvBwdWrW1x1_PAD_read4.cl
        kernels/MIOpenConvFwd_LxL_11.cl
        kernels/MIOpenConvFFT.cl
        kernels/MIOpenRNNHiddenStateUpdate.cl
        kernels/bugzilla_34765_detect.s
        kernels/dummy_kernel.s
        kernels/conv3x3.s
        kernels/conv1x1u.s
        kernels/conv1x1u_stride2.s
        kernels/conv1x1u_bias_activ.s
        kernels/conv3x3wrw.s
        kernels/conv1x1wrw.s
        kernels/conv5x10u2v2f1.s
        kernels/conv5x10u2v2b1.s
        kernels/conv7x7c3h224w224k64u2v2p3q3f1.s
        kernels/xform_out.s
        kernels/gcnAsmBNBwdTrainSpatial.s
        kernels/MIOpenTensorKernels.cl
        kernels/MIOpenSubTensorOpWithScalarKernel.cl
        kernels/MIOpenSubTensorOpWithSubTensorKernel.cl
        kernels/MIOpenSubTensorOpWithCastTensorKernel.cl
        kernels/MIOpenSubTensorOpWithTransformKernel.cl
        kernels/Conv_Winograd_v13_3_12_fp16dot_stride1.s
        kernels/Conv_Winograd_v13_3_12_fp16dot_stride2_dec.s
        kernels/Conv_Winograd_v13_3_12_fp16dot_stride2_dil.s
        kernels/Conv_Winograd_v14_3_3_fp16dot_stride1.s
        kernels/Conv_Winograd_v14_3_3_fp16dot_stride2_dec.s
        kernels/Conv_Winograd_v14_3_3_fp16dot_stride2_dil.s
        kernels/Conv_Winograd_v16_5_0_stride1.s
        kernels/conv_3x3_wheel_alpha_v9_0_15_stride_2_dil.s
        kernels/conv_3x3_wheel_alpha_v9_0_15_stride_2_dec.s
        kernels/conv_3x3_wheel_alpha_v9_0_15.s
        kernels/conv_3x3_wheel_alpha_v7_0_3b.s
        kernels/conv_3x3_wheel_alpha_v3_0b.s
        kernels/conv_3x3_wheel_alpha_v9_2_7.s
        kernels/conv_3x3_wheel_alpha_v9_2_7_stride_2_dec.s
        kernels/Conv_Winograd_v21_1_3_f3x2_fp16_dot2_edc_stride1_group.s
        kernels/Conv_Winograd_v21_1_3_f3x2_fp32_stride1_group.s
        kernels/Conv_Winograd_v21_1_3_fp16_dot2_edc_dilation2.s
        kernels/Conv_Winograd_v21_1_3_fp16_dot2_edc_stride1.s
        kernels/Conv_Winograd_v21_1_3_fp16_dot2_edc_stride2.s
        kernels/Conv_Winograd_v21_1_3_fp32_dilation2.s
        kernels/Conv_Winograd_v21_1_3_fp32_stride1.s
        kernels/Conv_Winograd_v21_1_3_fp32_stride2.s
        kernels/Conv_Winograd_v21_1_3_fp16_dot2_edc_dilation2_group.s
        kernels/Conv_Winograd_v21_1_3_fp16_dot2_edc_stride1_group.s
        kernels/Conv_Winograd_v21_1_3_fp16_dot2_edc_stride2_group.s
        kernels/Conv_Winograd_v21_1_3_fp32_dilation2_group.s
        kernels/Conv_Winograd_v21_1_3_fp32_stride1_group.s
        kernels/Conv_Winograd_v21_1_3_fp32_stride2_group.s
        kernels/MIOpenConvBwdBias.cl
        kernels/MIOpenBatchNormActivInfer.cl
        kernels/MIOpenCTCLoss.cl
        kernels/MIOpenDropout.cl
        kernels/xform_data.s
        kernels/xform_filter.s
        kernels/xform_bidirect_winograd_data.s
        kernels/xform_bidirect_winograd_filter.s
        kernels/xform_bidirect_winograd_out.s)

    add_kernels("kernel.cpp" "MIOPEN_KERNEL_" "" "${MIOPEN_KERNELS}")
    add_kernels("kernel_includes.cpp" "MIOPEN_KERNEL_" "_INCLUDE" "${MIOPEN_KERNEL_INCLUDES}")
    configure_file(db_path.cpp.in ${PROJECT_BINARY_DIR}/db_path.cpp)
    list(APPEND MIOpen_Source
        activ.cpp
        kernel_cache.cpp
        lrn.cpp
        mlo_dir_conv.cpp
        exec_utils.cpp
        ocl/activ_ocl.cpp
        ocl/batchnormocl.cpp
        ocl/convolutionocl.cpp
        ocl/lrn_ocl.cpp
        ocl/mloNeuron.cpp
        ocl/mloNorm.cpp
        ocl/pooling_ocl.cpp
        ocl/tensorocl.cpp
        ocl/softmaxocl.cpp
        ocl/rnnocl.cpp
        ocl/utilocl.cpp
        ocl/ctcocl.cpp
        ocl/dropoutocl.cpp
        ocl/gcn_asm_utils.cpp
        ocl/rnn_util_ocl.cpp
        hip/hip_build_utils.cpp
        hip/batched_transpose_sol.cpp
        pooling.cpp
        ocl/fusionopconvocl.cpp
        ocl/fusionopbiasbnactivocl.cpp
        ${PROJECT_BINARY_DIR}/db_path.cpp
        )

    list(INSERT MIOpen_Source 0
        ${PROJECT_BINARY_DIR}/kernel.cpp
        ${PROJECT_BINARY_DIR}/kernel_includes.cpp
        )
endif()

if(miopengemm_FOUND OR MIOPEN_USE_ROCBLAS OR MIOPEN_USE_MIOPENTENSILE)
    list(APPEND MIOpen_Source
        gemm_v2.cpp
        miopengemm.cpp
    )
endif()

if( MIOPEN_BACKEND STREQUAL "OpenCL" )
    list(APPEND MIOpen_Source
        ocl/handleocl.cpp
        ocl_kernel.cpp
        ocl/oclerrors.cpp
        ocl/clhelper.cpp
    )
endif()

if( MIOPEN_BACKEND STREQUAL "HIPOC" OR MIOPEN_BACKEND STREQUAL "HIP")
    list(APPEND MIOpen_Source
        hip/hiperrors.cpp
        hip/handlehip.cpp
        hipoc/hipoc_kernel.cpp
        hipoc/hipoc_program.cpp
        )
endif()

if( MIOPEN_BACKEND STREQUAL "HIPNOGPU")
    list(APPEND MIOpen_Source
        hip/hiperrors.cpp
        nogpu/handle.cpp
        hipoc/hipoc_kernel.cpp
        hipoc/hipoc_program.cpp
        include/miopen/nogpu/handle_impl.hpp
        )
endif()

if( MIOPEN_BACKEND MATCHES "OpenCL" OR MIOPEN_BACKEND STREQUAL "HIPOC" OR MIOPEN_BACKEND STREQUAL "HIP" OR MIOPEN_BACKEND STREQUAL "HIPNOGPU")
    set(KERNELS_SRC_BATCH_FACTOR 50 CACHE STRING "Amount of kernel source files to inline to a single object file.")
    set(KERNELS_BATCH_ID 0)

    function(inline_kernels_src BATCH_FACTOR KERNELS KERNEL_INCLUDES EXTRA_OPTIONS)
        set(KERNELS_BATCH)
        set(KERNELS_BATCH_SIZE 0)
        set(PROCESSED 0)
        list(LENGTH KERNELS KERNELS_NUMBER)

        foreach(KERNEL ${KERNELS})
            list(APPEND KERNELS_BATCH ${KERNEL})
            list(LENGTH KERNELS_BATCH KERNELS_BATCH_SIZE)
            math(EXPR PROCESSED "1+${PROCESSED}")
            if((KERNELS_BATCH_SIZE EQUAL ${BATCH_FACTOR}) OR (PROCESSED EQUAL KERNELS_NUMBER))
                set(KERNEL_SRC_HPP_FILENAME batch_${KERNELS_BATCH_ID}.cpp.hpp)
                set(KERNEL_SRC_HPP_PATH ${PROJECT_BINARY_DIR}/inlined_kernels/${KERNEL_SRC_HPP_FILENAME})
                set(KERNEL_SRC_CPP_PATH ${PROJECT_BINARY_DIR}/inlined_kernels/batch_${KERNELS_BATCH_ID}.cpp)

                add_custom_command(
                    OUTPUT ${KERNEL_SRC_HPP_PATH}
                    WORKING_DIRECTORY ${CMAKE_CURRENT_SOURCE_DIR}
                    DEPENDS addkernels ${KERNELS_BATCH} ${KERNEL_INCLUDES}
                    COMMAND ${WINE_CMD} $<TARGET_FILE:addkernels> -target ${KERNEL_SRC_HPP_PATH} -extern ${EXTRA_OPTIONS} -source ${KERNELS_BATCH}
                    COMMENT "Inlining kernels batch #${KERNELS_BATCH_ID}"
                    )
                configure_file(kernels/kernels_batch.cpp.in ${KERNEL_SRC_CPP_PATH})
                list(APPEND MIOpen_Source ${KERNEL_SRC_CPP_PATH} ${KERNEL_SRC_HPP_PATH})

                set(KERNELS_BATCH)
                math(EXPR KERNELS_BATCH_ID "1+${KERNELS_BATCH_ID}")
            endif()
        endforeach()

        set(KERNELS_BATCH_ID ${KERNELS_BATCH_ID} PARENT_SCOPE)
        set(MIOpen_Source ${MIOpen_Source} PARENT_SCOPE)
    endfunction()

    inline_kernels_src(${KERNELS_SRC_BATCH_FACTOR} "${MIOPEN_KERNELS}" "${MIOPEN_KERNEL_INCLUDES}" "")
    inline_kernels_src(${KERNELS_SRC_BATCH_FACTOR} "${MIOPEN_KERNEL_INCLUDES}" "" "-no-recurse;-mark-includes")
endif()

if(MIOPEN_USE_COMGR)
    list(APPEND MIOpen_Source comgr.cpp)
endif()

if(MIOPEN_USE_MLIR)
    list(APPEND MIOpen_Source
        mlir_build.cpp
        solver/mlir_common.cpp
        conv/invokers/mlir_impl_gemm.cpp
        )
endif()

# build library
add_library( MIOpen
    ${MIOpen_Source}
    $<TARGET_OBJECTS:sqlite_memvfs>
    )

rocm_set_soversion(MIOpen ${MIOpen_SOVERSION})

clang_tidy_check(MIOpen)

function(target_internal_library TARGET)
    target_link_libraries(${TARGET} PRIVATE ${ARGN})
    set(PASS_ARGS debug optimized)
    set(DEPS)
    foreach(DEP ${ARGN})
        if(DEP IN_LIST PASS_ARGS)
            list(APPEND DEPS ${DEP})
        else()
            list(APPEND DEPS $<BUILD_INTERFACE:${DEP}>)
        endif()
    endforeach()
    target_link_libraries(${TARGET} INTERFACE ${DEPS})
endfunction()

target_include_directories(MIOpen PUBLIC
    $<BUILD_INTERFACE:${PROJECT_SOURCE_DIR}/src/include>
)

target_include_directories(MIOpen SYSTEM PUBLIC $<BUILD_INTERFACE:${HALF_INCLUDE_DIR}>)
target_include_directories(MIOpen SYSTEM PRIVATE ${BZIP2_INCLUDE_DIR})
target_link_libraries(MIOpen PRIVATE ${CMAKE_THREAD_LIBS_INIT} ${BZIP2_LIBRARIES})
generate_export_header(MIOpen
    EXPORT_FILE_NAME ${PROJECT_BINARY_DIR}/include/miopen/export.h
)
set(PACKAGE_DEPENDS)
set(PACKAGE_STATIC_DEPENDS)
############################################################
# MIOpen depends on OpenCL
if( MIOPEN_BACKEND STREQUAL "OpenCL")
    MESSAGE( STATUS "MIOpen linking OpenCL: ${OPENCL_INCLUDE_DIRS}" )
    target_include_directories(MIOpen SYSTEM PUBLIC ${OPENCL_INCLUDE_DIRS} )
    target_link_libraries( MIOpen PUBLIC ${OPENCL_LIBRARIES} )
    list(APPEND PACKAGE_DEPENDS PACKAGE OpenCL)
elseif(MIOPEN_BACKEND STREQUAL "HIPOC" OR MIOPEN_BACKEND STREQUAL "HIP")
    target_link_libraries( MIOpen PRIVATE hip::device )
    target_link_libraries( MIOpen INTERFACE hip::host )
    if(ENABLE_HIP_WORKAROUNDS)
        # Workaround hip not setting its usage requirements correctly
        target_compile_definitions( MIOpen PRIVATE -D__HIP_PLATFORM_HCC__=1 )
    endif()
    # This is helpful for the tests
    target_link_libraries( MIOpen INTERFACE $<BUILD_INTERFACE:hip::device> )
    list(APPEND PACKAGE_DEPENDS PACKAGE hip)
endif()

############################################################
# MIOpen depends on miopengemm
if(miopengemm_FOUND)
    list(APPEND PACKAGE_DEPENDS PACKAGE miopengemm)
    target_internal_library(MIOpen miopengemm)
    list(APPEND PACKAGE_STATIC_DEPENDS PACKAGE miopengemm)
endif()

if(MIOPEN_USE_COMGR)
    list(APPEND PACKAGE_DEPENDS PACKAGE amd_comgr)
    target_internal_library(MIOpen amd_comgr)
endif()

if(rocblas_FOUND)
    target_link_libraries( MIOpen INTERFACE $<BUILD_INTERFACE:roc::rocblas> )
    target_link_libraries( MIOpen PRIVATE roc::rocblas )
    list(APPEND PACKAGE_STATIC_DEPENDS PACKAGE rocblas)
endif()

# MIOpen depends on miopentensile
if(miopentensile_FOUND)
    target_link_libraries(MIOpen PRIVATE MIOpenTensile)
endif()

if(LIBMLIRMIOPEN)
  target_link_libraries(MIOpen PRIVATE ${LIBMLIRMIOPEN})
endif()

if(WIN32 AND NOT MSVC)
    if(BUILD_DEV)
        target_link_libraries(MIOpen PUBLIC -Wl,-export-all-symbols -Wl,-exclude-symbols=_Unwind_Resume)
    endif()
    target_link_libraries(MIOpen PUBLIC -Wl,--whole-archive -lgcc -lstdc++-6 -Wl,--no-whole-archive -Wl,--allow-multiple-definition)
endif()

target_internal_library(MIOpen
    Boost::filesystem
)
list(APPEND PACKAGE_STATIC_DEPENDS PACKAGE Boost COMPONENTS filesystem)
if(NOT WIN32 AND NOT APPLE)
    file(WRITE ${CMAKE_CURRENT_BINARY_DIR}/lib.def "
MIOPEN_${MIOPEN_BACKEND}_1
{
global:
    miopen*;
    extern \"C++\" {
        miopen::*;
    };
local:
    *boost*;
    extern \"C++\" {
        std::*;
    };
};
")
    target_link_libraries(MIOpen PRIVATE "-Wl,--version-script=${CMAKE_CURRENT_BINARY_DIR}/lib.def")
    target_link_libraries(MIOpen PRIVATE "-Wl,--exclude-libs,ALL")
    # set_target_properties(MIOpen PROPERTIES CXX_VISIBILITY_PRESET hidden)
    set_target_properties(MIOpen PROPERTIES VISIBILITY_INLINES_HIDDEN 1)
endif()
#######################################
if(MIOPEN_ENABLE_SQLITE)
    # MIOpen depends on SQLite
    target_include_directories(MIOpen SYSTEM PRIVATE ${SQLITE3_STATIC_INCLUDE_DIRS})
    target_include_directories(MIOpen SYSTEM INTERFACE $<BUILD_INTERFACE:${SQLITE3_STATIC_INCLUDE_DIRS}>)
    target_compile_options(MIOpen PRIVATE ${SQLITE3_STATIC_CFLAGS})
    target_compile_options(MIOpen INTERFACE $<BUILD_INTERFACE:${SQLITE3_STATIC_CFLAGS}>)
    target_link_libraries(MIOpen PRIVATE ${SQLITE3_STATIC_LDFLAGS})
    target_link_libraries(MIOpen INTERFACE $<BUILD_INTERFACE:${SQLITE3_STATIC_LDFLAGS}>)
endif()
############################################################
# MIOpen depends on librt for Boost.Interprocess
if(NOT WIN32 AND NOT APPLE)
    find_library(LIBRT rt)
    if(LIBRT)
        MESSAGE(STATUS "Librt: " ${LIBRT})
        target_link_libraries(MIOpen PUBLIC ${LIBRT})
    endif()
endif()

############################################################
# Installation
set(MIOPEN_CXX_HEADER_PATH)
if(MIOPEN_INSTALL_CXX_HEADERS)
set(MIOPEN_CXX_HEADER_PATH ${PROJECT_SOURCE_DIR}/src/include)
endif()

rocm_install_targets(
  TARGETS MIOpen
  INCLUDE
    ${PROJECT_SOURCE_DIR}/include
    ${PROJECT_BINARY_DIR}/include
    ${MIOPEN_CXX_HEADER_PATH}
  PREFIX ${MIOPEN_INSTALL_DIR}
)

rocm_export_targets(
  TARGETS MIOpen
  PREFIX ${MIOPEN_INSTALL_DIR}
  DEPENDS
    ${PACKAGE_DEPENDS}
  STATIC_DEPENDS
    ${PACKAGE_STATIC_DEPENDS}
)

# Install db files
if(NOT MIOPEN_EMBED_DB STREQUAL "")
    include(embed)
    set(CODE_OBJECTS)
# embed find db
    foreach(EMBED_ARCH ${MIOPEN_EMBED_DB})
        message(STATUS "Adding find db for arch: ${EMBED_ARCH}")
        list(APPEND CODE_OBJECTS "kernels/${EMBED_ARCH}.${MIOPEN_BACKEND}.fdb.txt")
        message(STATUS "Adding perf db for arch: ${EMBED_ARCH}")
        list(APPEND CODE_OBJECTS "kernels/${EMBED_ARCH}.db")
    endforeach()
# Embed Bin Cache
    if(NOT MIOPEN_BINCACHE_PATH STREQUAL "")
        foreach(EMBED_ARCH ${MIOPEN_EMBED_DB})
            message(STATUS "Adding binary cache for arch: ${EMBED_ARCH}")
            download_binary(OUTPUT_PATH "${MIOPEN_BINCACHE_PATH}" "${EMBED_ARCH}")
            list(APPEND CODE_OBJECTS "${OUTPUT_PATH}")
        endforeach()
    endif()
    add_embed_library(miopen_data ${CODE_OBJECTS})
    target_link_libraries(MIOpen PRIVATE $<BUILD_INTERFACE:miopen_data> )
else()
    file(GLOB FIND_DB_FILES kernels/*.fdb.txt)
    file(GLOB PERF_DB_FILES kernels/*.db)
    list(APPEND FIND_DB_FILES ${PERF_DB_FILES})
    if(NOT MIOPEN_DISABLE_SYSDB)
        install(FILES
            ${FIND_DB_FILES}
         DESTINATION ${DATA_INSTALL_DIR}/db)
         foreach(DB_FILE ${FIND_DB_FILES})
            get_filename_component(DB_FILE_FILENAME "${DB_FILE}" NAME)
            configure_file("${DB_FILE}" "${PROJECT_BINARY_DIR}/share/miopen/db/${DB_FILE_FILENAME}" COPYONLY)
         endforeach()

    endif()
endif()
rocm_install_symlink_subdir(${MIOPEN_INSTALL_DIR})<|MERGE_RESOLUTION|>--- conflicted
+++ resolved
@@ -106,57 +106,6 @@
     fused_api.cpp
     fusion.cpp
     handle_api.cpp
-<<<<<<< HEAD
-    softmax_api.cpp
-    batch_norm.cpp
-    batch_norm_api.cpp
-    rnn.cpp
-    rnn_api.cpp
-    ctc.cpp
-    ctc_api.cpp
-    temp_file.cpp
-    problem_description.cpp
-    kernel_build_params.cpp
-    find_db.cpp
-    conv_algo_name.cpp
-    conv/problem_description.cpp
-    solver/gemm.cpp
-    solver/gemm_bwd.cpp
-    solver/gemm_wrw.cpp
-    solver/gemm_common.cpp
-    dropout.cpp
-    dropout_api.cpp
-    readonlyramdb.cpp
-    execution_context.cpp
-    reducetensor.cpp
-    reducetensor_api.cpp
-    activ/problem_description.cpp
-    solver/activ/fwd_0.cpp
-    solver/activ/fwd_1.cpp
-    solver/activ/bwd_0.cpp
-    solver/activ/bwd_1.cpp
-    batchnorm/problem_description.cpp
-    pooling/problem_description.cpp
-    solver/batchnorm/forward_spatial_single.cpp
-    solver/batchnorm/forward_spatial_multiple.cpp
-    solver/batchnorm/forward_per_activation.cpp
-    solver/batchnorm/forward_inference.cpp
-    solver/batchnorm/backward_spatial_single.cpp
-    solver/batchnorm/backward_spatial_multiple.cpp
-    solver/batchnorm/backward_per_activation.cpp
-    solver/pooling/forward2d.cpp
-    solver/pooling/forwardNd.cpp
-    solver/pooling/backward2d.cpp
-    solver/pooling/backwardNd.cpp
-    include/miopen/buffer_info.hpp
-    ramdb.cpp
-    include/miopen/temp_file.hpp
-    include/miopen/bfloat16.hpp
-    include/miopen/db.hpp
-    include/miopen/db_record.hpp
-    include/miopen/lock_file.hpp
-    include/miopen/find_controls.hpp
-=======
     include/miopen/activ.hpp
     include/miopen/activ/invoke_params.hpp
     include/miopen/activ/problem_description.hpp
@@ -164,7 +113,6 @@
     include/miopen/algorithm.hpp
     include/miopen/allocator.hpp
     include/miopen/any_solver.hpp
->>>>>>> 4949d29f
     include/miopen/batch_norm.hpp
     include/miopen/batched_transpose_sol.hpp
     include/miopen/batchnorm/invoke_params.hpp
@@ -404,6 +352,8 @@
     solver/gemm_wrw.cpp
     solver/pooling/forward2d.cpp
     solver/pooling/forwardNd.cpp
+    solver/pooling/backward2d.cpp
+    solver/pooling/backwardNd.cpp
     target_properties.cpp
     temp_file.cpp
     tensor.cpp
