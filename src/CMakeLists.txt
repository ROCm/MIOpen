################################################################################
#
# MIT License
#
# Copyright (c) 2017 Advanced Micro Devices, Inc.
#
# Permission is hereby granted, free of charge, to any person obtaining a copy
# of this software and associated documentation files (the "Software"), to deal
# in the Software without restriction, including without limitation the rights
# to use, copy, modify, merge, publish, distribute, sublicense, and/or sell
# copies of the Software, and to permit persons to whom the Software is
# furnished to do so, subject to the following conditions:
#
# The above copyright notice and this permission notice shall be included in all
# copies or substantial portions of the Software.
#
# THE SOFTWARE IS PROVIDED "AS IS", WITHOUT WARRANTY OF ANY KIND, EXPRESS OR
# IMPLIED, INCLUDING BUT NOT LIMITED TO THE WARRANTIES OF MERCHANTABILITY,
# FITNESS FOR A PARTICULAR PURPOSE AND NONINFRINGEMENT. IN NO EVENT SHALL THE
# AUTHORS OR COPYRIGHT HOLDERS BE LIABLE FOR ANY CLAIM, DAMAGES OR OTHER
# LIABILITY, WHETHER IN AN ACTION OF CONTRACT, TORT OR OTHERWISE, ARISING FROM,
# OUT OF OR IN CONNECTION WITH THE SOFTWARE OR THE USE OR OTHER DEALINGS IN THE
# SOFTWARE.
#
################################################################################

cmake_policy(SET CMP0057 NEW)

include(ExportHeader)
if(MIOPEN_ENABLE_SQLITE)
    add_subdirectory(sqlite)
endif()

# Truncation rounding or (default) rounding to nearest even (RNE) is enabled.
# This switch controls two related but different aspects of MIOpen behavior
# 1.  How host code performs conversions of float to bfloat16, important only
#     for testing.
# 2.  How BF16 kernels (which are kind of mixed-precision now and expected to
#     remain in the future)  perform final conversion (and rounding) of FP32
#     to BF16 results. This affects the main functionality of the library.
option( MIOPEN_USE_RNE_BFLOAT16 "Sets rounding scheme for bfloat16 type" ON )
option( MIOPEN_FP8_IEEE_EXPONENT_BIAS "Sets the FP8 exponent bias to IEEE" ON)
option( MIOPEN_FP8_CLIPPING "Sets the FP8 clipping" ON)
set ( MIOPEN_DEFAULT_FIND_MODE "DynamicHybrid" CACHE STRING "Sets the default find mode")
set_property(CACHE MIOPEN_DEFAULT_FIND_MODE PROPERTY STRINGS
    Normal Fast Hybrid FastHybrid DynamicHybrid)

option( MIOPEN_FP8_CLIPPING "Sets the FP8 clipping" ON)

configure_file("${PROJECT_SOURCE_DIR}/include/miopen/config.h.in" "${PROJECT_BINARY_DIR}/include/miopen/config.h")

# configure a header file to pass the CMake version settings to the source, and package the header files in the output archive
configure_file( "${PROJECT_SOURCE_DIR}/include/miopen/version.h.in" "${PROJECT_BINARY_DIR}/include/miopen/version.h" )

if(BUILD_FILE_REORG_BACKWARD_COMPATIBILITY)
#Copy header to Build Dir for generating backward compatibility
configure_file( "${PROJECT_SOURCE_DIR}/include/miopen/miopen.h" "${PROJECT_BINARY_DIR}/include/miopen/miopen.h" )
endif()

message( STATUS "MIOpen_VERSION= ${MIOpen_VERSION}" )
<<<<<<< HEAD
if(NOT _GENERATOR_IS_MULTI_CONFIG)
=======
if(NOT MIOPEN_GENERATOR_IS_MULTI_CONFIG)
>>>>>>> b42dc717
    message( STATUS "CMAKE_BUILD_TYPE= ${CMAKE_BUILD_TYPE}" )
endif()

# This is incremented when the ABI to the library changes
set( MIOpen_SOVERSION 1.0 )

function(add_kernels FILE_NAME VAR_PREFIX VAR_SUFFIX KERNEL_FILES)
    set(INIT_KERNELS_LIST)
    set(KERNELS_DECLS)
    foreach(KERNEL_FILE ${KERNEL_FILES})
        set_property(DIRECTORY APPEND PROPERTY CMAKE_CONFIGURE_DEPENDS ${KERNEL_FILE})
        get_filename_component(KERNEL_FILENAME ${KERNEL_FILE} NAME)
        get_filename_component(BASE_NAME ${KERNEL_FILE} NAME_WE)
        string(TOUPPER "${BASE_NAME}" KEY_NAME)
        string(MAKE_C_IDENTIFIER "${KEY_NAME}" VAR_NAME)
        string(APPEND KERNELS_DECLS "extern const size_t ${VAR_PREFIX}${VAR_NAME}${VAR_SUFFIX}_SIZE;\n")
        string(APPEND KERNELS_DECLS "extern const unsigned char ${VAR_PREFIX}${VAR_NAME}${VAR_SUFFIX}[];\n")
        list(APPEND INIT_KERNELS_LIST "    { \"${KERNEL_FILENAME}\", std::string(reinterpret_cast<const char*>(${VAR_PREFIX}${VAR_NAME}${VAR_SUFFIX}), ${VAR_PREFIX}${VAR_NAME}${VAR_SUFFIX}_SIZE) }")
    endforeach()
    string(REPLACE ";" ",\n" INIT_KERNELS "${INIT_KERNELS_LIST}")
    configure_file(kernels/${FILE_NAME}.in ${PROJECT_BINARY_DIR}/${FILE_NAME})
endfunction()

set( MIOpen_Source
    activ/problem_description.cpp
    batch_norm.cpp
    batchnorm/problem_description.cpp
    buffer_info.cpp
    check_numerics.cpp
    conv/invokers/gcn_asm_1x1u.cpp
    conv/invokers/gcn_asm_1x1u_ss.cpp
    conv/invokers/gcn_asm_1x1u_us.cpp
    conv/invokers/gen_x_w_y_pad.cpp
    conv/invokers/impl_gemm.cpp
    conv/invokers/impl_gemm_dynamic.cpp
    conv/invokers/ocl_wrw_rdc.cpp
    conv/problem_description.cpp
        conv/solver_finders.cpp
    conv_algo_name.cpp
    convolution.cpp
    ctc.cpp
    db.cpp
    db_record.cpp
    driver_arguments.cpp
    dropout.cpp
    execution_context.cpp
    expanduser.cpp
    find_controls.cpp
    find_db.cpp
    fusion.cpp
    fusion/problem_description.cpp
    generic_search.cpp
    invoker_cache.cpp
    kernel_build_params.cpp
    kernel_warnings.cpp
    load_file.cpp
    lock_file.cpp
    logger.cpp
<<<<<<< HEAD
=======
    norm/problem_description.cpp
>>>>>>> b42dc717
    op_args.cpp
    operator.cpp
    performance_config.cpp
    pooling/problem_description.cpp
<<<<<<< HEAD
    problem_description.cpp
=======
>>>>>>> b42dc717
    problem.cpp
    ramdb.cpp
    readonlyramdb.cpp
    reducetensor.cpp
    rnn.cpp
    rnn/rnn_util.cpp
    rnn/Solutions/rnn_transformer.cpp
    solution.cpp
    solver.cpp
    solver/activ/bwd_0.cpp
    solver/activ/bwd_1.cpp
    solver/activ/fwd_0.cpp
    solver/activ/fwd_1.cpp
    solver/batchnorm/backward_per_activation.cpp
    solver/batchnorm/backward_per_activation_fused.cpp
    solver/batchnorm/backward_spatial_multiple.cpp
    solver/batchnorm/backward_spatial_single.cpp
    solver/batchnorm/forward_inference.cpp
    solver/batchnorm/forward_inference_fused.cpp
    solver/batchnorm/forward_per_activation.cpp
    solver/batchnorm/forward_per_activation_fused.cpp
    solver/batchnorm/forward_spatial_multiple.cpp
    solver/batchnorm/forward_spatial_single.cpp
    solver/conv_asm_1x1u.cpp
    solver/conv_asm_1x1u_bias_activ_fused.cpp
    solver/conv_asm_1x1u_stride2.cpp
    solver/conv_asm_3x3u.cpp
    solver/conv_asm_5x10u2v2b1.cpp
    solver/conv_asm_5x10u2v2f1.cpp
    solver/conv_asm_7x7c3h224w224k64u2v2p3q3f1.cpp
    solver/conv_asm_dir_BwdWrW1x1.cpp
    solver/conv_asm_dir_BwdWrW3x3.cpp
    solver/conv_asm_implicit_gemm_bwd_v4r1_dynamic.cpp
    solver/conv_asm_implicit_gemm_gtc_bwd.cpp
    solver/conv_asm_implicit_gemm_gtc_bwd_nhwc.cpp
    solver/conv_asm_implicit_gemm_gtc_fwd.cpp
    solver/conv_asm_implicit_gemm_gtc_fwd_nhwc.cpp
    solver/conv_asm_implicit_gemm_gtc_fwd_nchwc.cpp
    solver/conv_asm_implicit_gemm_gtc_perf_config.cpp
    solver/conv_asm_implicit_gemm_gtc_wrw_nhwc.cpp
    solver/conv_asm_implicit_gemm_v4r1_dynamic.cpp
    solver/conv_asm_implicit_gemm_wrw_gtc_dynamic_xdlops.cpp
    solver/conv_asm_implicit_gemm_wrw_v4r1_dynamic.cpp
    solver/conv_bin_wino3x3U.cpp
    solver/conv_bin_winoRxS.cpp
    solver/conv_bin_winoRxS_fused.cpp
    solver/conv_direct_naive_conv.cpp
    solver/conv_direct_naive_conv_bwd.cpp
    solver/conv_direct_naive_conv_fwd.cpp
    solver/conv_direct_naive_conv_wrw.cpp
    solver/conv_hip_implicit_gemm_bwd_data_xdlops.cpp
    solver/conv_hip_implicit_gemm_bwd_v1r1.cpp
    solver/conv_hip_implicit_gemm_bwd_v1r1_xdlops.cpp
    solver/conv_hip_implicit_gemm_bwd_v4r1.cpp
    solver/conv_hip_implicit_gemm_bwd_v4r1_xdlops.cpp
    solver/conv_hip_implicit_gemm_fwd_v4r1.cpp
    solver/conv_hip_implicit_gemm_fwd_v4r4.cpp
    solver/conv_hip_implicit_gemm_fwd_v4r4_xdlops.cpp
    solver/conv_hip_implicit_gemm_fwd_v4r4_xdlops_padded_gemm.cpp
    solver/conv_hip_implicit_gemm_fwd_v4r5_xdlops.cpp
    solver/conv_hip_implicit_gemm_fwd_xdlops.cpp
    solver/conv_hip_implicit_gemm_grouped_fwd_xdlops.cpp
    solver/conv_hip_implicit_gemm_3d_grouped_fwd_xdlops.cpp
    solver/conv_hip_implicit_gemm_3d_grouped_wrw_xdlops.cpp
    solver/conv_hip_implicit_gemm_3d_grouped_bwd_xdlops.cpp
    solver/conv_hip_implicit_gemm_nonxdlops_common.cpp
    solver/conv_hip_implicit_gemm_wrw_v4r4.cpp
    solver/conv_hip_implicit_gemm_wrw_v4r4_xdlops.cpp
    solver/conv_hip_implicit_gemm_wrw_v4r4_xdlops_padded_gemm.cpp
    solver/conv_mlir_igemm_bwd.cpp
    solver/conv_mlir_igemm_bwd_xdlops.cpp
    solver/conv_mlir_igemm_fwd.cpp
    solver/conv_mlir_igemm_fwd_xdlops.cpp
    solver/conv_mlir_igemm_wrw.cpp
    solver/conv_mlir_igemm_wrw_xdlops.cpp
    solver/conv_MP_bidirectional_winograd.cpp
    solver/conv_multipass_wino3x3WrW.cpp
    solver/conv_ocl_dir2D_bwdWrW_1x1.cpp
    solver/conv_ocl_dir2D_bwdWrW_2.cpp
    solver/conv_ocl_dir2D_bwdWrW_53.cpp
    solver/conv_ocl_dir2D11x11.cpp
    solver/conv_ocl_dir2Dfwd.cpp
    solver/conv_ocl_dir2Dfwd_fused.cpp
    solver/conv_ocl_dir2Dfwd_exhaustive_search.cpp
    solver/conv_ocl_dir2Dfwd1x1.cpp
    solver/conv_ocl_dir2Dfwdgen.cpp
    solver/conv_wino_fury_RxS.cpp
    solver/conv_winoRxS.cpp
    solver/conv_winoRxS_fused.cpp
    solver/fft.cpp
    solver/gemm.cpp
    solver/gemm_bwd.cpp
    solver/gemm_common.cpp
    solver/gemm_wrw.cpp
    solver/norm/forward_layernorm.cpp
    solver/pooling/forward2d.cpp
    solver/pooling/forwardNaive.cpp
    solver/pooling/forwardNd.cpp
    solver/pooling/backward2d.cpp
    solver/pooling/backwardNd.cpp
    subbuffers.cpp
    target_properties.cpp
    temp_file.cpp
    tensor.cpp
    seq_tensor.cpp
)

if(MIOPEN_ENABLE_AI_KERNEL_TUNING OR MIOPEN_ENABLE_AI_IMMED_MODE_FALLBACK)
    list(APPEND MIOpen_Source conv/heuristics/ai_heuristics.cpp)
    list(APPEND MIOpen_Source anyramdb.cpp)
endif()

list(APPEND MIOpen_Source tmp_dir.cpp binary_cache.cpp md5.cpp)
if(MIOPEN_ENABLE_SQLITE)
    list(APPEND MIOpen_Source sqlite_db.cpp)
endif()

if(MIOPEN_ENABLE_SQLITE AND MIOPEN_ENABLE_SQLITE_KERN_CACHE)
    list(APPEND MIOpen_Source kern_db.cpp bz2.cpp)
endif()

if(MIOPEN_USE_COMPOSABLEKERNEL)
    list(APPEND MIOpen_Source
        solver/batchnorm/backward_ck.cpp
        solver/batchnorm/forward_inference_ck.cpp
        solver/batchnorm/forward_training_ck.cpp
        solver/conv_ck_igemm_fwd_v6r1_dlops_nchw.cpp
        solver/conv_ck_igemm_fwd_bias_activ_fused.cpp
<<<<<<< HEAD
=======
        solver/norm/forward_layernorm2d_ck.cpp
        solver/norm/forward_layernorm4d_ck.cpp
>>>>>>> b42dc717
    )
endif()

if( MIOPEN_BACKEND MATCHES "OpenCL" OR MIOPEN_BACKEND STREQUAL "HIPOC" OR MIOPEN_BACKEND STREQUAL "HIP" OR MIOPEN_BACKEND STREQUAL "HIPNOGPU")
    file(GLOB_RECURSE STATIC_COMPOSABLE_KERNEL_INCLUDE "kernels/static_composable_kernel/include/*/*.hpp")
    file(GLOB_RECURSE STATIC_COMPOSABLE_KERNEL_SOURCE "kernels/static_composable_kernel/src/*/*.cpp")
    file(GLOB_RECURSE COMPOSABLE_KERNEL_INCLUDE "composable_kernel/composable_kernel/include/*.hpp")
    file(GLOB_RECURSE COMPOSABLE_KERNEL_SOURCE "composable_kernel/composable_kernel/src/*.cpp")
    file(GLOB_RECURSE COMPOSABLE_KERNEL_DYNAMIC_ASM_SOURCE "kernels/dynamic_igemm/*.s")
    file(GLOB_RECURSE COMPOSABLE_KERNEL_DYNAMIC_ASM_INCLUDE "kernels/dynamic_igemm/*.inc")
    file(GLOB_RECURSE COMPOSABLE_KERNEL_DYNAMIC_CPP_SOURCE "kernels/dynamic_igemm/*.cpp")
    file(GLOB_RECURSE GPU_REFERENCE_KERNEL_HIP "kernels/gpu_reference_kernel/*.cpp")
    file(GLOB_RECURSE GPU_REFERENCE_KERNEL_ASM "kernels/gpu_reference_kernel/*.s")
    file(GLOB_RECURSE GPU_BATCHED_TRANSPOSE_KERNEL_HIP "kernels/gpu_batched_transpose_kernel/*.cpp")
    file(GLOB_RECURSE GPU_GENERAL_TENSOR_REORDER_KERNEL_HIP_INCLUDE "kernels/gpu_general_tensor_reorder_kernel/*.hpp")
    file(GLOB_RECURSE GPU_GENERAL_TENSOR_REORDER_KERNEL_HIP_SOURCE "kernels/gpu_general_tensor_reorder_kernel/*.cpp")


    set(MIOPEN_KERNEL_INCLUDES
        ${STATIC_COMPOSABLE_KERNEL_INCLUDE}
        ${COMPOSABLE_KERNEL_INCLUDE}
        ${COMPOSABLE_KERNEL_DYNAMIC_ASM_INCLUDE}
        ${GPU_GENERAL_TENSOR_REORDER_KERNEL_HIP_INCLUDE}
        include/miopen/implicitgemm_params.hpp
        kernels/gpu_reference_kernel/fp8_kern_types.h
        kernels/Conv_Winograd_v13_3_12_fp16dot_stride1.inc
        kernels/Conv_Winograd_v13_3_12_fp16dot_stride2_dec.inc
        kernels/Conv_Winograd_v13_3_12_fp16dot_stride2_dil.inc
        kernels/Conv_Winograd_v14_3_3_fp16dot_stride1.inc
        kernels/Conv_Winograd_v14_3_3_fp16dot_stride2_dec.inc
        kernels/Conv_Winograd_v14_3_3_fp16dot_stride2_dil.inc
        kernels/Conv_Winograd_v13_3_12_epilogue.inc
        kernels/Conv_Winograd_v13_3_12_prologue.inc
        kernels/Conv_Winograd_v16_5_0_epilogue.inc
        kernels/Conv_Winograd_v16_5_0_prologue.inc
        kernels/Conv_Winograd_v16_5_0_stride1.inc
        kernels/conv_3x3_wheel_alpha_v9_2_7_epilogue.inc
        kernels/conv_3x3_wheel_alpha_v9_2_7_prologue.inc
        kernels/conv_3x3_wheel_alpha_v9_2_7_gfx8_stride_2_dec.inc
        kernels/conv_3x3_wheel_alpha_v9_2_7_gfx8.inc
        kernels/conv_3x3_wheel_alpha_v3_0b_epilogue.inc
        kernels/conv_3x3_wheel_alpha_v3_0b_prologue.inc
        kernels/conv_3x3_wheel_alpha_v3_0b.inc
        kernels/conv_3x3_wheel_alpha_v7_0_3b_epilogue.inc
        kernels/conv_3x3_wheel_alpha_v7_0_3b_prologue.inc
        kernels/conv_3x3_wheel_alpha_v7_0_3b.inc
        kernels/conv_3x3_wheel_alpha_v9_0_15_epilogue.inc
        kernels/conv_3x3_wheel_alpha_v9_0_15_prologue.inc
        kernels/conv_3x3_wheel_alpha_v9_0_15_gfx8_stride_2_dil.inc
        kernels/conv_3x3_wheel_alpha_v9_0_15_gfx8_stride_2_dec.inc
        kernels/conv_3x3_wheel_alpha_v9_0_15_gfx8.inc
        kernels/conv_3x3_wheel_alpha_v9_0_15_gfx9_stride_2_dil.inc
        kernels/conv_3x3_wheel_alpha_v9_0_15_gfx9_stride_2_dec.inc
        kernels/conv_3x3_wheel_alpha_v9_0_15_gfx9.inc
        kernels/Conv_Winograd_v21_1_3_gfx9_fp16_dot2_edc_f2x3_dilation2.inc
        kernels/Conv_Winograd_v21_1_3_gfx9_fp16_dot2_edc_f2x3_stride1.inc
        kernels/Conv_Winograd_v21_1_3_gfx9_fp16_dot2_edc_f2x3_stride2.inc
        kernels/Conv_Winograd_v21_1_3_gfx9_fp16_dot2_edc_f3x2_stride1.inc
        kernels/Conv_Winograd_v21_1_3_gfx9_fp32_f2x3_dilation2.inc
        kernels/Conv_Winograd_v21_1_3_gfx9_fp32_f2x3_stride1.inc
        kernels/Conv_Winograd_v21_1_3_gfx9_fp32_f2x3_stride2.inc
        kernels/Conv_Winograd_v21_1_3_gfx9_fp32_f3x2_stride1.inc
        kernels/Conv_Winograd_v21_1_3_metadata.inc
        kernels/Conv_Winograd_v30_3_1_gfx94x_fp16_dot2_edc_f2x3_dilation2.inc
        kernels/Conv_Winograd_v30_3_1_gfx94x_fp16_dot2_edc_f2x3_stride1.inc
        kernels/Conv_Winograd_v30_3_1_gfx94x_fp16_dot2_edc_f2x3_stride2.inc
        kernels/Conv_Winograd_v30_3_1_gfx94x_fp32_f2x3_dilation2.inc
        kernels/Conv_Winograd_v30_3_1_gfx94x_fp32_f2x3_stride1.inc
        kernels/Conv_Winograd_v30_3_1_gfx94x_fp32_f2x3_stride2.inc
        kernels/Conv_Winograd_v30_3_1_gfx9_fp16_dot2_edc_f2x3_dilation2.inc
        kernels/Conv_Winograd_v30_3_1_gfx9_fp16_dot2_edc_f2x3_stride1.inc
        kernels/Conv_Winograd_v30_3_1_gfx9_fp16_dot2_edc_f2x3_stride2.inc
        kernels/Conv_Winograd_v30_3_1_gfx9_fp32_f2x3_dilation2.inc
        kernels/Conv_Winograd_v30_3_1_gfx9_fp32_f2x3_stride1.inc
        kernels/Conv_Winograd_v30_3_1_gfx9_fp32_f2x3_stride2.inc
        kernels/Conv_Winograd_v30_3_1_gfx10_fp16_dot2_f2x3_dilation2.inc
        kernels/Conv_Winograd_v30_3_1_gfx10_fp16_dot2_f2x3_stride1.inc
        kernels/Conv_Winograd_v30_3_1_gfx10_fp16_dot2_f2x3_stride2.inc
        kernels/Conv_Winograd_v30_3_1_gfx10_fp32_f2x3_dilation2.inc
        kernels/Conv_Winograd_v30_3_1_gfx10_fp32_f2x3_stride1.inc
        kernels/Conv_Winograd_v30_3_1_gfx10_fp32_f2x3_stride2.inc
        kernels/Conv_Winograd_v30_3_1_gfx11_fp16_dot2_f2x3_dilation2.inc
        kernels/Conv_Winograd_v30_3_1_gfx11_fp16_dot2_f2x3_stride1.inc
        kernels/Conv_Winograd_v30_3_1_gfx11_fp16_dot2_f2x3_stride2.inc
        kernels/Conv_Winograd_v30_3_1_gfx11_fp32_f2x3_dilation2.inc
        kernels/Conv_Winograd_v30_3_1_gfx11_fp32_f2x3_stride1.inc
        kernels/Conv_Winograd_v30_3_1_gfx11_fp32_f2x3_stride2.inc
        kernels/Conv_Winograd_v30_3_1_gfx94x_fp16_dot2_edc_f3x2_dilation2.inc
        kernels/Conv_Winograd_v30_3_1_gfx94x_fp16_dot2_edc_f3x2_stride1.inc
        kernels/Conv_Winograd_v30_3_1_gfx94x_fp16_dot2_edc_f3x2_stride2.inc
        kernels/Conv_Winograd_v30_3_1_gfx94x_fp32_f3x2_dilation2.inc
        kernels/Conv_Winograd_v30_3_1_gfx94x_fp32_f3x2_stride1.inc
        kernels/Conv_Winograd_v30_3_1_gfx94x_fp32_f3x2_stride2.inc
        kernels/Conv_Winograd_v30_3_1_gfx9_fp16_dot2_edc_f3x2_dilation2.inc
        kernels/Conv_Winograd_v30_3_1_gfx9_fp16_dot2_edc_f3x2_stride1.inc
        kernels/Conv_Winograd_v30_3_1_gfx9_fp16_dot2_edc_f3x2_stride2.inc
        kernels/Conv_Winograd_v30_3_1_gfx9_fp32_f3x2_dilation2.inc
        kernels/Conv_Winograd_v30_3_1_gfx9_fp32_f3x2_stride1.inc
        kernels/Conv_Winograd_v30_3_1_gfx9_fp32_f3x2_stride2.inc
        kernels/Conv_Winograd_v30_3_1_gfx10_fp16_dot2_f3x2_dilation2.inc
        kernels/Conv_Winograd_v30_3_1_gfx10_fp16_dot2_f3x2_stride1.inc
        kernels/Conv_Winograd_v30_3_1_gfx10_fp16_dot2_f3x2_stride2.inc
        kernels/Conv_Winograd_v30_3_1_gfx10_fp32_f3x2_dilation2.inc
        kernels/Conv_Winograd_v30_3_1_gfx10_fp32_f3x2_stride1.inc
        kernels/Conv_Winograd_v30_3_1_gfx10_fp32_f3x2_stride2.inc
        kernels/Conv_Winograd_v30_3_1_gfx11_fp16_dot2_f3x2_dilation2.inc
        kernels/Conv_Winograd_v30_3_1_gfx11_fp16_dot2_f3x2_stride1.inc
        kernels/Conv_Winograd_v30_3_1_gfx11_fp16_dot2_f3x2_stride2.inc
        kernels/Conv_Winograd_v30_3_1_gfx11_fp32_f3x2_dilation2.inc
        kernels/Conv_Winograd_v30_3_1_gfx11_fp32_f3x2_stride1.inc
        kernels/Conv_Winograd_v30_3_1_gfx11_fp32_f3x2_stride2.inc
        kernels/Conv_Winograd_v30_3_1_metadata.inc
        kernels/xform_bidirect_winograd_code.inc
        kernels/rocm_version.inc
        kernels/inst_wrappers.inc
        kernels/conv_common.inc
        kernels/utilities.inc
        kernels/xform_data_filter.inc
        kernels/xform_kd_cov2.inc
        kernels/xform_metadata.inc
        kernels/neuron.inc
        kernels/conv_sizes.inc
        kernels/gpr_alloc.inc
        kernels/bfloat16_dev.hpp
        kernels/float_types.h
        kernels/workaround_issue_1431.hpp
        kernels/hip_f8_impl.hpp
        kernels/hip_float8.hpp
        kernels/stride_array.hpp
        )

    set(MIOPEN_KERNELS
        ${STATIC_COMPOSABLE_KERNEL_SOURCE}
        ${COMPOSABLE_KERNEL_SOURCE}
        ${COMPOSABLE_KERNEL_DYNAMIC_ASM_SOURCE}
        ${COMPOSABLE_KERNEL_DYNAMIC_CPP_SOURCE}
        ${GPU_REFERENCE_KERNEL_HIP}
        ${GPU_REFERENCE_KERNEL_ASM}
        ${GPU_BATCHED_TRANSPOSE_KERNEL_HIP}
        ${GPU_GENERAL_TENSOR_REORDER_KERNEL_HIP_SOURCE}
        kernels/detect_llvm_amdgcn_buffer_atomic_fadd_f32_float.cpp
        kernels/MIOpenCheckNumerics.cpp
        kernels/MIOpenBatchNormActivBwdPerAct.cl
        kernels/MIOpenBatchNormActivBwdSpatial.cl
        kernels/MIOpenBatchNormActivFwdTrainPerAct.cl
        kernels/MIOpenBatchNormActivFwdTrainSpatial.cl
        kernels/MIOpenBatchNormFwdTrainSpatial.cl
        kernels/MIOpenBatchNormFwdTrainPerAct.cl
        kernels/MIOpenBatchNormFwdInferSpatial.cl
        kernels/MIOpenBatchNormFwdInferPerAct.cl
        kernels/MIOpenBatchNormBwdSpatial.cl
        kernels/MIOpenBatchNormBwdPerAct.cl
        kernels/MIOpenConvDirUni.cl
        kernels/MIOpenConvDirBatchNormActiv.cl
        kernels/MIOpenConvDirGenFwd.cl
        kernels/MIOpenLayerNorm.cpp
        kernels/MIOpenLRNBwd.cl
        kernels/MIOpenLRNFwd.cl
        kernels/MIOpenNeuron.cl
        kernels/MIOpenPooling.cl
        kernels/MIOpenPoolingBwd.cl
        kernels/MIOpenPoolingBwdND.cl
        kernels/MIOpenPoolingForwardNaive.cl
        kernels/MIOpenPoolingND.cl
        kernels/MIOpenConv1x1S.cl
        kernels/MIOpenConv1x1J1.cl
        kernels/MIOpenConv1x1J1_stride.cl
        kernels/MIOpenSoftmax.cl
        kernels/MIOpenUtilKernels3.cl
        kernels/MIOpenUtilKernels4.cl
        kernels/MIOpenUtilKernels5.cl
        kernels/MIOpenIm2d2Col.cl
        kernels/MIOpenIm3d2Col.cl
        kernels/MIOpenCol2Im2d.cl
        kernels/MIOpenCol2Im3d.cl
        kernels/MIOpenConvBwdWrWS2.cl
        kernels/MIOpenGroupConvBwdWrWS2.cl
        kernels/MIOpenConvBwdWrW_LxG_P53.cl
        kernels/MIOpenGroupConvBwdWrW_LxG_P53.cl
        kernels/MIOpenConvBwdWrW_LxG_5x5.cl
        kernels/MIOpenConvBwdWrW1x1_PAD_read4.cl
        kernels/MIOpenConvFwd_LxL_11.cl
        kernels/MIOpenConvFFT.cl
        kernels/MIOpenRNNHiddenStateUpdate.cl
        kernels/bugzilla_34765_detect.s
        kernels/dummy_kernel.s
        kernels/conv3x3.s
        kernels/conv1x1u.s
        kernels/conv1x1u_stride2.s
        kernels/conv1x1u_bias_activ.s
        kernels/conv3x3wrw.s
        kernels/conv1x1wrw.s
        kernels/conv5x10u2v2f1.s
        kernels/conv5x10u2v2b1.s
        kernels/conv7x7c3h224w224k64u2v2p3q3f1.s
        kernels/xform_out.s
        kernels/gcnAsmBNBwdTrainSpatial.s
        kernels/MIOpenTensorKernels.cl
        kernels/MIOpenTensorKernelsHip.cpp
        kernels/MIOpenSubTensorOpWithScalarKernel.cl
        kernels/MIOpenSubTensorOpWithSubTensorKernel.cl
        kernels/MIOpenSubTensorOpWithCastTensorKernel.cl
        kernels/MIOpenSubTensorOpWithTransformKernel.cl
        kernels/Conv_Winograd_v13_3_12_fp16dot_stride1.s
        kernels/Conv_Winograd_v13_3_12_fp16dot_stride2_dec.s
        kernels/Conv_Winograd_v13_3_12_fp16dot_stride2_dil.s
        kernels/Conv_Winograd_v14_3_3_fp16dot_stride1.s
        kernels/Conv_Winograd_v14_3_3_fp16dot_stride2_dec.s
        kernels/Conv_Winograd_v14_3_3_fp16dot_stride2_dil.s
        kernels/Conv_Winograd_v16_5_0_stride1.s
        kernels/conv_3x3_wheel_alpha_v9_0_15_stride_2_dil.s
        kernels/conv_3x3_wheel_alpha_v9_0_15_stride_2_dec.s
        kernels/conv_3x3_wheel_alpha_v9_0_15.s
        kernels/conv_3x3_wheel_alpha_v7_0_3b.s
        kernels/conv_3x3_wheel_alpha_v3_0b.s
        kernels/conv_3x3_wheel_alpha_v9_2_7.s
        kernels/conv_3x3_wheel_alpha_v9_2_7_stride_2_dec.s
        kernels/Conv_Winograd_v21_1_3_fp16_dot2_f2x3_dilation2.s
        kernels/Conv_Winograd_v21_1_3_fp16_dot2_f2x3_stride1.s
        kernels/Conv_Winograd_v21_1_3_fp16_dot2_f2x3_stride2.s
        kernels/Conv_Winograd_v21_1_3_fp16_dot2_f3x2_stride1.s
        kernels/Conv_Winograd_v21_1_3_fp32_f2x3_dilation2.s
        kernels/Conv_Winograd_v21_1_3_fp32_f2x3_stride1.s
        kernels/Conv_Winograd_v21_1_3_fp32_f2x3_stride2.s
        kernels/Conv_Winograd_v21_1_3_fp32_f3x2_stride1.s
        kernels/Conv_Winograd_v30_3_1_fp16_dot2_f2x3_dilation2.s
        kernels/Conv_Winograd_v30_3_1_fp16_dot2_f2x3_stride1.s
        kernels/Conv_Winograd_v30_3_1_fp16_dot2_f2x3_stride2.s
        kernels/Conv_Winograd_v30_3_1_fp32_f2x3_dilation2.s
        kernels/Conv_Winograd_v30_3_1_fp32_f2x3_stride1.s
        kernels/Conv_Winograd_v30_3_1_fp32_f2x3_stride2.s
        kernels/Conv_Winograd_v30_3_1_fp16_dot2_f3x2_dilation2.s
        kernels/Conv_Winograd_v30_3_1_fp16_dot2_f3x2_stride1.s
        kernels/Conv_Winograd_v30_3_1_fp16_dot2_f3x2_stride2.s
        kernels/Conv_Winograd_v30_3_1_fp32_f3x2_dilation2.s
        kernels/Conv_Winograd_v30_3_1_fp32_f3x2_stride1.s
        kernels/Conv_Winograd_v30_3_1_fp32_f3x2_stride2.s
        kernels/Conv_Winograd_Fury_v1_1_1_fp16_fp16acc_f2x3_stride1.s
        kernels/MIOpenConvBwdBias.cl
        kernels/MIOpenBatchNormActivInfer.cl
        kernels/MIOpenCTCLoss.cl
        kernels/MIOpenDropout.cl
        kernels/xform_data.s
        kernels/xform_filter.s
        kernels/xform_bidirect_winograd_data.s
        kernels/xform_bidirect_winograd_filter.s
        kernels/xform_bidirect_winograd_out.s
        kernels/UniversalTranspose.cl)

    # Kernels in development lists.
    # Should be ALWAYS empty in develop branch (at the time of PR merge)
    # Intention: to speed up kernel development rebuild time
    set(MIOPEN_DEVELOPMENT_KERNELS)

    # Only referenced by MIOPEN_DEVELOPMENT_KERNELS
    set(MIOPEN_DEVELOPMENT_KERNEL_INCLUDES)

    LIST(LENGTH MIOPEN_DEVELOPMENT_KERNELS MIOPEN_DEVELOPMENT_KERNELS_COUNT)
    LIST(LENGTH MIOPEN_DEVELOPMENT_KERNEL_INCLUDES MIOPEN_DEVELOPMENT_KERNEL_INCLUDES_COUNT)

    add_kernels("kernel.cpp" "MIOPEN_KERNEL_" "" "${MIOPEN_KERNELS}")
    add_kernels("kernel_includes.cpp" "MIOPEN_KERNEL_" "_INCLUDE" "${MIOPEN_KERNEL_INCLUDES}")

    if(${MIOPEN_DEVELOPMENT_KERNELS_COUNT})
        add_kernels("kernel.cpp" "MIOPEN_KERNEL_" "" "${MIOPEN_DEVELOPMENT_KERNELS}")
    endif()

    if(${MIOPEN_DEVELOPMENT_KERNEL_INCLUDES_COUNT})
        add_kernels("kernel_includes.cpp" "MIOPEN_KERNEL_" "_INCLUDE" "${MIOPEN_DEVELOPMENT_KERNEL_INCLUDES}")
    endif()

    configure_file(db_path.cpp.in ${PROJECT_BINARY_DIR}/db_path.cpp)
    list(APPEND MIOpen_Source
        activ.cpp
        kernel_cache.cpp
        layer_norm.cpp
        lrn.cpp
        mlo_dir_conv.cpp
        exec_utils.cpp
        ocl/activ_ocl.cpp
        ocl/batchnormocl.cpp
        ocl/convolutionocl.cpp
        ocl/lrn_ocl.cpp
        ocl/mloNorm.cpp
        ocl/pooling_ocl.cpp
        ocl/tensorocl.cpp
        ocl/softmaxocl.cpp
        ocl/rnnocl.cpp
        ocl/utilocl.cpp
        ocl/ctcocl.cpp
        ocl/dropoutocl.cpp
        ocl/gcn_asm_utils.cpp
        ocl/rnn_util_ocl.cpp
        hip/hip_build_utils.cpp
        hip/batched_transpose_sol.cpp
        hip/general_tensor_reorder_sol.cpp
        pooling.cpp
        ocl/fusionopconvocl.cpp
        ocl/fusionopbiasbnactivocl.cpp
        ${PROJECT_BINARY_DIR}/db_path.cpp
        )

    list(INSERT MIOpen_Source 0
        ${PROJECT_BINARY_DIR}/kernel.cpp
        ${PROJECT_BINARY_DIR}/kernel_includes.cpp
        )
endif()

if(MIOPEN_USE_ROCBLAS)
    list(APPEND MIOpen_Source
        gemm_v2.cpp
    )
endif()

if( MIOPEN_BACKEND STREQUAL "OpenCL" )
    list(APPEND MIOpen_Source
        ocl/handleocl.cpp
        ocl_kernel.cpp
        ocl/oclerrors.cpp
        ocl/clhelper.cpp
    )
endif()

if( MIOPEN_BACKEND STREQUAL "HIPOC" OR MIOPEN_BACKEND STREQUAL "HIP")
    list(APPEND MIOpen_Source
        hip/hiperrors.cpp
        hip/handlehip.cpp
        hipoc/hipoc_kernel.cpp
        hipoc/hipoc_program.cpp
        )
endif()

if( MIOPEN_BACKEND STREQUAL "HIPNOGPU")
    list(APPEND MIOpen_Source
        hip/hiperrors.cpp
        nogpu/handle.cpp
        hipoc/hipoc_kernel.cpp
        hipoc/hipoc_program.cpp
        )
endif()

if( MIOPEN_BACKEND MATCHES "OpenCL" OR MIOPEN_BACKEND STREQUAL "HIPOC" OR MIOPEN_BACKEND STREQUAL "HIP" OR MIOPEN_BACKEND STREQUAL "HIPNOGPU")
    set(KERNELS_SRC_BATCH_FACTOR 50 CACHE STRING "Amount of kernel source files to inline to a single object file.")
    set(KERNELS_BATCH_ID 0)

    function(inline_kernels_src BATCH_FACTOR KERNELS KERNEL_INCLUDES EXTRA_OPTIONS MESSAGE_SUFFIX)
        set(KERNELS_BATCH)
        set(KERNELS_BATCH_SIZE 0)
        set(PROCESSED 0)
        list(LENGTH KERNELS KERNELS_NUMBER)

        foreach(KERNEL ${KERNELS})
            list(APPEND KERNELS_BATCH ${KERNEL})
            list(LENGTH KERNELS_BATCH KERNELS_BATCH_SIZE)
            math(EXPR PROCESSED "1+${PROCESSED}")
            if((KERNELS_BATCH_SIZE EQUAL ${BATCH_FACTOR}) OR (PROCESSED EQUAL KERNELS_NUMBER))
                set(KERNEL_SRC_HPP_FILENAME batch_${KERNELS_BATCH_ID}.cpp.hpp)
                set(KERNEL_SRC_HPP_PATH ${PROJECT_BINARY_DIR}/inlined_kernels/${KERNEL_SRC_HPP_FILENAME})
                set(KERNEL_SRC_CPP_PATH ${PROJECT_BINARY_DIR}/inlined_kernels/batch_${KERNELS_BATCH_ID}.cpp)

                add_custom_command(
                    OUTPUT ${KERNEL_SRC_HPP_PATH}
                    WORKING_DIRECTORY ${CMAKE_CURRENT_SOURCE_DIR}
                    DEPENDS addkernels ${KERNELS_BATCH} ${KERNEL_INCLUDES}
                    COMMAND $<TARGET_FILE:addkernels> -target ${KERNEL_SRC_HPP_PATH} -extern ${EXTRA_OPTIONS} -source ${KERNELS_BATCH}
                    COMMENT "Inlining kernels batch #${KERNELS_BATCH_ID}${MESSAGE_SUFFIX}"
                    )
                configure_file(kernels/kernels_batch.cpp.in ${KERNEL_SRC_CPP_PATH})
                list(APPEND MIOpen_Source ${KERNEL_SRC_CPP_PATH} ${KERNEL_SRC_HPP_PATH})

                set(KERNELS_BATCH)
                math(EXPR KERNELS_BATCH_ID "1+${KERNELS_BATCH_ID}")
            endif()
        endforeach()

        set(KERNELS_BATCH_ID ${KERNELS_BATCH_ID} PARENT_SCOPE)
        set(MIOpen_Source ${MIOpen_Source} PARENT_SCOPE)
    endfunction()

    inline_kernels_src(${KERNELS_SRC_BATCH_FACTOR} "${MIOPEN_KERNELS}" "${MIOPEN_KERNEL_INCLUDES}" "" "")
    inline_kernels_src(${KERNELS_SRC_BATCH_FACTOR} "${MIOPEN_KERNEL_INCLUDES}" "" "-no-recurse;-mark-includes" " (includes)")

    set(MIOPEN_DEVELOPMENT_KERNELS_DEPS ${MIOPEN_KERNEL_INCLUDES})
    list(APPEND MIOPEN_DEVELOPMENT_KERNELS_DEPS ${MIOPEN_DEVELOPMENT_KERNEL_INCLUDES})

    if(${MIOPEN_DEVELOPMENT_KERNELS_COUNT})
        inline_kernels_src(${KERNELS_SRC_BATCH_FACTOR} "${MIOPEN_DEVELOPMENT_KERNELS}" "${MIOPEN_DEVELOPMENT_KERNELS_DEPS}" "" " (dev kernels)")
    endif()

    if(${MIOPEN_DEVELOPMENT_KERNEL_INCLUDES_COUNT})
        inline_kernels_src(${KERNELS_SRC_BATCH_FACTOR} "${MIOPEN_DEVELOPMENT_KERNEL_INCLUDES}" "" "-no-recurse;-mark-includes" " (dev includes)")
    endif()

endif()

if(MIOPEN_USE_COMGR)
    list(APPEND MIOpen_Source comgr.cpp)
endif()

if(MIOPEN_USE_MLIR)
    list(APPEND MIOpen_Source
        mlir_build.cpp
        solver/mlir_common.cpp
        conv/invokers/mlir_impl_gemm.cpp
        )
endif()

add_library(MIOpenCore STATIC ${MIOpen_Source})

if(WIN32)
    # Refer to https://en.cppreference.com/w/cpp/language/types for details.
    target_compile_options(MIOpenCore PUBLIC $<BUILD_INTERFACE:$<$<CXX_COMPILER_ID:Clang>:-U__LP64__>>)
endif()

target_link_libraries(MIOpenCore PUBLIC nlohmann_json::nlohmann_json Boost::filesystem)
target_include_directories(MIOpenCore SYSTEM PUBLIC $<BUILD_INTERFACE:${HALF_INCLUDE_DIR}>)
target_include_directories(MIOpenCore SYSTEM PRIVATE ${BZIP2_INCLUDE_DIR})
target_include_directories(MIOpenCore PUBLIC ${PROJECT_SOURCE_DIR}/include ${PROJECT_SOURCE_DIR}/src/include ${CMAKE_BINARY_DIR}/include)

if(WIN32)
    target_link_libraries(MIOpenCore PUBLIC Boost::any Boost::container Boost::date_time Boost::hof
            Boost::interprocess Boost::range Boost::thread Boost::variant)
endif()

set_target_properties(MIOpenCore PROPERTIES POSITION_INDEPENDENT_CODE ON)

# build library
add_library(MIOpen
        activ_api.cpp
        api/find2_0_commons.cpp
        batch_norm_api.cpp
        convolution_api.cpp
        ctc_api.cpp
        dropout_api.cpp
        fused_api.cpp
        handle_api.cpp
        layernorm_api.cpp
        lrn_api.cpp
        pooling_api.cpp
        reducetensor_api.cpp
        rnn_api.cpp
        softmax_api.cpp
        tensor_api.cpp
        $<TARGET_OBJECTS:MIOpenCore>)

if(MIOPEN_ENABLE_SQLITE)
    target_sources(MIOpen PRIVATE $<TARGET_OBJECTS:sqlite_memvfs>)
endif()

rocm_set_soversion(MIOpen ${MIOpen_SOVERSION})

clang_tidy_check(MIOpen)

find_package(zstd)
if(zstd_FOUND)
    target_link_libraries(MIOpen PRIVATE $<IF:$<TARGET_EXISTS:zstd::libzstd_shared>,zstd::libzstd_shared,zstd::libzstd_static>)
endif()

function(target_internal_library TARGET)
    target_link_libraries(${TARGET} PRIVATE ${ARGN})
    target_link_libraries(${TARGET} INTERFACE $<BUILD_INTERFACE:${ARGN}>)
endfunction()

if(WIN32)
    target_internal_library(MIOpen Boost::any Boost::container Boost::date_time Boost::hof
<<<<<<< HEAD
	    Boost::interprocess Boost::range Boost::thread Boost::variant)
=======
        Boost::interprocess Boost::range Boost::thread Boost::variant)
>>>>>>> b42dc717
endif()

target_include_directories(MIOpen PUBLIC
    $<BUILD_INTERFACE:${PROJECT_SOURCE_DIR}/src/include>
)

if(MIOPEN_USE_COMPOSABLEKERNEL)
set(MIOPEN_CK_LINK_FLAGS composable_kernel::device_operations hip::host)
endif()

target_include_directories(MIOpen SYSTEM PUBLIC $<BUILD_INTERFACE:${HALF_INCLUDE_DIR}>)
target_include_directories(MIOpen SYSTEM PRIVATE ${BZIP2_INCLUDE_DIR})

# Workaround : change in rocm-cmake was causing linking error so had to add ${CMAKE_DL_LIBS} 
#               We can remove ${CMAKE_DL_LIBS} once root cause is identified.
target_link_libraries(MIOpen PRIVATE ${CMAKE_DL_LIBS} Threads::Threads ${BZIP2_LIBRARIES} ${MIOPEN_CK_LINK_FLAGS})

miopen_generate_export_header(MIOpen)

if(MIOPEN_ENABLE_AI_KERNEL_TUNING OR MIOPEN_ENABLE_AI_IMMED_MODE_FALLBACK)
        find_path(FDEEP_INCLUDE_DIR "fdeep/fdeep.hpp")
        if(${FDEEP_INCLUDE_DIR} STREQUAL "FDEEP_INCLUDE_DIR-NOTFOUND")
            if(MIOPEN_ENABLE_AI_KERNEL_TUNING)
                message(FATAL_ERROR "MIOPEN_ENABLE_AI_KERNEL_TUNING requirement frugally-deep not found")
            endif()
            if(MIOPEN_ENABLE_AI_IMMED_MODE_FALLBACK)
                message(FATAL_ERROR "MIOPEN_ENABLE_AI_IMMED_MODE_FALLBACK requirement frugally-deep not found")
            endif()
        endif()

        find_path(EIGEN_INCLUDE_DIR "eigen3/Eigen/Core")
        if(${EIGEN_INCLUDE_DIR} STREQUAL "EIGEN_INCLUDE_DIR-NOTFOUND")
            if(MIOPEN_ENABLE_AI_KERNEL_TUNING)
                message(FATAL_ERROR "MIOPEN_ENABLE_AI_KERNEL_TUNING requirement Eigen not found")
            endif()
            if(MIOPEN_ENABLE_AI_IMMED_MODE_FALLBACK)
                message(FATAL_ERROR "MIOPEN_ENABLE_AI_IMMED_MODE_FALLBACK requirement frugally-deep not found")
            endif()
        endif()

        target_include_directories(MIOpenCore SYSTEM PRIVATE $<BUILD_INTERFACE:${FDEEP_INCLUDE_DIR}>)
        target_include_directories(MIOpenCore SYSTEM PRIVATE $<BUILD_INTERFACE:${EIGEN_INCLUDE_DIR}/eigen3>)
        if(NOT BUILD_DEV)
            file(GLOB MODEL_FILES kernels/*.model)
            if( NOT ENABLE_ASAN_PACKAGING )
              install(FILES ${MODEL_FILES} DESTINATION ${DATA_INSTALL_DIR}/db)
            endif ()
            foreach(MODEL_FILE ${MODEL_FILES})
                get_filename_component(MODEL_FILE_FILENAME "${MODEL_FILE}" NAME)
                configure_file("${MODEL_FILE}" "${PROJECT_BINARY_DIR}/share/miopen/db/${MODEL_FILE_FILENAME}" COPYONLY)
            endforeach()
        endif()
endif()

set(PACKAGE_DEPENDS)
set(PACKAGE_STATIC_DEPENDS)
############################################################
# MIOpen depends on OpenCL
if( MIOPEN_BACKEND STREQUAL "OpenCL")
    MESSAGE( STATUS "MIOpen linking OpenCL: ${OPENCL_INCLUDE_DIRS}" )
    target_include_directories(MIOpenCore SYSTEM PUBLIC ${OPENCL_INCLUDE_DIRS})
    target_link_libraries(MIOpenCore PUBLIC ${OPENCL_LIBRARIES})
    list(APPEND PACKAGE_DEPENDS PACKAGE OpenCL)
elseif(MIOPEN_BACKEND STREQUAL "HIPOC" OR MIOPEN_BACKEND STREQUAL "HIP")
    if(MIOPEN_USE_HIPRTC AND WIN32)
        target_link_libraries( MIOpenCore PUBLIC hiprtc::hiprtc )
        target_link_libraries( MIOpen PRIVATE hiprtc::hiprtc )
    endif()
    target_link_libraries( MIOpen INTERFACE hip::host )
    target_link_libraries( MIOpenCore PUBLIC hip::device hip::host )
    if(ENABLE_HIP_WORKAROUNDS)
        # Workaround hip not setting its usage requirements correctly
        target_compile_definitions( MIOpenCore PRIVATE -D__HIP_PLATFORM_HCC__=1 )
    endif()
    # This is helpful for the tests
    target_link_libraries( MIOpen INTERFACE $<BUILD_INTERFACE:hip::device> )
    list(APPEND PACKAGE_DEPENDS PACKAGE hip)
endif()

if(MIOPEN_USE_COMGR)
    list(APPEND PACKAGE_DEPENDS PACKAGE amd_comgr)
    target_internal_library(MIOpen amd_comgr)
    target_link_libraries(MIOpenCore PRIVATE amd_comgr)
endif()

if(rocblas_FOUND)
    target_link_libraries( MIOpenCore PRIVATE roc::rocblas )
    target_link_libraries( MIOpen INTERFACE $<BUILD_INTERFACE:roc::rocblas> )
    target_link_libraries( MIOpen PRIVATE roc::rocblas )
    list(APPEND PACKAGE_STATIC_DEPENDS PACKAGE rocblas)
endif()

if(NOT WIN32)
    # For backward compatibility with ROCm 5.3
    # Build with library libMLIRMIOpen
    if(LIBMLIRMIOPEN)
        target_link_libraries(MIOpenCore PRIVATE ${LIBMLIRMIOPEN})
        target_link_libraries(MIOpen PRIVATE ${LIBMLIRMIOPEN})
    endif()
endif()

# Build with package rocMLIR
if(rocMLIR_FOUND)
    target_link_libraries(MIOpenCore PRIVATE rocMLIR::rockCompiler)
    target_link_libraries(MIOpen PRIVATE rocMLIR::rockCompiler)
endif()

target_link_libraries(MIOpen PRIVATE nlohmann_json::nlohmann_json)

target_internal_library(MIOpen
    Boost::filesystem
)
list(APPEND PACKAGE_STATIC_DEPENDS PACKAGE Boost COMPONENTS filesystem)
if(NOT WIN32 AND NOT APPLE)
    file(WRITE ${CMAKE_CURRENT_BINARY_DIR}/lib.def "
MIOPEN_${MIOPEN_BACKEND}_1
{
global:
    miopen*;
    extern \"C++\" {
        miopen::*;
    };
local:
    *boost*;
    extern \"C++\" {
        std::*;
    };
};
")
    target_link_libraries(MIOpen PRIVATE "-Wl,--version-script=${CMAKE_CURRENT_BINARY_DIR}/lib.def")
    target_link_libraries(MIOpen PRIVATE "-Wl,--exclude-libs,ALL")
    # set_target_properties(MIOpen PROPERTIES CXX_VISIBILITY_PRESET hidden)
    set_target_properties(MIOpen PROPERTIES VISIBILITY_INLINES_HIDDEN 1)
endif()
#######################################
if(MIOPEN_ENABLE_SQLITE)
    # MIOpen depends on SQLite
    target_include_directories(MIOpenCore SYSTEM PRIVATE ${SQLITE3_STATIC_INCLUDE_DIRS})
    target_compile_options(MIOpenCore PRIVATE ${SQLITE3_STATIC_CFLAGS})
    target_link_libraries(MIOpenCore PRIVATE ${SQLITE3_STATIC_LDFLAGS})
    target_include_directories(MIOpen SYSTEM PRIVATE ${SQLITE3_STATIC_INCLUDE_DIRS})
    target_include_directories(MIOpen SYSTEM INTERFACE $<BUILD_INTERFACE:${SQLITE3_STATIC_INCLUDE_DIRS}>)
    target_compile_options(MIOpen PRIVATE ${SQLITE3_STATIC_CFLAGS})
    target_compile_options(MIOpen INTERFACE $<BUILD_INTERFACE:${SQLITE3_STATIC_CFLAGS}>)
    target_link_libraries(MIOpen PRIVATE ${SQLITE3_STATIC_LDFLAGS})
    target_link_libraries(MIOpen INTERFACE $<BUILD_INTERFACE:${SQLITE3_STATIC_LDFLAGS}>)
endif()
############################################################
# MIOpen depends on librt for Boost.Interprocess
if(NOT WIN32 AND NOT APPLE)
    find_library(LIBRT rt)
    if(LIBRT)
        message(STATUS "Librt: " ${LIBRT})
        target_internal_library(MIOpen ${LIBRT})
    endif()
endif()

if(NOT WIN32)
    target_link_libraries(MIOpen PRIVATE roctx64)
endif()

############################################################
# Installation
set(MIOPEN_CXX_HEADER_PATH)
if(MIOPEN_INSTALL_CXX_HEADERS)
set(MIOPEN_CXX_HEADER_PATH ${PROJECT_SOURCE_DIR}/src/include)
endif()

rocm_install_targets(
  TARGETS MIOpen
  INCLUDE
    ${PROJECT_SOURCE_DIR}/include
    ${PROJECT_BINARY_DIR}/include
    ${MIOPEN_CXX_HEADER_PATH}
)

rocm_export_targets(
  TARGETS MIOpen
  DEPENDS
    ${PACKAGE_DEPENDS}
  STATIC_DEPENDS
    ${PACKAGE_STATIC_DEPENDS}
)

# Install db files
if(NOT MIOPEN_EMBED_DB STREQUAL "")
    include(embed)
    if(MIOPEN_EMBED_BINCACHE AND MIOPEN_BINCACHE_PATH STREQUAL "")
        if(MIOPEN_NO_LFS_PULLED)
            message(WARNING "Binary cache files have not been pulled down from git-lfs, will not embed.")
        else()
            set(MIOPEN_BINCACHE_PATH "${CMAKE_SOURCE_DIR}/src/kernels")
            message("MIOPEN_BINCACHE_PATH: ${MIOPEN_BINCACHE_PATH}")
        endif()
    else()
        message(WARNING "MIOPEN_EMBED_BINCACHE is set and MIOPEN_BINCACHE_PATH was used to override default binary cache files. Proceed at your own risk!")
    endif()
    set(CODE_OBJECTS)
# embed find db
    foreach(EMBED_ARCH ${MIOPEN_EMBED_DB})
        message(STATUS "Adding find db for arch: ${EMBED_ARCH}")
        list(APPEND CODE_OBJECTS "kernels/${EMBED_ARCH}.${MIOPEN_BACKEND}.fdb.txt")
        message(STATUS "Adding perf db for arch: ${EMBED_ARCH}")
        list(APPEND CODE_OBJECTS "kernels/${EMBED_ARCH}.db")
    endforeach()
# Embed Bin Cache
    if(NOT MIOPEN_BINCACHE_PATH STREQUAL "")
        foreach(EMBED_ARCH ${MIOPEN_EMBED_DB})
            message(STATUS "Adding binary cache for arch: ${EMBED_ARCH}")
            download_binary(OUTPUT_PATH "${MIOPEN_BINCACHE_PATH}" "${EMBED_ARCH}")
            list(APPEND CODE_OBJECTS "${OUTPUT_PATH}")
        endforeach()
    endif()
    add_embed_library(miopen_data ${CODE_OBJECTS})
    target_link_libraries(MIOpen PRIVATE $<BUILD_INTERFACE:miopen_data> )
else()
    file(GLOB FIND_DB_FILES kernels/*.fdb.txt)
    file(GLOB PERF_DB_FILES kernels/*.db)
    file(GLOB KERN_DB_FILES kernels/*.kdb)
    list(APPEND FIND_DB_FILES ${PERF_DB_FILES})
    list(APPEND FIND_DB_FILES ${KERN_DB_FILES})
    if(NOT MIOPEN_DISABLE_SYSDB)
        if( NOT ENABLE_ASAN_PACKAGING )
          install(FILES
              ${FIND_DB_FILES}
           DESTINATION ${DATA_INSTALL_DIR}/db)
         endif()
         foreach(DB_FILE ${FIND_DB_FILES})
            get_filename_component(DB_FILE_FILENAME "${DB_FILE}" NAME)
            configure_file("${DB_FILE}" "${PROJECT_BINARY_DIR}/share/miopen/db/${DB_FILE_FILENAME}" COPYONLY)
         endforeach()

    endif()
endif()

if(BUILD_FILE_REORG_BACKWARD_COMPATIBILITY)
  #Generating Wrapper of each headers for backward compatibility
  rocm_wrap_header_file(
    export.h config.h version.h miopen.h
    HEADER_LOCATION include/miopen
    GUARDS WRAPPER
    WRAPPER_LOCATIONS miopen/${CMAKE_INSTALL_INCLUDEDIR}/miopen
    ORIGINAL_FILES ${PROJECT_BINARY_DIR}/include/miopen/version.h ${PROJECT_BINARY_DIR}/include/miopen/config.h
  )

  #Installing Wrapper Headers
  rocm_install(
    DIRECTORY
       "${PROJECT_BINARY_DIR}/miopen/include"
        DESTINATION "miopen" )
  message( STATUS "Backward Compatible Sym Link Created for include directories" )
endif()<|MERGE_RESOLUTION|>--- conflicted
+++ resolved
@@ -58,11 +58,7 @@
 endif()
 
 message( STATUS "MIOpen_VERSION= ${MIOpen_VERSION}" )
-<<<<<<< HEAD
-if(NOT _GENERATOR_IS_MULTI_CONFIG)
-=======
 if(NOT MIOPEN_GENERATOR_IS_MULTI_CONFIG)
->>>>>>> b42dc717
     message( STATUS "CMAKE_BUILD_TYPE= ${CMAKE_BUILD_TYPE}" )
 endif()
 
@@ -121,18 +117,11 @@
     load_file.cpp
     lock_file.cpp
     logger.cpp
-<<<<<<< HEAD
-=======
     norm/problem_description.cpp
->>>>>>> b42dc717
     op_args.cpp
     operator.cpp
     performance_config.cpp
     pooling/problem_description.cpp
-<<<<<<< HEAD
-    problem_description.cpp
-=======
->>>>>>> b42dc717
     problem.cpp
     ramdb.cpp
     readonlyramdb.cpp
@@ -261,11 +250,8 @@
         solver/batchnorm/forward_training_ck.cpp
         solver/conv_ck_igemm_fwd_v6r1_dlops_nchw.cpp
         solver/conv_ck_igemm_fwd_bias_activ_fused.cpp
-<<<<<<< HEAD
-=======
         solver/norm/forward_layernorm2d_ck.cpp
         solver/norm/forward_layernorm4d_ck.cpp
->>>>>>> b42dc717
     )
 endif()
 
@@ -731,11 +717,7 @@
 
 if(WIN32)
     target_internal_library(MIOpen Boost::any Boost::container Boost::date_time Boost::hof
-<<<<<<< HEAD
-	    Boost::interprocess Boost::range Boost::thread Boost::variant)
-=======
         Boost::interprocess Boost::range Boost::thread Boost::variant)
->>>>>>> b42dc717
 endif()
 
 target_include_directories(MIOpen PUBLIC
