--- conflicted
+++ resolved
@@ -173,11 +173,8 @@
     include/miopen/dropout.hpp
     include/miopen/readonlyramdb.hpp
     include/miopen/rnn_util.hpp
-<<<<<<< HEAD
+    include/miopen/bz2.hpp
     include/miopen/comgr.hpp
-=======
-    include/miopen/bz2.hpp
->>>>>>> f1359cbc
     md_graph.cpp
     mdg_expr.cpp
     conv/invokers/gcn_asm_1x1u.cpp
