################################################################################
#
# MIT License
#
# Copyright (c) 2017 Advanced Micro Devices, Inc.
#
# Permission is hereby granted, free of charge, to any person obtaining a copy
# of this software and associated documentation files (the "Software"), to deal
# in the Software without restriction, including without limitation the rights
# to use, copy, modify, merge, publish, distribute, sublicense, and/or sell
# copies of the Software, and to permit persons to whom the Software is
# furnished to do so, subject to the following conditions:
#
# The above copyright notice and this permission notice shall be included in all
# copies or substantial portions of the Software.
#
# THE SOFTWARE IS PROVIDED "AS IS", WITHOUT WARRANTY OF ANY KIND, EXPRESS OR
# IMPLIED, INCLUDING BUT NOT LIMITED TO THE WARRANTIES OF MERCHANTABILITY,
# FITNESS FOR A PARTICULAR PURPOSE AND NONINFRINGEMENT. IN NO EVENT SHALL THE
# AUTHORS OR COPYRIGHT HOLDERS BE LIABLE FOR ANY CLAIM, DAMAGES OR OTHER
# LIABILITY, WHETHER IN AN ACTION OF CONTRACT, TORT OR OTHERWISE, ARISING FROM,
# OUT OF OR IN CONNECTION WITH THE SOFTWARE OR THE USE OR OTHER DEALINGS IN THE
# SOFTWARE.
#
################################################################################

cmake_policy(SET CMP0057 NEW)

include(ExportHeader)
if(MIOPEN_ENABLE_SQLITE)
    add_subdirectory(sqlite)
endif()

# Truncation rounding or (default) rounding to nearest even (RNE) is enabled.
# This switch controls two related but different aspects of MIOpen behavior
# 1.  How host code performs conversions of float to bfloat16, important only
#     for testing.
# 2.  How BF16 kernels (which are kind of mixed-precision now and expected to
#     remain in the future)  perform final conversion (and rounding) of FP32
#     to BF16 results. This affects the main functionality of the library.
option( MIOPEN_USE_RNE_BFLOAT16 "Sets rounding scheme for bfloat16 type" ON )
option( MIOPEN_FP8_IEEE_EXPONENT_BIAS "Sets the FP8 exponent bias to IEEE" ON)
option( MIOPEN_FP8_CLIPPING "Sets the FP8 clipping" ON)
set ( MIOPEN_DEFAULT_FIND_MODE "DynamicHybrid" CACHE STRING "Sets the default find mode")
set_property(CACHE MIOPEN_DEFAULT_FIND_MODE PROPERTY STRINGS
    Normal Fast Hybrid FastHybrid DynamicHybrid)

option( MIOPEN_FP8_CLIPPING "Sets the FP8 clipping" ON)

configure_file("${PROJECT_SOURCE_DIR}/include/miopen/config.h.in" "${PROJECT_BINARY_DIR}/include/miopen/config.h")

# configure a header file to pass the CMake version settings to the source, and package the header files in the output archive
configure_file( "${PROJECT_SOURCE_DIR}/include/miopen/version.h.in" "${PROJECT_BINARY_DIR}/include/miopen/version.h" )

if(BUILD_FILE_REORG_BACKWARD_COMPATIBILITY)
#Copy header to Build Dir for generating backward compatibility
configure_file( "${PROJECT_SOURCE_DIR}/include/miopen/miopen.h" "${PROJECT_BINARY_DIR}/include/miopen/miopen.h" )
endif()

message( STATUS "MIOpen_VERSION= ${MIOpen_VERSION}" )
if(NOT MIOPEN_GENERATOR_IS_MULTI_CONFIG)
    message( STATUS "CMAKE_BUILD_TYPE= ${CMAKE_BUILD_TYPE}" )
endif()

# This is incremented when the ABI to the library changes
set( MIOpen_SOVERSION 1.0 )

function(add_kernels FILE_NAME VAR_PREFIX VAR_SUFFIX KERNEL_FILES)
    set(INIT_KERNELS_LIST)
    set(KERNELS_DECLS)
    foreach(KERNEL_FILE ${KERNEL_FILES})
        set_property(DIRECTORY APPEND PROPERTY CMAKE_CONFIGURE_DEPENDS ${KERNEL_FILE})
        get_filename_component(KERNEL_FILENAME ${KERNEL_FILE} NAME)
        get_filename_component(BASE_NAME ${KERNEL_FILE} NAME_WE)
        string(TOUPPER "${BASE_NAME}" KEY_NAME)
        string(MAKE_C_IDENTIFIER "${KEY_NAME}" VAR_NAME)
        string(APPEND KERNELS_DECLS "extern const size_t ${VAR_PREFIX}${VAR_NAME}${VAR_SUFFIX}_SIZE;\n")
        string(APPEND KERNELS_DECLS "extern const unsigned char ${VAR_PREFIX}${VAR_NAME}${VAR_SUFFIX}[];\n")
        list(APPEND INIT_KERNELS_LIST "    { \"${KERNEL_FILENAME}\", std::string(reinterpret_cast<const char*>(${VAR_PREFIX}${VAR_NAME}${VAR_SUFFIX}), ${VAR_PREFIX}${VAR_NAME}${VAR_SUFFIX}_SIZE) }")
    endforeach()
    string(REPLACE ";" ",\n" INIT_KERNELS "${INIT_KERNELS_LIST}")
    configure_file(kernels/${FILE_NAME}.in ${PROJECT_BINARY_DIR}/${FILE_NAME})
endfunction()

set( MIOpen_Source
    activ/problem_description.cpp
    activ_api.cpp
    api/find2_0_commons.cpp
    argmax_api.cpp
    batch_norm.cpp
    batch_norm_api.cpp
    batchnorm/problem_description.cpp
    buffer_info.cpp
    cat_api.cpp
    cat/problem_description.cpp
    check_numerics.cpp
    conv/invokers/gcn_asm_1x1u.cpp
    conv/invokers/gcn_asm_1x1u_ss.cpp
    conv/invokers/gcn_asm_1x1u_us.cpp
    conv/invokers/gen_x_w_y_pad.cpp
    conv/invokers/impl_gemm.cpp
    conv/invokers/impl_gemm_dynamic.cpp
    conv/invokers/ocl_wrw_rdc.cpp
    conv/problem_description.cpp
    conv/solver_finders.cpp
    conv_algo_name.cpp
    convolution.cpp
    convolution_api.cpp
    ctc.cpp
    ctc_api.cpp
    db.cpp
    db_record.cpp
    driver_arguments.cpp
    dropout.cpp
    dropout_api.cpp
    execution_context.cpp
    expanduser.cpp
    find_controls.cpp
    find_db.cpp
    fused_api.cpp
    fusion.cpp
    fusion/problem_description.cpp
    generic_search.cpp
    graphapi/graphapi.cpp
<<<<<<< HEAD
    graphapi/graphapi_convolution.cpp
=======
>>>>>>> 90d24cc4
    graphapi/graphapi_tensor.cpp
    groupnorm_api.cpp
    groupnorm/problem_description.cpp
    handle_api.cpp
    invoker_cache.cpp
    kernel_build_params.cpp
    kernel_warnings.cpp
    layernorm_api.cpp
    layernorm/problem_description.cpp
    load_file.cpp
    lock_file.cpp
    logger.cpp
    lrn_api.cpp
    op_args.cpp
    operator.cpp
    performance_config.cpp
    pooling/problem_description.cpp
    pooling_api.cpp
    problem.cpp
    process.cpp
    ramdb.cpp
    readonlyramdb.cpp
    reducetensor.cpp
    reducetensor_api.cpp
    reduce/problem_description.cpp
    rnn.cpp
    rnn_api.cpp
    rnn/rnn_util.cpp
    rnn/Solutions/rnn_transformer.cpp
    softmax.cpp
    softmax_api.cpp
    softmax/problem_description.cpp
    solution.cpp
    solver.cpp
    solver/activ/bwd_0.cpp
    solver/activ/bwd_1.cpp
    solver/activ/fwd_0.cpp
    solver/activ/fwd_1.cpp
    solver/batchnorm/backward_ck.cpp
    solver/batchnorm/backward_per_activation.cpp
    solver/batchnorm/backward_per_activation_fused.cpp
    solver/batchnorm/backward_spatial_multiple.cpp
    solver/batchnorm/backward_spatial_single.cpp
    solver/batchnorm/forward_inference.cpp
    solver/batchnorm/forward_inference_ck.cpp
    solver/batchnorm/forward_inference_fused.cpp
    solver/batchnorm/forward_per_activation.cpp
    solver/batchnorm/forward_per_activation_fused.cpp
    solver/batchnorm/forward_spatial_multiple.cpp
    solver/batchnorm/forward_spatial_single.cpp
    solver/batchnorm/forward_training_ck.cpp
    solver/cat/forward_cat.cpp
    solver/conv_asm_1x1u.cpp
    solver/conv_asm_1x1u_bias_activ_fused.cpp
    solver/conv_asm_1x1u_stride2.cpp
    solver/conv_asm_3x3u.cpp
    solver/conv_asm_5x10u2v2b1.cpp
    solver/conv_asm_5x10u2v2f1.cpp
    solver/conv_asm_7x7c3h224w224k64u2v2p3q3f1.cpp
    solver/conv_asm_dir_BwdWrW1x1.cpp
    solver/conv_asm_dir_BwdWrW3x3.cpp
    solver/conv_asm_implicit_gemm_bwd_v4r1_dynamic.cpp
    solver/conv_asm_implicit_gemm_gtc_bwd.cpp
    solver/conv_asm_implicit_gemm_gtc_bwd_nhwc.cpp
    solver/conv_asm_implicit_gemm_gtc_fwd.cpp
    solver/conv_asm_implicit_gemm_gtc_fwd_nhwc.cpp
    solver/conv_asm_implicit_gemm_gtc_fwd_nchwc.cpp
    solver/conv_asm_implicit_gemm_gtc_perf_config.cpp
    solver/conv_asm_implicit_gemm_gtc_wrw_nhwc.cpp
    solver/conv_asm_implicit_gemm_v4r1_dynamic.cpp
    solver/conv_asm_implicit_gemm_wrw_gtc_dynamic_xdlops.cpp
    solver/conv_asm_implicit_gemm_wrw_v4r1_dynamic.cpp
    solver/conv_bin_wino3x3U.cpp
    solver/conv_bin_winoRxS.cpp
    solver/conv_bin_winoRxS_fused.cpp
    solver/conv_ck_igemm_fwd_v6r1_dlops_nchw.cpp
    solver/conv_ck_igemm_fwd_bias_activ_fused.cpp
    solver/conv_ck_igemm_fwd_bias_res_add_activ_fused.cpp
    solver/conv_direct_naive_conv.cpp
    solver/conv_direct_naive_conv_bwd.cpp
    solver/conv_direct_naive_conv_fwd.cpp
    solver/conv_direct_naive_conv_wrw.cpp
    solver/conv_hip_implicit_gemm_bwd_data_xdlops.cpp
    solver/conv_hip_implicit_gemm_bwd_v1r1.cpp
    solver/conv_hip_implicit_gemm_bwd_v1r1_xdlops.cpp
    solver/conv_hip_implicit_gemm_bwd_v4r1.cpp
    solver/conv_hip_implicit_gemm_bwd_v4r1_xdlops.cpp
    solver/conv_hip_implicit_gemm_fwd_v4r1.cpp
    solver/conv_hip_implicit_gemm_fwd_v4r4.cpp
    solver/conv_hip_implicit_gemm_fwd_v4r4_xdlops.cpp
    solver/conv_hip_implicit_gemm_fwd_v4r4_xdlops_padded_gemm.cpp
    solver/conv_hip_implicit_gemm_fwd_v4r5_xdlops.cpp
    solver/conv_hip_implicit_gemm_fwd_xdlops.cpp
    solver/conv_hip_implicit_gemm_grouped_fwd_xdlops.cpp
    solver/conv_hip_implicit_gemm_grouped_bwd_xdlops.cpp
    solver/conv_hip_implicit_gemm_grouped_wrw_xdlops.cpp
    solver/conv_hip_implicit_gemm_3d_grouped_fwd_xdlops.cpp
    solver/conv_hip_implicit_gemm_3d_grouped_wrw_xdlops.cpp
    solver/conv_hip_implicit_gemm_3d_grouped_bwd_xdlops.cpp
    solver/conv_hip_implicit_gemm_f16f8f16_fwd_xdlops.cpp
    solver/conv_hip_implicit_gemm_f16f8f16_bwd_xdlops.cpp
    solver/conv_hip_implicit_gemm_f16f8f16_wrw_xdlops.cpp
    solver/conv_hip_implicit_gemm_nonxdlops_common.cpp
    solver/conv_hip_implicit_gemm_wrw_v4r4.cpp
    solver/conv_hip_implicit_gemm_wrw_v4r4_xdlops.cpp
    solver/conv_hip_implicit_gemm_wrw_v4r4_xdlops_padded_gemm.cpp
    solver/conv_mlir_igemm_bwd.cpp
    solver/conv_mlir_igemm_bwd_xdlops.cpp
    solver/conv_mlir_igemm_fwd.cpp
    solver/conv_mlir_igemm_fwd_xdlops.cpp
    solver/conv_mlir_igemm_wrw.cpp
    solver/conv_mlir_igemm_wrw_xdlops.cpp
    solver/conv_MP_bidirectional_winograd.cpp
    solver/conv_multipass_wino3x3WrW.cpp
    solver/conv_ocl_dir2D_bwdWrW_1x1.cpp
    solver/conv_ocl_dir2D_bwdWrW_2.cpp
    solver/conv_ocl_dir2D_bwdWrW_53.cpp
    solver/conv_ocl_dir2D11x11.cpp
    solver/conv_ocl_dir2Dfwd.cpp
    solver/conv_ocl_dir2Dfwd_fused.cpp
    solver/conv_ocl_dir2Dfwd_exhaustive_search.cpp
    solver/conv_ocl_dir2Dfwd1x1.cpp
    solver/conv_ocl_dir2Dfwdgen.cpp
    solver/conv_wino_fury_RxS.cpp
    solver/conv_winoRxS.cpp
    solver/conv_winoRxS_fused.cpp
    solver/fft.cpp
    solver/gemm.cpp
    solver/gemm_bwd.cpp
    solver/gemm_wrw.cpp
    solver/groupnorm/forward_groupnorm.cpp
    solver/layernorm/forward_layernorm.cpp
    solver/layernorm/forward_layernorm2d_ck.cpp
    solver/layernorm/forward_layernorm4d_ck.cpp
    solver/pooling/forward2d.cpp
    solver/pooling/forwardNaive.cpp
    solver/pooling/forwardNd.cpp
    solver/pooling/backward2d.cpp
    solver/pooling/backwardNd.cpp
    solver/reduce/forward_argmax.cpp
    solver/reduce/forward_sum.cpp
    solver/softmax/attn_softmax.cpp
    solver/softmax/softmax.cpp
    subbuffers.cpp
    sum_api.cpp
    target_properties.cpp
    temp_file.cpp
    tensor.cpp
    tensor_api.cpp
    seq_tensor.cpp
)

if(MIOPEN_ENABLE_AI_KERNEL_TUNING OR MIOPEN_ENABLE_AI_IMMED_MODE_FALLBACK)
    list(APPEND MIOpen_Source conv/heuristics/ai_heuristics.cpp)
    list(APPEND MIOpen_Source anyramdb.cpp)
endif()

list(APPEND MIOpen_Source tmp_dir.cpp binary_cache.cpp md5.cpp)
if(MIOPEN_ENABLE_SQLITE)
    list(APPEND MIOpen_Source sqlite_db.cpp)
endif()

if(MIOPEN_ENABLE_SQLITE AND MIOPEN_ENABLE_SQLITE_KERN_CACHE)
    list(APPEND MIOpen_Source kern_db.cpp bz2.cpp)
endif()

if( MIOPEN_BACKEND MATCHES "OpenCL" OR MIOPEN_BACKEND STREQUAL "HIPOC" OR MIOPEN_BACKEND STREQUAL "HIP" OR MIOPEN_BACKEND STREQUAL "HIPNOGPU")
    file(GLOB_RECURSE STATIC_COMPOSABLE_KERNEL_INCLUDE "kernels/static_composable_kernel/include/*/*.hpp")
    file(GLOB_RECURSE STATIC_COMPOSABLE_KERNEL_SOURCE "kernels/static_composable_kernel/src/*/*.cpp")
    file(GLOB_RECURSE COMPOSABLE_KERNEL_INCLUDE "composable_kernel/composable_kernel/include/*.hpp")
    file(GLOB_RECURSE COMPOSABLE_KERNEL_SOURCE "composable_kernel/composable_kernel/src/*.cpp")
    file(GLOB_RECURSE COMPOSABLE_KERNEL_DYNAMIC_ASM_SOURCE "kernels/dynamic_igemm/*.s")
    file(GLOB_RECURSE COMPOSABLE_KERNEL_DYNAMIC_ASM_INCLUDE "kernels/dynamic_igemm/*.inc")
    file(GLOB_RECURSE COMPOSABLE_KERNEL_DYNAMIC_CPP_SOURCE "kernels/dynamic_igemm/*.cpp")
    file(GLOB_RECURSE GPU_REFERENCE_KERNEL_HIP "kernels/gpu_reference_kernel/*.cpp")
    file(GLOB_RECURSE GPU_REFERENCE_KERNEL_ASM "kernels/gpu_reference_kernel/*.s")
    file(GLOB_RECURSE GPU_BATCHED_TRANSPOSE_KERNEL_HIP "kernels/gpu_batched_transpose_kernel/*.cpp")
    file(GLOB_RECURSE GPU_GENERAL_TENSOR_REORDER_KERNEL_HIP_INCLUDE "kernels/gpu_general_tensor_reorder_kernel/*.hpp")
    file(GLOB_RECURSE GPU_GENERAL_TENSOR_REORDER_KERNEL_HIP_SOURCE "kernels/gpu_general_tensor_reorder_kernel/*.cpp")


    set(MIOPEN_KERNEL_INCLUDES
        ${STATIC_COMPOSABLE_KERNEL_INCLUDE}
        ${COMPOSABLE_KERNEL_INCLUDE}
        ${COMPOSABLE_KERNEL_DYNAMIC_ASM_INCLUDE}
        ${GPU_GENERAL_TENSOR_REORDER_KERNEL_HIP_INCLUDE}
        include/miopen/implicitgemm_params.hpp
        kernels/gpu_reference_kernel/fp8_kern_types.h
        kernels/Conv_Winograd_v13_3_12_fp16dot_stride1.inc
        kernels/Conv_Winograd_v13_3_12_fp16dot_stride2_dec.inc
        kernels/Conv_Winograd_v13_3_12_fp16dot_stride2_dil.inc
        kernels/Conv_Winograd_v14_3_3_fp16dot_stride1.inc
        kernels/Conv_Winograd_v14_3_3_fp16dot_stride2_dec.inc
        kernels/Conv_Winograd_v14_3_3_fp16dot_stride2_dil.inc
        kernels/Conv_Winograd_v13_3_12_epilogue.inc
        kernels/Conv_Winograd_v13_3_12_prologue.inc
        kernels/Conv_Winograd_v16_5_0_epilogue.inc
        kernels/Conv_Winograd_v16_5_0_prologue.inc
        kernels/Conv_Winograd_v16_5_0_stride1.inc
        kernels/conv_3x3_wheel_alpha_v9_2_7_epilogue.inc
        kernels/conv_3x3_wheel_alpha_v9_2_7_prologue.inc
        kernels/conv_3x3_wheel_alpha_v9_2_7_gfx8_stride_2_dec.inc
        kernels/conv_3x3_wheel_alpha_v9_2_7_gfx8.inc
        kernels/conv_3x3_wheel_alpha_v3_0b_epilogue.inc
        kernels/conv_3x3_wheel_alpha_v3_0b_prologue.inc
        kernels/conv_3x3_wheel_alpha_v3_0b.inc
        kernels/conv_3x3_wheel_alpha_v7_0_3b_epilogue.inc
        kernels/conv_3x3_wheel_alpha_v7_0_3b_prologue.inc
        kernels/conv_3x3_wheel_alpha_v7_0_3b.inc
        kernels/conv_3x3_wheel_alpha_v9_0_15_epilogue.inc
        kernels/conv_3x3_wheel_alpha_v9_0_15_prologue.inc
        kernels/conv_3x3_wheel_alpha_v9_0_15_gfx8_stride_2_dil.inc
        kernels/conv_3x3_wheel_alpha_v9_0_15_gfx8_stride_2_dec.inc
        kernels/conv_3x3_wheel_alpha_v9_0_15_gfx8.inc
        kernels/conv_3x3_wheel_alpha_v9_0_15_gfx9_stride_2_dil.inc
        kernels/conv_3x3_wheel_alpha_v9_0_15_gfx9_stride_2_dec.inc
        kernels/conv_3x3_wheel_alpha_v9_0_15_gfx9.inc
        kernels/Conv_Winograd_v21_1_3_gfx9_fp16_dot2_edc_f2x3_dilation2.inc
        kernels/Conv_Winograd_v21_1_3_gfx9_fp16_dot2_edc_f2x3_stride1.inc
        kernels/Conv_Winograd_v21_1_3_gfx9_fp16_dot2_edc_f2x3_stride2.inc
        kernels/Conv_Winograd_v21_1_3_gfx9_fp16_dot2_edc_f3x2_stride1.inc
        kernels/Conv_Winograd_v21_1_3_gfx9_fp32_f2x3_dilation2.inc
        kernels/Conv_Winograd_v21_1_3_gfx9_fp32_f2x3_stride1.inc
        kernels/Conv_Winograd_v21_1_3_gfx9_fp32_f2x3_stride2.inc
        kernels/Conv_Winograd_v21_1_3_gfx9_fp32_f3x2_stride1.inc
        kernels/Conv_Winograd_v21_1_3_metadata.inc
        kernels/Conv_Winograd_v30_3_1_gfx94x_fp16_dot2_edc_f2x3_dilation2.inc
        kernels/Conv_Winograd_v30_3_1_gfx94x_fp16_dot2_edc_f2x3_stride1.inc
        kernels/Conv_Winograd_v30_3_1_gfx94x_fp16_dot2_edc_f2x3_stride2.inc
        kernels/Conv_Winograd_v30_3_1_gfx94x_fp32_f2x3_dilation2.inc
        kernels/Conv_Winograd_v30_3_1_gfx94x_fp32_f2x3_stride1.inc
        kernels/Conv_Winograd_v30_3_1_gfx94x_fp32_f2x3_stride2.inc
        kernels/Conv_Winograd_v30_3_1_gfx9_fp16_dot2_edc_f2x3_dilation2.inc
        kernels/Conv_Winograd_v30_3_1_gfx9_fp16_dot2_edc_f2x3_stride1.inc
        kernels/Conv_Winograd_v30_3_1_gfx9_fp16_dot2_edc_f2x3_stride2.inc
        kernels/Conv_Winograd_v30_3_1_gfx9_fp32_f2x3_dilation2.inc
        kernels/Conv_Winograd_v30_3_1_gfx9_fp32_f2x3_stride1.inc
        kernels/Conv_Winograd_v30_3_1_gfx9_fp32_f2x3_stride2.inc
        kernels/Conv_Winograd_v30_3_1_gfx10_fp16_dot2_f2x3_dilation2.inc
        kernels/Conv_Winograd_v30_3_1_gfx10_fp16_dot2_f2x3_stride1.inc
        kernels/Conv_Winograd_v30_3_1_gfx10_fp16_dot2_f2x3_stride2.inc
        kernels/Conv_Winograd_v30_3_1_gfx10_fp32_f2x3_dilation2.inc
        kernels/Conv_Winograd_v30_3_1_gfx10_fp32_f2x3_stride1.inc
        kernels/Conv_Winograd_v30_3_1_gfx10_fp32_f2x3_stride2.inc
        kernels/Conv_Winograd_v30_3_1_gfx11_fp16_dot2_f2x3_dilation2.inc
        kernels/Conv_Winograd_v30_3_1_gfx11_fp16_dot2_f2x3_stride1.inc
        kernels/Conv_Winograd_v30_3_1_gfx11_fp16_dot2_f2x3_stride2.inc
        kernels/Conv_Winograd_v30_3_1_gfx11_fp32_f2x3_dilation2.inc
        kernels/Conv_Winograd_v30_3_1_gfx11_fp32_f2x3_stride1.inc
        kernels/Conv_Winograd_v30_3_1_gfx11_fp32_f2x3_stride2.inc
        kernels/Conv_Winograd_v30_3_1_gfx94x_fp16_dot2_edc_f3x2_dilation2.inc
        kernels/Conv_Winograd_v30_3_1_gfx94x_fp16_dot2_edc_f3x2_stride1.inc
        kernels/Conv_Winograd_v30_3_1_gfx94x_fp16_dot2_edc_f3x2_stride2.inc
        kernels/Conv_Winograd_v30_3_1_gfx94x_fp32_f3x2_dilation2.inc
        kernels/Conv_Winograd_v30_3_1_gfx94x_fp32_f3x2_stride1.inc
        kernels/Conv_Winograd_v30_3_1_gfx94x_fp32_f3x2_stride2.inc
        kernels/Conv_Winograd_v30_3_1_gfx9_fp16_dot2_edc_f3x2_dilation2.inc
        kernels/Conv_Winograd_v30_3_1_gfx9_fp16_dot2_edc_f3x2_stride1.inc
        kernels/Conv_Winograd_v30_3_1_gfx9_fp16_dot2_edc_f3x2_stride2.inc
        kernels/Conv_Winograd_v30_3_1_gfx9_fp32_f3x2_dilation2.inc
        kernels/Conv_Winograd_v30_3_1_gfx9_fp32_f3x2_stride1.inc
        kernels/Conv_Winograd_v30_3_1_gfx9_fp32_f3x2_stride2.inc
        kernels/Conv_Winograd_v30_3_1_gfx10_fp16_dot2_f3x2_dilation2.inc
        kernels/Conv_Winograd_v30_3_1_gfx10_fp16_dot2_f3x2_stride1.inc
        kernels/Conv_Winograd_v30_3_1_gfx10_fp16_dot2_f3x2_stride2.inc
        kernels/Conv_Winograd_v30_3_1_gfx10_fp32_f3x2_dilation2.inc
        kernels/Conv_Winograd_v30_3_1_gfx10_fp32_f3x2_stride1.inc
        kernels/Conv_Winograd_v30_3_1_gfx10_fp32_f3x2_stride2.inc
        kernels/Conv_Winograd_v30_3_1_gfx11_fp16_dot2_f3x2_dilation2.inc
        kernels/Conv_Winograd_v30_3_1_gfx11_fp16_dot2_f3x2_stride1.inc
        kernels/Conv_Winograd_v30_3_1_gfx11_fp16_dot2_f3x2_stride2.inc
        kernels/Conv_Winograd_v30_3_1_gfx11_fp32_f3x2_dilation2.inc
        kernels/Conv_Winograd_v30_3_1_gfx11_fp32_f3x2_stride1.inc
        kernels/Conv_Winograd_v30_3_1_gfx11_fp32_f3x2_stride2.inc
        kernels/Conv_Winograd_v30_3_1_metadata.inc
        kernels/bfloat16_dev.hpp
        kernels/conv_common.inc
        kernels/conv_sizes.inc
        kernels/float_types.h
        kernels/gpr_alloc.inc
        kernels/hip_f8_impl.hpp
        kernels/hip_float8.hpp
        kernels/inst_wrappers.inc
        kernels/miopen_cstdint.hpp
        kernels/miopen_limits.hpp
        kernels/miopen_type_traits.hpp
        kernels/miopen_utility.hpp
        kernels/neuron.inc
        kernels/rocm_version.inc
        kernels/stride_array.hpp
        kernels/utilities.inc
        kernels/workaround_issue_1431.hpp
        kernels/xform_bidirect_winograd_code.inc
        kernels/xform_data_filter.inc
        kernels/xform_kd_cov2.inc
        kernels/xform_metadata.inc
        )

    set(MIOPEN_KERNELS
        ${STATIC_COMPOSABLE_KERNEL_SOURCE}
        ${COMPOSABLE_KERNEL_SOURCE}
        ${COMPOSABLE_KERNEL_DYNAMIC_ASM_SOURCE}
        ${COMPOSABLE_KERNEL_DYNAMIC_CPP_SOURCE}
        ${GPU_REFERENCE_KERNEL_HIP}
        ${GPU_REFERENCE_KERNEL_ASM}
        ${GPU_BATCHED_TRANSPOSE_KERNEL_HIP}
        ${GPU_GENERAL_TENSOR_REORDER_KERNEL_HIP_SOURCE}
        kernels/MIOpenArgmax.cpp
        kernels/MIOpenCat.cpp
        kernels/MIOpenCheckNumerics.cpp
        kernels/MIOpenBatchNormActivBwdPerAct.cl
        kernels/MIOpenBatchNormActivBwdSpatial.cl
        kernels/MIOpenBatchNormActivFwdTrainPerAct.cl
        kernels/MIOpenBatchNormActivFwdTrainSpatial.cl
        kernels/MIOpenBatchNormFwdTrainSpatial.cl
        kernels/MIOpenBatchNormFwdTrainPerAct.cl
        kernels/MIOpenBatchNormFwdInferSpatial.cl
        kernels/MIOpenBatchNormFwdInferPerAct.cl
        kernels/MIOpenBatchNormBwdSpatial.cl
        kernels/MIOpenBatchNormBwdPerAct.cl
        kernels/MIOpenConvDirUni.cl
        kernels/MIOpenConvDirBatchNormActiv.cl
        kernels/MIOpenConvDirGenFwd.cl
        kernels/MIOpenGroupNorm.cpp
        kernels/MIOpenLayerNorm.cpp
        kernels/MIOpenLRNBwd.cl
        kernels/MIOpenLRNFwd.cl
        kernels/MIOpenNeuron.cl
        kernels/MIOpenPooling.cl
        kernels/MIOpenPoolingBwd.cl
        kernels/MIOpenPoolingBwdND.cl
        kernels/MIOpenPoolingForwardNaive.cl
        kernels/MIOpenPoolingND.cl
        kernels/MIOpenConv1x1S.cl
        kernels/MIOpenConv1x1J1.cl
        kernels/MIOpenConv1x1J1_stride.cl
        kernels/MIOpenSoftmax.cl
        kernels/MIOpenSoftmaxAttn.cpp
        kernels/MIOpenSum.cpp
        kernels/MIOpenUtilKernels3.cl
        kernels/MIOpenUtilKernels4.cl
        kernels/MIOpenUtilKernels5.cl
        kernels/MIOpenIm2d2Col.cl
        kernels/MIOpenIm3d2Col.cl
        kernels/MIOpenCol2Im2d.cl
        kernels/MIOpenCol2Im3d.cl
        kernels/MIOpenConvBwdWrWS2.cl
        kernels/MIOpenGroupConvBwdWrWS2.cl
        kernels/MIOpenConvBwdWrW_LxG_P53.cl
        kernels/MIOpenGroupConvBwdWrW_LxG_P53.cl
        kernels/MIOpenConvBwdWrW_LxG_5x5.cl
        kernels/MIOpenConvBwdWrW1x1_PAD_read4.cl
        kernels/MIOpenConvFwd_LxL_11.cl
        kernels/MIOpenConvFFT.cl
        kernels/MIOpenRNNHiddenStateUpdate.cl
        kernels/bugzilla_34765_detect.s
        kernels/dummy_kernel.s
        kernels/conv3x3.s
        kernels/conv1x1u.s
        kernels/conv1x1u_stride2.s
        kernels/conv1x1u_bias_activ.s
        kernels/conv3x3wrw.s
        kernels/conv1x1wrw.s
        kernels/conv5x10u2v2f1.s
        kernels/conv5x10u2v2b1.s
        kernels/conv7x7c3h224w224k64u2v2p3q3f1.s
        kernels/xform_out.s
        kernels/gcnAsmBNBwdTrainSpatial.s
        kernels/MIOpenTensorKernels.cl
        kernels/MIOpenTensorKernelsHip.cpp
        kernels/MIOpenSubTensorOpWithScalarKernel.cl
        kernels/MIOpenSubTensorOpWithSubTensorKernel.cl
        kernels/MIOpenSubTensorOpWithCastTensorKernel.cl
        kernels/MIOpenSubTensorOpWithTransformKernel.cl
        kernels/Conv_Winograd_v13_3_12_fp16dot_stride1.s
        kernels/Conv_Winograd_v13_3_12_fp16dot_stride2_dec.s
        kernels/Conv_Winograd_v13_3_12_fp16dot_stride2_dil.s
        kernels/Conv_Winograd_v14_3_3_fp16dot_stride1.s
        kernels/Conv_Winograd_v14_3_3_fp16dot_stride2_dec.s
        kernels/Conv_Winograd_v14_3_3_fp16dot_stride2_dil.s
        kernels/Conv_Winograd_v16_5_0_stride1.s
        kernels/conv_3x3_wheel_alpha_v9_0_15_stride_2_dil.s
        kernels/conv_3x3_wheel_alpha_v9_0_15_stride_2_dec.s
        kernels/conv_3x3_wheel_alpha_v9_0_15.s
        kernels/conv_3x3_wheel_alpha_v7_0_3b.s
        kernels/conv_3x3_wheel_alpha_v3_0b.s
        kernels/conv_3x3_wheel_alpha_v9_2_7.s
        kernels/conv_3x3_wheel_alpha_v9_2_7_stride_2_dec.s
        kernels/Conv_Winograd_v21_1_3_fp16_dot2_f2x3_dilation2.s
        kernels/Conv_Winograd_v21_1_3_fp16_dot2_f2x3_stride1.s
        kernels/Conv_Winograd_v21_1_3_fp16_dot2_f2x3_stride2.s
        kernels/Conv_Winograd_v21_1_3_fp16_dot2_f3x2_stride1.s
        kernels/Conv_Winograd_v21_1_3_fp32_f2x3_dilation2.s
        kernels/Conv_Winograd_v21_1_3_fp32_f2x3_stride1.s
        kernels/Conv_Winograd_v21_1_3_fp32_f2x3_stride2.s
        kernels/Conv_Winograd_v21_1_3_fp32_f3x2_stride1.s
        kernels/Conv_Winograd_v30_3_1_fp16_dot2_f2x3_dilation2.s
        kernels/Conv_Winograd_v30_3_1_fp16_dot2_f2x3_stride1.s
        kernels/Conv_Winograd_v30_3_1_fp16_dot2_f2x3_stride2.s
        kernels/Conv_Winograd_v30_3_1_fp32_f2x3_dilation2.s
        kernels/Conv_Winograd_v30_3_1_fp32_f2x3_stride1.s
        kernels/Conv_Winograd_v30_3_1_fp32_f2x3_stride2.s
        kernels/Conv_Winograd_v30_3_1_fp16_dot2_f3x2_dilation2.s
        kernels/Conv_Winograd_v30_3_1_fp16_dot2_f3x2_stride1.s
        kernels/Conv_Winograd_v30_3_1_fp16_dot2_f3x2_stride2.s
        kernels/Conv_Winograd_v30_3_1_fp32_f3x2_dilation2.s
        kernels/Conv_Winograd_v30_3_1_fp32_f3x2_stride1.s
        kernels/Conv_Winograd_v30_3_1_fp32_f3x2_stride2.s
        kernels/Conv_Winograd_Fury_v1_1_1_fp16_fp16acc_f2x3_stride1.s
        kernels/MIOpenConvBwdBias.cl
        kernels/MIOpenBatchNormActivInfer.cl
        kernels/MIOpenCTCLoss.cl
        kernels/MIOpenDropout.cl
        kernels/xform_data.s
        kernels/xform_filter.s
        kernels/xform_bidirect_winograd_data.s
        kernels/xform_bidirect_winograd_filter.s
        kernels/xform_bidirect_winograd_out.s
        kernels/UniversalTranspose.cl)

    # Kernels in development lists.
    # Should be ALWAYS empty in develop branch (at the time of PR merge)
    # Intention: to speed up kernel development rebuild time
    set(MIOPEN_DEVELOPMENT_KERNELS)

    # Only referenced by MIOPEN_DEVELOPMENT_KERNELS
    set(MIOPEN_DEVELOPMENT_KERNEL_INCLUDES)

    LIST(LENGTH MIOPEN_DEVELOPMENT_KERNELS MIOPEN_DEVELOPMENT_KERNELS_COUNT)
    LIST(LENGTH MIOPEN_DEVELOPMENT_KERNEL_INCLUDES MIOPEN_DEVELOPMENT_KERNEL_INCLUDES_COUNT)

    add_kernels("kernel.cpp" "MIOPEN_KERNEL_" "" "${MIOPEN_KERNELS}")
    add_kernels("kernel_includes.cpp" "MIOPEN_KERNEL_" "_INCLUDE" "${MIOPEN_KERNEL_INCLUDES}")

    if(${MIOPEN_DEVELOPMENT_KERNELS_COUNT})
        add_kernels("kernel.cpp" "MIOPEN_KERNEL_" "" "${MIOPEN_DEVELOPMENT_KERNELS}")
    endif()

    if(${MIOPEN_DEVELOPMENT_KERNEL_INCLUDES_COUNT})
        add_kernels("kernel_includes.cpp" "MIOPEN_KERNEL_" "_INCLUDE" "${MIOPEN_DEVELOPMENT_KERNEL_INCLUDES}")
    endif()

    configure_file(db_path.cpp.in ${PROJECT_BINARY_DIR}/db_path.cpp)
    list(APPEND MIOpen_Source
        activ.cpp
        argmax.cpp
        cat.cpp
        groupnorm.cpp
        kernel_cache.cpp
        layer_norm.cpp
        lrn.cpp
        mlo_dir_conv.cpp
        exec_utils.cpp
        ocl/activ_ocl.cpp
        ocl/batchnormocl.cpp
        ocl/convolutionocl.cpp
        ocl/lrn_ocl.cpp
        ocl/mloNorm.cpp
        ocl/pooling_ocl.cpp
        ocl/tensorocl.cpp
        ocl/rnnocl.cpp
        ocl/utilocl.cpp
        ocl/ctcocl.cpp
        ocl/dropoutocl.cpp
        ocl/gcn_asm_utils.cpp
        ocl/rnn_util_ocl.cpp
        hip/hip_build_utils.cpp
        hip/batched_transpose_sol.cpp
        hip/general_tensor_reorder_sol.cpp
        pooling.cpp
        ocl/fusionopconvocl.cpp
        ocl/fusionopbiasbnactivocl.cpp
        sum.cpp
        ${PROJECT_BINARY_DIR}/db_path.cpp
        )

    list(INSERT MIOpen_Source 0
        ${PROJECT_BINARY_DIR}/kernel.cpp
        ${PROJECT_BINARY_DIR}/kernel_includes.cpp
        )
endif()

if(MIOPEN_USE_ROCBLAS)
    list(APPEND MIOpen_Source
        gemm_v2.cpp
    )
endif()

if( MIOPEN_BACKEND STREQUAL "OpenCL" )
    list(APPEND MIOpen_Source
        ocl/handleocl.cpp
        ocl_kernel.cpp
        ocl/oclerrors.cpp
        ocl/clhelper.cpp
    )
endif()

if( MIOPEN_BACKEND STREQUAL "HIPOC" OR MIOPEN_BACKEND STREQUAL "HIP")
    list(APPEND MIOpen_Source
        hip/hiperrors.cpp
        hip/handlehip.cpp
        hipoc/hipoc_kernel.cpp
        hipoc/hipoc_program.cpp
        )
endif()

if( MIOPEN_BACKEND STREQUAL "HIPNOGPU")
    list(APPEND MIOpen_Source
        hip/hiperrors.cpp
        nogpu/handle.cpp
        hipoc/hipoc_kernel.cpp
        hipoc/hipoc_program.cpp
        )
endif()

if( MIOPEN_BACKEND MATCHES "OpenCL" OR MIOPEN_BACKEND STREQUAL "HIPOC" OR MIOPEN_BACKEND STREQUAL "HIP" OR MIOPEN_BACKEND STREQUAL "HIPNOGPU")
    set(KERNELS_SRC_BATCH_FACTOR 50 CACHE STRING "Amount of kernel source files to inline to a single object file.")
    set(KERNELS_BATCH_ID 0)

    function(inline_kernels_src BATCH_FACTOR KERNELS KERNEL_INCLUDES EXTRA_OPTIONS MESSAGE_SUFFIX)
        set(KERNELS_BATCH)
        set(KERNELS_BATCH_SIZE 0)
        set(PROCESSED 0)
        list(LENGTH KERNELS KERNELS_NUMBER)

        foreach(KERNEL ${KERNELS})
            list(APPEND KERNELS_BATCH ${KERNEL})
            list(LENGTH KERNELS_BATCH KERNELS_BATCH_SIZE)
            math(EXPR PROCESSED "1+${PROCESSED}")
            if((KERNELS_BATCH_SIZE EQUAL ${BATCH_FACTOR}) OR (PROCESSED EQUAL KERNELS_NUMBER))
                set(KERNEL_SRC_HPP_FILENAME batch_${KERNELS_BATCH_ID}.cpp.hpp)
                set(KERNEL_SRC_HPP_PATH ${PROJECT_BINARY_DIR}/inlined_kernels/${KERNEL_SRC_HPP_FILENAME})
                set(KERNEL_SRC_CPP_PATH ${PROJECT_BINARY_DIR}/inlined_kernels/batch_${KERNELS_BATCH_ID}.cpp)

                add_custom_command(
                    OUTPUT ${KERNEL_SRC_HPP_PATH}
                    WORKING_DIRECTORY ${CMAKE_CURRENT_SOURCE_DIR}
                    DEPENDS addkernels ${KERNELS_BATCH} ${KERNEL_INCLUDES}
                    COMMAND $<TARGET_FILE:addkernels> -target ${KERNEL_SRC_HPP_PATH} -extern ${EXTRA_OPTIONS} -source ${KERNELS_BATCH}
                    COMMENT "Inlining kernels batch #${KERNELS_BATCH_ID}${MESSAGE_SUFFIX}"
                    )
                configure_file(kernels/kernels_batch.cpp.in ${KERNEL_SRC_CPP_PATH})
                list(APPEND MIOpen_Source ${KERNEL_SRC_CPP_PATH} ${KERNEL_SRC_HPP_PATH})

                set(KERNELS_BATCH)
                math(EXPR KERNELS_BATCH_ID "1+${KERNELS_BATCH_ID}")
            endif()
        endforeach()

        set(KERNELS_BATCH_ID ${KERNELS_BATCH_ID} PARENT_SCOPE)
        set(MIOpen_Source ${MIOpen_Source} PARENT_SCOPE)
    endfunction()

    inline_kernels_src(${KERNELS_SRC_BATCH_FACTOR} "${MIOPEN_KERNELS}" "${MIOPEN_KERNEL_INCLUDES}" "" "")
    inline_kernels_src(${KERNELS_SRC_BATCH_FACTOR} "${MIOPEN_KERNEL_INCLUDES}" "" "-no-recurse;-mark-includes" " (includes)")

    set(MIOPEN_DEVELOPMENT_KERNELS_DEPS ${MIOPEN_KERNEL_INCLUDES})
    list(APPEND MIOPEN_DEVELOPMENT_KERNELS_DEPS ${MIOPEN_DEVELOPMENT_KERNEL_INCLUDES})

    if(${MIOPEN_DEVELOPMENT_KERNELS_COUNT})
        inline_kernels_src(${KERNELS_SRC_BATCH_FACTOR} "${MIOPEN_DEVELOPMENT_KERNELS}" "${MIOPEN_DEVELOPMENT_KERNELS_DEPS}" "" " (dev kernels)")
    endif()

    if(${MIOPEN_DEVELOPMENT_KERNEL_INCLUDES_COUNT})
        inline_kernels_src(${KERNELS_SRC_BATCH_FACTOR} "${MIOPEN_DEVELOPMENT_KERNEL_INCLUDES}" "" "-no-recurse;-mark-includes" " (dev includes)")
    endif()

endif()

if(MIOPEN_USE_COMGR)
    list(APPEND MIOpen_Source comgr.cpp)
endif()

if(MIOPEN_USE_MLIR)
    list(APPEND MIOpen_Source
        mlir_build.cpp
        solver/mlir_common.cpp
        conv/invokers/mlir_impl_gemm.cpp
        )
endif()

# build library
if(MIOPEN_ENABLE_SQLITE)
    add_library( MIOpen
        ${MIOpen_Source}
        $<TARGET_OBJECTS:sqlite_memvfs>
        )
else()
    add_library( MIOpen
        ${MIOpen_Source}
        )
endif()

rocm_set_soversion(MIOpen ${MIOpen_SOVERSION})

clang_tidy_check(MIOpen)

find_package(zstd)
if(zstd_FOUND)
    target_link_libraries(MIOpen PRIVATE $<IF:$<TARGET_EXISTS:zstd::libzstd_shared>,zstd::libzstd_shared,zstd::libzstd_static>)
endif()

function(target_internal_library TARGET)
    target_link_libraries(${TARGET} PRIVATE ${ARGN})
    target_link_libraries(${TARGET} INTERFACE $<BUILD_INTERFACE:${ARGN}>)
endfunction()

target_include_directories(MIOpen PUBLIC
    $<BUILD_INTERFACE:${PROJECT_SOURCE_DIR}/src/include>
)

if(MIOPEN_USE_COMPOSABLEKERNEL)
set(MIOPEN_CK_LINK_FLAGS composable_kernel::device_other_operations composable_kernel::device_gemm_operations composable_kernel::device_conv_operations composable_kernel::device_contraction_operations composable_kernel::device_reduction_operations hip::host)
endif()

if(WIN32)
    # Refer to https://en.cppreference.com/w/cpp/language/types for details.
    target_compile_options(MIOpen PRIVATE $<BUILD_INTERFACE:$<$<CXX_COMPILER_ID:Clang>:-U__LP64__>>)
endif()

target_include_directories(MIOpen SYSTEM PUBLIC $<BUILD_INTERFACE:${HALF_INCLUDE_DIR}>)
# Workaround : change in rocm-cmake was causing linking error so had to add ${CMAKE_DL_LIBS}
#               We can remove ${CMAKE_DL_LIBS} once root cause is identified.
target_link_libraries(MIOpen PRIVATE ${CMAKE_DL_LIBS} Threads::Threads BZip2::BZip2 ${MIOPEN_CK_LINK_FLAGS})
miopen_generate_export_header(MIOpen)

if(BUILD_TESTING)
    # On Windows, export all symbols only when tests are built, too.
    # The officially released binaries must not have internals exposed
    # because it violates threat model requirements.
    # The property applies only to MS-compatible tools on Windows, and
    # is ignored for the rest.
    set_target_properties(MIOpen PROPERTIES WINDOWS_EXPORT_ALL_SYMBOLS ON)
endif()

if(MIOPEN_ENABLE_AI_KERNEL_TUNING OR MIOPEN_ENABLE_AI_IMMED_MODE_FALLBACK)
    target_link_libraries(MIOpen PRIVATE frugally-deep::fdeep Eigen3::Eigen)
    if(NOT TARGET nlohmann_json)
        # frugally-deep has broken linking to nlohmann_json
        add_library(nlohmann_json INTERFACE IMPORTED GLOBAL)
        target_link_libraries(nlohmann_json INTERFACE nlohmann_json::nlohmann_json)
    endif()
    file(GLOB MODEL_FILES CONFIGURE_DEPENDS kernels/*.model)
    if(NOT ENABLE_ASAN_PACKAGING )
        install(FILES ${MODEL_FILES} DESTINATION ${DATABASE_INSTALL_DIR})
    endif()
    foreach(MODEL_FILE ${MODEL_FILES})
        get_filename_component(MODEL_FILE_FILENAME "${MODEL_FILE}" NAME)
    configure_file("${MODEL_FILE}" "${PROJECT_BINARY_DIR}/${DATABASE_INSTALL_DIR}/${MODEL_FILE_FILENAME}" COPYONLY)
    endforeach()
endif()

############################################################
# MIOpen depends on OpenCL
if( MIOPEN_BACKEND STREQUAL "OpenCL")
    MESSAGE( STATUS "MIOpen linking OpenCL: ${OPENCL_INCLUDE_DIRS}" )
    target_include_directories(MIOpen SYSTEM PUBLIC ${OPENCL_INCLUDE_DIRS} )
    target_link_libraries( MIOpen PUBLIC ${OPENCL_LIBRARIES} )
    list(APPEND PACKAGE_DEPENDS PACKAGE OpenCL)
elseif(MIOPEN_BACKEND STREQUAL "HIPOC" OR MIOPEN_BACKEND STREQUAL "HIP")
    target_link_libraries( MIOpen PRIVATE hip::device )
    target_link_libraries( MIOpen INTERFACE hip::host )
    if(MIOPEN_USE_HIPRTC)
        if(WIN32) 
            target_link_libraries( MIOpen PRIVATE hiprtc::hiprtc )
        else()
            target_link_libraries( MIOpen PRIVATE hiprtc)
        endif()
    endif()
    if(ENABLE_HIP_WORKAROUNDS)
        # Workaround hip not setting its usage requirements correctly
        target_compile_definitions( MIOpen PRIVATE -D__HIP_PLATFORM_AMD__=1 )
    endif()
    # This is helpful for the tests
    target_link_libraries( MIOpen INTERFACE $<BUILD_INTERFACE:hip::device> )
    list(APPEND PACKAGE_DEPENDS PACKAGE hip)
endif()

if(MIOPEN_USE_COMGR)
    list(APPEND PACKAGE_DEPENDS PACKAGE amd_comgr)
    target_internal_library(MIOpen amd_comgr)
endif()

if(MIOPEN_OFFLINE_COMPILER_PATHS_V2)
    # Adding rocm-core library dependency for API getROCmInstallPath()
    target_link_libraries(MIOpen PRIVATE rocm-core)
endif()

if(rocblas_FOUND)
    target_link_libraries( MIOpen INTERFACE $<BUILD_INTERFACE:roc::rocblas> )
    target_link_libraries( MIOpen PRIVATE roc::rocblas )
    list(APPEND PACKAGE_STATIC_DEPENDS PACKAGE rocblas)
endif()

# For backward compatibility with ROCm 5.3
# Build with library libMLIRMIOpen
if(LIBMLIRMIOPEN)
    target_link_libraries(MIOpen PRIVATE ${LIBMLIRMIOPEN})
endif()

# Build with package rocMLIR
if(rocMLIR_FOUND)
    target_link_libraries(MIOpen PRIVATE rocMLIR::rockCompiler)
endif()

target_link_libraries(MIOpen PRIVATE nlohmann_json::nlohmann_json)

target_internal_library(MIOpen
    Boost::filesystem
)
list(APPEND PACKAGE_STATIC_DEPENDS PACKAGE Boost COMPONENTS filesystem)
if(NOT WIN32 AND NOT APPLE)
    file(WRITE ${CMAKE_CURRENT_BINARY_DIR}/lib.def "
MIOPEN_${MIOPEN_BACKEND}_1
{
global:
    miopen*;
    extern \"C++\" {
        miopen::*;
    };
local:
    *boost*;
    extern \"C++\" {
        std::*;
    };
};
")
    target_link_libraries(MIOpen PRIVATE "-Wl,--version-script=${CMAKE_CURRENT_BINARY_DIR}/lib.def")
    target_link_libraries(MIOpen PRIVATE "-Wl,--exclude-libs,ALL")
    # set_target_properties(MIOpen PROPERTIES CXX_VISIBILITY_PRESET hidden)
    set_target_properties(MIOpen PROPERTIES VISIBILITY_INLINES_HIDDEN 1)
endif()
#######################################
if(MIOPEN_ENABLE_SQLITE)
    # MIOpen depends on SQLite
    target_link_libraries(MIOpen PRIVATE SQLite::SQLite3)
endif()
############################################################
# MIOpen depends on librt for Boost.Interprocess
if(NOT WIN32 AND NOT APPLE)
    find_library(LIBRT rt)
    if(LIBRT)
        message(STATUS "Librt: " ${LIBRT})
        target_internal_library(MIOpen ${LIBRT})
    endif()
endif()

if(MIOPEN_USE_ROCTRACER)
    target_link_libraries(MIOpen PRIVATE roctx64)
endif()

############################################################
# Installation
set(MIOPEN_CXX_HEADER_PATH)
if(MIOPEN_INSTALL_CXX_HEADERS)
set(MIOPEN_CXX_HEADER_PATH ${PROJECT_SOURCE_DIR}/src/include)
endif()

rocm_install_targets(
  TARGETS MIOpen
  INCLUDE
    ${PROJECT_SOURCE_DIR}/include
    ${PROJECT_BINARY_DIR}/include
    ${MIOPEN_CXX_HEADER_PATH}
)

rocm_export_targets(
  TARGETS MIOpen
  DEPENDS
    ${PACKAGE_DEPENDS}
  STATIC_DEPENDS
    ${PACKAGE_STATIC_DEPENDS}
)

# Install db files
if(NOT MIOPEN_EMBED_DB STREQUAL "")
    include(embed)
    if(MIOPEN_EMBED_BINCACHE AND MIOPEN_BINCACHE_PATH STREQUAL "")
        if(MIOPEN_NO_LFS_PULLED)
            message(WARNING "Binary cache files have not been pulled down from git-lfs, will not embed.")
        else()
            set(MIOPEN_BINCACHE_PATH ${KERNELS_BINARY_DIR})
            message("MIOPEN_BINCACHE_PATH: ${MIOPEN_BINCACHE_PATH}")
        endif()
    else()
        message(WARNING "MIOPEN_EMBED_BINCACHE is set and MIOPEN_BINCACHE_PATH was used to override default binary cache files. Proceed at your own risk!")
    endif()
# embed find db
    foreach(EMBED_ARCH ${MIOPEN_EMBED_DB})
        message(STATUS "Adding find db for arch: ${EMBED_ARCH}")
        list(APPEND CODE_OBJECTS "${PROJECT_BINARY_DIR}/${DATABASE_INSTALL_DIR}/${EMBED_ARCH}.${MIOPEN_BACKEND}.fdb.txt")
        message(STATUS "Adding perf db for arch: ${EMBED_ARCH}")
        list(APPEND CODE_OBJECTS "${PROJECT_BINARY_DIR}/${DATABASE_INSTALL_DIR}/${EMBED_ARCH}.db${PERFDB_SUFFIX}")
    endforeach()
# Embed Bin Cache
    if(NOT MIOPEN_BINCACHE_PATH STREQUAL "")
        foreach(EMBED_ARCH ${MIOPEN_EMBED_DB})
            message(STATUS "Adding binary cache for arch: ${EMBED_ARCH}")
            download_binary(OUTPUT_PATH "${MIOPEN_BINCACHE_PATH}" "${EMBED_ARCH}")
            list(APPEND CODE_OBJECTS "${OUTPUT_PATH}")
        endforeach()
    endif()
    add_embed_library(miopen_data ${CODE_OBJECTS})
    target_link_libraries(MIOpen PRIVATE $<BUILD_INTERFACE:miopen_data> )
endif()

if(BUILD_FILE_REORG_BACKWARD_COMPATIBILITY)
  #Generating Wrapper of each headers for backward compatibility
  rocm_wrap_header_file(
    export.h config.h version.h miopen.h
    HEADER_LOCATION include/miopen
    GUARDS WRAPPER
    WRAPPER_LOCATIONS miopen/${CMAKE_INSTALL_INCLUDEDIR}/miopen
    ORIGINAL_FILES ${PROJECT_BINARY_DIR}/include/miopen/version.h ${PROJECT_BINARY_DIR}/include/miopen/config.h
  )

  #Installing Wrapper Headers
  rocm_install(
    DIRECTORY
       "${PROJECT_BINARY_DIR}/miopen/include"
        DESTINATION "miopen" )
  message( STATUS "Backward Compatible Sym Link Created for include directories" )
endif()<|MERGE_RESOLUTION|>--- conflicted
+++ resolved
@@ -122,10 +122,7 @@
     fusion/problem_description.cpp
     generic_search.cpp
     graphapi/graphapi.cpp
-<<<<<<< HEAD
     graphapi/graphapi_convolution.cpp
-=======
->>>>>>> 90d24cc4
     graphapi/graphapi_tensor.cpp
     groupnorm_api.cpp
     groupnorm/problem_description.cpp
