################################################################################
#
# MIT License
#
# Copyright (c) 2017 Advanced Micro Devices, Inc.
#
# Permission is hereby granted, free of charge, to any person obtaining a copy
# of this software and associated documentation files (the "Software"), to deal
# in the Software without restriction, including without limitation the rights
# to use, copy, modify, merge, publish, distribute, sublicense, and/or sell
# copies of the Software, and to permit persons to whom the Software is
# furnished to do so, subject to the following conditions:
#
# The above copyright notice and this permission notice shall be included in all
# copies or substantial portions of the Software.
#
# THE SOFTWARE IS PROVIDED "AS IS", WITHOUT WARRANTY OF ANY KIND, EXPRESS OR
# IMPLIED, INCLUDING BUT NOT LIMITED TO THE WARRANTIES OF MERCHANTABILITY,
# FITNESS FOR A PARTICULAR PURPOSE AND NONINFRINGEMENT. IN NO EVENT SHALL THE
# AUTHORS OR COPYRIGHT HOLDERS BE LIABLE FOR ANY CLAIM, DAMAGES OR OTHER
# LIABILITY, WHETHER IN AN ACTION OF CONTRACT, TORT OR OTHERWISE, ARISING FROM,
# OUT OF OR IN CONNECTION WITH THE SOFTWARE OR THE USE OR OTHER DEALINGS IN THE
# SOFTWARE.
#
################################################################################

cmake_policy(SET CMP0057 NEW)

include (GenerateExportHeader)

if (MIOPEN_ENABLE_SQLITE)
    add_subdirectory(sqlite)
endif()

# Truncation rounding or (default) rounding to nearest even (RNE) is enabled.
# This switch controls two related but different aspects of MIOpen behavior
# 1.  How host code performs conversions of float to bfloat16, important only
#     for testing.
# 2.  How BF16 kernels (which are kind of mixed-precision now and expected to
#     remain in the future)  perform final conversion (and rounding) of FP32
#     to BF16 results. This affects the main functionality of the library.
option( MIOPEN_USE_RNE_BFLOAT16 "Sets rounding scheme for bfloat16 type" ON )
set ( MIOPEN_DEFAULT_FIND_MODE "DynamicHybrid" CACHE STRING "Sets the default find mode")
set_property(CACHE MIOPEN_DEFAULT_FIND_MODE PROPERTY STRINGS 
    Normal Fast Hybrid FastHybrid DynamicHybrid)

configure_file("${PROJECT_SOURCE_DIR}/include/miopen/config.h.in" "${PROJECT_BINARY_DIR}/include/miopen/config.h")

# configure a header file to pass the CMake version settings to the source, and package the header files in the output archive
configure_file( "${PROJECT_SOURCE_DIR}/include/miopen/version.h.in" "${PROJECT_BINARY_DIR}/include/miopen/version.h" )


if(BUILD_FILE_REORG_BACKWARD_COMPATIBILITY)
#Copy header to Build Dir for generating backward compatibility
configure_file( "${PROJECT_SOURCE_DIR}/include/miopen/miopen.h" "${PROJECT_BINARY_DIR}/include/miopen/miopen.h" )
endif()

message( STATUS "MIOpen_VERSION= ${MIOpen_VERSION}" )

# This is incremented when the ABI to the library changes
set( MIOpen_SOVERSION 1.0 )

function(add_kernels FILE_NAME VAR_PREFIX VAR_SUFFIX KERNEL_FILES)
    set(INIT_KERNELS_LIST "")
    set(KERNELS_DECLS "")
    foreach(KERNEL_FILE ${KERNEL_FILES})
        set_property(DIRECTORY APPEND PROPERTY CMAKE_CONFIGURE_DEPENDS ${KERNEL_FILE})
        get_filename_component(KERNEL_FILENAME ${KERNEL_FILE} NAME)
        get_filename_component(BASE_NAME ${KERNEL_FILE} NAME_WE)
        string(TOUPPER "${BASE_NAME}" KEY_NAME)
        string(MAKE_C_IDENTIFIER "${KEY_NAME}" VAR_NAME)
        string(APPEND KERNELS_DECLS "extern const size_t ${VAR_PREFIX}${VAR_NAME}${VAR_SUFFIX}_SIZE;\n")
        string(APPEND KERNELS_DECLS "extern const unsigned char ${VAR_PREFIX}${VAR_NAME}${VAR_SUFFIX}[];\n")
        list(APPEND INIT_KERNELS_LIST "    { \"${KERNEL_FILENAME}\", std::string(reinterpret_cast<const char*>(${VAR_PREFIX}${VAR_NAME}${VAR_SUFFIX}), ${VAR_PREFIX}${VAR_NAME}${VAR_SUFFIX}_SIZE) }")
    endforeach()
    string(REPLACE ";" ",\n" INIT_KERNELS "${INIT_KERNELS_LIST}")
    configure_file(kernels/${FILE_NAME}.in ${PROJECT_BINARY_DIR}/${FILE_NAME})
endfunction()

set( MIOpen_Source
    activ/problem_description.cpp
    batch_norm.cpp
    batchnorm/problem_description.cpp
    buffer_info.cpp
    check_numerics.cpp
    conv/invokers/gcn_asm_1x1u.cpp
    conv/invokers/gcn_asm_1x1u_ss.cpp
    conv/invokers/gcn_asm_1x1u_us.cpp
    conv/invokers/gen_x_w_y_pad.cpp
    conv/invokers/impl_gemm.cpp
    conv/invokers/impl_gemm_dynamic.cpp
    conv/invokers/ocl_wrw_rdc.cpp
    conv/problem_description.cpp
    conv/solver_finders.cpp
    solver/activ/bwd_0.cpp
    solver/activ/bwd_1.cpp
    solver/activ/fwd_0.cpp
    solver/activ/fwd_1.cpp
    solver/batchnorm/backward_per_activation.cpp
    solver/batchnorm/backward_per_activation_fused.cpp
    solver/batchnorm/backward_spatial_multiple.cpp
    solver/batchnorm/backward_spatial_single.cpp
    solver/batchnorm/forward_inference.cpp
    solver/batchnorm/forward_inference_fused.cpp
    solver/batchnorm/forward_per_activation.cpp
    solver/batchnorm/forward_per_activation_fused.cpp
    solver/batchnorm/forward_spatial_multiple.cpp
    solver/batchnorm/forward_spatial_single.cpp
    solver/pooling/backward2d.cpp
    solver/pooling/backwardNd.cpp
    solver/pooling/forward2d.cpp
    solver/pooling/forwardNd.cpp
    solver/conv_asm_1x1u.cpp
    solver/conv_asm_1x1u_bias_activ_fused.cpp
    solver/conv_asm_1x1u_stride2.cpp
    solver/conv_asm_3x3u.cpp
    solver/conv_asm_5x10u2v2b1.cpp
    solver/conv_asm_5x10u2v2f1.cpp
    solver/conv_asm_7x7c3h224w224k64u2v2p3q3f1.cpp
    solver/conv_asm_dir_BwdWrW1x1.cpp
    solver/conv_asm_dir_BwdWrW3x3.cpp
    solver/conv_asm_implicit_gemm_bwd_v4r1_dynamic.cpp
    solver/conv_asm_implicit_gemm_gtc_bwd.cpp
    solver/conv_asm_implicit_gemm_gtc_bwd_nhwc.cpp
    solver/conv_asm_implicit_gemm_gtc_fwd.cpp
    solver/conv_asm_implicit_gemm_gtc_fwd_nchwc.cpp
    solver/conv_asm_implicit_gemm_gtc_fwd_nhwc.cpp
    solver/conv_asm_implicit_gemm_gtc_perf_config.cpp
    solver/conv_asm_implicit_gemm_gtc_wrw_nhwc.cpp
    solver/conv_asm_implicit_gemm_v4r1_dynamic.cpp
    solver/conv_asm_implicit_gemm_wrw_gtc_dynamic_xdlops.cpp
    solver/conv_asm_implicit_gemm_wrw_v4r1_dynamic.cpp
    solver/conv_bin_wino3x3U.cpp
    solver/conv_bin_winoRxS.cpp
    solver/conv_bin_winoRxS_fused.cpp
    solver/conv_ck_igemm_fwd_v6r1_dlops_nchw.cpp
    solver/conv_ck_igemm_fwd_bias_activ_fused.cpp
    solver/conv_direct_naive_conv.cpp
    solver/conv_direct_naive_conv_bwd.cpp
    solver/conv_direct_naive_conv_fwd.cpp
    solver/conv_direct_naive_conv_wrw.cpp
    solver/conv_hip_implicit_gemm_bwd_data_xdlops.cpp
    solver/conv_hip_implicit_gemm_bwd_v1r1.cpp
    solver/conv_hip_implicit_gemm_bwd_v1r1_xdlops.cpp
    solver/conv_hip_implicit_gemm_bwd_v4r1.cpp
    solver/conv_hip_implicit_gemm_bwd_v4r1_xdlops.cpp
    solver/conv_hip_implicit_gemm_fwd_v4r1.cpp
    solver/conv_hip_implicit_gemm_fwd_v4r4.cpp
    solver/conv_hip_implicit_gemm_fwd_v4r4_xdlops.cpp
    solver/conv_hip_implicit_gemm_fwd_v4r4_xdlops_padded_gemm.cpp
    solver/conv_hip_implicit_gemm_fwd_v4r5_xdlops.cpp
    solver/conv_hip_implicit_gemm_fwd_xdlops.cpp
    solver/conv_hip_implicit_gemm_nonxdlops_common.cpp
    solver/conv_hip_implicit_gemm_wrw_v4r4.cpp
    solver/conv_hip_implicit_gemm_wrw_v4r4_xdlops.cpp
    solver/conv_hip_implicit_gemm_wrw_v4r4_xdlops_padded_gemm.cpp
    solver/conv_mlir_igemm_bwd.cpp
    solver/conv_mlir_igemm_bwd_xdlops.cpp
    solver/conv_mlir_igemm_fwd.cpp
    solver/conv_mlir_igemm_fwd_xdlops.cpp
    solver/conv_mlir_igemm_wrw.cpp
    solver/conv_mlir_igemm_wrw_xdlops.cpp
    solver/conv_MP_bidirectional_winograd.cpp
    solver/conv_multipass_wino3x3WrW.cpp
    solver/conv_ocl_dir2D11x11.cpp
    solver/conv_ocl_dir2D_bwdWrW_1x1.cpp
    solver/conv_ocl_dir2D_bwdWrW_2.cpp
    solver/conv_ocl_dir2D_bwdWrW_53.cpp
    solver/conv_ocl_dir2Dfwd.cpp
    solver/conv_ocl_dir2Dfwd1x1.cpp
    solver/conv_ocl_dir2Dfwd_exhaustive_search.cpp
    solver/conv_ocl_dir2Dfwd_fused.cpp
    solver/conv_ocl_dir2Dfwdgen.cpp
    solver/conv_winoRxS.cpp
    solver/conv_winoRxS_fused.cpp
    solver/fft.cpp
    solver/gemm.cpp
    solver/gemm_bwd.cpp
    solver/gemm_common.cpp
    solver/gemm_wrw.cpp
    conv_algo_name.cpp
    convolution.cpp
    ctc.cpp
    db.cpp
    db_record.cpp
    dropout.cpp
    execution_context.cpp
    expanduser.cpp
    find_controls.cpp
    find_db.cpp
    fusion.cpp
    generic_search.cpp
    invoker_cache.cpp
    kernel_build_params.cpp
    kernel_warnings.cpp
    load_file.cpp
    lock_file.cpp
    logger.cpp
    op_args.cpp
    operator.cpp
    performance_config.cpp
    pooling/problem_description.cpp
    problem_description.cpp
    problem.cpp
    ramdb.cpp
    readonlyramdb.cpp
    reducetensor.cpp
    rnn.cpp
    solution.cpp
    solver.cpp
    subbuffers.cpp
    target_properties.cpp
    temp_file.cpp
    tensor.cpp
    )

if(MIOPEN_ENABLE_AI_KERNEL_TUNING OR MIOPEN_ENABLE_AI_IMMED_MODE_FALLBACK)
    list(APPEND MIOpen_Source conv/heuristics/ai_heuristics.cpp)
    list(APPEND MIOpen_Source anyramdb.cpp)
endif()

list(APPEND MIOpen_Source tmp_dir.cpp binary_cache.cpp md5.cpp)
if(MIOPEN_ENABLE_SQLITE)
    list(APPEND MIOpen_Source sqlite_db.cpp)
endif()

if(MIOPEN_ENABLE_SQLITE AND MIOPEN_ENABLE_SQLITE_KERN_CACHE)
    list(APPEND MIOpen_Source kern_db.cpp bz2.cpp)
endif()

if( MIOPEN_BACKEND MATCHES "OpenCL" OR MIOPEN_BACKEND STREQUAL "HIPOC" OR MIOPEN_BACKEND STREQUAL "HIP" OR MIOPEN_BACKEND STREQUAL "HIPNOGPU")
    file(GLOB_RECURSE STATIC_COMPOSABLE_KERNEL_INCLUDE "kernels/static_composable_kernel/include/*/*.hpp")
    file(GLOB_RECURSE STATIC_COMPOSABLE_KERNEL_SOURCE "kernels/static_composable_kernel/src/*/*.cpp")
    file(GLOB_RECURSE COMPOSABLE_KERNEL_INCLUDE "composable_kernel/composable_kernel/include/*.hpp")
    file(GLOB_RECURSE COMPOSABLE_KERNEL_SOURCE "composable_kernel/composable_kernel/src/*.cpp")
    file(GLOB_RECURSE COMPOSABLE_KERNEL_DYNAMIC_ASM_SOURCE "kernels/dynamic_igemm/*.s")
    file(GLOB_RECURSE COMPOSABLE_KERNEL_DYNAMIC_ASM_INCLUDE "kernels/dynamic_igemm/*.inc")
    file(GLOB_RECURSE COMPOSABLE_KERNEL_DYNAMIC_CPP_SOURCE "kernels/dynamic_igemm/*.cpp")
    file(GLOB_RECURSE GPU_REFERENCE_KERNEL_HIP "kernels/gpu_reference_kernel/*.cpp")
    file(GLOB_RECURSE GPU_REFERENCE_KERNEL_ASM "kernels/gpu_reference_kernel/*.s")
    file(GLOB_RECURSE GPU_BATCHED_TRANSPOSE_KERNEL_HIP "kernels/gpu_batched_transpose_kernel/*.cpp")
    file(GLOB_RECURSE GPU_GENERAL_TENSOR_REORDER_KERNEL_HIP_INCLUDE "kernels/gpu_general_tensor_reorder_kernel/*.hpp")
    file(GLOB_RECURSE GPU_GENERAL_TENSOR_REORDER_KERNEL_HIP_SOURCE "kernels/gpu_general_tensor_reorder_kernel/*.cpp")


    set(MIOPEN_KERNEL_INCLUDES
        ${STATIC_COMPOSABLE_KERNEL_INCLUDE}
        ${COMPOSABLE_KERNEL_INCLUDE}
        ${COMPOSABLE_KERNEL_DYNAMIC_ASM_INCLUDE}
        ${GPU_GENERAL_TENSOR_REORDER_KERNEL_HIP_INCLUDE}
        include/miopen/implicitgemm_params.hpp
        kernels/Conv_Winograd_v13_3_12_fp16dot_stride1.inc
        kernels/Conv_Winograd_v13_3_12_fp16dot_stride2_dec.inc
        kernels/Conv_Winograd_v13_3_12_fp16dot_stride2_dil.inc
        kernels/Conv_Winograd_v14_3_3_fp16dot_stride1.inc
        kernels/Conv_Winograd_v14_3_3_fp16dot_stride2_dec.inc
        kernels/Conv_Winograd_v14_3_3_fp16dot_stride2_dil.inc
        kernels/Conv_Winograd_v13_3_12_epilogue.inc
        kernels/Conv_Winograd_v13_3_12_prologue.inc
        kernels/Conv_Winograd_v16_5_0_epilogue.inc
        kernels/Conv_Winograd_v16_5_0_prologue.inc
        kernels/Conv_Winograd_v16_5_0_stride1.inc
        kernels/conv_3x3_wheel_alpha_v9_2_7_epilogue.inc
        kernels/conv_3x3_wheel_alpha_v9_2_7_prologue.inc
        kernels/conv_3x3_wheel_alpha_v9_2_7_gfx8_stride_2_dec.inc
        kernels/conv_3x3_wheel_alpha_v9_2_7_gfx8.inc
        kernels/conv_3x3_wheel_alpha_v3_0b_epilogue.inc
        kernels/conv_3x3_wheel_alpha_v3_0b_prologue.inc
        kernels/conv_3x3_wheel_alpha_v3_0b.inc
        kernels/conv_3x3_wheel_alpha_v7_0_3b_epilogue.inc
        kernels/conv_3x3_wheel_alpha_v7_0_3b_prologue.inc
        kernels/conv_3x3_wheel_alpha_v7_0_3b.inc
        kernels/conv_3x3_wheel_alpha_v9_0_15_epilogue.inc
        kernels/conv_3x3_wheel_alpha_v9_0_15_prologue.inc
        kernels/conv_3x3_wheel_alpha_v9_0_15_gfx8_stride_2_dil.inc
        kernels/conv_3x3_wheel_alpha_v9_0_15_gfx8_stride_2_dec.inc
        kernels/conv_3x3_wheel_alpha_v9_0_15_gfx8.inc
        kernels/conv_3x3_wheel_alpha_v9_0_15_gfx9_stride_2_dil.inc
        kernels/conv_3x3_wheel_alpha_v9_0_15_gfx9_stride_2_dec.inc
        kernels/conv_3x3_wheel_alpha_v9_0_15_gfx9.inc
        kernels/Conv_Winograd_v21_1_3_gfx9_fp16_dot2_edc_f2x3_dilation2.inc
        kernels/Conv_Winograd_v21_1_3_gfx9_fp16_dot2_edc_f2x3_stride1.inc
        kernels/Conv_Winograd_v21_1_3_gfx9_fp16_dot2_edc_f2x3_stride2.inc
        kernels/Conv_Winograd_v21_1_3_gfx9_fp16_dot2_edc_f3x2_stride1.inc
        kernels/Conv_Winograd_v21_1_3_gfx9_fp32_f2x3_dilation2.inc
        kernels/Conv_Winograd_v21_1_3_gfx9_fp32_f2x3_stride1.inc
        kernels/Conv_Winograd_v21_1_3_gfx9_fp32_f2x3_stride2.inc
        kernels/Conv_Winograd_v21_1_3_gfx9_fp32_f3x2_stride1.inc
        kernels/Conv_Winograd_v21_1_3_metadata.inc
        kernels/Conv_Winograd_v30_2_6_gfx94x_fp16_dot2_edc_f2x3_dilation2.inc
        kernels/Conv_Winograd_v30_2_6_gfx94x_fp16_dot2_edc_f2x3_stride1.inc
        kernels/Conv_Winograd_v30_2_6_gfx94x_fp16_dot2_edc_f2x3_stride2.inc
        kernels/Conv_Winograd_v30_2_6_gfx94x_fp32_f2x3_dilation2.inc
        kernels/Conv_Winograd_v30_2_6_gfx94x_fp32_f2x3_stride1.inc
        kernels/Conv_Winograd_v30_2_6_gfx94x_fp32_f2x3_stride2.inc
        kernels/Conv_Winograd_v30_2_6_gfx9_fp16_dot2_edc_f2x3_dilation2.inc
        kernels/Conv_Winograd_v30_2_6_gfx9_fp16_dot2_edc_f2x3_stride1.inc
        kernels/Conv_Winograd_v30_2_6_gfx9_fp16_dot2_edc_f2x3_stride2.inc
        kernels/Conv_Winograd_v30_2_6_gfx9_fp32_f2x3_dilation2.inc
        kernels/Conv_Winograd_v30_2_6_gfx9_fp32_f2x3_stride1.inc
        kernels/Conv_Winograd_v30_2_6_gfx9_fp32_f2x3_stride2.inc
        kernels/Conv_Winograd_v30_2_6_gfx10_fp16_dot2_f2x3_dilation2.inc
        kernels/Conv_Winograd_v30_2_6_gfx10_fp16_dot2_f2x3_stride1.inc
        kernels/Conv_Winograd_v30_2_6_gfx10_fp16_dot2_f2x3_stride2.inc
        kernels/Conv_Winograd_v30_2_6_gfx10_fp32_f2x3_dilation2.inc
        kernels/Conv_Winograd_v30_2_6_gfx10_fp32_f2x3_stride1.inc
        kernels/Conv_Winograd_v30_2_6_gfx10_fp32_f2x3_stride2.inc
        kernels/Conv_Winograd_v30_2_6_gfx11_fp16_dot2_f2x3_dilation2.inc
        kernels/Conv_Winograd_v30_2_6_gfx11_fp16_dot2_f2x3_stride1.inc
        kernels/Conv_Winograd_v30_2_6_gfx11_fp16_dot2_f2x3_stride2.inc
        kernels/Conv_Winograd_v30_2_6_gfx11_fp32_f2x3_dilation2.inc
        kernels/Conv_Winograd_v30_2_6_gfx11_fp32_f2x3_stride1.inc
        kernels/Conv_Winograd_v30_2_6_gfx11_fp32_f2x3_stride2.inc
        kernels/Conv_Winograd_v30_2_6_gfx94x_fp16_dot2_edc_f3x2_dilation2.inc
        kernels/Conv_Winograd_v30_2_6_gfx94x_fp16_dot2_edc_f3x2_stride1.inc
        kernels/Conv_Winograd_v30_2_6_gfx94x_fp16_dot2_edc_f3x2_stride2.inc
        kernels/Conv_Winograd_v30_2_6_gfx94x_fp32_f3x2_dilation2.inc
        kernels/Conv_Winograd_v30_2_6_gfx94x_fp32_f3x2_stride1.inc
        kernels/Conv_Winograd_v30_2_6_gfx94x_fp32_f3x2_stride2.inc
        kernels/Conv_Winograd_v30_2_6_gfx9_fp16_dot2_edc_f3x2_dilation2.inc
        kernels/Conv_Winograd_v30_2_6_gfx9_fp16_dot2_edc_f3x2_stride1.inc
        kernels/Conv_Winograd_v30_2_6_gfx9_fp16_dot2_edc_f3x2_stride2.inc
        kernels/Conv_Winograd_v30_2_6_gfx9_fp32_f3x2_dilation2.inc
        kernels/Conv_Winograd_v30_2_6_gfx9_fp32_f3x2_stride1.inc
        kernels/Conv_Winograd_v30_2_6_gfx9_fp32_f3x2_stride2.inc
        kernels/Conv_Winograd_v30_2_6_gfx10_fp16_dot2_f3x2_dilation2.inc
        kernels/Conv_Winograd_v30_2_6_gfx10_fp16_dot2_f3x2_stride1.inc
        kernels/Conv_Winograd_v30_2_6_gfx10_fp16_dot2_f3x2_stride2.inc
        kernels/Conv_Winograd_v30_2_6_gfx10_fp32_f3x2_dilation2.inc
        kernels/Conv_Winograd_v30_2_6_gfx10_fp32_f3x2_stride1.inc
        kernels/Conv_Winograd_v30_2_6_gfx10_fp32_f3x2_stride2.inc
        kernels/Conv_Winograd_v30_2_6_gfx11_fp16_dot2_f3x2_dilation2.inc
        kernels/Conv_Winograd_v30_2_6_gfx11_fp16_dot2_f3x2_stride1.inc
        kernels/Conv_Winograd_v30_2_6_gfx11_fp16_dot2_f3x2_stride2.inc
        kernels/Conv_Winograd_v30_2_6_gfx11_fp32_f3x2_dilation2.inc
        kernels/Conv_Winograd_v30_2_6_gfx11_fp32_f3x2_stride1.inc
        kernels/Conv_Winograd_v30_2_6_gfx11_fp32_f3x2_stride2.inc
        kernels/Conv_Winograd_v30_2_6_metadata.inc
        kernels/xform_bidirect_winograd_code.inc
        kernels/rocm_version.inc
        kernels/inst_wrappers.inc
        kernels/conv_common.inc
        kernels/utilities.inc
        kernels/xform_data_filter.inc
        kernels/xform_kd_cov2.inc
        kernels/xform_metadata.inc
        kernels/neuron.inc
        kernels/conv_sizes.inc
        kernels/gpr_alloc.inc
        kernels/bfloat16_dev.hpp
        kernels/float_types.h
        kernels/workaround_issue_1431.hpp
        )

    set(MIOPEN_KERNELS
        ${STATIC_COMPOSABLE_KERNEL_SOURCE}
        ${COMPOSABLE_KERNEL_SOURCE}
        ${COMPOSABLE_KERNEL_DYNAMIC_ASM_SOURCE}
        ${COMPOSABLE_KERNEL_DYNAMIC_CPP_SOURCE}
        ${GPU_REFERENCE_KERNEL_HIP}
        ${GPU_REFERENCE_KERNEL_ASM}
        ${GPU_BATCHED_TRANSPOSE_KERNEL_HIP}
        ${GPU_GENERAL_TENSOR_REORDER_KERNEL_HIP_SOURCE}
        kernels/detect_llvm_amdgcn_buffer_atomic_fadd_f32_float.cpp
        kernels/MIOpenCheckNumerics.cl
        kernels/MIOpenBatchNormActivBwdPerAct.cl
        kernels/MIOpenBatchNormActivBwdSpatial.cl
        kernels/MIOpenBatchNormActivFwdTrainPerAct.cl
        kernels/MIOpenBatchNormActivFwdTrainSpatial.cl
        kernels/MIOpenBatchNormFwdTrainSpatial.cl
        kernels/MIOpenBatchNormFwdTrainPerAct.cl
        kernels/MIOpenBatchNormFwdInferSpatial.cl
        kernels/MIOpenBatchNormFwdInferPerAct.cl
        kernels/MIOpenBatchNormBwdSpatial.cl
        kernels/MIOpenBatchNormBwdPerAct.cl
        kernels/MIOpenConvDirUni.cl
        kernels/MIOpenConvDirBatchNormActiv.cl
        kernels/MIOpenConvDirGenFwd.cl
        kernels/MIOpenLRNBwd.cl
        kernels/MIOpenLRNFwd.cl
        kernels/MIOpenNeuron.cl
        kernels/MIOpenPooling.cl
        kernels/MIOpenPoolingBwd.cl
        kernels/MIOpenPoolingND.cl
        kernels/MIOpenPoolingBwdND.cl
        kernels/MIOpenConv1x1S.cl
        kernels/MIOpenConv1x1J1.cl
        kernels/MIOpenConv1x1J1_stride.cl
        kernels/MIOpenSoftmax.cl
        kernels/MIOpenUtilKernels3.cl
        kernels/MIOpenUtilKernels4.cl
        kernels/MIOpenUtilKernels5.cl
        kernels/MIOpenIm2d2Col.cl
        kernels/MIOpenIm3d2Col.cl
        kernels/MIOpenCol2Im2d.cl
        kernels/MIOpenCol2Im3d.cl
        kernels/MIOpenConvBwdWrWS2.cl
        kernels/MIOpenGroupConvBwdWrWS2.cl
        kernels/MIOpenConvBwdWrW_LxG_P53.cl
        kernels/MIOpenGroupConvBwdWrW_LxG_P53.cl
        kernels/MIOpenConvBwdWrW_LxG_5x5.cl
        kernels/MIOpenConvBwdWrW1x1_PAD_read4.cl
        kernels/MIOpenConvFwd_LxL_11.cl
        kernels/MIOpenConvFFT.cl
        kernels/MIOpenRNNHiddenStateUpdate.cl
        kernels/bugzilla_34765_detect.s
        kernels/dummy_kernel.s
        kernels/conv3x3.s
        kernels/conv1x1u.s
        kernels/conv1x1u_stride2.s
        kernels/conv1x1u_bias_activ.s
        kernels/conv3x3wrw.s
        kernels/conv1x1wrw.s
        kernels/conv5x10u2v2f1.s
        kernels/conv5x10u2v2b1.s
        kernels/conv7x7c3h224w224k64u2v2p3q3f1.s
        kernels/xform_out.s
        kernels/gcnAsmBNBwdTrainSpatial.s
        kernels/MIOpenTensorKernels.cl
        kernels/MIOpenSubTensorOpWithScalarKernel.cl
        kernels/MIOpenSubTensorOpWithSubTensorKernel.cl
        kernels/MIOpenSubTensorOpWithCastTensorKernel.cl
        kernels/MIOpenSubTensorOpWithTransformKernel.cl
        kernels/Conv_Winograd_v13_3_12_fp16dot_stride1.s
        kernels/Conv_Winograd_v13_3_12_fp16dot_stride2_dec.s
        kernels/Conv_Winograd_v13_3_12_fp16dot_stride2_dil.s
        kernels/Conv_Winograd_v14_3_3_fp16dot_stride1.s
        kernels/Conv_Winograd_v14_3_3_fp16dot_stride2_dec.s
        kernels/Conv_Winograd_v14_3_3_fp16dot_stride2_dil.s
        kernels/Conv_Winograd_v16_5_0_stride1.s
        kernels/conv_3x3_wheel_alpha_v9_0_15_stride_2_dil.s
        kernels/conv_3x3_wheel_alpha_v9_0_15_stride_2_dec.s
        kernels/conv_3x3_wheel_alpha_v9_0_15.s
        kernels/conv_3x3_wheel_alpha_v7_0_3b.s
        kernels/conv_3x3_wheel_alpha_v3_0b.s
        kernels/conv_3x3_wheel_alpha_v9_2_7.s
        kernels/conv_3x3_wheel_alpha_v9_2_7_stride_2_dec.s
        kernels/Conv_Winograd_v21_1_3_fp16_dot2_f2x3_dilation2.s
        kernels/Conv_Winograd_v21_1_3_fp16_dot2_f2x3_stride1.s
        kernels/Conv_Winograd_v21_1_3_fp16_dot2_f2x3_stride2.s
        kernels/Conv_Winograd_v21_1_3_fp16_dot2_f3x2_stride1.s
        kernels/Conv_Winograd_v21_1_3_fp32_f2x3_dilation2.s
        kernels/Conv_Winograd_v21_1_3_fp32_f2x3_stride1.s
        kernels/Conv_Winograd_v21_1_3_fp32_f2x3_stride2.s
        kernels/Conv_Winograd_v21_1_3_fp32_f3x2_stride1.s
        kernels/Conv_Winograd_v30_2_6_fp16_dot2_f2x3_dilation2.s
        kernels/Conv_Winograd_v30_2_6_fp16_dot2_f2x3_stride1.s
        kernels/Conv_Winograd_v30_2_6_fp16_dot2_f2x3_stride2.s
        kernels/Conv_Winograd_v30_2_6_fp32_f2x3_dilation2.s
        kernels/Conv_Winograd_v30_2_6_fp32_f2x3_stride1.s
        kernels/Conv_Winograd_v30_2_6_fp32_f2x3_stride2.s
        kernels/Conv_Winograd_v30_2_6_fp16_dot2_f3x2_dilation2.s
        kernels/Conv_Winograd_v30_2_6_fp16_dot2_f3x2_stride1.s
        kernels/Conv_Winograd_v30_2_6_fp16_dot2_f3x2_stride2.s
        kernels/Conv_Winograd_v30_2_6_fp32_f3x2_dilation2.s
        kernels/Conv_Winograd_v30_2_6_fp32_f3x2_stride1.s
        kernels/Conv_Winograd_v30_2_6_fp32_f3x2_stride2.s
        kernels/MIOpenConvBwdBias.cl
        kernels/MIOpenBatchNormActivInfer.cl
        kernels/MIOpenCTCLoss.cl
        kernels/MIOpenDropout.cl
        kernels/xform_data.s
        kernels/xform_filter.s
        kernels/xform_bidirect_winograd_data.s
        kernels/xform_bidirect_winograd_filter.s
        kernels/xform_bidirect_winograd_out.s
        kernels/UniversalTranspose.cl)

    # Kernels in development lists.
    # Should be ALWAYS empty in develop branch (at the time of PR merge)
    # Intention: to speed up kernel development rebuild time
    set(MIOPEN_DEVELOPMENT_KERNELS)

    # Only referenced by MIOPEN_DEVELOPMENT_KERNELS
    set(MIOPEN_DEVELOPMENT_KERNEL_INCLUDES)

    LIST(LENGTH MIOPEN_DEVELOPMENT_KERNELS MIOPEN_DEVELOPMENT_KERNELS_COUNT)
    LIST(LENGTH MIOPEN_DEVELOPMENT_KERNEL_INCLUDES MIOPEN_DEVELOPMENT_KERNEL_INCLUDES_COUNT)

    add_kernels("kernel.cpp" "MIOPEN_KERNEL_" "" "${MIOPEN_KERNELS}")
    add_kernels("kernel_includes.cpp" "MIOPEN_KERNEL_" "_INCLUDE" "${MIOPEN_KERNEL_INCLUDES}")

    if(${MIOPEN_DEVELOPMENT_KERNELS_COUNT})
        add_kernels("kernel.cpp" "MIOPEN_KERNEL_" "" "${MIOPEN_DEVELOPMENT_KERNELS}")
    endif()
    
    if(${MIOPEN_DEVELOPMENT_KERNEL_INCLUDES_COUNT})
        add_kernels("kernel_includes.cpp" "MIOPEN_KERNEL_" "_INCLUDE" "${MIOPEN_DEVELOPMENT_KERNEL_INCLUDES}")
    endif()

    configure_file(db_path.cpp.in ${PROJECT_BINARY_DIR}/db_path.cpp @ONLY)
    list(APPEND MIOpen_Source
        activ.cpp
        kernel_cache.cpp
        lrn.cpp
        mlo_dir_conv.cpp
        exec_utils.cpp
        ocl/activ_ocl.cpp
        ocl/batchnormocl.cpp
        ocl/convolutionocl.cpp
        ocl/lrn_ocl.cpp
        ocl/mloNorm.cpp
        ocl/pooling_ocl.cpp
        ocl/tensorocl.cpp
        ocl/softmaxocl.cpp
        ocl/rnnocl.cpp
        ocl/utilocl.cpp
        ocl/ctcocl.cpp
        ocl/dropoutocl.cpp
        ocl/gcn_asm_utils.cpp
        ocl/rnn_util_ocl.cpp
        hip/hip_build_utils.cpp
        hip/batched_transpose_sol.cpp
        hip/general_tensor_reorder_sol.cpp
        pooling.cpp
        ocl/fusionopconvocl.cpp
        ocl/fusionopbiasbnactivocl.cpp
        ${PROJECT_BINARY_DIR}/db_path.cpp
        )

    list(INSERT MIOpen_Source 0
        ${PROJECT_BINARY_DIR}/kernel.cpp
        ${PROJECT_BINARY_DIR}/kernel_includes.cpp
        )
endif()

if(miopengemm_FOUND OR MIOPEN_USE_ROCBLAS OR MIOPEN_USE_MIOPENTENSILE)
    list(APPEND MIOpen_Source
        gemm_v2.cpp
        miopengemm.cpp
    )
endif()

if( MIOPEN_BACKEND STREQUAL "OpenCL" )
    list(APPEND MIOpen_Source
        ocl/handleocl.cpp
        ocl_kernel.cpp
        ocl/oclerrors.cpp
        ocl/clhelper.cpp
    )
endif()

if( MIOPEN_BACKEND STREQUAL "HIPOC" OR MIOPEN_BACKEND STREQUAL "HIP")
    list(APPEND MIOpen_Source
        hip/hiperrors.cpp
        hip/handlehip.cpp
        hipoc/hipoc_kernel.cpp
        hipoc/hipoc_program.cpp
        )
endif()

if( MIOPEN_BACKEND STREQUAL "HIPNOGPU")
    list(APPEND MIOpen_Source
        hip/hiperrors.cpp
        nogpu/handle.cpp
        hipoc/hipoc_kernel.cpp
        hipoc/hipoc_program.cpp
        )
endif()

if( MIOPEN_BACKEND MATCHES "OpenCL" OR MIOPEN_BACKEND STREQUAL "HIPOC" OR MIOPEN_BACKEND STREQUAL "HIP" OR MIOPEN_BACKEND STREQUAL "HIPNOGPU")
    set(KERNELS_SRC_BATCH_FACTOR 50 CACHE STRING "Amount of kernel source files to inline to a single object file.")
    set(KERNELS_BATCH_ID 0)

    function(inline_kernels_src BATCH_FACTOR KERNELS KERNEL_INCLUDES EXTRA_OPTIONS MESSAGE_SUFFIX)
        set(KERNELS_BATCH "")
        set(KERNELS_BATCH_SIZE 0)
        set(PROCESSED 0)
        list(LENGTH KERNELS KERNELS_NUMBER)

        foreach(KERNEL ${KERNELS})
            list(APPEND KERNELS_BATCH ${KERNEL})
            list(LENGTH KERNELS_BATCH KERNELS_BATCH_SIZE)
            math(EXPR PROCESSED "1+${PROCESSED}")
            if((KERNELS_BATCH_SIZE EQUAL ${BATCH_FACTOR}) OR (PROCESSED EQUAL KERNELS_NUMBER))
                set(KERNEL_SRC_HPP_FILENAME batch_${KERNELS_BATCH_ID}.cpp.hpp)
                set(KERNEL_SRC_HPP_PATH ${PROJECT_BINARY_DIR}/inlined_kernels/${KERNEL_SRC_HPP_FILENAME})
                set(KERNEL_SRC_CPP_PATH ${PROJECT_BINARY_DIR}/inlined_kernels/batch_${KERNELS_BATCH_ID}.cpp)

                add_custom_command(
                    OUTPUT ${KERNEL_SRC_HPP_PATH}
                    WORKING_DIRECTORY ${CMAKE_CURRENT_SOURCE_DIR}
                    DEPENDS addkernels ${KERNELS_BATCH} ${KERNEL_INCLUDES}
                    COMMAND ${WINE_CMD} $<TARGET_FILE:addkernels> -target ${KERNEL_SRC_HPP_PATH} -extern ${EXTRA_OPTIONS} -source ${KERNELS_BATCH}
                    COMMENT "Inlining kernels batch #${KERNELS_BATCH_ID}${MESSAGE_SUFFIX}"
                    )
                configure_file(kernels/kernels_batch.cpp.in ${KERNEL_SRC_CPP_PATH})
                list(APPEND MIOpen_Source ${KERNEL_SRC_CPP_PATH} ${KERNEL_SRC_HPP_PATH})

                set(KERNELS_BATCH "")
                math(EXPR KERNELS_BATCH_ID "1+${KERNELS_BATCH_ID}")
            endif()
        endforeach()

        set(KERNELS_BATCH_ID ${KERNELS_BATCH_ID} PARENT_SCOPE)
        set(MIOpen_Source ${MIOpen_Source} PARENT_SCOPE)
    endfunction()

    inline_kernels_src(${KERNELS_SRC_BATCH_FACTOR} "${MIOPEN_KERNELS}" "${MIOPEN_KERNEL_INCLUDES}" "" "")
    inline_kernels_src(${KERNELS_SRC_BATCH_FACTOR} "${MIOPEN_KERNEL_INCLUDES}" "" "-no-recurse;-mark-includes" " (includes)")

    set(MIOPEN_DEVELOPMENT_KERNELS_DEPS ${MIOPEN_KERNEL_INCLUDES})
    list(APPEND MIOPEN_DEVELOPMENT_KERNELS_DEPS ${MIOPEN_DEVELOPMENT_KERNEL_INCLUDES})

    if(${MIOPEN_DEVELOPMENT_KERNELS_COUNT})
        inline_kernels_src(${KERNELS_SRC_BATCH_FACTOR} "${MIOPEN_DEVELOPMENT_KERNELS}" "${MIOPEN_DEVELOPMENT_KERNELS_DEPS}" "" " (dev kernels)")
    endif()
    
    if(${MIOPEN_DEVELOPMENT_KERNEL_INCLUDES_COUNT})
        inline_kernels_src(${KERNELS_SRC_BATCH_FACTOR} "${MIOPEN_DEVELOPMENT_KERNEL_INCLUDES}" "" "-no-recurse;-mark-includes" " (dev includes)")
    endif()

endif()

if(MIOPEN_USE_COMGR)
    list(APPEND MIOpen_Source comgr.cpp)
endif()

if(MIOPEN_USE_MLIR)
    list(APPEND MIOpen_Source
        mlir_build.cpp
        solver/mlir_common.cpp
        conv/invokers/mlir_impl_gemm.cpp
        )
endif()

add_library(MIOpen_Static STATIC ${MIOpen_Source})

if(WIN32 AND (CMAKE_CXX_COMPILER MATCHES ".*clang\\+\\+" OR CMAKE_C_COMPILER MATCHES ".*clang"))
    # Refet to https://en.cppreference.com/w/cpp/language/types for details.
    target_compile_options(MIOpen_Static PRIVATE -U__LP64__)
endif()

target_link_libraries(MIOpen_Static
    PUBLIC
        nlohmann_json::nlohmann_json)

if(WIN32)
    target_link_libraries(MIOpen_Static
        PUBLIC
            Boost::any
            Boost::container
            Boost::date_time
            Boost::filesystem
            Boost::hof
            Boost::interprocess
            Boost::range
            Boost::thread
            Boost::variant)
else()
    target_link_libraries(MIOpen_Static
        PUBLIC
            Boost::filesystem)
endif()

set_target_properties(MIOpen_Static PROPERTIES POSITION_INDEPENDENT_CODE ON)

if(WIN32)
    target_link_libraries(MIOpen_Static PRIVATE bzip2::bzip2)
else()
    target_include_directories(MIOpen_Static SYSTEM PUBLIC ${BZIP2_INCLUDE_DIR})
    target_link_libraries(MIOpen_Static PUBLIC ${BZIP2_LIBRARIES})
endif()

target_compile_options(MIOpen_Static
    PUBLIC
        ${__COMPILER_WARNINGS})


target_include_directories(MIOpen_Static
    PRIVATE
        $<BUILD_INTERFACE:${PROJECT_BINARY_DIR}/include>
        $<BUILD_INTERFACE:${PROJECT_SOURCE_DIR}/src/include>)


target_include_directories(MIOpen_Static
    SYSTEM PRIVATE
        $<BUILD_INTERFACE:${HALF_INCLUDE_DIR}>)

target_compile_definitions(MIOpen_Static
    PRIVATE
        -DMIOpen_EXPORTS)

# build library
add_library(MIOpen SHARED
        activ_api.cpp
        api/find2_0_commons.cpp
        batch_norm_api.cpp
        convolution_api.cpp
        ctc_api.cpp
        dropout_api.cpp
        fused_api.cpp
        handle_api.cpp
        lrn_api.cpp
        pooling_api.cpp
        reducetensor_api.cpp
        rnn_api.cpp
        softmax_api.cpp
        tensor_api.cpp
        $<TARGET_OBJECTS:MIOpen_Static>)

if(MIOPEN_ENABLE_SQLITE)        
        target_sources(MIOpen PRIVATE $<TARGET_OBJECTS:sqlite_memvfs>)
endif()

if(NOT WIN32)
    rocm_set_soversion(MIOpen ${MIOpen_SOVERSION})
endif()

find_package(zstd)
if(zstd_FOUND)
    target_link_libraries(MIOpen PRIVATE zstd::libzstd_shared)
endif()

if(CLANG_TIDY_EXE)
    clang_tidy_check(MIOpen)
endif()

function(target_internal_library TARGET)
    target_link_libraries(${TARGET} PRIVATE ${ARGN})
    set(PASS_ARGS debug optimized)
    set(DEPS "")
    foreach(DEP ${ARGN})
        if(DEP IN_LIST PASS_ARGS)
            list(APPEND DEPS ${DEP})
        else()
            list(APPEND DEPS $<BUILD_INTERFACE:${DEP}>)
        endif()
    endforeach()
    target_link_libraries(${TARGET} INTERFACE ${DEPS})
endfunction()

if(WIN32)
    target_link_libraries(MIOpen PRIVATE bzip2::bzip2)
else()
    target_include_directories(MIOpen SYSTEM PRIVATE ${BZIP2_INCLUDE_DIR})
    target_link_libraries(MIOpen PRIVATE ${BZIP2_LIBRARIES})
endif()

target_compile_options(MIOpen PRIVATE ${__COMPILER_WARNINGS})

target_include_directories(MIOpen
    PRIVATE
        $<BUILD_INTERFACE:${PROJECT_BINARY_DIR}/include>
        $<BUILD_INTERFACE:${PROJECT_SOURCE_DIR}/src/include>)

target_include_directories(MIOpen SYSTEM PRIVATE $<BUILD_INTERFACE:${HALF_INCLUDE_DIR}>)

if(WIN32)
    target_internal_library(MIOpen
            Boost::any
            Boost::container
            Boost::date_time
            Boost::filesystem
            Boost::hof
            Boost::interprocess
            Boost::range
            Boost::thread
            Boost::variant)
endif()

target_link_libraries(MIOpen PRIVATE nlohmann_json::nlohmann_json)

if(WIN32 AND (CMAKE_CXX_COMPILER MATCHES ".*clang\\+\\+" OR CMAKE_C_COMPILER MATCHES ".*clang"))
    # Refet to https://en.cppreference.com/w/cpp/language/types for details.
    target_compile_options(MIOpen PRIVATE -U__LP64__)
endif()

<<<<<<< HEAD
=======
target_include_directories(MIOpen SYSTEM PUBLIC $<BUILD_INTERFACE:${HALF_INCLUDE_DIR}>)
target_include_directories(MIOpen SYSTEM PRIVATE ${BZIP2_INCLUDE_DIR})
# Workaround : change in rocm-cmake was causing linking error so had to add ${CMAKE_DL_LIBS} 
#               We can remove ${CMAKE_DL_LIBS} once root cause is identified.
target_link_libraries(MIOpen PRIVATE ${CMAKE_DL_LIBS} ${CMAKE_THREAD_LIBS_INIT} ${BZIP2_LIBRARIES} ${MIOPEN_CK_LINK_FLAGS})
>>>>>>> 0defc906
generate_export_header(MIOpen
    EXPORT_FILE_NAME ${PROJECT_BINARY_DIR}/include/miopen/export.h
)

if(MIOPEN_ENABLE_AI_KERNEL_TUNING OR MIOPEN_ENABLE_AI_IMMED_MODE_FALLBACK)
        find_path(FDEEP_INCLUDE_DIR "fdeep/fdeep.hpp")
        if(${FDEEP_INCLUDE_DIR} STREQUAL "FDEEP_INCLUDE_DIR-NOTFOUND")
            if(MIOPEN_ENABLE_AI_KERNEL_TUNING)
                message(FATAL_ERROR "MIOPEN_ENABLE_AI_KERNEL_TUNING requirement frugally-deep not found")
            endif()
            if(MIOPEN_ENABLE_AI_IMMED_MODE_FALLBACK)
                message(FATAL_ERROR "MIOPEN_ENABLE_AI_IMMED_MODE_FALLBACK requirement frugally-deep not found")
            endif()
        endif()

        find_path(EIGEN_INCLUDE_DIR "eigen3/Eigen/Core")
        if(${EIGEN_INCLUDE_DIR} STREQUAL "EIGEN_INCLUDE_DIR-NOTFOUND")
            if(MIOPEN_ENABLE_AI_KERNEL_TUNING)
                message(FATAL_ERROR "MIOPEN_ENABLE_AI_KERNEL_TUNING requirement Eigen not found")
            endif()
            if(MIOPEN_ENABLE_AI_IMMED_MODE_FALLBACK)
                message(FATAL_ERROR "MIOPEN_ENABLE_AI_IMMED_MODE_FALLBACK requirement frugally-deep not found")
            endif()
        endif()

        target_include_directories(MIOpen SYSTEM PRIVATE $<BUILD_INTERFACE:${FDEEP_INCLUDE_DIR}>)
        target_include_directories(MIOpen SYSTEM PRIVATE $<BUILD_INTERFACE:${EIGEN_INCLUDE_DIR}/eigen3>)
        if(NOT BUILD_DEV)
            file(GLOB MODEL_FILES kernels/*.model)
            install(FILES ${MODEL_FILES} DESTINATION ${DATA_INSTALL_DIR}/db)
            foreach(MODEL_FILE ${MODEL_FILES})
                get_filename_component(MODEL_FILE_FILENAME "${MODEL_FILE}" NAME)
                configure_file("${MODEL_FILE}" "${PROJECT_BINARY_DIR}/share/miopen/db/${MODEL_FILE_FILENAME}" COPYONLY)
            endforeach()
        endif()
endif()

set(PACKAGE_DEPENDS)
set(PACKAGE_STATIC_DEPENDS)
############################################################
# MIOpen depends on OpenCL
if( MIOPEN_BACKEND STREQUAL "OpenCL")
    MESSAGE( STATUS "MIOpen linking OpenCL: ${OPENCL_INCLUDE_DIRS}" )
    target_include_directories(MIOpen_Static SYSTEM PUBLIC ${OPENCL_INCLUDE_DIRS} )
    target_link_libraries(MIOpen_Static PUBLIC ${OPENCL_LIBRARIES})
    list(APPEND PACKAGE_DEPENDS PACKAGE OpenCL)
elseif(MIOPEN_BACKEND STREQUAL "HIPOC" OR MIOPEN_BACKEND STREQUAL "HIP")
    target_link_libraries(MIOpen_Static PRIVATE hip::device hip::host hiprtc::hiprtc)
    target_link_libraries(MIOpen PRIVATE hip::device hip::host hiprtc::hiprtc)
    if(ENABLE_HIP_WORKAROUNDS)
        # Workaround hip not setting its usage requirements correctly
        target_compile_definitions(MIOpen_Static PUBLIC -D__HIP_PLATFORM_HCC__=1)
    endif()
    list(APPEND PACKAGE_DEPENDS PACKAGE hip)
endif()

############################################################
# MIOpen depends on miopengemm
if(miopengemm_FOUND)
    list(APPEND PACKAGE_DEPENDS PACKAGE miopengemm)
    target_internal_library(MIOpen miopengemm)
    list(APPEND PACKAGE_STATIC_DEPENDS PACKAGE miopengemm)
endif()

if(MIOPEN_USE_COMGR)
    list(APPEND PACKAGE_DEPENDS PACKAGE amd_comgr)
    target_link_libraries(MIOpen_Static PRIVATE amd_comgr)
    target_link_libraries(MIOpen PRIVATE amd_comgr)
endif()

if(rocblas_FOUND)
    target_link_libraries(MIOpen_Static PRIVATE roc::rocblas)
    target_link_libraries(MIOpen PRIVATE roc::rocblas)
    list(APPEND PACKAGE_STATIC_DEPENDS PACKAGE rocblas)
endif()

# MIOpen depends on miopentensile
if(miopentensile_FOUND)
    target_link_libraries(MIOpen_Static PUBLIC MIOpenTensile)
endif()

# For backward compatibility with ROCm 5.3
# Build with library libMLIRMIOpen
if(LIBMLIRMIOPEN)
    target_link_libraries(MIOpen_Static PRIVATE ${LIBMLIRMIOPEN})
    target_link_libraries(MIOpen PRIVATE ${LIBMLIRMIOPEN})
endif()

# Build with package rocMLIR
if(rocMLIR_FOUND)
    target_link_libraries(MIOpen_Static PRIVATE rocMLIR::rockCompiler)
    target_link_libraries(MIOpen PRIVATE rocMLIR::rockCompiler)
endif()

if(MIOPEN_USE_COMPOSABLEKERNEL)
    target_link_libraries(MIOpen_Static PRIVATE composable_kernel::device_operations hip::host)
    target_link_libraries(MIOpen PRIVATE composable_kernel::device_operations hip::host)
endif()

list(APPEND PACKAGE_STATIC_DEPENDS PACKAGE Boost COMPONENTS filesystem)
if(NOT WIN32 AND NOT APPLE)
    file(WRITE ${CMAKE_CURRENT_BINARY_DIR}/lib.def "
MIOPEN_${MIOPEN_BACKEND}_1
{
global:
    miopen*;
    extern \"C++\" {
        miopen::*;
    };
local:
    *boost*;
    extern \"C++\" {
        std::*;
    };
};
")
    target_link_libraries(MIOpen PRIVATE "-Wl,--version-script=${CMAKE_CURRENT_BINARY_DIR}/lib.def")
    target_link_libraries(MIOpen PRIVATE "-Wl,--exclude-libs,ALL")
    # set_target_properties(MIOpen PROPERTIES CXX_VISIBILITY_PRESET hidden)
    set_target_properties(MIOpen PROPERTIES VISIBILITY_INLINES_HIDDEN 1)
endif()
#######################################
if(MIOPEN_ENABLE_SQLITE)
    # MIOpen depend on SQLite
    target_link_libraries(MIOpen_Static PRIVATE sqlite3::sqlite3)
    target_link_libraries(MIOpen PRIVATE sqlite3::sqlite3)
endif()
############################################################
# MIOpen depends on librt for Boost.Interprocess
if(NOT WIN32 AND NOT APPLE)
    find_library(LIBRT rt)
    if(LIBRT)
        MESSAGE(STATUS "Librt: " ${LIBRT})
        target_link_libraries(MIOpen PUBLIC ${LIBRT})
    endif()
endif()

############################################################
# Installation
set(MIOPEN_CXX_HEADER_PATH "")
if(MIOPEN_INSTALL_CXX_HEADERS)
    set(MIOPEN_CXX_HEADER_PATH ${PROJECT_SOURCE_DIR}/src/include)
endif()

rocm_install_targets(
  TARGETS MIOpen
  INCLUDE
    ${PROJECT_SOURCE_DIR}/include
    ${PROJECT_BINARY_DIR}/include
    ${MIOPEN_CXX_HEADER_PATH}
)

rocm_export_targets(
  TARGETS MIOpen
  DEPENDS
    ${PACKAGE_DEPENDS}
  STATIC_DEPENDS
    ${PACKAGE_STATIC_DEPENDS}
)

# Install db files
if(NOT MIOPEN_EMBED_DB STREQUAL "")
    include(embed)
    if(MIOPEN_EMBED_BINCACHE AND MIOPEN_BINCACHE_PATH STREQUAL "")
        if(MIOPEN_NO_LFS_PULLED)
            message(WARNING "Binary cache files have not been pulled down from git-lfs, will not embed.")
        else()
            set(MIOPEN_BINCACHE_PATH "${CMAKE_SOURCE_DIR}/src/kernels")
            message("MIOPEN_BINCACHE_PATH: ${MIOPEN_BINCACHE_PATH}")
        endif()
    else()
        message(WARNING "MIOPEN_EMBED_BINCACHE is set and MIOPEN_BINCACHE_PATH was used to override default binary cache files. Proceed at your own risk!")
    endif()
    set(CODE_OBJECTS)
# embed find db
    foreach(EMBED_ARCH ${MIOPEN_EMBED_DB})
        message(STATUS "Adding find db for arch: ${EMBED_ARCH}")
        list(APPEND CODE_OBJECTS "kernels/${EMBED_ARCH}.${MIOPEN_BACKEND}.fdb.txt")
        message(STATUS "Adding perf db for arch: ${EMBED_ARCH}")
        list(APPEND CODE_OBJECTS "kernels/${EMBED_ARCH}.db")
    endforeach()
# Embed Bin Cache
    if(NOT MIOPEN_BINCACHE_PATH STREQUAL "")
        foreach(EMBED_ARCH ${MIOPEN_EMBED_DB})
            message(STATUS "Adding binary cache for arch: ${EMBED_ARCH}")
            download_binary(OUTPUT_PATH "${MIOPEN_BINCACHE_PATH}" "${EMBED_ARCH}")
            list(APPEND CODE_OBJECTS "${OUTPUT_PATH}")
        endforeach()
    endif()
    add_embed_library(miopen_data ${CODE_OBJECTS})
    target_link_libraries(MIOpen PRIVATE $<BUILD_INTERFACE:miopen_data> )
else()
    file(GLOB FIND_DB_FILES kernels/*.fdb.txt)
    file(GLOB PERF_DB_FILES kernels/*.db)
    list(APPEND FIND_DB_FILES ${PERF_DB_FILES})
    if(NOT MIOPEN_DISABLE_SYSDB)
        install(FILES
            ${FIND_DB_FILES}
         DESTINATION ${DATA_INSTALL_DIR}/db)
         foreach(DB_FILE ${FIND_DB_FILES})
            get_filename_component(DB_FILE_FILENAME "${DB_FILE}" NAME)
            configure_file("${DB_FILE}" "${PROJECT_BINARY_DIR}/share/miopen/db/${DB_FILE_FILENAME}" COPYONLY)
         endforeach()

    endif()
endif()

if(BUILD_FILE_REORG_BACKWARD_COMPATIBILITY)
  #Generating Wrapper of each headers for backward compatibility
  rocm_wrap_header_file(
    export.h config.h version.h miopen.h
    HEADER_LOCATION include/miopen
    GUARDS WRAPPER
    WRAPPER_LOCATIONS miopen/${CMAKE_INSTALL_INCLUDEDIR}/miopen
    ORIGINAL_FILES ${PROJECT_BINARY_DIR}/include/miopen/version.h ${PROJECT_BINARY_DIR}/include/miopen/config.h
  )

  #Installing Wrapper Headers
  rocm_install(
    DIRECTORY
       "${PROJECT_BINARY_DIR}/miopen/include"
        DESTINATION "miopen" )
  message( STATUS "Backward Compatible Sym Link Created for include directories" )
endif()<|MERGE_RESOLUTION|>--- conflicted
+++ resolved
@@ -766,14 +766,6 @@
     target_compile_options(MIOpen PRIVATE -U__LP64__)
 endif()
 
-<<<<<<< HEAD
-=======
-target_include_directories(MIOpen SYSTEM PUBLIC $<BUILD_INTERFACE:${HALF_INCLUDE_DIR}>)
-target_include_directories(MIOpen SYSTEM PRIVATE ${BZIP2_INCLUDE_DIR})
-# Workaround : change in rocm-cmake was causing linking error so had to add ${CMAKE_DL_LIBS} 
-#               We can remove ${CMAKE_DL_LIBS} once root cause is identified.
-target_link_libraries(MIOpen PRIVATE ${CMAKE_DL_LIBS} ${CMAKE_THREAD_LIBS_INIT} ${BZIP2_LIBRARIES} ${MIOPEN_CK_LINK_FLAGS})
->>>>>>> 0defc906
 generate_export_header(MIOpen
     EXPORT_FILE_NAME ${PROJECT_BINARY_DIR}/include/miopen/export.h
 )
