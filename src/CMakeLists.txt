--- conflicted
+++ resolved
@@ -123,11 +123,8 @@
     generic_search.cpp
     graphapi/convolution.cpp
     graphapi/graphapi.cpp
-<<<<<<< HEAD
     graphapi/opgraph.cpp
-=======
     graphapi/matmul.cpp
->>>>>>> 7c2f9efa
     graphapi/pointwise.cpp
     graphapi/reduction.cpp
     graphapi/rng.cpp
