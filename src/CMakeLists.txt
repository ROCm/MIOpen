--- conflicted
+++ resolved
@@ -219,11 +219,8 @@
     solver/conv_hip_implicit_gemm_bwd_data_v1r1.cpp
     solver/conv_hip_implicit_gemm_bwd_data_v4r1.cpp
     solver/conv_hip_implicit_gemm_bwd_data_v1r1_xdlops.cpp
-<<<<<<< HEAD
     solver/conv_asm_implicit_gemm_v4r1_dynamic.cpp
-=======
     solver/conv_hip_implicit_gemm_v4r4_gen_xdlops_fwd_fp32.cpp
->>>>>>> f1359cbc
     )
 
 list(APPEND MIOpen_Source tmp_dir.cpp binary_cache.cpp md5.cpp)
