################################################################################
#
# MIT License
#
# Copyright (c) 2017 Advanced Micro Devices, Inc.
#
# Permission is hereby granted, free of charge, to any person obtaining a copy
# of this software and associated documentation files (the "Software"), to deal
# in the Software without restriction, including without limitation the rights
# to use, copy, modify, merge, publish, distribute, sublicense, and/or sell
# copies of the Software, and to permit persons to whom the Software is
# furnished to do so, subject to the following conditions:
#
# The above copyright notice and this permission notice shall be included in all
# copies or substantial portions of the Software.
#
# THE SOFTWARE IS PROVIDED "AS IS", WITHOUT WARRANTY OF ANY KIND, EXPRESS OR
# IMPLIED, INCLUDING BUT NOT LIMITED TO THE WARRANTIES OF MERCHANTABILITY,
# FITNESS FOR A PARTICULAR PURPOSE AND NONINFRINGEMENT. IN NO EVENT SHALL THE
# AUTHORS OR COPYRIGHT HOLDERS BE LIABLE FOR ANY CLAIM, DAMAGES OR OTHER
# LIABILITY, WHETHER IN AN ACTION OF CONTRACT, TORT OR OTHERWISE, ARISING FROM,
# OUT OF OR IN CONNECTION WITH THE SOFTWARE OR THE USE OR OTHER DEALINGS IN THE
# SOFTWARE.
#
################################################################################

cmake_policy(SET CMP0057 NEW)

include (GenerateExportHeader)
add_subdirectory(sqlite)

# Truncation rounding or (default) rounding to nearest even (RNE) is enabled.
# This switch controls two related but different aspects of MIOpen behavior
# 1.  How host code performs conversions of float to bfloat16, important only
#     for testing.
# 2.  How BF16 kernels (which are kind of mixed-precision now and expected to
#     remain in the future)  perform final conversion (and rounding) of FP32
#     to BF16 results. This affects the main functionality of the library.
option( MIOPEN_USE_RNE_BFLOAT16 "Sets rounding scheme for bfloat16 type" ON )
set ( MIOPEN_DEFAULT_FIND_MODE "DynamicHybrid" CACHE STRING "Sets the default find mode")
set_property(CACHE MIOPEN_DEFAULT_FIND_MODE PROPERTY STRINGS 
    Normal Fast Hybrid FastHybrid DynamicHybrid)

configure_file("${PROJECT_SOURCE_DIR}/include/miopen/config.h.in" "${PROJECT_BINARY_DIR}/include/miopen/config.h")

# configure a header file to pass the CMake version settings to the source, and package the header files in the output archive
configure_file( "${PROJECT_SOURCE_DIR}/include/miopen/version.h.in" "${PROJECT_BINARY_DIR}/include/miopen/version.h" )


if(BUILD_FILE_REORG_BACKWARD_COMPATIBILITY)
#Copy header to Build Dir for generating backward compatibility
configure_file( "${PROJECT_SOURCE_DIR}/include/miopen/miopen.h" "${PROJECT_BINARY_DIR}/include/miopen/miopen.h" )
endif()

message( STATUS "MIOpen_VERSION= ${MIOpen_VERSION}" )
message( STATUS "CMAKE_BUILD_TYPE= ${CMAKE_BUILD_TYPE}" )

# This is incremented when the ABI to the library changes
set( MIOpen_SOVERSION 1.0 )


function(add_kernels FILE_NAME VAR_PREFIX VAR_SUFFIX KERNEL_FILES)
    set(INIT_KERNELS_LIST)
    set(KERNELS_DECLS)
    foreach(KERNEL_FILE ${KERNEL_FILES})
        if("${CMAKE_VERSION}" VERSION_LESS 3.0)
            configure_file(${KERNEL_FILE} ${KERNEL_FILE}.delete)
        else()
            set_property(DIRECTORY APPEND PROPERTY CMAKE_CONFIGURE_DEPENDS ${KERNEL_FILE})
        endif()
        get_filename_component(KERNEL_FILENAME ${KERNEL_FILE} NAME)
        get_filename_component(BASE_NAME ${KERNEL_FILE} NAME_WE)
        string(TOUPPER "${BASE_NAME}" KEY_NAME)
        string(MAKE_C_IDENTIFIER "${KEY_NAME}" VAR_NAME)
        string(APPEND KERNELS_DECLS "extern const size_t ${VAR_PREFIX}${VAR_NAME}${VAR_SUFFIX}_SIZE;\n")
        string(APPEND KERNELS_DECLS "extern const unsigned char ${VAR_PREFIX}${VAR_NAME}${VAR_SUFFIX}[];\n")
        list(APPEND INIT_KERNELS_LIST "    { \"${KERNEL_FILENAME}\", std::string(reinterpret_cast<const char*>(${VAR_PREFIX}${VAR_NAME}${VAR_SUFFIX}), ${VAR_PREFIX}${VAR_NAME}${VAR_SUFFIX}_SIZE) }")
    endforeach()
    string(REPLACE ";" ",\n" INIT_KERNELS "${INIT_KERNELS_LIST}")
    configure_file(kernels/${FILE_NAME}.in ${PROJECT_BINARY_DIR}/${FILE_NAME})
endfunction()

set( MIOpen_Source
    activ/problem_description.cpp
    activ_api.cpp
    api/find2_0_commons.cpp
    batch_norm.cpp
    batch_norm_api.cpp
    batchnorm/problem_description.cpp
    buffer_info.cpp
    check_numerics.cpp
    conv/invokers/gcn_asm_1x1u.cpp
    conv/invokers/gcn_asm_1x1u_ss.cpp
    conv/invokers/gcn_asm_1x1u_us.cpp
    conv/invokers/gen_x_w_y_pad.cpp
    conv/invokers/impl_gemm.cpp
    conv/invokers/impl_gemm_dynamic.cpp
    conv/invokers/ocl_wrw_rdc.cpp
    conv/problem_description.cpp
    conv_algo_name.cpp
    convolution.cpp
    convolution_api.cpp
    ctc.cpp
    ctc_api.cpp
    db.cpp
    db_record.cpp
    dropout.cpp
    dropout_api.cpp
    execution_context.cpp
    expanduser.cpp
    find_controls.cpp
    find_db.cpp
    fused_api.cpp
    fusion.cpp
    handle_api.cpp
    invoker_cache.cpp
    kernel_build_params.cpp
    kernel_warnings.cpp
    load_file.cpp
    lock_file.cpp
    logger.cpp
    lrn_api.cpp
    md_graph.cpp
    mdg_expr.cpp
    op_args.cpp
    operator.cpp
    performance_config.cpp
    pooling/problem_description.cpp
    pooling_api.cpp
    problem_description.cpp
    problem.cpp
    ramdb.cpp
    readonlyramdb.cpp
    reducetensor.cpp
    reducetensor_api.cpp
    rnn.cpp
    rnn_api.cpp
    softmax_api.cpp
<<<<<<< HEAD
    conv/solver_finders.cpp
=======
    solution.cpp
>>>>>>> 62b4df14
    solver.cpp
    solver/activ/bwd_0.cpp
    solver/activ/bwd_1.cpp
    solver/activ/fwd_0.cpp
    solver/activ/fwd_1.cpp
    solver/batchnorm/backward_per_activation.cpp
    solver/batchnorm/backward_spatial_multiple.cpp
    solver/batchnorm/backward_spatial_single.cpp
    solver/batchnorm/forward_inference.cpp
    solver/batchnorm/forward_per_activation.cpp
    solver/batchnorm/forward_spatial_multiple.cpp
    solver/batchnorm/forward_spatial_single.cpp
    solver/conv_asm_1x1u.cpp
    solver/conv_asm_1x1u_bias_activ.cpp
    solver/conv_asm_1x1u_stride2.cpp
    solver/conv_asm_3x3u.cpp
    solver/conv_asm_5x10u2v2b1.cpp
    solver/conv_asm_5x10u2v2f1.cpp
    solver/conv_asm_7x7c3h224w224k64u2v2p3q3f1.cpp
    solver/conv_asm_dir_BwdWrW1x1.cpp
    solver/conv_asm_dir_BwdWrW3x3.cpp
    solver/conv_asm_implicit_gemm_bwd_v4r1_dynamic.cpp
    solver/conv_asm_implicit_gemm_gtc_bwd.cpp
    solver/conv_asm_implicit_gemm_gtc_bwd_nhwc.cpp
    solver/conv_asm_implicit_gemm_gtc_fwd.cpp
    solver/conv_asm_implicit_gemm_gtc_fwd_nhwc.cpp
    solver/conv_asm_implicit_gemm_gtc_fwd_nchwc.cpp
    solver/conv_asm_implicit_gemm_gtc_perf_config.cpp
    solver/conv_asm_implicit_gemm_gtc_wrw_nhwc.cpp
    solver/conv_asm_implicit_gemm_v4r1_dynamic.cpp
    solver/conv_asm_implicit_gemm_wrw_gtc_dynamic_xdlops.cpp
    solver/conv_asm_implicit_gemm_wrw_v4r1_dynamic.cpp
    solver/conv_bin_wino3x3U.cpp
    solver/conv_bin_winoRxS.cpp
    solver/conv_ck_igemm_fwd_v6r1_dlops_nchw.cpp
    solver/conv_direct_naive_conv.cpp
    solver/conv_direct_naive_conv_bwd.cpp
    solver/conv_direct_naive_conv_fwd.cpp
    solver/conv_direct_naive_conv_wrw.cpp
    solver/conv_hip_implicit_gemm_bwd_v1r1.cpp
    solver/conv_hip_implicit_gemm_bwd_v1r1_xdlops.cpp
    solver/conv_hip_implicit_gemm_bwd_v4r1.cpp
    solver/conv_hip_implicit_gemm_bwd_v4r1_xdlops.cpp
    solver/conv_hip_implicit_gemm_fwd_v4r1.cpp
    solver/conv_hip_implicit_gemm_fwd_v4r4.cpp
    solver/conv_hip_implicit_gemm_fwd_v4r4_xdlops.cpp
    solver/conv_hip_implicit_gemm_fwd_v4r4_xdlops_padded_gemm.cpp
    solver/conv_hip_implicit_gemm_fwd_v4r5_xdlops.cpp
    solver/conv_hip_implicit_gemm_fwd_xdlops.cpp
    solver/conv_hip_implicit_gemm_nonxdlops_common.cpp
    solver/conv_hip_implicit_gemm_wrw_v4r4.cpp
    solver/conv_hip_implicit_gemm_wrw_v4r4_xdlops.cpp
    solver/conv_hip_implicit_gemm_wrw_v4r4_xdlops_padded_gemm.cpp
    solver/conv_hip_implicit_gemm_xdlops_common.cpp
    solver/conv_mlir_igemm_bwd.cpp
    solver/conv_mlir_igemm_bwd_xdlops.cpp
    solver/conv_mlir_igemm_fwd.cpp
    solver/conv_mlir_igemm_fwd_xdlops.cpp
    solver/conv_mlir_igemm_wrw.cpp
    solver/conv_mlir_igemm_wrw_xdlops.cpp
    solver/conv_MP_bidirectional_winograd.cpp
    solver/conv_multipass_wino3x3WrW.cpp
    solver/conv_ocl_dir2D_bwdWrW_1x1.cpp
    solver/conv_ocl_dir2D_bwdWrW_2.cpp
    solver/conv_ocl_dir2D_bwdWrW_53.cpp
    solver/conv_ocl_dir2D11x11.cpp
    solver/conv_ocl_dir2Dfwd.cpp
    solver/conv_ocl_dir2Dfwd_exhaustive_search.cpp
    solver/conv_ocl_dir2Dfwd1x1.cpp
    solver/conv_ocl_dir2Dfwdgen.cpp
    solver/conv_winoRxS.cpp
    solver/fft.cpp
    solver/gemm.cpp
    solver/gemm_bwd.cpp
    solver/gemm_common.cpp
    solver/gemm_wrw.cpp
    solver/pooling/forward2d.cpp
    solver/pooling/forwardNd.cpp
    solver/pooling/backward2d.cpp
    solver/pooling/backwardNd.cpp
    subbuffers.cpp
    target_properties.cpp
    temp_file.cpp
    tensor.cpp
    tensor_api.cpp
    )

list(APPEND MIOpen_Source tmp_dir.cpp binary_cache.cpp md5.cpp)
if(MIOPEN_ENABLE_SQLITE)
    list(APPEND MIOpen_Source sqlite_db.cpp)
endif()

if(MIOPEN_ENABLE_SQLITE AND MIOPEN_ENABLE_SQLITE_KERN_CACHE)
    list(APPEND MIOpen_Source kern_db.cpp bz2.cpp)
endif()

if( MIOPEN_BACKEND MATCHES "OpenCL" OR MIOPEN_BACKEND STREQUAL "HIPOC" OR MIOPEN_BACKEND STREQUAL "HIP" OR MIOPEN_BACKEND STREQUAL "HIPNOGPU")
    file(GLOB_RECURSE STATIC_COMPOSABLE_KERNEL_INCLUDE "kernels/static_composable_kernel/include/*/*.hpp")
    file(GLOB_RECURSE STATIC_COMPOSABLE_KERNEL_SOURCE "kernels/static_composable_kernel/src/*/*.cpp")
    file(GLOB_RECURSE COMPOSABLE_KERNEL_INCLUDE "composable_kernel/composable_kernel/include/*.hpp")
    file(GLOB_RECURSE COMPOSABLE_KERNEL_SOURCE "composable_kernel/composable_kernel/src/*.cpp")
    file(GLOB_RECURSE COMPOSABLE_KERNEL_DYNAMIC_ASM_SOURCE "kernels/dynamic_igemm/*.s")
    file(GLOB_RECURSE COMPOSABLE_KERNEL_DYNAMIC_ASM_INCLUDE "kernels/dynamic_igemm/*.inc")
    file(GLOB_RECURSE COMPOSABLE_KERNEL_DYNAMIC_CPP_SOURCE "kernels/dynamic_igemm/*.cpp")
    file(GLOB_RECURSE GPU_REFERENCE_KERNEL_HIP "kernels/gpu_reference_kernel/*.cpp")
    file(GLOB_RECURSE GPU_REFERENCE_KERNEL_ASM "kernels/gpu_reference_kernel/*.s")
    file(GLOB_RECURSE GPU_BATCHED_TRANSPOSE_KERNEL_HIP "kernels/gpu_batched_transpose_kernel/*.cpp")
    file(GLOB_RECURSE GPU_GENERAL_TENSOR_REORDER_KERNEL_HIP_INCLUDE "kernels/gpu_general_tensor_reorder_kernel/*.hpp")
    file(GLOB_RECURSE GPU_GENERAL_TENSOR_REORDER_KERNEL_HIP_SOURCE "kernels/gpu_general_tensor_reorder_kernel/*.cpp")


    set(MIOPEN_KERNEL_INCLUDES
        ${STATIC_COMPOSABLE_KERNEL_INCLUDE}
        ${COMPOSABLE_KERNEL_INCLUDE}
        ${COMPOSABLE_KERNEL_DYNAMIC_ASM_INCLUDE}
        ${GPU_GENERAL_TENSOR_REORDER_KERNEL_HIP_INCLUDE}
        include/miopen/implicitgemm_params.hpp
        kernels/Conv_Winograd_v13_3_12_fp16dot_stride1.inc
        kernels/Conv_Winograd_v13_3_12_fp16dot_stride2_dec.inc
        kernels/Conv_Winograd_v13_3_12_fp16dot_stride2_dil.inc
        kernels/Conv_Winograd_v14_3_3_fp16dot_stride1.inc
        kernels/Conv_Winograd_v14_3_3_fp16dot_stride2_dec.inc
        kernels/Conv_Winograd_v14_3_3_fp16dot_stride2_dil.inc
        kernels/Conv_Winograd_v13_3_12_epilogue.inc
        kernels/Conv_Winograd_v13_3_12_prologue.inc
        kernels/Conv_Winograd_v16_5_0_epilogue.inc
        kernels/Conv_Winograd_v16_5_0_prologue.inc
        kernels/Conv_Winograd_v16_5_0_stride1.inc
        kernels/conv_3x3_wheel_alpha_v9_2_7_epilogue.inc
        kernels/conv_3x3_wheel_alpha_v9_2_7_prologue.inc
        kernels/conv_3x3_wheel_alpha_v9_2_7_gfx8_stride_2_dec.inc
        kernels/conv_3x3_wheel_alpha_v9_2_7_gfx8.inc
        kernels/conv_3x3_wheel_alpha_v3_0b_epilogue.inc
        kernels/conv_3x3_wheel_alpha_v3_0b_prologue.inc
        kernels/conv_3x3_wheel_alpha_v3_0b.inc
        kernels/conv_3x3_wheel_alpha_v7_0_3b_epilogue.inc
        kernels/conv_3x3_wheel_alpha_v7_0_3b_prologue.inc
        kernels/conv_3x3_wheel_alpha_v7_0_3b.inc
        kernels/conv_3x3_wheel_alpha_v9_0_15_epilogue.inc
        kernels/conv_3x3_wheel_alpha_v9_0_15_prologue.inc
        kernels/conv_3x3_wheel_alpha_v9_0_15_gfx8_stride_2_dil.inc
        kernels/conv_3x3_wheel_alpha_v9_0_15_gfx8_stride_2_dec.inc
        kernels/conv_3x3_wheel_alpha_v9_0_15_gfx8.inc
        kernels/conv_3x3_wheel_alpha_v9_0_15_gfx9_stride_2_dil.inc
        kernels/conv_3x3_wheel_alpha_v9_0_15_gfx9_stride_2_dec.inc
        kernels/conv_3x3_wheel_alpha_v9_0_15_gfx9.inc
        kernels/Conv_Winograd_v21_1_3_gfx9_f3x2_fp16_dot2_edc_stride1_group.inc
        kernels/Conv_Winograd_v21_1_3_gfx90a_f3x2_fp16_dot2_edc_stride1_group.inc
        kernels/Conv_Winograd_v21_1_3_gfx10_f3x2_fp16_dot2_edc_stride1_group.inc
        kernels/Conv_Winograd_v21_1_3_gfx9_f3x2_fp32_stride1_group.inc
        kernels/Conv_Winograd_v21_1_3_gfx90a_f3x2_fp32_stride1_group.inc
        kernels/Conv_Winograd_v21_1_3_gfx10_f3x2_fp32_stride1_group.inc
        kernels/Conv_Winograd_v21_1_3_gfx9_fp16_dot2_edc_dilation2.inc
        kernels/Conv_Winograd_v21_1_3_gfx9_fp16_dot2_edc_stride1.inc
        kernels/Conv_Winograd_v21_1_3_gfx9_fp16_dot2_edc_stride2.inc
        kernels/Conv_Winograd_v21_1_3_gfx9_fp32_dilation2.inc
        kernels/Conv_Winograd_v21_1_3_gfx9_fp32_stride1.inc
        kernels/Conv_Winograd_v21_1_3_gfx9_fp32_stride2.inc
        kernels/Conv_Winograd_v21_1_3_gfx90a_fp16_dot2_edc_dilation2.inc
        kernels/Conv_Winograd_v21_1_3_gfx90a_fp16_dot2_edc_stride1.inc
        kernels/Conv_Winograd_v21_1_3_gfx90a_fp16_dot2_edc_stride2.inc
        kernels/Conv_Winograd_v21_1_3_gfx90a_fp32_dilation2.inc
        kernels/Conv_Winograd_v21_1_3_gfx90a_fp32_stride1.inc
        kernels/Conv_Winograd_v21_1_3_gfx90a_fp32_stride2.inc
        kernels/Conv_Winograd_v21_1_3_gfx9_fp16_dot2_edc_dilation2_group.inc
        kernels/Conv_Winograd_v21_1_3_gfx9_fp16_dot2_edc_stride1_group.inc
        kernels/Conv_Winograd_v21_1_3_gfx9_fp16_dot2_edc_stride2_group.inc
        kernels/Conv_Winograd_v21_1_3_gfx9_fp32_dilation2_group.inc
        kernels/Conv_Winograd_v21_1_3_gfx9_fp32_stride1_group.inc
        kernels/Conv_Winograd_v21_1_3_gfx9_fp32_stride2_group.inc
        kernels/Conv_Winograd_v21_1_3_gfx90a_fp16_dot2_edc_dilation2_group.inc
        kernels/Conv_Winograd_v21_1_3_gfx90a_fp16_dot2_edc_stride1_group.inc
        kernels/Conv_Winograd_v21_1_3_gfx90a_fp16_dot2_edc_stride2_group.inc
        kernels/Conv_Winograd_v21_1_3_gfx90a_fp32_dilation2_group.inc
        kernels/Conv_Winograd_v21_1_3_gfx90a_fp32_stride1_group.inc
        kernels/Conv_Winograd_v21_1_3_gfx90a_fp32_stride2_group.inc
        kernels/Conv_Winograd_v21_1_3_gfx10_fp16_dot2_edc_dilation2.inc
        kernels/Conv_Winograd_v21_1_3_gfx10_fp16_dot2_edc_stride1.inc
        kernels/Conv_Winograd_v21_1_3_gfx10_fp16_dot2_edc_stride2.inc
        kernels/Conv_Winograd_v21_1_3_gfx10_fp32_dilation2.inc
        kernels/Conv_Winograd_v21_1_3_gfx10_fp32_stride1.inc
        kernels/Conv_Winograd_v21_1_3_gfx10_fp32_stride2.inc
        kernels/Conv_Winograd_v21_1_3_gfx10_fp16_dot2_edc_dilation2_group.inc
        kernels/Conv_Winograd_v21_1_3_gfx10_fp16_dot2_edc_stride1_group.inc
        kernels/Conv_Winograd_v21_1_3_gfx10_fp16_dot2_edc_stride2_group.inc
        kernels/Conv_Winograd_v21_1_3_gfx10_fp32_dilation2_group.inc
        kernels/Conv_Winograd_v21_1_3_gfx10_fp32_stride1_group.inc
        kernels/Conv_Winograd_v21_1_3_gfx10_fp32_stride2_group.inc
        kernels/Conv_Winograd_v21_1_3_metadata.inc
        kernels/xform_bidirect_winograd_code.inc
        kernels/rocm_version.inc
        kernels/inst_wrappers.inc
        kernels/conv_common.inc
        kernels/utilities.inc
        kernels/xform_data_filter.inc
        kernels/xform_kd_cov2.inc
        kernels/xform_metadata.inc
        kernels/neuron.inc
        kernels/conv_sizes.inc
        kernels/gpr_alloc.inc
        kernels/bfloat16_dev.hpp
        kernels/float_types.h
        kernels/workaround_issue_1431.hpp
        )

    set(MIOPEN_KERNELS
        ${STATIC_COMPOSABLE_KERNEL_SOURCE}
        ${COMPOSABLE_KERNEL_SOURCE}
        ${COMPOSABLE_KERNEL_DYNAMIC_ASM_SOURCE}
        ${COMPOSABLE_KERNEL_DYNAMIC_CPP_SOURCE}
        ${GPU_REFERENCE_KERNEL_HIP}
        ${GPU_REFERENCE_KERNEL_ASM}
        ${GPU_BATCHED_TRANSPOSE_KERNEL_HIP}
        ${GPU_GENERAL_TENSOR_REORDER_KERNEL_HIP_SOURCE}
        kernels/detect_llvm_amdgcn_buffer_atomic_fadd_f32_float.cpp
        kernels/MIOpenCheckNumerics.cl
        kernels/MIOpenBatchNormActivBwdPerAct.cl
        kernels/MIOpenBatchNormActivBwdSpatial.cl
        kernels/MIOpenBatchNormActivFwdTrainPerAct.cl
        kernels/MIOpenBatchNormActivFwdTrainSpatial.cl
        kernels/MIOpenBatchNormFwdTrainSpatial.cl
        kernels/MIOpenBatchNormFwdTrainPerAct.cl
        kernels/MIOpenBatchNormFwdInferSpatial.cl
        kernels/MIOpenBatchNormFwdInferPerAct.cl
        kernels/MIOpenBatchNormBwdSpatial.cl
        kernels/MIOpenBatchNormBwdPerAct.cl
        kernels/MIOpenConvDirUni.cl
        kernels/MIOpenConvDirBatchNormActiv.cl
        kernels/MIOpenConvDirGenFwd.cl
        kernels/MIOpenLRNBwd.cl
        kernels/MIOpenLRNFwd.cl
        kernels/MIOpenNeuron.cl
        kernels/MIOpenPooling.cl
        kernels/MIOpenPoolingBwd.cl
        kernels/MIOpenPoolingND.cl
        kernels/MIOpenPoolingBwdND.cl
        kernels/MIOpenConv1x1S.cl
        kernels/MIOpenConv1x1J1.cl
        kernels/MIOpenConv1x1J1_stride.cl
        kernels/MIOpenSoftmax.cl
        kernels/MIOpenUtilKernels3.cl
        kernels/MIOpenUtilKernels4.cl
        kernels/MIOpenUtilKernels5.cl
        kernels/MIOpenIm2d2Col.cl
        kernels/MIOpenIm3d2Col.cl
        kernels/MIOpenCol2Im2d.cl
        kernels/MIOpenCol2Im3d.cl
        kernels/MIOpenConvBwdWrWS2.cl
        kernels/MIOpenGroupConvBwdWrWS2.cl
        kernels/MIOpenConvBwdWrW_LxG_P53.cl
        kernels/MIOpenGroupConvBwdWrW_LxG_P53.cl
        kernels/MIOpenConvBwdWrW_LxG_5x5.cl
        kernels/MIOpenConvBwdWrW1x1_PAD_read4.cl
        kernels/MIOpenConvFwd_LxL_11.cl
        kernels/MIOpenConvFFT.cl
        kernels/MIOpenRNNHiddenStateUpdate.cl
        kernels/bugzilla_34765_detect.s
        kernels/dummy_kernel.s
        kernels/conv3x3.s
        kernels/conv1x1u.s
        kernels/conv1x1u_stride2.s
        kernels/conv1x1u_bias_activ.s
        kernels/conv3x3wrw.s
        kernels/conv1x1wrw.s
        kernels/conv5x10u2v2f1.s
        kernels/conv5x10u2v2b1.s
        kernels/conv7x7c3h224w224k64u2v2p3q3f1.s
        kernels/xform_out.s
        kernels/gcnAsmBNBwdTrainSpatial.s
        kernels/MIOpenTensorKernels.cl
        kernels/MIOpenSubTensorOpWithScalarKernel.cl
        kernels/MIOpenSubTensorOpWithSubTensorKernel.cl
        kernels/MIOpenSubTensorOpWithCastTensorKernel.cl
        kernels/MIOpenSubTensorOpWithTransformKernel.cl
        kernels/Conv_Winograd_v13_3_12_fp16dot_stride1.s
        kernels/Conv_Winograd_v13_3_12_fp16dot_stride2_dec.s
        kernels/Conv_Winograd_v13_3_12_fp16dot_stride2_dil.s
        kernels/Conv_Winograd_v14_3_3_fp16dot_stride1.s
        kernels/Conv_Winograd_v14_3_3_fp16dot_stride2_dec.s
        kernels/Conv_Winograd_v14_3_3_fp16dot_stride2_dil.s
        kernels/Conv_Winograd_v16_5_0_stride1.s
        kernels/conv_3x3_wheel_alpha_v9_0_15_stride_2_dil.s
        kernels/conv_3x3_wheel_alpha_v9_0_15_stride_2_dec.s
        kernels/conv_3x3_wheel_alpha_v9_0_15.s
        kernels/conv_3x3_wheel_alpha_v7_0_3b.s
        kernels/conv_3x3_wheel_alpha_v3_0b.s
        kernels/conv_3x3_wheel_alpha_v9_2_7.s
        kernels/conv_3x3_wheel_alpha_v9_2_7_stride_2_dec.s
        kernels/Conv_Winograd_v21_1_3_f3x2_fp16_dot2_edc_stride1_group.s
        kernels/Conv_Winograd_v21_1_3_f3x2_fp32_stride1_group.s
        kernels/Conv_Winograd_v21_1_3_fp16_dot2_edc_dilation2.s
        kernels/Conv_Winograd_v21_1_3_fp16_dot2_edc_stride1.s
        kernels/Conv_Winograd_v21_1_3_fp16_dot2_edc_stride2.s
        kernels/Conv_Winograd_v21_1_3_fp32_dilation2.s
        kernels/Conv_Winograd_v21_1_3_fp32_stride1.s
        kernels/Conv_Winograd_v21_1_3_fp32_stride2.s
        kernels/Conv_Winograd_v21_1_3_fp16_dot2_edc_dilation2_group.s
        kernels/Conv_Winograd_v21_1_3_fp16_dot2_edc_stride1_group.s
        kernels/Conv_Winograd_v21_1_3_fp16_dot2_edc_stride2_group.s
        kernels/Conv_Winograd_v21_1_3_fp32_dilation2_group.s
        kernels/Conv_Winograd_v21_1_3_fp32_stride1_group.s
        kernels/Conv_Winograd_v21_1_3_fp32_stride2_group.s
        kernels/MIOpenConvBwdBias.cl
        kernels/MIOpenBatchNormActivInfer.cl
        kernels/MIOpenCTCLoss.cl
        kernels/MIOpenDropout.cl
        kernels/xform_data.s
        kernels/xform_filter.s
        kernels/xform_bidirect_winograd_data.s
        kernels/xform_bidirect_winograd_filter.s
        kernels/xform_bidirect_winograd_out.s
        kernels/UniversalTranspose.cl)

    # Kernels in development lists.
    # Should be ALWAYS empty in develop branch (at the time of PR merge)
    # Intention: to speed up kernel development rebuild time
    set(MIOPEN_DEVELOPMENT_KERNELS)

    # Only referenced by MIOPEN_DEVELOPMENT_KERNELS
    set(MIOPEN_DEVELOPMENT_KERNEL_INCLUDES)

    LIST(LENGTH MIOPEN_DEVELOPMENT_KERNELS MIOPEN_DEVELOPMENT_KERNELS_COUNT)
    LIST(LENGTH MIOPEN_DEVELOPMENT_KERNEL_INCLUDES MIOPEN_DEVELOPMENT_KERNEL_INCLUDES_COUNT)

    add_kernels("kernel.cpp" "MIOPEN_KERNEL_" "" "${MIOPEN_KERNELS}")
    add_kernels("kernel_includes.cpp" "MIOPEN_KERNEL_" "_INCLUDE" "${MIOPEN_KERNEL_INCLUDES}")

    if(${MIOPEN_DEVELOPMENT_KERNELS_COUNT})
        add_kernels("kernel.cpp" "MIOPEN_KERNEL_" "" "${MIOPEN_DEVELOPMENT_KERNELS}")
    endif()
    
    if(${MIOPEN_DEVELOPMENT_KERNEL_INCLUDES_COUNT})
        add_kernels("kernel_includes.cpp" "MIOPEN_KERNEL_" "_INCLUDE" "${MIOPEN_DEVELOPMENT_KERNEL_INCLUDES}")
    endif()

    configure_file(db_path.cpp.in ${PROJECT_BINARY_DIR}/db_path.cpp)
    list(APPEND MIOpen_Source
        activ.cpp
        kernel_cache.cpp
        lrn.cpp
        mlo_dir_conv.cpp
        exec_utils.cpp
        ocl/activ_ocl.cpp
        ocl/batchnormocl.cpp
        ocl/convolutionocl.cpp
        ocl/lrn_ocl.cpp
        ocl/mloNeuron.cpp
        ocl/mloNorm.cpp
        ocl/pooling_ocl.cpp
        ocl/tensorocl.cpp
        ocl/softmaxocl.cpp
        ocl/rnnocl.cpp
        ocl/utilocl.cpp
        ocl/ctcocl.cpp
        ocl/dropoutocl.cpp
        ocl/gcn_asm_utils.cpp
        ocl/rnn_util_ocl.cpp
        hip/hip_build_utils.cpp
        hip/batched_transpose_sol.cpp
        hip/general_tensor_reorder_sol.cpp
        pooling.cpp
        ocl/fusionopconvocl.cpp
        ocl/fusionopbiasbnactivocl.cpp
        ${PROJECT_BINARY_DIR}/db_path.cpp
        )

    list(INSERT MIOpen_Source 0
        ${PROJECT_BINARY_DIR}/kernel.cpp
        ${PROJECT_BINARY_DIR}/kernel_includes.cpp
        )
endif()

if(miopengemm_FOUND OR MIOPEN_USE_ROCBLAS OR MIOPEN_USE_MIOPENTENSILE)
    list(APPEND MIOpen_Source
        gemm_v2.cpp
        miopengemm.cpp
    )
endif()

if( MIOPEN_BACKEND STREQUAL "OpenCL" )
    list(APPEND MIOpen_Source
        ocl/handleocl.cpp
        ocl_kernel.cpp
        ocl/oclerrors.cpp
        ocl/clhelper.cpp
    )
endif()

if( MIOPEN_BACKEND STREQUAL "HIPOC" OR MIOPEN_BACKEND STREQUAL "HIP")
    list(APPEND MIOpen_Source
        hip/hiperrors.cpp
        hip/handlehip.cpp
        hipoc/hipoc_kernel.cpp
        hipoc/hipoc_program.cpp
        )
endif()

if( MIOPEN_BACKEND STREQUAL "HIPNOGPU")
    list(APPEND MIOpen_Source
        hip/hiperrors.cpp
        nogpu/handle.cpp
        hipoc/hipoc_kernel.cpp
        hipoc/hipoc_program.cpp
        )
endif()

if( MIOPEN_BACKEND MATCHES "OpenCL" OR MIOPEN_BACKEND STREQUAL "HIPOC" OR MIOPEN_BACKEND STREQUAL "HIP" OR MIOPEN_BACKEND STREQUAL "HIPNOGPU")
    set(KERNELS_SRC_BATCH_FACTOR 50 CACHE STRING "Amount of kernel source files to inline to a single object file.")
    set(KERNELS_BATCH_ID 0)

    function(inline_kernels_src BATCH_FACTOR KERNELS KERNEL_INCLUDES EXTRA_OPTIONS MESSAGE_SUFFIX)
        set(KERNELS_BATCH)
        set(KERNELS_BATCH_SIZE 0)
        set(PROCESSED 0)
        list(LENGTH KERNELS KERNELS_NUMBER)

        foreach(KERNEL ${KERNELS})
            list(APPEND KERNELS_BATCH ${KERNEL})
            list(LENGTH KERNELS_BATCH KERNELS_BATCH_SIZE)
            math(EXPR PROCESSED "1+${PROCESSED}")
            if((KERNELS_BATCH_SIZE EQUAL ${BATCH_FACTOR}) OR (PROCESSED EQUAL KERNELS_NUMBER))
                set(KERNEL_SRC_HPP_FILENAME batch_${KERNELS_BATCH_ID}.cpp.hpp)
                set(KERNEL_SRC_HPP_PATH ${PROJECT_BINARY_DIR}/inlined_kernels/${KERNEL_SRC_HPP_FILENAME})
                set(KERNEL_SRC_CPP_PATH ${PROJECT_BINARY_DIR}/inlined_kernels/batch_${KERNELS_BATCH_ID}.cpp)

                add_custom_command(
                    OUTPUT ${KERNEL_SRC_HPP_PATH}
                    WORKING_DIRECTORY ${CMAKE_CURRENT_SOURCE_DIR}
                    DEPENDS addkernels ${KERNELS_BATCH} ${KERNEL_INCLUDES}
                    COMMAND ${WINE_CMD} $<TARGET_FILE:addkernels> -target ${KERNEL_SRC_HPP_PATH} -extern ${EXTRA_OPTIONS} -source ${KERNELS_BATCH}
                    COMMENT "Inlining kernels batch #${KERNELS_BATCH_ID}${MESSAGE_SUFFIX}"
                    )
                configure_file(kernels/kernels_batch.cpp.in ${KERNEL_SRC_CPP_PATH})
                list(APPEND MIOpen_Source ${KERNEL_SRC_CPP_PATH} ${KERNEL_SRC_HPP_PATH})

                set(KERNELS_BATCH)
                math(EXPR KERNELS_BATCH_ID "1+${KERNELS_BATCH_ID}")
            endif()
        endforeach()

        set(KERNELS_BATCH_ID ${KERNELS_BATCH_ID} PARENT_SCOPE)
        set(MIOpen_Source ${MIOpen_Source} PARENT_SCOPE)
    endfunction()

    inline_kernels_src(${KERNELS_SRC_BATCH_FACTOR} "${MIOPEN_KERNELS}" "${MIOPEN_KERNEL_INCLUDES}" "" "")
    inline_kernels_src(${KERNELS_SRC_BATCH_FACTOR} "${MIOPEN_KERNEL_INCLUDES}" "" "-no-recurse;-mark-includes" " (includes)")

    set(MIOPEN_DEVELOPMENT_KERNELS_DEPS ${MIOPEN_KERNEL_INCLUDES})
    list(APPEND MIOPEN_DEVELOPMENT_KERNELS_DEPS ${MIOPEN_DEVELOPMENT_KERNEL_INCLUDES})

    if(${MIOPEN_DEVELOPMENT_KERNELS_COUNT})
        inline_kernels_src(${KERNELS_SRC_BATCH_FACTOR} "${MIOPEN_DEVELOPMENT_KERNELS}" "${MIOPEN_DEVELOPMENT_KERNELS_DEPS}" "" " (dev kernels)")
    endif()
    
    if(${MIOPEN_DEVELOPMENT_KERNEL_INCLUDES_COUNT})
        inline_kernels_src(${KERNELS_SRC_BATCH_FACTOR} "${MIOPEN_DEVELOPMENT_KERNEL_INCLUDES}" "" "-no-recurse;-mark-includes" " (dev includes)")
    endif()

endif()

if(MIOPEN_USE_COMGR)
    list(APPEND MIOpen_Source comgr.cpp)
endif()

if(MIOPEN_USE_MLIR)
    list(APPEND MIOpen_Source
        mlir_build.cpp
        solver/mlir_common.cpp
        conv/invokers/mlir_impl_gemm.cpp
        )
endif()

# build library
add_library( MIOpen
    ${MIOpen_Source}
    $<TARGET_OBJECTS:sqlite_memvfs>
    )

rocm_set_soversion(MIOpen ${MIOpen_SOVERSION})

clang_tidy_check(MIOpen)

function(target_internal_library TARGET)
    target_link_libraries(${TARGET} PRIVATE ${ARGN})
    set(PASS_ARGS debug optimized)
    set(DEPS)
    foreach(DEP ${ARGN})
        if(DEP IN_LIST PASS_ARGS)
            list(APPEND DEPS ${DEP})
        else()
            list(APPEND DEPS $<BUILD_INTERFACE:${DEP}>)
        endif()
    endforeach()
    target_link_libraries(${TARGET} INTERFACE ${DEPS})
endfunction()

target_include_directories(MIOpen PUBLIC
    $<BUILD_INTERFACE:${PROJECT_SOURCE_DIR}/src/include>
)

set(MIOPEN_CK_LINK_FLAGS)
if(MIOPEN_USE_COMPOSABLEKERNEL)
set(MIOPEN_CK_LINK_FLAGS composable_kernel::device_operations composable_kernel::host_tensor hip::host)
endif()

target_include_directories(MIOpen SYSTEM PUBLIC $<BUILD_INTERFACE:${HALF_INCLUDE_DIR}>)
target_include_directories(MIOpen SYSTEM PRIVATE ${BZIP2_INCLUDE_DIR})
target_link_libraries(MIOpen PRIVATE ${CMAKE_THREAD_LIBS_INIT} ${BZIP2_LIBRARIES} ${MIOPEN_CK_LINK_FLAGS})
generate_export_header(MIOpen
    EXPORT_FILE_NAME ${PROJECT_BINARY_DIR}/include/miopen/export.h
)
set(PACKAGE_DEPENDS)
set(PACKAGE_STATIC_DEPENDS)
############################################################
# MIOpen depends on OpenCL
if( MIOPEN_BACKEND STREQUAL "OpenCL")
    MESSAGE( STATUS "MIOpen linking OpenCL: ${OPENCL_INCLUDE_DIRS}" )
    target_include_directories(MIOpen SYSTEM PUBLIC ${OPENCL_INCLUDE_DIRS} )
    target_link_libraries( MIOpen PUBLIC ${OPENCL_LIBRARIES} )
    list(APPEND PACKAGE_DEPENDS PACKAGE OpenCL)
elseif(MIOPEN_BACKEND STREQUAL "HIPOC" OR MIOPEN_BACKEND STREQUAL "HIP")
    target_link_libraries( MIOpen PRIVATE hip::device )
    target_link_libraries( MIOpen INTERFACE hip::host )
    if(ENABLE_HIP_WORKAROUNDS)
        # Workaround hip not setting its usage requirements correctly
        target_compile_definitions( MIOpen PRIVATE -D__HIP_PLATFORM_HCC__=1 )
    endif()
    # This is helpful for the tests
    target_link_libraries( MIOpen INTERFACE $<BUILD_INTERFACE:hip::device> )
    list(APPEND PACKAGE_DEPENDS PACKAGE hip)
endif()

############################################################
# MIOpen depends on miopengemm
if(miopengemm_FOUND)
    list(APPEND PACKAGE_DEPENDS PACKAGE miopengemm)
    target_internal_library(MIOpen miopengemm)
    list(APPEND PACKAGE_STATIC_DEPENDS PACKAGE miopengemm)
endif()

if(MIOPEN_USE_COMGR)
    list(APPEND PACKAGE_DEPENDS PACKAGE amd_comgr)
    target_internal_library(MIOpen amd_comgr)
endif()

if(rocblas_FOUND)
    target_link_libraries( MIOpen INTERFACE $<BUILD_INTERFACE:roc::rocblas> )
    target_link_libraries( MIOpen PRIVATE roc::rocblas )
    list(APPEND PACKAGE_STATIC_DEPENDS PACKAGE rocblas)
endif()

# MIOpen depends on miopentensile
if(miopentensile_FOUND)
    target_link_libraries(MIOpen PRIVATE MIOpenTensile)
endif()

if(LIBMLIRMIOPEN)
  target_link_libraries(MIOpen PRIVATE ${LIBMLIRMIOPEN})
endif()

target_link_libraries(MIOpen PRIVATE nlohmann_json::nlohmann_json)

if(WIN32 AND NOT MSVC)
    if(BUILD_DEV)
        target_link_libraries(MIOpen PUBLIC -Wl,-export-all-symbols -Wl,-exclude-symbols=_Unwind_Resume)
    endif()
    target_link_libraries(MIOpen PUBLIC -Wl,--whole-archive -lgcc -lstdc++-6 -Wl,--no-whole-archive -Wl,--allow-multiple-definition)
endif()

target_internal_library(MIOpen
    Boost::filesystem
)
list(APPEND PACKAGE_STATIC_DEPENDS PACKAGE Boost COMPONENTS filesystem)
if(NOT WIN32 AND NOT APPLE)
    file(WRITE ${CMAKE_CURRENT_BINARY_DIR}/lib.def "
MIOPEN_${MIOPEN_BACKEND}_1
{
global:
    miopen*;
    extern \"C++\" {
        miopen::*;
    };
local:
    *boost*;
    extern \"C++\" {
        std::*;
    };
};
")
    target_link_libraries(MIOpen PRIVATE "-Wl,--version-script=${CMAKE_CURRENT_BINARY_DIR}/lib.def")
    target_link_libraries(MIOpen PRIVATE "-Wl,--exclude-libs,ALL")
    # set_target_properties(MIOpen PROPERTIES CXX_VISIBILITY_PRESET hidden)
    set_target_properties(MIOpen PROPERTIES VISIBILITY_INLINES_HIDDEN 1)
endif()
#######################################
if(MIOPEN_ENABLE_SQLITE)
    # MIOpen depends on SQLite
    target_include_directories(MIOpen SYSTEM PRIVATE ${SQLITE3_STATIC_INCLUDE_DIRS})
    target_include_directories(MIOpen SYSTEM INTERFACE $<BUILD_INTERFACE:${SQLITE3_STATIC_INCLUDE_DIRS}>)
    target_compile_options(MIOpen PRIVATE ${SQLITE3_STATIC_CFLAGS})
    target_compile_options(MIOpen INTERFACE $<BUILD_INTERFACE:${SQLITE3_STATIC_CFLAGS}>)
    target_link_libraries(MIOpen PRIVATE ${SQLITE3_STATIC_LDFLAGS})
    target_link_libraries(MIOpen INTERFACE $<BUILD_INTERFACE:${SQLITE3_STATIC_LDFLAGS}>)
endif()
############################################################
# MIOpen depends on librt for Boost.Interprocess
if(NOT WIN32 AND NOT APPLE)
    find_library(LIBRT rt)
    if(LIBRT)
        MESSAGE(STATUS "Librt: " ${LIBRT})
        target_link_libraries(MIOpen PUBLIC ${LIBRT})
    endif()
endif()

############################################################
# Installation
set(MIOPEN_CXX_HEADER_PATH)
if(MIOPEN_INSTALL_CXX_HEADERS)
set(MIOPEN_CXX_HEADER_PATH ${PROJECT_SOURCE_DIR}/src/include)
endif()

rocm_install_targets(
  TARGETS MIOpen
  INCLUDE
    ${PROJECT_SOURCE_DIR}/include
    ${PROJECT_BINARY_DIR}/include
    ${MIOPEN_CXX_HEADER_PATH}
)

rocm_export_targets(
  TARGETS MIOpen
  DEPENDS
    ${PACKAGE_DEPENDS}
  STATIC_DEPENDS
    ${PACKAGE_STATIC_DEPENDS}
)

# Install db files
if(NOT MIOPEN_EMBED_DB STREQUAL "")
    include(embed)
    if(MIOPEN_EMBED_BINCACHE AND MIOPEN_BINCACHE_PATH STREQUAL "")
        if(MIOPEN_NO_LFS_PULLED)
            message(WARNING "Binary cache files have not been pulled down from git-lfs, will not embed.")
        else()
            set(MIOPEN_BINCACHE_PATH "${CMAKE_SOURCE_DIR}/src/kernels")
            message("MIOPEN_BINCACHE_PATH: ${MIOPEN_BINCACHE_PATH}")
        endif()
    else()
        message(WARNING "MIOPEN_EMBED_BINCACHE is set and MIOPEN_BINCACHE_PATH was used to override default binary cache files. Proceed at your own risk!")
    endif()
    set(CODE_OBJECTS)
# embed find db
    foreach(EMBED_ARCH ${MIOPEN_EMBED_DB})
        message(STATUS "Adding find db for arch: ${EMBED_ARCH}")
        list(APPEND CODE_OBJECTS "kernels/${EMBED_ARCH}.${MIOPEN_BACKEND}.fdb.txt")
        message(STATUS "Adding perf db for arch: ${EMBED_ARCH}")
        list(APPEND CODE_OBJECTS "kernels/${EMBED_ARCH}.db")
    endforeach()
# Embed Bin Cache
    if(NOT MIOPEN_BINCACHE_PATH STREQUAL "")
        foreach(EMBED_ARCH ${MIOPEN_EMBED_DB})
            message(STATUS "Adding binary cache for arch: ${EMBED_ARCH}")
            download_binary(OUTPUT_PATH "${MIOPEN_BINCACHE_PATH}" "${EMBED_ARCH}")
            list(APPEND CODE_OBJECTS "${OUTPUT_PATH}")
        endforeach()
    endif()
    add_embed_library(miopen_data ${CODE_OBJECTS})
    target_link_libraries(MIOpen PRIVATE $<BUILD_INTERFACE:miopen_data> )
else()
    file(GLOB FIND_DB_FILES kernels/*.fdb.txt)
    file(GLOB PERF_DB_FILES kernels/*.db)
    list(APPEND FIND_DB_FILES ${PERF_DB_FILES})
    if(NOT MIOPEN_DISABLE_SYSDB)
        install(FILES
            ${FIND_DB_FILES}
         DESTINATION ${DATA_INSTALL_DIR}/db)
         foreach(DB_FILE ${FIND_DB_FILES})
            get_filename_component(DB_FILE_FILENAME "${DB_FILE}" NAME)
            configure_file("${DB_FILE}" "${PROJECT_BINARY_DIR}/share/miopen/db/${DB_FILE_FILENAME}" COPYONLY)
         endforeach()

    endif()
endif()

if(BUILD_FILE_REORG_BACKWARD_COMPATIBILITY)
  #Generating Wrapper of each headers for backward compatibility
  rocm_wrap_header_file(
    export.h config.h version.h miopen.h
    HEADER_LOCATION include/miopen
    GUARDS WRAPPER
    WRAPPER_LOCATIONS miopen/${CMAKE_INSTALL_INCLUDEDIR}/miopen
    ORIGINAL_FILES ${PROJECT_BINARY_DIR}/include/miopen/version.h ${PROJECT_BINARY_DIR}/include/miopen/config.h
  )

  #Installing Wrapper Headers
  rocm_install(
    DIRECTORY
       "${PROJECT_BINARY_DIR}/miopen/include"
        DESTINATION "miopen" )
  message( STATUS "Backward Compatible Sym Link Created for include directories" )
endif()<|MERGE_RESOLUTION|>--- conflicted
+++ resolved
@@ -136,11 +136,8 @@
     rnn.cpp
     rnn_api.cpp
     softmax_api.cpp
-<<<<<<< HEAD
+    solution.cpp
     conv/solver_finders.cpp
-=======
-    solution.cpp
->>>>>>> 62b4df14
     solver.cpp
     solver/activ/bwd_0.cpp
     solver/activ/bwd_1.cpp
