################################################################################
#
# MIT License
#
# Copyright (c) 2017 Advanced Micro Devices, Inc.
#
# Permission is hereby granted, free of charge, to any person obtaining a copy
# of this software and associated documentation files (the "Software"), to deal
# in the Software without restriction, including without limitation the rights
# to use, copy, modify, merge, publish, distribute, sublicense, and/or sell
# copies of the Software, and to permit persons to whom the Software is
# furnished to do so, subject to the following conditions:
#
# The above copyright notice and this permission notice shall be included in all
# copies or substantial portions of the Software.
#
# THE SOFTWARE IS PROVIDED "AS IS", WITHOUT WARRANTY OF ANY KIND, EXPRESS OR
# IMPLIED, INCLUDING BUT NOT LIMITED TO THE WARRANTIES OF MERCHANTABILITY,
# FITNESS FOR A PARTICULAR PURPOSE AND NONINFRINGEMENT. IN NO EVENT SHALL THE
# AUTHORS OR COPYRIGHT HOLDERS BE LIABLE FOR ANY CLAIM, DAMAGES OR OTHER
# LIABILITY, WHETHER IN AN ACTION OF CONTRACT, TORT OR OTHERWISE, ARISING FROM,
# OUT OF OR IN CONNECTION WITH THE SOFTWARE OR THE USE OR OTHER DEALINGS IN THE
# SOFTWARE.
#
################################################################################

cmake_policy(SET CMP0057 NEW)

include(ExportHeader)
if(MIOPEN_ENABLE_SQLITE)
    add_subdirectory(sqlite)
endif()

# Truncation rounding or (default) rounding to nearest even (RNE) is enabled.
# This switch controls two related but different aspects of MIOpen behavior
# 1.  How host code performs conversions of float to bfloat16, important only
#     for testing.
# 2.  How BF16 kernels (which are kind of mixed-precision now and expected to
#     remain in the future)  perform final conversion (and rounding) of FP32
#     to BF16 results. This affects the main functionality of the library.
option( MIOPEN_USE_RNE_BFLOAT16 "Sets rounding scheme for bfloat16 type" ON )
option( MIOPEN_FP8_IEEE_EXPONENT_BIAS "Sets the FP8 exponent bias to IEEE" ON)
option( MIOPEN_FP8_CLIPPING "Sets the FP8 clipping" ON)
set ( MIOPEN_DEFAULT_FIND_MODE "DynamicHybrid" CACHE STRING "Sets the default find mode")
set_property(CACHE MIOPEN_DEFAULT_FIND_MODE PROPERTY STRINGS
    Normal Fast Hybrid FastHybrid DynamicHybrid)

option( MIOPEN_FP8_CLIPPING "Sets the FP8 clipping" ON)

configure_file("${PROJECT_SOURCE_DIR}/include/miopen/config.h.in" "${PROJECT_BINARY_DIR}/include/miopen/config.h")

# configure a header file to pass the CMake version settings to the source, and package the header files in the output archive
configure_file( "${PROJECT_SOURCE_DIR}/include/miopen/version.h.in" "${PROJECT_BINARY_DIR}/include/miopen/version.h" )

if(BUILD_FILE_REORG_BACKWARD_COMPATIBILITY)
#Copy header to Build Dir for generating backward compatibility
configure_file( "${PROJECT_SOURCE_DIR}/include/miopen/miopen.h" "${PROJECT_BINARY_DIR}/include/miopen/miopen.h" )
endif()

message( STATUS "MIOpen_VERSION= ${MIOpen_VERSION}" )
if(NOT MIOPEN_GENERATOR_IS_MULTI_CONFIG)
    message( STATUS "CMAKE_BUILD_TYPE= ${CMAKE_BUILD_TYPE}" )
endif()

# This is incremented when the ABI to the library changes
set( MIOpen_SOVERSION 1.0 )

function(add_kernels FILE_NAME VAR_PREFIX VAR_SUFFIX KERNEL_FILES)
    set(INIT_KERNELS_LIST)
    set(KERNELS_DECLS)
    foreach(KERNEL_FILE ${KERNEL_FILES})
        set_property(DIRECTORY APPEND PROPERTY CMAKE_CONFIGURE_DEPENDS ${KERNEL_FILE})
        get_filename_component(KERNEL_FILENAME ${KERNEL_FILE} NAME)
        get_filename_component(BASE_NAME ${KERNEL_FILE} NAME_WE)
        string(TOUPPER "${BASE_NAME}" KEY_NAME)
        string(MAKE_C_IDENTIFIER "${KEY_NAME}" VAR_NAME)
        string(APPEND KERNELS_DECLS "extern const size_t ${VAR_PREFIX}${VAR_NAME}${VAR_SUFFIX}_SIZE;\n")
        string(APPEND KERNELS_DECLS "extern const unsigned char ${VAR_PREFIX}${VAR_NAME}${VAR_SUFFIX}[];\n")
        list(APPEND INIT_KERNELS_LIST "    { \"${KERNEL_FILENAME}\", std::string(reinterpret_cast<const char*>(${VAR_PREFIX}${VAR_NAME}${VAR_SUFFIX}), ${VAR_PREFIX}${VAR_NAME}${VAR_SUFFIX}_SIZE) }")
    endforeach()
    string(REPLACE ";" ",\n" INIT_KERNELS "${INIT_KERNELS_LIST}")
    configure_file(kernels/${FILE_NAME}.in ${PROJECT_BINARY_DIR}/${FILE_NAME})
endfunction()

set( MIOpen_Source
    activ/problem_description.cpp
    activ_api.cpp
    addlayernorm_api.cpp
    api/find2_0_commons.cpp
    batch_norm.cpp
    batch_norm_api.cpp
    batchnorm/problem_description.cpp
    buffer_info.cpp
    cat_api.cpp
    cat/problem_description.cpp
    check_numerics.cpp
    conv/invokers/gcn_asm_1x1u.cpp
    conv/invokers/gcn_asm_1x1u_ss.cpp
    conv/invokers/gcn_asm_1x1u_us.cpp
    conv/invokers/gcn_asm_wino.cpp
    conv/invokers/gen_x_w_y_pad.cpp
    conv/invokers/impl_gemm.cpp
    conv/invokers/impl_gemm_dynamic.cpp
    conv/invokers/ocl_wrw_rdc.cpp
    conv/kernel_interface/winograd_kernel_interface.cpp
    conv/problem_description.cpp
    conv/solver_finders.cpp
    conv_algo_name.cpp
    convolution.cpp
    convolution_api.cpp
    ctc.cpp
    ctc_api.cpp
    db.cpp
    db_record.cpp
    driver_arguments.cpp
    dropout.cpp
    dropout_api.cpp
    execution_context.cpp
    expanduser.cpp
    find_controls.cpp
    find_db.cpp
    fused_api.cpp
    fusion.cpp
    fusion/problem_description.cpp
    generic_search.cpp
    graphapi/convolution.cpp
    graphapi/engine.cpp
    graphapi/enginecfg.cpp
    graphapi/engineheur.cpp
    graphapi/execution_plan.cpp
    graphapi/graphapi.cpp
    graphapi/matmul.cpp
    graphapi/opgraph.cpp
    graphapi/pointwise.cpp
    graphapi/reduction.cpp
    graphapi/rng.cpp
    graphapi/tensor.cpp
    graphapi/variant_pack.cpp
    groupnorm_api.cpp
    groupnorm/problem_description.cpp
    handle_api.cpp
    invoker_cache.cpp
    kernel_build_params.cpp
    kernel_warnings.cpp
    layernorm_api.cpp
    layernorm/problem_description.cpp
    load_file.cpp
    lock_file.cpp
    logger.cpp
    lrn_api.cpp
    mha/mha_descriptor.cpp
    mha/problem_description.cpp
    op_args.cpp
    operator.cpp
    performance_config.cpp
    pooling/problem_description.cpp
    pooling_api.cpp
    problem.cpp
    process.cpp
    ramdb.cpp
    readonlyramdb.cpp
    reduceextreme_api.cpp
    reducetensor.cpp
    reducetensor_api.cpp
    reduce/problem_description.cpp
    rnn.cpp
    rnn_api.cpp
    rnn/rnn_util.cpp
    rnn/Solutions/rnn_transformer.cpp
    softmax.cpp
    softmax_api.cpp
    softmax/problem_description.cpp
    solution.cpp
    solver.cpp
    solver/activ/bwd_0.cpp
    solver/activ/bwd_1.cpp
    solver/activ/fwd_0.cpp
    solver/activ/fwd_1.cpp
    solver/batchnorm/backward_ck.cpp
    solver/batchnorm/backward_per_activation.cpp
    solver/batchnorm/backward_per_activation_fused.cpp
    solver/batchnorm/backward_spatial_multiple.cpp
    solver/batchnorm/backward_spatial_single.cpp
    solver/batchnorm/forward_inference.cpp
    solver/batchnorm/forward_inference_ck.cpp
    solver/batchnorm/forward_inference_fused.cpp
    solver/batchnorm/forward_per_activation.cpp
    solver/batchnorm/forward_per_activation_fused.cpp
    solver/batchnorm/forward_spatial_multiple.cpp
    solver/batchnorm/forward_spatial_single.cpp
    solver/batchnorm/forward_training_ck.cpp
    solver/cat/forward_cat.cpp
    solver/conv/conv_wino_fury_RxS.cpp
    solver/conv_asm_1x1u.cpp
    solver/conv_asm_1x1u_bias_activ_fused.cpp
    solver/conv_asm_1x1u_stride2.cpp
    solver/conv_asm_3x3u.cpp
    solver/conv_asm_5x10u2v2b1.cpp
    solver/conv_asm_5x10u2v2f1.cpp
    solver/conv_asm_7x7c3h224w224k64u2v2p3q3f1.cpp
    solver/conv_asm_dir_BwdWrW1x1.cpp
    solver/conv_asm_dir_BwdWrW3x3.cpp
    solver/conv_asm_implicit_gemm_bwd_v4r1_dynamic.cpp
    solver/conv_asm_implicit_gemm_gtc_bwd.cpp
    solver/conv_asm_implicit_gemm_gtc_bwd_nhwc.cpp
    solver/conv_asm_implicit_gemm_gtc_fwd.cpp
    solver/conv_asm_implicit_gemm_gtc_fwd_nhwc.cpp
    solver/conv_asm_implicit_gemm_gtc_fwd_nchwc.cpp
    solver/conv_asm_implicit_gemm_gtc_perf_config.cpp
    solver/conv_asm_implicit_gemm_gtc_wrw_nhwc.cpp
    solver/conv_asm_implicit_gemm_v4r1_dynamic.cpp
    solver/conv_asm_implicit_gemm_wrw_gtc_dynamic_xdlops.cpp
    solver/conv_asm_implicit_gemm_wrw_v4r1_dynamic.cpp
    solver/conv_bin_wino3x3U.cpp
    solver/conv_bin_winoRxS.cpp
    solver/conv_bin_winoRxS_fused.cpp
    solver/conv_ck_igemm_fwd_v6r1_dlops_nchw.cpp
    solver/conv_ck_igemm_fwd_bias_activ_fused.cpp
    solver/conv_ck_igemm_fwd_bias_res_add_activ_fused.cpp
    solver/conv_direct_naive_conv.cpp
    solver/conv_direct_naive_conv_bwd.cpp
    solver/conv_direct_naive_conv_fwd.cpp
    solver/conv_direct_naive_conv_wrw.cpp
    solver/conv_hip_implicit_gemm_bwd_data_xdlops.cpp
    solver/conv_hip_implicit_gemm_bwd_v1r1.cpp
    solver/conv_hip_implicit_gemm_bwd_v1r1_xdlops.cpp
    solver/conv_hip_implicit_gemm_bwd_v4r1.cpp
    solver/conv_hip_implicit_gemm_bwd_v4r1_xdlops.cpp
    solver/conv_hip_implicit_gemm_fwd_v4r1.cpp
    solver/conv_hip_implicit_gemm_fwd_v4r4.cpp
    solver/conv_hip_implicit_gemm_fwd_v4r4_xdlops.cpp
    solver/conv_hip_implicit_gemm_fwd_v4r4_xdlops_padded_gemm.cpp
    solver/conv_hip_implicit_gemm_fwd_v4r5_xdlops.cpp
    solver/conv_hip_implicit_gemm_fwd_xdlops.cpp
    solver/conv_hip_implicit_gemm_grouped_fwd_xdlops.cpp
    solver/conv_hip_implicit_gemm_grouped_bwd_xdlops.cpp
    solver/conv_hip_implicit_gemm_grouped_wrw_xdlops.cpp
    solver/conv_hip_implicit_gemm_3d_grouped_fwd_xdlops.cpp
    solver/conv_hip_implicit_gemm_3d_grouped_wrw_xdlops.cpp
    solver/conv_hip_implicit_gemm_3d_grouped_bwd_xdlops.cpp
    solver/conv_hip_implicit_gemm_f16f8f16_fwd_xdlops.cpp
    solver/conv_hip_implicit_gemm_f16f8f16_bwd_xdlops.cpp
    solver/conv_hip_implicit_gemm_f16f8f16_wrw_xdlops.cpp
    solver/conv_hip_implicit_gemm_nonxdlops_common.cpp
    solver/conv_hip_implicit_gemm_wrw_v4r4.cpp
    solver/conv_hip_implicit_gemm_wrw_v4r4_xdlops.cpp
    solver/conv_hip_implicit_gemm_wrw_v4r4_xdlops_padded_gemm.cpp
    solver/conv_mlir_igemm_bwd.cpp
    solver/conv_mlir_igemm_bwd_xdlops.cpp
    solver/conv_mlir_igemm_fwd.cpp
    solver/conv_mlir_igemm_fwd_xdlops.cpp
    solver/conv_mlir_igemm_wrw.cpp
    solver/conv_mlir_igemm_wrw_xdlops.cpp
    solver/conv_MP_bidirectional_winograd.cpp
    solver/conv_multipass_wino3x3WrW.cpp
    solver/conv_ocl_dir2D_bwdWrW_1x1.cpp
    solver/conv_ocl_dir2D_bwdWrW_2.cpp
    solver/conv_ocl_dir2D_bwdWrW_53.cpp
    solver/conv_ocl_dir2D11x11.cpp
    solver/conv_ocl_dir2Dfwd.cpp
    solver/conv_ocl_dir2Dfwd_fused.cpp
    solver/conv_ocl_dir2Dfwd_exhaustive_search.cpp
    solver/conv_ocl_dir2Dfwd1x1.cpp
    solver/conv_ocl_dir2Dfwdgen.cpp
    solver/conv_winoRxS.cpp
    solver/conv_winoRxS_fused.cpp
    solver/fft.cpp
    solver/gemm.cpp
    solver/gemm_bwd.cpp
    solver/gemm_common.cpp
    solver/gemm_wrw.cpp
    solver/groupnorm/forward_groupnorm.cpp
    solver/layernorm/backward_t5layernorm.cpp
    solver/layernorm/forward_addlayernorm.cpp
    solver/layernorm/forward_layernorm.cpp
    solver/layernorm/forward_layernorm2d_ck.cpp
    solver/layernorm/forward_layernorm4d_ck.cpp
    solver/layernorm/forward_t5layernorm.cpp
    solver/mha/mha_solver_backward.cpp
    solver/mha/mha_solver_forward.cpp
    solver/pooling/forward2d.cpp
    solver/pooling/forwardNaive.cpp
    solver/pooling/forwardNd.cpp
    solver/pooling/backward2d.cpp
    solver/pooling/backwardNd.cpp
    solver/reduce/forward_argmax.cpp
    solver/reduce/forward_argmin.cpp
    solver/reduce/forward_max.cpp
    solver/reduce/forward_min.cpp
    solver/reduce/forward_sum.cpp
    solver/softmax/attn_softmax.cpp
    solver/softmax/softmax.cpp
    subbuffers.cpp
    sum_api.cpp
    t5layernorm_api.cpp
    target_properties.cpp
    temp_file.cpp
    tensor.cpp
    tensor_api.cpp
    seq_tensor.cpp
)

if(MIOPEN_ENABLE_AI_KERNEL_TUNING OR MIOPEN_ENABLE_AI_IMMED_MODE_FALLBACK)
    list(APPEND MIOpen_Source conv/heuristics/ai_heuristics.cpp)
    list(APPEND MIOpen_Source anyramdb.cpp)
endif()

list(APPEND MIOpen_Source tmp_dir.cpp binary_cache.cpp md5.cpp)
if(MIOPEN_ENABLE_SQLITE)
    list(APPEND MIOpen_Source sqlite_db.cpp)
endif()

if(MIOPEN_ENABLE_SQLITE AND MIOPEN_ENABLE_SQLITE_KERN_CACHE)
    list(APPEND MIOpen_Source kern_db.cpp bz2.cpp)
endif()

if( MIOPEN_BACKEND MATCHES "OpenCL" OR MIOPEN_BACKEND STREQUAL "HIPOC" OR MIOPEN_BACKEND STREQUAL "HIP" OR MIOPEN_BACKEND STREQUAL "HIPNOGPU")
    file(GLOB_RECURSE STATIC_COMPOSABLE_KERNEL_INCLUDE "kernels/static_composable_kernel/include/*/*.hpp")
    file(GLOB_RECURSE STATIC_COMPOSABLE_KERNEL_SOURCE "kernels/static_composable_kernel/src/*/*.cpp")
    file(GLOB_RECURSE COMPOSABLE_KERNEL_INCLUDE "composable_kernel/composable_kernel/include/*.hpp")
    file(GLOB_RECURSE COMPOSABLE_KERNEL_SOURCE "composable_kernel/composable_kernel/src/*.cpp")
    file(GLOB_RECURSE COMPOSABLE_KERNEL_DYNAMIC_ASM_SOURCE "kernels/dynamic_igemm/*.s")
    file(GLOB_RECURSE COMPOSABLE_KERNEL_DYNAMIC_ASM_INCLUDE "kernels/dynamic_igemm/*.inc")
    file(GLOB_RECURSE COMPOSABLE_KERNEL_DYNAMIC_CPP_SOURCE "kernels/dynamic_igemm/*.cpp")
    file(GLOB_RECURSE GPU_REFERENCE_KERNEL_HIP "kernels/gpu_reference_kernel/*.cpp")
    file(GLOB_RECURSE GPU_REFERENCE_KERNEL_ASM "kernels/gpu_reference_kernel/*.s")
    file(GLOB_RECURSE GPU_BATCHED_TRANSPOSE_KERNEL_HIP "kernels/gpu_batched_transpose_kernel/*.cpp")
    file(GLOB_RECURSE GPU_GENERAL_TENSOR_REORDER_KERNEL_HIP_INCLUDE "kernels/gpu_general_tensor_reorder_kernel/*.hpp")
    file(GLOB_RECURSE GPU_GENERAL_TENSOR_REORDER_KERNEL_HIP_SOURCE "kernels/gpu_general_tensor_reorder_kernel/*.cpp")


    set(MIOPEN_KERNEL_INCLUDES
        ${STATIC_COMPOSABLE_KERNEL_INCLUDE}
        ${COMPOSABLE_KERNEL_INCLUDE}
        ${COMPOSABLE_KERNEL_DYNAMIC_ASM_INCLUDE}
        ${GPU_GENERAL_TENSOR_REORDER_KERNEL_HIP_INCLUDE}
        include/miopen/implicitgemm_params.hpp
        kernels/gpu_reference_kernel/fp8_kern_types.h
        kernels/Conv_Winograd_v13_3_12_fp16dot_stride1.inc
        kernels/Conv_Winograd_v13_3_12_fp16dot_stride2_dec.inc
        kernels/Conv_Winograd_v13_3_12_fp16dot_stride2_dil.inc
        kernels/Conv_Winograd_v14_3_3_fp16dot_stride1.inc
        kernels/Conv_Winograd_v14_3_3_fp16dot_stride2_dec.inc
        kernels/Conv_Winograd_v14_3_3_fp16dot_stride2_dil.inc
        kernels/Conv_Winograd_v13_3_12_epilogue.inc
        kernels/Conv_Winograd_v13_3_12_prologue.inc
        kernels/Conv_Winograd_v16_5_0_epilogue.inc
        kernels/Conv_Winograd_v16_5_0_prologue.inc
        kernels/Conv_Winograd_v16_5_0_stride1.inc
        kernels/conv_3x3_wheel_alpha_v9_2_7_epilogue.inc
        kernels/conv_3x3_wheel_alpha_v9_2_7_prologue.inc
        kernels/conv_3x3_wheel_alpha_v9_2_7_gfx8_stride_2_dec.inc
        kernels/conv_3x3_wheel_alpha_v9_2_7_gfx8.inc
        kernels/conv_3x3_wheel_alpha_v3_0b_epilogue.inc
        kernels/conv_3x3_wheel_alpha_v3_0b_prologue.inc
        kernels/conv_3x3_wheel_alpha_v3_0b.inc
        kernels/conv_3x3_wheel_alpha_v7_0_3b_epilogue.inc
        kernels/conv_3x3_wheel_alpha_v7_0_3b_prologue.inc
        kernels/conv_3x3_wheel_alpha_v7_0_3b.inc
        kernels/conv_3x3_wheel_alpha_v9_0_15_epilogue.inc
        kernels/conv_3x3_wheel_alpha_v9_0_15_prologue.inc
        kernels/conv_3x3_wheel_alpha_v9_0_15_gfx8_stride_2_dil.inc
        kernels/conv_3x3_wheel_alpha_v9_0_15_gfx8_stride_2_dec.inc
        kernels/conv_3x3_wheel_alpha_v9_0_15_gfx8.inc
        kernels/conv_3x3_wheel_alpha_v9_0_15_gfx9_stride_2_dil.inc
        kernels/conv_3x3_wheel_alpha_v9_0_15_gfx9_stride_2_dec.inc
        kernels/conv_3x3_wheel_alpha_v9_0_15_gfx9.inc
        kernels/Conv_Winograd_v21_1_3_gfx9_fp16_dot2_edc_f2x3_dilation2.inc
        kernels/Conv_Winograd_v21_1_3_gfx9_fp16_dot2_edc_f2x3_stride1.inc
        kernels/Conv_Winograd_v21_1_3_gfx9_fp16_dot2_edc_f2x3_stride2.inc
        kernels/Conv_Winograd_v21_1_3_gfx9_fp16_dot2_edc_f3x2_stride1.inc
        kernels/Conv_Winograd_v21_1_3_gfx9_fp32_f2x3_dilation2.inc
        kernels/Conv_Winograd_v21_1_3_gfx9_fp32_f2x3_stride1.inc
        kernels/Conv_Winograd_v21_1_3_gfx9_fp32_f2x3_stride2.inc
        kernels/Conv_Winograd_v21_1_3_gfx9_fp32_f3x2_stride1.inc
        kernels/Conv_Winograd_v21_1_3_metadata.inc
        kernels/Conv_Winograd_v30_3_1_gfx94x_fp16_dot2_edc_f2x3_dilation2.inc
        kernels/Conv_Winograd_v30_3_1_gfx94x_fp16_dot2_edc_f2x3_stride1.inc
        kernels/Conv_Winograd_v30_3_1_gfx94x_fp16_dot2_edc_f2x3_stride2.inc
        kernels/Conv_Winograd_v30_3_1_gfx94x_fp32_f2x3_dilation2.inc
        kernels/Conv_Winograd_v30_3_1_gfx94x_fp32_f2x3_stride1.inc
        kernels/Conv_Winograd_v30_3_1_gfx94x_fp32_f2x3_stride2.inc
        kernels/Conv_Winograd_v30_3_1_gfx9_fp16_dot2_edc_f2x3_dilation2.inc
        kernels/Conv_Winograd_v30_3_1_gfx9_fp16_dot2_edc_f2x3_stride1.inc
        kernels/Conv_Winograd_v30_3_1_gfx9_fp16_dot2_edc_f2x3_stride2.inc
        kernels/Conv_Winograd_v30_3_1_gfx9_fp32_f2x3_dilation2.inc
        kernels/Conv_Winograd_v30_3_1_gfx9_fp32_f2x3_stride1.inc
        kernels/Conv_Winograd_v30_3_1_gfx9_fp32_f2x3_stride2.inc
        kernels/Conv_Winograd_v30_3_1_gfx10_fp16_dot2_f2x3_dilation2.inc
        kernels/Conv_Winograd_v30_3_1_gfx10_fp16_dot2_f2x3_stride1.inc
        kernels/Conv_Winograd_v30_3_1_gfx10_fp16_dot2_f2x3_stride2.inc
        kernels/Conv_Winograd_v30_3_1_gfx10_fp32_f2x3_dilation2.inc
        kernels/Conv_Winograd_v30_3_1_gfx10_fp32_f2x3_stride1.inc
        kernels/Conv_Winograd_v30_3_1_gfx10_fp32_f2x3_stride2.inc
        kernels/Conv_Winograd_v30_3_1_gfx11_fp16_dot2_f2x3_dilation2.inc
        kernels/Conv_Winograd_v30_3_1_gfx11_fp16_dot2_f2x3_stride1.inc
        kernels/Conv_Winograd_v30_3_1_gfx11_fp16_dot2_f2x3_stride2.inc
        kernels/Conv_Winograd_v30_3_1_gfx11_fp32_f2x3_dilation2.inc
        kernels/Conv_Winograd_v30_3_1_gfx11_fp32_f2x3_stride1.inc
        kernels/Conv_Winograd_v30_3_1_gfx11_fp32_f2x3_stride2.inc
        kernels/Conv_Winograd_v30_3_1_gfx94x_fp16_dot2_edc_f3x2_dilation2.inc
        kernels/Conv_Winograd_v30_3_1_gfx94x_fp16_dot2_edc_f3x2_stride1.inc
        kernels/Conv_Winograd_v30_3_1_gfx94x_fp16_dot2_edc_f3x2_stride2.inc
        kernels/Conv_Winograd_v30_3_1_gfx94x_fp32_f3x2_dilation2.inc
        kernels/Conv_Winograd_v30_3_1_gfx94x_fp32_f3x2_stride1.inc
        kernels/Conv_Winograd_v30_3_1_gfx94x_fp32_f3x2_stride2.inc
        kernels/Conv_Winograd_v30_3_1_gfx9_fp16_dot2_edc_f3x2_dilation2.inc
        kernels/Conv_Winograd_v30_3_1_gfx9_fp16_dot2_edc_f3x2_stride1.inc
        kernels/Conv_Winograd_v30_3_1_gfx9_fp16_dot2_edc_f3x2_stride2.inc
        kernels/Conv_Winograd_v30_3_1_gfx9_fp32_f3x2_dilation2.inc
        kernels/Conv_Winograd_v30_3_1_gfx9_fp32_f3x2_stride1.inc
        kernels/Conv_Winograd_v30_3_1_gfx9_fp32_f3x2_stride2.inc
        kernels/Conv_Winograd_v30_3_1_gfx10_fp16_dot2_f3x2_dilation2.inc
        kernels/Conv_Winograd_v30_3_1_gfx10_fp16_dot2_f3x2_stride1.inc
        kernels/Conv_Winograd_v30_3_1_gfx10_fp16_dot2_f3x2_stride2.inc
        kernels/Conv_Winograd_v30_3_1_gfx10_fp32_f3x2_dilation2.inc
        kernels/Conv_Winograd_v30_3_1_gfx10_fp32_f3x2_stride1.inc
        kernels/Conv_Winograd_v30_3_1_gfx10_fp32_f3x2_stride2.inc
        kernels/Conv_Winograd_v30_3_1_gfx11_fp16_dot2_f3x2_dilation2.inc
        kernels/Conv_Winograd_v30_3_1_gfx11_fp16_dot2_f3x2_stride1.inc
        kernels/Conv_Winograd_v30_3_1_gfx11_fp16_dot2_f3x2_stride2.inc
        kernels/Conv_Winograd_v30_3_1_gfx11_fp32_f3x2_dilation2.inc
        kernels/Conv_Winograd_v30_3_1_gfx11_fp32_f3x2_stride1.inc
        kernels/Conv_Winograd_v30_3_1_gfx11_fp32_f3x2_stride2.inc
        kernels/Conv_Winograd_v30_3_1_metadata.inc
        kernels/MIOpenReduceExtreme.hpp
        kernels/bfloat16_dev.hpp
        kernels/conv_common.inc
        kernels/conv_sizes.inc
        kernels/float_types.h
        kernels/gpr_alloc.inc
        kernels/hip_f8_impl.hpp
        kernels/hip_float8.hpp
        kernels/inst_wrappers.inc
        kernels/miopen_cstdint.hpp
        kernels/miopen_limits.hpp
        kernels/miopen_rocrand.hpp
        kernels/miopen_type_traits.hpp
        kernels/miopen_utility.hpp
        kernels/neuron.inc
        kernels/rocm_version.inc
        kernels/stride_array.hpp
        kernels/utilities.inc
        kernels/winograd/Conv_Winograd_Fury_v2_4_1_gfx11_1536vgprs_fp16_fp16acc_f2x3_c16_stride1.inc
        kernels/winograd/Conv_Winograd_Fury_v2_4_1_gfx11_1536vgprs_fp16_fp16acc_f2x3_c32_stride1.inc
        kernels/winograd/Conv_Winograd_Fury_v2_4_1_gfx11_1024vgprs_fp16_fp16acc_f2x3_c16_stride1.inc
        kernels/winograd/Conv_Winograd_Fury_v2_4_1_metadata.inc
        kernels/workaround_issue_1431.hpp
        kernels/xform_bidirect_winograd_code.inc
        kernels/xform_data_filter.inc
        kernels/xform_kd_cov2.inc
        kernels/xform_metadata.inc
        )

    set(MIOPEN_KERNELS
        ${STATIC_COMPOSABLE_KERNEL_SOURCE}
        ${COMPOSABLE_KERNEL_SOURCE}
        ${COMPOSABLE_KERNEL_DYNAMIC_ASM_SOURCE}
        ${COMPOSABLE_KERNEL_DYNAMIC_CPP_SOURCE}
        ${GPU_REFERENCE_KERNEL_HIP}
        ${GPU_REFERENCE_KERNEL_ASM}
        ${GPU_BATCHED_TRANSPOSE_KERNEL_HIP}
        ${GPU_GENERAL_TENSOR_REORDER_KERNEL_HIP_SOURCE}
        kernels/MIOpenCat.cpp
        kernels/MIOpenCheckNumerics.cpp
        kernels/MIOpenBatchNormActivBwdPerAct.cl
        kernels/MIOpenBatchNormActivBwdSpatial.cl
        kernels/MIOpenBatchNormActivFwdTrainPerAct.cl
        kernels/MIOpenBatchNormActivFwdTrainSpatial.cl
        kernels/MIOpenBatchNormFwdTrainSpatial.cl
        kernels/MIOpenBatchNormFwdTrainPerAct.cl
        kernels/MIOpenBatchNormFwdInferSpatial.cl
        kernels/MIOpenBatchNormFwdInferPerAct.cl
        kernels/MIOpenBatchNormBwdSpatial.cl
        kernels/MIOpenBatchNormBwdPerAct.cl
        kernels/MIOpenConvDirUni.cl
        kernels/MIOpenConvDirBatchNormActiv.cl
        kernels/MIOpenConvDirGenFwd.cl
        kernels/MIOpenGroupNorm.cpp
        kernels/MIOpenLayerNorm.cpp
        kernels/MIOpenLRNBwd.cl
        kernels/MIOpenLRNFwd.cl
        kernels/MIOpenNeuron.cl
        kernels/MIOpenPooling.cl
        kernels/MIOpenPoolingBwd.cl
        kernels/MIOpenPoolingBwdND.cl
        kernels/MIOpenPoolingForwardNaive.cl
        kernels/MIOpenPoolingND.cl
        kernels/MIOpenConv1x1S.cl
        kernels/MIOpenConv1x1J1.cl
        kernels/MIOpenConv1x1J1_stride.cl
        kernels/MIOpenReduceExtreme.cpp
        kernels/MIOpenSoftmax.cl
        kernels/MIOpenSoftmaxAttn.cpp
        kernels/MIOpenSum.cpp
        kernels/MIOpenUtilKernels3.cl
        kernels/MIOpenUtilKernels4.cl
        kernels/MIOpenUtilKernels5.cl
        kernels/MIOpenIm2d2Col.cl
        kernels/MIOpenIm3d2Col.cl
        kernels/MIOpenCol2Im2d.cl
        kernels/MIOpenCol2Im3d.cl
        kernels/MIOpenConvBwdWrWS2.cl
        kernels/MIOpenGroupConvBwdWrWS2.cl
        kernels/MIOpenConvBwdWrW_LxG_P53.cl
        kernels/MIOpenGroupConvBwdWrW_LxG_P53.cl
        kernels/MIOpenConvBwdWrW_LxG_5x5.cl
        kernels/MIOpenConvBwdWrW1x1_PAD_read4.cl
        kernels/MIOpenConvFwd_LxL_11.cl
        kernels/MIOpenConvFFT.cl
        kernels/MIOpenRNNHiddenStateUpdate.cl
        kernels/bugzilla_34765_detect.s
        kernels/dummy_kernel.s
        kernels/conv3x3.s
        kernels/conv1x1u.s
        kernels/conv1x1u_stride2.s
        kernels/conv1x1u_bias_activ.s
        kernels/conv3x3wrw.s
        kernels/conv1x1wrw.s
        kernels/conv5x10u2v2f1.s
        kernels/conv5x10u2v2b1.s
        kernels/conv7x7c3h224w224k64u2v2p3q3f1.s
        kernels/xform_out.s
        kernels/gcnAsmBNBwdTrainSpatial.s
        kernels/MIOpenTensorKernels.cl
        kernels/MIOpenTensorKernelsHip.cpp
        kernels/MIOpenSubTensorOpWithScalarKernel.cl
        kernels/MIOpenSubTensorOpWithSubTensorKernel.cl
        kernels/MIOpenSubTensorOpWithCastTensorKernel.cl
        kernels/MIOpenSubTensorOpWithTransformKernel.cl
        kernels/Conv_Winograd_v13_3_12_fp16dot_stride1.s
        kernels/Conv_Winograd_v13_3_12_fp16dot_stride2_dec.s
        kernels/Conv_Winograd_v13_3_12_fp16dot_stride2_dil.s
        kernels/Conv_Winograd_v14_3_3_fp16dot_stride1.s
        kernels/Conv_Winograd_v14_3_3_fp16dot_stride2_dec.s
        kernels/Conv_Winograd_v14_3_3_fp16dot_stride2_dil.s
        kernels/Conv_Winograd_v16_5_0_stride1.s
        kernels/conv_3x3_wheel_alpha_v9_0_15_stride_2_dil.s
        kernels/conv_3x3_wheel_alpha_v9_0_15_stride_2_dec.s
        kernels/conv_3x3_wheel_alpha_v9_0_15.s
        kernels/conv_3x3_wheel_alpha_v7_0_3b.s
        kernels/conv_3x3_wheel_alpha_v3_0b.s
        kernels/conv_3x3_wheel_alpha_v9_2_7.s
        kernels/conv_3x3_wheel_alpha_v9_2_7_stride_2_dec.s
        kernels/Conv_Winograd_v21_1_3_fp16_dot2_f2x3_dilation2.s
        kernels/Conv_Winograd_v21_1_3_fp16_dot2_f2x3_stride1.s
        kernels/Conv_Winograd_v21_1_3_fp16_dot2_f2x3_stride2.s
        kernels/Conv_Winograd_v21_1_3_fp16_dot2_f3x2_stride1.s
        kernels/Conv_Winograd_v21_1_3_fp32_f2x3_dilation2.s
        kernels/Conv_Winograd_v21_1_3_fp32_f2x3_stride1.s
        kernels/Conv_Winograd_v21_1_3_fp32_f2x3_stride2.s
        kernels/Conv_Winograd_v21_1_3_fp32_f3x2_stride1.s
        kernels/Conv_Winograd_v30_3_1_fp16_dot2_f2x3_dilation2.s
        kernels/Conv_Winograd_v30_3_1_fp16_dot2_f2x3_stride1.s
        kernels/Conv_Winograd_v30_3_1_fp16_dot2_f2x3_stride2.s
        kernels/Conv_Winograd_v30_3_1_fp32_f2x3_dilation2.s
        kernels/Conv_Winograd_v30_3_1_fp32_f2x3_stride1.s
        kernels/Conv_Winograd_v30_3_1_fp32_f2x3_stride2.s
        kernels/Conv_Winograd_v30_3_1_fp16_dot2_f3x2_dilation2.s
        kernels/Conv_Winograd_v30_3_1_fp16_dot2_f3x2_stride1.s
        kernels/Conv_Winograd_v30_3_1_fp16_dot2_f3x2_stride2.s
        kernels/Conv_Winograd_v30_3_1_fp32_f3x2_dilation2.s
        kernels/Conv_Winograd_v30_3_1_fp32_f3x2_stride1.s
        kernels/Conv_Winograd_v30_3_1_fp32_f3x2_stride2.s
        kernels/MIOpenConvBwdBias.cl
        kernels/MIOpenBatchNormActivInfer.cl
        kernels/MIOpenCTCLoss.cl
        kernels/MIOpenDropout.cl
        kernels/winograd/Conv_Winograd_Fury_v2_4_1_fp16_fp16acc_f2x3_c16_stride1.s
        kernels/winograd/Conv_Winograd_Fury_v2_4_1_fp16_fp16acc_f2x3_c32_stride1.s
        kernels/xform_data.s
        kernels/xform_filter.s
        kernels/xform_bidirect_winograd_data.s
        kernels/xform_bidirect_winograd_filter.s
        kernels/xform_bidirect_winograd_out.s
        kernels/UniversalTranspose.cl)

    # Kernels in development lists.
    # Should be ALWAYS empty in develop branch (at the time of PR merge)
    # Intention: to speed up kernel development rebuild time
    set(MIOPEN_DEVELOPMENT_KERNELS)

    # Only referenced by MIOPEN_DEVELOPMENT_KERNELS
    set(MIOPEN_DEVELOPMENT_KERNEL_INCLUDES)

    LIST(LENGTH MIOPEN_DEVELOPMENT_KERNELS MIOPEN_DEVELOPMENT_KERNELS_COUNT)
    LIST(LENGTH MIOPEN_DEVELOPMENT_KERNEL_INCLUDES MIOPEN_DEVELOPMENT_KERNEL_INCLUDES_COUNT)

    add_kernels("kernel.cpp" "MIOPEN_KERNEL_" "" "${MIOPEN_KERNELS}")
    add_kernels("kernel_includes.cpp" "MIOPEN_KERNEL_" "_INCLUDE" "${MIOPEN_KERNEL_INCLUDES}")

    if(${MIOPEN_DEVELOPMENT_KERNELS_COUNT})
        add_kernels("kernel.cpp" "MIOPEN_KERNEL_" "" "${MIOPEN_DEVELOPMENT_KERNELS}")
    endif()

    if(${MIOPEN_DEVELOPMENT_KERNEL_INCLUDES_COUNT})
        add_kernels("kernel_includes.cpp" "MIOPEN_KERNEL_" "_INCLUDE" "${MIOPEN_DEVELOPMENT_KERNEL_INCLUDES}")
    endif()

    configure_file(db_path.cpp.in ${PROJECT_BINARY_DIR}/db_path.cpp)
    list(APPEND MIOpen_Source
        activ.cpp
<<<<<<< HEAD
=======
        addlayernorm.cpp
        argmax.cpp
>>>>>>> 036903b8
        cat.cpp
        groupnorm.cpp
        kernel_cache.cpp
        layernorm.cpp
        lrn.cpp
        mlo_dir_conv.cpp
        exec_utils.cpp
        ocl/activ_ocl.cpp
        ocl/batchnormocl.cpp
        ocl/convolutionocl.cpp
        ocl/lrn_ocl.cpp
        ocl/mloNorm.cpp
        ocl/pooling_ocl.cpp
        ocl/tensorocl.cpp
        ocl/rnnocl.cpp
        ocl/utilocl.cpp
        ocl/ctcocl.cpp
        ocl/dropoutocl.cpp
        ocl/gcn_asm_utils.cpp
        ocl/rnn_util_ocl.cpp
        hip/hip_build_utils.cpp
        hip/batched_transpose_sol.cpp
        hip/general_tensor_reorder_sol.cpp
        pooling.cpp
        t5layernorm.cpp
        ocl/fusionopconvocl.cpp
        ocl/fusionopbiasbnactivocl.cpp
        reduceextreme.cpp
        sum.cpp
        ${PROJECT_BINARY_DIR}/db_path.cpp
        )

    list(INSERT MIOpen_Source 0
        ${PROJECT_BINARY_DIR}/kernel.cpp
        ${PROJECT_BINARY_DIR}/kernel_includes.cpp
        )
endif()

if(MIOPEN_USE_ROCBLAS)
    list(APPEND MIOpen_Source
        gemm_v2.cpp
    )
endif()

if( MIOPEN_BACKEND STREQUAL "OpenCL" )
    list(APPEND MIOpen_Source
        ocl/handleocl.cpp
        ocl_kernel.cpp
        ocl/oclerrors.cpp
        ocl/clhelper.cpp
    )
endif()

if( MIOPEN_BACKEND STREQUAL "HIPOC" OR MIOPEN_BACKEND STREQUAL "HIP")
    list(APPEND MIOpen_Source
        hip/hiperrors.cpp
        hip/handlehip.cpp
        hipoc/hipoc_kernel.cpp
        hipoc/hipoc_program.cpp
        )
endif()

if( MIOPEN_BACKEND STREQUAL "HIPNOGPU")
    list(APPEND MIOpen_Source
        hip/hiperrors.cpp
        nogpu/handle.cpp
        hipoc/hipoc_kernel.cpp
        hipoc/hipoc_program.cpp
        )
endif()

if( MIOPEN_BACKEND MATCHES "OpenCL" OR MIOPEN_BACKEND STREQUAL "HIPOC" OR MIOPEN_BACKEND STREQUAL "HIP" OR MIOPEN_BACKEND STREQUAL "HIPNOGPU")
    set(KERNELS_SRC_BATCH_FACTOR 50 CACHE STRING "Amount of kernel source files to inline to a single object file.")
    set(KERNELS_BATCH_ID 0)

    function(inline_kernels_src BATCH_FACTOR KERNELS KERNEL_INCLUDES EXTRA_OPTIONS MESSAGE_SUFFIX)
        set(KERNELS_BATCH)
        set(KERNELS_BATCH_SIZE 0)
        set(PROCESSED 0)
        list(LENGTH KERNELS KERNELS_NUMBER)

        foreach(KERNEL ${KERNELS})
            list(APPEND KERNELS_BATCH ${KERNEL})
            list(LENGTH KERNELS_BATCH KERNELS_BATCH_SIZE)
            math(EXPR PROCESSED "1+${PROCESSED}")
            if((KERNELS_BATCH_SIZE EQUAL ${BATCH_FACTOR}) OR (PROCESSED EQUAL KERNELS_NUMBER))
                set(KERNEL_SRC_HPP_FILENAME batch_${KERNELS_BATCH_ID}.cpp.hpp)
                set(KERNEL_SRC_HPP_PATH ${PROJECT_BINARY_DIR}/inlined_kernels/${KERNEL_SRC_HPP_FILENAME})
                set(KERNEL_SRC_CPP_PATH ${PROJECT_BINARY_DIR}/inlined_kernels/batch_${KERNELS_BATCH_ID}.cpp)

                add_custom_command(
                    OUTPUT ${KERNEL_SRC_HPP_PATH}
                    WORKING_DIRECTORY ${CMAKE_CURRENT_SOURCE_DIR}
                    DEPENDS addkernels ${KERNELS_BATCH} ${KERNEL_INCLUDES}
                    COMMAND $<TARGET_FILE:addkernels> -target ${KERNEL_SRC_HPP_PATH} -extern ${EXTRA_OPTIONS} -source ${KERNELS_BATCH}
                    COMMENT "Inlining kernels batch #${KERNELS_BATCH_ID}${MESSAGE_SUFFIX}"
                    )
                configure_file(kernels/kernels_batch.cpp.in ${KERNEL_SRC_CPP_PATH})
                list(APPEND MIOpen_Source ${KERNEL_SRC_CPP_PATH} ${KERNEL_SRC_HPP_PATH})

                set(KERNELS_BATCH)
                math(EXPR KERNELS_BATCH_ID "1+${KERNELS_BATCH_ID}")
            endif()
        endforeach()

        set(KERNELS_BATCH_ID ${KERNELS_BATCH_ID} PARENT_SCOPE)
        set(MIOpen_Source ${MIOpen_Source} PARENT_SCOPE)
    endfunction()

    inline_kernels_src(${KERNELS_SRC_BATCH_FACTOR} "${MIOPEN_KERNELS}" "${MIOPEN_KERNEL_INCLUDES}" "" "")
    inline_kernels_src(${KERNELS_SRC_BATCH_FACTOR} "${MIOPEN_KERNEL_INCLUDES}" "" "-no-recurse;-mark-includes" " (includes)")

    set(MIOPEN_DEVELOPMENT_KERNELS_DEPS ${MIOPEN_KERNEL_INCLUDES})
    list(APPEND MIOPEN_DEVELOPMENT_KERNELS_DEPS ${MIOPEN_DEVELOPMENT_KERNEL_INCLUDES})

    if(${MIOPEN_DEVELOPMENT_KERNELS_COUNT})
        inline_kernels_src(${KERNELS_SRC_BATCH_FACTOR} "${MIOPEN_DEVELOPMENT_KERNELS}" "${MIOPEN_DEVELOPMENT_KERNELS_DEPS}" "" " (dev kernels)")
    endif()

    if(${MIOPEN_DEVELOPMENT_KERNEL_INCLUDES_COUNT})
        inline_kernels_src(${KERNELS_SRC_BATCH_FACTOR} "${MIOPEN_DEVELOPMENT_KERNEL_INCLUDES}" "" "-no-recurse;-mark-includes" " (dev includes)")
    endif()

endif()

if(MIOPEN_USE_COMGR)
    list(APPEND MIOpen_Source comgr.cpp)
endif()

if(MIOPEN_USE_MLIR)
    list(APPEND MIOpen_Source
        mlir_build.cpp
        solver/mlir_common.cpp
        conv/invokers/mlir_impl_gemm.cpp
        )
endif()

# build library
if(MIOPEN_ENABLE_SQLITE)
    add_library( MIOpen
        ${MIOpen_Source}
        $<TARGET_OBJECTS:sqlite_memvfs>
        )
else()
    add_library( MIOpen
        ${MIOpen_Source}
        )
endif()

rocm_set_soversion(MIOpen ${MIOpen_SOVERSION})

clang_tidy_check(MIOpen)

find_package(zstd)
if(zstd_FOUND)
    target_link_libraries(MIOpen PRIVATE $<IF:$<TARGET_EXISTS:zstd::libzstd_shared>,zstd::libzstd_shared,zstd::libzstd_static>)
endif()

function(target_internal_library TARGET)
    target_link_libraries(${TARGET} PRIVATE ${ARGN})
    target_link_libraries(${TARGET} INTERFACE $<BUILD_INTERFACE:${ARGN}>)
endfunction()

target_include_directories(MIOpen PUBLIC
    $<BUILD_INTERFACE:${PROJECT_SOURCE_DIR}/src/include>
)

if(MIOPEN_USE_COMPOSABLEKERNEL)
set(MIOPEN_CK_LINK_FLAGS composable_kernel::device_other_operations composable_kernel::device_gemm_operations composable_kernel::device_conv_operations composable_kernel::device_contraction_operations composable_kernel::device_reduction_operations hip::host)
endif()

if(WIN32)
    # Refer to https://en.cppreference.com/w/cpp/language/types for details.
    target_compile_options(MIOpen PRIVATE $<BUILD_INTERFACE:$<$<CXX_COMPILER_ID:Clang>:-U__LP64__>>)
endif()

target_include_directories(MIOpen SYSTEM PUBLIC $<BUILD_INTERFACE:${HALF_INCLUDE_DIR}>)
# Workaround : change in rocm-cmake was causing linking error so had to add ${CMAKE_DL_LIBS}
#               We can remove ${CMAKE_DL_LIBS} once root cause is identified.
target_link_libraries(MIOpen PRIVATE ${CMAKE_DL_LIBS} Threads::Threads BZip2::BZip2 ${MIOPEN_CK_LINK_FLAGS})
miopen_generate_export_header(MIOpen)

if(BUILD_TESTING)
    # On Windows, export all symbols only when tests are built, too.
    # The officially released binaries must not have internals exposed
    # because it violates threat model requirements.
    # The property applies only to MS-compatible tools on Windows, and
    # is ignored for the rest.
    set_target_properties(MIOpen PROPERTIES WINDOWS_EXPORT_ALL_SYMBOLS ON)
endif()

if(MIOPEN_ENABLE_AI_KERNEL_TUNING OR MIOPEN_ENABLE_AI_IMMED_MODE_FALLBACK)
    target_link_libraries(MIOpen PRIVATE frugally-deep::fdeep Eigen3::Eigen)
    if(NOT TARGET nlohmann_json)
        # frugally-deep has broken linking to nlohmann_json
        add_library(nlohmann_json INTERFACE IMPORTED GLOBAL)
        target_link_libraries(nlohmann_json INTERFACE nlohmann_json::nlohmann_json)
    endif()
    file(GLOB MODEL_FILES CONFIGURE_DEPENDS kernels/*.model)
    if(NOT ENABLE_ASAN_PACKAGING )
        install(FILES ${MODEL_FILES} DESTINATION ${DATABASE_INSTALL_DIR})
    endif()
    foreach(MODEL_FILE ${MODEL_FILES})
        get_filename_component(MODEL_FILE_FILENAME "${MODEL_FILE}" NAME)
    configure_file("${MODEL_FILE}" "${PROJECT_BINARY_DIR}/${DATABASE_INSTALL_DIR}/${MODEL_FILE_FILENAME}" COPYONLY)
    endforeach()
endif()

############################################################
# MIOpen depends on OpenCL
if( MIOPEN_BACKEND STREQUAL "OpenCL")
    MESSAGE( STATUS "MIOpen linking OpenCL: ${OPENCL_INCLUDE_DIRS}" )
    target_include_directories(MIOpen SYSTEM PUBLIC ${OPENCL_INCLUDE_DIRS} )
    target_link_libraries( MIOpen PUBLIC ${OPENCL_LIBRARIES} )
    list(APPEND PACKAGE_DEPENDS PACKAGE OpenCL)
elseif(MIOPEN_BACKEND STREQUAL "HIPOC" OR MIOPEN_BACKEND STREQUAL "HIP")
    target_link_libraries( MIOpen PRIVATE hip::device )
    target_link_libraries( MIOpen INTERFACE hip::host )
    if(MIOPEN_USE_HIPRTC)
        if(WIN32)
            target_link_libraries( MIOpen PRIVATE hiprtc::hiprtc )
        else()
            target_link_libraries( MIOpen PRIVATE hiprtc)
        endif()
    endif()
    if(ENABLE_HIP_WORKAROUNDS)
        # Workaround hip not setting its usage requirements correctly
        target_compile_definitions( MIOpen PRIVATE -D__HIP_PLATFORM_AMD__=1 )
    endif()
    # This is helpful for the tests
    target_link_libraries( MIOpen INTERFACE $<BUILD_INTERFACE:hip::device> )
    list(APPEND PACKAGE_DEPENDS PACKAGE hip)
endif()

if(MIOPEN_USE_COMGR)
    list(APPEND PACKAGE_DEPENDS PACKAGE amd_comgr)
    target_internal_library(MIOpen amd_comgr)
endif()

if(MIOPEN_OFFLINE_COMPILER_PATHS_V2)
    # Adding rocm-core library dependency for API getROCmInstallPath()
    target_link_libraries(MIOpen PRIVATE rocm-core)
endif()

if(rocblas_FOUND)
    target_link_libraries( MIOpen INTERFACE $<BUILD_INTERFACE:roc::rocblas> )
    target_link_libraries( MIOpen PRIVATE roc::rocblas )
    list(APPEND PACKAGE_STATIC_DEPENDS PACKAGE rocblas)
endif()

# For backward compatibility with ROCm 5.3
# Build with library libMLIRMIOpen
if(LIBMLIRMIOPEN)
    target_link_libraries(MIOpen PRIVATE ${LIBMLIRMIOPEN})
endif()

# Build with package rocMLIR
if(rocMLIR_FOUND)
    target_link_libraries(MIOpen PRIVATE rocMLIR::rockCompiler)
endif()

target_link_libraries(MIOpen PRIVATE nlohmann_json::nlohmann_json)

target_internal_library(MIOpen
    Boost::filesystem
)
list(APPEND PACKAGE_STATIC_DEPENDS PACKAGE Boost COMPONENTS filesystem)
if(NOT WIN32 AND NOT APPLE)
    file(WRITE ${CMAKE_CURRENT_BINARY_DIR}/lib.def "
MIOPEN_${MIOPEN_BACKEND}_1
{
global:
    miopen*;
    extern \"C++\" {
        miopen::*;
    };
local:
    *boost*;
    extern \"C++\" {
        std::*;
    };
};
")
    target_link_libraries(MIOpen PRIVATE "-Wl,--version-script=${CMAKE_CURRENT_BINARY_DIR}/lib.def")
    target_link_libraries(MIOpen PRIVATE "-Wl,--exclude-libs,ALL")
    # set_target_properties(MIOpen PROPERTIES CXX_VISIBILITY_PRESET hidden)
    set_target_properties(MIOpen PROPERTIES VISIBILITY_INLINES_HIDDEN 1)
endif()
#######################################
if(MIOPEN_ENABLE_SQLITE)
    # MIOpen depends on SQLite
    target_link_libraries(MIOpen PRIVATE SQLite::SQLite3)
endif()
############################################################
# MIOpen depends on librt for Boost.Interprocess
if(NOT WIN32 AND NOT APPLE)
    find_library(LIBRT rt)
    if(LIBRT)
        message(STATUS "Librt: " ${LIBRT})
        target_internal_library(MIOpen ${LIBRT})
    endif()
endif()

if(MIOPEN_USE_ROCTRACER)
    target_link_libraries(MIOpen PRIVATE roctx64)
endif()

############################################################
# Installation
set(MIOPEN_CXX_HEADER_PATH)
if(MIOPEN_INSTALL_CXX_HEADERS)
set(MIOPEN_CXX_HEADER_PATH ${PROJECT_SOURCE_DIR}/src/include)
endif()

rocm_install_targets(
  TARGETS MIOpen
  INCLUDE
    ${PROJECT_SOURCE_DIR}/include
    ${PROJECT_BINARY_DIR}/include
    ${MIOPEN_CXX_HEADER_PATH}
)

rocm_export_targets(
  TARGETS MIOpen
  DEPENDS
    ${PACKAGE_DEPENDS}
  STATIC_DEPENDS
    ${PACKAGE_STATIC_DEPENDS}
)

# Install db files
if(NOT MIOPEN_EMBED_DB STREQUAL "")
    include(embed)
    if(MIOPEN_EMBED_BINCACHE AND MIOPEN_BINCACHE_PATH STREQUAL "")
        if(MIOPEN_NO_LFS_PULLED)
            message(WARNING "Binary cache files have not been pulled down from git-lfs, will not embed.")
        else()
            set(MIOPEN_BINCACHE_PATH ${KERNELS_BINARY_DIR})
            message("MIOPEN_BINCACHE_PATH: ${MIOPEN_BINCACHE_PATH}")
        endif()
    else()
        message(WARNING "MIOPEN_EMBED_BINCACHE is set and MIOPEN_BINCACHE_PATH was used to override default binary cache files. Proceed at your own risk!")
    endif()
# embed find db
    foreach(EMBED_ARCH ${MIOPEN_EMBED_DB})
        message(STATUS "Adding find db for arch: ${EMBED_ARCH}")
        list(APPEND CODE_OBJECTS "${PROJECT_BINARY_DIR}/${DATABASE_INSTALL_DIR}/${EMBED_ARCH}.${MIOPEN_BACKEND}.fdb.txt")
        message(STATUS "Adding perf db for arch: ${EMBED_ARCH}")
        list(APPEND CODE_OBJECTS "${PROJECT_BINARY_DIR}/${DATABASE_INSTALL_DIR}/${EMBED_ARCH}.db${PERFDB_SUFFIX}")
    endforeach()
# Embed Bin Cache
    if(NOT MIOPEN_BINCACHE_PATH STREQUAL "")
        foreach(EMBED_ARCH ${MIOPEN_EMBED_DB})
            message(STATUS "Adding binary cache for arch: ${EMBED_ARCH}")
            download_binary(OUTPUT_PATH "${MIOPEN_BINCACHE_PATH}" "${EMBED_ARCH}")
            list(APPEND CODE_OBJECTS "${OUTPUT_PATH}")
        endforeach()
    endif()
    add_embed_library(miopen_data ${CODE_OBJECTS})
    target_link_libraries(MIOpen PRIVATE $<BUILD_INTERFACE:miopen_data> )
endif()

if(BUILD_FILE_REORG_BACKWARD_COMPATIBILITY)
  #Generating Wrapper of each headers for backward compatibility
  rocm_wrap_header_file(
    export.h config.h version.h miopen.h
    HEADER_LOCATION include/miopen
    GUARDS WRAPPER
    WRAPPER_LOCATIONS miopen/${CMAKE_INSTALL_INCLUDEDIR}/miopen
    ORIGINAL_FILES ${PROJECT_BINARY_DIR}/include/miopen/version.h ${PROJECT_BINARY_DIR}/include/miopen/config.h
  )

  #Installing Wrapper Headers
  rocm_install(
    DIRECTORY
       "${PROJECT_BINARY_DIR}/miopen/include"
        DESTINATION "miopen" )
  message( STATUS "Backward Compatible Sym Link Created for include directories" )
endif()<|MERGE_RESOLUTION|>--- conflicted
+++ resolved
@@ -600,11 +600,7 @@
     configure_file(db_path.cpp.in ${PROJECT_BINARY_DIR}/db_path.cpp)
     list(APPEND MIOpen_Source
         activ.cpp
-<<<<<<< HEAD
-=======
         addlayernorm.cpp
-        argmax.cpp
->>>>>>> 036903b8
         cat.cpp
         groupnorm.cpp
         kernel_cache.cpp
