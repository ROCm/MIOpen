################################################################################
#
# MIT License
#
# Copyright (c) 2017 Advanced Micro Devices, Inc.
#
# Permission is hereby granted, free of charge, to any person obtaining a copy
# of this software and associated documentation files (the "Software"), to deal
# in the Software without restriction, including without limitation the rights
# to use, copy, modify, merge, publish, distribute, sublicense, and/or sell
# copies of the Software, and to permit persons to whom the Software is
# furnished to do so, subject to the following conditions:
#
# The above copyright notice and this permission notice shall be included in all
# copies or substantial portions of the Software.
#
# THE SOFTWARE IS PROVIDED "AS IS", WITHOUT WARRANTY OF ANY KIND, EXPRESS OR
# IMPLIED, INCLUDING BUT NOT LIMITED TO THE WARRANTIES OF MERCHANTABILITY,
# FITNESS FOR A PARTICULAR PURPOSE AND NONINFRINGEMENT. IN NO EVENT SHALL THE
# AUTHORS OR COPYRIGHT HOLDERS BE LIABLE FOR ANY CLAIM, DAMAGES OR OTHER
# LIABILITY, WHETHER IN AN ACTION OF CONTRACT, TORT OR OTHERWISE, ARISING FROM,
# OUT OF OR IN CONNECTION WITH THE SOFTWARE OR THE USE OR OTHER DEALINGS IN THE
# SOFTWARE.
#
################################################################################

cmake_policy(SET CMP0057 NEW)

include(ExportHeader)
if(MIOPEN_ENABLE_SQLITE)
    add_subdirectory(sqlite)
endif()

# Truncation rounding or (default) rounding to nearest even (RNE) is enabled.
# This switch controls two related but different aspects of MIOpen behavior
# 1.  How host code performs conversions of float to bfloat16, important only
#     for testing.
# 2.  How BF16 kernels (which are kind of mixed-precision now and expected to
#     remain in the future)  perform final conversion (and rounding) of FP32
#     to BF16 results. This affects the main functionality of the library.
option( MIOPEN_USE_RNE_BFLOAT16 "Sets rounding scheme for bfloat16 type" ON )
option( MIOPEN_FP8_IEEE_EXPONENT_BIAS "Sets the FP8 exponent bias to IEEE" ON)
option( MIOPEN_FP8_CLIPPING "Sets the FP8 clipping" ON)
set ( MIOPEN_DEFAULT_FIND_MODE "DynamicHybrid" CACHE STRING "Sets the default find mode")
set_property(CACHE MIOPEN_DEFAULT_FIND_MODE PROPERTY STRINGS
    Normal Fast Hybrid FastHybrid DynamicHybrid)

option( MIOPEN_FP8_CLIPPING "Sets the FP8 clipping" ON)

configure_file("${PROJECT_SOURCE_DIR}/include/miopen/config.h.in" "${PROJECT_BINARY_DIR}/include/miopen/config.h")

# configure a header file to pass the CMake version settings to the source, and package the header files in the output archive
configure_file( "${PROJECT_SOURCE_DIR}/include/miopen/version.h.in" "${PROJECT_BINARY_DIR}/include/miopen/version.h" )

if(BUILD_FILE_REORG_BACKWARD_COMPATIBILITY)
#Copy header to Build Dir for generating backward compatibility
configure_file( "${PROJECT_SOURCE_DIR}/include/miopen/miopen.h" "${PROJECT_BINARY_DIR}/include/miopen/miopen.h" )
endif()

message( STATUS "MIOpen_VERSION= ${MIOpen_VERSION}" )
if(NOT MIOPEN_GENERATOR_IS_MULTI_CONFIG)
    message( STATUS "CMAKE_BUILD_TYPE= ${CMAKE_BUILD_TYPE}" )
endif()

# This is incremented when the ABI to the library changes
set( MIOpen_SOVERSION 1.0 )

function(add_kernels FILE_NAME VAR_PREFIX VAR_SUFFIX KERNEL_FILES)
    set(INIT_KERNELS_LIST)
    set(KERNELS_DECLS)
    foreach(KERNEL_FILE ${KERNEL_FILES})
        set_property(DIRECTORY APPEND PROPERTY CMAKE_CONFIGURE_DEPENDS ${KERNEL_FILE})
        get_filename_component(KERNEL_FILENAME ${KERNEL_FILE} NAME)
        get_filename_component(BASE_NAME ${KERNEL_FILE} NAME_WE)
        string(TOUPPER "${BASE_NAME}" KEY_NAME)
        string(MAKE_C_IDENTIFIER "${KEY_NAME}" VAR_NAME)
        string(APPEND KERNELS_DECLS "extern const size_t ${VAR_PREFIX}${VAR_NAME}${VAR_SUFFIX}_SIZE;\n")
        string(APPEND KERNELS_DECLS "extern const unsigned char ${VAR_PREFIX}${VAR_NAME}${VAR_SUFFIX}[];\n")
        list(APPEND INIT_KERNELS_LIST "    { \"${KERNEL_FILENAME}\", std::string(reinterpret_cast<const char*>(${VAR_PREFIX}${VAR_NAME}${VAR_SUFFIX}), ${VAR_PREFIX}${VAR_NAME}${VAR_SUFFIX}_SIZE) }")
    endforeach()
    string(REPLACE ";" ",\n" INIT_KERNELS "${INIT_KERNELS_LIST}")
    configure_file(kernels/${FILE_NAME}.in ${PROJECT_BINARY_DIR}/${FILE_NAME})
endfunction()

set( MIOpen_Source
    activ/problem_description.cpp
    activ_api.cpp
    adam/problem_description.cpp
    adam_api.cpp
    addlayernorm_api.cpp
    api/find2_0_commons.cpp
    batch_norm.cpp
    batch_norm_api.cpp
    batchnorm/problem_description.cpp
    buffer_info.cpp
    cat_api.cpp
    cat/problem_description.cpp
    check_numerics.cpp
    conv/invokers/gcn_asm_1x1u.cpp
    conv/invokers/gcn_asm_1x1u_ss.cpp
    conv/invokers/gcn_asm_1x1u_us.cpp
    conv/invokers/gcn_asm_wino.cpp
    conv/invokers/gen_x_w_y_pad.cpp
    conv/invokers/impl_gemm.cpp
    conv/invokers/impl_gemm_dynamic.cpp
    conv/invokers/ocl_wrw_rdc.cpp
    conv/kernel_interface/winograd_kernel_interface.cpp
    conv/problem_description.cpp
    conv/solver_finders.cpp
    conv_algo_name.cpp
    convolution.cpp
    convolution_api.cpp
    ctc.cpp
    ctc_api.cpp
    db.cpp
    db_record.cpp
    driver_arguments.cpp
    dropout.cpp
    dropout_api.cpp
    execution_context.cpp
    expanduser.cpp
    find_controls.cpp
    find_db.cpp
    fused_api.cpp
    fusion.cpp
    fusion/problem_description.cpp
    generic_search.cpp
    graphapi/convolution.cpp
    graphapi/engine.cpp
    graphapi/enginecfg.cpp
    graphapi/engineheur.cpp
    graphapi/execution_plan.cpp
    graphapi/graphapi.cpp
    graphapi/matmul.cpp
    graphapi/opgraph.cpp
    graphapi/pointwise.cpp
    graphapi/reduction.cpp
    graphapi/rng.cpp
    graphapi/tensor.cpp
    graphapi/variant_pack.cpp
    groupnorm_api.cpp
    groupnorm/problem_description.cpp
    handle_api.cpp
    invoker_cache.cpp
    kernel_build_params.cpp
    kernel_warnings.cpp
    layernorm_api.cpp
    layernorm/problem_description.cpp
    load_file.cpp
    lock_file.cpp
    logger.cpp
    lrn_api.cpp
    mha/mha_descriptor.cpp
    mha/problem_description.cpp
    op_args.cpp
    operator.cpp
    performance_config.cpp
    pooling/problem_description.cpp
    pooling_api.cpp
    problem.cpp
    process.cpp
    ramdb.cpp
    readonlyramdb.cpp
    reduceextreme_api.cpp
    reducetensor.cpp
    reducetensor_api.cpp
    reduce/problem_description.cpp
    rnn.cpp
    rnn_api.cpp
    rnn/rnn_util.cpp
    rnn/Solutions/rnn_transformer.cpp
    softmax.cpp
    softmax_api.cpp
    softmax/problem_description.cpp
    solution.cpp
    solver.cpp
    solver/activ/bwd_0.cpp
    solver/activ/bwd_1.cpp
    solver/activ/fwd_0.cpp
    solver/activ/fwd_1.cpp
    solver/adam/adam.cpp
    solver/batchnorm/backward_ck.cpp
    solver/batchnorm/backward_per_activation.cpp
    solver/batchnorm/backward_per_activation_fused.cpp
    solver/batchnorm/backward_spatial_multiple.cpp
    solver/batchnorm/backward_spatial_single.cpp
    solver/batchnorm/forward_inference.cpp
    solver/batchnorm/forward_inference_ck.cpp
    solver/batchnorm/forward_inference_fused.cpp
    solver/batchnorm/forward_per_activation.cpp
    solver/batchnorm/forward_per_activation_fused.cpp
    solver/batchnorm/forward_spatial_multiple.cpp
    solver/batchnorm/forward_spatial_single.cpp
    solver/batchnorm/forward_training_ck.cpp
    solver/cat/forward_cat.cpp
    solver/conv/conv_wino_fury_RxS.cpp
    solver/conv_asm_1x1u.cpp
    solver/conv_asm_1x1u_bias_activ_fused.cpp
    solver/conv_asm_1x1u_stride2.cpp
    solver/conv_asm_3x3u.cpp
    solver/conv_asm_5x10u2v2b1.cpp
    solver/conv_asm_5x10u2v2f1.cpp
    solver/conv_asm_7x7c3h224w224k64u2v2p3q3f1.cpp
    solver/conv_asm_dir_BwdWrW1x1.cpp
    solver/conv_asm_dir_BwdWrW3x3.cpp
    solver/conv_asm_implicit_gemm_bwd_v4r1_dynamic.cpp
    solver/conv_asm_implicit_gemm_gtc_bwd.cpp
    solver/conv_asm_implicit_gemm_gtc_bwd_nhwc.cpp
    solver/conv_asm_implicit_gemm_gtc_fwd.cpp
    solver/conv_asm_implicit_gemm_gtc_fwd_nhwc.cpp
    solver/conv_asm_implicit_gemm_gtc_fwd_nchwc.cpp
    solver/conv_asm_implicit_gemm_gtc_perf_config.cpp
    solver/conv_asm_implicit_gemm_gtc_wrw_nhwc.cpp
    solver/conv_asm_implicit_gemm_v4r1_dynamic.cpp
    solver/conv_asm_implicit_gemm_wrw_gtc_dynamic_xdlops.cpp
    solver/conv_asm_implicit_gemm_wrw_v4r1_dynamic.cpp
    solver/conv_bin_wino3x3U.cpp
    solver/conv_bin_winoRxS.cpp
    solver/conv_bin_winoRxS_fused.cpp
    solver/conv_ck_igemm_fwd_v6r1_dlops_nchw.cpp
    solver/conv_ck_igemm_fwd_bias_activ_fused.cpp
    solver/conv_ck_igemm_fwd_bias_res_add_activ_fused.cpp
    solver/conv_direct_naive_conv.cpp
    solver/conv_direct_naive_conv_bwd.cpp
    solver/conv_direct_naive_conv_fwd.cpp
    solver/conv_direct_naive_conv_wrw.cpp
    solver/conv_hip_implicit_gemm_bwd_data_xdlops.cpp
    solver/conv_hip_implicit_gemm_bwd_v1r1.cpp
    solver/conv_hip_implicit_gemm_bwd_v1r1_xdlops.cpp
    solver/conv_hip_implicit_gemm_bwd_v4r1.cpp
    solver/conv_hip_implicit_gemm_bwd_v4r1_xdlops.cpp
    solver/conv_hip_implicit_gemm_fwd_v4r1.cpp
    solver/conv_hip_implicit_gemm_fwd_v4r4.cpp
    solver/conv_hip_implicit_gemm_fwd_v4r4_xdlops.cpp
    solver/conv_hip_implicit_gemm_fwd_v4r4_xdlops_padded_gemm.cpp
    solver/conv_hip_implicit_gemm_fwd_v4r5_xdlops.cpp
    solver/conv_hip_implicit_gemm_fwd_xdlops.cpp
    solver/conv_hip_implicit_gemm_grouped_fwd_xdlops.cpp
    solver/conv_hip_implicit_gemm_grouped_bwd_xdlops.cpp
    solver/conv_hip_implicit_gemm_grouped_wrw_xdlops.cpp
    solver/conv_hip_implicit_gemm_3d_grouped_fwd_xdlops.cpp
    solver/conv_hip_implicit_gemm_3d_grouped_wrw_xdlops.cpp
    solver/conv_hip_implicit_gemm_3d_grouped_bwd_xdlops.cpp
    solver/conv_hip_implicit_gemm_f16f8f16_fwd_xdlops.cpp
    solver/conv_hip_implicit_gemm_f16f8f16_bwd_xdlops.cpp
    solver/conv_hip_implicit_gemm_f16f8f16_wrw_xdlops.cpp
    solver/conv_hip_implicit_gemm_nonxdlops_common.cpp
    solver/conv_hip_implicit_gemm_wrw_v4r4.cpp
    solver/conv_hip_implicit_gemm_wrw_v4r4_xdlops.cpp
    solver/conv_hip_implicit_gemm_wrw_v4r4_xdlops_padded_gemm.cpp
    solver/conv_mlir_igemm_bwd.cpp
    solver/conv_mlir_igemm_bwd_xdlops.cpp
    solver/conv_mlir_igemm_fwd.cpp
    solver/conv_mlir_igemm_fwd_xdlops.cpp
    solver/conv_mlir_igemm_wrw.cpp
    solver/conv_mlir_igemm_wrw_xdlops.cpp
    solver/conv_MP_bidirectional_winograd.cpp
    solver/conv_multipass_wino3x3WrW.cpp
    solver/conv_ocl_dir2D_bwdWrW_1x1.cpp
    solver/conv_ocl_dir2D_bwdWrW_2.cpp
    solver/conv_ocl_dir2D_bwdWrW_53.cpp
    solver/conv_ocl_dir2D11x11.cpp
    solver/conv_ocl_dir2Dfwd.cpp
    solver/conv_ocl_dir2Dfwd_fused.cpp
    solver/conv_ocl_dir2Dfwd_exhaustive_search.cpp
    solver/conv_ocl_dir2Dfwd1x1.cpp
    solver/conv_ocl_dir2Dfwdgen.cpp
    solver/conv_winoRxS.cpp
    solver/conv_winoRxS_fused.cpp
    solver/fft.cpp
    solver/gemm.cpp
    solver/gemm_bwd.cpp
    solver/gemm_common.cpp
    solver/gemm_wrw.cpp
    solver/groupnorm/forward_groupnorm.cpp
    solver/layernorm/backward_t5layernorm.cpp
    solver/layernorm/forward_addlayernorm.cpp
    solver/layernorm/forward_layernorm.cpp
    solver/layernorm/forward_layernorm2d_ck.cpp
    solver/layernorm/forward_layernorm4d_ck.cpp
    solver/layernorm/forward_t5layernorm.cpp
    solver/mha/mha_solver_backward.cpp
    solver/mha/mha_solver_forward.cpp
    solver/pooling/forward2d.cpp
    solver/pooling/forwardNaive.cpp
    solver/pooling/forwardNd.cpp
    solver/pooling/backward2d.cpp
    solver/pooling/backwardNd.cpp
    solver/reduce/forward_argmax.cpp
    solver/reduce/forward_argmin.cpp
    solver/reduce/forward_max.cpp
    solver/reduce/forward_min.cpp
    solver/reduce/forward_sum.cpp
    solver/softmax/attn_softmax.cpp
    solver/softmax/softmax.cpp
    subbuffers.cpp
    sum_api.cpp
    t5layernorm_api.cpp
    target_properties.cpp
    temp_file.cpp
    tensor.cpp
    tensor_api.cpp
    seq_tensor.cpp
)

if(MIOPEN_ENABLE_AI_KERNEL_TUNING OR MIOPEN_ENABLE_AI_IMMED_MODE_FALLBACK)
    list(APPEND MIOpen_Source conv/heuristics/ai_heuristics.cpp)
    list(APPEND MIOpen_Source anyramdb.cpp)
endif()

list(APPEND MIOpen_Source tmp_dir.cpp binary_cache.cpp md5.cpp)
if(MIOPEN_ENABLE_SQLITE)
    list(APPEND MIOpen_Source sqlite_db.cpp)
endif()

if(MIOPEN_ENABLE_SQLITE AND MIOPEN_ENABLE_SQLITE_KERN_CACHE)
    list(APPEND MIOpen_Source kern_db.cpp bz2.cpp)
endif()

if( MIOPEN_BACKEND MATCHES "OpenCL" OR MIOPEN_BACKEND STREQUAL "HIPOC" OR MIOPEN_BACKEND STREQUAL "HIP" OR MIOPEN_BACKEND STREQUAL "HIPNOGPU")
    file(GLOB_RECURSE STATIC_COMPOSABLE_KERNEL_INCLUDE "kernels/static_composable_kernel/include/*/*.hpp")
    file(GLOB_RECURSE STATIC_COMPOSABLE_KERNEL_SOURCE "kernels/static_composable_kernel/src/*/*.cpp")
    file(GLOB_RECURSE COMPOSABLE_KERNEL_INCLUDE "composable_kernel/composable_kernel/include/*.hpp")
    file(GLOB_RECURSE COMPOSABLE_KERNEL_SOURCE "composable_kernel/composable_kernel/src/*.cpp")
    file(GLOB_RECURSE COMPOSABLE_KERNEL_DYNAMIC_ASM_SOURCE "kernels/dynamic_igemm/*.s")
    file(GLOB_RECURSE COMPOSABLE_KERNEL_DYNAMIC_ASM_INCLUDE "kernels/dynamic_igemm/*.inc")
    file(GLOB_RECURSE COMPOSABLE_KERNEL_DYNAMIC_CPP_SOURCE "kernels/dynamic_igemm/*.cpp")
    file(GLOB_RECURSE GPU_REFERENCE_KERNEL_HIP "kernels/gpu_reference_kernel/*.cpp")
    file(GLOB_RECURSE GPU_REFERENCE_KERNEL_ASM "kernels/gpu_reference_kernel/*.s")
    file(GLOB_RECURSE GPU_BATCHED_TRANSPOSE_KERNEL_HIP "kernels/gpu_batched_transpose_kernel/*.cpp")
    file(GLOB_RECURSE GPU_GENERAL_TENSOR_REORDER_KERNEL_HIP_INCLUDE "kernels/gpu_general_tensor_reorder_kernel/*.hpp")
    file(GLOB_RECURSE GPU_GENERAL_TENSOR_REORDER_KERNEL_HIP_SOURCE "kernels/gpu_general_tensor_reorder_kernel/*.cpp")


    set(MIOPEN_KERNEL_INCLUDES
        ${STATIC_COMPOSABLE_KERNEL_INCLUDE}
        ${COMPOSABLE_KERNEL_INCLUDE}
        ${COMPOSABLE_KERNEL_DYNAMIC_ASM_INCLUDE}
        ${GPU_GENERAL_TENSOR_REORDER_KERNEL_HIP_INCLUDE}
        include/miopen/implicitgemm_params.hpp
        kernels/gpu_reference_kernel/fp8_kern_types.h
        kernels/Conv_Winograd_v13_3_12_fp16dot_stride1.inc
        kernels/Conv_Winograd_v13_3_12_fp16dot_stride2_dec.inc
        kernels/Conv_Winograd_v13_3_12_fp16dot_stride2_dil.inc
        kernels/Conv_Winograd_v14_3_3_fp16dot_stride1.inc
        kernels/Conv_Winograd_v14_3_3_fp16dot_stride2_dec.inc
        kernels/Conv_Winograd_v14_3_3_fp16dot_stride2_dil.inc
        kernels/Conv_Winograd_v13_3_12_epilogue.inc
        kernels/Conv_Winograd_v13_3_12_prologue.inc
        kernels/Conv_Winograd_v16_5_0_epilogue.inc
        kernels/Conv_Winograd_v16_5_0_prologue.inc
        kernels/Conv_Winograd_v16_5_0_stride1.inc
        kernels/conv_3x3_wheel_alpha_v9_2_7_epilogue.inc
        kernels/conv_3x3_wheel_alpha_v9_2_7_prologue.inc
        kernels/conv_3x3_wheel_alpha_v9_2_7_gfx8_stride_2_dec.inc
        kernels/conv_3x3_wheel_alpha_v9_2_7_gfx8.inc
        kernels/conv_3x3_wheel_alpha_v3_0b_epilogue.inc
        kernels/conv_3x3_wheel_alpha_v3_0b_prologue.inc
        kernels/conv_3x3_wheel_alpha_v3_0b.inc
        kernels/conv_3x3_wheel_alpha_v7_0_3b_epilogue.inc
        kernels/conv_3x3_wheel_alpha_v7_0_3b_prologue.inc
        kernels/conv_3x3_wheel_alpha_v7_0_3b.inc
        kernels/conv_3x3_wheel_alpha_v9_0_15_epilogue.inc
        kernels/conv_3x3_wheel_alpha_v9_0_15_prologue.inc
        kernels/conv_3x3_wheel_alpha_v9_0_15_gfx8_stride_2_dil.inc
        kernels/conv_3x3_wheel_alpha_v9_0_15_gfx8_stride_2_dec.inc
        kernels/conv_3x3_wheel_alpha_v9_0_15_gfx8.inc
        kernels/conv_3x3_wheel_alpha_v9_0_15_gfx9_stride_2_dil.inc
        kernels/conv_3x3_wheel_alpha_v9_0_15_gfx9_stride_2_dec.inc
        kernels/conv_3x3_wheel_alpha_v9_0_15_gfx9.inc
        kernels/Conv_Winograd_v21_1_3_gfx9_fp16_dot2_edc_f2x3_dilation2.inc
        kernels/Conv_Winograd_v21_1_3_gfx9_fp16_dot2_edc_f2x3_stride1.inc
        kernels/Conv_Winograd_v21_1_3_gfx9_fp16_dot2_edc_f2x3_stride2.inc
        kernels/Conv_Winograd_v21_1_3_gfx9_fp16_dot2_edc_f3x2_stride1.inc
        kernels/Conv_Winograd_v21_1_3_gfx9_fp32_f2x3_dilation2.inc
        kernels/Conv_Winograd_v21_1_3_gfx9_fp32_f2x3_stride1.inc
        kernels/Conv_Winograd_v21_1_3_gfx9_fp32_f2x3_stride2.inc
        kernels/Conv_Winograd_v21_1_3_gfx9_fp32_f3x2_stride1.inc
        kernels/Conv_Winograd_v21_1_3_metadata.inc
        kernels/Conv_Winograd_v30_3_1_gfx94x_fp16_dot2_edc_f2x3_dilation2.inc
        kernels/Conv_Winograd_v30_3_1_gfx94x_fp16_dot2_edc_f2x3_stride1.inc
        kernels/Conv_Winograd_v30_3_1_gfx94x_fp16_dot2_edc_f2x3_stride2.inc
        kernels/Conv_Winograd_v30_3_1_gfx94x_fp32_f2x3_dilation2.inc
        kernels/Conv_Winograd_v30_3_1_gfx94x_fp32_f2x3_stride1.inc
        kernels/Conv_Winograd_v30_3_1_gfx94x_fp32_f2x3_stride2.inc
        kernels/Conv_Winograd_v30_3_1_gfx9_fp16_dot2_edc_f2x3_dilation2.inc
        kernels/Conv_Winograd_v30_3_1_gfx9_fp16_dot2_edc_f2x3_stride1.inc
        kernels/Conv_Winograd_v30_3_1_gfx9_fp16_dot2_edc_f2x3_stride2.inc
        kernels/Conv_Winograd_v30_3_1_gfx9_fp32_f2x3_dilation2.inc
        kernels/Conv_Winograd_v30_3_1_gfx9_fp32_f2x3_stride1.inc
        kernels/Conv_Winograd_v30_3_1_gfx9_fp32_f2x3_stride2.inc
        kernels/Conv_Winograd_v30_3_1_gfx10_fp16_dot2_f2x3_dilation2.inc
        kernels/Conv_Winograd_v30_3_1_gfx10_fp16_dot2_f2x3_stride1.inc
        kernels/Conv_Winograd_v30_3_1_gfx10_fp16_dot2_f2x3_stride2.inc
        kernels/Conv_Winograd_v30_3_1_gfx10_fp32_f2x3_dilation2.inc
        kernels/Conv_Winograd_v30_3_1_gfx10_fp32_f2x3_stride1.inc
        kernels/Conv_Winograd_v30_3_1_gfx10_fp32_f2x3_stride2.inc
        kernels/Conv_Winograd_v30_3_1_gfx11_fp16_dot2_f2x3_dilation2.inc
        kernels/Conv_Winograd_v30_3_1_gfx11_fp16_dot2_f2x3_stride1.inc
        kernels/Conv_Winograd_v30_3_1_gfx11_fp16_dot2_f2x3_stride2.inc
        kernels/Conv_Winograd_v30_3_1_gfx11_fp32_f2x3_dilation2.inc
        kernels/Conv_Winograd_v30_3_1_gfx11_fp32_f2x3_stride1.inc
        kernels/Conv_Winograd_v30_3_1_gfx11_fp32_f2x3_stride2.inc
        kernels/Conv_Winograd_v30_3_1_gfx94x_fp16_dot2_edc_f3x2_dilation2.inc
        kernels/Conv_Winograd_v30_3_1_gfx94x_fp16_dot2_edc_f3x2_stride1.inc
        kernels/Conv_Winograd_v30_3_1_gfx94x_fp16_dot2_edc_f3x2_stride2.inc
        kernels/Conv_Winograd_v30_3_1_gfx94x_fp32_f3x2_dilation2.inc
        kernels/Conv_Winograd_v30_3_1_gfx94x_fp32_f3x2_stride1.inc
        kernels/Conv_Winograd_v30_3_1_gfx94x_fp32_f3x2_stride2.inc
        kernels/Conv_Winograd_v30_3_1_gfx9_fp16_dot2_edc_f3x2_dilation2.inc
        kernels/Conv_Winograd_v30_3_1_gfx9_fp16_dot2_edc_f3x2_stride1.inc
        kernels/Conv_Winograd_v30_3_1_gfx9_fp16_dot2_edc_f3x2_stride2.inc
        kernels/Conv_Winograd_v30_3_1_gfx9_fp32_f3x2_dilation2.inc
        kernels/Conv_Winograd_v30_3_1_gfx9_fp32_f3x2_stride1.inc
        kernels/Conv_Winograd_v30_3_1_gfx9_fp32_f3x2_stride2.inc
        kernels/Conv_Winograd_v30_3_1_gfx10_fp16_dot2_f3x2_dilation2.inc
        kernels/Conv_Winograd_v30_3_1_gfx10_fp16_dot2_f3x2_stride1.inc
        kernels/Conv_Winograd_v30_3_1_gfx10_fp16_dot2_f3x2_stride2.inc
        kernels/Conv_Winograd_v30_3_1_gfx10_fp32_f3x2_dilation2.inc
        kernels/Conv_Winograd_v30_3_1_gfx10_fp32_f3x2_stride1.inc
        kernels/Conv_Winograd_v30_3_1_gfx10_fp32_f3x2_stride2.inc
        kernels/Conv_Winograd_v30_3_1_gfx11_fp16_dot2_f3x2_dilation2.inc
        kernels/Conv_Winograd_v30_3_1_gfx11_fp16_dot2_f3x2_stride1.inc
        kernels/Conv_Winograd_v30_3_1_gfx11_fp16_dot2_f3x2_stride2.inc
        kernels/Conv_Winograd_v30_3_1_gfx11_fp32_f3x2_dilation2.inc
        kernels/Conv_Winograd_v30_3_1_gfx11_fp32_f3x2_stride1.inc
        kernels/Conv_Winograd_v30_3_1_gfx11_fp32_f3x2_stride2.inc
        kernels/Conv_Winograd_v30_3_1_metadata.inc
        kernels/MIOpenReduceExtreme.hpp
        kernels/bfloat16_dev.hpp
        kernels/conv_common.inc
        kernels/conv_sizes.inc
        kernels/float_types.h
        kernels/gpr_alloc.inc
        kernels/hip_f8_impl.hpp
        kernels/hip_float8.hpp
        kernels/inst_wrappers.inc
        kernels/miopen_cstdint.hpp
        kernels/miopen_limits.hpp
        kernels/miopen_rocrand.hpp
        kernels/miopen_type_traits.hpp
        kernels/miopen_utility.hpp
        kernels/neuron.inc
        kernels/rocm_version.inc
        kernels/stride_array.hpp
        kernels/utilities.inc
        kernels/winograd/Conv_Winograd_Fury_v2_4_1_gfx11_1536vgprs_fp16_fp16acc_f2x3_c16_stride1.inc
        kernels/winograd/Conv_Winograd_Fury_v2_4_1_gfx11_1536vgprs_fp16_fp16acc_f2x3_c32_stride1.inc
        kernels/winograd/Conv_Winograd_Fury_v2_4_1_gfx11_1024vgprs_fp16_fp16acc_f2x3_c16_stride1.inc
        kernels/winograd/Conv_Winograd_Fury_v2_4_1_metadata.inc
        kernels/workaround_issue_1431.hpp
        kernels/xform_bidirect_winograd_code.inc
        kernels/xform_data_filter.inc
        kernels/xform_kd_cov2.inc
        kernels/xform_metadata.inc
        )

    set(MIOPEN_KERNELS
        ${STATIC_COMPOSABLE_KERNEL_SOURCE}
        ${COMPOSABLE_KERNEL_SOURCE}
        ${COMPOSABLE_KERNEL_DYNAMIC_ASM_SOURCE}
        ${COMPOSABLE_KERNEL_DYNAMIC_CPP_SOURCE}
        ${GPU_REFERENCE_KERNEL_HIP}
        ${GPU_REFERENCE_KERNEL_ASM}
        ${GPU_BATCHED_TRANSPOSE_KERNEL_HIP}
        ${GPU_GENERAL_TENSOR_REORDER_KERNEL_HIP_SOURCE}
<<<<<<< HEAD
=======
        kernels/MIOpenAdam.cpp
        kernels/MIOpenArgmax.cpp
>>>>>>> 4c178030
        kernels/MIOpenCat.cpp
        kernels/MIOpenCheckNumerics.cpp
        kernels/MIOpenBatchNormActivBwdPerAct.cl
        kernels/MIOpenBatchNormActivBwdSpatial.cl
        kernels/MIOpenBatchNormActivFwdTrainPerAct.cl
        kernels/MIOpenBatchNormActivFwdTrainSpatial.cl
        kernels/MIOpenBatchNormFwdTrainSpatial.cl
        kernels/MIOpenBatchNormFwdTrainPerAct.cl
        kernels/MIOpenBatchNormFwdInferSpatial.cl
        kernels/MIOpenBatchNormFwdInferPerAct.cl
        kernels/MIOpenBatchNormBwdSpatial.cl
        kernels/MIOpenBatchNormBwdPerAct.cl
        kernels/MIOpenConvDirUni.cl
        kernels/MIOpenConvDirBatchNormActiv.cl
        kernels/MIOpenConvDirGenFwd.cl
        kernels/MIOpenGroupNorm.cpp
        kernels/MIOpenLayerNorm.cpp
        kernels/MIOpenLRNBwd.cl
        kernels/MIOpenLRNFwd.cl
        kernels/MIOpenNeuron.cl
        kernels/MIOpenPooling.cl
        kernels/MIOpenPoolingBwd.cl
        kernels/MIOpenPoolingBwdND.cl
        kernels/MIOpenPoolingForwardNaive.cl
        kernels/MIOpenPoolingND.cl
        kernels/MIOpenConv1x1S.cl
        kernels/MIOpenConv1x1J1.cl
        kernels/MIOpenConv1x1J1_stride.cl
        kernels/MIOpenReduceExtreme.cpp
        kernels/MIOpenSoftmax.cl
        kernels/MIOpenSoftmaxAttn.cpp
        kernels/MIOpenSum.cpp
        kernels/MIOpenUtilKernels3.cl
        kernels/MIOpenUtilKernels4.cl
        kernels/MIOpenUtilKernels5.cl
        kernels/MIOpenIm2d2Col.cl
        kernels/MIOpenIm3d2Col.cl
        kernels/MIOpenCol2Im2d.cl
        kernels/MIOpenCol2Im3d.cl
        kernels/MIOpenConvBwdWrWS2.cl
        kernels/MIOpenGroupConvBwdWrWS2.cl
        kernels/MIOpenConvBwdWrW_LxG_P53.cl
        kernels/MIOpenGroupConvBwdWrW_LxG_P53.cl
        kernels/MIOpenConvBwdWrW_LxG_5x5.cl
        kernels/MIOpenConvBwdWrW1x1_PAD_read4.cl
        kernels/MIOpenConvFwd_LxL_11.cl
        kernels/MIOpenConvFFT.cl
        kernels/MIOpenRNNHiddenStateUpdate.cl
        kernels/bugzilla_34765_detect.s
        kernels/dummy_kernel.s
        kernels/conv3x3.s
        kernels/conv1x1u.s
        kernels/conv1x1u_stride2.s
        kernels/conv1x1u_bias_activ.s
        kernels/conv3x3wrw.s
        kernels/conv1x1wrw.s
        kernels/conv5x10u2v2f1.s
        kernels/conv5x10u2v2b1.s
        kernels/conv7x7c3h224w224k64u2v2p3q3f1.s
        kernels/xform_out.s
        kernels/gcnAsmBNBwdTrainSpatial.s
        kernels/MIOpenTensorKernels.cl
        kernels/MIOpenTensorKernelsHip.cpp
        kernels/MIOpenSubTensorOpWithScalarKernel.cl
        kernels/MIOpenSubTensorOpWithSubTensorKernel.cl
        kernels/MIOpenSubTensorOpWithCastTensorKernel.cl
        kernels/MIOpenSubTensorOpWithTransformKernel.cl
        kernels/Conv_Winograd_v13_3_12_fp16dot_stride1.s
        kernels/Conv_Winograd_v13_3_12_fp16dot_stride2_dec.s
        kernels/Conv_Winograd_v13_3_12_fp16dot_stride2_dil.s
        kernels/Conv_Winograd_v14_3_3_fp16dot_stride1.s
        kernels/Conv_Winograd_v14_3_3_fp16dot_stride2_dec.s
        kernels/Conv_Winograd_v14_3_3_fp16dot_stride2_dil.s
        kernels/Conv_Winograd_v16_5_0_stride1.s
        kernels/conv_3x3_wheel_alpha_v9_0_15_stride_2_dil.s
        kernels/conv_3x3_wheel_alpha_v9_0_15_stride_2_dec.s
        kernels/conv_3x3_wheel_alpha_v9_0_15.s
        kernels/conv_3x3_wheel_alpha_v7_0_3b.s
        kernels/conv_3x3_wheel_alpha_v3_0b.s
        kernels/conv_3x3_wheel_alpha_v9_2_7.s
        kernels/conv_3x3_wheel_alpha_v9_2_7_stride_2_dec.s
        kernels/Conv_Winograd_v21_1_3_fp16_dot2_f2x3_dilation2.s
        kernels/Conv_Winograd_v21_1_3_fp16_dot2_f2x3_stride1.s
        kernels/Conv_Winograd_v21_1_3_fp16_dot2_f2x3_stride2.s
        kernels/Conv_Winograd_v21_1_3_fp16_dot2_f3x2_stride1.s
        kernels/Conv_Winograd_v21_1_3_fp32_f2x3_dilation2.s
        kernels/Conv_Winograd_v21_1_3_fp32_f2x3_stride1.s
        kernels/Conv_Winograd_v21_1_3_fp32_f2x3_stride2.s
        kernels/Conv_Winograd_v21_1_3_fp32_f3x2_stride1.s
        kernels/Conv_Winograd_v30_3_1_fp16_dot2_f2x3_dilation2.s
        kernels/Conv_Winograd_v30_3_1_fp16_dot2_f2x3_stride1.s
        kernels/Conv_Winograd_v30_3_1_fp16_dot2_f2x3_stride2.s
        kernels/Conv_Winograd_v30_3_1_fp32_f2x3_dilation2.s
        kernels/Conv_Winograd_v30_3_1_fp32_f2x3_stride1.s
        kernels/Conv_Winograd_v30_3_1_fp32_f2x3_stride2.s
        kernels/Conv_Winograd_v30_3_1_fp16_dot2_f3x2_dilation2.s
        kernels/Conv_Winograd_v30_3_1_fp16_dot2_f3x2_stride1.s
        kernels/Conv_Winograd_v30_3_1_fp16_dot2_f3x2_stride2.s
        kernels/Conv_Winograd_v30_3_1_fp32_f3x2_dilation2.s
        kernels/Conv_Winograd_v30_3_1_fp32_f3x2_stride1.s
        kernels/Conv_Winograd_v30_3_1_fp32_f3x2_stride2.s
        kernels/MIOpenConvBwdBias.cl
        kernels/MIOpenBatchNormActivInfer.cl
        kernels/MIOpenCTCLoss.cl
        kernels/MIOpenDropout.cl
        kernels/winograd/Conv_Winograd_Fury_v2_4_1_fp16_fp16acc_f2x3_c16_stride1.s
        kernels/winograd/Conv_Winograd_Fury_v2_4_1_fp16_fp16acc_f2x3_c32_stride1.s
        kernels/xform_data.s
        kernels/xform_filter.s
        kernels/xform_bidirect_winograd_data.s
        kernels/xform_bidirect_winograd_filter.s
        kernels/xform_bidirect_winograd_out.s
        kernels/UniversalTranspose.cl)

    # Kernels in development lists.
    # Should be ALWAYS empty in develop branch (at the time of PR merge)
    # Intention: to speed up kernel development rebuild time
    set(MIOPEN_DEVELOPMENT_KERNELS)

    # Only referenced by MIOPEN_DEVELOPMENT_KERNELS
    set(MIOPEN_DEVELOPMENT_KERNEL_INCLUDES)

    LIST(LENGTH MIOPEN_DEVELOPMENT_KERNELS MIOPEN_DEVELOPMENT_KERNELS_COUNT)
    LIST(LENGTH MIOPEN_DEVELOPMENT_KERNEL_INCLUDES MIOPEN_DEVELOPMENT_KERNEL_INCLUDES_COUNT)

    add_kernels("kernel.cpp" "MIOPEN_KERNEL_" "" "${MIOPEN_KERNELS}")
    add_kernels("kernel_includes.cpp" "MIOPEN_KERNEL_" "_INCLUDE" "${MIOPEN_KERNEL_INCLUDES}")

    if(${MIOPEN_DEVELOPMENT_KERNELS_COUNT})
        add_kernels("kernel.cpp" "MIOPEN_KERNEL_" "" "${MIOPEN_DEVELOPMENT_KERNELS}")
    endif()

    if(${MIOPEN_DEVELOPMENT_KERNEL_INCLUDES_COUNT})
        add_kernels("kernel_includes.cpp" "MIOPEN_KERNEL_" "_INCLUDE" "${MIOPEN_DEVELOPMENT_KERNEL_INCLUDES}")
    endif()

    configure_file(db_path.cpp.in ${PROJECT_BINARY_DIR}/db_path.cpp)
    list(APPEND MIOpen_Source
        activ.cpp
        adam.cpp
        addlayernorm.cpp
        cat.cpp
        groupnorm.cpp
        kernel_cache.cpp
        layernorm.cpp
        lrn.cpp
        mlo_dir_conv.cpp
        exec_utils.cpp
        ocl/activ_ocl.cpp
        ocl/batchnormocl.cpp
        ocl/convolutionocl.cpp
        ocl/lrn_ocl.cpp
        ocl/mloNorm.cpp
        ocl/pooling_ocl.cpp
        ocl/tensorocl.cpp
        ocl/rnnocl.cpp
        ocl/utilocl.cpp
        ocl/ctcocl.cpp
        ocl/dropoutocl.cpp
        ocl/gcn_asm_utils.cpp
        ocl/rnn_util_ocl.cpp
        hip/hip_build_utils.cpp
        hip/batched_transpose_sol.cpp
        hip/general_tensor_reorder_sol.cpp
        pooling.cpp
        t5layernorm.cpp
        ocl/fusionopconvocl.cpp
        ocl/fusionopbiasbnactivocl.cpp
        reduceextreme.cpp
        sum.cpp
        ${PROJECT_BINARY_DIR}/db_path.cpp
        )

    list(INSERT MIOpen_Source 0
        ${PROJECT_BINARY_DIR}/kernel.cpp
        ${PROJECT_BINARY_DIR}/kernel_includes.cpp
        )
endif()

if(MIOPEN_USE_ROCBLAS)
    list(APPEND MIOpen_Source
        gemm_v2.cpp
    )
endif()

if( MIOPEN_BACKEND STREQUAL "OpenCL" )
    list(APPEND MIOpen_Source
        ocl/handleocl.cpp
        ocl_kernel.cpp
        ocl/oclerrors.cpp
        ocl/clhelper.cpp
    )
endif()

if( MIOPEN_BACKEND STREQUAL "HIPOC" OR MIOPEN_BACKEND STREQUAL "HIP")
    list(APPEND MIOpen_Source
        hip/hiperrors.cpp
        hip/handlehip.cpp
        hipoc/hipoc_kernel.cpp
        hipoc/hipoc_program.cpp
        )
endif()

if( MIOPEN_BACKEND STREQUAL "HIPNOGPU")
    list(APPEND MIOpen_Source
        hip/hiperrors.cpp
        nogpu/handle.cpp
        hipoc/hipoc_kernel.cpp
        hipoc/hipoc_program.cpp
        )
endif()

if( MIOPEN_BACKEND MATCHES "OpenCL" OR MIOPEN_BACKEND STREQUAL "HIPOC" OR MIOPEN_BACKEND STREQUAL "HIP" OR MIOPEN_BACKEND STREQUAL "HIPNOGPU")
    set(KERNELS_SRC_BATCH_FACTOR 50 CACHE STRING "Amount of kernel source files to inline to a single object file.")
    set(KERNELS_BATCH_ID 0)

    function(inline_kernels_src BATCH_FACTOR KERNELS KERNEL_INCLUDES EXTRA_OPTIONS MESSAGE_SUFFIX)
        set(KERNELS_BATCH)
        set(KERNELS_BATCH_SIZE 0)
        set(PROCESSED 0)
        list(LENGTH KERNELS KERNELS_NUMBER)

        foreach(KERNEL ${KERNELS})
            list(APPEND KERNELS_BATCH ${KERNEL})
            list(LENGTH KERNELS_BATCH KERNELS_BATCH_SIZE)
            math(EXPR PROCESSED "1+${PROCESSED}")
            if((KERNELS_BATCH_SIZE EQUAL ${BATCH_FACTOR}) OR (PROCESSED EQUAL KERNELS_NUMBER))
                set(KERNEL_SRC_HPP_FILENAME batch_${KERNELS_BATCH_ID}.cpp.hpp)
                set(KERNEL_SRC_HPP_PATH ${PROJECT_BINARY_DIR}/inlined_kernels/${KERNEL_SRC_HPP_FILENAME})
                set(KERNEL_SRC_CPP_PATH ${PROJECT_BINARY_DIR}/inlined_kernels/batch_${KERNELS_BATCH_ID}.cpp)

                add_custom_command(
                    OUTPUT ${KERNEL_SRC_HPP_PATH}
                    WORKING_DIRECTORY ${CMAKE_CURRENT_SOURCE_DIR}
                    DEPENDS addkernels ${KERNELS_BATCH} ${KERNEL_INCLUDES}
                    COMMAND $<TARGET_FILE:addkernels> -target ${KERNEL_SRC_HPP_PATH} -extern ${EXTRA_OPTIONS} -source ${KERNELS_BATCH}
                    COMMENT "Inlining kernels batch #${KERNELS_BATCH_ID}${MESSAGE_SUFFIX}"
                    )
                configure_file(kernels/kernels_batch.cpp.in ${KERNEL_SRC_CPP_PATH})
                list(APPEND MIOpen_Source ${KERNEL_SRC_CPP_PATH} ${KERNEL_SRC_HPP_PATH})

                set(KERNELS_BATCH)
                math(EXPR KERNELS_BATCH_ID "1+${KERNELS_BATCH_ID}")
            endif()
        endforeach()

        set(KERNELS_BATCH_ID ${KERNELS_BATCH_ID} PARENT_SCOPE)
        set(MIOpen_Source ${MIOpen_Source} PARENT_SCOPE)
    endfunction()

    inline_kernels_src(${KERNELS_SRC_BATCH_FACTOR} "${MIOPEN_KERNELS}" "${MIOPEN_KERNEL_INCLUDES}" "" "")
    inline_kernels_src(${KERNELS_SRC_BATCH_FACTOR} "${MIOPEN_KERNEL_INCLUDES}" "" "-no-recurse;-mark-includes" " (includes)")

    set(MIOPEN_DEVELOPMENT_KERNELS_DEPS ${MIOPEN_KERNEL_INCLUDES})
    list(APPEND MIOPEN_DEVELOPMENT_KERNELS_DEPS ${MIOPEN_DEVELOPMENT_KERNEL_INCLUDES})

    if(${MIOPEN_DEVELOPMENT_KERNELS_COUNT})
        inline_kernels_src(${KERNELS_SRC_BATCH_FACTOR} "${MIOPEN_DEVELOPMENT_KERNELS}" "${MIOPEN_DEVELOPMENT_KERNELS_DEPS}" "" " (dev kernels)")
    endif()

    if(${MIOPEN_DEVELOPMENT_KERNEL_INCLUDES_COUNT})
        inline_kernels_src(${KERNELS_SRC_BATCH_FACTOR} "${MIOPEN_DEVELOPMENT_KERNEL_INCLUDES}" "" "-no-recurse;-mark-includes" " (dev includes)")
    endif()

endif()

if(MIOPEN_USE_COMGR)
    list(APPEND MIOpen_Source comgr.cpp)
endif()

if(MIOPEN_USE_MLIR)
    list(APPEND MIOpen_Source
        mlir_build.cpp
        solver/mlir_common.cpp
        conv/invokers/mlir_impl_gemm.cpp
        )
endif()

# build library
if(MIOPEN_ENABLE_SQLITE)
    add_library( MIOpen
        ${MIOpen_Source}
        $<TARGET_OBJECTS:sqlite_memvfs>
        )
else()
    add_library( MIOpen
        ${MIOpen_Source}
        )
endif()

rocm_set_soversion(MIOpen ${MIOpen_SOVERSION})

clang_tidy_check(MIOpen)

find_package(zstd)
if(zstd_FOUND)
    target_link_libraries(MIOpen PRIVATE $<IF:$<TARGET_EXISTS:zstd::libzstd_shared>,zstd::libzstd_shared,zstd::libzstd_static>)
endif()

function(target_internal_library TARGET)
    target_link_libraries(${TARGET} PRIVATE ${ARGN})
    target_link_libraries(${TARGET} INTERFACE $<BUILD_INTERFACE:${ARGN}>)
endfunction()

target_include_directories(MIOpen PUBLIC
    $<BUILD_INTERFACE:${PROJECT_SOURCE_DIR}/src/include>
)

if(MIOPEN_USE_COMPOSABLEKERNEL)
set(MIOPEN_CK_LINK_FLAGS composable_kernel::device_other_operations composable_kernel::device_gemm_operations composable_kernel::device_conv_operations composable_kernel::device_contraction_operations composable_kernel::device_reduction_operations hip::host)
endif()

if(WIN32)
    # Refer to https://en.cppreference.com/w/cpp/language/types for details.
    target_compile_options(MIOpen PRIVATE $<BUILD_INTERFACE:$<$<CXX_COMPILER_ID:Clang>:-U__LP64__>>)
endif()

target_include_directories(MIOpen SYSTEM PUBLIC $<BUILD_INTERFACE:${HALF_INCLUDE_DIR}>)
# Workaround : change in rocm-cmake was causing linking error so had to add ${CMAKE_DL_LIBS}
#               We can remove ${CMAKE_DL_LIBS} once root cause is identified.
target_link_libraries(MIOpen PRIVATE ${CMAKE_DL_LIBS} Threads::Threads BZip2::BZip2 ${MIOPEN_CK_LINK_FLAGS})
miopen_generate_export_header(MIOpen)

if(BUILD_TESTING)
    # On Windows, export all symbols only when tests are built, too.
    # The officially released binaries must not have internals exposed
    # because it violates threat model requirements.
    # The property applies only to MS-compatible tools on Windows, and
    # is ignored for the rest.
    set_target_properties(MIOpen PROPERTIES WINDOWS_EXPORT_ALL_SYMBOLS ON)
endif()

if(MIOPEN_ENABLE_AI_KERNEL_TUNING OR MIOPEN_ENABLE_AI_IMMED_MODE_FALLBACK)
    target_link_libraries(MIOpen PRIVATE frugally-deep::fdeep Eigen3::Eigen)
    if(NOT TARGET nlohmann_json)
        # frugally-deep has broken linking to nlohmann_json
        add_library(nlohmann_json INTERFACE IMPORTED GLOBAL)
        target_link_libraries(nlohmann_json INTERFACE nlohmann_json::nlohmann_json)
    endif()
    file(GLOB MODEL_FILES CONFIGURE_DEPENDS kernels/*.model)
    if(NOT ENABLE_ASAN_PACKAGING )
        install(FILES ${MODEL_FILES} DESTINATION ${DATABASE_INSTALL_DIR})
    endif()
    foreach(MODEL_FILE ${MODEL_FILES})
        get_filename_component(MODEL_FILE_FILENAME "${MODEL_FILE}" NAME)
    configure_file("${MODEL_FILE}" "${PROJECT_BINARY_DIR}/${DATABASE_INSTALL_DIR}/${MODEL_FILE_FILENAME}" COPYONLY)
    endforeach()
endif()

############################################################
# MIOpen depends on OpenCL
if( MIOPEN_BACKEND STREQUAL "OpenCL")
    MESSAGE( STATUS "MIOpen linking OpenCL: ${OPENCL_INCLUDE_DIRS}" )
    target_include_directories(MIOpen SYSTEM PUBLIC ${OPENCL_INCLUDE_DIRS} )
    target_link_libraries( MIOpen PUBLIC ${OPENCL_LIBRARIES} )
    list(APPEND PACKAGE_DEPENDS PACKAGE OpenCL)
elseif(MIOPEN_BACKEND STREQUAL "HIPOC" OR MIOPEN_BACKEND STREQUAL "HIP")
    target_link_libraries( MIOpen PRIVATE hip::device )
    target_link_libraries( MIOpen INTERFACE hip::host )
    if(MIOPEN_USE_HIPRTC)
        if(WIN32)
            target_link_libraries( MIOpen PRIVATE hiprtc::hiprtc )
        else()
            target_link_libraries( MIOpen PRIVATE hiprtc)
        endif()
    endif()
    if(ENABLE_HIP_WORKAROUNDS)
        # Workaround hip not setting its usage requirements correctly
        target_compile_definitions( MIOpen PRIVATE -D__HIP_PLATFORM_AMD__=1 )
    endif()
    # This is helpful for the tests
    target_link_libraries( MIOpen INTERFACE $<BUILD_INTERFACE:hip::device> )
    list(APPEND PACKAGE_DEPENDS PACKAGE hip)
endif()

if(MIOPEN_USE_COMGR)
    list(APPEND PACKAGE_DEPENDS PACKAGE amd_comgr)
    target_internal_library(MIOpen amd_comgr)
endif()

if(MIOPEN_OFFLINE_COMPILER_PATHS_V2)
    # Adding rocm-core library dependency for API getROCmInstallPath()
    target_link_libraries(MIOpen PRIVATE rocm-core)
endif()

if(rocblas_FOUND)
    target_link_libraries( MIOpen INTERFACE $<BUILD_INTERFACE:roc::rocblas> )
    target_link_libraries( MIOpen PRIVATE roc::rocblas )
    list(APPEND PACKAGE_STATIC_DEPENDS PACKAGE rocblas)
endif()

# For backward compatibility with ROCm 5.3
# Build with library libMLIRMIOpen
if(LIBMLIRMIOPEN)
    target_link_libraries(MIOpen PRIVATE ${LIBMLIRMIOPEN})
endif()

# Build with package rocMLIR
if(rocMLIR_FOUND)
    target_link_libraries(MIOpen PRIVATE rocMLIR::rockCompiler)
endif()

target_link_libraries(MIOpen PRIVATE nlohmann_json::nlohmann_json)

target_internal_library(MIOpen
    Boost::filesystem
)
list(APPEND PACKAGE_STATIC_DEPENDS PACKAGE Boost COMPONENTS filesystem)
if(NOT WIN32 AND NOT APPLE)
    file(WRITE ${CMAKE_CURRENT_BINARY_DIR}/lib.def "
MIOPEN_${MIOPEN_BACKEND}_1
{
global:
    miopen*;
    extern \"C++\" {
        miopen::*;
    };
local:
    *boost*;
    extern \"C++\" {
        std::*;
    };
};
")
    target_link_libraries(MIOpen PRIVATE "-Wl,--version-script=${CMAKE_CURRENT_BINARY_DIR}/lib.def")
    target_link_libraries(MIOpen PRIVATE "-Wl,--exclude-libs,ALL")
    # set_target_properties(MIOpen PROPERTIES CXX_VISIBILITY_PRESET hidden)
    set_target_properties(MIOpen PROPERTIES VISIBILITY_INLINES_HIDDEN 1)
endif()
#######################################
if(MIOPEN_ENABLE_SQLITE)
    # MIOpen depends on SQLite
    target_link_libraries(MIOpen PRIVATE SQLite::SQLite3)
endif()
############################################################
# MIOpen depends on librt for Boost.Interprocess
if(NOT WIN32 AND NOT APPLE)
    find_library(LIBRT rt)
    if(LIBRT)
        message(STATUS "Librt: " ${LIBRT})
        target_internal_library(MIOpen ${LIBRT})
    endif()
endif()

if(MIOPEN_USE_ROCTRACER)
    target_link_libraries(MIOpen PRIVATE roctx64)
endif()

############################################################
# Installation
set(MIOPEN_CXX_HEADER_PATH)
if(MIOPEN_INSTALL_CXX_HEADERS)
set(MIOPEN_CXX_HEADER_PATH ${PROJECT_SOURCE_DIR}/src/include)
endif()

rocm_install_targets(
  TARGETS MIOpen
  INCLUDE
    ${PROJECT_SOURCE_DIR}/include
    ${PROJECT_BINARY_DIR}/include
    ${MIOPEN_CXX_HEADER_PATH}
)

rocm_export_targets(
  TARGETS MIOpen
  DEPENDS
    ${PACKAGE_DEPENDS}
  STATIC_DEPENDS
    ${PACKAGE_STATIC_DEPENDS}
)

# Install db files
if(NOT MIOPEN_EMBED_DB STREQUAL "")
    include(embed)
    if(MIOPEN_EMBED_BINCACHE AND MIOPEN_BINCACHE_PATH STREQUAL "")
        if(MIOPEN_NO_LFS_PULLED)
            message(WARNING "Binary cache files have not been pulled down from git-lfs, will not embed.")
        else()
            set(MIOPEN_BINCACHE_PATH ${KERNELS_BINARY_DIR})
            message("MIOPEN_BINCACHE_PATH: ${MIOPEN_BINCACHE_PATH}")
        endif()
    else()
        message(WARNING "MIOPEN_EMBED_BINCACHE is set and MIOPEN_BINCACHE_PATH was used to override default binary cache files. Proceed at your own risk!")
    endif()
# embed find db
    foreach(EMBED_ARCH ${MIOPEN_EMBED_DB})
        message(STATUS "Adding find db for arch: ${EMBED_ARCH}")
        list(APPEND CODE_OBJECTS "${PROJECT_BINARY_DIR}/${DATABASE_INSTALL_DIR}/${EMBED_ARCH}.${MIOPEN_BACKEND}.fdb.txt")
        message(STATUS "Adding perf db for arch: ${EMBED_ARCH}")
        list(APPEND CODE_OBJECTS "${PROJECT_BINARY_DIR}/${DATABASE_INSTALL_DIR}/${EMBED_ARCH}.db${PERFDB_SUFFIX}")
    endforeach()
# Embed Bin Cache
    if(NOT MIOPEN_BINCACHE_PATH STREQUAL "")
        foreach(EMBED_ARCH ${MIOPEN_EMBED_DB})
            message(STATUS "Adding binary cache for arch: ${EMBED_ARCH}")
            download_binary(OUTPUT_PATH "${MIOPEN_BINCACHE_PATH}" "${EMBED_ARCH}")
            list(APPEND CODE_OBJECTS "${OUTPUT_PATH}")
        endforeach()
    endif()
    add_embed_library(miopen_data ${CODE_OBJECTS})
    target_link_libraries(MIOpen PRIVATE $<BUILD_INTERFACE:miopen_data> )
endif()

if(BUILD_FILE_REORG_BACKWARD_COMPATIBILITY)
  #Generating Wrapper of each headers for backward compatibility
  rocm_wrap_header_file(
    export.h config.h version.h miopen.h
    HEADER_LOCATION include/miopen
    GUARDS WRAPPER
    WRAPPER_LOCATIONS miopen/${CMAKE_INSTALL_INCLUDEDIR}/miopen
    ORIGINAL_FILES ${PROJECT_BINARY_DIR}/include/miopen/version.h ${PROJECT_BINARY_DIR}/include/miopen/config.h
  )

  #Installing Wrapper Headers
  rocm_install(
    DIRECTORY
       "${PROJECT_BINARY_DIR}/miopen/include"
        DESTINATION "miopen" )
  message( STATUS "Backward Compatible Sym Link Created for include directories" )
endif()<|MERGE_RESOLUTION|>--- conflicted
+++ resolved
@@ -464,11 +464,8 @@
         ${GPU_REFERENCE_KERNEL_ASM}
         ${GPU_BATCHED_TRANSPOSE_KERNEL_HIP}
         ${GPU_GENERAL_TENSOR_REORDER_KERNEL_HIP_SOURCE}
-<<<<<<< HEAD
-=======
         kernels/MIOpenAdam.cpp
         kernels/MIOpenArgmax.cpp
->>>>>>> 4c178030
         kernels/MIOpenCat.cpp
         kernels/MIOpenCheckNumerics.cpp
         kernels/MIOpenBatchNormActivBwdPerAct.cl
