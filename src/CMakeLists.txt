################################################################################
#
# MIT License
#
# Copyright (c) 2017 Advanced Micro Devices, Inc.
#
# Permission is hereby granted, free of charge, to any person obtaining a copy
# of this software and associated documentation files (the "Software"), to deal
# in the Software without restriction, including without limitation the rights
# to use, copy, modify, merge, publish, distribute, sublicense, and/or sell
# copies of the Software, and to permit persons to whom the Software is
# furnished to do so, subject to the following conditions:
#
# The above copyright notice and this permission notice shall be included in all
# copies or substantial portions of the Software.
#
# THE SOFTWARE IS PROVIDED "AS IS", WITHOUT WARRANTY OF ANY KIND, EXPRESS OR
# IMPLIED, INCLUDING BUT NOT LIMITED TO THE WARRANTIES OF MERCHANTABILITY,
# FITNESS FOR A PARTICULAR PURPOSE AND NONINFRINGEMENT. IN NO EVENT SHALL THE
# AUTHORS OR COPYRIGHT HOLDERS BE LIABLE FOR ANY CLAIM, DAMAGES OR OTHER
# LIABILITY, WHETHER IN AN ACTION OF CONTRACT, TORT OR OTHERWISE, ARISING FROM,
# OUT OF OR IN CONNECTION WITH THE SOFTWARE OR THE USE OR OTHER DEALINGS IN THE
# SOFTWARE.
#
################################################################################

cmake_policy(SET CMP0057 NEW)

include(ExportHeader)
if(MIOPEN_ENABLE_SQLITE)
    add_subdirectory(sqlite)
endif()

# Truncation rounding or (default) rounding to nearest even (RNE) is enabled.
# This switch controls two related but different aspects of MIOpen behavior
# 1.  How host code performs conversions of float to bfloat16, important only
#     for testing.
# 2.  How BF16 kernels (which are kind of mixed-precision now and expected to
#     remain in the future)  perform final conversion (and rounding) of FP32
#     to BF16 results. This affects the main functionality of the library.
option( MIOPEN_USE_RNE_BFLOAT16 "Sets rounding scheme for bfloat16 type" ON )
option( MIOPEN_FP8_IEEE_EXPONENT_BIAS "Sets the FP8 exponent bias to IEEE" OFF)
option( MIOPEN_FP8_CLIPPING "Sets the FP8 clipping" ON)
set ( MIOPEN_DEFAULT_FIND_MODE "DynamicHybrid" CACHE STRING "Sets the default find mode")
set_property(CACHE MIOPEN_DEFAULT_FIND_MODE PROPERTY STRINGS
    Normal Fast Hybrid FastHybrid DynamicHybrid)

option( MIOPEN_FP8_CLIPPING "Sets the FP8 clipping" ON)

configure_file("${PROJECT_SOURCE_DIR}/include/miopen/config.h.in" "${PROJECT_BINARY_DIR}/include/miopen/config.h")

# configure a header file to pass the CMake version settings to the source, and package the header files in the output archive
configure_file( "${PROJECT_SOURCE_DIR}/include/miopen/version.h.in" "${PROJECT_BINARY_DIR}/include/miopen/version.h" )

if(BUILD_FILE_REORG_BACKWARD_COMPATIBILITY)
#Copy header to Build Dir for generating backward compatibility
configure_file( "${PROJECT_SOURCE_DIR}/include/miopen/miopen.h" "${PROJECT_BINARY_DIR}/include/miopen/miopen.h" )
endif()

message( STATUS "MIOpen_VERSION= ${MIOpen_VERSION}" )
if(NOT MIOPEN_GENERATOR_IS_MULTI_CONFIG)
    message( STATUS "CMAKE_BUILD_TYPE= ${CMAKE_BUILD_TYPE}" )
endif()

# This is incremented when the ABI to the library changes
set( MIOpen_SOVERSION 1.0 )

function(add_kernels FILE_NAME VAR_PREFIX VAR_SUFFIX KERNEL_FILES)
    set(INIT_KERNELS_LIST)
    set(KERNELS_DECLS)
    foreach(KERNEL_FILE ${KERNEL_FILES})
        set_property(DIRECTORY APPEND PROPERTY CMAKE_CONFIGURE_DEPENDS ${KERNEL_FILE})
        get_filename_component(KERNEL_FILENAME ${KERNEL_FILE} NAME)
        get_filename_component(BASE_NAME ${KERNEL_FILE} NAME_WE)
        string(TOUPPER "${BASE_NAME}" KEY_NAME)
        string(MAKE_C_IDENTIFIER "${KEY_NAME}" VAR_NAME)
        string(APPEND KERNELS_DECLS "extern const size_t ${VAR_PREFIX}${VAR_NAME}${VAR_SUFFIX}_SIZE;\n")
        string(APPEND KERNELS_DECLS "extern const char ${VAR_PREFIX}${VAR_NAME}${VAR_SUFFIX}[];\n")
        list(APPEND INIT_KERNELS_LIST "    { \"${KERNEL_FILENAME}\", { ${VAR_PREFIX}${VAR_NAME}${VAR_SUFFIX}, ${VAR_PREFIX}${VAR_NAME}${VAR_SUFFIX}_SIZE } }")
    endforeach()
    string(REPLACE ";" ",\n" INIT_KERNELS "${INIT_KERNELS_LIST}")
    configure_file(kernels/${FILE_NAME}.in ${PROJECT_BINARY_DIR}/${FILE_NAME})
endfunction()

set( MIOpen_Source
    activ/problem_description.cpp
    activ_api.cpp
    adam/problem_description.cpp
    adam_api.cpp
    addlayernorm_api.cpp
    api/find2_0_commons.cpp
    batch_norm.cpp
    batch_norm_api.cpp
    batchnorm/problem_description.cpp
    buffer_info.cpp
    cat_api.cpp
    cat/problem_description.cpp
    check_numerics.cpp
    conv/invokers/gcn_asm_1x1u.cpp
    conv/invokers/gcn_asm_1x1u_ss.cpp
    conv/invokers/gcn_asm_1x1u_us.cpp
    conv/invokers/gcn_asm_wino.cpp
    conv/invokers/gen_x_w_y_pad.cpp
    conv/invokers/impl_gemm.cpp
    conv/invokers/impl_gemm_dynamic.cpp
    conv/invokers/ocl_wrw_rdc.cpp
    conv/kernel_interface/winograd_kernel_interface.cpp
    conv/problem_description.cpp
    conv/solver_finders.cpp
    conv_algo_name.cpp
    convolution.cpp
    convolution_api.cpp
    ctc.cpp
    ctc_api.cpp
    db.cpp
    db_record.cpp
    driver_arguments.cpp
    dropout.cpp
    dropout_api.cpp
    env.cpp
    execution_context.cpp
    expanduser.cpp
    find_controls.cpp
    find_db.cpp
    fused_api.cpp
    fusion.cpp
    fusion/problem_description.cpp
    generic_search.cpp
    getitem_api.cpp
    graphapi/convolution.cpp
    graphapi/conv_bias_res_add_activ_forward_executor.cpp
    graphapi/engine.cpp
    graphapi/enginecfg.cpp
    graphapi/engineheur.cpp
    graphapi/execution_plan.cpp
    graphapi/find_engine.cpp
    graphapi/graphapi.cpp
    graphapi/matmul.cpp
    graphapi/opgraph.cpp
    graphapi/pointwise.cpp
    graphapi/reduction.cpp
    graphapi/reshape.cpp
    graphapi/rng.cpp
    graphapi/tensor.cpp
    graphapi/variant_pack.cpp
    groupnorm_api.cpp
    groupnorm/problem_description.cpp
    handle_api.cpp
    invoker_cache.cpp
    getitem/problem_description.cpp
    kernel_build_params.cpp
    kernel_warnings.cpp
    layernorm_api.cpp
    layernorm/problem_description.cpp
    load_file.cpp
    lock_file.cpp
    logger.cpp
    lrn_api.cpp
    mha/mha_descriptor.cpp
    mha/problem_description.cpp
    op_args.cpp
    operator.cpp
    performance_config.cpp
    pooling/problem_description.cpp
    pooling_api.cpp
    prelu/problem_description.cpp
    prelu_api.cpp
    problem.cpp
    process.cpp
    ramdb.cpp
    readonlyramdb.cpp
    reducecalculation_api.cpp
    reduceextreme_api.cpp
    reducetensor.cpp
    reducetensor_api.cpp
    reduce/problem_description.cpp
    rnn.cpp
    rnn_api.cpp
    rnn/rnn_util.cpp
    rnn/selector.cpp
    rnn/Solutions/rnn_transformer.cpp
<<<<<<< HEAD
    softmarginloss/problem_description.cpp 
    softmarginloss_api.cpp
=======
    rnn/Solutions/modular_base.cpp
    rnn/Solutions/bwd_s_stream.cpp
    rnn/Solutions/bwd_multi_stream.cpp
    rope_api.cpp
    rope/problem_description.cpp
    scalar.cpp
>>>>>>> b6e2e7d4
    softmax.cpp
    softmax_api.cpp
    softmax/problem_description.cpp
    solution.cpp
    solver.cpp
    solver/activ/bwd_0.cpp
    solver/activ/bwd_1.cpp
    solver/activ/fwd_0.cpp
    solver/activ/fwd_1.cpp
    solver/adam/adam.cpp
    solver/adam/transformers_adam_w.cpp
    solver/batchnorm/backward_ck.cpp
    solver/batchnorm/backward_per_activation.cpp
    solver/batchnorm/backward_per_activation_fused.cpp
    solver/batchnorm/backward_spatial_multiple.cpp
    solver/batchnorm/backward_spatial_single.cpp
    solver/batchnorm/forward_inference.cpp
    solver/batchnorm/forward_inference_ck.cpp
    solver/batchnorm/forward_inference_fused.cpp
    solver/batchnorm/forward_per_activation.cpp
    solver/batchnorm/forward_per_activation_fused.cpp
    solver/batchnorm/forward_spatial_multiple.cpp
    solver/batchnorm/forward_spatial_single.cpp
    solver/batchnorm/forward_training_ck.cpp
    solver/cat/forward_cat.cpp
    solver/conv/conv_asm_1x1u.cpp
    solver/conv/conv_asm_1x1u_stride2.cpp
    solver/conv/conv_asm_3x3u.cpp
    solver/conv/conv_asm_5x10u2v2b1.cpp
    solver/conv/conv_asm_5x10u2v2f1.cpp
    solver/conv/conv_asm_7x7c3h224w224k64u2v2p3q3f1.cpp
    solver/conv/conv_asm_dir_BwdWrW1x1.cpp
    solver/conv/conv_asm_dir_BwdWrW3x3.cpp
    solver/conv/conv_asm_implicit_gemm_bwd_v4r1_dynamic.cpp
    solver/conv/conv_asm_implicit_gemm_gtc_bwd.cpp
    solver/conv/conv_asm_implicit_gemm_gtc_bwd_nhwc.cpp
    solver/conv/conv_asm_implicit_gemm_gtc_fwd.cpp
    solver/conv/conv_asm_implicit_gemm_gtc_fwd_nhwc.cpp
    solver/conv/conv_asm_implicit_gemm_gtc_fwd_nchwc.cpp
    solver/conv/conv_asm_implicit_gemm_gtc_perf_config.cpp
    solver/conv/conv_asm_implicit_gemm_gtc_wrw_nhwc.cpp
    solver/conv/conv_asm_implicit_gemm_v4r1_dynamic.cpp
    solver/conv/conv_asm_implicit_gemm_wrw_gtc_dynamic_xdlops.cpp
    solver/conv/conv_asm_implicit_gemm_wrw_v4r1_dynamic.cpp
    solver/conv/conv_bin_wino3x3U.cpp
    solver/conv/conv_bin_winoRxS.cpp
    solver/conv/conv_ck_igemm_fwd_v6r1_dlops_nchw.cpp
    solver/conv/conv_direct_naive_conv.cpp
    solver/conv/conv_direct_naive_conv_bwd.cpp
    solver/conv/conv_direct_naive_conv_fwd.cpp
    solver/conv/conv_direct_naive_conv_wrw.cpp
    solver/conv/conv_hip_implicit_gemm_bwd_data_xdlops.cpp
    solver/conv/conv_hip_implicit_gemm_bwd_v1r1.cpp
    solver/conv/conv_hip_implicit_gemm_bwd_v1r1_xdlops.cpp
    solver/conv/conv_hip_implicit_gemm_bwd_v4r1.cpp
    solver/conv/conv_hip_implicit_gemm_bwd_v4r1_xdlops.cpp
    solver/conv/conv_hip_implicit_gemm_fwd_v4r1.cpp
    solver/conv/conv_hip_implicit_gemm_fwd_v4r4.cpp
    solver/conv/conv_hip_implicit_gemm_fwd_v4r4_xdlops.cpp
    solver/conv/conv_hip_implicit_gemm_fwd_v4r4_xdlops_padded_gemm.cpp
    solver/conv/conv_hip_implicit_gemm_fwd_v4r5_xdlops.cpp
    solver/conv/conv_hip_implicit_gemm_fwd_xdlops.cpp
    solver/conv/conv_hip_implicit_gemm_grouped_fwd_xdlops.cpp
    solver/conv/conv_hip_implicit_gemm_grouped_bwd_xdlops.cpp
    solver/conv/conv_hip_implicit_gemm_grouped_wrw_xdlops.cpp
    solver/conv/conv_hip_implicit_gemm_3d_grouped_fwd_xdlops.cpp
    solver/conv/conv_hip_implicit_gemm_3d_grouped_wrw_xdlops.cpp
    solver/conv/conv_hip_implicit_gemm_3d_grouped_bwd_xdlops.cpp
    solver/conv/conv_hip_implicit_gemm_f16f8f16_fwd_xdlops.cpp
    solver/conv/conv_hip_implicit_gemm_f16f8f16_bwd_xdlops.cpp
    solver/conv/conv_hip_implicit_gemm_f16f8f16_wrw_xdlops.cpp
    solver/conv/conv_hip_implicit_gemm_nonxdlops_common.cpp
    solver/conv/conv_hip_implicit_gemm_wrw_v4r4.cpp
    solver/conv/conv_hip_implicit_gemm_wrw_v4r4_xdlops.cpp
    solver/conv/conv_hip_implicit_gemm_wrw_v4r4_xdlops_padded_gemm.cpp
    solver/conv/conv_MP_bidirectional_winograd.cpp
    solver/conv/conv_mlir_igemm_bwd.cpp
    solver/conv/conv_mlir_igemm_bwd_xdlops.cpp
    solver/conv/conv_mlir_igemm_fwd.cpp
    solver/conv/conv_mlir_igemm_fwd_xdlops.cpp
    solver/conv/conv_mlir_igemm_wrw.cpp
    solver/conv/conv_mlir_igemm_wrw_xdlops.cpp
    solver/conv/conv_multipass_wino3x3WrW.cpp
    solver/conv/conv_ocl_dir2D_bwdWrW_1x1.cpp
    solver/conv/conv_ocl_dir2D_bwdWrW_2.cpp
    solver/conv/conv_ocl_dir2D_bwdWrW_53.cpp
    solver/conv/conv_ocl_dir2D11x11.cpp
    solver/conv/conv_ocl_dir2Dfwd.cpp
    solver/conv/conv_ocl_dir2Dfwd_exhaustive_search.cpp
    solver/conv/conv_ocl_dir2Dfwd1x1.cpp
    solver/conv/conv_ocl_dir2Dfwdgen.cpp
    solver/conv/conv_wino_fury_RxS.cpp
    solver/conv/conv_winoRxS.cpp
    solver/conv/fft.cpp
    solver/conv/gemm.cpp
    solver/conv/gemm_bwd.cpp
    solver/conv/gemm_common.cpp
    solver/conv/gemm_wrw.cpp
    solver/conv_asm_1x1u_bias_activ_fused.cpp
    solver/conv_bin_winoRxS_fused.cpp
    solver/conv_ck_igemm_fwd_bias_activ_fused.cpp
    solver/conv_ck_igemm_fwd_bias_res_add_activ_fused.cpp
    solver/conv_ocl_dir2Dfwd_fused.cpp
    solver/conv_winoRxS_fused.cpp
    solver/groupnorm/forward_groupnorm.cpp
    solver/getitem/backward_getitem.cpp
    solver/layernorm/backward_t5layernorm.cpp
    solver/layernorm/forward_addlayernorm.cpp
    solver/layernorm/forward_layernorm.cpp
    solver/layernorm/forward_layernorm2d_ck.cpp
    solver/layernorm/forward_layernorm4d_ck.cpp
    solver/layernorm/forward_t5layernorm.cpp
    solver/mha/mha_solver_backward.cpp
    solver/mha/mha_solver_forward.cpp
    solver/pooling/forward2d.cpp
    solver/pooling/forwardNaive.cpp
    solver/pooling/forwardNd.cpp
    solver/pooling/backward2d.cpp
    solver/pooling/backwardNd.cpp
    solver/prelu/backward_prelu_multi_weights.cpp
    solver/prelu/backward_prelu_single_weight.cpp
    solver/prelu/utils.cpp
    solver/reduce/forward_argmax.cpp
    solver/reduce/forward_argmin.cpp
    solver/reduce/forward_max.cpp
    solver/reduce/forward_min.cpp
    solver/reduce/forward_prod.cpp
    solver/reduce/forward_sum.cpp
<<<<<<< HEAD
    solver/softmarginloss/backward_reduced_softmarginloss.cpp
    solver/softmarginloss/backward_unreduced_softmarginloss.cpp
    solver/softmarginloss/forward_reduced_softmarginloss.cpp
    solver/softmarginloss/forward_unreduced_softmarginloss.cpp
=======
    solver/rope/backward_rope.cpp
    solver/rope/forward_rope.cpp
>>>>>>> b6e2e7d4
    solver/softmax/attn_softmax.cpp
    solver/softmax/softmax.cpp
    subbuffers.cpp
    t5layernorm_api.cpp
    target_properties.cpp
    temp_file.cpp
    tensor.cpp
    tensor_api.cpp
    transformers_adam_w_api.cpp
    seq_tensor.cpp
)

if(MIOPEN_ENABLE_AI_KERNEL_TUNING OR MIOPEN_ENABLE_AI_IMMED_MODE_FALLBACK)
    list(APPEND MIOpen_Source conv/heuristics/ai_heuristics.cpp)
    list(APPEND MIOpen_Source anyramdb.cpp)
endif()

list(APPEND MIOpen_Source tmp_dir.cpp binary_cache.cpp md5.cpp)
if(MIOPEN_ENABLE_SQLITE)
    list(APPEND MIOpen_Source sqlite_db.cpp)
endif()

if(MIOPEN_ENABLE_SQLITE AND MIOPEN_ENABLE_SQLITE_KERN_CACHE)
    list(APPEND MIOpen_Source kern_db.cpp bz2.cpp)
endif()

if( MIOPEN_BACKEND MATCHES "OpenCL" OR MIOPEN_BACKEND STREQUAL "HIPOC" OR MIOPEN_BACKEND STREQUAL "HIP" OR MIOPEN_BACKEND STREQUAL "HIPNOGPU")
    file(GLOB_RECURSE STATIC_COMPOSABLE_KERNEL_INCLUDE "kernels/static_composable_kernel/include/*/*.hpp")
    file(GLOB_RECURSE STATIC_COMPOSABLE_KERNEL_SOURCE "kernels/static_composable_kernel/src/*/*.cpp")
    file(GLOB_RECURSE COMPOSABLE_KERNEL_INCLUDE "composable_kernel/composable_kernel/include/*.hpp")
    file(GLOB_RECURSE COMPOSABLE_KERNEL_SOURCE "composable_kernel/composable_kernel/src/*.cpp")
    file(GLOB_RECURSE COMPOSABLE_KERNEL_DYNAMIC_ASM_SOURCE "kernels/dynamic_igemm/*.s")
    file(GLOB_RECURSE COMPOSABLE_KERNEL_DYNAMIC_ASM_INCLUDE "kernels/dynamic_igemm/*.inc")
    file(GLOB_RECURSE COMPOSABLE_KERNEL_DYNAMIC_CPP_SOURCE "kernels/dynamic_igemm/*.cpp")
    file(GLOB_RECURSE GPU_REFERENCE_KERNEL_HIP "kernels/gpu_reference_kernel/*.cpp")
    file(GLOB_RECURSE GPU_REFERENCE_KERNEL_ASM "kernels/gpu_reference_kernel/*.s")
    file(GLOB_RECURSE GPU_BATCHED_TRANSPOSE_KERNEL_HIP "kernels/gpu_batched_transpose_kernel/*.cpp")
    file(GLOB_RECURSE GPU_GENERAL_TENSOR_REORDER_KERNEL_HIP_INCLUDE "kernels/gpu_general_tensor_reorder_kernel/*.hpp")
    file(GLOB_RECURSE GPU_GENERAL_TENSOR_REORDER_KERNEL_HIP_SOURCE "kernels/gpu_general_tensor_reorder_kernel/*.cpp")


    set(MIOPEN_KERNEL_INCLUDES
        ${STATIC_COMPOSABLE_KERNEL_INCLUDE}
        ${COMPOSABLE_KERNEL_INCLUDE}
        ${COMPOSABLE_KERNEL_DYNAMIC_ASM_INCLUDE}
        ${GPU_GENERAL_TENSOR_REORDER_KERNEL_HIP_INCLUDE}
        include/miopen/implicitgemm_params.hpp
        kernels/gpu_reference_kernel/fp8_kern_types.h
        kernels/Conv_Winograd_v13_3_12_fp16dot_stride1.inc
        kernels/Conv_Winograd_v13_3_12_fp16dot_stride2_dec.inc
        kernels/Conv_Winograd_v13_3_12_fp16dot_stride2_dil.inc
        kernels/Conv_Winograd_v14_3_3_fp16dot_stride1.inc
        kernels/Conv_Winograd_v14_3_3_fp16dot_stride2_dec.inc
        kernels/Conv_Winograd_v14_3_3_fp16dot_stride2_dil.inc
        kernels/Conv_Winograd_v13_3_12_epilogue.inc
        kernels/Conv_Winograd_v13_3_12_prologue.inc
        kernels/Conv_Winograd_v16_5_0_epilogue.inc
        kernels/Conv_Winograd_v16_5_0_prologue.inc
        kernels/Conv_Winograd_v16_5_0_stride1.inc
        kernels/conv_3x3_wheel_alpha_v9_2_7_epilogue.inc
        kernels/conv_3x3_wheel_alpha_v9_2_7_prologue.inc
        kernels/conv_3x3_wheel_alpha_v9_2_7_gfx8_stride_2_dec.inc
        kernels/conv_3x3_wheel_alpha_v9_2_7_gfx8.inc
        kernels/conv_3x3_wheel_alpha_v3_0b_epilogue.inc
        kernels/conv_3x3_wheel_alpha_v3_0b_prologue.inc
        kernels/conv_3x3_wheel_alpha_v3_0b.inc
        kernels/conv_3x3_wheel_alpha_v7_0_3b_epilogue.inc
        kernels/conv_3x3_wheel_alpha_v7_0_3b_prologue.inc
        kernels/conv_3x3_wheel_alpha_v7_0_3b.inc
        kernels/conv_3x3_wheel_alpha_v9_0_15_epilogue.inc
        kernels/conv_3x3_wheel_alpha_v9_0_15_prologue.inc
        kernels/conv_3x3_wheel_alpha_v9_0_15_gfx8_stride_2_dil.inc
        kernels/conv_3x3_wheel_alpha_v9_0_15_gfx8_stride_2_dec.inc
        kernels/conv_3x3_wheel_alpha_v9_0_15_gfx8.inc
        kernels/conv_3x3_wheel_alpha_v9_0_15_gfx9_stride_2_dil.inc
        kernels/conv_3x3_wheel_alpha_v9_0_15_gfx9_stride_2_dec.inc
        kernels/conv_3x3_wheel_alpha_v9_0_15_gfx9.inc
        kernels/Conv_Winograd_v21_1_3_gfx9_fp16_dot2_edc_f2x3_dilation2.inc
        kernels/Conv_Winograd_v21_1_3_gfx9_fp16_dot2_edc_f2x3_stride1.inc
        kernels/Conv_Winograd_v21_1_3_gfx9_fp16_dot2_edc_f2x3_stride2.inc
        kernels/Conv_Winograd_v21_1_3_gfx9_fp16_dot2_edc_f3x2_stride1.inc
        kernels/Conv_Winograd_v21_1_3_gfx9_fp32_f2x3_dilation2.inc
        kernels/Conv_Winograd_v21_1_3_gfx9_fp32_f2x3_stride1.inc
        kernels/Conv_Winograd_v21_1_3_gfx9_fp32_f2x3_stride2.inc
        kernels/Conv_Winograd_v21_1_3_gfx9_fp32_f3x2_stride1.inc
        kernels/Conv_Winograd_v21_1_3_metadata.inc
        kernels/Conv_Winograd_v30_3_1_gfx94x_fp16_dot2_edc_f2x3_dilation2.inc
        kernels/Conv_Winograd_v30_3_1_gfx94x_fp16_dot2_edc_f2x3_stride1.inc
        kernels/Conv_Winograd_v30_3_1_gfx94x_fp16_dot2_edc_f2x3_stride2.inc
        kernels/Conv_Winograd_v30_3_1_gfx94x_fp32_f2x3_dilation2.inc
        kernels/Conv_Winograd_v30_3_1_gfx94x_fp32_f2x3_stride1.inc
        kernels/Conv_Winograd_v30_3_1_gfx94x_fp32_f2x3_stride2.inc
        kernels/Conv_Winograd_v30_3_1_gfx9_fp16_dot2_edc_f2x3_dilation2.inc
        kernels/Conv_Winograd_v30_3_1_gfx9_fp16_dot2_edc_f2x3_stride1.inc
        kernels/Conv_Winograd_v30_3_1_gfx9_fp16_dot2_edc_f2x3_stride2.inc
        kernels/Conv_Winograd_v30_3_1_gfx9_fp32_f2x3_dilation2.inc
        kernels/Conv_Winograd_v30_3_1_gfx9_fp32_f2x3_stride1.inc
        kernels/Conv_Winograd_v30_3_1_gfx9_fp32_f2x3_stride2.inc
        kernels/Conv_Winograd_v30_3_1_gfx10_fp16_dot2_f2x3_dilation2.inc
        kernels/Conv_Winograd_v30_3_1_gfx10_fp16_dot2_f2x3_stride1.inc
        kernels/Conv_Winograd_v30_3_1_gfx10_fp16_dot2_f2x3_stride2.inc
        kernels/Conv_Winograd_v30_3_1_gfx10_fp32_f2x3_dilation2.inc
        kernels/Conv_Winograd_v30_3_1_gfx10_fp32_f2x3_stride1.inc
        kernels/Conv_Winograd_v30_3_1_gfx10_fp32_f2x3_stride2.inc
        kernels/Conv_Winograd_v30_3_1_gfx11_fp16_dot2_f2x3_dilation2.inc
        kernels/Conv_Winograd_v30_3_1_gfx11_fp16_dot2_f2x3_stride1.inc
        kernels/Conv_Winograd_v30_3_1_gfx11_fp16_dot2_f2x3_stride2.inc
        kernels/Conv_Winograd_v30_3_1_gfx11_fp32_f2x3_dilation2.inc
        kernels/Conv_Winograd_v30_3_1_gfx11_fp32_f2x3_stride1.inc
        kernels/Conv_Winograd_v30_3_1_gfx11_fp32_f2x3_stride2.inc
        kernels/Conv_Winograd_v30_3_1_gfx94x_fp16_dot2_edc_f3x2_dilation2.inc
        kernels/Conv_Winograd_v30_3_1_gfx94x_fp16_dot2_edc_f3x2_stride1.inc
        kernels/Conv_Winograd_v30_3_1_gfx94x_fp16_dot2_edc_f3x2_stride2.inc
        kernels/Conv_Winograd_v30_3_1_gfx94x_fp32_f3x2_dilation2.inc
        kernels/Conv_Winograd_v30_3_1_gfx94x_fp32_f3x2_stride1.inc
        kernels/Conv_Winograd_v30_3_1_gfx94x_fp32_f3x2_stride2.inc
        kernels/Conv_Winograd_v30_3_1_gfx9_fp16_dot2_edc_f3x2_dilation2.inc
        kernels/Conv_Winograd_v30_3_1_gfx9_fp16_dot2_edc_f3x2_stride1.inc
        kernels/Conv_Winograd_v30_3_1_gfx9_fp16_dot2_edc_f3x2_stride2.inc
        kernels/Conv_Winograd_v30_3_1_gfx9_fp32_f3x2_dilation2.inc
        kernels/Conv_Winograd_v30_3_1_gfx9_fp32_f3x2_stride1.inc
        kernels/Conv_Winograd_v30_3_1_gfx9_fp32_f3x2_stride2.inc
        kernels/Conv_Winograd_v30_3_1_gfx10_fp16_dot2_f3x2_dilation2.inc
        kernels/Conv_Winograd_v30_3_1_gfx10_fp16_dot2_f3x2_stride1.inc
        kernels/Conv_Winograd_v30_3_1_gfx10_fp16_dot2_f3x2_stride2.inc
        kernels/Conv_Winograd_v30_3_1_gfx10_fp32_f3x2_dilation2.inc
        kernels/Conv_Winograd_v30_3_1_gfx10_fp32_f3x2_stride1.inc
        kernels/Conv_Winograd_v30_3_1_gfx10_fp32_f3x2_stride2.inc
        kernels/Conv_Winograd_v30_3_1_gfx11_fp16_dot2_f3x2_dilation2.inc
        kernels/Conv_Winograd_v30_3_1_gfx11_fp16_dot2_f3x2_stride1.inc
        kernels/Conv_Winograd_v30_3_1_gfx11_fp16_dot2_f3x2_stride2.inc
        kernels/Conv_Winograd_v30_3_1_gfx11_fp32_f3x2_dilation2.inc
        kernels/Conv_Winograd_v30_3_1_gfx11_fp32_f3x2_stride1.inc
        kernels/Conv_Winograd_v30_3_1_gfx11_fp32_f3x2_stride2.inc
        kernels/Conv_Winograd_v30_3_1_metadata.inc
        kernels/MIOpenReduceCalculation.hpp
        kernels/MIOpenReduceExtreme.hpp
        kernels/bfloat16_dev.hpp
        kernels/block_reduce.hpp
        kernels/conv_common.inc
        kernels/conv_sizes.inc
        kernels/float_types.h
        kernels/gpr_alloc.inc
        kernels/hip_atomic.hpp
        kernels/hip_f8_impl.hpp
        kernels/hip_float8.hpp
        kernels/inst_wrappers.inc
        kernels/miopen_cstdint.hpp
        kernels/miopen_limits.hpp
        kernels/miopen_rocrand.hpp
        kernels/miopen_type_traits.hpp
        kernels/miopen_utility.hpp
        kernels/neuron.inc
        kernels/rocm_version.inc
        kernels/stride_array.hpp
        kernels/tensor_view.hpp
        kernels/utilities.inc
<<<<<<< HEAD
        kernels/warp_shuffle.hpp
=======
        kernels/winograd/Conv_Winograd_Fury_v2_4_1_gfx11_1536vgprs_fp16_fp16acc_f2x3_c16_stride1.inc
        kernels/winograd/Conv_Winograd_Fury_v2_4_1_gfx11_1536vgprs_fp16_fp16acc_f2x3_c32_stride1.inc
        kernels/winograd/Conv_Winograd_Fury_v2_4_1_gfx11_1024vgprs_fp16_fp16acc_f2x3_c16_stride1.inc
        kernels/winograd/Conv_Winograd_Fury_v2_4_1_metadata.inc
>>>>>>> b6e2e7d4
        kernels/workaround_issue_1431.hpp
        kernels/warp_reduce.hpp
        kernels/xform_bidirect_winograd_code.inc
        kernels/xform_data_filter.inc
        kernels/xform_kd_cov2.inc
        kernels/xform_metadata.inc
        )

    set(MIOPEN_KERNELS
        ${STATIC_COMPOSABLE_KERNEL_SOURCE}
        ${COMPOSABLE_KERNEL_SOURCE}
        ${COMPOSABLE_KERNEL_DYNAMIC_ASM_SOURCE}
        ${COMPOSABLE_KERNEL_DYNAMIC_CPP_SOURCE}
        ${GPU_REFERENCE_KERNEL_HIP}
        ${GPU_REFERENCE_KERNEL_ASM}
        ${GPU_BATCHED_TRANSPOSE_KERNEL_HIP}
        ${GPU_GENERAL_TENSOR_REORDER_KERNEL_HIP_SOURCE}
        kernels/MIOpenAdam.cpp
        kernels/MIOpenCat.cpp
        kernels/MIOpenCheckNumerics.cpp
        kernels/MIOpenBatchNormActivBwdPerAct.cl
        kernels/MIOpenBatchNormActivBwdSpatial.cl
        kernels/MIOpenBatchNormActivFwdTrainPerAct.cl
        kernels/MIOpenBatchNormActivFwdTrainSpatial.cl
        kernels/MIOpenBatchNormFwdTrainSpatial.cl
        kernels/MIOpenBatchNormFwdTrainPerAct.cl
        kernels/MIOpenBatchNormFwdInferSpatial.cl
        kernels/MIOpenBatchNormFwdInferPerAct.cl
        kernels/MIOpenBatchNormBwdSpatial.cl
        kernels/MIOpenBatchNormBwdPerAct.cl
        kernels/MIOpenConvDirUni.cl
        kernels/MIOpenConvDirBatchNormActiv.cl
        kernels/MIOpenConvDirGenFwd.cl
        kernels/MIOpenGroupNorm.cpp
        kernels/MIOpenGetitem.cpp
        kernels/MIOpenLayerNorm.cpp
        kernels/MIOpenLossReduce.cpp
        kernels/MIOpenLRNBwd.cl
        kernels/MIOpenLRNFwd.cl
        kernels/MIOpenNeuron.cl
        kernels/MIOpenPReLU.cpp
        kernels/MIOpenPooling.cl
        kernels/MIOpenPoolingBwd.cl
        kernels/MIOpenPoolingBwdND.cl
        kernels/MIOpenPoolingForwardNaive.cl
        kernels/MIOpenPoolingND.cl
        kernels/MIOpenConv1x1S.cl
        kernels/MIOpenConv1x1J1.cl
        kernels/MIOpenConv1x1J1_stride.cl
<<<<<<< HEAD
        kernels/MIOpenSoftMarginLoss.cpp
=======
        kernels/MIOpenReduceCalculation.cpp
        kernels/MIOpenReduceExtreme.cpp
        kernels/MIOpenRoPE.cpp
        kernels/MIOpenReduceSum.cpp
>>>>>>> b6e2e7d4
        kernels/MIOpenSoftmax.cl
        kernels/MIOpenSoftmaxAttn.cpp
        kernels/MIOpenUtilKernels3.cl
        kernels/MIOpenUtilKernels4.cl
        kernels/MIOpenUtilKernels5.cl
        kernels/MIOpenVecAdd.cpp
        kernels/MIOpenVecAddOCL.cl
        kernels/MIOpenIm2d2Col.cl
        kernels/MIOpenIm3d2Col.cl
        kernels/MIOpenCol2Im2d.cl
        kernels/MIOpenCol2Im3d.cl
        kernels/MIOpenConvBwdWrWS2.cl
        kernels/MIOpenGroupConvBwdWrWS2.cl
        kernels/MIOpenConvBwdWrW_LxG_P53.cl
        kernels/MIOpenGroupConvBwdWrW_LxG_P53.cl
        kernels/MIOpenConvBwdWrW_LxG_5x5.cl
        kernels/MIOpenConvBwdWrW1x1_PAD_read4.cl
        kernels/MIOpenConvFwd_LxL_11.cl
        kernels/MIOpenConvFFT.cl
        kernels/MIOpenRNNHiddenStateUpdate.cl
        kernels/bugzilla_34765_detect.s
        kernels/dummy_kernel.s
        kernels/conv3x3.s
        kernels/conv1x1u.s
        kernels/conv1x1u_stride2.s
        kernels/conv1x1u_bias_activ.s
        kernels/conv3x3wrw.s
        kernels/conv1x1wrw.s
        kernels/conv5x10u2v2f1.s
        kernels/conv5x10u2v2b1.s
        kernels/conv7x7c3h224w224k64u2v2p3q3f1.s
        kernels/xform_out.s
        kernels/gcnAsmBNBwdTrainSpatial.s
        kernels/MIOpenTensorKernels.cl
        kernels/MIOpenTensorKernelsHip.cpp
        kernels/MIOpenSubTensorOpWithScalarKernel.cl
        kernels/MIOpenSubTensorOpWithSubTensorKernel.cl
        kernels/MIOpenSubTensorOpWithCastTensorKernel.cl
        kernels/MIOpenSubTensorOpWithTransformKernel.cl
        kernels/Conv_Winograd_v13_3_12_fp16dot_stride1.s
        kernels/Conv_Winograd_v13_3_12_fp16dot_stride2_dec.s
        kernels/Conv_Winograd_v13_3_12_fp16dot_stride2_dil.s
        kernels/Conv_Winograd_v14_3_3_fp16dot_stride1.s
        kernels/Conv_Winograd_v14_3_3_fp16dot_stride2_dec.s
        kernels/Conv_Winograd_v14_3_3_fp16dot_stride2_dil.s
        kernels/Conv_Winograd_v16_5_0_stride1.s
        kernels/conv_3x3_wheel_alpha_v9_0_15_stride_2_dil.s
        kernels/conv_3x3_wheel_alpha_v9_0_15_stride_2_dec.s
        kernels/conv_3x3_wheel_alpha_v9_0_15.s
        kernels/conv_3x3_wheel_alpha_v7_0_3b.s
        kernels/conv_3x3_wheel_alpha_v3_0b.s
        kernels/conv_3x3_wheel_alpha_v9_2_7.s
        kernels/conv_3x3_wheel_alpha_v9_2_7_stride_2_dec.s
        kernels/Conv_Winograd_v21_1_3_fp16_dot2_f2x3_dilation2.s
        kernels/Conv_Winograd_v21_1_3_fp16_dot2_f2x3_stride1.s
        kernels/Conv_Winograd_v21_1_3_fp16_dot2_f2x3_stride2.s
        kernels/Conv_Winograd_v21_1_3_fp16_dot2_f3x2_stride1.s
        kernels/Conv_Winograd_v21_1_3_fp32_f2x3_dilation2.s
        kernels/Conv_Winograd_v21_1_3_fp32_f2x3_stride1.s
        kernels/Conv_Winograd_v21_1_3_fp32_f2x3_stride2.s
        kernels/Conv_Winograd_v21_1_3_fp32_f3x2_stride1.s
        kernels/Conv_Winograd_v30_3_1_fp16_dot2_f2x3_dilation2.s
        kernels/Conv_Winograd_v30_3_1_fp16_dot2_f2x3_stride1.s
        kernels/Conv_Winograd_v30_3_1_fp16_dot2_f2x3_stride2.s
        kernels/Conv_Winograd_v30_3_1_fp32_f2x3_dilation2.s
        kernels/Conv_Winograd_v30_3_1_fp32_f2x3_stride1.s
        kernels/Conv_Winograd_v30_3_1_fp32_f2x3_stride2.s
        kernels/Conv_Winograd_v30_3_1_fp16_dot2_f3x2_dilation2.s
        kernels/Conv_Winograd_v30_3_1_fp16_dot2_f3x2_stride1.s
        kernels/Conv_Winograd_v30_3_1_fp16_dot2_f3x2_stride2.s
        kernels/Conv_Winograd_v30_3_1_fp32_f3x2_dilation2.s
        kernels/Conv_Winograd_v30_3_1_fp32_f3x2_stride1.s
        kernels/Conv_Winograd_v30_3_1_fp32_f3x2_stride2.s
        kernels/MIOpenConvBwdBias.cl
        kernels/MIOpenBatchNormActivInfer.cl
        kernels/MIOpenCTCLoss.cl
        kernels/MIOpenDropout.cl
        kernels/MIOpenDropoutHIP.cpp
        kernels/winograd/Conv_Winograd_Fury_v2_4_1_fp16_fp16acc_f2x3_c16_stride1.s
        kernels/winograd/Conv_Winograd_Fury_v2_4_1_fp16_fp16acc_f2x3_c32_stride1.s
        kernels/xform_data.s
        kernels/xform_filter.s
        kernels/xform_bidirect_winograd_data.s
        kernels/xform_bidirect_winograd_filter.s
        kernels/xform_bidirect_winograd_out.s
        kernels/UniversalTranspose.cl)

    # Kernels in development lists.
    # Should be ALWAYS empty in develop branch (at the time of PR merge)
    # Intention: to speed up kernel development rebuild time
    set(MIOPEN_DEVELOPMENT_KERNELS)

    # Only referenced by MIOPEN_DEVELOPMENT_KERNELS
    set(MIOPEN_DEVELOPMENT_KERNEL_INCLUDES)

    LIST(LENGTH MIOPEN_DEVELOPMENT_KERNELS MIOPEN_DEVELOPMENT_KERNELS_COUNT)
    LIST(LENGTH MIOPEN_DEVELOPMENT_KERNEL_INCLUDES MIOPEN_DEVELOPMENT_KERNEL_INCLUDES_COUNT)

    add_kernels("kernel.cpp" "MIOPEN_KERNEL_" "" "${MIOPEN_KERNELS}")
    add_kernels("kernel_includes.cpp" "MIOPEN_KERNEL_" "_INCLUDE" "${MIOPEN_KERNEL_INCLUDES}")

    if(${MIOPEN_DEVELOPMENT_KERNELS_COUNT})
        add_kernels("kernel.cpp" "MIOPEN_KERNEL_" "" "${MIOPEN_DEVELOPMENT_KERNELS}")
    endif()

    if(${MIOPEN_DEVELOPMENT_KERNEL_INCLUDES_COUNT})
        add_kernels("kernel_includes.cpp" "MIOPEN_KERNEL_" "_INCLUDE" "${MIOPEN_DEVELOPMENT_KERNEL_INCLUDES}")
    endif()

    configure_file(db_path.cpp.in ${PROJECT_BINARY_DIR}/db_path.cpp)
    list(APPEND MIOpen_Source
        activ.cpp
        adam.cpp
        addlayernorm.cpp
        cat.cpp
        groupnorm.cpp
        getitem.cpp
        kernel_cache.cpp
        layernorm.cpp
        lrn.cpp
        mlo_dir_conv.cpp
        exec_utils.cpp
        ocl/activ_ocl.cpp
        ocl/batchnormocl.cpp
        ocl/convolutionocl.cpp
        ocl/lrn_ocl.cpp
        ocl/mloNorm.cpp
        ocl/pooling_ocl.cpp
        ocl/tensorocl.cpp
        ocl/rnnocl.cpp
        ocl/utilocl.cpp
        ocl/ctcocl.cpp
        ocl/dropoutocl.cpp
        ocl/gcn_asm_utils.cpp
        ocl/rnn_util_ocl.cpp
        hip/hip_build_utils.cpp
        hip/batched_transpose_sol.cpp
        hip/general_tensor_reorder_sol.cpp
        pooling.cpp
        t5layernorm.cpp
        ocl/fusionopconvocl.cpp
        ocl/fusionopbiasbnactivocl.cpp
<<<<<<< HEAD
        softmarginloss.cpp
        sum.cpp
=======
        prelu.cpp
        reducecalculation.cpp
        reduceextreme.cpp
        rope.cpp
        transformers_adam_w.cpp
>>>>>>> b6e2e7d4
        ${PROJECT_BINARY_DIR}/db_path.cpp
        )

    list(INSERT MIOpen_Source 0
        ${PROJECT_BINARY_DIR}/kernel.cpp
        ${PROJECT_BINARY_DIR}/kernel_includes.cpp
        )
endif()

if(MIOPEN_USE_ROCBLAS OR MIOPEN_USE_HIPBLASLT)
    list(APPEND MIOpen_Source
        gemm_v2.cpp
    )
endif()

if( MIOPEN_BACKEND STREQUAL "OpenCL" )
    list(APPEND MIOpen_Source
        ocl/handleocl.cpp
        ocl_kernel.cpp
        ocl/oclerrors.cpp
        ocl/clhelper.cpp
    )
endif()

if( MIOPEN_BACKEND STREQUAL "HIPOC" OR MIOPEN_BACKEND STREQUAL "HIP")
    list(APPEND MIOpen_Source
        hip/hiperrors.cpp
        hip/handlehip.cpp
        hipoc/hipoc_kernel.cpp
        hipoc/hipoc_program.cpp
        )
endif()

if( MIOPEN_BACKEND STREQUAL "HIPNOGPU")
    list(APPEND MIOpen_Source
        hip/hiperrors.cpp
        nogpu/handle.cpp
        hipoc/hipoc_kernel.cpp
        hipoc/hipoc_program.cpp
        )
endif()

if( MIOPEN_BACKEND MATCHES "OpenCL" OR MIOPEN_BACKEND STREQUAL "HIPOC" OR MIOPEN_BACKEND STREQUAL "HIP" OR MIOPEN_BACKEND STREQUAL "HIPNOGPU")
    set(KERNELS_SRC_BATCH_FACTOR 50 CACHE STRING "Amount of kernel source files to inline to a single object file.")
    set(KERNELS_BATCH_ID 0)

    function(inline_kernels_src BATCH_FACTOR KERNELS KERNEL_INCLUDES EXTRA_OPTIONS MESSAGE_SUFFIX)
        set(KERNELS_BATCH)
        set(KERNELS_BATCH_SIZE 0)
        set(PROCESSED 0)
        list(LENGTH KERNELS KERNELS_NUMBER)

        foreach(KERNEL ${KERNELS})
            list(APPEND KERNELS_BATCH ${KERNEL})
            list(LENGTH KERNELS_BATCH KERNELS_BATCH_SIZE)
            math(EXPR PROCESSED "1+${PROCESSED}")
            if((KERNELS_BATCH_SIZE EQUAL ${BATCH_FACTOR}) OR (PROCESSED EQUAL KERNELS_NUMBER))
                set(KERNEL_SRC_HPP_FILENAME batch_${KERNELS_BATCH_ID}.cpp.hpp)
                set(KERNEL_SRC_HPP_PATH ${PROJECT_BINARY_DIR}/inlined_kernels/${KERNEL_SRC_HPP_FILENAME})
                set(KERNEL_SRC_CPP_PATH ${PROJECT_BINARY_DIR}/inlined_kernels/batch_${KERNELS_BATCH_ID}.cpp)

                add_custom_command(
                    OUTPUT ${KERNEL_SRC_HPP_PATH}
                    WORKING_DIRECTORY ${CMAKE_CURRENT_SOURCE_DIR}
                    DEPENDS addkernels ${KERNELS_BATCH} ${KERNEL_INCLUDES}
                    COMMAND $<TARGET_FILE:addkernels> -target ${KERNEL_SRC_HPP_PATH} -extern ${EXTRA_OPTIONS} -source ${KERNELS_BATCH}
                    COMMENT "Inlining kernels batch #${KERNELS_BATCH_ID}${MESSAGE_SUFFIX}"
                    )
                configure_file(kernels/kernels_batch.cpp.in ${KERNEL_SRC_CPP_PATH})
                list(APPEND MIOpen_Source ${KERNEL_SRC_CPP_PATH} ${KERNEL_SRC_HPP_PATH})

                set(KERNELS_BATCH)
                math(EXPR KERNELS_BATCH_ID "1+${KERNELS_BATCH_ID}")
            endif()
        endforeach()

        set(KERNELS_BATCH_ID ${KERNELS_BATCH_ID} PARENT_SCOPE)
        set(MIOpen_Source ${MIOpen_Source} PARENT_SCOPE)
    endfunction()

    inline_kernels_src(${KERNELS_SRC_BATCH_FACTOR} "${MIOPEN_KERNELS}" "${MIOPEN_KERNEL_INCLUDES}" "" "")
    inline_kernels_src(${KERNELS_SRC_BATCH_FACTOR} "${MIOPEN_KERNEL_INCLUDES}" "" "-no-recurse;-mark-includes" " (includes)")

    set(MIOPEN_DEVELOPMENT_KERNELS_DEPS ${MIOPEN_KERNEL_INCLUDES})
    list(APPEND MIOPEN_DEVELOPMENT_KERNELS_DEPS ${MIOPEN_DEVELOPMENT_KERNEL_INCLUDES})

    if(${MIOPEN_DEVELOPMENT_KERNELS_COUNT})
        inline_kernels_src(${KERNELS_SRC_BATCH_FACTOR} "${MIOPEN_DEVELOPMENT_KERNELS}" "${MIOPEN_DEVELOPMENT_KERNELS_DEPS}" "" " (dev kernels)")
    endif()

    if(${MIOPEN_DEVELOPMENT_KERNEL_INCLUDES_COUNT})
        inline_kernels_src(${KERNELS_SRC_BATCH_FACTOR} "${MIOPEN_DEVELOPMENT_KERNEL_INCLUDES}" "" "-no-recurse;-mark-includes" " (dev includes)")
    endif()

endif()

if(MIOPEN_USE_COMGR)
    list(APPEND MIOpen_Source comgr.cpp)
endif()

if(MIOPEN_USE_MLIR)
    list(APPEND MIOpen_Source
        conv/invokers/mlir_impl_gemm.cpp
        mlir_build.cpp
        solver/conv/mlir_common.cpp
        )
endif()

# build library
if(MIOPEN_ENABLE_SQLITE)
    add_library( MIOpen
        ${MIOpen_Source}
        $<TARGET_OBJECTS:sqlite_memvfs>
        )
else()
    add_library( MIOpen
        ${MIOpen_Source}
        )
endif()

rocm_set_soversion(MIOpen ${MIOpen_SOVERSION})

clang_tidy_check(MIOpen)

if(HAS_LIB_STD_FILESYSTEM)
    target_link_libraries(MIOpen PRIVATE stdc++fs)
endif()

find_package(zstd)
if(zstd_FOUND)
    target_link_libraries(MIOpen PRIVATE $<IF:$<TARGET_EXISTS:zstd::libzstd_shared>,zstd::libzstd_shared,zstd::libzstd_static>)
endif()

function(target_internal_library TARGET)
    target_link_libraries(${TARGET} PRIVATE ${ARGN})
    target_link_libraries(${TARGET} INTERFACE $<BUILD_INTERFACE:${ARGN}>)
endfunction()

target_include_directories(MIOpen PUBLIC
    $<BUILD_INTERFACE:${PROJECT_SOURCE_DIR}/src/include>
)

if(MIOPEN_USE_COMPOSABLEKERNEL)
set(MIOPEN_CK_LINK_FLAGS composable_kernel::device_other_operations composable_kernel::device_gemm_operations composable_kernel::device_conv_operations composable_kernel::device_reduction_operations hip::host)
endif()

if(WIN32)
    # Refer to https://en.cppreference.com/w/cpp/language/types for details.
    target_compile_options(MIOpen PRIVATE $<BUILD_INTERFACE:$<$<CXX_COMPILER_ID:Clang>:-U__LP64__>>)
endif()

target_include_directories(MIOpen SYSTEM PUBLIC $<BUILD_INTERFACE:${HALF_INCLUDE_DIR}>)
# Workaround : change in rocm-cmake was causing linking error so had to add ${CMAKE_DL_LIBS}
#               We can remove ${CMAKE_DL_LIBS} once root cause is identified.
target_link_libraries(MIOpen PRIVATE ${CMAKE_DL_LIBS} Threads::Threads BZip2::BZip2 ${MIOPEN_CK_LINK_FLAGS})
miopen_generate_export_header(MIOpen)

if(WIN32)
    # Temporary workaround on rocMLIR not exporting correctly libraries it depends on.
    target_link_libraries(MIOpen PRIVATE ntdll)
endif()

if(BUILD_TESTING)
    # On Windows, export selected internal symbols only when tests are built. The officially released
    # binaries must not have internals exposed because doing so violates the threats model requirements.
    # We cannot use the CMake property CMAKE_EXPORT_ALL_SYMBOLS here because the number of automatically
    # exported symbols exceeds the maximum allowed number in a DLL library (64K).
    # See details here: https://learn.microsoft.com/en-us/cpp/build/exporting-from-a-dll?view=msvc-170
    generate_export_header(MIOpen BASE_NAME MIOPEN_INTERNALS EXPORT_FILE_NAME ${CMAKE_BINARY_DIR}/include/miopen/export_internals.h)
    target_compile_definitions(MIOpen PUBLIC $<BUILD_INTERFACE:MIOPEN_BUILD_TESTING>)
endif()

if(MIOPEN_ENABLE_AI_KERNEL_TUNING OR MIOPEN_ENABLE_AI_IMMED_MODE_FALLBACK)
    target_link_libraries(MIOpen PRIVATE frugally-deep::fdeep Eigen3::Eigen)
    if(NOT TARGET nlohmann_json)
        # frugally-deep has broken linking to nlohmann_json
        add_library(nlohmann_json INTERFACE IMPORTED GLOBAL)
        target_link_libraries(nlohmann_json INTERFACE nlohmann_json::nlohmann_json)
    endif()
    file(GLOB MODEL_FILES CONFIGURE_DEPENDS kernels/*.model)
    if(NOT ENABLE_ASAN_PACKAGING )
        install(FILES ${MODEL_FILES} DESTINATION ${DATABASE_INSTALL_DIR})
    endif()
    foreach(MODEL_FILE ${MODEL_FILES})
        get_filename_component(MODEL_FILE_FILENAME "${MODEL_FILE}" NAME)
        configure_file("${MODEL_FILE}" "${PROJECT_BINARY_DIR}/${DATABASE_INSTALL_DIR}/${MODEL_FILE_FILENAME}" COPYONLY)
    endforeach()
endif()

############################################################
# MIOpen depends on OpenCL
if( MIOPEN_BACKEND STREQUAL "OpenCL")
    MESSAGE( STATUS "MIOpen linking OpenCL: ${OPENCL_INCLUDE_DIRS}" )
    target_include_directories(MIOpen SYSTEM PUBLIC ${OPENCL_INCLUDE_DIRS} )
    target_link_libraries( MIOpen PUBLIC ${OPENCL_LIBRARIES} )
    list(APPEND PACKAGE_DEPENDS PACKAGE OpenCL)
elseif(MIOPEN_BACKEND STREQUAL "HIPOC" OR MIOPEN_BACKEND STREQUAL "HIP")
    target_link_libraries( MIOpen PRIVATE hip::device )
    target_link_libraries( MIOpen INTERFACE hip::host )
    if(MIOPEN_USE_HIPRTC)
        if(WIN32)
            target_link_libraries( MIOpen PRIVATE hiprtc::hiprtc )
        else()
            target_link_libraries( MIOpen PRIVATE hiprtc)
        endif()
    endif()
    if(ENABLE_HIP_WORKAROUNDS)
        # Workaround hip not setting its usage requirements correctly
        target_compile_definitions( MIOpen PRIVATE -D__HIP_PLATFORM_AMD__=1 )
    endif()
    # This is helpful for the tests
    target_link_libraries( MIOpen INTERFACE $<BUILD_INTERFACE:hip::device> )
    list(APPEND PACKAGE_DEPENDS PACKAGE hip)
endif()

if(MIOPEN_USE_COMGR)
    list(APPEND PACKAGE_DEPENDS PACKAGE amd_comgr)
    target_internal_library(MIOpen amd_comgr)
endif()

if(MIOPEN_OFFLINE_COMPILER_PATHS_V2)
    # Adding rocm-core library dependency for API getROCmInstallPath()
    target_link_libraries(MIOpen PRIVATE rocm-core)
endif()

if(rocblas_FOUND)
    target_link_libraries( MIOpen INTERFACE $<BUILD_INTERFACE:roc::rocblas> )
    target_link_libraries( MIOpen PRIVATE roc::rocblas )
    list(APPEND PACKAGE_STATIC_DEPENDS PACKAGE rocblas)
endif()

if(hipblaslt_FOUND)
    target_link_libraries( MIOpen PRIVATE roc::hipblaslt )
endif()

# For backward compatibility with ROCm 5.3
# Build with library libMLIRMIOpen
if(LIBMLIRMIOPEN)
    target_link_libraries(MIOpen PRIVATE ${LIBMLIRMIOPEN})
endif()

# Build with package rocMLIR
if(rocMLIR_FOUND)
    target_link_libraries(MIOpen PRIVATE rocMLIR::rockCompiler)
endif()

target_link_libraries(MIOpen PRIVATE nlohmann_json::nlohmann_json)

target_internal_library(MIOpen
    Boost::filesystem
)
list(APPEND PACKAGE_STATIC_DEPENDS PACKAGE Boost COMPONENTS filesystem)
if(NOT WIN32 AND NOT APPLE)
    file(WRITE ${CMAKE_CURRENT_BINARY_DIR}/lib.def "
MIOPEN_${MIOPEN_BACKEND}_1
{
global:
    miopen*;
    extern \"C++\" {
        miopen::*;
    };
local:
    *boost*;
    extern \"C++\" {
        std::*;
    };
};
")
    target_link_libraries(MIOpen PRIVATE "-Wl,--version-script=${CMAKE_CURRENT_BINARY_DIR}/lib.def")
    target_link_libraries(MIOpen PRIVATE "-Wl,--exclude-libs,ALL")
    # set_target_properties(MIOpen PROPERTIES CXX_VISIBILITY_PRESET hidden)
    set_target_properties(MIOpen PROPERTIES VISIBILITY_INLINES_HIDDEN 1)
endif()
#######################################
if(MIOPEN_ENABLE_SQLITE)
    # MIOpen depends on SQLite
    target_link_libraries(MIOpen PRIVATE SQLite::SQLite3)
endif()
############################################################
# MIOpen depends on librt for Boost.Interprocess
if(NOT WIN32 AND NOT APPLE)
    find_library(LIBRT rt)
    if(LIBRT)
        message(STATUS "Librt: " ${LIBRT})
        target_internal_library(MIOpen ${LIBRT})
    endif()
endif()

if(MIOPEN_USE_ROCTRACER)
    target_link_libraries(MIOpen PRIVATE roctx64)
endif()

############################################################
# Installation
set(MIOPEN_CXX_HEADER_PATH)
if(MIOPEN_INSTALL_CXX_HEADERS)
set(MIOPEN_CXX_HEADER_PATH ${PROJECT_SOURCE_DIR}/src/include)
endif()

rocm_install_targets(
  TARGETS MIOpen
  INCLUDE
    ${PROJECT_SOURCE_DIR}/include
    ${PROJECT_BINARY_DIR}/include
    ${MIOPEN_CXX_HEADER_PATH}
)

rocm_export_targets(
  TARGETS MIOpen
  DEPENDS
    ${PACKAGE_DEPENDS}
  STATIC_DEPENDS
    ${PACKAGE_STATIC_DEPENDS}
)

# Install db files
if(NOT MIOPEN_EMBED_DB STREQUAL "")
    include(embed)
    if(MIOPEN_EMBED_BINCACHE AND MIOPEN_BINCACHE_PATH STREQUAL "")
        if(MIOPEN_NO_LFS_PULLED)
            message(WARNING "Binary cache files have not been pulled down from git-lfs, will not embed.")
        else()
            set(MIOPEN_BINCACHE_PATH ${KERNELS_BINARY_DIR})
            message("MIOPEN_BINCACHE_PATH: ${MIOPEN_BINCACHE_PATH}")
        endif()
    else()
        message(WARNING "MIOPEN_EMBED_BINCACHE is set and MIOPEN_BINCACHE_PATH was used to override default binary cache files. Proceed at your own risk!")
    endif()
# embed find db
    foreach(EMBED_ARCH ${MIOPEN_EMBED_DB})
        message(STATUS "Adding find db for arch: ${EMBED_ARCH}")
        list(APPEND CODE_OBJECTS "${PROJECT_BINARY_DIR}/${DATABASE_INSTALL_DIR}/${EMBED_ARCH}.${MIOPEN_BACKEND}.fdb.txt")
        message(STATUS "Adding perf db for arch: ${EMBED_ARCH}")
        list(APPEND CODE_OBJECTS "${PROJECT_BINARY_DIR}/${DATABASE_INSTALL_DIR}/${EMBED_ARCH}.db${PERFDB_SUFFIX}")
    endforeach()
# Embed Bin Cache
    if(NOT MIOPEN_BINCACHE_PATH STREQUAL "")
        foreach(EMBED_ARCH ${MIOPEN_EMBED_DB})
            message(STATUS "Adding binary cache for arch: ${EMBED_ARCH}")
            download_binary(OUTPUT_PATH "${MIOPEN_BINCACHE_PATH}" "${EMBED_ARCH}")
            list(APPEND CODE_OBJECTS "${OUTPUT_PATH}")
        endforeach()
    endif()
    add_embed_library(miopen_data ${CODE_OBJECTS})
    target_link_libraries(MIOpen PRIVATE $<BUILD_INTERFACE:miopen_data> )
endif()

if(BUILD_FILE_REORG_BACKWARD_COMPATIBILITY)
  #Generating Wrapper of each headers for backward compatibility
  rocm_wrap_header_file(
    export.h config.h version.h miopen.h
    HEADER_LOCATION include/miopen
    GUARDS WRAPPER
    WRAPPER_LOCATIONS miopen/${CMAKE_INSTALL_INCLUDEDIR}/miopen
    ORIGINAL_FILES ${PROJECT_BINARY_DIR}/include/miopen/version.h ${PROJECT_BINARY_DIR}/include/miopen/config.h
  )

  #Installing Wrapper Headers
  rocm_install(
    DIRECTORY
       "${PROJECT_BINARY_DIR}/miopen/include"
        DESTINATION "miopen" )
  message( STATUS "Backward Compatible Sym Link Created for include directories" )
endif()<|MERGE_RESOLUTION|>--- conflicted
+++ resolved
@@ -179,17 +179,14 @@
     rnn/rnn_util.cpp
     rnn/selector.cpp
     rnn/Solutions/rnn_transformer.cpp
-<<<<<<< HEAD
-    softmarginloss/problem_description.cpp 
-    softmarginloss_api.cpp
-=======
     rnn/Solutions/modular_base.cpp
     rnn/Solutions/bwd_s_stream.cpp
     rnn/Solutions/bwd_multi_stream.cpp
     rope_api.cpp
     rope/problem_description.cpp
     scalar.cpp
->>>>>>> b6e2e7d4
+    softmarginloss/problem_description.cpp 
+    softmarginloss_api.cpp
     softmax.cpp
     softmax_api.cpp
     softmax/problem_description.cpp
@@ -318,15 +315,12 @@
     solver/reduce/forward_min.cpp
     solver/reduce/forward_prod.cpp
     solver/reduce/forward_sum.cpp
-<<<<<<< HEAD
+    solver/rope/backward_rope.cpp
+    solver/rope/forward_rope.cpp
     solver/softmarginloss/backward_reduced_softmarginloss.cpp
     solver/softmarginloss/backward_unreduced_softmarginloss.cpp
     solver/softmarginloss/forward_reduced_softmarginloss.cpp
     solver/softmarginloss/forward_unreduced_softmarginloss.cpp
-=======
-    solver/rope/backward_rope.cpp
-    solver/rope/forward_rope.cpp
->>>>>>> b6e2e7d4
     solver/softmax/attn_softmax.cpp
     solver/softmax/softmax.cpp
     subbuffers.cpp
@@ -484,14 +478,11 @@
         kernels/stride_array.hpp
         kernels/tensor_view.hpp
         kernels/utilities.inc
-<<<<<<< HEAD
         kernels/warp_shuffle.hpp
-=======
         kernels/winograd/Conv_Winograd_Fury_v2_4_1_gfx11_1536vgprs_fp16_fp16acc_f2x3_c16_stride1.inc
         kernels/winograd/Conv_Winograd_Fury_v2_4_1_gfx11_1536vgprs_fp16_fp16acc_f2x3_c32_stride1.inc
         kernels/winograd/Conv_Winograd_Fury_v2_4_1_gfx11_1024vgprs_fp16_fp16acc_f2x3_c16_stride1.inc
         kernels/winograd/Conv_Winograd_Fury_v2_4_1_metadata.inc
->>>>>>> b6e2e7d4
         kernels/workaround_issue_1431.hpp
         kernels/warp_reduce.hpp
         kernels/xform_bidirect_winograd_code.inc
@@ -541,14 +532,11 @@
         kernels/MIOpenConv1x1S.cl
         kernels/MIOpenConv1x1J1.cl
         kernels/MIOpenConv1x1J1_stride.cl
-<<<<<<< HEAD
-        kernels/MIOpenSoftMarginLoss.cpp
-=======
         kernels/MIOpenReduceCalculation.cpp
         kernels/MIOpenReduceExtreme.cpp
         kernels/MIOpenRoPE.cpp
         kernels/MIOpenReduceSum.cpp
->>>>>>> b6e2e7d4
+        kernels/MIOpenSoftMarginLoss.cpp
         kernels/MIOpenSoftmax.cl
         kernels/MIOpenSoftmaxAttn.cpp
         kernels/MIOpenUtilKernels3.cl
@@ -691,16 +679,12 @@
         t5layernorm.cpp
         ocl/fusionopconvocl.cpp
         ocl/fusionopbiasbnactivocl.cpp
-<<<<<<< HEAD
-        softmarginloss.cpp
-        sum.cpp
-=======
         prelu.cpp
         reducecalculation.cpp
         reduceextreme.cpp
         rope.cpp
+        softmarginloss.cpp
         transformers_adam_w.cpp
->>>>>>> b6e2e7d4
         ${PROJECT_BINARY_DIR}/db_path.cpp
         )
 
