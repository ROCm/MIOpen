--- conflicted
+++ resolved
@@ -121,11 +121,8 @@
     fusion.cpp
     fusion/problem_description.cpp
     generic_search.cpp
-<<<<<<< HEAD
     getitem_api.cpp
-=======
     graphapi/convolution.cpp
->>>>>>> eb92f89b
     graphapi/graphapi.cpp
     graphapi/pointwise.cpp
     graphapi/reduction.cpp
