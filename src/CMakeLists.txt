################################################################################
#
# MIT License
#
# Copyright (c) 2017 Advanced Micro Devices, Inc.
#
# Permission is hereby granted, free of charge, to any person obtaining a copy
# of this software and associated documentation files (the "Software"), to deal
# in the Software without restriction, including without limitation the rights
# to use, copy, modify, merge, publish, distribute, sublicense, and/or sell
# copies of the Software, and to permit persons to whom the Software is
# furnished to do so, subject to the following conditions:
#
# The above copyright notice and this permission notice shall be included in all
# copies or substantial portions of the Software.
#
# THE SOFTWARE IS PROVIDED "AS IS", WITHOUT WARRANTY OF ANY KIND, EXPRESS OR
# IMPLIED, INCLUDING BUT NOT LIMITED TO THE WARRANTIES OF MERCHANTABILITY,
# FITNESS FOR A PARTICULAR PURPOSE AND NONINFRINGEMENT. IN NO EVENT SHALL THE
# AUTHORS OR COPYRIGHT HOLDERS BE LIABLE FOR ANY CLAIM, DAMAGES OR OTHER
# LIABILITY, WHETHER IN AN ACTION OF CONTRACT, TORT OR OTHERWISE, ARISING FROM,
# OUT OF OR IN CONNECTION WITH THE SOFTWARE OR THE USE OR OTHER DEALINGS IN THE
# SOFTWARE.
#
################################################################################

cmake_policy(SET CMP0057 NEW)

include(ExportHeader)
if(MIOPEN_ENABLE_SQLITE)
    add_subdirectory(sqlite)
endif()

# Truncation rounding or (default) rounding to nearest even (RNE) is enabled.
# This switch controls two related but different aspects of MIOpen behavior
# 1.  How host code performs conversions of float to bfloat16, important only
#     for testing.
# 2.  How BF16 kernels (which are kind of mixed-precision now and expected to
#     remain in the future)  perform final conversion (and rounding) of FP32
#     to BF16 results. This affects the main functionality of the library.
option( MIOPEN_USE_RNE_BFLOAT16 "Sets rounding scheme for bfloat16 type" ON )
option( MIOPEN_FP8_IEEE_EXPONENT_BIAS "Sets the FP8 exponent bias to IEEE" ON)
option( MIOPEN_FP8_CLIPPING "Sets the FP8 clipping" ON)
set ( MIOPEN_DEFAULT_FIND_MODE "DynamicHybrid" CACHE STRING "Sets the default find mode")
set_property(CACHE MIOPEN_DEFAULT_FIND_MODE PROPERTY STRINGS
    Normal Fast Hybrid FastHybrid DynamicHybrid)

option( MIOPEN_FP8_CLIPPING "Sets the FP8 clipping" ON)

configure_file("${PROJECT_SOURCE_DIR}/include/miopen/config.h.in" "${PROJECT_BINARY_DIR}/include/miopen/config.h")

# configure a header file to pass the CMake version settings to the source, and package the header files in the output archive
configure_file( "${PROJECT_SOURCE_DIR}/include/miopen/version.h.in" "${PROJECT_BINARY_DIR}/include/miopen/version.h" )

if(BUILD_FILE_REORG_BACKWARD_COMPATIBILITY)
#Copy header to Build Dir for generating backward compatibility
configure_file( "${PROJECT_SOURCE_DIR}/include/miopen/miopen.h" "${PROJECT_BINARY_DIR}/include/miopen/miopen.h" )
endif()

message( STATUS "MIOpen_VERSION= ${MIOpen_VERSION}" )
if(NOT MIOPEN_GENERATOR_IS_MULTI_CONFIG)
    message( STATUS "CMAKE_BUILD_TYPE= ${CMAKE_BUILD_TYPE}" )
endif()

# This is incremented when the ABI to the library changes
set( MIOpen_SOVERSION 1.0 )

function(add_kernels FILE_NAME VAR_PREFIX VAR_SUFFIX KERNEL_FILES)
    set(INIT_KERNELS_LIST)
    set(KERNELS_DECLS)
    foreach(KERNEL_FILE ${KERNEL_FILES})
        set_property(DIRECTORY APPEND PROPERTY CMAKE_CONFIGURE_DEPENDS ${KERNEL_FILE})
        get_filename_component(KERNEL_FILENAME ${KERNEL_FILE} NAME)
        get_filename_component(BASE_NAME ${KERNEL_FILE} NAME_WE)
        string(TOUPPER "${BASE_NAME}" KEY_NAME)
        string(MAKE_C_IDENTIFIER "${KEY_NAME}" VAR_NAME)
        string(APPEND KERNELS_DECLS "extern const size_t ${VAR_PREFIX}${VAR_NAME}${VAR_SUFFIX}_SIZE;\n")
        string(APPEND KERNELS_DECLS "extern const unsigned char ${VAR_PREFIX}${VAR_NAME}${VAR_SUFFIX}[];\n")
        list(APPEND INIT_KERNELS_LIST "    { \"${KERNEL_FILENAME}\", std::string(reinterpret_cast<const char*>(${VAR_PREFIX}${VAR_NAME}${VAR_SUFFIX}), ${VAR_PREFIX}${VAR_NAME}${VAR_SUFFIX}_SIZE) }")
    endforeach()
    string(REPLACE ";" ",\n" INIT_KERNELS "${INIT_KERNELS_LIST}")
    configure_file(kernels/${FILE_NAME}.in ${PROJECT_BINARY_DIR}/${FILE_NAME})
endfunction()

set( MIOpen_Source
    activ/problem_description.cpp
    activ_api.cpp
    api/find2_0_commons.cpp
    argmax_api.cpp
    batch_norm.cpp
    batch_norm_api.cpp
    batchnorm/problem_description.cpp
    buffer_info.cpp
    cat_api.cpp
    cat/problem_description.cpp
    check_numerics.cpp
    conv/invokers/gcn_asm_1x1u.cpp
    conv/invokers/gcn_asm_1x1u_ss.cpp
    conv/invokers/gcn_asm_1x1u_us.cpp
    conv/invokers/gen_x_w_y_pad.cpp
    conv/invokers/impl_gemm.cpp
    conv/invokers/impl_gemm_dynamic.cpp
    conv/invokers/ocl_wrw_rdc.cpp
    conv/problem_description.cpp
    conv/solver_finders.cpp
    conv_algo_name.cpp
    convolution.cpp
    convolution_api.cpp
    ctc.cpp
    ctc_api.cpp
    db.cpp
    db_record.cpp
    driver_arguments.cpp
    dropout.cpp
    dropout_api.cpp
    execution_context.cpp
    expanduser.cpp
    find_controls.cpp
    find_db.cpp
    fused_api.cpp
    fusion.cpp
    fusion/problem_description.cpp
    generic_search.cpp
    groupnorm_api.cpp
    groupnorm/problem_description.cpp
    handle_api.cpp
    invoker_cache.cpp
    kernel_build_params.cpp
    kernel_warnings.cpp
    layernorm_api.cpp
    layernorm/problem_description.cpp
    load_file.cpp
    lock_file.cpp
    logger.cpp
    lrn_api.cpp
    op_args.cpp
    operator.cpp
    performance_config.cpp
    pooling/problem_description.cpp
    pooling_api.cpp
    problem.cpp
    process.cpp
    ramdb.cpp
    readonlyramdb.cpp
    reducetensor.cpp
    reducetensor_api.cpp
    reduce/problem_description.cpp
    rnn.cpp
    rnn_api.cpp
    rnn/rnn_util.cpp
    rnn/Solutions/rnn_transformer.cpp
    softmax_api.cpp
    solution.cpp
    solver.cpp
    solver/activ/bwd_0.cpp
    solver/activ/bwd_1.cpp
    solver/activ/fwd_0.cpp
    solver/activ/fwd_1.cpp
    solver/batchnorm/backward_ck.cpp
    solver/batchnorm/backward_per_activation.cpp
    solver/batchnorm/backward_per_activation_fused.cpp
    solver/batchnorm/backward_spatial_multiple.cpp
    solver/batchnorm/backward_spatial_single.cpp
    solver/batchnorm/forward_inference.cpp
    solver/batchnorm/forward_inference_ck.cpp
    solver/batchnorm/forward_inference_fused.cpp
    solver/batchnorm/forward_per_activation.cpp
    solver/batchnorm/forward_per_activation_fused.cpp
    solver/batchnorm/forward_spatial_multiple.cpp
    solver/batchnorm/forward_spatial_single.cpp
    solver/batchnorm/forward_training_ck.cpp
    solver/cat/forward_cat.cpp
    solver/conv_asm_1x1u.cpp
    solver/conv_asm_1x1u_bias_activ_fused.cpp
    solver/conv_asm_1x1u_stride2.cpp
    solver/conv_asm_3x3u.cpp
    solver/conv_asm_5x10u2v2b1.cpp
    solver/conv_asm_5x10u2v2f1.cpp
    solver/conv_asm_7x7c3h224w224k64u2v2p3q3f1.cpp
    solver/conv_asm_dir_BwdWrW1x1.cpp
    solver/conv_asm_dir_BwdWrW3x3.cpp
    solver/conv_asm_implicit_gemm_bwd_v4r1_dynamic.cpp
    solver/conv_asm_implicit_gemm_gtc_bwd.cpp
    solver/conv_asm_implicit_gemm_gtc_bwd_nhwc.cpp
    solver/conv_asm_implicit_gemm_gtc_fwd.cpp
    solver/conv_asm_implicit_gemm_gtc_fwd_nhwc.cpp
    solver/conv_asm_implicit_gemm_gtc_fwd_nchwc.cpp
    solver/conv_asm_implicit_gemm_gtc_perf_config.cpp
    solver/conv_asm_implicit_gemm_gtc_wrw_nhwc.cpp
    solver/conv_asm_implicit_gemm_v4r1_dynamic.cpp
    solver/conv_asm_implicit_gemm_wrw_gtc_dynamic_xdlops.cpp
    solver/conv_asm_implicit_gemm_wrw_v4r1_dynamic.cpp
    solver/conv_bin_wino3x3U.cpp
    solver/conv_bin_winoRxS.cpp
    solver/conv_bin_winoRxS_fused.cpp
    solver/conv_ck_igemm_fwd_v6r1_dlops_nchw.cpp
    solver/conv_ck_igemm_fwd_bias_activ_fused.cpp
    solver/conv_ck_igemm_fwd_bias_res_add_activ_fused.cpp
    solver/conv_direct_naive_conv.cpp
    solver/conv_direct_naive_conv_bwd.cpp
    solver/conv_direct_naive_conv_fwd.cpp
    solver/conv_direct_naive_conv_wrw.cpp
    solver/conv_hip_implicit_gemm_bwd_data_xdlops.cpp
    solver/conv_hip_implicit_gemm_bwd_v1r1.cpp
    solver/conv_hip_implicit_gemm_bwd_v1r1_xdlops.cpp
    solver/conv_hip_implicit_gemm_bwd_v4r1.cpp
    solver/conv_hip_implicit_gemm_bwd_v4r1_xdlops.cpp
    solver/conv_hip_implicit_gemm_fwd_v4r1.cpp
    solver/conv_hip_implicit_gemm_fwd_v4r4.cpp
    solver/conv_hip_implicit_gemm_fwd_v4r4_xdlops.cpp
    solver/conv_hip_implicit_gemm_fwd_v4r4_xdlops_padded_gemm.cpp
    solver/conv_hip_implicit_gemm_fwd_v4r5_xdlops.cpp
    solver/conv_hip_implicit_gemm_fwd_xdlops.cpp
    solver/conv_hip_implicit_gemm_grouped_fwd_xdlops.cpp
    solver/conv_hip_implicit_gemm_grouped_bwd_xdlops.cpp
    solver/conv_hip_implicit_gemm_grouped_wrw_xdlops.cpp
    solver/conv_hip_implicit_gemm_3d_grouped_fwd_xdlops.cpp
    solver/conv_hip_implicit_gemm_3d_grouped_wrw_xdlops.cpp
    solver/conv_hip_implicit_gemm_3d_grouped_bwd_xdlops.cpp
    solver/conv_hip_implicit_gemm_f16f8f16_fwd_xdlops.cpp
    solver/conv_hip_implicit_gemm_f16f8f16_bwd_xdlops.cpp
    solver/conv_hip_implicit_gemm_f16f8f16_wrw_xdlops.cpp
    solver/conv_hip_implicit_gemm_nonxdlops_common.cpp
    solver/conv_hip_implicit_gemm_wrw_v4r4.cpp
    solver/conv_hip_implicit_gemm_wrw_v4r4_xdlops.cpp
    solver/conv_hip_implicit_gemm_wrw_v4r4_xdlops_padded_gemm.cpp
    solver/conv_mlir_igemm_bwd.cpp
    solver/conv_mlir_igemm_bwd_xdlops.cpp
    solver/conv_mlir_igemm_fwd.cpp
    solver/conv_mlir_igemm_fwd_xdlops.cpp
    solver/conv_mlir_igemm_wrw.cpp
    solver/conv_mlir_igemm_wrw_xdlops.cpp
    solver/conv_MP_bidirectional_winograd.cpp
    solver/conv_multipass_wino3x3WrW.cpp
    solver/conv_ocl_dir2D_bwdWrW_1x1.cpp
    solver/conv_ocl_dir2D_bwdWrW_2.cpp
    solver/conv_ocl_dir2D_bwdWrW_53.cpp
    solver/conv_ocl_dir2D11x11.cpp
    solver/conv_ocl_dir2Dfwd.cpp
    solver/conv_ocl_dir2Dfwd_fused.cpp
    solver/conv_ocl_dir2Dfwd_exhaustive_search.cpp
    solver/conv_ocl_dir2Dfwd1x1.cpp
    solver/conv_ocl_dir2Dfwdgen.cpp
    solver/conv_wino_fury_RxS.cpp
    solver/conv_winoRxS.cpp
    solver/conv_winoRxS_fused.cpp
    solver/fft.cpp
    solver/gemm.cpp
    solver/gemm_bwd.cpp
    solver/gemm_wrw.cpp
    solver/groupnorm/forward_groupnorm.cpp
    solver/layernorm/forward_layernorm.cpp
    solver/layernorm/forward_layernorm2d_ck.cpp
    solver/layernorm/forward_layernorm4d_ck.cpp
    solver/pooling/forward2d.cpp
    solver/pooling/forwardNaive.cpp
    solver/pooling/forwardNd.cpp
    solver/pooling/backward2d.cpp
    solver/pooling/backwardNd.cpp
    solver/reduce/forward_argmax.cpp
    solver/reduce/forward_sum.cpp
    subbuffers.cpp
    sum_api.cpp
    target_properties.cpp
    temp_file.cpp
    tensor.cpp
    tensor_api.cpp
    seq_tensor.cpp
)

if(MIOPEN_ENABLE_AI_KERNEL_TUNING OR MIOPEN_ENABLE_AI_IMMED_MODE_FALLBACK)
    list(APPEND MIOpen_Source conv/heuristics/ai_heuristics.cpp)
    list(APPEND MIOpen_Source anyramdb.cpp)
endif()

list(APPEND MIOpen_Source tmp_dir.cpp binary_cache.cpp md5.cpp)
if(MIOPEN_ENABLE_SQLITE)
    list(APPEND MIOpen_Source sqlite_db.cpp)
endif()

if(MIOPEN_ENABLE_SQLITE AND MIOPEN_ENABLE_SQLITE_KERN_CACHE)
    list(APPEND MIOpen_Source kern_db.cpp bz2.cpp)
endif()

if( MIOPEN_BACKEND MATCHES "OpenCL" OR MIOPEN_BACKEND STREQUAL "HIPOC" OR MIOPEN_BACKEND STREQUAL "HIP" OR MIOPEN_BACKEND STREQUAL "HIPNOGPU")
    file(GLOB_RECURSE STATIC_COMPOSABLE_KERNEL_INCLUDE "kernels/static_composable_kernel/include/*/*.hpp")
    file(GLOB_RECURSE STATIC_COMPOSABLE_KERNEL_SOURCE "kernels/static_composable_kernel/src/*/*.cpp")
    file(GLOB_RECURSE COMPOSABLE_KERNEL_INCLUDE "composable_kernel/composable_kernel/include/*.hpp")
    file(GLOB_RECURSE COMPOSABLE_KERNEL_SOURCE "composable_kernel/composable_kernel/src/*.cpp")
    file(GLOB_RECURSE COMPOSABLE_KERNEL_DYNAMIC_ASM_SOURCE "kernels/dynamic_igemm/*.s")
    file(GLOB_RECURSE COMPOSABLE_KERNEL_DYNAMIC_ASM_INCLUDE "kernels/dynamic_igemm/*.inc")
    file(GLOB_RECURSE COMPOSABLE_KERNEL_DYNAMIC_CPP_SOURCE "kernels/dynamic_igemm/*.cpp")
    file(GLOB_RECURSE GPU_REFERENCE_KERNEL_HIP "kernels/gpu_reference_kernel/*.cpp")
    file(GLOB_RECURSE GPU_REFERENCE_KERNEL_ASM "kernels/gpu_reference_kernel/*.s")
    file(GLOB_RECURSE GPU_BATCHED_TRANSPOSE_KERNEL_HIP "kernels/gpu_batched_transpose_kernel/*.cpp")
    file(GLOB_RECURSE GPU_GENERAL_TENSOR_REORDER_KERNEL_HIP_INCLUDE "kernels/gpu_general_tensor_reorder_kernel/*.hpp")
    file(GLOB_RECURSE GPU_GENERAL_TENSOR_REORDER_KERNEL_HIP_SOURCE "kernels/gpu_general_tensor_reorder_kernel/*.cpp")


    set(MIOPEN_KERNEL_INCLUDES
        ${STATIC_COMPOSABLE_KERNEL_INCLUDE}
        ${COMPOSABLE_KERNEL_INCLUDE}
        ${COMPOSABLE_KERNEL_DYNAMIC_ASM_INCLUDE}
        ${GPU_GENERAL_TENSOR_REORDER_KERNEL_HIP_INCLUDE}
        include/miopen/implicitgemm_params.hpp
        kernels/gpu_reference_kernel/fp8_kern_types.h
        kernels/Conv_Winograd_v13_3_12_fp16dot_stride1.inc
        kernels/Conv_Winograd_v13_3_12_fp16dot_stride2_dec.inc
        kernels/Conv_Winograd_v13_3_12_fp16dot_stride2_dil.inc
        kernels/Conv_Winograd_v14_3_3_fp16dot_stride1.inc
        kernels/Conv_Winograd_v14_3_3_fp16dot_stride2_dec.inc
        kernels/Conv_Winograd_v14_3_3_fp16dot_stride2_dil.inc
        kernels/Conv_Winograd_v13_3_12_epilogue.inc
        kernels/Conv_Winograd_v13_3_12_prologue.inc
        kernels/Conv_Winograd_v16_5_0_epilogue.inc
        kernels/Conv_Winograd_v16_5_0_prologue.inc
        kernels/Conv_Winograd_v16_5_0_stride1.inc
        kernels/conv_3x3_wheel_alpha_v9_2_7_epilogue.inc
        kernels/conv_3x3_wheel_alpha_v9_2_7_prologue.inc
        kernels/conv_3x3_wheel_alpha_v9_2_7_gfx8_stride_2_dec.inc
        kernels/conv_3x3_wheel_alpha_v9_2_7_gfx8.inc
        kernels/conv_3x3_wheel_alpha_v3_0b_epilogue.inc
        kernels/conv_3x3_wheel_alpha_v3_0b_prologue.inc
        kernels/conv_3x3_wheel_alpha_v3_0b.inc
        kernels/conv_3x3_wheel_alpha_v7_0_3b_epilogue.inc
        kernels/conv_3x3_wheel_alpha_v7_0_3b_prologue.inc
        kernels/conv_3x3_wheel_alpha_v7_0_3b.inc
        kernels/conv_3x3_wheel_alpha_v9_0_15_epilogue.inc
        kernels/conv_3x3_wheel_alpha_v9_0_15_prologue.inc
        kernels/conv_3x3_wheel_alpha_v9_0_15_gfx8_stride_2_dil.inc
        kernels/conv_3x3_wheel_alpha_v9_0_15_gfx8_stride_2_dec.inc
        kernels/conv_3x3_wheel_alpha_v9_0_15_gfx8.inc
        kernels/conv_3x3_wheel_alpha_v9_0_15_gfx9_stride_2_dil.inc
        kernels/conv_3x3_wheel_alpha_v9_0_15_gfx9_stride_2_dec.inc
        kernels/conv_3x3_wheel_alpha_v9_0_15_gfx9.inc
        kernels/Conv_Winograd_v21_1_3_gfx9_fp16_dot2_edc_f2x3_dilation2.inc
        kernels/Conv_Winograd_v21_1_3_gfx9_fp16_dot2_edc_f2x3_stride1.inc
        kernels/Conv_Winograd_v21_1_3_gfx9_fp16_dot2_edc_f2x3_stride2.inc
        kernels/Conv_Winograd_v21_1_3_gfx9_fp16_dot2_edc_f3x2_stride1.inc
        kernels/Conv_Winograd_v21_1_3_gfx9_fp32_f2x3_dilation2.inc
        kernels/Conv_Winograd_v21_1_3_gfx9_fp32_f2x3_stride1.inc
        kernels/Conv_Winograd_v21_1_3_gfx9_fp32_f2x3_stride2.inc
        kernels/Conv_Winograd_v21_1_3_gfx9_fp32_f3x2_stride1.inc
        kernels/Conv_Winograd_v21_1_3_metadata.inc
        kernels/Conv_Winograd_v30_3_1_gfx94x_fp16_dot2_edc_f2x3_dilation2.inc
        kernels/Conv_Winograd_v30_3_1_gfx94x_fp16_dot2_edc_f2x3_stride1.inc
        kernels/Conv_Winograd_v30_3_1_gfx94x_fp16_dot2_edc_f2x3_stride2.inc
        kernels/Conv_Winograd_v30_3_1_gfx94x_fp32_f2x3_dilation2.inc
        kernels/Conv_Winograd_v30_3_1_gfx94x_fp32_f2x3_stride1.inc
        kernels/Conv_Winograd_v30_3_1_gfx94x_fp32_f2x3_stride2.inc
        kernels/Conv_Winograd_v30_3_1_gfx9_fp16_dot2_edc_f2x3_dilation2.inc
        kernels/Conv_Winograd_v30_3_1_gfx9_fp16_dot2_edc_f2x3_stride1.inc
        kernels/Conv_Winograd_v30_3_1_gfx9_fp16_dot2_edc_f2x3_stride2.inc
        kernels/Conv_Winograd_v30_3_1_gfx9_fp32_f2x3_dilation2.inc
        kernels/Conv_Winograd_v30_3_1_gfx9_fp32_f2x3_stride1.inc
        kernels/Conv_Winograd_v30_3_1_gfx9_fp32_f2x3_stride2.inc
        kernels/Conv_Winograd_v30_3_1_gfx10_fp16_dot2_f2x3_dilation2.inc
        kernels/Conv_Winograd_v30_3_1_gfx10_fp16_dot2_f2x3_stride1.inc
        kernels/Conv_Winograd_v30_3_1_gfx10_fp16_dot2_f2x3_stride2.inc
        kernels/Conv_Winograd_v30_3_1_gfx10_fp32_f2x3_dilation2.inc
        kernels/Conv_Winograd_v30_3_1_gfx10_fp32_f2x3_stride1.inc
        kernels/Conv_Winograd_v30_3_1_gfx10_fp32_f2x3_stride2.inc
        kernels/Conv_Winograd_v30_3_1_gfx11_fp16_dot2_f2x3_dilation2.inc
        kernels/Conv_Winograd_v30_3_1_gfx11_fp16_dot2_f2x3_stride1.inc
        kernels/Conv_Winograd_v30_3_1_gfx11_fp16_dot2_f2x3_stride2.inc
        kernels/Conv_Winograd_v30_3_1_gfx11_fp32_f2x3_dilation2.inc
        kernels/Conv_Winograd_v30_3_1_gfx11_fp32_f2x3_stride1.inc
        kernels/Conv_Winograd_v30_3_1_gfx11_fp32_f2x3_stride2.inc
        kernels/Conv_Winograd_v30_3_1_gfx94x_fp16_dot2_edc_f3x2_dilation2.inc
        kernels/Conv_Winograd_v30_3_1_gfx94x_fp16_dot2_edc_f3x2_stride1.inc
        kernels/Conv_Winograd_v30_3_1_gfx94x_fp16_dot2_edc_f3x2_stride2.inc
        kernels/Conv_Winograd_v30_3_1_gfx94x_fp32_f3x2_dilation2.inc
        kernels/Conv_Winograd_v30_3_1_gfx94x_fp32_f3x2_stride1.inc
        kernels/Conv_Winograd_v30_3_1_gfx94x_fp32_f3x2_stride2.inc
        kernels/Conv_Winograd_v30_3_1_gfx9_fp16_dot2_edc_f3x2_dilation2.inc
        kernels/Conv_Winograd_v30_3_1_gfx9_fp16_dot2_edc_f3x2_stride1.inc
        kernels/Conv_Winograd_v30_3_1_gfx9_fp16_dot2_edc_f3x2_stride2.inc
        kernels/Conv_Winograd_v30_3_1_gfx9_fp32_f3x2_dilation2.inc
        kernels/Conv_Winograd_v30_3_1_gfx9_fp32_f3x2_stride1.inc
        kernels/Conv_Winograd_v30_3_1_gfx9_fp32_f3x2_stride2.inc
        kernels/Conv_Winograd_v30_3_1_gfx10_fp16_dot2_f3x2_dilation2.inc
        kernels/Conv_Winograd_v30_3_1_gfx10_fp16_dot2_f3x2_stride1.inc
        kernels/Conv_Winograd_v30_3_1_gfx10_fp16_dot2_f3x2_stride2.inc
        kernels/Conv_Winograd_v30_3_1_gfx10_fp32_f3x2_dilation2.inc
        kernels/Conv_Winograd_v30_3_1_gfx10_fp32_f3x2_stride1.inc
        kernels/Conv_Winograd_v30_3_1_gfx10_fp32_f3x2_stride2.inc
        kernels/Conv_Winograd_v30_3_1_gfx11_fp16_dot2_f3x2_dilation2.inc
        kernels/Conv_Winograd_v30_3_1_gfx11_fp16_dot2_f3x2_stride1.inc
        kernels/Conv_Winograd_v30_3_1_gfx11_fp16_dot2_f3x2_stride2.inc
        kernels/Conv_Winograd_v30_3_1_gfx11_fp32_f3x2_dilation2.inc
        kernels/Conv_Winograd_v30_3_1_gfx11_fp32_f3x2_stride1.inc
        kernels/Conv_Winograd_v30_3_1_gfx11_fp32_f3x2_stride2.inc
        kernels/Conv_Winograd_v30_3_1_metadata.inc
        kernels/bfloat16_dev.hpp
        kernels/conv_common.inc
        kernels/conv_sizes.inc
        kernels/float_types.h
        kernels/gpr_alloc.inc
        kernels/hip_f8_impl.hpp
        kernels/hip_float8.hpp
        kernels/inst_wrappers.inc
        kernels/miopen_cstdint.hpp
        kernels/miopen_limits.hpp
        kernels/miopen_type_traits.hpp
        kernels/miopen_utility.hpp
        kernels/neuron.inc
        kernels/rocm_version.inc
        kernels/stride_array.hpp
        kernels/utilities.inc
        kernels/workaround_issue_1431.hpp
        kernels/xform_bidirect_winograd_code.inc
        kernels/xform_data_filter.inc
        kernels/xform_kd_cov2.inc
        kernels/xform_metadata.inc
        )

    set(MIOPEN_KERNELS
        ${STATIC_COMPOSABLE_KERNEL_SOURCE}
        ${COMPOSABLE_KERNEL_SOURCE}
        ${COMPOSABLE_KERNEL_DYNAMIC_ASM_SOURCE}
        ${COMPOSABLE_KERNEL_DYNAMIC_CPP_SOURCE}
        ${GPU_REFERENCE_KERNEL_HIP}
        ${GPU_REFERENCE_KERNEL_ASM}
        ${GPU_BATCHED_TRANSPOSE_KERNEL_HIP}
        ${GPU_GENERAL_TENSOR_REORDER_KERNEL_HIP_SOURCE}
        kernels/MIOpenArgmax.cpp
        kernels/MIOpenCat.cpp
        kernels/MIOpenCheckNumerics.cpp
        kernels/MIOpenBatchNormActivBwdPerAct.cl
        kernels/MIOpenBatchNormActivBwdSpatial.cl
        kernels/MIOpenBatchNormActivFwdTrainPerAct.cl
        kernels/MIOpenBatchNormActivFwdTrainSpatial.cl
        kernels/MIOpenBatchNormFwdTrainSpatial.cl
        kernels/MIOpenBatchNormFwdTrainPerAct.cl
        kernels/MIOpenBatchNormFwdInferSpatial.cl
        kernels/MIOpenBatchNormFwdInferPerAct.cl
        kernels/MIOpenBatchNormBwdSpatial.cl
        kernels/MIOpenBatchNormBwdPerAct.cl
        kernels/MIOpenConvDirUni.cl
        kernels/MIOpenConvDirBatchNormActiv.cl
        kernels/MIOpenConvDirGenFwd.cl
        kernels/MIOpenGroupNorm.cpp
        kernels/MIOpenLayerNorm.cpp
        kernels/MIOpenLRNBwd.cl
        kernels/MIOpenLRNFwd.cl
        kernels/MIOpenNeuron.cl
        kernels/MIOpenPooling.cl
        kernels/MIOpenPoolingBwd.cl
        kernels/MIOpenPoolingBwdND.cl
        kernels/MIOpenPoolingForwardNaive.cl
        kernels/MIOpenPoolingND.cl
        kernels/MIOpenConv1x1S.cl
        kernels/MIOpenConv1x1J1.cl
        kernels/MIOpenConv1x1J1_stride.cl
        kernels/MIOpenSoftmax.cl
        kernels/MIOpenSum.cpp
        kernels/MIOpenUtilKernels3.cl
        kernels/MIOpenUtilKernels4.cl
        kernels/MIOpenUtilKernels5.cl
        kernels/MIOpenIm2d2Col.cl
        kernels/MIOpenIm3d2Col.cl
        kernels/MIOpenCol2Im2d.cl
        kernels/MIOpenCol2Im3d.cl
        kernels/MIOpenConvBwdWrWS2.cl
        kernels/MIOpenGroupConvBwdWrWS2.cl
        kernels/MIOpenConvBwdWrW_LxG_P53.cl
        kernels/MIOpenGroupConvBwdWrW_LxG_P53.cl
        kernels/MIOpenConvBwdWrW_LxG_5x5.cl
        kernels/MIOpenConvBwdWrW1x1_PAD_read4.cl
        kernels/MIOpenConvFwd_LxL_11.cl
        kernels/MIOpenConvFFT.cl
        kernels/MIOpenRNNHiddenStateUpdate.cl
        kernels/bugzilla_34765_detect.s
        kernels/dummy_kernel.s
        kernels/conv3x3.s
        kernels/conv1x1u.s
        kernels/conv1x1u_stride2.s
        kernels/conv1x1u_bias_activ.s
        kernels/conv3x3wrw.s
        kernels/conv1x1wrw.s
        kernels/conv5x10u2v2f1.s
        kernels/conv5x10u2v2b1.s
        kernels/conv7x7c3h224w224k64u2v2p3q3f1.s
        kernels/xform_out.s
        kernels/gcnAsmBNBwdTrainSpatial.s
        kernels/MIOpenTensorKernels.cl
        kernels/MIOpenTensorKernelsHip.cpp
        kernels/MIOpenSubTensorOpWithScalarKernel.cl
        kernels/MIOpenSubTensorOpWithSubTensorKernel.cl
        kernels/MIOpenSubTensorOpWithCastTensorKernel.cl
        kernels/MIOpenSubTensorOpWithTransformKernel.cl
        kernels/Conv_Winograd_v13_3_12_fp16dot_stride1.s
        kernels/Conv_Winograd_v13_3_12_fp16dot_stride2_dec.s
        kernels/Conv_Winograd_v13_3_12_fp16dot_stride2_dil.s
        kernels/Conv_Winograd_v14_3_3_fp16dot_stride1.s
        kernels/Conv_Winograd_v14_3_3_fp16dot_stride2_dec.s
        kernels/Conv_Winograd_v14_3_3_fp16dot_stride2_dil.s
        kernels/Conv_Winograd_v16_5_0_stride1.s
        kernels/conv_3x3_wheel_alpha_v9_0_15_stride_2_dil.s
        kernels/conv_3x3_wheel_alpha_v9_0_15_stride_2_dec.s
        kernels/conv_3x3_wheel_alpha_v9_0_15.s
        kernels/conv_3x3_wheel_alpha_v7_0_3b.s
        kernels/conv_3x3_wheel_alpha_v3_0b.s
        kernels/conv_3x3_wheel_alpha_v9_2_7.s
        kernels/conv_3x3_wheel_alpha_v9_2_7_stride_2_dec.s
        kernels/Conv_Winograd_v21_1_3_fp16_dot2_f2x3_dilation2.s
        kernels/Conv_Winograd_v21_1_3_fp16_dot2_f2x3_stride1.s
        kernels/Conv_Winograd_v21_1_3_fp16_dot2_f2x3_stride2.s
        kernels/Conv_Winograd_v21_1_3_fp16_dot2_f3x2_stride1.s
        kernels/Conv_Winograd_v21_1_3_fp32_f2x3_dilation2.s
        kernels/Conv_Winograd_v21_1_3_fp32_f2x3_stride1.s
        kernels/Conv_Winograd_v21_1_3_fp32_f2x3_stride2.s
        kernels/Conv_Winograd_v21_1_3_fp32_f3x2_stride1.s
        kernels/Conv_Winograd_v30_3_1_fp16_dot2_f2x3_dilation2.s
        kernels/Conv_Winograd_v30_3_1_fp16_dot2_f2x3_stride1.s
        kernels/Conv_Winograd_v30_3_1_fp16_dot2_f2x3_stride2.s
        kernels/Conv_Winograd_v30_3_1_fp32_f2x3_dilation2.s
        kernels/Conv_Winograd_v30_3_1_fp32_f2x3_stride1.s
        kernels/Conv_Winograd_v30_3_1_fp32_f2x3_stride2.s
        kernels/Conv_Winograd_v30_3_1_fp16_dot2_f3x2_dilation2.s
        kernels/Conv_Winograd_v30_3_1_fp16_dot2_f3x2_stride1.s
        kernels/Conv_Winograd_v30_3_1_fp16_dot2_f3x2_stride2.s
        kernels/Conv_Winograd_v30_3_1_fp32_f3x2_dilation2.s
        kernels/Conv_Winograd_v30_3_1_fp32_f3x2_stride1.s
        kernels/Conv_Winograd_v30_3_1_fp32_f3x2_stride2.s
        kernels/Conv_Winograd_Fury_v1_1_1_fp16_fp16acc_f2x3_stride1.s
        kernels/MIOpenConvBwdBias.cl
        kernels/MIOpenBatchNormActivInfer.cl
        kernels/MIOpenCTCLoss.cl
        kernels/MIOpenDropout.cl
        kernels/xform_data.s
        kernels/xform_filter.s
        kernels/xform_bidirect_winograd_data.s
        kernels/xform_bidirect_winograd_filter.s
        kernels/xform_bidirect_winograd_out.s
        kernels/UniversalTranspose.cl)

    # Kernels in development lists.
    # Should be ALWAYS empty in develop branch (at the time of PR merge)
    # Intention: to speed up kernel development rebuild time
    set(MIOPEN_DEVELOPMENT_KERNELS)

    # Only referenced by MIOPEN_DEVELOPMENT_KERNELS
    set(MIOPEN_DEVELOPMENT_KERNEL_INCLUDES)

    LIST(LENGTH MIOPEN_DEVELOPMENT_KERNELS MIOPEN_DEVELOPMENT_KERNELS_COUNT)
    LIST(LENGTH MIOPEN_DEVELOPMENT_KERNEL_INCLUDES MIOPEN_DEVELOPMENT_KERNEL_INCLUDES_COUNT)

    add_kernels("kernel.cpp" "MIOPEN_KERNEL_" "" "${MIOPEN_KERNELS}")
    add_kernels("kernel_includes.cpp" "MIOPEN_KERNEL_" "_INCLUDE" "${MIOPEN_KERNEL_INCLUDES}")

    if(${MIOPEN_DEVELOPMENT_KERNELS_COUNT})
        add_kernels("kernel.cpp" "MIOPEN_KERNEL_" "" "${MIOPEN_DEVELOPMENT_KERNELS}")
    endif()

    if(${MIOPEN_DEVELOPMENT_KERNEL_INCLUDES_COUNT})
        add_kernels("kernel_includes.cpp" "MIOPEN_KERNEL_" "_INCLUDE" "${MIOPEN_DEVELOPMENT_KERNEL_INCLUDES}")
    endif()

    configure_file(db_path.cpp.in ${PROJECT_BINARY_DIR}/db_path.cpp)
    list(APPEND MIOpen_Source
        activ.cpp
        argmax.cpp
<<<<<<< HEAD
        cat.cpp
=======
        groupnorm.cpp
>>>>>>> 70bf0773
        kernel_cache.cpp
        layer_norm.cpp
        lrn.cpp
        mlo_dir_conv.cpp
        exec_utils.cpp
        ocl/activ_ocl.cpp
        ocl/batchnormocl.cpp
        ocl/convolutionocl.cpp
        ocl/lrn_ocl.cpp
        ocl/mloNorm.cpp
        ocl/pooling_ocl.cpp
        ocl/tensorocl.cpp
        ocl/softmaxocl.cpp
        ocl/rnnocl.cpp
        ocl/utilocl.cpp
        ocl/ctcocl.cpp
        ocl/dropoutocl.cpp
        ocl/gcn_asm_utils.cpp
        ocl/rnn_util_ocl.cpp
        hip/hip_build_utils.cpp
        hip/batched_transpose_sol.cpp
        hip/general_tensor_reorder_sol.cpp
        pooling.cpp
        ocl/fusionopconvocl.cpp
        ocl/fusionopbiasbnactivocl.cpp
        sum.cpp
        ${PROJECT_BINARY_DIR}/db_path.cpp
        )

    list(INSERT MIOpen_Source 0
        ${PROJECT_BINARY_DIR}/kernel.cpp
        ${PROJECT_BINARY_DIR}/kernel_includes.cpp
        )
endif()

if(MIOPEN_USE_ROCBLAS)
    list(APPEND MIOpen_Source
        gemm_v2.cpp
    )
endif()

if( MIOPEN_BACKEND STREQUAL "OpenCL" )
    list(APPEND MIOpen_Source
        ocl/handleocl.cpp
        ocl_kernel.cpp
        ocl/oclerrors.cpp
        ocl/clhelper.cpp
    )
endif()

if( MIOPEN_BACKEND STREQUAL "HIPOC" OR MIOPEN_BACKEND STREQUAL "HIP")
    list(APPEND MIOpen_Source
        hip/hiperrors.cpp
        hip/handlehip.cpp
        hipoc/hipoc_kernel.cpp
        hipoc/hipoc_program.cpp
        )
endif()

if( MIOPEN_BACKEND STREQUAL "HIPNOGPU")
    list(APPEND MIOpen_Source
        hip/hiperrors.cpp
        nogpu/handle.cpp
        hipoc/hipoc_kernel.cpp
        hipoc/hipoc_program.cpp
        )
endif()

if( MIOPEN_BACKEND MATCHES "OpenCL" OR MIOPEN_BACKEND STREQUAL "HIPOC" OR MIOPEN_BACKEND STREQUAL "HIP" OR MIOPEN_BACKEND STREQUAL "HIPNOGPU")
    set(KERNELS_SRC_BATCH_FACTOR 50 CACHE STRING "Amount of kernel source files to inline to a single object file.")
    set(KERNELS_BATCH_ID 0)

    function(inline_kernels_src BATCH_FACTOR KERNELS KERNEL_INCLUDES EXTRA_OPTIONS MESSAGE_SUFFIX)
        set(KERNELS_BATCH)
        set(KERNELS_BATCH_SIZE 0)
        set(PROCESSED 0)
        list(LENGTH KERNELS KERNELS_NUMBER)

        foreach(KERNEL ${KERNELS})
            list(APPEND KERNELS_BATCH ${KERNEL})
            list(LENGTH KERNELS_BATCH KERNELS_BATCH_SIZE)
            math(EXPR PROCESSED "1+${PROCESSED}")
            if((KERNELS_BATCH_SIZE EQUAL ${BATCH_FACTOR}) OR (PROCESSED EQUAL KERNELS_NUMBER))
                set(KERNEL_SRC_HPP_FILENAME batch_${KERNELS_BATCH_ID}.cpp.hpp)
                set(KERNEL_SRC_HPP_PATH ${PROJECT_BINARY_DIR}/inlined_kernels/${KERNEL_SRC_HPP_FILENAME})
                set(KERNEL_SRC_CPP_PATH ${PROJECT_BINARY_DIR}/inlined_kernels/batch_${KERNELS_BATCH_ID}.cpp)

                add_custom_command(
                    OUTPUT ${KERNEL_SRC_HPP_PATH}
                    WORKING_DIRECTORY ${CMAKE_CURRENT_SOURCE_DIR}
                    DEPENDS addkernels ${KERNELS_BATCH} ${KERNEL_INCLUDES}
                    COMMAND $<TARGET_FILE:addkernels> -target ${KERNEL_SRC_HPP_PATH} -extern ${EXTRA_OPTIONS} -source ${KERNELS_BATCH}
                    COMMENT "Inlining kernels batch #${KERNELS_BATCH_ID}${MESSAGE_SUFFIX}"
                    )
                configure_file(kernels/kernels_batch.cpp.in ${KERNEL_SRC_CPP_PATH})
                list(APPEND MIOpen_Source ${KERNEL_SRC_CPP_PATH} ${KERNEL_SRC_HPP_PATH})

                set(KERNELS_BATCH)
                math(EXPR KERNELS_BATCH_ID "1+${KERNELS_BATCH_ID}")
            endif()
        endforeach()

        set(KERNELS_BATCH_ID ${KERNELS_BATCH_ID} PARENT_SCOPE)
        set(MIOpen_Source ${MIOpen_Source} PARENT_SCOPE)
    endfunction()

    inline_kernels_src(${KERNELS_SRC_BATCH_FACTOR} "${MIOPEN_KERNELS}" "${MIOPEN_KERNEL_INCLUDES}" "" "")
    inline_kernels_src(${KERNELS_SRC_BATCH_FACTOR} "${MIOPEN_KERNEL_INCLUDES}" "" "-no-recurse;-mark-includes" " (includes)")

    set(MIOPEN_DEVELOPMENT_KERNELS_DEPS ${MIOPEN_KERNEL_INCLUDES})
    list(APPEND MIOPEN_DEVELOPMENT_KERNELS_DEPS ${MIOPEN_DEVELOPMENT_KERNEL_INCLUDES})

    if(${MIOPEN_DEVELOPMENT_KERNELS_COUNT})
        inline_kernels_src(${KERNELS_SRC_BATCH_FACTOR} "${MIOPEN_DEVELOPMENT_KERNELS}" "${MIOPEN_DEVELOPMENT_KERNELS_DEPS}" "" " (dev kernels)")
    endif()

    if(${MIOPEN_DEVELOPMENT_KERNEL_INCLUDES_COUNT})
        inline_kernels_src(${KERNELS_SRC_BATCH_FACTOR} "${MIOPEN_DEVELOPMENT_KERNEL_INCLUDES}" "" "-no-recurse;-mark-includes" " (dev includes)")
    endif()

endif()

if(MIOPEN_USE_COMGR)
    list(APPEND MIOpen_Source comgr.cpp)
endif()

if(MIOPEN_USE_MLIR)
    list(APPEND MIOpen_Source
        mlir_build.cpp
        solver/mlir_common.cpp
        conv/invokers/mlir_impl_gemm.cpp
        )
endif()

# build library
if(MIOPEN_ENABLE_SQLITE)
    add_library( MIOpen
        ${MIOpen_Source}
        $<TARGET_OBJECTS:sqlite_memvfs>
        )
else()
    add_library( MIOpen
        ${MIOpen_Source}
        )
endif()

rocm_set_soversion(MIOpen ${MIOpen_SOVERSION})

clang_tidy_check(MIOpen)

find_package(zstd)
if(zstd_FOUND)
    target_link_libraries(MIOpen PRIVATE $<IF:$<TARGET_EXISTS:zstd::libzstd_shared>,zstd::libzstd_shared,zstd::libzstd_static>)
endif()

function(target_internal_library TARGET)
    target_link_libraries(${TARGET} PRIVATE ${ARGN})
    target_link_libraries(${TARGET} INTERFACE $<BUILD_INTERFACE:${ARGN}>)
endfunction()

target_include_directories(MIOpen PUBLIC
    $<BUILD_INTERFACE:${PROJECT_SOURCE_DIR}/src/include>
)

if(MIOPEN_USE_COMPOSABLEKERNEL)
set(MIOPEN_CK_LINK_FLAGS composable_kernel::device_other_operations composable_kernel::device_gemm_operations composable_kernel::device_conv_operations composable_kernel::device_contraction_operations composable_kernel::device_reduction_operations hip::host)
endif()

if(WIN32)
    # Refer to https://en.cppreference.com/w/cpp/language/types for details.
    target_compile_options(MIOpen PRIVATE $<BUILD_INTERFACE:$<$<CXX_COMPILER_ID:Clang>:-U__LP64__>>)
endif()

target_include_directories(MIOpen SYSTEM PUBLIC $<BUILD_INTERFACE:${HALF_INCLUDE_DIR}>)
# Workaround : change in rocm-cmake was causing linking error so had to add ${CMAKE_DL_LIBS}
#               We can remove ${CMAKE_DL_LIBS} once root cause is identified.
target_link_libraries(MIOpen PRIVATE ${CMAKE_DL_LIBS} Threads::Threads BZip2::BZip2 ${MIOPEN_CK_LINK_FLAGS})
miopen_generate_export_header(MIOpen)

if(BUILD_TESTING)
    # On Windows, export all symbols only when tests are built, too.
    # The officially released binaries must not have internals exposed
    # because it violates threat model requirements.
    # The property applies only to MS-compatible tools on Windows, and
    # is ignored for the rest.
    set_target_properties(MIOpen PROPERTIES WINDOWS_EXPORT_ALL_SYMBOLS ON)
endif()

if(MIOPEN_ENABLE_AI_KERNEL_TUNING OR MIOPEN_ENABLE_AI_IMMED_MODE_FALLBACK)
    target_link_libraries(MIOpen PRIVATE frugally-deep::fdeep Eigen3::Eigen)
    if(NOT TARGET nlohmann_json)
        # frugally-deep has broken linking to nlohmann_json
        add_library(nlohmann_json INTERFACE IMPORTED GLOBAL)
        target_link_libraries(nlohmann_json INTERFACE nlohmann_json::nlohmann_json)
    endif()
    file(GLOB MODEL_FILES CONFIGURE_DEPENDS kernels/*.model)
    if(NOT ENABLE_ASAN_PACKAGING )
        install(FILES ${MODEL_FILES} DESTINATION ${DATABASE_INSTALL_DIR})
    endif()
    foreach(MODEL_FILE ${MODEL_FILES})
        get_filename_component(MODEL_FILE_FILENAME "${MODEL_FILE}" NAME)
	configure_file("${MODEL_FILE}" "${PROJECT_BINARY_DIR}/${DATABASE_INSTALL_DIR}/${MODEL_FILE_FILENAME}" COPYONLY)
    endforeach()
endif()

############################################################
# MIOpen depends on OpenCL
if( MIOPEN_BACKEND STREQUAL "OpenCL")
    MESSAGE( STATUS "MIOpen linking OpenCL: ${OPENCL_INCLUDE_DIRS}" )
    target_include_directories(MIOpen SYSTEM PUBLIC ${OPENCL_INCLUDE_DIRS} )
    target_link_libraries( MIOpen PUBLIC ${OPENCL_LIBRARIES} )
    list(APPEND PACKAGE_DEPENDS PACKAGE OpenCL)
elseif(MIOPEN_BACKEND STREQUAL "HIPOC" OR MIOPEN_BACKEND STREQUAL "HIP")
    target_link_libraries( MIOpen PRIVATE hip::device )
    target_link_libraries( MIOpen INTERFACE hip::host )
    if(MIOPEN_USE_HIPRTC)
        if(WIN32) 
            target_link_libraries( MIOpen PRIVATE hiprtc::hiprtc )
        else()
            target_link_libraries( MIOpen PRIVATE hiprtc)
        endif()
    endif()
    if(ENABLE_HIP_WORKAROUNDS)
        # Workaround hip not setting its usage requirements correctly
        target_compile_definitions( MIOpen PRIVATE -D__HIP_PLATFORM_AMD__=1 )
    endif()
    # This is helpful for the tests
    target_link_libraries( MIOpen INTERFACE $<BUILD_INTERFACE:hip::device> )
    list(APPEND PACKAGE_DEPENDS PACKAGE hip)
endif()

if(MIOPEN_USE_COMGR)
    list(APPEND PACKAGE_DEPENDS PACKAGE amd_comgr)
    target_internal_library(MIOpen amd_comgr)
endif()

if(rocblas_FOUND)
    target_link_libraries( MIOpen INTERFACE $<BUILD_INTERFACE:roc::rocblas> )
    target_link_libraries( MIOpen PRIVATE roc::rocblas )
    list(APPEND PACKAGE_STATIC_DEPENDS PACKAGE rocblas)
endif()

# For backward compatibility with ROCm 5.3
# Build with library libMLIRMIOpen
if(LIBMLIRMIOPEN)
    target_link_libraries(MIOpen PRIVATE ${LIBMLIRMIOPEN})
endif()

# Build with package rocMLIR
if(rocMLIR_FOUND)
    target_link_libraries(MIOpen PRIVATE rocMLIR::rockCompiler)
endif()

target_link_libraries(MIOpen PRIVATE nlohmann_json::nlohmann_json)

target_internal_library(MIOpen
    Boost::filesystem
)
list(APPEND PACKAGE_STATIC_DEPENDS PACKAGE Boost COMPONENTS filesystem)
if(NOT WIN32 AND NOT APPLE)
    file(WRITE ${CMAKE_CURRENT_BINARY_DIR}/lib.def "
MIOPEN_${MIOPEN_BACKEND}_1
{
global:
    miopen*;
    extern \"C++\" {
        miopen::*;
    };
local:
    *boost*;
    extern \"C++\" {
        std::*;
    };
};
")
    target_link_libraries(MIOpen PRIVATE "-Wl,--version-script=${CMAKE_CURRENT_BINARY_DIR}/lib.def")
    target_link_libraries(MIOpen PRIVATE "-Wl,--exclude-libs,ALL")
    # set_target_properties(MIOpen PROPERTIES CXX_VISIBILITY_PRESET hidden)
    set_target_properties(MIOpen PROPERTIES VISIBILITY_INLINES_HIDDEN 1)
endif()
#######################################
if(MIOPEN_ENABLE_SQLITE)
    # MIOpen depends on SQLite
    target_link_libraries(MIOpen PRIVATE SQLite::SQLite3)
endif()
############################################################
# MIOpen depends on librt for Boost.Interprocess
if(NOT WIN32 AND NOT APPLE)
    find_library(LIBRT rt)
    if(LIBRT)
        message(STATUS "Librt: " ${LIBRT})
        target_internal_library(MIOpen ${LIBRT})
    endif()
endif()

if(MIOPEN_USE_ROCTRACER)
    target_link_libraries(MIOpen PRIVATE roctx64)
endif()

############################################################
# Installation
set(MIOPEN_CXX_HEADER_PATH)
if(MIOPEN_INSTALL_CXX_HEADERS)
set(MIOPEN_CXX_HEADER_PATH ${PROJECT_SOURCE_DIR}/src/include)
endif()

rocm_install_targets(
  TARGETS MIOpen
  INCLUDE
    ${PROJECT_SOURCE_DIR}/include
    ${PROJECT_BINARY_DIR}/include
    ${MIOPEN_CXX_HEADER_PATH}
)

rocm_export_targets(
  TARGETS MIOpen
  DEPENDS
    ${PACKAGE_DEPENDS}
  STATIC_DEPENDS
    ${PACKAGE_STATIC_DEPENDS}
)

# Install db files
if(NOT MIOPEN_EMBED_DB STREQUAL "")
    include(embed)
    if(MIOPEN_EMBED_BINCACHE AND MIOPEN_BINCACHE_PATH STREQUAL "")
        if(MIOPEN_NO_LFS_PULLED)
            message(WARNING "Binary cache files have not been pulled down from git-lfs, will not embed.")
        else()
            set(MIOPEN_BINCACHE_PATH "${CMAKE_SOURCE_DIR}/src/kernels")
            message("MIOPEN_BINCACHE_PATH: ${MIOPEN_BINCACHE_PATH}")
        endif()
    else()
        message(WARNING "MIOPEN_EMBED_BINCACHE is set and MIOPEN_BINCACHE_PATH was used to override default binary cache files. Proceed at your own risk!")
    endif()
    set(CODE_OBJECTS)
# embed find db
    foreach(EMBED_ARCH ${MIOPEN_EMBED_DB})
        message(STATUS "Adding find db for arch: ${EMBED_ARCH}")
        list(APPEND CODE_OBJECTS "${PROJECT_BINARY_DIR}/${DATABASE_INSTALL_DIR}/${EMBED_ARCH}.${MIOPEN_BACKEND}.fdb.txt")
        message(STATUS "Adding perf db for arch: ${EMBED_ARCH}")
        list(APPEND CODE_OBJECTS "${PROJECT_BINARY_DIR}/${DATABASE_INSTALL_DIR}/${EMBED_ARCH}.db")
    endforeach()
# Embed Bin Cache
    if(NOT MIOPEN_BINCACHE_PATH STREQUAL "")
        foreach(EMBED_ARCH ${MIOPEN_EMBED_DB})
            message(STATUS "Adding binary cache for arch: ${EMBED_ARCH}")
            download_binary(OUTPUT_PATH "${MIOPEN_BINCACHE_PATH}" "${EMBED_ARCH}")
            list(APPEND CODE_OBJECTS "${OUTPUT_PATH}")
        endforeach()
    endif()
    add_embed_library(miopen_data ${CODE_OBJECTS})
    target_link_libraries(MIOpen PRIVATE $<BUILD_INTERFACE:miopen_data> )
else()
    file(GLOB FIND_DB_FILES ${PROJECT_BINARY_DIR}/${DATABASE_INSTALL_DIR}/*.fdb.txt)
    file(GLOB PERF_DB_FILES ${PROJECT_BINARY_DIR}/${DATABASE_INSTALL_DIR}/*.db)
    file(GLOB KERN_DB_FILES ${PROJECT_BINARY_DIR}/${DATABASE_INSTALL_DIR}/*.kdb)
    list(APPEND FIND_DB_FILES ${PERF_DB_FILES})
# Install the kdb files for the kdb sync test only, a better approach would be to 
# install the kdb package instead
if(MIOPEN_TEST_DBSYNC)
    list(APPEND FIND_DB_FILES ${KERN_DB_FILES})
endif()
    if(NOT MIOPEN_DISABLE_SYSDB)
        if( NOT ENABLE_ASAN_PACKAGING )
          install(FILES
              ${FIND_DB_FILES}
              DESTINATION ${DATABASE_INSTALL_DIR})
        endif()
        foreach(DB_FILE ${FIND_DB_FILES})
            get_filename_component(DB_FILE_FILENAME "${DB_FILE}" NAME)
	        configure_file("${DB_FILE}" "${PROJECT_BINARY_DIR}/${DATABASE_INSTALL_DIR}/${DB_FILE_FILENAME}" COPYONLY)
        endforeach()
    endif()
endif()

if(BUILD_FILE_REORG_BACKWARD_COMPATIBILITY)
  #Generating Wrapper of each headers for backward compatibility
  rocm_wrap_header_file(
    export.h config.h version.h miopen.h
    HEADER_LOCATION include/miopen
    GUARDS WRAPPER
    WRAPPER_LOCATIONS miopen/${CMAKE_INSTALL_INCLUDEDIR}/miopen
    ORIGINAL_FILES ${PROJECT_BINARY_DIR}/include/miopen/version.h ${PROJECT_BINARY_DIR}/include/miopen/config.h
  )

  #Installing Wrapper Headers
  rocm_install(
    DIRECTORY
       "${PROJECT_BINARY_DIR}/miopen/include"
        DESTINATION "miopen" )
  message( STATUS "Backward Compatible Sym Link Created for include directories" )
endif()<|MERGE_RESOLUTION|>--- conflicted
+++ resolved
@@ -561,11 +561,8 @@
     list(APPEND MIOpen_Source
         activ.cpp
         argmax.cpp
-<<<<<<< HEAD
         cat.cpp
-=======
         groupnorm.cpp
->>>>>>> 70bf0773
         kernel_cache.cpp
         layer_norm.cpp
         lrn.cpp
