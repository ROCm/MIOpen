--- conflicted
+++ resolved
@@ -647,7 +647,6 @@
 if(NOT MIOPEN_EMBED_DB STREQUAL "")
     include(embed)
     set(CODE_OBJECTS)
-<<<<<<< HEAD
 # embed perf db
     list(APPEND CODE_OBJECTS "kernels/miopen.db")
 # embed find db
@@ -663,13 +662,6 @@
             list(APPEND CODE_OBJECTS "${OUTPUT_PATH}")
         endforeach()
     endif()
-=======
-    list(APPEND CODE_OBJECTS "kernels/miopen.db")
-    foreach(EMBED_ARCH ${MIOPEN_EMBED_DB})
-        message(STATUS "Adding file for arch: ${EMBED_ARCH}")
-        list(APPEND CODE_OBJECTS "kernels/${EMBED_ARCH}.${MIOPEN_BACKEND}.fdb.txt")
-    endforeach()
->>>>>>> 3b590260
     add_embed_library(miopen_data ${CODE_OBJECTS})
     target_link_libraries(MIOpen PRIVATE miopen_data)
 else()
