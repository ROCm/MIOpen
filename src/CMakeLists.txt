################################################################################
#
# MIT License
#
# Copyright (c) 2017 Advanced Micro Devices, Inc.
#
# Permission is hereby granted, free of charge, to any person obtaining a copy
# of this software and associated documentation files (the "Software"), to deal
# in the Software without restriction, including without limitation the rights
# to use, copy, modify, merge, publish, distribute, sublicense, and/or sell
# copies of the Software, and to permit persons to whom the Software is
# furnished to do so, subject to the following conditions:
#
# The above copyright notice and this permission notice shall be included in all
# copies or substantial portions of the Software.
#
# THE SOFTWARE IS PROVIDED "AS IS", WITHOUT WARRANTY OF ANY KIND, EXPRESS OR
# IMPLIED, INCLUDING BUT NOT LIMITED TO THE WARRANTIES OF MERCHANTABILITY,
# FITNESS FOR A PARTICULAR PURPOSE AND NONINFRINGEMENT. IN NO EVENT SHALL THE
# AUTHORS OR COPYRIGHT HOLDERS BE LIABLE FOR ANY CLAIM, DAMAGES OR OTHER
# LIABILITY, WHETHER IN AN ACTION OF CONTRACT, TORT OR OTHERWISE, ARISING FROM,
# OUT OF OR IN CONNECTION WITH THE SOFTWARE OR THE USE OR OTHER DEALINGS IN THE
# SOFTWARE.
#
################################################################################

cmake_policy(SET CMP0057 NEW)

include(ExportHeader)
if(MIOPEN_ENABLE_SQLITE)
    add_subdirectory(sqlite)
endif()

# Truncation rounding or (default) rounding to nearest even (RNE) is enabled.
# This switch controls two related but different aspects of MIOpen behavior
# 1.  How host code performs conversions of float to bfloat16, important only
#     for testing.
# 2.  How BF16 kernels (which are kind of mixed-precision now and expected to
#     remain in the future)  perform final conversion (and rounding) of FP32
#     to BF16 results. This affects the main functionality of the library.
option( MIOPEN_USE_RNE_BFLOAT16 "Sets rounding scheme for bfloat16 type" ON )
option( MIOPEN_FP8_IEEE_EXPONENT_BIAS "Sets the FP8 exponent bias to IEEE" OFF)
option( MIOPEN_FP8_CLIPPING "Sets the FP8 clipping" ON)
set ( MIOPEN_DEFAULT_FIND_MODE "DynamicHybrid" CACHE STRING "Sets the default find mode")
set_property(CACHE MIOPEN_DEFAULT_FIND_MODE PROPERTY STRINGS
    Normal Fast Hybrid FastHybrid DynamicHybrid)

option( MIOPEN_FP8_CLIPPING "Sets the FP8 clipping" ON)

configure_file("${PROJECT_SOURCE_DIR}/include/miopen/config.h.in" "${PROJECT_BINARY_DIR}/include/miopen/config.h")

# configure a header file to pass the CMake version settings to the source, and package the header files in the output archive
configure_file( "${PROJECT_SOURCE_DIR}/include/miopen/version.h.in" "${PROJECT_BINARY_DIR}/include/miopen/version.h" )

if(BUILD_FILE_REORG_BACKWARD_COMPATIBILITY)
#Copy header to Build Dir for generating backward compatibility
configure_file( "${PROJECT_SOURCE_DIR}/include/miopen/miopen.h" "${PROJECT_BINARY_DIR}/include/miopen/miopen.h" )
endif()

message( STATUS "MIOpen_VERSION= ${MIOpen_VERSION}" )
if(NOT MIOPEN_GENERATOR_IS_MULTI_CONFIG)
    message( STATUS "CMAKE_BUILD_TYPE= ${CMAKE_BUILD_TYPE}" )
endif()

# This is incremented when the ABI to the library changes
set( MIOpen_SOVERSION 1.0 )

function(add_kernels FILE_NAME VAR_PREFIX VAR_SUFFIX KERNEL_FILES)
    set(INIT_KERNELS_LIST)
    set(KERNELS_DECLS)
    foreach(KERNEL_FILE ${KERNEL_FILES})
        set_property(DIRECTORY APPEND PROPERTY CMAKE_CONFIGURE_DEPENDS ${KERNEL_FILE})
        get_filename_component(KERNEL_FILENAME ${KERNEL_FILE} NAME)
        get_filename_component(BASE_NAME ${KERNEL_FILE} NAME_WE)
        string(TOUPPER "${BASE_NAME}" KEY_NAME)
        string(MAKE_C_IDENTIFIER "${KEY_NAME}" VAR_NAME)
        string(APPEND KERNELS_DECLS "extern const size_t ${VAR_PREFIX}${VAR_NAME}${VAR_SUFFIX}_SIZE;\n")
        string(APPEND KERNELS_DECLS "extern const char ${VAR_PREFIX}${VAR_NAME}${VAR_SUFFIX}[];\n")
        list(APPEND INIT_KERNELS_LIST "    { \"${KERNEL_FILENAME}\", { ${VAR_PREFIX}${VAR_NAME}${VAR_SUFFIX}, ${VAR_PREFIX}${VAR_NAME}${VAR_SUFFIX}_SIZE } }")
    endforeach()
    string(REPLACE ";" ",\n" INIT_KERNELS "${INIT_KERNELS_LIST}")
    configure_file(kernels/${FILE_NAME}.in ${PROJECT_BINARY_DIR}/${FILE_NAME})
endfunction()

set( MIOpen_Source
    activ/problem_description.cpp
    activ_api.cpp
    adam/problem_description.cpp
    adam_api.cpp
    addlayernorm_api.cpp
    api/find2_0_commons.cpp
    batch_norm.cpp
    batch_norm_api.cpp
    batchnorm/problem_description.cpp
    buffer_info.cpp
    cat_api.cpp
    cat/problem_description.cpp
    check_numerics.cpp
    conv/invokers/gcn_asm_1x1u.cpp
    conv/invokers/gcn_asm_1x1u_ss.cpp
    conv/invokers/gcn_asm_1x1u_us.cpp
    conv/invokers/gcn_asm_wino.cpp
    conv/invokers/gen_x_w_y_pad.cpp
    conv/invokers/impl_gemm.cpp
    conv/invokers/impl_gemm_dynamic.cpp
    conv/invokers/ocl_wrw_rdc.cpp
    conv/kernel_interface/winograd_kernel_interface.cpp
    conv/problem_description.cpp
    conv/solver_finders.cpp
    conv_algo_name.cpp
    convolution.cpp
    convolution_api.cpp
    ctc.cpp
    ctc_api.cpp
    db.cpp
    db_record.cpp
    driver_arguments.cpp
    dropout.cpp
    dropout_api.cpp
    env.cpp
    execution_context.cpp
    expanduser.cpp
    find_controls.cpp
    find_db.cpp
    fused_api.cpp
    fusion.cpp
    fusion/problem_description.cpp
    generic_search.cpp
    getitem_api.cpp
    graphapi/convolution.cpp
    graphapi/conv_bias_res_add_activ_forward_executor.cpp
    graphapi/engine.cpp
    graphapi/enginecfg.cpp
    graphapi/engineheur.cpp
    graphapi/execution_plan.cpp
    graphapi/find_engine.cpp
    graphapi/graphapi.cpp
    graphapi/matmul.cpp
    graphapi/opgraph.cpp
    graphapi/pointwise.cpp
    graphapi/reduction.cpp
    graphapi/reshape.cpp
    graphapi/rng.cpp
    graphapi/tensor.cpp
    graphapi/variant_pack.cpp
    groupnorm_api.cpp
    groupnorm/problem_description.cpp
    handle_api.cpp
    invoker_cache.cpp
    getitem/problem_description.cpp
    kernel_build_params.cpp
    kernel_warnings.cpp
    layernorm_api.cpp
    layernorm/problem_description.cpp
    load_file.cpp
    lock_file.cpp
    logger.cpp
    lrn_api.cpp
    mha/mha_descriptor.cpp
    mha/problem_description.cpp
    op_args.cpp
    operator.cpp
    performance_config.cpp
    pooling/problem_description.cpp
    pooling_api.cpp
    prelu/problem_description.cpp
    prelu_api.cpp
    problem.cpp
    process.cpp
    ramdb.cpp
    readonlyramdb.cpp
    reducecalculation_api.cpp
    reduceextreme_api.cpp
    reducetensor.cpp
    reducetensor_api.cpp
    reduce/problem_description.cpp
    rnn.cpp
    rnn_api.cpp
    rnn/rnn_util.cpp
    rnn/selector.cpp
    rnn/Solutions/rnn_transformer.cpp
    rnn/Solutions/modular_base.cpp
    rnn/Solutions/bwd_s_stream.cpp
    rnn/Solutions/bwd_multi_stream.cpp
    rope_api.cpp
    rope/problem_description.cpp
    scalar.cpp
    softmax.cpp
    softmax_api.cpp
    softmax/problem_description.cpp
    solution.cpp
    solver.cpp
    solver/activ/bwd_0.cpp
    solver/activ/bwd_1.cpp
    solver/activ/fwd_0.cpp
    solver/activ/fwd_1.cpp
    solver/adam/adam.cpp
    solver/adam/transformers_adam_w.cpp
    solver/batchnorm/backward_ck.cpp
    solver/batchnorm/backward_per_activation.cpp
    solver/batchnorm/backward_per_activation_fused.cpp
    solver/batchnorm/backward_spatial_multiple.cpp
    solver/batchnorm/backward_spatial_single.cpp
    solver/batchnorm/forward_inference.cpp
    solver/batchnorm/forward_inference_ck.cpp
    solver/batchnorm/forward_inference_fused.cpp
    solver/batchnorm/forward_per_activation.cpp
    solver/batchnorm/forward_per_activation_fused.cpp
    solver/batchnorm/forward_spatial_multiple.cpp
    solver/batchnorm/forward_spatial_single.cpp
    solver/batchnorm/forward_training_ck.cpp
    solver/cat/forward_cat.cpp
    solver/conv/conv_asm_1x1u.cpp
    solver/conv/conv_asm_1x1u_stride2.cpp
    solver/conv/conv_asm_3x3u.cpp
    solver/conv/conv_asm_5x10u2v2b1.cpp
    solver/conv/conv_asm_5x10u2v2f1.cpp
    solver/conv/conv_asm_7x7c3h224w224k64u2v2p3q3f1.cpp
    solver/conv/conv_asm_dir_BwdWrW1x1.cpp
    solver/conv/conv_asm_dir_BwdWrW3x3.cpp
    solver/conv/conv_asm_implicit_gemm_bwd_v4r1_dynamic.cpp
    solver/conv/conv_asm_implicit_gemm_gtc_bwd.cpp
    solver/conv/conv_asm_implicit_gemm_gtc_bwd_nhwc.cpp
    solver/conv/conv_asm_implicit_gemm_gtc_fwd.cpp
    solver/conv/conv_asm_implicit_gemm_gtc_fwd_nhwc.cpp
    solver/conv/conv_asm_implicit_gemm_gtc_fwd_nchwc.cpp
    solver/conv/conv_asm_implicit_gemm_gtc_perf_config.cpp
    solver/conv/conv_asm_implicit_gemm_gtc_wrw_nhwc.cpp
    solver/conv/conv_asm_implicit_gemm_v4r1_dynamic.cpp
    solver/conv/conv_asm_implicit_gemm_wrw_gtc_dynamic_xdlops.cpp
    solver/conv/conv_asm_implicit_gemm_wrw_v4r1_dynamic.cpp
    solver/conv/conv_bin_wino3x3U.cpp
    solver/conv/conv_bin_winoRxS.cpp
    solver/conv/conv_ck_igemm_fwd_v6r1_dlops_nchw.cpp
    solver/conv/conv_direct_naive_conv.cpp
    solver/conv/conv_direct_naive_conv_bwd.cpp
    solver/conv/conv_direct_naive_conv_fwd.cpp
    solver/conv/conv_direct_naive_conv_wrw.cpp
    solver/conv/conv_hip_implicit_gemm_bwd_data_xdlops.cpp
    solver/conv/conv_hip_implicit_gemm_bwd_v1r1.cpp
    solver/conv/conv_hip_implicit_gemm_bwd_v1r1_xdlops.cpp
    solver/conv/conv_hip_implicit_gemm_bwd_v4r1.cpp
    solver/conv/conv_hip_implicit_gemm_bwd_v4r1_xdlops.cpp
    solver/conv/conv_hip_implicit_gemm_fwd_v4r1.cpp
    solver/conv/conv_hip_implicit_gemm_fwd_v4r4.cpp
    solver/conv/conv_hip_implicit_gemm_fwd_v4r4_xdlops.cpp
    solver/conv/conv_hip_implicit_gemm_fwd_v4r4_xdlops_padded_gemm.cpp
    solver/conv/conv_hip_implicit_gemm_fwd_v4r5_xdlops.cpp
    solver/conv/conv_hip_implicit_gemm_fwd_xdlops.cpp
    solver/conv/conv_hip_implicit_gemm_grouped_fwd_xdlops.cpp
    solver/conv/conv_hip_implicit_gemm_grouped_bwd_xdlops.cpp
    solver/conv/conv_hip_implicit_gemm_grouped_wrw_xdlops.cpp
    solver/conv/conv_hip_implicit_gemm_3d_grouped_fwd_xdlops.cpp
    solver/conv/conv_hip_implicit_gemm_3d_grouped_wrw_xdlops.cpp
    solver/conv/conv_hip_implicit_gemm_3d_grouped_bwd_xdlops.cpp
    solver/conv/conv_hip_implicit_gemm_f16f8f16_fwd_xdlops.cpp
    solver/conv/conv_hip_implicit_gemm_f16f8f16_bwd_xdlops.cpp
    solver/conv/conv_hip_implicit_gemm_f16f8f16_wrw_xdlops.cpp
    solver/conv/conv_hip_implicit_gemm_nonxdlops_common.cpp
    solver/conv/conv_hip_implicit_gemm_wrw_v4r4.cpp
    solver/conv/conv_hip_implicit_gemm_wrw_v4r4_xdlops.cpp
    solver/conv/conv_hip_implicit_gemm_wrw_v4r4_xdlops_padded_gemm.cpp
    solver/conv/conv_MP_bidirectional_winograd.cpp
    solver/conv/conv_mlir_igemm_bwd.cpp
    solver/conv/conv_mlir_igemm_bwd_xdlops.cpp
    solver/conv/conv_mlir_igemm_fwd.cpp
    solver/conv/conv_mlir_igemm_fwd_xdlops.cpp
    solver/conv/conv_mlir_igemm_wrw.cpp
    solver/conv/conv_mlir_igemm_wrw_xdlops.cpp
    solver/conv/conv_multipass_wino3x3WrW.cpp
    solver/conv/conv_ocl_dir2D_bwdWrW_1x1.cpp
    solver/conv/conv_ocl_dir2D_bwdWrW_2.cpp
    solver/conv/conv_ocl_dir2D_bwdWrW_53.cpp
    solver/conv/conv_ocl_dir2D11x11.cpp
    solver/conv/conv_ocl_dir2Dfwd.cpp
    solver/conv/conv_ocl_dir2Dfwd_exhaustive_search.cpp
    solver/conv/conv_ocl_dir2Dfwd1x1.cpp
    solver/conv/conv_ocl_dir2Dfwdgen.cpp
    solver/conv/conv_wino_fury_RxS.cpp
    solver/conv/conv_winoRxS.cpp
    solver/conv/fft.cpp
    solver/conv/gemm.cpp
    solver/conv/gemm_bwd.cpp
    solver/conv/gemm_common.cpp
    solver/conv/gemm_wrw.cpp
    solver/conv_asm_1x1u_bias_activ_fused.cpp
    solver/conv_bin_winoRxS_fused.cpp
    solver/conv_ck_igemm_fwd_bias_activ_fused.cpp
    solver/conv_ck_igemm_fwd_bias_res_add_activ_fused.cpp
    solver/conv_ocl_dir2Dfwd_fused.cpp
    solver/conv_winoRxS_fused.cpp
    solver/groupnorm/forward_groupnorm.cpp
    solver/getitem/backward_getitem.cpp
    solver/layernorm/backward_t5layernorm.cpp
    solver/layernorm/forward_addlayernorm.cpp
    solver/layernorm/forward_layernorm.cpp
    solver/layernorm/forward_layernorm2d_ck.cpp
    solver/layernorm/forward_layernorm4d_ck.cpp
    solver/layernorm/forward_t5layernorm.cpp
    solver/mha/mha_solver_backward.cpp
    solver/mha/mha_solver_forward.cpp
    solver/pooling/forward2d.cpp
    solver/pooling/forwardNaive.cpp
    solver/pooling/forwardNd.cpp
    solver/pooling/backward2d.cpp
    solver/pooling/backwardNd.cpp
    solver/prelu/backward_prelu_multi_weights.cpp
    solver/prelu/backward_prelu_single_weight.cpp
    solver/prelu/utils.cpp
    solver/reduce/forward_argmax.cpp
    solver/reduce/forward_argmin.cpp
    solver/reduce/forward_max.cpp
    solver/reduce/forward_min.cpp
    solver/reduce/forward_prod.cpp
    solver/reduce/forward_sum.cpp
    solver/rope/backward_rope.cpp
    solver/rope/forward_rope.cpp
    solver/softmax/attn_softmax.cpp
    solver/softmax/softmax.cpp
    subbuffers.cpp
    t5layernorm_api.cpp
    target_properties.cpp
    temp_file.cpp
    tensor.cpp
    tensor_api.cpp
    transformers_adam_w_api.cpp
    seq_tensor.cpp
)

if(MIOPEN_ENABLE_AI_KERNEL_TUNING OR MIOPEN_ENABLE_AI_IMMED_MODE_FALLBACK)
    list(APPEND MIOpen_Source conv/heuristics/ai_heuristics.cpp)
    list(APPEND MIOpen_Source anyramdb.cpp)
endif()

list(APPEND MIOpen_Source tmp_dir.cpp binary_cache.cpp md5.cpp)
if(MIOPEN_ENABLE_SQLITE)
    list(APPEND MIOpen_Source sqlite_db.cpp)
endif()

if(MIOPEN_ENABLE_SQLITE AND MIOPEN_ENABLE_SQLITE_KERN_CACHE)
    list(APPEND MIOpen_Source kern_db.cpp bz2.cpp)
endif()

if( MIOPEN_BACKEND MATCHES "OpenCL" OR MIOPEN_BACKEND STREQUAL "HIPOC" OR MIOPEN_BACKEND STREQUAL "HIP" OR MIOPEN_BACKEND STREQUAL "HIPNOGPU")
    file(GLOB_RECURSE STATIC_COMPOSABLE_KERNEL_INCLUDE "kernels/static_composable_kernel/include/*/*.hpp")
    file(GLOB_RECURSE STATIC_COMPOSABLE_KERNEL_SOURCE "kernels/static_composable_kernel/src/*/*.cpp")
    file(GLOB_RECURSE COMPOSABLE_KERNEL_INCLUDE "composable_kernel/composable_kernel/include/*.hpp")
    file(GLOB_RECURSE COMPOSABLE_KERNEL_SOURCE "composable_kernel/composable_kernel/src/*.cpp")
    file(GLOB_RECURSE COMPOSABLE_KERNEL_DYNAMIC_ASM_SOURCE "kernels/dynamic_igemm/*.s")
    file(GLOB_RECURSE COMPOSABLE_KERNEL_DYNAMIC_ASM_INCLUDE "kernels/dynamic_igemm/*.inc")
    file(GLOB_RECURSE COMPOSABLE_KERNEL_DYNAMIC_CPP_SOURCE "kernels/dynamic_igemm/*.cpp")
    file(GLOB_RECURSE GPU_REFERENCE_KERNEL_HIP "kernels/gpu_reference_kernel/*.cpp")
    file(GLOB_RECURSE GPU_REFERENCE_KERNEL_ASM "kernels/gpu_reference_kernel/*.s")
    file(GLOB_RECURSE GPU_BATCHED_TRANSPOSE_KERNEL_HIP "kernels/gpu_batched_transpose_kernel/*.cpp")
    file(GLOB_RECURSE GPU_GENERAL_TENSOR_REORDER_KERNEL_HIP_INCLUDE "kernels/gpu_general_tensor_reorder_kernel/*.hpp")
    file(GLOB_RECURSE GPU_GENERAL_TENSOR_REORDER_KERNEL_HIP_SOURCE "kernels/gpu_general_tensor_reorder_kernel/*.cpp")


    set(MIOPEN_KERNEL_INCLUDES
        ${STATIC_COMPOSABLE_KERNEL_INCLUDE}
        ${COMPOSABLE_KERNEL_INCLUDE}
        ${COMPOSABLE_KERNEL_DYNAMIC_ASM_INCLUDE}
        ${GPU_GENERAL_TENSOR_REORDER_KERNEL_HIP_INCLUDE}
        include/miopen/implicitgemm_params.hpp
        kernels/gpu_reference_kernel/fp8_kern_types.h
        kernels/Conv_Winograd_v13_3_12_fp16dot_stride1.inc
        kernels/Conv_Winograd_v13_3_12_fp16dot_stride2_dec.inc
        kernels/Conv_Winograd_v13_3_12_fp16dot_stride2_dil.inc
        kernels/Conv_Winograd_v14_3_3_fp16dot_stride1.inc
        kernels/Conv_Winograd_v14_3_3_fp16dot_stride2_dec.inc
        kernels/Conv_Winograd_v14_3_3_fp16dot_stride2_dil.inc
        kernels/Conv_Winograd_v13_3_12_epilogue.inc
        kernels/Conv_Winograd_v13_3_12_prologue.inc
        kernels/Conv_Winograd_v16_5_0_epilogue.inc
        kernels/Conv_Winograd_v16_5_0_prologue.inc
        kernels/Conv_Winograd_v16_5_0_stride1.inc
        kernels/conv_3x3_wheel_alpha_v9_2_7_epilogue.inc
        kernels/conv_3x3_wheel_alpha_v9_2_7_prologue.inc
        kernels/conv_3x3_wheel_alpha_v9_2_7_gfx8_stride_2_dec.inc
        kernels/conv_3x3_wheel_alpha_v9_2_7_gfx8.inc
        kernels/conv_3x3_wheel_alpha_v3_0b_epilogue.inc
        kernels/conv_3x3_wheel_alpha_v3_0b_prologue.inc
        kernels/conv_3x3_wheel_alpha_v3_0b.inc
        kernels/conv_3x3_wheel_alpha_v7_0_3b_epilogue.inc
        kernels/conv_3x3_wheel_alpha_v7_0_3b_prologue.inc
        kernels/conv_3x3_wheel_alpha_v7_0_3b.inc
        kernels/conv_3x3_wheel_alpha_v9_0_15_epilogue.inc
        kernels/conv_3x3_wheel_alpha_v9_0_15_prologue.inc
        kernels/conv_3x3_wheel_alpha_v9_0_15_gfx8_stride_2_dil.inc
        kernels/conv_3x3_wheel_alpha_v9_0_15_gfx8_stride_2_dec.inc
        kernels/conv_3x3_wheel_alpha_v9_0_15_gfx8.inc
        kernels/conv_3x3_wheel_alpha_v9_0_15_gfx9_stride_2_dil.inc
        kernels/conv_3x3_wheel_alpha_v9_0_15_gfx9_stride_2_dec.inc
        kernels/conv_3x3_wheel_alpha_v9_0_15_gfx9.inc
        kernels/Conv_Winograd_v21_1_3_gfx9_fp16_dot2_edc_f2x3_dilation2.inc
        kernels/Conv_Winograd_v21_1_3_gfx9_fp16_dot2_edc_f2x3_stride1.inc
        kernels/Conv_Winograd_v21_1_3_gfx9_fp16_dot2_edc_f2x3_stride2.inc
        kernels/Conv_Winograd_v21_1_3_gfx9_fp16_dot2_edc_f3x2_stride1.inc
        kernels/Conv_Winograd_v21_1_3_gfx9_fp32_f2x3_dilation2.inc
        kernels/Conv_Winograd_v21_1_3_gfx9_fp32_f2x3_stride1.inc
        kernels/Conv_Winograd_v21_1_3_gfx9_fp32_f2x3_stride2.inc
        kernels/Conv_Winograd_v21_1_3_gfx9_fp32_f3x2_stride1.inc
        kernels/Conv_Winograd_v21_1_3_metadata.inc
        kernels/Conv_Winograd_v30_3_1_gfx94x_fp16_dot2_edc_f2x3_dilation2.inc
        kernels/Conv_Winograd_v30_3_1_gfx94x_fp16_dot2_edc_f2x3_stride1.inc
        kernels/Conv_Winograd_v30_3_1_gfx94x_fp16_dot2_edc_f2x3_stride2.inc
        kernels/Conv_Winograd_v30_3_1_gfx94x_fp32_f2x3_dilation2.inc
        kernels/Conv_Winograd_v30_3_1_gfx94x_fp32_f2x3_stride1.inc
        kernels/Conv_Winograd_v30_3_1_gfx94x_fp32_f2x3_stride2.inc
        kernels/Conv_Winograd_v30_3_1_gfx9_fp16_dot2_edc_f2x3_dilation2.inc
        kernels/Conv_Winograd_v30_3_1_gfx9_fp16_dot2_edc_f2x3_stride1.inc
        kernels/Conv_Winograd_v30_3_1_gfx9_fp16_dot2_edc_f2x3_stride2.inc
        kernels/Conv_Winograd_v30_3_1_gfx9_fp32_f2x3_dilation2.inc
        kernels/Conv_Winograd_v30_3_1_gfx9_fp32_f2x3_stride1.inc
        kernels/Conv_Winograd_v30_3_1_gfx9_fp32_f2x3_stride2.inc
        kernels/Conv_Winograd_v30_3_1_gfx10_fp16_dot2_f2x3_dilation2.inc
        kernels/Conv_Winograd_v30_3_1_gfx10_fp16_dot2_f2x3_stride1.inc
        kernels/Conv_Winograd_v30_3_1_gfx10_fp16_dot2_f2x3_stride2.inc
        kernels/Conv_Winograd_v30_3_1_gfx10_fp32_f2x3_dilation2.inc
        kernels/Conv_Winograd_v30_3_1_gfx10_fp32_f2x3_stride1.inc
        kernels/Conv_Winograd_v30_3_1_gfx10_fp32_f2x3_stride2.inc
        kernels/Conv_Winograd_v30_3_1_gfx11_fp16_dot2_f2x3_dilation2.inc
        kernels/Conv_Winograd_v30_3_1_gfx11_fp16_dot2_f2x3_stride1.inc
        kernels/Conv_Winograd_v30_3_1_gfx11_fp16_dot2_f2x3_stride2.inc
        kernels/Conv_Winograd_v30_3_1_gfx11_fp32_f2x3_dilation2.inc
        kernels/Conv_Winograd_v30_3_1_gfx11_fp32_f2x3_stride1.inc
        kernels/Conv_Winograd_v30_3_1_gfx11_fp32_f2x3_stride2.inc
        kernels/Conv_Winograd_v30_3_1_gfx94x_fp16_dot2_edc_f3x2_dilation2.inc
        kernels/Conv_Winograd_v30_3_1_gfx94x_fp16_dot2_edc_f3x2_stride1.inc
        kernels/Conv_Winograd_v30_3_1_gfx94x_fp16_dot2_edc_f3x2_stride2.inc
        kernels/Conv_Winograd_v30_3_1_gfx94x_fp32_f3x2_dilation2.inc
        kernels/Conv_Winograd_v30_3_1_gfx94x_fp32_f3x2_stride1.inc
        kernels/Conv_Winograd_v30_3_1_gfx94x_fp32_f3x2_stride2.inc
        kernels/Conv_Winograd_v30_3_1_gfx9_fp16_dot2_edc_f3x2_dilation2.inc
        kernels/Conv_Winograd_v30_3_1_gfx9_fp16_dot2_edc_f3x2_stride1.inc
        kernels/Conv_Winograd_v30_3_1_gfx9_fp16_dot2_edc_f3x2_stride2.inc
        kernels/Conv_Winograd_v30_3_1_gfx9_fp32_f3x2_dilation2.inc
        kernels/Conv_Winograd_v30_3_1_gfx9_fp32_f3x2_stride1.inc
        kernels/Conv_Winograd_v30_3_1_gfx9_fp32_f3x2_stride2.inc
        kernels/Conv_Winograd_v30_3_1_gfx10_fp16_dot2_f3x2_dilation2.inc
        kernels/Conv_Winograd_v30_3_1_gfx10_fp16_dot2_f3x2_stride1.inc
        kernels/Conv_Winograd_v30_3_1_gfx10_fp16_dot2_f3x2_stride2.inc
        kernels/Conv_Winograd_v30_3_1_gfx10_fp32_f3x2_dilation2.inc
        kernels/Conv_Winograd_v30_3_1_gfx10_fp32_f3x2_stride1.inc
        kernels/Conv_Winograd_v30_3_1_gfx10_fp32_f3x2_stride2.inc
        kernels/Conv_Winograd_v30_3_1_gfx11_fp16_dot2_f3x2_dilation2.inc
        kernels/Conv_Winograd_v30_3_1_gfx11_fp16_dot2_f3x2_stride1.inc
        kernels/Conv_Winograd_v30_3_1_gfx11_fp16_dot2_f3x2_stride2.inc
        kernels/Conv_Winograd_v30_3_1_gfx11_fp32_f3x2_dilation2.inc
        kernels/Conv_Winograd_v30_3_1_gfx11_fp32_f3x2_stride1.inc
        kernels/Conv_Winograd_v30_3_1_gfx11_fp32_f3x2_stride2.inc
        kernels/Conv_Winograd_v30_3_1_metadata.inc
        kernels/MIOpenReduceCalculation.hpp
        kernels/MIOpenReduceExtreme.hpp
        kernels/bfloat16_dev.hpp
        kernels/conv_common.inc
        kernels/conv_sizes.inc
        kernels/float_types.h
        kernels/gpr_alloc.inc
        kernels/hip_atomic.hpp
        kernels/hip_f8_impl.hpp
        kernels/hip_float8.hpp
        kernels/inst_wrappers.inc
        kernels/miopen_cstdint.hpp
        kernels/miopen_limits.hpp
        kernels/miopen_rocrand.hpp
        kernels/miopen_type_traits.hpp
        kernels/miopen_utility.hpp
        kernels/neuron.inc
        kernels/rocm_version.inc
        kernels/stride_array.hpp
        kernels/tensor_view.hpp
        kernels/utilities.inc
        kernels/winograd/Conv_Winograd_Fury_v2_4_1_gfx11_1536vgprs_fp16_fp16acc_f2x3_c16_stride1.inc
        kernels/winograd/Conv_Winograd_Fury_v2_4_1_gfx11_1536vgprs_fp16_fp16acc_f2x3_c32_stride1.inc
        kernels/winograd/Conv_Winograd_Fury_v2_4_1_gfx11_1024vgprs_fp16_fp16acc_f2x3_c16_stride1.inc
        kernels/winograd/Conv_Winograd_Fury_v2_4_1_metadata.inc
        kernels/workaround_issue_1431.hpp
        kernels/xform_bidirect_winograd_code.inc
        kernels/xform_data_filter.inc
        kernels/xform_kd_cov2.inc
        kernels/xform_metadata.inc
        )

    set(MIOPEN_KERNELS
        ${STATIC_COMPOSABLE_KERNEL_SOURCE}
        ${COMPOSABLE_KERNEL_SOURCE}
        ${COMPOSABLE_KERNEL_DYNAMIC_ASM_SOURCE}
        ${COMPOSABLE_KERNEL_DYNAMIC_CPP_SOURCE}
        ${GPU_REFERENCE_KERNEL_HIP}
        ${GPU_REFERENCE_KERNEL_ASM}
        ${GPU_BATCHED_TRANSPOSE_KERNEL_HIP}
        ${GPU_GENERAL_TENSOR_REORDER_KERNEL_HIP_SOURCE}
        kernels/MIOpenAdam.cpp
        kernels/MIOpenCat.cpp
        kernels/MIOpenCheckNumerics.cpp
        kernels/MIOpenBatchNormActivBwdPerAct.cl
        kernels/MIOpenBatchNormActivBwdSpatial.cl
        kernels/MIOpenBatchNormActivFwdTrainPerAct.cl
        kernels/MIOpenBatchNormActivFwdTrainSpatial.cl
        kernels/MIOpenBatchNormFwdTrainSpatial.cl
        kernels/MIOpenBatchNormFwdTrainPerAct.cl
        kernels/MIOpenBatchNormFwdInferSpatial.cl
        kernels/MIOpenBatchNormFwdInferPerAct.cl
        kernels/MIOpenBatchNormBwdSpatial.cl
        kernels/MIOpenBatchNormBwdPerAct.cl
        kernels/MIOpenConvDirUni.cl
        kernels/MIOpenConvDirBatchNormActiv.cl
        kernels/MIOpenConvDirGenFwd.cl
        kernels/MIOpenGroupNorm.cpp
        kernels/MIOpenGetitem.cpp
        kernels/MIOpenLayerNorm.cpp
        kernels/MIOpenLRNBwd.cl
        kernels/MIOpenLRNFwd.cl
        kernels/MIOpenNeuron.cl
        kernels/MIOpenPReLU.cpp
        kernels/MIOpenPooling.cl
        kernels/MIOpenPoolingBwd.cl
        kernels/MIOpenPoolingBwdND.cl
        kernels/MIOpenPoolingForwardNaive.cl
        kernels/MIOpenPoolingND.cl
        kernels/MIOpenConv1x1S.cl
        kernels/MIOpenConv1x1J1.cl
        kernels/MIOpenConv1x1J1_stride.cl
        kernels/MIOpenReduceCalculation.cpp
        kernels/MIOpenReduceExtreme.cpp
<<<<<<< HEAD
        kernels/MIOpenReduceSum.cpp
=======
        kernels/MIOpenRoPE.cpp
>>>>>>> 1636bf11
        kernels/MIOpenSoftmax.cl
        kernels/MIOpenSoftmaxAttn.cpp
        kernels/MIOpenUtilKernels3.cl
        kernels/MIOpenUtilKernels4.cl
        kernels/MIOpenUtilKernels5.cl
        kernels/MIOpenVecAdd.cpp
        kernels/MIOpenVecAddOCL.cl
        kernels/MIOpenIm2d2Col.cl
        kernels/MIOpenIm3d2Col.cl
        kernels/MIOpenCol2Im2d.cl
        kernels/MIOpenCol2Im3d.cl
        kernels/MIOpenConvBwdWrWS2.cl
        kernels/MIOpenGroupConvBwdWrWS2.cl
        kernels/MIOpenConvBwdWrW_LxG_P53.cl
        kernels/MIOpenGroupConvBwdWrW_LxG_P53.cl
        kernels/MIOpenConvBwdWrW_LxG_5x5.cl
        kernels/MIOpenConvBwdWrW1x1_PAD_read4.cl
        kernels/MIOpenConvFwd_LxL_11.cl
        kernels/MIOpenConvFFT.cl
        kernels/MIOpenRNNHiddenStateUpdate.cl
        kernels/bugzilla_34765_detect.s
        kernels/dummy_kernel.s
        kernels/conv3x3.s
        kernels/conv1x1u.s
        kernels/conv1x1u_stride2.s
        kernels/conv1x1u_bias_activ.s
        kernels/conv3x3wrw.s
        kernels/conv1x1wrw.s
        kernels/conv5x10u2v2f1.s
        kernels/conv5x10u2v2b1.s
        kernels/conv7x7c3h224w224k64u2v2p3q3f1.s
        kernels/xform_out.s
        kernels/gcnAsmBNBwdTrainSpatial.s
        kernels/MIOpenTensorKernels.cl
        kernels/MIOpenTensorKernelsHip.cpp
        kernels/MIOpenSubTensorOpWithScalarKernel.cl
        kernels/MIOpenSubTensorOpWithSubTensorKernel.cl
        kernels/MIOpenSubTensorOpWithCastTensorKernel.cl
        kernels/MIOpenSubTensorOpWithTransformKernel.cl
        kernels/Conv_Winograd_v13_3_12_fp16dot_stride1.s
        kernels/Conv_Winograd_v13_3_12_fp16dot_stride2_dec.s
        kernels/Conv_Winograd_v13_3_12_fp16dot_stride2_dil.s
        kernels/Conv_Winograd_v14_3_3_fp16dot_stride1.s
        kernels/Conv_Winograd_v14_3_3_fp16dot_stride2_dec.s
        kernels/Conv_Winograd_v14_3_3_fp16dot_stride2_dil.s
        kernels/Conv_Winograd_v16_5_0_stride1.s
        kernels/conv_3x3_wheel_alpha_v9_0_15_stride_2_dil.s
        kernels/conv_3x3_wheel_alpha_v9_0_15_stride_2_dec.s
        kernels/conv_3x3_wheel_alpha_v9_0_15.s
        kernels/conv_3x3_wheel_alpha_v7_0_3b.s
        kernels/conv_3x3_wheel_alpha_v3_0b.s
        kernels/conv_3x3_wheel_alpha_v9_2_7.s
        kernels/conv_3x3_wheel_alpha_v9_2_7_stride_2_dec.s
        kernels/Conv_Winograd_v21_1_3_fp16_dot2_f2x3_dilation2.s
        kernels/Conv_Winograd_v21_1_3_fp16_dot2_f2x3_stride1.s
        kernels/Conv_Winograd_v21_1_3_fp16_dot2_f2x3_stride2.s
        kernels/Conv_Winograd_v21_1_3_fp16_dot2_f3x2_stride1.s
        kernels/Conv_Winograd_v21_1_3_fp32_f2x3_dilation2.s
        kernels/Conv_Winograd_v21_1_3_fp32_f2x3_stride1.s
        kernels/Conv_Winograd_v21_1_3_fp32_f2x3_stride2.s
        kernels/Conv_Winograd_v21_1_3_fp32_f3x2_stride1.s
        kernels/Conv_Winograd_v30_3_1_fp16_dot2_f2x3_dilation2.s
        kernels/Conv_Winograd_v30_3_1_fp16_dot2_f2x3_stride1.s
        kernels/Conv_Winograd_v30_3_1_fp16_dot2_f2x3_stride2.s
        kernels/Conv_Winograd_v30_3_1_fp32_f2x3_dilation2.s
        kernels/Conv_Winograd_v30_3_1_fp32_f2x3_stride1.s
        kernels/Conv_Winograd_v30_3_1_fp32_f2x3_stride2.s
        kernels/Conv_Winograd_v30_3_1_fp16_dot2_f3x2_dilation2.s
        kernels/Conv_Winograd_v30_3_1_fp16_dot2_f3x2_stride1.s
        kernels/Conv_Winograd_v30_3_1_fp16_dot2_f3x2_stride2.s
        kernels/Conv_Winograd_v30_3_1_fp32_f3x2_dilation2.s
        kernels/Conv_Winograd_v30_3_1_fp32_f3x2_stride1.s
        kernels/Conv_Winograd_v30_3_1_fp32_f3x2_stride2.s
        kernels/MIOpenConvBwdBias.cl
        kernels/MIOpenBatchNormActivInfer.cl
        kernels/MIOpenCTCLoss.cl
        kernels/MIOpenDropout.cl
        kernels/MIOpenDropoutHIP.cpp
        kernels/winograd/Conv_Winograd_Fury_v2_4_1_fp16_fp16acc_f2x3_c16_stride1.s
        kernels/winograd/Conv_Winograd_Fury_v2_4_1_fp16_fp16acc_f2x3_c32_stride1.s
        kernels/xform_data.s
        kernels/xform_filter.s
        kernels/xform_bidirect_winograd_data.s
        kernels/xform_bidirect_winograd_filter.s
        kernels/xform_bidirect_winograd_out.s
        kernels/UniversalTranspose.cl)

    # Kernels in development lists.
    # Should be ALWAYS empty in develop branch (at the time of PR merge)
    # Intention: to speed up kernel development rebuild time
    set(MIOPEN_DEVELOPMENT_KERNELS)

    # Only referenced by MIOPEN_DEVELOPMENT_KERNELS
    set(MIOPEN_DEVELOPMENT_KERNEL_INCLUDES)

    LIST(LENGTH MIOPEN_DEVELOPMENT_KERNELS MIOPEN_DEVELOPMENT_KERNELS_COUNT)
    LIST(LENGTH MIOPEN_DEVELOPMENT_KERNEL_INCLUDES MIOPEN_DEVELOPMENT_KERNEL_INCLUDES_COUNT)

    add_kernels("kernel.cpp" "MIOPEN_KERNEL_" "" "${MIOPEN_KERNELS}")
    add_kernels("kernel_includes.cpp" "MIOPEN_KERNEL_" "_INCLUDE" "${MIOPEN_KERNEL_INCLUDES}")

    if(${MIOPEN_DEVELOPMENT_KERNELS_COUNT})
        add_kernels("kernel.cpp" "MIOPEN_KERNEL_" "" "${MIOPEN_DEVELOPMENT_KERNELS}")
    endif()

    if(${MIOPEN_DEVELOPMENT_KERNEL_INCLUDES_COUNT})
        add_kernels("kernel_includes.cpp" "MIOPEN_KERNEL_" "_INCLUDE" "${MIOPEN_DEVELOPMENT_KERNEL_INCLUDES}")
    endif()

    configure_file(db_path.cpp.in ${PROJECT_BINARY_DIR}/db_path.cpp)
    list(APPEND MIOpen_Source
        activ.cpp
        adam.cpp
        addlayernorm.cpp
        cat.cpp
        groupnorm.cpp
        getitem.cpp
        kernel_cache.cpp
        layernorm.cpp
        lrn.cpp
        mlo_dir_conv.cpp
        exec_utils.cpp
        ocl/activ_ocl.cpp
        ocl/batchnormocl.cpp
        ocl/convolutionocl.cpp
        ocl/lrn_ocl.cpp
        ocl/mloNorm.cpp
        ocl/pooling_ocl.cpp
        ocl/tensorocl.cpp
        ocl/rnnocl.cpp
        ocl/utilocl.cpp
        ocl/ctcocl.cpp
        ocl/dropoutocl.cpp
        ocl/gcn_asm_utils.cpp
        ocl/rnn_util_ocl.cpp
        hip/hip_build_utils.cpp
        hip/batched_transpose_sol.cpp
        hip/general_tensor_reorder_sol.cpp
        pooling.cpp
        t5layernorm.cpp
        ocl/fusionopconvocl.cpp
        ocl/fusionopbiasbnactivocl.cpp
        prelu.cpp
        reducecalculation.cpp
        reduceextreme.cpp
        rope.cpp
        transformers_adam_w.cpp
        ${PROJECT_BINARY_DIR}/db_path.cpp
        )

    list(INSERT MIOpen_Source 0
        ${PROJECT_BINARY_DIR}/kernel.cpp
        ${PROJECT_BINARY_DIR}/kernel_includes.cpp
        )
endif()

if(MIOPEN_USE_ROCBLAS OR MIOPEN_USE_HIPBLASLT)
    list(APPEND MIOpen_Source
        gemm_v2.cpp
    )
endif()

if( MIOPEN_BACKEND STREQUAL "OpenCL" )
    list(APPEND MIOpen_Source
        ocl/handleocl.cpp
        ocl_kernel.cpp
        ocl/oclerrors.cpp
        ocl/clhelper.cpp
    )
endif()

if( MIOPEN_BACKEND STREQUAL "HIPOC" OR MIOPEN_BACKEND STREQUAL "HIP")
    list(APPEND MIOpen_Source
        hip/hiperrors.cpp
        hip/handlehip.cpp
        hipoc/hipoc_kernel.cpp
        hipoc/hipoc_program.cpp
        )
endif()

if( MIOPEN_BACKEND STREQUAL "HIPNOGPU")
    list(APPEND MIOpen_Source
        hip/hiperrors.cpp
        nogpu/handle.cpp
        hipoc/hipoc_kernel.cpp
        hipoc/hipoc_program.cpp
        )
endif()

if( MIOPEN_BACKEND MATCHES "OpenCL" OR MIOPEN_BACKEND STREQUAL "HIPOC" OR MIOPEN_BACKEND STREQUAL "HIP" OR MIOPEN_BACKEND STREQUAL "HIPNOGPU")
    set(KERNELS_SRC_BATCH_FACTOR 50 CACHE STRING "Amount of kernel source files to inline to a single object file.")
    set(KERNELS_BATCH_ID 0)

    function(inline_kernels_src BATCH_FACTOR KERNELS KERNEL_INCLUDES EXTRA_OPTIONS MESSAGE_SUFFIX)
        set(KERNELS_BATCH)
        set(KERNELS_BATCH_SIZE 0)
        set(PROCESSED 0)
        list(LENGTH KERNELS KERNELS_NUMBER)

        foreach(KERNEL ${KERNELS})
            list(APPEND KERNELS_BATCH ${KERNEL})
            list(LENGTH KERNELS_BATCH KERNELS_BATCH_SIZE)
            math(EXPR PROCESSED "1+${PROCESSED}")
            if((KERNELS_BATCH_SIZE EQUAL ${BATCH_FACTOR}) OR (PROCESSED EQUAL KERNELS_NUMBER))
                set(KERNEL_SRC_HPP_FILENAME batch_${KERNELS_BATCH_ID}.cpp.hpp)
                set(KERNEL_SRC_HPP_PATH ${PROJECT_BINARY_DIR}/inlined_kernels/${KERNEL_SRC_HPP_FILENAME})
                set(KERNEL_SRC_CPP_PATH ${PROJECT_BINARY_DIR}/inlined_kernels/batch_${KERNELS_BATCH_ID}.cpp)

                add_custom_command(
                    OUTPUT ${KERNEL_SRC_HPP_PATH}
                    WORKING_DIRECTORY ${CMAKE_CURRENT_SOURCE_DIR}
                    DEPENDS addkernels ${KERNELS_BATCH} ${KERNEL_INCLUDES}
                    COMMAND $<TARGET_FILE:addkernels> -target ${KERNEL_SRC_HPP_PATH} -extern ${EXTRA_OPTIONS} -source ${KERNELS_BATCH}
                    COMMENT "Inlining kernels batch #${KERNELS_BATCH_ID}${MESSAGE_SUFFIX}"
                    )
                configure_file(kernels/kernels_batch.cpp.in ${KERNEL_SRC_CPP_PATH})
                list(APPEND MIOpen_Source ${KERNEL_SRC_CPP_PATH} ${KERNEL_SRC_HPP_PATH})

                set(KERNELS_BATCH)
                math(EXPR KERNELS_BATCH_ID "1+${KERNELS_BATCH_ID}")
            endif()
        endforeach()

        set(KERNELS_BATCH_ID ${KERNELS_BATCH_ID} PARENT_SCOPE)
        set(MIOpen_Source ${MIOpen_Source} PARENT_SCOPE)
    endfunction()

    inline_kernels_src(${KERNELS_SRC_BATCH_FACTOR} "${MIOPEN_KERNELS}" "${MIOPEN_KERNEL_INCLUDES}" "" "")
    inline_kernels_src(${KERNELS_SRC_BATCH_FACTOR} "${MIOPEN_KERNEL_INCLUDES}" "" "-no-recurse;-mark-includes" " (includes)")

    set(MIOPEN_DEVELOPMENT_KERNELS_DEPS ${MIOPEN_KERNEL_INCLUDES})
    list(APPEND MIOPEN_DEVELOPMENT_KERNELS_DEPS ${MIOPEN_DEVELOPMENT_KERNEL_INCLUDES})

    if(${MIOPEN_DEVELOPMENT_KERNELS_COUNT})
        inline_kernels_src(${KERNELS_SRC_BATCH_FACTOR} "${MIOPEN_DEVELOPMENT_KERNELS}" "${MIOPEN_DEVELOPMENT_KERNELS_DEPS}" "" " (dev kernels)")
    endif()

    if(${MIOPEN_DEVELOPMENT_KERNEL_INCLUDES_COUNT})
        inline_kernels_src(${KERNELS_SRC_BATCH_FACTOR} "${MIOPEN_DEVELOPMENT_KERNEL_INCLUDES}" "" "-no-recurse;-mark-includes" " (dev includes)")
    endif()

endif()

if(MIOPEN_USE_COMGR)
    list(APPEND MIOpen_Source comgr.cpp)
endif()

if(MIOPEN_USE_MLIR)
    list(APPEND MIOpen_Source
        conv/invokers/mlir_impl_gemm.cpp
        mlir_build.cpp
        solver/conv/mlir_common.cpp
        )
endif()

# build library
if(MIOPEN_ENABLE_SQLITE)
    add_library( MIOpen
        ${MIOpen_Source}
        $<TARGET_OBJECTS:sqlite_memvfs>
        )
else()
    add_library( MIOpen
        ${MIOpen_Source}
        )
endif()

rocm_set_soversion(MIOpen ${MIOpen_SOVERSION})

clang_tidy_check(MIOpen)

if(HAS_LIB_STD_FILESYSTEM)
    target_link_libraries(MIOpen PRIVATE stdc++fs)
endif()

find_package(zstd)
if(zstd_FOUND)
    target_link_libraries(MIOpen PRIVATE $<IF:$<TARGET_EXISTS:zstd::libzstd_shared>,zstd::libzstd_shared,zstd::libzstd_static>)
endif()

function(target_internal_library TARGET)
    target_link_libraries(${TARGET} PRIVATE ${ARGN})
    target_link_libraries(${TARGET} INTERFACE $<BUILD_INTERFACE:${ARGN}>)
endfunction()

target_include_directories(MIOpen PUBLIC
    $<BUILD_INTERFACE:${PROJECT_SOURCE_DIR}/src/include>
)

if(MIOPEN_USE_COMPOSABLEKERNEL)
set(MIOPEN_CK_LINK_FLAGS composable_kernel::device_other_operations composable_kernel::device_gemm_operations composable_kernel::device_conv_operations composable_kernel::device_reduction_operations hip::host)
endif()

if(WIN32)
    # Refer to https://en.cppreference.com/w/cpp/language/types for details.
    target_compile_options(MIOpen PRIVATE $<BUILD_INTERFACE:$<$<CXX_COMPILER_ID:Clang>:-U__LP64__>>)
endif()

target_include_directories(MIOpen SYSTEM PUBLIC $<BUILD_INTERFACE:${HALF_INCLUDE_DIR}>)
# Workaround : change in rocm-cmake was causing linking error so had to add ${CMAKE_DL_LIBS}
#               We can remove ${CMAKE_DL_LIBS} once root cause is identified.
target_link_libraries(MIOpen PRIVATE ${CMAKE_DL_LIBS} Threads::Threads BZip2::BZip2 ${MIOPEN_CK_LINK_FLAGS})
miopen_generate_export_header(MIOpen)

if(WIN32)
    # Temporary workaround on rocMLIR not exporting correctly libraries it depends on.
    target_link_libraries(MIOpen PRIVATE ntdll)
endif()

if(BUILD_TESTING)
    # On Windows, export selected internal symbols only when tests are built. The officially released
    # binaries must not have internals exposed because doing so violates the threats model requirements.
    # We cannot use the CMake property CMAKE_EXPORT_ALL_SYMBOLS here because the number of automatically
    # exported symbols exceeds the maximum allowed number in a DLL library (64K).
    # See details here: https://learn.microsoft.com/en-us/cpp/build/exporting-from-a-dll?view=msvc-170
    generate_export_header(MIOpen BASE_NAME MIOPEN_INTERNALS EXPORT_FILE_NAME ${CMAKE_BINARY_DIR}/include/miopen/export_internals.h)
    target_compile_definitions(MIOpen PUBLIC $<BUILD_INTERFACE:MIOPEN_BUILD_TESTING>)
endif()

if(MIOPEN_ENABLE_AI_KERNEL_TUNING OR MIOPEN_ENABLE_AI_IMMED_MODE_FALLBACK)
    target_link_libraries(MIOpen PRIVATE frugally-deep::fdeep Eigen3::Eigen)
    if(NOT TARGET nlohmann_json)
        # frugally-deep has broken linking to nlohmann_json
        add_library(nlohmann_json INTERFACE IMPORTED GLOBAL)
        target_link_libraries(nlohmann_json INTERFACE nlohmann_json::nlohmann_json)
    endif()
    file(GLOB MODEL_FILES CONFIGURE_DEPENDS kernels/*.model)
    if(NOT ENABLE_ASAN_PACKAGING )
        install(FILES ${MODEL_FILES} DESTINATION ${DATABASE_INSTALL_DIR})
    endif()
    foreach(MODEL_FILE ${MODEL_FILES})
        get_filename_component(MODEL_FILE_FILENAME "${MODEL_FILE}" NAME)
        configure_file("${MODEL_FILE}" "${PROJECT_BINARY_DIR}/${DATABASE_INSTALL_DIR}/${MODEL_FILE_FILENAME}" COPYONLY)
    endforeach()
endif()

############################################################
# MIOpen depends on OpenCL
if( MIOPEN_BACKEND STREQUAL "OpenCL")
    MESSAGE( STATUS "MIOpen linking OpenCL: ${OPENCL_INCLUDE_DIRS}" )
    target_include_directories(MIOpen SYSTEM PUBLIC ${OPENCL_INCLUDE_DIRS} )
    target_link_libraries( MIOpen PUBLIC ${OPENCL_LIBRARIES} )
    list(APPEND PACKAGE_DEPENDS PACKAGE OpenCL)
elseif(MIOPEN_BACKEND STREQUAL "HIPOC" OR MIOPEN_BACKEND STREQUAL "HIP")
    target_link_libraries( MIOpen PRIVATE hip::device )
    target_link_libraries( MIOpen INTERFACE hip::host )
    if(MIOPEN_USE_HIPRTC)
        if(WIN32)
            target_link_libraries( MIOpen PRIVATE hiprtc::hiprtc )
        else()
            target_link_libraries( MIOpen PRIVATE hiprtc)
        endif()
    endif()
    if(ENABLE_HIP_WORKAROUNDS)
        # Workaround hip not setting its usage requirements correctly
        target_compile_definitions( MIOpen PRIVATE -D__HIP_PLATFORM_AMD__=1 )
    endif()
    # This is helpful for the tests
    target_link_libraries( MIOpen INTERFACE $<BUILD_INTERFACE:hip::device> )
    list(APPEND PACKAGE_DEPENDS PACKAGE hip)
endif()

if(MIOPEN_USE_COMGR)
    list(APPEND PACKAGE_DEPENDS PACKAGE amd_comgr)
    target_internal_library(MIOpen amd_comgr)
endif()

if(MIOPEN_OFFLINE_COMPILER_PATHS_V2)
    # Adding rocm-core library dependency for API getROCmInstallPath()
    target_link_libraries(MIOpen PRIVATE rocm-core)
endif()

if(rocblas_FOUND)
    target_link_libraries( MIOpen INTERFACE $<BUILD_INTERFACE:roc::rocblas> )
    target_link_libraries( MIOpen PRIVATE roc::rocblas )
    list(APPEND PACKAGE_STATIC_DEPENDS PACKAGE rocblas)
endif()

if(hipblaslt_FOUND)
    target_link_libraries( MIOpen PRIVATE roc::hipblaslt )
endif()

# For backward compatibility with ROCm 5.3
# Build with library libMLIRMIOpen
if(LIBMLIRMIOPEN)
    target_link_libraries(MIOpen PRIVATE ${LIBMLIRMIOPEN})
endif()

# Build with package rocMLIR
if(rocMLIR_FOUND)
    target_link_libraries(MIOpen PRIVATE rocMLIR::rockCompiler)
endif()

target_link_libraries(MIOpen PRIVATE nlohmann_json::nlohmann_json)

target_internal_library(MIOpen
    Boost::filesystem
)
list(APPEND PACKAGE_STATIC_DEPENDS PACKAGE Boost COMPONENTS filesystem)
if(NOT WIN32 AND NOT APPLE)
    file(WRITE ${CMAKE_CURRENT_BINARY_DIR}/lib.def "
MIOPEN_${MIOPEN_BACKEND}_1
{
global:
    miopen*;
    extern \"C++\" {
        miopen::*;
    };
local:
    *boost*;
    extern \"C++\" {
        std::*;
    };
};
")
    target_link_libraries(MIOpen PRIVATE "-Wl,--version-script=${CMAKE_CURRENT_BINARY_DIR}/lib.def")
    target_link_libraries(MIOpen PRIVATE "-Wl,--exclude-libs,ALL")
    # set_target_properties(MIOpen PROPERTIES CXX_VISIBILITY_PRESET hidden)
    set_target_properties(MIOpen PROPERTIES VISIBILITY_INLINES_HIDDEN 1)
endif()
#######################################
if(MIOPEN_ENABLE_SQLITE)
    # MIOpen depends on SQLite
    target_link_libraries(MIOpen PRIVATE SQLite::SQLite3)
endif()
############################################################
# MIOpen depends on librt for Boost.Interprocess
if(NOT WIN32 AND NOT APPLE)
    find_library(LIBRT rt)
    if(LIBRT)
        message(STATUS "Librt: " ${LIBRT})
        target_internal_library(MIOpen ${LIBRT})
    endif()
endif()

if(MIOPEN_USE_ROCTRACER)
    target_link_libraries(MIOpen PRIVATE roctx64)
endif()

############################################################
# Installation
set(MIOPEN_CXX_HEADER_PATH)
if(MIOPEN_INSTALL_CXX_HEADERS)
set(MIOPEN_CXX_HEADER_PATH ${PROJECT_SOURCE_DIR}/src/include)
endif()

rocm_install_targets(
  TARGETS MIOpen
  INCLUDE
    ${PROJECT_SOURCE_DIR}/include
    ${PROJECT_BINARY_DIR}/include
    ${MIOPEN_CXX_HEADER_PATH}
)

rocm_export_targets(
  TARGETS MIOpen
  DEPENDS
    ${PACKAGE_DEPENDS}
  STATIC_DEPENDS
    ${PACKAGE_STATIC_DEPENDS}
)

# Install db files
if(NOT MIOPEN_EMBED_DB STREQUAL "")
    include(embed)
    if(MIOPEN_EMBED_BINCACHE AND MIOPEN_BINCACHE_PATH STREQUAL "")
        if(MIOPEN_NO_LFS_PULLED)
            message(WARNING "Binary cache files have not been pulled down from git-lfs, will not embed.")
        else()
            set(MIOPEN_BINCACHE_PATH ${KERNELS_BINARY_DIR})
            message("MIOPEN_BINCACHE_PATH: ${MIOPEN_BINCACHE_PATH}")
        endif()
    else()
        message(WARNING "MIOPEN_EMBED_BINCACHE is set and MIOPEN_BINCACHE_PATH was used to override default binary cache files. Proceed at your own risk!")
    endif()
# embed find db
    foreach(EMBED_ARCH ${MIOPEN_EMBED_DB})
        message(STATUS "Adding find db for arch: ${EMBED_ARCH}")
        list(APPEND CODE_OBJECTS "${PROJECT_BINARY_DIR}/${DATABASE_INSTALL_DIR}/${EMBED_ARCH}.${MIOPEN_BACKEND}.fdb.txt")
        message(STATUS "Adding perf db for arch: ${EMBED_ARCH}")
        list(APPEND CODE_OBJECTS "${PROJECT_BINARY_DIR}/${DATABASE_INSTALL_DIR}/${EMBED_ARCH}.db${PERFDB_SUFFIX}")
    endforeach()
# Embed Bin Cache
    if(NOT MIOPEN_BINCACHE_PATH STREQUAL "")
        foreach(EMBED_ARCH ${MIOPEN_EMBED_DB})
            message(STATUS "Adding binary cache for arch: ${EMBED_ARCH}")
            download_binary(OUTPUT_PATH "${MIOPEN_BINCACHE_PATH}" "${EMBED_ARCH}")
            list(APPEND CODE_OBJECTS "${OUTPUT_PATH}")
        endforeach()
    endif()
    add_embed_library(miopen_data ${CODE_OBJECTS})
    target_link_libraries(MIOpen PRIVATE $<BUILD_INTERFACE:miopen_data> )
endif()

if(BUILD_FILE_REORG_BACKWARD_COMPATIBILITY)
  #Generating Wrapper of each headers for backward compatibility
  rocm_wrap_header_file(
    export.h config.h version.h miopen.h
    HEADER_LOCATION include/miopen
    GUARDS WRAPPER
    WRAPPER_LOCATIONS miopen/${CMAKE_INSTALL_INCLUDEDIR}/miopen
    ORIGINAL_FILES ${PROJECT_BINARY_DIR}/include/miopen/version.h ${PROJECT_BINARY_DIR}/include/miopen/config.h
  )

  #Installing Wrapper Headers
  rocm_install(
    DIRECTORY
       "${PROJECT_BINARY_DIR}/miopen/include"
        DESTINATION "miopen" )
  message( STATUS "Backward Compatible Sym Link Created for include directories" )
endif()<|MERGE_RESOLUTION|>--- conflicted
+++ resolved
@@ -524,11 +524,8 @@
         kernels/MIOpenConv1x1J1_stride.cl
         kernels/MIOpenReduceCalculation.cpp
         kernels/MIOpenReduceExtreme.cpp
-<<<<<<< HEAD
+        kernels/MIOpenRoPE.cpp
         kernels/MIOpenReduceSum.cpp
-=======
-        kernels/MIOpenRoPE.cpp
->>>>>>> 1636bf11
         kernels/MIOpenSoftmax.cl
         kernels/MIOpenSoftmaxAttn.cpp
         kernels/MIOpenUtilKernels3.cl
