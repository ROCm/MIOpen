################################################################################
#
# MIT License
#
# Copyright (c) 2017 Advanced Micro Devices, Inc.
#
# Permission is hereby granted, free of charge, to any person obtaining a copy
# of this software and associated documentation files (the "Software"), to deal
# in the Software without restriction, including without limitation the rights
# to use, copy, modify, merge, publish, distribute, sublicense, and/or sell
# copies of the Software, and to permit persons to whom the Software is
# furnished to do so, subject to the following conditions:
#
# The above copyright notice and this permission notice shall be included in all
# copies or substantial portions of the Software.
#
# THE SOFTWARE IS PROVIDED "AS IS", WITHOUT WARRANTY OF ANY KIND, EXPRESS OR
# IMPLIED, INCLUDING BUT NOT LIMITED TO THE WARRANTIES OF MERCHANTABILITY,
# FITNESS FOR A PARTICULAR PURPOSE AND NONINFRINGEMENT. IN NO EVENT SHALL THE
# AUTHORS OR COPYRIGHT HOLDERS BE LIABLE FOR ANY CLAIM, DAMAGES OR OTHER
# LIABILITY, WHETHER IN AN ACTION OF CONTRACT, TORT OR OTHERWISE, ARISING FROM,
# OUT OF OR IN CONNECTION WITH THE SOFTWARE OR THE USE OR OTHER DEALINGS IN THE
# SOFTWARE.
#
################################################################################

cmake_policy(SET CMP0057 NEW)

include(ExportHeader)
if(MIOPEN_ENABLE_SQLITE)
    add_subdirectory(sqlite)
endif()

# Truncation rounding or (default) rounding to nearest even (RNE) is enabled.
# This switch controls two related but different aspects of MIOpen behavior
# 1.  How host code performs conversions of float to bfloat16, important only
#     for testing.
# 2.  How BF16 kernels (which are kind of mixed-precision now and expected to
#     remain in the future)  perform final conversion (and rounding) of FP32
#     to BF16 results. This affects the main functionality of the library.
option( MIOPEN_USE_RNE_BFLOAT16 "Sets rounding scheme for bfloat16 type" ON )
option( MIOPEN_FP8_IEEE_EXPONENT_BIAS "Sets the FP8 exponent bias to IEEE" ON)
option( MIOPEN_FP8_CLIPPING "Sets the FP8 clipping" ON)
set ( MIOPEN_DEFAULT_FIND_MODE "DynamicHybrid" CACHE STRING "Sets the default find mode")
set_property(CACHE MIOPEN_DEFAULT_FIND_MODE PROPERTY STRINGS
    Normal Fast Hybrid FastHybrid DynamicHybrid)

option( MIOPEN_FP8_CLIPPING "Sets the FP8 clipping" ON)

configure_file("${PROJECT_SOURCE_DIR}/include/miopen/config.h.in" "${PROJECT_BINARY_DIR}/include/miopen/config.h")

# configure a header file to pass the CMake version settings to the source, and package the header files in the output archive
configure_file( "${PROJECT_SOURCE_DIR}/include/miopen/version.h.in" "${PROJECT_BINARY_DIR}/include/miopen/version.h" )

if(BUILD_FILE_REORG_BACKWARD_COMPATIBILITY)
#Copy header to Build Dir for generating backward compatibility
configure_file( "${PROJECT_SOURCE_DIR}/include/miopen/miopen.h" "${PROJECT_BINARY_DIR}/include/miopen/miopen.h" )
endif()

message( STATUS "MIOpen_VERSION= ${MIOpen_VERSION}" )
if(NOT MIOPEN_GENERATOR_IS_MULTI_CONFIG)
    message( STATUS "CMAKE_BUILD_TYPE= ${CMAKE_BUILD_TYPE}" )
endif()

# This is incremented when the ABI to the library changes
set( MIOpen_SOVERSION 1.0 )

function(add_kernels FILE_NAME VAR_PREFIX VAR_SUFFIX KERNEL_FILES)
    set(INIT_KERNELS_LIST)
    set(KERNELS_DECLS)
    foreach(KERNEL_FILE ${KERNEL_FILES})
        set_property(DIRECTORY APPEND PROPERTY CMAKE_CONFIGURE_DEPENDS ${KERNEL_FILE})
        get_filename_component(KERNEL_FILENAME ${KERNEL_FILE} NAME)
        get_filename_component(BASE_NAME ${KERNEL_FILE} NAME_WE)
        string(TOUPPER "${BASE_NAME}" KEY_NAME)
        string(MAKE_C_IDENTIFIER "${KEY_NAME}" VAR_NAME)
        string(APPEND KERNELS_DECLS "extern const size_t ${VAR_PREFIX}${VAR_NAME}${VAR_SUFFIX}_SIZE;\n")
        string(APPEND KERNELS_DECLS "extern const unsigned char ${VAR_PREFIX}${VAR_NAME}${VAR_SUFFIX}[];\n")
        list(APPEND INIT_KERNELS_LIST "    { \"${KERNEL_FILENAME}\", std::string(reinterpret_cast<const char*>(${VAR_PREFIX}${VAR_NAME}${VAR_SUFFIX}), ${VAR_PREFIX}${VAR_NAME}${VAR_SUFFIX}_SIZE) }")
    endforeach()
    string(REPLACE ";" ",\n" INIT_KERNELS "${INIT_KERNELS_LIST}")
    configure_file(kernels/${FILE_NAME}.in ${PROJECT_BINARY_DIR}/${FILE_NAME})
endfunction()

set( MIOpen_Source
    activ/problem_description.cpp
    activ_api.cpp
    api/find2_0_commons.cpp
    argmax_api.cpp
    batch_norm.cpp
    batch_norm_api.cpp
    batchnorm/problem_description.cpp
    buffer_info.cpp
    check_numerics.cpp
    conv/invokers/gcn_asm_1x1u.cpp
    conv/invokers/gcn_asm_1x1u_ss.cpp
    conv/invokers/gcn_asm_1x1u_us.cpp
    conv/invokers/gen_x_w_y_pad.cpp
    conv/invokers/impl_gemm.cpp
    conv/invokers/impl_gemm_dynamic.cpp
    conv/invokers/ocl_wrw_rdc.cpp
    conv/problem_description.cpp
    conv/solver_finders.cpp
    conv_algo_name.cpp
    convolution.cpp
    convolution_api.cpp
    ctc.cpp
    ctc_api.cpp
    db.cpp
    db_record.cpp
    driver_arguments.cpp
    dropout.cpp
    dropout_api.cpp
    execution_context.cpp
    expanduser.cpp
    find_controls.cpp
    find_db.cpp
    fused_api.cpp
    fusion.cpp
    fusion/problem_description.cpp
    generic_search.cpp
    groupnorm_api.cpp
    groupnorm/problem_description.cpp
    handle_api.cpp
    invoker_cache.cpp
    kernel_build_params.cpp
    kernel_warnings.cpp
    layernorm_api.cpp
    layernorm/problem_description.cpp
    load_file.cpp
    lock_file.cpp
    logger.cpp
    lrn_api.cpp
    op_args.cpp
    operator.cpp
    performance_config.cpp
    pooling/problem_description.cpp
    pooling_api.cpp
    problem.cpp
    process.cpp
    ramdb.cpp
    readonlyramdb.cpp
    reducetensor.cpp
    reducetensor_api.cpp
    reduce/problem_description.cpp
    rnn.cpp
    rnn_api.cpp
    rnn/rnn_util.cpp
    rnn/Solutions/rnn_transformer.cpp
    softmax_api.cpp
    solution.cpp
    solver.cpp
    solver/activ/bwd_0.cpp
    solver/activ/bwd_1.cpp
    solver/activ/fwd_0.cpp
    solver/activ/fwd_1.cpp
    solver/batchnorm/backward_ck.cpp
    solver/batchnorm/backward_per_activation.cpp
    solver/batchnorm/backward_per_activation_fused.cpp
    solver/batchnorm/backward_spatial_multiple.cpp
    solver/batchnorm/backward_spatial_single.cpp
    solver/batchnorm/forward_inference.cpp
    solver/batchnorm/forward_inference_ck.cpp
    solver/batchnorm/forward_inference_fused.cpp
    solver/batchnorm/forward_per_activation.cpp
    solver/batchnorm/forward_per_activation_fused.cpp
    solver/batchnorm/forward_spatial_multiple.cpp
    solver/batchnorm/forward_spatial_single.cpp
    solver/batchnorm/forward_training_ck.cpp
    solver/conv_asm_1x1u.cpp
    solver/conv_asm_1x1u_bias_activ_fused.cpp
    solver/conv_asm_1x1u_stride2.cpp
    solver/conv_asm_3x3u.cpp
    solver/conv_asm_5x10u2v2b1.cpp
    solver/conv_asm_5x10u2v2f1.cpp
    solver/conv_asm_7x7c3h224w224k64u2v2p3q3f1.cpp
    solver/conv_asm_dir_BwdWrW1x1.cpp
    solver/conv_asm_dir_BwdWrW3x3.cpp
    solver/conv_asm_implicit_gemm_bwd_v4r1_dynamic.cpp
    solver/conv_asm_implicit_gemm_gtc_bwd.cpp
    solver/conv_asm_implicit_gemm_gtc_bwd_nhwc.cpp
    solver/conv_asm_implicit_gemm_gtc_fwd.cpp
    solver/conv_asm_implicit_gemm_gtc_fwd_nhwc.cpp
    solver/conv_asm_implicit_gemm_gtc_fwd_nchwc.cpp
    solver/conv_asm_implicit_gemm_gtc_perf_config.cpp
    solver/conv_asm_implicit_gemm_gtc_wrw_nhwc.cpp
    solver/conv_asm_implicit_gemm_v4r1_dynamic.cpp
    solver/conv_asm_implicit_gemm_wrw_gtc_dynamic_xdlops.cpp
    solver/conv_asm_implicit_gemm_wrw_v4r1_dynamic.cpp
    solver/conv_bin_wino3x3U.cpp
    solver/conv_bin_winoRxS.cpp
    solver/conv_bin_winoRxS_fused.cpp
    solver/conv_ck_igemm_fwd_v6r1_dlops_nchw.cpp
    solver/conv_ck_igemm_fwd_bias_activ_fused.cpp
    solver/conv_ck_igemm_fwd_bias_res_add_activ_fused.cpp
    solver/conv_direct_naive_conv.cpp
    solver/conv_direct_naive_conv_bwd.cpp
    solver/conv_direct_naive_conv_fwd.cpp
    solver/conv_direct_naive_conv_wrw.cpp
    solver/conv_hip_implicit_gemm_bwd_data_xdlops.cpp
    solver/conv_hip_implicit_gemm_bwd_v1r1.cpp
    solver/conv_hip_implicit_gemm_bwd_v1r1_xdlops.cpp
    solver/conv_hip_implicit_gemm_bwd_v4r1.cpp
    solver/conv_hip_implicit_gemm_bwd_v4r1_xdlops.cpp
    solver/conv_hip_implicit_gemm_fwd_v4r1.cpp
    solver/conv_hip_implicit_gemm_fwd_v4r4.cpp
    solver/conv_hip_implicit_gemm_fwd_v4r4_xdlops.cpp
    solver/conv_hip_implicit_gemm_fwd_v4r4_xdlops_padded_gemm.cpp
    solver/conv_hip_implicit_gemm_fwd_v4r5_xdlops.cpp
    solver/conv_hip_implicit_gemm_fwd_xdlops.cpp
    solver/conv_hip_implicit_gemm_grouped_fwd_xdlops.cpp
    solver/conv_hip_implicit_gemm_grouped_bwd_xdlops.cpp
    solver/conv_hip_implicit_gemm_grouped_wrw_xdlops.cpp
    solver/conv_hip_implicit_gemm_3d_grouped_fwd_xdlops.cpp
    solver/conv_hip_implicit_gemm_3d_grouped_wrw_xdlops.cpp
    solver/conv_hip_implicit_gemm_3d_grouped_bwd_xdlops.cpp
    solver/conv_hip_implicit_gemm_f16f8f16_fwd_xdlops.cpp
    solver/conv_hip_implicit_gemm_f16f8f16_bwd_xdlops.cpp
    solver/conv_hip_implicit_gemm_f16f8f16_wrw_xdlops.cpp
    solver/conv_hip_implicit_gemm_nonxdlops_common.cpp
    solver/conv_hip_implicit_gemm_wrw_v4r4.cpp
    solver/conv_hip_implicit_gemm_wrw_v4r4_xdlops.cpp
    solver/conv_hip_implicit_gemm_wrw_v4r4_xdlops_padded_gemm.cpp
    solver/conv_mlir_igemm_bwd.cpp
    solver/conv_mlir_igemm_bwd_xdlops.cpp
    solver/conv_mlir_igemm_fwd.cpp
    solver/conv_mlir_igemm_fwd_xdlops.cpp
    solver/conv_mlir_igemm_wrw.cpp
    solver/conv_mlir_igemm_wrw_xdlops.cpp
    solver/conv_MP_bidirectional_winograd.cpp
    solver/conv_multipass_wino3x3WrW.cpp
    solver/conv_ocl_dir2D_bwdWrW_1x1.cpp
    solver/conv_ocl_dir2D_bwdWrW_2.cpp
    solver/conv_ocl_dir2D_bwdWrW_53.cpp
    solver/conv_ocl_dir2D11x11.cpp
    solver/conv_ocl_dir2Dfwd.cpp
    solver/conv_ocl_dir2Dfwd_fused.cpp
    solver/conv_ocl_dir2Dfwd_exhaustive_search.cpp
    solver/conv_ocl_dir2Dfwd1x1.cpp
    solver/conv_ocl_dir2Dfwdgen.cpp
    solver/conv_wino_fury_RxS.cpp
    solver/conv_winoRxS.cpp
    solver/conv_winoRxS_fused.cpp
    solver/fft.cpp
    solver/gemm.cpp
    solver/gemm_bwd.cpp
    solver/gemm_wrw.cpp
    solver/groupnorm/forward_groupnorm.cpp
    solver/layernorm/forward_layernorm.cpp
    solver/layernorm/forward_layernorm2d_ck.cpp
    solver/layernorm/forward_layernorm4d_ck.cpp
    solver/pooling/forward2d.cpp
    solver/pooling/forwardNaive.cpp
    solver/pooling/forwardNd.cpp
    solver/pooling/backward2d.cpp
    solver/pooling/backwardNd.cpp
    solver/reduce/forward_argmax.cpp
    solver/reduce/forward_sum.cpp
    subbuffers.cpp
    sum_api.cpp
    target_properties.cpp
    temp_file.cpp
    tensor.cpp
    tensor_api.cpp
    seq_tensor.cpp
)

if(MIOPEN_ENABLE_AI_KERNEL_TUNING OR MIOPEN_ENABLE_AI_IMMED_MODE_FALLBACK)
    list(APPEND MIOpen_Source conv/heuristics/ai_heuristics.cpp)
    list(APPEND MIOpen_Source anyramdb.cpp)
endif()

list(APPEND MIOpen_Source tmp_dir.cpp binary_cache.cpp md5.cpp)
if(MIOPEN_ENABLE_SQLITE)
    list(APPEND MIOpen_Source sqlite_db.cpp)
endif()

if(MIOPEN_ENABLE_SQLITE AND MIOPEN_ENABLE_SQLITE_KERN_CACHE)
    list(APPEND MIOpen_Source kern_db.cpp bz2.cpp)
endif()

if( MIOPEN_BACKEND MATCHES "OpenCL" OR MIOPEN_BACKEND STREQUAL "HIPOC" OR MIOPEN_BACKEND STREQUAL "HIP" OR MIOPEN_BACKEND STREQUAL "HIPNOGPU")
    file(GLOB_RECURSE STATIC_COMPOSABLE_KERNEL_INCLUDE "kernels/static_composable_kernel/include/*/*.hpp")
    file(GLOB_RECURSE STATIC_COMPOSABLE_KERNEL_SOURCE "kernels/static_composable_kernel/src/*/*.cpp")
    file(GLOB_RECURSE COMPOSABLE_KERNEL_INCLUDE "composable_kernel/composable_kernel/include/*.hpp")
    file(GLOB_RECURSE COMPOSABLE_KERNEL_SOURCE "composable_kernel/composable_kernel/src/*.cpp")
    file(GLOB_RECURSE COMPOSABLE_KERNEL_DYNAMIC_ASM_SOURCE "kernels/dynamic_igemm/*.s")
    file(GLOB_RECURSE COMPOSABLE_KERNEL_DYNAMIC_ASM_INCLUDE "kernels/dynamic_igemm/*.inc")
    file(GLOB_RECURSE COMPOSABLE_KERNEL_DYNAMIC_CPP_SOURCE "kernels/dynamic_igemm/*.cpp")
    file(GLOB_RECURSE GPU_REFERENCE_KERNEL_HIP "kernels/gpu_reference_kernel/*.cpp")
    file(GLOB_RECURSE GPU_REFERENCE_KERNEL_ASM "kernels/gpu_reference_kernel/*.s")
    file(GLOB_RECURSE GPU_BATCHED_TRANSPOSE_KERNEL_HIP "kernels/gpu_batched_transpose_kernel/*.cpp")
    file(GLOB_RECURSE GPU_GENERAL_TENSOR_REORDER_KERNEL_HIP_INCLUDE "kernels/gpu_general_tensor_reorder_kernel/*.hpp")
    file(GLOB_RECURSE GPU_GENERAL_TENSOR_REORDER_KERNEL_HIP_SOURCE "kernels/gpu_general_tensor_reorder_kernel/*.cpp")


    set(MIOPEN_KERNEL_INCLUDES
        ${STATIC_COMPOSABLE_KERNEL_INCLUDE}
        ${COMPOSABLE_KERNEL_INCLUDE}
        ${COMPOSABLE_KERNEL_DYNAMIC_ASM_INCLUDE}
        ${GPU_GENERAL_TENSOR_REORDER_KERNEL_HIP_INCLUDE}
        include/miopen/implicitgemm_params.hpp
        kernels/gpu_reference_kernel/fp8_kern_types.h
        kernels/Conv_Winograd_v13_3_12_fp16dot_stride1.inc
        kernels/Conv_Winograd_v13_3_12_fp16dot_stride2_dec.inc
        kernels/Conv_Winograd_v13_3_12_fp16dot_stride2_dil.inc
        kernels/Conv_Winograd_v14_3_3_fp16dot_stride1.inc
        kernels/Conv_Winograd_v14_3_3_fp16dot_stride2_dec.inc
        kernels/Conv_Winograd_v14_3_3_fp16dot_stride2_dil.inc
        kernels/Conv_Winograd_v13_3_12_epilogue.inc
        kernels/Conv_Winograd_v13_3_12_prologue.inc
        kernels/Conv_Winograd_v16_5_0_epilogue.inc
        kernels/Conv_Winograd_v16_5_0_prologue.inc
        kernels/Conv_Winograd_v16_5_0_stride1.inc
        kernels/conv_3x3_wheel_alpha_v9_2_7_epilogue.inc
        kernels/conv_3x3_wheel_alpha_v9_2_7_prologue.inc
        kernels/conv_3x3_wheel_alpha_v9_2_7_gfx8_stride_2_dec.inc
        kernels/conv_3x3_wheel_alpha_v9_2_7_gfx8.inc
        kernels/conv_3x3_wheel_alpha_v3_0b_epilogue.inc
        kernels/conv_3x3_wheel_alpha_v3_0b_prologue.inc
        kernels/conv_3x3_wheel_alpha_v3_0b.inc
        kernels/conv_3x3_wheel_alpha_v7_0_3b_epilogue.inc
        kernels/conv_3x3_wheel_alpha_v7_0_3b_prologue.inc
        kernels/conv_3x3_wheel_alpha_v7_0_3b.inc
        kernels/conv_3x3_wheel_alpha_v9_0_15_epilogue.inc
        kernels/conv_3x3_wheel_alpha_v9_0_15_prologue.inc
        kernels/conv_3x3_wheel_alpha_v9_0_15_gfx8_stride_2_dil.inc
        kernels/conv_3x3_wheel_alpha_v9_0_15_gfx8_stride_2_dec.inc
        kernels/conv_3x3_wheel_alpha_v9_0_15_gfx8.inc
        kernels/conv_3x3_wheel_alpha_v9_0_15_gfx9_stride_2_dil.inc
        kernels/conv_3x3_wheel_alpha_v9_0_15_gfx9_stride_2_dec.inc
        kernels/conv_3x3_wheel_alpha_v9_0_15_gfx9.inc
        kernels/Conv_Winograd_v21_1_3_gfx9_fp16_dot2_edc_f2x3_dilation2.inc
        kernels/Conv_Winograd_v21_1_3_gfx9_fp16_dot2_edc_f2x3_stride1.inc
        kernels/Conv_Winograd_v21_1_3_gfx9_fp16_dot2_edc_f2x3_stride2.inc
        kernels/Conv_Winograd_v21_1_3_gfx9_fp16_dot2_edc_f3x2_stride1.inc
        kernels/Conv_Winograd_v21_1_3_gfx9_fp32_f2x3_dilation2.inc
        kernels/Conv_Winograd_v21_1_3_gfx9_fp32_f2x3_stride1.inc
        kernels/Conv_Winograd_v21_1_3_gfx9_fp32_f2x3_stride2.inc
        kernels/Conv_Winograd_v21_1_3_gfx9_fp32_f3x2_stride1.inc
        kernels/Conv_Winograd_v21_1_3_metadata.inc
        kernels/Conv_Winograd_v30_3_1_gfx94x_fp16_dot2_edc_f2x3_dilation2.inc
        kernels/Conv_Winograd_v30_3_1_gfx94x_fp16_dot2_edc_f2x3_stride1.inc
        kernels/Conv_Winograd_v30_3_1_gfx94x_fp16_dot2_edc_f2x3_stride2.inc
        kernels/Conv_Winograd_v30_3_1_gfx94x_fp32_f2x3_dilation2.inc
        kernels/Conv_Winograd_v30_3_1_gfx94x_fp32_f2x3_stride1.inc
        kernels/Conv_Winograd_v30_3_1_gfx94x_fp32_f2x3_stride2.inc
        kernels/Conv_Winograd_v30_3_1_gfx9_fp16_dot2_edc_f2x3_dilation2.inc
        kernels/Conv_Winograd_v30_3_1_gfx9_fp16_dot2_edc_f2x3_stride1.inc
        kernels/Conv_Winograd_v30_3_1_gfx9_fp16_dot2_edc_f2x3_stride2.inc
        kernels/Conv_Winograd_v30_3_1_gfx9_fp32_f2x3_dilation2.inc
        kernels/Conv_Winograd_v30_3_1_gfx9_fp32_f2x3_stride1.inc
        kernels/Conv_Winograd_v30_3_1_gfx9_fp32_f2x3_stride2.inc
        kernels/Conv_Winograd_v30_3_1_gfx10_fp16_dot2_f2x3_dilation2.inc
        kernels/Conv_Winograd_v30_3_1_gfx10_fp16_dot2_f2x3_stride1.inc
        kernels/Conv_Winograd_v30_3_1_gfx10_fp16_dot2_f2x3_stride2.inc
        kernels/Conv_Winograd_v30_3_1_gfx10_fp32_f2x3_dilation2.inc
        kernels/Conv_Winograd_v30_3_1_gfx10_fp32_f2x3_stride1.inc
        kernels/Conv_Winograd_v30_3_1_gfx10_fp32_f2x3_stride2.inc
        kernels/Conv_Winograd_v30_3_1_gfx11_fp16_dot2_f2x3_dilation2.inc
        kernels/Conv_Winograd_v30_3_1_gfx11_fp16_dot2_f2x3_stride1.inc
        kernels/Conv_Winograd_v30_3_1_gfx11_fp16_dot2_f2x3_stride2.inc
        kernels/Conv_Winograd_v30_3_1_gfx11_fp32_f2x3_dilation2.inc
        kernels/Conv_Winograd_v30_3_1_gfx11_fp32_f2x3_stride1.inc
        kernels/Conv_Winograd_v30_3_1_gfx11_fp32_f2x3_stride2.inc
        kernels/Conv_Winograd_v30_3_1_gfx94x_fp16_dot2_edc_f3x2_dilation2.inc
        kernels/Conv_Winograd_v30_3_1_gfx94x_fp16_dot2_edc_f3x2_stride1.inc
        kernels/Conv_Winograd_v30_3_1_gfx94x_fp16_dot2_edc_f3x2_stride2.inc
        kernels/Conv_Winograd_v30_3_1_gfx94x_fp32_f3x2_dilation2.inc
        kernels/Conv_Winograd_v30_3_1_gfx94x_fp32_f3x2_stride1.inc
        kernels/Conv_Winograd_v30_3_1_gfx94x_fp32_f3x2_stride2.inc
        kernels/Conv_Winograd_v30_3_1_gfx9_fp16_dot2_edc_f3x2_dilation2.inc
        kernels/Conv_Winograd_v30_3_1_gfx9_fp16_dot2_edc_f3x2_stride1.inc
        kernels/Conv_Winograd_v30_3_1_gfx9_fp16_dot2_edc_f3x2_stride2.inc
        kernels/Conv_Winograd_v30_3_1_gfx9_fp32_f3x2_dilation2.inc
        kernels/Conv_Winograd_v30_3_1_gfx9_fp32_f3x2_stride1.inc
        kernels/Conv_Winograd_v30_3_1_gfx9_fp32_f3x2_stride2.inc
        kernels/Conv_Winograd_v30_3_1_gfx10_fp16_dot2_f3x2_dilation2.inc
        kernels/Conv_Winograd_v30_3_1_gfx10_fp16_dot2_f3x2_stride1.inc
        kernels/Conv_Winograd_v30_3_1_gfx10_fp16_dot2_f3x2_stride2.inc
        kernels/Conv_Winograd_v30_3_1_gfx10_fp32_f3x2_dilation2.inc
        kernels/Conv_Winograd_v30_3_1_gfx10_fp32_f3x2_stride1.inc
        kernels/Conv_Winograd_v30_3_1_gfx10_fp32_f3x2_stride2.inc
        kernels/Conv_Winograd_v30_3_1_gfx11_fp16_dot2_f3x2_dilation2.inc
        kernels/Conv_Winograd_v30_3_1_gfx11_fp16_dot2_f3x2_stride1.inc
        kernels/Conv_Winograd_v30_3_1_gfx11_fp16_dot2_f3x2_stride2.inc
        kernels/Conv_Winograd_v30_3_1_gfx11_fp32_f3x2_dilation2.inc
        kernels/Conv_Winograd_v30_3_1_gfx11_fp32_f3x2_stride1.inc
        kernels/Conv_Winograd_v30_3_1_gfx11_fp32_f3x2_stride2.inc
        kernels/Conv_Winograd_v30_3_1_metadata.inc
        kernels/bfloat16_dev.hpp
        kernels/conv_common.inc
        kernels/conv_sizes.inc
        kernels/float_types.h
        kernels/gpr_alloc.inc
        kernels/hip_f8_impl.hpp
        kernels/hip_float8.hpp
        kernels/inst_wrappers.inc
        kernels/miopen_cstdint.hpp
        kernels/miopen_limits.hpp
        kernels/miopen_type_traits.hpp
        kernels/miopen_utility.hpp
        kernels/neuron.inc
        kernels/rocm_version.inc
        kernels/stride_array.hpp
        kernels/utilities.inc
        kernels/workaround_issue_1431.hpp
        kernels/xform_bidirect_winograd_code.inc
        kernels/xform_data_filter.inc
        kernels/xform_kd_cov2.inc
        kernels/xform_metadata.inc
        )

    set(MIOPEN_KERNELS
        ${STATIC_COMPOSABLE_KERNEL_SOURCE}
        ${COMPOSABLE_KERNEL_SOURCE}
        ${COMPOSABLE_KERNEL_DYNAMIC_ASM_SOURCE}
        ${COMPOSABLE_KERNEL_DYNAMIC_CPP_SOURCE}
        ${GPU_REFERENCE_KERNEL_HIP}
        ${GPU_REFERENCE_KERNEL_ASM}
        ${GPU_BATCHED_TRANSPOSE_KERNEL_HIP}
        ${GPU_GENERAL_TENSOR_REORDER_KERNEL_HIP_SOURCE}
        kernels/MIOpenArgmax.cpp
        kernels/MIOpenCheckNumerics.cpp
        kernels/MIOpenBatchNormActivBwdPerAct.cl
        kernels/MIOpenBatchNormActivBwdSpatial.cl
        kernels/MIOpenBatchNormActivFwdTrainPerAct.cl
        kernels/MIOpenBatchNormActivFwdTrainSpatial.cl
        kernels/MIOpenBatchNormFwdTrainSpatial.cl
        kernels/MIOpenBatchNormFwdTrainPerAct.cl
        kernels/MIOpenBatchNormFwdInferSpatial.cl
        kernels/MIOpenBatchNormFwdInferPerAct.cl
        kernels/MIOpenBatchNormBwdSpatial.cl
        kernels/MIOpenBatchNormBwdPerAct.cl
        kernels/MIOpenConvDirUni.cl
        kernels/MIOpenConvDirBatchNormActiv.cl
        kernels/MIOpenConvDirGenFwd.cl
        kernels/MIOpenGroupNorm.cpp
        kernels/MIOpenLayerNorm.cpp
        kernels/MIOpenLRNBwd.cl
        kernels/MIOpenLRNFwd.cl
        kernels/MIOpenNeuron.cl
        kernels/MIOpenPooling.cl
        kernels/MIOpenPoolingBwd.cl
        kernels/MIOpenPoolingBwdND.cl
        kernels/MIOpenPoolingForwardNaive.cl
        kernels/MIOpenPoolingND.cl
        kernels/MIOpenConv1x1S.cl
        kernels/MIOpenConv1x1J1.cl
        kernels/MIOpenConv1x1J1_stride.cl
        kernels/MIOpenSoftmax.cl
        kernels/MIOpenSum.cpp
        kernels/MIOpenUtilKernels3.cl
        kernels/MIOpenUtilKernels4.cl
        kernels/MIOpenUtilKernels5.cl
        kernels/MIOpenIm2d2Col.cl
        kernels/MIOpenIm3d2Col.cl
        kernels/MIOpenCol2Im2d.cl
        kernels/MIOpenCol2Im3d.cl
        kernels/MIOpenConvBwdWrWS2.cl
        kernels/MIOpenGroupConvBwdWrWS2.cl
        kernels/MIOpenConvBwdWrW_LxG_P53.cl
        kernels/MIOpenGroupConvBwdWrW_LxG_P53.cl
        kernels/MIOpenConvBwdWrW_LxG_5x5.cl
        kernels/MIOpenConvBwdWrW1x1_PAD_read4.cl
        kernels/MIOpenConvFwd_LxL_11.cl
        kernels/MIOpenConvFFT.cl
        kernels/MIOpenRNNHiddenStateUpdate.cl
        kernels/bugzilla_34765_detect.s
        kernels/dummy_kernel.s
        kernels/conv3x3.s
        kernels/conv1x1u.s
        kernels/conv1x1u_stride2.s
        kernels/conv1x1u_bias_activ.s
        kernels/conv3x3wrw.s
        kernels/conv1x1wrw.s
        kernels/conv5x10u2v2f1.s
        kernels/conv5x10u2v2b1.s
        kernels/conv7x7c3h224w224k64u2v2p3q3f1.s
        kernels/xform_out.s
        kernels/gcnAsmBNBwdTrainSpatial.s
        kernels/MIOpenTensorKernels.cl
        kernels/MIOpenTensorKernelsHip.cpp
        kernels/MIOpenSubTensorOpWithScalarKernel.cl
        kernels/MIOpenSubTensorOpWithSubTensorKernel.cl
        kernels/MIOpenSubTensorOpWithCastTensorKernel.cl
        kernels/MIOpenSubTensorOpWithTransformKernel.cl
        kernels/Conv_Winograd_v13_3_12_fp16dot_stride1.s
        kernels/Conv_Winograd_v13_3_12_fp16dot_stride2_dec.s
        kernels/Conv_Winograd_v13_3_12_fp16dot_stride2_dil.s
        kernels/Conv_Winograd_v14_3_3_fp16dot_stride1.s
        kernels/Conv_Winograd_v14_3_3_fp16dot_stride2_dec.s
        kernels/Conv_Winograd_v14_3_3_fp16dot_stride2_dil.s
        kernels/Conv_Winograd_v16_5_0_stride1.s
        kernels/conv_3x3_wheel_alpha_v9_0_15_stride_2_dil.s
        kernels/conv_3x3_wheel_alpha_v9_0_15_stride_2_dec.s
        kernels/conv_3x3_wheel_alpha_v9_0_15.s
        kernels/conv_3x3_wheel_alpha_v7_0_3b.s
        kernels/conv_3x3_wheel_alpha_v3_0b.s
        kernels/conv_3x3_wheel_alpha_v9_2_7.s
        kernels/conv_3x3_wheel_alpha_v9_2_7_stride_2_dec.s
        kernels/Conv_Winograd_v21_1_3_fp16_dot2_f2x3_dilation2.s
        kernels/Conv_Winograd_v21_1_3_fp16_dot2_f2x3_stride1.s
        kernels/Conv_Winograd_v21_1_3_fp16_dot2_f2x3_stride2.s
        kernels/Conv_Winograd_v21_1_3_fp16_dot2_f3x2_stride1.s
        kernels/Conv_Winograd_v21_1_3_fp32_f2x3_dilation2.s
        kernels/Conv_Winograd_v21_1_3_fp32_f2x3_stride1.s
        kernels/Conv_Winograd_v21_1_3_fp32_f2x3_stride2.s
        kernels/Conv_Winograd_v21_1_3_fp32_f3x2_stride1.s
        kernels/Conv_Winograd_v30_3_1_fp16_dot2_f2x3_dilation2.s
        kernels/Conv_Winograd_v30_3_1_fp16_dot2_f2x3_stride1.s
        kernels/Conv_Winograd_v30_3_1_fp16_dot2_f2x3_stride2.s
        kernels/Conv_Winograd_v30_3_1_fp32_f2x3_dilation2.s
        kernels/Conv_Winograd_v30_3_1_fp32_f2x3_stride1.s
        kernels/Conv_Winograd_v30_3_1_fp32_f2x3_stride2.s
        kernels/Conv_Winograd_v30_3_1_fp16_dot2_f3x2_dilation2.s
        kernels/Conv_Winograd_v30_3_1_fp16_dot2_f3x2_stride1.s
        kernels/Conv_Winograd_v30_3_1_fp16_dot2_f3x2_stride2.s
        kernels/Conv_Winograd_v30_3_1_fp32_f3x2_dilation2.s
        kernels/Conv_Winograd_v30_3_1_fp32_f3x2_stride1.s
        kernels/Conv_Winograd_v30_3_1_fp32_f3x2_stride2.s
        kernels/Conv_Winograd_Fury_v1_1_1_fp16_fp16acc_f2x3_stride1.s
        kernels/MIOpenConvBwdBias.cl
        kernels/MIOpenBatchNormActivInfer.cl
        kernels/MIOpenCTCLoss.cl
        kernels/MIOpenDropout.cl
        kernels/xform_data.s
        kernels/xform_filter.s
        kernels/xform_bidirect_winograd_data.s
        kernels/xform_bidirect_winograd_filter.s
        kernels/xform_bidirect_winograd_out.s
        kernels/UniversalTranspose.cl)

    # Kernels in development lists.
    # Should be ALWAYS empty in develop branch (at the time of PR merge)
    # Intention: to speed up kernel development rebuild time
    set(MIOPEN_DEVELOPMENT_KERNELS)

    # Only referenced by MIOPEN_DEVELOPMENT_KERNELS
    set(MIOPEN_DEVELOPMENT_KERNEL_INCLUDES)

    LIST(LENGTH MIOPEN_DEVELOPMENT_KERNELS MIOPEN_DEVELOPMENT_KERNELS_COUNT)
    LIST(LENGTH MIOPEN_DEVELOPMENT_KERNEL_INCLUDES MIOPEN_DEVELOPMENT_KERNEL_INCLUDES_COUNT)

    add_kernels("kernel.cpp" "MIOPEN_KERNEL_" "" "${MIOPEN_KERNELS}")
    add_kernels("kernel_includes.cpp" "MIOPEN_KERNEL_" "_INCLUDE" "${MIOPEN_KERNEL_INCLUDES}")

    if(${MIOPEN_DEVELOPMENT_KERNELS_COUNT})
        add_kernels("kernel.cpp" "MIOPEN_KERNEL_" "" "${MIOPEN_DEVELOPMENT_KERNELS}")
    endif()

    if(${MIOPEN_DEVELOPMENT_KERNEL_INCLUDES_COUNT})
        add_kernels("kernel_includes.cpp" "MIOPEN_KERNEL_" "_INCLUDE" "${MIOPEN_DEVELOPMENT_KERNEL_INCLUDES}")
    endif()

    configure_file(db_path.cpp.in ${PROJECT_BINARY_DIR}/db_path.cpp)
    list(APPEND MIOpen_Source
        activ.cpp
        argmax.cpp
<<<<<<< HEAD
        groupnorm.cpp
=======
>>>>>>> 3485afe9
        kernel_cache.cpp
        layer_norm.cpp
        lrn.cpp
        mlo_dir_conv.cpp
        exec_utils.cpp
        ocl/activ_ocl.cpp
        ocl/batchnormocl.cpp
        ocl/convolutionocl.cpp
        ocl/lrn_ocl.cpp
        ocl/mloNorm.cpp
        ocl/pooling_ocl.cpp
        ocl/tensorocl.cpp
        ocl/softmaxocl.cpp
        ocl/rnnocl.cpp
        ocl/utilocl.cpp
        ocl/ctcocl.cpp
        ocl/dropoutocl.cpp
        ocl/gcn_asm_utils.cpp
        ocl/rnn_util_ocl.cpp
        hip/hip_build_utils.cpp
        hip/batched_transpose_sol.cpp
        hip/general_tensor_reorder_sol.cpp
        pooling.cpp
        ocl/fusionopconvocl.cpp
        ocl/fusionopbiasbnactivocl.cpp
        sum.cpp
        ${PROJECT_BINARY_DIR}/db_path.cpp
        )

    list(INSERT MIOpen_Source 0
        ${PROJECT_BINARY_DIR}/kernel.cpp
        ${PROJECT_BINARY_DIR}/kernel_includes.cpp
        )
endif()

if(MIOPEN_USE_ROCBLAS)
    list(APPEND MIOpen_Source
        gemm_v2.cpp
    )
endif()

if( MIOPEN_BACKEND STREQUAL "OpenCL" )
    list(APPEND MIOpen_Source
        ocl/handleocl.cpp
        ocl_kernel.cpp
        ocl/oclerrors.cpp
        ocl/clhelper.cpp
    )
endif()

if( MIOPEN_BACKEND STREQUAL "HIPOC" OR MIOPEN_BACKEND STREQUAL "HIP")
    list(APPEND MIOpen_Source
        hip/hiperrors.cpp
        hip/handlehip.cpp
        hipoc/hipoc_kernel.cpp
        hipoc/hipoc_program.cpp
        )
endif()

if( MIOPEN_BACKEND STREQUAL "HIPNOGPU")
    list(APPEND MIOpen_Source
        hip/hiperrors.cpp
        nogpu/handle.cpp
        hipoc/hipoc_kernel.cpp
        hipoc/hipoc_program.cpp
        )
endif()

if( MIOPEN_BACKEND MATCHES "OpenCL" OR MIOPEN_BACKEND STREQUAL "HIPOC" OR MIOPEN_BACKEND STREQUAL "HIP" OR MIOPEN_BACKEND STREQUAL "HIPNOGPU")
    set(KERNELS_SRC_BATCH_FACTOR 50 CACHE STRING "Amount of kernel source files to inline to a single object file.")
    set(KERNELS_BATCH_ID 0)

    function(inline_kernels_src BATCH_FACTOR KERNELS KERNEL_INCLUDES EXTRA_OPTIONS MESSAGE_SUFFIX)
        set(KERNELS_BATCH)
        set(KERNELS_BATCH_SIZE 0)
        set(PROCESSED 0)
        list(LENGTH KERNELS KERNELS_NUMBER)

        foreach(KERNEL ${KERNELS})
            list(APPEND KERNELS_BATCH ${KERNEL})
            list(LENGTH KERNELS_BATCH KERNELS_BATCH_SIZE)
            math(EXPR PROCESSED "1+${PROCESSED}")
            if((KERNELS_BATCH_SIZE EQUAL ${BATCH_FACTOR}) OR (PROCESSED EQUAL KERNELS_NUMBER))
                set(KERNEL_SRC_HPP_FILENAME batch_${KERNELS_BATCH_ID}.cpp.hpp)
                set(KERNEL_SRC_HPP_PATH ${PROJECT_BINARY_DIR}/inlined_kernels/${KERNEL_SRC_HPP_FILENAME})
                set(KERNEL_SRC_CPP_PATH ${PROJECT_BINARY_DIR}/inlined_kernels/batch_${KERNELS_BATCH_ID}.cpp)

                add_custom_command(
                    OUTPUT ${KERNEL_SRC_HPP_PATH}
                    WORKING_DIRECTORY ${CMAKE_CURRENT_SOURCE_DIR}
                    DEPENDS addkernels ${KERNELS_BATCH} ${KERNEL_INCLUDES}
                    COMMAND $<TARGET_FILE:addkernels> -target ${KERNEL_SRC_HPP_PATH} -extern ${EXTRA_OPTIONS} -source ${KERNELS_BATCH}
                    COMMENT "Inlining kernels batch #${KERNELS_BATCH_ID}${MESSAGE_SUFFIX}"
                    )
                configure_file(kernels/kernels_batch.cpp.in ${KERNEL_SRC_CPP_PATH})
                list(APPEND MIOpen_Source ${KERNEL_SRC_CPP_PATH} ${KERNEL_SRC_HPP_PATH})

                set(KERNELS_BATCH)
                math(EXPR KERNELS_BATCH_ID "1+${KERNELS_BATCH_ID}")
            endif()
        endforeach()

        set(KERNELS_BATCH_ID ${KERNELS_BATCH_ID} PARENT_SCOPE)
        set(MIOpen_Source ${MIOpen_Source} PARENT_SCOPE)
    endfunction()

    inline_kernels_src(${KERNELS_SRC_BATCH_FACTOR} "${MIOPEN_KERNELS}" "${MIOPEN_KERNEL_INCLUDES}" "" "")
    inline_kernels_src(${KERNELS_SRC_BATCH_FACTOR} "${MIOPEN_KERNEL_INCLUDES}" "" "-no-recurse;-mark-includes" " (includes)")

    set(MIOPEN_DEVELOPMENT_KERNELS_DEPS ${MIOPEN_KERNEL_INCLUDES})
    list(APPEND MIOPEN_DEVELOPMENT_KERNELS_DEPS ${MIOPEN_DEVELOPMENT_KERNEL_INCLUDES})

    if(${MIOPEN_DEVELOPMENT_KERNELS_COUNT})
        inline_kernels_src(${KERNELS_SRC_BATCH_FACTOR} "${MIOPEN_DEVELOPMENT_KERNELS}" "${MIOPEN_DEVELOPMENT_KERNELS_DEPS}" "" " (dev kernels)")
    endif()

    if(${MIOPEN_DEVELOPMENT_KERNEL_INCLUDES_COUNT})
        inline_kernels_src(${KERNELS_SRC_BATCH_FACTOR} "${MIOPEN_DEVELOPMENT_KERNEL_INCLUDES}" "" "-no-recurse;-mark-includes" " (dev includes)")
    endif()

endif()

if(MIOPEN_USE_COMGR)
    list(APPEND MIOpen_Source comgr.cpp)
endif()

if(MIOPEN_USE_MLIR)
    list(APPEND MIOpen_Source
        mlir_build.cpp
        solver/mlir_common.cpp
        conv/invokers/mlir_impl_gemm.cpp
        )
endif()

# build library
if(MIOPEN_ENABLE_SQLITE)
    add_library( MIOpen
        ${MIOpen_Source}
        $<TARGET_OBJECTS:sqlite_memvfs>
        )
else()
    add_library( MIOpen
        ${MIOpen_Source}
        )
endif()

rocm_set_soversion(MIOpen ${MIOpen_SOVERSION})

clang_tidy_check(MIOpen)

find_package(zstd)
if(zstd_FOUND)
    target_link_libraries(MIOpen PRIVATE $<IF:$<TARGET_EXISTS:zstd::libzstd_shared>,zstd::libzstd_shared,zstd::libzstd_static>)
endif()

function(target_internal_library TARGET)
    target_link_libraries(${TARGET} PRIVATE ${ARGN})
    target_link_libraries(${TARGET} INTERFACE $<BUILD_INTERFACE:${ARGN}>)
endfunction()

target_include_directories(MIOpen PUBLIC
    $<BUILD_INTERFACE:${PROJECT_SOURCE_DIR}/src/include>
)

if(MIOPEN_USE_COMPOSABLEKERNEL)
set(MIOPEN_CK_LINK_FLAGS composable_kernel::device_other_operations composable_kernel::device_gemm_operations composable_kernel::device_conv_operations composable_kernel::device_contraction_operations composable_kernel::device_reduction_operations hip::host)
endif()

if(WIN32)
    # Refer to https://en.cppreference.com/w/cpp/language/types for details.
    target_compile_options(MIOpen PRIVATE $<BUILD_INTERFACE:$<$<CXX_COMPILER_ID:Clang>:-U__LP64__>>)
endif()

target_include_directories(MIOpen SYSTEM PUBLIC $<BUILD_INTERFACE:${HALF_INCLUDE_DIR}>)
# Workaround : change in rocm-cmake was causing linking error so had to add ${CMAKE_DL_LIBS}
#               We can remove ${CMAKE_DL_LIBS} once root cause is identified.
target_link_libraries(MIOpen PRIVATE ${CMAKE_DL_LIBS} Threads::Threads BZip2::BZip2 ${MIOPEN_CK_LINK_FLAGS})
miopen_generate_export_header(MIOpen)

if(BUILD_TESTING)
    # On Windows, export all symbols only when tests are built, too.
    # The officially released binaries must not have internals exposed
    # because it violates threat model requirements.
    # The property applies only to MS-compatible tools on Windows, and
    # is ignored for the rest.
    set_target_properties(MIOpen PROPERTIES WINDOWS_EXPORT_ALL_SYMBOLS ON)
endif()

if(MIOPEN_ENABLE_AI_KERNEL_TUNING OR MIOPEN_ENABLE_AI_IMMED_MODE_FALLBACK)
    target_link_libraries(MIOpen PRIVATE frugally-deep::fdeep Eigen3::Eigen)
    if(NOT TARGET nlohmann_json)
        # frugally-deep has broken linking to nlohmann_json
        add_library(nlohmann_json INTERFACE IMPORTED GLOBAL)
        target_link_libraries(nlohmann_json INTERFACE nlohmann_json::nlohmann_json)
    endif()
    file(GLOB MODEL_FILES CONFIGURE_DEPENDS kernels/*.model)
    if(NOT ENABLE_ASAN_PACKAGING )
        install(FILES ${MODEL_FILES} DESTINATION ${DATABASE_INSTALL_DIR})
    endif()
    foreach(MODEL_FILE ${MODEL_FILES})
        get_filename_component(MODEL_FILE_FILENAME "${MODEL_FILE}" NAME)
	configure_file("${MODEL_FILE}" "${PROJECT_BINARY_DIR}/${DATABASE_INSTALL_DIR}/${MODEL_FILE_FILENAME}" COPYONLY)
    endforeach()
endif()

############################################################
# MIOpen depends on OpenCL
if( MIOPEN_BACKEND STREQUAL "OpenCL")
    MESSAGE( STATUS "MIOpen linking OpenCL: ${OPENCL_INCLUDE_DIRS}" )
    target_include_directories(MIOpen SYSTEM PUBLIC ${OPENCL_INCLUDE_DIRS} )
    target_link_libraries( MIOpen PUBLIC ${OPENCL_LIBRARIES} )
    list(APPEND PACKAGE_DEPENDS PACKAGE OpenCL)
elseif(MIOPEN_BACKEND STREQUAL "HIPOC" OR MIOPEN_BACKEND STREQUAL "HIP")
    target_link_libraries( MIOpen PRIVATE hip::device )
    target_link_libraries( MIOpen INTERFACE hip::host )
    if(MIOPEN_USE_HIPRTC)
        if(WIN32) 
            target_link_libraries( MIOpen PRIVATE hiprtc::hiprtc )
        else()
            target_link_libraries( MIOpen PRIVATE hiprtc)
        endif()
    endif()
    if(ENABLE_HIP_WORKAROUNDS)
        # Workaround hip not setting its usage requirements correctly
        target_compile_definitions( MIOpen PRIVATE -D__HIP_PLATFORM_AMD__=1 )
    endif()
    # This is helpful for the tests
    target_link_libraries( MIOpen INTERFACE $<BUILD_INTERFACE:hip::device> )
    list(APPEND PACKAGE_DEPENDS PACKAGE hip)
endif()

if(MIOPEN_USE_COMGR)
    list(APPEND PACKAGE_DEPENDS PACKAGE amd_comgr)
    target_internal_library(MIOpen amd_comgr)
endif()

if(rocblas_FOUND)
    target_link_libraries( MIOpen INTERFACE $<BUILD_INTERFACE:roc::rocblas> )
    target_link_libraries( MIOpen PRIVATE roc::rocblas )
    list(APPEND PACKAGE_STATIC_DEPENDS PACKAGE rocblas)
endif()

# For backward compatibility with ROCm 5.3
# Build with library libMLIRMIOpen
if(LIBMLIRMIOPEN)
    target_link_libraries(MIOpen PRIVATE ${LIBMLIRMIOPEN})
endif()

# Build with package rocMLIR
if(rocMLIR_FOUND)
    target_link_libraries(MIOpen PRIVATE rocMLIR::rockCompiler)
endif()

target_link_libraries(MIOpen PRIVATE nlohmann_json::nlohmann_json)

target_internal_library(MIOpen
    Boost::filesystem
)
list(APPEND PACKAGE_STATIC_DEPENDS PACKAGE Boost COMPONENTS filesystem)
if(NOT WIN32 AND NOT APPLE)
    file(WRITE ${CMAKE_CURRENT_BINARY_DIR}/lib.def "
MIOPEN_${MIOPEN_BACKEND}_1
{
global:
    miopen*;
    extern \"C++\" {
        miopen::*;
    };
local:
    *boost*;
    extern \"C++\" {
        std::*;
    };
};
")
    target_link_libraries(MIOpen PRIVATE "-Wl,--version-script=${CMAKE_CURRENT_BINARY_DIR}/lib.def")
    target_link_libraries(MIOpen PRIVATE "-Wl,--exclude-libs,ALL")
    # set_target_properties(MIOpen PROPERTIES CXX_VISIBILITY_PRESET hidden)
    set_target_properties(MIOpen PROPERTIES VISIBILITY_INLINES_HIDDEN 1)
endif()
#######################################
if(MIOPEN_ENABLE_SQLITE)
    # MIOpen depends on SQLite
    target_link_libraries(MIOpen PRIVATE SQLite::SQLite3)
endif()
############################################################
# MIOpen depends on librt for Boost.Interprocess
if(NOT WIN32 AND NOT APPLE)
    find_library(LIBRT rt)
    if(LIBRT)
        message(STATUS "Librt: " ${LIBRT})
        target_internal_library(MIOpen ${LIBRT})
    endif()
endif()

if(MIOPEN_USE_ROCTRACER)
    target_link_libraries(MIOpen PRIVATE roctx64)
endif()

############################################################
# Installation
set(MIOPEN_CXX_HEADER_PATH)
if(MIOPEN_INSTALL_CXX_HEADERS)
set(MIOPEN_CXX_HEADER_PATH ${PROJECT_SOURCE_DIR}/src/include)
endif()

rocm_install_targets(
  TARGETS MIOpen
  INCLUDE
    ${PROJECT_SOURCE_DIR}/include
    ${PROJECT_BINARY_DIR}/include
    ${MIOPEN_CXX_HEADER_PATH}
)

rocm_export_targets(
  TARGETS MIOpen
  DEPENDS
    ${PACKAGE_DEPENDS}
  STATIC_DEPENDS
    ${PACKAGE_STATIC_DEPENDS}
)

# Install db files
if(NOT MIOPEN_EMBED_DB STREQUAL "")
    include(embed)
    if(MIOPEN_EMBED_BINCACHE AND MIOPEN_BINCACHE_PATH STREQUAL "")
        if(MIOPEN_NO_LFS_PULLED)
            message(WARNING "Binary cache files have not been pulled down from git-lfs, will not embed.")
        else()
            set(MIOPEN_BINCACHE_PATH "${CMAKE_SOURCE_DIR}/src/kernels")
            message("MIOPEN_BINCACHE_PATH: ${MIOPEN_BINCACHE_PATH}")
        endif()
    else()
        message(WARNING "MIOPEN_EMBED_BINCACHE is set and MIOPEN_BINCACHE_PATH was used to override default binary cache files. Proceed at your own risk!")
    endif()
    set(CODE_OBJECTS)
# embed find db
    foreach(EMBED_ARCH ${MIOPEN_EMBED_DB})
        message(STATUS "Adding find db for arch: ${EMBED_ARCH}")
        list(APPEND CODE_OBJECTS "kernels/${EMBED_ARCH}.${MIOPEN_BACKEND}.fdb.txt")
        message(STATUS "Adding perf db for arch: ${EMBED_ARCH}")
        list(APPEND CODE_OBJECTS "kernels/${EMBED_ARCH}.db")
    endforeach()
# Embed Bin Cache
    if(NOT MIOPEN_BINCACHE_PATH STREQUAL "")
        foreach(EMBED_ARCH ${MIOPEN_EMBED_DB})
            message(STATUS "Adding binary cache for arch: ${EMBED_ARCH}")
            download_binary(OUTPUT_PATH "${MIOPEN_BINCACHE_PATH}" "${EMBED_ARCH}")
            list(APPEND CODE_OBJECTS "${OUTPUT_PATH}")
        endforeach()
    endif()
    add_embed_library(miopen_data ${CODE_OBJECTS})
    target_link_libraries(MIOpen PRIVATE $<BUILD_INTERFACE:miopen_data> )
else()
    file(GLOB FIND_DB_FILES kernels/*.fdb.txt)
    file(GLOB PERF_DB_FILES kernels/*.db)
    file(GLOB KERN_DB_FILES kernels/*.kdb)
    list(APPEND FIND_DB_FILES ${PERF_DB_FILES})
# Install the kdb files for the kdb sync test only, a better approach would be to 
# install the kdb package instead
if(MIOPEN_TEST_DBSYNC)
    list(APPEND FIND_DB_FILES ${KERN_DB_FILES})
endif()
    if(NOT MIOPEN_DISABLE_SYSDB)
        if( NOT ENABLE_ASAN_PACKAGING )
          install(FILES
              ${FIND_DB_FILES}
              DESTINATION ${DATABASE_INSTALL_DIR})
         endif()
         foreach(DB_FILE ${FIND_DB_FILES})
            get_filename_component(DB_FILE_FILENAME "${DB_FILE}" NAME)
	    configure_file("${DB_FILE}" "${PROJECT_BINARY_DIR}/${DATABASE_INSTALL_DIR}/${DB_FILE_FILENAME}" COPYONLY)
         endforeach()

    endif()
endif()

if(BUILD_FILE_REORG_BACKWARD_COMPATIBILITY)
  #Generating Wrapper of each headers for backward compatibility
  rocm_wrap_header_file(
    export.h config.h version.h miopen.h
    HEADER_LOCATION include/miopen
    GUARDS WRAPPER
    WRAPPER_LOCATIONS miopen/${CMAKE_INSTALL_INCLUDEDIR}/miopen
    ORIGINAL_FILES ${PROJECT_BINARY_DIR}/include/miopen/version.h ${PROJECT_BINARY_DIR}/include/miopen/config.h
  )

  #Installing Wrapper Headers
  rocm_install(
    DIRECTORY
       "${PROJECT_BINARY_DIR}/miopen/include"
        DESTINATION "miopen" )
  message( STATUS "Backward Compatible Sym Link Created for include directories" )
endif()<|MERGE_RESOLUTION|>--- conflicted
+++ resolved
@@ -557,10 +557,7 @@
     list(APPEND MIOpen_Source
         activ.cpp
         argmax.cpp
-<<<<<<< HEAD
         groupnorm.cpp
-=======
->>>>>>> 3485afe9
         kernel_cache.cpp
         layer_norm.cpp
         lrn.cpp
