################################################################################
#
# MIT License
#
# Copyright (c) 2017 Advanced Micro Devices, Inc.
#
# Permission is hereby granted, free of charge, to any person obtaining a copy
# of this software and associated documentation files (the "Software"), to deal
# in the Software without restriction, including without limitation the rights
# to use, copy, modify, merge, publish, distribute, sublicense, and/or sell
# copies of the Software, and to permit persons to whom the Software is
# furnished to do so, subject to the following conditions:
#
# The above copyright notice and this permission notice shall be included in all
# copies or substantial portions of the Software.
#
# THE SOFTWARE IS PROVIDED "AS IS", WITHOUT WARRANTY OF ANY KIND, EXPRESS OR
# IMPLIED, INCLUDING BUT NOT LIMITED TO THE WARRANTIES OF MERCHANTABILITY,
# FITNESS FOR A PARTICULAR PURPOSE AND NONINFRINGEMENT. IN NO EVENT SHALL THE
# AUTHORS OR COPYRIGHT HOLDERS BE LIABLE FOR ANY CLAIM, DAMAGES OR OTHER
# LIABILITY, WHETHER IN AN ACTION OF CONTRACT, TORT OR OTHERWISE, ARISING FROM,
# OUT OF OR IN CONNECTION WITH THE SOFTWARE OR THE USE OR OTHER DEALINGS IN THE
# SOFTWARE.
#
################################################################################

cmake_policy(SET CMP0057 NEW)

include (GenerateExportHeader)

# Truncation rounding or (default) rounding to nearest even (RNE) is enabled.
# This switch controls two related but different aspects of MIOpen behavior
# 1.  How host code performs conversions of float to bfloat16, important only
#     for testing.
# 2.  How BF16 kernels (which are kind of mixed-precision now and expected to
#     remain in the future)  perform final conversion (and rounding) of FP32
#     to BF16 results. This affects the main functionality of the library.
option( MIOPEN_USE_RNE_BFLOAT16 "Sets rounding scheme for bfloat16 type" ON )

configure_file("${PROJECT_SOURCE_DIR}/include/miopen/config.h.in" "${PROJECT_BINARY_DIR}/include/miopen/config.h")

# configure a header file to pass the CMake version settings to the source, and package the header files in the output archive
configure_file( "${PROJECT_SOURCE_DIR}/include/miopen/version.h.in" "${PROJECT_BINARY_DIR}/include/miopen/version.h" )

message( STATUS "MIOpen_VERSION= ${MIOpen_VERSION}" )
message( STATUS "CMAKE_BUILD_TYPE= ${CMAKE_BUILD_TYPE}" )

# This is incremented when the ABI to the library changes
set( MIOpen_SOVERSION 1.0 )


function(add_kernels KERNEL_FILES)
    set(INIT_KERNELS_LIST)
    foreach(KERNEL_FILE ${KERNEL_FILES})
        if("${CMAKE_VERSION}" VERSION_LESS 3.0)
            configure_file(${KERNEL_FILE} ${KERNEL_FILE}.delete)
        else()
            set_property(DIRECTORY APPEND PROPERTY CMAKE_CONFIGURE_DEPENDS ${KERNEL_FILE})
        endif()
        get_filename_component(BASE_NAME ${KERNEL_FILE} NAME_WE)
        string(TOUPPER "${BASE_NAME}" KEY_NAME)
        string(MAKE_C_IDENTIFIER "${KEY_NAME}" VAR_NAME)
        list(APPEND INIT_KERNELS_LIST "    { \"${KEY_NAME}\", std::string(reinterpret_cast<const char*>(${VAR_NAME}), ${VAR_NAME}_SIZE) }")
    endforeach()
    string(REPLACE ";" ",\n" INIT_KERNELS "${INIT_KERNELS_LIST}")
    configure_file(kernels/kernel.cpp.in ${PROJECT_BINARY_DIR}/kernel.cpp)
endfunction()

function(add_kernel_includes KERNEL_FILES)
    set(INIT_KERNELS_LIST)
    foreach(KERNEL_FILE ${KERNEL_FILES})
        if("${CMAKE_VERSION}" VERSION_LESS 3.0)
            configure_file(${KERNEL_FILE} ${KERNEL_FILE}.delete)
        else()
            set_property(DIRECTORY APPEND PROPERTY CMAKE_CONFIGURE_DEPENDS ${KERNEL_FILE})
        endif()
        get_filename_component(BASE_NAME ${KERNEL_FILE} NAME_WE)
        get_filename_component(FILE_NAME ${KERNEL_FILE} NAME)
        string(TOUPPER "${BASE_NAME}" KEY_NAME)
        string(MAKE_C_IDENTIFIER "${KEY_NAME}" VAR_NAME)
        list(APPEND INIT_KERNELS_LIST "    { \"${FILE_NAME}\", std::string(reinterpret_cast<const char*>(${VAR_NAME}), ${VAR_NAME}_SIZE) }")
    endforeach()
    string(REPLACE ";" ",\n" INIT_KERNELS "${INIT_KERNELS_LIST}")
    configure_file(kernels/kernel_includes.cpp.in ${PROJECT_BINARY_DIR}/kernel_includes.cpp)
endfunction()

set( MIOpen_Source
    buffer_info.cpp
    check_numerics.cpp
    convolution.cpp
    convolution_api.cpp
    convolution_fft.cpp
    db.cpp
    db_record.cpp
    expanduser.cpp
    find_controls.cpp
    fusion.cpp
    op_args.cpp
    operator.cpp
    fused_api.cpp
    load_file.cpp
    pooling_api.cpp
    kernel_warnings.cpp
    logger.cpp
    lock_file.cpp
    lrn_api.cpp
    activ_api.cpp
    handle_api.cpp
    softmax_api.cpp
    batch_norm.cpp
    batch_norm_api.cpp
    rnn.cpp
    rnn_api.cpp
    ctc.cpp
    ctc_api.cpp
    temp_file.cpp
    problem_description.cpp
    include/miopen/sequences.hpp
    kernel_build_params.cpp
    find_db.cpp
    conv_algo_name.cpp
    conv/problem_description.cpp
    dropout.cpp
    dropout_api.cpp
    readonlyramdb.cpp
    execution_context.cpp
<<<<<<< HEAD
    kern_db.cpp
    bz2.cpp
    reducetensor.cpp
=======
>>>>>>> 46a7bcbc
    include/miopen/buffer_info.hpp
    include/miopen/temp_file.hpp
    include/miopen/bfloat16.hpp
    include/miopen/db.hpp
    include/miopen/db_record.hpp
    include/miopen/lock_file.hpp
    include/miopen/find_controls.hpp
    include/miopen/batch_norm.hpp
    include/miopen/check_numerics.hpp
    include/miopen/common.hpp
    include/miopen/convolution.hpp
    include/miopen/convolution_fft.hpp
    include/miopen/errors.hpp
    include/miopen/invoker.hpp
    include/miopen/handle.hpp
    include/miopen/kernel_cache.hpp
    include/miopen/solver.hpp
    include/miopen/generic_search.hpp
    include/miopen/problem_description.hpp
    include/miopen/mlo_internal.hpp
    include/miopen/mlo_utils.hpp
    include/miopen/oclkernel.hpp
    include/miopen/tensor.hpp
    include/miopen/tensor_ops.hpp
    include/miopen/pooling.hpp
    include/miopen/lrn.hpp
    include/miopen/activ.hpp
    include/miopen/softmax.hpp
    include/miopen/rnn.hpp
    include/miopen/ctc.hpp
    include/miopen/md_graph.hpp
    include/miopen/fusion_ops.hpp
    include/miopen/fusion.hpp
    include/miopen/mdg_expr.hpp
    include/miopen/kernel_build_params.hpp
    include/miopen/algorithm.hpp
    include/miopen/finddb_kernel_cache_key.hpp
    include/miopen/exec_utils.hpp
    include/miopen/gcn_asm_utils.hpp
    include/miopen/hip_build_utils.hpp
    include/miopen/solver_id.hpp
    include/miopen/any_solver.hpp
    include/miopen/conv_solution.hpp
    include/miopen/conv_algo_name.hpp
    include/miopen/dropout.hpp
    include/miopen/readonlyramdb.hpp
    include/miopen/rnn_util.hpp
    include/miopen/bz2.hpp
    include/miopen/comgr.hpp
    include/miopen/reducetensor.hpp
    include/miopen/reduce_common.hpp
    md_graph.cpp
    mdg_expr.cpp
    conv/invokers/gcn_asm_1x1u.cpp
    conv/invokers/gcn_asm_1x1u_ss.cpp
    conv/invokers/gcn_asm_1x1u_us.cpp
    conv/invokers/gen_x_w_y_pad.cpp
    conv/invokers/ocl_wrw_rdc.cpp
    conv/invokers/impl_gemm.cpp
    conv/invokers/impl_gemm_dynamic.cpp
    invoker_cache.cpp
    tensor.cpp
    tensor_api.cpp
    solver.cpp
    solver/conv_asm_3x3u.cpp
    solver/conv_asm_1x1u.cpp
    solver/conv_asm_1x1u_stride2.cpp
    solver/conv_asm_1x1u_bias_activ.cpp
    solver/conv_asm_5x10u2v2f1.cpp
    solver/conv_asm_5x10u2v2b1.cpp
    solver/conv_asm_7x7c3h224w224k64u2v2p3q3f1.cpp
    solver/conv_asm_dir_BwdWrW3x3.cpp
    solver/conv_asm_dir_BwdWrW1x1.cpp
    solver/conv_multipass_wino3x3WrW.cpp
    solver/conv_bin_wino3x3U.cpp
    solver/conv_bin_winoRxS.cpp
    solver/conv_winoRxS_f3x2.cpp
    solver/conv_winoRxS_f2x3.cpp
    solver/conv_ocl_dir2D_bwdWrW_2.cpp
    solver/conv_ocl_dir2D_bwdWrW_53.cpp
    solver/conv_ocl_dir2D_bwdWrW_1x1.cpp
    solver/conv_ocl_dir2Dfwdgen.cpp
    solver/conv_ocl_dir2D11x11.cpp
    solver/conv_ocl_dir2D3x3.cpp
    solver/conv_ocl_dir2Dfwd_exhaustive_search.cpp
    solver/conv_ocl_dir2Dfwd.cpp
    solver/conv_ocl_dir2Dfwd1x1.cpp
    solver/conv_hip_implicit_gemm_v4r1.cpp
    solver/conv_hip_implicit_gemm_v4r4.cpp
    solver/conv_hip_implicit_gemm_wrw_weights_v4r4.cpp
    solver/conv_hip_implicit_gemm_v4r4_gen_xdlops.cpp
    solver/conv_hip_implicit_gemm_fwd_v4r4_xdlops.cpp
    solver/conv_hip_implicit_gemm_v4r4_gen_xdlops_wrw_fp32.cpp
    solver/conv_hip_implicit_gemm_xdlops_common.cpp
    solver/conv_hip_implicit_gemm_nonxdlops_common.cpp
    solver/conv_hip_implicit_gemm_bwd_data_v1r1.cpp
    solver/conv_hip_implicit_gemm_bwd_data_v4r1.cpp
    solver/conv_hip_implicit_gemm_bwd_data_v1r1_xdlops.cpp
    solver/conv_asm_implicit_gemm_v4r1_dynamic.cpp
    solver/conv_hip_implicit_gemm_bwd_data_v4r1_xdlops.cpp
    solver/conv_hip_implicit_gemm_v4r4_gen_xdlops_fwd_fp32.cpp
    )

list(APPEND MIOpen_Source tmp_dir.cpp binary_cache.cpp md5.cpp)
if(MIOPEN_ENABLE_SQLITE)
    list(APPEND MIOpen_Source sqlite_db.cpp include/miopen/sqlite_db.hpp )
endif()

if(MIOPEN_ENABLE_SQLITE AND MIOPEN_ENABLE_SQLITE_KERN_CACHE)
    list(APPEND MIOpen_Source kern_db.cpp bz2.cpp include/miopen/kern_db.hpp)
endif()

if( MIOPEN_BACKEND MATCHES "OpenCL" OR MIOPEN_BACKEND STREQUAL "HIPOC" OR MIOPEN_BACKEND STREQUAL "HIP")
    file(GLOB_RECURSE COMPOSABLE_KERNEL_INCLUDE "kernels/composable_kernel/include/*/*.hpp")
    file(GLOB_RECURSE COMPOSABLE_KERNEL_SOURCE "kernels/composable_kernel/src/*/*.cpp")
    file(GLOB_RECURSE COMPOSABLE_KERNEL_DYNAMIC_SOURCE "kernels/dynamic_igemm/*.s")

    set(MIOPEN_KERNEL_INCLUDES
        ${COMPOSABLE_KERNEL_INCLUDE}
        include/miopen/implicitgemm_params.hpp
        kernels/Conv_Winograd_v13_3_12_fp16dot_stride1.inc
        kernels/Conv_Winograd_v13_3_12_fp16dot_stride2_dec.inc
        kernels/Conv_Winograd_v13_3_12_fp16dot_stride2_dil.inc
        kernels/Conv_Winograd_v14_3_3_fp16dot_stride1.inc
        kernels/Conv_Winograd_v14_3_3_fp16dot_stride2_dec.inc
        kernels/Conv_Winograd_v14_3_3_fp16dot_stride2_dil.inc
        kernels/Conv_Winograd_v13_3_12_epilogue.inc
        kernels/Conv_Winograd_v13_3_12_prologue.inc
        kernels/Conv_Winograd_v16_5_0_epilogue.inc
        kernels/Conv_Winograd_v16_5_0_prologue.inc
        kernels/Conv_Winograd_v16_5_0_stride1.inc
        kernels/conv_3x3_wheel_alpha_v9_2_7.inc
        kernels/conv_3x3_wheel_alpha_v9_2_7_epilogue.inc
        kernels/conv_3x3_wheel_alpha_v9_2_7_prologue.inc
        kernels/conv_3x3_wheel_alpha_v9_2_7_stride_2_dec.inc
        kernels/conv_3x3_wheel_alpha_v3_0b_epilogue.inc
        kernels/conv_3x3_wheel_alpha_v3_0b_prologue.inc
        kernels/conv_3x3_wheel_alpha_v3_0b.inc
        kernels/conv_3x3_wheel_alpha_v7_0_3b_epilogue.inc
        kernels/conv_3x3_wheel_alpha_v7_0_3b_prologue.inc
        kernels/conv_3x3_wheel_alpha_v7_0_3b.inc
        kernels/conv_3x3_wheel_alpha_v9_0_15_epilogue.inc
        kernels/conv_3x3_wheel_alpha_v9_0_15_prologue.inc
        kernels/conv_3x3_wheel_alpha_v9_0_15_stride_2_dil.inc
        kernels/conv_3x3_wheel_alpha_v9_0_15_stride_2_dec.inc
        kernels/conv_3x3_wheel_alpha_v9_0_15.inc
        kernels/Conv_Winograd_v21_1_0_gfx9_fp16_dot2_edc_dilation2.inc
        kernels/Conv_Winograd_v21_1_0_gfx9_fp16_dot2_edc_stride1.inc
        kernels/Conv_Winograd_v21_1_0_gfx9_fp16_dot2_edc_stride2.inc
        kernels/Conv_Winograd_v21_1_0_gfx9_fp32_dilation2.inc
        kernels/Conv_Winograd_v21_1_0_gfx9_fp32_stride1.inc
        kernels/Conv_Winograd_v21_1_0_gfx9_fp32_stride2.inc
        kernels/Conv_Winograd_v21_1_0_gfx9_fp16_dot2_edc_dilation2_group.inc
        kernels/Conv_Winograd_v21_1_0_gfx9_fp16_dot2_edc_stride1_group.inc
        kernels/Conv_Winograd_v21_1_0_gfx9_fp16_dot2_edc_stride2_group.inc
        kernels/Conv_Winograd_v21_1_0_gfx9_fp32_dilation2_group.inc
        kernels/Conv_Winograd_v21_1_0_gfx9_fp32_stride1_group.inc
        kernels/Conv_Winograd_v21_1_0_gfx9_fp32_stride2_group.inc
        kernels/Conv_Winograd_v21_1_0_metadata.inc
        kernels/rocm_version.inc
        kernels/inst_wrappers.inc
        kernels/conv_common.inc
        kernels/utilities.inc
        kernels/xform_data_filter.inc
        kernels/xform_kd_cov2.inc
        kernels/xform_metadata.inc
        kernels/neuron.inc
        kernels/conv_sizes.inc
        kernels/gpr_alloc.inc
        kernels/bfloat16_dev.hpp
        kernels/float_types.h
        )

    set(MIOPEN_KERNELS
        ${COMPOSABLE_KERNEL_SOURCE}
        ${COMPOSABLE_KERNEL_DYNAMIC_SOURCE}
        kernels/MIOpenCheckNumerics.cl
        kernels/MIOpenBatchNormActivBwdPerAct.cl
        kernels/MIOpenBatchNormActivBwdSpatial.cl
        kernels/MIOpenBatchNormActivFwdTrainPerAct.cl
        kernels/MIOpenBatchNormActivFwdTrainSpatial.cl
        kernels/MIOpenBatchNormFwdTrainSpatial.cl
        kernels/MIOpenBatchNormFwdTrainPerAct.cl
        kernels/MIOpenBatchNormFwdInferSpatial.cl
        kernels/MIOpenBatchNormFwdInferPerAct.cl
        kernels/MIOpenBatchNormBwdSpatial.cl
        kernels/MIOpenBatchNormBwdPerAct.cl
        kernels/MIOpenConvDirUni.cl
        kernels/MIOpenConvDirBatchNormActiv.cl
        kernels/MIOpenConvDirGenFwd.cl
        kernels/MIOpenLRNBwd.cl
        kernels/MIOpenLRNFwd.cl
        kernels/MIOpenNeuron.cl
        kernels/MIOpenPooling.cl
        kernels/MIOpenPoolingBwd.cl
        kernels/MIOpenPoolingND.cl
        kernels/MIOpenPoolingBwdND.cl
        kernels/MIOpenConv1x1S.cl
        kernels/MIOpenConv1x1J1.cl
        kernels/MIOpenConv1x1J1_stride.cl
        kernels/MIOpenSoftmax.cl
        kernels/MIOpenConvD3x3.cl
        kernels/MIOpenUtilKernels3.cl
        kernels/MIOpenUtilKernels4.cl
        kernels/MIOpenUtilKernels5.cl
        kernels/MIOpenIm2d2Col.cl
        kernels/MIOpenIm3d2Col.cl
        kernels/MIOpenCol2Im2d.cl
        kernels/MIOpenCol2Im3d.cl
        kernels/MIOpenConvBwdWrWS2.cl
        kernels/MIOpenGroupConvBwdWrWS2.cl
        kernels/MIOpenConvBwdWrW_LxG_P53.cl
        kernels/MIOpenGroupConvBwdWrW_LxG_P53.cl
        kernels/MIOpenConvBwdWrW_LxG_5x5.cl
        kernels/MIOpenConvBwdWrW1x1_PAD_read4.cl
        kernels/MIOpenConvFwd_LxL_11.cl
        kernels/MIOpenConvFFT.cl
        kernels/MIOpenRNNHiddenStateUpdate.cl
        kernels/bugzilla_34765_detect.s
        kernels/dummy_kernel.s
        kernels/conv3x3.s
        kernels/conv1x1u.s
        kernels/conv1x1u_stride2.s
        kernels/conv1x1u_bias_activ.s
        kernels/conv3x3wrw.s
        kernels/conv1x1wrw.s
        kernels/conv5x10u2v2f1.s
        kernels/conv5x10u2v2b1.s
        kernels/conv7x7c3h224w224k64u2v2p3q3f1.s
        kernels/xform_out.s
        kernels/gcnAsmBNBwdTrainSpatial.s
        kernels/MIOpenTensorKernels.cl
        kernels/MIOpenSubTensorOpWithScalarKernel.cl
        kernels/MIOpenSubTensorOpWithSubTensorKernel.cl
        kernels/MIOpenSubTensorOpWithCastTensorKernel.cl
        kernels/MIOpenSubTensorOpWithTransformKernel.cl
        kernels/Conv_Winograd_v13_3_12_fp16dot_stride1.s
        kernels/Conv_Winograd_v13_3_12_fp16dot_stride2_dec.s
        kernels/Conv_Winograd_v13_3_12_fp16dot_stride2_dil.s
        kernels/Conv_Winograd_v14_3_3_fp16dot_stride1.s
        kernels/Conv_Winograd_v14_3_3_fp16dot_stride2_dec.s
        kernels/Conv_Winograd_v14_3_3_fp16dot_stride2_dil.s
        kernels/Conv_Winograd_v16_5_0_stride1.s
        kernels/conv_3x3_wheel_alpha_v9_0_15_stride_2_dil.s
        kernels/conv_3x3_wheel_alpha_v9_0_15_stride_2_dec.s
        kernels/conv_3x3_wheel_alpha_v9_0_15.s
        kernels/conv_3x3_wheel_alpha_v7_0_3b.s
        kernels/conv_3x3_wheel_alpha_v3_0b.s
        kernels/conv_3x3_wheel_alpha_v9_2_7.s
        kernels/conv_3x3_wheel_alpha_v9_2_7_stride_2_dec.s
        kernels/Conv_Winograd_v21_1_0_gfx9_fp16_dot2_edc_dilation2.s
        kernels/Conv_Winograd_v21_1_0_gfx9_fp16_dot2_edc_stride1.s
        kernels/Conv_Winograd_v21_1_0_gfx9_fp16_dot2_edc_stride2.s
        kernels/Conv_Winograd_v21_1_0_gfx9_fp32_dilation2.s
        kernels/Conv_Winograd_v21_1_0_gfx9_fp32_stride1.s
        kernels/Conv_Winograd_v21_1_0_gfx9_fp32_stride2.s
        kernels/Conv_Winograd_v21_1_0_gfx9_fp16_dot2_edc_dilation2_group.s
        kernels/Conv_Winograd_v21_1_0_gfx9_fp16_dot2_edc_stride1_group.s
        kernels/Conv_Winograd_v21_1_0_gfx9_fp16_dot2_edc_stride2_group.s
        kernels/Conv_Winograd_v21_1_0_gfx9_fp32_dilation2_group.s
        kernels/Conv_Winograd_v21_1_0_gfx9_fp32_stride1_group.s
        kernels/Conv_Winograd_v21_1_0_gfx9_fp32_stride2_group.s
        kernels/MIOpenConvBwdBias.cl
        kernels/MIOpenBatchNormActivInfer.cl
        kernels/MIOpenCTCLoss.cl
        kernels/MIOpenDropout.cl
        kernels/xform_data.s
        kernels/xform_filter.s)

    add_kernels("${MIOPEN_KERNELS}")
    add_kernel_includes("${MIOPEN_KERNEL_INCLUDES}")
    configure_file(db_path.cpp.in ${PROJECT_BINARY_DIR}/db_path.cpp)
    list(APPEND MIOpen_Source
        activ.cpp
        kernel_cache.cpp
        lrn.cpp
        mlo_dir_conv.cpp
        exec_utils.cpp
        ocl/activ_ocl.cpp
        ocl/batchnormocl.cpp
        ocl/convolutionocl.cpp
        ocl/convolutionocl_fft.cpp
        ocl/lrn_ocl.cpp
        ocl/mloNeuron.cpp
        ocl/mloNorm.cpp
        ocl/mloPooling.cpp
        ocl/pooling_ocl.cpp
        ocl/tensorocl.cpp
        ocl/softmaxocl.cpp
        ocl/rnnocl.cpp
        ocl/utilocl.cpp
        ocl/ctcocl.cpp
        ocl/dropoutocl.cpp
        ocl/gcn_asm_utils.cpp
        ocl/rnn_util_ocl.cpp
        hip/hip_build_utils.cpp
        pooling.cpp
        ocl/fusionopconvocl.cpp
        ocl/fusionopbiasbnactivocl.cpp
        ${PROJECT_BINARY_DIR}/db_path.cpp
        ${PROJECT_BINARY_DIR}/kernel.cpp
        ${PROJECT_BINARY_DIR}/kernel_includes.cpp
        )
endif()

if(miopengemm_FOUND OR MIOPEN_USE_ROCBLAS)
    list(APPEND MIOpen_Source
        gemm_v2.cpp
        miopengemm.cpp
    )
endif()

if( MIOPEN_BACKEND STREQUAL "OpenCL" )
    list(APPEND MIOpen_Source
        ocl/handleocl.cpp
        ocl_kernel.cpp
        ocl/oclerrors.cpp
        ocl/clhelper.cpp
    )
endif()

if( MIOPEN_BACKEND STREQUAL "HIPOC" OR MIOPEN_BACKEND STREQUAL "HIP")
    list(APPEND MIOpen_Source
        hip/hiperrors.cpp
        hip/handlehip.cpp
        hipoc/hipoc_kernel.cpp
        hipoc/hipoc_program.cpp
        )
endif()

if( MIOPEN_BACKEND MATCHES "OpenCL" OR MIOPEN_BACKEND STREQUAL "HIPOC" OR MIOPEN_BACKEND STREQUAL "HIP")
    list(APPEND MIOpen_Source ${PROJECT_BINARY_DIR}/include/miopen_kernels.h)
    add_custom_command(
        OUTPUT ${PROJECT_BINARY_DIR}/include/miopen_kernels.h
        WORKING_DIRECTORY ${CMAKE_CURRENT_SOURCE_DIR}
        DEPENDS addkernels ${MIOPEN_KERNELS} ${MIOPEN_KERNEL_INCLUDES}
        COMMAND ${WINE_CMD} $<TARGET_FILE:addkernels> -guard GUARD_MIOPEN_KERNELS_HPP_ -target ${PROJECT_BINARY_DIR}/include/miopen_kernels.h -source ${MIOPEN_KERNELS}
        COMMENT "Inlining MIOpen kernels"
        )

    list(APPEND MIOpen_Source ${PROJECT_BINARY_DIR}/include/miopen_kernel_includes.h)
    add_custom_command(
        OUTPUT ${PROJECT_BINARY_DIR}/include/miopen_kernel_includes.h
        WORKING_DIRECTORY ${CMAKE_CURRENT_SOURCE_DIR}
        DEPENDS addkernels ${MIOPEN_KERNEL_INCLUDES}
        COMMAND ${WINE_CMD} $<TARGET_FILE:addkernels> -no-recurse -guard GUARD_MIOPEN_KERNEL_INCLUDES_HPP_ -target ${PROJECT_BINARY_DIR}/include/miopen_kernel_includes.h -source ${MIOPEN_KERNEL_INCLUDES}
        COMMENT "Inlining MIOpen HIP kernel includes"
        )

    add_custom_target(miopen_tidy_inlining
        DEPENDS ${PROJECT_BINARY_DIR}/include/miopen_kernels.h ${PROJECT_BINARY_DIR}/include/miopen_kernel_includes.h
        )

    add_dependencies(tidy miopen_tidy_inlining)
endif()

if(MIOPEN_USE_COMGR)
    list(APPEND MIOpen_Source comgr.cpp)
endif()

# build library
add_library( MIOpen
    ${MIOpen_Source}
    )

rocm_set_soversion(MIOpen ${MIOpen_SOVERSION})

clang_tidy_check(MIOpen)

function(target_internal_library TARGET)
    target_link_libraries(${TARGET} PRIVATE ${ARGN})
    set(PASS_ARGS debug optimized)
    set(DEPS)
    foreach(DEP ${ARGN})
        if(DEP IN_LIST PASS_ARGS)
            list(APPEND DEPS ${DEP})
        else()
            list(APPEND DEPS $<BUILD_INTERFACE:${DEP}>)
        endif()
    endforeach()
    target_link_libraries(${TARGET} INTERFACE ${DEPS})
endfunction()

target_include_directories(MIOpen PUBLIC
    $<BUILD_INTERFACE:${PROJECT_SOURCE_DIR}/src/include>
)

target_include_directories(MIOpen SYSTEM PUBLIC $<BUILD_INTERFACE:${HALF_INCLUDE_DIR}>)
target_include_directories(MIOpen SYSTEM PRIVATE ${BZIP2_INCLUDE_DIR})
target_link_libraries(MIOpen PRIVATE ${CMAKE_THREAD_LIBS_INIT} ${BZIP2_LIBRARIES})
generate_export_header(MIOpen
    EXPORT_FILE_NAME ${PROJECT_BINARY_DIR}/include/miopen/export.h
)
set(PACKAGE_DEPENDS)
set(PACKAGE_STATIC_DEPENDS)
############################################################
# MIOpen depends on OpenCL
if( MIOPEN_BACKEND STREQUAL "OpenCL")
    MESSAGE( STATUS "MIOpen linking OpenCL: ${OPENCL_INCLUDE_DIRS}" )
    target_include_directories(MIOpen SYSTEM PUBLIC ${OPENCL_INCLUDE_DIRS} )
    target_link_libraries( MIOpen PUBLIC ${OPENCL_LIBRARIES} )
    list(APPEND PACKAGE_DEPENDS PACKAGE OpenCL)
elseif(MIOPEN_BACKEND STREQUAL "HIPOC" OR MIOPEN_BACKEND STREQUAL "HIP")
    target_link_libraries( MIOpen PRIVATE hip::device )
    target_link_libraries( MIOpen INTERFACE hip::host )
    if(ENABLE_HIP_WORKAROUNDS)
        # Workaround hip not setting its usage requirements correctly
        target_compile_definitions( MIOpen PRIVATE -D__HIP_PLATFORM_HCC__=1 )
    endif()
    # This is helpful for the tests
    target_link_libraries( MIOpen INTERFACE $<BUILD_INTERFACE:hip::device> )
    list(APPEND PACKAGE_DEPENDS PACKAGE hip)
endif()

############################################################
# MIOpen depends on miopengemm
if(miopengemm_FOUND)
    list(APPEND PACKAGE_DEPENDS PACKAGE miopengemm)
    target_internal_library(MIOpen miopengemm)
    list(APPEND PACKAGE_STATIC_DEPENDS PACKAGE miopengemm)
endif()

if(MIOPEN_USE_COMGR)
    list(APPEND PACKAGE_DEPENDS PACKAGE amd_comgr)
    target_internal_library(MIOpen amd_comgr)
endif()

if(rocblas_FOUND)
    target_link_libraries( MIOpen INTERFACE $<BUILD_INTERFACE:roc::rocblas> )
    target_link_libraries( MIOpen PRIVATE roc::rocblas )
    list(APPEND PACKAGE_STATIC_DEPENDS PACKAGE rocblas)
endif()

if(WIN32 AND NOT MSVC)
    if(BUILD_DEV)
        target_link_libraries(MIOpen PUBLIC -Wl,-export-all-symbols -Wl,-exclude-symbols=_Unwind_Resume)
    endif()
    target_link_libraries(MIOpen PUBLIC -Wl,--whole-archive -lgcc -lstdc++-6 -Wl,--no-whole-archive -Wl,--allow-multiple-definition)
endif()

target_internal_library(MIOpen
    Boost::filesystem
)
list(APPEND PACKAGE_STATIC_DEPENDS PACKAGE Boost COMPONTENTS filesystem)
if(NOT WIN32 AND NOT APPLE)
    file(WRITE ${CMAKE_CURRENT_BINARY_DIR}/lib.def "
MIOPEN_${MIOPEN_BACKEND}_1
{
global:
    miopen*;
    extern \"C++\" {
        miopen::*;
    };
local:
    *boost*;
    extern \"C++\" {
        std::*;
    };
};
")
    target_link_libraries(MIOpen PRIVATE "-Wl,--version-script=${CMAKE_CURRENT_BINARY_DIR}/lib.def")
    target_link_libraries(MIOpen PRIVATE "-Wl,--exclude-libs,ALL")
    # set_target_properties(MIOpen PROPERTIES CXX_VISIBILITY_PRESET hidden)
    set_target_properties(MIOpen PROPERTIES VISIBILITY_INLINES_HIDDEN 1)
endif()
#######################################
if(MIOPEN_ENABLE_SQLITE)
    # MIOpen depends on SQLite
    target_include_directories(MIOpen SYSTEM PRIVATE ${SQLITE3_STATIC_INCLUDE_DIRS})
    target_include_directories(MIOpen SYSTEM INTERFACE $<BUILD_INTERFACE:${SQLITE3_STATIC_INCLUDE_DIRS}>)
    target_compile_options(MIOpen PRIVATE ${SQLITE3_STATIC_CFLAGS})
    target_compile_options(MIOpen INTERFACE $<BUILD_INTERFACE:${SQLITE3_STATIC_CFLAGS}>)
    target_link_libraries(MIOpen PRIVATE ${SQLITE3_STATIC_LDFLAGS})
    target_link_libraries(MIOpen INTERFACE $<BUILD_INTERFACE:${SQLITE3_STATIC_LDFLAGS}>)
endif()
############################################################
# MIOpen depends on librt for Boost.Interprocess
if(NOT WIN32 AND NOT APPLE)
    find_library(LIBRT rt)
    if(LIBRT)
        MESSAGE(STATUS "Librt: " ${LIBRT})
        target_link_libraries(MIOpen PUBLIC ${LIBRT})
    endif()
endif()

############################################################
# Installation
set(MIOPEN_CXX_HEADER_PATH)
if(MIOPEN_INSTALL_CXX_HEADERS)
set(MIOPEN_CXX_HEADER_PATH ${PROJECT_SOURCE_DIR}/src/include)
endif()

rocm_install_targets(
  TARGETS MIOpen
  INCLUDE
    ${PROJECT_SOURCE_DIR}/include
    ${PROJECT_BINARY_DIR}/include
    ${MIOPEN_CXX_HEADER_PATH}
  PREFIX ${MIOPEN_INSTALL_DIR}
)

rocm_export_targets(
  TARGETS MIOpen
  PREFIX ${MIOPEN_INSTALL_DIR}
  DEPENDS
    ${PACKAGE_DEPENDS}
  STATIC_DEPENDS
    ${PACKAGE_STATIC_DEPENDS}
)



# Install db files
install(FILES
    kernels/miopen.db
    kernels/gfx803_36.HIP.fdb.txt
    kernels/gfx803_64.HIP.fdb.txt
    kernels/gfx900_64.HIP.fdb.txt
    kernels/gfx900_56.HIP.fdb.txt
    kernels/gfx906_64.HIP.fdb.txt
    kernels/gfx906_60.HIP.fdb.txt
    kernels/gfx803_36.OpenCL.fdb.txt
    kernels/gfx803_64.OpenCL.fdb.txt
    kernels/gfx900_64.OpenCL.fdb.txt
    kernels/gfx900_56.OpenCL.fdb.txt
    kernels/gfx906_64.OpenCL.fdb.txt
    kernels/gfx906_60.OpenCL.fdb.txt
 DESTINATION ${DATA_INSTALL_DIR}/db)

rocm_install_symlink_subdir(${MIOPEN_INSTALL_DIR})<|MERGE_RESOLUTION|>--- conflicted
+++ resolved
@@ -124,12 +124,7 @@
     dropout_api.cpp
     readonlyramdb.cpp
     execution_context.cpp
-<<<<<<< HEAD
-    kern_db.cpp
-    bz2.cpp
     reducetensor.cpp
-=======
->>>>>>> 46a7bcbc
     include/miopen/buffer_info.hpp
     include/miopen/temp_file.hpp
     include/miopen/bfloat16.hpp
