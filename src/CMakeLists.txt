--- conflicted
+++ resolved
@@ -289,17 +289,10 @@
     solver/conv_ck_igemm_fwd_bias_res_add_activ_fused.cpp
     solver/conv_ocl_dir2Dfwd_fused.cpp
     solver/conv_winoRxS_fused.cpp
-<<<<<<< HEAD
-    solver/fft.cpp
-    solver/gemm.cpp
-    solver/gemm_bwd.cpp
-    solver/gemm_wrw.cpp
     solver/kldivloss/backward_kldivloss_unreduced_5d.cpp
     solver/kldivloss/backward_kldivloss_reduced_5d.cpp
     solver/kldivloss/solver_unreduced.cpp
     solver/kldivloss/solver_reduced.cpp
-=======
->>>>>>> 326d7348
     solver/groupnorm/forward_groupnorm.cpp
     solver/getitem/backward_getitem.cpp
     solver/layernorm/backward_t5layernorm.cpp
@@ -516,11 +509,8 @@
         kernels/MIOpenConvDirBatchNormActiv.cl
         kernels/MIOpenConvDirGenFwd.cl
         kernels/MIOpenGroupNorm.cpp
-<<<<<<< HEAD
+        kernels/MIOpenGetitem.cpp
         kernels/MIOpenKLDivLoss.cpp
-=======
-        kernels/MIOpenGetitem.cpp
->>>>>>> 326d7348
         kernels/MIOpenLayerNorm.cpp
         kernels/MIOpenLRNBwd.cl
         kernels/MIOpenLRNFwd.cl
@@ -654,12 +644,8 @@
         groupnorm.cpp
         getitem.cpp
         kernel_cache.cpp
-<<<<<<< HEAD
         kldivloss.cpp
-        layer_norm.cpp
-=======
         layernorm.cpp
->>>>>>> 326d7348
         lrn.cpp
         mlo_dir_conv.cpp
         exec_utils.cpp
