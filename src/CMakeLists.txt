--- conflicted
+++ resolved
@@ -162,14 +162,11 @@
     lrn_api.cpp
     mha/mha_descriptor.cpp
     mha/problem_description.cpp
-<<<<<<< HEAD
     mseloss/problem_description.cpp
     mseloss_api.cpp
     mseloss.cpp
-=======
     multimarginloss/problem_description.cpp
     multimarginloss_api.cpp
->>>>>>> ab40f348
     op_args.cpp
     operator.cpp
     performance_config.cpp
@@ -319,11 +316,8 @@
     solver/layernorm/forward_t5layernorm.cpp
     solver/mha/mha_solver_backward.cpp
     solver/mha/mha_solver_forward.cpp
-<<<<<<< HEAD
     solver/mseloss/mseloss.cpp
-=======
     solver/multimarginloss/forward_multimarginloss.cpp
->>>>>>> ab40f348
     solver/pooling/forward2d.cpp
     solver/pooling/forwardNaive.cpp
     solver/pooling/forwardNd.cpp
