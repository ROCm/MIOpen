################################################################################
#
# MIT License
#
# Copyright (c) 2017 Advanced Micro Devices, Inc.
#
# Permission is hereby granted, free of charge, to any person obtaining a copy
# of this software and associated documentation files (the "Software"), to deal
# in the Software without restriction, including without limitation the rights
# to use, copy, modify, merge, publish, distribute, sublicense, and/or sell
# copies of the Software, and to permit persons to whom the Software is
# furnished to do so, subject to the following conditions:
#
# The above copyright notice and this permission notice shall be included in all
# copies or substantial portions of the Software.
#
# THE SOFTWARE IS PROVIDED "AS IS", WITHOUT WARRANTY OF ANY KIND, EXPRESS OR
# IMPLIED, INCLUDING BUT NOT LIMITED TO THE WARRANTIES OF MERCHANTABILITY,
# FITNESS FOR A PARTICULAR PURPOSE AND NONINFRINGEMENT. IN NO EVENT SHALL THE
# AUTHORS OR COPYRIGHT HOLDERS BE LIABLE FOR ANY CLAIM, DAMAGES OR OTHER
# LIABILITY, WHETHER IN AN ACTION OF CONTRACT, TORT OR OTHERWISE, ARISING FROM,
# OUT OF OR IN CONNECTION WITH THE SOFTWARE OR THE USE OR OTHER DEALINGS IN THE
# SOFTWARE.
#
################################################################################

cmake_policy(SET CMP0057 NEW)

include (GenerateExportHeader)
add_subdirectory(sqlite)

# Truncation rounding or (default) rounding to nearest even (RNE) is enabled.
# This switch controls two related but different aspects of MIOpen behavior
# 1.  How host code performs conversions of float to bfloat16, important only
#     for testing.
# 2.  How BF16 kernels (which are kind of mixed-precision now and expected to
#     remain in the future)  perform final conversion (and rounding) of FP32
#     to BF16 results. This affects the main functionality of the library.
option( MIOPEN_USE_RNE_BFLOAT16 "Sets rounding scheme for bfloat16 type" ON )

configure_file("${PROJECT_SOURCE_DIR}/include/miopen/config.h.in" "${PROJECT_BINARY_DIR}/include/miopen/config.h")

# configure a header file to pass the CMake version settings to the source, and package the header files in the output archive
configure_file( "${PROJECT_SOURCE_DIR}/include/miopen/version.h.in" "${PROJECT_BINARY_DIR}/include/miopen/version.h" )

message( STATUS "MIOpen_VERSION= ${MIOpen_VERSION}" )
message( STATUS "CMAKE_BUILD_TYPE= ${CMAKE_BUILD_TYPE}" )

# This is incremented when the ABI to the library changes
set( MIOpen_SOVERSION 1.0 )


function(add_kernels FILE_NAME VAR_PREFIX VAR_SUFFIX KERNEL_FILES)
    set(INIT_KERNELS_LIST)
    set(KERNELS_DECLS)
    foreach(KERNEL_FILE ${KERNEL_FILES})
        if("${CMAKE_VERSION}" VERSION_LESS 3.0)
            configure_file(${KERNEL_FILE} ${KERNEL_FILE}.delete)
        else()
            set_property(DIRECTORY APPEND PROPERTY CMAKE_CONFIGURE_DEPENDS ${KERNEL_FILE})
        endif()
        get_filename_component(KERNEL_FILENAME ${KERNEL_FILE} NAME)
        get_filename_component(BASE_NAME ${KERNEL_FILE} NAME_WE)
        string(TOUPPER "${BASE_NAME}" KEY_NAME)
        string(MAKE_C_IDENTIFIER "${KEY_NAME}" VAR_NAME)
        string(APPEND KERNELS_DECLS "extern const size_t ${VAR_PREFIX}${VAR_NAME}${VAR_SUFFIX}_SIZE;\n")
        string(APPEND KERNELS_DECLS "extern const unsigned char ${VAR_PREFIX}${VAR_NAME}${VAR_SUFFIX}[];\n")
        list(APPEND INIT_KERNELS_LIST "    { \"${KERNEL_FILENAME}\", std::string(reinterpret_cast<const char*>(${VAR_PREFIX}${VAR_NAME}${VAR_SUFFIX}), ${VAR_PREFIX}${VAR_NAME}${VAR_SUFFIX}_SIZE) }")
    endforeach()
    string(REPLACE ";" ",\n" INIT_KERNELS "${INIT_KERNELS_LIST}")
    configure_file(kernels/${FILE_NAME}.in ${PROJECT_BINARY_DIR}/${FILE_NAME})
endfunction()

set( MIOpen_Source
    buffer_info.cpp
    check_numerics.cpp
    convolution.cpp
    convolution_api.cpp
    db.cpp
    db_record.cpp
    expanduser.cpp
    find_controls.cpp
    fusion.cpp
    op_args.cpp
    operator.cpp
    fused_api.cpp
    load_file.cpp
    pooling_api.cpp
    kernel_warnings.cpp
    logger.cpp
    lock_file.cpp
    lrn_api.cpp
    activ_api.cpp
    target_properties.cpp
    handle_api.cpp
    softmax_api.cpp
    batch_norm.cpp
    batch_norm_api.cpp
    rnn.cpp
    rnn_api.cpp
    ctc.cpp
    ctc_api.cpp
    temp_file.cpp
    problem_description.cpp
    kernel_build_params.cpp
    find_db.cpp
    conv_algo_name.cpp
    conv/problem_description.cpp
    solver/gemm.cpp
    solver/gemm_bwd.cpp
    solver/gemm_wrw.cpp
    dropout.cpp
    dropout_api.cpp
    readonlyramdb.cpp
    execution_context.cpp
    reducetensor.cpp
    reducetensor_api.cpp
    activ/problem_description.cpp
    solver/activ/fwd_0.cpp
    include/miopen/buffer_info.hpp
    include/miopen/temp_file.hpp
    include/miopen/bfloat16.hpp
    include/miopen/db.hpp
    include/miopen/db_record.hpp
    include/miopen/lock_file.hpp
    include/miopen/find_controls.hpp
    include/miopen/batch_norm.hpp
    include/miopen/check_numerics.hpp
    include/miopen/common.hpp
    include/miopen/convolution.hpp
    include/miopen/convolution_fft.hpp
    include/miopen/errors.hpp
    include/miopen/invoker.hpp
    include/miopen/handle.hpp
    include/miopen/target_properties.hpp
    include/miopen/kernel_cache.hpp
    include/miopen/solver.hpp
    include/miopen/generic_search.hpp
    include/miopen/problem_description.hpp
    include/miopen/mlo_internal.hpp
    include/miopen/mlo_utils.hpp
    include/miopen/mlir_build.hpp
    include/miopen/oclkernel.hpp
    include/miopen/tensor.hpp
    include/miopen/tensor_layout.hpp
    include/miopen/tensor_ops.hpp
    include/miopen/pooling.hpp
    include/miopen/lrn.hpp
    include/miopen/activ.hpp
    include/miopen/softmax.hpp
    include/miopen/rnn.hpp
    include/miopen/ctc.hpp
    include/miopen/md_graph.hpp
    include/miopen/fusion_ops.hpp
    include/miopen/fusion.hpp
    include/miopen/mdg_expr.hpp
    include/miopen/kernel_build_params.hpp
    include/miopen/algorithm.hpp
    include/miopen/finddb_kernel_cache_key.hpp
    include/miopen/exec_utils.hpp
    include/miopen/gcn_asm_utils.hpp
    include/miopen/hip_build_utils.hpp
    include/miopen/solver_id.hpp
    include/miopen/any_solver.hpp
    include/miopen/conv_solution.hpp
    include/miopen/conv_algo_name.hpp
    include/miopen/dropout.hpp
    include/miopen/readonlyramdb.hpp
    include/miopen/rnn_util.hpp
    include/miopen/bz2.hpp
    include/miopen/comgr.hpp
    include/miopen/reducetensor.hpp
    include/miopen/reduce_common.hpp
    include/miopen/sequences.hpp
    include/miopen/rocm_features.hpp
    md_graph.cpp
    mdg_expr.cpp
    conv/invokers/gcn_asm_1x1u.cpp
    conv/invokers/gcn_asm_1x1u_ss.cpp
    conv/invokers/gcn_asm_1x1u_us.cpp
    conv/invokers/gen_x_w_y_pad.cpp
    conv/invokers/ocl_wrw_rdc.cpp
    conv/invokers/impl_gemm.cpp
    conv/invokers/impl_gemm_dynamic.cpp
    invoker_cache.cpp
    tensor.cpp
    tensor_api.cpp
    solver.cpp
    solver/conv_asm_3x3u.cpp
    solver/conv_asm_1x1u.cpp
    solver/conv_asm_1x1u_stride2.cpp
    solver/conv_asm_1x1u_bias_activ.cpp
    solver/conv_asm_5x10u2v2f1.cpp
    solver/conv_asm_5x10u2v2b1.cpp
    solver/conv_asm_7x7c3h224w224k64u2v2p3q3f1.cpp
    solver/conv_asm_dir_BwdWrW3x3.cpp
    solver/conv_asm_dir_BwdWrW1x1.cpp
    solver/conv_multipass_wino3x3WrW.cpp
    solver/conv_MP_bidirectional_winograd.cpp
    solver/conv_bin_wino3x3U.cpp
    solver/conv_bin_winoRxS.cpp
    solver/conv_winoRxS_f3x2.cpp
    solver/conv_winoRxS_f2x3.cpp
    solver/fft.cpp
    solver/conv_mlir_igemm_fwd.cpp
    solver/conv_mlir_igemm_bwd.cpp
    solver/conv_mlir_igemm_wrw.cpp
    solver/conv_mlir_igemm_fwd_xdlops.cpp
    solver/conv_mlir_igemm_bwd_xdlops.cpp
    solver/conv_mlir_igemm_wrw_xdlops.cpp
    solver/conv_ocl_dir2D_bwdWrW_2.cpp
    solver/conv_ocl_dir2D_bwdWrW_53.cpp
    solver/conv_ocl_dir2D_bwdWrW_1x1.cpp
    solver/conv_ocl_dir2Dfwdgen.cpp
    solver/conv_ocl_dir2D11x11.cpp
    solver/conv_ocl_dir2Dfwd_exhaustive_search.cpp
    solver/conv_ocl_dir2Dfwd.cpp
    solver/conv_ocl_dir2Dfwd1x1.cpp
    solver/conv_hip_implicit_gemm_fwd_v4r1.cpp
    solver/conv_hip_implicit_gemm_fwd_v4r4.cpp
    solver/conv_hip_implicit_gemm_fwd_v4r4_xdlops_padded_gemm.cpp
    solver/conv_hip_implicit_gemm_fwd_v4r5_xdlops.cpp
    solver/conv_hip_implicit_gemm_mlir_cpp_fwd.cpp
    solver/conv_hip_implicit_gemm_mlir_cpp_bwd.cpp
    solver/conv_hip_implicit_gemm_mlir_cpp_wrw.cpp
    solver/conv_hip_implicit_gemm_wrw_v4r4.cpp
    solver/conv_hip_implicit_gemm_fwd_v4r4_xdlops.cpp
    solver/conv_hip_implicit_gemm_xdlops_common.cpp
    solver/conv_hip_implicit_gemm_nonxdlops_common.cpp
    solver/conv_hip_implicit_gemm_bwd_v1r1.cpp
    solver/conv_hip_implicit_gemm_bwd_v4r1.cpp
    solver/conv_hip_implicit_gemm_bwd_v4r1_xdlops.cpp
    solver/conv_asm_implicit_gemm_v4r1_dynamic.cpp
    solver/conv_asm_implicit_gemm_wrw_v4r1_dynamic.cpp
    solver/conv_asm_implicit_gemm_wrw_gtc_dynamic_xdlops.cpp
    solver/conv_hip_implicit_gemm_bwd_v1r1_xdlops.cpp
    solver/conv_asm_implicit_gemm_bwd_v4r1_dynamic.cpp
    solver/conv_hip_implicit_gemm_wrw_v4r4_xdlops.cpp
    solver/conv_hip_implicit_gemm_wrw_v4r4_xdlops_padded_gemm.cpp
    solver/conv_asm_implicit_gemm_gtc_fwd.cpp
    solver/conv_asm_implicit_gemm_gtc_bwd.cpp
    solver/conv_asm_implicit_gemm_gtc_perf_config.cpp
    solver/conv_asm_implicit_gemm_gtc_fwd_nhwc.cpp
    solver/conv_asm_implicit_gemm_gtc_bwd_nhwc.cpp
<<<<<<< HEAD
    solver/conv_asm_implicit_gemm_gtc_wrw_nhwc.cpp
=======
>>>>>>> 1383b5aa
    solver/conv_direct_naive_conv_fwd.cpp
    solver/conv_direct_naive_conv_bwd.cpp
    solver/conv_direct_naive_conv_wrw.cpp
    solver/conv_direct_naive_conv.cpp
    )

list(APPEND MIOpen_Source tmp_dir.cpp binary_cache.cpp md5.cpp)
if(MIOPEN_ENABLE_SQLITE)
    list(APPEND MIOpen_Source sqlite_db.cpp include/miopen/sqlite_db.hpp )
endif()

if(MIOPEN_ENABLE_SQLITE AND MIOPEN_ENABLE_SQLITE_KERN_CACHE)
    list(APPEND MIOpen_Source kern_db.cpp bz2.cpp include/miopen/kern_db.hpp)
endif()

if( MIOPEN_BACKEND MATCHES "OpenCL" OR MIOPEN_BACKEND STREQUAL "HIPOC" OR MIOPEN_BACKEND STREQUAL "HIP" OR MIOPEN_BACKEND STREQUAL "HIPNOGPU")
    file(GLOB_RECURSE COMPOSABLE_KERNEL_INCLUDE "kernels/composable_kernel/include/*/*.hpp")
    file(GLOB_RECURSE COMPOSABLE_KERNEL_SOURCE "kernels/composable_kernel/src/*/*.cpp")
    file(GLOB_RECURSE COMPOSABLE_KERNEL_DYNAMIC_ASM_SOURCE "kernels/dynamic_igemm/*.s")
    file(GLOB_RECURSE COMPOSABLE_KERNEL_DYNAMIC_ASM_INCLUDE "kernels/dynamic_igemm/*.inc")
    file(GLOB_RECURSE COMPOSABLE_KERNEL_DYNAMIC_CPP_SOURCE "kernels/dynamic_igemm/*.cpp")
    file(GLOB_RECURSE GPU_REFERENCE_KERNEL_HIP "kernels/gpu_reference_kernel/*.cpp")
    file(GLOB_RECURSE GPU_REFERENCE_KERNEL_ASM "kernels/gpu_reference_kernel/*.s")

    set(MIOPEN_KERNEL_INCLUDES
        ${COMPOSABLE_KERNEL_INCLUDE}
        ${COMPOSABLE_KERNEL_DYNAMIC_ASM_INCLUDE}
        include/miopen/implicitgemm_params.hpp
        kernels/Conv_Winograd_v13_3_12_fp16dot_stride1.inc
        kernels/Conv_Winograd_v13_3_12_fp16dot_stride2_dec.inc
        kernels/Conv_Winograd_v13_3_12_fp16dot_stride2_dil.inc
        kernels/Conv_Winograd_v14_3_3_fp16dot_stride1.inc
        kernels/Conv_Winograd_v14_3_3_fp16dot_stride2_dec.inc
        kernels/Conv_Winograd_v14_3_3_fp16dot_stride2_dil.inc
        kernels/Conv_Winograd_v13_3_12_epilogue.inc
        kernels/Conv_Winograd_v13_3_12_prologue.inc
        kernels/Conv_Winograd_v16_5_0_epilogue.inc
        kernels/Conv_Winograd_v16_5_0_prologue.inc
        kernels/Conv_Winograd_v16_5_0_stride1.inc
        kernels/conv_3x3_wheel_alpha_v9_2_7_epilogue.inc
        kernels/conv_3x3_wheel_alpha_v9_2_7_prologue.inc
        kernels/conv_3x3_wheel_alpha_v9_2_7_gfx8_stride_2_dec.inc
        kernels/conv_3x3_wheel_alpha_v9_2_7_gfx8.inc
        kernels/conv_3x3_wheel_alpha_v3_0b_epilogue.inc
        kernels/conv_3x3_wheel_alpha_v3_0b_prologue.inc
        kernels/conv_3x3_wheel_alpha_v3_0b.inc
        kernels/conv_3x3_wheel_alpha_v7_0_3b_epilogue.inc
        kernels/conv_3x3_wheel_alpha_v7_0_3b_prologue.inc
        kernels/conv_3x3_wheel_alpha_v7_0_3b.inc
        kernels/conv_3x3_wheel_alpha_v9_0_15_epilogue.inc
        kernels/conv_3x3_wheel_alpha_v9_0_15_prologue.inc
        kernels/conv_3x3_wheel_alpha_v9_0_15_gfx8_stride_2_dil.inc
        kernels/conv_3x3_wheel_alpha_v9_0_15_gfx8_stride_2_dec.inc
        kernels/conv_3x3_wheel_alpha_v9_0_15_gfx8.inc
        kernels/conv_3x3_wheel_alpha_v9_0_15_gfx9_stride_2_dil.inc
        kernels/conv_3x3_wheel_alpha_v9_0_15_gfx9_stride_2_dec.inc
        kernels/conv_3x3_wheel_alpha_v9_0_15_gfx9.inc
        kernels/Conv_Winograd_v21_1_2_gfx9_f3x2_fp32_stride1_group.inc
        kernels/Conv_Winograd_v21_1_2_gfx10_f3x2_fp32_stride1_group.inc
        kernels/Conv_Winograd_v21_1_2_gfx9_fp16_dot2_edc_dilation2.inc
        kernels/Conv_Winograd_v21_1_2_gfx9_fp16_dot2_edc_stride1.inc
        kernels/Conv_Winograd_v21_1_2_gfx9_fp16_dot2_edc_stride2.inc
        kernels/Conv_Winograd_v21_1_2_gfx9_fp32_dilation2.inc
        kernels/Conv_Winograd_v21_1_2_gfx9_fp32_stride1.inc
        kernels/Conv_Winograd_v21_1_2_gfx9_fp32_stride2.inc
        kernels/Conv_Winograd_v21_1_2_gfx90a_fp32_dilation2.inc
        kernels/Conv_Winograd_v21_1_2_gfx90a_fp32_stride1.inc
        kernels/Conv_Winograd_v21_1_2_gfx90a_fp32_stride2.inc
        kernels/Conv_Winograd_v21_1_2_gfx9_fp16_dot2_edc_dilation2_group.inc
        kernels/Conv_Winograd_v21_1_2_gfx9_fp16_dot2_edc_stride1_group.inc
        kernels/Conv_Winograd_v21_1_2_gfx9_fp16_dot2_edc_stride2_group.inc
        kernels/Conv_Winograd_v21_1_2_gfx9_fp32_dilation2_group.inc
        kernels/Conv_Winograd_v21_1_2_gfx9_fp32_stride1_group.inc
        kernels/Conv_Winograd_v21_1_2_gfx9_fp32_stride2_group.inc
        kernels/Conv_Winograd_v21_1_2_gfx90a_fp32_dilation2_group.inc
        kernels/Conv_Winograd_v21_1_2_gfx90a_fp32_stride1_group.inc
        kernels/Conv_Winograd_v21_1_2_gfx90a_fp32_stride2_group.inc
        kernels/Conv_Winograd_v21_1_2_gfx10_fp16_dot2_edc_dilation2.inc
        kernels/Conv_Winograd_v21_1_2_gfx10_fp16_dot2_edc_stride1.inc
        kernels/Conv_Winograd_v21_1_2_gfx10_fp16_dot2_edc_stride2.inc
        kernels/Conv_Winograd_v21_1_2_gfx10_fp32_dilation2.inc
        kernels/Conv_Winograd_v21_1_2_gfx10_fp32_stride1.inc
        kernels/Conv_Winograd_v21_1_2_gfx10_fp32_stride2.inc
        kernels/Conv_Winograd_v21_1_2_gfx10_fp16_dot2_edc_dilation2_group.inc
        kernels/Conv_Winograd_v21_1_2_gfx10_fp16_dot2_edc_stride1_group.inc
        kernels/Conv_Winograd_v21_1_2_gfx10_fp16_dot2_edc_stride2_group.inc
        kernels/Conv_Winograd_v21_1_2_gfx10_fp32_dilation2_group.inc
        kernels/Conv_Winograd_v21_1_2_gfx10_fp32_stride1_group.inc
        kernels/Conv_Winograd_v21_1_2_gfx10_fp32_stride2_group.inc
        kernels/Conv_Winograd_v21_1_2_metadata.inc
        kernels/xform_bidirect_winograd_code.inc
        kernels/rocm_version.inc
        kernels/inst_wrappers.inc
        kernels/conv_common.inc
        kernels/utilities.inc
        kernels/xform_data_filter.inc
        kernels/xform_kd_cov2.inc
        kernels/xform_metadata.inc
        kernels/neuron.inc
        kernels/conv_sizes.inc
        kernels/gpr_alloc.inc
        kernels/bfloat16_dev.hpp
        kernels/float_types.h
        )

    set(MIOPEN_KERNELS
        ${COMPOSABLE_KERNEL_SOURCE}
        ${COMPOSABLE_KERNEL_DYNAMIC_ASM_SOURCE}
        ${COMPOSABLE_KERNEL_DYNAMIC_CPP_SOURCE}
        ${GPU_REFERENCE_KERNEL_HIP}
        ${GPU_REFERENCE_KERNEL_ASM}
        kernels/detect_llvm_amdgcn_buffer_atomic_fadd_f32_float.cpp
        kernels/MIOpenCheckNumerics.cl
        kernels/MIOpenBatchNormActivBwdPerAct.cl
        kernels/MIOpenBatchNormActivBwdSpatial.cl
        kernels/MIOpenBatchNormActivFwdTrainPerAct.cl
        kernels/MIOpenBatchNormActivFwdTrainSpatial.cl
        kernels/MIOpenBatchNormFwdTrainSpatial.cl
        kernels/MIOpenBatchNormFwdTrainPerAct.cl
        kernels/MIOpenBatchNormFwdInferSpatial.cl
        kernels/MIOpenBatchNormFwdInferPerAct.cl
        kernels/MIOpenBatchNormBwdSpatial.cl
        kernels/MIOpenBatchNormBwdPerAct.cl
        kernels/MIOpenConvDirUni.cl
        kernels/MIOpenConvDirBatchNormActiv.cl
        kernels/MIOpenConvDirGenFwd.cl
        kernels/MIOpenLRNBwd.cl
        kernels/MIOpenLRNFwd.cl
        kernels/MIOpenNeuron.cl
        kernels/MIOpenPooling.cl
        kernels/MIOpenPoolingBwd.cl
        kernels/MIOpenPoolingND.cl
        kernels/MIOpenPoolingBwdND.cl
        kernels/MIOpenConv1x1S.cl
        kernels/MIOpenConv1x1J1.cl
        kernels/MIOpenConv1x1J1_stride.cl
        kernels/MIOpenSoftmax.cl
        kernels/MIOpenUtilKernels3.cl
        kernels/MIOpenUtilKernels4.cl
        kernels/MIOpenUtilKernels5.cl
        kernels/MIOpenIm2d2Col.cl
        kernels/MIOpenIm3d2Col.cl
        kernels/MIOpenCol2Im2d.cl
        kernels/MIOpenCol2Im3d.cl
        kernels/MIOpenConvBwdWrWS2.cl
        kernels/MIOpenGroupConvBwdWrWS2.cl
        kernels/MIOpenConvBwdWrW_LxG_P53.cl
        kernels/MIOpenGroupConvBwdWrW_LxG_P53.cl
        kernels/MIOpenConvBwdWrW_LxG_5x5.cl
        kernels/MIOpenConvBwdWrW1x1_PAD_read4.cl
        kernels/MIOpenConvFwd_LxL_11.cl
        kernels/MIOpenConvFFT.cl
        kernels/MIOpenRNNHiddenStateUpdate.cl
        kernels/bugzilla_34765_detect.s
        kernels/dummy_kernel.s
        kernels/conv3x3.s
        kernels/conv1x1u.s
        kernels/conv1x1u_stride2.s
        kernels/conv1x1u_bias_activ.s
        kernels/conv3x3wrw.s
        kernels/conv1x1wrw.s
        kernels/conv5x10u2v2f1.s
        kernels/conv5x10u2v2b1.s
        kernels/conv7x7c3h224w224k64u2v2p3q3f1.s
        kernels/xform_out.s
        kernels/gcnAsmBNBwdTrainSpatial.s
        kernels/MIOpenTensorKernels.cl
        kernels/MIOpenSubTensorOpWithScalarKernel.cl
        kernels/MIOpenSubTensorOpWithSubTensorKernel.cl
        kernels/MIOpenSubTensorOpWithCastTensorKernel.cl
        kernels/MIOpenSubTensorOpWithTransformKernel.cl
        kernels/Conv_Winograd_v13_3_12_fp16dot_stride1.s
        kernels/Conv_Winograd_v13_3_12_fp16dot_stride2_dec.s
        kernels/Conv_Winograd_v13_3_12_fp16dot_stride2_dil.s
        kernels/Conv_Winograd_v14_3_3_fp16dot_stride1.s
        kernels/Conv_Winograd_v14_3_3_fp16dot_stride2_dec.s
        kernels/Conv_Winograd_v14_3_3_fp16dot_stride2_dil.s
        kernels/Conv_Winograd_v16_5_0_stride1.s
        kernels/conv_3x3_wheel_alpha_v9_0_15_stride_2_dil.s
        kernels/conv_3x3_wheel_alpha_v9_0_15_stride_2_dec.s
        kernels/conv_3x3_wheel_alpha_v9_0_15.s
        kernels/conv_3x3_wheel_alpha_v7_0_3b.s
        kernels/conv_3x3_wheel_alpha_v3_0b.s
        kernels/conv_3x3_wheel_alpha_v9_2_7.s
        kernels/conv_3x3_wheel_alpha_v9_2_7_stride_2_dec.s
        kernels/Conv_Winograd_v21_1_2_f3x2_fp32_stride1_group.s
        kernels/Conv_Winograd_v21_1_2_fp16_dot2_edc_dilation2.s
        kernels/Conv_Winograd_v21_1_2_fp16_dot2_edc_stride1.s
        kernels/Conv_Winograd_v21_1_2_fp16_dot2_edc_stride2.s
        kernels/Conv_Winograd_v21_1_2_fp32_dilation2.s
        kernels/Conv_Winograd_v21_1_2_fp32_stride1.s
        kernels/Conv_Winograd_v21_1_2_fp32_stride2.s
        kernels/Conv_Winograd_v21_1_2_fp16_dot2_edc_dilation2_group.s
        kernels/Conv_Winograd_v21_1_2_fp16_dot2_edc_stride1_group.s
        kernels/Conv_Winograd_v21_1_2_fp16_dot2_edc_stride2_group.s
        kernels/Conv_Winograd_v21_1_2_fp32_dilation2_group.s
        kernels/Conv_Winograd_v21_1_2_fp32_stride1_group.s
        kernels/Conv_Winograd_v21_1_2_fp32_stride2_group.s
        kernels/MIOpenConvBwdBias.cl
        kernels/MIOpenBatchNormActivInfer.cl
        kernels/MIOpenCTCLoss.cl
        kernels/MIOpenDropout.cl
        kernels/xform_data.s
        kernels/xform_filter.s
        kernels/xform_bidirect_winograd_data.s
        kernels/xform_bidirect_winograd_filter.s
        kernels/xform_bidirect_winograd_out.s)

    add_kernels("kernel.cpp" "MIOPEN_KERNEL_" "" "${MIOPEN_KERNELS}")
    add_kernels("kernel_includes.cpp" "MIOPEN_KERNEL_" "__INC" "${MIOPEN_KERNEL_INCLUDES}")
    configure_file(db_path.cpp.in ${PROJECT_BINARY_DIR}/db_path.cpp)
    list(APPEND MIOpen_Source
        activ.cpp
        kernel_cache.cpp
        lrn.cpp
        mlo_dir_conv.cpp
        exec_utils.cpp
        ocl/activ_ocl.cpp
        ocl/batchnormocl.cpp
        ocl/convolutionocl.cpp
        ocl/lrn_ocl.cpp
        ocl/mloNeuron.cpp
        ocl/mloNorm.cpp
        ocl/mloPooling.cpp
        ocl/pooling_ocl.cpp
        ocl/tensorocl.cpp
        ocl/softmaxocl.cpp
        ocl/rnnocl.cpp
        ocl/utilocl.cpp
        ocl/ctcocl.cpp
        ocl/dropoutocl.cpp
        ocl/gcn_asm_utils.cpp
        ocl/rnn_util_ocl.cpp
        hip/hip_build_utils.cpp
        pooling.cpp
        ocl/fusionopconvocl.cpp
        ocl/fusionopbiasbnactivocl.cpp
        ${PROJECT_BINARY_DIR}/db_path.cpp
        )

    list(INSERT MIOpen_Source 0
        ${PROJECT_BINARY_DIR}/kernel.cpp
        ${PROJECT_BINARY_DIR}/kernel_includes.cpp
        )
endif()

if(miopengemm_FOUND OR MIOPEN_USE_ROCBLAS OR MIOPEN_USE_MIOPENTENSILE)
    list(APPEND MIOpen_Source
        gemm_v2.cpp
        miopengemm.cpp
    )
endif()

if( MIOPEN_BACKEND STREQUAL "OpenCL" )
    list(APPEND MIOpen_Source
        ocl/handleocl.cpp
        ocl_kernel.cpp
        ocl/oclerrors.cpp
        ocl/clhelper.cpp
    )
endif()

if( MIOPEN_BACKEND STREQUAL "HIPOC" OR MIOPEN_BACKEND STREQUAL "HIP")
    list(APPEND MIOpen_Source
        hip/hiperrors.cpp
        hip/handlehip.cpp
        hipoc/hipoc_kernel.cpp
        hipoc/hipoc_program.cpp
        )
endif()

if( MIOPEN_BACKEND STREQUAL "HIPNOGPU")
    list(APPEND MIOpen_Source
        hip/hiperrors.cpp
        nogpu/handle.cpp
        hipoc/hipoc_kernel.cpp
        hipoc/hipoc_program.cpp
        include/miopen/nogpu/handle_impl.hpp
        )
endif()

if( MIOPEN_BACKEND MATCHES "OpenCL" OR MIOPEN_BACKEND STREQUAL "HIPOC" OR MIOPEN_BACKEND STREQUAL "HIP" OR MIOPEN_BACKEND STREQUAL "HIPNOGPU")
    set(KERNELS_SRC_BATCH_FACTOR 50 CACHE STRING "Amount of kernel source files to inline to a single object file.")
    set(KERNELS_BATCH_ID 0)

    function(inline_kernels_src BATCH_FACTOR KERNELS KERNEL_INCLUDES EXTRA_OPTIONS)
        set(KERNELS_BATCH)
        set(KERNELS_BATCH_SIZE 0)
        set(PROCESSED 0)
        list(LENGTH KERNELS KERNELS_NUMBER)

        foreach(KERNEL ${KERNELS})
            list(APPEND KERNELS_BATCH ${KERNEL})
            list(LENGTH KERNELS_BATCH KERNELS_BATCH_SIZE)
            math(EXPR PROCESSED "1+${PROCESSED}")
            if((KERNELS_BATCH_SIZE EQUAL ${BATCH_FACTOR}) OR (PROCESSED EQUAL KERNELS_NUMBER))
                set(KERNEL_SRC_HPP_FILENAME batch_${KERNELS_BATCH_ID}.cpp.hpp)
                set(KERNEL_SRC_HPP_PATH ${PROJECT_BINARY_DIR}/inlined_kernels/${KERNEL_SRC_HPP_FILENAME})
                set(KERNEL_SRC_CPP_PATH ${PROJECT_BINARY_DIR}/inlined_kernels/batch_${KERNELS_BATCH_ID}.cpp)

                add_custom_command(
                    OUTPUT ${KERNEL_SRC_HPP_PATH}
                    WORKING_DIRECTORY ${CMAKE_CURRENT_SOURCE_DIR}
                    DEPENDS addkernels ${KERNELS_BATCH} ${KERNEL_INCLUDES}
                    COMMAND ${WINE_CMD} $<TARGET_FILE:addkernels> -target ${KERNEL_SRC_HPP_PATH} -extern ${EXTRA_OPTIONS} -source ${KERNELS_BATCH}
                    COMMENT "Inlining kernels batch #${KERNELS_BATCH_ID}"
                    )
                configure_file(kernels/kernels_batch.cpp.in ${KERNEL_SRC_CPP_PATH})
                list(APPEND MIOpen_Source ${KERNEL_SRC_CPP_PATH} ${KERNEL_SRC_HPP_PATH})

                set(KERNELS_BATCH)
                math(EXPR KERNELS_BATCH_ID "1+${KERNELS_BATCH_ID}")
            endif()
        endforeach()

        set(KERNELS_BATCH_ID ${KERNELS_BATCH_ID} PARENT_SCOPE)
        set(MIOpen_Source ${MIOpen_Source} PARENT_SCOPE)
    endfunction()

    inline_kernels_src(${KERNELS_SRC_BATCH_FACTOR} "${MIOPEN_KERNELS}" "${MIOPEN_KERNEL_INCLUDES}" "")
    inline_kernels_src(${KERNELS_SRC_BATCH_FACTOR} "${MIOPEN_KERNEL_INCLUDES}" "" "-no-recurse;-mark-includes")
endif()

if(MIOPEN_USE_COMGR)
    list(APPEND MIOpen_Source comgr.cpp)
endif()

if(MIOPEN_USE_MLIR)
    list(APPEND MIOpen_Source
        mlir_build.cpp
        solver/mlir_common.cpp
        conv/invokers/mlir_impl_gemm.cpp
        )
endif()

# build library
add_library( MIOpen
    ${MIOpen_Source}
    $<TARGET_OBJECTS:sqlite_memvfs>
    )

rocm_set_soversion(MIOpen ${MIOpen_SOVERSION})

clang_tidy_check(MIOpen)

function(target_internal_library TARGET)
    target_link_libraries(${TARGET} PRIVATE ${ARGN})
    set(PASS_ARGS debug optimized)
    set(DEPS)
    foreach(DEP ${ARGN})
        if(DEP IN_LIST PASS_ARGS)
            list(APPEND DEPS ${DEP})
        else()
            list(APPEND DEPS $<BUILD_INTERFACE:${DEP}>)
        endif()
    endforeach()
    target_link_libraries(${TARGET} INTERFACE ${DEPS})
endfunction()

target_include_directories(MIOpen PUBLIC
    $<BUILD_INTERFACE:${PROJECT_SOURCE_DIR}/src/include>
)

target_include_directories(MIOpen SYSTEM PUBLIC $<BUILD_INTERFACE:${HALF_INCLUDE_DIR}>)
target_include_directories(MIOpen SYSTEM PRIVATE ${BZIP2_INCLUDE_DIR})
target_link_libraries(MIOpen PRIVATE ${CMAKE_THREAD_LIBS_INIT} ${BZIP2_LIBRARIES})
generate_export_header(MIOpen
    EXPORT_FILE_NAME ${PROJECT_BINARY_DIR}/include/miopen/export.h
)
set(PACKAGE_DEPENDS)
set(PACKAGE_STATIC_DEPENDS)
############################################################
# MIOpen depends on OpenCL
if( MIOPEN_BACKEND STREQUAL "OpenCL")
    MESSAGE( STATUS "MIOpen linking OpenCL: ${OPENCL_INCLUDE_DIRS}" )
    target_include_directories(MIOpen SYSTEM PUBLIC ${OPENCL_INCLUDE_DIRS} )
    target_link_libraries( MIOpen PUBLIC ${OPENCL_LIBRARIES} )
    list(APPEND PACKAGE_DEPENDS PACKAGE OpenCL)
elseif(MIOPEN_BACKEND STREQUAL "HIPOC" OR MIOPEN_BACKEND STREQUAL "HIP")
    target_link_libraries( MIOpen PRIVATE hip::device )
    target_link_libraries( MIOpen INTERFACE hip::host )
    if(ENABLE_HIP_WORKAROUNDS)
        # Workaround hip not setting its usage requirements correctly
        target_compile_definitions( MIOpen PRIVATE -D__HIP_PLATFORM_HCC__=1 )
    endif()
    # This is helpful for the tests
    target_link_libraries( MIOpen INTERFACE $<BUILD_INTERFACE:hip::device> )
    list(APPEND PACKAGE_DEPENDS PACKAGE hip)
endif()

############################################################
# MIOpen depends on miopengemm
if(miopengemm_FOUND)
    list(APPEND PACKAGE_DEPENDS PACKAGE miopengemm)
    target_internal_library(MIOpen miopengemm)
    list(APPEND PACKAGE_STATIC_DEPENDS PACKAGE miopengemm)
endif()

if(MIOPEN_USE_COMGR)
    list(APPEND PACKAGE_DEPENDS PACKAGE amd_comgr)
    target_internal_library(MIOpen amd_comgr)
endif()

if(rocblas_FOUND)
    target_link_libraries( MIOpen INTERFACE $<BUILD_INTERFACE:roc::rocblas> )
    target_link_libraries( MIOpen PRIVATE roc::rocblas )
    list(APPEND PACKAGE_STATIC_DEPENDS PACKAGE rocblas)
endif()

# MIOpen depends on miopentensile
if(miopentensile_FOUND)
    target_link_libraries(MIOpen PRIVATE MIOpenTensile)
endif()

if(LIBMLIRMIOPEN)
  target_link_libraries(MIOpen PRIVATE ${LIBMLIRMIOPEN})
endif()

if(WIN32 AND NOT MSVC)
    if(BUILD_DEV)
        target_link_libraries(MIOpen PUBLIC -Wl,-export-all-symbols -Wl,-exclude-symbols=_Unwind_Resume)
    endif()
    target_link_libraries(MIOpen PUBLIC -Wl,--whole-archive -lgcc -lstdc++-6 -Wl,--no-whole-archive -Wl,--allow-multiple-definition)
endif()

target_internal_library(MIOpen
    Boost::filesystem
)
list(APPEND PACKAGE_STATIC_DEPENDS PACKAGE Boost COMPONENTS filesystem)
if(NOT WIN32 AND NOT APPLE)
    file(WRITE ${CMAKE_CURRENT_BINARY_DIR}/lib.def "
MIOPEN_${MIOPEN_BACKEND}_1
{
global:
    miopen*;
    extern \"C++\" {
        miopen::*;
    };
local:
    *boost*;
    extern \"C++\" {
        std::*;
    };
};
")
    target_link_libraries(MIOpen PRIVATE "-Wl,--version-script=${CMAKE_CURRENT_BINARY_DIR}/lib.def")
    target_link_libraries(MIOpen PRIVATE "-Wl,--exclude-libs,ALL")
    # set_target_properties(MIOpen PROPERTIES CXX_VISIBILITY_PRESET hidden)
    set_target_properties(MIOpen PROPERTIES VISIBILITY_INLINES_HIDDEN 1)
endif()
#######################################
if(MIOPEN_ENABLE_SQLITE)
    # MIOpen depends on SQLite
    target_include_directories(MIOpen SYSTEM PRIVATE ${SQLITE3_STATIC_INCLUDE_DIRS})
    target_include_directories(MIOpen SYSTEM INTERFACE $<BUILD_INTERFACE:${SQLITE3_STATIC_INCLUDE_DIRS}>)
    target_compile_options(MIOpen PRIVATE ${SQLITE3_STATIC_CFLAGS})
    target_compile_options(MIOpen INTERFACE $<BUILD_INTERFACE:${SQLITE3_STATIC_CFLAGS}>)
    target_link_libraries(MIOpen PRIVATE ${SQLITE3_STATIC_LDFLAGS})
    target_link_libraries(MIOpen INTERFACE $<BUILD_INTERFACE:${SQLITE3_STATIC_LDFLAGS}>)
endif()
############################################################
# MIOpen depends on librt for Boost.Interprocess
if(NOT WIN32 AND NOT APPLE)
    find_library(LIBRT rt)
    if(LIBRT)
        MESSAGE(STATUS "Librt: " ${LIBRT})
        target_link_libraries(MIOpen PUBLIC ${LIBRT})
    endif()
endif()

############################################################
# Installation
set(MIOPEN_CXX_HEADER_PATH)
if(MIOPEN_INSTALL_CXX_HEADERS)
set(MIOPEN_CXX_HEADER_PATH ${PROJECT_SOURCE_DIR}/src/include)
endif()

rocm_install_targets(
  TARGETS MIOpen
  INCLUDE
    ${PROJECT_SOURCE_DIR}/include
    ${PROJECT_BINARY_DIR}/include
    ${MIOPEN_CXX_HEADER_PATH}
  PREFIX ${MIOPEN_INSTALL_DIR}
)

rocm_export_targets(
  TARGETS MIOpen
  PREFIX ${MIOPEN_INSTALL_DIR}
  DEPENDS
    ${PACKAGE_DEPENDS}
  STATIC_DEPENDS
    ${PACKAGE_STATIC_DEPENDS}
)

# Install db files
if(NOT MIOPEN_EMBED_DB STREQUAL "")
    include(embed)
    set(CODE_OBJECTS)
# embed perf db
    list(APPEND CODE_OBJECTS "kernels/miopen.db")
# embed find db
    foreach(EMBED_ARCH ${MIOPEN_EMBED_DB})
        message(STATUS "Adding find db for arch: ${EMBED_ARCH}")
        list(APPEND CODE_OBJECTS "kernels/${EMBED_ARCH}.${MIOPEN_BACKEND}.fdb.txt")
    endforeach()
# Embed Bin Cache
    if(NOT MIOPEN_BINCACHE_PATH STREQUAL "")
        foreach(EMBED_ARCH ${MIOPEN_EMBED_DB})
            message(STATUS "Adding binary cache for arch: ${EMBED_ARCH}")
            download_binary(OUTPUT_PATH "${MIOPEN_BINCACHE_PATH}" "${EMBED_ARCH}")
            list(APPEND CODE_OBJECTS "${OUTPUT_PATH}")
        endforeach()
    endif()
    add_embed_library(miopen_data ${CODE_OBJECTS})
    target_link_libraries(MIOpen PRIVATE $<BUILD_INTERFACE:miopen_data> )
else()
    file(GLOB FIND_DB_FILES kernels/*.fdb.txt)
    list(APPEND FIND_DB_FILES kernels/miopen.db)
    if(NOT MIOPEN_DISABLE_SYSDB)
        install(FILES
            ${FIND_DB_FILES}
         DESTINATION ${DATA_INSTALL_DIR}/db)
    endif()
endif()
rocm_install_symlink_subdir(${MIOPEN_INSTALL_DIR})<|MERGE_RESOLUTION|>--- conflicted
+++ resolved
@@ -242,10 +242,7 @@
     solver/conv_asm_implicit_gemm_gtc_perf_config.cpp
     solver/conv_asm_implicit_gemm_gtc_fwd_nhwc.cpp
     solver/conv_asm_implicit_gemm_gtc_bwd_nhwc.cpp
-<<<<<<< HEAD
     solver/conv_asm_implicit_gemm_gtc_wrw_nhwc.cpp
-=======
->>>>>>> 1383b5aa
     solver/conv_direct_naive_conv_fwd.cpp
     solver/conv_direct_naive_conv_bwd.cpp
     solver/conv_direct_naive_conv_wrw.cpp
