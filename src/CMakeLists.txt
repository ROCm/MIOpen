################################################################################
#
# MIT License
#
# Copyright (c) 2017 Advanced Micro Devices, Inc.
#
# Permission is hereby granted, free of charge, to any person obtaining a copy
# of this software and associated documentation files (the "Software"), to deal
# in the Software without restriction, including without limitation the rights
# to use, copy, modify, merge, publish, distribute, sublicense, and/or sell
# copies of the Software, and to permit persons to whom the Software is
# furnished to do so, subject to the following conditions:
#
# The above copyright notice and this permission notice shall be included in all
# copies or substantial portions of the Software.
#
# THE SOFTWARE IS PROVIDED "AS IS", WITHOUT WARRANTY OF ANY KIND, EXPRESS OR
# IMPLIED, INCLUDING BUT NOT LIMITED TO THE WARRANTIES OF MERCHANTABILITY,
# FITNESS FOR A PARTICULAR PURPOSE AND NONINFRINGEMENT. IN NO EVENT SHALL THE
# AUTHORS OR COPYRIGHT HOLDERS BE LIABLE FOR ANY CLAIM, DAMAGES OR OTHER
# LIABILITY, WHETHER IN AN ACTION OF CONTRACT, TORT OR OTHERWISE, ARISING FROM,
# OUT OF OR IN CONNECTION WITH THE SOFTWARE OR THE USE OR OTHER DEALINGS IN THE
# SOFTWARE.
#
################################################################################

cmake_policy(SET CMP0057 NEW)

include(ExportHeader)
if(MIOPEN_ENABLE_SQLITE)
    add_subdirectory(sqlite)
endif()

# Truncation rounding or (default) rounding to nearest even (RNE) is enabled.
# This switch controls two related but different aspects of MIOpen behavior
# 1.  How host code performs conversions of float to bfloat16, important only
#     for testing.
# 2.  How BF16 kernels (which are kind of mixed-precision now and expected to
#     remain in the future)  perform final conversion (and rounding) of FP32
#     to BF16 results. This affects the main functionality of the library.
option( MIOPEN_USE_RNE_BFLOAT16 "Sets rounding scheme for bfloat16 type" ON )
option( MIOPEN_FP8_IEEE_EXPONENT_BIAS "Sets the FP8 exponent bias to IEEE" ON)
option( MIOPEN_FP8_CLIPPING "Sets the FP8 clipping" ON)
set ( MIOPEN_DEFAULT_FIND_MODE "DynamicHybrid" CACHE STRING "Sets the default find mode")
set_property(CACHE MIOPEN_DEFAULT_FIND_MODE PROPERTY STRINGS
    Normal Fast Hybrid FastHybrid DynamicHybrid)

option( MIOPEN_FP8_CLIPPING "Sets the FP8 clipping" ON)

configure_file("${PROJECT_SOURCE_DIR}/include/miopen/config.h.in" "${PROJECT_BINARY_DIR}/include/miopen/config.h")

# configure a header file to pass the CMake version settings to the source, and package the header files in the output archive
configure_file( "${PROJECT_SOURCE_DIR}/include/miopen/version.h.in" "${PROJECT_BINARY_DIR}/include/miopen/version.h" )

if(BUILD_FILE_REORG_BACKWARD_COMPATIBILITY)
#Copy header to Build Dir for generating backward compatibility
configure_file( "${PROJECT_SOURCE_DIR}/include/miopen/miopen.h" "${PROJECT_BINARY_DIR}/include/miopen/miopen.h" )
endif()

message( STATUS "MIOpen_VERSION= ${MIOpen_VERSION}" )
if(NOT MIOPEN_GENERATOR_IS_MULTI_CONFIG)
    message( STATUS "CMAKE_BUILD_TYPE= ${CMAKE_BUILD_TYPE}" )
endif()

# This is incremented when the ABI to the library changes
set( MIOpen_SOVERSION 1.0 )

function(add_kernels FILE_NAME VAR_PREFIX VAR_SUFFIX KERNEL_FILES)
    set(INIT_KERNELS_LIST)
    set(KERNELS_DECLS)
    foreach(KERNEL_FILE ${KERNEL_FILES})
        set_property(DIRECTORY APPEND PROPERTY CMAKE_CONFIGURE_DEPENDS ${KERNEL_FILE})
        get_filename_component(KERNEL_FILENAME ${KERNEL_FILE} NAME)
        get_filename_component(BASE_NAME ${KERNEL_FILE} NAME_WE)
        string(TOUPPER "${BASE_NAME}" KEY_NAME)
        string(MAKE_C_IDENTIFIER "${KEY_NAME}" VAR_NAME)
        string(APPEND KERNELS_DECLS "extern const size_t ${VAR_PREFIX}${VAR_NAME}${VAR_SUFFIX}_SIZE;\n")
        string(APPEND KERNELS_DECLS "extern const unsigned char ${VAR_PREFIX}${VAR_NAME}${VAR_SUFFIX}[];\n")
        list(APPEND INIT_KERNELS_LIST "    { \"${KERNEL_FILENAME}\", std::string(reinterpret_cast<const char*>(${VAR_PREFIX}${VAR_NAME}${VAR_SUFFIX}), ${VAR_PREFIX}${VAR_NAME}${VAR_SUFFIX}_SIZE) }")
    endforeach()
    string(REPLACE ";" ",\n" INIT_KERNELS "${INIT_KERNELS_LIST}")
    configure_file(kernels/${FILE_NAME}.in ${PROJECT_BINARY_DIR}/${FILE_NAME})
endfunction()

set( MIOpen_Source
    activ/problem_description.cpp
    activ_api.cpp
<<<<<<< HEAD
    adam/problem_description.cpp
    adam_api.cpp
=======
    addlayernorm_api.cpp
>>>>>>> 2b1daee6
    api/find2_0_commons.cpp
    argmax_api.cpp
    batch_norm.cpp
    batch_norm_api.cpp
    batchnorm/problem_description.cpp
    buffer_info.cpp
    cat_api.cpp
    cat/problem_description.cpp
    check_numerics.cpp
    conv/invokers/gcn_asm_1x1u.cpp
    conv/invokers/gcn_asm_1x1u_ss.cpp
    conv/invokers/gcn_asm_1x1u_us.cpp
    conv/invokers/gcn_asm_wino.cpp
    conv/invokers/gen_x_w_y_pad.cpp
    conv/invokers/impl_gemm.cpp
    conv/invokers/impl_gemm_dynamic.cpp
    conv/invokers/ocl_wrw_rdc.cpp
    conv/kernel_interface/winograd_kernel_interface.cpp
    conv/problem_description.cpp
    conv/solver_finders.cpp
    conv_algo_name.cpp
    convolution.cpp
    convolution_api.cpp
    ctc.cpp
    ctc_api.cpp
    db.cpp
    db_record.cpp
    driver_arguments.cpp
    dropout.cpp
    dropout_api.cpp
    execution_context.cpp
    expanduser.cpp
    find_controls.cpp
    find_db.cpp
    fused_api.cpp
    fusion.cpp
    fusion/problem_description.cpp
    generic_search.cpp
    graphapi/convolution.cpp
    graphapi/engine.cpp
    graphapi/enginecfg.cpp
    graphapi/execution_plan.cpp
    graphapi/graphapi.cpp
    graphapi/opgraph.cpp
    graphapi/matmul.cpp
    graphapi/pointwise.cpp
    graphapi/reduction.cpp
    graphapi/rng.cpp
    graphapi/tensor.cpp
    graphapi/variant_pack.cpp
    groupnorm_api.cpp
    groupnorm/problem_description.cpp
    handle_api.cpp
    invoker_cache.cpp
    kernel_build_params.cpp
    kernel_warnings.cpp
    layernorm_api.cpp
    layernorm/problem_description.cpp
    load_file.cpp
    lock_file.cpp
    logger.cpp
    lrn_api.cpp
    mha/mha_descriptor.cpp
    mha/problem_description.cpp
    op_args.cpp
    operator.cpp
    performance_config.cpp
    pooling/problem_description.cpp
    pooling_api.cpp
    problem.cpp
    process.cpp
    ramdb.cpp
    readonlyramdb.cpp
    reducetensor.cpp
    reducetensor_api.cpp
    reduce/problem_description.cpp
    rnn.cpp
    rnn_api.cpp
    rnn/rnn_util.cpp
    rnn/Solutions/rnn_transformer.cpp
    softmax.cpp
    softmax_api.cpp
    softmax/problem_description.cpp
    solution.cpp
    solver.cpp
    solver/activ/bwd_0.cpp
    solver/activ/bwd_1.cpp
    solver/activ/fwd_0.cpp
    solver/activ/fwd_1.cpp
    solver/adam/adam.cpp
    solver/batchnorm/backward_ck.cpp
    solver/batchnorm/backward_per_activation.cpp
    solver/batchnorm/backward_per_activation_fused.cpp
    solver/batchnorm/backward_spatial_multiple.cpp
    solver/batchnorm/backward_spatial_single.cpp
    solver/batchnorm/forward_inference.cpp
    solver/batchnorm/forward_inference_ck.cpp
    solver/batchnorm/forward_inference_fused.cpp
    solver/batchnorm/forward_per_activation.cpp
    solver/batchnorm/forward_per_activation_fused.cpp
    solver/batchnorm/forward_spatial_multiple.cpp
    solver/batchnorm/forward_spatial_single.cpp
    solver/batchnorm/forward_training_ck.cpp
    solver/cat/forward_cat.cpp
    solver/conv/conv_wino_fury_RxS.cpp
    solver/conv_asm_1x1u.cpp
    solver/conv_asm_1x1u_bias_activ_fused.cpp
    solver/conv_asm_1x1u_stride2.cpp
    solver/conv_asm_3x3u.cpp
    solver/conv_asm_5x10u2v2b1.cpp
    solver/conv_asm_5x10u2v2f1.cpp
    solver/conv_asm_7x7c3h224w224k64u2v2p3q3f1.cpp
    solver/conv_asm_dir_BwdWrW1x1.cpp
    solver/conv_asm_dir_BwdWrW3x3.cpp
    solver/conv_asm_implicit_gemm_bwd_v4r1_dynamic.cpp
    solver/conv_asm_implicit_gemm_gtc_bwd.cpp
    solver/conv_asm_implicit_gemm_gtc_bwd_nhwc.cpp
    solver/conv_asm_implicit_gemm_gtc_fwd.cpp
    solver/conv_asm_implicit_gemm_gtc_fwd_nhwc.cpp
    solver/conv_asm_implicit_gemm_gtc_fwd_nchwc.cpp
    solver/conv_asm_implicit_gemm_gtc_perf_config.cpp
    solver/conv_asm_implicit_gemm_gtc_wrw_nhwc.cpp
    solver/conv_asm_implicit_gemm_v4r1_dynamic.cpp
    solver/conv_asm_implicit_gemm_wrw_gtc_dynamic_xdlops.cpp
    solver/conv_asm_implicit_gemm_wrw_v4r1_dynamic.cpp
    solver/conv_bin_wino3x3U.cpp
    solver/conv_bin_winoRxS.cpp
    solver/conv_bin_winoRxS_fused.cpp
    solver/conv_ck_igemm_fwd_v6r1_dlops_nchw.cpp
    solver/conv_ck_igemm_fwd_bias_activ_fused.cpp
    solver/conv_ck_igemm_fwd_bias_res_add_activ_fused.cpp
    solver/conv_direct_naive_conv.cpp
    solver/conv_direct_naive_conv_bwd.cpp
    solver/conv_direct_naive_conv_fwd.cpp
    solver/conv_direct_naive_conv_wrw.cpp
    solver/conv_hip_implicit_gemm_bwd_data_xdlops.cpp
    solver/conv_hip_implicit_gemm_bwd_v1r1.cpp
    solver/conv_hip_implicit_gemm_bwd_v1r1_xdlops.cpp
    solver/conv_hip_implicit_gemm_bwd_v4r1.cpp
    solver/conv_hip_implicit_gemm_bwd_v4r1_xdlops.cpp
    solver/conv_hip_implicit_gemm_fwd_v4r1.cpp
    solver/conv_hip_implicit_gemm_fwd_v4r4.cpp
    solver/conv_hip_implicit_gemm_fwd_v4r4_xdlops.cpp
    solver/conv_hip_implicit_gemm_fwd_v4r4_xdlops_padded_gemm.cpp
    solver/conv_hip_implicit_gemm_fwd_v4r5_xdlops.cpp
    solver/conv_hip_implicit_gemm_fwd_xdlops.cpp
    solver/conv_hip_implicit_gemm_grouped_fwd_xdlops.cpp
    solver/conv_hip_implicit_gemm_grouped_bwd_xdlops.cpp
    solver/conv_hip_implicit_gemm_grouped_wrw_xdlops.cpp
    solver/conv_hip_implicit_gemm_3d_grouped_fwd_xdlops.cpp
    solver/conv_hip_implicit_gemm_3d_grouped_wrw_xdlops.cpp
    solver/conv_hip_implicit_gemm_3d_grouped_bwd_xdlops.cpp
    solver/conv_hip_implicit_gemm_f16f8f16_fwd_xdlops.cpp
    solver/conv_hip_implicit_gemm_f16f8f16_bwd_xdlops.cpp
    solver/conv_hip_implicit_gemm_f16f8f16_wrw_xdlops.cpp
    solver/conv_hip_implicit_gemm_nonxdlops_common.cpp
    solver/conv_hip_implicit_gemm_wrw_v4r4.cpp
    solver/conv_hip_implicit_gemm_wrw_v4r4_xdlops.cpp
    solver/conv_hip_implicit_gemm_wrw_v4r4_xdlops_padded_gemm.cpp
    solver/conv_mlir_igemm_bwd.cpp
    solver/conv_mlir_igemm_bwd_xdlops.cpp
    solver/conv_mlir_igemm_fwd.cpp
    solver/conv_mlir_igemm_fwd_xdlops.cpp
    solver/conv_mlir_igemm_wrw.cpp
    solver/conv_mlir_igemm_wrw_xdlops.cpp
    solver/conv_MP_bidirectional_winograd.cpp
    solver/conv_multipass_wino3x3WrW.cpp
    solver/conv_ocl_dir2D_bwdWrW_1x1.cpp
    solver/conv_ocl_dir2D_bwdWrW_2.cpp
    solver/conv_ocl_dir2D_bwdWrW_53.cpp
    solver/conv_ocl_dir2D11x11.cpp
    solver/conv_ocl_dir2Dfwd.cpp
    solver/conv_ocl_dir2Dfwd_fused.cpp
    solver/conv_ocl_dir2Dfwd_exhaustive_search.cpp
    solver/conv_ocl_dir2Dfwd1x1.cpp
    solver/conv_ocl_dir2Dfwdgen.cpp
    solver/conv_winoRxS.cpp
    solver/conv_winoRxS_fused.cpp
    solver/fft.cpp
    solver/gemm.cpp
    solver/gemm_bwd.cpp
    solver/gemm_common.cpp
    solver/gemm_wrw.cpp
    solver/groupnorm/forward_groupnorm.cpp
    solver/layernorm/backward_t5layernorm.cpp
    solver/layernorm/forward_addlayernorm.cpp
    solver/layernorm/forward_layernorm.cpp
    solver/layernorm/forward_layernorm2d_ck.cpp
    solver/layernorm/forward_layernorm4d_ck.cpp
    solver/layernorm/forward_t5layernorm.cpp
    solver/mha/mha_solver_backward.cpp
    solver/mha/mha_solver_forward.cpp
    solver/pooling/forward2d.cpp
    solver/pooling/forwardNaive.cpp
    solver/pooling/forwardNd.cpp
    solver/pooling/backward2d.cpp
    solver/pooling/backwardNd.cpp
    solver/reduce/forward_argmax.cpp
    solver/reduce/forward_sum.cpp
    solver/softmax/attn_softmax.cpp
    solver/softmax/softmax.cpp
    subbuffers.cpp
    sum_api.cpp
    t5layernorm_api.cpp
    target_properties.cpp
    temp_file.cpp
    tensor.cpp
    tensor_api.cpp
    seq_tensor.cpp
)

if(MIOPEN_ENABLE_AI_KERNEL_TUNING OR MIOPEN_ENABLE_AI_IMMED_MODE_FALLBACK)
    list(APPEND MIOpen_Source conv/heuristics/ai_heuristics.cpp)
    list(APPEND MIOpen_Source anyramdb.cpp)
endif()

list(APPEND MIOpen_Source tmp_dir.cpp binary_cache.cpp md5.cpp)
if(MIOPEN_ENABLE_SQLITE)
    list(APPEND MIOpen_Source sqlite_db.cpp)
endif()

if(MIOPEN_ENABLE_SQLITE AND MIOPEN_ENABLE_SQLITE_KERN_CACHE)
    list(APPEND MIOpen_Source kern_db.cpp bz2.cpp)
endif()

if( MIOPEN_BACKEND MATCHES "OpenCL" OR MIOPEN_BACKEND STREQUAL "HIPOC" OR MIOPEN_BACKEND STREQUAL "HIP" OR MIOPEN_BACKEND STREQUAL "HIPNOGPU")
    file(GLOB_RECURSE STATIC_COMPOSABLE_KERNEL_INCLUDE "kernels/static_composable_kernel/include/*/*.hpp")
    file(GLOB_RECURSE STATIC_COMPOSABLE_KERNEL_SOURCE "kernels/static_composable_kernel/src/*/*.cpp")
    file(GLOB_RECURSE COMPOSABLE_KERNEL_INCLUDE "composable_kernel/composable_kernel/include/*.hpp")
    file(GLOB_RECURSE COMPOSABLE_KERNEL_SOURCE "composable_kernel/composable_kernel/src/*.cpp")
    file(GLOB_RECURSE COMPOSABLE_KERNEL_DYNAMIC_ASM_SOURCE "kernels/dynamic_igemm/*.s")
    file(GLOB_RECURSE COMPOSABLE_KERNEL_DYNAMIC_ASM_INCLUDE "kernels/dynamic_igemm/*.inc")
    file(GLOB_RECURSE COMPOSABLE_KERNEL_DYNAMIC_CPP_SOURCE "kernels/dynamic_igemm/*.cpp")
    file(GLOB_RECURSE GPU_REFERENCE_KERNEL_HIP "kernels/gpu_reference_kernel/*.cpp")
    file(GLOB_RECURSE GPU_REFERENCE_KERNEL_ASM "kernels/gpu_reference_kernel/*.s")
    file(GLOB_RECURSE GPU_BATCHED_TRANSPOSE_KERNEL_HIP "kernels/gpu_batched_transpose_kernel/*.cpp")
    file(GLOB_RECURSE GPU_GENERAL_TENSOR_REORDER_KERNEL_HIP_INCLUDE "kernels/gpu_general_tensor_reorder_kernel/*.hpp")
    file(GLOB_RECURSE GPU_GENERAL_TENSOR_REORDER_KERNEL_HIP_SOURCE "kernels/gpu_general_tensor_reorder_kernel/*.cpp")


    set(MIOPEN_KERNEL_INCLUDES
        ${STATIC_COMPOSABLE_KERNEL_INCLUDE}
        ${COMPOSABLE_KERNEL_INCLUDE}
        ${COMPOSABLE_KERNEL_DYNAMIC_ASM_INCLUDE}
        ${GPU_GENERAL_TENSOR_REORDER_KERNEL_HIP_INCLUDE}
        include/miopen/implicitgemm_params.hpp
        kernels/gpu_reference_kernel/fp8_kern_types.h
        kernels/Conv_Winograd_v13_3_12_fp16dot_stride1.inc
        kernels/Conv_Winograd_v13_3_12_fp16dot_stride2_dec.inc
        kernels/Conv_Winograd_v13_3_12_fp16dot_stride2_dil.inc
        kernels/Conv_Winograd_v14_3_3_fp16dot_stride1.inc
        kernels/Conv_Winograd_v14_3_3_fp16dot_stride2_dec.inc
        kernels/Conv_Winograd_v14_3_3_fp16dot_stride2_dil.inc
        kernels/Conv_Winograd_v13_3_12_epilogue.inc
        kernels/Conv_Winograd_v13_3_12_prologue.inc
        kernels/Conv_Winograd_v16_5_0_epilogue.inc
        kernels/Conv_Winograd_v16_5_0_prologue.inc
        kernels/Conv_Winograd_v16_5_0_stride1.inc
        kernels/conv_3x3_wheel_alpha_v9_2_7_epilogue.inc
        kernels/conv_3x3_wheel_alpha_v9_2_7_prologue.inc
        kernels/conv_3x3_wheel_alpha_v9_2_7_gfx8_stride_2_dec.inc
        kernels/conv_3x3_wheel_alpha_v9_2_7_gfx8.inc
        kernels/conv_3x3_wheel_alpha_v3_0b_epilogue.inc
        kernels/conv_3x3_wheel_alpha_v3_0b_prologue.inc
        kernels/conv_3x3_wheel_alpha_v3_0b.inc
        kernels/conv_3x3_wheel_alpha_v7_0_3b_epilogue.inc
        kernels/conv_3x3_wheel_alpha_v7_0_3b_prologue.inc
        kernels/conv_3x3_wheel_alpha_v7_0_3b.inc
        kernels/conv_3x3_wheel_alpha_v9_0_15_epilogue.inc
        kernels/conv_3x3_wheel_alpha_v9_0_15_prologue.inc
        kernels/conv_3x3_wheel_alpha_v9_0_15_gfx8_stride_2_dil.inc
        kernels/conv_3x3_wheel_alpha_v9_0_15_gfx8_stride_2_dec.inc
        kernels/conv_3x3_wheel_alpha_v9_0_15_gfx8.inc
        kernels/conv_3x3_wheel_alpha_v9_0_15_gfx9_stride_2_dil.inc
        kernels/conv_3x3_wheel_alpha_v9_0_15_gfx9_stride_2_dec.inc
        kernels/conv_3x3_wheel_alpha_v9_0_15_gfx9.inc
        kernels/Conv_Winograd_v21_1_3_gfx9_fp16_dot2_edc_f2x3_dilation2.inc
        kernels/Conv_Winograd_v21_1_3_gfx9_fp16_dot2_edc_f2x3_stride1.inc
        kernels/Conv_Winograd_v21_1_3_gfx9_fp16_dot2_edc_f2x3_stride2.inc
        kernels/Conv_Winograd_v21_1_3_gfx9_fp16_dot2_edc_f3x2_stride1.inc
        kernels/Conv_Winograd_v21_1_3_gfx9_fp32_f2x3_dilation2.inc
        kernels/Conv_Winograd_v21_1_3_gfx9_fp32_f2x3_stride1.inc
        kernels/Conv_Winograd_v21_1_3_gfx9_fp32_f2x3_stride2.inc
        kernels/Conv_Winograd_v21_1_3_gfx9_fp32_f3x2_stride1.inc
        kernels/Conv_Winograd_v21_1_3_metadata.inc
        kernels/Conv_Winograd_v30_3_1_gfx94x_fp16_dot2_edc_f2x3_dilation2.inc
        kernels/Conv_Winograd_v30_3_1_gfx94x_fp16_dot2_edc_f2x3_stride1.inc
        kernels/Conv_Winograd_v30_3_1_gfx94x_fp16_dot2_edc_f2x3_stride2.inc
        kernels/Conv_Winograd_v30_3_1_gfx94x_fp32_f2x3_dilation2.inc
        kernels/Conv_Winograd_v30_3_1_gfx94x_fp32_f2x3_stride1.inc
        kernels/Conv_Winograd_v30_3_1_gfx94x_fp32_f2x3_stride2.inc
        kernels/Conv_Winograd_v30_3_1_gfx9_fp16_dot2_edc_f2x3_dilation2.inc
        kernels/Conv_Winograd_v30_3_1_gfx9_fp16_dot2_edc_f2x3_stride1.inc
        kernels/Conv_Winograd_v30_3_1_gfx9_fp16_dot2_edc_f2x3_stride2.inc
        kernels/Conv_Winograd_v30_3_1_gfx9_fp32_f2x3_dilation2.inc
        kernels/Conv_Winograd_v30_3_1_gfx9_fp32_f2x3_stride1.inc
        kernels/Conv_Winograd_v30_3_1_gfx9_fp32_f2x3_stride2.inc
        kernels/Conv_Winograd_v30_3_1_gfx10_fp16_dot2_f2x3_dilation2.inc
        kernels/Conv_Winograd_v30_3_1_gfx10_fp16_dot2_f2x3_stride1.inc
        kernels/Conv_Winograd_v30_3_1_gfx10_fp16_dot2_f2x3_stride2.inc
        kernels/Conv_Winograd_v30_3_1_gfx10_fp32_f2x3_dilation2.inc
        kernels/Conv_Winograd_v30_3_1_gfx10_fp32_f2x3_stride1.inc
        kernels/Conv_Winograd_v30_3_1_gfx10_fp32_f2x3_stride2.inc
        kernels/Conv_Winograd_v30_3_1_gfx11_fp16_dot2_f2x3_dilation2.inc
        kernels/Conv_Winograd_v30_3_1_gfx11_fp16_dot2_f2x3_stride1.inc
        kernels/Conv_Winograd_v30_3_1_gfx11_fp16_dot2_f2x3_stride2.inc
        kernels/Conv_Winograd_v30_3_1_gfx11_fp32_f2x3_dilation2.inc
        kernels/Conv_Winograd_v30_3_1_gfx11_fp32_f2x3_stride1.inc
        kernels/Conv_Winograd_v30_3_1_gfx11_fp32_f2x3_stride2.inc
        kernels/Conv_Winograd_v30_3_1_gfx94x_fp16_dot2_edc_f3x2_dilation2.inc
        kernels/Conv_Winograd_v30_3_1_gfx94x_fp16_dot2_edc_f3x2_stride1.inc
        kernels/Conv_Winograd_v30_3_1_gfx94x_fp16_dot2_edc_f3x2_stride2.inc
        kernels/Conv_Winograd_v30_3_1_gfx94x_fp32_f3x2_dilation2.inc
        kernels/Conv_Winograd_v30_3_1_gfx94x_fp32_f3x2_stride1.inc
        kernels/Conv_Winograd_v30_3_1_gfx94x_fp32_f3x2_stride2.inc
        kernels/Conv_Winograd_v30_3_1_gfx9_fp16_dot2_edc_f3x2_dilation2.inc
        kernels/Conv_Winograd_v30_3_1_gfx9_fp16_dot2_edc_f3x2_stride1.inc
        kernels/Conv_Winograd_v30_3_1_gfx9_fp16_dot2_edc_f3x2_stride2.inc
        kernels/Conv_Winograd_v30_3_1_gfx9_fp32_f3x2_dilation2.inc
        kernels/Conv_Winograd_v30_3_1_gfx9_fp32_f3x2_stride1.inc
        kernels/Conv_Winograd_v30_3_1_gfx9_fp32_f3x2_stride2.inc
        kernels/Conv_Winograd_v30_3_1_gfx10_fp16_dot2_f3x2_dilation2.inc
        kernels/Conv_Winograd_v30_3_1_gfx10_fp16_dot2_f3x2_stride1.inc
        kernels/Conv_Winograd_v30_3_1_gfx10_fp16_dot2_f3x2_stride2.inc
        kernels/Conv_Winograd_v30_3_1_gfx10_fp32_f3x2_dilation2.inc
        kernels/Conv_Winograd_v30_3_1_gfx10_fp32_f3x2_stride1.inc
        kernels/Conv_Winograd_v30_3_1_gfx10_fp32_f3x2_stride2.inc
        kernels/Conv_Winograd_v30_3_1_gfx11_fp16_dot2_f3x2_dilation2.inc
        kernels/Conv_Winograd_v30_3_1_gfx11_fp16_dot2_f3x2_stride1.inc
        kernels/Conv_Winograd_v30_3_1_gfx11_fp16_dot2_f3x2_stride2.inc
        kernels/Conv_Winograd_v30_3_1_gfx11_fp32_f3x2_dilation2.inc
        kernels/Conv_Winograd_v30_3_1_gfx11_fp32_f3x2_stride1.inc
        kernels/Conv_Winograd_v30_3_1_gfx11_fp32_f3x2_stride2.inc
        kernels/Conv_Winograd_v30_3_1_metadata.inc
        kernels/bfloat16_dev.hpp
        kernels/conv_common.inc
        kernels/conv_sizes.inc
        kernels/float_types.h
        kernels/gpr_alloc.inc
        kernels/hip_f8_impl.hpp
        kernels/hip_float8.hpp
        kernels/inst_wrappers.inc
        kernels/miopen_cstdint.hpp
        kernels/miopen_limits.hpp
        kernels/miopen_rocrand.hpp
        kernels/miopen_type_traits.hpp
        kernels/miopen_utility.hpp
        kernels/neuron.inc
        kernels/rocm_version.inc
        kernels/stride_array.hpp
        kernels/utilities.inc
        kernels/winograd/Conv_Winograd_Fury_v2_4_1_gfx11_1536vgprs_fp16_fp16acc_f2x3_c16_stride1.inc
        kernels/winograd/Conv_Winograd_Fury_v2_4_1_gfx11_1536vgprs_fp16_fp16acc_f2x3_c32_stride1.inc
        kernels/winograd/Conv_Winograd_Fury_v2_4_1_gfx11_1024vgprs_fp16_fp16acc_f2x3_c16_stride1.inc
        kernels/winograd/Conv_Winograd_Fury_v2_4_1_metadata.inc
        kernels/workaround_issue_1431.hpp
        kernels/xform_bidirect_winograd_code.inc
        kernels/xform_data_filter.inc
        kernels/xform_kd_cov2.inc
        kernels/xform_metadata.inc
        )

    set(MIOPEN_KERNELS
        ${STATIC_COMPOSABLE_KERNEL_SOURCE}
        ${COMPOSABLE_KERNEL_SOURCE}
        ${COMPOSABLE_KERNEL_DYNAMIC_ASM_SOURCE}
        ${COMPOSABLE_KERNEL_DYNAMIC_CPP_SOURCE}
        ${GPU_REFERENCE_KERNEL_HIP}
        ${GPU_REFERENCE_KERNEL_ASM}
        ${GPU_BATCHED_TRANSPOSE_KERNEL_HIP}
        ${GPU_GENERAL_TENSOR_REORDER_KERNEL_HIP_SOURCE}
        kernels/MIOpenAdam.cpp
        kernels/MIOpenArgmax.cpp
        kernels/MIOpenCat.cpp
        kernels/MIOpenCheckNumerics.cpp
        kernels/MIOpenBatchNormActivBwdPerAct.cl
        kernels/MIOpenBatchNormActivBwdSpatial.cl
        kernels/MIOpenBatchNormActivFwdTrainPerAct.cl
        kernels/MIOpenBatchNormActivFwdTrainSpatial.cl
        kernels/MIOpenBatchNormFwdTrainSpatial.cl
        kernels/MIOpenBatchNormFwdTrainPerAct.cl
        kernels/MIOpenBatchNormFwdInferSpatial.cl
        kernels/MIOpenBatchNormFwdInferPerAct.cl
        kernels/MIOpenBatchNormBwdSpatial.cl
        kernels/MIOpenBatchNormBwdPerAct.cl
        kernels/MIOpenConvDirUni.cl
        kernels/MIOpenConvDirBatchNormActiv.cl
        kernels/MIOpenConvDirGenFwd.cl
        kernels/MIOpenGroupNorm.cpp
        kernels/MIOpenLayerNorm.cpp
        kernels/MIOpenLRNBwd.cl
        kernels/MIOpenLRNFwd.cl
        kernels/MIOpenNeuron.cl
        kernels/MIOpenPooling.cl
        kernels/MIOpenPoolingBwd.cl
        kernels/MIOpenPoolingBwdND.cl
        kernels/MIOpenPoolingForwardNaive.cl
        kernels/MIOpenPoolingND.cl
        kernels/MIOpenConv1x1S.cl
        kernels/MIOpenConv1x1J1.cl
        kernels/MIOpenConv1x1J1_stride.cl
        kernels/MIOpenSoftmax.cl
        kernels/MIOpenSoftmaxAttn.cpp
        kernels/MIOpenSum.cpp
        kernels/MIOpenUtilKernels3.cl
        kernels/MIOpenUtilKernels4.cl
        kernels/MIOpenUtilKernels5.cl
        kernels/MIOpenIm2d2Col.cl
        kernels/MIOpenIm3d2Col.cl
        kernels/MIOpenCol2Im2d.cl
        kernels/MIOpenCol2Im3d.cl
        kernels/MIOpenConvBwdWrWS2.cl
        kernels/MIOpenGroupConvBwdWrWS2.cl
        kernels/MIOpenConvBwdWrW_LxG_P53.cl
        kernels/MIOpenGroupConvBwdWrW_LxG_P53.cl
        kernels/MIOpenConvBwdWrW_LxG_5x5.cl
        kernels/MIOpenConvBwdWrW1x1_PAD_read4.cl
        kernels/MIOpenConvFwd_LxL_11.cl
        kernels/MIOpenConvFFT.cl
        kernels/MIOpenRNNHiddenStateUpdate.cl
        kernels/bugzilla_34765_detect.s
        kernels/dummy_kernel.s
        kernels/conv3x3.s
        kernels/conv1x1u.s
        kernels/conv1x1u_stride2.s
        kernels/conv1x1u_bias_activ.s
        kernels/conv3x3wrw.s
        kernels/conv1x1wrw.s
        kernels/conv5x10u2v2f1.s
        kernels/conv5x10u2v2b1.s
        kernels/conv7x7c3h224w224k64u2v2p3q3f1.s
        kernels/xform_out.s
        kernels/gcnAsmBNBwdTrainSpatial.s
        kernels/MIOpenTensorKernels.cl
        kernels/MIOpenTensorKernelsHip.cpp
        kernels/MIOpenSubTensorOpWithScalarKernel.cl
        kernels/MIOpenSubTensorOpWithSubTensorKernel.cl
        kernels/MIOpenSubTensorOpWithCastTensorKernel.cl
        kernels/MIOpenSubTensorOpWithTransformKernel.cl
        kernels/Conv_Winograd_v13_3_12_fp16dot_stride1.s
        kernels/Conv_Winograd_v13_3_12_fp16dot_stride2_dec.s
        kernels/Conv_Winograd_v13_3_12_fp16dot_stride2_dil.s
        kernels/Conv_Winograd_v14_3_3_fp16dot_stride1.s
        kernels/Conv_Winograd_v14_3_3_fp16dot_stride2_dec.s
        kernels/Conv_Winograd_v14_3_3_fp16dot_stride2_dil.s
        kernels/Conv_Winograd_v16_5_0_stride1.s
        kernels/conv_3x3_wheel_alpha_v9_0_15_stride_2_dil.s
        kernels/conv_3x3_wheel_alpha_v9_0_15_stride_2_dec.s
        kernels/conv_3x3_wheel_alpha_v9_0_15.s
        kernels/conv_3x3_wheel_alpha_v7_0_3b.s
        kernels/conv_3x3_wheel_alpha_v3_0b.s
        kernels/conv_3x3_wheel_alpha_v9_2_7.s
        kernels/conv_3x3_wheel_alpha_v9_2_7_stride_2_dec.s
        kernels/Conv_Winograd_v21_1_3_fp16_dot2_f2x3_dilation2.s
        kernels/Conv_Winograd_v21_1_3_fp16_dot2_f2x3_stride1.s
        kernels/Conv_Winograd_v21_1_3_fp16_dot2_f2x3_stride2.s
        kernels/Conv_Winograd_v21_1_3_fp16_dot2_f3x2_stride1.s
        kernels/Conv_Winograd_v21_1_3_fp32_f2x3_dilation2.s
        kernels/Conv_Winograd_v21_1_3_fp32_f2x3_stride1.s
        kernels/Conv_Winograd_v21_1_3_fp32_f2x3_stride2.s
        kernels/Conv_Winograd_v21_1_3_fp32_f3x2_stride1.s
        kernels/Conv_Winograd_v30_3_1_fp16_dot2_f2x3_dilation2.s
        kernels/Conv_Winograd_v30_3_1_fp16_dot2_f2x3_stride1.s
        kernels/Conv_Winograd_v30_3_1_fp16_dot2_f2x3_stride2.s
        kernels/Conv_Winograd_v30_3_1_fp32_f2x3_dilation2.s
        kernels/Conv_Winograd_v30_3_1_fp32_f2x3_stride1.s
        kernels/Conv_Winograd_v30_3_1_fp32_f2x3_stride2.s
        kernels/Conv_Winograd_v30_3_1_fp16_dot2_f3x2_dilation2.s
        kernels/Conv_Winograd_v30_3_1_fp16_dot2_f3x2_stride1.s
        kernels/Conv_Winograd_v30_3_1_fp16_dot2_f3x2_stride2.s
        kernels/Conv_Winograd_v30_3_1_fp32_f3x2_dilation2.s
        kernels/Conv_Winograd_v30_3_1_fp32_f3x2_stride1.s
        kernels/Conv_Winograd_v30_3_1_fp32_f3x2_stride2.s
        kernels/MIOpenConvBwdBias.cl
        kernels/MIOpenBatchNormActivInfer.cl
        kernels/MIOpenCTCLoss.cl
        kernels/MIOpenDropout.cl
        kernels/winograd/Conv_Winograd_Fury_v2_4_1_fp16_fp16acc_f2x3_c16_stride1.s
        kernels/winograd/Conv_Winograd_Fury_v2_4_1_fp16_fp16acc_f2x3_c32_stride1.s
        kernels/xform_data.s
        kernels/xform_filter.s
        kernels/xform_bidirect_winograd_data.s
        kernels/xform_bidirect_winograd_filter.s
        kernels/xform_bidirect_winograd_out.s
        kernels/UniversalTranspose.cl)

    # Kernels in development lists.
    # Should be ALWAYS empty in develop branch (at the time of PR merge)
    # Intention: to speed up kernel development rebuild time
    set(MIOPEN_DEVELOPMENT_KERNELS)

    # Only referenced by MIOPEN_DEVELOPMENT_KERNELS
    set(MIOPEN_DEVELOPMENT_KERNEL_INCLUDES)

    LIST(LENGTH MIOPEN_DEVELOPMENT_KERNELS MIOPEN_DEVELOPMENT_KERNELS_COUNT)
    LIST(LENGTH MIOPEN_DEVELOPMENT_KERNEL_INCLUDES MIOPEN_DEVELOPMENT_KERNEL_INCLUDES_COUNT)

    add_kernels("kernel.cpp" "MIOPEN_KERNEL_" "" "${MIOPEN_KERNELS}")
    add_kernels("kernel_includes.cpp" "MIOPEN_KERNEL_" "_INCLUDE" "${MIOPEN_KERNEL_INCLUDES}")

    if(${MIOPEN_DEVELOPMENT_KERNELS_COUNT})
        add_kernels("kernel.cpp" "MIOPEN_KERNEL_" "" "${MIOPEN_DEVELOPMENT_KERNELS}")
    endif()

    if(${MIOPEN_DEVELOPMENT_KERNEL_INCLUDES_COUNT})
        add_kernels("kernel_includes.cpp" "MIOPEN_KERNEL_" "_INCLUDE" "${MIOPEN_DEVELOPMENT_KERNEL_INCLUDES}")
    endif()

    configure_file(db_path.cpp.in ${PROJECT_BINARY_DIR}/db_path.cpp)
    list(APPEND MIOpen_Source
        activ.cpp
<<<<<<< HEAD
        adam.cpp
=======
        addlayernorm.cpp
>>>>>>> 2b1daee6
        argmax.cpp
        cat.cpp
        groupnorm.cpp
        kernel_cache.cpp
        layernorm.cpp
        lrn.cpp
        mlo_dir_conv.cpp
        exec_utils.cpp
        ocl/activ_ocl.cpp
        ocl/batchnormocl.cpp
        ocl/convolutionocl.cpp
        ocl/lrn_ocl.cpp
        ocl/mloNorm.cpp
        ocl/pooling_ocl.cpp
        ocl/tensorocl.cpp
        ocl/rnnocl.cpp
        ocl/utilocl.cpp
        ocl/ctcocl.cpp
        ocl/dropoutocl.cpp
        ocl/gcn_asm_utils.cpp
        ocl/rnn_util_ocl.cpp
        hip/hip_build_utils.cpp
        hip/batched_transpose_sol.cpp
        hip/general_tensor_reorder_sol.cpp
        pooling.cpp
        t5layernorm.cpp
        ocl/fusionopconvocl.cpp
        ocl/fusionopbiasbnactivocl.cpp
        sum.cpp
        ${PROJECT_BINARY_DIR}/db_path.cpp
        )

    list(INSERT MIOpen_Source 0
        ${PROJECT_BINARY_DIR}/kernel.cpp
        ${PROJECT_BINARY_DIR}/kernel_includes.cpp
        )
endif()

if(MIOPEN_USE_ROCBLAS)
    list(APPEND MIOpen_Source
        gemm_v2.cpp
    )
endif()

if( MIOPEN_BACKEND STREQUAL "OpenCL" )
    list(APPEND MIOpen_Source
        ocl/handleocl.cpp
        ocl_kernel.cpp
        ocl/oclerrors.cpp
        ocl/clhelper.cpp
    )
endif()

if( MIOPEN_BACKEND STREQUAL "HIPOC" OR MIOPEN_BACKEND STREQUAL "HIP")
    list(APPEND MIOpen_Source
        hip/hiperrors.cpp
        hip/handlehip.cpp
        hipoc/hipoc_kernel.cpp
        hipoc/hipoc_program.cpp
        )
endif()

if( MIOPEN_BACKEND STREQUAL "HIPNOGPU")
    list(APPEND MIOpen_Source
        hip/hiperrors.cpp
        nogpu/handle.cpp
        hipoc/hipoc_kernel.cpp
        hipoc/hipoc_program.cpp
        )
endif()

if( MIOPEN_BACKEND MATCHES "OpenCL" OR MIOPEN_BACKEND STREQUAL "HIPOC" OR MIOPEN_BACKEND STREQUAL "HIP" OR MIOPEN_BACKEND STREQUAL "HIPNOGPU")
    set(KERNELS_SRC_BATCH_FACTOR 50 CACHE STRING "Amount of kernel source files to inline to a single object file.")
    set(KERNELS_BATCH_ID 0)

    function(inline_kernels_src BATCH_FACTOR KERNELS KERNEL_INCLUDES EXTRA_OPTIONS MESSAGE_SUFFIX)
        set(KERNELS_BATCH)
        set(KERNELS_BATCH_SIZE 0)
        set(PROCESSED 0)
        list(LENGTH KERNELS KERNELS_NUMBER)

        foreach(KERNEL ${KERNELS})
            list(APPEND KERNELS_BATCH ${KERNEL})
            list(LENGTH KERNELS_BATCH KERNELS_BATCH_SIZE)
            math(EXPR PROCESSED "1+${PROCESSED}")
            if((KERNELS_BATCH_SIZE EQUAL ${BATCH_FACTOR}) OR (PROCESSED EQUAL KERNELS_NUMBER))
                set(KERNEL_SRC_HPP_FILENAME batch_${KERNELS_BATCH_ID}.cpp.hpp)
                set(KERNEL_SRC_HPP_PATH ${PROJECT_BINARY_DIR}/inlined_kernels/${KERNEL_SRC_HPP_FILENAME})
                set(KERNEL_SRC_CPP_PATH ${PROJECT_BINARY_DIR}/inlined_kernels/batch_${KERNELS_BATCH_ID}.cpp)

                add_custom_command(
                    OUTPUT ${KERNEL_SRC_HPP_PATH}
                    WORKING_DIRECTORY ${CMAKE_CURRENT_SOURCE_DIR}
                    DEPENDS addkernels ${KERNELS_BATCH} ${KERNEL_INCLUDES}
                    COMMAND $<TARGET_FILE:addkernels> -target ${KERNEL_SRC_HPP_PATH} -extern ${EXTRA_OPTIONS} -source ${KERNELS_BATCH}
                    COMMENT "Inlining kernels batch #${KERNELS_BATCH_ID}${MESSAGE_SUFFIX}"
                    )
                configure_file(kernels/kernels_batch.cpp.in ${KERNEL_SRC_CPP_PATH})
                list(APPEND MIOpen_Source ${KERNEL_SRC_CPP_PATH} ${KERNEL_SRC_HPP_PATH})

                set(KERNELS_BATCH)
                math(EXPR KERNELS_BATCH_ID "1+${KERNELS_BATCH_ID}")
            endif()
        endforeach()

        set(KERNELS_BATCH_ID ${KERNELS_BATCH_ID} PARENT_SCOPE)
        set(MIOpen_Source ${MIOpen_Source} PARENT_SCOPE)
    endfunction()

    inline_kernels_src(${KERNELS_SRC_BATCH_FACTOR} "${MIOPEN_KERNELS}" "${MIOPEN_KERNEL_INCLUDES}" "" "")
    inline_kernels_src(${KERNELS_SRC_BATCH_FACTOR} "${MIOPEN_KERNEL_INCLUDES}" "" "-no-recurse;-mark-includes" " (includes)")

    set(MIOPEN_DEVELOPMENT_KERNELS_DEPS ${MIOPEN_KERNEL_INCLUDES})
    list(APPEND MIOPEN_DEVELOPMENT_KERNELS_DEPS ${MIOPEN_DEVELOPMENT_KERNEL_INCLUDES})

    if(${MIOPEN_DEVELOPMENT_KERNELS_COUNT})
        inline_kernels_src(${KERNELS_SRC_BATCH_FACTOR} "${MIOPEN_DEVELOPMENT_KERNELS}" "${MIOPEN_DEVELOPMENT_KERNELS_DEPS}" "" " (dev kernels)")
    endif()

    if(${MIOPEN_DEVELOPMENT_KERNEL_INCLUDES_COUNT})
        inline_kernels_src(${KERNELS_SRC_BATCH_FACTOR} "${MIOPEN_DEVELOPMENT_KERNEL_INCLUDES}" "" "-no-recurse;-mark-includes" " (dev includes)")
    endif()

endif()

if(MIOPEN_USE_COMGR)
    list(APPEND MIOpen_Source comgr.cpp)
endif()

if(MIOPEN_USE_MLIR)
    list(APPEND MIOpen_Source
        mlir_build.cpp
        solver/mlir_common.cpp
        conv/invokers/mlir_impl_gemm.cpp
        )
endif()

# build library
if(MIOPEN_ENABLE_SQLITE)
    add_library( MIOpen
        ${MIOpen_Source}
        $<TARGET_OBJECTS:sqlite_memvfs>
        )
else()
    add_library( MIOpen
        ${MIOpen_Source}
        )
endif()

rocm_set_soversion(MIOpen ${MIOpen_SOVERSION})

clang_tidy_check(MIOpen)

find_package(zstd)
if(zstd_FOUND)
    target_link_libraries(MIOpen PRIVATE $<IF:$<TARGET_EXISTS:zstd::libzstd_shared>,zstd::libzstd_shared,zstd::libzstd_static>)
endif()

function(target_internal_library TARGET)
    target_link_libraries(${TARGET} PRIVATE ${ARGN})
    target_link_libraries(${TARGET} INTERFACE $<BUILD_INTERFACE:${ARGN}>)
endfunction()

target_include_directories(MIOpen PUBLIC
    $<BUILD_INTERFACE:${PROJECT_SOURCE_DIR}/src/include>
)

if(MIOPEN_USE_COMPOSABLEKERNEL)
set(MIOPEN_CK_LINK_FLAGS composable_kernel::device_other_operations composable_kernel::device_gemm_operations composable_kernel::device_conv_operations composable_kernel::device_contraction_operations composable_kernel::device_reduction_operations hip::host)
endif()

if(WIN32)
    # Refer to https://en.cppreference.com/w/cpp/language/types for details.
    target_compile_options(MIOpen PRIVATE $<BUILD_INTERFACE:$<$<CXX_COMPILER_ID:Clang>:-U__LP64__>>)
endif()

target_include_directories(MIOpen SYSTEM PUBLIC $<BUILD_INTERFACE:${HALF_INCLUDE_DIR}>)
# Workaround : change in rocm-cmake was causing linking error so had to add ${CMAKE_DL_LIBS}
#               We can remove ${CMAKE_DL_LIBS} once root cause is identified.
target_link_libraries(MIOpen PRIVATE ${CMAKE_DL_LIBS} Threads::Threads BZip2::BZip2 ${MIOPEN_CK_LINK_FLAGS})
miopen_generate_export_header(MIOpen)

if(BUILD_TESTING)
    # On Windows, export all symbols only when tests are built, too.
    # The officially released binaries must not have internals exposed
    # because it violates threat model requirements.
    # The property applies only to MS-compatible tools on Windows, and
    # is ignored for the rest.
    set_target_properties(MIOpen PROPERTIES WINDOWS_EXPORT_ALL_SYMBOLS ON)
endif()

if(MIOPEN_ENABLE_AI_KERNEL_TUNING OR MIOPEN_ENABLE_AI_IMMED_MODE_FALLBACK)
    target_link_libraries(MIOpen PRIVATE frugally-deep::fdeep Eigen3::Eigen)
    if(NOT TARGET nlohmann_json)
        # frugally-deep has broken linking to nlohmann_json
        add_library(nlohmann_json INTERFACE IMPORTED GLOBAL)
        target_link_libraries(nlohmann_json INTERFACE nlohmann_json::nlohmann_json)
    endif()
    file(GLOB MODEL_FILES CONFIGURE_DEPENDS kernels/*.model)
    if(NOT ENABLE_ASAN_PACKAGING )
        install(FILES ${MODEL_FILES} DESTINATION ${DATABASE_INSTALL_DIR})
    endif()
    foreach(MODEL_FILE ${MODEL_FILES})
        get_filename_component(MODEL_FILE_FILENAME "${MODEL_FILE}" NAME)
    configure_file("${MODEL_FILE}" "${PROJECT_BINARY_DIR}/${DATABASE_INSTALL_DIR}/${MODEL_FILE_FILENAME}" COPYONLY)
    endforeach()
endif()

############################################################
# MIOpen depends on OpenCL
if( MIOPEN_BACKEND STREQUAL "OpenCL")
    MESSAGE( STATUS "MIOpen linking OpenCL: ${OPENCL_INCLUDE_DIRS}" )
    target_include_directories(MIOpen SYSTEM PUBLIC ${OPENCL_INCLUDE_DIRS} )
    target_link_libraries( MIOpen PUBLIC ${OPENCL_LIBRARIES} )
    list(APPEND PACKAGE_DEPENDS PACKAGE OpenCL)
elseif(MIOPEN_BACKEND STREQUAL "HIPOC" OR MIOPEN_BACKEND STREQUAL "HIP")
    target_link_libraries( MIOpen PRIVATE hip::device )
    target_link_libraries( MIOpen INTERFACE hip::host )
    if(MIOPEN_USE_HIPRTC)
        if(WIN32)
            target_link_libraries( MIOpen PRIVATE hiprtc::hiprtc )
        else()
            target_link_libraries( MIOpen PRIVATE hiprtc)
        endif()
    endif()
    if(ENABLE_HIP_WORKAROUNDS)
        # Workaround hip not setting its usage requirements correctly
        target_compile_definitions( MIOpen PRIVATE -D__HIP_PLATFORM_AMD__=1 )
    endif()
    # This is helpful for the tests
    target_link_libraries( MIOpen INTERFACE $<BUILD_INTERFACE:hip::device> )
    list(APPEND PACKAGE_DEPENDS PACKAGE hip)
endif()

if(MIOPEN_USE_COMGR)
    list(APPEND PACKAGE_DEPENDS PACKAGE amd_comgr)
    target_internal_library(MIOpen amd_comgr)
endif()

if(MIOPEN_OFFLINE_COMPILER_PATHS_V2)
    # Adding rocm-core library dependency for API getROCmInstallPath()
    target_link_libraries(MIOpen PRIVATE rocm-core)
endif()

if(rocblas_FOUND)
    target_link_libraries( MIOpen INTERFACE $<BUILD_INTERFACE:roc::rocblas> )
    target_link_libraries( MIOpen PRIVATE roc::rocblas )
    list(APPEND PACKAGE_STATIC_DEPENDS PACKAGE rocblas)
endif()

# For backward compatibility with ROCm 5.3
# Build with library libMLIRMIOpen
if(LIBMLIRMIOPEN)
    target_link_libraries(MIOpen PRIVATE ${LIBMLIRMIOPEN})
endif()

# Build with package rocMLIR
if(rocMLIR_FOUND)
    target_link_libraries(MIOpen PRIVATE rocMLIR::rockCompiler)
endif()

target_link_libraries(MIOpen PRIVATE nlohmann_json::nlohmann_json)

target_internal_library(MIOpen
    Boost::filesystem
)
list(APPEND PACKAGE_STATIC_DEPENDS PACKAGE Boost COMPONENTS filesystem)
if(NOT WIN32 AND NOT APPLE)
    file(WRITE ${CMAKE_CURRENT_BINARY_DIR}/lib.def "
MIOPEN_${MIOPEN_BACKEND}_1
{
global:
    miopen*;
    extern \"C++\" {
        miopen::*;
    };
local:
    *boost*;
    extern \"C++\" {
        std::*;
    };
};
")
    target_link_libraries(MIOpen PRIVATE "-Wl,--version-script=${CMAKE_CURRENT_BINARY_DIR}/lib.def")
    target_link_libraries(MIOpen PRIVATE "-Wl,--exclude-libs,ALL")
    # set_target_properties(MIOpen PROPERTIES CXX_VISIBILITY_PRESET hidden)
    set_target_properties(MIOpen PROPERTIES VISIBILITY_INLINES_HIDDEN 1)
endif()
#######################################
if(MIOPEN_ENABLE_SQLITE)
    # MIOpen depends on SQLite
    target_link_libraries(MIOpen PRIVATE SQLite::SQLite3)
endif()
############################################################
# MIOpen depends on librt for Boost.Interprocess
if(NOT WIN32 AND NOT APPLE)
    find_library(LIBRT rt)
    if(LIBRT)
        message(STATUS "Librt: " ${LIBRT})
        target_internal_library(MIOpen ${LIBRT})
    endif()
endif()

if(MIOPEN_USE_ROCTRACER)
    target_link_libraries(MIOpen PRIVATE roctx64)
endif()

############################################################
# Installation
set(MIOPEN_CXX_HEADER_PATH)
if(MIOPEN_INSTALL_CXX_HEADERS)
set(MIOPEN_CXX_HEADER_PATH ${PROJECT_SOURCE_DIR}/src/include)
endif()

rocm_install_targets(
  TARGETS MIOpen
  INCLUDE
    ${PROJECT_SOURCE_DIR}/include
    ${PROJECT_BINARY_DIR}/include
    ${MIOPEN_CXX_HEADER_PATH}
)

rocm_export_targets(
  TARGETS MIOpen
  DEPENDS
    ${PACKAGE_DEPENDS}
  STATIC_DEPENDS
    ${PACKAGE_STATIC_DEPENDS}
)

# Install db files
if(NOT MIOPEN_EMBED_DB STREQUAL "")
    include(embed)
    if(MIOPEN_EMBED_BINCACHE AND MIOPEN_BINCACHE_PATH STREQUAL "")
        if(MIOPEN_NO_LFS_PULLED)
            message(WARNING "Binary cache files have not been pulled down from git-lfs, will not embed.")
        else()
            set(MIOPEN_BINCACHE_PATH ${KERNELS_BINARY_DIR})
            message("MIOPEN_BINCACHE_PATH: ${MIOPEN_BINCACHE_PATH}")
        endif()
    else()
        message(WARNING "MIOPEN_EMBED_BINCACHE is set and MIOPEN_BINCACHE_PATH was used to override default binary cache files. Proceed at your own risk!")
    endif()
# embed find db
    foreach(EMBED_ARCH ${MIOPEN_EMBED_DB})
        message(STATUS "Adding find db for arch: ${EMBED_ARCH}")
        list(APPEND CODE_OBJECTS "${PROJECT_BINARY_DIR}/${DATABASE_INSTALL_DIR}/${EMBED_ARCH}.${MIOPEN_BACKEND}.fdb.txt")
        message(STATUS "Adding perf db for arch: ${EMBED_ARCH}")
        list(APPEND CODE_OBJECTS "${PROJECT_BINARY_DIR}/${DATABASE_INSTALL_DIR}/${EMBED_ARCH}.db${PERFDB_SUFFIX}")
    endforeach()
# Embed Bin Cache
    if(NOT MIOPEN_BINCACHE_PATH STREQUAL "")
        foreach(EMBED_ARCH ${MIOPEN_EMBED_DB})
            message(STATUS "Adding binary cache for arch: ${EMBED_ARCH}")
            download_binary(OUTPUT_PATH "${MIOPEN_BINCACHE_PATH}" "${EMBED_ARCH}")
            list(APPEND CODE_OBJECTS "${OUTPUT_PATH}")
        endforeach()
    endif()
    add_embed_library(miopen_data ${CODE_OBJECTS})
    target_link_libraries(MIOpen PRIVATE $<BUILD_INTERFACE:miopen_data> )
endif()

if(BUILD_FILE_REORG_BACKWARD_COMPATIBILITY)
  #Generating Wrapper of each headers for backward compatibility
  rocm_wrap_header_file(
    export.h config.h version.h miopen.h
    HEADER_LOCATION include/miopen
    GUARDS WRAPPER
    WRAPPER_LOCATIONS miopen/${CMAKE_INSTALL_INCLUDEDIR}/miopen
    ORIGINAL_FILES ${PROJECT_BINARY_DIR}/include/miopen/version.h ${PROJECT_BINARY_DIR}/include/miopen/config.h
  )

  #Installing Wrapper Headers
  rocm_install(
    DIRECTORY
       "${PROJECT_BINARY_DIR}/miopen/include"
        DESTINATION "miopen" )
  message( STATUS "Backward Compatible Sym Link Created for include directories" )
endif()<|MERGE_RESOLUTION|>--- conflicted
+++ resolved
@@ -85,12 +85,9 @@
 set( MIOpen_Source
     activ/problem_description.cpp
     activ_api.cpp
-<<<<<<< HEAD
     adam/problem_description.cpp
     adam_api.cpp
-=======
     addlayernorm_api.cpp
->>>>>>> 2b1daee6
     api/find2_0_commons.cpp
     argmax_api.cpp
     batch_norm.cpp
@@ -602,11 +599,8 @@
     configure_file(db_path.cpp.in ${PROJECT_BINARY_DIR}/db_path.cpp)
     list(APPEND MIOpen_Source
         activ.cpp
-<<<<<<< HEAD
         adam.cpp
-=======
         addlayernorm.cpp
->>>>>>> 2b1daee6
         argmax.cpp
         cat.cpp
         groupnorm.cpp
