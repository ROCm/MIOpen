################################################################################
#
# MIT License
#
# Copyright (c) 2017 Advanced Micro Devices, Inc.
#
# Permission is hereby granted, free of charge, to any person obtaining a copy
# of this software and associated documentation files (the "Software"), to deal
# in the Software without restriction, including without limitation the rights
# to use, copy, modify, merge, publish, distribute, sublicense, and/or sell
# copies of the Software, and to permit persons to whom the Software is
# furnished to do so, subject to the following conditions:
#
# The above copyright notice and this permission notice shall be included in all
# copies or substantial portions of the Software.
#
# THE SOFTWARE IS PROVIDED "AS IS", WITHOUT WARRANTY OF ANY KIND, EXPRESS OR
# IMPLIED, INCLUDING BUT NOT LIMITED TO THE WARRANTIES OF MERCHANTABILITY,
# FITNESS FOR A PARTICULAR PURPOSE AND NONINFRINGEMENT. IN NO EVENT SHALL THE
# AUTHORS OR COPYRIGHT HOLDERS BE LIABLE FOR ANY CLAIM, DAMAGES OR OTHER
# LIABILITY, WHETHER IN AN ACTION OF CONTRACT, TORT OR OTHERWISE, ARISING FROM,
# OUT OF OR IN CONNECTION WITH THE SOFTWARE OR THE USE OR OTHER DEALINGS IN THE
# SOFTWARE.
#
################################################################################

cmake_policy(SET CMP0057 NEW)

include (GenerateExportHeader)
add_subdirectory(sqlite)

# Truncation rounding or (default) rounding to nearest even (RNE) is enabled.
# This switch controls two related but different aspects of MIOpen behavior
# 1.  How host code performs conversions of float to bfloat16, important only
#     for testing.
# 2.  How BF16 kernels (which are kind of mixed-precision now and expected to
#     remain in the future)  perform final conversion (and rounding) of FP32
#     to BF16 results. This affects the main functionality of the library.
option( MIOPEN_USE_RNE_BFLOAT16 "Sets rounding scheme for bfloat16 type" ON )
set ( MIOPEN_DEFAULT_FIND_MODE "DynamicHybrid" CACHE STRING "Sets the default find mode")
set_property(CACHE MIOPEN_DEFAULT_FIND_MODE PROPERTY STRINGS 
    Normal Fast Hybrid FastHybrid DynamicHybrid)

configure_file("${PROJECT_SOURCE_DIR}/include/miopen/config.h.in" "${PROJECT_BINARY_DIR}/include/miopen/config.h")

# configure a header file to pass the CMake version settings to the source, and package the header files in the output archive
configure_file( "${PROJECT_SOURCE_DIR}/include/miopen/version.h.in" "${PROJECT_BINARY_DIR}/include/miopen/version.h" )


if(BUILD_FILE_REORG_BACKWARD_COMPATIBILITY)
#Copy header to Build Dir for generating backward compatibility
configure_file( "${PROJECT_SOURCE_DIR}/include/miopen/miopen.h" "${PROJECT_BINARY_DIR}/include/miopen/miopen.h" )
endif()

message( STATUS "MIOpen_VERSION= ${MIOpen_VERSION}" )
message( STATUS "CMAKE_BUILD_TYPE= ${CMAKE_BUILD_TYPE}" )

# This is incremented when the ABI to the library changes
set( MIOpen_SOVERSION 1.0 )


function(add_kernels FILE_NAME VAR_PREFIX VAR_SUFFIX KERNEL_FILES)
    set(INIT_KERNELS_LIST)
    set(KERNELS_DECLS)
    foreach(KERNEL_FILE ${KERNEL_FILES})
        if("${CMAKE_VERSION}" VERSION_LESS 3.0)
            configure_file(${KERNEL_FILE} ${KERNEL_FILE}.delete)
        else()
            set_property(DIRECTORY APPEND PROPERTY CMAKE_CONFIGURE_DEPENDS ${KERNEL_FILE})
        endif()
        get_filename_component(KERNEL_FILENAME ${KERNEL_FILE} NAME)
        get_filename_component(BASE_NAME ${KERNEL_FILE} NAME_WE)
        string(TOUPPER "${BASE_NAME}" KEY_NAME)
        string(MAKE_C_IDENTIFIER "${KEY_NAME}" VAR_NAME)
        string(APPEND KERNELS_DECLS "extern const size_t ${VAR_PREFIX}${VAR_NAME}${VAR_SUFFIX}_SIZE;\n")
        string(APPEND KERNELS_DECLS "extern const unsigned char ${VAR_PREFIX}${VAR_NAME}${VAR_SUFFIX}[];\n")
        list(APPEND INIT_KERNELS_LIST "    { \"${KERNEL_FILENAME}\", std::string(reinterpret_cast<const char*>(${VAR_PREFIX}${VAR_NAME}${VAR_SUFFIX}), ${VAR_PREFIX}${VAR_NAME}${VAR_SUFFIX}_SIZE) }")
    endforeach()
    string(REPLACE ";" ",\n" INIT_KERNELS "${INIT_KERNELS_LIST}")
    configure_file(kernels/${FILE_NAME}.in ${PROJECT_BINARY_DIR}/${FILE_NAME})
endfunction()

set( MIOpen_Source
    activ/problem_description.cpp
    gemm/problem_description.cpp
    activ_api.cpp
<<<<<<< HEAD
    api/find2_0_commons.cpp
=======
    gemm_api.cpp
>>>>>>> e84bb264
    batch_norm.cpp
    batch_norm_api.cpp
    batchnorm/problem_description.cpp
    buffer_info.cpp
    check_numerics.cpp
    conv/invokers/gcn_asm_1x1u.cpp
    conv/invokers/gcn_asm_1x1u_ss.cpp
    conv/invokers/gcn_asm_1x1u_us.cpp
    conv/invokers/gen_x_w_y_pad.cpp
    conv/invokers/impl_gemm.cpp
    conv/invokers/impl_gemm_dynamic.cpp
    conv/invokers/ocl_wrw_rdc.cpp
    conv/problem_description.cpp
    conv_algo_name.cpp
    convolution.cpp
    convolution_api.cpp
    ctc.cpp
    ctc_api.cpp
    db.cpp
    db_record.cpp
    dropout.cpp
    dropout_api.cpp
    execution_context.cpp
    expanduser.cpp
    find_controls.cpp
    find_db.cpp
    fused_api.cpp
    fusion.cpp
    generic_search.cpp
    handle_api.cpp
<<<<<<< HEAD
=======
    include/miopen/activ.hpp
    include/miopen/activ/invoke_params.hpp
    include/miopen/activ/problem_description.hpp
    include/miopen/activ/solvers.hpp
    include/miopen/gemm.hpp
    include/miopen/gemm/invoke_params.hpp
    include/miopen/gemm/problem_description.hpp
    include/miopen/gemm/solvers.hpp
    include/miopen/algorithm.hpp
    include/miopen/allocator.hpp
    include/miopen/any_solver.hpp
    include/miopen/batch_norm.hpp
    include/miopen/batched_transpose_sol.hpp
    include/miopen/batchnorm/invoke_params.hpp
    include/miopen/batchnorm/problem_description.hpp
    include/miopen/batchnorm/solvers.hpp
    include/miopen/bfloat16.hpp
    include/miopen/binary_cache.hpp
    include/miopen/buffer_info.hpp
    include/miopen/bz2.hpp
    include/miopen/check_numerics.hpp
    include/miopen/clhelper.hpp
    include/miopen/comgr.hpp
    include/miopen/common.hpp
    include/miopen/conv/asm_implicit_gemm.hpp
    include/miopen/conv/compiled_in_parameters.hpp
    include/miopen/conv/context.hpp
    include/miopen/conv/data_invoke_params.hpp
    include/miopen/conv/fused_data_invoke_params.hpp
    include/miopen/conv/invokers/gcn_asm_1x1u.hpp
    include/miopen/conv/invokers/gcn_asm_1x1u_ss.hpp
    include/miopen/conv/invokers/gcn_asm_1x1u_us.hpp
    include/miopen/conv/invokers/gen_x_w_y_pad.hpp
    include/miopen/conv/invokers/impl_gemm.hpp
    include/miopen/conv/invokers/impl_gemm_dynamic.hpp
    include/miopen/conv/invokers/mlir_impl_gemm.hpp
    include/miopen/conv/invokers/ocl_wrw_rdc.hpp
    include/miopen/conv/problem_description.hpp
    include/miopen/conv/tensors.hpp
    include/miopen/conv/wrw_invoke_params.hpp
    include/miopen/conv_algo_name.hpp
    include/miopen/conv_solution.hpp
    include/miopen/convolution.hpp
    include/miopen/convolution_fft.hpp
    include/miopen/ctc.hpp
    include/miopen/datatype.hpp
    include/miopen/db.hpp
    include/miopen/db_path.hpp
    include/miopen/db_record.hpp
    include/miopen/dropout.hpp
    include/miopen/each_args.hpp
    include/miopen/env.hpp
    include/miopen/errors.hpp
    include/miopen/exec_utils.hpp
    include/miopen/execution_context.hpp
    include/miopen/exp_backoff.hpp
    include/miopen/expanduser.hpp
    include/miopen/find_controls.hpp
    include/miopen/find_db.hpp
    include/miopen/find_solution.hpp
    include/miopen/finddb_kernel_cache_key.hpp
    include/miopen/float_equal.hpp
    include/miopen/functional.hpp
    include/miopen/fusion.hpp
    include/miopen/fusion_ops.hpp
    include/miopen/fusion_plan.hpp
    include/miopen/gcn_asm_utils.hpp
    include/miopen/gemm_geometry.hpp
    include/miopen/gemm_v2.hpp
    include/miopen/gemm_rocblas.hpp
    include/miopen/generic_search.hpp
    include/miopen/handle.hpp
    include/miopen/handle_lock.hpp
    include/miopen/hip_build_utils.hpp
    include/miopen/hipoc_kernel.hpp
    include/miopen/hipoc_program.hpp
    include/miopen/hipoc_program_impl.hpp
    include/miopen/implicitgemm_params.hpp
    include/miopen/invoke_params.hpp
    include/miopen/invoker.hpp
    include/miopen/invoker_cache.hpp
    include/miopen/kernel.hpp
    include/miopen/kernel_build_params.hpp
    include/miopen/kernel_cache.hpp
    include/miopen/kernel_cache_key.hpp
    include/miopen/kernel_info.hpp
    include/miopen/kernel_warnings.hpp
    include/miopen/legacy_exhaustive_search.hpp
    include/miopen/load_file.hpp
    include/miopen/lock_file.hpp
    include/miopen/logger.hpp
    include/miopen/lrn.hpp
    include/miopen/magic_div.hpp
    include/miopen/make_unique.hpp
    include/miopen/manage_ptr.hpp
    include/miopen/md_graph.hpp
    include/miopen/md5.hpp
    include/miopen/mdg_expr.hpp
    include/miopen/miopen_internal.h
    include/miopen/miopengemm.hpp
    include/miopen/mlir_build.hpp
    include/miopen/mlo_internal.hpp
    include/miopen/mlo_utils.hpp
    include/miopen/names.hpp
    include/miopen/object.hpp
    include/miopen/ocldeviceinfo.hpp
    include/miopen/oclkernel.hpp
    include/miopen/op_kernel_args.hpp
    include/miopen/par_for.hpp
    include/miopen/perf_field.hpp
    include/miopen/pooling.hpp
    include/miopen/pooling/invoke_params.hpp
    include/miopen/pooling/problem_description.hpp
    include/miopen/pooling/solvers.hpp
    include/miopen/precalc_xorwow_skipahead_matrices.hpp
    include/miopen/precalc_xorwow_skipahead_sequence_matrices.hpp
    include/miopen/problem_description.hpp
    include/miopen/ramdb.hpp
    include/miopen/rank.hpp
    include/miopen/readonlyramdb.hpp
    include/miopen/reduce_common.hpp
    include/miopen/reduce_tunables.hpp
    include/miopen/reducetensor.hpp
    include/miopen/returns.hpp
    include/miopen/rnn.hpp
    include/miopen/rnn_util.hpp
    include/miopen/rocm_features.hpp
    include/miopen/sequences.hpp
    include/miopen/serializable.hpp
    include/miopen/simple_hash.hpp
    include/miopen/softmax.hpp
    include/miopen/solver.hpp
    include/miopen/solver/ck_utility_common.hpp
    include/miopen/solver/conv_direct_naive_conv.hpp
    include/miopen/solver/convolution_context_interpreter.hpp
    include/miopen/solver/gemm_common.hpp
    include/miopen/solver/implicitgemm_util.hpp
    include/miopen/solver/mlir_common.hpp
    include/miopen/solver_id.hpp
    include/miopen/stringutils.hpp
    include/miopen/target_properties.hpp
    include/miopen/temp_file.hpp
    include/miopen/tensor.hpp
    include/miopen/tensor_extra.hpp
    include/miopen/tensor_layout.hpp
    include/miopen/tensor_ops.hpp
    include/miopen/timer.hpp
    include/miopen/tmp_dir.hpp
    include/miopen/type_name.hpp
    include/miopen/util.hpp
    include/miopen/util_sol.hpp
    include/miopen/visit_float.hpp
    include/miopen/write_file.hpp
>>>>>>> e84bb264
    invoker_cache.cpp
    kernel_build_params.cpp
    kernel_warnings.cpp
    load_file.cpp
    lock_file.cpp
    logger.cpp
    lrn_api.cpp
    op_args.cpp
    operator.cpp
    performance_config.cpp
    pooling/problem_description.cpp
    pooling_api.cpp
    problem_description.cpp
    problem.cpp
    ramdb.cpp
    readonlyramdb.cpp
    reducetensor.cpp
    reducetensor_api.cpp
    rnn.cpp
    rnn_api.cpp
    softmax_api.cpp
    solution.cpp
    solver.cpp
    solver/activ/bwd_0.cpp
    solver/activ/bwd_1.cpp
    solver/activ/fwd_0.cpp
    solver/activ/fwd_1.cpp
    solver/gemm/gemm_solver.cpp
    solver/batchnorm/backward_per_activation.cpp
    solver/batchnorm/backward_per_activation_fused.cpp
    solver/batchnorm/backward_spatial_multiple.cpp
    solver/batchnorm/backward_spatial_single.cpp
    solver/batchnorm/forward_inference.cpp
    solver/batchnorm/forward_inference_fused.cpp
    solver/batchnorm/forward_per_activation.cpp
    solver/batchnorm/forward_per_activation_fused.cpp
    solver/batchnorm/forward_spatial_multiple.cpp
    solver/batchnorm/forward_spatial_single.cpp
    solver/conv_asm_1x1u.cpp
    solver/conv_asm_1x1u_bias_activ_fused.cpp
    solver/conv_asm_1x1u_stride2.cpp
    solver/conv_asm_3x3u.cpp
    solver/conv_asm_5x10u2v2b1.cpp
    solver/conv_asm_5x10u2v2f1.cpp
    solver/conv_asm_7x7c3h224w224k64u2v2p3q3f1.cpp
    solver/conv_asm_dir_BwdWrW1x1.cpp
    solver/conv_asm_dir_BwdWrW3x3.cpp
    solver/conv_asm_implicit_gemm_bwd_v4r1_dynamic.cpp
    solver/conv_asm_implicit_gemm_gtc_bwd.cpp
    solver/conv_asm_implicit_gemm_gtc_bwd_nhwc.cpp
    solver/conv_asm_implicit_gemm_gtc_fwd.cpp
    solver/conv_asm_implicit_gemm_gtc_fwd_nhwc.cpp
    solver/conv_asm_implicit_gemm_gtc_fwd_nchwc.cpp
    solver/conv_asm_implicit_gemm_gtc_perf_config.cpp
    solver/conv_asm_implicit_gemm_gtc_wrw_nhwc.cpp
    solver/conv_asm_implicit_gemm_v4r1_dynamic.cpp
    solver/conv_asm_implicit_gemm_wrw_gtc_dynamic_xdlops.cpp
    solver/conv_asm_implicit_gemm_wrw_v4r1_dynamic.cpp
    solver/conv_bin_wino3x3U.cpp
    solver/conv_bin_winoRxS.cpp
    solver/conv_bin_winoRxS_fused.cpp
    solver/conv_ck_igemm_fwd_v6r1_dlops_nchw.cpp
    solver/conv_direct_naive_conv.cpp
    solver/conv_direct_naive_conv_bwd.cpp
    solver/conv_direct_naive_conv_fwd.cpp
    solver/conv_direct_naive_conv_wrw.cpp
    solver/conv_hip_implicit_gemm_bwd_data_xdlops.cpp
    solver/conv_hip_implicit_gemm_bwd_v1r1.cpp
    solver/conv_hip_implicit_gemm_bwd_v1r1_xdlops.cpp
    solver/conv_hip_implicit_gemm_bwd_v4r1.cpp
    solver/conv_hip_implicit_gemm_bwd_v4r1_xdlops.cpp
    solver/conv_hip_implicit_gemm_fwd_v4r1.cpp
    solver/conv_hip_implicit_gemm_fwd_v4r4.cpp
    solver/conv_hip_implicit_gemm_fwd_v4r4_xdlops.cpp
    solver/conv_hip_implicit_gemm_fwd_v4r4_xdlops_padded_gemm.cpp
    solver/conv_hip_implicit_gemm_fwd_v4r5_xdlops.cpp
    solver/conv_hip_implicit_gemm_fwd_xdlops.cpp
    solver/conv_hip_implicit_gemm_nonxdlops_common.cpp
    solver/conv_hip_implicit_gemm_wrw_v4r4.cpp
    solver/conv_hip_implicit_gemm_wrw_v4r4_xdlops.cpp
    solver/conv_hip_implicit_gemm_wrw_v4r4_xdlops_padded_gemm.cpp
    solver/conv_mlir_igemm_bwd.cpp
    solver/conv_mlir_igemm_bwd_xdlops.cpp
    solver/conv_mlir_igemm_fwd.cpp
    solver/conv_mlir_igemm_fwd_xdlops.cpp
    solver/conv_mlir_igemm_wrw.cpp
    solver/conv_mlir_igemm_wrw_xdlops.cpp
    solver/conv_MP_bidirectional_winograd.cpp
    solver/conv_multipass_wino3x3WrW.cpp
    solver/conv_ocl_dir2D_bwdWrW_1x1.cpp
    solver/conv_ocl_dir2D_bwdWrW_2.cpp
    solver/conv_ocl_dir2D_bwdWrW_53.cpp
    solver/conv_ocl_dir2D11x11.cpp
    solver/conv_ocl_dir2Dfwd.cpp
    solver/conv_ocl_dir2Dfwd_fused.cpp
    solver/conv_ocl_dir2Dfwd_exhaustive_search.cpp
    solver/conv_ocl_dir2Dfwd1x1.cpp
    solver/conv_ocl_dir2Dfwdgen.cpp
    solver/conv_winoRxS.cpp
    solver/conv_winoRxS_fused.cpp
    solver/fft.cpp
    solver/gemm.cpp
    solver/gemm_bwd.cpp
    solver/gemm_common.cpp
    solver/gemm_wrw.cpp
    solver/pooling/forward2d.cpp
    solver/pooling/forwardNd.cpp
    solver/pooling/backward2d.cpp
    solver/pooling/backwardNd.cpp
    subbuffers.cpp
    target_properties.cpp
    temp_file.cpp
    tensor.cpp
    tensor_api.cpp
    )

list(APPEND MIOpen_Source tmp_dir.cpp binary_cache.cpp md5.cpp)
if(MIOPEN_ENABLE_SQLITE)
    list(APPEND MIOpen_Source sqlite_db.cpp)
endif()

if(MIOPEN_ENABLE_SQLITE AND MIOPEN_ENABLE_SQLITE_KERN_CACHE)
    list(APPEND MIOpen_Source kern_db.cpp bz2.cpp)
endif()

if( MIOPEN_BACKEND MATCHES "OpenCL" OR MIOPEN_BACKEND STREQUAL "HIPOC" OR MIOPEN_BACKEND STREQUAL "HIP" OR MIOPEN_BACKEND STREQUAL "HIPNOGPU")
    file(GLOB_RECURSE STATIC_COMPOSABLE_KERNEL_INCLUDE "kernels/static_composable_kernel/include/*/*.hpp")
    file(GLOB_RECURSE STATIC_COMPOSABLE_KERNEL_SOURCE "kernels/static_composable_kernel/src/*/*.cpp")
    file(GLOB_RECURSE COMPOSABLE_KERNEL_INCLUDE "composable_kernel/composable_kernel/include/*.hpp")
    file(GLOB_RECURSE COMPOSABLE_KERNEL_SOURCE "composable_kernel/composable_kernel/src/*.cpp")
    file(GLOB_RECURSE COMPOSABLE_KERNEL_DYNAMIC_ASM_SOURCE "kernels/dynamic_igemm/*.s")
    file(GLOB_RECURSE COMPOSABLE_KERNEL_DYNAMIC_ASM_INCLUDE "kernels/dynamic_igemm/*.inc")
    file(GLOB_RECURSE COMPOSABLE_KERNEL_DYNAMIC_CPP_SOURCE "kernels/dynamic_igemm/*.cpp")
    file(GLOB_RECURSE GPU_REFERENCE_KERNEL_HIP "kernels/gpu_reference_kernel/*.cpp")
    file(GLOB_RECURSE GPU_REFERENCE_KERNEL_ASM "kernels/gpu_reference_kernel/*.s")
    file(GLOB_RECURSE GPU_BATCHED_TRANSPOSE_KERNEL_HIP "kernels/gpu_batched_transpose_kernel/*.cpp")
    file(GLOB_RECURSE GPU_GENERAL_TENSOR_REORDER_KERNEL_HIP_INCLUDE "kernels/gpu_general_tensor_reorder_kernel/*.hpp")
    file(GLOB_RECURSE GPU_GENERAL_TENSOR_REORDER_KERNEL_HIP_SOURCE "kernels/gpu_general_tensor_reorder_kernel/*.cpp")


    set(MIOPEN_KERNEL_INCLUDES
        ${STATIC_COMPOSABLE_KERNEL_INCLUDE}
        ${COMPOSABLE_KERNEL_INCLUDE}
        ${COMPOSABLE_KERNEL_DYNAMIC_ASM_INCLUDE}
        ${GPU_GENERAL_TENSOR_REORDER_KERNEL_HIP_INCLUDE}
        include/miopen/implicitgemm_params.hpp
        kernels/Conv_Winograd_v13_3_12_fp16dot_stride1.inc
        kernels/Conv_Winograd_v13_3_12_fp16dot_stride2_dec.inc
        kernels/Conv_Winograd_v13_3_12_fp16dot_stride2_dil.inc
        kernels/Conv_Winograd_v14_3_3_fp16dot_stride1.inc
        kernels/Conv_Winograd_v14_3_3_fp16dot_stride2_dec.inc
        kernels/Conv_Winograd_v14_3_3_fp16dot_stride2_dil.inc
        kernels/Conv_Winograd_v13_3_12_epilogue.inc
        kernels/Conv_Winograd_v13_3_12_prologue.inc
        kernels/Conv_Winograd_v16_5_0_epilogue.inc
        kernels/Conv_Winograd_v16_5_0_prologue.inc
        kernels/Conv_Winograd_v16_5_0_stride1.inc
        kernels/conv_3x3_wheel_alpha_v9_2_7_epilogue.inc
        kernels/conv_3x3_wheel_alpha_v9_2_7_prologue.inc
        kernels/conv_3x3_wheel_alpha_v9_2_7_gfx8_stride_2_dec.inc
        kernels/conv_3x3_wheel_alpha_v9_2_7_gfx8.inc
        kernels/conv_3x3_wheel_alpha_v3_0b_epilogue.inc
        kernels/conv_3x3_wheel_alpha_v3_0b_prologue.inc
        kernels/conv_3x3_wheel_alpha_v3_0b.inc
        kernels/conv_3x3_wheel_alpha_v7_0_3b_epilogue.inc
        kernels/conv_3x3_wheel_alpha_v7_0_3b_prologue.inc
        kernels/conv_3x3_wheel_alpha_v7_0_3b.inc
        kernels/conv_3x3_wheel_alpha_v9_0_15_epilogue.inc
        kernels/conv_3x3_wheel_alpha_v9_0_15_prologue.inc
        kernels/conv_3x3_wheel_alpha_v9_0_15_gfx8_stride_2_dil.inc
        kernels/conv_3x3_wheel_alpha_v9_0_15_gfx8_stride_2_dec.inc
        kernels/conv_3x3_wheel_alpha_v9_0_15_gfx8.inc
        kernels/conv_3x3_wheel_alpha_v9_0_15_gfx9_stride_2_dil.inc
        kernels/conv_3x3_wheel_alpha_v9_0_15_gfx9_stride_2_dec.inc
        kernels/conv_3x3_wheel_alpha_v9_0_15_gfx9.inc
        kernels/Conv_Winograd_v30_2_6_gfx9_fp16_dot2_edc_f2x3_dilation2.inc
        kernels/Conv_Winograd_v30_2_6_gfx9_fp16_dot2_edc_f2x3_stride1.inc
        kernels/Conv_Winograd_v30_2_6_gfx9_fp16_dot2_edc_f2x3_stride2.inc
        kernels/Conv_Winograd_v30_2_6_gfx9_fp32_f2x3_dilation2.inc
        kernels/Conv_Winograd_v30_2_6_gfx9_fp32_f2x3_stride1.inc
        kernels/Conv_Winograd_v30_2_6_gfx9_fp32_f2x3_stride2.inc
        kernels/Conv_Winograd_v30_2_6_gfx10_fp16_dot2_f2x3_dilation2.inc
        kernels/Conv_Winograd_v30_2_6_gfx10_fp16_dot2_f2x3_stride1.inc
        kernels/Conv_Winograd_v30_2_6_gfx10_fp16_dot2_f2x3_stride2.inc
        kernels/Conv_Winograd_v30_2_6_gfx10_fp32_f2x3_dilation2.inc
        kernels/Conv_Winograd_v30_2_6_gfx10_fp32_f2x3_stride1.inc
        kernels/Conv_Winograd_v30_2_6_gfx10_fp32_f2x3_stride2.inc
        kernels/Conv_Winograd_v30_2_6_gfx11_fp16_dot2_f2x3_dilation2.inc
        kernels/Conv_Winograd_v30_2_6_gfx11_fp16_dot2_f2x3_stride1.inc
        kernels/Conv_Winograd_v30_2_6_gfx11_fp16_dot2_f2x3_stride2.inc
        kernels/Conv_Winograd_v30_2_6_gfx11_fp32_f2x3_dilation2.inc
        kernels/Conv_Winograd_v30_2_6_gfx11_fp32_f2x3_stride1.inc
        kernels/Conv_Winograd_v30_2_6_gfx11_fp32_f2x3_stride2.inc
        kernels/Conv_Winograd_v30_2_6_gfx9_fp16_dot2_edc_f3x2_dilation2.inc
        kernels/Conv_Winograd_v30_2_6_gfx9_fp16_dot2_edc_f3x2_stride1.inc
        kernels/Conv_Winograd_v30_2_6_gfx9_fp16_dot2_edc_f3x2_stride2.inc
        kernels/Conv_Winograd_v30_2_6_gfx9_fp32_f3x2_dilation2.inc
        kernels/Conv_Winograd_v30_2_6_gfx9_fp32_f3x2_stride1.inc
        kernels/Conv_Winograd_v30_2_6_gfx9_fp32_f3x2_stride2.inc
        kernels/Conv_Winograd_v30_2_6_gfx10_fp16_dot2_f3x2_dilation2.inc
        kernels/Conv_Winograd_v30_2_6_gfx10_fp16_dot2_f3x2_stride1.inc
        kernels/Conv_Winograd_v30_2_6_gfx10_fp16_dot2_f3x2_stride2.inc
        kernels/Conv_Winograd_v30_2_6_gfx10_fp32_f3x2_dilation2.inc
        kernels/Conv_Winograd_v30_2_6_gfx10_fp32_f3x2_stride1.inc
        kernels/Conv_Winograd_v30_2_6_gfx10_fp32_f3x2_stride2.inc
        kernels/Conv_Winograd_v30_2_6_gfx11_fp16_dot2_f3x2_dilation2.inc
        kernels/Conv_Winograd_v30_2_6_gfx11_fp16_dot2_f3x2_stride1.inc
        kernels/Conv_Winograd_v30_2_6_gfx11_fp16_dot2_f3x2_stride2.inc
        kernels/Conv_Winograd_v30_2_6_gfx11_fp32_f3x2_dilation2.inc
        kernels/Conv_Winograd_v30_2_6_gfx11_fp32_f3x2_stride1.inc
        kernels/Conv_Winograd_v30_2_6_gfx11_fp32_f3x2_stride2.inc
        kernels/Conv_Winograd_v30_2_6_metadata.inc
        kernels/xform_bidirect_winograd_code.inc
        kernels/rocm_version.inc
        kernels/inst_wrappers.inc
        kernels/conv_common.inc
        kernels/utilities.inc
        kernels/xform_data_filter.inc
        kernels/xform_kd_cov2.inc
        kernels/xform_metadata.inc
        kernels/neuron.inc
        kernels/conv_sizes.inc
        kernels/gpr_alloc.inc
        kernels/bfloat16_dev.hpp
        kernels/float_types.h
        kernels/workaround_issue_1431.hpp
        )

    set(MIOPEN_KERNELS
        ${STATIC_COMPOSABLE_KERNEL_SOURCE}
        ${COMPOSABLE_KERNEL_SOURCE}
        ${COMPOSABLE_KERNEL_DYNAMIC_ASM_SOURCE}
        ${COMPOSABLE_KERNEL_DYNAMIC_CPP_SOURCE}
        ${GPU_REFERENCE_KERNEL_HIP}
        ${GPU_REFERENCE_KERNEL_ASM}
        ${GPU_BATCHED_TRANSPOSE_KERNEL_HIP}
        ${GPU_GENERAL_TENSOR_REORDER_KERNEL_HIP_SOURCE}
        kernels/detect_llvm_amdgcn_buffer_atomic_fadd_f32_float.cpp
        kernels/MIOpenCheckNumerics.cl
        kernels/MIOpenBatchNormActivBwdPerAct.cl
        kernels/MIOpenBatchNormActivBwdSpatial.cl
        kernels/MIOpenBatchNormActivFwdTrainPerAct.cl
        kernels/MIOpenBatchNormActivFwdTrainSpatial.cl
        kernels/MIOpenBatchNormFwdTrainSpatial.cl
        kernels/MIOpenBatchNormFwdTrainPerAct.cl
        kernels/MIOpenBatchNormFwdInferSpatial.cl
        kernels/MIOpenBatchNormFwdInferPerAct.cl
        kernels/MIOpenBatchNormBwdSpatial.cl
        kernels/MIOpenBatchNormBwdPerAct.cl
        kernels/MIOpenConvDirUni.cl
        kernels/MIOpenConvDirBatchNormActiv.cl
        kernels/MIOpenConvDirGenFwd.cl
        kernels/MIOpenLRNBwd.cl
        kernels/MIOpenLRNFwd.cl
        kernels/MIOpenNeuron.cl
        kernels/MIOpenPooling.cl
        kernels/MIOpenPoolingBwd.cl
        kernels/MIOpenPoolingND.cl
        kernels/MIOpenPoolingBwdND.cl
        kernels/MIOpenConv1x1S.cl
        kernels/MIOpenConv1x1J1.cl
        kernels/MIOpenConv1x1J1_stride.cl
        kernels/MIOpenSoftmax.cl
        kernels/MIOpenUtilKernels3.cl
        kernels/MIOpenUtilKernels4.cl
        kernels/MIOpenUtilKernels5.cl
        kernels/MIOpenIm2d2Col.cl
        kernels/MIOpenIm3d2Col.cl
        kernels/MIOpenCol2Im2d.cl
        kernels/MIOpenCol2Im3d.cl
        kernels/MIOpenConvBwdWrWS2.cl
        kernels/MIOpenGroupConvBwdWrWS2.cl
        kernels/MIOpenConvBwdWrW_LxG_P53.cl
        kernels/MIOpenGroupConvBwdWrW_LxG_P53.cl
        kernels/MIOpenConvBwdWrW_LxG_5x5.cl
        kernels/MIOpenConvBwdWrW1x1_PAD_read4.cl
        kernels/MIOpenConvFwd_LxL_11.cl
        kernels/MIOpenConvFFT.cl
        kernels/MIOpenRNNHiddenStateUpdate.cl
        kernels/bugzilla_34765_detect.s
        kernels/dummy_kernel.s
        kernels/conv3x3.s
        kernels/conv1x1u.s
        kernels/conv1x1u_stride2.s
        kernels/conv1x1u_bias_activ.s
        kernels/conv3x3wrw.s
        kernels/conv1x1wrw.s
        kernels/conv5x10u2v2f1.s
        kernels/conv5x10u2v2b1.s
        kernels/conv7x7c3h224w224k64u2v2p3q3f1.s
        kernels/xform_out.s
        kernels/gcnAsmBNBwdTrainSpatial.s
        kernels/MIOpenTensorKernels.cl
        kernels/MIOpenSubTensorOpWithScalarKernel.cl
        kernels/MIOpenSubTensorOpWithSubTensorKernel.cl
        kernels/MIOpenSubTensorOpWithCastTensorKernel.cl
        kernels/MIOpenSubTensorOpWithTransformKernel.cl
        kernels/Conv_Winograd_v13_3_12_fp16dot_stride1.s
        kernels/Conv_Winograd_v13_3_12_fp16dot_stride2_dec.s
        kernels/Conv_Winograd_v13_3_12_fp16dot_stride2_dil.s
        kernels/Conv_Winograd_v14_3_3_fp16dot_stride1.s
        kernels/Conv_Winograd_v14_3_3_fp16dot_stride2_dec.s
        kernels/Conv_Winograd_v14_3_3_fp16dot_stride2_dil.s
        kernels/Conv_Winograd_v16_5_0_stride1.s
        kernels/conv_3x3_wheel_alpha_v9_0_15_stride_2_dil.s
        kernels/conv_3x3_wheel_alpha_v9_0_15_stride_2_dec.s
        kernels/conv_3x3_wheel_alpha_v9_0_15.s
        kernels/conv_3x3_wheel_alpha_v7_0_3b.s
        kernels/conv_3x3_wheel_alpha_v3_0b.s
        kernels/conv_3x3_wheel_alpha_v9_2_7.s
        kernels/conv_3x3_wheel_alpha_v9_2_7_stride_2_dec.s
        kernels/Conv_Winograd_v30_2_6_fp16_dot2_f2x3_dilation2.s
        kernels/Conv_Winograd_v30_2_6_fp16_dot2_f2x3_stride1.s
        kernels/Conv_Winograd_v30_2_6_fp16_dot2_f2x3_stride2.s
        kernels/Conv_Winograd_v30_2_6_fp32_f2x3_dilation2.s
        kernels/Conv_Winograd_v30_2_6_fp32_f2x3_stride1.s
        kernels/Conv_Winograd_v30_2_6_fp32_f2x3_stride2.s
        kernels/Conv_Winograd_v30_2_6_fp16_dot2_f3x2_dilation2.s
        kernels/Conv_Winograd_v30_2_6_fp16_dot2_f3x2_stride1.s
        kernels/Conv_Winograd_v30_2_6_fp16_dot2_f3x2_stride2.s
        kernels/Conv_Winograd_v30_2_6_fp32_f3x2_dilation2.s
        kernels/Conv_Winograd_v30_2_6_fp32_f3x2_stride1.s
        kernels/Conv_Winograd_v30_2_6_fp32_f3x2_stride2.s
        kernels/MIOpenConvBwdBias.cl
        kernels/MIOpenBatchNormActivInfer.cl
        kernels/MIOpenCTCLoss.cl
        kernels/MIOpenDropout.cl
        kernels/xform_data.s
        kernels/xform_filter.s
        kernels/xform_bidirect_winograd_data.s
        kernels/xform_bidirect_winograd_filter.s
        kernels/xform_bidirect_winograd_out.s
        kernels/UniversalTranspose.cl)

    # Kernels in development lists.
    # Should be ALWAYS empty in develop branch (at the time of PR merge)
    # Intention: to speed up kernel development rebuild time
    set(MIOPEN_DEVELOPMENT_KERNELS)

    # Only referenced by MIOPEN_DEVELOPMENT_KERNELS
    set(MIOPEN_DEVELOPMENT_KERNEL_INCLUDES)

    LIST(LENGTH MIOPEN_DEVELOPMENT_KERNELS MIOPEN_DEVELOPMENT_KERNELS_COUNT)
    LIST(LENGTH MIOPEN_DEVELOPMENT_KERNEL_INCLUDES MIOPEN_DEVELOPMENT_KERNEL_INCLUDES_COUNT)

    add_kernels("kernel.cpp" "MIOPEN_KERNEL_" "" "${MIOPEN_KERNELS}")
    add_kernels("kernel_includes.cpp" "MIOPEN_KERNEL_" "_INCLUDE" "${MIOPEN_KERNEL_INCLUDES}")

    if(${MIOPEN_DEVELOPMENT_KERNELS_COUNT})
        add_kernels("kernel.cpp" "MIOPEN_KERNEL_" "" "${MIOPEN_DEVELOPMENT_KERNELS}")
    endif()
    
    if(${MIOPEN_DEVELOPMENT_KERNEL_INCLUDES_COUNT})
        add_kernels("kernel_includes.cpp" "MIOPEN_KERNEL_" "_INCLUDE" "${MIOPEN_DEVELOPMENT_KERNEL_INCLUDES}")
    endif()

    configure_file(db_path.cpp.in ${PROJECT_BINARY_DIR}/db_path.cpp)
    list(APPEND MIOpen_Source
        activ.cpp
        gemm.cpp
        kernel_cache.cpp
        lrn.cpp
        mlo_dir_conv.cpp
        exec_utils.cpp
        ocl/activ_ocl.cpp
        ocl/gemm_ocl.cpp
        ocl/batchnormocl.cpp
        ocl/convolutionocl.cpp
        ocl/lrn_ocl.cpp
        ocl/mloNorm.cpp
        ocl/pooling_ocl.cpp
        ocl/tensorocl.cpp
        ocl/softmaxocl.cpp
        ocl/rnnocl.cpp
        ocl/utilocl.cpp
        ocl/ctcocl.cpp
        ocl/dropoutocl.cpp
        ocl/gcn_asm_utils.cpp
        ocl/rnn_util_ocl.cpp
        hip/hip_build_utils.cpp
        hip/batched_transpose_sol.cpp
        hip/general_tensor_reorder_sol.cpp
        pooling.cpp
        ocl/fusionopconvocl.cpp
        ocl/fusionopbiasbnactivocl.cpp
        ${PROJECT_BINARY_DIR}/db_path.cpp
        )

    list(INSERT MIOpen_Source 0
        ${PROJECT_BINARY_DIR}/kernel.cpp
        ${PROJECT_BINARY_DIR}/kernel_includes.cpp
        )
endif()

if(miopengemm_FOUND OR MIOPEN_USE_ROCBLAS OR MIOPEN_USE_MIOPENTENSILE)
    list(APPEND MIOpen_Source
        gemm_v2.cpp
        miopengemm.cpp
        gemm_rocblas.cpp       
    )
endif()

if( MIOPEN_BACKEND STREQUAL "OpenCL" )
    list(APPEND MIOpen_Source
        ocl/handleocl.cpp
        ocl_kernel.cpp
        ocl/oclerrors.cpp
        ocl/clhelper.cpp
    )
endif()

if( MIOPEN_BACKEND STREQUAL "HIPOC" OR MIOPEN_BACKEND STREQUAL "HIP")
    list(APPEND MIOpen_Source
        hip/hiperrors.cpp
        hip/handlehip.cpp
        hipoc/hipoc_kernel.cpp
        hipoc/hipoc_program.cpp
        )
endif()

if( MIOPEN_BACKEND STREQUAL "HIPNOGPU")
    list(APPEND MIOpen_Source
        hip/hiperrors.cpp
        nogpu/handle.cpp
        hipoc/hipoc_kernel.cpp
        hipoc/hipoc_program.cpp
        )
endif()

if( MIOPEN_BACKEND MATCHES "OpenCL" OR MIOPEN_BACKEND STREQUAL "HIPOC" OR MIOPEN_BACKEND STREQUAL "HIP" OR MIOPEN_BACKEND STREQUAL "HIPNOGPU")
    set(KERNELS_SRC_BATCH_FACTOR 50 CACHE STRING "Amount of kernel source files to inline to a single object file.")
    set(KERNELS_BATCH_ID 0)

    function(inline_kernels_src BATCH_FACTOR KERNELS KERNEL_INCLUDES EXTRA_OPTIONS MESSAGE_SUFFIX)
        set(KERNELS_BATCH)
        set(KERNELS_BATCH_SIZE 0)
        set(PROCESSED 0)
        list(LENGTH KERNELS KERNELS_NUMBER)

        foreach(KERNEL ${KERNELS})
            list(APPEND KERNELS_BATCH ${KERNEL})
            list(LENGTH KERNELS_BATCH KERNELS_BATCH_SIZE)
            math(EXPR PROCESSED "1+${PROCESSED}")
            if((KERNELS_BATCH_SIZE EQUAL ${BATCH_FACTOR}) OR (PROCESSED EQUAL KERNELS_NUMBER))
                set(KERNEL_SRC_HPP_FILENAME batch_${KERNELS_BATCH_ID}.cpp.hpp)
                set(KERNEL_SRC_HPP_PATH ${PROJECT_BINARY_DIR}/inlined_kernels/${KERNEL_SRC_HPP_FILENAME})
                set(KERNEL_SRC_CPP_PATH ${PROJECT_BINARY_DIR}/inlined_kernels/batch_${KERNELS_BATCH_ID}.cpp)

                add_custom_command(
                    OUTPUT ${KERNEL_SRC_HPP_PATH}
                    WORKING_DIRECTORY ${CMAKE_CURRENT_SOURCE_DIR}
                    DEPENDS addkernels ${KERNELS_BATCH} ${KERNEL_INCLUDES}
                    COMMAND ${WINE_CMD} $<TARGET_FILE:addkernels> -target ${KERNEL_SRC_HPP_PATH} -extern ${EXTRA_OPTIONS} -source ${KERNELS_BATCH}
                    COMMENT "Inlining kernels batch #${KERNELS_BATCH_ID}${MESSAGE_SUFFIX}"
                    )
                configure_file(kernels/kernels_batch.cpp.in ${KERNEL_SRC_CPP_PATH})
                list(APPEND MIOpen_Source ${KERNEL_SRC_CPP_PATH} ${KERNEL_SRC_HPP_PATH})

                set(KERNELS_BATCH)
                math(EXPR KERNELS_BATCH_ID "1+${KERNELS_BATCH_ID}")
            endif()
        endforeach()

        set(KERNELS_BATCH_ID ${KERNELS_BATCH_ID} PARENT_SCOPE)
        set(MIOpen_Source ${MIOpen_Source} PARENT_SCOPE)
    endfunction()

    inline_kernels_src(${KERNELS_SRC_BATCH_FACTOR} "${MIOPEN_KERNELS}" "${MIOPEN_KERNEL_INCLUDES}" "" "")
    inline_kernels_src(${KERNELS_SRC_BATCH_FACTOR} "${MIOPEN_KERNEL_INCLUDES}" "" "-no-recurse;-mark-includes" " (includes)")

    set(MIOPEN_DEVELOPMENT_KERNELS_DEPS ${MIOPEN_KERNEL_INCLUDES})
    list(APPEND MIOPEN_DEVELOPMENT_KERNELS_DEPS ${MIOPEN_DEVELOPMENT_KERNEL_INCLUDES})

    if(${MIOPEN_DEVELOPMENT_KERNELS_COUNT})
        inline_kernels_src(${KERNELS_SRC_BATCH_FACTOR} "${MIOPEN_DEVELOPMENT_KERNELS}" "${MIOPEN_DEVELOPMENT_KERNELS_DEPS}" "" " (dev kernels)")
    endif()
    
    if(${MIOPEN_DEVELOPMENT_KERNEL_INCLUDES_COUNT})
        inline_kernels_src(${KERNELS_SRC_BATCH_FACTOR} "${MIOPEN_DEVELOPMENT_KERNEL_INCLUDES}" "" "-no-recurse;-mark-includes" " (dev includes)")
    endif()

endif()

if(MIOPEN_USE_COMGR)
    list(APPEND MIOpen_Source comgr.cpp)
endif()

if(MIOPEN_USE_MLIR)
    list(APPEND MIOpen_Source
        mlir_build.cpp
        solver/mlir_common.cpp
        conv/invokers/mlir_impl_gemm.cpp
        )
endif()

# build library
add_library( MIOpen
    ${MIOpen_Source}
    $<TARGET_OBJECTS:sqlite_memvfs>
    )

rocm_set_soversion(MIOpen ${MIOpen_SOVERSION})

clang_tidy_check(MIOpen)

function(target_internal_library TARGET)
    target_link_libraries(${TARGET} PRIVATE ${ARGN})
    set(PASS_ARGS debug optimized)
    set(DEPS)
    foreach(DEP ${ARGN})
        if(DEP IN_LIST PASS_ARGS)
            list(APPEND DEPS ${DEP})
        else()
            list(APPEND DEPS $<BUILD_INTERFACE:${DEP}>)
        endif()
    endforeach()
    target_link_libraries(${TARGET} INTERFACE ${DEPS})
endfunction()

target_include_directories(MIOpen PUBLIC
    $<BUILD_INTERFACE:${PROJECT_SOURCE_DIR}/src/include>
)

set(MIOPEN_CK_LINK_FLAGS)
if(MIOPEN_USE_COMPOSABLEKERNEL)
set(MIOPEN_CK_LINK_FLAGS composable_kernel::device_operations hip::host)
endif()

target_include_directories(MIOpen SYSTEM PUBLIC $<BUILD_INTERFACE:${HALF_INCLUDE_DIR}>)
target_include_directories(MIOpen SYSTEM PRIVATE ${BZIP2_INCLUDE_DIR})
target_link_libraries(MIOpen PRIVATE ${CMAKE_THREAD_LIBS_INIT} ${BZIP2_LIBRARIES} ${MIOPEN_CK_LINK_FLAGS})
generate_export_header(MIOpen
    EXPORT_FILE_NAME ${PROJECT_BINARY_DIR}/include/miopen/export.h
)
set(PACKAGE_DEPENDS)
set(PACKAGE_STATIC_DEPENDS)
############################################################
# MIOpen depends on OpenCL
if( MIOPEN_BACKEND STREQUAL "OpenCL")
    MESSAGE( STATUS "MIOpen linking OpenCL: ${OPENCL_INCLUDE_DIRS}" )
    target_include_directories(MIOpen SYSTEM PUBLIC ${OPENCL_INCLUDE_DIRS} )
    target_link_libraries( MIOpen PUBLIC ${OPENCL_LIBRARIES} )
    list(APPEND PACKAGE_DEPENDS PACKAGE OpenCL)
elseif(MIOPEN_BACKEND STREQUAL "HIPOC" OR MIOPEN_BACKEND STREQUAL "HIP")
    target_link_libraries( MIOpen PRIVATE hip::device )
    target_link_libraries( MIOpen INTERFACE hip::host )
    if(ENABLE_HIP_WORKAROUNDS)
        # Workaround hip not setting its usage requirements correctly
        target_compile_definitions( MIOpen PRIVATE -D__HIP_PLATFORM_HCC__=1 )
    endif()
    # This is helpful for the tests
    target_link_libraries( MIOpen INTERFACE $<BUILD_INTERFACE:hip::device> )
    list(APPEND PACKAGE_DEPENDS PACKAGE hip)
endif()

############################################################
# MIOpen depends on miopengemm
if(miopengemm_FOUND)
    list(APPEND PACKAGE_DEPENDS PACKAGE miopengemm)
    target_internal_library(MIOpen miopengemm)
    list(APPEND PACKAGE_STATIC_DEPENDS PACKAGE miopengemm)
endif()

if(MIOPEN_USE_COMGR)
    list(APPEND PACKAGE_DEPENDS PACKAGE amd_comgr)
    target_internal_library(MIOpen amd_comgr)
endif()

if(rocblas_FOUND)
    target_link_libraries( MIOpen INTERFACE $<BUILD_INTERFACE:roc::rocblas> )
    target_link_libraries( MIOpen PRIVATE roc::rocblas )
    list(APPEND PACKAGE_STATIC_DEPENDS PACKAGE rocblas)
endif()

# MIOpen depends on miopentensile
if(miopentensile_FOUND)
    target_link_libraries(MIOpen PRIVATE MIOpenTensile)
endif()

# For backward compatibility with ROCm 5.3
# Build with library libMLIRMIOpen
if(LIBMLIRMIOPEN)
    target_link_libraries(MIOpen PRIVATE ${LIBMLIRMIOPEN})
endif()

# Build with package rocMLIR
if(rocMLIR_FOUND)
    target_link_libraries(MIOpen PRIVATE rocMLIR::rockCompiler)
endif()

target_link_libraries(MIOpen PRIVATE nlohmann_json::nlohmann_json)

if(WIN32 AND NOT MSVC)
    if(BUILD_DEV)
        target_link_libraries(MIOpen PUBLIC -Wl,-export-all-symbols -Wl,-exclude-symbols=_Unwind_Resume)
    endif()
    target_link_libraries(MIOpen PUBLIC -Wl,--whole-archive -lgcc -lstdc++-6 -Wl,--no-whole-archive -Wl,--allow-multiple-definition)
endif()

target_internal_library(MIOpen
    Boost::filesystem
)
list(APPEND PACKAGE_STATIC_DEPENDS PACKAGE Boost COMPONENTS filesystem)
if(NOT WIN32 AND NOT APPLE)
    file(WRITE ${CMAKE_CURRENT_BINARY_DIR}/lib.def "
MIOPEN_${MIOPEN_BACKEND}_1
{
global:
    miopen*;
    extern \"C++\" {
        miopen::*;
    };
local:
    *boost*;
    extern \"C++\" {
        std::*;
    };
};
")
    target_link_libraries(MIOpen PRIVATE "-Wl,--version-script=${CMAKE_CURRENT_BINARY_DIR}/lib.def")
    target_link_libraries(MIOpen PRIVATE "-Wl,--exclude-libs,ALL")
    # set_target_properties(MIOpen PROPERTIES CXX_VISIBILITY_PRESET hidden)
    set_target_properties(MIOpen PROPERTIES VISIBILITY_INLINES_HIDDEN 1)
endif()
#######################################
if(MIOPEN_ENABLE_SQLITE)
    # MIOpen depends on SQLite
    target_include_directories(MIOpen SYSTEM PRIVATE ${SQLITE3_STATIC_INCLUDE_DIRS})
    target_include_directories(MIOpen SYSTEM INTERFACE $<BUILD_INTERFACE:${SQLITE3_STATIC_INCLUDE_DIRS}>)
    target_compile_options(MIOpen PRIVATE ${SQLITE3_STATIC_CFLAGS})
    target_compile_options(MIOpen INTERFACE $<BUILD_INTERFACE:${SQLITE3_STATIC_CFLAGS}>)
    target_link_libraries(MIOpen PRIVATE ${SQLITE3_STATIC_LDFLAGS})
    target_link_libraries(MIOpen INTERFACE $<BUILD_INTERFACE:${SQLITE3_STATIC_LDFLAGS}>)
endif()
############################################################
# MIOpen depends on librt for Boost.Interprocess
if(NOT WIN32 AND NOT APPLE)
    find_library(LIBRT rt)
    if(LIBRT)
        MESSAGE(STATUS "Librt: " ${LIBRT})
        target_link_libraries(MIOpen PUBLIC ${LIBRT})
    endif()
endif()

############################################################
# Installation
set(MIOPEN_CXX_HEADER_PATH)
if(MIOPEN_INSTALL_CXX_HEADERS)
set(MIOPEN_CXX_HEADER_PATH ${PROJECT_SOURCE_DIR}/src/include)
endif()

rocm_install_targets(
  TARGETS MIOpen
  INCLUDE
    ${PROJECT_SOURCE_DIR}/include
    ${PROJECT_BINARY_DIR}/include
    ${MIOPEN_CXX_HEADER_PATH}
)

rocm_export_targets(
  TARGETS MIOpen
  DEPENDS
    ${PACKAGE_DEPENDS}
  STATIC_DEPENDS
    ${PACKAGE_STATIC_DEPENDS}
)

# Install db files
if(NOT MIOPEN_EMBED_DB STREQUAL "")
    include(embed)
    if(MIOPEN_EMBED_BINCACHE AND MIOPEN_BINCACHE_PATH STREQUAL "")
        if(MIOPEN_NO_LFS_PULLED)
            message(WARNING "Binary cache files have not been pulled down from git-lfs, will not embed.")
        else()
            set(MIOPEN_BINCACHE_PATH "${CMAKE_SOURCE_DIR}/src/kernels")
            message("MIOPEN_BINCACHE_PATH: ${MIOPEN_BINCACHE_PATH}")
        endif()
    else()
        message(WARNING "MIOPEN_EMBED_BINCACHE is set and MIOPEN_BINCACHE_PATH was used to override default binary cache files. Proceed at your own risk!")
    endif()
    set(CODE_OBJECTS)
# embed find db
    foreach(EMBED_ARCH ${MIOPEN_EMBED_DB})
        message(STATUS "Adding find db for arch: ${EMBED_ARCH}")
        list(APPEND CODE_OBJECTS "kernels/${EMBED_ARCH}.${MIOPEN_BACKEND}.fdb.txt")
        message(STATUS "Adding perf db for arch: ${EMBED_ARCH}")
        list(APPEND CODE_OBJECTS "kernels/${EMBED_ARCH}.db")
    endforeach()
# Embed Bin Cache
    if(NOT MIOPEN_BINCACHE_PATH STREQUAL "")
        foreach(EMBED_ARCH ${MIOPEN_EMBED_DB})
            message(STATUS "Adding binary cache for arch: ${EMBED_ARCH}")
            download_binary(OUTPUT_PATH "${MIOPEN_BINCACHE_PATH}" "${EMBED_ARCH}")
            list(APPEND CODE_OBJECTS "${OUTPUT_PATH}")
        endforeach()
    endif()
    add_embed_library(miopen_data ${CODE_OBJECTS})
    target_link_libraries(MIOpen PRIVATE $<BUILD_INTERFACE:miopen_data> )
else()
    file(GLOB FIND_DB_FILES kernels/*.fdb.txt)
    file(GLOB PERF_DB_FILES kernels/*.db)
    list(APPEND FIND_DB_FILES ${PERF_DB_FILES})
    if(NOT MIOPEN_DISABLE_SYSDB)
        install(FILES
            ${FIND_DB_FILES}
         DESTINATION ${DATA_INSTALL_DIR}/db)
         foreach(DB_FILE ${FIND_DB_FILES})
            get_filename_component(DB_FILE_FILENAME "${DB_FILE}" NAME)
            configure_file("${DB_FILE}" "${PROJECT_BINARY_DIR}/share/miopen/db/${DB_FILE_FILENAME}" COPYONLY)
         endforeach()

    endif()
endif()

if(BUILD_FILE_REORG_BACKWARD_COMPATIBILITY)
  #Generating Wrapper of each headers for backward compatibility
  rocm_wrap_header_file(
    export.h config.h version.h miopen.h
    HEADER_LOCATION include/miopen
    GUARDS WRAPPER
    WRAPPER_LOCATIONS miopen/${CMAKE_INSTALL_INCLUDEDIR}/miopen
    ORIGINAL_FILES ${PROJECT_BINARY_DIR}/include/miopen/version.h ${PROJECT_BINARY_DIR}/include/miopen/config.h
  )

  #Installing Wrapper Headers
  rocm_install(
    DIRECTORY
       "${PROJECT_BINARY_DIR}/miopen/include"
        DESTINATION "miopen" )
  message( STATUS "Backward Compatible Sym Link Created for include directories" )
endif()<|MERGE_RESOLUTION|>--- conflicted
+++ resolved
@@ -84,11 +84,8 @@
     activ/problem_description.cpp
     gemm/problem_description.cpp
     activ_api.cpp
-<<<<<<< HEAD
     api/find2_0_commons.cpp
-=======
     gemm_api.cpp
->>>>>>> e84bb264
     batch_norm.cpp
     batch_norm_api.cpp
     batchnorm/problem_description.cpp
@@ -119,162 +116,6 @@
     fusion.cpp
     generic_search.cpp
     handle_api.cpp
-<<<<<<< HEAD
-=======
-    include/miopen/activ.hpp
-    include/miopen/activ/invoke_params.hpp
-    include/miopen/activ/problem_description.hpp
-    include/miopen/activ/solvers.hpp
-    include/miopen/gemm.hpp
-    include/miopen/gemm/invoke_params.hpp
-    include/miopen/gemm/problem_description.hpp
-    include/miopen/gemm/solvers.hpp
-    include/miopen/algorithm.hpp
-    include/miopen/allocator.hpp
-    include/miopen/any_solver.hpp
-    include/miopen/batch_norm.hpp
-    include/miopen/batched_transpose_sol.hpp
-    include/miopen/batchnorm/invoke_params.hpp
-    include/miopen/batchnorm/problem_description.hpp
-    include/miopen/batchnorm/solvers.hpp
-    include/miopen/bfloat16.hpp
-    include/miopen/binary_cache.hpp
-    include/miopen/buffer_info.hpp
-    include/miopen/bz2.hpp
-    include/miopen/check_numerics.hpp
-    include/miopen/clhelper.hpp
-    include/miopen/comgr.hpp
-    include/miopen/common.hpp
-    include/miopen/conv/asm_implicit_gemm.hpp
-    include/miopen/conv/compiled_in_parameters.hpp
-    include/miopen/conv/context.hpp
-    include/miopen/conv/data_invoke_params.hpp
-    include/miopen/conv/fused_data_invoke_params.hpp
-    include/miopen/conv/invokers/gcn_asm_1x1u.hpp
-    include/miopen/conv/invokers/gcn_asm_1x1u_ss.hpp
-    include/miopen/conv/invokers/gcn_asm_1x1u_us.hpp
-    include/miopen/conv/invokers/gen_x_w_y_pad.hpp
-    include/miopen/conv/invokers/impl_gemm.hpp
-    include/miopen/conv/invokers/impl_gemm_dynamic.hpp
-    include/miopen/conv/invokers/mlir_impl_gemm.hpp
-    include/miopen/conv/invokers/ocl_wrw_rdc.hpp
-    include/miopen/conv/problem_description.hpp
-    include/miopen/conv/tensors.hpp
-    include/miopen/conv/wrw_invoke_params.hpp
-    include/miopen/conv_algo_name.hpp
-    include/miopen/conv_solution.hpp
-    include/miopen/convolution.hpp
-    include/miopen/convolution_fft.hpp
-    include/miopen/ctc.hpp
-    include/miopen/datatype.hpp
-    include/miopen/db.hpp
-    include/miopen/db_path.hpp
-    include/miopen/db_record.hpp
-    include/miopen/dropout.hpp
-    include/miopen/each_args.hpp
-    include/miopen/env.hpp
-    include/miopen/errors.hpp
-    include/miopen/exec_utils.hpp
-    include/miopen/execution_context.hpp
-    include/miopen/exp_backoff.hpp
-    include/miopen/expanduser.hpp
-    include/miopen/find_controls.hpp
-    include/miopen/find_db.hpp
-    include/miopen/find_solution.hpp
-    include/miopen/finddb_kernel_cache_key.hpp
-    include/miopen/float_equal.hpp
-    include/miopen/functional.hpp
-    include/miopen/fusion.hpp
-    include/miopen/fusion_ops.hpp
-    include/miopen/fusion_plan.hpp
-    include/miopen/gcn_asm_utils.hpp
-    include/miopen/gemm_geometry.hpp
-    include/miopen/gemm_v2.hpp
-    include/miopen/gemm_rocblas.hpp
-    include/miopen/generic_search.hpp
-    include/miopen/handle.hpp
-    include/miopen/handle_lock.hpp
-    include/miopen/hip_build_utils.hpp
-    include/miopen/hipoc_kernel.hpp
-    include/miopen/hipoc_program.hpp
-    include/miopen/hipoc_program_impl.hpp
-    include/miopen/implicitgemm_params.hpp
-    include/miopen/invoke_params.hpp
-    include/miopen/invoker.hpp
-    include/miopen/invoker_cache.hpp
-    include/miopen/kernel.hpp
-    include/miopen/kernel_build_params.hpp
-    include/miopen/kernel_cache.hpp
-    include/miopen/kernel_cache_key.hpp
-    include/miopen/kernel_info.hpp
-    include/miopen/kernel_warnings.hpp
-    include/miopen/legacy_exhaustive_search.hpp
-    include/miopen/load_file.hpp
-    include/miopen/lock_file.hpp
-    include/miopen/logger.hpp
-    include/miopen/lrn.hpp
-    include/miopen/magic_div.hpp
-    include/miopen/make_unique.hpp
-    include/miopen/manage_ptr.hpp
-    include/miopen/md_graph.hpp
-    include/miopen/md5.hpp
-    include/miopen/mdg_expr.hpp
-    include/miopen/miopen_internal.h
-    include/miopen/miopengemm.hpp
-    include/miopen/mlir_build.hpp
-    include/miopen/mlo_internal.hpp
-    include/miopen/mlo_utils.hpp
-    include/miopen/names.hpp
-    include/miopen/object.hpp
-    include/miopen/ocldeviceinfo.hpp
-    include/miopen/oclkernel.hpp
-    include/miopen/op_kernel_args.hpp
-    include/miopen/par_for.hpp
-    include/miopen/perf_field.hpp
-    include/miopen/pooling.hpp
-    include/miopen/pooling/invoke_params.hpp
-    include/miopen/pooling/problem_description.hpp
-    include/miopen/pooling/solvers.hpp
-    include/miopen/precalc_xorwow_skipahead_matrices.hpp
-    include/miopen/precalc_xorwow_skipahead_sequence_matrices.hpp
-    include/miopen/problem_description.hpp
-    include/miopen/ramdb.hpp
-    include/miopen/rank.hpp
-    include/miopen/readonlyramdb.hpp
-    include/miopen/reduce_common.hpp
-    include/miopen/reduce_tunables.hpp
-    include/miopen/reducetensor.hpp
-    include/miopen/returns.hpp
-    include/miopen/rnn.hpp
-    include/miopen/rnn_util.hpp
-    include/miopen/rocm_features.hpp
-    include/miopen/sequences.hpp
-    include/miopen/serializable.hpp
-    include/miopen/simple_hash.hpp
-    include/miopen/softmax.hpp
-    include/miopen/solver.hpp
-    include/miopen/solver/ck_utility_common.hpp
-    include/miopen/solver/conv_direct_naive_conv.hpp
-    include/miopen/solver/convolution_context_interpreter.hpp
-    include/miopen/solver/gemm_common.hpp
-    include/miopen/solver/implicitgemm_util.hpp
-    include/miopen/solver/mlir_common.hpp
-    include/miopen/solver_id.hpp
-    include/miopen/stringutils.hpp
-    include/miopen/target_properties.hpp
-    include/miopen/temp_file.hpp
-    include/miopen/tensor.hpp
-    include/miopen/tensor_extra.hpp
-    include/miopen/tensor_layout.hpp
-    include/miopen/tensor_ops.hpp
-    include/miopen/timer.hpp
-    include/miopen/tmp_dir.hpp
-    include/miopen/type_name.hpp
-    include/miopen/util.hpp
-    include/miopen/util_sol.hpp
-    include/miopen/visit_float.hpp
-    include/miopen/write_file.hpp
->>>>>>> e84bb264
     invoker_cache.cpp
     kernel_build_params.cpp
     kernel_warnings.cpp
