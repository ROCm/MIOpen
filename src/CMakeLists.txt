--- conflicted
+++ resolved
@@ -644,11 +644,7 @@
         ocl/fusionopbiasbnactivocl.cpp
         reducecalculation.cpp
         reduceextreme.cpp
-<<<<<<< HEAD
-=======
-        sum.cpp
         transformers_adam_w.cpp
->>>>>>> 419848f1
         ${PROJECT_BINARY_DIR}/db_path.cpp
         )
 
