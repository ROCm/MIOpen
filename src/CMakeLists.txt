--- conflicted
+++ resolved
@@ -467,21 +467,6 @@
         kernels/Conv_Winograd_v21_1_3_fp32_f2x3_stride1.s
         kernels/Conv_Winograd_v21_1_3_fp32_f2x3_stride2.s
         kernels/Conv_Winograd_v21_1_3_fp32_f3x2_stride1.s
-<<<<<<< HEAD
-        kernels/Conv_Winograd_v30_2_6_fp16_dot2_f2x3_dilation2.s
-        kernels/Conv_Winograd_v30_2_6_fp16_dot2_f2x3_stride1.s
-        kernels/Conv_Winograd_v30_2_6_fp16_dot2_f2x3_stride2.s
-        kernels/Conv_Winograd_v30_2_6_fp32_f2x3_dilation2.s
-        kernels/Conv_Winograd_v30_2_6_fp32_f2x3_stride1.s
-        kernels/Conv_Winograd_v30_2_6_fp32_f2x3_stride2.s
-        kernels/Conv_Winograd_v30_2_6_fp16_dot2_f3x2_dilation2.s
-        kernels/Conv_Winograd_v30_2_6_fp16_dot2_f3x2_stride1.s
-        kernels/Conv_Winograd_v30_2_6_fp16_dot2_f3x2_stride2.s
-        kernels/Conv_Winograd_v30_2_6_fp32_f3x2_dilation2.s
-        kernels/Conv_Winograd_v30_2_6_fp32_f3x2_stride1.s
-        kernels/Conv_Winograd_v30_2_6_fp32_f3x2_stride2.s
-        kernels/Conv_Winograd_Fury_v0_0_1_fp16_fp16acc_f2x3_stride1.s
-=======
         kernels/Conv_Winograd_v30_3_1_fp16_dot2_f2x3_dilation2.s
         kernels/Conv_Winograd_v30_3_1_fp16_dot2_f2x3_stride1.s
         kernels/Conv_Winograd_v30_3_1_fp16_dot2_f2x3_stride2.s
@@ -494,7 +479,7 @@
         kernels/Conv_Winograd_v30_3_1_fp32_f3x2_dilation2.s
         kernels/Conv_Winograd_v30_3_1_fp32_f3x2_stride1.s
         kernels/Conv_Winograd_v30_3_1_fp32_f3x2_stride2.s
->>>>>>> a0c73f54
+        kernels/Conv_Winograd_Fury_v0_0_1_fp16_fp16acc_f2x3_stride1.s
         kernels/MIOpenConvBwdBias.cl
         kernels/MIOpenBatchNormActivInfer.cl
         kernels/MIOpenCTCLoss.cl
