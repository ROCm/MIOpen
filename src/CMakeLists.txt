################################################################################
#
# MIT License
#
# Copyright (c) 2017 Advanced Micro Devices, Inc.
#
# Permission is hereby granted, free of charge, to any person obtaining a copy
# of this software and associated documentation files (the "Software"), to deal
# in the Software without restriction, including without limitation the rights
# to use, copy, modify, merge, publish, distribute, sublicense, and/or sell
# copies of the Software, and to permit persons to whom the Software is
# furnished to do so, subject to the following conditions:
#
# The above copyright notice and this permission notice shall be included in all
# copies or substantial portions of the Software.
#
# THE SOFTWARE IS PROVIDED "AS IS", WITHOUT WARRANTY OF ANY KIND, EXPRESS OR
# IMPLIED, INCLUDING BUT NOT LIMITED TO THE WARRANTIES OF MERCHANTABILITY,
# FITNESS FOR A PARTICULAR PURPOSE AND NONINFRINGEMENT. IN NO EVENT SHALL THE
# AUTHORS OR COPYRIGHT HOLDERS BE LIABLE FOR ANY CLAIM, DAMAGES OR OTHER
# LIABILITY, WHETHER IN AN ACTION OF CONTRACT, TORT OR OTHERWISE, ARISING FROM,
# OUT OF OR IN CONNECTION WITH THE SOFTWARE OR THE USE OR OTHER DEALINGS IN THE
# SOFTWARE.
#
################################################################################

cmake_policy(SET CMP0057 NEW)

include(ExportHeader)
if(MIOPEN_ENABLE_SQLITE)
    add_subdirectory(sqlite)
endif()

# Truncation rounding or (default) rounding to nearest even (RNE) is enabled.
# This switch controls two related but different aspects of MIOpen behavior
# 1.  How host code performs conversions of float to bfloat16, important only
#     for testing.
# 2.  How BF16 kernels (which are kind of mixed-precision now and expected to
#     remain in the future)  perform final conversion (and rounding) of FP32
#     to BF16 results. This affects the main functionality of the library.
option( MIOPEN_USE_RNE_BFLOAT16 "Sets rounding scheme for bfloat16 type" ON )
option( MIOPEN_FP8_IEEE_EXPONENT_BIAS "Sets the FP8 exponent bias to IEEE" OFF)
option( MIOPEN_FP8_CLIPPING "Sets the FP8 clipping" ON)
set ( MIOPEN_DEFAULT_FIND_MODE "DynamicHybrid" CACHE STRING "Sets the default find mode")
set_property(CACHE MIOPEN_DEFAULT_FIND_MODE PROPERTY STRINGS
    Normal Fast Hybrid FastHybrid DynamicHybrid)

option( MIOPEN_FP8_CLIPPING "Sets the FP8 clipping" ON)

configure_file("${PROJECT_SOURCE_DIR}/include/miopen/config.h.in" "${PROJECT_BINARY_DIR}/include/miopen/config.h")

# configure a header file to pass the CMake version settings to the source, and package the header files in the output archive
configure_file( "${PROJECT_SOURCE_DIR}/include/miopen/version.h.in" "${PROJECT_BINARY_DIR}/include/miopen/version.h" )

if(BUILD_FILE_REORG_BACKWARD_COMPATIBILITY)
#Copy header to Build Dir for generating backward compatibility
configure_file( "${PROJECT_SOURCE_DIR}/include/miopen/miopen.h" "${PROJECT_BINARY_DIR}/include/miopen/miopen.h" )
endif()

message( STATUS "MIOpen_VERSION= ${MIOpen_VERSION}" )
if(NOT MIOPEN_GENERATOR_IS_MULTI_CONFIG)
    message( STATUS "CMAKE_BUILD_TYPE= ${CMAKE_BUILD_TYPE}" )
endif()

# This is incremented when the ABI to the library changes
set( MIOpen_SOVERSION 1.0 )

function(add_kernels FILE_NAME VAR_PREFIX VAR_SUFFIX KERNEL_FILES)
    set(INIT_KERNELS_LIST)
    set(KERNELS_DECLS)
    foreach(KERNEL_FILE ${KERNEL_FILES})
        set_property(DIRECTORY APPEND PROPERTY CMAKE_CONFIGURE_DEPENDS ${KERNEL_FILE})
        get_filename_component(KERNEL_FILENAME ${KERNEL_FILE} NAME)
        get_filename_component(BASE_NAME ${KERNEL_FILE} NAME_WE)
        string(TOUPPER "${BASE_NAME}" KEY_NAME)
        string(MAKE_C_IDENTIFIER "${KEY_NAME}" VAR_NAME)
        string(APPEND KERNELS_DECLS "extern const size_t ${VAR_PREFIX}${VAR_NAME}${VAR_SUFFIX}_SIZE;\n")
        string(APPEND KERNELS_DECLS "extern const char ${VAR_PREFIX}${VAR_NAME}${VAR_SUFFIX}[];\n")
        list(APPEND INIT_KERNELS_LIST "    { \"${KERNEL_FILENAME}\", { ${VAR_PREFIX}${VAR_NAME}${VAR_SUFFIX}, ${VAR_PREFIX}${VAR_NAME}${VAR_SUFFIX}_SIZE } }")
    endforeach()
    string(REPLACE ";" ",\n" INIT_KERNELS "${INIT_KERNELS_LIST}")
    configure_file(kernels/${FILE_NAME}.in ${PROJECT_BINARY_DIR}/${FILE_NAME})
endfunction()

set( MIOpen_Source
    activ/problem_description.cpp
    activ_api.cpp
    adam/problem_description.cpp
    adam_api.cpp
    addlayernorm_api.cpp
    api/find2_0_commons.cpp
    batch_norm.cpp
    batch_norm_api.cpp
    batchnorm/problem_description.cpp
    buffer_info.cpp
    cat_api.cpp
    cat/problem_description.cpp
    check_numerics.cpp
    conv/invokers/gcn_asm_1x1u.cpp
    conv/invokers/gcn_asm_1x1u_ss.cpp
    conv/invokers/gcn_asm_1x1u_us.cpp
    conv/invokers/gcn_asm_wino.cpp
    conv/invokers/gen_x_w_y_pad.cpp
    conv/invokers/impl_gemm.cpp
    conv/invokers/impl_gemm_dynamic.cpp
    conv/invokers/ocl_wrw_rdc.cpp
    conv/kernel_interface/winograd_kernel_interface.cpp
    conv/problem_description.cpp
    conv/solver_finders.cpp
    conv_algo_name.cpp
    convolution.cpp
    convolution_api.cpp
    ctc.cpp
    ctc_api.cpp
    db.cpp
    db_record.cpp
    driver_arguments.cpp
    dropout.cpp
    dropout_api.cpp
    env.cpp
    execution_context.cpp
    expanduser.cpp
    find_controls.cpp
    find_db.cpp
    fused_api.cpp
    fusion.cpp
    fusion/problem_description.cpp
    generic_search.cpp
    getitem_api.cpp
    graphapi/convolution.cpp
    graphapi/engine.cpp
    graphapi/enginecfg.cpp
    graphapi/engineheur.cpp
    graphapi/execution_plan.cpp
    graphapi/find_engine.cpp
    graphapi/graphapi.cpp
    graphapi/matmul.cpp
    graphapi/opgraph.cpp
    graphapi/pointwise.cpp
    graphapi/reduction.cpp
    graphapi/reshape.cpp
    graphapi/rng.cpp
    graphapi/tensor.cpp
    graphapi/variant_pack.cpp
    groupnorm_api.cpp
    groupnorm/problem_description.cpp
    handle_api.cpp
    invoker_cache.cpp
    getitem/problem_description.cpp
    kernel_build_params.cpp
    kernel_warnings.cpp
    layernorm_api.cpp
    layernorm/problem_description.cpp
    load_file.cpp
    lock_file.cpp
    logger.cpp
    lrn_api.cpp
    mha/mha_descriptor.cpp
    mha/problem_description.cpp
    op_args.cpp
    operator.cpp
    pad_reflection/problem_description.cpp
    pad_reflection_api.cpp
    performance_config.cpp
    pooling/problem_description.cpp
    pooling_api.cpp
    problem.cpp
    process.cpp
    ramdb.cpp
    readonlyramdb.cpp
    reducecalculation_api.cpp
    reduceextreme_api.cpp
    reducetensor.cpp
    reducetensor_api.cpp
    reduce/problem_description.cpp
    rnn.cpp
    rnn_api.cpp
    rnn/rnn_util.cpp
    rnn/selector.cpp
    rnn/Solutions/rnn_transformer.cpp
    rnn/Solutions/modular_base.cpp
    rnn/Solutions/bwd_s_stream.cpp
    rnn/Solutions/bwd_multi_stream.cpp
    scalar.cpp
    softmax.cpp
    softmax_api.cpp
    softmax/problem_description.cpp
    solution.cpp
    solver.cpp
    solver/activ/bwd_0.cpp
    solver/activ/bwd_1.cpp
    solver/activ/fwd_0.cpp
    solver/activ/fwd_1.cpp
    solver/adam/adam.cpp
    solver/adam/transformers_adam_w.cpp
    solver/batchnorm/backward_ck.cpp
    solver/batchnorm/backward_per_activation.cpp
    solver/batchnorm/backward_per_activation_fused.cpp
    solver/batchnorm/backward_spatial_multiple.cpp
    solver/batchnorm/backward_spatial_single.cpp
    solver/batchnorm/forward_inference.cpp
    solver/batchnorm/forward_inference_ck.cpp
    solver/batchnorm/forward_inference_fused.cpp
    solver/batchnorm/forward_per_activation.cpp
    solver/batchnorm/forward_per_activation_fused.cpp
    solver/batchnorm/forward_spatial_multiple.cpp
    solver/batchnorm/forward_spatial_single.cpp
    solver/batchnorm/forward_training_ck.cpp
    solver/cat/forward_cat.cpp
    solver/conv/conv_asm_1x1u.cpp
    solver/conv/conv_asm_1x1u_stride2.cpp
    solver/conv/conv_asm_3x3u.cpp
    solver/conv/conv_asm_5x10u2v2b1.cpp
    solver/conv/conv_asm_5x10u2v2f1.cpp
    solver/conv/conv_asm_7x7c3h224w224k64u2v2p3q3f1.cpp
    solver/conv/conv_asm_dir_BwdWrW1x1.cpp
    solver/conv/conv_asm_dir_BwdWrW3x3.cpp
    solver/conv/conv_asm_implicit_gemm_bwd_v4r1_dynamic.cpp
    solver/conv/conv_asm_implicit_gemm_gtc_bwd.cpp
    solver/conv/conv_asm_implicit_gemm_gtc_bwd_nhwc.cpp
    solver/conv/conv_asm_implicit_gemm_gtc_fwd.cpp
    solver/conv/conv_asm_implicit_gemm_gtc_fwd_nhwc.cpp
    solver/conv/conv_asm_implicit_gemm_gtc_fwd_nchwc.cpp
    solver/conv/conv_asm_implicit_gemm_gtc_perf_config.cpp
    solver/conv/conv_asm_implicit_gemm_gtc_wrw_nhwc.cpp
    solver/conv/conv_asm_implicit_gemm_v4r1_dynamic.cpp
    solver/conv/conv_asm_implicit_gemm_wrw_gtc_dynamic_xdlops.cpp
    solver/conv/conv_asm_implicit_gemm_wrw_v4r1_dynamic.cpp
    solver/conv/conv_bin_wino3x3U.cpp
    solver/conv/conv_bin_winoRxS.cpp
    solver/conv/conv_ck_igemm_fwd_v6r1_dlops_nchw.cpp
    solver/conv/conv_direct_naive_conv.cpp
    solver/conv/conv_direct_naive_conv_bwd.cpp
    solver/conv/conv_direct_naive_conv_fwd.cpp
    solver/conv/conv_direct_naive_conv_wrw.cpp
    solver/conv/conv_hip_implicit_gemm_bwd_data_xdlops.cpp
    solver/conv/conv_hip_implicit_gemm_bwd_v1r1.cpp
    solver/conv/conv_hip_implicit_gemm_bwd_v1r1_xdlops.cpp
    solver/conv/conv_hip_implicit_gemm_bwd_v4r1.cpp
    solver/conv/conv_hip_implicit_gemm_bwd_v4r1_xdlops.cpp
    solver/conv/conv_hip_implicit_gemm_fwd_v4r1.cpp
    solver/conv/conv_hip_implicit_gemm_fwd_v4r4.cpp
    solver/conv/conv_hip_implicit_gemm_fwd_v4r4_xdlops.cpp
    solver/conv/conv_hip_implicit_gemm_fwd_v4r4_xdlops_padded_gemm.cpp
    solver/conv/conv_hip_implicit_gemm_fwd_v4r5_xdlops.cpp
    solver/conv/conv_hip_implicit_gemm_fwd_xdlops.cpp
    solver/conv/conv_hip_implicit_gemm_grouped_fwd_xdlops.cpp
    solver/conv/conv_hip_implicit_gemm_grouped_bwd_xdlops.cpp
    solver/conv/conv_hip_implicit_gemm_grouped_wrw_xdlops.cpp
    solver/conv/conv_hip_implicit_gemm_3d_grouped_fwd_xdlops.cpp
    solver/conv/conv_hip_implicit_gemm_3d_grouped_wrw_xdlops.cpp
    solver/conv/conv_hip_implicit_gemm_3d_grouped_bwd_xdlops.cpp
    solver/conv/conv_hip_implicit_gemm_f16f8f16_fwd_xdlops.cpp
    solver/conv/conv_hip_implicit_gemm_f16f8f16_bwd_xdlops.cpp
    solver/conv/conv_hip_implicit_gemm_f16f8f16_wrw_xdlops.cpp
    solver/conv/conv_hip_implicit_gemm_nonxdlops_common.cpp
    solver/conv/conv_hip_implicit_gemm_wrw_v4r4.cpp
    solver/conv/conv_hip_implicit_gemm_wrw_v4r4_xdlops.cpp
    solver/conv/conv_hip_implicit_gemm_wrw_v4r4_xdlops_padded_gemm.cpp
    solver/conv/conv_MP_bidirectional_winograd.cpp
    solver/conv/conv_mlir_igemm_bwd.cpp
    solver/conv/conv_mlir_igemm_bwd_xdlops.cpp
    solver/conv/conv_mlir_igemm_fwd.cpp
    solver/conv/conv_mlir_igemm_fwd_xdlops.cpp
    solver/conv/conv_mlir_igemm_wrw.cpp
    solver/conv/conv_mlir_igemm_wrw_xdlops.cpp
    solver/conv/conv_multipass_wino3x3WrW.cpp
    solver/conv/conv_ocl_dir2D_bwdWrW_1x1.cpp
    solver/conv/conv_ocl_dir2D_bwdWrW_2.cpp
    solver/conv/conv_ocl_dir2D_bwdWrW_53.cpp
    solver/conv/conv_ocl_dir2D11x11.cpp
    solver/conv/conv_ocl_dir2Dfwd.cpp
    solver/conv/conv_ocl_dir2Dfwd_exhaustive_search.cpp
    solver/conv/conv_ocl_dir2Dfwd1x1.cpp
    solver/conv/conv_ocl_dir2Dfwdgen.cpp
    solver/conv/conv_wino_fury_RxS.cpp
    solver/conv/conv_winoRxS.cpp
    solver/conv/fft.cpp
    solver/conv/gemm.cpp
    solver/conv/gemm_bwd.cpp
    solver/conv/gemm_common.cpp
    solver/conv/gemm_wrw.cpp
    solver/conv_asm_1x1u_bias_activ_fused.cpp
    solver/conv_bin_winoRxS_fused.cpp
    solver/conv_ck_igemm_fwd_bias_activ_fused.cpp
    solver/conv_ck_igemm_fwd_bias_res_add_activ_fused.cpp
    solver/conv_ocl_dir2Dfwd_fused.cpp
    solver/conv_winoRxS_fused.cpp
    solver/groupnorm/forward_groupnorm.cpp
    solver/getitem/backward_getitem.cpp
    solver/layernorm/backward_t5layernorm.cpp
    solver/layernorm/forward_addlayernorm.cpp
    solver/layernorm/forward_layernorm.cpp
    solver/layernorm/forward_layernorm2d_ck.cpp
    solver/layernorm/forward_layernorm4d_ck.cpp
<<<<<<< HEAD
    solver/mha/mha_solver.cpp
    solver/pad_reflection/pad_reflection.cpp
=======
    solver/layernorm/forward_t5layernorm.cpp
    solver/mha/mha_solver_backward.cpp
    solver/mha/mha_solver_forward.cpp
>>>>>>> 25169e2b
    solver/pooling/forward2d.cpp
    solver/pooling/forwardNaive.cpp
    solver/pooling/forwardNd.cpp
    solver/pooling/backward2d.cpp
    solver/pooling/backwardNd.cpp
    solver/reduce/forward_argmax.cpp
    solver/reduce/forward_argmin.cpp
    solver/reduce/forward_max.cpp
    solver/reduce/forward_min.cpp
    solver/reduce/forward_prod.cpp
    solver/reduce/forward_sum.cpp
    solver/softmax/attn_softmax.cpp
    solver/softmax/softmax.cpp
    subbuffers.cpp
    t5layernorm_api.cpp
    target_properties.cpp
    temp_file.cpp
    tensor.cpp
    tensor_api.cpp
    transformers_adam_w_api.cpp
    seq_tensor.cpp
)

if(MIOPEN_ENABLE_AI_KERNEL_TUNING OR MIOPEN_ENABLE_AI_IMMED_MODE_FALLBACK)
    list(APPEND MIOpen_Source conv/heuristics/ai_heuristics.cpp)
    list(APPEND MIOpen_Source anyramdb.cpp)
endif()

list(APPEND MIOpen_Source tmp_dir.cpp binary_cache.cpp md5.cpp)
if(MIOPEN_ENABLE_SQLITE)
    list(APPEND MIOpen_Source sqlite_db.cpp)
endif()

if(MIOPEN_ENABLE_SQLITE AND MIOPEN_ENABLE_SQLITE_KERN_CACHE)
    list(APPEND MIOpen_Source kern_db.cpp bz2.cpp)
endif()

if( MIOPEN_BACKEND MATCHES "OpenCL" OR MIOPEN_BACKEND STREQUAL "HIPOC" OR MIOPEN_BACKEND STREQUAL "HIP" OR MIOPEN_BACKEND STREQUAL "HIPNOGPU")
    file(GLOB_RECURSE STATIC_COMPOSABLE_KERNEL_INCLUDE "kernels/static_composable_kernel/include/*/*.hpp")
    file(GLOB_RECURSE STATIC_COMPOSABLE_KERNEL_SOURCE "kernels/static_composable_kernel/src/*/*.cpp")
    file(GLOB_RECURSE COMPOSABLE_KERNEL_INCLUDE "composable_kernel/composable_kernel/include/*.hpp")
    file(GLOB_RECURSE COMPOSABLE_KERNEL_SOURCE "composable_kernel/composable_kernel/src/*.cpp")
    file(GLOB_RECURSE COMPOSABLE_KERNEL_DYNAMIC_ASM_SOURCE "kernels/dynamic_igemm/*.s")
    file(GLOB_RECURSE COMPOSABLE_KERNEL_DYNAMIC_ASM_INCLUDE "kernels/dynamic_igemm/*.inc")
    file(GLOB_RECURSE COMPOSABLE_KERNEL_DYNAMIC_CPP_SOURCE "kernels/dynamic_igemm/*.cpp")
    file(GLOB_RECURSE GPU_REFERENCE_KERNEL_HIP "kernels/gpu_reference_kernel/*.cpp")
    file(GLOB_RECURSE GPU_REFERENCE_KERNEL_ASM "kernels/gpu_reference_kernel/*.s")
    file(GLOB_RECURSE GPU_BATCHED_TRANSPOSE_KERNEL_HIP "kernels/gpu_batched_transpose_kernel/*.cpp")
    file(GLOB_RECURSE GPU_GENERAL_TENSOR_REORDER_KERNEL_HIP_INCLUDE "kernels/gpu_general_tensor_reorder_kernel/*.hpp")
    file(GLOB_RECURSE GPU_GENERAL_TENSOR_REORDER_KERNEL_HIP_SOURCE "kernels/gpu_general_tensor_reorder_kernel/*.cpp")


    set(MIOPEN_KERNEL_INCLUDES
        ${STATIC_COMPOSABLE_KERNEL_INCLUDE}
        ${COMPOSABLE_KERNEL_INCLUDE}
        ${COMPOSABLE_KERNEL_DYNAMIC_ASM_INCLUDE}
        ${GPU_GENERAL_TENSOR_REORDER_KERNEL_HIP_INCLUDE}
        include/miopen/implicitgemm_params.hpp
        kernels/gpu_reference_kernel/fp8_kern_types.h
        kernels/Conv_Winograd_v13_3_12_fp16dot_stride1.inc
        kernels/Conv_Winograd_v13_3_12_fp16dot_stride2_dec.inc
        kernels/Conv_Winograd_v13_3_12_fp16dot_stride2_dil.inc
        kernels/Conv_Winograd_v14_3_3_fp16dot_stride1.inc
        kernels/Conv_Winograd_v14_3_3_fp16dot_stride2_dec.inc
        kernels/Conv_Winograd_v14_3_3_fp16dot_stride2_dil.inc
        kernels/Conv_Winograd_v13_3_12_epilogue.inc
        kernels/Conv_Winograd_v13_3_12_prologue.inc
        kernels/Conv_Winograd_v16_5_0_epilogue.inc
        kernels/Conv_Winograd_v16_5_0_prologue.inc
        kernels/Conv_Winograd_v16_5_0_stride1.inc
        kernels/conv_3x3_wheel_alpha_v9_2_7_epilogue.inc
        kernels/conv_3x3_wheel_alpha_v9_2_7_prologue.inc
        kernels/conv_3x3_wheel_alpha_v9_2_7_gfx8_stride_2_dec.inc
        kernels/conv_3x3_wheel_alpha_v9_2_7_gfx8.inc
        kernels/conv_3x3_wheel_alpha_v3_0b_epilogue.inc
        kernels/conv_3x3_wheel_alpha_v3_0b_prologue.inc
        kernels/conv_3x3_wheel_alpha_v3_0b.inc
        kernels/conv_3x3_wheel_alpha_v7_0_3b_epilogue.inc
        kernels/conv_3x3_wheel_alpha_v7_0_3b_prologue.inc
        kernels/conv_3x3_wheel_alpha_v7_0_3b.inc
        kernels/conv_3x3_wheel_alpha_v9_0_15_epilogue.inc
        kernels/conv_3x3_wheel_alpha_v9_0_15_prologue.inc
        kernels/conv_3x3_wheel_alpha_v9_0_15_gfx8_stride_2_dil.inc
        kernels/conv_3x3_wheel_alpha_v9_0_15_gfx8_stride_2_dec.inc
        kernels/conv_3x3_wheel_alpha_v9_0_15_gfx8.inc
        kernels/conv_3x3_wheel_alpha_v9_0_15_gfx9_stride_2_dil.inc
        kernels/conv_3x3_wheel_alpha_v9_0_15_gfx9_stride_2_dec.inc
        kernels/conv_3x3_wheel_alpha_v9_0_15_gfx9.inc
        kernels/Conv_Winograd_v21_1_3_gfx9_fp16_dot2_edc_f2x3_dilation2.inc
        kernels/Conv_Winograd_v21_1_3_gfx9_fp16_dot2_edc_f2x3_stride1.inc
        kernels/Conv_Winograd_v21_1_3_gfx9_fp16_dot2_edc_f2x3_stride2.inc
        kernels/Conv_Winograd_v21_1_3_gfx9_fp16_dot2_edc_f3x2_stride1.inc
        kernels/Conv_Winograd_v21_1_3_gfx9_fp32_f2x3_dilation2.inc
        kernels/Conv_Winograd_v21_1_3_gfx9_fp32_f2x3_stride1.inc
        kernels/Conv_Winograd_v21_1_3_gfx9_fp32_f2x3_stride2.inc
        kernels/Conv_Winograd_v21_1_3_gfx9_fp32_f3x2_stride1.inc
        kernels/Conv_Winograd_v21_1_3_metadata.inc
        kernels/Conv_Winograd_v30_3_1_gfx94x_fp16_dot2_edc_f2x3_dilation2.inc
        kernels/Conv_Winograd_v30_3_1_gfx94x_fp16_dot2_edc_f2x3_stride1.inc
        kernels/Conv_Winograd_v30_3_1_gfx94x_fp16_dot2_edc_f2x3_stride2.inc
        kernels/Conv_Winograd_v30_3_1_gfx94x_fp32_f2x3_dilation2.inc
        kernels/Conv_Winograd_v30_3_1_gfx94x_fp32_f2x3_stride1.inc
        kernels/Conv_Winograd_v30_3_1_gfx94x_fp32_f2x3_stride2.inc
        kernels/Conv_Winograd_v30_3_1_gfx9_fp16_dot2_edc_f2x3_dilation2.inc
        kernels/Conv_Winograd_v30_3_1_gfx9_fp16_dot2_edc_f2x3_stride1.inc
        kernels/Conv_Winograd_v30_3_1_gfx9_fp16_dot2_edc_f2x3_stride2.inc
        kernels/Conv_Winograd_v30_3_1_gfx9_fp32_f2x3_dilation2.inc
        kernels/Conv_Winograd_v30_3_1_gfx9_fp32_f2x3_stride1.inc
        kernels/Conv_Winograd_v30_3_1_gfx9_fp32_f2x3_stride2.inc
        kernels/Conv_Winograd_v30_3_1_gfx10_fp16_dot2_f2x3_dilation2.inc
        kernels/Conv_Winograd_v30_3_1_gfx10_fp16_dot2_f2x3_stride1.inc
        kernels/Conv_Winograd_v30_3_1_gfx10_fp16_dot2_f2x3_stride2.inc
        kernels/Conv_Winograd_v30_3_1_gfx10_fp32_f2x3_dilation2.inc
        kernels/Conv_Winograd_v30_3_1_gfx10_fp32_f2x3_stride1.inc
        kernels/Conv_Winograd_v30_3_1_gfx10_fp32_f2x3_stride2.inc
        kernels/Conv_Winograd_v30_3_1_gfx11_fp16_dot2_f2x3_dilation2.inc
        kernels/Conv_Winograd_v30_3_1_gfx11_fp16_dot2_f2x3_stride1.inc
        kernels/Conv_Winograd_v30_3_1_gfx11_fp16_dot2_f2x3_stride2.inc
        kernels/Conv_Winograd_v30_3_1_gfx11_fp32_f2x3_dilation2.inc
        kernels/Conv_Winograd_v30_3_1_gfx11_fp32_f2x3_stride1.inc
        kernels/Conv_Winograd_v30_3_1_gfx11_fp32_f2x3_stride2.inc
        kernels/Conv_Winograd_v30_3_1_gfx94x_fp16_dot2_edc_f3x2_dilation2.inc
        kernels/Conv_Winograd_v30_3_1_gfx94x_fp16_dot2_edc_f3x2_stride1.inc
        kernels/Conv_Winograd_v30_3_1_gfx94x_fp16_dot2_edc_f3x2_stride2.inc
        kernels/Conv_Winograd_v30_3_1_gfx94x_fp32_f3x2_dilation2.inc
        kernels/Conv_Winograd_v30_3_1_gfx94x_fp32_f3x2_stride1.inc
        kernels/Conv_Winograd_v30_3_1_gfx94x_fp32_f3x2_stride2.inc
        kernels/Conv_Winograd_v30_3_1_gfx9_fp16_dot2_edc_f3x2_dilation2.inc
        kernels/Conv_Winograd_v30_3_1_gfx9_fp16_dot2_edc_f3x2_stride1.inc
        kernels/Conv_Winograd_v30_3_1_gfx9_fp16_dot2_edc_f3x2_stride2.inc
        kernels/Conv_Winograd_v30_3_1_gfx9_fp32_f3x2_dilation2.inc
        kernels/Conv_Winograd_v30_3_1_gfx9_fp32_f3x2_stride1.inc
        kernels/Conv_Winograd_v30_3_1_gfx9_fp32_f3x2_stride2.inc
        kernels/Conv_Winograd_v30_3_1_gfx10_fp16_dot2_f3x2_dilation2.inc
        kernels/Conv_Winograd_v30_3_1_gfx10_fp16_dot2_f3x2_stride1.inc
        kernels/Conv_Winograd_v30_3_1_gfx10_fp16_dot2_f3x2_stride2.inc
        kernels/Conv_Winograd_v30_3_1_gfx10_fp32_f3x2_dilation2.inc
        kernels/Conv_Winograd_v30_3_1_gfx10_fp32_f3x2_stride1.inc
        kernels/Conv_Winograd_v30_3_1_gfx10_fp32_f3x2_stride2.inc
        kernels/Conv_Winograd_v30_3_1_gfx11_fp16_dot2_f3x2_dilation2.inc
        kernels/Conv_Winograd_v30_3_1_gfx11_fp16_dot2_f3x2_stride1.inc
        kernels/Conv_Winograd_v30_3_1_gfx11_fp16_dot2_f3x2_stride2.inc
        kernels/Conv_Winograd_v30_3_1_gfx11_fp32_f3x2_dilation2.inc
        kernels/Conv_Winograd_v30_3_1_gfx11_fp32_f3x2_stride1.inc
        kernels/Conv_Winograd_v30_3_1_gfx11_fp32_f3x2_stride2.inc
        kernels/Conv_Winograd_v30_3_1_metadata.inc
        kernels/MIOpenReduceCalculation.hpp
        kernels/MIOpenReduceExtreme.hpp
        kernels/bfloat16_dev.hpp
        kernels/conv_common.inc
        kernels/conv_sizes.inc
        kernels/float_types.h
        kernels/gpr_alloc.inc
        kernels/hip_atomic.hpp
        kernels/hip_f8_impl.hpp
        kernels/hip_float8.hpp
        kernels/inst_wrappers.inc
        kernels/miopen_cstdint.hpp
        kernels/miopen_limits.hpp
        kernels/miopen_rocrand.hpp
        kernels/miopen_type_traits.hpp
        kernels/miopen_utility.hpp
        kernels/neuron.inc
        kernels/rocm_version.inc
        kernels/stride_array.hpp
        kernels/tensor_view.hpp
        kernels/utilities.inc
        kernels/winograd/Conv_Winograd_Fury_v2_4_1_gfx11_1536vgprs_fp16_fp16acc_f2x3_c16_stride1.inc
        kernels/winograd/Conv_Winograd_Fury_v2_4_1_gfx11_1536vgprs_fp16_fp16acc_f2x3_c32_stride1.inc
        kernels/winograd/Conv_Winograd_Fury_v2_4_1_gfx11_1024vgprs_fp16_fp16acc_f2x3_c16_stride1.inc
        kernels/winograd/Conv_Winograd_Fury_v2_4_1_metadata.inc
        kernels/workaround_issue_1431.hpp
        kernels/xform_bidirect_winograd_code.inc
        kernels/xform_data_filter.inc
        kernels/xform_kd_cov2.inc
        kernels/xform_metadata.inc
        )

    set(MIOPEN_KERNELS
        ${STATIC_COMPOSABLE_KERNEL_SOURCE}
        ${COMPOSABLE_KERNEL_SOURCE}
        ${COMPOSABLE_KERNEL_DYNAMIC_ASM_SOURCE}
        ${COMPOSABLE_KERNEL_DYNAMIC_CPP_SOURCE}
        ${GPU_REFERENCE_KERNEL_HIP}
        ${GPU_REFERENCE_KERNEL_ASM}
        ${GPU_BATCHED_TRANSPOSE_KERNEL_HIP}
        ${GPU_GENERAL_TENSOR_REORDER_KERNEL_HIP_SOURCE}
        kernels/MIOpenAdam.cpp
        kernels/MIOpenCat.cpp
        kernels/MIOpenCheckNumerics.cpp
        kernels/MIOpenBatchNormActivBwdPerAct.cl
        kernels/MIOpenBatchNormActivBwdSpatial.cl
        kernels/MIOpenBatchNormActivFwdTrainPerAct.cl
        kernels/MIOpenBatchNormActivFwdTrainSpatial.cl
        kernels/MIOpenBatchNormFwdTrainSpatial.cl
        kernels/MIOpenBatchNormFwdTrainPerAct.cl
        kernels/MIOpenBatchNormFwdInferSpatial.cl
        kernels/MIOpenBatchNormFwdInferPerAct.cl
        kernels/MIOpenBatchNormBwdSpatial.cl
        kernels/MIOpenBatchNormBwdPerAct.cl
        kernels/MIOpenConvDirUni.cl
        kernels/MIOpenConvDirBatchNormActiv.cl
        kernels/MIOpenConvDirGenFwd.cl
        kernels/MIOpenGroupNorm.cpp
        kernels/MIOpenGetitem.cpp
        kernels/MIOpenLayerNorm.cpp
        kernels/MIOpenLRNBwd.cl
        kernels/MIOpenLRNFwd.cl
        kernels/MIOpenNeuron.cl
        kernels/MIOpenPooling.cl
        kernels/MIOpenPoolingBwd.cl
        kernels/MIOpenPoolingBwdND.cl
        kernels/MIOpenPoolingForwardNaive.cl
        kernels/MIOpenPoolingND.cl
        kernels/MIOpenConv1x1S.cl
        kernels/MIOpenConv1x1J1.cl
        kernels/MIOpenConv1x1J1_stride.cl
        kernels/MIOpenReduceCalculation.cpp
        kernels/MIOpenReduceExtreme.cpp
        kernels/MIOpenSoftmax.cl
        kernels/MIOpenSoftmaxAttn.cpp
<<<<<<< HEAD
        kernels/MIOpenSum.cpp
        kernels/MIOpenPadReflection.cpp
=======
>>>>>>> 25169e2b
        kernels/MIOpenUtilKernels3.cl
        kernels/MIOpenUtilKernels4.cl
        kernels/MIOpenUtilKernels5.cl
        kernels/MIOpenVecAdd.cpp
        kernels/MIOpenVecAddOCL.cl
        kernels/MIOpenIm2d2Col.cl
        kernels/MIOpenIm3d2Col.cl
        kernels/MIOpenCol2Im2d.cl
        kernels/MIOpenCol2Im3d.cl
        kernels/MIOpenConvBwdWrWS2.cl
        kernels/MIOpenGroupConvBwdWrWS2.cl
        kernels/MIOpenConvBwdWrW_LxG_P53.cl
        kernels/MIOpenGroupConvBwdWrW_LxG_P53.cl
        kernels/MIOpenConvBwdWrW_LxG_5x5.cl
        kernels/MIOpenConvBwdWrW1x1_PAD_read4.cl
        kernels/MIOpenConvFwd_LxL_11.cl
        kernels/MIOpenConvFFT.cl
        kernels/MIOpenRNNHiddenStateUpdate.cl
        kernels/bugzilla_34765_detect.s
        kernels/dummy_kernel.s
        kernels/conv3x3.s
        kernels/conv1x1u.s
        kernels/conv1x1u_stride2.s
        kernels/conv1x1u_bias_activ.s
        kernels/conv3x3wrw.s
        kernels/conv1x1wrw.s
        kernels/conv5x10u2v2f1.s
        kernels/conv5x10u2v2b1.s
        kernels/conv7x7c3h224w224k64u2v2p3q3f1.s
        kernels/xform_out.s
        kernels/gcnAsmBNBwdTrainSpatial.s
        kernels/MIOpenTensorKernels.cl
        kernels/MIOpenTensorKernelsHip.cpp
        kernels/MIOpenSubTensorOpWithScalarKernel.cl
        kernels/MIOpenSubTensorOpWithSubTensorKernel.cl
        kernels/MIOpenSubTensorOpWithCastTensorKernel.cl
        kernels/MIOpenSubTensorOpWithTransformKernel.cl
        kernels/Conv_Winograd_v13_3_12_fp16dot_stride1.s
        kernels/Conv_Winograd_v13_3_12_fp16dot_stride2_dec.s
        kernels/Conv_Winograd_v13_3_12_fp16dot_stride2_dil.s
        kernels/Conv_Winograd_v14_3_3_fp16dot_stride1.s
        kernels/Conv_Winograd_v14_3_3_fp16dot_stride2_dec.s
        kernels/Conv_Winograd_v14_3_3_fp16dot_stride2_dil.s
        kernels/Conv_Winograd_v16_5_0_stride1.s
        kernels/conv_3x3_wheel_alpha_v9_0_15_stride_2_dil.s
        kernels/conv_3x3_wheel_alpha_v9_0_15_stride_2_dec.s
        kernels/conv_3x3_wheel_alpha_v9_0_15.s
        kernels/conv_3x3_wheel_alpha_v7_0_3b.s
        kernels/conv_3x3_wheel_alpha_v3_0b.s
        kernels/conv_3x3_wheel_alpha_v9_2_7.s
        kernels/conv_3x3_wheel_alpha_v9_2_7_stride_2_dec.s
        kernels/Conv_Winograd_v21_1_3_fp16_dot2_f2x3_dilation2.s
        kernels/Conv_Winograd_v21_1_3_fp16_dot2_f2x3_stride1.s
        kernels/Conv_Winograd_v21_1_3_fp16_dot2_f2x3_stride2.s
        kernels/Conv_Winograd_v21_1_3_fp16_dot2_f3x2_stride1.s
        kernels/Conv_Winograd_v21_1_3_fp32_f2x3_dilation2.s
        kernels/Conv_Winograd_v21_1_3_fp32_f2x3_stride1.s
        kernels/Conv_Winograd_v21_1_3_fp32_f2x3_stride2.s
        kernels/Conv_Winograd_v21_1_3_fp32_f3x2_stride1.s
        kernels/Conv_Winograd_v30_3_1_fp16_dot2_f2x3_dilation2.s
        kernels/Conv_Winograd_v30_3_1_fp16_dot2_f2x3_stride1.s
        kernels/Conv_Winograd_v30_3_1_fp16_dot2_f2x3_stride2.s
        kernels/Conv_Winograd_v30_3_1_fp32_f2x3_dilation2.s
        kernels/Conv_Winograd_v30_3_1_fp32_f2x3_stride1.s
        kernels/Conv_Winograd_v30_3_1_fp32_f2x3_stride2.s
        kernels/Conv_Winograd_v30_3_1_fp16_dot2_f3x2_dilation2.s
        kernels/Conv_Winograd_v30_3_1_fp16_dot2_f3x2_stride1.s
        kernels/Conv_Winograd_v30_3_1_fp16_dot2_f3x2_stride2.s
        kernels/Conv_Winograd_v30_3_1_fp32_f3x2_dilation2.s
        kernels/Conv_Winograd_v30_3_1_fp32_f3x2_stride1.s
        kernels/Conv_Winograd_v30_3_1_fp32_f3x2_stride2.s
        kernels/MIOpenConvBwdBias.cl
        kernels/MIOpenBatchNormActivInfer.cl
        kernels/MIOpenCTCLoss.cl
        kernels/MIOpenDropout.cl
        kernels/winograd/Conv_Winograd_Fury_v2_4_1_fp16_fp16acc_f2x3_c16_stride1.s
        kernels/winograd/Conv_Winograd_Fury_v2_4_1_fp16_fp16acc_f2x3_c32_stride1.s
        kernels/xform_data.s
        kernels/xform_filter.s
        kernels/xform_bidirect_winograd_data.s
        kernels/xform_bidirect_winograd_filter.s
        kernels/xform_bidirect_winograd_out.s
        kernels/UniversalTranspose.cl)

    # Kernels in development lists.
    # Should be ALWAYS empty in develop branch (at the time of PR merge)
    # Intention: to speed up kernel development rebuild time
    set(MIOPEN_DEVELOPMENT_KERNELS)

    # Only referenced by MIOPEN_DEVELOPMENT_KERNELS
    set(MIOPEN_DEVELOPMENT_KERNEL_INCLUDES)

    LIST(LENGTH MIOPEN_DEVELOPMENT_KERNELS MIOPEN_DEVELOPMENT_KERNELS_COUNT)
    LIST(LENGTH MIOPEN_DEVELOPMENT_KERNEL_INCLUDES MIOPEN_DEVELOPMENT_KERNEL_INCLUDES_COUNT)

    add_kernels("kernel.cpp" "MIOPEN_KERNEL_" "" "${MIOPEN_KERNELS}")
    add_kernels("kernel_includes.cpp" "MIOPEN_KERNEL_" "_INCLUDE" "${MIOPEN_KERNEL_INCLUDES}")

    if(${MIOPEN_DEVELOPMENT_KERNELS_COUNT})
        add_kernels("kernel.cpp" "MIOPEN_KERNEL_" "" "${MIOPEN_DEVELOPMENT_KERNELS}")
    endif()

    if(${MIOPEN_DEVELOPMENT_KERNEL_INCLUDES_COUNT})
        add_kernels("kernel_includes.cpp" "MIOPEN_KERNEL_" "_INCLUDE" "${MIOPEN_DEVELOPMENT_KERNEL_INCLUDES}")
    endif()

    configure_file(db_path.cpp.in ${PROJECT_BINARY_DIR}/db_path.cpp)
    list(APPEND MIOpen_Source
        activ.cpp
        adam.cpp
        addlayernorm.cpp
        cat.cpp
        groupnorm.cpp
        getitem.cpp
        kernel_cache.cpp
        layernorm.cpp
        lrn.cpp
        mlo_dir_conv.cpp
        exec_utils.cpp
        ocl/activ_ocl.cpp
        ocl/batchnormocl.cpp
        ocl/convolutionocl.cpp
        ocl/lrn_ocl.cpp
        ocl/mloNorm.cpp
        ocl/pooling_ocl.cpp
        ocl/tensorocl.cpp
        ocl/rnnocl.cpp
        ocl/utilocl.cpp
        ocl/ctcocl.cpp
        ocl/dropoutocl.cpp
        ocl/gcn_asm_utils.cpp
        ocl/rnn_util_ocl.cpp
        hip/hip_build_utils.cpp
        hip/batched_transpose_sol.cpp
        hip/general_tensor_reorder_sol.cpp
        pad_reflection.cpp
        pooling.cpp
        t5layernorm.cpp
        ocl/fusionopconvocl.cpp
        ocl/fusionopbiasbnactivocl.cpp
        reducecalculation.cpp
        reduceextreme.cpp
        transformers_adam_w.cpp
        ${PROJECT_BINARY_DIR}/db_path.cpp
        )

    list(INSERT MIOpen_Source 0
        ${PROJECT_BINARY_DIR}/kernel.cpp
        ${PROJECT_BINARY_DIR}/kernel_includes.cpp
        )
endif()

if(MIOPEN_USE_ROCBLAS OR MIOPEN_USE_HIPBLASLT)
    list(APPEND MIOpen_Source
        gemm_v2.cpp
    )
endif()

if( MIOPEN_BACKEND STREQUAL "OpenCL" )
    list(APPEND MIOpen_Source
        ocl/handleocl.cpp
        ocl_kernel.cpp
        ocl/oclerrors.cpp
        ocl/clhelper.cpp
    )
endif()

if( MIOPEN_BACKEND STREQUAL "HIPOC" OR MIOPEN_BACKEND STREQUAL "HIP")
    list(APPEND MIOpen_Source
        hip/hiperrors.cpp
        hip/handlehip.cpp
        hipoc/hipoc_kernel.cpp
        hipoc/hipoc_program.cpp
        )
endif()

if( MIOPEN_BACKEND STREQUAL "HIPNOGPU")
    list(APPEND MIOpen_Source
        hip/hiperrors.cpp
        nogpu/handle.cpp
        hipoc/hipoc_kernel.cpp
        hipoc/hipoc_program.cpp
        )
endif()

if( MIOPEN_BACKEND MATCHES "OpenCL" OR MIOPEN_BACKEND STREQUAL "HIPOC" OR MIOPEN_BACKEND STREQUAL "HIP" OR MIOPEN_BACKEND STREQUAL "HIPNOGPU")
    set(KERNELS_SRC_BATCH_FACTOR 50 CACHE STRING "Amount of kernel source files to inline to a single object file.")
    set(KERNELS_BATCH_ID 0)

    function(inline_kernels_src BATCH_FACTOR KERNELS KERNEL_INCLUDES EXTRA_OPTIONS MESSAGE_SUFFIX)
        set(KERNELS_BATCH)
        set(KERNELS_BATCH_SIZE 0)
        set(PROCESSED 0)
        list(LENGTH KERNELS KERNELS_NUMBER)

        foreach(KERNEL ${KERNELS})
            list(APPEND KERNELS_BATCH ${KERNEL})
            list(LENGTH KERNELS_BATCH KERNELS_BATCH_SIZE)
            math(EXPR PROCESSED "1+${PROCESSED}")
            if((KERNELS_BATCH_SIZE EQUAL ${BATCH_FACTOR}) OR (PROCESSED EQUAL KERNELS_NUMBER))
                set(KERNEL_SRC_HPP_FILENAME batch_${KERNELS_BATCH_ID}.cpp.hpp)
                set(KERNEL_SRC_HPP_PATH ${PROJECT_BINARY_DIR}/inlined_kernels/${KERNEL_SRC_HPP_FILENAME})
                set(KERNEL_SRC_CPP_PATH ${PROJECT_BINARY_DIR}/inlined_kernels/batch_${KERNELS_BATCH_ID}.cpp)

                add_custom_command(
                    OUTPUT ${KERNEL_SRC_HPP_PATH}
                    WORKING_DIRECTORY ${CMAKE_CURRENT_SOURCE_DIR}
                    DEPENDS addkernels ${KERNELS_BATCH} ${KERNEL_INCLUDES}
                    COMMAND $<TARGET_FILE:addkernels> -target ${KERNEL_SRC_HPP_PATH} -extern ${EXTRA_OPTIONS} -source ${KERNELS_BATCH}
                    COMMENT "Inlining kernels batch #${KERNELS_BATCH_ID}${MESSAGE_SUFFIX}"
                    )
                configure_file(kernels/kernels_batch.cpp.in ${KERNEL_SRC_CPP_PATH})
                list(APPEND MIOpen_Source ${KERNEL_SRC_CPP_PATH} ${KERNEL_SRC_HPP_PATH})

                set(KERNELS_BATCH)
                math(EXPR KERNELS_BATCH_ID "1+${KERNELS_BATCH_ID}")
            endif()
        endforeach()

        set(KERNELS_BATCH_ID ${KERNELS_BATCH_ID} PARENT_SCOPE)
        set(MIOpen_Source ${MIOpen_Source} PARENT_SCOPE)
    endfunction()

    inline_kernels_src(${KERNELS_SRC_BATCH_FACTOR} "${MIOPEN_KERNELS}" "${MIOPEN_KERNEL_INCLUDES}" "" "")
    inline_kernels_src(${KERNELS_SRC_BATCH_FACTOR} "${MIOPEN_KERNEL_INCLUDES}" "" "-no-recurse;-mark-includes" " (includes)")

    set(MIOPEN_DEVELOPMENT_KERNELS_DEPS ${MIOPEN_KERNEL_INCLUDES})
    list(APPEND MIOPEN_DEVELOPMENT_KERNELS_DEPS ${MIOPEN_DEVELOPMENT_KERNEL_INCLUDES})

    if(${MIOPEN_DEVELOPMENT_KERNELS_COUNT})
        inline_kernels_src(${KERNELS_SRC_BATCH_FACTOR} "${MIOPEN_DEVELOPMENT_KERNELS}" "${MIOPEN_DEVELOPMENT_KERNELS_DEPS}" "" " (dev kernels)")
    endif()

    if(${MIOPEN_DEVELOPMENT_KERNEL_INCLUDES_COUNT})
        inline_kernels_src(${KERNELS_SRC_BATCH_FACTOR} "${MIOPEN_DEVELOPMENT_KERNEL_INCLUDES}" "" "-no-recurse;-mark-includes" " (dev includes)")
    endif()

endif()

if(MIOPEN_USE_COMGR)
    list(APPEND MIOpen_Source comgr.cpp)
endif()

if(MIOPEN_USE_MLIR)
    list(APPEND MIOpen_Source
        conv/invokers/mlir_impl_gemm.cpp
        mlir_build.cpp
        solver/conv/mlir_common.cpp
        )
endif()

# build library
if(MIOPEN_ENABLE_SQLITE)
    add_library( MIOpen
        ${MIOpen_Source}
        $<TARGET_OBJECTS:sqlite_memvfs>
        )
else()
    add_library( MIOpen
        ${MIOpen_Source}
        )
endif()

rocm_set_soversion(MIOpen ${MIOpen_SOVERSION})

clang_tidy_check(MIOpen)

if(HAS_LIB_STD_FILESYSTEM)
    target_link_libraries(MIOpen PRIVATE stdc++fs)
endif()

find_package(zstd)
if(zstd_FOUND)
    target_link_libraries(MIOpen PRIVATE $<IF:$<TARGET_EXISTS:zstd::libzstd_shared>,zstd::libzstd_shared,zstd::libzstd_static>)
endif()

function(target_internal_library TARGET)
    target_link_libraries(${TARGET} PRIVATE ${ARGN})
    target_link_libraries(${TARGET} INTERFACE $<BUILD_INTERFACE:${ARGN}>)
endfunction()

target_include_directories(MIOpen PUBLIC
    $<BUILD_INTERFACE:${PROJECT_SOURCE_DIR}/src/include>
)

if(MIOPEN_USE_COMPOSABLEKERNEL)
set(MIOPEN_CK_LINK_FLAGS composable_kernel::device_other_operations composable_kernel::device_gemm_operations composable_kernel::device_conv_operations composable_kernel::device_reduction_operations hip::host)
endif()

if(WIN32)
    # Refer to https://en.cppreference.com/w/cpp/language/types for details.
    target_compile_options(MIOpen PRIVATE $<BUILD_INTERFACE:$<$<CXX_COMPILER_ID:Clang>:-U__LP64__>>)
endif()

target_include_directories(MIOpen SYSTEM PUBLIC $<BUILD_INTERFACE:${HALF_INCLUDE_DIR}>)
# Workaround : change in rocm-cmake was causing linking error so had to add ${CMAKE_DL_LIBS}
#               We can remove ${CMAKE_DL_LIBS} once root cause is identified.
target_link_libraries(MIOpen PRIVATE ${CMAKE_DL_LIBS} Threads::Threads BZip2::BZip2 ${MIOPEN_CK_LINK_FLAGS})
miopen_generate_export_header(MIOpen)

if(WIN32)
    # Temporary workaround on rocMLIR not exporting correctly libraries it depends on.
    target_link_libraries(MIOpen PRIVATE ntdll)
endif()

if(BUILD_TESTING)
    # On Windows, export selected internal symbols only when tests are built. The officially released
    # binaries must not have internals exposed because doing so violates the threats model requirements.
    # We cannot use the CMake property CMAKE_EXPORT_ALL_SYMBOLS here because the number of automatically
    # exported symbols exceeds the maximum allowed number in a DLL library (64K).
    # See details here: https://learn.microsoft.com/en-us/cpp/build/exporting-from-a-dll?view=msvc-170
    generate_export_header(MIOpen BASE_NAME MIOPEN_INTERNALS EXPORT_FILE_NAME ${CMAKE_BINARY_DIR}/include/miopen/export_internals.h)
    target_compile_definitions(MIOpen PUBLIC $<BUILD_INTERFACE:MIOPEN_BUILD_TESTING>)
endif()

if(MIOPEN_ENABLE_AI_KERNEL_TUNING OR MIOPEN_ENABLE_AI_IMMED_MODE_FALLBACK)
    target_link_libraries(MIOpen PRIVATE frugally-deep::fdeep Eigen3::Eigen)
    if(NOT TARGET nlohmann_json)
        # frugally-deep has broken linking to nlohmann_json
        add_library(nlohmann_json INTERFACE IMPORTED GLOBAL)
        target_link_libraries(nlohmann_json INTERFACE nlohmann_json::nlohmann_json)
    endif()
    file(GLOB MODEL_FILES CONFIGURE_DEPENDS kernels/*.model)
    if(NOT ENABLE_ASAN_PACKAGING )
        install(FILES ${MODEL_FILES} DESTINATION ${DATABASE_INSTALL_DIR})
    endif()
    foreach(MODEL_FILE ${MODEL_FILES})
        get_filename_component(MODEL_FILE_FILENAME "${MODEL_FILE}" NAME)
        configure_file("${MODEL_FILE}" "${PROJECT_BINARY_DIR}/${DATABASE_INSTALL_DIR}/${MODEL_FILE_FILENAME}" COPYONLY)
    endforeach()
endif()

############################################################
# MIOpen depends on OpenCL
if( MIOPEN_BACKEND STREQUAL "OpenCL")
    MESSAGE( STATUS "MIOpen linking OpenCL: ${OPENCL_INCLUDE_DIRS}" )
    target_include_directories(MIOpen SYSTEM PUBLIC ${OPENCL_INCLUDE_DIRS} )
    target_link_libraries( MIOpen PUBLIC ${OPENCL_LIBRARIES} )
    list(APPEND PACKAGE_DEPENDS PACKAGE OpenCL)
elseif(MIOPEN_BACKEND STREQUAL "HIPOC" OR MIOPEN_BACKEND STREQUAL "HIP")
    target_link_libraries( MIOpen PRIVATE hip::device )
    target_link_libraries( MIOpen INTERFACE hip::host )
    if(MIOPEN_USE_HIPRTC)
        if(WIN32)
            target_link_libraries( MIOpen PRIVATE hiprtc::hiprtc )
        else()
            target_link_libraries( MIOpen PRIVATE hiprtc)
        endif()
    endif()
    if(ENABLE_HIP_WORKAROUNDS)
        # Workaround hip not setting its usage requirements correctly
        target_compile_definitions( MIOpen PRIVATE -D__HIP_PLATFORM_AMD__=1 )
    endif()
    # This is helpful for the tests
    target_link_libraries( MIOpen INTERFACE $<BUILD_INTERFACE:hip::device> )
    list(APPEND PACKAGE_DEPENDS PACKAGE hip)
endif()

if(MIOPEN_USE_COMGR)
    list(APPEND PACKAGE_DEPENDS PACKAGE amd_comgr)
    target_internal_library(MIOpen amd_comgr)
endif()

if(MIOPEN_OFFLINE_COMPILER_PATHS_V2)
    # Adding rocm-core library dependency for API getROCmInstallPath()
    target_link_libraries(MIOpen PRIVATE rocm-core)
endif()

if(rocblas_FOUND)
    target_link_libraries( MIOpen INTERFACE $<BUILD_INTERFACE:roc::rocblas> )
    target_link_libraries( MIOpen PRIVATE roc::rocblas )
    list(APPEND PACKAGE_STATIC_DEPENDS PACKAGE rocblas)
endif()

if(hipblaslt_FOUND)
    target_link_libraries( MIOpen PRIVATE roc::hipblaslt )
endif()

# For backward compatibility with ROCm 5.3
# Build with library libMLIRMIOpen
if(LIBMLIRMIOPEN)
    target_link_libraries(MIOpen PRIVATE ${LIBMLIRMIOPEN})
endif()

# Build with package rocMLIR
if(rocMLIR_FOUND)
    target_link_libraries(MIOpen PRIVATE rocMLIR::rockCompiler)
endif()

target_link_libraries(MIOpen PRIVATE nlohmann_json::nlohmann_json)

target_internal_library(MIOpen
    Boost::filesystem
)
list(APPEND PACKAGE_STATIC_DEPENDS PACKAGE Boost COMPONENTS filesystem)
if(NOT WIN32 AND NOT APPLE)
    file(WRITE ${CMAKE_CURRENT_BINARY_DIR}/lib.def "
MIOPEN_${MIOPEN_BACKEND}_1
{
global:
    miopen*;
    extern \"C++\" {
        miopen::*;
    };
local:
    *boost*;
    extern \"C++\" {
        std::*;
    };
};
")
    target_link_libraries(MIOpen PRIVATE "-Wl,--version-script=${CMAKE_CURRENT_BINARY_DIR}/lib.def")
    target_link_libraries(MIOpen PRIVATE "-Wl,--exclude-libs,ALL")
    # set_target_properties(MIOpen PROPERTIES CXX_VISIBILITY_PRESET hidden)
    set_target_properties(MIOpen PROPERTIES VISIBILITY_INLINES_HIDDEN 1)
endif()
#######################################
if(MIOPEN_ENABLE_SQLITE)
    # MIOpen depends on SQLite
    target_link_libraries(MIOpen PRIVATE SQLite::SQLite3)
endif()
############################################################
# MIOpen depends on librt for Boost.Interprocess
if(NOT WIN32 AND NOT APPLE)
    find_library(LIBRT rt)
    if(LIBRT)
        message(STATUS "Librt: " ${LIBRT})
        target_internal_library(MIOpen ${LIBRT})
    endif()
endif()

if(MIOPEN_USE_ROCTRACER)
    target_link_libraries(MIOpen PRIVATE roctx64)
endif()

############################################################
# Installation
set(MIOPEN_CXX_HEADER_PATH)
if(MIOPEN_INSTALL_CXX_HEADERS)
set(MIOPEN_CXX_HEADER_PATH ${PROJECT_SOURCE_DIR}/src/include)
endif()

rocm_install_targets(
  TARGETS MIOpen
  INCLUDE
    ${PROJECT_SOURCE_DIR}/include
    ${PROJECT_BINARY_DIR}/include
    ${MIOPEN_CXX_HEADER_PATH}
)

rocm_export_targets(
  TARGETS MIOpen
  DEPENDS
    ${PACKAGE_DEPENDS}
  STATIC_DEPENDS
    ${PACKAGE_STATIC_DEPENDS}
)

# Install db files
if(NOT MIOPEN_EMBED_DB STREQUAL "")
    include(embed)
    if(MIOPEN_EMBED_BINCACHE AND MIOPEN_BINCACHE_PATH STREQUAL "")
        if(MIOPEN_NO_LFS_PULLED)
            message(WARNING "Binary cache files have not been pulled down from git-lfs, will not embed.")
        else()
            set(MIOPEN_BINCACHE_PATH ${KERNELS_BINARY_DIR})
            message("MIOPEN_BINCACHE_PATH: ${MIOPEN_BINCACHE_PATH}")
        endif()
    else()
        message(WARNING "MIOPEN_EMBED_BINCACHE is set and MIOPEN_BINCACHE_PATH was used to override default binary cache files. Proceed at your own risk!")
    endif()
# embed find db
    foreach(EMBED_ARCH ${MIOPEN_EMBED_DB})
        message(STATUS "Adding find db for arch: ${EMBED_ARCH}")
        list(APPEND CODE_OBJECTS "${PROJECT_BINARY_DIR}/${DATABASE_INSTALL_DIR}/${EMBED_ARCH}.${MIOPEN_BACKEND}.fdb.txt")
        message(STATUS "Adding perf db for arch: ${EMBED_ARCH}")
        list(APPEND CODE_OBJECTS "${PROJECT_BINARY_DIR}/${DATABASE_INSTALL_DIR}/${EMBED_ARCH}.db${PERFDB_SUFFIX}")
    endforeach()
# Embed Bin Cache
    if(NOT MIOPEN_BINCACHE_PATH STREQUAL "")
        foreach(EMBED_ARCH ${MIOPEN_EMBED_DB})
            message(STATUS "Adding binary cache for arch: ${EMBED_ARCH}")
            download_binary(OUTPUT_PATH "${MIOPEN_BINCACHE_PATH}" "${EMBED_ARCH}")
            list(APPEND CODE_OBJECTS "${OUTPUT_PATH}")
        endforeach()
    endif()
    add_embed_library(miopen_data ${CODE_OBJECTS})
    target_link_libraries(MIOpen PRIVATE $<BUILD_INTERFACE:miopen_data> )
endif()

if(BUILD_FILE_REORG_BACKWARD_COMPATIBILITY)
  #Generating Wrapper of each headers for backward compatibility
  rocm_wrap_header_file(
    export.h config.h version.h miopen.h
    HEADER_LOCATION include/miopen
    GUARDS WRAPPER
    WRAPPER_LOCATIONS miopen/${CMAKE_INSTALL_INCLUDEDIR}/miopen
    ORIGINAL_FILES ${PROJECT_BINARY_DIR}/include/miopen/version.h ${PROJECT_BINARY_DIR}/include/miopen/config.h
  )

  #Installing Wrapper Headers
  rocm_install(
    DIRECTORY
       "${PROJECT_BINARY_DIR}/miopen/include"
        DESTINATION "miopen" )
  message( STATUS "Backward Compatible Sym Link Created for include directories" )
endif()<|MERGE_RESOLUTION|>--- conflicted
+++ resolved
@@ -293,14 +293,10 @@
     solver/layernorm/forward_layernorm.cpp
     solver/layernorm/forward_layernorm2d_ck.cpp
     solver/layernorm/forward_layernorm4d_ck.cpp
-<<<<<<< HEAD
-    solver/mha/mha_solver.cpp
-    solver/pad_reflection/pad_reflection.cpp
-=======
     solver/layernorm/forward_t5layernorm.cpp
     solver/mha/mha_solver_backward.cpp
     solver/mha/mha_solver_forward.cpp
->>>>>>> 25169e2b
+    solver/pad_reflection/pad_reflection.cpp
     solver/pooling/forward2d.cpp
     solver/pooling/forwardNaive.cpp
     solver/pooling/forwardNd.cpp
@@ -510,6 +506,7 @@
         kernels/MIOpenLRNBwd.cl
         kernels/MIOpenLRNFwd.cl
         kernels/MIOpenNeuron.cl
+        kernels/MIOpenPadReflection.cpp
         kernels/MIOpenPooling.cl
         kernels/MIOpenPoolingBwd.cl
         kernels/MIOpenPoolingBwdND.cl
@@ -522,11 +519,6 @@
         kernels/MIOpenReduceExtreme.cpp
         kernels/MIOpenSoftmax.cl
         kernels/MIOpenSoftmaxAttn.cpp
-<<<<<<< HEAD
-        kernels/MIOpenSum.cpp
-        kernels/MIOpenPadReflection.cpp
-=======
->>>>>>> 25169e2b
         kernels/MIOpenUtilKernels3.cl
         kernels/MIOpenUtilKernels4.cl
         kernels/MIOpenUtilKernels5.cl
