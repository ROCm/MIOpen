--- conflicted
+++ resolved
@@ -89,13 +89,8 @@
 	tensor_api.cpp
 	)
 
-<<<<<<< HEAD
-if( MLOPEN_BACKEND STREQUAL "OpenCL" OR MLOPEN_BACKEND STREQUAL "HIPOC")
-	add_kernels(
-=======
-if( MLOPEN_BACKEND MATCHES "OpenCL")
+if( MLOPEN_BACKEND MATCHES "OpenCL" OR MLOPEN_BACKEND STREQUAL "HIPOC")
 	set(MLOPEN_KERNELS
->>>>>>> 1ca69769
 		Kernels/MLOpenConvDirUni.cl
 		Kernels/MLOpenConvDirUni2.cl
 		Kernels/MLOpenConvDirGenFwd.cl
@@ -181,7 +176,7 @@
 	${MLOpen_Source}
 	)
 
-if( MLOPEN_BACKEND MATCHES "OpenCL")
+if( MLOPEN_BACKEND MATCHES "OpenCL" OR MLOPEN_BACKEND STREQUAL "HIPOC")
 	add_custom_target(addkernels_run
 		WORKING_DIRECTORY ${CMAKE_CURRENT_SOURCE_DIR}
 		DEPENDS addkernels
