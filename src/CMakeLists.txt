--- conflicted
+++ resolved
@@ -133,93 +133,12 @@
     solver/activ/fwd_0.cpp
     solver/activ/fwd_1.cpp
     solver/batchnorm/backward_per_activation.cpp
-<<<<<<< HEAD
-    solver/pooling/forward2d.cpp
-    solver/pooling/forwardNd.cpp
-    include/miopen/buffer_info.hpp
-    ramdb.cpp
-    include/miopen/temp_file.hpp
-    include/miopen/bfloat16.hpp
-    include/miopen/db.hpp
-    include/miopen/db_record.hpp
-    include/miopen/lock_file.hpp
-    include/miopen/find_controls.hpp
-    include/miopen/batch_norm.hpp
-    include/miopen/check_numerics.hpp
-    include/miopen/common.hpp
-    include/miopen/convolution.hpp
-    include/miopen/convolution_fft.hpp
-    include/miopen/errors.hpp
-    include/miopen/invoker.hpp
-    include/miopen/handle.hpp
-    include/miopen/target_properties.hpp
-    include/miopen/kernel_cache.hpp
-    include/miopen/solver.hpp
-    include/miopen/generic_search.hpp
-    include/miopen/problem_description.hpp
-    include/miopen/mlo_internal.hpp
-    include/miopen/mlo_utils.hpp
-    include/miopen/mlir_build.hpp
-    include/miopen/oclkernel.hpp
-    include/miopen/tensor.hpp
-    include/miopen/tensor_layout.hpp
-    include/miopen/tensor_ops.hpp
-    include/miopen/pooling.hpp
-    include/miopen/lrn.hpp
-    include/miopen/activ.hpp
-    include/miopen/softmax.hpp
-    include/miopen/rnn.hpp
-    include/miopen/ctc.hpp
-    include/miopen/md_graph.hpp
-    include/miopen/fusion_ops.hpp
-    include/miopen/fusion.hpp
-    include/miopen/mdg_expr.hpp
-    include/miopen/kernel_build_params.hpp
-    include/miopen/algorithm.hpp
-    include/miopen/finddb_kernel_cache_key.hpp
-    include/miopen/exec_utils.hpp
-    include/miopen/gcn_asm_utils.hpp
-    include/miopen/hip_build_utils.hpp
-    include/miopen/solver_id.hpp
-    include/miopen/any_solver.hpp
-    include/miopen/conv_solution.hpp
-    include/miopen/conv_algo_name.hpp
-    include/miopen/dropout.hpp
-    include/miopen/readonlyramdb.hpp
-    include/miopen/rnn_util.hpp
-    include/miopen/bz2.hpp
-    include/miopen/comgr.hpp
-    include/miopen/ramdb.hpp
-    include/miopen/reducetensor.hpp
-    include/miopen/reduce_common.hpp
-    include/miopen/sequences.hpp
-    include/miopen/rocm_features.hpp
-    include/miopen/batched_transpose_sol.hpp
-    include/miopen/magic_div.hpp
-    include/miopen/util_sol.hpp
-    md_graph.cpp
-    mdg_expr.cpp
-    conv/invokers/gcn_asm_1x1u.cpp
-    conv/invokers/gcn_asm_1x1u_ss.cpp
-    conv/invokers/gcn_asm_1x1u_us.cpp
-    conv/invokers/gen_x_w_y_pad.cpp
-    conv/invokers/ocl_wrw_rdc.cpp
-    conv/invokers/impl_gemm.cpp
-    conv/invokers/impl_gemm_dynamic.cpp
-    invoker_cache.cpp
-    tensor.cpp
-    tensor_api.cpp
-    subbuffers.cpp
-    solver.cpp
-    solver/conv_asm_3x3u.cpp
-=======
     solver/batchnorm/backward_spatial_multiple.cpp
     solver/batchnorm/backward_spatial_single.cpp
     solver/batchnorm/forward_inference.cpp
     solver/batchnorm/forward_per_activation.cpp
     solver/batchnorm/forward_spatial_multiple.cpp
     solver/batchnorm/forward_spatial_single.cpp
->>>>>>> ada4b06c
     solver/conv_asm_1x1u.cpp
     solver/conv_asm_1x1u_bias_activ.cpp
     solver/conv_asm_1x1u_stride2.cpp
@@ -285,6 +204,7 @@
     solver/gemm_wrw.cpp
     solver/pooling/forward2d.cpp
     solver/pooling/forwardNd.cpp
+    subbuffers.cpp
     target_properties.cpp
     temp_file.cpp
     tensor.cpp
