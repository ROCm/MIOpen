--- conflicted
+++ resolved
@@ -315,15 +315,12 @@
     solver/reduce/forward_min.cpp
     solver/reduce/forward_prod.cpp
     solver/reduce/forward_sum.cpp
-<<<<<<< HEAD
+    solver/rope/backward_rope.cpp
+    solver/rope/forward_rope.cpp
     solver/sigmoidfocalloss/backward_reduce_sigmoid_focal_loss.cpp
     solver/sigmoidfocalloss/backward_unreduce_sigmoid_focal_loss.cpp
     solver/sigmoidfocalloss/forward_reduce_sigmoid_focal_loss.cpp
     solver/sigmoidfocalloss/forward_unreduce_sigmoid_focal_loss.cpp
-=======
-    solver/rope/backward_rope.cpp
-    solver/rope/forward_rope.cpp
->>>>>>> b6e2e7d4
     solver/softmax/attn_softmax.cpp
     solver/softmax/softmax.cpp
     subbuffers.cpp
@@ -524,12 +521,9 @@
         kernels/MIOpenLayerNorm.cpp
         kernels/MIOpenLRNBwd.cl
         kernels/MIOpenLRNFwd.cl
+        kernels/MIOpenLossSum.cpp
         kernels/MIOpenNeuron.cl
-<<<<<<< HEAD
-        kernels/MIOpenLossSum.cpp
-=======
         kernels/MIOpenPReLU.cpp
->>>>>>> b6e2e7d4
         kernels/MIOpenPooling.cl
         kernels/MIOpenPoolingBwd.cl
         kernels/MIOpenPoolingBwdND.cl
@@ -688,11 +682,8 @@
         prelu.cpp
         reducecalculation.cpp
         reduceextreme.cpp
-<<<<<<< HEAD
+        rope.cpp
         sigmoid_focal_loss.cpp
-=======
-        rope.cpp
->>>>>>> b6e2e7d4
         transformers_adam_w.cpp
         ${PROJECT_BINARY_DIR}/db_path.cpp
         )
