################################################################################
#
# MIT License
#
# Copyright (c) 2017 Advanced Micro Devices, Inc.
#
# Permission is hereby granted, free of charge, to any person obtaining a copy
# of this software and associated documentation files (the "Software"), to deal
# in the Software without restriction, including without limitation the rights
# to use, copy, modify, merge, publish, distribute, sublicense, and/or sell
# copies of the Software, and to permit persons to whom the Software is
# furnished to do so, subject to the following conditions:
#
# The above copyright notice and this permission notice shall be included in all
# copies or substantial portions of the Software.
#
# THE SOFTWARE IS PROVIDED "AS IS", WITHOUT WARRANTY OF ANY KIND, EXPRESS OR
# IMPLIED, INCLUDING BUT NOT LIMITED TO THE WARRANTIES OF MERCHANTABILITY,
# FITNESS FOR A PARTICULAR PURPOSE AND NONINFRINGEMENT. IN NO EVENT SHALL THE
# AUTHORS OR COPYRIGHT HOLDERS BE LIABLE FOR ANY CLAIM, DAMAGES OR OTHER
# LIABILITY, WHETHER IN AN ACTION OF CONTRACT, TORT OR OTHERWISE, ARISING FROM,
# OUT OF OR IN CONNECTION WITH THE SOFTWARE OR THE USE OR OTHER DEALINGS IN THE
# SOFTWARE.
#
################################################################################

cmake_policy(SET CMP0057 NEW)

include(ExportHeader)
if(MIOPEN_ENABLE_SQLITE)
    add_subdirectory(sqlite)
endif()

# Truncation rounding or (default) rounding to nearest even (RNE) is enabled.
# This switch controls two related but different aspects of MIOpen behavior
# 1.  How host code performs conversions of float to bfloat16, important only
#     for testing.
# 2.  How BF16 kernels (which are kind of mixed-precision now and expected to
#     remain in the future)  perform final conversion (and rounding) of FP32
#     to BF16 results. This affects the main functionality of the library.
option( MIOPEN_USE_RNE_BFLOAT16 "Sets rounding scheme for bfloat16 type" ON )
option( MIOPEN_FP8_IEEE_EXPONENT_BIAS "Sets the FP8 exponent bias to IEEE" ON)
option( MIOPEN_FP8_CLIPPING "Sets the FP8 clipping" ON)
set ( MIOPEN_DEFAULT_FIND_MODE "DynamicHybrid" CACHE STRING "Sets the default find mode")
set_property(CACHE MIOPEN_DEFAULT_FIND_MODE PROPERTY STRINGS
    Normal Fast Hybrid FastHybrid DynamicHybrid)

option( MIOPEN_FP8_CLIPPING "Sets the FP8 clipping" ON)

configure_file("${PROJECT_SOURCE_DIR}/include/miopen/config.h.in" "${PROJECT_BINARY_DIR}/include/miopen/config.h")

# configure a header file to pass the CMake version settings to the source, and package the header files in the output archive
configure_file( "${PROJECT_SOURCE_DIR}/include/miopen/version.h.in" "${PROJECT_BINARY_DIR}/include/miopen/version.h" )

if(BUILD_FILE_REORG_BACKWARD_COMPATIBILITY)
#Copy header to Build Dir for generating backward compatibility
configure_file( "${PROJECT_SOURCE_DIR}/include/miopen/miopen.h" "${PROJECT_BINARY_DIR}/include/miopen/miopen.h" )
endif()

message( STATUS "MIOpen_VERSION= ${MIOpen_VERSION}" )
if(NOT MIOPEN_GENERATOR_IS_MULTI_CONFIG)
    message( STATUS "CMAKE_BUILD_TYPE= ${CMAKE_BUILD_TYPE}" )
endif()

# This is incremented when the ABI to the library changes
set( MIOpen_SOVERSION 1.0 )

function(add_kernels FILE_NAME VAR_PREFIX VAR_SUFFIX KERNEL_FILES)
    set(INIT_KERNELS_LIST)
    set(KERNELS_DECLS)
    foreach(KERNEL_FILE ${KERNEL_FILES})
        set_property(DIRECTORY APPEND PROPERTY CMAKE_CONFIGURE_DEPENDS ${KERNEL_FILE})
        get_filename_component(KERNEL_FILENAME ${KERNEL_FILE} NAME)
        get_filename_component(BASE_NAME ${KERNEL_FILE} NAME_WE)
        string(TOUPPER "${BASE_NAME}" KEY_NAME)
        string(MAKE_C_IDENTIFIER "${KEY_NAME}" VAR_NAME)
        string(APPEND KERNELS_DECLS "extern const size_t ${VAR_PREFIX}${VAR_NAME}${VAR_SUFFIX}_SIZE;\n")
        string(APPEND KERNELS_DECLS "extern const unsigned char ${VAR_PREFIX}${VAR_NAME}${VAR_SUFFIX}[];\n")
        list(APPEND INIT_KERNELS_LIST "    { \"${KERNEL_FILENAME}\", std::string(reinterpret_cast<const char*>(${VAR_PREFIX}${VAR_NAME}${VAR_SUFFIX}), ${VAR_PREFIX}${VAR_NAME}${VAR_SUFFIX}_SIZE) }")
    endforeach()
    string(REPLACE ";" ",\n" INIT_KERNELS "${INIT_KERNELS_LIST}")
    configure_file(kernels/${FILE_NAME}.in ${PROJECT_BINARY_DIR}/${FILE_NAME})
endfunction()

set( MIOpen_Source
    activ/problem_description.cpp
    activ_api.cpp
    addlayernorm_api.cpp
    api/find2_0_commons.cpp
    argmax_api.cpp
    batch_norm.cpp
    batch_norm_api.cpp
    batchnorm/problem_description.cpp
    buffer_info.cpp
    cat_api.cpp
    cat/problem_description.cpp
    check_numerics.cpp
    conv/invokers/gcn_asm_1x1u.cpp
    conv/invokers/gcn_asm_1x1u_ss.cpp
    conv/invokers/gcn_asm_1x1u_us.cpp
    conv/invokers/gen_x_w_y_pad.cpp
    conv/invokers/impl_gemm.cpp
    conv/invokers/impl_gemm_dynamic.cpp
    conv/invokers/ocl_wrw_rdc.cpp
    conv/problem_description.cpp
    conv/solver_finders.cpp
    conv_algo_name.cpp
    convolution.cpp
    convolution_api.cpp
    ctc.cpp
    ctc_api.cpp
    db.cpp
    db_record.cpp
    driver_arguments.cpp
    dropout.cpp
    dropout_api.cpp
    execution_context.cpp
    expanduser.cpp
    find_controls.cpp
    find_db.cpp
    fused_api.cpp
    fusion.cpp
    fusion/problem_description.cpp
    generic_search.cpp
    graphapi/convolution.cpp
    graphapi/graphapi.cpp
    graphapi/pointwise.cpp
    graphapi/reduction.cpp
    graphapi/rng.cpp
    graphapi/tensor.cpp
    graphapi/variant_pack.cpp
    groupnorm_api.cpp
    groupnorm/problem_description.cpp
    handle_api.cpp
    invoker_cache.cpp
    kernel_build_params.cpp
    kernel_warnings.cpp
    layernorm_api.cpp
    layernorm/problem_description.cpp
    load_file.cpp
    lock_file.cpp
    logger.cpp
    lrn_api.cpp
    mha/mha_descriptor.cpp
    mha/problem_description.cpp
    op_args.cpp
    operator.cpp
    performance_config.cpp
    pooling/problem_description.cpp
    pooling_api.cpp
    problem.cpp
    process.cpp
    ramdb.cpp
    readonlyramdb.cpp
    reducetensor.cpp
    reducetensor_api.cpp
    reduce/problem_description.cpp
    rnn.cpp
    rnn_api.cpp
    rnn/rnn_util.cpp
    rnn/Solutions/rnn_transformer.cpp
    softmax.cpp
    softmax_api.cpp
    softmax/problem_description.cpp
    solution.cpp
    solver.cpp
    solver/activ/bwd_0.cpp
    solver/activ/bwd_1.cpp
    solver/activ/fwd_0.cpp
    solver/activ/fwd_1.cpp
    solver/batchnorm/backward_ck.cpp
    solver/batchnorm/backward_per_activation.cpp
    solver/batchnorm/backward_per_activation_fused.cpp
    solver/batchnorm/backward_spatial_multiple.cpp
    solver/batchnorm/backward_spatial_single.cpp
    solver/batchnorm/forward_inference.cpp
    solver/batchnorm/forward_inference_ck.cpp
    solver/batchnorm/forward_inference_fused.cpp
    solver/batchnorm/forward_per_activation.cpp
    solver/batchnorm/forward_per_activation_fused.cpp
    solver/batchnorm/forward_spatial_multiple.cpp
    solver/batchnorm/forward_spatial_single.cpp
    solver/batchnorm/forward_training_ck.cpp
    solver/cat/forward_cat.cpp
    solver/conv_asm_1x1u.cpp
    solver/conv_asm_1x1u_bias_activ_fused.cpp
    solver/conv_asm_1x1u_stride2.cpp
    solver/conv_asm_3x3u.cpp
    solver/conv_asm_5x10u2v2b1.cpp
    solver/conv_asm_5x10u2v2f1.cpp
    solver/conv_asm_7x7c3h224w224k64u2v2p3q3f1.cpp
    solver/conv_asm_dir_BwdWrW1x1.cpp
    solver/conv_asm_dir_BwdWrW3x3.cpp
    solver/conv_asm_implicit_gemm_bwd_v4r1_dynamic.cpp
    solver/conv_asm_implicit_gemm_gtc_bwd.cpp
    solver/conv_asm_implicit_gemm_gtc_bwd_nhwc.cpp
    solver/conv_asm_implicit_gemm_gtc_fwd.cpp
    solver/conv_asm_implicit_gemm_gtc_fwd_nhwc.cpp
    solver/conv_asm_implicit_gemm_gtc_fwd_nchwc.cpp
    solver/conv_asm_implicit_gemm_gtc_perf_config.cpp
    solver/conv_asm_implicit_gemm_gtc_wrw_nhwc.cpp
    solver/conv_asm_implicit_gemm_v4r1_dynamic.cpp
    solver/conv_asm_implicit_gemm_wrw_gtc_dynamic_xdlops.cpp
    solver/conv_asm_implicit_gemm_wrw_v4r1_dynamic.cpp
    solver/conv_bin_wino3x3U.cpp
    solver/conv_bin_winoRxS.cpp
    solver/conv_bin_winoRxS_fused.cpp
    solver/conv_ck_igemm_fwd_v6r1_dlops_nchw.cpp
    solver/conv_ck_igemm_fwd_bias_activ_fused.cpp
    solver/conv_ck_igemm_fwd_bias_res_add_activ_fused.cpp
    solver/conv_direct_naive_conv.cpp
    solver/conv_direct_naive_conv_bwd.cpp
    solver/conv_direct_naive_conv_fwd.cpp
    solver/conv_direct_naive_conv_wrw.cpp
    solver/conv_hip_implicit_gemm_bwd_data_xdlops.cpp
    solver/conv_hip_implicit_gemm_bwd_v1r1.cpp
    solver/conv_hip_implicit_gemm_bwd_v1r1_xdlops.cpp
    solver/conv_hip_implicit_gemm_bwd_v4r1.cpp
    solver/conv_hip_implicit_gemm_bwd_v4r1_xdlops.cpp
    solver/conv_hip_implicit_gemm_fwd_v4r1.cpp
    solver/conv_hip_implicit_gemm_fwd_v4r4.cpp
    solver/conv_hip_implicit_gemm_fwd_v4r4_xdlops.cpp
    solver/conv_hip_implicit_gemm_fwd_v4r4_xdlops_padded_gemm.cpp
    solver/conv_hip_implicit_gemm_fwd_v4r5_xdlops.cpp
    solver/conv_hip_implicit_gemm_fwd_xdlops.cpp
    solver/conv_hip_implicit_gemm_grouped_fwd_xdlops.cpp
    solver/conv_hip_implicit_gemm_grouped_bwd_xdlops.cpp
    solver/conv_hip_implicit_gemm_grouped_wrw_xdlops.cpp
    solver/conv_hip_implicit_gemm_3d_grouped_fwd_xdlops.cpp
    solver/conv_hip_implicit_gemm_3d_grouped_wrw_xdlops.cpp
    solver/conv_hip_implicit_gemm_3d_grouped_bwd_xdlops.cpp
    solver/conv_hip_implicit_gemm_f16f8f16_fwd_xdlops.cpp
    solver/conv_hip_implicit_gemm_f16f8f16_bwd_xdlops.cpp
    solver/conv_hip_implicit_gemm_f16f8f16_wrw_xdlops.cpp
    solver/conv_hip_implicit_gemm_nonxdlops_common.cpp
    solver/conv_hip_implicit_gemm_wrw_v4r4.cpp
    solver/conv_hip_implicit_gemm_wrw_v4r4_xdlops.cpp
    solver/conv_hip_implicit_gemm_wrw_v4r4_xdlops_padded_gemm.cpp
    solver/conv_mlir_igemm_bwd.cpp
    solver/conv_mlir_igemm_bwd_xdlops.cpp
    solver/conv_mlir_igemm_fwd.cpp
    solver/conv_mlir_igemm_fwd_xdlops.cpp
    solver/conv_mlir_igemm_wrw.cpp
    solver/conv_mlir_igemm_wrw_xdlops.cpp
    solver/conv_MP_bidirectional_winograd.cpp
    solver/conv_multipass_wino3x3WrW.cpp
    solver/conv_ocl_dir2D_bwdWrW_1x1.cpp
    solver/conv_ocl_dir2D_bwdWrW_2.cpp
    solver/conv_ocl_dir2D_bwdWrW_53.cpp
    solver/conv_ocl_dir2D11x11.cpp
    solver/conv_ocl_dir2Dfwd.cpp
    solver/conv_ocl_dir2Dfwd_fused.cpp
    solver/conv_ocl_dir2Dfwd_exhaustive_search.cpp
    solver/conv_ocl_dir2Dfwd1x1.cpp
    solver/conv_ocl_dir2Dfwdgen.cpp
    solver/conv_wino_fury_RxS.cpp
    solver/conv_winoRxS.cpp
    solver/conv_winoRxS_fused.cpp
    solver/fft.cpp
    solver/gemm.cpp
    solver/gemm_bwd.cpp
    solver/gemm_wrw.cpp
    solver/groupnorm/forward_groupnorm.cpp
    solver/layernorm/backward_t5layernorm.cpp
    solver/layernorm/forward_addlayernorm.cpp
    solver/layernorm/forward_layernorm.cpp
    solver/layernorm/forward_layernorm2d_ck.cpp
    solver/layernorm/forward_layernorm4d_ck.cpp
<<<<<<< HEAD
    solver/layernorm/forward_t5layernorm.cpp
=======
    solver/mha/mha_solver.cpp
>>>>>>> eb92f89b
    solver/pooling/forward2d.cpp
    solver/pooling/forwardNaive.cpp
    solver/pooling/forwardNd.cpp
    solver/pooling/backward2d.cpp
    solver/pooling/backwardNd.cpp
    solver/reduce/forward_argmax.cpp
    solver/reduce/forward_sum.cpp
    solver/softmax/attn_softmax.cpp
    solver/softmax/softmax.cpp
    subbuffers.cpp
    sum_api.cpp
    t5layernorm_api.cpp
    target_properties.cpp
    temp_file.cpp
    tensor.cpp
    tensor_api.cpp
    seq_tensor.cpp
)

if(MIOPEN_ENABLE_AI_KERNEL_TUNING OR MIOPEN_ENABLE_AI_IMMED_MODE_FALLBACK)
    list(APPEND MIOpen_Source conv/heuristics/ai_heuristics.cpp)
    list(APPEND MIOpen_Source anyramdb.cpp)
endif()

list(APPEND MIOpen_Source tmp_dir.cpp binary_cache.cpp md5.cpp)
if(MIOPEN_ENABLE_SQLITE)
    list(APPEND MIOpen_Source sqlite_db.cpp)
endif()

if(MIOPEN_ENABLE_SQLITE AND MIOPEN_ENABLE_SQLITE_KERN_CACHE)
    list(APPEND MIOpen_Source kern_db.cpp bz2.cpp)
endif()

if( MIOPEN_BACKEND MATCHES "OpenCL" OR MIOPEN_BACKEND STREQUAL "HIPOC" OR MIOPEN_BACKEND STREQUAL "HIP" OR MIOPEN_BACKEND STREQUAL "HIPNOGPU")
    file(GLOB_RECURSE STATIC_COMPOSABLE_KERNEL_INCLUDE "kernels/static_composable_kernel/include/*/*.hpp")
    file(GLOB_RECURSE STATIC_COMPOSABLE_KERNEL_SOURCE "kernels/static_composable_kernel/src/*/*.cpp")
    file(GLOB_RECURSE COMPOSABLE_KERNEL_INCLUDE "composable_kernel/composable_kernel/include/*.hpp")
    file(GLOB_RECURSE COMPOSABLE_KERNEL_SOURCE "composable_kernel/composable_kernel/src/*.cpp")
    file(GLOB_RECURSE COMPOSABLE_KERNEL_DYNAMIC_ASM_SOURCE "kernels/dynamic_igemm/*.s")
    file(GLOB_RECURSE COMPOSABLE_KERNEL_DYNAMIC_ASM_INCLUDE "kernels/dynamic_igemm/*.inc")
    file(GLOB_RECURSE COMPOSABLE_KERNEL_DYNAMIC_CPP_SOURCE "kernels/dynamic_igemm/*.cpp")
    file(GLOB_RECURSE GPU_REFERENCE_KERNEL_HIP "kernels/gpu_reference_kernel/*.cpp")
    file(GLOB_RECURSE GPU_REFERENCE_KERNEL_ASM "kernels/gpu_reference_kernel/*.s")
    file(GLOB_RECURSE GPU_BATCHED_TRANSPOSE_KERNEL_HIP "kernels/gpu_batched_transpose_kernel/*.cpp")
    file(GLOB_RECURSE GPU_GENERAL_TENSOR_REORDER_KERNEL_HIP_INCLUDE "kernels/gpu_general_tensor_reorder_kernel/*.hpp")
    file(GLOB_RECURSE GPU_GENERAL_TENSOR_REORDER_KERNEL_HIP_SOURCE "kernels/gpu_general_tensor_reorder_kernel/*.cpp")


    set(MIOPEN_KERNEL_INCLUDES
        ${STATIC_COMPOSABLE_KERNEL_INCLUDE}
        ${COMPOSABLE_KERNEL_INCLUDE}
        ${COMPOSABLE_KERNEL_DYNAMIC_ASM_INCLUDE}
        ${GPU_GENERAL_TENSOR_REORDER_KERNEL_HIP_INCLUDE}
        include/miopen/implicitgemm_params.hpp
        kernels/gpu_reference_kernel/fp8_kern_types.h
        kernels/Conv_Winograd_v13_3_12_fp16dot_stride1.inc
        kernels/Conv_Winograd_v13_3_12_fp16dot_stride2_dec.inc
        kernels/Conv_Winograd_v13_3_12_fp16dot_stride2_dil.inc
        kernels/Conv_Winograd_v14_3_3_fp16dot_stride1.inc
        kernels/Conv_Winograd_v14_3_3_fp16dot_stride2_dec.inc
        kernels/Conv_Winograd_v14_3_3_fp16dot_stride2_dil.inc
        kernels/Conv_Winograd_v13_3_12_epilogue.inc
        kernels/Conv_Winograd_v13_3_12_prologue.inc
        kernels/Conv_Winograd_v16_5_0_epilogue.inc
        kernels/Conv_Winograd_v16_5_0_prologue.inc
        kernels/Conv_Winograd_v16_5_0_stride1.inc
        kernels/conv_3x3_wheel_alpha_v9_2_7_epilogue.inc
        kernels/conv_3x3_wheel_alpha_v9_2_7_prologue.inc
        kernels/conv_3x3_wheel_alpha_v9_2_7_gfx8_stride_2_dec.inc
        kernels/conv_3x3_wheel_alpha_v9_2_7_gfx8.inc
        kernels/conv_3x3_wheel_alpha_v3_0b_epilogue.inc
        kernels/conv_3x3_wheel_alpha_v3_0b_prologue.inc
        kernels/conv_3x3_wheel_alpha_v3_0b.inc
        kernels/conv_3x3_wheel_alpha_v7_0_3b_epilogue.inc
        kernels/conv_3x3_wheel_alpha_v7_0_3b_prologue.inc
        kernels/conv_3x3_wheel_alpha_v7_0_3b.inc
        kernels/conv_3x3_wheel_alpha_v9_0_15_epilogue.inc
        kernels/conv_3x3_wheel_alpha_v9_0_15_prologue.inc
        kernels/conv_3x3_wheel_alpha_v9_0_15_gfx8_stride_2_dil.inc
        kernels/conv_3x3_wheel_alpha_v9_0_15_gfx8_stride_2_dec.inc
        kernels/conv_3x3_wheel_alpha_v9_0_15_gfx8.inc
        kernels/conv_3x3_wheel_alpha_v9_0_15_gfx9_stride_2_dil.inc
        kernels/conv_3x3_wheel_alpha_v9_0_15_gfx9_stride_2_dec.inc
        kernels/conv_3x3_wheel_alpha_v9_0_15_gfx9.inc
        kernels/Conv_Winograd_v21_1_3_gfx9_fp16_dot2_edc_f2x3_dilation2.inc
        kernels/Conv_Winograd_v21_1_3_gfx9_fp16_dot2_edc_f2x3_stride1.inc
        kernels/Conv_Winograd_v21_1_3_gfx9_fp16_dot2_edc_f2x3_stride2.inc
        kernels/Conv_Winograd_v21_1_3_gfx9_fp16_dot2_edc_f3x2_stride1.inc
        kernels/Conv_Winograd_v21_1_3_gfx9_fp32_f2x3_dilation2.inc
        kernels/Conv_Winograd_v21_1_3_gfx9_fp32_f2x3_stride1.inc
        kernels/Conv_Winograd_v21_1_3_gfx9_fp32_f2x3_stride2.inc
        kernels/Conv_Winograd_v21_1_3_gfx9_fp32_f3x2_stride1.inc
        kernels/Conv_Winograd_v21_1_3_metadata.inc
        kernels/Conv_Winograd_v30_3_1_gfx94x_fp16_dot2_edc_f2x3_dilation2.inc
        kernels/Conv_Winograd_v30_3_1_gfx94x_fp16_dot2_edc_f2x3_stride1.inc
        kernels/Conv_Winograd_v30_3_1_gfx94x_fp16_dot2_edc_f2x3_stride2.inc
        kernels/Conv_Winograd_v30_3_1_gfx94x_fp32_f2x3_dilation2.inc
        kernels/Conv_Winograd_v30_3_1_gfx94x_fp32_f2x3_stride1.inc
        kernels/Conv_Winograd_v30_3_1_gfx94x_fp32_f2x3_stride2.inc
        kernels/Conv_Winograd_v30_3_1_gfx9_fp16_dot2_edc_f2x3_dilation2.inc
        kernels/Conv_Winograd_v30_3_1_gfx9_fp16_dot2_edc_f2x3_stride1.inc
        kernels/Conv_Winograd_v30_3_1_gfx9_fp16_dot2_edc_f2x3_stride2.inc
        kernels/Conv_Winograd_v30_3_1_gfx9_fp32_f2x3_dilation2.inc
        kernels/Conv_Winograd_v30_3_1_gfx9_fp32_f2x3_stride1.inc
        kernels/Conv_Winograd_v30_3_1_gfx9_fp32_f2x3_stride2.inc
        kernels/Conv_Winograd_v30_3_1_gfx10_fp16_dot2_f2x3_dilation2.inc
        kernels/Conv_Winograd_v30_3_1_gfx10_fp16_dot2_f2x3_stride1.inc
        kernels/Conv_Winograd_v30_3_1_gfx10_fp16_dot2_f2x3_stride2.inc
        kernels/Conv_Winograd_v30_3_1_gfx10_fp32_f2x3_dilation2.inc
        kernels/Conv_Winograd_v30_3_1_gfx10_fp32_f2x3_stride1.inc
        kernels/Conv_Winograd_v30_3_1_gfx10_fp32_f2x3_stride2.inc
        kernels/Conv_Winograd_v30_3_1_gfx11_fp16_dot2_f2x3_dilation2.inc
        kernels/Conv_Winograd_v30_3_1_gfx11_fp16_dot2_f2x3_stride1.inc
        kernels/Conv_Winograd_v30_3_1_gfx11_fp16_dot2_f2x3_stride2.inc
        kernels/Conv_Winograd_v30_3_1_gfx11_fp32_f2x3_dilation2.inc
        kernels/Conv_Winograd_v30_3_1_gfx11_fp32_f2x3_stride1.inc
        kernels/Conv_Winograd_v30_3_1_gfx11_fp32_f2x3_stride2.inc
        kernels/Conv_Winograd_v30_3_1_gfx94x_fp16_dot2_edc_f3x2_dilation2.inc
        kernels/Conv_Winograd_v30_3_1_gfx94x_fp16_dot2_edc_f3x2_stride1.inc
        kernels/Conv_Winograd_v30_3_1_gfx94x_fp16_dot2_edc_f3x2_stride2.inc
        kernels/Conv_Winograd_v30_3_1_gfx94x_fp32_f3x2_dilation2.inc
        kernels/Conv_Winograd_v30_3_1_gfx94x_fp32_f3x2_stride1.inc
        kernels/Conv_Winograd_v30_3_1_gfx94x_fp32_f3x2_stride2.inc
        kernels/Conv_Winograd_v30_3_1_gfx9_fp16_dot2_edc_f3x2_dilation2.inc
        kernels/Conv_Winograd_v30_3_1_gfx9_fp16_dot2_edc_f3x2_stride1.inc
        kernels/Conv_Winograd_v30_3_1_gfx9_fp16_dot2_edc_f3x2_stride2.inc
        kernels/Conv_Winograd_v30_3_1_gfx9_fp32_f3x2_dilation2.inc
        kernels/Conv_Winograd_v30_3_1_gfx9_fp32_f3x2_stride1.inc
        kernels/Conv_Winograd_v30_3_1_gfx9_fp32_f3x2_stride2.inc
        kernels/Conv_Winograd_v30_3_1_gfx10_fp16_dot2_f3x2_dilation2.inc
        kernels/Conv_Winograd_v30_3_1_gfx10_fp16_dot2_f3x2_stride1.inc
        kernels/Conv_Winograd_v30_3_1_gfx10_fp16_dot2_f3x2_stride2.inc
        kernels/Conv_Winograd_v30_3_1_gfx10_fp32_f3x2_dilation2.inc
        kernels/Conv_Winograd_v30_3_1_gfx10_fp32_f3x2_stride1.inc
        kernels/Conv_Winograd_v30_3_1_gfx10_fp32_f3x2_stride2.inc
        kernels/Conv_Winograd_v30_3_1_gfx11_fp16_dot2_f3x2_dilation2.inc
        kernels/Conv_Winograd_v30_3_1_gfx11_fp16_dot2_f3x2_stride1.inc
        kernels/Conv_Winograd_v30_3_1_gfx11_fp16_dot2_f3x2_stride2.inc
        kernels/Conv_Winograd_v30_3_1_gfx11_fp32_f3x2_dilation2.inc
        kernels/Conv_Winograd_v30_3_1_gfx11_fp32_f3x2_stride1.inc
        kernels/Conv_Winograd_v30_3_1_gfx11_fp32_f3x2_stride2.inc
        kernels/Conv_Winograd_v30_3_1_metadata.inc
        kernels/bfloat16_dev.hpp
        kernels/conv_common.inc
        kernels/conv_sizes.inc
        kernels/float_types.h
        kernels/gpr_alloc.inc
        kernels/hip_f8_impl.hpp
        kernels/hip_float8.hpp
        kernels/inst_wrappers.inc
        kernels/miopen_cstdint.hpp
        kernels/miopen_limits.hpp
        kernels/miopen_rocrand.hpp
        kernels/miopen_type_traits.hpp
        kernels/miopen_utility.hpp
        kernels/neuron.inc
        kernels/rocm_version.inc
        kernels/stride_array.hpp
        kernels/utilities.inc
        kernels/workaround_issue_1431.hpp
        kernels/xform_bidirect_winograd_code.inc
        kernels/xform_data_filter.inc
        kernels/xform_kd_cov2.inc
        kernels/xform_metadata.inc
        )

    set(MIOPEN_KERNELS
        ${STATIC_COMPOSABLE_KERNEL_SOURCE}
        ${COMPOSABLE_KERNEL_SOURCE}
        ${COMPOSABLE_KERNEL_DYNAMIC_ASM_SOURCE}
        ${COMPOSABLE_KERNEL_DYNAMIC_CPP_SOURCE}
        ${GPU_REFERENCE_KERNEL_HIP}
        ${GPU_REFERENCE_KERNEL_ASM}
        ${GPU_BATCHED_TRANSPOSE_KERNEL_HIP}
        ${GPU_GENERAL_TENSOR_REORDER_KERNEL_HIP_SOURCE}
        kernels/MIOpenArgmax.cpp
        kernels/MIOpenCat.cpp
        kernels/MIOpenCheckNumerics.cpp
        kernels/MIOpenBatchNormActivBwdPerAct.cl
        kernels/MIOpenBatchNormActivBwdSpatial.cl
        kernels/MIOpenBatchNormActivFwdTrainPerAct.cl
        kernels/MIOpenBatchNormActivFwdTrainSpatial.cl
        kernels/MIOpenBatchNormFwdTrainSpatial.cl
        kernels/MIOpenBatchNormFwdTrainPerAct.cl
        kernels/MIOpenBatchNormFwdInferSpatial.cl
        kernels/MIOpenBatchNormFwdInferPerAct.cl
        kernels/MIOpenBatchNormBwdSpatial.cl
        kernels/MIOpenBatchNormBwdPerAct.cl
        kernels/MIOpenConvDirUni.cl
        kernels/MIOpenConvDirBatchNormActiv.cl
        kernels/MIOpenConvDirGenFwd.cl
        kernels/MIOpenGroupNorm.cpp
        kernels/MIOpenLayerNorm.cpp
        kernels/MIOpenLRNBwd.cl
        kernels/MIOpenLRNFwd.cl
        kernels/MIOpenNeuron.cl
        kernels/MIOpenPooling.cl
        kernels/MIOpenPoolingBwd.cl
        kernels/MIOpenPoolingBwdND.cl
        kernels/MIOpenPoolingForwardNaive.cl
        kernels/MIOpenPoolingND.cl
        kernels/MIOpenConv1x1S.cl
        kernels/MIOpenConv1x1J1.cl
        kernels/MIOpenConv1x1J1_stride.cl
        kernels/MIOpenSoftmax.cl
        kernels/MIOpenSoftmaxAttn.cpp
        kernels/MIOpenSum.cpp
        kernels/MIOpenUtilKernels3.cl
        kernels/MIOpenUtilKernels4.cl
        kernels/MIOpenUtilKernels5.cl
        kernels/MIOpenIm2d2Col.cl
        kernels/MIOpenIm3d2Col.cl
        kernels/MIOpenCol2Im2d.cl
        kernels/MIOpenCol2Im3d.cl
        kernels/MIOpenConvBwdWrWS2.cl
        kernels/MIOpenGroupConvBwdWrWS2.cl
        kernels/MIOpenConvBwdWrW_LxG_P53.cl
        kernels/MIOpenGroupConvBwdWrW_LxG_P53.cl
        kernels/MIOpenConvBwdWrW_LxG_5x5.cl
        kernels/MIOpenConvBwdWrW1x1_PAD_read4.cl
        kernels/MIOpenConvFwd_LxL_11.cl
        kernels/MIOpenConvFFT.cl
        kernels/MIOpenRNNHiddenStateUpdate.cl
        kernels/bugzilla_34765_detect.s
        kernels/dummy_kernel.s
        kernels/conv3x3.s
        kernels/conv1x1u.s
        kernels/conv1x1u_stride2.s
        kernels/conv1x1u_bias_activ.s
        kernels/conv3x3wrw.s
        kernels/conv1x1wrw.s
        kernels/conv5x10u2v2f1.s
        kernels/conv5x10u2v2b1.s
        kernels/conv7x7c3h224w224k64u2v2p3q3f1.s
        kernels/xform_out.s
        kernels/gcnAsmBNBwdTrainSpatial.s
        kernels/MIOpenTensorKernels.cl
        kernels/MIOpenTensorKernelsHip.cpp
        kernels/MIOpenSubTensorOpWithScalarKernel.cl
        kernels/MIOpenSubTensorOpWithSubTensorKernel.cl
        kernels/MIOpenSubTensorOpWithCastTensorKernel.cl
        kernels/MIOpenSubTensorOpWithTransformKernel.cl
        kernels/Conv_Winograd_v13_3_12_fp16dot_stride1.s
        kernels/Conv_Winograd_v13_3_12_fp16dot_stride2_dec.s
        kernels/Conv_Winograd_v13_3_12_fp16dot_stride2_dil.s
        kernels/Conv_Winograd_v14_3_3_fp16dot_stride1.s
        kernels/Conv_Winograd_v14_3_3_fp16dot_stride2_dec.s
        kernels/Conv_Winograd_v14_3_3_fp16dot_stride2_dil.s
        kernels/Conv_Winograd_v16_5_0_stride1.s
        kernels/conv_3x3_wheel_alpha_v9_0_15_stride_2_dil.s
        kernels/conv_3x3_wheel_alpha_v9_0_15_stride_2_dec.s
        kernels/conv_3x3_wheel_alpha_v9_0_15.s
        kernels/conv_3x3_wheel_alpha_v7_0_3b.s
        kernels/conv_3x3_wheel_alpha_v3_0b.s
        kernels/conv_3x3_wheel_alpha_v9_2_7.s
        kernels/conv_3x3_wheel_alpha_v9_2_7_stride_2_dec.s
        kernels/Conv_Winograd_v21_1_3_fp16_dot2_f2x3_dilation2.s
        kernels/Conv_Winograd_v21_1_3_fp16_dot2_f2x3_stride1.s
        kernels/Conv_Winograd_v21_1_3_fp16_dot2_f2x3_stride2.s
        kernels/Conv_Winograd_v21_1_3_fp16_dot2_f3x2_stride1.s
        kernels/Conv_Winograd_v21_1_3_fp32_f2x3_dilation2.s
        kernels/Conv_Winograd_v21_1_3_fp32_f2x3_stride1.s
        kernels/Conv_Winograd_v21_1_3_fp32_f2x3_stride2.s
        kernels/Conv_Winograd_v21_1_3_fp32_f3x2_stride1.s
        kernels/Conv_Winograd_v30_3_1_fp16_dot2_f2x3_dilation2.s
        kernels/Conv_Winograd_v30_3_1_fp16_dot2_f2x3_stride1.s
        kernels/Conv_Winograd_v30_3_1_fp16_dot2_f2x3_stride2.s
        kernels/Conv_Winograd_v30_3_1_fp32_f2x3_dilation2.s
        kernels/Conv_Winograd_v30_3_1_fp32_f2x3_stride1.s
        kernels/Conv_Winograd_v30_3_1_fp32_f2x3_stride2.s
        kernels/Conv_Winograd_v30_3_1_fp16_dot2_f3x2_dilation2.s
        kernels/Conv_Winograd_v30_3_1_fp16_dot2_f3x2_stride1.s
        kernels/Conv_Winograd_v30_3_1_fp16_dot2_f3x2_stride2.s
        kernels/Conv_Winograd_v30_3_1_fp32_f3x2_dilation2.s
        kernels/Conv_Winograd_v30_3_1_fp32_f3x2_stride1.s
        kernels/Conv_Winograd_v30_3_1_fp32_f3x2_stride2.s
        kernels/Conv_Winograd_Fury_v1_1_1_fp16_fp16acc_f2x3_stride1.s
        kernels/MIOpenConvBwdBias.cl
        kernels/MIOpenBatchNormActivInfer.cl
        kernels/MIOpenCTCLoss.cl
        kernels/MIOpenDropout.cl
        kernels/xform_data.s
        kernels/xform_filter.s
        kernels/xform_bidirect_winograd_data.s
        kernels/xform_bidirect_winograd_filter.s
        kernels/xform_bidirect_winograd_out.s
        kernels/UniversalTranspose.cl)

    # Kernels in development lists.
    # Should be ALWAYS empty in develop branch (at the time of PR merge)
    # Intention: to speed up kernel development rebuild time
    set(MIOPEN_DEVELOPMENT_KERNELS)

    # Only referenced by MIOPEN_DEVELOPMENT_KERNELS
    set(MIOPEN_DEVELOPMENT_KERNEL_INCLUDES)

    LIST(LENGTH MIOPEN_DEVELOPMENT_KERNELS MIOPEN_DEVELOPMENT_KERNELS_COUNT)
    LIST(LENGTH MIOPEN_DEVELOPMENT_KERNEL_INCLUDES MIOPEN_DEVELOPMENT_KERNEL_INCLUDES_COUNT)

    add_kernels("kernel.cpp" "MIOPEN_KERNEL_" "" "${MIOPEN_KERNELS}")
    add_kernels("kernel_includes.cpp" "MIOPEN_KERNEL_" "_INCLUDE" "${MIOPEN_KERNEL_INCLUDES}")

    if(${MIOPEN_DEVELOPMENT_KERNELS_COUNT})
        add_kernels("kernel.cpp" "MIOPEN_KERNEL_" "" "${MIOPEN_DEVELOPMENT_KERNELS}")
    endif()

    if(${MIOPEN_DEVELOPMENT_KERNEL_INCLUDES_COUNT})
        add_kernels("kernel_includes.cpp" "MIOPEN_KERNEL_" "_INCLUDE" "${MIOPEN_DEVELOPMENT_KERNEL_INCLUDES}")
    endif()

    configure_file(db_path.cpp.in ${PROJECT_BINARY_DIR}/db_path.cpp)
    list(APPEND MIOpen_Source
        activ.cpp
        addlayernorm.cpp
        argmax.cpp
        cat.cpp
        groupnorm.cpp
        kernel_cache.cpp
        layernorm.cpp
        lrn.cpp
        mlo_dir_conv.cpp
        exec_utils.cpp
        ocl/activ_ocl.cpp
        ocl/batchnormocl.cpp
        ocl/convolutionocl.cpp
        ocl/lrn_ocl.cpp
        ocl/mloNorm.cpp
        ocl/pooling_ocl.cpp
        ocl/tensorocl.cpp
        ocl/rnnocl.cpp
        ocl/utilocl.cpp
        ocl/ctcocl.cpp
        ocl/dropoutocl.cpp
        ocl/gcn_asm_utils.cpp
        ocl/rnn_util_ocl.cpp
        hip/hip_build_utils.cpp
        hip/batched_transpose_sol.cpp
        hip/general_tensor_reorder_sol.cpp
        pooling.cpp
        t5layernorm.cpp
        ocl/fusionopconvocl.cpp
        ocl/fusionopbiasbnactivocl.cpp
        sum.cpp
        ${PROJECT_BINARY_DIR}/db_path.cpp
        )

    list(INSERT MIOpen_Source 0
        ${PROJECT_BINARY_DIR}/kernel.cpp
        ${PROJECT_BINARY_DIR}/kernel_includes.cpp
        )
endif()

if(MIOPEN_USE_ROCBLAS)
    list(APPEND MIOpen_Source
        gemm_v2.cpp
    )
endif()

if( MIOPEN_BACKEND STREQUAL "OpenCL" )
    list(APPEND MIOpen_Source
        ocl/handleocl.cpp
        ocl_kernel.cpp
        ocl/oclerrors.cpp
        ocl/clhelper.cpp
    )
endif()

if( MIOPEN_BACKEND STREQUAL "HIPOC" OR MIOPEN_BACKEND STREQUAL "HIP")
    list(APPEND MIOpen_Source
        hip/hiperrors.cpp
        hip/handlehip.cpp
        hipoc/hipoc_kernel.cpp
        hipoc/hipoc_program.cpp
        )
endif()

if( MIOPEN_BACKEND STREQUAL "HIPNOGPU")
    list(APPEND MIOpen_Source
        hip/hiperrors.cpp
        nogpu/handle.cpp
        hipoc/hipoc_kernel.cpp
        hipoc/hipoc_program.cpp
        )
endif()

if( MIOPEN_BACKEND MATCHES "OpenCL" OR MIOPEN_BACKEND STREQUAL "HIPOC" OR MIOPEN_BACKEND STREQUAL "HIP" OR MIOPEN_BACKEND STREQUAL "HIPNOGPU")
    set(KERNELS_SRC_BATCH_FACTOR 50 CACHE STRING "Amount of kernel source files to inline to a single object file.")
    set(KERNELS_BATCH_ID 0)

    function(inline_kernels_src BATCH_FACTOR KERNELS KERNEL_INCLUDES EXTRA_OPTIONS MESSAGE_SUFFIX)
        set(KERNELS_BATCH)
        set(KERNELS_BATCH_SIZE 0)
        set(PROCESSED 0)
        list(LENGTH KERNELS KERNELS_NUMBER)

        foreach(KERNEL ${KERNELS})
            list(APPEND KERNELS_BATCH ${KERNEL})
            list(LENGTH KERNELS_BATCH KERNELS_BATCH_SIZE)
            math(EXPR PROCESSED "1+${PROCESSED}")
            if((KERNELS_BATCH_SIZE EQUAL ${BATCH_FACTOR}) OR (PROCESSED EQUAL KERNELS_NUMBER))
                set(KERNEL_SRC_HPP_FILENAME batch_${KERNELS_BATCH_ID}.cpp.hpp)
                set(KERNEL_SRC_HPP_PATH ${PROJECT_BINARY_DIR}/inlined_kernels/${KERNEL_SRC_HPP_FILENAME})
                set(KERNEL_SRC_CPP_PATH ${PROJECT_BINARY_DIR}/inlined_kernels/batch_${KERNELS_BATCH_ID}.cpp)

                add_custom_command(
                    OUTPUT ${KERNEL_SRC_HPP_PATH}
                    WORKING_DIRECTORY ${CMAKE_CURRENT_SOURCE_DIR}
                    DEPENDS addkernels ${KERNELS_BATCH} ${KERNEL_INCLUDES}
                    COMMAND $<TARGET_FILE:addkernels> -target ${KERNEL_SRC_HPP_PATH} -extern ${EXTRA_OPTIONS} -source ${KERNELS_BATCH}
                    COMMENT "Inlining kernels batch #${KERNELS_BATCH_ID}${MESSAGE_SUFFIX}"
                    )
                configure_file(kernels/kernels_batch.cpp.in ${KERNEL_SRC_CPP_PATH})
                list(APPEND MIOpen_Source ${KERNEL_SRC_CPP_PATH} ${KERNEL_SRC_HPP_PATH})

                set(KERNELS_BATCH)
                math(EXPR KERNELS_BATCH_ID "1+${KERNELS_BATCH_ID}")
            endif()
        endforeach()

        set(KERNELS_BATCH_ID ${KERNELS_BATCH_ID} PARENT_SCOPE)
        set(MIOpen_Source ${MIOpen_Source} PARENT_SCOPE)
    endfunction()

    inline_kernels_src(${KERNELS_SRC_BATCH_FACTOR} "${MIOPEN_KERNELS}" "${MIOPEN_KERNEL_INCLUDES}" "" "")
    inline_kernels_src(${KERNELS_SRC_BATCH_FACTOR} "${MIOPEN_KERNEL_INCLUDES}" "" "-no-recurse;-mark-includes" " (includes)")

    set(MIOPEN_DEVELOPMENT_KERNELS_DEPS ${MIOPEN_KERNEL_INCLUDES})
    list(APPEND MIOPEN_DEVELOPMENT_KERNELS_DEPS ${MIOPEN_DEVELOPMENT_KERNEL_INCLUDES})

    if(${MIOPEN_DEVELOPMENT_KERNELS_COUNT})
        inline_kernels_src(${KERNELS_SRC_BATCH_FACTOR} "${MIOPEN_DEVELOPMENT_KERNELS}" "${MIOPEN_DEVELOPMENT_KERNELS_DEPS}" "" " (dev kernels)")
    endif()

    if(${MIOPEN_DEVELOPMENT_KERNEL_INCLUDES_COUNT})
        inline_kernels_src(${KERNELS_SRC_BATCH_FACTOR} "${MIOPEN_DEVELOPMENT_KERNEL_INCLUDES}" "" "-no-recurse;-mark-includes" " (dev includes)")
    endif()

endif()

if(MIOPEN_USE_COMGR)
    list(APPEND MIOpen_Source comgr.cpp)
endif()

if(MIOPEN_USE_MLIR)
    list(APPEND MIOpen_Source
        mlir_build.cpp
        solver/mlir_common.cpp
        conv/invokers/mlir_impl_gemm.cpp
        )
endif()

# build library
if(MIOPEN_ENABLE_SQLITE)
    add_library( MIOpen
        ${MIOpen_Source}
        $<TARGET_OBJECTS:sqlite_memvfs>
        )
else()
    add_library( MIOpen
        ${MIOpen_Source}
        )
endif()

rocm_set_soversion(MIOpen ${MIOpen_SOVERSION})

clang_tidy_check(MIOpen)

find_package(zstd)
if(zstd_FOUND)
    target_link_libraries(MIOpen PRIVATE $<IF:$<TARGET_EXISTS:zstd::libzstd_shared>,zstd::libzstd_shared,zstd::libzstd_static>)
endif()

function(target_internal_library TARGET)
    target_link_libraries(${TARGET} PRIVATE ${ARGN})
    target_link_libraries(${TARGET} INTERFACE $<BUILD_INTERFACE:${ARGN}>)
endfunction()

target_include_directories(MIOpen PUBLIC
    $<BUILD_INTERFACE:${PROJECT_SOURCE_DIR}/src/include>
)

if(MIOPEN_USE_COMPOSABLEKERNEL)
set(MIOPEN_CK_LINK_FLAGS composable_kernel::device_other_operations composable_kernel::device_gemm_operations composable_kernel::device_conv_operations composable_kernel::device_contraction_operations composable_kernel::device_reduction_operations hip::host)
endif()

if(WIN32)
    # Refer to https://en.cppreference.com/w/cpp/language/types for details.
    target_compile_options(MIOpen PRIVATE $<BUILD_INTERFACE:$<$<CXX_COMPILER_ID:Clang>:-U__LP64__>>)
endif()

target_include_directories(MIOpen SYSTEM PUBLIC $<BUILD_INTERFACE:${HALF_INCLUDE_DIR}>)
# Workaround : change in rocm-cmake was causing linking error so had to add ${CMAKE_DL_LIBS}
#               We can remove ${CMAKE_DL_LIBS} once root cause is identified.
target_link_libraries(MIOpen PRIVATE ${CMAKE_DL_LIBS} Threads::Threads BZip2::BZip2 ${MIOPEN_CK_LINK_FLAGS})
miopen_generate_export_header(MIOpen)

if(BUILD_TESTING)
    # On Windows, export all symbols only when tests are built, too.
    # The officially released binaries must not have internals exposed
    # because it violates threat model requirements.
    # The property applies only to MS-compatible tools on Windows, and
    # is ignored for the rest.
    set_target_properties(MIOpen PROPERTIES WINDOWS_EXPORT_ALL_SYMBOLS ON)
endif()

if(MIOPEN_ENABLE_AI_KERNEL_TUNING OR MIOPEN_ENABLE_AI_IMMED_MODE_FALLBACK)
    target_link_libraries(MIOpen PRIVATE frugally-deep::fdeep Eigen3::Eigen)
    if(NOT TARGET nlohmann_json)
        # frugally-deep has broken linking to nlohmann_json
        add_library(nlohmann_json INTERFACE IMPORTED GLOBAL)
        target_link_libraries(nlohmann_json INTERFACE nlohmann_json::nlohmann_json)
    endif()
    file(GLOB MODEL_FILES CONFIGURE_DEPENDS kernels/*.model)
    if(NOT ENABLE_ASAN_PACKAGING )
        install(FILES ${MODEL_FILES} DESTINATION ${DATABASE_INSTALL_DIR})
    endif()
    foreach(MODEL_FILE ${MODEL_FILES})
        get_filename_component(MODEL_FILE_FILENAME "${MODEL_FILE}" NAME)
    configure_file("${MODEL_FILE}" "${PROJECT_BINARY_DIR}/${DATABASE_INSTALL_DIR}/${MODEL_FILE_FILENAME}" COPYONLY)
    endforeach()
endif()

############################################################
# MIOpen depends on OpenCL
if( MIOPEN_BACKEND STREQUAL "OpenCL")
    MESSAGE( STATUS "MIOpen linking OpenCL: ${OPENCL_INCLUDE_DIRS}" )
    target_include_directories(MIOpen SYSTEM PUBLIC ${OPENCL_INCLUDE_DIRS} )
    target_link_libraries( MIOpen PUBLIC ${OPENCL_LIBRARIES} )
    list(APPEND PACKAGE_DEPENDS PACKAGE OpenCL)
elseif(MIOPEN_BACKEND STREQUAL "HIPOC" OR MIOPEN_BACKEND STREQUAL "HIP")
    target_link_libraries( MIOpen PRIVATE hip::device )
    target_link_libraries( MIOpen INTERFACE hip::host )
    if(MIOPEN_USE_HIPRTC)
        if(WIN32)
            target_link_libraries( MIOpen PRIVATE hiprtc::hiprtc )
        else()
            target_link_libraries( MIOpen PRIVATE hiprtc)
        endif()
    endif()
    if(ENABLE_HIP_WORKAROUNDS)
        # Workaround hip not setting its usage requirements correctly
        target_compile_definitions( MIOpen PRIVATE -D__HIP_PLATFORM_AMD__=1 )
    endif()
    # This is helpful for the tests
    target_link_libraries( MIOpen INTERFACE $<BUILD_INTERFACE:hip::device> )
    list(APPEND PACKAGE_DEPENDS PACKAGE hip)
endif()

if(MIOPEN_USE_COMGR)
    list(APPEND PACKAGE_DEPENDS PACKAGE amd_comgr)
    target_internal_library(MIOpen amd_comgr)
endif()

if(MIOPEN_OFFLINE_COMPILER_PATHS_V2)
    # Adding rocm-core library dependency for API getROCmInstallPath()
    target_link_libraries(MIOpen PRIVATE rocm-core)
endif()

if(rocblas_FOUND)
    target_link_libraries( MIOpen INTERFACE $<BUILD_INTERFACE:roc::rocblas> )
    target_link_libraries( MIOpen PRIVATE roc::rocblas )
    list(APPEND PACKAGE_STATIC_DEPENDS PACKAGE rocblas)
endif()

# For backward compatibility with ROCm 5.3
# Build with library libMLIRMIOpen
if(LIBMLIRMIOPEN)
    target_link_libraries(MIOpen PRIVATE ${LIBMLIRMIOPEN})
endif()

# Build with package rocMLIR
if(rocMLIR_FOUND)
    target_link_libraries(MIOpen PRIVATE rocMLIR::rockCompiler)
endif()

target_link_libraries(MIOpen PRIVATE nlohmann_json::nlohmann_json)

target_internal_library(MIOpen
    Boost::filesystem
)
list(APPEND PACKAGE_STATIC_DEPENDS PACKAGE Boost COMPONENTS filesystem)
if(NOT WIN32 AND NOT APPLE)
    file(WRITE ${CMAKE_CURRENT_BINARY_DIR}/lib.def "
MIOPEN_${MIOPEN_BACKEND}_1
{
global:
    miopen*;
    extern \"C++\" {
        miopen::*;
    };
local:
    *boost*;
    extern \"C++\" {
        std::*;
    };
};
")
    target_link_libraries(MIOpen PRIVATE "-Wl,--version-script=${CMAKE_CURRENT_BINARY_DIR}/lib.def")
    target_link_libraries(MIOpen PRIVATE "-Wl,--exclude-libs,ALL")
    # set_target_properties(MIOpen PROPERTIES CXX_VISIBILITY_PRESET hidden)
    set_target_properties(MIOpen PROPERTIES VISIBILITY_INLINES_HIDDEN 1)
endif()
#######################################
if(MIOPEN_ENABLE_SQLITE)
    # MIOpen depends on SQLite
    target_link_libraries(MIOpen PRIVATE SQLite::SQLite3)
endif()
############################################################
# MIOpen depends on librt for Boost.Interprocess
if(NOT WIN32 AND NOT APPLE)
    find_library(LIBRT rt)
    if(LIBRT)
        message(STATUS "Librt: " ${LIBRT})
        target_internal_library(MIOpen ${LIBRT})
    endif()
endif()

if(MIOPEN_USE_ROCTRACER)
    target_link_libraries(MIOpen PRIVATE roctx64)
endif()

############################################################
# Installation
set(MIOPEN_CXX_HEADER_PATH)
if(MIOPEN_INSTALL_CXX_HEADERS)
set(MIOPEN_CXX_HEADER_PATH ${PROJECT_SOURCE_DIR}/src/include)
endif()

rocm_install_targets(
  TARGETS MIOpen
  INCLUDE
    ${PROJECT_SOURCE_DIR}/include
    ${PROJECT_BINARY_DIR}/include
    ${MIOPEN_CXX_HEADER_PATH}
)

rocm_export_targets(
  TARGETS MIOpen
  DEPENDS
    ${PACKAGE_DEPENDS}
  STATIC_DEPENDS
    ${PACKAGE_STATIC_DEPENDS}
)

# Install db files
if(NOT MIOPEN_EMBED_DB STREQUAL "")
    include(embed)
    if(MIOPEN_EMBED_BINCACHE AND MIOPEN_BINCACHE_PATH STREQUAL "")
        if(MIOPEN_NO_LFS_PULLED)
            message(WARNING "Binary cache files have not been pulled down from git-lfs, will not embed.")
        else()
            set(MIOPEN_BINCACHE_PATH ${KERNELS_BINARY_DIR})
            message("MIOPEN_BINCACHE_PATH: ${MIOPEN_BINCACHE_PATH}")
        endif()
    else()
        message(WARNING "MIOPEN_EMBED_BINCACHE is set and MIOPEN_BINCACHE_PATH was used to override default binary cache files. Proceed at your own risk!")
    endif()
# embed find db
    foreach(EMBED_ARCH ${MIOPEN_EMBED_DB})
        message(STATUS "Adding find db for arch: ${EMBED_ARCH}")
        list(APPEND CODE_OBJECTS "${PROJECT_BINARY_DIR}/${DATABASE_INSTALL_DIR}/${EMBED_ARCH}.${MIOPEN_BACKEND}.fdb.txt")
        message(STATUS "Adding perf db for arch: ${EMBED_ARCH}")
        list(APPEND CODE_OBJECTS "${PROJECT_BINARY_DIR}/${DATABASE_INSTALL_DIR}/${EMBED_ARCH}.db${PERFDB_SUFFIX}")
    endforeach()
# Embed Bin Cache
    if(NOT MIOPEN_BINCACHE_PATH STREQUAL "")
        foreach(EMBED_ARCH ${MIOPEN_EMBED_DB})
            message(STATUS "Adding binary cache for arch: ${EMBED_ARCH}")
            download_binary(OUTPUT_PATH "${MIOPEN_BINCACHE_PATH}" "${EMBED_ARCH}")
            list(APPEND CODE_OBJECTS "${OUTPUT_PATH}")
        endforeach()
    endif()
    add_embed_library(miopen_data ${CODE_OBJECTS})
    target_link_libraries(MIOpen PRIVATE $<BUILD_INTERFACE:miopen_data> )
endif()

if(BUILD_FILE_REORG_BACKWARD_COMPATIBILITY)
  #Generating Wrapper of each headers for backward compatibility
  rocm_wrap_header_file(
    export.h config.h version.h miopen.h
    HEADER_LOCATION include/miopen
    GUARDS WRAPPER
    WRAPPER_LOCATIONS miopen/${CMAKE_INSTALL_INCLUDEDIR}/miopen
    ORIGINAL_FILES ${PROJECT_BINARY_DIR}/include/miopen/version.h ${PROJECT_BINARY_DIR}/include/miopen/config.h
  )

  #Installing Wrapper Headers
  rocm_install(
    DIRECTORY
       "${PROJECT_BINARY_DIR}/miopen/include"
        DESTINATION "miopen" )
  message( STATUS "Backward Compatible Sym Link Created for include directories" )
endif()<|MERGE_RESOLUTION|>--- conflicted
+++ resolved
@@ -266,11 +266,8 @@
     solver/layernorm/forward_layernorm.cpp
     solver/layernorm/forward_layernorm2d_ck.cpp
     solver/layernorm/forward_layernorm4d_ck.cpp
-<<<<<<< HEAD
     solver/layernorm/forward_t5layernorm.cpp
-=======
     solver/mha/mha_solver.cpp
->>>>>>> eb92f89b
     solver/pooling/forward2d.cpp
     solver/pooling/forwardNaive.cpp
     solver/pooling/forwardNd.cpp
