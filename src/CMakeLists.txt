--- conflicted
+++ resolved
@@ -121,11 +121,6 @@
     operator.cpp
     performance_config.cpp
     pooling/problem_description.cpp
-<<<<<<< HEAD
-    problem_description.cpp
-=======
-    pooling_api.cpp
->>>>>>> 19c6046d
     problem.cpp
     ramdb.cpp
     readonlyramdb.cpp
