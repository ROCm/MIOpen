################################################################################
#
# MIT License
#
# Copyright (c) 2017 Advanced Micro Devices, Inc.
#
# Permission is hereby granted, free of charge, to any person obtaining a copy
# of this software and associated documentation files (the "Software"), to deal
# in the Software without restriction, including without limitation the rights
# to use, copy, modify, merge, publish, distribute, sublicense, and/or sell
# copies of the Software, and to permit persons to whom the Software is
# furnished to do so, subject to the following conditions:
#
# The above copyright notice and this permission notice shall be included in all
# copies or substantial portions of the Software.
#
# THE SOFTWARE IS PROVIDED "AS IS", WITHOUT WARRANTY OF ANY KIND, EXPRESS OR
# IMPLIED, INCLUDING BUT NOT LIMITED TO THE WARRANTIES OF MERCHANTABILITY,
# FITNESS FOR A PARTICULAR PURPOSE AND NONINFRINGEMENT. IN NO EVENT SHALL THE
# AUTHORS OR COPYRIGHT HOLDERS BE LIABLE FOR ANY CLAIM, DAMAGES OR OTHER
# LIABILITY, WHETHER IN AN ACTION OF CONTRACT, TORT OR OTHERWISE, ARISING FROM,
# OUT OF OR IN CONNECTION WITH THE SOFTWARE OR THE USE OR OTHER DEALINGS IN THE
# SOFTWARE.
#
################################################################################

cmake_policy(SET CMP0057 NEW)

include(ExportHeader)
if(MIOPEN_ENABLE_SQLITE)
    add_subdirectory(sqlite)
endif()

# Truncation rounding or (default) rounding to nearest even (RNE) is enabled.
# This switch controls two related but different aspects of MIOpen behavior
# 1.  How host code performs conversions of float to bfloat16, important only
#     for testing.
# 2.  How BF16 kernels (which are kind of mixed-precision now and expected to
#     remain in the future)  perform final conversion (and rounding) of FP32
#     to BF16 results. This affects the main functionality of the library.
option( MIOPEN_USE_RNE_BFLOAT16 "Sets rounding scheme for bfloat16 type" ON )
option( MIOPEN_FP8_IEEE_EXPONENT_BIAS "Sets the FP8 exponent bias to IEEE" ON)
option( MIOPEN_FP8_CLIPPING "Sets the FP8 clipping" ON)
set ( MIOPEN_DEFAULT_FIND_MODE "DynamicHybrid" CACHE STRING "Sets the default find mode")
set_property(CACHE MIOPEN_DEFAULT_FIND_MODE PROPERTY STRINGS
    Normal Fast Hybrid FastHybrid DynamicHybrid)

option( MIOPEN_FP8_CLIPPING "Sets the FP8 clipping" ON)

configure_file("${PROJECT_SOURCE_DIR}/include/miopen/config.h.in" "${PROJECT_BINARY_DIR}/include/miopen/config.h")

# configure a header file to pass the CMake version settings to the source, and package the header files in the output archive
configure_file( "${PROJECT_SOURCE_DIR}/include/miopen/version.h.in" "${PROJECT_BINARY_DIR}/include/miopen/version.h" )

if(BUILD_FILE_REORG_BACKWARD_COMPATIBILITY)
#Copy header to Build Dir for generating backward compatibility
configure_file( "${PROJECT_SOURCE_DIR}/include/miopen/miopen.h" "${PROJECT_BINARY_DIR}/include/miopen/miopen.h" )
endif()

message( STATUS "MIOpen_VERSION= ${MIOpen_VERSION}" )
if(NOT MIOPEN_GENERATOR_IS_MULTI_CONFIG)
    message( STATUS "CMAKE_BUILD_TYPE= ${CMAKE_BUILD_TYPE}" )
endif()

# This is incremented when the ABI to the library changes
set( MIOpen_SOVERSION 1.0 )

function(add_kernels FILE_NAME VAR_PREFIX VAR_SUFFIX KERNEL_FILES)
    set(INIT_KERNELS_LIST)
    set(KERNELS_DECLS)
    foreach(KERNEL_FILE ${KERNEL_FILES})
        set_property(DIRECTORY APPEND PROPERTY CMAKE_CONFIGURE_DEPENDS ${KERNEL_FILE})
        get_filename_component(KERNEL_FILENAME ${KERNEL_FILE} NAME)
        get_filename_component(BASE_NAME ${KERNEL_FILE} NAME_WE)
        string(TOUPPER "${BASE_NAME}" KEY_NAME)
        string(MAKE_C_IDENTIFIER "${KEY_NAME}" VAR_NAME)
        string(APPEND KERNELS_DECLS "extern const size_t ${VAR_PREFIX}${VAR_NAME}${VAR_SUFFIX}_SIZE;\n")
        string(APPEND KERNELS_DECLS "extern const unsigned char ${VAR_PREFIX}${VAR_NAME}${VAR_SUFFIX}[];\n")
        list(APPEND INIT_KERNELS_LIST "    { \"${KERNEL_FILENAME}\", std::string(reinterpret_cast<const char*>(${VAR_PREFIX}${VAR_NAME}${VAR_SUFFIX}), ${VAR_PREFIX}${VAR_NAME}${VAR_SUFFIX}_SIZE) }")
    endforeach()
    string(REPLACE ";" ",\n" INIT_KERNELS "${INIT_KERNELS_LIST}")
    configure_file(kernels/${FILE_NAME}.in ${PROJECT_BINARY_DIR}/${FILE_NAME})
endfunction()

set( MIOpen_Source
    activ/problem_description.cpp
    activ_api.cpp
    api/find2_0_commons.cpp
    argmax_api.cpp
    batch_norm.cpp
    batch_norm_api.cpp
    batchnorm/problem_description.cpp
    buffer_info.cpp
    cat_api.cpp
    cat/problem_description.cpp
    check_numerics.cpp
    conv/invokers/gcn_asm_1x1u.cpp
    conv/invokers/gcn_asm_1x1u_ss.cpp
    conv/invokers/gcn_asm_1x1u_us.cpp
    conv/invokers/gen_x_w_y_pad.cpp
    conv/invokers/impl_gemm.cpp
    conv/invokers/impl_gemm_dynamic.cpp
    conv/invokers/ocl_wrw_rdc.cpp
    conv/problem_description.cpp
    conv/solver_finders.cpp
    conv_algo_name.cpp
    convolution.cpp
    convolution_api.cpp
    ctc.cpp
    ctc_api.cpp
    db.cpp
    db_record.cpp
    driver_arguments.cpp
    dropout.cpp
    dropout_api.cpp
    execution_context.cpp
    expanduser.cpp
    find_controls.cpp
    find_db.cpp
    fused_api.cpp
    fusion.cpp
    fusion/problem_description.cpp
    generic_search.cpp
    graphapi/graphapi.cpp
<<<<<<< HEAD
    graphapi/graphapi_tensor.cpp
    graphapi/opgraph.cpp
=======
    graphapi/pointwise.cpp
    graphapi/rng.cpp
    graphapi/tensor.cpp
>>>>>>> e04f19f1
    groupnorm_api.cpp
    groupnorm/problem_description.cpp
    handle_api.cpp
    invoker_cache.cpp
    kernel_build_params.cpp
    kernel_warnings.cpp
    layernorm_api.cpp
    layernorm/problem_description.cpp
    load_file.cpp
    lock_file.cpp
    logger.cpp
    lrn_api.cpp
    mha/mha_descriptor.cpp
    mha/problem_description.cpp
    op_args.cpp
    operator.cpp
    performance_config.cpp
    pooling/problem_description.cpp
    pooling_api.cpp
    problem.cpp
    process.cpp
    ramdb.cpp
    readonlyramdb.cpp
    reducetensor.cpp
    reducetensor_api.cpp
    reduce/problem_description.cpp
    rnn.cpp
    rnn_api.cpp
    rnn/rnn_util.cpp
    rnn/Solutions/rnn_transformer.cpp
    softmax.cpp
    softmax_api.cpp
    softmax/problem_description.cpp
    solution.cpp
    solver.cpp
    solver/activ/bwd_0.cpp
    solver/activ/bwd_1.cpp
    solver/activ/fwd_0.cpp
    solver/activ/fwd_1.cpp
    solver/batchnorm/backward_ck.cpp
    solver/batchnorm/backward_per_activation.cpp
    solver/batchnorm/backward_per_activation_fused.cpp
    solver/batchnorm/backward_spatial_multiple.cpp
    solver/batchnorm/backward_spatial_single.cpp
    solver/batchnorm/forward_inference.cpp
    solver/batchnorm/forward_inference_ck.cpp
    solver/batchnorm/forward_inference_fused.cpp
    solver/batchnorm/forward_per_activation.cpp
    solver/batchnorm/forward_per_activation_fused.cpp
    solver/batchnorm/forward_spatial_multiple.cpp
    solver/batchnorm/forward_spatial_single.cpp
    solver/batchnorm/forward_training_ck.cpp
    solver/cat/forward_cat.cpp
    solver/conv_asm_1x1u.cpp
    solver/conv_asm_1x1u_bias_activ_fused.cpp
    solver/conv_asm_1x1u_stride2.cpp
    solver/conv_asm_3x3u.cpp
    solver/conv_asm_5x10u2v2b1.cpp
    solver/conv_asm_5x10u2v2f1.cpp
    solver/conv_asm_7x7c3h224w224k64u2v2p3q3f1.cpp
    solver/conv_asm_dir_BwdWrW1x1.cpp
    solver/conv_asm_dir_BwdWrW3x3.cpp
    solver/conv_asm_implicit_gemm_bwd_v4r1_dynamic.cpp
    solver/conv_asm_implicit_gemm_gtc_bwd.cpp
    solver/conv_asm_implicit_gemm_gtc_bwd_nhwc.cpp
    solver/conv_asm_implicit_gemm_gtc_fwd.cpp
    solver/conv_asm_implicit_gemm_gtc_fwd_nhwc.cpp
    solver/conv_asm_implicit_gemm_gtc_fwd_nchwc.cpp
    solver/conv_asm_implicit_gemm_gtc_perf_config.cpp
    solver/conv_asm_implicit_gemm_gtc_wrw_nhwc.cpp
    solver/conv_asm_implicit_gemm_v4r1_dynamic.cpp
    solver/conv_asm_implicit_gemm_wrw_gtc_dynamic_xdlops.cpp
    solver/conv_asm_implicit_gemm_wrw_v4r1_dynamic.cpp
    solver/conv_bin_wino3x3U.cpp
    solver/conv_bin_winoRxS.cpp
    solver/conv_bin_winoRxS_fused.cpp
    solver/conv_ck_igemm_fwd_v6r1_dlops_nchw.cpp
    solver/conv_ck_igemm_fwd_bias_activ_fused.cpp
    solver/conv_ck_igemm_fwd_bias_res_add_activ_fused.cpp
    solver/conv_direct_naive_conv.cpp
    solver/conv_direct_naive_conv_bwd.cpp
    solver/conv_direct_naive_conv_fwd.cpp
    solver/conv_direct_naive_conv_wrw.cpp
    solver/conv_hip_implicit_gemm_bwd_data_xdlops.cpp
    solver/conv_hip_implicit_gemm_bwd_v1r1.cpp
    solver/conv_hip_implicit_gemm_bwd_v1r1_xdlops.cpp
    solver/conv_hip_implicit_gemm_bwd_v4r1.cpp
    solver/conv_hip_implicit_gemm_bwd_v4r1_xdlops.cpp
    solver/conv_hip_implicit_gemm_fwd_v4r1.cpp
    solver/conv_hip_implicit_gemm_fwd_v4r4.cpp
    solver/conv_hip_implicit_gemm_fwd_v4r4_xdlops.cpp
    solver/conv_hip_implicit_gemm_fwd_v4r4_xdlops_padded_gemm.cpp
    solver/conv_hip_implicit_gemm_fwd_v4r5_xdlops.cpp
    solver/conv_hip_implicit_gemm_fwd_xdlops.cpp
    solver/conv_hip_implicit_gemm_grouped_fwd_xdlops.cpp
    solver/conv_hip_implicit_gemm_grouped_bwd_xdlops.cpp
    solver/conv_hip_implicit_gemm_grouped_wrw_xdlops.cpp
    solver/conv_hip_implicit_gemm_3d_grouped_fwd_xdlops.cpp
    solver/conv_hip_implicit_gemm_3d_grouped_wrw_xdlops.cpp
    solver/conv_hip_implicit_gemm_3d_grouped_bwd_xdlops.cpp
    solver/conv_hip_implicit_gemm_f16f8f16_fwd_xdlops.cpp
    solver/conv_hip_implicit_gemm_f16f8f16_bwd_xdlops.cpp
    solver/conv_hip_implicit_gemm_f16f8f16_wrw_xdlops.cpp
    solver/conv_hip_implicit_gemm_nonxdlops_common.cpp
    solver/conv_hip_implicit_gemm_wrw_v4r4.cpp
    solver/conv_hip_implicit_gemm_wrw_v4r4_xdlops.cpp
    solver/conv_hip_implicit_gemm_wrw_v4r4_xdlops_padded_gemm.cpp
    solver/conv_mlir_igemm_bwd.cpp
    solver/conv_mlir_igemm_bwd_xdlops.cpp
    solver/conv_mlir_igemm_fwd.cpp
    solver/conv_mlir_igemm_fwd_xdlops.cpp
    solver/conv_mlir_igemm_wrw.cpp
    solver/conv_mlir_igemm_wrw_xdlops.cpp
    solver/conv_MP_bidirectional_winograd.cpp
    solver/conv_multipass_wino3x3WrW.cpp
    solver/conv_ocl_dir2D_bwdWrW_1x1.cpp
    solver/conv_ocl_dir2D_bwdWrW_2.cpp
    solver/conv_ocl_dir2D_bwdWrW_53.cpp
    solver/conv_ocl_dir2D11x11.cpp
    solver/conv_ocl_dir2Dfwd.cpp
    solver/conv_ocl_dir2Dfwd_fused.cpp
    solver/conv_ocl_dir2Dfwd_exhaustive_search.cpp
    solver/conv_ocl_dir2Dfwd1x1.cpp
    solver/conv_ocl_dir2Dfwdgen.cpp
    solver/conv_wino_fury_RxS.cpp
    solver/conv_winoRxS.cpp
    solver/conv_winoRxS_fused.cpp
    solver/fft.cpp
    solver/gemm.cpp
    solver/gemm_bwd.cpp
    solver/gemm_wrw.cpp
    solver/groupnorm/forward_groupnorm.cpp
    solver/layernorm/forward_layernorm.cpp
    solver/layernorm/forward_layernorm2d_ck.cpp
    solver/layernorm/forward_layernorm4d_ck.cpp
    solver/mha/mha_solver.cpp
    solver/pooling/forward2d.cpp
    solver/pooling/forwardNaive.cpp
    solver/pooling/forwardNd.cpp
    solver/pooling/backward2d.cpp
    solver/pooling/backwardNd.cpp
    solver/reduce/forward_argmax.cpp
    solver/reduce/forward_sum.cpp
    solver/softmax/attn_softmax.cpp
    solver/softmax/softmax.cpp
    subbuffers.cpp
    sum_api.cpp
    target_properties.cpp
    temp_file.cpp
    tensor.cpp
    tensor_api.cpp
    seq_tensor.cpp
)

if(MIOPEN_ENABLE_AI_KERNEL_TUNING OR MIOPEN_ENABLE_AI_IMMED_MODE_FALLBACK)
    list(APPEND MIOpen_Source conv/heuristics/ai_heuristics.cpp)
    list(APPEND MIOpen_Source anyramdb.cpp)
endif()

list(APPEND MIOpen_Source tmp_dir.cpp binary_cache.cpp md5.cpp)
if(MIOPEN_ENABLE_SQLITE)
    list(APPEND MIOpen_Source sqlite_db.cpp)
endif()

if(MIOPEN_ENABLE_SQLITE AND MIOPEN_ENABLE_SQLITE_KERN_CACHE)
    list(APPEND MIOpen_Source kern_db.cpp bz2.cpp)
endif()

if( MIOPEN_BACKEND MATCHES "OpenCL" OR MIOPEN_BACKEND STREQUAL "HIPOC" OR MIOPEN_BACKEND STREQUAL "HIP" OR MIOPEN_BACKEND STREQUAL "HIPNOGPU")
    file(GLOB_RECURSE STATIC_COMPOSABLE_KERNEL_INCLUDE "kernels/static_composable_kernel/include/*/*.hpp")
    file(GLOB_RECURSE STATIC_COMPOSABLE_KERNEL_SOURCE "kernels/static_composable_kernel/src/*/*.cpp")
    file(GLOB_RECURSE COMPOSABLE_KERNEL_INCLUDE "composable_kernel/composable_kernel/include/*.hpp")
    file(GLOB_RECURSE COMPOSABLE_KERNEL_SOURCE "composable_kernel/composable_kernel/src/*.cpp")
    file(GLOB_RECURSE COMPOSABLE_KERNEL_DYNAMIC_ASM_SOURCE "kernels/dynamic_igemm/*.s")
    file(GLOB_RECURSE COMPOSABLE_KERNEL_DYNAMIC_ASM_INCLUDE "kernels/dynamic_igemm/*.inc")
    file(GLOB_RECURSE COMPOSABLE_KERNEL_DYNAMIC_CPP_SOURCE "kernels/dynamic_igemm/*.cpp")
    file(GLOB_RECURSE GPU_REFERENCE_KERNEL_HIP "kernels/gpu_reference_kernel/*.cpp")
    file(GLOB_RECURSE GPU_REFERENCE_KERNEL_ASM "kernels/gpu_reference_kernel/*.s")
    file(GLOB_RECURSE GPU_BATCHED_TRANSPOSE_KERNEL_HIP "kernels/gpu_batched_transpose_kernel/*.cpp")
    file(GLOB_RECURSE GPU_GENERAL_TENSOR_REORDER_KERNEL_HIP_INCLUDE "kernels/gpu_general_tensor_reorder_kernel/*.hpp")
    file(GLOB_RECURSE GPU_GENERAL_TENSOR_REORDER_KERNEL_HIP_SOURCE "kernels/gpu_general_tensor_reorder_kernel/*.cpp")


    set(MIOPEN_KERNEL_INCLUDES
        ${STATIC_COMPOSABLE_KERNEL_INCLUDE}
        ${COMPOSABLE_KERNEL_INCLUDE}
        ${COMPOSABLE_KERNEL_DYNAMIC_ASM_INCLUDE}
        ${GPU_GENERAL_TENSOR_REORDER_KERNEL_HIP_INCLUDE}
        include/miopen/implicitgemm_params.hpp
        kernels/gpu_reference_kernel/fp8_kern_types.h
        kernels/Conv_Winograd_v13_3_12_fp16dot_stride1.inc
        kernels/Conv_Winograd_v13_3_12_fp16dot_stride2_dec.inc
        kernels/Conv_Winograd_v13_3_12_fp16dot_stride2_dil.inc
        kernels/Conv_Winograd_v14_3_3_fp16dot_stride1.inc
        kernels/Conv_Winograd_v14_3_3_fp16dot_stride2_dec.inc
        kernels/Conv_Winograd_v14_3_3_fp16dot_stride2_dil.inc
        kernels/Conv_Winograd_v13_3_12_epilogue.inc
        kernels/Conv_Winograd_v13_3_12_prologue.inc
        kernels/Conv_Winograd_v16_5_0_epilogue.inc
        kernels/Conv_Winograd_v16_5_0_prologue.inc
        kernels/Conv_Winograd_v16_5_0_stride1.inc
        kernels/conv_3x3_wheel_alpha_v9_2_7_epilogue.inc
        kernels/conv_3x3_wheel_alpha_v9_2_7_prologue.inc
        kernels/conv_3x3_wheel_alpha_v9_2_7_gfx8_stride_2_dec.inc
        kernels/conv_3x3_wheel_alpha_v9_2_7_gfx8.inc
        kernels/conv_3x3_wheel_alpha_v3_0b_epilogue.inc
        kernels/conv_3x3_wheel_alpha_v3_0b_prologue.inc
        kernels/conv_3x3_wheel_alpha_v3_0b.inc
        kernels/conv_3x3_wheel_alpha_v7_0_3b_epilogue.inc
        kernels/conv_3x3_wheel_alpha_v7_0_3b_prologue.inc
        kernels/conv_3x3_wheel_alpha_v7_0_3b.inc
        kernels/conv_3x3_wheel_alpha_v9_0_15_epilogue.inc
        kernels/conv_3x3_wheel_alpha_v9_0_15_prologue.inc
        kernels/conv_3x3_wheel_alpha_v9_0_15_gfx8_stride_2_dil.inc
        kernels/conv_3x3_wheel_alpha_v9_0_15_gfx8_stride_2_dec.inc
        kernels/conv_3x3_wheel_alpha_v9_0_15_gfx8.inc
        kernels/conv_3x3_wheel_alpha_v9_0_15_gfx9_stride_2_dil.inc
        kernels/conv_3x3_wheel_alpha_v9_0_15_gfx9_stride_2_dec.inc
        kernels/conv_3x3_wheel_alpha_v9_0_15_gfx9.inc
        kernels/Conv_Winograd_v21_1_3_gfx9_fp16_dot2_edc_f2x3_dilation2.inc
        kernels/Conv_Winograd_v21_1_3_gfx9_fp16_dot2_edc_f2x3_stride1.inc
        kernels/Conv_Winograd_v21_1_3_gfx9_fp16_dot2_edc_f2x3_stride2.inc
        kernels/Conv_Winograd_v21_1_3_gfx9_fp16_dot2_edc_f3x2_stride1.inc
        kernels/Conv_Winograd_v21_1_3_gfx9_fp32_f2x3_dilation2.inc
        kernels/Conv_Winograd_v21_1_3_gfx9_fp32_f2x3_stride1.inc
        kernels/Conv_Winograd_v21_1_3_gfx9_fp32_f2x3_stride2.inc
        kernels/Conv_Winograd_v21_1_3_gfx9_fp32_f3x2_stride1.inc
        kernels/Conv_Winograd_v21_1_3_metadata.inc
        kernels/Conv_Winograd_v30_3_1_gfx94x_fp16_dot2_edc_f2x3_dilation2.inc
        kernels/Conv_Winograd_v30_3_1_gfx94x_fp16_dot2_edc_f2x3_stride1.inc
        kernels/Conv_Winograd_v30_3_1_gfx94x_fp16_dot2_edc_f2x3_stride2.inc
        kernels/Conv_Winograd_v30_3_1_gfx94x_fp32_f2x3_dilation2.inc
        kernels/Conv_Winograd_v30_3_1_gfx94x_fp32_f2x3_stride1.inc
        kernels/Conv_Winograd_v30_3_1_gfx94x_fp32_f2x3_stride2.inc
        kernels/Conv_Winograd_v30_3_1_gfx9_fp16_dot2_edc_f2x3_dilation2.inc
        kernels/Conv_Winograd_v30_3_1_gfx9_fp16_dot2_edc_f2x3_stride1.inc
        kernels/Conv_Winograd_v30_3_1_gfx9_fp16_dot2_edc_f2x3_stride2.inc
        kernels/Conv_Winograd_v30_3_1_gfx9_fp32_f2x3_dilation2.inc
        kernels/Conv_Winograd_v30_3_1_gfx9_fp32_f2x3_stride1.inc
        kernels/Conv_Winograd_v30_3_1_gfx9_fp32_f2x3_stride2.inc
        kernels/Conv_Winograd_v30_3_1_gfx10_fp16_dot2_f2x3_dilation2.inc
        kernels/Conv_Winograd_v30_3_1_gfx10_fp16_dot2_f2x3_stride1.inc
        kernels/Conv_Winograd_v30_3_1_gfx10_fp16_dot2_f2x3_stride2.inc
        kernels/Conv_Winograd_v30_3_1_gfx10_fp32_f2x3_dilation2.inc
        kernels/Conv_Winograd_v30_3_1_gfx10_fp32_f2x3_stride1.inc
        kernels/Conv_Winograd_v30_3_1_gfx10_fp32_f2x3_stride2.inc
        kernels/Conv_Winograd_v30_3_1_gfx11_fp16_dot2_f2x3_dilation2.inc
        kernels/Conv_Winograd_v30_3_1_gfx11_fp16_dot2_f2x3_stride1.inc
        kernels/Conv_Winograd_v30_3_1_gfx11_fp16_dot2_f2x3_stride2.inc
        kernels/Conv_Winograd_v30_3_1_gfx11_fp32_f2x3_dilation2.inc
        kernels/Conv_Winograd_v30_3_1_gfx11_fp32_f2x3_stride1.inc
        kernels/Conv_Winograd_v30_3_1_gfx11_fp32_f2x3_stride2.inc
        kernels/Conv_Winograd_v30_3_1_gfx94x_fp16_dot2_edc_f3x2_dilation2.inc
        kernels/Conv_Winograd_v30_3_1_gfx94x_fp16_dot2_edc_f3x2_stride1.inc
        kernels/Conv_Winograd_v30_3_1_gfx94x_fp16_dot2_edc_f3x2_stride2.inc
        kernels/Conv_Winograd_v30_3_1_gfx94x_fp32_f3x2_dilation2.inc
        kernels/Conv_Winograd_v30_3_1_gfx94x_fp32_f3x2_stride1.inc
        kernels/Conv_Winograd_v30_3_1_gfx94x_fp32_f3x2_stride2.inc
        kernels/Conv_Winograd_v30_3_1_gfx9_fp16_dot2_edc_f3x2_dilation2.inc
        kernels/Conv_Winograd_v30_3_1_gfx9_fp16_dot2_edc_f3x2_stride1.inc
        kernels/Conv_Winograd_v30_3_1_gfx9_fp16_dot2_edc_f3x2_stride2.inc
        kernels/Conv_Winograd_v30_3_1_gfx9_fp32_f3x2_dilation2.inc
        kernels/Conv_Winograd_v30_3_1_gfx9_fp32_f3x2_stride1.inc
        kernels/Conv_Winograd_v30_3_1_gfx9_fp32_f3x2_stride2.inc
        kernels/Conv_Winograd_v30_3_1_gfx10_fp16_dot2_f3x2_dilation2.inc
        kernels/Conv_Winograd_v30_3_1_gfx10_fp16_dot2_f3x2_stride1.inc
        kernels/Conv_Winograd_v30_3_1_gfx10_fp16_dot2_f3x2_stride2.inc
        kernels/Conv_Winograd_v30_3_1_gfx10_fp32_f3x2_dilation2.inc
        kernels/Conv_Winograd_v30_3_1_gfx10_fp32_f3x2_stride1.inc
        kernels/Conv_Winograd_v30_3_1_gfx10_fp32_f3x2_stride2.inc
        kernels/Conv_Winograd_v30_3_1_gfx11_fp16_dot2_f3x2_dilation2.inc
        kernels/Conv_Winograd_v30_3_1_gfx11_fp16_dot2_f3x2_stride1.inc
        kernels/Conv_Winograd_v30_3_1_gfx11_fp16_dot2_f3x2_stride2.inc
        kernels/Conv_Winograd_v30_3_1_gfx11_fp32_f3x2_dilation2.inc
        kernels/Conv_Winograd_v30_3_1_gfx11_fp32_f3x2_stride1.inc
        kernels/Conv_Winograd_v30_3_1_gfx11_fp32_f3x2_stride2.inc
        kernels/Conv_Winograd_v30_3_1_metadata.inc
        kernels/bfloat16_dev.hpp
        kernels/conv_common.inc
        kernels/conv_sizes.inc
        kernels/float_types.h
        kernels/gpr_alloc.inc
        kernels/hip_f8_impl.hpp
        kernels/hip_float8.hpp
        kernels/inst_wrappers.inc
        kernels/miopen_cstdint.hpp
        kernels/miopen_limits.hpp
        kernels/miopen_rocrand.hpp
        kernels/miopen_type_traits.hpp
        kernels/miopen_utility.hpp
        kernels/neuron.inc
        kernels/rocm_version.inc
        kernels/stride_array.hpp
        kernels/utilities.inc
        kernels/workaround_issue_1431.hpp
        kernels/xform_bidirect_winograd_code.inc
        kernels/xform_data_filter.inc
        kernels/xform_kd_cov2.inc
        kernels/xform_metadata.inc
        )

    set(MIOPEN_KERNELS
        ${STATIC_COMPOSABLE_KERNEL_SOURCE}
        ${COMPOSABLE_KERNEL_SOURCE}
        ${COMPOSABLE_KERNEL_DYNAMIC_ASM_SOURCE}
        ${COMPOSABLE_KERNEL_DYNAMIC_CPP_SOURCE}
        ${GPU_REFERENCE_KERNEL_HIP}
        ${GPU_REFERENCE_KERNEL_ASM}
        ${GPU_BATCHED_TRANSPOSE_KERNEL_HIP}
        ${GPU_GENERAL_TENSOR_REORDER_KERNEL_HIP_SOURCE}
        kernels/MIOpenArgmax.cpp
        kernels/MIOpenCat.cpp
        kernels/MIOpenCheckNumerics.cpp
        kernels/MIOpenBatchNormActivBwdPerAct.cl
        kernels/MIOpenBatchNormActivBwdSpatial.cl
        kernels/MIOpenBatchNormActivFwdTrainPerAct.cl
        kernels/MIOpenBatchNormActivFwdTrainSpatial.cl
        kernels/MIOpenBatchNormFwdTrainSpatial.cl
        kernels/MIOpenBatchNormFwdTrainPerAct.cl
        kernels/MIOpenBatchNormFwdInferSpatial.cl
        kernels/MIOpenBatchNormFwdInferPerAct.cl
        kernels/MIOpenBatchNormBwdSpatial.cl
        kernels/MIOpenBatchNormBwdPerAct.cl
        kernels/MIOpenConvDirUni.cl
        kernels/MIOpenConvDirBatchNormActiv.cl
        kernels/MIOpenConvDirGenFwd.cl
        kernels/MIOpenGroupNorm.cpp
        kernels/MIOpenLayerNorm.cpp
        kernels/MIOpenLRNBwd.cl
        kernels/MIOpenLRNFwd.cl
        kernels/MIOpenNeuron.cl
        kernels/MIOpenPooling.cl
        kernels/MIOpenPoolingBwd.cl
        kernels/MIOpenPoolingBwdND.cl
        kernels/MIOpenPoolingForwardNaive.cl
        kernels/MIOpenPoolingND.cl
        kernels/MIOpenConv1x1S.cl
        kernels/MIOpenConv1x1J1.cl
        kernels/MIOpenConv1x1J1_stride.cl
        kernels/MIOpenSoftmax.cl
        kernels/MIOpenSoftmaxAttn.cpp
        kernels/MIOpenSum.cpp
        kernels/MIOpenUtilKernels3.cl
        kernels/MIOpenUtilKernels4.cl
        kernels/MIOpenUtilKernels5.cl
        kernels/MIOpenIm2d2Col.cl
        kernels/MIOpenIm3d2Col.cl
        kernels/MIOpenCol2Im2d.cl
        kernels/MIOpenCol2Im3d.cl
        kernels/MIOpenConvBwdWrWS2.cl
        kernels/MIOpenGroupConvBwdWrWS2.cl
        kernels/MIOpenConvBwdWrW_LxG_P53.cl
        kernels/MIOpenGroupConvBwdWrW_LxG_P53.cl
        kernels/MIOpenConvBwdWrW_LxG_5x5.cl
        kernels/MIOpenConvBwdWrW1x1_PAD_read4.cl
        kernels/MIOpenConvFwd_LxL_11.cl
        kernels/MIOpenConvFFT.cl
        kernels/MIOpenRNNHiddenStateUpdate.cl
        kernels/bugzilla_34765_detect.s
        kernels/dummy_kernel.s
        kernels/conv3x3.s
        kernels/conv1x1u.s
        kernels/conv1x1u_stride2.s
        kernels/conv1x1u_bias_activ.s
        kernels/conv3x3wrw.s
        kernels/conv1x1wrw.s
        kernels/conv5x10u2v2f1.s
        kernels/conv5x10u2v2b1.s
        kernels/conv7x7c3h224w224k64u2v2p3q3f1.s
        kernels/xform_out.s
        kernels/gcnAsmBNBwdTrainSpatial.s
        kernels/MIOpenTensorKernels.cl
        kernels/MIOpenTensorKernelsHip.cpp
        kernels/MIOpenSubTensorOpWithScalarKernel.cl
        kernels/MIOpenSubTensorOpWithSubTensorKernel.cl
        kernels/MIOpenSubTensorOpWithCastTensorKernel.cl
        kernels/MIOpenSubTensorOpWithTransformKernel.cl
        kernels/Conv_Winograd_v13_3_12_fp16dot_stride1.s
        kernels/Conv_Winograd_v13_3_12_fp16dot_stride2_dec.s
        kernels/Conv_Winograd_v13_3_12_fp16dot_stride2_dil.s
        kernels/Conv_Winograd_v14_3_3_fp16dot_stride1.s
        kernels/Conv_Winograd_v14_3_3_fp16dot_stride2_dec.s
        kernels/Conv_Winograd_v14_3_3_fp16dot_stride2_dil.s
        kernels/Conv_Winograd_v16_5_0_stride1.s
        kernels/conv_3x3_wheel_alpha_v9_0_15_stride_2_dil.s
        kernels/conv_3x3_wheel_alpha_v9_0_15_stride_2_dec.s
        kernels/conv_3x3_wheel_alpha_v9_0_15.s
        kernels/conv_3x3_wheel_alpha_v7_0_3b.s
        kernels/conv_3x3_wheel_alpha_v3_0b.s
        kernels/conv_3x3_wheel_alpha_v9_2_7.s
        kernels/conv_3x3_wheel_alpha_v9_2_7_stride_2_dec.s
        kernels/Conv_Winograd_v21_1_3_fp16_dot2_f2x3_dilation2.s
        kernels/Conv_Winograd_v21_1_3_fp16_dot2_f2x3_stride1.s
        kernels/Conv_Winograd_v21_1_3_fp16_dot2_f2x3_stride2.s
        kernels/Conv_Winograd_v21_1_3_fp16_dot2_f3x2_stride1.s
        kernels/Conv_Winograd_v21_1_3_fp32_f2x3_dilation2.s
        kernels/Conv_Winograd_v21_1_3_fp32_f2x3_stride1.s
        kernels/Conv_Winograd_v21_1_3_fp32_f2x3_stride2.s
        kernels/Conv_Winograd_v21_1_3_fp32_f3x2_stride1.s
        kernels/Conv_Winograd_v30_3_1_fp16_dot2_f2x3_dilation2.s
        kernels/Conv_Winograd_v30_3_1_fp16_dot2_f2x3_stride1.s
        kernels/Conv_Winograd_v30_3_1_fp16_dot2_f2x3_stride2.s
        kernels/Conv_Winograd_v30_3_1_fp32_f2x3_dilation2.s
        kernels/Conv_Winograd_v30_3_1_fp32_f2x3_stride1.s
        kernels/Conv_Winograd_v30_3_1_fp32_f2x3_stride2.s
        kernels/Conv_Winograd_v30_3_1_fp16_dot2_f3x2_dilation2.s
        kernels/Conv_Winograd_v30_3_1_fp16_dot2_f3x2_stride1.s
        kernels/Conv_Winograd_v30_3_1_fp16_dot2_f3x2_stride2.s
        kernels/Conv_Winograd_v30_3_1_fp32_f3x2_dilation2.s
        kernels/Conv_Winograd_v30_3_1_fp32_f3x2_stride1.s
        kernels/Conv_Winograd_v30_3_1_fp32_f3x2_stride2.s
        kernels/Conv_Winograd_Fury_v1_1_1_fp16_fp16acc_f2x3_stride1.s
        kernels/MIOpenConvBwdBias.cl
        kernels/MIOpenBatchNormActivInfer.cl
        kernels/MIOpenCTCLoss.cl
        kernels/MIOpenDropout.cl
        kernels/xform_data.s
        kernels/xform_filter.s
        kernels/xform_bidirect_winograd_data.s
        kernels/xform_bidirect_winograd_filter.s
        kernels/xform_bidirect_winograd_out.s
        kernels/UniversalTranspose.cl)

    # Kernels in development lists.
    # Should be ALWAYS empty in develop branch (at the time of PR merge)
    # Intention: to speed up kernel development rebuild time
    set(MIOPEN_DEVELOPMENT_KERNELS)

    # Only referenced by MIOPEN_DEVELOPMENT_KERNELS
    set(MIOPEN_DEVELOPMENT_KERNEL_INCLUDES)

    LIST(LENGTH MIOPEN_DEVELOPMENT_KERNELS MIOPEN_DEVELOPMENT_KERNELS_COUNT)
    LIST(LENGTH MIOPEN_DEVELOPMENT_KERNEL_INCLUDES MIOPEN_DEVELOPMENT_KERNEL_INCLUDES_COUNT)

    add_kernels("kernel.cpp" "MIOPEN_KERNEL_" "" "${MIOPEN_KERNELS}")
    add_kernels("kernel_includes.cpp" "MIOPEN_KERNEL_" "_INCLUDE" "${MIOPEN_KERNEL_INCLUDES}")

    if(${MIOPEN_DEVELOPMENT_KERNELS_COUNT})
        add_kernels("kernel.cpp" "MIOPEN_KERNEL_" "" "${MIOPEN_DEVELOPMENT_KERNELS}")
    endif()

    if(${MIOPEN_DEVELOPMENT_KERNEL_INCLUDES_COUNT})
        add_kernels("kernel_includes.cpp" "MIOPEN_KERNEL_" "_INCLUDE" "${MIOPEN_DEVELOPMENT_KERNEL_INCLUDES}")
    endif()

    configure_file(db_path.cpp.in ${PROJECT_BINARY_DIR}/db_path.cpp)
    list(APPEND MIOpen_Source
        activ.cpp
        argmax.cpp
        cat.cpp
        groupnorm.cpp
        kernel_cache.cpp
        layer_norm.cpp
        lrn.cpp
        mlo_dir_conv.cpp
        exec_utils.cpp
        ocl/activ_ocl.cpp
        ocl/batchnormocl.cpp
        ocl/convolutionocl.cpp
        ocl/lrn_ocl.cpp
        ocl/mloNorm.cpp
        ocl/pooling_ocl.cpp
        ocl/tensorocl.cpp
        ocl/rnnocl.cpp
        ocl/utilocl.cpp
        ocl/ctcocl.cpp
        ocl/dropoutocl.cpp
        ocl/gcn_asm_utils.cpp
        ocl/rnn_util_ocl.cpp
        hip/hip_build_utils.cpp
        hip/batched_transpose_sol.cpp
        hip/general_tensor_reorder_sol.cpp
        pooling.cpp
        ocl/fusionopconvocl.cpp
        ocl/fusionopbiasbnactivocl.cpp
        sum.cpp
        ${PROJECT_BINARY_DIR}/db_path.cpp
        )

    list(INSERT MIOpen_Source 0
        ${PROJECT_BINARY_DIR}/kernel.cpp
        ${PROJECT_BINARY_DIR}/kernel_includes.cpp
        )
endif()

if(MIOPEN_USE_ROCBLAS)
    list(APPEND MIOpen_Source
        gemm_v2.cpp
    )
endif()

if( MIOPEN_BACKEND STREQUAL "OpenCL" )
    list(APPEND MIOpen_Source
        ocl/handleocl.cpp
        ocl_kernel.cpp
        ocl/oclerrors.cpp
        ocl/clhelper.cpp
    )
endif()

if( MIOPEN_BACKEND STREQUAL "HIPOC" OR MIOPEN_BACKEND STREQUAL "HIP")
    list(APPEND MIOpen_Source
        hip/hiperrors.cpp
        hip/handlehip.cpp
        hipoc/hipoc_kernel.cpp
        hipoc/hipoc_program.cpp
        )
endif()

if( MIOPEN_BACKEND STREQUAL "HIPNOGPU")
    list(APPEND MIOpen_Source
        hip/hiperrors.cpp
        nogpu/handle.cpp
        hipoc/hipoc_kernel.cpp
        hipoc/hipoc_program.cpp
        )
endif()

if( MIOPEN_BACKEND MATCHES "OpenCL" OR MIOPEN_BACKEND STREQUAL "HIPOC" OR MIOPEN_BACKEND STREQUAL "HIP" OR MIOPEN_BACKEND STREQUAL "HIPNOGPU")
    set(KERNELS_SRC_BATCH_FACTOR 50 CACHE STRING "Amount of kernel source files to inline to a single object file.")
    set(KERNELS_BATCH_ID 0)

    function(inline_kernels_src BATCH_FACTOR KERNELS KERNEL_INCLUDES EXTRA_OPTIONS MESSAGE_SUFFIX)
        set(KERNELS_BATCH)
        set(KERNELS_BATCH_SIZE 0)
        set(PROCESSED 0)
        list(LENGTH KERNELS KERNELS_NUMBER)

        foreach(KERNEL ${KERNELS})
            list(APPEND KERNELS_BATCH ${KERNEL})
            list(LENGTH KERNELS_BATCH KERNELS_BATCH_SIZE)
            math(EXPR PROCESSED "1+${PROCESSED}")
            if((KERNELS_BATCH_SIZE EQUAL ${BATCH_FACTOR}) OR (PROCESSED EQUAL KERNELS_NUMBER))
                set(KERNEL_SRC_HPP_FILENAME batch_${KERNELS_BATCH_ID}.cpp.hpp)
                set(KERNEL_SRC_HPP_PATH ${PROJECT_BINARY_DIR}/inlined_kernels/${KERNEL_SRC_HPP_FILENAME})
                set(KERNEL_SRC_CPP_PATH ${PROJECT_BINARY_DIR}/inlined_kernels/batch_${KERNELS_BATCH_ID}.cpp)

                add_custom_command(
                    OUTPUT ${KERNEL_SRC_HPP_PATH}
                    WORKING_DIRECTORY ${CMAKE_CURRENT_SOURCE_DIR}
                    DEPENDS addkernels ${KERNELS_BATCH} ${KERNEL_INCLUDES}
                    COMMAND $<TARGET_FILE:addkernels> -target ${KERNEL_SRC_HPP_PATH} -extern ${EXTRA_OPTIONS} -source ${KERNELS_BATCH}
                    COMMENT "Inlining kernels batch #${KERNELS_BATCH_ID}${MESSAGE_SUFFIX}"
                    )
                configure_file(kernels/kernels_batch.cpp.in ${KERNEL_SRC_CPP_PATH})
                list(APPEND MIOpen_Source ${KERNEL_SRC_CPP_PATH} ${KERNEL_SRC_HPP_PATH})

                set(KERNELS_BATCH)
                math(EXPR KERNELS_BATCH_ID "1+${KERNELS_BATCH_ID}")
            endif()
        endforeach()

        set(KERNELS_BATCH_ID ${KERNELS_BATCH_ID} PARENT_SCOPE)
        set(MIOpen_Source ${MIOpen_Source} PARENT_SCOPE)
    endfunction()

    inline_kernels_src(${KERNELS_SRC_BATCH_FACTOR} "${MIOPEN_KERNELS}" "${MIOPEN_KERNEL_INCLUDES}" "" "")
    inline_kernels_src(${KERNELS_SRC_BATCH_FACTOR} "${MIOPEN_KERNEL_INCLUDES}" "" "-no-recurse;-mark-includes" " (includes)")

    set(MIOPEN_DEVELOPMENT_KERNELS_DEPS ${MIOPEN_KERNEL_INCLUDES})
    list(APPEND MIOPEN_DEVELOPMENT_KERNELS_DEPS ${MIOPEN_DEVELOPMENT_KERNEL_INCLUDES})

    if(${MIOPEN_DEVELOPMENT_KERNELS_COUNT})
        inline_kernels_src(${KERNELS_SRC_BATCH_FACTOR} "${MIOPEN_DEVELOPMENT_KERNELS}" "${MIOPEN_DEVELOPMENT_KERNELS_DEPS}" "" " (dev kernels)")
    endif()

    if(${MIOPEN_DEVELOPMENT_KERNEL_INCLUDES_COUNT})
        inline_kernels_src(${KERNELS_SRC_BATCH_FACTOR} "${MIOPEN_DEVELOPMENT_KERNEL_INCLUDES}" "" "-no-recurse;-mark-includes" " (dev includes)")
    endif()

endif()

if(MIOPEN_USE_COMGR)
    list(APPEND MIOpen_Source comgr.cpp)
endif()

if(MIOPEN_USE_MLIR)
    list(APPEND MIOpen_Source
        mlir_build.cpp
        solver/mlir_common.cpp
        conv/invokers/mlir_impl_gemm.cpp
        )
endif()

# build library
if(MIOPEN_ENABLE_SQLITE)
    add_library( MIOpen
        ${MIOpen_Source}
        $<TARGET_OBJECTS:sqlite_memvfs>
        )
else()
    add_library( MIOpen
        ${MIOpen_Source}
        )
endif()

rocm_set_soversion(MIOpen ${MIOpen_SOVERSION})

clang_tidy_check(MIOpen)

find_package(zstd)
if(zstd_FOUND)
    target_link_libraries(MIOpen PRIVATE $<IF:$<TARGET_EXISTS:zstd::libzstd_shared>,zstd::libzstd_shared,zstd::libzstd_static>)
endif()

function(target_internal_library TARGET)
    target_link_libraries(${TARGET} PRIVATE ${ARGN})
    target_link_libraries(${TARGET} INTERFACE $<BUILD_INTERFACE:${ARGN}>)
endfunction()

target_include_directories(MIOpen PUBLIC
    $<BUILD_INTERFACE:${PROJECT_SOURCE_DIR}/src/include>
)

if(MIOPEN_USE_COMPOSABLEKERNEL)
set(MIOPEN_CK_LINK_FLAGS composable_kernel::device_other_operations composable_kernel::device_gemm_operations composable_kernel::device_conv_operations composable_kernel::device_contraction_operations composable_kernel::device_reduction_operations hip::host)
endif()

if(WIN32)
    # Refer to https://en.cppreference.com/w/cpp/language/types for details.
    target_compile_options(MIOpen PRIVATE $<BUILD_INTERFACE:$<$<CXX_COMPILER_ID:Clang>:-U__LP64__>>)
endif()

target_include_directories(MIOpen SYSTEM PUBLIC $<BUILD_INTERFACE:${HALF_INCLUDE_DIR}>)
# Workaround : change in rocm-cmake was causing linking error so had to add ${CMAKE_DL_LIBS}
#               We can remove ${CMAKE_DL_LIBS} once root cause is identified.
target_link_libraries(MIOpen PRIVATE ${CMAKE_DL_LIBS} Threads::Threads BZip2::BZip2 ${MIOPEN_CK_LINK_FLAGS})
miopen_generate_export_header(MIOpen)

if(BUILD_TESTING)
    # On Windows, export all symbols only when tests are built, too.
    # The officially released binaries must not have internals exposed
    # because it violates threat model requirements.
    # The property applies only to MS-compatible tools on Windows, and
    # is ignored for the rest.
    set_target_properties(MIOpen PROPERTIES WINDOWS_EXPORT_ALL_SYMBOLS ON)
endif()

if(MIOPEN_ENABLE_AI_KERNEL_TUNING OR MIOPEN_ENABLE_AI_IMMED_MODE_FALLBACK)
    target_link_libraries(MIOpen PRIVATE frugally-deep::fdeep Eigen3::Eigen)
    if(NOT TARGET nlohmann_json)
        # frugally-deep has broken linking to nlohmann_json
        add_library(nlohmann_json INTERFACE IMPORTED GLOBAL)
        target_link_libraries(nlohmann_json INTERFACE nlohmann_json::nlohmann_json)
    endif()
    file(GLOB MODEL_FILES CONFIGURE_DEPENDS kernels/*.model)
    if(NOT ENABLE_ASAN_PACKAGING )
        install(FILES ${MODEL_FILES} DESTINATION ${DATABASE_INSTALL_DIR})
    endif()
    foreach(MODEL_FILE ${MODEL_FILES})
        get_filename_component(MODEL_FILE_FILENAME "${MODEL_FILE}" NAME)
    configure_file("${MODEL_FILE}" "${PROJECT_BINARY_DIR}/${DATABASE_INSTALL_DIR}/${MODEL_FILE_FILENAME}" COPYONLY)
    endforeach()
endif()

############################################################
# MIOpen depends on OpenCL
if( MIOPEN_BACKEND STREQUAL "OpenCL")
    MESSAGE( STATUS "MIOpen linking OpenCL: ${OPENCL_INCLUDE_DIRS}" )
    target_include_directories(MIOpen SYSTEM PUBLIC ${OPENCL_INCLUDE_DIRS} )
    target_link_libraries( MIOpen PUBLIC ${OPENCL_LIBRARIES} )
    list(APPEND PACKAGE_DEPENDS PACKAGE OpenCL)
elseif(MIOPEN_BACKEND STREQUAL "HIPOC" OR MIOPEN_BACKEND STREQUAL "HIP")
    target_link_libraries( MIOpen PRIVATE hip::device )
    target_link_libraries( MIOpen INTERFACE hip::host )
    if(MIOPEN_USE_HIPRTC)
        if(WIN32) 
            target_link_libraries( MIOpen PRIVATE hiprtc::hiprtc )
        else()
            target_link_libraries( MIOpen PRIVATE hiprtc)
        endif()
    endif()
    if(ENABLE_HIP_WORKAROUNDS)
        # Workaround hip not setting its usage requirements correctly
        target_compile_definitions( MIOpen PRIVATE -D__HIP_PLATFORM_AMD__=1 )
    endif()
    # This is helpful for the tests
    target_link_libraries( MIOpen INTERFACE $<BUILD_INTERFACE:hip::device> )
    list(APPEND PACKAGE_DEPENDS PACKAGE hip)
endif()

if(MIOPEN_USE_COMGR)
    list(APPEND PACKAGE_DEPENDS PACKAGE amd_comgr)
    target_internal_library(MIOpen amd_comgr)
endif()

if(MIOPEN_OFFLINE_COMPILER_PATHS_V2)
    # Adding rocm-core library dependency for API getROCmInstallPath()
    target_link_libraries(MIOpen PRIVATE rocm-core)
endif()

if(rocblas_FOUND)
    target_link_libraries( MIOpen INTERFACE $<BUILD_INTERFACE:roc::rocblas> )
    target_link_libraries( MIOpen PRIVATE roc::rocblas )
    list(APPEND PACKAGE_STATIC_DEPENDS PACKAGE rocblas)
endif()

# For backward compatibility with ROCm 5.3
# Build with library libMLIRMIOpen
if(LIBMLIRMIOPEN)
    target_link_libraries(MIOpen PRIVATE ${LIBMLIRMIOPEN})
endif()

# Build with package rocMLIR
if(rocMLIR_FOUND)
    target_link_libraries(MIOpen PRIVATE rocMLIR::rockCompiler)
endif()

target_link_libraries(MIOpen PRIVATE nlohmann_json::nlohmann_json)

target_internal_library(MIOpen
    Boost::filesystem
)
list(APPEND PACKAGE_STATIC_DEPENDS PACKAGE Boost COMPONENTS filesystem)
if(NOT WIN32 AND NOT APPLE)
    file(WRITE ${CMAKE_CURRENT_BINARY_DIR}/lib.def "
MIOPEN_${MIOPEN_BACKEND}_1
{
global:
    miopen*;
    extern \"C++\" {
        miopen::*;
    };
local:
    *boost*;
    extern \"C++\" {
        std::*;
    };
};
")
    target_link_libraries(MIOpen PRIVATE "-Wl,--version-script=${CMAKE_CURRENT_BINARY_DIR}/lib.def")
    target_link_libraries(MIOpen PRIVATE "-Wl,--exclude-libs,ALL")
    # set_target_properties(MIOpen PROPERTIES CXX_VISIBILITY_PRESET hidden)
    set_target_properties(MIOpen PROPERTIES VISIBILITY_INLINES_HIDDEN 1)
endif()
#######################################
if(MIOPEN_ENABLE_SQLITE)
    # MIOpen depends on SQLite
    target_link_libraries(MIOpen PRIVATE SQLite::SQLite3)
endif()
############################################################
# MIOpen depends on librt for Boost.Interprocess
if(NOT WIN32 AND NOT APPLE)
    find_library(LIBRT rt)
    if(LIBRT)
        message(STATUS "Librt: " ${LIBRT})
        target_internal_library(MIOpen ${LIBRT})
    endif()
endif()

if(MIOPEN_USE_ROCTRACER)
    target_link_libraries(MIOpen PRIVATE roctx64)
endif()

############################################################
# Installation
set(MIOPEN_CXX_HEADER_PATH)
if(MIOPEN_INSTALL_CXX_HEADERS)
set(MIOPEN_CXX_HEADER_PATH ${PROJECT_SOURCE_DIR}/src/include)
endif()

rocm_install_targets(
  TARGETS MIOpen
  INCLUDE
    ${PROJECT_SOURCE_DIR}/include
    ${PROJECT_BINARY_DIR}/include
    ${MIOPEN_CXX_HEADER_PATH}
)

rocm_export_targets(
  TARGETS MIOpen
  DEPENDS
    ${PACKAGE_DEPENDS}
  STATIC_DEPENDS
    ${PACKAGE_STATIC_DEPENDS}
)

# Install db files
if(NOT MIOPEN_EMBED_DB STREQUAL "")
    include(embed)
    if(MIOPEN_EMBED_BINCACHE AND MIOPEN_BINCACHE_PATH STREQUAL "")
        if(MIOPEN_NO_LFS_PULLED)
            message(WARNING "Binary cache files have not been pulled down from git-lfs, will not embed.")
        else()
            set(MIOPEN_BINCACHE_PATH ${KERNELS_BINARY_DIR})
            message("MIOPEN_BINCACHE_PATH: ${MIOPEN_BINCACHE_PATH}")
        endif()
    else()
        message(WARNING "MIOPEN_EMBED_BINCACHE is set and MIOPEN_BINCACHE_PATH was used to override default binary cache files. Proceed at your own risk!")
    endif()
# embed find db
    foreach(EMBED_ARCH ${MIOPEN_EMBED_DB})
        message(STATUS "Adding find db for arch: ${EMBED_ARCH}")
        list(APPEND CODE_OBJECTS "${PROJECT_BINARY_DIR}/${DATABASE_INSTALL_DIR}/${EMBED_ARCH}.${MIOPEN_BACKEND}.fdb.txt")
        message(STATUS "Adding perf db for arch: ${EMBED_ARCH}")
        list(APPEND CODE_OBJECTS "${PROJECT_BINARY_DIR}/${DATABASE_INSTALL_DIR}/${EMBED_ARCH}.db${PERFDB_SUFFIX}")
    endforeach()
# Embed Bin Cache
    if(NOT MIOPEN_BINCACHE_PATH STREQUAL "")
        foreach(EMBED_ARCH ${MIOPEN_EMBED_DB})
            message(STATUS "Adding binary cache for arch: ${EMBED_ARCH}")
            download_binary(OUTPUT_PATH "${MIOPEN_BINCACHE_PATH}" "${EMBED_ARCH}")
            list(APPEND CODE_OBJECTS "${OUTPUT_PATH}")
        endforeach()
    endif()
    add_embed_library(miopen_data ${CODE_OBJECTS})
    target_link_libraries(MIOpen PRIVATE $<BUILD_INTERFACE:miopen_data> )
endif()

if(BUILD_FILE_REORG_BACKWARD_COMPATIBILITY)
  #Generating Wrapper of each headers for backward compatibility
  rocm_wrap_header_file(
    export.h config.h version.h miopen.h
    HEADER_LOCATION include/miopen
    GUARDS WRAPPER
    WRAPPER_LOCATIONS miopen/${CMAKE_INSTALL_INCLUDEDIR}/miopen
    ORIGINAL_FILES ${PROJECT_BINARY_DIR}/include/miopen/version.h ${PROJECT_BINARY_DIR}/include/miopen/config.h
  )

  #Installing Wrapper Headers
  rocm_install(
    DIRECTORY
       "${PROJECT_BINARY_DIR}/miopen/include"
        DESTINATION "miopen" )
  message( STATUS "Backward Compatible Sym Link Created for include directories" )
endif()<|MERGE_RESOLUTION|>--- conflicted
+++ resolved
@@ -122,14 +122,10 @@
     fusion/problem_description.cpp
     generic_search.cpp
     graphapi/graphapi.cpp
-<<<<<<< HEAD
-    graphapi/graphapi_tensor.cpp
     graphapi/opgraph.cpp
-=======
     graphapi/pointwise.cpp
     graphapi/rng.cpp
     graphapi/tensor.cpp
->>>>>>> e04f19f1
     groupnorm_api.cpp
     groupnorm/problem_description.cpp
     handle_api.cpp
