################################################################################
#
# MIT License
#
# Copyright (c) 2017 Advanced Micro Devices, Inc.
#
# Permission is hereby granted, free of charge, to any person obtaining a copy
# of this software and associated documentation files (the "Software"), to deal
# in the Software without restriction, including without limitation the rights
# to use, copy, modify, merge, publish, distribute, sublicense, and/or sell
# copies of the Software, and to permit persons to whom the Software is
# furnished to do so, subject to the following conditions:
#
# The above copyright notice and this permission notice shall be included in all
# copies or substantial portions of the Software.
#
# THE SOFTWARE IS PROVIDED "AS IS", WITHOUT WARRANTY OF ANY KIND, EXPRESS OR
# IMPLIED, INCLUDING BUT NOT LIMITED TO THE WARRANTIES OF MERCHANTABILITY,
# FITNESS FOR A PARTICULAR PURPOSE AND NONINFRINGEMENT. IN NO EVENT SHALL THE
# AUTHORS OR COPYRIGHT HOLDERS BE LIABLE FOR ANY CLAIM, DAMAGES OR OTHER
# LIABILITY, WHETHER IN AN ACTION OF CONTRACT, TORT OR OTHERWISE, ARISING FROM,
# OUT OF OR IN CONNECTION WITH THE SOFTWARE OR THE USE OR OTHER DEALINGS IN THE
# SOFTWARE.
#
################################################################################

cmake_policy(SET CMP0057 NEW)

include(ExportHeader)
if(MIOPEN_ENABLE_SQLITE)
    add_subdirectory(sqlite)
endif()

# Truncation rounding or (default) rounding to nearest even (RNE) is enabled.
# This switch controls two related but different aspects of MIOpen behavior
# 1.  How host code performs conversions of float to bfloat16, important only
#     for testing.
# 2.  How BF16 kernels (which are kind of mixed-precision now and expected to
#     remain in the future)  perform final conversion (and rounding) of FP32
#     to BF16 results. This affects the main functionality of the library.
option( MIOPEN_USE_RNE_BFLOAT16 "Sets rounding scheme for bfloat16 type" ON )
option( MIOPEN_FP8_IEEE_EXPONENT_BIAS "Sets the FP8 exponent bias to IEEE" ON)
option( MIOPEN_FP8_CLIPPING "Sets the FP8 clipping" ON)
set ( MIOPEN_DEFAULT_FIND_MODE "DynamicHybrid" CACHE STRING "Sets the default find mode")
set_property(CACHE MIOPEN_DEFAULT_FIND_MODE PROPERTY STRINGS
    Normal Fast Hybrid FastHybrid DynamicHybrid)

option( MIOPEN_FP8_CLIPPING "Sets the FP8 clipping" ON)

configure_file("${PROJECT_SOURCE_DIR}/include/miopen/config.h.in" "${PROJECT_BINARY_DIR}/include/miopen/config.h")

# configure a header file to pass the CMake version settings to the source, and package the header files in the output archive
configure_file( "${PROJECT_SOURCE_DIR}/include/miopen/version.h.in" "${PROJECT_BINARY_DIR}/include/miopen/version.h" )

if(BUILD_FILE_REORG_BACKWARD_COMPATIBILITY)
#Copy header to Build Dir for generating backward compatibility
configure_file( "${PROJECT_SOURCE_DIR}/include/miopen/miopen.h" "${PROJECT_BINARY_DIR}/include/miopen/miopen.h" )
endif()

message( STATUS "MIOpen_VERSION= ${MIOpen_VERSION}" )
if(NOT MIOPEN_GENERATOR_IS_MULTI_CONFIG)
    message( STATUS "CMAKE_BUILD_TYPE= ${CMAKE_BUILD_TYPE}" )
endif()

# This is incremented when the ABI to the library changes
set( MIOpen_SOVERSION 1.0 )

function(add_kernels FILE_NAME VAR_PREFIX VAR_SUFFIX KERNEL_FILES)
    set(INIT_KERNELS_LIST)
    set(KERNELS_DECLS)
    foreach(KERNEL_FILE ${KERNEL_FILES})
        set_property(DIRECTORY APPEND PROPERTY CMAKE_CONFIGURE_DEPENDS ${KERNEL_FILE})
        get_filename_component(KERNEL_FILENAME ${KERNEL_FILE} NAME)
        get_filename_component(BASE_NAME ${KERNEL_FILE} NAME_WE)
        string(TOUPPER "${BASE_NAME}" KEY_NAME)
        string(MAKE_C_IDENTIFIER "${KEY_NAME}" VAR_NAME)
        string(APPEND KERNELS_DECLS "extern const size_t ${VAR_PREFIX}${VAR_NAME}${VAR_SUFFIX}_SIZE;\n")
        string(APPEND KERNELS_DECLS "extern const unsigned char ${VAR_PREFIX}${VAR_NAME}${VAR_SUFFIX}[];\n")
        list(APPEND INIT_KERNELS_LIST "    { \"${KERNEL_FILENAME}\", std::string(reinterpret_cast<const char*>(${VAR_PREFIX}${VAR_NAME}${VAR_SUFFIX}), ${VAR_PREFIX}${VAR_NAME}${VAR_SUFFIX}_SIZE) }")
    endforeach()
    string(REPLACE ";" ",\n" INIT_KERNELS "${INIT_KERNELS_LIST}")
    configure_file(kernels/${FILE_NAME}.in ${PROJECT_BINARY_DIR}/${FILE_NAME})
endfunction()

set( MIOpen_Source
    activ/problem_description.cpp
    activ_api.cpp
    api/find2_0_commons.cpp
    argmax_api.cpp
    batch_norm.cpp
    batch_norm_api.cpp
    batchnorm/problem_description.cpp
    buffer_info.cpp
    cat_api.cpp
    cat/problem_description.cpp
    check_numerics.cpp
    conv/invokers/gcn_asm_1x1u.cpp
    conv/invokers/gcn_asm_1x1u_ss.cpp
    conv/invokers/gcn_asm_1x1u_us.cpp
    conv/invokers/gen_x_w_y_pad.cpp
    conv/invokers/impl_gemm.cpp
    conv/invokers/impl_gemm_dynamic.cpp
    conv/invokers/ocl_wrw_rdc.cpp
    conv/problem_description.cpp
    conv/solver_finders.cpp
    conv_algo_name.cpp
    convolution.cpp
    convolution_api.cpp
    ctc.cpp
    ctc_api.cpp
    db.cpp
    db_record.cpp
    driver_arguments.cpp
    dropout.cpp
    dropout_api.cpp
    execution_context.cpp
    expanduser.cpp
    find_controls.cpp
    find_db.cpp
    fused_api.cpp
    fusion.cpp
    fusion/problem_description.cpp
    generic_search.cpp
    handle_api.cpp
    invoker_cache.cpp
    kernel_build_params.cpp
    kernel_warnings.cpp
    layernorm_api.cpp
    load_file.cpp
    lock_file.cpp
    logger.cpp
    lrn_api.cpp
    norm/problem_description.cpp
    op_args.cpp
    operator.cpp
    performance_config.cpp
    pooling/problem_description.cpp
    pooling_api.cpp
    problem.cpp
    process.cpp
    ramdb.cpp
    readonlyramdb.cpp
    reducetensor.cpp
    reducetensor_api.cpp
    reduce/problem_description.cpp
    rnn.cpp
    rnn_api.cpp
    rnn/rnn_util.cpp
    rnn/Solutions/rnn_transformer.cpp
    softmax_api.cpp
    solution.cpp
    solver.cpp
    solver/activ/bwd_0.cpp
    solver/activ/bwd_1.cpp
    solver/activ/fwd_0.cpp
    solver/activ/fwd_1.cpp
    solver/batchnorm/backward_ck.cpp
    solver/batchnorm/backward_per_activation.cpp
    solver/batchnorm/backward_per_activation_fused.cpp
    solver/batchnorm/backward_spatial_multiple.cpp
    solver/batchnorm/backward_spatial_single.cpp
    solver/batchnorm/forward_inference.cpp
    solver/batchnorm/forward_inference_ck.cpp
    solver/batchnorm/forward_inference_fused.cpp
    solver/batchnorm/forward_per_activation.cpp
    solver/batchnorm/forward_per_activation_fused.cpp
    solver/batchnorm/forward_spatial_multiple.cpp
    solver/batchnorm/forward_spatial_single.cpp
    solver/batchnorm/forward_training_ck.cpp
    solver/cat/forward_cat.cpp
    solver/conv_asm_1x1u.cpp
    solver/conv_asm_1x1u_bias_activ_fused.cpp
    solver/conv_asm_1x1u_stride2.cpp
    solver/conv_asm_3x3u.cpp
    solver/conv_asm_5x10u2v2b1.cpp
    solver/conv_asm_5x10u2v2f1.cpp
    solver/conv_asm_7x7c3h224w224k64u2v2p3q3f1.cpp
    solver/conv_asm_dir_BwdWrW1x1.cpp
    solver/conv_asm_dir_BwdWrW3x3.cpp
    solver/conv_asm_implicit_gemm_bwd_v4r1_dynamic.cpp
    solver/conv_asm_implicit_gemm_gtc_bwd.cpp
    solver/conv_asm_implicit_gemm_gtc_bwd_nhwc.cpp
    solver/conv_asm_implicit_gemm_gtc_fwd.cpp
    solver/conv_asm_implicit_gemm_gtc_fwd_nhwc.cpp
    solver/conv_asm_implicit_gemm_gtc_fwd_nchwc.cpp
    solver/conv_asm_implicit_gemm_gtc_perf_config.cpp
    solver/conv_asm_implicit_gemm_gtc_wrw_nhwc.cpp
    solver/conv_asm_implicit_gemm_v4r1_dynamic.cpp
    solver/conv_asm_implicit_gemm_wrw_gtc_dynamic_xdlops.cpp
    solver/conv_asm_implicit_gemm_wrw_v4r1_dynamic.cpp
    solver/conv_bin_wino3x3U.cpp
    solver/conv_bin_winoRxS.cpp
    solver/conv_bin_winoRxS_fused.cpp
    solver/conv_ck_igemm_fwd_v6r1_dlops_nchw.cpp
    solver/conv_ck_igemm_fwd_bias_activ_fused.cpp
    solver/conv_ck_igemm_fwd_bias_res_add_activ_fused.cpp
    solver/conv_direct_naive_conv.cpp
    solver/conv_direct_naive_conv_bwd.cpp
    solver/conv_direct_naive_conv_fwd.cpp
    solver/conv_direct_naive_conv_wrw.cpp
    solver/conv_hip_implicit_gemm_bwd_data_xdlops.cpp
    solver/conv_hip_implicit_gemm_bwd_v1r1.cpp
    solver/conv_hip_implicit_gemm_bwd_v1r1_xdlops.cpp
    solver/conv_hip_implicit_gemm_bwd_v4r1.cpp
    solver/conv_hip_implicit_gemm_bwd_v4r1_xdlops.cpp
    solver/conv_hip_implicit_gemm_fwd_v4r1.cpp
    solver/conv_hip_implicit_gemm_fwd_v4r4.cpp
    solver/conv_hip_implicit_gemm_fwd_v4r4_xdlops.cpp
    solver/conv_hip_implicit_gemm_fwd_v4r4_xdlops_padded_gemm.cpp
    solver/conv_hip_implicit_gemm_fwd_v4r5_xdlops.cpp
    solver/conv_hip_implicit_gemm_fwd_xdlops.cpp
    solver/conv_hip_implicit_gemm_grouped_fwd_xdlops.cpp
    solver/conv_hip_implicit_gemm_3d_grouped_fwd_xdlops.cpp
    solver/conv_hip_implicit_gemm_3d_grouped_wrw_xdlops.cpp
    solver/conv_hip_implicit_gemm_3d_grouped_bwd_xdlops.cpp
    solver/conv_hip_implicit_gemm_f16f8f16_fwd_xdlops.cpp
    solver/conv_hip_implicit_gemm_f16f8f16_bwd_xdlops.cpp
    solver/conv_hip_implicit_gemm_f16f8f16_wrw_xdlops.cpp
    solver/conv_hip_implicit_gemm_nonxdlops_common.cpp
    solver/conv_hip_implicit_gemm_wrw_v4r4.cpp
    solver/conv_hip_implicit_gemm_wrw_v4r4_xdlops.cpp
    solver/conv_hip_implicit_gemm_wrw_v4r4_xdlops_padded_gemm.cpp
    solver/conv_mlir_igemm_bwd.cpp
    solver/conv_mlir_igemm_bwd_xdlops.cpp
    solver/conv_mlir_igemm_fwd.cpp
    solver/conv_mlir_igemm_fwd_xdlops.cpp
    solver/conv_mlir_igemm_wrw.cpp
    solver/conv_mlir_igemm_wrw_xdlops.cpp
    solver/conv_MP_bidirectional_winograd.cpp
    solver/conv_multipass_wino3x3WrW.cpp
    solver/conv_ocl_dir2D_bwdWrW_1x1.cpp
    solver/conv_ocl_dir2D_bwdWrW_2.cpp
    solver/conv_ocl_dir2D_bwdWrW_53.cpp
    solver/conv_ocl_dir2D11x11.cpp
    solver/conv_ocl_dir2Dfwd.cpp
    solver/conv_ocl_dir2Dfwd_fused.cpp
    solver/conv_ocl_dir2Dfwd_exhaustive_search.cpp
    solver/conv_ocl_dir2Dfwd1x1.cpp
    solver/conv_ocl_dir2Dfwdgen.cpp
    solver/conv_wino_fury_RxS.cpp
    solver/conv_winoRxS.cpp
    solver/conv_winoRxS_fused.cpp
    solver/fft.cpp
    solver/gemm.cpp
    solver/gemm_bwd.cpp
    solver/gemm_wrw.cpp
    solver/norm/forward_layernorm.cpp
    solver/norm/forward_layernorm2d_ck.cpp
    solver/norm/forward_layernorm4d_ck.cpp
    solver/pooling/forward2d.cpp
    solver/pooling/forwardNaive.cpp
    solver/pooling/forwardNd.cpp
    solver/pooling/backward2d.cpp
    solver/pooling/backwardNd.cpp
    solver/reduce/forward_argmax.cpp
    solver/reduce/forward_sum.cpp
    subbuffers.cpp
    sum_api.cpp
    target_properties.cpp
    temp_file.cpp
    tensor.cpp
    tensor_api.cpp
    seq_tensor.cpp
)

if(MIOPEN_ENABLE_AI_KERNEL_TUNING OR MIOPEN_ENABLE_AI_IMMED_MODE_FALLBACK)
    list(APPEND MIOpen_Source conv/heuristics/ai_heuristics.cpp)
    list(APPEND MIOpen_Source anyramdb.cpp)
endif()

list(APPEND MIOpen_Source tmp_dir.cpp binary_cache.cpp md5.cpp)
if(MIOPEN_ENABLE_SQLITE)
    list(APPEND MIOpen_Source sqlite_db.cpp)
endif()

if(MIOPEN_ENABLE_SQLITE AND MIOPEN_ENABLE_SQLITE_KERN_CACHE)
    list(APPEND MIOpen_Source kern_db.cpp bz2.cpp)
endif()

if( MIOPEN_BACKEND MATCHES "OpenCL" OR MIOPEN_BACKEND STREQUAL "HIPOC" OR MIOPEN_BACKEND STREQUAL "HIP" OR MIOPEN_BACKEND STREQUAL "HIPNOGPU")
    file(GLOB_RECURSE STATIC_COMPOSABLE_KERNEL_INCLUDE "kernels/static_composable_kernel/include/*/*.hpp")
    file(GLOB_RECURSE STATIC_COMPOSABLE_KERNEL_SOURCE "kernels/static_composable_kernel/src/*/*.cpp")
    file(GLOB_RECURSE COMPOSABLE_KERNEL_INCLUDE "composable_kernel/composable_kernel/include/*.hpp")
    file(GLOB_RECURSE COMPOSABLE_KERNEL_SOURCE "composable_kernel/composable_kernel/src/*.cpp")
    file(GLOB_RECURSE COMPOSABLE_KERNEL_DYNAMIC_ASM_SOURCE "kernels/dynamic_igemm/*.s")
    file(GLOB_RECURSE COMPOSABLE_KERNEL_DYNAMIC_ASM_INCLUDE "kernels/dynamic_igemm/*.inc")
    file(GLOB_RECURSE COMPOSABLE_KERNEL_DYNAMIC_CPP_SOURCE "kernels/dynamic_igemm/*.cpp")
    file(GLOB_RECURSE GPU_REFERENCE_KERNEL_HIP "kernels/gpu_reference_kernel/*.cpp")
    file(GLOB_RECURSE GPU_REFERENCE_KERNEL_ASM "kernels/gpu_reference_kernel/*.s")
    file(GLOB_RECURSE GPU_BATCHED_TRANSPOSE_KERNEL_HIP "kernels/gpu_batched_transpose_kernel/*.cpp")
    file(GLOB_RECURSE GPU_GENERAL_TENSOR_REORDER_KERNEL_HIP_INCLUDE "kernels/gpu_general_tensor_reorder_kernel/*.hpp")
    file(GLOB_RECURSE GPU_GENERAL_TENSOR_REORDER_KERNEL_HIP_SOURCE "kernels/gpu_general_tensor_reorder_kernel/*.cpp")


    set(MIOPEN_KERNEL_INCLUDES
        ${STATIC_COMPOSABLE_KERNEL_INCLUDE}
        ${COMPOSABLE_KERNEL_INCLUDE}
        ${COMPOSABLE_KERNEL_DYNAMIC_ASM_INCLUDE}
        ${GPU_GENERAL_TENSOR_REORDER_KERNEL_HIP_INCLUDE}
        include/miopen/implicitgemm_params.hpp
        kernels/gpu_reference_kernel/fp8_kern_types.h
        kernels/Conv_Winograd_v13_3_12_fp16dot_stride1.inc
        kernels/Conv_Winograd_v13_3_12_fp16dot_stride2_dec.inc
        kernels/Conv_Winograd_v13_3_12_fp16dot_stride2_dil.inc
        kernels/Conv_Winograd_v14_3_3_fp16dot_stride1.inc
        kernels/Conv_Winograd_v14_3_3_fp16dot_stride2_dec.inc
        kernels/Conv_Winograd_v14_3_3_fp16dot_stride2_dil.inc
        kernels/Conv_Winograd_v13_3_12_epilogue.inc
        kernels/Conv_Winograd_v13_3_12_prologue.inc
        kernels/Conv_Winograd_v16_5_0_epilogue.inc
        kernels/Conv_Winograd_v16_5_0_prologue.inc
        kernels/Conv_Winograd_v16_5_0_stride1.inc
        kernels/conv_3x3_wheel_alpha_v9_2_7_epilogue.inc
        kernels/conv_3x3_wheel_alpha_v9_2_7_prologue.inc
        kernels/conv_3x3_wheel_alpha_v9_2_7_gfx8_stride_2_dec.inc
        kernels/conv_3x3_wheel_alpha_v9_2_7_gfx8.inc
        kernels/conv_3x3_wheel_alpha_v3_0b_epilogue.inc
        kernels/conv_3x3_wheel_alpha_v3_0b_prologue.inc
        kernels/conv_3x3_wheel_alpha_v3_0b.inc
        kernels/conv_3x3_wheel_alpha_v7_0_3b_epilogue.inc
        kernels/conv_3x3_wheel_alpha_v7_0_3b_prologue.inc
        kernels/conv_3x3_wheel_alpha_v7_0_3b.inc
        kernels/conv_3x3_wheel_alpha_v9_0_15_epilogue.inc
        kernels/conv_3x3_wheel_alpha_v9_0_15_prologue.inc
        kernels/conv_3x3_wheel_alpha_v9_0_15_gfx8_stride_2_dil.inc
        kernels/conv_3x3_wheel_alpha_v9_0_15_gfx8_stride_2_dec.inc
        kernels/conv_3x3_wheel_alpha_v9_0_15_gfx8.inc
        kernels/conv_3x3_wheel_alpha_v9_0_15_gfx9_stride_2_dil.inc
        kernels/conv_3x3_wheel_alpha_v9_0_15_gfx9_stride_2_dec.inc
        kernels/conv_3x3_wheel_alpha_v9_0_15_gfx9.inc
        kernels/Conv_Winograd_v21_1_3_gfx9_fp16_dot2_edc_f2x3_dilation2.inc
        kernels/Conv_Winograd_v21_1_3_gfx9_fp16_dot2_edc_f2x3_stride1.inc
        kernels/Conv_Winograd_v21_1_3_gfx9_fp16_dot2_edc_f2x3_stride2.inc
        kernels/Conv_Winograd_v21_1_3_gfx9_fp16_dot2_edc_f3x2_stride1.inc
        kernels/Conv_Winograd_v21_1_3_gfx9_fp32_f2x3_dilation2.inc
        kernels/Conv_Winograd_v21_1_3_gfx9_fp32_f2x3_stride1.inc
        kernels/Conv_Winograd_v21_1_3_gfx9_fp32_f2x3_stride2.inc
        kernels/Conv_Winograd_v21_1_3_gfx9_fp32_f3x2_stride1.inc
        kernels/Conv_Winograd_v21_1_3_metadata.inc
        kernels/Conv_Winograd_v30_3_1_gfx94x_fp16_dot2_edc_f2x3_dilation2.inc
        kernels/Conv_Winograd_v30_3_1_gfx94x_fp16_dot2_edc_f2x3_stride1.inc
        kernels/Conv_Winograd_v30_3_1_gfx94x_fp16_dot2_edc_f2x3_stride2.inc
        kernels/Conv_Winograd_v30_3_1_gfx94x_fp32_f2x3_dilation2.inc
        kernels/Conv_Winograd_v30_3_1_gfx94x_fp32_f2x3_stride1.inc
        kernels/Conv_Winograd_v30_3_1_gfx94x_fp32_f2x3_stride2.inc
        kernels/Conv_Winograd_v30_3_1_gfx9_fp16_dot2_edc_f2x3_dilation2.inc
        kernels/Conv_Winograd_v30_3_1_gfx9_fp16_dot2_edc_f2x3_stride1.inc
        kernels/Conv_Winograd_v30_3_1_gfx9_fp16_dot2_edc_f2x3_stride2.inc
        kernels/Conv_Winograd_v30_3_1_gfx9_fp32_f2x3_dilation2.inc
        kernels/Conv_Winograd_v30_3_1_gfx9_fp32_f2x3_stride1.inc
        kernels/Conv_Winograd_v30_3_1_gfx9_fp32_f2x3_stride2.inc
        kernels/Conv_Winograd_v30_3_1_gfx10_fp16_dot2_f2x3_dilation2.inc
        kernels/Conv_Winograd_v30_3_1_gfx10_fp16_dot2_f2x3_stride1.inc
        kernels/Conv_Winograd_v30_3_1_gfx10_fp16_dot2_f2x3_stride2.inc
        kernels/Conv_Winograd_v30_3_1_gfx10_fp32_f2x3_dilation2.inc
        kernels/Conv_Winograd_v30_3_1_gfx10_fp32_f2x3_stride1.inc
        kernels/Conv_Winograd_v30_3_1_gfx10_fp32_f2x3_stride2.inc
        kernels/Conv_Winograd_v30_3_1_gfx11_fp16_dot2_f2x3_dilation2.inc
        kernels/Conv_Winograd_v30_3_1_gfx11_fp16_dot2_f2x3_stride1.inc
        kernels/Conv_Winograd_v30_3_1_gfx11_fp16_dot2_f2x3_stride2.inc
        kernels/Conv_Winograd_v30_3_1_gfx11_fp32_f2x3_dilation2.inc
        kernels/Conv_Winograd_v30_3_1_gfx11_fp32_f2x3_stride1.inc
        kernels/Conv_Winograd_v30_3_1_gfx11_fp32_f2x3_stride2.inc
        kernels/Conv_Winograd_v30_3_1_gfx94x_fp16_dot2_edc_f3x2_dilation2.inc
        kernels/Conv_Winograd_v30_3_1_gfx94x_fp16_dot2_edc_f3x2_stride1.inc
        kernels/Conv_Winograd_v30_3_1_gfx94x_fp16_dot2_edc_f3x2_stride2.inc
        kernels/Conv_Winograd_v30_3_1_gfx94x_fp32_f3x2_dilation2.inc
        kernels/Conv_Winograd_v30_3_1_gfx94x_fp32_f3x2_stride1.inc
        kernels/Conv_Winograd_v30_3_1_gfx94x_fp32_f3x2_stride2.inc
        kernels/Conv_Winograd_v30_3_1_gfx9_fp16_dot2_edc_f3x2_dilation2.inc
        kernels/Conv_Winograd_v30_3_1_gfx9_fp16_dot2_edc_f3x2_stride1.inc
        kernels/Conv_Winograd_v30_3_1_gfx9_fp16_dot2_edc_f3x2_stride2.inc
        kernels/Conv_Winograd_v30_3_1_gfx9_fp32_f3x2_dilation2.inc
        kernels/Conv_Winograd_v30_3_1_gfx9_fp32_f3x2_stride1.inc
        kernels/Conv_Winograd_v30_3_1_gfx9_fp32_f3x2_stride2.inc
        kernels/Conv_Winograd_v30_3_1_gfx10_fp16_dot2_f3x2_dilation2.inc
        kernels/Conv_Winograd_v30_3_1_gfx10_fp16_dot2_f3x2_stride1.inc
        kernels/Conv_Winograd_v30_3_1_gfx10_fp16_dot2_f3x2_stride2.inc
        kernels/Conv_Winograd_v30_3_1_gfx10_fp32_f3x2_dilation2.inc
        kernels/Conv_Winograd_v30_3_1_gfx10_fp32_f3x2_stride1.inc
        kernels/Conv_Winograd_v30_3_1_gfx10_fp32_f3x2_stride2.inc
        kernels/Conv_Winograd_v30_3_1_gfx11_fp16_dot2_f3x2_dilation2.inc
        kernels/Conv_Winograd_v30_3_1_gfx11_fp16_dot2_f3x2_stride1.inc
        kernels/Conv_Winograd_v30_3_1_gfx11_fp16_dot2_f3x2_stride2.inc
        kernels/Conv_Winograd_v30_3_1_gfx11_fp32_f3x2_dilation2.inc
        kernels/Conv_Winograd_v30_3_1_gfx11_fp32_f3x2_stride1.inc
        kernels/Conv_Winograd_v30_3_1_gfx11_fp32_f3x2_stride2.inc
        kernels/Conv_Winograd_v30_3_1_metadata.inc
        kernels/bfloat16_dev.hpp
        kernels/conv_common.inc
        kernels/conv_sizes.inc
        kernels/float_types.h
        kernels/gpr_alloc.inc
        kernels/hip_f8_impl.hpp
        kernels/hip_float8.hpp
        kernels/inst_wrappers.inc
        kernels/miopen_cstdint.hpp
        kernels/miopen_limits.hpp
        kernels/miopen_type_traits.hpp
        kernels/miopen_utility.hpp
        kernels/neuron.inc
        kernels/rocm_version.inc
        kernels/stride_array.hpp
        kernels/utilities.inc
        kernels/workaround_issue_1431.hpp
        kernels/xform_bidirect_winograd_code.inc
        kernels/xform_data_filter.inc
        kernels/xform_kd_cov2.inc
        kernels/xform_metadata.inc
        )

    set(MIOPEN_KERNELS
        ${STATIC_COMPOSABLE_KERNEL_SOURCE}
        ${COMPOSABLE_KERNEL_SOURCE}
        ${COMPOSABLE_KERNEL_DYNAMIC_ASM_SOURCE}
        ${COMPOSABLE_KERNEL_DYNAMIC_CPP_SOURCE}
        ${GPU_REFERENCE_KERNEL_HIP}
        ${GPU_REFERENCE_KERNEL_ASM}
        ${GPU_BATCHED_TRANSPOSE_KERNEL_HIP}
        ${GPU_GENERAL_TENSOR_REORDER_KERNEL_HIP_SOURCE}
        kernels/detect_llvm_amdgcn_buffer_atomic_fadd_f32_float.cpp
<<<<<<< HEAD
        kernels/MIOpenCat.cpp
        kernels/MIOpenCheckNumerics.cpp
=======
        kernels/MIOpenArgmax.cpp
	kernels/MIOpenCheckNumerics.cpp
>>>>>>> 67f0cb35
        kernels/MIOpenBatchNormActivBwdPerAct.cl
        kernels/MIOpenBatchNormActivBwdSpatial.cl
        kernels/MIOpenBatchNormActivFwdTrainPerAct.cl
        kernels/MIOpenBatchNormActivFwdTrainSpatial.cl
        kernels/MIOpenBatchNormFwdTrainSpatial.cl
        kernels/MIOpenBatchNormFwdTrainPerAct.cl
        kernels/MIOpenBatchNormFwdInferSpatial.cl
        kernels/MIOpenBatchNormFwdInferPerAct.cl
        kernels/MIOpenBatchNormBwdSpatial.cl
        kernels/MIOpenBatchNormBwdPerAct.cl
        kernels/MIOpenConvDirUni.cl
        kernels/MIOpenConvDirBatchNormActiv.cl
        kernels/MIOpenConvDirGenFwd.cl
        kernels/MIOpenLayerNorm.cpp
        kernels/MIOpenLRNBwd.cl
        kernels/MIOpenLRNFwd.cl
        kernels/MIOpenNeuron.cl
        kernels/MIOpenPooling.cl
        kernels/MIOpenPoolingBwd.cl
        kernels/MIOpenPoolingBwdND.cl
        kernels/MIOpenPoolingForwardNaive.cl
        kernels/MIOpenPoolingND.cl
        kernels/MIOpenConv1x1S.cl
        kernels/MIOpenConv1x1J1.cl
        kernels/MIOpenConv1x1J1_stride.cl
        kernels/MIOpenSoftmax.cl
        kernels/MIOpenSum.cpp
        kernels/MIOpenUtilKernels3.cl
        kernels/MIOpenUtilKernels4.cl
        kernels/MIOpenUtilKernels5.cl
        kernels/MIOpenIm2d2Col.cl
        kernels/MIOpenIm3d2Col.cl
        kernels/MIOpenCol2Im2d.cl
        kernels/MIOpenCol2Im3d.cl
        kernels/MIOpenConvBwdWrWS2.cl
        kernels/MIOpenGroupConvBwdWrWS2.cl
        kernels/MIOpenConvBwdWrW_LxG_P53.cl
        kernels/MIOpenGroupConvBwdWrW_LxG_P53.cl
        kernels/MIOpenConvBwdWrW_LxG_5x5.cl
        kernels/MIOpenConvBwdWrW1x1_PAD_read4.cl
        kernels/MIOpenConvFwd_LxL_11.cl
        kernels/MIOpenConvFFT.cl
        kernels/MIOpenRNNHiddenStateUpdate.cl
        kernels/bugzilla_34765_detect.s
        kernels/dummy_kernel.s
        kernels/conv3x3.s
        kernels/conv1x1u.s
        kernels/conv1x1u_stride2.s
        kernels/conv1x1u_bias_activ.s
        kernels/conv3x3wrw.s
        kernels/conv1x1wrw.s
        kernels/conv5x10u2v2f1.s
        kernels/conv5x10u2v2b1.s
        kernels/conv7x7c3h224w224k64u2v2p3q3f1.s
        kernels/xform_out.s
        kernels/gcnAsmBNBwdTrainSpatial.s
        kernels/MIOpenTensorKernels.cl
        kernels/MIOpenTensorKernelsHip.cpp
        kernels/MIOpenSubTensorOpWithScalarKernel.cl
        kernels/MIOpenSubTensorOpWithSubTensorKernel.cl
        kernels/MIOpenSubTensorOpWithCastTensorKernel.cl
        kernels/MIOpenSubTensorOpWithTransformKernel.cl
        kernels/Conv_Winograd_v13_3_12_fp16dot_stride1.s
        kernels/Conv_Winograd_v13_3_12_fp16dot_stride2_dec.s
        kernels/Conv_Winograd_v13_3_12_fp16dot_stride2_dil.s
        kernels/Conv_Winograd_v14_3_3_fp16dot_stride1.s
        kernels/Conv_Winograd_v14_3_3_fp16dot_stride2_dec.s
        kernels/Conv_Winograd_v14_3_3_fp16dot_stride2_dil.s
        kernels/Conv_Winograd_v16_5_0_stride1.s
        kernels/conv_3x3_wheel_alpha_v9_0_15_stride_2_dil.s
        kernels/conv_3x3_wheel_alpha_v9_0_15_stride_2_dec.s
        kernels/conv_3x3_wheel_alpha_v9_0_15.s
        kernels/conv_3x3_wheel_alpha_v7_0_3b.s
        kernels/conv_3x3_wheel_alpha_v3_0b.s
        kernels/conv_3x3_wheel_alpha_v9_2_7.s
        kernels/conv_3x3_wheel_alpha_v9_2_7_stride_2_dec.s
        kernels/Conv_Winograd_v21_1_3_fp16_dot2_f2x3_dilation2.s
        kernels/Conv_Winograd_v21_1_3_fp16_dot2_f2x3_stride1.s
        kernels/Conv_Winograd_v21_1_3_fp16_dot2_f2x3_stride2.s
        kernels/Conv_Winograd_v21_1_3_fp16_dot2_f3x2_stride1.s
        kernels/Conv_Winograd_v21_1_3_fp32_f2x3_dilation2.s
        kernels/Conv_Winograd_v21_1_3_fp32_f2x3_stride1.s
        kernels/Conv_Winograd_v21_1_3_fp32_f2x3_stride2.s
        kernels/Conv_Winograd_v21_1_3_fp32_f3x2_stride1.s
        kernels/Conv_Winograd_v30_3_1_fp16_dot2_f2x3_dilation2.s
        kernels/Conv_Winograd_v30_3_1_fp16_dot2_f2x3_stride1.s
        kernels/Conv_Winograd_v30_3_1_fp16_dot2_f2x3_stride2.s
        kernels/Conv_Winograd_v30_3_1_fp32_f2x3_dilation2.s
        kernels/Conv_Winograd_v30_3_1_fp32_f2x3_stride1.s
        kernels/Conv_Winograd_v30_3_1_fp32_f2x3_stride2.s
        kernels/Conv_Winograd_v30_3_1_fp16_dot2_f3x2_dilation2.s
        kernels/Conv_Winograd_v30_3_1_fp16_dot2_f3x2_stride1.s
        kernels/Conv_Winograd_v30_3_1_fp16_dot2_f3x2_stride2.s
        kernels/Conv_Winograd_v30_3_1_fp32_f3x2_dilation2.s
        kernels/Conv_Winograd_v30_3_1_fp32_f3x2_stride1.s
        kernels/Conv_Winograd_v30_3_1_fp32_f3x2_stride2.s
        kernels/Conv_Winograd_Fury_v1_1_1_fp16_fp16acc_f2x3_stride1.s
        kernels/MIOpenConvBwdBias.cl
        kernels/MIOpenBatchNormActivInfer.cl
        kernels/MIOpenCTCLoss.cl
        kernels/MIOpenDropout.cl
        kernels/xform_data.s
        kernels/xform_filter.s
        kernels/xform_bidirect_winograd_data.s
        kernels/xform_bidirect_winograd_filter.s
        kernels/xform_bidirect_winograd_out.s
        kernels/UniversalTranspose.cl)

    # Kernels in development lists.
    # Should be ALWAYS empty in develop branch (at the time of PR merge)
    # Intention: to speed up kernel development rebuild time
    set(MIOPEN_DEVELOPMENT_KERNELS)

    # Only referenced by MIOPEN_DEVELOPMENT_KERNELS
    set(MIOPEN_DEVELOPMENT_KERNEL_INCLUDES)

    LIST(LENGTH MIOPEN_DEVELOPMENT_KERNELS MIOPEN_DEVELOPMENT_KERNELS_COUNT)
    LIST(LENGTH MIOPEN_DEVELOPMENT_KERNEL_INCLUDES MIOPEN_DEVELOPMENT_KERNEL_INCLUDES_COUNT)

    add_kernels("kernel.cpp" "MIOPEN_KERNEL_" "" "${MIOPEN_KERNELS}")
    add_kernels("kernel_includes.cpp" "MIOPEN_KERNEL_" "_INCLUDE" "${MIOPEN_KERNEL_INCLUDES}")

    if(${MIOPEN_DEVELOPMENT_KERNELS_COUNT})
        add_kernels("kernel.cpp" "MIOPEN_KERNEL_" "" "${MIOPEN_DEVELOPMENT_KERNELS}")
    endif()

    if(${MIOPEN_DEVELOPMENT_KERNEL_INCLUDES_COUNT})
        add_kernels("kernel_includes.cpp" "MIOPEN_KERNEL_" "_INCLUDE" "${MIOPEN_DEVELOPMENT_KERNEL_INCLUDES}")
    endif()

    configure_file(db_path.cpp.in ${PROJECT_BINARY_DIR}/db_path.cpp)
    list(APPEND MIOpen_Source
        activ.cpp
<<<<<<< HEAD
        cat.cpp
        kernel_cache.cpp
=======
        argmax.cpp
	kernel_cache.cpp
>>>>>>> 67f0cb35
        layer_norm.cpp
        lrn.cpp
        mlo_dir_conv.cpp
        exec_utils.cpp
        ocl/activ_ocl.cpp
        ocl/batchnormocl.cpp
        ocl/convolutionocl.cpp
        ocl/lrn_ocl.cpp
        ocl/mloNorm.cpp
        ocl/pooling_ocl.cpp
        ocl/tensorocl.cpp
        ocl/softmaxocl.cpp
        ocl/rnnocl.cpp
        ocl/utilocl.cpp
        ocl/ctcocl.cpp
        ocl/dropoutocl.cpp
        ocl/gcn_asm_utils.cpp
        ocl/rnn_util_ocl.cpp
        hip/hip_build_utils.cpp
        hip/batched_transpose_sol.cpp
        hip/general_tensor_reorder_sol.cpp
        pooling.cpp
        ocl/fusionopconvocl.cpp
        ocl/fusionopbiasbnactivocl.cpp
        sum.cpp
        ${PROJECT_BINARY_DIR}/db_path.cpp
        )

    list(INSERT MIOpen_Source 0
        ${PROJECT_BINARY_DIR}/kernel.cpp
        ${PROJECT_BINARY_DIR}/kernel_includes.cpp
        )
endif()

if(MIOPEN_USE_ROCBLAS)
    list(APPEND MIOpen_Source
        gemm_v2.cpp
    )
endif()

if( MIOPEN_BACKEND STREQUAL "OpenCL" )
    list(APPEND MIOpen_Source
        ocl/handleocl.cpp
        ocl_kernel.cpp
        ocl/oclerrors.cpp
        ocl/clhelper.cpp
    )
endif()

if( MIOPEN_BACKEND STREQUAL "HIPOC" OR MIOPEN_BACKEND STREQUAL "HIP")
    list(APPEND MIOpen_Source
        hip/hiperrors.cpp
        hip/handlehip.cpp
        hipoc/hipoc_kernel.cpp
        hipoc/hipoc_program.cpp
        )
endif()

if( MIOPEN_BACKEND STREQUAL "HIPNOGPU")
    list(APPEND MIOpen_Source
        hip/hiperrors.cpp
        nogpu/handle.cpp
        hipoc/hipoc_kernel.cpp
        hipoc/hipoc_program.cpp
        )
endif()

if( MIOPEN_BACKEND MATCHES "OpenCL" OR MIOPEN_BACKEND STREQUAL "HIPOC" OR MIOPEN_BACKEND STREQUAL "HIP" OR MIOPEN_BACKEND STREQUAL "HIPNOGPU")
    set(KERNELS_SRC_BATCH_FACTOR 50 CACHE STRING "Amount of kernel source files to inline to a single object file.")
    set(KERNELS_BATCH_ID 0)

    function(inline_kernels_src BATCH_FACTOR KERNELS KERNEL_INCLUDES EXTRA_OPTIONS MESSAGE_SUFFIX)
        set(KERNELS_BATCH)
        set(KERNELS_BATCH_SIZE 0)
        set(PROCESSED 0)
        list(LENGTH KERNELS KERNELS_NUMBER)

        foreach(KERNEL ${KERNELS})
            list(APPEND KERNELS_BATCH ${KERNEL})
            list(LENGTH KERNELS_BATCH KERNELS_BATCH_SIZE)
            math(EXPR PROCESSED "1+${PROCESSED}")
            if((KERNELS_BATCH_SIZE EQUAL ${BATCH_FACTOR}) OR (PROCESSED EQUAL KERNELS_NUMBER))
                set(KERNEL_SRC_HPP_FILENAME batch_${KERNELS_BATCH_ID}.cpp.hpp)
                set(KERNEL_SRC_HPP_PATH ${PROJECT_BINARY_DIR}/inlined_kernels/${KERNEL_SRC_HPP_FILENAME})
                set(KERNEL_SRC_CPP_PATH ${PROJECT_BINARY_DIR}/inlined_kernels/batch_${KERNELS_BATCH_ID}.cpp)

                add_custom_command(
                    OUTPUT ${KERNEL_SRC_HPP_PATH}
                    WORKING_DIRECTORY ${CMAKE_CURRENT_SOURCE_DIR}
                    DEPENDS addkernels ${KERNELS_BATCH} ${KERNEL_INCLUDES}
                    COMMAND $<TARGET_FILE:addkernels> -target ${KERNEL_SRC_HPP_PATH} -extern ${EXTRA_OPTIONS} -source ${KERNELS_BATCH}
                    COMMENT "Inlining kernels batch #${KERNELS_BATCH_ID}${MESSAGE_SUFFIX}"
                    )
                configure_file(kernels/kernels_batch.cpp.in ${KERNEL_SRC_CPP_PATH})
                list(APPEND MIOpen_Source ${KERNEL_SRC_CPP_PATH} ${KERNEL_SRC_HPP_PATH})

                set(KERNELS_BATCH)
                math(EXPR KERNELS_BATCH_ID "1+${KERNELS_BATCH_ID}")
            endif()
        endforeach()

        set(KERNELS_BATCH_ID ${KERNELS_BATCH_ID} PARENT_SCOPE)
        set(MIOpen_Source ${MIOpen_Source} PARENT_SCOPE)
    endfunction()

    inline_kernels_src(${KERNELS_SRC_BATCH_FACTOR} "${MIOPEN_KERNELS}" "${MIOPEN_KERNEL_INCLUDES}" "" "")
    inline_kernels_src(${KERNELS_SRC_BATCH_FACTOR} "${MIOPEN_KERNEL_INCLUDES}" "" "-no-recurse;-mark-includes" " (includes)")

    set(MIOPEN_DEVELOPMENT_KERNELS_DEPS ${MIOPEN_KERNEL_INCLUDES})
    list(APPEND MIOPEN_DEVELOPMENT_KERNELS_DEPS ${MIOPEN_DEVELOPMENT_KERNEL_INCLUDES})

    if(${MIOPEN_DEVELOPMENT_KERNELS_COUNT})
        inline_kernels_src(${KERNELS_SRC_BATCH_FACTOR} "${MIOPEN_DEVELOPMENT_KERNELS}" "${MIOPEN_DEVELOPMENT_KERNELS_DEPS}" "" " (dev kernels)")
    endif()

    if(${MIOPEN_DEVELOPMENT_KERNEL_INCLUDES_COUNT})
        inline_kernels_src(${KERNELS_SRC_BATCH_FACTOR} "${MIOPEN_DEVELOPMENT_KERNEL_INCLUDES}" "" "-no-recurse;-mark-includes" " (dev includes)")
    endif()

endif()

if(MIOPEN_USE_COMGR)
    list(APPEND MIOpen_Source comgr.cpp)
endif()

if(MIOPEN_USE_MLIR)
    list(APPEND MIOpen_Source
        mlir_build.cpp
        solver/mlir_common.cpp
        conv/invokers/mlir_impl_gemm.cpp
        )
endif()

# build library
if(MIOPEN_ENABLE_SQLITE)
    add_library( MIOpen
        ${MIOpen_Source}
        $<TARGET_OBJECTS:sqlite_memvfs>
        )
else()
    add_library( MIOpen
        ${MIOpen_Source}
        )
endif()

rocm_set_soversion(MIOpen ${MIOpen_SOVERSION})

clang_tidy_check(MIOpen)

find_package(zstd)
if(zstd_FOUND)
    target_link_libraries(MIOpen PRIVATE $<IF:$<TARGET_EXISTS:zstd::libzstd_shared>,zstd::libzstd_shared,zstd::libzstd_static>)
endif()

function(target_internal_library TARGET)
    target_link_libraries(${TARGET} PRIVATE ${ARGN})
    target_link_libraries(${TARGET} INTERFACE $<BUILD_INTERFACE:${ARGN}>)
endfunction()

target_include_directories(MIOpen PUBLIC
    $<BUILD_INTERFACE:${PROJECT_SOURCE_DIR}/src/include>
)

if(MIOPEN_USE_COMPOSABLEKERNEL)
set(MIOPEN_CK_LINK_FLAGS composable_kernel::device_other_operations composable_kernel::device_gemm_operations composable_kernel::device_conv_operations composable_kernel::device_contraction_operations composable_kernel::device_reduction_operations hip::host)
endif()

if(WIN32)
    # Refer to https://en.cppreference.com/w/cpp/language/types for details.
    target_compile_options(MIOpen PRIVATE $<BUILD_INTERFACE:$<$<CXX_COMPILER_ID:Clang>:-U__LP64__>>)
endif()

target_include_directories(MIOpen SYSTEM PUBLIC $<BUILD_INTERFACE:${HALF_INCLUDE_DIR}>)
# Workaround : change in rocm-cmake was causing linking error so had to add ${CMAKE_DL_LIBS}
#               We can remove ${CMAKE_DL_LIBS} once root cause is identified.
target_link_libraries(MIOpen PRIVATE ${CMAKE_DL_LIBS} Threads::Threads BZip2::BZip2 ${MIOPEN_CK_LINK_FLAGS})
miopen_generate_export_header(MIOpen)

if(BUILD_TESTING)
    # On Windows, export all symbols only when tests are built, too.
    # The officially released binaries must not have internals exposed
    # because it violates threat model requirements.
    # The property applies only to MS-compatible tools on Windows, and
    # is ignored for the rest.
    set_target_properties(MIOpen PROPERTIES WINDOWS_EXPORT_ALL_SYMBOLS ON)
endif()

if(MIOPEN_ENABLE_AI_KERNEL_TUNING OR MIOPEN_ENABLE_AI_IMMED_MODE_FALLBACK)
    target_link_libraries(MIOpen PRIVATE frugally-deep::fdeep Eigen3::Eigen)
    if(NOT TARGET nlohmann_json)
	# frugally-deep has broken linking to nlohmann_json
        add_library(nlohmann_json INTERFACE IMPORTED GLOBAL)
	target_link_libraries(nlohmann_json INTERFACE nlohmann_json::nlohmann_json)
    endif()	    
    if(NOT BUILD_DEV)
        file(GLOB MODEL_FILES kernels/*.model)
        if( NOT ENABLE_ASAN_PACKAGING )
            install(FILES ${MODEL_FILES} DESTINATION ${DATA_INSTALL_DIR}/db)
        endif ()
        foreach(MODEL_FILE ${MODEL_FILES})
            get_filename_component(MODEL_FILE_FILENAME "${MODEL_FILE}" NAME)
            configure_file("${MODEL_FILE}" "${PROJECT_BINARY_DIR}/share/miopen/db/${MODEL_FILE_FILENAME}" COPYONLY)
        endforeach()
    endif()
endif()

############################################################
# MIOpen depends on OpenCL
if( MIOPEN_BACKEND STREQUAL "OpenCL")
    MESSAGE( STATUS "MIOpen linking OpenCL: ${OPENCL_INCLUDE_DIRS}" )
    target_include_directories(MIOpen SYSTEM PUBLIC ${OPENCL_INCLUDE_DIRS} )
    target_link_libraries( MIOpen PUBLIC ${OPENCL_LIBRARIES} )
    list(APPEND PACKAGE_DEPENDS PACKAGE OpenCL)
elseif(MIOPEN_BACKEND STREQUAL "HIPOC" OR MIOPEN_BACKEND STREQUAL "HIP")
    target_link_libraries( MIOpen PRIVATE hip::device )
    target_link_libraries( MIOpen INTERFACE hip::host )
    if(MIOPEN_USE_HIPRTC)
        if(WIN32) 
            target_link_libraries( MIOpen PRIVATE hiprtc::hiprtc )
        else()
            target_link_libraries( MIOpen PRIVATE hiprtc)
        endif()
    endif()
    if(ENABLE_HIP_WORKAROUNDS)
        # Workaround hip not setting its usage requirements correctly
        target_compile_definitions( MIOpen PRIVATE -D__HIP_PLATFORM_AMD__=1 )
    endif()
    # This is helpful for the tests
    target_link_libraries( MIOpen INTERFACE $<BUILD_INTERFACE:hip::device> )
    list(APPEND PACKAGE_DEPENDS PACKAGE hip)
endif()

if(MIOPEN_USE_COMGR)
    list(APPEND PACKAGE_DEPENDS PACKAGE amd_comgr)
    target_internal_library(MIOpen amd_comgr)
endif()

if(rocblas_FOUND)
    target_link_libraries( MIOpen INTERFACE $<BUILD_INTERFACE:roc::rocblas> )
    target_link_libraries( MIOpen PRIVATE roc::rocblas )
    list(APPEND PACKAGE_STATIC_DEPENDS PACKAGE rocblas)
endif()

# For backward compatibility with ROCm 5.3
# Build with library libMLIRMIOpen
if(LIBMLIRMIOPEN)
    target_link_libraries(MIOpen PRIVATE ${LIBMLIRMIOPEN})
endif()

# Build with package rocMLIR
if(rocMLIR_FOUND)
    target_link_libraries(MIOpen PRIVATE rocMLIR::rockCompiler)
endif()

target_link_libraries(MIOpen PRIVATE nlohmann_json::nlohmann_json)

target_internal_library(MIOpen
    Boost::filesystem
)
list(APPEND PACKAGE_STATIC_DEPENDS PACKAGE Boost COMPONENTS filesystem)
if(NOT WIN32 AND NOT APPLE)
    file(WRITE ${CMAKE_CURRENT_BINARY_DIR}/lib.def "
MIOPEN_${MIOPEN_BACKEND}_1
{
global:
    miopen*;
    extern \"C++\" {
        miopen::*;
    };
local:
    *boost*;
    extern \"C++\" {
        std::*;
    };
};
")
    target_link_libraries(MIOpen PRIVATE "-Wl,--version-script=${CMAKE_CURRENT_BINARY_DIR}/lib.def")
    target_link_libraries(MIOpen PRIVATE "-Wl,--exclude-libs,ALL")
    # set_target_properties(MIOpen PROPERTIES CXX_VISIBILITY_PRESET hidden)
    set_target_properties(MIOpen PROPERTIES VISIBILITY_INLINES_HIDDEN 1)
endif()
#######################################
if(MIOPEN_ENABLE_SQLITE)
    # MIOpen depends on SQLite
    target_link_libraries(MIOpen PRIVATE SQLite::SQLite3)
endif()
############################################################
# MIOpen depends on librt for Boost.Interprocess
if(NOT WIN32 AND NOT APPLE)
    find_library(LIBRT rt)
    if(LIBRT)
        message(STATUS "Librt: " ${LIBRT})
        target_internal_library(MIOpen ${LIBRT})
    endif()
endif()

if(MIOPEN_USE_ROCTRACER)
    target_link_libraries(MIOpen PRIVATE roctx64)
endif()

############################################################
# Installation
set(MIOPEN_CXX_HEADER_PATH)
if(MIOPEN_INSTALL_CXX_HEADERS)
set(MIOPEN_CXX_HEADER_PATH ${PROJECT_SOURCE_DIR}/src/include)
endif()

rocm_install_targets(
  TARGETS MIOpen
  INCLUDE
    ${PROJECT_SOURCE_DIR}/include
    ${PROJECT_BINARY_DIR}/include
    ${MIOPEN_CXX_HEADER_PATH}
)

rocm_export_targets(
  TARGETS MIOpen
  DEPENDS
    ${PACKAGE_DEPENDS}
  STATIC_DEPENDS
    ${PACKAGE_STATIC_DEPENDS}
)

# Install db files
if(NOT MIOPEN_EMBED_DB STREQUAL "")
    include(embed)
    if(MIOPEN_EMBED_BINCACHE AND MIOPEN_BINCACHE_PATH STREQUAL "")
        if(MIOPEN_NO_LFS_PULLED)
            message(WARNING "Binary cache files have not been pulled down from git-lfs, will not embed.")
        else()
            set(MIOPEN_BINCACHE_PATH "${CMAKE_SOURCE_DIR}/src/kernels")
            message("MIOPEN_BINCACHE_PATH: ${MIOPEN_BINCACHE_PATH}")
        endif()
    else()
        message(WARNING "MIOPEN_EMBED_BINCACHE is set and MIOPEN_BINCACHE_PATH was used to override default binary cache files. Proceed at your own risk!")
    endif()
    set(CODE_OBJECTS)
# embed find db
    foreach(EMBED_ARCH ${MIOPEN_EMBED_DB})
        message(STATUS "Adding find db for arch: ${EMBED_ARCH}")
        list(APPEND CODE_OBJECTS "kernels/${EMBED_ARCH}.${MIOPEN_BACKEND}.fdb.txt")
        message(STATUS "Adding perf db for arch: ${EMBED_ARCH}")
        list(APPEND CODE_OBJECTS "kernels/${EMBED_ARCH}.db")
    endforeach()
# Embed Bin Cache
    if(NOT MIOPEN_BINCACHE_PATH STREQUAL "")
        foreach(EMBED_ARCH ${MIOPEN_EMBED_DB})
            message(STATUS "Adding binary cache for arch: ${EMBED_ARCH}")
            download_binary(OUTPUT_PATH "${MIOPEN_BINCACHE_PATH}" "${EMBED_ARCH}")
            list(APPEND CODE_OBJECTS "${OUTPUT_PATH}")
        endforeach()
    endif()
    add_embed_library(miopen_data ${CODE_OBJECTS})
    target_link_libraries(MIOpen PRIVATE $<BUILD_INTERFACE:miopen_data> )
else()
    file(GLOB FIND_DB_FILES kernels/*.fdb.txt)
    file(GLOB PERF_DB_FILES kernels/*.db)
    file(GLOB KERN_DB_FILES kernels/*.kdb)
    list(APPEND FIND_DB_FILES ${PERF_DB_FILES})
# Install the kdb files for the kdb sync test only, a better approach would be to 
# install the kdb package instead
if(MIOPEN_TEST_DBSYNC)
    list(APPEND FIND_DB_FILES ${KERN_DB_FILES})
endif()
    if(NOT MIOPEN_DISABLE_SYSDB)
        if( NOT ENABLE_ASAN_PACKAGING )
          install(FILES
              ${FIND_DB_FILES}
           DESTINATION ${DATA_INSTALL_DIR}/db)
         endif()
         foreach(DB_FILE ${FIND_DB_FILES})
            get_filename_component(DB_FILE_FILENAME "${DB_FILE}" NAME)
            configure_file("${DB_FILE}" "${PROJECT_BINARY_DIR}/share/miopen/db/${DB_FILE_FILENAME}" COPYONLY)
         endforeach()

    endif()
endif()

if(BUILD_FILE_REORG_BACKWARD_COMPATIBILITY)
  #Generating Wrapper of each headers for backward compatibility
  rocm_wrap_header_file(
    export.h config.h version.h miopen.h
    HEADER_LOCATION include/miopen
    GUARDS WRAPPER
    WRAPPER_LOCATIONS miopen/${CMAKE_INSTALL_INCLUDEDIR}/miopen
    ORIGINAL_FILES ${PROJECT_BINARY_DIR}/include/miopen/version.h ${PROJECT_BINARY_DIR}/include/miopen/config.h
  )

  #Installing Wrapper Headers
  rocm_install(
    DIRECTORY
       "${PROJECT_BINARY_DIR}/miopen/include"
        DESTINATION "miopen" )
  message( STATUS "Backward Compatible Sym Link Created for include directories" )
endif()<|MERGE_RESOLUTION|>--- conflicted
+++ resolved
@@ -419,13 +419,9 @@
         ${GPU_BATCHED_TRANSPOSE_KERNEL_HIP}
         ${GPU_GENERAL_TENSOR_REORDER_KERNEL_HIP_SOURCE}
         kernels/detect_llvm_amdgcn_buffer_atomic_fadd_f32_float.cpp
-<<<<<<< HEAD
+        kernels/MIOpenArgmax.cpp
         kernels/MIOpenCat.cpp
-        kernels/MIOpenCheckNumerics.cpp
-=======
-        kernels/MIOpenArgmax.cpp
-	kernels/MIOpenCheckNumerics.cpp
->>>>>>> 67f0cb35
+	    kernels/MIOpenCheckNumerics.cpp
         kernels/MIOpenBatchNormActivBwdPerAct.cl
         kernels/MIOpenBatchNormActivBwdSpatial.cl
         kernels/MIOpenBatchNormActivFwdTrainPerAct.cl
@@ -559,13 +555,9 @@
     configure_file(db_path.cpp.in ${PROJECT_BINARY_DIR}/db_path.cpp)
     list(APPEND MIOpen_Source
         activ.cpp
-<<<<<<< HEAD
+        argmax.cpp
         cat.cpp
         kernel_cache.cpp
-=======
-        argmax.cpp
-	kernel_cache.cpp
->>>>>>> 67f0cb35
         layer_norm.cpp
         lrn.cpp
         mlo_dir_conv.cpp
