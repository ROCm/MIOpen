################################################################################
#
# MIT License
#
# Copyright (c) 2017 Advanced Micro Devices, Inc.
#
# Permission is hereby granted, free of charge, to any person obtaining a copy
# of this software and associated documentation files (the "Software"), to deal
# in the Software without restriction, including without limitation the rights
# to use, copy, modify, merge, publish, distribute, sublicense, and/or sell
# copies of the Software, and to permit persons to whom the Software is
# furnished to do so, subject to the following conditions:
#
# The above copyright notice and this permission notice shall be included in all
# copies or substantial portions of the Software.
#
# THE SOFTWARE IS PROVIDED "AS IS", WITHOUT WARRANTY OF ANY KIND, EXPRESS OR
# IMPLIED, INCLUDING BUT NOT LIMITED TO THE WARRANTIES OF MERCHANTABILITY,
# FITNESS FOR A PARTICULAR PURPOSE AND NONINFRINGEMENT. IN NO EVENT SHALL THE
# AUTHORS OR COPYRIGHT HOLDERS BE LIABLE FOR ANY CLAIM, DAMAGES OR OTHER
# LIABILITY, WHETHER IN AN ACTION OF CONTRACT, TORT OR OTHERWISE, ARISING FROM,
# OUT OF OR IN CONNECTION WITH THE SOFTWARE OR THE USE OR OTHER DEALINGS IN THE
# SOFTWARE.
#
################################################################################

cmake_policy(SET CMP0057 NEW)

include(ExportHeader)
if(MIOPEN_ENABLE_SQLITE)
    add_subdirectory(sqlite)
endif()

# Truncation rounding or (default) rounding to nearest even (RNE) is enabled.
# This switch controls two related but different aspects of MIOpen behavior
# 1.  How host code performs conversions of float to bfloat16, important only
#     for testing.
# 2.  How BF16 kernels (which are kind of mixed-precision now and expected to
#     remain in the future)  perform final conversion (and rounding) of FP32
#     to BF16 results. This affects the main functionality of the library.
option( MIOPEN_USE_RNE_BFLOAT16 "Sets rounding scheme for bfloat16 type" ON )
option( MIOPEN_FP8_IEEE_EXPONENT_BIAS "Sets the FP8 exponent bias to IEEE" ON)
option( MIOPEN_FP8_CLIPPING "Sets the FP8 clipping" ON)
set ( MIOPEN_DEFAULT_FIND_MODE "DynamicHybrid" CACHE STRING "Sets the default find mode")
set_property(CACHE MIOPEN_DEFAULT_FIND_MODE PROPERTY STRINGS
    Normal Fast Hybrid FastHybrid DynamicHybrid)

option( MIOPEN_FP8_CLIPPING "Sets the FP8 clipping" ON)

configure_file("${PROJECT_SOURCE_DIR}/include/miopen/config.h.in" "${PROJECT_BINARY_DIR}/include/miopen/config.h")

# configure a header file to pass the CMake version settings to the source, and package the header files in the output archive
configure_file( "${PROJECT_SOURCE_DIR}/include/miopen/version.h.in" "${PROJECT_BINARY_DIR}/include/miopen/version.h" )

if(BUILD_FILE_REORG_BACKWARD_COMPATIBILITY)
#Copy header to Build Dir for generating backward compatibility
configure_file( "${PROJECT_SOURCE_DIR}/include/miopen/miopen.h" "${PROJECT_BINARY_DIR}/include/miopen/miopen.h" )
endif()

message( STATUS "MIOpen_VERSION= ${MIOpen_VERSION}" )
if(NOT MIOPEN_GENERATOR_IS_MULTI_CONFIG)
    message( STATUS "CMAKE_BUILD_TYPE= ${CMAKE_BUILD_TYPE}" )
endif()

# This is incremented when the ABI to the library changes
set( MIOpen_SOVERSION 1.0 )

function(add_kernels FILE_NAME VAR_PREFIX VAR_SUFFIX KERNEL_FILES)
    set(INIT_KERNELS_LIST)
    set(KERNELS_DECLS)
    foreach(KERNEL_FILE ${KERNEL_FILES})
        set_property(DIRECTORY APPEND PROPERTY CMAKE_CONFIGURE_DEPENDS ${KERNEL_FILE})
        get_filename_component(KERNEL_FILENAME ${KERNEL_FILE} NAME)
        get_filename_component(BASE_NAME ${KERNEL_FILE} NAME_WE)
        string(TOUPPER "${BASE_NAME}" KEY_NAME)
        string(MAKE_C_IDENTIFIER "${KEY_NAME}" VAR_NAME)
        string(APPEND KERNELS_DECLS "extern const size_t ${VAR_PREFIX}${VAR_NAME}${VAR_SUFFIX}_SIZE;\n")
        string(APPEND KERNELS_DECLS "extern const unsigned char ${VAR_PREFIX}${VAR_NAME}${VAR_SUFFIX}[];\n")
        list(APPEND INIT_KERNELS_LIST "    { \"${KERNEL_FILENAME}\", std::string(reinterpret_cast<const char*>(${VAR_PREFIX}${VAR_NAME}${VAR_SUFFIX}), ${VAR_PREFIX}${VAR_NAME}${VAR_SUFFIX}_SIZE) }")
    endforeach()
    string(REPLACE ";" ",\n" INIT_KERNELS "${INIT_KERNELS_LIST}")
    configure_file(kernels/${FILE_NAME}.in ${PROJECT_BINARY_DIR}/${FILE_NAME})
endfunction()

set( MIOpen_Source
    activ/problem_description.cpp
    activ_api.cpp
    api/find2_0_commons.cpp
    argmax_api.cpp
    batch_norm.cpp
    batch_norm_api.cpp
    batchnorm/problem_description.cpp
    buffer_info.cpp
    cat_api.cpp
    cat/problem_description.cpp
    check_numerics.cpp
    conv/invokers/gcn_asm_1x1u.cpp
    conv/invokers/gcn_asm_1x1u_ss.cpp
    conv/invokers/gcn_asm_1x1u_us.cpp
    conv/invokers/gcn_asm_wino.cpp
    conv/invokers/gen_x_w_y_pad.cpp
    conv/invokers/impl_gemm.cpp
    conv/invokers/impl_gemm_dynamic.cpp
    conv/invokers/ocl_wrw_rdc.cpp
    conv/kernel_interface/winograd_kernel_interface.cpp
    conv/problem_description.cpp
    conv/solver_finders.cpp
    conv_algo_name.cpp
    convolution.cpp
    convolution_api.cpp
    ctc.cpp
    ctc_api.cpp
    db.cpp
    db_record.cpp
    driver_arguments.cpp
    dropout.cpp
    dropout_api.cpp
    execution_context.cpp
    expanduser.cpp
    find_controls.cpp
    find_db.cpp
    fused_api.cpp
    fusion.cpp
    fusion/problem_description.cpp
    generic_search.cpp
    graphapi/convolution.cpp
    graphapi/engine.cpp
    graphapi/enginecfg.cpp
<<<<<<< HEAD
    graphapi/engineheur.cpp
=======
>>>>>>> 049ffed9
    graphapi/execution_plan.cpp
    graphapi/graphapi.cpp
    graphapi/opgraph.cpp
    graphapi/matmul.cpp
    graphapi/pointwise.cpp
    graphapi/reduction.cpp
    graphapi/rng.cpp
    graphapi/tensor.cpp
    graphapi/variant_pack.cpp
    groupnorm_api.cpp
    groupnorm/problem_description.cpp
    handle_api.cpp
    invoker_cache.cpp
    kernel_build_params.cpp
    kernel_warnings.cpp
    layernorm_api.cpp
    layernorm/problem_description.cpp
    load_file.cpp
    lock_file.cpp
    logger.cpp
    lrn_api.cpp
    mha/mha_descriptor.cpp
    mha/problem_description.cpp
    op_args.cpp
    operator.cpp
    performance_config.cpp
    pooling/problem_description.cpp
    pooling_api.cpp
    problem.cpp
    process.cpp
    ramdb.cpp
    readonlyramdb.cpp
    reducetensor.cpp
    reducetensor_api.cpp
    reduce/problem_description.cpp
    rnn.cpp
    rnn_api.cpp
    rnn/rnn_util.cpp
    rnn/Solutions/rnn_transformer.cpp
    softmax.cpp
    softmax_api.cpp
    softmax/problem_description.cpp
    solution.cpp
    solver.cpp
    solver/activ/bwd_0.cpp
    solver/activ/bwd_1.cpp
    solver/activ/fwd_0.cpp
    solver/activ/fwd_1.cpp
    solver/batchnorm/backward_ck.cpp
    solver/batchnorm/backward_per_activation.cpp
    solver/batchnorm/backward_per_activation_fused.cpp
    solver/batchnorm/backward_spatial_multiple.cpp
    solver/batchnorm/backward_spatial_single.cpp
    solver/batchnorm/forward_inference.cpp
    solver/batchnorm/forward_inference_ck.cpp
    solver/batchnorm/forward_inference_fused.cpp
    solver/batchnorm/forward_per_activation.cpp
    solver/batchnorm/forward_per_activation_fused.cpp
    solver/batchnorm/forward_spatial_multiple.cpp
    solver/batchnorm/forward_spatial_single.cpp
    solver/batchnorm/forward_training_ck.cpp
    solver/cat/forward_cat.cpp
    solver/conv/conv_wino_fury_RxS.cpp
    solver/conv_asm_1x1u.cpp
    solver/conv_asm_1x1u_bias_activ_fused.cpp
    solver/conv_asm_1x1u_stride2.cpp
    solver/conv_asm_3x3u.cpp
    solver/conv_asm_5x10u2v2b1.cpp
    solver/conv_asm_5x10u2v2f1.cpp
    solver/conv_asm_7x7c3h224w224k64u2v2p3q3f1.cpp
    solver/conv_asm_dir_BwdWrW1x1.cpp
    solver/conv_asm_dir_BwdWrW3x3.cpp
    solver/conv_asm_implicit_gemm_bwd_v4r1_dynamic.cpp
    solver/conv_asm_implicit_gemm_gtc_bwd.cpp
    solver/conv_asm_implicit_gemm_gtc_bwd_nhwc.cpp
    solver/conv_asm_implicit_gemm_gtc_fwd.cpp
    solver/conv_asm_implicit_gemm_gtc_fwd_nhwc.cpp
    solver/conv_asm_implicit_gemm_gtc_fwd_nchwc.cpp
    solver/conv_asm_implicit_gemm_gtc_perf_config.cpp
    solver/conv_asm_implicit_gemm_gtc_wrw_nhwc.cpp
    solver/conv_asm_implicit_gemm_v4r1_dynamic.cpp
    solver/conv_asm_implicit_gemm_wrw_gtc_dynamic_xdlops.cpp
    solver/conv_asm_implicit_gemm_wrw_v4r1_dynamic.cpp
    solver/conv_bin_wino3x3U.cpp
    solver/conv_bin_winoRxS.cpp
    solver/conv_bin_winoRxS_fused.cpp
    solver/conv_ck_igemm_fwd_v6r1_dlops_nchw.cpp
    solver/conv_ck_igemm_fwd_bias_activ_fused.cpp
    solver/conv_ck_igemm_fwd_bias_res_add_activ_fused.cpp
    solver/conv_direct_naive_conv.cpp
    solver/conv_direct_naive_conv_bwd.cpp
    solver/conv_direct_naive_conv_fwd.cpp
    solver/conv_direct_naive_conv_wrw.cpp
    solver/conv_hip_implicit_gemm_bwd_data_xdlops.cpp
    solver/conv_hip_implicit_gemm_bwd_v1r1.cpp
    solver/conv_hip_implicit_gemm_bwd_v1r1_xdlops.cpp
    solver/conv_hip_implicit_gemm_bwd_v4r1.cpp
    solver/conv_hip_implicit_gemm_bwd_v4r1_xdlops.cpp
    solver/conv_hip_implicit_gemm_fwd_v4r1.cpp
    solver/conv_hip_implicit_gemm_fwd_v4r4.cpp
    solver/conv_hip_implicit_gemm_fwd_v4r4_xdlops.cpp
    solver/conv_hip_implicit_gemm_fwd_v4r4_xdlops_padded_gemm.cpp
    solver/conv_hip_implicit_gemm_fwd_v4r5_xdlops.cpp
    solver/conv_hip_implicit_gemm_fwd_xdlops.cpp
    solver/conv_hip_implicit_gemm_grouped_fwd_xdlops.cpp
    solver/conv_hip_implicit_gemm_grouped_bwd_xdlops.cpp
    solver/conv_hip_implicit_gemm_grouped_wrw_xdlops.cpp
    solver/conv_hip_implicit_gemm_3d_grouped_fwd_xdlops.cpp
    solver/conv_hip_implicit_gemm_3d_grouped_wrw_xdlops.cpp
    solver/conv_hip_implicit_gemm_3d_grouped_bwd_xdlops.cpp
    solver/conv_hip_implicit_gemm_f16f8f16_fwd_xdlops.cpp
    solver/conv_hip_implicit_gemm_f16f8f16_bwd_xdlops.cpp
    solver/conv_hip_implicit_gemm_f16f8f16_wrw_xdlops.cpp
    solver/conv_hip_implicit_gemm_nonxdlops_common.cpp
    solver/conv_hip_implicit_gemm_wrw_v4r4.cpp
    solver/conv_hip_implicit_gemm_wrw_v4r4_xdlops.cpp
    solver/conv_hip_implicit_gemm_wrw_v4r4_xdlops_padded_gemm.cpp
    solver/conv_mlir_igemm_bwd.cpp
    solver/conv_mlir_igemm_bwd_xdlops.cpp
    solver/conv_mlir_igemm_fwd.cpp
    solver/conv_mlir_igemm_fwd_xdlops.cpp
    solver/conv_mlir_igemm_wrw.cpp
    solver/conv_mlir_igemm_wrw_xdlops.cpp
    solver/conv_MP_bidirectional_winograd.cpp
    solver/conv_multipass_wino3x3WrW.cpp
    solver/conv_ocl_dir2D_bwdWrW_1x1.cpp
    solver/conv_ocl_dir2D_bwdWrW_2.cpp
    solver/conv_ocl_dir2D_bwdWrW_53.cpp
    solver/conv_ocl_dir2D11x11.cpp
    solver/conv_ocl_dir2Dfwd.cpp
    solver/conv_ocl_dir2Dfwd_fused.cpp
    solver/conv_ocl_dir2Dfwd_exhaustive_search.cpp
    solver/conv_ocl_dir2Dfwd1x1.cpp
    solver/conv_ocl_dir2Dfwdgen.cpp
    solver/conv_winoRxS.cpp
    solver/conv_winoRxS_fused.cpp
    solver/fft.cpp
    solver/gemm.cpp
    solver/gemm_bwd.cpp
    solver/gemm_common.cpp
    solver/gemm_wrw.cpp
    solver/groupnorm/forward_groupnorm.cpp
    solver/layernorm/forward_layernorm.cpp
    solver/layernorm/forward_layernorm2d_ck.cpp
    solver/layernorm/forward_layernorm4d_ck.cpp
    solver/mha/mha_solver_backward.cpp
    solver/mha/mha_solver_forward.cpp
    solver/pooling/forward2d.cpp
    solver/pooling/forwardNaive.cpp
    solver/pooling/forwardNd.cpp
    solver/pooling/backward2d.cpp
    solver/pooling/backwardNd.cpp
    solver/reduce/forward_argmax.cpp
    solver/reduce/forward_sum.cpp
    solver/softmax/attn_softmax.cpp
    solver/softmax/softmax.cpp
    subbuffers.cpp
    sum_api.cpp
    target_properties.cpp
    temp_file.cpp
    tensor.cpp
    tensor_api.cpp
    seq_tensor.cpp
)

if(MIOPEN_ENABLE_AI_KERNEL_TUNING OR MIOPEN_ENABLE_AI_IMMED_MODE_FALLBACK)
    list(APPEND MIOpen_Source conv/heuristics/ai_heuristics.cpp)
    list(APPEND MIOpen_Source anyramdb.cpp)
endif()

list(APPEND MIOpen_Source tmp_dir.cpp binary_cache.cpp md5.cpp)
if(MIOPEN_ENABLE_SQLITE)
    list(APPEND MIOpen_Source sqlite_db.cpp)
endif()

if(MIOPEN_ENABLE_SQLITE AND MIOPEN_ENABLE_SQLITE_KERN_CACHE)
    list(APPEND MIOpen_Source kern_db.cpp bz2.cpp)
endif()

if( MIOPEN_BACKEND MATCHES "OpenCL" OR MIOPEN_BACKEND STREQUAL "HIPOC" OR MIOPEN_BACKEND STREQUAL "HIP" OR MIOPEN_BACKEND STREQUAL "HIPNOGPU")
    file(GLOB_RECURSE STATIC_COMPOSABLE_KERNEL_INCLUDE "kernels/static_composable_kernel/include/*/*.hpp")
    file(GLOB_RECURSE STATIC_COMPOSABLE_KERNEL_SOURCE "kernels/static_composable_kernel/src/*/*.cpp")
    file(GLOB_RECURSE COMPOSABLE_KERNEL_INCLUDE "composable_kernel/composable_kernel/include/*.hpp")
    file(GLOB_RECURSE COMPOSABLE_KERNEL_SOURCE "composable_kernel/composable_kernel/src/*.cpp")
    file(GLOB_RECURSE COMPOSABLE_KERNEL_DYNAMIC_ASM_SOURCE "kernels/dynamic_igemm/*.s")
    file(GLOB_RECURSE COMPOSABLE_KERNEL_DYNAMIC_ASM_INCLUDE "kernels/dynamic_igemm/*.inc")
    file(GLOB_RECURSE COMPOSABLE_KERNEL_DYNAMIC_CPP_SOURCE "kernels/dynamic_igemm/*.cpp")
    file(GLOB_RECURSE GPU_REFERENCE_KERNEL_HIP "kernels/gpu_reference_kernel/*.cpp")
    file(GLOB_RECURSE GPU_REFERENCE_KERNEL_ASM "kernels/gpu_reference_kernel/*.s")
    file(GLOB_RECURSE GPU_BATCHED_TRANSPOSE_KERNEL_HIP "kernels/gpu_batched_transpose_kernel/*.cpp")
    file(GLOB_RECURSE GPU_GENERAL_TENSOR_REORDER_KERNEL_HIP_INCLUDE "kernels/gpu_general_tensor_reorder_kernel/*.hpp")
    file(GLOB_RECURSE GPU_GENERAL_TENSOR_REORDER_KERNEL_HIP_SOURCE "kernels/gpu_general_tensor_reorder_kernel/*.cpp")


    set(MIOPEN_KERNEL_INCLUDES
        ${STATIC_COMPOSABLE_KERNEL_INCLUDE}
        ${COMPOSABLE_KERNEL_INCLUDE}
        ${COMPOSABLE_KERNEL_DYNAMIC_ASM_INCLUDE}
        ${GPU_GENERAL_TENSOR_REORDER_KERNEL_HIP_INCLUDE}
        include/miopen/implicitgemm_params.hpp
        kernels/gpu_reference_kernel/fp8_kern_types.h
        kernels/Conv_Winograd_v13_3_12_fp16dot_stride1.inc
        kernels/Conv_Winograd_v13_3_12_fp16dot_stride2_dec.inc
        kernels/Conv_Winograd_v13_3_12_fp16dot_stride2_dil.inc
        kernels/Conv_Winograd_v14_3_3_fp16dot_stride1.inc
        kernels/Conv_Winograd_v14_3_3_fp16dot_stride2_dec.inc
        kernels/Conv_Winograd_v14_3_3_fp16dot_stride2_dil.inc
        kernels/Conv_Winograd_v13_3_12_epilogue.inc
        kernels/Conv_Winograd_v13_3_12_prologue.inc
        kernels/Conv_Winograd_v16_5_0_epilogue.inc
        kernels/Conv_Winograd_v16_5_0_prologue.inc
        kernels/Conv_Winograd_v16_5_0_stride1.inc
        kernels/conv_3x3_wheel_alpha_v9_2_7_epilogue.inc
        kernels/conv_3x3_wheel_alpha_v9_2_7_prologue.inc
        kernels/conv_3x3_wheel_alpha_v9_2_7_gfx8_stride_2_dec.inc
        kernels/conv_3x3_wheel_alpha_v9_2_7_gfx8.inc
        kernels/conv_3x3_wheel_alpha_v3_0b_epilogue.inc
        kernels/conv_3x3_wheel_alpha_v3_0b_prologue.inc
        kernels/conv_3x3_wheel_alpha_v3_0b.inc
        kernels/conv_3x3_wheel_alpha_v7_0_3b_epilogue.inc
        kernels/conv_3x3_wheel_alpha_v7_0_3b_prologue.inc
        kernels/conv_3x3_wheel_alpha_v7_0_3b.inc
        kernels/conv_3x3_wheel_alpha_v9_0_15_epilogue.inc
        kernels/conv_3x3_wheel_alpha_v9_0_15_prologue.inc
        kernels/conv_3x3_wheel_alpha_v9_0_15_gfx8_stride_2_dil.inc
        kernels/conv_3x3_wheel_alpha_v9_0_15_gfx8_stride_2_dec.inc
        kernels/conv_3x3_wheel_alpha_v9_0_15_gfx8.inc
        kernels/conv_3x3_wheel_alpha_v9_0_15_gfx9_stride_2_dil.inc
        kernels/conv_3x3_wheel_alpha_v9_0_15_gfx9_stride_2_dec.inc
        kernels/conv_3x3_wheel_alpha_v9_0_15_gfx9.inc
        kernels/Conv_Winograd_v21_1_3_gfx9_fp16_dot2_edc_f2x3_dilation2.inc
        kernels/Conv_Winograd_v21_1_3_gfx9_fp16_dot2_edc_f2x3_stride1.inc
        kernels/Conv_Winograd_v21_1_3_gfx9_fp16_dot2_edc_f2x3_stride2.inc
        kernels/Conv_Winograd_v21_1_3_gfx9_fp16_dot2_edc_f3x2_stride1.inc
        kernels/Conv_Winograd_v21_1_3_gfx9_fp32_f2x3_dilation2.inc
        kernels/Conv_Winograd_v21_1_3_gfx9_fp32_f2x3_stride1.inc
        kernels/Conv_Winograd_v21_1_3_gfx9_fp32_f2x3_stride2.inc
        kernels/Conv_Winograd_v21_1_3_gfx9_fp32_f3x2_stride1.inc
        kernels/Conv_Winograd_v21_1_3_metadata.inc
        kernels/Conv_Winograd_v30_3_1_gfx94x_fp16_dot2_edc_f2x3_dilation2.inc
        kernels/Conv_Winograd_v30_3_1_gfx94x_fp16_dot2_edc_f2x3_stride1.inc
        kernels/Conv_Winograd_v30_3_1_gfx94x_fp16_dot2_edc_f2x3_stride2.inc
        kernels/Conv_Winograd_v30_3_1_gfx94x_fp32_f2x3_dilation2.inc
        kernels/Conv_Winograd_v30_3_1_gfx94x_fp32_f2x3_stride1.inc
        kernels/Conv_Winograd_v30_3_1_gfx94x_fp32_f2x3_stride2.inc
        kernels/Conv_Winograd_v30_3_1_gfx9_fp16_dot2_edc_f2x3_dilation2.inc
        kernels/Conv_Winograd_v30_3_1_gfx9_fp16_dot2_edc_f2x3_stride1.inc
        kernels/Conv_Winograd_v30_3_1_gfx9_fp16_dot2_edc_f2x3_stride2.inc
        kernels/Conv_Winograd_v30_3_1_gfx9_fp32_f2x3_dilation2.inc
        kernels/Conv_Winograd_v30_3_1_gfx9_fp32_f2x3_stride1.inc
        kernels/Conv_Winograd_v30_3_1_gfx9_fp32_f2x3_stride2.inc
        kernels/Conv_Winograd_v30_3_1_gfx10_fp16_dot2_f2x3_dilation2.inc
        kernels/Conv_Winograd_v30_3_1_gfx10_fp16_dot2_f2x3_stride1.inc
        kernels/Conv_Winograd_v30_3_1_gfx10_fp16_dot2_f2x3_stride2.inc
        kernels/Conv_Winograd_v30_3_1_gfx10_fp32_f2x3_dilation2.inc
        kernels/Conv_Winograd_v30_3_1_gfx10_fp32_f2x3_stride1.inc
        kernels/Conv_Winograd_v30_3_1_gfx10_fp32_f2x3_stride2.inc
        kernels/Conv_Winograd_v30_3_1_gfx11_fp16_dot2_f2x3_dilation2.inc
        kernels/Conv_Winograd_v30_3_1_gfx11_fp16_dot2_f2x3_stride1.inc
        kernels/Conv_Winograd_v30_3_1_gfx11_fp16_dot2_f2x3_stride2.inc
        kernels/Conv_Winograd_v30_3_1_gfx11_fp32_f2x3_dilation2.inc
        kernels/Conv_Winograd_v30_3_1_gfx11_fp32_f2x3_stride1.inc
        kernels/Conv_Winograd_v30_3_1_gfx11_fp32_f2x3_stride2.inc
        kernels/Conv_Winograd_v30_3_1_gfx94x_fp16_dot2_edc_f3x2_dilation2.inc
        kernels/Conv_Winograd_v30_3_1_gfx94x_fp16_dot2_edc_f3x2_stride1.inc
        kernels/Conv_Winograd_v30_3_1_gfx94x_fp16_dot2_edc_f3x2_stride2.inc
        kernels/Conv_Winograd_v30_3_1_gfx94x_fp32_f3x2_dilation2.inc
        kernels/Conv_Winograd_v30_3_1_gfx94x_fp32_f3x2_stride1.inc
        kernels/Conv_Winograd_v30_3_1_gfx94x_fp32_f3x2_stride2.inc
        kernels/Conv_Winograd_v30_3_1_gfx9_fp16_dot2_edc_f3x2_dilation2.inc
        kernels/Conv_Winograd_v30_3_1_gfx9_fp16_dot2_edc_f3x2_stride1.inc
        kernels/Conv_Winograd_v30_3_1_gfx9_fp16_dot2_edc_f3x2_stride2.inc
        kernels/Conv_Winograd_v30_3_1_gfx9_fp32_f3x2_dilation2.inc
        kernels/Conv_Winograd_v30_3_1_gfx9_fp32_f3x2_stride1.inc
        kernels/Conv_Winograd_v30_3_1_gfx9_fp32_f3x2_stride2.inc
        kernels/Conv_Winograd_v30_3_1_gfx10_fp16_dot2_f3x2_dilation2.inc
        kernels/Conv_Winograd_v30_3_1_gfx10_fp16_dot2_f3x2_stride1.inc
        kernels/Conv_Winograd_v30_3_1_gfx10_fp16_dot2_f3x2_stride2.inc
        kernels/Conv_Winograd_v30_3_1_gfx10_fp32_f3x2_dilation2.inc
        kernels/Conv_Winograd_v30_3_1_gfx10_fp32_f3x2_stride1.inc
        kernels/Conv_Winograd_v30_3_1_gfx10_fp32_f3x2_stride2.inc
        kernels/Conv_Winograd_v30_3_1_gfx11_fp16_dot2_f3x2_dilation2.inc
        kernels/Conv_Winograd_v30_3_1_gfx11_fp16_dot2_f3x2_stride1.inc
        kernels/Conv_Winograd_v30_3_1_gfx11_fp16_dot2_f3x2_stride2.inc
        kernels/Conv_Winograd_v30_3_1_gfx11_fp32_f3x2_dilation2.inc
        kernels/Conv_Winograd_v30_3_1_gfx11_fp32_f3x2_stride1.inc
        kernels/Conv_Winograd_v30_3_1_gfx11_fp32_f3x2_stride2.inc
        kernels/Conv_Winograd_v30_3_1_metadata.inc
        kernels/bfloat16_dev.hpp
        kernels/conv_common.inc
        kernels/conv_sizes.inc
        kernels/float_types.h
        kernels/gpr_alloc.inc
        kernels/hip_f8_impl.hpp
        kernels/hip_float8.hpp
        kernels/inst_wrappers.inc
        kernels/miopen_cstdint.hpp
        kernels/miopen_limits.hpp
        kernels/miopen_rocrand.hpp
        kernels/miopen_type_traits.hpp
        kernels/miopen_utility.hpp
        kernels/neuron.inc
        kernels/rocm_version.inc
        kernels/stride_array.hpp
        kernels/utilities.inc
        kernels/winograd/Conv_Winograd_Fury_v2_4_1_gfx11_1536vgprs_fp16_fp16acc_f2x3_c16_stride1.inc
        kernels/winograd/Conv_Winograd_Fury_v2_4_1_gfx11_1536vgprs_fp16_fp16acc_f2x3_c32_stride1.inc
        kernels/winograd/Conv_Winograd_Fury_v2_4_1_gfx11_1024vgprs_fp16_fp16acc_f2x3_c16_stride1.inc
        kernels/winograd/Conv_Winograd_Fury_v2_4_1_metadata.inc
        kernels/workaround_issue_1431.hpp
        kernels/xform_bidirect_winograd_code.inc
        kernels/xform_data_filter.inc
        kernels/xform_kd_cov2.inc
        kernels/xform_metadata.inc
        )

    set(MIOPEN_KERNELS
        ${STATIC_COMPOSABLE_KERNEL_SOURCE}
        ${COMPOSABLE_KERNEL_SOURCE}
        ${COMPOSABLE_KERNEL_DYNAMIC_ASM_SOURCE}
        ${COMPOSABLE_KERNEL_DYNAMIC_CPP_SOURCE}
        ${GPU_REFERENCE_KERNEL_HIP}
        ${GPU_REFERENCE_KERNEL_ASM}
        ${GPU_BATCHED_TRANSPOSE_KERNEL_HIP}
        ${GPU_GENERAL_TENSOR_REORDER_KERNEL_HIP_SOURCE}
        kernels/MIOpenArgmax.cpp
        kernels/MIOpenCat.cpp
        kernels/MIOpenCheckNumerics.cpp
        kernels/MIOpenBatchNormActivBwdPerAct.cl
        kernels/MIOpenBatchNormActivBwdSpatial.cl
        kernels/MIOpenBatchNormActivFwdTrainPerAct.cl
        kernels/MIOpenBatchNormActivFwdTrainSpatial.cl
        kernels/MIOpenBatchNormFwdTrainSpatial.cl
        kernels/MIOpenBatchNormFwdTrainPerAct.cl
        kernels/MIOpenBatchNormFwdInferSpatial.cl
        kernels/MIOpenBatchNormFwdInferPerAct.cl
        kernels/MIOpenBatchNormBwdSpatial.cl
        kernels/MIOpenBatchNormBwdPerAct.cl
        kernels/MIOpenConvDirUni.cl
        kernels/MIOpenConvDirBatchNormActiv.cl
        kernels/MIOpenConvDirGenFwd.cl
        kernels/MIOpenGroupNorm.cpp
        kernels/MIOpenLayerNorm.cpp
        kernels/MIOpenLRNBwd.cl
        kernels/MIOpenLRNFwd.cl
        kernels/MIOpenNeuron.cl
        kernels/MIOpenPooling.cl
        kernels/MIOpenPoolingBwd.cl
        kernels/MIOpenPoolingBwdND.cl
        kernels/MIOpenPoolingForwardNaive.cl
        kernels/MIOpenPoolingND.cl
        kernels/MIOpenConv1x1S.cl
        kernels/MIOpenConv1x1J1.cl
        kernels/MIOpenConv1x1J1_stride.cl
        kernels/MIOpenSoftmax.cl
        kernels/MIOpenSoftmaxAttn.cpp
        kernels/MIOpenSum.cpp
        kernels/MIOpenUtilKernels3.cl
        kernels/MIOpenUtilKernels4.cl
        kernels/MIOpenUtilKernels5.cl
        kernels/MIOpenIm2d2Col.cl
        kernels/MIOpenIm3d2Col.cl
        kernels/MIOpenCol2Im2d.cl
        kernels/MIOpenCol2Im3d.cl
        kernels/MIOpenConvBwdWrWS2.cl
        kernels/MIOpenGroupConvBwdWrWS2.cl
        kernels/MIOpenConvBwdWrW_LxG_P53.cl
        kernels/MIOpenGroupConvBwdWrW_LxG_P53.cl
        kernels/MIOpenConvBwdWrW_LxG_5x5.cl
        kernels/MIOpenConvBwdWrW1x1_PAD_read4.cl
        kernels/MIOpenConvFwd_LxL_11.cl
        kernels/MIOpenConvFFT.cl
        kernels/MIOpenRNNHiddenStateUpdate.cl
        kernels/bugzilla_34765_detect.s
        kernels/dummy_kernel.s
        kernels/conv3x3.s
        kernels/conv1x1u.s
        kernels/conv1x1u_stride2.s
        kernels/conv1x1u_bias_activ.s
        kernels/conv3x3wrw.s
        kernels/conv1x1wrw.s
        kernels/conv5x10u2v2f1.s
        kernels/conv5x10u2v2b1.s
        kernels/conv7x7c3h224w224k64u2v2p3q3f1.s
        kernels/xform_out.s
        kernels/gcnAsmBNBwdTrainSpatial.s
        kernels/MIOpenTensorKernels.cl
        kernels/MIOpenTensorKernelsHip.cpp
        kernels/MIOpenSubTensorOpWithScalarKernel.cl
        kernels/MIOpenSubTensorOpWithSubTensorKernel.cl
        kernels/MIOpenSubTensorOpWithCastTensorKernel.cl
        kernels/MIOpenSubTensorOpWithTransformKernel.cl
        kernels/Conv_Winograd_v13_3_12_fp16dot_stride1.s
        kernels/Conv_Winograd_v13_3_12_fp16dot_stride2_dec.s
        kernels/Conv_Winograd_v13_3_12_fp16dot_stride2_dil.s
        kernels/Conv_Winograd_v14_3_3_fp16dot_stride1.s
        kernels/Conv_Winograd_v14_3_3_fp16dot_stride2_dec.s
        kernels/Conv_Winograd_v14_3_3_fp16dot_stride2_dil.s
        kernels/Conv_Winograd_v16_5_0_stride1.s
        kernels/conv_3x3_wheel_alpha_v9_0_15_stride_2_dil.s
        kernels/conv_3x3_wheel_alpha_v9_0_15_stride_2_dec.s
        kernels/conv_3x3_wheel_alpha_v9_0_15.s
        kernels/conv_3x3_wheel_alpha_v7_0_3b.s
        kernels/conv_3x3_wheel_alpha_v3_0b.s
        kernels/conv_3x3_wheel_alpha_v9_2_7.s
        kernels/conv_3x3_wheel_alpha_v9_2_7_stride_2_dec.s
        kernels/Conv_Winograd_v21_1_3_fp16_dot2_f2x3_dilation2.s
        kernels/Conv_Winograd_v21_1_3_fp16_dot2_f2x3_stride1.s
        kernels/Conv_Winograd_v21_1_3_fp16_dot2_f2x3_stride2.s
        kernels/Conv_Winograd_v21_1_3_fp16_dot2_f3x2_stride1.s
        kernels/Conv_Winograd_v21_1_3_fp32_f2x3_dilation2.s
        kernels/Conv_Winograd_v21_1_3_fp32_f2x3_stride1.s
        kernels/Conv_Winograd_v21_1_3_fp32_f2x3_stride2.s
        kernels/Conv_Winograd_v21_1_3_fp32_f3x2_stride1.s
        kernels/Conv_Winograd_v30_3_1_fp16_dot2_f2x3_dilation2.s
        kernels/Conv_Winograd_v30_3_1_fp16_dot2_f2x3_stride1.s
        kernels/Conv_Winograd_v30_3_1_fp16_dot2_f2x3_stride2.s
        kernels/Conv_Winograd_v30_3_1_fp32_f2x3_dilation2.s
        kernels/Conv_Winograd_v30_3_1_fp32_f2x3_stride1.s
        kernels/Conv_Winograd_v30_3_1_fp32_f2x3_stride2.s
        kernels/Conv_Winograd_v30_3_1_fp16_dot2_f3x2_dilation2.s
        kernels/Conv_Winograd_v30_3_1_fp16_dot2_f3x2_stride1.s
        kernels/Conv_Winograd_v30_3_1_fp16_dot2_f3x2_stride2.s
        kernels/Conv_Winograd_v30_3_1_fp32_f3x2_dilation2.s
        kernels/Conv_Winograd_v30_3_1_fp32_f3x2_stride1.s
        kernels/Conv_Winograd_v30_3_1_fp32_f3x2_stride2.s
        kernels/MIOpenConvBwdBias.cl
        kernels/MIOpenBatchNormActivInfer.cl
        kernels/MIOpenCTCLoss.cl
        kernels/MIOpenDropout.cl
        kernels/winograd/Conv_Winograd_Fury_v2_4_1_fp16_fp16acc_f2x3_c16_stride1.s
        kernels/winograd/Conv_Winograd_Fury_v2_4_1_fp16_fp16acc_f2x3_c32_stride1.s
        kernels/xform_data.s
        kernels/xform_filter.s
        kernels/xform_bidirect_winograd_data.s
        kernels/xform_bidirect_winograd_filter.s
        kernels/xform_bidirect_winograd_out.s
        kernels/UniversalTranspose.cl)

    # Kernels in development lists.
    # Should be ALWAYS empty in develop branch (at the time of PR merge)
    # Intention: to speed up kernel development rebuild time
    set(MIOPEN_DEVELOPMENT_KERNELS)

    # Only referenced by MIOPEN_DEVELOPMENT_KERNELS
    set(MIOPEN_DEVELOPMENT_KERNEL_INCLUDES)

    LIST(LENGTH MIOPEN_DEVELOPMENT_KERNELS MIOPEN_DEVELOPMENT_KERNELS_COUNT)
    LIST(LENGTH MIOPEN_DEVELOPMENT_KERNEL_INCLUDES MIOPEN_DEVELOPMENT_KERNEL_INCLUDES_COUNT)

    add_kernels("kernel.cpp" "MIOPEN_KERNEL_" "" "${MIOPEN_KERNELS}")
    add_kernels("kernel_includes.cpp" "MIOPEN_KERNEL_" "_INCLUDE" "${MIOPEN_KERNEL_INCLUDES}")

    if(${MIOPEN_DEVELOPMENT_KERNELS_COUNT})
        add_kernels("kernel.cpp" "MIOPEN_KERNEL_" "" "${MIOPEN_DEVELOPMENT_KERNELS}")
    endif()

    if(${MIOPEN_DEVELOPMENT_KERNEL_INCLUDES_COUNT})
        add_kernels("kernel_includes.cpp" "MIOPEN_KERNEL_" "_INCLUDE" "${MIOPEN_DEVELOPMENT_KERNEL_INCLUDES}")
    endif()

    configure_file(db_path.cpp.in ${PROJECT_BINARY_DIR}/db_path.cpp)
    list(APPEND MIOpen_Source
        activ.cpp
        argmax.cpp
        cat.cpp
        groupnorm.cpp
        kernel_cache.cpp
        layer_norm.cpp
        lrn.cpp
        mlo_dir_conv.cpp
        exec_utils.cpp
        ocl/activ_ocl.cpp
        ocl/batchnormocl.cpp
        ocl/convolutionocl.cpp
        ocl/lrn_ocl.cpp
        ocl/mloNorm.cpp
        ocl/pooling_ocl.cpp
        ocl/tensorocl.cpp
        ocl/rnnocl.cpp
        ocl/utilocl.cpp
        ocl/ctcocl.cpp
        ocl/dropoutocl.cpp
        ocl/gcn_asm_utils.cpp
        ocl/rnn_util_ocl.cpp
        hip/hip_build_utils.cpp
        hip/batched_transpose_sol.cpp
        hip/general_tensor_reorder_sol.cpp
        pooling.cpp
        ocl/fusionopconvocl.cpp
        ocl/fusionopbiasbnactivocl.cpp
        sum.cpp
        ${PROJECT_BINARY_DIR}/db_path.cpp
        )

    list(INSERT MIOpen_Source 0
        ${PROJECT_BINARY_DIR}/kernel.cpp
        ${PROJECT_BINARY_DIR}/kernel_includes.cpp
        )
endif()

if(MIOPEN_USE_ROCBLAS)
    list(APPEND MIOpen_Source
        gemm_v2.cpp
    )
endif()

if( MIOPEN_BACKEND STREQUAL "OpenCL" )
    list(APPEND MIOpen_Source
        ocl/handleocl.cpp
        ocl_kernel.cpp
        ocl/oclerrors.cpp
        ocl/clhelper.cpp
    )
endif()

if( MIOPEN_BACKEND STREQUAL "HIPOC" OR MIOPEN_BACKEND STREQUAL "HIP")
    list(APPEND MIOpen_Source
        hip/hiperrors.cpp
        hip/handlehip.cpp
        hipoc/hipoc_kernel.cpp
        hipoc/hipoc_program.cpp
        )
endif()

if( MIOPEN_BACKEND STREQUAL "HIPNOGPU")
    list(APPEND MIOpen_Source
        hip/hiperrors.cpp
        nogpu/handle.cpp
        hipoc/hipoc_kernel.cpp
        hipoc/hipoc_program.cpp
        )
endif()

if( MIOPEN_BACKEND MATCHES "OpenCL" OR MIOPEN_BACKEND STREQUAL "HIPOC" OR MIOPEN_BACKEND STREQUAL "HIP" OR MIOPEN_BACKEND STREQUAL "HIPNOGPU")
    set(KERNELS_SRC_BATCH_FACTOR 50 CACHE STRING "Amount of kernel source files to inline to a single object file.")
    set(KERNELS_BATCH_ID 0)

    function(inline_kernels_src BATCH_FACTOR KERNELS KERNEL_INCLUDES EXTRA_OPTIONS MESSAGE_SUFFIX)
        set(KERNELS_BATCH)
        set(KERNELS_BATCH_SIZE 0)
        set(PROCESSED 0)
        list(LENGTH KERNELS KERNELS_NUMBER)

        foreach(KERNEL ${KERNELS})
            list(APPEND KERNELS_BATCH ${KERNEL})
            list(LENGTH KERNELS_BATCH KERNELS_BATCH_SIZE)
            math(EXPR PROCESSED "1+${PROCESSED}")
            if((KERNELS_BATCH_SIZE EQUAL ${BATCH_FACTOR}) OR (PROCESSED EQUAL KERNELS_NUMBER))
                set(KERNEL_SRC_HPP_FILENAME batch_${KERNELS_BATCH_ID}.cpp.hpp)
                set(KERNEL_SRC_HPP_PATH ${PROJECT_BINARY_DIR}/inlined_kernels/${KERNEL_SRC_HPP_FILENAME})
                set(KERNEL_SRC_CPP_PATH ${PROJECT_BINARY_DIR}/inlined_kernels/batch_${KERNELS_BATCH_ID}.cpp)

                add_custom_command(
                    OUTPUT ${KERNEL_SRC_HPP_PATH}
                    WORKING_DIRECTORY ${CMAKE_CURRENT_SOURCE_DIR}
                    DEPENDS addkernels ${KERNELS_BATCH} ${KERNEL_INCLUDES}
                    COMMAND $<TARGET_FILE:addkernels> -target ${KERNEL_SRC_HPP_PATH} -extern ${EXTRA_OPTIONS} -source ${KERNELS_BATCH}
                    COMMENT "Inlining kernels batch #${KERNELS_BATCH_ID}${MESSAGE_SUFFIX}"
                    )
                configure_file(kernels/kernels_batch.cpp.in ${KERNEL_SRC_CPP_PATH})
                list(APPEND MIOpen_Source ${KERNEL_SRC_CPP_PATH} ${KERNEL_SRC_HPP_PATH})

                set(KERNELS_BATCH)
                math(EXPR KERNELS_BATCH_ID "1+${KERNELS_BATCH_ID}")
            endif()
        endforeach()

        set(KERNELS_BATCH_ID ${KERNELS_BATCH_ID} PARENT_SCOPE)
        set(MIOpen_Source ${MIOpen_Source} PARENT_SCOPE)
    endfunction()

    inline_kernels_src(${KERNELS_SRC_BATCH_FACTOR} "${MIOPEN_KERNELS}" "${MIOPEN_KERNEL_INCLUDES}" "" "")
    inline_kernels_src(${KERNELS_SRC_BATCH_FACTOR} "${MIOPEN_KERNEL_INCLUDES}" "" "-no-recurse;-mark-includes" " (includes)")

    set(MIOPEN_DEVELOPMENT_KERNELS_DEPS ${MIOPEN_KERNEL_INCLUDES})
    list(APPEND MIOPEN_DEVELOPMENT_KERNELS_DEPS ${MIOPEN_DEVELOPMENT_KERNEL_INCLUDES})

    if(${MIOPEN_DEVELOPMENT_KERNELS_COUNT})
        inline_kernels_src(${KERNELS_SRC_BATCH_FACTOR} "${MIOPEN_DEVELOPMENT_KERNELS}" "${MIOPEN_DEVELOPMENT_KERNELS_DEPS}" "" " (dev kernels)")
    endif()

    if(${MIOPEN_DEVELOPMENT_KERNEL_INCLUDES_COUNT})
        inline_kernels_src(${KERNELS_SRC_BATCH_FACTOR} "${MIOPEN_DEVELOPMENT_KERNEL_INCLUDES}" "" "-no-recurse;-mark-includes" " (dev includes)")
    endif()

endif()

if(MIOPEN_USE_COMGR)
    list(APPEND MIOpen_Source comgr.cpp)
endif()

if(MIOPEN_USE_MLIR)
    list(APPEND MIOpen_Source
        mlir_build.cpp
        solver/mlir_common.cpp
        conv/invokers/mlir_impl_gemm.cpp
        )
endif()

# build library
if(MIOPEN_ENABLE_SQLITE)
    add_library( MIOpen
        ${MIOpen_Source}
        $<TARGET_OBJECTS:sqlite_memvfs>
        )
else()
    add_library( MIOpen
        ${MIOpen_Source}
        )
endif()

rocm_set_soversion(MIOpen ${MIOpen_SOVERSION})

clang_tidy_check(MIOpen)

find_package(zstd)
if(zstd_FOUND)
    target_link_libraries(MIOpen PRIVATE $<IF:$<TARGET_EXISTS:zstd::libzstd_shared>,zstd::libzstd_shared,zstd::libzstd_static>)
endif()

function(target_internal_library TARGET)
    target_link_libraries(${TARGET} PRIVATE ${ARGN})
    target_link_libraries(${TARGET} INTERFACE $<BUILD_INTERFACE:${ARGN}>)
endfunction()

target_include_directories(MIOpen PUBLIC
    $<BUILD_INTERFACE:${PROJECT_SOURCE_DIR}/src/include>
)

if(MIOPEN_USE_COMPOSABLEKERNEL)
set(MIOPEN_CK_LINK_FLAGS composable_kernel::device_other_operations composable_kernel::device_gemm_operations composable_kernel::device_conv_operations composable_kernel::device_contraction_operations composable_kernel::device_reduction_operations hip::host)
endif()

if(WIN32)
    # Refer to https://en.cppreference.com/w/cpp/language/types for details.
    target_compile_options(MIOpen PRIVATE $<BUILD_INTERFACE:$<$<CXX_COMPILER_ID:Clang>:-U__LP64__>>)
endif()

target_include_directories(MIOpen SYSTEM PUBLIC $<BUILD_INTERFACE:${HALF_INCLUDE_DIR}>)
# Workaround : change in rocm-cmake was causing linking error so had to add ${CMAKE_DL_LIBS}
#               We can remove ${CMAKE_DL_LIBS} once root cause is identified.
target_link_libraries(MIOpen PRIVATE ${CMAKE_DL_LIBS} Threads::Threads BZip2::BZip2 ${MIOPEN_CK_LINK_FLAGS})
miopen_generate_export_header(MIOpen)

if(BUILD_TESTING)
    # On Windows, export all symbols only when tests are built, too.
    # The officially released binaries must not have internals exposed
    # because it violates threat model requirements.
    # The property applies only to MS-compatible tools on Windows, and
    # is ignored for the rest.
    set_target_properties(MIOpen PROPERTIES WINDOWS_EXPORT_ALL_SYMBOLS ON)
endif()

if(MIOPEN_ENABLE_AI_KERNEL_TUNING OR MIOPEN_ENABLE_AI_IMMED_MODE_FALLBACK)
    target_link_libraries(MIOpen PRIVATE frugally-deep::fdeep Eigen3::Eigen)
    if(NOT TARGET nlohmann_json)
        # frugally-deep has broken linking to nlohmann_json
        add_library(nlohmann_json INTERFACE IMPORTED GLOBAL)
        target_link_libraries(nlohmann_json INTERFACE nlohmann_json::nlohmann_json)
    endif()
    file(GLOB MODEL_FILES CONFIGURE_DEPENDS kernels/*.model)
    if(NOT ENABLE_ASAN_PACKAGING )
        install(FILES ${MODEL_FILES} DESTINATION ${DATABASE_INSTALL_DIR})
    endif()
    foreach(MODEL_FILE ${MODEL_FILES})
        get_filename_component(MODEL_FILE_FILENAME "${MODEL_FILE}" NAME)
    configure_file("${MODEL_FILE}" "${PROJECT_BINARY_DIR}/${DATABASE_INSTALL_DIR}/${MODEL_FILE_FILENAME}" COPYONLY)
    endforeach()
endif()

############################################################
# MIOpen depends on OpenCL
if( MIOPEN_BACKEND STREQUAL "OpenCL")
    MESSAGE( STATUS "MIOpen linking OpenCL: ${OPENCL_INCLUDE_DIRS}" )
    target_include_directories(MIOpen SYSTEM PUBLIC ${OPENCL_INCLUDE_DIRS} )
    target_link_libraries( MIOpen PUBLIC ${OPENCL_LIBRARIES} )
    list(APPEND PACKAGE_DEPENDS PACKAGE OpenCL)
elseif(MIOPEN_BACKEND STREQUAL "HIPOC" OR MIOPEN_BACKEND STREQUAL "HIP")
    target_link_libraries( MIOpen PRIVATE hip::device )
    target_link_libraries( MIOpen INTERFACE hip::host )
    if(MIOPEN_USE_HIPRTC)
        if(WIN32)
            target_link_libraries( MIOpen PRIVATE hiprtc::hiprtc )
        else()
            target_link_libraries( MIOpen PRIVATE hiprtc)
        endif()
    endif()
    if(ENABLE_HIP_WORKAROUNDS)
        # Workaround hip not setting its usage requirements correctly
        target_compile_definitions( MIOpen PRIVATE -D__HIP_PLATFORM_AMD__=1 )
    endif()
    # This is helpful for the tests
    target_link_libraries( MIOpen INTERFACE $<BUILD_INTERFACE:hip::device> )
    list(APPEND PACKAGE_DEPENDS PACKAGE hip)
endif()

if(MIOPEN_USE_COMGR)
    list(APPEND PACKAGE_DEPENDS PACKAGE amd_comgr)
    target_internal_library(MIOpen amd_comgr)
endif()

if(MIOPEN_OFFLINE_COMPILER_PATHS_V2)
    # Adding rocm-core library dependency for API getROCmInstallPath()
    target_link_libraries(MIOpen PRIVATE rocm-core)
endif()

if(rocblas_FOUND)
    target_link_libraries( MIOpen INTERFACE $<BUILD_INTERFACE:roc::rocblas> )
    target_link_libraries( MIOpen PRIVATE roc::rocblas )
    list(APPEND PACKAGE_STATIC_DEPENDS PACKAGE rocblas)
endif()

# For backward compatibility with ROCm 5.3
# Build with library libMLIRMIOpen
if(LIBMLIRMIOPEN)
    target_link_libraries(MIOpen PRIVATE ${LIBMLIRMIOPEN})
endif()

# Build with package rocMLIR
if(rocMLIR_FOUND)
    target_link_libraries(MIOpen PRIVATE rocMLIR::rockCompiler)
endif()

target_link_libraries(MIOpen PRIVATE nlohmann_json::nlohmann_json)

target_internal_library(MIOpen
    Boost::filesystem
)
list(APPEND PACKAGE_STATIC_DEPENDS PACKAGE Boost COMPONENTS filesystem)
if(NOT WIN32 AND NOT APPLE)
    file(WRITE ${CMAKE_CURRENT_BINARY_DIR}/lib.def "
MIOPEN_${MIOPEN_BACKEND}_1
{
global:
    miopen*;
    extern \"C++\" {
        miopen::*;
    };
local:
    *boost*;
    extern \"C++\" {
        std::*;
    };
};
")
    target_link_libraries(MIOpen PRIVATE "-Wl,--version-script=${CMAKE_CURRENT_BINARY_DIR}/lib.def")
    target_link_libraries(MIOpen PRIVATE "-Wl,--exclude-libs,ALL")
    # set_target_properties(MIOpen PROPERTIES CXX_VISIBILITY_PRESET hidden)
    set_target_properties(MIOpen PROPERTIES VISIBILITY_INLINES_HIDDEN 1)
endif()
#######################################
if(MIOPEN_ENABLE_SQLITE)
    # MIOpen depends on SQLite
    target_link_libraries(MIOpen PRIVATE SQLite::SQLite3)
endif()
############################################################
# MIOpen depends on librt for Boost.Interprocess
if(NOT WIN32 AND NOT APPLE)
    find_library(LIBRT rt)
    if(LIBRT)
        message(STATUS "Librt: " ${LIBRT})
        target_internal_library(MIOpen ${LIBRT})
    endif()
endif()

if(MIOPEN_USE_ROCTRACER)
    target_link_libraries(MIOpen PRIVATE roctx64)
endif()

############################################################
# Installation
set(MIOPEN_CXX_HEADER_PATH)
if(MIOPEN_INSTALL_CXX_HEADERS)
set(MIOPEN_CXX_HEADER_PATH ${PROJECT_SOURCE_DIR}/src/include)
endif()

rocm_install_targets(
  TARGETS MIOpen
  INCLUDE
    ${PROJECT_SOURCE_DIR}/include
    ${PROJECT_BINARY_DIR}/include
    ${MIOPEN_CXX_HEADER_PATH}
)

rocm_export_targets(
  TARGETS MIOpen
  DEPENDS
    ${PACKAGE_DEPENDS}
  STATIC_DEPENDS
    ${PACKAGE_STATIC_DEPENDS}
)

# Install db files
if(NOT MIOPEN_EMBED_DB STREQUAL "")
    include(embed)
    if(MIOPEN_EMBED_BINCACHE AND MIOPEN_BINCACHE_PATH STREQUAL "")
        if(MIOPEN_NO_LFS_PULLED)
            message(WARNING "Binary cache files have not been pulled down from git-lfs, will not embed.")
        else()
            set(MIOPEN_BINCACHE_PATH ${KERNELS_BINARY_DIR})
            message("MIOPEN_BINCACHE_PATH: ${MIOPEN_BINCACHE_PATH}")
        endif()
    else()
        message(WARNING "MIOPEN_EMBED_BINCACHE is set and MIOPEN_BINCACHE_PATH was used to override default binary cache files. Proceed at your own risk!")
    endif()
# embed find db
    foreach(EMBED_ARCH ${MIOPEN_EMBED_DB})
        message(STATUS "Adding find db for arch: ${EMBED_ARCH}")
        list(APPEND CODE_OBJECTS "${PROJECT_BINARY_DIR}/${DATABASE_INSTALL_DIR}/${EMBED_ARCH}.${MIOPEN_BACKEND}.fdb.txt")
        message(STATUS "Adding perf db for arch: ${EMBED_ARCH}")
        list(APPEND CODE_OBJECTS "${PROJECT_BINARY_DIR}/${DATABASE_INSTALL_DIR}/${EMBED_ARCH}.db${PERFDB_SUFFIX}")
    endforeach()
# Embed Bin Cache
    if(NOT MIOPEN_BINCACHE_PATH STREQUAL "")
        foreach(EMBED_ARCH ${MIOPEN_EMBED_DB})
            message(STATUS "Adding binary cache for arch: ${EMBED_ARCH}")
            download_binary(OUTPUT_PATH "${MIOPEN_BINCACHE_PATH}" "${EMBED_ARCH}")
            list(APPEND CODE_OBJECTS "${OUTPUT_PATH}")
        endforeach()
    endif()
    add_embed_library(miopen_data ${CODE_OBJECTS})
    target_link_libraries(MIOpen PRIVATE $<BUILD_INTERFACE:miopen_data> )
endif()

if(BUILD_FILE_REORG_BACKWARD_COMPATIBILITY)
  #Generating Wrapper of each headers for backward compatibility
  rocm_wrap_header_file(
    export.h config.h version.h miopen.h
    HEADER_LOCATION include/miopen
    GUARDS WRAPPER
    WRAPPER_LOCATIONS miopen/${CMAKE_INSTALL_INCLUDEDIR}/miopen
    ORIGINAL_FILES ${PROJECT_BINARY_DIR}/include/miopen/version.h ${PROJECT_BINARY_DIR}/include/miopen/config.h
  )

  #Installing Wrapper Headers
  rocm_install(
    DIRECTORY
       "${PROJECT_BINARY_DIR}/miopen/include"
        DESTINATION "miopen" )
  message( STATUS "Backward Compatible Sym Link Created for include directories" )
endif()<|MERGE_RESOLUTION|>--- conflicted
+++ resolved
@@ -126,14 +126,11 @@
     graphapi/convolution.cpp
     graphapi/engine.cpp
     graphapi/enginecfg.cpp
-<<<<<<< HEAD
     graphapi/engineheur.cpp
-=======
->>>>>>> 049ffed9
     graphapi/execution_plan.cpp
     graphapi/graphapi.cpp
+    graphapi/matmul.cpp
     graphapi/opgraph.cpp
-    graphapi/matmul.cpp
     graphapi/pointwise.cpp
     graphapi/reduction.cpp
     graphapi/rng.cpp
