/*******************************************************************************
 *
 * MIT License
 *
 * Copyright (c) 2020 Advanced Micro Devices, Inc.
 *
 * Permission is hereby granted, free of charge, to any person obtaining a copy
 * of this software and associated documentation files (the "Software"), to deal
 * in the Software without restriction, including without limitation the rights
 * to use, copy, modify, merge, publish, distribute, sublicense, and/or sell
 * copies of the Software, and to permit persons to whom the Software is
 * furnished to do so, subject to the following conditions:
 *
 * The above copyright notice and this permission notice shall be included in all
 * copies or substantial portions of the Software.
 *
 * THE SOFTWARE IS PROVIDED "AS IS", WITHOUT WARRANTY OF ANY KIND, EXPRESS OR
 * IMPLIED, INCLUDING BUT NOT LIMITED TO THE WARRANTIES OF MERCHANTABILITY,
 * FITNESS FOR A PARTICULAR PURPOSE AND NONINFRINGEMENT. IN NO EVENT SHALL THE
 * AUTHORS OR COPYRIGHT HOLDERS BE LIABLE FOR ANY CLAIM, DAMAGES OR OTHER
 * LIABILITY, WHETHER IN AN ACTION OF CONTRACT, TORT OR OTHERWISE, ARISING FROM,
 * OUT OF OR IN CONNECTION WITH THE SOFTWARE OR THE USE OR OTHER DEALINGS IN THE
 * SOFTWARE.
 *
 *******************************************************************************/
#include <miopen/reducetensor.hpp>
#include <miopen/errors.hpp>
#include <miopen/handle.hpp>
#include <miopen/logger.hpp>
#include <miopen/tensor_ops.hpp>
#include <algorithm>

static void LogCmdRedux(const miopen::ReduceTensorDescriptor reduceTensorDesc,
                        const miopen::TensorDescriptor aDesc,
                        const miopen::TensorDescriptor cDesc,
                        const void* alpha,
                        const void* beta)
{
    if(miopen::IsLoggingCmd())
    {
        std::stringstream ss;
        if(aDesc.GetType() == miopenHalf)
            ss << "reducefp16";
        else if(aDesc.GetType() == miopenBFloat16)
            ss << "reducebfp16";
        else if(aDesc.GetType() == miopenInt8 || aDesc.GetType() == miopenInt8x4)
            ss << "reduceint8";
<<<<<<< HEAD
=======
        else if(aDesc.GetType() == miopenDouble)
            ss << "reducefp64";
>>>>>>> 269f974f
        else
            ss << "reduce";

        ss << " -A " << *reinterpret_cast<const float*>(alpha);
        ss << " -B " << *reinterpret_cast<const float*>(beta);
        ss << " -C " << reduceTensorDesc.reduceTensorCompType_;
        const auto& inLens = aDesc.GetLengths();
        std::vector<std::string> strInLens;
        std::transform(inLens.begin(),
                       inLens.end(),
                       std::back_inserter(strInLens),
                       [](const int x) { return std::to_string(x); });
        ss << " -D " << miopen::JoinStrings(strInLens, ",");
        ss << " -I " << reduceTensorDesc.reduceTensorIndices_;
        ss << " -N " << reduceTensorDesc.reduceTensorNanOpt_;
        ss << " -O " << reduceTensorDesc.reduceTensorOp_;
        std::vector<int> dimsToReduce;
        int i = 0;
        for(const auto& len : cDesc.GetLengths())
        {
            if(len == 1)
                dimsToReduce.push_back(i);
            ++i;
        }
        std::vector<std::string> strDimsToReduce;
        std::transform(dimsToReduce.begin(),
                       dimsToReduce.end(),
                       std::back_inserter(strDimsToReduce),
                       [](const int x) { return std::to_string(x); });
        ss << " -R " << miopen::JoinStrings(strDimsToReduce, ",");
        // const auto reduceIndicesType = reduceTensorDesc.reduceTensorIndicesType_;
        MIOPEN_LOG_DRIVER_CMD(ss.str());
    }
}

extern "C" miopenStatus_t
miopenCreateReduceTensorDescriptor(miopenReduceTensorDescriptor_t* reduceTensorDesc)
{
    MIOPEN_LOG_FUNCTION(reduceTensorDesc);
    return miopen::try_(
        [&] { miopen::deref(reduceTensorDesc) = new miopen::ReduceTensorDescriptor(); });
};

extern "C" miopenStatus_t
miopenDestroyReduceTensorDescriptor(miopenReduceTensorDescriptor_t reduceTensorDesc)
{
    MIOPEN_LOG_FUNCTION(reduceTensorDesc);
    return miopen::try_([&] { miopen_destroy_object(reduceTensorDesc); });
};

extern "C" miopenStatus_t
miopenSetReduceTensorDescriptor(miopenReduceTensorDescriptor_t reduceTensorDesc,
                                miopenReduceTensorOp_t reduceTensorOp,
                                miopenDataType_t reduceTensorCompType,
                                miopenNanPropagation_t reduceTensorNanOpt,
                                miopenReduceTensorIndices_t reduceTensorIndices,
                                miopenIndicesType_t reduceTensorIndicesType)
{
    MIOPEN_LOG_FUNCTION(reduceTensorDesc,
                        reduceTensorOp,
                        reduceTensorCompType,
                        reduceTensorNanOpt,
                        reduceTensorIndices,
                        reduceTensorIndicesType);
    return miopen::try_([&] {
        miopen::deref(reduceTensorDesc) = miopen::ReduceTensorDescriptor(reduceTensorOp,
                                                                         reduceTensorCompType,
                                                                         reduceTensorNanOpt,
                                                                         reduceTensorIndices,
                                                                         reduceTensorIndicesType);
    });
};

extern "C" miopenStatus_t
miopenGetReduceTensorDescriptor(const miopenReduceTensorDescriptor_t reduceTensorDesc,
                                miopenReduceTensorOp_t* reduceTensorOp,
                                miopenDataType_t* reduceTensorCompType,
                                miopenNanPropagation_t* reduceTensorNanOpt,
                                miopenReduceTensorIndices_t* reduceTensorIndices,
                                miopenIndicesType_t* reduceTensorIndicesType)
{
    MIOPEN_LOG_FUNCTION(reduceTensorDesc,
                        reduceTensorOp,
                        reduceTensorCompType,
                        reduceTensorNanOpt,
                        reduceTensorIndices,
                        reduceTensorIndicesType);
    return miopen::try_([&] {
        miopen::deref(reduceTensorOp)       = miopen::deref(reduceTensorDesc).reduceTensorOp_;
        miopen::deref(reduceTensorCompType) = miopen::deref(reduceTensorDesc).reduceTensorCompType_;
        miopen::deref(reduceTensorNanOpt)   = miopen::deref(reduceTensorDesc).reduceTensorNanOpt_;
        miopen::deref(reduceTensorIndices)  = miopen::deref(reduceTensorDesc).reduceTensorIndices_;
        miopen::deref(reduceTensorIndicesType) =
            miopen::deref(reduceTensorDesc).reduceTensorIndicesType_;
    });
};

extern "C" miopenStatus_t
miopenGetReductionIndicesSize(miopenHandle_t handle,
                              const miopenReduceTensorDescriptor_t reduceTensorDesc,
                              const miopenTensorDescriptor_t aDesc,
                              const miopenTensorDescriptor_t cDesc,
                              size_t* sizeInBytes)
{
    MIOPEN_LOG_FUNCTION(handle, reduceTensorDesc, aDesc, cDesc, sizeInBytes);

    return miopen::try_([&] {
        miopen::deref(sizeInBytes) =
            miopen::deref(reduceTensorDesc)
                .GetIndicesSize(miopen::deref(aDesc), miopen::deref(cDesc));
    });
};

extern "C" miopenStatus_t
miopenGetReductionWorkspaceSize(miopenHandle_t handle,
                                const miopenReduceTensorDescriptor_t reduceTensorDesc,
                                const miopenTensorDescriptor_t aDesc,
                                const miopenTensorDescriptor_t cDesc,
                                size_t* sizeInBytes)
{

    MIOPEN_LOG_FUNCTION(handle, reduceTensorDesc, aDesc, cDesc, sizeInBytes);

    return miopen::try_([&] {
        miopen::deref(sizeInBytes) = miopen::deref(reduceTensorDesc)
                                         .GetWorkspaceSize(miopen::deref(handle),
                                                           miopen::deref(aDesc),
                                                           miopen::deref(cDesc));
    });
};

extern "C" miopenStatus_t miopenReduceTensor(miopenHandle_t handle,
                                             const miopenReduceTensorDescriptor_t reduceTensorDesc,
                                             void* indices,
                                             size_t indicesSizeInBytes,
                                             void* workspace,
                                             size_t workspaceSizeInBytes,
                                             const void* alpha,
                                             const miopenTensorDescriptor_t aDesc,
                                             const void* A,
                                             const void* beta,
                                             const miopenTensorDescriptor_t cDesc,
                                             void* C)
{
    MIOPEN_LOG_FUNCTION(handle,
                        reduceTensorDesc,
                        indices,
                        indicesSizeInBytes,
                        workspace,
                        workspaceSizeInBytes,
                        alpha,
                        aDesc,
                        A,
                        beta,
                        cDesc,
                        C);
    LogCmdRedux(
        miopen::deref(reduceTensorDesc), miopen::deref(aDesc), miopen::deref(cDesc), alpha, beta);

    return miopen::try_([&] {
        miopen::deref(reduceTensorDesc)
            .ReduceTensor(miopen::deref(handle),
                          DataCast(indices),
                          indicesSizeInBytes,
                          DataCast(workspace),
                          workspaceSizeInBytes,
                          alpha,
                          miopen::deref(aDesc),
                          DataCast(A),
                          beta,
                          miopen::deref(cDesc),
                          DataCast(C));
    });
};<|MERGE_RESOLUTION|>--- conflicted
+++ resolved
@@ -45,11 +45,8 @@
             ss << "reducebfp16";
         else if(aDesc.GetType() == miopenInt8 || aDesc.GetType() == miopenInt8x4)
             ss << "reduceint8";
-<<<<<<< HEAD
-=======
         else if(aDesc.GetType() == miopenDouble)
             ss << "reducefp64";
->>>>>>> 269f974f
         else
             ss << "reduce";
 
