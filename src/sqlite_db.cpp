--- conflicted
+++ resolved
@@ -118,26 +118,13 @@
 
 int SQLite::Retry(std::function<int()> f, std::string filename)
 {
-    auto timeout_end = std::chrono::high_resolution_clock::now() +
-                       std::chrono::seconds(30); // TODO: make configurable
-    auto tries = 0;
-    while(true)
-    {
-        int rc = f();
-        if(rc == SQLITE_BUSY)
-        {
-            MIOPEN_LOG_I2("Database" + filename + "  busy, retrying ...");
-            ++tries;
-            if(tries > 50)
-                std::this_thread::sleep_for(std::chrono::microseconds(100));
-            else
-                std::this_thread::yield();
-        }
-        else
-            return rc;
-        if(std::chrono::high_resolution_clock::now() > timeout_end)
-            MIOPEN_THROW("Timeout while waiting for Database: " + filename);
-    }
+    int rc = f();
+    if(rc == SQLITE_BUSY)
+    {
+        MIOPEN_THROW("Timeout while waiting for Database: " + filename);
+    }
+    else
+        return rc;
 }
 
 int SQLite::Retry(std::function<int()> f) const
@@ -272,7 +259,7 @@
     if(!is_system)
     {
         SQLite::result_type res;
-        const std::string create_config = prob_desc.CreateQuery();
+        const std::string create_config_sql = prob_desc.CreateQuery();
         // clang-format off
         const std::string create_perfdb_sql =
             "CREATE TABLE  IF NOT EXISTS `perf_db` ("
@@ -296,19 +283,13 @@
                   "type = 'table' AND "
                   "(name = 'config');";
             // clang-format on
-<<<<<<< HEAD
-            SQLExec(check_tables, res);
+            res = sql.Exec(check_tables);
             if(res.empty())
             {
-                if(!SQLExec(create_config))
-                    MIOPEN_THROW(miopenStatusInternalError);
+                sql.exec(create_config_sql);
             }
-=======
-            res = sql.Exec(check_tables);
->>>>>>> a31dc5ac
-        }
-        {
-<<<<<<< HEAD
+        }
+        {
             // clang-format off
             const auto check_tables =
                 "SELECT name FROM sqlite_master "
@@ -316,20 +297,13 @@
                   "type = 'table' AND "
                   "(name = 'perf_db');";
             // clang-format on
-            SQLExec(check_tables, res);
+            res = sql.Exec(check_tables);
             if(res.empty())
             {
-                if(!SQLExec(create_perfdb_sql))
-                    MIOPEN_THROW(miopenStatusInternalError);
-                MIOPEN_LOG_I2("Database created successfully");
+                sql.exec(create_perfdb_sql);
             }
-=======
-            const auto lock = exclusive_lock(lock_file, GetLockTimeout());
-            MIOPEN_VALIDATE_LOCK(lock);
-            sql.Exec(create_config + create_perfdb_sql);
-            MIOPEN_LOG_I2("Database created successfully");
->>>>>>> a31dc5ac
-        }
+        }
+        MIOPEN_LOG_T("Database created successfully");
     }
     // Check fields for the tables
     if(!dbInvalid)
