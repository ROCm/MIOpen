/*******************************************************************************
 *
 * MIT License
 *
 * Copyright (c) 2019 Advanced Micro Devices, Inc.
 *
 * Permission is hereby granted, free of charge, to any person obtaining a copy
 * of this software and associated documentation files (the "Software"), to deal
 * in the Software without restriction, including without limitation the rights
 * to use, copy, modify, merge, publish, distribute, sublicense, and/or sell
 * copies of the Software, and to permit persons to whom the Software is
 * furnished to do so, subject to the following conditions:
 *
 * The above copyright notice and this permission notice shall be included in all
 * copies or substantial portions of the Software.
 *
 * THE SOFTWARE IS PROVIDED "AS IS", WITHOUT WARRANTY OF ANY KIND, EXPRESS OR
 * IMPLIED, INCLUDING BUT NOT LIMITED TO THE WARRANTIES OF MERCHANTABILITY,
 * FITNESS FOR A PARTICULAR PURPOSE AND NONINFRINGEMENT. IN NO EVENT SHALL THE
 * AUTHORS OR COPYRIGHT HOLDERS BE LIABLE FOR ANY CLAIM, DAMAGES OR OTHER
 * LIABILITY, WHETHER IN AN ACTION OF CONTRACT, TORT OR OTHERWISE, ARISING FROM,
 * OUT OF OR IN CONNECTION WITH THE SOFTWARE OR THE USE OR OTHER DEALINGS IN THE
 * SOFTWARE.
 *
 *******************************************************************************/
#include <miopen/sqlite_db.hpp>
#include <miopen/db_record.hpp>
#include <miopen/errors.hpp>
#include <miopen/lock_file.hpp>
#include <miopen/logger.hpp>
#include <miopen/md5.hpp>
#include <miopen/problem_description.hpp>

#include <boost/date_time/posix_time/posix_time_types.hpp>
#include <boost/filesystem.hpp>
#include <boost/filesystem/path.hpp>
#include <boost/none.hpp>
#include <boost/optional.hpp>

#include <memory>
#include <algorithm>
#include <cassert>
#include <chrono>
#include <cstdio>
#include <fstream>
#include <ios>
#include <mutex>
#include <shared_mutex>
#include <string>

namespace miopen {

class SQLite::impl
{
    struct SQLiteCloser
    {
        void operator()(sqlite3* ptr)
        {
            std::string filename_(sqlite3_db_filename(ptr, "main"));
            SQLite::Retry([&]() { return sqlite3_close(ptr); }, filename_);
        }
    };

    public:
    impl(const std::string& filename_, bool is_system)
    {
        sqlite3* ptr_tmp;
        int rc = 0;
        if(is_system)
            rc = sqlite3_open_v2(filename_.c_str(), &ptr_tmp, SQLITE_OPEN_READONLY, nullptr);
        else
            rc = sqlite3_open_v2(
                filename_.c_str(), &ptr_tmp, SQLITE_OPEN_READWRITE | SQLITE_OPEN_CREATE, nullptr);
        ptrDb   = sqlite3_ptr{ptr_tmp};
        isValid = (rc == 0);
    }

    using sqlite3_ptr = std::unique_ptr<sqlite3, SQLiteCloser>;
    sqlite3_ptr ptrDb = nullptr;
    bool isValid;
};

static int find_callback(void* _res, int argc, char** argv, char** azColName)
{
    SQLite::result_type* res = static_cast<SQLite::result_type*>(_res);
    std::unordered_map<std::string, std::string> record;
    for(auto i               = 0; i < argc; i++)
        record[azColName[i]] = (argv[i] != nullptr) ? argv[i] : "NULL";
    if(res != nullptr)
        res->push_back(record);
    return 0;
}

SQLite::SQLite() : pImpl(nullptr) {}
SQLite::~SQLite()                 = default;
SQLite::SQLite(SQLite&&) noexcept = default;
SQLite& SQLite::operator=(SQLite&&) noexcept = default;
SQLite::result_type SQLite::Exec(const std::string& query) const
{
    SQLite::result_type res;
    MIOPEN_LOG_T(std::this_thread::get_id() << ":" << query);
    {
        auto rc = Retry([&]() {
            return sqlite3_exec(pImpl->ptrDb.get(),
                                query.c_str(),
                                find_callback,
                                static_cast<void*>(&res),
                                nullptr);
        });
        if(rc != SQLITE_OK)
        {
            MIOPEN_LOG_I2(query);
            MIOPEN_THROW(miopenStatusInternalError, ErrorMessage());
        }
    }
    return res;
}

int SQLite::Retry(std::function<int()> f, std::string filename)
{
    auto timeout_end = std::chrono::high_resolution_clock::now() +
                       std::chrono::seconds(30); // TODO: make configurable
    auto tries = 0;
    while(true)
    {
        int rc = f();
        if(rc == SQLITE_BUSY)
        {
            MIOPEN_LOG_I2("Database" + filename + "  busy, retrying ...");
            ++tries;
            if(tries > 50)
                std::this_thread::sleep_for(std::chrono::microseconds(100));
            else
                std::this_thread::yield();
        }
        else
            return rc;
        if(std::chrono::high_resolution_clock::now() > timeout_end)
            MIOPEN_THROW("Timeout while waiting for Database: " + filename);
    }
}

int SQLite::Retry(std::function<int()> f) const
{
    std::string filename(sqlite3_db_filename(pImpl->ptrDb.get(), "main"));
    return SQLite::Retry(f, filename);
}

int SQLite::Changes() const { return sqlite3_changes(pImpl->ptrDb.get()); }

std::string SQLite::ErrorMessage() const
{
    std::string errMsg = "Internal error while accessing SQLite database: ";
    return errMsg + sqlite3_errmsg(pImpl->ptrDb.get());
}
bool SQLite::Valid() const { return pImpl->isValid; }

class SQLite::Statement::impl
{
    using sqlite3_stmt_ptr = MIOPEN_MANAGE_PTR(sqlite3_stmt*, sqlite3_finalize);
    sqlite3_stmt_ptr Prepare(const SQLite& sql, const std::string& query)
    {
        sqlite3_stmt* ptr = nullptr;
        MIOPEN_LOG_I2(query);
        auto rc =
            sqlite3_prepare_v2(sql.pImpl->ptrDb.get(), query.c_str(), query.size(), &ptr, nullptr);
        if(rc != SQLITE_OK)
        {
            std::string err_msg = "SQLite prepare error: ";
            MIOPEN_THROW(miopenStatusInternalError, err_msg + sql.ErrorMessage());
        }
        return sqlite3_stmt_ptr{ptr};
    }

    public:
    impl(const SQLite& sql, const std::string& query) { ptrStmt = Prepare(sql, query); }
    impl(const SQLite& sql, const std::string& query, const std::vector<std::string>& vals)
    {
        ptrStmt = Prepare(sql, query);
        int cnt = 1;
        for(auto& kinder : vals)
        {
            auto rc = sqlite3_bind_text(
                ptrStmt.get(), cnt++, kinder.data(), kinder.size(), SQLITE_TRANSIENT); // NOLINT
            if(rc != SQLITE_OK)
                MIOPEN_THROW(miopenStatusInternalError, sql.ErrorMessage());
        }
        MIOPEN_LOG_I2("[" << JoinStrings(vals, ",") << "]");
    }

    sqlite3_stmt_ptr ptrStmt = nullptr;
};

SQLite::SQLite(const std::string& filename_, bool is_system)
    : pImpl{std::make_unique<impl>(filename_, is_system)}
{
}

SQLite::Statement::Statement(const SQLite& sql, const std::string& query)
    : pImpl{std::make_unique<impl>(sql, query)}
{
}
SQLite::Statement::Statement(const SQLite& sql,
                             const std::string& query,
                             const std::vector<std::string>& vals)
    : pImpl{std::make_unique<impl>(sql, query, vals)}
{
}
SQLite::Statement::~Statement() = default;
SQLite::Statement::Statement() : pImpl{nullptr} {}
SQLite::Statement::Statement(Statement&&) noexcept = default;
SQLite::Statement& SQLite::Statement::operator=(Statement&&) noexcept = default;
int SQLite::Statement::Step(const SQLite& sql)
{
    return sql.Retry([&]() { return sqlite3_step(pImpl->ptrStmt.get()); });
}
std::string SQLite::Statement::ColumnText(int idx)
{
    size_t bytes = sqlite3_column_bytes(pImpl->ptrStmt.get(), idx);
    return std::string{
        reinterpret_cast<const char*>(sqlite3_column_text(pImpl->ptrStmt.get(), idx)), bytes};
}

std::string SQLite::Statement::ColumnBlob(int idx)
{
    auto ptr = sqlite3_column_blob(pImpl->ptrStmt.get(), idx);
    auto sz  = sqlite3_column_bytes(pImpl->ptrStmt.get(), idx);
    return std::string{reinterpret_cast<const char*>(ptr), static_cast<size_t>(sz)};
}
int64_t SQLite::Statement::ColumnInt64(int idx)
{
    return sqlite3_column_int64(pImpl->ptrStmt.get(), idx);
}

int SQLite::Statement::BindText(int idx, const std::string& txt)
{
    sqlite3_bind_text(
        pImpl->ptrStmt.get(), idx, txt.data(), txt.size(), SQLITE_TRANSIENT); // NOLINT
    return 0;
}
int SQLite::Statement::BindBlob(int idx, const std::string& blob)
{
    sqlite3_bind_blob(
        pImpl->ptrStmt.get(), idx, blob.data(), blob.size(), SQLITE_TRANSIENT); // NOLINT
    return 0;
}

int SQLite::Statement::BindInt64(int idx, const int64_t num)
{
    sqlite3_bind_int64(pImpl->ptrStmt.get(), idx, num);
    return 0;
}

SQLitePerfDb::SQLitePerfDb(const std::string& filename_,
                           bool is_system,
                           const std::string& arch_,
                           const std::size_t num_cu_)
    : SQLiteBase(filename_, is_system, arch_, num_cu_)
{
    if(dbInvalid)
    {
        if(filename.empty())
            MIOPEN_LOG_I("database not present");
        else
            MIOPEN_LOG_I(filename + " database invalid");
        return;
    }
    ProblemDescription prob_desc{conv::Direction::Forward};
    prob_desc.in_data_type      = miopenFloat;
    prob_desc.out_data_type     = miopenFloat;
    prob_desc.weights_data_type = miopenFloat;
    if(!is_system)
    {
        SQLite::result_type res;
        const std::string create_config = prob_desc.CreateQuery();
        // clang-format off
        const std::string create_perfdb_sql =
            "CREATE TABLE  IF NOT EXISTS `perf_db` ("
            "`id` INTEGER PRIMARY KEY ASC,"
            "`solver` TEXT NOT NULL,"
            "`config` INTEGER NOT NULL,"
            "`arch` TEXT NOT NULL,"
            "`num_cu` INTEGER NOT NULL,"
            "`params` TEXT NOT NULL"
            ");"
            "CREATE UNIQUE INDEX IF NOT EXISTS "
            "`idx_perf_db` "
            "ON perf_db(solver, config, arch, num_cu);";

        // clang-format on
        {
            // clang-format off
            const auto check_tables =
                "SELECT name FROM sqlite_master "
                "WHERE "
                  "type = 'table' AND "
                  "(name = 'config');";
            // clang-format on
<<<<<<< HEAD
            SQLExec(check_tables, res);
            if(res.empty())
            {
                if(!SQLExec(create_config))
                    MIOPEN_THROW(miopenStatusInternalError);
            }
=======
            res = sql.Exec(check_tables);
>>>>>>> 087a030a
        }
        {
<<<<<<< HEAD
            // clang-format off
            const auto check_tables =
                "SELECT name FROM sqlite_master "
                "WHERE "
                  "type = 'table' AND "
                  "(name = 'perf_db');";
            // clang-format on
            SQLExec(check_tables, res);
            if(res.empty())
            {
                if(!SQLExec(create_perfdb_sql))
                    MIOPEN_THROW(miopenStatusInternalError);
                MIOPEN_LOG_I2("Database created successfully");
            }
=======
            const auto lock = exclusive_lock(lock_file, GetLockTimeout());
            MIOPEN_VALIDATE_LOCK(lock);
            sql.Exec(create_config + create_perfdb_sql);
            MIOPEN_LOG_I2("Database created successfully");
>>>>>>> 087a030a
        }
    }
    // Check fields for the tables
    if(!dbInvalid)
    {
        if(!CheckTableColumns(ProblemDescription::table_name(), prob_desc.FieldNames()))
        {
            std::ostringstream ss;
            ss << "Invalid fields in table: " << ProblemDescription::table_name()
               << " disabling access to " << filename;
            MIOPEN_LOG_W(ss.str());
            dbInvalid = true;
        }
        if(!CheckTableColumns("perf_db", {"solver", "config", "arch", "num_cu", "params"}))
        {
            MIOPEN_LOG_W("Invalid fields in table: perf_db disabling access to " + filename);
            dbInvalid = true;
        }
    }
}
} // namespace miopen<|MERGE_RESOLUTION|>--- conflicted
+++ resolved
@@ -296,39 +296,13 @@
                   "type = 'table' AND "
                   "(name = 'config');";
             // clang-format on
-<<<<<<< HEAD
-            SQLExec(check_tables, res);
-            if(res.empty())
-            {
-                if(!SQLExec(create_config))
-                    MIOPEN_THROW(miopenStatusInternalError);
-            }
-=======
             res = sql.Exec(check_tables);
->>>>>>> 087a030a
-        }
-        {
-<<<<<<< HEAD
-            // clang-format off
-            const auto check_tables =
-                "SELECT name FROM sqlite_master "
-                "WHERE "
-                  "type = 'table' AND "
-                  "(name = 'perf_db');";
-            // clang-format on
-            SQLExec(check_tables, res);
-            if(res.empty())
-            {
-                if(!SQLExec(create_perfdb_sql))
-                    MIOPEN_THROW(miopenStatusInternalError);
-                MIOPEN_LOG_I2("Database created successfully");
-            }
-=======
+        }
+        {
             const auto lock = exclusive_lock(lock_file, GetLockTimeout());
             MIOPEN_VALIDATE_LOCK(lock);
             sql.Exec(create_config + create_perfdb_sql);
             MIOPEN_LOG_I2("Database created successfully");
->>>>>>> 087a030a
         }
     }
     // Check fields for the tables
