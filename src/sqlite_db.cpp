--- conflicted
+++ resolved
@@ -359,16 +359,8 @@
     return 0;
 }
 
-<<<<<<< HEAD
-SQLitePerfDb::SQLitePerfDb(const std::string& filename_,
-                           bool is_system_,
-                           const std::string& arch_,
-                           const std::size_t num_cu_)
-    : SQLiteBase(filename_, is_system_, arch_, num_cu_)
-=======
 SQLitePerfDb::SQLitePerfDb(const std::string& filename_, bool is_system)
     : SQLiteBase(filename_, is_system)
->>>>>>> 030a3695
 {
     if(DisableUserDbFileIO && !is_system)
         return;
