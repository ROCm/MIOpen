/*******************************************************************************
 *
 * MIT License
 *
 * Copyright (c) 2019 Advanced Micro Devices, Inc.
 *
 * Permission is hereby granted, free of charge, to any person obtaining a copy
 * of this software and associated documentation files (the "Software"), to deal
 * in the Software without restriction, including without limitation the rights
 * to use, copy, modify, merge, publish, distribute, sublicense, and/or sell
 * copies of the Software, and to permit persons to whom the Software is
 * furnished to do so, subject to the following conditions:
 *
 * The above copyright notice and this permission notice shall be included in all
 * copies or substantial portions of the Software.
 *
 * THE SOFTWARE IS PROVIDED "AS IS", WITHOUT WARRANTY OF ANY KIND, EXPRESS OR
 * IMPLIED, INCLUDING BUT NOT LIMITED TO THE WARRANTIES OF MERCHANTABILITY,
 * FITNESS FOR A PARTICULAR PURPOSE AND NONINFRINGEMENT. IN NO EVENT SHALL THE
 * AUTHORS OR COPYRIGHT HOLDERS BE LIABLE FOR ANY CLAIM, DAMAGES OR OTHER
 * LIABILITY, WHETHER IN AN ACTION OF CONTRACT, TORT OR OTHERWISE, ARISING FROM,
 * OUT OF OR IN CONNECTION WITH THE SOFTWARE OR THE USE OR OTHER DEALINGS IN THE
 * SOFTWARE.
 *
 *******************************************************************************/
#include <miopen/sqlite_db.hpp>
#include <miopen/db_record.hpp>
#include <miopen/errors.hpp>
#include <miopen/lock_file.hpp>
#include <miopen/logger.hpp>
#include <miopen/md5.hpp>
#include <miopen/problem_description.hpp>

#if MIOPEN_EMBED_DB
#include <miopen_data.hpp>
#endif
#include <boost/date_time/posix_time/posix_time_types.hpp>
#include <boost/filesystem.hpp>
#include <boost/filesystem/path.hpp>
#include <boost/none.hpp>
#include <boost/optional.hpp>

#include <memory>
#include <algorithm>
#include <cassert>
#include <chrono>
#include <cstdio>
#include <fstream>
#include <ios>
#include <mutex>
#include <shared_mutex>
#include <string>

extern "C" {
int miopen_sqlite3_memvfs_init(sqlite3* db, char** pzErrMsg, const sqlite3_api_routines* pApi);
}
namespace miopen {

template <bool in_mem>
class SQLite::impl
{
    struct SQLiteCloser
    {
        void operator()(sqlite3* ptr)
        {
            const auto c_filename = sqlite3_db_filename(ptr, "main");
            std::string filename_((c_filename == nullptr) ? "" : c_filename);
            SQLite::Retry([&]() { return sqlite3_close(ptr); }, filename_);
            // Future: Sync the file back to disk, unless disk I/O is disabled
            // Get the page_count: pragma page_count;
            // Get the page_size:  pragma page_size;
            // Buffer size is page_count * page_size
        }
    };
    using sqlite3_ptr = std::unique_ptr<sqlite3, SQLiteCloser>;
<<<<<<< HEAD

    public:
    impl(const std::string& filename_, bool is_system);
=======
#if MIOPEN_EMBED_DB
    int CreateInMemDb(const boost::filesystem::path& filepath, bool is_system)
    {
        sqlite3* ptr_tmp = nullptr;
        int rc           = 0;
        sqlite3_auto_extension(reinterpret_cast<void (*)(void)>(miopen_sqlite3_memvfs_init));
        // Open an in-memory database to use as a handle for loading the memvfs extension
        if(sqlite3_open(":memory:", &ptr_tmp) != SQLITE_OK)
        {
            MIOPEN_THROW(miopenStatusInternalError,
                         "open :memory: " + std::string(sqlite3_errmsg(ptr_tmp)));
        }
        sqlite3_enable_load_extension(ptr_tmp, 1);
        sqlite3_close(ptr_tmp);
        if(is_system)
        {

            const auto& it_p = miopen_data().find(filepath.filename().string() + ".o");
            if(it_p == miopen_data().end())
            {
                // Future: Try to load it from the disk system
                // Also make a config point if Disk I/O is disabled
                MIOPEN_THROW(miopenStatusInternalError,
                             "Unknown database: " + filepath.string() + " in internal file cache");
            }
            const auto& p    = it_p->second;
            ptrdiff_t ptr_sz = p.second - p.first;
            char* memuri     = sqlite3_mprintf(
                "file:ignoredFilename?ptr=0x%p&sz=%lld", p.first, static_cast<long long>(ptr_sz));
            if(sqlite3_open_v2(
                   memuri, &ptr_tmp, SQLITE_OPEN_READWRITE | SQLITE_OPEN_URI, nullptr) != SQLITE_OK)
            {
                MIOPEN_THROW(miopenStatusInternalError,
                             "open memvfs: " + std::string(sqlite3_errmsg(ptr_tmp)));
            }
            sqlite3_free(memuri);
        }
        else
        {
            char* memuri = sqlite3_mprintf(":memory:");
            if(sqlite3_open_v2(
                   memuri, &ptr_tmp, SQLITE_OPEN_READWRITE | SQLITE_OPEN_URI, nullptr) != SQLITE_OK)
            {
                MIOPEN_THROW(miopenStatusInternalError,
                             "open memvfs: " + std::string(sqlite3_errmsg(ptr_tmp)));
            }
            sqlite3_free(memuri);
        }
        // set journal mode to off
        {
            sqlite3_stmt* stmt;
            if(sqlite3_prepare_v2(ptr_tmp, "PRAGMA journal_mode=off;", -1, &stmt, nullptr) !=
               SQLITE_OK)
            {
                fprintf(stderr, "prepare: %s\n", sqlite3_errmsg(ptr_tmp));
                sqlite3_close(ptr_tmp);
                MIOPEN_THROW(miopenStatusInternalError);
            }
            for(rc = sqlite3_step(stmt); rc == SQLITE_ROW; rc = sqlite3_step(stmt))
            {
            }
            if(rc == SQLITE_DONE)
                rc = 0;

            sqlite3_finalize(stmt);
        }
        ptrDb = sqlite3_ptr{ptr_tmp};
        return rc;
    }
#endif
    int CreateFileDb(const boost::filesystem::path& filepath, bool is_system)
    {
        sqlite3* ptr_tmp = nullptr;
        int rc           = 0;
        if(is_system)
            rc =
                sqlite3_open_v2(filepath.string().c_str(), &ptr_tmp, SQLITE_OPEN_READONLY, nullptr);
        else
        {
            rc = sqlite3_open_v2(filepath.string().c_str(),
                                 &ptr_tmp,
                                 SQLITE_OPEN_READWRITE | SQLITE_OPEN_CREATE,
                                 nullptr);
        }
        ptrDb = sqlite3_ptr{ptr_tmp};
        return rc;
    }

    public:
    impl(const std::string& filename_, bool is_system)
    {
        boost::filesystem::path filepath(filename_);
        int rc = 0;
#if MIOPEN_EMBED_DB
        rc = CreateInMemDb(filepath, is_system);
#else
        rc = CreateFileDb(filepath, is_system);
#endif
        sqlite3_busy_timeout(ptrDb.get(), MIOPEN_SQL_BUSY_TIMEOUT_MS);
        isValid = (rc == 0);
    }
>>>>>>> 3b590260

    sqlite3_ptr ptrDb = nullptr;
    bool isValid;
};

#if MIOPEN_EMBED_DB
template <>
SQLite::impl<true>::impl(const std::string& filename_, bool is_system)
{
    boost::filesystem::path filepath(filename_);
    sqlite3* ptr_tmp = nullptr;
    int rc           = 0;
    sqlite3_auto_extension(reinterpret_cast<void (*)(void)>(miopen_sqlite3_memvfs_init));
    // Open an in-memory database to use as a handle for loading the memvfs extension
    if(sqlite3_open(":memory:", &ptr_tmp) != SQLITE_OK)
    {
        MIOPEN_THROW(miopenStatusInternalError,
                     "open :memory: " + std::string(sqlite3_errmsg(ptr_tmp)));
    }
    sqlite3_enable_load_extension(ptr_tmp, 1);
    sqlite3_close(ptr_tmp);
    if(is_system)
    {

        const auto& it_p = miopen_data().find(filepath.filename().string() + ".o");
        if(it_p == miopen_data().end())
        {
            // Future: Try to load it from the disk system
            // Also make a config point if Disk I/O is disabled
            MIOPEN_THROW(miopenStatusInternalError,
                         "Unknown database: " + filepath.string() + " in internal file cache");
        }
        const auto& p    = it_p->second;
        ptrdiff_t ptr_sz = p.second - p.first;
        char* memuri     = sqlite3_mprintf(
            "file:ignoredFilename?ptr=0x%p&sz=%lld", p.first, static_cast<long long>(ptr_sz));
        if(sqlite3_open_v2(memuri, &ptr_tmp, SQLITE_OPEN_READWRITE | SQLITE_OPEN_URI, nullptr) !=
           SQLITE_OK)
        {
            MIOPEN_THROW(miopenStatusInternalError,
                         "open memvfs: " + std::string(sqlite3_errmsg(ptr_tmp)));
        }
        sqlite3_free(memuri);
    }
    else
    {
        char* memuri = sqlite3_mprintf(":memory:");
        if(sqlite3_open_v2(memuri, &ptr_tmp, SQLITE_OPEN_READWRITE | SQLITE_OPEN_URI, nullptr) !=
           SQLITE_OK)
        {
            MIOPEN_THROW(miopenStatusInternalError,
                         "open memvfs: " + std::string(sqlite3_errmsg(ptr_tmp)));
        }
        sqlite3_free(memuri);
    }
    // set journal mode to off
    {
        sqlite3_stmt* stmt;
        if(sqlite3_prepare_v2(ptr_tmp, "PRAGMA journal_mode=off;", -1, &stmt, nullptr) != SQLITE_OK)
        {
            fprintf(stderr, "prepare: %s\n", sqlite3_errmsg(ptr_tmp));
            sqlite3_close(ptr_tmp);
            MIOPEN_THROW(miopenStatusInternalError);
        }
        for(rc = sqlite3_step(stmt); rc == SQLITE_ROW; rc = sqlite3_step(stmt))
        {
        }
        if(rc == SQLITE_DONE)
            rc = 0;

        sqlite3_finalize(stmt);
    }
    ptrDb = sqlite3_ptr{ptr_tmp};
    sqlite3_busy_timeout(ptrDb.get(), MIOPEN_SQL_BUSY_TIMEOUT_MS);
    isValid = (rc == 0);
}
#endif

template <>
SQLite::impl<false>::impl(const std::string& filename_, bool is_system)
{
    boost::filesystem::path filepath(filename_);
    sqlite3* ptr_tmp = nullptr;
    int rc           = 0;
    if(is_system)
        rc = sqlite3_open_v2(filename_.c_str(), &ptr_tmp, SQLITE_OPEN_READONLY, nullptr);
    else
    {
        rc = sqlite3_open_v2(
            filename_.c_str(), &ptr_tmp, SQLITE_OPEN_READWRITE | SQLITE_OPEN_CREATE, nullptr);
    }
    ptrDb = sqlite3_ptr{ptr_tmp};
    sqlite3_busy_timeout(ptrDb.get(), MIOPEN_SQL_BUSY_TIMEOUT_MS);
    isValid = (rc == 0);
}

static int find_callback(void* _res, int argc, char** argv, char** azColName)
{
    SQLite::result_type* res = static_cast<SQLite::result_type*>(_res);
    std::unordered_map<std::string, std::string> record;
    for(auto i               = 0; i < argc; i++)
        record[azColName[i]] = (argv[i] != nullptr) ? argv[i] : "NULL";
    if(res != nullptr)
        res->push_back(record);
    return 0;
}

SQLite::SQLite() : pImpl(nullptr) {}
SQLite::~SQLite()                 = default;
SQLite::SQLite(SQLite&&) noexcept = default;
SQLite& SQLite::operator=(SQLite&&) noexcept = default;
SQLite::result_type SQLite::Exec(const std::string& query) const
{
    SQLite::result_type res;
    MIOPEN_LOG_T(std::this_thread::get_id() << ":" << query);
    {
        auto rc = Retry([&]() {
            return sqlite3_exec(pImpl->ptrDb.get(),
                                query.c_str(),
                                find_callback,
                                static_cast<void*>(&res),
                                nullptr);
        });
        if(rc != SQLITE_OK)
        {
            MIOPEN_LOG_I2(query);
            MIOPEN_THROW(miopenStatusInternalError, ErrorMessage());
        }
    }
    return res;
}

int SQLite::Retry(std::function<int()> f, std::string filename)
{
    int rc = f();
    if(rc == SQLITE_BUSY)
    {
        MIOPEN_THROW("Timeout while waiting for Database: " + filename);
    }
    else
        return rc;
}

int SQLite::Retry(std::function<int()> f) const
{
    std::string filename(sqlite3_db_filename(pImpl->ptrDb.get(), "main"));
    return SQLite::Retry(f, filename);
}

int SQLite::Changes() const { return sqlite3_changes(pImpl->ptrDb.get()); }

std::string SQLite::ErrorMessage() const
{
    std::string errMsg = "Internal error while accessing SQLite database: ";
    return errMsg + sqlite3_errmsg(pImpl->ptrDb.get());
}
bool SQLite::Valid() const { return pImpl->isValid; }

class SQLite::Statement::impl
{
    using sqlite3_stmt_ptr = MIOPEN_MANAGE_PTR(sqlite3_stmt*, sqlite3_finalize);
    sqlite3_stmt_ptr Prepare(const SQLite& sql, const std::string& query)
    {
        sqlite3_stmt* ptr = nullptr;
        MIOPEN_LOG_I2(query);
        auto rc =
            sqlite3_prepare_v2(sql.pImpl->ptrDb.get(), query.c_str(), query.size(), &ptr, nullptr);
        if(rc != SQLITE_OK)
        {
            std::string err_msg = "SQLite prepare error: ";
            MIOPEN_THROW(miopenStatusInternalError, err_msg + sql.ErrorMessage());
        }
        return sqlite3_stmt_ptr{ptr};
    }

    public:
    impl(const SQLite& sql, const std::string& query) { ptrStmt = Prepare(sql, query); }
    impl(const SQLite& sql, const std::string& query, const std::vector<std::string>& vals)
    {
        ptrStmt = Prepare(sql, query);
        int cnt = 1;
        for(auto& kinder : vals)
        {
            auto rc = sqlite3_bind_text(
                ptrStmt.get(), cnt++, kinder.data(), kinder.size(), SQLITE_TRANSIENT); // NOLINT
            if(rc != SQLITE_OK)
                MIOPEN_THROW(miopenStatusInternalError, sql.ErrorMessage());
        }
        MIOPEN_LOG_I2("[" << JoinStrings(vals, ",") << "]");
    }

    sqlite3_stmt_ptr ptrStmt = nullptr;
};

SQLite::SQLite(const std::string& filename_, bool is_system)
    : pImpl{std::make_unique<impl<InMemDb>>(filename_, is_system)}
{
}

SQLite::Statement::Statement(const SQLite& sql, const std::string& query)
    : pImpl{std::make_unique<impl>(sql, query)}
{
}
SQLite::Statement::Statement(const SQLite& sql,
                             const std::string& query,
                             const std::vector<std::string>& vals)
    : pImpl{std::make_unique<impl>(sql, query, vals)}
{
}
SQLite::Statement::~Statement() = default;
SQLite::Statement::Statement() : pImpl{nullptr} {}
SQLite::Statement::Statement(Statement&&) noexcept = default;
SQLite::Statement& SQLite::Statement::operator=(Statement&&) noexcept = default;
int SQLite::Statement::Step(const SQLite& sql)
{
    return sql.Retry([&]() { return sqlite3_step(pImpl->ptrStmt.get()); });
}
std::string SQLite::Statement::ColumnText(int idx)
{
    size_t bytes = sqlite3_column_bytes(pImpl->ptrStmt.get(), idx);
    return std::string{
        reinterpret_cast<const char*>(sqlite3_column_text(pImpl->ptrStmt.get(), idx)), bytes};
}

std::string SQLite::Statement::ColumnBlob(int idx)
{
    auto ptr = sqlite3_column_blob(pImpl->ptrStmt.get(), idx);
    auto sz  = sqlite3_column_bytes(pImpl->ptrStmt.get(), idx);
    return std::string{reinterpret_cast<const char*>(ptr), static_cast<size_t>(sz)};
}
int64_t SQLite::Statement::ColumnInt64(int idx)
{
    return sqlite3_column_int64(pImpl->ptrStmt.get(), idx);
}

int SQLite::Statement::BindText(int idx, const std::string& txt)
{
    sqlite3_bind_text(
        pImpl->ptrStmt.get(), idx, txt.data(), txt.size(), SQLITE_TRANSIENT); // NOLINT
    return 0;
}
int SQLite::Statement::BindBlob(int idx, const std::string& blob)
{
    sqlite3_bind_blob(
        pImpl->ptrStmt.get(), idx, blob.data(), blob.size(), SQLITE_TRANSIENT); // NOLINT
    return 0;
}

int SQLite::Statement::BindInt64(int idx, const int64_t num)
{
    sqlite3_bind_int64(pImpl->ptrStmt.get(), idx, num);
    return 0;
}

SQLitePerfDb::SQLitePerfDb(const std::string& filename_,
                           bool is_system,
                           const std::string& arch_,
                           const std::size_t num_cu_)
    : SQLiteBase(filename_, is_system, arch_, num_cu_)
{
    if(dbInvalid)
    {
        if(filename.empty())
            MIOPEN_LOG_I("database not present");
        else
            MIOPEN_LOG_I(filename + " database invalid");
        return;
    }
    ProblemDescription prob_desc{conv::Direction::Forward};
    prob_desc.in_data_type      = miopenFloat;
    prob_desc.out_data_type     = miopenFloat;
    prob_desc.weights_data_type = miopenFloat;
    if(!is_system)
    {
        SQLite::result_type res;
        const std::string create_config_sql = prob_desc.CreateQuery();
        // clang-format off
        const std::string create_perfdb_sql =
            "CREATE TABLE  IF NOT EXISTS `perf_db` ("
            "`id` INTEGER PRIMARY KEY ASC,"
            "`solver` TEXT NOT NULL,"
            "`config` INTEGER NOT NULL,"
            "`arch` TEXT NOT NULL,"
            "`num_cu` INTEGER NOT NULL,"
            "`params` TEXT NOT NULL"
            ");"
            "CREATE UNIQUE INDEX IF NOT EXISTS "
            "`idx_perf_db` "
            "ON perf_db(solver, config, arch, num_cu);";

        // clang-format on
        {
            // clang-format off
            const auto check_tables =
                "SELECT name FROM sqlite_master "
                "WHERE "
                  "type = 'table' AND "
                  "(name = 'config');";
            // clang-format on
            res = sql.Exec(check_tables);
            if(res.empty())
            {
                sql.Exec(create_config_sql);
            }
        }
        {
            // clang-format off
            const auto check_tables =
                "SELECT name FROM sqlite_master "
                "WHERE "
                  "type = 'table' AND "
                  "(name = 'perf_db');";
            // clang-format on
            res = sql.Exec(check_tables);
            if(res.empty())
            {
                sql.Exec(create_perfdb_sql);
            }
        }
        MIOPEN_LOG_T("Database created successfully");
    }
    // Check fields for the tables
    if(!dbInvalid)
    {
        if(!CheckTableColumns(ProblemDescription::table_name(), prob_desc.FieldNames()))
        {
            std::ostringstream ss;
            ss << "Invalid fields in table: " << ProblemDescription::table_name()
               << " disabling access to " << filename;
            MIOPEN_LOG_W(ss.str());
            dbInvalid = true;
        }
        if(!CheckTableColumns("perf_db", {"solver", "config", "arch", "num_cu", "params"}))
        {
            MIOPEN_LOG_W("Invalid fields in table: perf_db disabling access to " + filename);
            dbInvalid = true;
        }
    }
}
} // namespace miopen<|MERGE_RESOLUTION|>--- conflicted
+++ resolved
@@ -56,7 +56,6 @@
 }
 namespace miopen {
 
-template <bool in_mem>
 class SQLite::impl
 {
     struct SQLiteCloser
@@ -73,11 +72,6 @@
         }
     };
     using sqlite3_ptr = std::unique_ptr<sqlite3, SQLiteCloser>;
-<<<<<<< HEAD
-
-    public:
-    impl(const std::string& filename_, bool is_system);
-=======
 #if MIOPEN_EMBED_DB
     int CreateInMemDb(const boost::filesystem::path& filepath, bool is_system)
     {
@@ -179,102 +173,10 @@
         sqlite3_busy_timeout(ptrDb.get(), MIOPEN_SQL_BUSY_TIMEOUT_MS);
         isValid = (rc == 0);
     }
->>>>>>> 3b590260
 
     sqlite3_ptr ptrDb = nullptr;
     bool isValid;
 };
-
-#if MIOPEN_EMBED_DB
-template <>
-SQLite::impl<true>::impl(const std::string& filename_, bool is_system)
-{
-    boost::filesystem::path filepath(filename_);
-    sqlite3* ptr_tmp = nullptr;
-    int rc           = 0;
-    sqlite3_auto_extension(reinterpret_cast<void (*)(void)>(miopen_sqlite3_memvfs_init));
-    // Open an in-memory database to use as a handle for loading the memvfs extension
-    if(sqlite3_open(":memory:", &ptr_tmp) != SQLITE_OK)
-    {
-        MIOPEN_THROW(miopenStatusInternalError,
-                     "open :memory: " + std::string(sqlite3_errmsg(ptr_tmp)));
-    }
-    sqlite3_enable_load_extension(ptr_tmp, 1);
-    sqlite3_close(ptr_tmp);
-    if(is_system)
-    {
-
-        const auto& it_p = miopen_data().find(filepath.filename().string() + ".o");
-        if(it_p == miopen_data().end())
-        {
-            // Future: Try to load it from the disk system
-            // Also make a config point if Disk I/O is disabled
-            MIOPEN_THROW(miopenStatusInternalError,
-                         "Unknown database: " + filepath.string() + " in internal file cache");
-        }
-        const auto& p    = it_p->second;
-        ptrdiff_t ptr_sz = p.second - p.first;
-        char* memuri     = sqlite3_mprintf(
-            "file:ignoredFilename?ptr=0x%p&sz=%lld", p.first, static_cast<long long>(ptr_sz));
-        if(sqlite3_open_v2(memuri, &ptr_tmp, SQLITE_OPEN_READWRITE | SQLITE_OPEN_URI, nullptr) !=
-           SQLITE_OK)
-        {
-            MIOPEN_THROW(miopenStatusInternalError,
-                         "open memvfs: " + std::string(sqlite3_errmsg(ptr_tmp)));
-        }
-        sqlite3_free(memuri);
-    }
-    else
-    {
-        char* memuri = sqlite3_mprintf(":memory:");
-        if(sqlite3_open_v2(memuri, &ptr_tmp, SQLITE_OPEN_READWRITE | SQLITE_OPEN_URI, nullptr) !=
-           SQLITE_OK)
-        {
-            MIOPEN_THROW(miopenStatusInternalError,
-                         "open memvfs: " + std::string(sqlite3_errmsg(ptr_tmp)));
-        }
-        sqlite3_free(memuri);
-    }
-    // set journal mode to off
-    {
-        sqlite3_stmt* stmt;
-        if(sqlite3_prepare_v2(ptr_tmp, "PRAGMA journal_mode=off;", -1, &stmt, nullptr) != SQLITE_OK)
-        {
-            fprintf(stderr, "prepare: %s\n", sqlite3_errmsg(ptr_tmp));
-            sqlite3_close(ptr_tmp);
-            MIOPEN_THROW(miopenStatusInternalError);
-        }
-        for(rc = sqlite3_step(stmt); rc == SQLITE_ROW; rc = sqlite3_step(stmt))
-        {
-        }
-        if(rc == SQLITE_DONE)
-            rc = 0;
-
-        sqlite3_finalize(stmt);
-    }
-    ptrDb = sqlite3_ptr{ptr_tmp};
-    sqlite3_busy_timeout(ptrDb.get(), MIOPEN_SQL_BUSY_TIMEOUT_MS);
-    isValid = (rc == 0);
-}
-#endif
-
-template <>
-SQLite::impl<false>::impl(const std::string& filename_, bool is_system)
-{
-    boost::filesystem::path filepath(filename_);
-    sqlite3* ptr_tmp = nullptr;
-    int rc           = 0;
-    if(is_system)
-        rc = sqlite3_open_v2(filename_.c_str(), &ptr_tmp, SQLITE_OPEN_READONLY, nullptr);
-    else
-    {
-        rc = sqlite3_open_v2(
-            filename_.c_str(), &ptr_tmp, SQLITE_OPEN_READWRITE | SQLITE_OPEN_CREATE, nullptr);
-    }
-    ptrDb = sqlite3_ptr{ptr_tmp};
-    sqlite3_busy_timeout(ptrDb.get(), MIOPEN_SQL_BUSY_TIMEOUT_MS);
-    isValid = (rc == 0);
-}
 
 static int find_callback(void* _res, int argc, char** argv, char** azColName)
 {
