/*******************************************************************************
 *
 * MIT License
 *
 * Copyright (c) 2017 Advanced Micro Devices, Inc.
 *
 * Permission is hereby granted, free of charge, to any person obtaining a copy
 * of this software and associated documentation files (the "Software"), to deal
 * in the Software without restriction, including without limitation the rights
 * to use, copy, modify, merge, publish, distribute, sublicense, and/or sell
 * copies of the Software, and to permit persons to whom the Software is
 * furnished to do so, subject to the following conditions:
 *
 * The above copyright notice and this permission notice shall be included in all
 * copies or substantial portions of the Software.
 *
 * THE SOFTWARE IS PROVIDED "AS IS", WITHOUT WARRANTY OF ANY KIND, EXPRESS OR
 * IMPLIED, INCLUDING BUT NOT LIMITED TO THE WARRANTIES OF MERCHANTABILITY,
 * FITNESS FOR A PARTICULAR PURPOSE AND NONINFRINGEMENT. IN NO EVENT SHALL THE
 * AUTHORS OR COPYRIGHT HOLDERS BE LIABLE FOR ANY CLAIM, DAMAGES OR OTHER
 * LIABILITY, WHETHER IN AN ACTION OF CONTRACT, TORT OR OTHERWISE, ARISING FROM,
 * OUT OF OR IN CONNECTION WITH THE SOFTWARE OR THE USE OR OTHER DEALINGS IN THE
 * SOFTWARE.
 *
 *******************************************************************************/
#include <miopen/env.hpp>
#include <miopen/logger.hpp>
#include <miopen/config.h>

#include <cstdlib>
#include <chrono>
#include <ios>
#include <iomanip>

#ifdef __linux__
#include <unistd.h>
#include <sys/syscall.h> /* For SYS_xxx definitions */
#endif

/// Enable logging of the most important function calls.
/// Name of envvar in a bit inadequate due to historical reasons.
MIOPEN_DECLARE_ENV_VAR_BOOL(MIOPEN_ENABLE_LOGGING)

/// Prints driver command lines into log.
/// Works from any application which uses the library.
/// Allows to reproduce library use cases using the driver instead of the actual application.
MIOPEN_DECLARE_ENV_VAR_BOOL(MIOPEN_ENABLE_LOGGING_CMD)

/// Prefix each log line with information which allows the user
/// to uniquiely identify log records printed from different processes
/// or threads. Useful for debugging multi-process/multi-threaded apps.
MIOPEN_DECLARE_ENV_VAR_BOOL(MIOPEN_ENABLE_LOGGING_MPMT)

/// Add timestamps to each log line.
/// Not useful  with multi-process/multi-threaded apps.
MIOPEN_DECLARE_ENV_VAR_BOOL(MIOPEN_ENABLE_LOGGING_ELAPSED_TIME)

/// See LoggingLevel in the header.
MIOPEN_DECLARE_ENV_VAR_UINT64(MIOPEN_LOG_LEVEL)

/// Enable logging of function calls to ROCTX api.
MIOPEN_DECLARE_ENV_VAR_BOOL(MIOPEN_ENABLE_LOGGING_ROCTX)

/// Disable logging quieting.
MIOPEN_DECLARE_ENV_VAR_BOOL(MIOPEN_DEBUG_LOGGING_QUIETING_DISABLE)

namespace miopen {

namespace debug {

bool LoggingQuiet = false; // NOLINT (cppcoreguidelines-avoid-non-const-global-variables)

} // namespace debug

namespace {

inline bool operator!=(const int& lhs, const LoggingLevel& rhs)
{
    return lhs != static_cast<int>(rhs);
}
inline bool operator==(const int& lhs, const LoggingLevel& rhs)
{
    return lhs == static_cast<int>(rhs);
}
inline bool operator>=(const int& lhs, const LoggingLevel& rhs)
{
    return lhs >= static_cast<int>(rhs);
}
inline bool operator>(const int& lhs, const LoggingLevel& rhs)
{
    return lhs > static_cast<int>(rhs);
}

/// Returns value which uniquiely identifies current process/thread
/// and can be printed into logs for MP/MT environments.
inline int GetProcessAndThreadId()
{
#ifdef __linux__
    // LWP is fine for identifying both processes and threads.
    return syscall(SYS_gettid); // NOLINT
#else
    return 0; // Not implemented.
#endif
}

inline float GetTimeDiff()
{
    // NOLINTNEXTLINE (cppcoreguidelines-avoid-non-const-global-variables)
    static auto prev = std::chrono::steady_clock::now();
    auto now         = std::chrono::steady_clock::now();
    auto rv =
        std::chrono::duration_cast<std::chrono::duration<float, std::milli>>(now - prev).count();
    prev = now;
    return rv;
}

} // namespace

bool IsLoggingDebugQuiet()
{
    return debug::LoggingQuiet && !miopen::IsEnabled(ENV(MIOPEN_DEBUG_LOGGING_QUIETING_DISABLE));
}

bool IsLoggingFunctionCalls()
{
    return miopen::IsEnabled(ENV(MIOPEN_ENABLE_LOGGING)) && !IsLoggingDebugQuiet();
}

<<<<<<< HEAD
bool IsLoggingToRoctx() { return miopen::IsEnabled(MIOPEN_ENABLE_LOGGING_ROCTX{}); }
=======
bool IsLoggingToRoctx()
{
    return miopen::IsEnabled(ENV(MIOPEN_ENABLE_LOGGING_ROCTX)) && !IsLoggingDebugQuiet();
}
>>>>>>> 3b5c6ce9

bool IsLogging(const LoggingLevel level, const bool disableQuieting)
{
    auto enabled_level = miopen::Value(ENV(MIOPEN_LOG_LEVEL));
    if(IsLoggingDebugQuiet() && !disableQuieting)
    {
        // Disable all levels higher than fatal.
        if(enabled_level > LoggingLevel::DebugQuietMax || enabled_level == LoggingLevel::Default)
            enabled_level = static_cast<int>(LoggingLevel::DebugQuietMax);
    }
    if(enabled_level != LoggingLevel::Default)
        return enabled_level >= level;
#ifdef NDEBUG // Simplest way.
    return LoggingLevel::Warning >= level;
#else
    return LoggingLevel::Info >= level;
#endif
}

const char* LoggingLevelToCString(const LoggingLevel level)
{
    switch(level)
    {
    case LoggingLevel::Default: return "Default";
    case LoggingLevel::Quiet: return "Quiet";
    case LoggingLevel::Fatal: return "Fatal";
    case LoggingLevel::Error: return "Error";
    case LoggingLevel::Warning: return "Warning";
    case LoggingLevel::Info: return "Info";
    case LoggingLevel::Info2: return "Info2";
    case LoggingLevel::Trace: return "Trace";
    default: return "<Unknown>";
    }
}
bool IsLoggingCmd()
{
    return miopen::IsEnabled(ENV(MIOPEN_ENABLE_LOGGING_CMD)) && !IsLoggingDebugQuiet();
}

std::string LoggingPrefix()
{
    std::stringstream ss;
    if(miopen::IsEnabled(ENV(MIOPEN_ENABLE_LOGGING_MPMT)))
    {
        ss << GetProcessAndThreadId() << ' ';
    }
    ss << "MIOpen";
#if MIOPEN_BACKEND_OPENCL
    ss << "(OpenCL)";
#elif MIOPEN_BACKEND_HIP
    ss << "(HIP)";
#endif
    if(miopen::IsEnabled(ENV(MIOPEN_ENABLE_LOGGING_ELAPSED_TIME)))
    {
        ss << std::fixed << std::setprecision(3) << std::setw(8) << GetTimeDiff();
    }
    ss << ": ";
    return ss.str();
}

/// Expected to be invoked with __func__ and __PRETTY_FUNCTION__.
std::string LoggingParseFunction(const char* func, const char* pretty_func)
{
    std::string fname{func};
    if(fname != "operator()")
        return fname;
    // lambda
    const std::string pf{pretty_func};
    const std::string pf_tail{pf.substr(0, pf.find_first_of('('))};
    return pf_tail.substr(1 + pf_tail.find_last_of(':'));
}

} // namespace miopen<|MERGE_RESOLUTION|>--- conflicted
+++ resolved
@@ -126,14 +126,10 @@
     return miopen::IsEnabled(ENV(MIOPEN_ENABLE_LOGGING)) && !IsLoggingDebugQuiet();
 }
 
-<<<<<<< HEAD
-bool IsLoggingToRoctx() { return miopen::IsEnabled(MIOPEN_ENABLE_LOGGING_ROCTX{}); }
-=======
 bool IsLoggingToRoctx()
 {
     return miopen::IsEnabled(ENV(MIOPEN_ENABLE_LOGGING_ROCTX)) && !IsLoggingDebugQuiet();
 }
->>>>>>> 3b5c6ce9
 
 bool IsLogging(const LoggingLevel level, const bool disableQuieting)
 {
