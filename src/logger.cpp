--- conflicted
+++ resolved
@@ -120,39 +120,22 @@
 
 bool IsLoggingDebugQuiet()
 {
-<<<<<<< HEAD
     return debug::LoggingQuiet && !env::enabled(MIOPEN_DEBUG_LOGGING_QUIETING_DISABLE);
-=======
-    return debug::LoggingQuiet &&
-           !miopen::IsEnabled(MIOPEN_ENV(MIOPEN_DEBUG_LOGGING_QUIETING_DISABLE));
->>>>>>> 4f5ed42b
 }
 
 bool IsLoggingFunctionCalls()
 {
-<<<<<<< HEAD
     return env::enabled(MIOPEN_ENABLE_LOGGING) && !IsLoggingDebugQuiet();
-=======
-    return miopen::IsEnabled(MIOPEN_ENV(MIOPEN_ENABLE_LOGGING)) && !IsLoggingDebugQuiet();
->>>>>>> 4f5ed42b
 }
 
 bool IsLoggingToRoctx()
 {
-<<<<<<< HEAD
     return env::enabled(MIOPEN_ENABLE_LOGGING_ROCTX) && !IsLoggingDebugQuiet();
-=======
-    return miopen::IsEnabled(MIOPEN_ENV(MIOPEN_ENABLE_LOGGING_ROCTX)) && !IsLoggingDebugQuiet();
->>>>>>> 4f5ed42b
 }
 
 bool IsLogging(const LoggingLevel level, const bool disableQuieting)
 {
-<<<<<<< HEAD
     auto enabled_level = env::value(MIOPEN_LOG_LEVEL);
-=======
-    auto enabled_level = miopen::Value(MIOPEN_ENV(MIOPEN_LOG_LEVEL));
->>>>>>> 4f5ed42b
     if(IsLoggingDebugQuiet() && !disableQuieting)
     {
         // Disable all levels higher than fatal.
@@ -190,24 +173,13 @@
     default: return "<Unknown>";
     }
 }
-<<<<<<< HEAD
+
 bool IsLoggingCmd() { return env::enabled(MIOPEN_ENABLE_LOGGING_CMD) && !IsLoggingDebugQuiet(); }
-=======
-
-bool IsLoggingCmd()
-{
-    return miopen::IsEnabled(MIOPEN_ENV(MIOPEN_ENABLE_LOGGING_CMD)) && !IsLoggingDebugQuiet();
-}
->>>>>>> 4f5ed42b
 
 std::string LoggingPrefix()
 {
     std::stringstream ss;
-<<<<<<< HEAD
     if(env::enabled(MIOPEN_ENABLE_LOGGING_MPMT))
-=======
-    if(miopen::IsEnabled(MIOPEN_ENV(MIOPEN_ENABLE_LOGGING_MPMT)))
->>>>>>> 4f5ed42b
     {
         ss << GetProcessAndThreadId() << ' ';
     }
@@ -217,11 +189,7 @@
 #elif MIOPEN_BACKEND_HIP
     ss << "(HIP)";
 #endif
-<<<<<<< HEAD
     if(env::enabled(MIOPEN_ENABLE_LOGGING_ELAPSED_TIME))
-=======
-    if(miopen::IsEnabled(MIOPEN_ENV(MIOPEN_ENABLE_LOGGING_ELAPSED_TIME)))
->>>>>>> 4f5ed42b
     {
         ss << std::fixed << std::setprecision(3) << std::setw(8) << GetTimeDiff();
     }
