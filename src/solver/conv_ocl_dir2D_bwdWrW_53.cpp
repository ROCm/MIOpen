/*******************************************************************************
 *
 * MIT License
 *
 * Copyright (c) 2017-2018 Advanced Micro Devices, Inc.
 *
 * Permission is hereby granted, free of charge, to any person obtaining a copy
 * of this software and associated documentation files (the "Software"), to deal
 * in the Software without restriction, including without limitation the rights
 * to use, copy, modify, merge, publish, distribute, sublicense, and/or sell
 * copies of the Software, and to permit persons to whom the Software is
 * furnished to do so, subject to the following conditions:
 *
 * The above copyright notice and this permission notice shall be included in all
 * copies or substantial portions of the Software.
 *
 * THE SOFTWARE IS PROVIDED "AS IS", WITHOUT WARRANTY OF ANY KIND, EXPRESS OR
 * IMPLIED, INCLUDING BUT NOT LIMITED TO THE WARRANTIES OF MERCHANTABILITY,
 * FITNESS FOR A PARTICULAR PURPOSE AND NONINFRINGEMENT. IN NO EVENT SHALL THE
 * AUTHORS OR COPYRIGHT HOLDERS BE LIABLE FOR ANY CLAIM, DAMAGES OR OTHER
 * LIABILITY, WHETHER IN AN ACTION OF CONTRACT, TORT OR OTHERWISE, ARISING FROM,
 * OUT OF OR IN CONNECTION WITH THE SOFTWARE OR THE USE OR OTHER DEALINGS IN THE
 * SOFTWARE.
 *
 *******************************************************************************/

#include <miopen/solver.hpp>

#include <miopen/conv/invokers/ocl_wrw_rdc.hpp>
#include <miopen/stringutils.hpp>
#include <miopen/env.hpp>

MIOPEN_DECLARE_ENV_VAR(MIOPEN_DEBUG_CONV_DIRECT_OCL_WRW53)

namespace miopen {
namespace solver {

// Once the compiler fix (SWDEV-168168) is available, that version of compiler needs to be
// checked to skip workarounds. Till then, true is returned in all cases so as to skip
// problematic configs.
static bool WorkaroundSwdev168168() { return true; }

bool ConvOclBwdWrW53::IsApplicable(const ConvolutionContext& ctx,
                                   const ProblemDescription& problem) const
{
    if(miopen::IsDisabled(MIOPEN_DEBUG_CONV_DIRECT_OCL_WRW53{}))
        return false;
    if(ThisSolverIsDeprecatedStatic::IsDisabled(ctx))
        return false;
    if(!ctx.use_opencl_convolutions)
        return false;
    if(!problem.Is2d())
        return false;
    if(problem.IsAsymmetricPadH() || problem.IsAsymmetricPadW())
        return false;
    if(!(problem.IsFp32() || problem.IsFp16() || problem.IsBfp16()))
        return false;
    if(!problem.direction.IsBackwardWrW())
        return false;
    if(!problem.IsLayoutDefault())
    {
        return false;
    }

    bool workaround = false;

    if(WorkaroundSwdev168168())
    {
        // Workaround for issue 1173. These FP16 configs would cause clang-ocl compiler to crash
        // during kernel compilation, due to compiler bug
        workaround =
            workaround || (problem.GetOutDataType() == miopenHalf &&
                           ((problem.GetWeightsWidth_() == 7 && problem.GetWeightsHeight_() == 7 &&
                             problem.GetPadW() == 3) ||
                            (problem.GetWeightsWidth_() == 7 && problem.GetWeightsHeight_() == 7 &&
                             problem.GetPadW() == 2) ||
                            (problem.GetWeightsWidth_() == 11 &&
                             problem.GetWeightsHeight_() == 11 && problem.GetPadW() == 5) ||
                            (problem.GetWeightsWidth_() == 11 &&
                             problem.GetWeightsHeight_() == 11 && problem.GetPadW() == 2) ||
                            (problem.GetWeightsWidth_() == 11 &&
                             problem.GetWeightsHeight_() == 11 && problem.GetPadW() == 1)));

        // Workaround for issue 1242. These FP32 configs produce wrong result if compiled with
        // OpenCL 1.2.0-2018090737 that comes with rocm 1.9, using -O2 flag or higher.
        // However, when compiled with older OpenCL that comes with rocm 1.8, this config
        // would pass
        workaround = workaround ||
                     (problem.GetOutDataType() == miopenFloat &&
                      ((problem.GetWeightsWidth_() == 7 && problem.GetWeightsHeight_() == 7 &&
                        problem.GetPadW() == 3) ||
                       (problem.GetWeightsWidth_() == 7 && problem.GetWeightsHeight_() == 7 &&
                        problem.GetPadW() == 1)) &&
                      (problem.GetOutHeight_() % 112 == 0 || problem.GetOutWidth_() % 112 == 0));

        // Workaround for issue 1479
        // The compiler issue causes the correctness failure of particular config
        // --input 1, 64, n, 1024 --weights 1, 64, 3, 3 -filter 2 2 1 1 1 1 --group-count 1
        // Disabling compiler optimization i.e. #pragma unroll in MIOpenConvBwdWrW_LxG_P53.cl
        // restores the correctness. Until, the compiler issue is fixed, all configs with width 1024
        // is skipped
        workaround = workaround || (problem.IsFp32() && problem.GetWeightsWidth_() == 3 &&
                                    problem.GetWeightsHeight_() == 3 && problem.GetPadH() == 2 &&
                                    problem.GetPadW() == 2 && problem.GetOutWidth_() == 1024);
    }

    /// Resolve NaN issue on gfx908, manifested on Jenkins.
    /// Note that there is another solver, ConvOclBwdWrW2, that has very similar
    /// performance and applicable for the affected "popular" configs (7x7 filter, 1x1 padding).
    const auto name = ctx.GetStream().GetDeviceName();
    workaround =
        workaround || (problem.IsFp16() && (name == "gfx908") && problem.GetWeightsWidth_() == 7 &&
                       problem.GetWeightsHeight_() == 7 && problem.GetPadW() == 1);

    return (problem.GetDilationW() == 1 && problem.GetDilationH() == 1) &&
           (problem.GetKernelStrideW() == 1 && problem.GetKernelStrideH() == 1) &&

           // This limitation is because of the way the kernel process data at lower vertical
           // boundary (including padding).
           (static_cast<int>(problem.GetWeightsHeight_()) >=
            problem.GetPadH() + problem.GetKernelStrideH()) &&

           // Input image height plus vertical paddings should be no less than filter vertical size.
           // TODO: chao: revisit this to make sure this is the actual limitation.
           // Remind that input is output, output is input.
           (static_cast<int>(problem.GetWeightsHeight_()) <=
            static_cast<int>(problem.GetOutHeight_()) + 2 * problem.GetPadH()) &&

           // Input and output width and height need to match exactly,
           // meaning, filter's moving range should be the same as input plus padding.
           // TODO: chao: in order to remove this limitation, need to rewrite how kernel handle
           // right padding, when reading an input row into LDS. Also need to rewrite the vertical
           // loop.
           // Remind that input is output, output is input.
           (problem.GetInHeight_() == static_cast<int>(problem.GetOutHeight_()) +
                                          2 * problem.GetPadH() -
                                          static_cast<int>(problem.GetWeightsHeight_()) + 1) &&
           (problem.GetInWidth_() == static_cast<int>(problem.GetOutWidth_()) +
                                         2 * problem.GetPadW() -
                                         static_cast<int>(problem.GetWeightsWidth_()) + 1) &&

           // Avoid LDS over-allocation
           GetSolution(ctx, problem).Succeeded() && !workaround;
}

/*! @brief ComputeInputParams
 *
 * Given the availabe LDS size, this function recomputes some of tunable parameters
 *
 * The goal is to reduce the amount of work that would be done in a workgroup that will
 * reduce the required LDS.
 *
 * The reduction is done in certain order: first cut down the number of input channels processed
 * in a single workgroup. If that doesn't suffice, cut down the number of input rows (verticals)
 * processed in a single workgroup. At last, cut down the input row into chunks.
 *
 */
static inline miopenStatus_t ComputeInputParams(
    const ProblemDescription& problem,
    int out_lcl_width,
    int& num_out_channels, // No. of input channels to be processed in a single workgroup
    int& out_n_horizon_reads,
    int& out_n_vert_reads,
    size_t workgroup_size)
{
    // In case where input (x) rows are splitted into chunks so that each chunk fits into LDS,
    // each chunk should also include pixels covering the complete filter size in horizonal
    // direction
    // so that the corresponding output chunk could be entirely processed.
    out_n_horizon_reads = out_lcl_width;

    // As each width chunk starts to get split,
    // it should include complete kernel filter in horizontal span.
<<<<<<< HEAD
    const uint filter_adjustment = problem.GetWeightsWidth_() - 1;
=======
    const unsigned filter_adjustment = problem.GetWeightsWidth() - 1;
>>>>>>> 85254d39

    const auto lds_size = 64 * 1024; /// TBD Obtain this from device info.
    const auto max_lds_elements =
        lds_size / (2 * static_cast<int>(GetTypeSize(problem.GetInDataType())));

    while(num_out_channels * out_n_vert_reads * (out_n_horizon_reads + filter_adjustment) >
          max_lds_elements)
    {
        if(out_n_vert_reads < 2 && num_out_channels >= 2)
        {
            out_n_vert_reads = problem.GetInHeight_();
            num_out_channels = std::ceil(static_cast<float>(num_out_channels) / 2);
        }
        else if(out_n_vert_reads >= problem.GetWeightsHeight_() * 2)
        {
            out_n_vert_reads = std::ceil(static_cast<float>(out_n_vert_reads) / 2);
        }
        else if(out_n_vert_reads >= problem.GetWeightsHeight_() && out_n_horizon_reads > 2)
        {
            out_n_horizon_reads = std::ceil(static_cast<float>(out_n_horizon_reads) / 2);
        }
        else
        {
            MIOPEN_LOG_I2("Can't fit input data into LDS of size "
                          << lds_size << " bytes despite row splitting");
            return miopenStatusNotInitialized;
        }
    }

    // LDS check based on weight blob
    // Kernel uses LDS for storing input data and weight accumulation
    if(workgroup_size * problem.GetWeightsWidth_() > max_lds_elements)
    {
        MIOPEN_LOG_I2("For large filter size " << problem.GetWeightsWidth_()
                                               << ", running out of LDS size (bytes) " << lds_size);
        return miopenStatusNotInitialized;
    }

    return miopenStatusSuccess;
}

/*! @brief ComputeOutputParams
 *
 *  Given output width chunk, this function computes how many output
 *  pixels are going to be processed in a single wkitem i.e. out_tile0. That in turn
 *  helps compute the number of spans needed to process the output width chunk.
 *
 *  Bear in mind that output width chunk is the same as output width if there was
 *  no split.
 */
static inline void ComputeOutputParams(int output_width,
                                       int workgroup_size,
                                       int output_width_chunk,
                                       int num_out_channels, // No. of output channels in config
                                       int group_counts,
                                       int& out_tile0,
                                       int& n_out_stacks)
{

    size_t out_pixels_per_wkitem_by_mod = (output_width_chunk % 4 == 0)   ? 4
                                          : (output_width_chunk % 3 == 0) ? 3
                                          : (output_width_chunk % 2 == 0) ? 2
                                                                          : 1;

    assert(workgroup_size != 0);

    size_t out_pixels_per_wkitem_by_wkgrp =
        std::ceil(static_cast<float>(output_width_chunk) / static_cast<float>(workgroup_size));

    // work item in a group should cover at least 1 row of output image
    out_tile0 = std::max(out_pixels_per_wkitem_by_wkgrp, out_pixels_per_wkitem_by_mod);

    if(output_width == output_width_chunk)
    {
        // span size
        int n_spans =
            std::ceil(static_cast<float>(output_width_chunk) / static_cast<float>(out_tile0));

        // Only process 1 output channel in workgroup when group is specified
        // TBD: To support more than output channels in workgroup, more changes are required in
        // kernel
        // as which input channels are to be read from input is driven by combination of
        // weight input channel thread idx and output channel index.
        n_out_stacks = (group_counts == 1)
                           ? std::min(num_out_channels, std::max(1, workgroup_size / n_spans))
                           : 1;
    }
}

/*! @brief Compute the number of loops required to process the entire input width
 *         (applicable only when it doesn't fit in LDS in its entirety)
 *
 * In the event, when the input row is split into chunks to fit in LDS, the chunk
 * processing needs to rescan the (kernel size - 1) values on the left as one moves
 * from one chunk to another.
 *
 * In that case, the number of loops is computed based on the following
 * equation
 *     x = # of horizonal pixels in LDS
 *     n = # of loops
 *     y = input width
 *     fw = filter width
 *
 *     eq: x*1 + (x-fw+1)*n = y  -> n = ceil((y-x)/(x-fw+1))
 *
 * The number of loops required to process the entire input = n + 1
 * 1 is added to consider the initial unique x values (x*1).
 */
static inline void ComputeNumInputWidthLoops(
    int width,
    int padding,
    int n_horizon_reads,
    int filter_width,
    int& out_n_horizon_read_loops,
    int& out_horizon_last_chunk_valid_pixels // Last iteration may not process all reads
)
{
    if(width == n_horizon_reads)
    {
        out_n_horizon_read_loops            = 1;
        out_horizon_last_chunk_valid_pixels = 0;
    }
    else
    {
        int unpadded_width = width - 2 * padding;
        // # of pixels read fresh in each iteration except 1st iteration
        int n_fresh_horizon_reads = n_horizon_reads - filter_width + 1;
        if(n_fresh_horizon_reads <= 0)
        {
            MIOPEN_THROW(miopenStatusInvalidValue,
                         "Looks like input width split seems to lower than filter width - so no "
                         "read possible.");
        }
        out_n_horizon_read_loops =
            static_cast<int>(std::ceil(static_cast<float>(unpadded_width - n_horizon_reads) /
                                       static_cast<float>(n_fresh_horizon_reads))) +
            1;
        out_horizon_last_chunk_valid_pixels =
            (unpadded_width - n_horizon_reads) % n_fresh_horizon_reads + (filter_width - 1);
    }
}

size_t ConvOclBwdWrW53::GetWorkspaceSize(const ConvolutionContext&,
                                         const ProblemDescription& problem) const
{
    int n_stacks      = std::min(problem.GetBatchSize_(), 1U);
    int N_BATCH_LOOPS = (problem.GetInChannels_() * problem.GetOutChannels_() <= 8 * 1024) ? 1
                        : (problem.GetBatchSize_() <= 16 || problem.GetInWidth_() <= 32)
                            ? (problem.GetBatchSize_() / n_stacks)
                            : 4;
    int n_batch_blks =
        (problem.GetBatchSize_() + N_BATCH_LOOPS * n_stacks - 1) / (N_BATCH_LOOPS * n_stacks);
    if(n_batch_blks > 1)
    {
        int wei_bstride = (problem.GetOutChannels_() / problem.GetGroupCount()) *
                          (problem.GetWeightsWidth_() * problem.GetWeightsHeight_());
        int data_len = GetTypeSize(problem.GetOutDataType());
        return static_cast<size_t>(wei_bstride) * problem.GetInChannels_() * n_batch_blks *
               data_len;
    }
    else
        return 0;
}

ConvSolution ConvOclBwdWrW53::GetSolution(const ConvolutionContext& ctx,
                                          const ProblemDescription& problem) const
{
    ConvSolution result;

    const auto hw_wave_sz = 64;
    // inpout are outputs
    int wei_cstride = problem.GetWeightsWidth_() * problem.GetWeightsHeight_();

    // At convolutionocl level, the assertion is present to ensure output channels are
    // in multiple of group counts
    int wei_bstride = (problem.GetOutChannels_() / problem.GetGroupCount()) * wei_cstride;

    // number  of batch iterations
    result.n_stacks = std::min(problem.GetBatchSize_(), 1U);
    // defines how to proceed : 1 grouop per batch or with a loop over all batches
    // loop over al batches make sense in 2 cases: a lot of small inputs/outputs or few batches
    int N_BATCH_LOOPS = (problem.GetInChannels_() * problem.GetOutChannels_() <= 8 * 1024) ? 1
                        : (problem.GetBatchSize_() <= 16 || problem.GetInWidth_() <= 32)
                            ? (problem.GetBatchSize_() / result.n_stacks)
                            : 4;
    int n_batch_blks  = (problem.GetBatchSize_() + N_BATCH_LOOPS * result.n_stacks - 1) /
                       (N_BATCH_LOOPS * result.n_stacks);

    result.out_pix_tile0 = problem.GetWeightsWidth_();
    result.out_pix_tile1 = problem.GetWeightsHeight_();

    // n of wavefronts per group
    int n_waves =
        ((result.out_pix_tile0 * result.out_pix_tile1) <= 16 && (problem.GetInWidth_() > 8)) ? 4
        : (problem.GetInWidth_() <= 16)                                                      ? 1
                                                                                             : 2;
    int GRP_SZ = hw_wave_sz * n_waves;
    result.n_in_data_tiles =
        (problem.GetInWidth_() <= 32 && (result.out_pix_tile0 * result.out_pix_tile1) <= 16) ? 4
                                                                                             : 1;

    result.n_in_data_tiles =
        std::min(result.n_in_data_tiles,
                 static_cast<int>(problem.GetOutChannels_() / problem.GetGroupCount()));

    static const int read_unit = (problem.GetOutWidth_() % 4 == 0)   ? 4
                                 : (problem.GetOutWidth_() % 3 == 0) ? 3
                                 : (problem.GetOutWidth_() % 2 == 0) ? 2
                                                                     : 1;

    static const std::string READ_TYPE =
        (read_unit == 1) ? "_FLOAT" : "_FLOAT" + std::to_string((read_unit));

    // calculate number of input scans in the input block
    int out_lcl_width =
        ((static_cast<int>(problem.GetOutWidth_()) + read_unit - 1) / read_unit) * read_unit +
        2 * problem.GetPadW();

    // number of input map blocks being process at once
    int out_n_vert_reads = (problem.GetOutHeight_() > 32 && problem.GetOutWidth_() <= 64 &&
                            (result.out_pix_tile0 * result.out_pix_tile1) <= 16)
                               ? (problem.GetOutHeight_() + 1) / 2
                               : problem.GetOutHeight_();

    // Given the availability of LDS, recomputes the params
    int out_n_horizon_reads = out_lcl_width;
    if(ComputeInputParams(problem,
                          out_lcl_width,
                          result.n_in_data_tiles,
                          out_n_horizon_reads,
                          out_n_vert_reads,
                          GRP_SZ) != miopenStatusSuccess ||
       out_n_vert_reads <= 0)
    {
        return {miopenStatusNotInitialized};
    }

    int out_n_vert_read_loops = static_cast<int>(std::ceil(
        static_cast<float>(problem.GetOutHeight_()) / static_cast<float>(out_n_vert_reads)));

    // When a row is split into chunks, each chunk should fully cover the entire filter in
    // horizontal dir
    out_n_horizon_reads =
        (out_n_horizon_reads == out_lcl_width)
            ? out_lcl_width
            : (out_n_horizon_reads + static_cast<int>(problem.GetWeightsWidth_()) - 1);

    int out_n_horizon_read_loops            = 1;
    int out_horizon_last_chunk_valid_pixels = 0;
    ComputeNumInputWidthLoops(out_lcl_width,
                              problem.GetPadW(),
                              out_n_horizon_reads,
                              problem.GetWeightsWidth_(),
                              out_n_horizon_read_loops,
                              out_horizon_last_chunk_valid_pixels);
    if(out_n_horizon_read_loops > 2 && problem.GetPadW() != 0)
    {
        MIOPEN_LOG_I2("Padding where split is more than 2 ways is not supported.");
        return {miopenStatusNotInitialized};
    }
    if(out_n_horizon_read_loops > 1 && problem.GetGroupCount() > 1)
    {
        MIOPEN_LOG_I2("For large images, group support is missing.");
        return {miopenStatusNotInitialized};
    }

    int out_horizon_last_chunk_valid_read_units = std::ceil(
        static_cast<float>(out_horizon_last_chunk_valid_pixels) / static_cast<float>(read_unit));
    int out_horizon_last_chunk_valid_pixels_in_last_read_unit =
        (out_horizon_last_chunk_valid_pixels % read_unit != 0)
            ? out_horizon_last_chunk_valid_pixels % read_unit
            : read_unit;

    // Compute in -> out in kernel i.e. dy
    int in_width_chunk = (out_n_horizon_read_loops == 1)
                             ? problem.GetInWidth_()
                             : (out_n_horizon_reads + problem.GetPadW() -
                                static_cast<int>(problem.GetWeightsWidth_()) + 1);
    int in_width_last_chunk_valid_pixels =
        (out_n_horizon_read_loops == 1) ? 0 : (problem.GetInWidth_() % in_width_chunk);

    result.in_tile1        = 1;
    result.n_out_pix_tiles = 1;
    int n_out_stacks       = 1;
    ComputeOutputParams(problem.GetInWidth_(),
                        GRP_SZ,
                        in_width_chunk,
                        problem.GetInChannels_(),
                        problem.GetGroupCount(),
                        result.in_tile0,
                        n_out_stacks);

    if(result.in_tile0 <= 0)
    {
        MIOPEN_THROW(miopenStatusBadParm, "Looks like tile size is set <=0.");
    }

    int in_width_last_chunk_valid_spans = std::ceil(
        static_cast<float>(in_width_last_chunk_valid_pixels) / static_cast<float>(result.in_tile0));
    int in_width_last_chunk_valid_pixels_in_last_span =
        (in_width_last_chunk_valid_pixels % result.in_tile0 != 0)
            ? in_width_last_chunk_valid_pixels % result.in_tile0
            : result.in_tile0;

    // select output mapping
    int total_out_maps = result.n_out_pix_tiles * n_out_stacks;
    total_out_maps =
        (total_out_maps > problem.GetInChannels_()) ? problem.GetInChannels_() : total_out_maps;

    result.grp_tile0 = GRP_SZ;
    result.grp_tile1 = 1;
    int grp_tile2    = 1;

    // utility parameters
    int n_ut_waves   = 4;
    int UT_GRP_SZ0   = hw_wave_sz * n_ut_waves;
    int ut_read_unit = ((wei_cstride / 4) * 4 == wei_cstride)   ? 4
                       : ((wei_cstride / 2) * 2 == wei_cstride) ? 2
                                                                : 1;
    std::string UT_READ_TYPE =
        (ut_read_unit == 1) ? "_FLOAT" : "_FLOAT" + std::to_string((ut_read_unit));

    // group parameters
    int n_input_channels_per_group  = problem.GetOutChannels_() / problem.GetGroupCount();
    int n_output_channels_per_group = problem.GetInChannels_() / problem.GetGroupCount();

    if(!problem.direction.IsBackwardWrW())
        MIOPEN_THROW("!problem.direction.IsBackwardWrW()");
    // it's backward - inputs are outputs and vs versa
    auto comp_options =
        std::string(" -DMLO_DIR_FORWARD=0") + std::string(" -DMLO_GRP_SZ=") +
        std::to_string(GRP_SZ) + std::string(" -DMLO_GRP_SZ0=") + std::to_string(result.grp_tile0) +
        std::string(" -DMLO_GRP_SZ1=") + std::to_string(result.grp_tile1) +
        std::string(" -DMLO_GRP_SZ2=") + std::to_string(grp_tile2) +
        std::string(" -DMLO_FILTER_SIZE0=") + std::to_string(problem.GetWeightsWidth_()) +
        std::string(" -DMLO_FILTER_SIZE1=") + std::to_string(problem.GetWeightsHeight_()) +
        std::string(" -DMLO_FILTER_PAD0=") + std::to_string(problem.GetPadW()) +
        std::string(" -DMLO_FILTER_PAD1=") + std::to_string(problem.GetPadH()) +
        std::string(" -DMLO_FILTER_STRIDE0=") + std::to_string(problem.GetKernelStrideW()) +
        std::string(" -DMLO_FILTER_STRIDE1=") + std::to_string(problem.GetKernelStrideH()) +
        std::string(" -DSTRIDE_W=") + std::to_string(problem.GetKernelStrideW()) +
        std::string(" -DSTRIDE_H=") + std::to_string(problem.GetKernelStrideH()) +
        std::string(" -DMLO_N_OUTPUTS=") + std::to_string(problem.GetInChannels_()) +
        std::string(" -DMLO_N_INPUTS=") + std::to_string(problem.GetOutChannels_()) +
        std::string(" -DMLO_GROUP_COUNTS=") + std::to_string(problem.GetGroupCount()) +
        std::string(" -DMLO_N_INPUTS_PER_GROUP=") + std::to_string(n_input_channels_per_group) +
        std::string(" -DMLO_N_OUTPUTS_PER_GROUP=") + std::to_string(n_output_channels_per_group) +
        std::string(" -DMLO_BATCH_SZ=") + std::to_string(problem.GetBatchSize_()) +
        std::string(" -DMLO_N_BATCH_LOOPS=") + std::to_string(N_BATCH_LOOPS) +
        std::string(" -DMLO_OUT_BATCH_STRIDE=") + std::to_string(problem.GetInBatchStride_()) +
        std::string(" -DMLO_OUT_CHANNEL_STRIDE=") + std::to_string(problem.GetInChannelStride_()) +
        std::string(" -DMLO_OUT_STRIDE=") + std::to_string(problem.GetInStrideH_()) +
        std::string(" -DMLO_IN_BATCH_STRIDE=") + std::to_string(problem.GetOutBatchStride_()) +
        std::string(" -DMLO_IN_CHANNEL_STRIDE=") + std::to_string(problem.GetOutChannelStride_()) +
        std::string(" -DMLO_IN_STRIDE=") + std::to_string(problem.GetOutStrideH_()) +
        std::string(" -DMLO_WEI_BATCH_STRIDE=") + std::to_string(wei_bstride) +
        std::string(" -DMLO_WEI_CHANNEL_STRIDE=") + std::to_string(wei_cstride) +
        std::string(" -DMLO_IN_WIDTH=") + std::to_string(problem.GetOutWidth_()) +
        std::string(" -DMLO_IN_HEIGHT=") + std::to_string(problem.GetOutHeight_()) +
        std::string(" -DMLO_OUT_WIDTH=") + std::to_string(problem.GetInWidth_()) +
        std::string(" -DMLO_OUT_HEIGHT=") + std::to_string(problem.GetInHeight_()) +
        std::string(" -DMLO_IN_TILE1=") + std::to_string(result.in_tile1) +
        std::string(" -DMLO_IN_TILE0=") + std::to_string(result.in_tile0) +
        std::string(" -DMLO_N_LCL_BATCHS=") +
        std::to_string(result.n_stacks) // # of diff stacks (part of batch).
        + std::string(" -DMLO_N_LCL_OUT_MAPS=") +
        std::to_string(result.n_out_pix_tiles) // # output pixel tiles per wk-item (ALU)
        + std::string(" -DMLO_N_LCL_IN_MAPS=") +
        std::to_string(result.n_in_data_tiles) // total # of blocks of different inputs in LDS
        + std::string(" -DMLO_OUT_TILE0=") +
        std::to_string(result.out_pix_tile0) // size of ouptput tile per wk-item (ALU)
        + std::string(" -DMLO_OUT_TILE1=") + std::to_string(result.out_pix_tile1) //
        + std::string(" -DMLO_OUT_STACKS=") + std::to_string(n_out_stacks) +
        std::string(" -DMLO_N_WAVES=") + std::to_string(n_waves) +
        std::string(" -DMLO_READ_TYPE=") + READ_TYPE + std::string(" -DMLO_READ_UNIT=") +
        std::to_string(read_unit) + std::string(" -DMLO_HW_WAVE_SZ=") + std::to_string(hw_wave_sz) +
        std::string(" -DMLO_LG2_PHYS_WAVE_SZ=") + std::to_string(mloLg2(hw_wave_sz)) +
        std::string(" -DMLO_IN_EXTENT1=") + std::to_string(out_n_vert_reads) +
        std::string(" -DMLO_IN_N_VERT_LOOPS=") + std::to_string(out_n_vert_read_loops) +
        std::string(" -DMLO_IN_WIDTH_CHUNK=") +
        std::to_string((out_n_horizon_read_loops == 1) ? problem.GetOutWidth_()
                                                       : out_n_horizon_reads) +
        std::string(" -DMLO_IN_WIDTH_N_LOOPS=") + std::to_string(out_n_horizon_read_loops) +
        std::string(" -DMLO_IN_WIDTH_LAST_CHUNK_VALID_READ_UNITS=") +
        std::to_string(out_horizon_last_chunk_valid_read_units) +
        std::string(" -DMLO_IN_WIDTH_LAST_CHUNK_VALID_PIXELS_IN_LAST_READ_UNIT=") +
        std::to_string(out_horizon_last_chunk_valid_pixels_in_last_read_unit) +
        std::string(" -DMLO_OUT_WIDTH_CHUNK=") + std::to_string(in_width_chunk) +
        std::string(" -DMLO_OUT_WIDTH_N_LOOPS=") + std::to_string(out_n_horizon_read_loops) +
        std::string(" -DMLO_OUT_WIDTH_LAST_CHUNK_VALID_SPANS=") +
        std::to_string(in_width_last_chunk_valid_spans) +
        std::string(" -DMLO_OUT_WIDTH_LAST_CHUNK_VALID_PIXELS_IN_LAST_SPAN=") +
        std::to_string(in_width_last_chunk_valid_pixels_in_last_span) +
        std::string(" -DMLO_CONV_BIAS=") + std::to_string(problem.GetBias()) +
        std::string(" -DMLO_UT_READ_TYPE=") + UT_READ_TYPE + std::string(" -DMLO_UT_READ_UNIT=") +
        std::to_string(ut_read_unit) + std::string(" -DMLO_UT_GRP_SZ0=") +
        std::to_string(UT_GRP_SZ0)

        //		+ std::string(" -limit-vector-registers=64 ")
        + ctx.general_compile_options;

    // On gfx908 hardware, the compiler doesn't seem to support #pragma unroll correctly
    // References: PR: #1962 and SWDEV-200074
    const auto name = ctx.GetStream().GetDeviceName();
    if(StartsWith(name, "gfx908"))
    {
        comp_options += " -DMLO_DISABLE_PRAGMA_UNROLL_COMPILER_SWDEV_200074_WORKAROUND=1";
    }

    // wrt to W
    {
        KernelInfo kernel;

        kernel.l_wk.push_back(result.grp_tile0);
        kernel.l_wk.push_back(result.grp_tile1);
        kernel.l_wk.push_back(grp_tile2);
        // input is output

        size_t gbl_wk1 = ((problem.GetInChannels_() + total_out_maps - 1) / total_out_maps);
        size_t gbl_wk2 = n_batch_blks;
        size_t gbl_wk0 = GRP_SZ;

        if(problem.GetGroupCount() > 1)
        {
            gbl_wk0 *= (((problem.GetOutChannels_() / problem.GetGroupCount()) +
                         result.n_in_data_tiles - 1) /
                        result.n_in_data_tiles);

            kernel.kernel_file = "MIOpenGroupConvBwdWrW_LxG_P53.cl";
            kernel.kernel_name = "MIOpenCvBwdWrW";
        }
        else
        {
            gbl_wk0 *=
                ((problem.GetOutChannels_() + result.n_in_data_tiles - 1) / result.n_in_data_tiles);

            kernel.kernel_file = "MIOpenConvBwdWrW_LxG_P53.cl";
            kernel.kernel_name = "MIOpenCvBwdWrW";
        }

        kernel.g_wk.push_back(gbl_wk0);
        kernel.g_wk.push_back(gbl_wk1);
        kernel.g_wk.push_back(gbl_wk2);

        kernel.comp_options = comp_options;
        result.construction_params.push_back(kernel);
    }

    // sum over batch
    if(n_batch_blks > 1)
    {
        KernelInfo kernel;

        kernel.kernel_file  = "MIOpenConvBwdWrW_LxG_P53.cl";
        kernel.kernel_name  = "MIOpenCvBwdWrW_rdc";
        kernel.comp_options = comp_options;

        kernel.l_wk.push_back(UT_GRP_SZ0);
        kernel.l_wk.push_back(1);
        kernel.l_wk.push_back(1);

        int gbl_ut_wk0 = wei_bstride * problem.GetInChannels_() / ut_read_unit;

        kernel.g_wk.push_back(gbl_ut_wk0);
        kernel.g_wk.push_back(1);
        kernel.g_wk.push_back(1);

        result.construction_params.push_back(kernel);
    }

    const auto ws_sz       = GetWorkspaceSize(ctx, problem);
    result.workspace_sz    = ws_sz;
    result.invoker_factory = conv::MakeOclWrWRdcInvokerFactory(n_batch_blks > 1, ws_sz);

    return result;
}
} // namespace solver
} // namespace miopen<|MERGE_RESOLUTION|>--- conflicted
+++ resolved
@@ -171,11 +171,7 @@
 
     // As each width chunk starts to get split,
     // it should include complete kernel filter in horizontal span.
-<<<<<<< HEAD
-    const uint filter_adjustment = problem.GetWeightsWidth_() - 1;
-=======
-    const unsigned filter_adjustment = problem.GetWeightsWidth() - 1;
->>>>>>> 85254d39
+    const unsigned filter_adjustment = problem.GetWeightsWidth_() - 1;
 
     const auto lds_size = 64 * 1024; /// TBD Obtain this from device info.
     const auto max_lds_elements =
