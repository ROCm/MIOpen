--- conflicted
+++ resolved
@@ -56,14 +56,10 @@
         return false;
     if(!(problem.IsFp32() || problem.IsFp16() || problem.IsBfp16()))
         return false;
-<<<<<<< HEAD
+
+    if(problem.IsTensorsCasted())
+        return false;
     if(!problem.IsDirectionBackwardWrW())
-=======
-
-    if(problem.IsTensorsCasted())
-        return false;
-    if(!problem.direction.IsBackwardWrW())
->>>>>>> 71f159cb
         return false;
     if(!problem.IsLayoutDefault())
     {
