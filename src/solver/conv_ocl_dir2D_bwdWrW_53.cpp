--- conflicted
+++ resolved
@@ -304,20 +304,11 @@
 
 size_t ConvOclBwdWrW53::GetWorkspaceSize(const ProblemDescription& problem) const
 {
-<<<<<<< HEAD
-    int n_stacks      = std::min(params.problem.batch_sz, 1);
-    int N_BATCH_LOOPS = (params.problem.n_inputs * params.problem.n_outputs <= 8 * 1024) ? 1
-                        : (params.problem.batch_sz <= 16 || params.problem.in_width <= 32)
-                            ? (params.problem.batch_sz / n_stacks)
+    int n_stacks      = std::min(problem.batch_sz, 1);
+    int N_BATCH_LOOPS = (problem.n_inputs * problem.n_outputs <= 8 * 1024) ? 1
+                        : (problem.batch_sz <= 16 || problem.in_width <= 32)
+                            ? (problem.batch_sz / n_stacks)
                             : 4;
-=======
-    int n_stacks      = std::min(problem.batch_sz, 1);
-    int N_BATCH_LOOPS = (problem.n_inputs * problem.n_outputs <= 8 * 1024)
-                            ? 1
-                            : (problem.batch_sz <= 16 || problem.in_width <= 32)
-                                  ? (problem.batch_sz / n_stacks)
-                                  : 4;
->>>>>>> 0ef3f6ed
     int n_batch_blks =
         (problem.batch_sz + N_BATCH_LOOPS * n_stacks - 1) / (N_BATCH_LOOPS * n_stacks);
     if(n_batch_blks > 1)
@@ -349,54 +340,32 @@
     result.n_stacks = std::min(problem.batch_sz, result.n_stacks);
     // defines how to proceed : 1 grouop per batch or with a loop over all batches
     // loop over al batches make sense in 2 cases: a lot of small inputs/outputs or few batches
-<<<<<<< HEAD
-    int N_BATCH_LOOPS = (params.problem.n_inputs * params.problem.n_outputs <= 8 * 1024) ? 1
-                        : (params.problem.batch_sz <= 16 || params.problem.in_width <= 32)
-                            ? (params.problem.batch_sz / result.n_stacks)
+    int N_BATCH_LOOPS = (problem.n_inputs * problem.n_outputs <= 8 * 1024) ? 1
+                        : (problem.batch_sz <= 16 || problem.in_width <= 32)
+                            ? (problem.batch_sz / result.n_stacks)
                             : 4;
-    int n_batch_blks  = (params.problem.batch_sz + N_BATCH_LOOPS * result.n_stacks - 1) /
-=======
-    int N_BATCH_LOOPS = (problem.n_inputs * problem.n_outputs <= 8 * 1024)
-                            ? 1
-                            : (problem.batch_sz <= 16 || problem.in_width <= 32)
-                                  ? (problem.batch_sz / result.n_stacks)
-                                  : 4;
-    int n_batch_blks = (problem.batch_sz + N_BATCH_LOOPS * result.n_stacks - 1) /
->>>>>>> 0ef3f6ed
+    int n_batch_blks  = (problem.batch_sz + N_BATCH_LOOPS * result.n_stacks - 1) /
                        (N_BATCH_LOOPS * result.n_stacks);
 
     result.out_pix_tile0 = problem.kernel_size_w;
     result.out_pix_tile1 = problem.kernel_size_h;
 
     // n of wavefronts per group
-<<<<<<< HEAD
-    int n_waves =
-        ((result.out_pix_tile0 * result.out_pix_tile1) <= 16 && (params.problem.in_width > 8)) ? 4
-        : (params.problem.in_width <= 16)                                                      ? 1
-                                                                                               : 2;
-=======
     int n_waves = ((result.out_pix_tile0 * result.out_pix_tile1) <= 16 && (problem.in_width > 8))
                       ? 4
-                      : (problem.in_width <= 16) ? 1 : 2;
->>>>>>> 0ef3f6ed
-    int GRP_SZ = hw_wave_sz * n_waves;
+                  : (problem.in_width <= 16) ? 1
+                                             : 2;
+    int GRP_SZ  = hw_wave_sz * n_waves;
     result.n_in_data_tiles =
         (problem.in_width <= 32 && (result.out_pix_tile0 * result.out_pix_tile1) <= 16) ? 4 : 1;
 
     result.n_in_data_tiles =
         std::min(result.n_in_data_tiles, (problem.n_outputs / problem.group_counts));
 
-<<<<<<< HEAD
-    static const int read_unit = (params.problem.out_width % 4 == 0)   ? 4
-                                 : (params.problem.out_width % 3 == 0) ? 3
-                                 : (params.problem.out_width % 2 == 0) ? 2
-                                                                       : 1;
-=======
-    static const int read_unit =
-        (problem.out_width % 4 == 0)
-            ? 4
-            : (problem.out_width % 3 == 0) ? 3 : (problem.out_width % 2 == 0) ? 2 : 1;
->>>>>>> 0ef3f6ed
+    static const int read_unit = (problem.out_width % 4 == 0)   ? 4
+                                 : (problem.out_width % 3 == 0) ? 3
+                                 : (problem.out_width % 2 == 0) ? 2
+                                                                : 1;
 
     static const std::string READ_TYPE =
         (read_unit == 1) ? "_FLOAT" : "_FLOAT" + std::to_string((read_unit));
