--- conflicted
+++ resolved
@@ -160,11 +160,7 @@
 {
     // Invoking base class GetSolution with default values for params obtained
     // from GetDefaultPerformanceConfig(params)
-<<<<<<< HEAD
-    return ConvOclBwdWrW2<1>::GetSolutionCTS(params, GetDefaultPerformanceConfigCTS(params));
-=======
     return ConvOclBwdWrW2<1>::GetSolution(params, GetDefaultPerformanceConfig(params));
->>>>>>> d00883a5
 }
 
 template <int N_BATCH_LOOPS>
@@ -452,7 +448,7 @@
 }
 
 template <int N_BATCH_LOOPS>
-bool ConvOclBwdWrW2<N_BATCH_LOOPS>::IsValidPerformanceConfigCTS(
+bool ConvOclBwdWrW2<N_BATCH_LOOPS>::IsValidPerformanceConfig(
     const ConvolutionContext& params,
     const PerformanceConfigConvOclBwdWrw2<N_BATCH_LOOPS>& perfConfig) const
 {
@@ -509,11 +505,7 @@
            /// We use the default PerformanceConfig here. This guarantees that at least
            /// one config will pass the LDS constraint check during auto-tuning.
            /// This works also for non-tunable solver.
-<<<<<<< HEAD
-           IsValidPerformanceConfigCTS(params, GetDefaultPerformanceConfigCTS(params));
-=======
            IsValidPerformanceConfig(params, GetDefaultPerformanceConfig(params));
->>>>>>> d00883a5
 }
 
 template <int N_BATCH_LOOPS>
@@ -524,12 +516,7 @@
 
 template <int N_BATCH_LOOPS>
 PerformanceConfigConvOclBwdWrw2<N_BATCH_LOOPS>
-<<<<<<< HEAD
-ConvOclBwdWrW2<N_BATCH_LOOPS>::GetDefaultPerformanceConfigCTS(
-    const ConvolutionContext& params) const
-=======
 ConvOclBwdWrW2<N_BATCH_LOOPS>::GetDefaultPerformanceConfig(const ConvolutionContext& params) const
->>>>>>> d00883a5
 {
     PerformanceConfigConvOclBwdWrw2<N_BATCH_LOOPS> pp;
     pp.HeuristicInit(params);
@@ -554,7 +541,7 @@
 }
 
 template <int N_BATCH_LOOPS>
-ConvSolution ConvOclBwdWrW2<N_BATCH_LOOPS>::GetSolutionCTS(
+ConvSolution ConvOclBwdWrW2<N_BATCH_LOOPS>::GetSolution(
     const ConvolutionContext& params,
     const PerformanceConfigConvOclBwdWrw2<N_BATCH_LOOPS>& config) const
 {
@@ -757,8 +744,8 @@
 
 template <int N_BATCH_LOOPS>
 PerformanceConfigConvOclBwdWrw2<N_BATCH_LOOPS>
-ConvOclBwdWrW2<N_BATCH_LOOPS>::SearchCTS(const ConvolutionContext& context,
-                                         const AnyInvokeParams& invoke_ctx) const
+ConvOclBwdWrW2<N_BATCH_LOOPS>::Search(const ConvolutionContext& context,
+                                      const AnyInvokeParams& invoke_ctx) const
 {
     return GenericSearch(*this, context, invoke_ctx);
 }
