--- conflicted
+++ resolved
@@ -57,11 +57,7 @@
 {
     if(env::disabled(MIOPEN_DEBUG_AMD_FUSED_WINOGRAD))
         return false;
-<<<<<<< HEAD
-    if(env::disabled(MIOPEN_DEBUG_GCN_ASM_KERNELS))
-=======
     if(!context.use_asm_kernels)
->>>>>>> f7faed7c
         return false;
     if(!WinoCommonIsApplicable(context, problem))
         return false;
