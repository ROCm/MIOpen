--- conflicted
+++ resolved
@@ -1125,22 +1125,6 @@
 
     if(!IsIndexRangeLargeEnough(ctx))
         return false;
-<<<<<<< HEAD
-
-    // gemm size
-    {
-        int gemm_g       = -1;
-        int gemm_m       = -1;
-        int gemm_n       = -1;
-        int gemm_k_total = -1;
-        int gemm_extra_m = -1;
-        int gemm_extra_n = -1;
-        int gemm_extra_k = -1;
-
-        std::tie(gemm_g, gemm_m, gemm_n, gemm_k_total, gemm_extra_m, gemm_extra_n, gemm_extra_k) =
-            CalculateGemmSize(ctx, 16, 64, 4);
-=======
->>>>>>> 31e6d8ee
 
     // this particular EuristicInit is so comprehensive, that if it cannot predict a valid
     // performance config, the problem is probably not applicable
