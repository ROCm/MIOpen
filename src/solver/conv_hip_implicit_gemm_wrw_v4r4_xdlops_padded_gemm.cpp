/*******************************************************************************
 *
 * MIT License
 *
 * Copyright (c) 2020 Advanced Micro Devices, Inc.
 *
 * Permission is hereby granted, free of charge, to any person obtaining a copy
 * of this software and associated documentation files (the "Software"), to deal
 * in the Software without restriction, including without limitation the rights
 * to use, copy, modify, merge, publish, distribute, sublicense, and/or sell
 * copies of the Software, and to permit persons to whom the Software is
 * furnished to do so, subject to the following conditions:
 *
 * The above copyright notice and this permission notice shall be included in all
 * copies or substantial portions of the Software.
 *
 * THE SOFTWARE IS PROVIDED "AS IS", WITHOUT WARRANTY OF ANY KIND, EXPRESS OR
 * IMPLIED, INCLUDING BUT NOT LIMITED TO THE WARRANTIES OF MERCHANTABILITY,
 * FITNESS FOR A PARTICULAR PURPOSE AND NONINFRINGEMENT. IN NO EVENT SHALL THE
 * AUTHORS OR COPYRIGHT HOLDERS BE LIABLE FOR ANY CLAIM, DAMAGES OR OTHER
 * LIABILITY, WHETHER IN AN ACTION OF CONTRACT, TORT OR OTHERWISE, ARISING FROM,
 * OUT OF OR IN CONNECTION WITH THE SOFTWARE OR THE USE OR OTHER DEALINGS IN THE
 * SOFTWARE.
 *
 *******************************************************************************/

#include <miopen/solver.hpp>
#include <miopen/conv/invokers/impl_gemm.hpp>
#include <miopen/conv/wrw_invoke_params.hpp>
#include <miopen/handle.hpp>
#include <miopen/generic_search.hpp>
#include <miopen/hip_build_utils.hpp>
#include <miopen/solver/implicitgemm_util.hpp>
#include <miopen/stringutils.hpp>
#include <miopen/tensor_ops.hpp>
#include <miopen/implicitgemm_params.hpp>

/// Fatal compiler errors with ROCm 3.7 on some BF16 configs.
#define WORKAROUND_MI100_BF16_FATAL_COMPILER_ERRORS (HIP_PACKAGE_VERSION_FLAT <= 3007999999ULL)

MIOPEN_DECLARE_ENV_VAR(MIOPEN_DEBUG_CONV_IMPLICIT_GEMM_HIP_WRW_V4R4_PADDED_GEMM_XDLOPS)

namespace miopen {
namespace solver {

PerformanceImplicitGemmWrwV4R4Xdlops_Padded_Gemm::PerformanceImplicitGemmWrwV4R4Xdlops_Padded_Gemm()
    : PerformanceImplicitGemmWrwV4R4Xdlops_Padded_Gemm::
          PerformanceImplicitGemmWrwV4R4Xdlops_Padded_Gemm(
              4, 4, 1, 4, 4, 1, 16, 64, 16, false, false)
{ // GemmMFactor GemmNFactor, GemmKTotalFactor are fixed value at this moment
}

PerformanceImplicitGemmWrwV4R4Xdlops_Padded_Gemm::PerformanceImplicitGemmWrwV4R4Xdlops_Padded_Gemm(
    int GemmMPerBlock_,
    int GemmNPerBlock_,
    int GemmKPerBlock_,
    int GemmMPerWave_,
    int GemmNPerWave_,
    int GemmKPack_,
    int GemmMFactor_,
    int GemmNFactor_,
    int GemmKTotalFactor_,
    bool GemmAThreadCopyMoreGemmK_,
    bool GemmBThreadCopyMoreGemmK_)
    : GemmMPerBlock(GemmMPerBlock_),
      GemmNPerBlock(GemmNPerBlock_),
      GemmKPerBlock(GemmKPerBlock_),
      GemmMPerWave(GemmMPerWave_),
      GemmNPerWave(GemmNPerWave_),
      GemmKPack(GemmKPack_),
      GemmMFactor(GemmMFactor_),
      GemmNFactor(GemmNFactor_),
      GemmKTotalFactor(GemmKTotalFactor_),
      GemmAThreadCopyMoreGemmK(GemmAThreadCopyMoreGemmK_),
      GemmBThreadCopyMoreGemmK(GemmBThreadCopyMoreGemmK_)
{
}

bool PerformanceImplicitGemmWrwV4R4Xdlops_Padded_Gemm::operator==(
    const PerformanceImplicitGemmWrwV4R4Xdlops_Padded_Gemm& other) const
{
    // clang-format off
    return GemmMPerBlock == other.GemmMPerBlock
        && GemmNPerBlock == other.GemmNPerBlock
        && GemmKPerBlock == other.GemmKPerBlock
        && GemmMPerWave == other.GemmMPerWave
        && GemmNPerWave == other.GemmNPerWave
        && GemmKPack == other.GemmKPack
        && GemmMFactor == other.GemmMFactor
        && GemmNFactor == other.GemmNFactor
        && GemmKTotalFactor == other.GemmKTotalFactor
        && GemmAThreadCopyMoreGemmK  == other.GemmAThreadCopyMoreGemmK
        && GemmBThreadCopyMoreGemmK  == other.GemmBThreadCopyMoreGemmK;
    // clang-format on
}

bool PerformanceImplicitGemmWrwV4R4Xdlops_Padded_Gemm::SetNextValue(
    const ConvolutionContext& /*config*/)
{
    do
    {
        // list performance parameters in reverse order, in order for tuning to iterate over the
        // range in normal order
        if(!NextFlag<false, true>(GemmBThreadCopyMoreGemmK))
            break;
        if(!NextFlag<false, false>(GemmAThreadCopyMoreGemmK))
            break;
        if(!NextTwoPower<1, 8>(GemmKPack))
            break;
        if(!NextTwoPower<4, 128>(GemmNPerWave))
            break;
        if(!NextTwoPower<4, 128>(GemmMPerWave))
            break;
        if(!NextTwoPower<1, 8>(GemmKPerBlock))
            break;
        if(!NextTwoPower<4, 256>(GemmNPerBlock))
            break;
        if(!NextTwoPower<4, 256>(GemmMPerBlock))
            break;
        return false;
    } while(false);

    return true;
}

void PerformanceImplicitGemmWrwV4R4Xdlops_Padded_Gemm::HeuristicInit(const ConvolutionContext& ctx)
{
    PerformanceImplicitGemmWrwV4R4Xdlops_Padded_Gemm tmp;
    // GemmMFactor GemmNFactor, GemmKTotalFactor are fixed value at this moment.
    // loop over certain ranges of tuning parameter
    auto get_euristic_config = [&](auto is_valid_func) {
        if(ctx.IsFp32())
        {
            tmp = {256, 256, 8, 128, 128, 4, 16, 64, 16, false, true};

            bool all_visited = false;
            do
            {
                do
                {
                    // list in reverse order of importance,
                    // and favor large GEMM
                    if(!PreviousTwoPower<1, 8>(tmp.GemmKPerBlock))
                        break;
                    if(!PreviousTwoPower<1, 4>(tmp.GemmKPack))
                        break;
                    if(!PreviousTwoPower<4, 128>(tmp.GemmNPerWave))
                        break;
                    if(!PreviousTwoPower<4, 128>(tmp.GemmMPerWave))
                        break;
                    if(!PreviousTwoPower<4, 256>(tmp.GemmNPerBlock))
                        break;
                    if(!PreviousTwoPower<4, 256>(tmp.GemmMPerBlock))
                        break;

                    all_visited = true;
                } while(false);

                if(is_valid_func(tmp, ctx))
                    break;
            } while(!all_visited);
        }
        else if(ctx.IsFp16())
        {
            tmp              = {256, 256, 8, 128, 128, 8, 16, 64, 16, false, true};
            bool all_visited = false;
            do
            {
                do
                {
                    // list in reverse order of importance,
                    // and favor large GEMM
                    if(!PreviousTwoPower<1, 8>(tmp.GemmKPerBlock))
                        break;
                    if(!PreviousTwoPower<4, 8>(tmp.GemmKPack))
                        break;
                    if(!PreviousTwoPower<4, 128>(tmp.GemmNPerWave))
                        break;
                    if(!PreviousTwoPower<4, 128>(tmp.GemmMPerWave))
                        break;
                    if(!PreviousTwoPower<4, 256>(tmp.GemmNPerBlock))
                        break;
                    if(!PreviousTwoPower<4, 256>(tmp.GemmMPerBlock))
                        break;

                    all_visited = true;
                } while(false);

                if(is_valid_func(tmp, ctx))
                    break;
            } while(!all_visited);
        }
        else if(ctx.IsBfp16())
        {
            tmp = {256, 256, 8, 128, 128, 8, 16, 64, 16, false, true};

            bool all_visited = false;
            do
            {
                do
                {
                    // list in reverse order of importance,
                    // and favor large GEMM
                    if(!PreviousTwoPower<1, 8>(tmp.GemmKPerBlock))
                        break;
                    if(!PreviousTwoPower<2, 8>(tmp.GemmKPack))
                        break;
                    if(!PreviousTwoPower<4, 128>(tmp.GemmNPerWave))
                        break;
                    if(!PreviousTwoPower<4, 128>(tmp.GemmMPerWave))
                        break;
                    if(!PreviousTwoPower<4, 256>(tmp.GemmNPerBlock))
                        break;
                    if(!PreviousTwoPower<4, 256>(tmp.GemmMPerBlock))
                        break;

                    all_visited = true;
                } while(false);

                if(is_valid_func(tmp, ctx))
                    break;
            } while(!all_visited);
        }
        else
        {
            MIOPEN_LOG_E("Only fp32, fp16, and bfp16 are supported");
            assert(false);
        }
    };

    // first round: really valid and fast
    get_euristic_config([](auto config, auto conv_context) {
        return config.IsReallyValid(conv_context) && config.IsFastToBeUsedForTuning(conv_context);
    });

    // second round: really valid
    if(!tmp.IsReallyValid(ctx))
    {
        get_euristic_config(
            [](auto config, auto conv_context) { return config.IsReallyValid(conv_context); });
    }

    // final check
    if(!tmp.IsReallyValid(ctx))
    {
        MIOPEN_LOG_I("All attempts unsuccessful");
    }
    *this = tmp;
    MIOPEN_LOG_I(ToString());
}

std::string PerformanceImplicitGemmWrwV4R4Xdlops_Padded_Gemm::ToString() const
{
    std::ostringstream ss;
    Serialize(ss);
    return ss.str();
}

std::tuple<int, bool> PerformanceImplicitGemmWrwV4R4Xdlops_Padded_Gemm::CalculateBlockSize() const
{
    int block_size = 0;

    try
    {
        if(!(GemmMPerBlock % GemmMPerWave == 0 && GemmNPerBlock % GemmNPerWave == 0))
            MIOPEN_THROW("invalid performance parameter");

        const auto WaveSize = 64;
        block_size = (GemmNPerBlock * GemmMPerBlock) / (GemmMPerWave * GemmNPerWave) * WaveSize;
    }
    catch(...)
    {
        return std::make_tuple(-1, false);
    }

    return std::make_tuple(block_size, true);
}

std::tuple<int, bool> PerformanceImplicitGemmWrwV4R4Xdlops_Padded_Gemm::CalculateGridSize(
    const ConvolutionContext& ctx) const
{
    int GridSize = 0;

    try
    {
        bool valid = false;

        int gemm_g = -1;
        int gemm_m = -1;
        int gemm_n = -1;

        std::tie(gemm_g,
                 gemm_m,
                 gemm_n,
                 std::ignore,
                 std::ignore,
                 std::ignore,
                 std::ignore,
                 std::ignore,
                 valid) = CalculateGemmSizeAndGemmKBlock(ctx);

        if(!valid)
            MIOPEN_THROW("invalid performance parameter");

        if(!(gemm_m % GemmMPerBlock == 0 && gemm_n % GemmNPerBlock == 0))
            MIOPEN_THROW("invalid performance parameter");

        GridSize = gemm_g * (gemm_m / GemmMPerBlock) * (gemm_n / GemmNPerBlock);
    }
    catch(...)
    {
        return std::make_tuple(-1, false);
    }

    return std::make_tuple(GridSize, true);
}

std::tuple<int, int, int, int, int, bool>
PerformanceImplicitGemmWrwV4R4Xdlops_Padded_Gemm::CalculateGemmABlockCopyPerformanceParameters(
    const ConvolutionContext& ctx) const
{
    // A tensor shape [GemmG, GemmK, GemmM, GemmKPack]
    int ClusterLengths_GemmK     = -1;
    int ClusterLengths_GemmM     = -1;
    int ClusterLengths_GemmKPack = -1;
    int SrcDataPerRead_GemmKPack = ctx.IsFp32() ? amd_buffer_load_max_length<float>()
                                                : amd_buffer_load_max_length<half_float::half>();
    int DstDataPerWrite_GemmKPack = ctx.IsFp32() ? amd_lds_write_max_length<float>()
                                                 : amd_lds_write_max_length<half_float::half>();
    try
    {
        bool valid = false;

        int block_size = -1;

        std::tie(block_size, valid) = CalculateBlockSize();

        if(!valid)
            MIOPEN_THROW("invalid performance parameter");

        // GemmKPack is src vector read dimension, bounded by GemmKPack
        SrcDataPerRead_GemmKPack = gcd(SrcDataPerRead_GemmKPack, GemmKPack);

        // GemmPack bounded by ho*wo
        const auto ho            = ConvolutionContextInterpreter::GetOutputHeightHo(ctx);
        const auto wo            = ConvolutionContextInterpreter::GetOutputWidthWo(ctx);
        SrcDataPerRead_GemmKPack = gcd(SrcDataPerRead_GemmKPack, ho * wo);

        // calculate threadwise copy size
        auto data_per_thread_copy =
            std::max(1, (GemmKPerBlock * GemmMPerBlock * GemmKPack) / block_size);

        // make sure a thread can do a full vector load, at the cost that some threads
        // may not do threadwise copy at all
        data_per_thread_copy = lcm(data_per_thread_copy, SrcDataPerRead_GemmKPack);

        const auto data_per_thread_copy_gemmkpack = SrcDataPerRead_GemmKPack;
        const auto tmp = data_per_thread_copy / data_per_thread_copy_gemmkpack;

        if(tmp == 0)
            MIOPEN_THROW("invalid performance parameter");

        int data_per_thread_copy_gemmk = -1;
        int data_per_thread_copy_gemmm = -1;

        if(GemmAThreadCopyMoreGemmK)
        {
            data_per_thread_copy_gemmk = gcd(GemmKPerBlock, tmp);
            data_per_thread_copy_gemmm = tmp / data_per_thread_copy_gemmk;
        }
        else
        {
            data_per_thread_copy_gemmm = gcd(GemmMPerBlock, tmp);
            data_per_thread_copy_gemmk = tmp / data_per_thread_copy_gemmm;
        }

        if(data_per_thread_copy_gemmk <= 0 || data_per_thread_copy_gemmm <= 0 ||
           data_per_thread_copy_gemmkpack <= 0)
            MIOPEN_THROW("invalid performance parameter");

        // vector write into LDS
        DstDataPerWrite_GemmKPack = gcd(DstDataPerWrite_GemmKPack, data_per_thread_copy_gemmkpack);

        if(!(GemmKPerBlock % data_per_thread_copy_gemmk == 0 &&
             GemmMPerBlock % data_per_thread_copy_gemmm == 0 &&
             GemmKPack % data_per_thread_copy_gemmkpack == 0))
            MIOPEN_THROW("invalid performance parameter");

        ClusterLengths_GemmK     = GemmKPerBlock / data_per_thread_copy_gemmk;
        ClusterLengths_GemmM     = GemmMPerBlock / data_per_thread_copy_gemmm;
        ClusterLengths_GemmKPack = GemmKPack / data_per_thread_copy_gemmkpack;

        if(ClusterLengths_GemmK < 0 || ClusterLengths_GemmM < 0 || ClusterLengths_GemmKPack < 0)
            MIOPEN_THROW("invalid performance parameter");
        // blockwise-copy support that block_size is larger than thread cluster size, which means
        // some threads may not do threadwise copy
        if(block_size < ClusterLengths_GemmK * ClusterLengths_GemmM * ClusterLengths_GemmKPack)
            MIOPEN_THROW("invalid performance parameter");
    }
    catch(...)
    {
        return std::make_tuple(-1, -1, -1, -1, -1, false);
    }

    return std::make_tuple(ClusterLengths_GemmK,
                           ClusterLengths_GemmM,
                           ClusterLengths_GemmKPack,
                           SrcDataPerRead_GemmKPack,
                           DstDataPerWrite_GemmKPack,
                           true);
}

std::tuple<int, int, int, int, int, bool>
PerformanceImplicitGemmWrwV4R4Xdlops_Padded_Gemm::CalculateGemmBBlockCopyPerformanceParameters(
    const ConvolutionContext& ctx) const
{
    // B tensor shape [GemmG, GemmK, GemmN, GemmKPack]
    // vector load should GemmKPack or GemmK
    int ClusterLengths_GemmK     = -1;
    int ClusterLengths_GemmN     = -1;
    int ClusterLengths_GemmKPack = -1;

    int SrcDataPerRead_GemmKPack = ctx.IsFp32() ? amd_buffer_load_max_length<float>()
                                                : amd_buffer_load_max_length<half_float::half>();
    int DstDataPerWrite_GemmKPack = ctx.IsFp32() ? amd_lds_write_max_length<float>()
                                                 : amd_lds_write_max_length<half_float::half>();

    try
    {
        bool valid = false;

        int block_size = -1;

        std::tie(block_size, valid) = CalculateBlockSize();

        if(!valid)
            MIOPEN_THROW("invalid performance parameter");

        // GemmN is src vector read dimension
        // calculate vector length on gemmn dimension based on global tensor layout
        const auto y  = ConvolutionContextInterpreter::GetFilterHeightY(ctx);
        const auto x  = ConvolutionContextInterpreter::GetFilterWidthX(ctx);
        const auto ho = ConvolutionContextInterpreter::GetOutputHeightHo(ctx);
        const auto wo = ConvolutionContextInterpreter::GetOutputWidthWo(ctx);
        const auto conv_stride_h =
            ConvolutionContextInterpreter::GetAdjustedConvolutionStrideH(ctx);
        const auto conv_stride_w =
            ConvolutionContextInterpreter::GetAdjustedConvolutionStrideW(ctx);
        const auto conv_dilation_w =
            ConvolutionContextInterpreter::GetAdjustedConvolutionDilationW(ctx);
        const auto in_left_pad_h  = ConvolutionContextInterpreter::GetInputLeftPadH(ctx);
        const auto in_left_pad_w  = ConvolutionContextInterpreter::GetInputLeftPadW(ctx);
        const auto in_right_pad_h = ConvolutionContextInterpreter::GetAdjustedInputRightPadH(ctx);
        const auto in_right_pad_w = ConvolutionContextInterpreter::GetAdjustedInputRightPadW(ctx);

        // GemmKPack is src vector read dimension, bounded by input tensor global memory layout
        // TODO this logic need to be more aggresive
        if(y == 1 && x == 1 && conv_stride_h == 1 && conv_stride_w == 1 && in_left_pad_h == 0 &&
           in_left_pad_w == 0 && in_right_pad_h == 0 && in_right_pad_w == 0)
        {
            SrcDataPerRead_GemmKPack = gcd(SrcDataPerRead_GemmKPack, ho * wo);
        }
        else if(conv_stride_w == 1 && in_left_pad_w == 0 && in_right_pad_w == 0)
        {
            SrcDataPerRead_GemmKPack = gcd(SrcDataPerRead_GemmKPack, wo);
        }
        else if(conv_stride_w == 1)
        {
            SrcDataPerRead_GemmKPack =
                gcd(SrcDataPerRead_GemmKPack, wo, in_left_pad_w, in_right_pad_w, conv_dilation_w);
        }
        else
        {
            SrcDataPerRead_GemmKPack = 1;
        }

        // SrcDataPerRead_GemmKPack also bounded by GemmKPack
        SrcDataPerRead_GemmKPack = gcd(SrcDataPerRead_GemmKPack, GemmKPack);

        // calculate threadwise copy size
        auto data_per_thread_copy =
            std::max(1, (GemmKPerBlock * GemmNPerBlock * GemmKPack) / block_size);

        // make sure a thread can do a full vector load, at the cost that some threads
        // may not do threadwise copy at all
        data_per_thread_copy = lcm(data_per_thread_copy, SrcDataPerRead_GemmKPack);

        const auto data_per_thread_copy_gemmkpack = SrcDataPerRead_GemmKPack;
        const auto tmp = data_per_thread_copy / data_per_thread_copy_gemmkpack;

        int data_per_thread_copy_gemmn = -1;
        int data_per_thread_copy_gemmk = -1;

        if(GemmBThreadCopyMoreGemmK)
        {
            data_per_thread_copy_gemmk = gcd(GemmNPerBlock, tmp);
            data_per_thread_copy_gemmn = tmp / data_per_thread_copy_gemmk;
        }
        else
        {
            data_per_thread_copy_gemmn = gcd(GemmKPerBlock, tmp);
            data_per_thread_copy_gemmk = tmp / data_per_thread_copy_gemmn;
        }

        if(data_per_thread_copy_gemmk <= 0 || data_per_thread_copy_gemmn <= 0 ||
           data_per_thread_copy_gemmkpack <= 0)
            MIOPEN_THROW("invalid performance parameter");

        // vector write into LDS
        DstDataPerWrite_GemmKPack = gcd(DstDataPerWrite_GemmKPack, data_per_thread_copy_gemmkpack);

        if(!(GemmKPerBlock % data_per_thread_copy_gemmk == 0 &&
             GemmNPerBlock % data_per_thread_copy_gemmn == 0 &&
             GemmKPack % data_per_thread_copy_gemmkpack == 0))
            MIOPEN_THROW("invalid performance parameter");

        ClusterLengths_GemmK     = GemmKPerBlock / data_per_thread_copy_gemmk;
        ClusterLengths_GemmN     = GemmNPerBlock / data_per_thread_copy_gemmn;
        ClusterLengths_GemmKPack = GemmKPack / data_per_thread_copy_gemmkpack;

        if(ClusterLengths_GemmK < 0 || ClusterLengths_GemmN < 0 || ClusterLengths_GemmKPack < 0)
            MIOPEN_THROW("invalid performance parameter");

        // blockwise-copy support that block_size is larger than thread cluster size, which means
        // some threads may not do threadwise copy
        if(block_size < ClusterLengths_GemmK * ClusterLengths_GemmN * ClusterLengths_GemmKPack)
            MIOPEN_THROW("invalid performance parameter");
    }
    catch(...)
    {
        return std::make_tuple(-1, -1, -1, -1, -1, false);
    }

    return std::make_tuple(ClusterLengths_GemmK,
                           ClusterLengths_GemmN,
                           ClusterLengths_GemmKPack,
                           SrcDataPerRead_GemmKPack,
                           DstDataPerWrite_GemmKPack,
                           true);
}

std::tuple<std::size_t, bool>
PerformanceImplicitGemmWrwV4R4Xdlops_Padded_Gemm::CalculateLdsNumberOfByte(
    const ConvolutionContext& ctx) const
{
    const auto a_block_space = GemmKPerBlock * GemmMPerBlock * GemmKPack;
    const auto b_block_space = GemmKPerBlock * GemmNPerBlock * GemmKPack;

    std::size_t lds_size =
        (a_block_space + b_block_space) * (ctx.IsFp32() ? sizeof(float) : sizeof(half_float::half));

    return std::make_tuple(lds_size, true);
}

// Used by IsReallyValid()
bool PerformanceImplicitGemmWrwV4R4Xdlops_Padded_Gemm::IsValidValue() const
{
    // clang-format off
    return IsTwoPower<4, 256>(GemmMPerBlock)
        && IsTwoPower<4, 256>(GemmNPerBlock)
        && IsTwoPower<1, 8>(GemmKPerBlock)
        && IsTwoPower<4, 128>(GemmMPerWave)
        && IsTwoPower<4, 128>(GemmNPerWave)
        && IsTwoPower<1, 8>(GemmKPack);
    // clang-format on
}

// Used by HeuristicInit() and GenericSearch
// Only return false if a performance config will violate requirements given by kernel algorithm
bool PerformanceImplicitGemmWrwV4R4Xdlops_Padded_Gemm::IsReallyValid(
    const ConvolutionContext& ctx) const
{
    if(!IsValidValue())
        return false;

    if(!IsValidBlockwiseGemmXdlops(
           ctx, GemmMPerBlock, GemmNPerBlock, GemmKPerBlock, GemmMPerWave, GemmNPerWave, GemmKPack))
        return false;

    bool valid = false;
    // check blockwise GEMM size
    {
        int gemm_m       = -1;
        int gemm_n       = -1;
        int gemm_k_total = -1;

        std::tie(std::ignore,
                 gemm_m,
                 gemm_n,
                 gemm_k_total,
                 std::ignore,
                 std::ignore,
                 std::ignore,
                 std::ignore,
                 valid) = CalculateGemmSizeAndGemmKBlock(ctx);

        if(!valid)
            return false;

        if(gemm_k_total % GemmKPack != 0)
            return false;

        const auto gemm_k = gemm_k_total / GemmKPack;

        if(!(gemm_m % GemmMPerBlock == 0 && gemm_n % GemmNPerBlock == 0 &&
             gemm_k % GemmKPerBlock == 0))
            return false;
    }

    // check blockwise copy of A matrix
    {
        std::tie(std::ignore, std::ignore, std::ignore, std::ignore, std::ignore, valid) =
            CalculateGemmABlockCopyPerformanceParameters(ctx);

        if(!valid)
            return false;
    }

    // check blockwise copy of B matrix
    {
        std::tie(std::ignore, std::ignore, std::ignore, std::ignore, std::ignore, valid) =
            CalculateGemmBBlockCopyPerformanceParameters(ctx);

        if(!valid)
            return false;
    }

    // check LDS allocation
    std::size_t lds_size      = 0;
    std::tie(lds_size, valid) = CalculateLdsNumberOfByte(ctx);

    return (valid and lds_size <= get_lds_max_number_of_byte());
}

// Used by GenericSearch, not used by HeuristicInit
// Return false if a performance config is known to be sub-optimal, comparing to other performance
// config inside tuning range
bool PerformanceImplicitGemmWrwV4R4Xdlops_Padded_Gemm::IsFastToBeUsedForTuning(
    const ConvolutionContext& ctx) const
{
    // somehow, 128x128 wave-wise GEMM tend to spill register
    // TODO revisit this when 128x128 wave-wise GEMM become efficient
    {
        if(GemmMPerWave * GemmNPerWave > 64 * 128)
            return false;
    }

    // don't need too many blocks
    {
        int gemm_m = 0;
        int gemm_n = 0;

        std::tie(std::ignore,
                 gemm_m,
                 gemm_n,
                 std::ignore,
                 std::ignore,
                 std::ignore,
                 std::ignore,
                 std::ignore,
                 std::ignore) = CalculateGemmSizeAndGemmKBlock(ctx);

        // this is grid size using current blockwise-GEMM
        const int grid_size = (gemm_m * gemm_n) / (GemmMPerBlock * GemmNPerBlock);

        // this the the biggest blockwise-GEMM you can do
        int max_blockwise_gemm_size =
            std::max(gcd(256, gemm_m) * gcd(128, gemm_n), gcd(128, gemm_m) * gcd(256, gemm_n));

        // this is the grid size using the biggest blockwise-GEMM
        auto grid_size_max_blockwise_gemm =
            (std::size_t(gemm_m) * gemm_n) / max_blockwise_gemm_size;

        const float ratio = float(grid_size) / grid_size_max_blockwise_gemm;

        const auto num_cu = ctx.GetStream().GetMaxComputeUnits();

        // heuristic to exclude performance paramater that result in very large number of blocks
        if(grid_size_max_blockwise_gemm > 5 * num_cu)
        {
            if(ratio > 2.81)
                return false;
        }
        else if(grid_size_max_blockwise_gemm > 4 * num_cu)
        {
            if(ratio > 3.61)
                return false;
        }
        else if(grid_size_max_blockwise_gemm > 3 * num_cu)
        {
            if(ratio > 4.41)
                return false;
        }
        else if(grid_size_max_blockwise_gemm > 2 * num_cu)
        {
            if(ratio > 6.41)
                return false;
        }
        else if(grid_size_max_blockwise_gemm > num_cu)
        {
            if(ratio > 12.41)
                return false;
        }
    }

    // don't need too many waves per block
    {
        const int wave_per_block = (GemmMPerBlock / GemmMPerWave) * (GemmNPerBlock / GemmNPerWave);

        if(!(wave_per_block > 1 && wave_per_block <= 4))
        {
            return false;
        }
    }

    // avoid skinny blockwise GEMM whenever possible
    {
        int gemm_m = 0;
        int gemm_n = 0;

        std::tie(std::ignore,
                 gemm_m,
                 gemm_n,
                 std::ignore,
                 std::ignore,
                 std::ignore,
                 std::ignore,
                 std::ignore,
                 std::ignore) = CalculateGemmSizeAndGemmKBlock(ctx);

        if(GemmMPerBlock > 2 * GemmNPerBlock)
        {
            if(gemm_n % (2 * GemmNPerBlock) == 0)
                return false;
        }

        if(GemmNPerBlock > 2 * GemmMPerBlock)
        {
            if(gemm_m % (2 * GemmMPerBlock) == 0)
                return false;
        }
    }

    // avoid skinny wavewise GEMM whenever possible
    {
        if(GemmMPerWave > 2 * GemmNPerWave)
        {
            if(GemmNPerBlock % (2 * GemmNPerWave) == 0)
                return false;
        }

        if(GemmNPerWave > 2 * GemmMPerWave)
        {
            if(GemmMPerBlock % (2 * GemmMPerWave) == 0)
                return false;
        }
    }

    // each thread should not too much data
    {
        const int block_size = (GemmMPerBlock / GemmMPerWave) * (GemmNPerBlock / GemmNPerWave) * 64;

        const int a_data_per_thread_copy = (GemmKPerBlock * GemmMPerBlock * GemmKPack) / block_size;
        const int b_data_per_thread_copy = (GemmKPerBlock * GemmNPerBlock * GemmKPack) / block_size;
        // << "block_size: " << block_size << std::endl;
        if(ctx.IsFp32())
        {
            if(a_data_per_thread_copy > 16 || b_data_per_thread_copy > 16)
                return false;
        }
        else if(ctx.IsFp16() || ctx.IsBfp16())
        {
            if(a_data_per_thread_copy > 32 || b_data_per_thread_copy > 32)
                return false;
        }
    }

    // GemmKPerBlock*GemmKPack should not be too small, otherwise read performance of A matrix would
    // be bad
    {
        if(ctx.IsFp32())
        {
            if(GemmKPack > 4)
                return false;

            if(GemmKPerBlock * GemmKPack < 8)
                return false;
        }
        else if(ctx.IsFp16() || ctx.IsBfp16())
        {
            if(GemmKPerBlock * GemmKPack < 16)
                return false;
        }
    }

    return true;
}

// Used by GenericSearch, not used by HeuristicInit
// Return false, if you don't want to this to be included in tuning range used by generic search
// A performance config may still be valid w.r.t algorithm correctness, even when IsValid() return
// false
bool PerformanceImplicitGemmWrwV4R4Xdlops_Padded_Gemm::IsValid(const ConvolutionContext& ctx) const
{
    return IsReallyValid(ctx) && IsFastToBeUsedForTuning(ctx);
}

// Used by GenericSearch, not used by HeuristicInit
bool ConvHipImplicitGemmWrwV4R4Xdlops_Padded_Gemm::IsValidPerformanceConfigCTS(
    const ConvolutionContext& ctx, const PerformanceImplicitGemmWrwV4R4Xdlops_Padded_Gemm& c) const
{
    return c.IsReallyValid(ctx);
}

std::tuple<int, int, int, int, int, int, int, int, bool>
PerformanceImplicitGemmWrwV4R4Xdlops_Padded_Gemm::CalculateGemmSizeAndGemmKBlock(
    const ConvolutionContext& ctx) const
{
    int gemm_g           = -1;
    int gemm_m           = -1;
    int gemm_n           = -1;
    int gemm_k_total     = -1;
    int gemm_k_block     = -1;
    int gemm_m_pad       = -1;
    int gemm_n_pad       = -1;
    int gemm_k_total_pad = -1;

    try
    {
        const auto g  = ConvolutionContextInterpreter::GetGroupCountG(ctx);
        const auto n  = ConvolutionContextInterpreter::GetBatchN(ctx);
        const auto k  = ConvolutionContextInterpreter::GetOutputChannelK(ctx);
        const auto c  = ConvolutionContextInterpreter::GetInputChannelC(ctx);
        const auto ho = ConvolutionContextInterpreter::GetOutputHeightHo(ctx);
        const auto wo = ConvolutionContextInterpreter::GetOutputWidthWo(ctx);
        const auto y  = ConvolutionContextInterpreter::GetFilterHeightY(ctx);
        const auto x  = ConvolutionContextInterpreter::GetFilterWidthX(ctx);

        const auto k_per_group = k / g;
        const auto c_per_group = c / g;

        const auto gemm_m_no_pad = k_per_group;
        const auto gemm_n_no_pad = c_per_group * y * x;

        // pad gemm_m and gemm_n
        gemm_m = ((gemm_m_no_pad - 1) / GemmMFactor + 1) * GemmMFactor;
        gemm_n = ((gemm_n_no_pad - 1) / GemmNFactor + 1) * GemmNFactor;

        gemm_m_pad = gemm_m - gemm_m_no_pad;
        gemm_n_pad = gemm_n - gemm_n_no_pad;

        if(!(gemm_m % GemmMPerBlock == 0 && gemm_n % GemmNPerBlock == 0))
            MIOPEN_THROW("invalid performance parameter");

        int grid_size_without_split_gemmk = g * (gemm_m / GemmMPerBlock) * (gemm_n / GemmNPerBlock);

        const int max_grid_size = 20 * static_cast<int>(ctx.GetStream().GetMaxComputeUnits());

        // calculate gemm_k_block
        gemm_k_block = std::max(max_grid_size / grid_size_without_split_gemmk, 1);
        gemm_k_block = std::min(gemm_k_block, n);

        for(; gemm_k_block > 1; gemm_k_block--)
        {
            if(n % gemm_k_block != 0)
                continue;

            const auto n_sub = n / gemm_k_block;

            const auto gemm_k_total_no_pad = n_sub * ho * wo;

            // pad gemm_k_total
            gemm_k_total = ((gemm_k_total_no_pad - 1) / GemmKTotalFactor + 1) * GemmKTotalFactor;

            if(!(gemm_k_total % (GemmKPerBlock * GemmKPack) == 0))
                continue;

            break;
        }

        // in case gemm_k_block <= 1, do calculate again
        gemm_k_block = std::max(1, gemm_k_block);

        const auto n_sub = n / gemm_k_block;

        const auto gemm_k_total_no_pad = n_sub * ho * wo;

        gemm_k_total = ((gemm_k_total_no_pad - 1) / GemmKTotalFactor + 1) * GemmKTotalFactor;

        // gemm_k_total_pad
        gemm_k_total_pad = gemm_k_total - gemm_k_total_no_pad;

        // gemm_g
        gemm_g = g * gemm_k_block;
    }
    catch(...)
    {
        return std::make_tuple(-1, -1, -1, -1, -1, -1, -1, -1, false);
    }

    return std::make_tuple(gemm_g,
                           gemm_m,
                           gemm_n,
                           gemm_k_total,
                           gemm_k_block,
                           gemm_m_pad,
                           gemm_n_pad,
                           gemm_k_total_pad,
                           true);
}

PerformanceImplicitGemmWrwV4R4Xdlops_Padded_Gemm
<<<<<<< HEAD
ConvHipImplicitGemmWrwV4R4Xdlops_Padded_Gemm::GetDefaultPerformanceConfigCTS(
=======
ConvHipImplicitGemmWrwV4R4Xdlops_Padded_Gemm::GetDefaultPerformanceConfig(
>>>>>>> d00883a5
    const ConvolutionContext& ctx) const
{
    PerformanceImplicitGemmWrwV4R4Xdlops_Padded_Gemm config;
    config.HeuristicInit(ctx);
    MIOPEN_LOG_I(config.ToString());
    return config;
}

ConvSolution ConvHipImplicitGemmWrwV4R4Xdlops_Padded_Gemm::GetSolutionCTS(
    const ConvolutionContext& ctx,
    const PerformanceImplicitGemmWrwV4R4Xdlops_Padded_Gemm& config) const
{
    ConvSolution result;

    if(!config.IsReallyValid(ctx))
    {
        MIOPEN_LOG_E("invalid performance parameter");
        assert(false);
    }

    KernelInfo construction_parameters;

    // clang-format off
    construction_parameters.kernel_file =
        "static_kernel_gridwise_convolution_backward_weights_implicit_gemm_v4r4_xdlops_nchw_kcyx_nkhw_padded_gemm.cpp";

    construction_parameters.kernel_name =
        "gridwise_convolution_backward_weights_implicit_gemm_v4r4_xdlops_nchw_kcyx_nkhw_padded_gemm";
    // clang-format on

    int grid_size                     = 0;
    int block_size                    = 0;
    std::tie(grid_size, std::ignore)  = config.CalculateGridSize(ctx);
    std::tie(block_size, std::ignore) = config.CalculateBlockSize();

    construction_parameters.l_wk.push_back(block_size);
    construction_parameters.l_wk.push_back(1);
    construction_parameters.l_wk.push_back(1);

    construction_parameters.g_wk.push_back(block_size * grid_size);
    construction_parameters.g_wk.push_back(1);
    construction_parameters.g_wk.push_back(1);

    int GemmKBlock    = 0;
    int GemmMPad      = 0;
    int GemmNPad      = 0;
    int GemmKTotalPad = 0;

    std::tie(std::ignore,
             std::ignore,
             std::ignore,
             std::ignore,
             GemmKBlock,
             GemmMPad,
             GemmNPad,
             GemmKTotalPad,
             std::ignore) = config.CalculateGemmSizeAndGemmKBlock(ctx);

    int GemmABlockCopyClusterLengths_GemmK      = -1;
    int GemmABlockCopyClusterLengths_GemmM      = -1;
    int GemmABlockCopyClusterLengths_GemmKPack  = -1;
    int GemmABlockCopySrcDataPerRead_GemmKPack  = -1;
    int GemmABlockCopyDstDataPerWrite_GemmKPack = -1;

    int GemmBBlockCopyClusterLengths_GemmK      = -1;
    int GemmBBlockCopyClusterLengths_GemmN      = -1;
    int GemmBBlockCopyClusterLengths_GemmKPack  = -1;
    int GemmBBlockCopySrcDataPerRead_GemmKPack  = -1;
    int GemmBBlockCopyDstDataPerWrite_GemmKPack = -1;

    std::tie(GemmABlockCopyClusterLengths_GemmK,
             GemmABlockCopyClusterLengths_GemmM,
             GemmABlockCopyClusterLengths_GemmKPack,
             GemmABlockCopySrcDataPerRead_GemmKPack,
             GemmABlockCopyDstDataPerWrite_GemmKPack,
             std::ignore) = config.CalculateGemmABlockCopyPerformanceParameters(ctx);

    std::tie(GemmBBlockCopyClusterLengths_GemmK,
             GemmBBlockCopyClusterLengths_GemmN,
             GemmBBlockCopyClusterLengths_GemmKPack,
             GemmBBlockCopySrcDataPerRead_GemmKPack,
             GemmBBlockCopyDstDataPerWrite_GemmKPack,
             std::ignore) = config.CalculateGemmBBlockCopyPerformanceParameters(ctx);

    // clang-format off
    construction_parameters.comp_options =
        std::string(" -DCK_PARAM_PROBLEM_G=") + std::to_string(ConvolutionContextInterpreter::GetGroupCountG(ctx)) +
        std::string(" -DCK_PARAM_PROBLEM_N=") + std::to_string(ConvolutionContextInterpreter::GetBatchN(ctx)) +
        std::string(" -DCK_PARAM_PROBLEM_K=") + std::to_string(ConvolutionContextInterpreter::GetOutputChannelK(ctx)) +
        std::string(" -DCK_PARAM_PROBLEM_C=") + std::to_string(ConvolutionContextInterpreter::GetInputChannelC(ctx)) +
        std::string(" -DCK_PARAM_PROBLEM_HI=") + std::to_string(ConvolutionContextInterpreter::GetInputHeightHi(ctx)) +
        std::string(" -DCK_PARAM_PROBLEM_WI=") + std::to_string(ConvolutionContextInterpreter::GetInputWidthWi(ctx)) +
        std::string(" -DCK_PARAM_PROBLEM_HO=") + std::to_string(ConvolutionContextInterpreter::GetOutputHeightHo(ctx)) +
        std::string(" -DCK_PARAM_PROBLEM_WO=") + std::to_string(ConvolutionContextInterpreter::GetOutputWidthWo(ctx)) +
        std::string(" -DCK_PARAM_PROBLEM_Y=") + std::to_string(ConvolutionContextInterpreter::GetFilterHeightY(ctx)) +
        std::string(" -DCK_PARAM_PROBLEM_X=") + std::to_string(ConvolutionContextInterpreter::GetFilterWidthX(ctx)) +
        std::string(" -DCK_PARAM_PROBLEM_CONV_STRIDE_H=") + std::to_string(ConvolutionContextInterpreter::GetAdjustedConvolutionStrideH(ctx)) +
        std::string(" -DCK_PARAM_PROBLEM_CONV_STRIDE_W=") + std::to_string(ConvolutionContextInterpreter::GetAdjustedConvolutionStrideW(ctx)) +
        std::string(" -DCK_PARAM_PROBLEM_CONV_DILATION_H=") + std::to_string(ConvolutionContextInterpreter::GetAdjustedConvolutionDilationH(ctx)) +
        std::string(" -DCK_PARAM_PROBLEM_CONV_DILATION_W=") + std::to_string(ConvolutionContextInterpreter::GetAdjustedConvolutionDilationW(ctx)) +
        std::string(" -DCK_PARAM_PROBLEM_IN_LEFT_PAD_H=") + std::to_string(ConvolutionContextInterpreter::GetInputLeftPadH(ctx)) +
        std::string(" -DCK_PARAM_PROBLEM_IN_LEFT_PAD_W=") + std::to_string(ConvolutionContextInterpreter::GetInputLeftPadW(ctx)) +
        std::string(" -DCK_PARAM_PROBLEM_IN_RIGHT_PAD_H=") + std::to_string(ConvolutionContextInterpreter::GetAdjustedInputRightPadH(ctx)) +
        std::string(" -DCK_PARAM_PROBLEM_IN_RIGHT_PAD_W=") + std::to_string(ConvolutionContextInterpreter::GetAdjustedInputRightPadW(ctx)) +
        std::string(" -DCK_PARAM_TUNABLE_GEMM_M_PER_BLOCK=") + std::to_string(config.GemmMPerBlock) +
        std::string(" -DCK_PARAM_TUNABLE_GEMM_N_PER_BLOCK=") + std::to_string(config.GemmNPerBlock) +
        std::string(" -DCK_PARAM_TUNABLE_GEMM_K_PER_BLOCK=") + std::to_string(config.GemmKPerBlock) +
        std::string(" -DCK_PARAM_TUNABLE_GEMM_M_PER_WAVE=") + std::to_string(config.GemmMPerWave) +
        std::string(" -DCK_PARAM_TUNABLE_GEMM_N_PER_WAVE=") + std::to_string(config.GemmNPerWave) +
        std::string(" -DCK_PARAM_TUNABLE_GEMM_KPACK=") + std::to_string(config.GemmKPack) +
        std::string(" -DCK_PARAM_GEMM_K_BLOCK=") + std::to_string(GemmKBlock) +
        std::string(" -DCK_PARAM_DEPENDENT_BLOCK_SIZE=") + std::to_string(block_size) +
        std::string(" -DCK_PARAM_DEPENDENT_GRID_SIZE=") + std::to_string(grid_size) +
        std::string(" -DCK_PARAM_DEPENDENT_GEMM_A_BLOCK_COPY_CLUSTER_LENGTHS_GEMM_K=") + std::to_string(GemmABlockCopyClusterLengths_GemmK) +
        std::string(" -DCK_PARAM_DEPENDENT_GEMM_A_BLOCK_COPY_CLUSTER_LENGTHS_GEMM_M=") + std::to_string(GemmABlockCopyClusterLengths_GemmM) +
        std::string(" -DCK_PARAM_DEPENDENT_GEMM_A_BLOCK_COPY_CLUSTER_LENGTHS_GEMM_KPACK=") + std::to_string(GemmABlockCopyClusterLengths_GemmKPack) +
        std::string(" -DCK_PARAM_DEPENDENT_GEMM_A_BLOCK_COPY_SRC_DATA_PER_READ_GEMM_KPACK=") + std::to_string(GemmABlockCopySrcDataPerRead_GemmKPack) +
        std::string(" -DCK_PARAM_DEPENDENT_GEMM_A_BLOCK_COPY_DST_DATA_PER_WRITE_GEMM_KPACK=") + std::to_string(GemmABlockCopyDstDataPerWrite_GemmKPack) +
        std::string(" -DCK_PARAM_DEPENDENT_GEMM_B_BLOCK_COPY_CLUSTER_LENGTHS_GEMM_K=") + std::to_string(GemmBBlockCopyClusterLengths_GemmK) +
        std::string(" -DCK_PARAM_DEPENDENT_GEMM_B_BLOCK_COPY_CLUSTER_LENGTHS_GEMM_N=") + std::to_string(GemmBBlockCopyClusterLengths_GemmN) +
        std::string(" -DCK_PARAM_DEPENDENT_GEMM_B_BLOCK_COPY_CLUSTER_LENGTHS_GEMM_KPACK=") + std::to_string(GemmBBlockCopyClusterLengths_GemmKPack) +
        std::string(" -DCK_PARAM_DEPENDENT_GEMM_B_BLOCK_COPY_SRC_DATA_PER_READ_GEMM_KPACK=") + std::to_string(GemmBBlockCopySrcDataPerRead_GemmKPack) +
        std::string(" -DCK_PARAM_DEPENDENT_GEMM_B_BLOCK_COPY_DST_DATA_PER_WRITE_GEMM_KPACK=") + std::to_string(GemmBBlockCopyDstDataPerWrite_GemmKPack) +
        std::string(" -DCK_GEMM_M_PAD=") + std::to_string(GemmMPad) +
        std::string(" -DCK_GEMM_N_PAD=") + std::to_string(GemmNPad) +
        std::string(" -DCK_GEMM_K_TOTAL_PAD=") + std::to_string(GemmKTotalPad) +
        std::string(" -DCK_USE_AMD_XDLOPS=") + std::to_string(IsXdlopsSupport(ctx) ? 1 : 0) +
        std::string(" -DCK_USE_AMD_XDLOPS_INLINE_ASM=") + std::to_string(miopen::IsEnabled(MIOPEN_DEBUG_IMPLICIT_GEMM_XDLOPS_INLINE_ASM{}) ? 1 : 0) +
        std::string(" -DCK_USE_AMD_XDLOPS_EMULATE=") + (miopen::IsEnabled(MIOPEN_DEBUG_CONV_IMPLICIT_GEMM_XDLOPS_EMULATE{}) ? '1' : '0') +
        get_static_ck_common_compiler_flag(ctx) +
        ctx.general_compile_options;
    // clang-format on

    result.construction_params.push_back(construction_parameters);

    const auto& conv       = ctx.conv_problem.GetConv();
    const auto& lowp_quant = conv.lowp_quant;
    result.invoker_factory = [=](const std::vector<Kernel>& kernels) {
        return [=](const Handle& handle, const AnyInvokeParams& primitive_params) {
            const auto& invoke_params = primitive_params.CastTo<conv::WrWInvokeParams>();
            const auto& tensors       = invoke_params.tensors;
            auto kernel               = handle.Run(kernels[0]);
            float elapsed             = 0;
            float zero                = 0.f;
            if(ctx.IsFp16() || ctx.IsBfp16())
            {
                const auto& workSpace = invoke_params.workSpace;
                TensorDescriptor workspaceDesc(
                    miopenFloat, tensors.dwDesc.GetLengths(), tensors.dwDesc.GetStrides());
                SetTensor(handle, workspaceDesc, workSpace, &zero);
                if(handle.IsProfilingEnabled())
                {
                    elapsed += handle.GetKernelTime();
                }
                kernel(tensors.x, tensors.dy, workSpace);
                if(handle.IsProfilingEnabled())
                {
                    elapsed += handle.GetKernelTime();
                }
                CastTensor(handle,
                           &lowp_quant,
                           workspaceDesc,
                           workSpace,
                           tensors.dwDesc,
                           tensors.dw,
                           0,
                           0);
            }
            else
            {
                SetTensor(handle, tensors.dwDesc, tensors.dw, &zero);
                if(handle.IsProfilingEnabled())
                {
                    elapsed += handle.GetKernelTime();
                }
                handle.Run(kernels[0])(tensors.x, tensors.dy, tensors.dw);
            }

            if(handle.IsProfilingEnabled())
            {
                elapsed += handle.GetKernelTime();
                handle.ResetKernelTime();
                handle.AccumKernelTime(elapsed);
            }
        };
    };
    result.workspace_sz = GetWorkspaceSize(ctx);
    return result;
}

bool ConvHipImplicitGemmWrwV4R4Xdlops_Padded_Gemm::IsApplicable(const ConvolutionContext& ctx) const
{
    if(miopen::IsDisabled(MIOPEN_DEBUG_CONV_IMPLICIT_GEMM_HIP_WRW_V4R4_PADDED_GEMM_XDLOPS{}))
        return false;

    if(!IsComposableKernelSupportedHardware(ctx))
        return false;

    if(miopen::IsEnabled(MIOPEN_DEBUG_CONVOLUTION_DETERMINISTIC{}))
        return false;

    if(!IsXdlopsSupport(ctx))
        return false;

    if(!ctx.use_hip_kernels)
        return false;

    if(!(ctx.IsFp32() || ctx.IsFp16() || ctx.IsBfp16()))
        return false;

    if(!ctx.direction.IsBackwardWrW())
        return false;

    if(!ctx.Is2d())
        return false;

    if(ctx.GetStream().GetDeviceName() == "gfx90a" && ctx.conv_problem.IsGfx90aFp16altRequired())
        return false;

    if(!IsIndexRangeLargeEnough(ctx))
        return false;

    if(!ctx.IsLayoutDefault())
    {
        return false;
    }

// this particular HeuristicInit is so comprehensive, that if it cannot predict a valid
#if WORKAROUND_MI100_BF16_FATAL_COMPILER_ERRORS
    if(ctx.GetStream().GetDeviceName() == "gfx908" && ctx.IsBfp16())
        return false;
#endif

    // this particular EuristicInit is so comprehensive, that if it cannot predict a valid
    // performance config, the problem is probably not applicable
    PerformanceImplicitGemmWrwV4R4Xdlops_Padded_Gemm config;
    config.HeuristicInit(ctx);

    if(!config.IsReallyValid(ctx))
        return false;

    // gemm size
    int gemm_g           = -1;
    int gemm_m           = -1;
    int gemm_n           = -1;
    int gemm_k_total     = -1;
    int gemm_m_pad       = -1;
    int gemm_n_pad       = -1;
    int gemm_k_total_pad = -1;

    std::tie(gemm_g,
             gemm_m,
             gemm_n,
             gemm_k_total,
             std::ignore,
             gemm_m_pad,
             gemm_n_pad,
             gemm_k_total_pad,
             std::ignore) = config.CalculateGemmSizeAndGemmKBlock(ctx);

    // hack: make itself not applicable if padding is not needed, and fall back to other solver
    // (likely ConvHipImplicitGemmWrwV4R4Xdlops)
    if(gemm_m_pad == 0 && gemm_n_pad == 0 && gemm_k_total_pad == 0)
        return false;

    return IsValidGridGemmXdlops(gemm_m, gemm_n, gemm_k_total);
}

PerformanceImplicitGemmWrwV4R4Xdlops_Padded_Gemm
ConvHipImplicitGemmWrwV4R4Xdlops_Padded_Gemm::SearchCTS(const ConvolutionContext& ctx,
                                                        const AnyInvokeParams& invoke_ctx) const
{
    // fp16/bfp16 uses fp32 workspace to leverage fp32 atomic add
    return GenericSearch(*this, ctx, invoke_ctx);
}

std::size_t
ConvHipImplicitGemmWrwV4R4Xdlops_Padded_Gemm::GetWorkspaceSize(const ConvolutionContext& ctx) const
{
    if(ctx.IsFp32())
        return 0;
    else
    {
        const auto k = ConvolutionContextInterpreter::GetOutputChannelK(ctx);
        const auto c = ConvolutionContextInterpreter::GetInputChannelC(ctx);
        const auto y = ConvolutionContextInterpreter::GetFilterHeightY(ctx);
        const auto x = ConvolutionContextInterpreter::GetFilterWidthX(ctx);

        return k * c * y * x * miopen::GetTypeSize(miopenFloat);
    }
}
} // namespace solver
} // namespace miopen<|MERGE_RESOLUTION|>--- conflicted
+++ resolved
@@ -806,7 +806,7 @@
 }
 
 // Used by GenericSearch, not used by HeuristicInit
-bool ConvHipImplicitGemmWrwV4R4Xdlops_Padded_Gemm::IsValidPerformanceConfigCTS(
+bool ConvHipImplicitGemmWrwV4R4Xdlops_Padded_Gemm::IsValidPerformanceConfig(
     const ConvolutionContext& ctx, const PerformanceImplicitGemmWrwV4R4Xdlops_Padded_Gemm& c) const
 {
     return c.IsReallyValid(ctx);
@@ -910,11 +910,7 @@
 }
 
 PerformanceImplicitGemmWrwV4R4Xdlops_Padded_Gemm
-<<<<<<< HEAD
-ConvHipImplicitGemmWrwV4R4Xdlops_Padded_Gemm::GetDefaultPerformanceConfigCTS(
-=======
 ConvHipImplicitGemmWrwV4R4Xdlops_Padded_Gemm::GetDefaultPerformanceConfig(
->>>>>>> d00883a5
     const ConvolutionContext& ctx) const
 {
     PerformanceImplicitGemmWrwV4R4Xdlops_Padded_Gemm config;
@@ -923,7 +919,7 @@
     return config;
 }
 
-ConvSolution ConvHipImplicitGemmWrwV4R4Xdlops_Padded_Gemm::GetSolutionCTS(
+ConvSolution ConvHipImplicitGemmWrwV4R4Xdlops_Padded_Gemm::GetSolution(
     const ConvolutionContext& ctx,
     const PerformanceImplicitGemmWrwV4R4Xdlops_Padded_Gemm& config) const
 {
@@ -1184,8 +1180,8 @@
 }
 
 PerformanceImplicitGemmWrwV4R4Xdlops_Padded_Gemm
-ConvHipImplicitGemmWrwV4R4Xdlops_Padded_Gemm::SearchCTS(const ConvolutionContext& ctx,
-                                                        const AnyInvokeParams& invoke_ctx) const
+ConvHipImplicitGemmWrwV4R4Xdlops_Padded_Gemm::Search(const ConvolutionContext& ctx,
+                                                     const AnyInvokeParams& invoke_ctx) const
 {
     // fp16/bfp16 uses fp32 workspace to leverage fp32 atomic add
     return GenericSearch(*this, ctx, invoke_ctx);
