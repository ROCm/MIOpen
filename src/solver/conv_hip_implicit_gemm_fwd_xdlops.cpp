/*******************************************************************************
 *
 * MIT License
 *
 * Copyright (c) 2022 Advanced Micro Devices, Inc.
 *
 * Permission is hereby granted, free of charge, to any person obtaining a copy
 * of this software and associated documentation files (the "Software"), to deal
 * in the Software without restriction, including without limitation the rights
 * to use, copy, modify, merge, publish, distribute, sublicense, and/or sell
 * copies of the Software, and to permit persons to whom the Software is
 * furnished to do so, subject to the following conditions:
 *
 * The above copyright notice and this permission notice shall be included in all
 * copies or substantial portions of the Software.
 *
 * THE SOFTWARE IS PROVIDED "AS IS", WITHOUT WARRANTY OF ANY KIND, EXPRESS OR
 * IMPLIED, INCLUDING BUT NOT LIMITED TO THE WARRANTIES OF MERCHANTABILITY,
 * FITNESS FOR A PARTICULAR PURPOSE AND NONINFRINGEMENT. IN NO EVENT SHALL THE
 * AUTHORS OR COPYRIGHT HOLDERS BE LIABLE FOR ANY CLAIM, DAMAGES OR OTHER
 * LIABILITY, WHETHER IN AN ACTION OF CONTRACT, TORT OR OTHERWISE, ARISING FROM,
 * OUT OF OR IN CONNECTION WITH THE SOFTWARE OR THE USE OR OTHER DEALINGS IN THE
 * SOFTWARE.
 *
 *******************************************************************************/

#include <vector>
#include <cstdint>

#include <miopen/solver.hpp>
#include <miopen/generic_search.hpp>
#include <miopen/conv/data_invoke_params.hpp>
#include <miopen/solver/problem_description_interpreter.hpp>
#if MIOPEN_BACKEND_HIP && MIOPEN_USE_COMPOSABLEKERNEL
#include <ck/library/tensor_operation_instance/gpu/convolution_forward.hpp>
#endif
#include <miopen/solver/implicitgemm_util.hpp>
MIOPEN_DECLARE_ENV_VAR(MIOPEN_DEBUG_CONV_IMPLICIT_GEMM_HIP_FWD_XDLOPS)

namespace miopen {
namespace solver {

#if MIOPEN_BACKEND_HIP && MIOPEN_USE_COMPOSABLEKERNEL
template <typename DataType>
using DeviceOp =
    ck::tensor_operation::device::DeviceConvFwd<2,
                                                ck::tensor_layout::convolution::NHWC,
                                                ck::tensor_layout::convolution::KYXC,
                                                ck::tensor_layout::convolution::NHWK,
                                                DataType,
                                                DataType,
                                                DataType,
                                                ck::tensor_operation::element_wise::PassThrough,
                                                ck::tensor_operation::element_wise::PassThrough,
                                                ck::tensor_operation::element_wise::PassThrough>;

template <typename DataType>
using DeviceOpPtrs =
    ck::tensor_operation::device::instance::DeviceOperationInstanceFactory<DeviceOp<DataType>>;

struct CKArgs
{
    CKArgs(const ProblemDescription& problem)
    {
        N        = ProblemInterpreter::GetBatchN(problem);
        K        = ProblemInterpreter::GetOutputChannelK(problem);
        C        = ProblemInterpreter::GetInputChannelC(problem);
        input    = {ProblemInterpreter::GetInputHeightHi(problem),
                 ProblemInterpreter::GetInputWidthWi(problem)};
        output   = {ProblemInterpreter::GetOutputHeightHo(problem),
                  ProblemInterpreter::GetOutputWidthWo(problem)};
        filter   = {ProblemInterpreter::GetFilterHeightY(problem),
                  ProblemInterpreter::GetFilterWidthX(problem)};
        strides  = {ProblemInterpreter::GetAdjustedConvolutionStrideH(problem),
                   ProblemInterpreter::GetAdjustedConvolutionStrideW(problem)};
        dilation = {ProblemInterpreter::GetAdjustedConvolutionDilationH(problem),
                    ProblemInterpreter::GetAdjustedConvolutionDilationW(problem)};
        lPadding = {ProblemInterpreter::GetInputLeftPadH(problem),
                    ProblemInterpreter::GetInputLeftPadW(problem)};
        rPadding = {ProblemInterpreter::GetAdjustedInputRightPadH(problem),
                    ProblemInterpreter::GetAdjustedInputRightPadW(problem)};
    }

    CKArgs(const CKArgs&) = default;
    CKArgs(CKArgs&&)      = default;
    CKArgs& operator=(const CKArgs&) = default;
    CKArgs& operator=(CKArgs&&) = default;
    ~CKArgs()                   = default;

    template <typename ConvPtr>
    auto MakeArgPtr(const ConvPtr& conv_ptr, ConstData_t in, ConstData_t w, Data_t out) const
    {
        return conv_ptr->MakeArgumentPointer(in,
                                             w,
                                             out,
                                             this->N,
                                             this->K,
                                             this->C,
                                             this->input,
                                             this->filter,
                                             this->output,
                                             this->strides,
                                             this->dilation,
                                             this->lPadding,
                                             this->rPadding,
                                             {},
                                             {},
                                             {});
    }

    template <typename ConvPtr>
    auto MakeArgPtr(const ConvPtr& conv_ptr, const ConvDataTensors& tensors) const
    {
        return MakeArgPtr(conv_ptr, tensors.in, tensors.w, tensors.out);
    }

    template <typename ConvPtr>
    bool IsSupportedBy(const ConvPtr& conv_ptr) const
    {
        auto arg_ptr = MakeArgPtr(conv_ptr, nullptr, nullptr, nullptr);
        return conv_ptr->IsSupportedArgument(arg_ptr.get());
    }

    int N;
    int K;
    int C;
    std::vector<int> input;
    std::vector<int> output;
    std::vector<int> filter;
    std::vector<int> strides;
    std::vector<int> dilation;
    std::vector<int> lPadding;
    std::vector<int> rPadding;
};

template <typename DataType>
void PerformanceConfigHipImplicitGemmFwdXdlops::Init(const ProblemDescription& problem)
{
    const auto args      = CKArgs{problem};
    const auto conv_ptrs = DeviceOpPtrs<DataType>::GetInstances();
    assert(!conv_ptrs.empty());
    this->total_size = conv_ptrs.size();
    for(int i = 0; i < conv_ptrs.size(); i++)
    {
        if(args.IsSupportedBy(conv_ptrs[i]))
        {
            this->kernel_id = conv_ptrs[i]->GetTypeString();
            break;
        }
        ++this->index;
    }
    // TODO(Amber): This logic is broken and different from other
    // PerformanceConfigHipImplicitsGemm* classes. Other classes keep a vector of
    // strings called 'valid_kernels'
}

template <typename DataType>
bool PerformanceConfigHipImplicitGemmFwdXdlops::CheckIsSupportCKArgs(
    const ProblemDescription& problem) const
{
    const auto args      = CKArgs{problem};
    const auto conv_ptrs = DeviceOpPtrs<DataType>::GetInstances();
    return args.IsSupportedBy(conv_ptrs[this->index]);
}

template <typename DataType>
bool ConvHipImplicitGemmFwdXdlops::CheckCKApplicability(const ProblemDescription& problem) const
{
    const auto conv_ptrs = DeviceOpPtrs<DataType>::GetInstances();
    assert(!conv_ptrs.empty());
    const auto args = CKArgs{problem};
    if(!std::all_of(args.strides.begin(), args.strides.end(), [](auto x) { return x == 1; }))
        return false;
    for(int i = 0; i < conv_ptrs.size(); i++)
    {
        if(args.IsSupportedBy(conv_ptrs[i]))
            return true;
    }
    return false;
}

namespace {

template <typename DataType, typename CKConvPtr>
void RunCKSolution(const Handle& handle,
                   const AnyInvokeParams& primitive_parameters,
                   const CKArgs& ck_args,
                   const CKConvPtr& conv_ptr)
{
    const auto& data_ctx        = primitive_parameters.CastTo<conv::DataInvokeParams>();
    auto argument_ptr           = ck_args.MakeArgPtr(conv_ptr, data_ctx.tensors);
    auto invoker_ptr            = conv_ptr->MakeInvokerPointer();
    const auto enable_profiling = handle.IsProfilingEnabled();

    float elapsed_time =
        invoker_ptr->Run(argument_ptr.get(), {handle.GetStream(), enable_profiling});
    if(enable_profiling)
    {
        handle.ResetKernelTime();
        handle.AccumKernelTime(elapsed_time);
    }
}

<<<<<<< HEAD
template <typename DataType>
InvokerFactory MakeInvokerFactoryHelper(CKArgs ck_args, size_t config_idx)
{
    return [ck_args = std::move(ck_args), config_idx](const std::vector<Kernel>& kernels) mutable {
        std::ignore = kernels;

        return [ck_args = std::move(ck_args),
                config_idx](const Handle& handle, const AnyInvokeParams& primitive_parameters) {
            RunCKSolution<DataType>(handle, primitive_parameters, ck_args, config_idx);
        };
    };
}

InvokerFactory
MakeInvokerFactoryHipImplGemmFwdXdlops(const ProblemDescription& problem,
                                       const PerformanceConfigHipImplicitGemmFwdXdlops& config)
{

    auto ck_args          = CKArgs{problem};
    const auto config_idx = config.index;

    switch(problem.GetInDataType())
    {
    case miopenInt8: return MakeInvokerFactoryHelper<int8_t>(std::move(ck_args), config_idx);
    case miopenHalf: return MakeInvokerFactoryHelper<ck::half_t>(std::move(ck_args), config_idx);
    case miopenFloat: return MakeInvokerFactoryHelper<float>(std::move(ck_args), config_idx);
    case miopenInt32:
    case miopenInt8x4:
    case miopenFloat8:
    case miopenBFloat8:
    case miopenBFloat16:
    case miopenDouble:
    default:
        MIOPEN_THROW(miopenStatusInternalError,
                     "ConvHipImplicitGemmFwdXdlops operation not implemented for this data type");
    }
}

=======
>>>>>>> d6d7f56e
} // namespace
#endif

void PerformanceConfigHipImplicitGemmFwdXdlops::HeuristicInit(const ProblemDescription& problem)
{
    this->index = 0;
#if !MIOPEN_BACKEND_HIP || !MIOPEN_USE_COMPOSABLEKERNEL
    std::ignore = problem;
#else
    this->index      = 0;
    this->total_size = 0;
    this->kernel_id  = "";
    switch(problem.GetInDataType())
    {
    case miopenInt8: Init<int8_t>(problem); break;
    case miopenHalf: Init<ck::half_t>(problem); break;
    case miopenFloat: Init<float>(problem); break;
    case miopenFloat8:
    case miopenBFloat8:
    case miopenInt32:
    case miopenInt8x4:
    case miopenBFloat16:
    case miopenDouble: break;
    }
#endif
}

bool PerformanceConfigHipImplicitGemmFwdXdlops::SetNextValue(const ProblemDescription& problem)
{
    if(total_size == -1)
        this->HeuristicInit(problem);
    assert(total_size != -1);
    if((index + 1) < total_size)
    {
        ++index;
        return true;
    }
    else
        return false;
}

bool PerformanceConfigHipImplicitGemmFwdXdlops::IsValidValue() const { return index < total_size; }

bool PerformanceConfigHipImplicitGemmFwdXdlops::IsValid(const ProblemDescription& problem) const
{
#if !MIOPEN_BACKEND_HIP || !MIOPEN_USE_COMPOSABLEKERNEL
    std::ignore = problem;
    return false;
#else
    switch(problem.GetInDataType())
    {
    case miopenInt8: return CheckIsSupportCKArgs<int8_t>(problem);
    case miopenHalf: return CheckIsSupportCKArgs<ck::half_t>(problem);
    case miopenFloat: return CheckIsSupportCKArgs<float>(problem);
    case miopenFloat8:
    case miopenBFloat8:
    case miopenInt32:
    case miopenInt8x4:
    case miopenBFloat16:
    case miopenDouble: break;
    }
    return false;
#endif
}

bool PerformanceConfigHipImplicitGemmFwdXdlops::operator==(
    const PerformanceConfigHipImplicitGemmFwdXdlops& other) const
{
    return this->index == other.index;
}

PerformanceConfigHipImplicitGemmFwdXdlops
ConvHipImplicitGemmFwdXdlops::GetDefaultPerformanceConfig(const ConvolutionContext&,
                                                          const ProblemDescription& problem) const
{
    PerformanceConfigHipImplicitGemmFwdXdlops pp;
    pp.HeuristicInit(problem);
    return pp;
}

bool ConvHipImplicitGemmFwdXdlops::IsValidPerformanceConfig(
    const ConvolutionContext&,
    const ProblemDescription& problem,
    const PerformanceConfigHipImplicitGemmFwdXdlops& config) const
{
    return config.IsValid(problem);
}

PerformanceConfigHipImplicitGemmFwdXdlops
ConvHipImplicitGemmFwdXdlops::Search(const ConvolutionContext& ctx,
                                     const ProblemDescription& problem,
                                     const AnyInvokeParams& invoke_ctx) const
{
    return GenericSearch(*this, ctx, problem, invoke_ctx);
}

bool ConvHipImplicitGemmFwdXdlops::IsApplicable(const ConvolutionContext& ctx,
                                                const ProblemDescription& problem) const
{
#if !MIOPEN_BACKEND_HIP || !MIOPEN_USE_COMPOSABLEKERNEL
    std::ignore = ctx;
    std::ignore = problem;
    return false;
#else
    if(miopen::IsDisabled(MIOPEN_DEBUG_CONV_IMPLICIT_GEMM_HIP_FWD_XDLOPS{}))
        return false;
    if(problem.GetConv().attribute.deterministic)
        return false;
    if(problem.GetInDataType() != problem.GetWeightsDataType() ||
       problem.GetWeightsDataType() != problem.GetOutDataType() ||
       problem.GetInDataType() != problem.GetOutDataType())
        return false;
    if(!problem.direction.IsForward())
        return false;
    if(!problem.Is2d())
        return false;
    if(!IsXdlopsSupport(ctx))
        return false;
    if(!IsComposableKernelSupportedHardware(ctx))
        return false;
    const std::string& arch = ctx.GetStream().GetDeviceName();
    if(arch == "gfx90a" && problem.IsGfx90aFp16altRequired())
        return false;
    if(!IsIndexRangeLargeEnough(problem))
        return false;
    if(!problem.IsLayoutNHWC())
        return false;
    if(problem.IsTensorsCasted())
        return false;
    if(problem.GetGroupCount() > 1)
        return false;
    switch(problem.GetInDataType())
    {
    case miopenInt8: return CheckCKApplicability<int8_t>(problem);
    case miopenHalf: return CheckCKApplicability<ck::half_t>(problem);
    case miopenFloat: return CheckCKApplicability<float>(problem);
    case miopenFloat8:
    case miopenBFloat8:
    case miopenInt32:
    case miopenInt8x4:
    case miopenBFloat16:
    case miopenDouble: break;
    }
    return false;
#endif
}

ConvSolution ConvHipImplicitGemmFwdXdlops::GetSolution(
    const ConvolutionContext& ctx,
    const ProblemDescription& problem,
    const PerformanceConfigHipImplicitGemmFwdXdlops& config) const
{
    std::ignore = ctx;
#if !MIOPEN_BACKEND_HIP || !MIOPEN_USE_COMPOSABLEKERNEL
    std::ignore = problem;
    std::ignore = config;
    return {};
#else

    auto InitInvokerFactory = [&problem, idx = config.index](auto DataTypeVal) {
        using DataType = decltype(DataTypeVal);

        ConvSolution result;
        result.invoker_factory = [ck_args     = CKArgs{problem},
                                  sh_conv_ptr = std::shared_ptr{std::move(
                                      DeviceOpPtrs<DataType>::GetInstances().at(idx))}](
                                     const std::vector<Kernel>&) mutable {
            return [ck_args = std::move(ck_args), sh_conv_ptr = std::move(sh_conv_ptr)](
                       const Handle& handle, const AnyInvokeParams& primitive_parameters) {
                RunCKSolution<DataType>(handle, primitive_parameters, ck_args, sh_conv_ptr);
            };
        };
        return result;
    };

    switch(problem.GetInDataType())
    {
    case miopenInt8: return InitInvokerFactory(int8_t{});
    case miopenHalf: return InitInvokerFactory(ck::half_t{});
    case miopenFloat: return InitInvokerFactory(float{});
    case miopenInt32:
    case miopenInt8x4:
    case miopenBFloat16:
    case miopenDouble:
    default:
        MIOPEN_THROW(miopenStatusInternalError,
                     "ConvHipImplicitGemmFwdXdlops operation not implemented for this data type");
    }

    return {};
#endif
}

} // namespace solver
} // namespace miopen<|MERGE_RESOLUTION|>--- conflicted
+++ resolved
@@ -201,47 +201,6 @@
     }
 }
 
-<<<<<<< HEAD
-template <typename DataType>
-InvokerFactory MakeInvokerFactoryHelper(CKArgs ck_args, size_t config_idx)
-{
-    return [ck_args = std::move(ck_args), config_idx](const std::vector<Kernel>& kernels) mutable {
-        std::ignore = kernels;
-
-        return [ck_args = std::move(ck_args),
-                config_idx](const Handle& handle, const AnyInvokeParams& primitive_parameters) {
-            RunCKSolution<DataType>(handle, primitive_parameters, ck_args, config_idx);
-        };
-    };
-}
-
-InvokerFactory
-MakeInvokerFactoryHipImplGemmFwdXdlops(const ProblemDescription& problem,
-                                       const PerformanceConfigHipImplicitGemmFwdXdlops& config)
-{
-
-    auto ck_args          = CKArgs{problem};
-    const auto config_idx = config.index;
-
-    switch(problem.GetInDataType())
-    {
-    case miopenInt8: return MakeInvokerFactoryHelper<int8_t>(std::move(ck_args), config_idx);
-    case miopenHalf: return MakeInvokerFactoryHelper<ck::half_t>(std::move(ck_args), config_idx);
-    case miopenFloat: return MakeInvokerFactoryHelper<float>(std::move(ck_args), config_idx);
-    case miopenInt32:
-    case miopenInt8x4:
-    case miopenFloat8:
-    case miopenBFloat8:
-    case miopenBFloat16:
-    case miopenDouble:
-    default:
-        MIOPEN_THROW(miopenStatusInternalError,
-                     "ConvHipImplicitGemmFwdXdlops operation not implemented for this data type");
-    }
-}
-
-=======
->>>>>>> d6d7f56e
 } // namespace
 #endif
 
@@ -426,6 +385,8 @@
     case miopenInt8x4:
     case miopenBFloat16:
     case miopenDouble:
+    case miopenFloat8:
+    case miopenBFloat8:
     default:
         MIOPEN_THROW(miopenStatusInternalError,
                      "ConvHipImplicitGemmFwdXdlops operation not implemented for this data type");
