--- conflicted
+++ resolved
@@ -261,6 +261,8 @@
     case miopenFloat: return MakeInvokerFactoryHelper<float>(std::move(ck_args), config_idx);
     case miopenInt32:
     case miopenInt8x4:
+    case miopenFloat8:
+    case miopenBFloat8:
     case miopenBFloat16:
     case miopenDouble:
     default:
@@ -428,34 +430,8 @@
     return {};
 #else
     ConvSolution result;
-<<<<<<< HEAD
-    result.invoker_factory = [=](const std::vector<Kernel>& kernels) {
-        std::ignore = kernels;
-        return [=](const Handle& handle, const AnyInvokeParams& primitive_parameters) {
-            switch(problem.conv_problem.GetInDataType())
-            {
-            case miopenInt8:
-                RunCKSolution<int8_t>(handle, primitive_parameters, problem, config);
-                break;
-            case miopenHalf:
-                RunCKSolution<ck::half_t>(handle, primitive_parameters, problem, config);
-                break;
-            case miopenFloat:
-                RunCKSolution<float>(handle, primitive_parameters, problem, config);
-                break;
-            case miopenFloat8:
-            case miopenBFloat8:
-            case miopenInt32:
-            case miopenInt8x4:
-            case miopenBFloat16:
-            case miopenDouble: break;
-            }
-        };
-    };
-=======
     result.invoker_factory = MakeInvokerFactoryHipImplGemmFwdXdlops(problem, config);
 
->>>>>>> c3d27bb8
     return result;
 #endif
 }
