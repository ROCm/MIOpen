/*******************************************************************************
 *
 * MIT License
 *
 * Copyright (c) 2022 Advanced Micro Devices, Inc.
 *
 * Permission is hereby granted, free of charge, to any person obtaining a copy
 * of this software and associated documentation files (the "Software"), to deal
 * in the Software without restriction, including without limitation the rights
 * to use, copy, modify, merge, publish, distribute, sublicense, and/or sell
 * copies of the Software, and to permit persons to whom the Software is
 * furnished to do so, subject to the following conditions:
 *
 * The above copyright notice and this permission notice shall be included in all
 * copies or substantial portions of the Software.
 *
 * THE SOFTWARE IS PROVIDED "AS IS", WITHOUT WARRANTY OF ANY KIND, EXPRESS OR
 * IMPLIED, INCLUDING BUT NOT LIMITED TO THE WARRANTIES OF MERCHANTABILITY,
 * FITNESS FOR A PARTICULAR PURPOSE AND NONINFRINGEMENT. IN NO EVENT SHALL THE
 * AUTHORS OR COPYRIGHT HOLDERS BE LIABLE FOR ANY CLAIM, DAMAGES OR OTHER
 * LIABILITY, WHETHER IN AN ACTION OF CONTRACT, TORT OR OTHERWISE, ARISING FROM,
 * OUT OF OR IN CONNECTION WITH THE SOFTWARE OR THE USE OR OTHER DEALINGS IN THE
 * SOFTWARE.
 *
 *******************************************************************************/

#include <vector>
#include <cstdint>

#include <miopen/solver.hpp>
#include <miopen/generic_search.hpp>
#include <miopen/conv/data_invoke_params.hpp>
#include <miopen/solver/problem_description_interpreter.hpp>
#if MIOPEN_BACKEND_HIP && MIOPEN_USE_COMPOSABLEKERNEL
#include <ck/library/tensor_operation_instance/gpu/convolution_forward.hpp>
#endif
#include <miopen/solver/implicitgemm_util.hpp>
#include <miopen/solver/implicitgemm_ck_util.hpp>
MIOPEN_DECLARE_ENV_VAR(MIOPEN_DEBUG_CONV_IMPLICIT_GEMM_HIP_FWD_XDLOPS)

namespace miopen {
namespace solver {
namespace conv {

#if MIOPEN_BACKEND_HIP && MIOPEN_USE_COMPOSABLEKERNEL
template <typename DataType>
using DeviceOp =
    ck::tensor_operation::device::DeviceConvFwd<2,
                                                ck::tensor_layout::convolution::NHWC,
                                                ck::tensor_layout::convolution::KYXC,
                                                ck::tensor_layout::convolution::NHWK,
                                                DataType,
                                                DataType,
                                                DataType,
                                                ck::tensor_operation::element_wise::PassThrough,
                                                ck::tensor_operation::element_wise::PassThrough,
                                                ck::tensor_operation::element_wise::PassThrough>;

template <typename DataType>
using DeviceOpPtrs =
    ck::tensor_operation::device::instance::DeviceOperationInstanceFactory<DeviceOp<DataType>>;

namespace {
<<<<<<< HEAD

=======
>>>>>>> d176b8ff
struct CKArgs
{
    CKArgs(const ProblemDescription& problem)
    {
        N        = ProblemInterpreter::GetBatchN(problem);
        K        = ProblemInterpreter::GetOutputChannelK(problem);
        C        = ProblemInterpreter::GetInputChannelC(problem);
        input    = {ProblemInterpreter::GetInputHeightHi(problem),
                 ProblemInterpreter::GetInputWidthWi(problem)};
        output   = {ProblemInterpreter::GetOutputHeightHo(problem),
                  ProblemInterpreter::GetOutputWidthWo(problem)};
        filter   = {ProblemInterpreter::GetFilterHeightY(problem),
                  ProblemInterpreter::GetFilterWidthX(problem)};
        strides  = {ProblemInterpreter::GetAdjustedConvolutionStrideH(problem),
                   ProblemInterpreter::GetAdjustedConvolutionStrideW(problem)};
        dilation = {ProblemInterpreter::GetAdjustedConvolutionDilationH(problem),
                    ProblemInterpreter::GetAdjustedConvolutionDilationW(problem)};
        lPadding = {ProblemInterpreter::GetInputLeftPadH(problem),
                    ProblemInterpreter::GetInputLeftPadW(problem)};
        rPadding = {ProblemInterpreter::GetAdjustedInputRightPadH(problem),
                    ProblemInterpreter::GetAdjustedInputRightPadW(problem)};
    }

    CKArgs(const CKArgs&) = default;
    CKArgs(CKArgs&&)      = default;
    CKArgs& operator=(const CKArgs&) = default;
    ~CKArgs()                        = default;

    template <typename ConvPtr>
    auto MakeArgPtr(const ConvPtr& conv_ptr, ConstData_t in, ConstData_t w, Data_t out) const
    {
        return conv_ptr->MakeArgumentPointer(in,
                                             w,
                                             out,
                                             N,
                                             K,
                                             C,
                                             input,
                                             filter,
                                             output,
                                             strides,
                                             dilation,
                                             lPadding,
                                             rPadding,
                                             {},
                                             {},
                                             {});
    }

    template <typename ConvPtr>
    auto MakeArgPtr(const ConvPtr& conv_ptr, const ConvDataTensors& tensors) const
    {
        return MakeArgPtr(conv_ptr, tensors.in, tensors.w, tensors.out);
    }

    template <typename ConvPtr>
    bool IsSupportedBy(const ConvPtr& conv_ptr) const
    {
        auto arg_ptr = MakeArgPtr(conv_ptr, nullptr, nullptr, nullptr);
        return conv_ptr->IsSupportedArgument(arg_ptr.get());
    }

    int N;
    int K;
    int C;
    std::vector<int> input;
    std::vector<int> output;
    std::vector<int> filter;
    std::vector<int> strides;
    std::vector<int> dilation;
    std::vector<int> lPadding;
    std::vector<int> rPadding;
};
<<<<<<< HEAD

template <typename DataType, typename ConvPtrsType>
typename ConvPtrsType::iterator FindConvPtrByID(ConvPtrsType& conv_ptrs,
                                                const std::string& kernel_id)
{
    return std::find_if(conv_ptrs.begin(), conv_ptrs.end(), [&kernel_id](const auto& ptr) {
        return ptr->GetTypeString() == kernel_id;
    });
}

=======
>>>>>>> d176b8ff
} // namespace

template <typename DataType>
void PerformanceConfigHipImplicitGemmFwdXdlops::Init(const ProblemDescription& problem)
{
    valid_kernels = FillValidKernelsIDs<DeviceOpPtrs<DataType>, CKArgs>(problem);
    index         = 0;
    kernel_id     = valid_kernels[index];
}

template <typename DataType>
bool PerformanceConfigHipImplicitGemmFwdXdlops::CheckIsSupportCKArgs(
    const ProblemDescription& problem) const
{
    return IsCKArgsSupported<DeviceOpPtrs<DataType>, CKArgs>(problem, kernel_id);
}

template <typename DataType>
bool ConvHipImplicitGemmFwdXdlops::CheckCKApplicability(const ProblemDescription& problem) const
{
    return IsCKApplicable<DeviceOpPtrs<DataType>, CKArgs>(problem);
}
<<<<<<< HEAD

namespace {

template <typename DataType, typename CKConvPtr>
void RunCKSolution(const Handle& handle,
                   const AnyInvokeParams& primitive_parameters,
                   const CKArgs& ck_args,
                   const CKConvPtr& conv_ptr)
{
    const auto& data_ctx        = primitive_parameters.CastTo<miopen::conv::DataInvokeParams>();
    auto argument_ptr           = ck_args.MakeArgPtr(conv_ptr, data_ctx.tensors);
    auto invoker_ptr            = conv_ptr->MakeInvokerPointer();
    const auto enable_profiling = handle.IsProfilingEnabled();

    float elapsed_time =
        invoker_ptr->Run(argument_ptr.get(), {handle.GetStream(), enable_profiling});
    if(enable_profiling)
    {
        handle.ResetKernelTime();
        handle.AccumKernelTime(elapsed_time);
    }
}

} // namespace
=======
>>>>>>> d176b8ff
#endif

void PerformanceConfigHipImplicitGemmFwdXdlops::HeuristicInit(
    [[maybe_unused]] const ProblemDescription& problem)
{
    index     = 0;
    kernel_id = "";

#if MIOPEN_BACKEND_HIP && MIOPEN_USE_COMPOSABLEKERNEL
    switch(problem.GetInDataType())
    {
    case miopenInt8: Init<int8_t>(problem); break;
    case miopenHalf: Init<ck::half_t>(problem); break;
    case miopenFloat: Init<float>(problem); break;
    case miopenInt32:
    case miopenInt8x4:
    case miopenBFloat16:
    case miopenDouble: break;
    }
#endif
}

bool PerformanceConfigHipImplicitGemmFwdXdlops::SetNextValue(const ProblemDescription& problem)
{
    if(valid_kernels.empty())
    {
        HeuristicInit(problem);
        assert(!valid_kernels.empty());
        return true;
    }

    if((index + 1) < valid_kernels.size())
    {
        ++index;
        kernel_id = valid_kernels[index];
        return true;
    }
    else
        return false;
}

bool PerformanceConfigHipImplicitGemmFwdXdlops::IsValidValue() const
{
    return index < valid_kernels.size();
}

bool PerformanceConfigHipImplicitGemmFwdXdlops::IsValid(
    [[maybe_unused]] const ProblemDescription& problem) const
{
#if MIOPEN_BACKEND_HIP && MIOPEN_USE_COMPOSABLEKERNEL
    switch(problem.GetInDataType())
    {
    case miopenInt8: return CheckIsSupportCKArgs<int8_t>(problem);
    case miopenHalf: return CheckIsSupportCKArgs<ck::half_t>(problem);
    case miopenFloat: return CheckIsSupportCKArgs<float>(problem);
    case miopenInt32:
    case miopenInt8x4:
    case miopenBFloat16:
    case miopenDouble: break;
    }
#endif
    return false;
}

bool PerformanceConfigHipImplicitGemmFwdXdlops::operator==(
    const PerformanceConfigHipImplicitGemmFwdXdlops& other) const
{
    return kernel_id == other.kernel_id;
}

PerformanceConfigHipImplicitGemmFwdXdlops
ConvHipImplicitGemmFwdXdlops::GetDefaultPerformanceConfig(const ConvolutionContext&,
                                                          const ProblemDescription& problem) const
{
    PerformanceConfigHipImplicitGemmFwdXdlops pp;
    pp.HeuristicInit(problem);
    return pp;
}

bool ConvHipImplicitGemmFwdXdlops::IsValidPerformanceConfig(
    const ConvolutionContext&,
    const ProblemDescription& problem,
    const PerformanceConfigHipImplicitGemmFwdXdlops& config) const
{
    return config.IsValid(problem);
}

PerformanceConfigHipImplicitGemmFwdXdlops
ConvHipImplicitGemmFwdXdlops::Search(const ConvolutionContext& ctx,
                                     const ProblemDescription& problem,
                                     const AnyInvokeParams& invoke_ctx) const
{
    return GenericSearch(*this, ctx, problem, invoke_ctx);
}

bool ConvHipImplicitGemmFwdXdlops::IsApplicable(
    [[maybe_unused]] const ConvolutionContext& ctx,
    [[maybe_unused]] const ProblemDescription& problem) const
{
#if MIOPEN_BACKEND_HIP && MIOPEN_USE_COMPOSABLEKERNEL
    if(miopen::IsDisabled(MIOPEN_DEBUG_CONV_IMPLICIT_GEMM_HIP_FWD_XDLOPS{}))
        return false;
    if(problem.GetConv().attribute.deterministic)
        return false;
    if(problem.GetInDataType() != problem.GetWeightsDataType() ||
       problem.GetWeightsDataType() != problem.GetOutDataType() ||
       problem.GetInDataType() != problem.GetOutDataType())
        return false;
    if(!problem.IsDirectionForward())
        return false;
    if(!problem.Is2d())
        return false;
    if(!IsXdlopsSupport(ctx))
        return false;
    if(!IsComposableKernelSupportedHardware(ctx))
        return false;
    const std::string& arch = ctx.GetStream().GetDeviceName();
    if(arch == "gfx90a" && problem.IsGfx90aFp16altRequired())
        return false;
    if(!IsIndexRangeLargeEnough(problem))
        return false;
    if(!problem.IsLayoutNHWC())
        return false;
    if(problem.GetGroupCount() > 1)
        return false;
    switch(problem.GetInDataType())
    {
    case miopenInt8: return CheckCKApplicability<int8_t>(problem);
    case miopenHalf: return CheckCKApplicability<ck::half_t>(problem);
    case miopenFloat: return CheckCKApplicability<float>(problem);
    case miopenInt32:
    case miopenInt8x4:
    case miopenBFloat16:
    case miopenDouble: break;
    }
#endif
    return false;
}

ConvSolution ConvHipImplicitGemmFwdXdlops::GetSolution(
    [[maybe_unused]] const ConvolutionContext& ctx,
    [[maybe_unused]] const ProblemDescription& problem,
    [[maybe_unused]] const PerformanceConfigHipImplicitGemmFwdXdlops& config) const
{
#if MIOPEN_BACKEND_HIP && MIOPEN_USE_COMPOSABLEKERNEL
    switch(problem.GetInDataType())
    {
    case miopenInt8:
        return InitInvokerFactory<DeviceOpPtrs<int8_t>, CKArgs, conv::DataInvokeParams>(
            problem, config.kernel_id);
    case miopenHalf:
        return InitInvokerFactory<DeviceOpPtrs<ck::half_t>, CKArgs, conv::DataInvokeParams>(
            problem, config.kernel_id);
    case miopenFloat:
        return InitInvokerFactory<DeviceOpPtrs<float>, CKArgs, conv::DataInvokeParams>(
            problem, config.kernel_id);
    case miopenInt32:
    case miopenInt8x4:
    case miopenBFloat16:
    case miopenDouble:
    default:
        MIOPEN_THROW(miopenStatusInternalError,
                     "ConvHipImplicitGemmFwdXdlops operation not implemented for this data type");
    }
#endif
    return {};
}

} // namespace conv
} // namespace solver
} // namespace miopen<|MERGE_RESOLUTION|>--- conflicted
+++ resolved
@@ -61,10 +61,6 @@
     ck::tensor_operation::device::instance::DeviceOperationInstanceFactory<DeviceOp<DataType>>;
 
 namespace {
-<<<<<<< HEAD
-
-=======
->>>>>>> d176b8ff
 struct CKArgs
 {
     CKArgs(const ProblemDescription& problem)
@@ -138,19 +134,6 @@
     std::vector<int> lPadding;
     std::vector<int> rPadding;
 };
-<<<<<<< HEAD
-
-template <typename DataType, typename ConvPtrsType>
-typename ConvPtrsType::iterator FindConvPtrByID(ConvPtrsType& conv_ptrs,
-                                                const std::string& kernel_id)
-{
-    return std::find_if(conv_ptrs.begin(), conv_ptrs.end(), [&kernel_id](const auto& ptr) {
-        return ptr->GetTypeString() == kernel_id;
-    });
-}
-
-=======
->>>>>>> d176b8ff
 } // namespace
 
 template <typename DataType>
@@ -173,33 +156,6 @@
 {
     return IsCKApplicable<DeviceOpPtrs<DataType>, CKArgs>(problem);
 }
-<<<<<<< HEAD
-
-namespace {
-
-template <typename DataType, typename CKConvPtr>
-void RunCKSolution(const Handle& handle,
-                   const AnyInvokeParams& primitive_parameters,
-                   const CKArgs& ck_args,
-                   const CKConvPtr& conv_ptr)
-{
-    const auto& data_ctx        = primitive_parameters.CastTo<miopen::conv::DataInvokeParams>();
-    auto argument_ptr           = ck_args.MakeArgPtr(conv_ptr, data_ctx.tensors);
-    auto invoker_ptr            = conv_ptr->MakeInvokerPointer();
-    const auto enable_profiling = handle.IsProfilingEnabled();
-
-    float elapsed_time =
-        invoker_ptr->Run(argument_ptr.get(), {handle.GetStream(), enable_profiling});
-    if(enable_profiling)
-    {
-        handle.ResetKernelTime();
-        handle.AccumKernelTime(elapsed_time);
-    }
-}
-
-} // namespace
-=======
->>>>>>> d176b8ff
 #endif
 
 void PerformanceConfigHipImplicitGemmFwdXdlops::HeuristicInit(
