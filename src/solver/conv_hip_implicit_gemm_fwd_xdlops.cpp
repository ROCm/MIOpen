--- conflicted
+++ resolved
@@ -354,12 +354,9 @@
         return false;
     if(!problem.IsLayoutNHWC())
         return false;
-<<<<<<< HEAD
-
     if(problem.IsTensorsCasted())
-=======
+        return false;
     if(problem.GetGroupCount() > 1)
->>>>>>> 6fbba879
         return false;
     switch(problem.conv_problem.GetInDataType())
     {
