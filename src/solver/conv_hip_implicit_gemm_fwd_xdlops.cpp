/*******************************************************************************
 *
 * MIT License
 *
 * Copyright (c) 2022 Advanced Micro Devices, Inc.
 *
 * Permission is hereby granted, free of charge, to any person obtaining a copy
 * of this software and associated documentation files (the "Software"), to deal
 * in the Software without restriction, including without limitation the rights
 * to use, copy, modify, merge, publish, distribute, sublicense, and/or sell
 * copies of the Software, and to permit persons to whom the Software is
 * furnished to do so, subject to the following conditions:
 *
 * The above copyright notice and this permission notice shall be included in all
 * copies or substantial portions of the Software.
 *
 * THE SOFTWARE IS PROVIDED "AS IS", WITHOUT WARRANTY OF ANY KIND, EXPRESS OR
 * IMPLIED, INCLUDING BUT NOT LIMITED TO THE WARRANTIES OF MERCHANTABILITY,
 * FITNESS FOR A PARTICULAR PURPOSE AND NONINFRINGEMENT. IN NO EVENT SHALL THE
 * AUTHORS OR COPYRIGHT HOLDERS BE LIABLE FOR ANY CLAIM, DAMAGES OR OTHER
 * LIABILITY, WHETHER IN AN ACTION OF CONTRACT, TORT OR OTHERWISE, ARISING FROM,
 * OUT OF OR IN CONNECTION WITH THE SOFTWARE OR THE USE OR OTHER DEALINGS IN THE
 * SOFTWARE.
 *
 *******************************************************************************/

#include <vector>
#include <cstdint>

#include <miopen/solver.hpp>
#include <miopen/generic_search.hpp>
#include <miopen/conv/data_invoke_params.hpp>
#include <miopen/solver/problem_description_interpreter.hpp>
#if MIOPEN_BACKEND_HIP && MIOPEN_USE_COMPOSABLEKERNEL
#include <ck/library/tensor_operation_instance/gpu/convolution_forward.hpp>
#endif
MIOPEN_DECLARE_ENV_VAR(MIOPEN_DEBUG_CONV_IMPLICIT_GEMM_HIP_FWD_XDLOPS)

namespace miopen {
namespace solver {

#if MIOPEN_BACKEND_HIP && MIOPEN_USE_COMPOSABLEKERNEL
<<<<<<< HEAD
template <typename DataType>
using DeviceOp =
=======
using DeviceConvFwdPtr_t = std::unique_ptr<
>>>>>>> 5e78e715
    ck::tensor_operation::device::DeviceConvFwd<2,
                                                ck::tensor_layout::convolution::NHWC,
                                                ck::tensor_layout::convolution::KYXC,
                                                ck::tensor_layout::convolution::NHWK,
<<<<<<< HEAD
                                                DataType,
                                                DataType,
                                                DataType,
                                                ck::tensor_operation::element_wise::PassThrough,
                                                ck::tensor_operation::element_wise::PassThrough,
                                                ck::tensor_operation::element_wise::PassThrough>;

template <typename DataType>
using DeviceOpPtrs =
    ck::tensor_operation::device::instance::DeviceOperationInstanceFactory<DeviceOp<DataType>>;
=======
                                                int8_t,
                                                int8_t,
                                                int8_t,
                                                ck::tensor_operation::element_wise::PassThrough,
                                                ck::tensor_operation::element_wise::PassThrough,
                                                ck::tensor_operation::element_wise::PassThrough>>;
>>>>>>> 5e78e715

struct CKArgs
{
    CKArgs(const ConvolutionContext& ctx)
    {
        N        = ProblemInterpreter::GetBatchN(ctx.problem);
        K        = ProblemInterpreter::GetOutputChannelK(ctx.problem);
        C        = ProblemInterpreter::GetInputChannelC(ctx.problem);
        input    = {ProblemInterpreter::GetInputHeightHi(ctx.problem),
                 ProblemInterpreter::GetInputWidthWi(ctx.problem)};
        output   = {ProblemInterpreter::GetOutputHeightHo(ctx.problem),
                  ProblemInterpreter::GetOutputWidthWo(ctx.problem)};
        filter   = {ProblemInterpreter::GetFilterHeightY(ctx.problem),
                  ProblemInterpreter::GetFilterWidthX(ctx.problem)};
        strides  = {ProblemInterpreter::GetAdjustedConvolutionStrideH(ctx.problem),
                   ProblemInterpreter::GetAdjustedConvolutionStrideW(ctx.problem)};
        dilation = {ProblemInterpreter::GetAdjustedConvolutionDilationH(ctx.problem),
                    ProblemInterpreter::GetAdjustedConvolutionDilationW(ctx.problem)};
        lPadding = {ProblemInterpreter::GetInputLeftPadH(ctx.problem),
                    ProblemInterpreter::GetInputLeftPadW(ctx.problem)};
        rPadding = {ProblemInterpreter::GetAdjustedInputRightPadH(ctx.problem),
                    ProblemInterpreter::GetAdjustedInputRightPadW(ctx.problem)};
    }
    int N;
    int K;
    int C;
    std::vector<int> input;
    std::vector<int> output;
    std::vector<int> filter;
    std::vector<int> strides;
    std::vector<int> dilation;
    std::vector<int> lPadding;
    std::vector<int> rPadding;
};
#endif

template <typename DataType>
void PerformanceConfigHipImplicitGemmFwdXdlops::Init(const ConvolutionContext& ctx)
{
<<<<<<< HEAD
    const auto args      = CKArgs{ctx};
    const auto conv_ptrs = DeviceOpPtrs<DataType>::GetInstances();
=======
    this->index = 0;
#if !MIOPEN_BACKEND_HIP || !MIOPEN_USE_COMPOSABLEKERNEL
    std::ignore = ctx;
#else
    this->index = 0;
    std::vector<DeviceConvFwdPtr_t> conv_ptrs;
    ck::tensor_operation::device::instance::add_device_conv2d_fwd_xdl_nhwc_kyxc_nhwk_int8_instances(
        conv_ptrs);
>>>>>>> 5e78e715
    assert(!conv_ptrs.empty());
    this->total_size = conv_ptrs.size();
    for(int i = 0; i < conv_ptrs.size(); i++)
    {
<<<<<<< HEAD
        auto argument_ptr = conv_ptrs[i]->MakeArgumentPointer(nullptr,
                                                              nullptr,
                                                              nullptr,
                                                              args.N,
                                                              args.K,
                                                              args.C,
                                                              args.input,
                                                              args.filter,
                                                              args.input,
                                                              args.strides,
                                                              args.dilation,
                                                              args.lPadding,
                                                              args.rPadding,
                                                              {},
                                                              {},
                                                              {});
        if(conv_ptrs[i]->IsSupportedArgument(argument_ptr.get()))
        {
            this->kernel_id = conv_ptrs[i]->GetTypeString();
=======
        auto argument_ptr = conv_ptr->MakeArgumentPointer(nullptr,
                                                          nullptr,
                                                          nullptr,
                                                          args.N,
                                                          args.K,
                                                          args.C,
                                                          args.input,
                                                          args.filter,
                                                          args.output,
                                                          args.strides,
                                                          args.dilation,
                                                          args.lPadding,
                                                          args.rPadding,
                                                          {},
                                                          {},
                                                          {});
        if(conv_ptr->IsSupportedArgument(argument_ptr.get()))
        {
            this->kernel_id = conv_ptr->GetTypeString();
>>>>>>> 5e78e715
            break;
        }
        ++this->index;
    }
}

template <typename DataType>
bool PerformanceConfigHipImplicitGemmFwdXdlops::CheckIsSupportCKArgs(
    const ConvolutionContext& ctx) const
{
    const auto args      = CKArgs{ctx};
    const auto conv_ptrs = DeviceOpPtrs<DataType>::GetInstances();
    auto argument_ptr    = conv_ptrs[this->index]->MakeArgumentPointer(nullptr,
                                                                    nullptr,
                                                                    nullptr,
                                                                    args.N,
                                                                    args.K,
                                                                    args.C,
                                                                    args.input,
                                                                    args.filter,
                                                                    args.input,
                                                                    args.strides,
                                                                    args.dilation,
                                                                    args.lPadding,
                                                                    args.rPadding,
                                                                    {},
                                                                    {},
                                                                    {});
    return conv_ptrs[this->index]->IsSupportedArgument(argument_ptr.get());
}

template <typename DataType>
bool ConvHipImplicitGemmFwdXdlops::CheckCKApplicability(const ConvolutionContext& ctx) const
{
    const auto conv_ptrs = DeviceOpPtrs<DataType>::GetInstances();
    assert(!conv_ptrs.empty());
    const auto args = CKArgs{ctx};
    if(!std::all_of(args.strides.begin(), args.strides.end(), [&](auto x) { return x == 1; }))
        return false;
    for(int i = 0; i < conv_ptrs.size(); i++)
    {
        auto argument_ptr = conv_ptrs[i]->MakeArgumentPointer(nullptr,
                                                              nullptr,
                                                              nullptr,
                                                              args.N,
                                                              args.K,
                                                              args.C,
                                                              args.input,
                                                              args.filter,
                                                              args.input,
                                                              args.strides,
                                                              args.dilation,
                                                              args.lPadding,
                                                              args.rPadding,
                                                              {},
                                                              {},
                                                              {});
        if(conv_ptrs[i]->IsSupportedArgument(argument_ptr.get()))
            return true;
    }
    return false;
}

template <typename DataType>
void ConvHipImplicitGemmFwdXdlops::GetCKSolution(
    const Handle& handle,
    const AnyInvokeParams& primitive_parameters,
    const ConvolutionContext& ctx,
    const PerformanceConfigHipImplicitGemmFwdXdlops& config) const
{
    const auto args      = CKArgs{ctx};
    const auto conv_ptrs = DeviceOpPtrs<DataType>::GetInstances();
    auto& conv_ptr       = conv_ptrs.at(config.index);
    const auto& data_ctx = primitive_parameters.CastTo<conv::DataInvokeParams>();
    const auto& tensors  = data_ctx.tensors;
    auto argument_ptr    = conv_ptr->MakeArgumentPointer(
        const_cast<void*>( // NOLINT (cppcoreguidelines-pro-type-const-cast)
            static_cast<const void*>(tensors.in)),
        const_cast<void*>( // NOLINT (cppcoreguidelines-pro-type-const-cast)
            static_cast<const void*>(tensors.w)),
        static_cast<void*>(tensors.out),
        args.N,
        args.K,
        args.C,
        args.input,
        args.filter,
        args.input,
        args.strides,
        args.dilation,
        args.lPadding,
        args.rPadding,
        {},
        {},
        {});
    auto invoker_ptr            = conv_ptr->MakeInvokerPointer();
    const auto enable_profiling = handle.IsProfilingEnabled();

    float elapsed_time =
        invoker_ptr->Run(argument_ptr.get(), {handle.GetStream(), enable_profiling});
    if(enable_profiling)
    {
        handle.ResetKernelTime();
        handle.AccumKernelTime(elapsed_time);
    }
}

#endif

void PerformanceConfigHipImplicitGemmFwdXdlops::HeuristicInit(const ConvolutionContext& ctx)
{
    this->index = 0;
#if !MIOPEN_BACKEND_HIP || !MIOPEN_USE_COMPOSABLEKERNEL
    std::ignore = ctx;
#else
    this->index      = 0;
    this->total_size = 0;
    this->kernel_id  = "";
    switch(ctx.problem.conv_problem.GetInDataType())
    {
    case miopenInt8: Init<int8_t>(ctx); break;
    case miopenHalf: Init<ck::half_t>(ctx); break;
    case miopenFloat: Init<float>(ctx); break;
    case miopenInt32:
    case miopenInt8x4:
    case miopenBFloat16:
    case miopenDouble: break;
    }
#endif
}

bool PerformanceConfigHipImplicitGemmFwdXdlops::SetNextValue(const ConvolutionContext& ctx)
{
    if(total_size == -1)
        this->HeuristicInit(ctx);
    assert(total_size != -1);
    if((index + 1) < total_size)
    {
        ++index;
        return true;
    }
    else
        return false;
}

bool PerformanceConfigHipImplicitGemmFwdXdlops::IsValidValue() const { return index < total_size; }

bool PerformanceConfigHipImplicitGemmFwdXdlops::IsValid(const ConvolutionContext& ctx) const
{
#if !MIOPEN_BACKEND_HIP || !MIOPEN_USE_COMPOSABLEKERNEL
    std::ignore = ctx;
    return false;
#else
<<<<<<< HEAD
    switch(ctx.problem.conv_problem.GetInDataType())
    {
    case miopenInt8: return CheckIsSupportCKArgs<int8_t>(ctx);
    case miopenHalf: return CheckIsSupportCKArgs<ck::half_t>(ctx);
    case miopenFloat: return CheckIsSupportCKArgs<float>(ctx);
    case miopenInt32:
    case miopenInt8x4:
    case miopenBFloat16:
    case miopenDouble: break;
    }
    return false;
=======
    std::vector<DeviceConvFwdPtr_t> conv_ptrs;
    ck::tensor_operation::device::instance::add_device_conv2d_fwd_xdl_nhwc_kyxc_nhwk_int8_instances(
        conv_ptrs);
    const auto args   = CKArgs{ctx};
    auto argument_ptr = conv_ptrs[this->index]->MakeArgumentPointer(nullptr,
                                                                    nullptr,
                                                                    nullptr,
                                                                    args.N,
                                                                    args.K,
                                                                    args.C,
                                                                    args.input,
                                                                    args.filter,
                                                                    args.input,
                                                                    args.strides,
                                                                    args.dilation,
                                                                    args.lPadding,
                                                                    args.rPadding,
                                                                    {},
                                                                    {},
                                                                    {});
    return conv_ptrs[this->index]->IsSupportedArgument(argument_ptr.get());
>>>>>>> 5e78e715
#endif
}

bool PerformanceConfigHipImplicitGemmFwdXdlops::operator==(
    const PerformanceConfigHipImplicitGemmFwdXdlops& other) const
{
    return this->index == other.index;
}

PerformanceConfigHipImplicitGemmFwdXdlops
ConvHipImplicitGemmFwdXdlops::GetDefaultPerformanceConfig(const ConvolutionContext& ctx) const
{
    PerformanceConfigHipImplicitGemmFwdXdlops pp;
    pp.HeuristicInit(ctx);
    return pp;
}

bool ConvHipImplicitGemmFwdXdlops::IsValidPerformanceConfig(
    const ConvolutionContext& ctx, const PerformanceConfigHipImplicitGemmFwdXdlops& config) const
{
    return config.IsValid(ctx);
}

PerformanceConfigHipImplicitGemmFwdXdlops
ConvHipImplicitGemmFwdXdlops::Search(const ConvolutionContext& ctx,
                                     const AnyInvokeParams& invoke_ctx) const
{
    return GenericSearch(*this, ctx, invoke_ctx);
}

size_t ConvHipImplicitGemmFwdXdlops::GetWorkspaceSize(const ConvolutionContext& ctx) const
{
    std::ignore = ctx;
    return 0;
}

bool ConvHipImplicitGemmFwdXdlops::IsApplicable(const ConvolutionContext& ctx) const
{
#if !MIOPEN_BACKEND_HIP || !MIOPEN_USE_COMPOSABLEKERNEL
    std::ignore = ctx;
    return false;
#else
    if(miopen::IsDisabled(MIOPEN_DEBUG_CONV_IMPLICIT_GEMM_HIP_FWD_XDLOPS{}))
        return false;
    if(miopen::IsEnabled(MIOPEN_DEBUG_CONVOLUTION_DETERMINISTIC{}))
        return false;
    if(ctx.problem.conv_problem.GetInDataType() != ctx.problem.conv_problem.GetWeightsDataType() ||
       ctx.problem.conv_problem.GetWeightsDataType() != ctx.problem.conv_problem.GetOutDataType() ||
       ctx.problem.conv_problem.GetInDataType() != ctx.problem.conv_problem.GetOutDataType())
        return false;
    if(!ctx.problem.direction.IsForward())
        return false;
    if(!ctx.problem.Is2d())
        return false;
    if(ctx.GetStream().GetDeviceName() != "gfx908")
        return false;
    if(!ctx.problem.IsLayoutNHWC())
        return false;
<<<<<<< HEAD
    switch(ctx.problem.conv_problem.GetInDataType())
    {
    case miopenInt8: return CheckCKApplicability<int8_t>(ctx);
    case miopenHalf: return CheckCKApplicability<ck::half_t>(ctx);
    case miopenFloat: return CheckCKApplicability<float>(ctx);
    case miopenInt32:
    case miopenInt8x4:
    case miopenBFloat16:
    case miopenDouble: break;
=======

    const auto args = CKArgs{ctx};
    if(!std::all_of(args.strides.begin(), args.strides.end(), [&](auto x) { return x == 1; }))
        return false;

    std::vector<DeviceConvFwdPtr_t> conv_ptrs;
    ck::tensor_operation::device::instance::add_device_conv2d_fwd_xdl_nhwc_kyxc_nhwk_int8_instances(
        conv_ptrs);
    assert(!conv_ptrs.empty());

    for(auto& conv_ptr : conv_ptrs)
    {
        auto argument_ptr = conv_ptr->MakeArgumentPointer(nullptr,
                                                          nullptr,
                                                          nullptr,
                                                          args.N,
                                                          args.K,
                                                          args.C,
                                                          args.input,
                                                          args.filter,
                                                          args.input,
                                                          args.strides,
                                                          args.dilation,
                                                          args.lPadding,
                                                          args.rPadding,
                                                          {},
                                                          {},
                                                          {});
        if(conv_ptr->IsSupportedArgument(argument_ptr.get()))
            return true;
>>>>>>> 5e78e715
    }
    return false;
#endif
}

ConvSolution ConvHipImplicitGemmFwdXdlops::GetSolution(
    const ConvolutionContext& ctx, const PerformanceConfigHipImplicitGemmFwdXdlops& config) const
{
#if !MIOPEN_BACKEND_HIP || !MIOPEN_USE_COMPOSABLEKERNEL
    std::ignore = ctx;
    std::ignore = config;
    return {};
#else
    ConvSolution result;
    result.invoker_factory = [=](const std::vector<Kernel>& kernels) {
        std::ignore = kernels;
        return [=](const Handle& handle, const AnyInvokeParams& primitive_parameters) {
<<<<<<< HEAD
            switch(ctx.problem.conv_problem.GetInDataType())
=======
            std::vector<DeviceConvFwdPtr_t> conv_ptrs;
            ck::tensor_operation::device::instance::
                add_device_conv2d_fwd_xdl_nhwc_kyxc_nhwk_int8_instances(conv_ptrs);
            auto& conv_ptr       = conv_ptrs.at(config.index);
            const auto& data_ctx = primitive_parameters.CastTo<conv::DataInvokeParams>();
            const auto& tensors  = data_ctx.tensors;
            auto argument_ptr    = conv_ptr->MakeArgumentPointer(
                const_cast<void*>( // NOLINT (cppcoreguidelines-pro-type-const-cast)
                    static_cast<const void*>(tensors.in)),
                const_cast<void*>( // NOLINT (cppcoreguidelines-pro-type-const-cast)
                    static_cast<const void*>(tensors.w)),
                static_cast<void*>(tensors.out),
                args.N,
                args.K,
                args.C,
                args.input,
                args.filter,
                args.input,
                args.strides,
                args.dilation,
                args.lPadding,
                args.rPadding,
                {},
                {},
                {});
            auto invoker_ptr            = conv_ptr->MakeInvokerPointer();
            const auto enable_profiling = handle.IsProfilingEnabled();

            float elapsed_time =
                invoker_ptr->Run(argument_ptr.get(), {handle.GetStream(), enable_profiling});
            if(enable_profiling)
>>>>>>> 5e78e715
            {
            case miopenInt8:
                GetCKSolution<int8_t>(handle, primitive_parameters, ctx, config);
                break;
            case miopenHalf:
                GetCKSolution<ck::half_t>(handle, primitive_parameters, ctx, config);
                break;
            case miopenFloat:
                GetCKSolution<float>(handle, primitive_parameters, ctx, config);
                break;
            case miopenInt32:
            case miopenInt8x4:
            case miopenBFloat16:
            case miopenDouble: break;
            }
        };
    };
    return result;
#endif
}

} // namespace solver
} // namespace miopen<|MERGE_RESOLUTION|>--- conflicted
+++ resolved
@@ -40,17 +40,12 @@
 namespace solver {
 
 #if MIOPEN_BACKEND_HIP && MIOPEN_USE_COMPOSABLEKERNEL
-<<<<<<< HEAD
 template <typename DataType>
 using DeviceOp =
-=======
-using DeviceConvFwdPtr_t = std::unique_ptr<
->>>>>>> 5e78e715
     ck::tensor_operation::device::DeviceConvFwd<2,
                                                 ck::tensor_layout::convolution::NHWC,
                                                 ck::tensor_layout::convolution::KYXC,
                                                 ck::tensor_layout::convolution::NHWK,
-<<<<<<< HEAD
                                                 DataType,
                                                 DataType,
                                                 DataType,
@@ -61,14 +56,6 @@
 template <typename DataType>
 using DeviceOpPtrs =
     ck::tensor_operation::device::instance::DeviceOperationInstanceFactory<DeviceOp<DataType>>;
-=======
-                                                int8_t,
-                                                int8_t,
-                                                int8_t,
-                                                ck::tensor_operation::element_wise::PassThrough,
-                                                ck::tensor_operation::element_wise::PassThrough,
-                                                ck::tensor_operation::element_wise::PassThrough>>;
->>>>>>> 5e78e715
 
 struct CKArgs
 {
@@ -108,24 +95,12 @@
 template <typename DataType>
 void PerformanceConfigHipImplicitGemmFwdXdlops::Init(const ConvolutionContext& ctx)
 {
-<<<<<<< HEAD
     const auto args      = CKArgs{ctx};
     const auto conv_ptrs = DeviceOpPtrs<DataType>::GetInstances();
-=======
-    this->index = 0;
-#if !MIOPEN_BACKEND_HIP || !MIOPEN_USE_COMPOSABLEKERNEL
-    std::ignore = ctx;
-#else
-    this->index = 0;
-    std::vector<DeviceConvFwdPtr_t> conv_ptrs;
-    ck::tensor_operation::device::instance::add_device_conv2d_fwd_xdl_nhwc_kyxc_nhwk_int8_instances(
-        conv_ptrs);
->>>>>>> 5e78e715
     assert(!conv_ptrs.empty());
     this->total_size = conv_ptrs.size();
     for(int i = 0; i < conv_ptrs.size(); i++)
     {
-<<<<<<< HEAD
         auto argument_ptr = conv_ptrs[i]->MakeArgumentPointer(nullptr,
                                                               nullptr,
                                                               nullptr,
@@ -145,27 +120,6 @@
         if(conv_ptrs[i]->IsSupportedArgument(argument_ptr.get()))
         {
             this->kernel_id = conv_ptrs[i]->GetTypeString();
-=======
-        auto argument_ptr = conv_ptr->MakeArgumentPointer(nullptr,
-                                                          nullptr,
-                                                          nullptr,
-                                                          args.N,
-                                                          args.K,
-                                                          args.C,
-                                                          args.input,
-                                                          args.filter,
-                                                          args.output,
-                                                          args.strides,
-                                                          args.dilation,
-                                                          args.lPadding,
-                                                          args.rPadding,
-                                                          {},
-                                                          {},
-                                                          {});
-        if(conv_ptr->IsSupportedArgument(argument_ptr.get()))
-        {
-            this->kernel_id = conv_ptr->GetTypeString();
->>>>>>> 5e78e715
             break;
         }
         ++this->index;
@@ -318,7 +272,6 @@
     std::ignore = ctx;
     return false;
 #else
-<<<<<<< HEAD
     switch(ctx.problem.conv_problem.GetInDataType())
     {
     case miopenInt8: return CheckIsSupportCKArgs<int8_t>(ctx);
@@ -330,29 +283,6 @@
     case miopenDouble: break;
     }
     return false;
-=======
-    std::vector<DeviceConvFwdPtr_t> conv_ptrs;
-    ck::tensor_operation::device::instance::add_device_conv2d_fwd_xdl_nhwc_kyxc_nhwk_int8_instances(
-        conv_ptrs);
-    const auto args   = CKArgs{ctx};
-    auto argument_ptr = conv_ptrs[this->index]->MakeArgumentPointer(nullptr,
-                                                                    nullptr,
-                                                                    nullptr,
-                                                                    args.N,
-                                                                    args.K,
-                                                                    args.C,
-                                                                    args.input,
-                                                                    args.filter,
-                                                                    args.input,
-                                                                    args.strides,
-                                                                    args.dilation,
-                                                                    args.lPadding,
-                                                                    args.rPadding,
-                                                                    {},
-                                                                    {},
-                                                                    {});
-    return conv_ptrs[this->index]->IsSupportedArgument(argument_ptr.get());
->>>>>>> 5e78e715
 #endif
 }
 
@@ -411,7 +341,6 @@
         return false;
     if(!ctx.problem.IsLayoutNHWC())
         return false;
-<<<<<<< HEAD
     switch(ctx.problem.conv_problem.GetInDataType())
     {
     case miopenInt8: return CheckCKApplicability<int8_t>(ctx);
@@ -421,38 +350,6 @@
     case miopenInt8x4:
     case miopenBFloat16:
     case miopenDouble: break;
-=======
-
-    const auto args = CKArgs{ctx};
-    if(!std::all_of(args.strides.begin(), args.strides.end(), [&](auto x) { return x == 1; }))
-        return false;
-
-    std::vector<DeviceConvFwdPtr_t> conv_ptrs;
-    ck::tensor_operation::device::instance::add_device_conv2d_fwd_xdl_nhwc_kyxc_nhwk_int8_instances(
-        conv_ptrs);
-    assert(!conv_ptrs.empty());
-
-    for(auto& conv_ptr : conv_ptrs)
-    {
-        auto argument_ptr = conv_ptr->MakeArgumentPointer(nullptr,
-                                                          nullptr,
-                                                          nullptr,
-                                                          args.N,
-                                                          args.K,
-                                                          args.C,
-                                                          args.input,
-                                                          args.filter,
-                                                          args.input,
-                                                          args.strides,
-                                                          args.dilation,
-                                                          args.lPadding,
-                                                          args.rPadding,
-                                                          {},
-                                                          {},
-                                                          {});
-        if(conv_ptr->IsSupportedArgument(argument_ptr.get()))
-            return true;
->>>>>>> 5e78e715
     }
     return false;
 #endif
@@ -470,41 +367,7 @@
     result.invoker_factory = [=](const std::vector<Kernel>& kernels) {
         std::ignore = kernels;
         return [=](const Handle& handle, const AnyInvokeParams& primitive_parameters) {
-<<<<<<< HEAD
             switch(ctx.problem.conv_problem.GetInDataType())
-=======
-            std::vector<DeviceConvFwdPtr_t> conv_ptrs;
-            ck::tensor_operation::device::instance::
-                add_device_conv2d_fwd_xdl_nhwc_kyxc_nhwk_int8_instances(conv_ptrs);
-            auto& conv_ptr       = conv_ptrs.at(config.index);
-            const auto& data_ctx = primitive_parameters.CastTo<conv::DataInvokeParams>();
-            const auto& tensors  = data_ctx.tensors;
-            auto argument_ptr    = conv_ptr->MakeArgumentPointer(
-                const_cast<void*>( // NOLINT (cppcoreguidelines-pro-type-const-cast)
-                    static_cast<const void*>(tensors.in)),
-                const_cast<void*>( // NOLINT (cppcoreguidelines-pro-type-const-cast)
-                    static_cast<const void*>(tensors.w)),
-                static_cast<void*>(tensors.out),
-                args.N,
-                args.K,
-                args.C,
-                args.input,
-                args.filter,
-                args.input,
-                args.strides,
-                args.dilation,
-                args.lPadding,
-                args.rPadding,
-                {},
-                {},
-                {});
-            auto invoker_ptr            = conv_ptr->MakeInvokerPointer();
-            const auto enable_profiling = handle.IsProfilingEnabled();
-
-            float elapsed_time =
-                invoker_ptr->Run(argument_ptr.get(), {handle.GetStream(), enable_profiling});
-            if(enable_profiling)
->>>>>>> 5e78e715
             {
             case miopenInt8:
                 GetCKSolution<int8_t>(handle, primitive_parameters, ctx, config);
