/*******************************************************************************
 *
 * MIT License
 *
 * Copyright (c) 2022 Advanced Micro Devices, Inc.
 *
 * Permission is hereby granted, free of charge, to any person obtaining a copy
 * of this software and associated documentation files (the "Software"), to deal
 * in the Software without restriction, including without limitation the rights
 * to use, copy, modify, merge, publish, distribute, sublicense, and/or sell
 * copies of the Software, and to permit persons to whom the Software is
 * furnished to do so, subject to the following conditions:
 *
 * The above copyright notice and this permission notice shall be included in all
 * copies or substantial portions of the Software.
 *
 * THE SOFTWARE IS PROVIDED "AS IS", WITHOUT WARRANTY OF ANY KIND, EXPRESS OR
 * IMPLIED, INCLUDING BUT NOT LIMITED TO THE WARRANTIES OF MERCHANTABILITY,
 * FITNESS FOR A PARTICULAR PURPOSE AND NONINFRINGEMENT. IN NO EVENT SHALL THE
 * AUTHORS OR COPYRIGHT HOLDERS BE LIABLE FOR ANY CLAIM, DAMAGES OR OTHER
 * LIABILITY, WHETHER IN AN ACTION OF CONTRACT, TORT OR OTHERWISE, ARISING FROM,
 * OUT OF OR IN CONNECTION WITH THE SOFTWARE OR THE USE OR OTHER DEALINGS IN THE
 * SOFTWARE.
 *
 *******************************************************************************/

#include <vector>
#include <cstdint>

#include <miopen/solver.hpp>
#include <miopen/generic_search.hpp>
#include <miopen/conv/data_invoke_params.hpp>
#include <miopen/solver/problem_description_interpreter.hpp>
#if MIOPEN_BACKEND_HIP && MIOPEN_USE_COMPOSABLEKERNEL
#include <ck/library/tensor_operation_instance/gpu/convolution_forward.hpp>
#endif
MIOPEN_DECLARE_ENV_VAR(MIOPEN_DEBUG_CONV_IMPLICIT_GEMM_HIP_FWD_XDLOPS)

namespace miopen {
namespace solver {

<<<<<<< HEAD
template<typename DataType>
using DeviceOp =
=======
#if MIOPEN_BACKEND_HIP && MIOPEN_USE_COMPOSABLEKERNEL
using DeviceConvFwdPtr_t = std::unique_ptr<
>>>>>>> 65f040c2
    ck::tensor_operation::device::DeviceConvFwd<2,
                                                ck::tensor_layout::convolution::NHWC,
                                                ck::tensor_layout::convolution::KYXC,
                                                ck::tensor_layout::convolution::NHWK,
                                                DataType,
                                                DataType,
                                                DataType,
                                                ck::tensor_operation::element_wise::PassThrough,
                                                ck::tensor_operation::element_wise::PassThrough,
                                                ck::tensor_operation::element_wise::PassThrough>;

template<typename DataType>
using DeviceOpPtrs = ck::tensor_operation::device::instance::DeviceOperationInstanceFactory<
    DeviceOp<DataType>>;

template<typename DataType>
auto GetPtrs(const ConvolutionContext& ctx){
  std::vector<std::unique_ptr<DeviceOp<DataType>>> op_ptrs;
  if(ctx.problem.conv_problem.GetInDataType() == miopenInt8){
    op_ptrs = DeviceOpPtrs<int8_t>::GetInstances();
  } else if(ctx.problem.conv_problem.GetInDataType() == miopenHalf){
    op_ptrs = DeviceOpPtrs<ck::half_t>::GetInstances();
  } else if(ctx.problem.conv_problem.GetInDataType() == miopenFloat){
    op_ptrs = DeviceOpPtrs<float>::GetInstances();
  }
  return op_ptrs;
}

struct CKArgs
{
    CKArgs(const ConvolutionContext& ctx)
    {
        N        = ProblemInterpreter::GetBatchN(ctx.problem);
        K        = ProblemInterpreter::GetOutputChannelK(ctx.problem);
        C        = ProblemInterpreter::GetInputChannelC(ctx.problem);
        input    = {ProblemInterpreter::GetInputHeightHi(ctx.problem),
                 ProblemInterpreter::GetInputWidthWi(ctx.problem)};
        output   = {ProblemInterpreter::GetOutputHeightHo(ctx.problem),
                  ProblemInterpreter::GetOutputWidthWo(ctx.problem)};
        filter   = {ProblemInterpreter::GetFilterHeightY(ctx.problem),
                  ProblemInterpreter::GetFilterWidthX(ctx.problem)};
        strides  = {ProblemInterpreter::GetAdjustedConvolutionStrideH(ctx.problem),
                   ProblemInterpreter::GetAdjustedConvolutionStrideW(ctx.problem)};
        dilation = {ProblemInterpreter::GetAdjustedConvolutionDilationH(ctx.problem),
                    ProblemInterpreter::GetAdjustedConvolutionDilationW(ctx.problem)};
        lPadding = {ProblemInterpreter::GetInputLeftPadH(ctx.problem),
                    ProblemInterpreter::GetInputLeftPadW(ctx.problem)};
        rPadding = {ProblemInterpreter::GetAdjustedInputRightPadH(ctx.problem),
                    ProblemInterpreter::GetAdjustedInputRightPadW(ctx.problem)};
    }
    int N;
    int K;
    int C;
    std::vector<int> input;
    std::vector<int> output;
    std::vector<int> filter;
    std::vector<int> strides;
    std::vector<int> dilation;
    std::vector<int> lPadding;
    std::vector<int> rPadding;
};
#endif

void PerformanceConfigHipImplicitGemmFwdXdlops::HeuristicInit(const ConvolutionContext& ctx)
{
    this->index = 0;
#if !MIOPEN_BACKEND_HIP || !MIOPEN_USE_COMPOSABLEKERNEL
    std::ignore = ctx;
#else
    this->index = 0;
    const auto conv_ptrs = GetPtrs(ctx);
    assert(!conv_ptrs.empty());
    this->total_size = conv_ptrs.size();
    const auto args  = CKArgs{ctx};
    for(auto& conv_ptr : conv_ptrs)
    {
        auto argument_ptr = conv_ptr->MakeArgumentPointer(nullptr,
                                                          nullptr,
                                                          nullptr,
                                                          args.N,
                                                          args.K,
                                                          args.C,
                                                          args.input,
                                                          args.filter,
                                                          args.output,
                                                          args.strides,
                                                          args.dilation,
                                                          args.lPadding,
                                                          args.rPadding,
                                                          {},
                                                          {},
                                                          {});
        if(conv_ptr->IsSupportedArgument(argument_ptr.get()))
        {
            this->kernel_id = conv_ptr->GetTypeString();
            break;
        }
        ++this->index;
    }
#endif
}

bool PerformanceConfigHipImplicitGemmFwdXdlops::SetNextValue(const ConvolutionContext& ctx)
{
    if(total_size == -1)
        this->HeuristicInit(ctx);
    assert(total_size != -1);
    if((index + 1) < total_size)
    {
        ++index;
        return true;
    }
    else
        return false;
}

bool PerformanceConfigHipImplicitGemmFwdXdlops::IsValidValue() const { return index < total_size; }

bool PerformanceConfigHipImplicitGemmFwdXdlops::IsValid(const ConvolutionContext& ctx) const
{
#if !MIOPEN_BACKEND_HIP || !MIOPEN_USE_COMPOSABLEKERNEL
    std::ignore = ctx;
    return false;
#else
    const auto conv_ptrs = GetPtrs(ctx);
    const auto args   = CKArgs{ctx};
    auto argument_ptr = conv_ptrs[this->index]->MakeArgumentPointer(nullptr,
                                                                    nullptr,
                                                                    nullptr,
                                                                    args.N,
                                                                    args.K,
                                                                    args.C,
                                                                    args.input,
                                                                    args.filter,
                                                                    args.input,
                                                                    args.strides,
                                                                    args.dilation,
                                                                    args.lPadding,
                                                                    args.rPadding,
                                                                    {},
                                                                    {},
                                                                    {});
    return conv_ptrs[this->index]->IsSupportedArgument(argument_ptr.get());
#endif
}

bool PerformanceConfigHipImplicitGemmFwdXdlops::operator==(
    const PerformanceConfigHipImplicitGemmFwdXdlops& other) const
{
    return this->index == other.index;
}

PerformanceConfigHipImplicitGemmFwdXdlops
ConvHipImplicitGemmFwdXdlops::GetDefaultPerformanceConfig(const ConvolutionContext& ctx) const
{
    PerformanceConfigHipImplicitGemmFwdXdlops pp;
    pp.HeuristicInit(ctx);
    return pp;
}

bool ConvHipImplicitGemmFwdXdlops::IsValidPerformanceConfig(
    const ConvolutionContext& ctx, const PerformanceConfigHipImplicitGemmFwdXdlops& config) const
{
    return config.IsValid(ctx);
}

PerformanceConfigHipImplicitGemmFwdXdlops
ConvHipImplicitGemmFwdXdlops::Search(const ConvolutionContext& ctx,
                                     const AnyInvokeParams& invoke_ctx) const
{
    return GenericSearch(*this, ctx, invoke_ctx);
}

size_t ConvHipImplicitGemmFwdXdlops::GetWorkspaceSize(const ConvolutionContext& ctx) const
{
    std::ignore = ctx;
    return 0;
}

bool ConvHipImplicitGemmFwdXdlops::IsApplicable(const ConvolutionContext& ctx) const
{
#if !MIOPEN_BACKEND_HIP || !MIOPEN_USE_COMPOSABLEKERNEL
    std::ignore = ctx;
    return false;
#else
    if(miopen::IsDisabled(MIOPEN_DEBUG_CONV_IMPLICIT_GEMM_HIP_FWD_XDLOPS{}))
        return false;
    if(miopen::IsEnabled(MIOPEN_DEBUG_CONVOLUTION_DETERMINISTIC{}))
        return false;
    if(ctx.problem.conv_problem.GetInDataType() !=
       ctx.problem.conv_problem.GetWeightsDataType() ||
       ctx.problem.conv_problem.GetWeightsDataType() !=
       ctx.problem.conv_problem.GetOutDataType() ||
       ctx.problem.conv_problem.GetInDataType() !=
       ctx.problem.conv_problem.GetOutDataType())
        return false;
    if(!ctx.problem.direction.IsForward())
        return false;
    if(!ctx.problem.Is2d())
        return false;
    if(ctx.GetStream().GetDeviceName() != "gfx908")
        return false;
    if(!ctx.problem.IsLayoutNHWC())
        return false;

    const auto args = CKArgs{ctx};
    if(!std::all_of(args.strides.begin(), args.strides.end(), [&](auto x) { return x == 1; }))
        return false;

    const auto conv_ptrs = GetPtrs(ctx);
    assert(!conv_ptrs.empty());

    for(auto& conv_ptr : conv_ptrs)
    {
        auto argument_ptr = conv_ptr->MakeArgumentPointer(nullptr,
                                                          nullptr,
                                                          nullptr,
                                                          args.N,
                                                          args.K,
                                                          args.C,
                                                          args.input,
                                                          args.filter,
                                                          args.input,
                                                          args.strides,
                                                          args.dilation,
                                                          args.lPadding,
                                                          args.rPadding,
                                                          {},
                                                          {},
                                                          {});
        if(conv_ptr->IsSupportedArgument(argument_ptr.get()))
            return true;
    }
    return false;
#endif
}

ConvSolution ConvHipImplicitGemmFwdXdlops::GetSolution(
    const ConvolutionContext& ctx, const PerformanceConfigHipImplicitGemmFwdXdlops& config) const
{
#if !MIOPEN_BACKEND_HIP || !MIOPEN_USE_COMPOSABLEKERNEL
    std::ignore = ctx;
    std::ignore = config;
    return {};
#else
    ConvSolution result;
    const auto args        = CKArgs{ctx};
    result.invoker_factory = [=](const std::vector<Kernel>& kernels) {
        std::ignore = kernels;
        return [=](const Handle& handle, const AnyInvokeParams& primitive_parameters) {
            const auto conv_ptrs = GetPtrs(ctx);
            auto& conv_ptr       = conv_ptrs.at(config.index);
            const auto& data_ctx = primitive_parameters.CastTo<conv::DataInvokeParams>();
            const auto& tensors  = data_ctx.tensors;
            auto argument_ptr    = conv_ptr->MakeArgumentPointer(
                const_cast<void*>( // NOLINT (cppcoreguidelines-pro-type-const-cast)
                    static_cast<const void*>(tensors.in)),
                const_cast<void*>( // NOLINT (cppcoreguidelines-pro-type-const-cast)
                    static_cast<const void*>(tensors.w)),
                static_cast<void*>(tensors.out),
                args.N,
                args.K,
                args.C,
                args.input,
                args.filter,
                args.input,
                args.strides,
                args.dilation,
                args.lPadding,
                args.rPadding,
                {},
                {},
                {});
            auto invoker_ptr            = conv_ptr->MakeInvokerPointer();
            const auto enable_profiling = handle.IsProfilingEnabled();

            float elapsed_time =
                invoker_ptr->Run(argument_ptr.get(), {handle.GetStream(), enable_profiling});
            if(enable_profiling)
            {
                handle.ResetKernelTime();
                handle.AccumKernelTime(elapsed_time);
            }
        };
    };
    return result;
#endif
}

} // namespace solver
} // namespace miopen<|MERGE_RESOLUTION|>--- conflicted
+++ resolved
@@ -39,13 +39,8 @@
 namespace miopen {
 namespace solver {
 
-<<<<<<< HEAD
-template<typename DataType>
-using DeviceOp =
-=======
 #if MIOPEN_BACKEND_HIP && MIOPEN_USE_COMPOSABLEKERNEL
 using DeviceConvFwdPtr_t = std::unique_ptr<
->>>>>>> 65f040c2
     ck::tensor_operation::device::DeviceConvFwd<2,
                                                 ck::tensor_layout::convolution::NHWC,
                                                 ck::tensor_layout::convolution::KYXC,
