--- conflicted
+++ resolved
@@ -250,14 +250,9 @@
     return GenericSearch(*this, ctx, problem, invoke_ctx);
 }
 
-<<<<<<< HEAD
-bool ConvHipImplicitGemmFwdXdlops::IsApplicable(const ExecutionContext& ctx,
-                                                const ProblemDescription& problem) const
-=======
 bool ConvHipImplicitGemmFwdXdlops::IsApplicable(
-    [[maybe_unused]] const ConvolutionContext& ctx,
+    [[maybe_unused]] const ExecutionContext& ctx,
     [[maybe_unused]] const ProblemDescription& problem) const
->>>>>>> 6bcd1417
 {
 #if MIOPEN_BACKEND_HIP && MIOPEN_USE_COMPOSABLEKERNEL
     if(miopen::IsDisabled(MIOPEN_DEBUG_CONV_IMPLICIT_GEMM_HIP_FWD_XDLOPS{}))
@@ -300,15 +295,9 @@
 }
 
 ConvSolution ConvHipImplicitGemmFwdXdlops::GetSolution(
-<<<<<<< HEAD
-    const ExecutionContext& ctx,
-    const ProblemDescription& problem,
-    const PerformanceConfigHipImplicitGemmFwdXdlops& config) const
-=======
-    [[maybe_unused]] const ConvolutionContext& ctx,
+    [[maybe_unused]] const ExecutionContext& ctx,
     [[maybe_unused]] const ProblemDescription& problem,
     [[maybe_unused]] const PerformanceConfigHipImplicitGemmFwdXdlops& config) const
->>>>>>> 6bcd1417
 {
 #if MIOPEN_BACKEND_HIP && MIOPEN_USE_COMPOSABLEKERNEL
     switch(problem.GetInDataType())
