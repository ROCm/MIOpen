--- conflicted
+++ resolved
@@ -149,98 +149,32 @@
 template <typename DataType>
 void PerformanceConfigHipImplicitGemmFwdXdlops::Init(const ProblemDescription& problem)
 {
-<<<<<<< HEAD
     valid_kernels = FillValidKernelsIDs<DeviceOpPtrs<DataType>, CKArgs>(problem);
     index         = 0;
     kernel_id     = valid_kernels[index];
-=======
-    const auto args      = CKArgs{problem};
-    const auto conv_ptrs = DeviceOpPtrs<DataType>::GetInstances();
-    assert(!conv_ptrs.empty());
-    valid_kernels.reserve(conv_ptrs.size());
-    for(size_t idx = 0; idx < conv_ptrs.size(); ++idx)
-    {
-        if(args.IsSupportedBy(conv_ptrs[idx]))
-            valid_kernels.emplace_back(std::move(conv_ptrs[idx]->GetTypeString()));
-    }
-    assert(!valid_kernels.empty());
-    index     = 0;
-    kernel_id = valid_kernels[0];
->>>>>>> 3df35e20
 }
 
 template <typename DataType>
 bool PerformanceConfigHipImplicitGemmFwdXdlops::CheckIsSupportCKArgs(
     const ProblemDescription& problem) const
 {
-<<<<<<< HEAD
     return IsCKArgsSupported<DeviceOpPtrs<DataType>, CKArgs>(problem, kernel_id);
-=======
-    auto conv_ptrs = DeviceOpPtrs<DataType>::GetInstances();
-    auto ptr_iter  = FindConvPtrByID<DataType>(conv_ptrs, kernel_id);
-
-    if(ptr_iter == conv_ptrs.end())
-        return false;
-
-    return CKArgs{problem}.IsSupportedBy(*ptr_iter);
->>>>>>> 3df35e20
 }
 
 template <typename DataType>
 bool ConvHipImplicitGemmFwdXdlops::CheckCKApplicability(const ProblemDescription& problem) const
 {
-<<<<<<< HEAD
     return IsCKApplicable<DeviceOpPtrs<DataType>, CKArgs>(problem);
-=======
-    const auto args = CKArgs{problem};
-    if(!std::all_of(args.strides.begin(), args.strides.end(), [](auto x) { return x == 1; }))
-        return false;
-
-    const auto ptrs = DeviceOpPtrs<DataType>::GetInstances();
-    return std::any_of(
-        ptrs.begin(), ptrs.end(), [&args](auto& ptr) { return args.IsSupportedBy(ptr); });
-}
-
-namespace {
-
-template <typename DataType, typename CKConvPtr>
-void RunCKSolution(const Handle& handle,
-                   const AnyInvokeParams& primitive_parameters,
-                   const CKArgs& ck_args,
-                   const CKConvPtr& conv_ptr)
-{
-    const auto& data_ctx        = primitive_parameters.CastTo<conv::DataInvokeParams>();
-    auto argument_ptr           = ck_args.MakeArgPtr(conv_ptr, data_ctx.tensors);
-    auto invoker_ptr            = conv_ptr->MakeInvokerPointer();
-    const auto enable_profiling = handle.IsProfilingEnabled();
-
-    float elapsed_time =
-        invoker_ptr->Run(argument_ptr.get(), {handle.GetStream(), enable_profiling});
-    if(enable_profiling)
-    {
-        handle.ResetKernelTime();
-        handle.AccumKernelTime(elapsed_time);
-    }
->>>>>>> 3df35e20
 }
 #endif
 
 void PerformanceConfigHipImplicitGemmFwdXdlops::HeuristicInit(
     [[maybe_unused]] const ProblemDescription& problem)
 {
-<<<<<<< HEAD
     index     = 0;
     kernel_id = "";
 
 #if MIOPEN_BACKEND_HIP && MIOPEN_USE_COMPOSABLEKERNEL
-=======
-    index = 0;
-#if !MIOPEN_BACKEND_HIP || !MIOPEN_USE_COMPOSABLEKERNEL
-    std::ignore = problem;
-#else
-    kernel_id = "";
-
->>>>>>> 3df35e20
     switch(problem.GetInDataType())
     {
     case miopenInt8: Init<int8_t>(problem); break;
@@ -376,38 +310,7 @@
     [[maybe_unused]] const ProblemDescription& problem,
     [[maybe_unused]] const PerformanceConfigHipImplicitGemmFwdXdlops& config) const
 {
-<<<<<<< HEAD
-#if MIOPEN_BACKEND_HIP && MIOPEN_USE_COMPOSABLEKERNEL
-=======
-    std::ignore = ctx;
-#if !MIOPEN_BACKEND_HIP || !MIOPEN_USE_COMPOSABLEKERNEL
-    std::ignore = problem;
-    std::ignore = config;
-    return {};
-#else
-
-    auto InitInvokerFactory = [&problem, &kernel_id = config.kernel_id](auto DataTypeVal) {
-        using DataType = decltype(DataTypeVal);
-
-        auto conv_ptrs = DeviceOpPtrs<DataType>::GetInstances();
-        auto ptr_iter  = FindConvPtrByID<DataType>(conv_ptrs, kernel_id);
-
-        if(ptr_iter == conv_ptrs.end())
-            MIOPEN_THROW("PerformanceConfig kernel '" + kernel_id + "' does not exist");
-
-        ConvSolution result;
-        result.invoker_factory = [ck_args     = CKArgs{problem},
-                                  sh_conv_ptr = std::shared_ptr{std::move(*ptr_iter)}](
-                                     const std::vector<Kernel>&) mutable {
-            return [ck_args = std::move(ck_args), sh_conv_ptr = std::move(sh_conv_ptr)](
-                       const Handle& handle, const AnyInvokeParams& primitive_parameters) {
-                RunCKSolution<DataType>(handle, primitive_parameters, ck_args, sh_conv_ptr);
-            };
-        };
-        return result;
-    };
-
->>>>>>> 3df35e20
+#if MIOPEN_BACKEND_HIP && MIOPEN_USE_COMPOSABLEKERNEL
     switch(problem.GetInDataType())
     {
     case miopenInt8:
