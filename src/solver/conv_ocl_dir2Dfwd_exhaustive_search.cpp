--- conflicted
+++ resolved
@@ -218,7 +218,6 @@
 /*
 * Measure the current configuration performance.
 */
-<<<<<<< HEAD
 static int MeasureLoop(Handle* profile_h,
                        Data_t bot_ocl_buf,
                        Data_t top_ocl_buf,
@@ -227,16 +226,6 @@
                        double& processing_time,
                        const ConvolutionContext& params,
                        const LegacyPerformanceConfig& result)
-=======
-int ConvOclDirectFwdLegacyExhaustiveSearch::MeasureLoop(Handle* profile_h,
-                                                        Data_t bot_ocl_buf,
-                                                        Data_t top_ocl_buf,
-                                                        Data_t wei_ocl_buf,
-                                                        Data_t bias_ocl_buf,
-                                                        double& processing_time,
-                                                        const ConvolutionContext& params,
-                                                        const PerformanceConfigImpl& result) const
->>>>>>> 5e526a71
 {
     int ret = 0;
     ConvSolution kernel_search_result;
@@ -247,14 +236,7 @@
     {
         if(traits.IsApplicable(params))
         {
-<<<<<<< HEAD
             kernel_search_result = traits.GetSolution(params, result);
-=======
-            //           const auto sub_search_result =
-            //           miopen::make_unique<PerformanceConfigImpl>();
-
-            kernel_search_result = traits->GetSolution(params, result);
->>>>>>> 5e526a71
 
             if(kernel_search_result.Succeeded())
                 break;
@@ -356,24 +338,6 @@
 {
     auto& result = dynamic_cast<LegacyPerformanceConfig&>(result_);
 
-<<<<<<< HEAD
-=======
-    if(!known_config)
-    {
-        if(params.do_search)
-        {
-            SearchDirect2D(params, *result);
-        }
-    }
-
-    mloGetConfig(params, *result);
-    return std::move(result);
-}
-
-void ConvOclDirectFwdLegacyExhaustiveSearch::SearchDirect2D(const ConvolutionContext& params,
-                                                            PerformanceConfigImpl& result) const
-{
->>>>>>> 5e526a71
     miopen::Handle profile_h;
     double processing_time;
     std::string conf_key;
@@ -566,9 +530,8 @@
         report_inteval = 20;
     }
 
-    if(params.kernel_size0 == 1 && params.kernel_size1 == 1 &&
-       (params.n_outputs / 16) * 16 == params.n_outputs &&
-       (params.n_inputs / 4) * 4 == params.n_inputs)
+        if(params.kernel_size0 == 1 && params.kernel_size1 == 1 && params.n_outputs % 4 == 0 &&
+           params.n_inputs % 4 == 0)
     {
 
         std::cout << "Searching the best solution in the 4 dim space. Please, be patient it may "
@@ -580,11 +543,10 @@
         report_inteval   = 4;
 
         // Add 1x1_stride : no padding support yet
-        if(params.forward && (params.n_inputs / 8) * 8 == params.n_inputs && params.pad0 == 0 &&
-           params.pad1 == 0)
+            if(params.forward && params.kernel_stride0 == 1 && params.kernel_stride1 == 1 &&
+               params.n_inputs % 16 == 0 && params.n_outputs % 16 == 0)
         {
 
-<<<<<<< HEAD
             // uint N_LCL_IN_MAPS = result.n_in_data_tiles;
             n_in_tiles_rg[0] = 0;
             n_in_tiles_rg[1] = 3;
@@ -610,24 +572,6 @@
         {
             int i_sz = params.in_width * params.in_height;
             if(params.kernel_stride0 == 1)
-=======
-        if(params.kernel_size0 == 1 && params.kernel_size1 == 1 && params.n_outputs % 4 == 0 &&
-           params.n_inputs % 4 == 0)
-        {
-
-            std::cout
-                << "Searching the best solution in the 4 dim space. Please, be patient it may "
-                   "take few minutes."
-                << std::endl;
-            result.grp_tile1 = 1;
-            result.in_tile1  = 1;
-            result.in_tile0  = 1;
-            report_inteval   = 4;
-
-            // Add 1x1_stride : no padding support yet
-            if(params.forward && params.kernel_stride0 == 1 && params.kernel_stride1 == 1 &&
-               params.n_inputs % 16 == 0 && params.n_outputs % 16 == 0)
->>>>>>> 5e526a71
             {
                 out_pix_tl_cnt = (i_sz & 1) ? 1 : (i_sz & 0x3) ? 2 : 3;
             }
@@ -641,44 +585,17 @@
                 {
                     out_pix_tl_cnt = ((params.out_width & 1) || (params.in_width & 1)) ? 1 : 2;
                 }
-<<<<<<< HEAD
-=======
-                out_pix_tile_sz[0] = 1;
-                out_pix_tile_sz[1] = 2;
-                out_pix_tile_sz[2] = 4;
-
-                n_out_tiles_rg[0] = 2;
-                n_out_tiles_rg[1] =
-                    (params.n_outputs % 64 == 0) ? 6 : (params.n_outputs % 32 == 0) ? 5 : 4;
-
-                n_in_tiles_rg[0] = 2;
-                n_in_tiles_rg[1] = (params.n_inputs % 8 == 0) ? 3 : 2;
-
-                grp_tl_ln[0] = 64;
-                grp_tl_ln[1] = 128;
-                grp_tl_ln[2] = 256;
-                n_grp_tiles0 = 3;
-                n_grp_tiles1 = 1;
-
-                n_grp_tiles  = n_grp_tiles1 * n_grp_tiles0;
-                n_out_tls    = (n_out_tiles_rg[1] - n_out_tiles_rg[0] + 1);
-                int n_in_tls = 2;
-                runs_left    = n_grp_tiles * out_pix_tl_cnt * n_out_tls * n_in_tls;
-
-                result.out_pix_tile1 = 0;
->>>>>>> 5e526a71
             }
             out_pix_tile_sz[0] = 1;
             out_pix_tile_sz[1] = 2;
             out_pix_tile_sz[2] = 4;
 
             n_out_tiles_rg[0] = 2;
-            n_out_tiles_rg[1] = ((params.n_outputs / 64) * 64 == params.n_outputs)
-                                    ? 6
-                                    : ((params.n_outputs / 32) * 32 == params.n_outputs) ? 5 : 4;
+                n_out_tiles_rg[1] =
+                    (params.n_outputs % 64 == 0) ? 6 : (params.n_outputs % 32 == 0) ? 5 : 4;
 
             n_in_tiles_rg[0] = 2;
-            n_in_tiles_rg[1] = ((params.n_inputs / 8) * 8 == params.n_inputs) ? 3 : 2;
+                n_in_tiles_rg[1] = (params.n_inputs % 8 == 0) ? 3 : 2;
 
             grp_tl_ln[0] = 64;
             grp_tl_ln[1] = 128;
@@ -748,48 +665,9 @@
 
                         if(run_counter != 0 && run_counter % report_inteval == 0)
                         {
-<<<<<<< HEAD
                             std::cout << "Runs left : " << runs_left << ", "
                                       << "min time so far : " << min_proc_time << ", "
                                       << "curr time : " << processing_time
-=======
-                            if(version == 1)
-                            {
-                                result.n_in_data_tiles = in_tiles[i_t];
-                            }
-                            else
-                            {
-                                result.n_in_data_tiles = (1 << i_t);
-                            }
-                            // randomize output
-                            profile_h.WriteTo(
-                                reinterpret_cast<const void*>(random_top_sys_buf.data()),
-                                top_ocl_buf,
-                                random_top_sys_buf.size() * sizeof(float));
-
-                            const auto ret = MeasureLoop(&profile_h,
-                                                         bot_ocl_buf.get(),
-                                                         top_ocl_buf.get(),
-                                                         wei_ocl_buf.get(),
-                                                         bias_ocl_buf.get(),
-                                                         processing_time,
-                                                         params,
-                                                         result);
-
-                            if(ret != 0)
-                            {
-                                std::cout << "Failed run." << std::endl;
-                                runs_left--;
-                                runs_left = (runs_left < 0) ? 0 : runs_left;
-                                continue;
-                            }
-
-                            if(run_counter != 0 && run_counter % report_inteval == 0)
-                            {
-                                std::cout << "Runs left : " << runs_left << ", "
-                                          << "min time so far : " << min_proc_time << ", "
-                                          << "curr time : " << processing_time
->>>>>>> 5e526a71
 #if 1
                                       << ", " << result.grp_tile1 << ", " << result.grp_tile0
                                       << ", " << result.in_tile1 << ", " << result.in_tile0 << ", "
@@ -1014,7 +892,6 @@
                                                 continue;
                                             }
 
-<<<<<<< HEAD
                                             if(run_counter != 0 &&
                                                run_counter % report_inteval == 0)
                                             {
@@ -1022,63 +899,6 @@
                                                     << "Runs left : " << runs_left << ", "
                                                     << "min time so far : " << min_proc_time << ", "
                                                     << "curr time : " << processing_time
-=======
-                                                result.n_stacks = n_in_stacks_sz[s];
-                                                if(params.kernel_size0 == 1 &&
-                                                   params.kernel_size1 == 1)
-                                                {
-                                                }
-                                                else
-                                                {
-                                                    int alu_tile0 = std::max(
-                                                        1, result.in_tile0 / result.out_pix_tile0);
-                                                    int alu_tile1 = std::max(
-                                                        1, result.in_tile1 / result.out_pix_tile1);
-                                                    int alu_tiles_sz = (alu_tile0 * alu_tile1);
-                                                    int n_alus_total =
-                                                        (result.grp_tile0 * result.grp_tile1);
-
-                                                    if(alu_tiles_sz >
-                                                       n_alus_total /* || result.n_in_data_tiles*result.n_out_pix_tiles*result.out_pix_tile1*result.out_pix_tile0 > 240*/)
-                                                    {
-                                                        runs_left--;
-                                                        runs_left = (runs_left < 0) ? 0 : runs_left;
-                                                        continue;
-                                                    }
-                                                }
-
-                                                if(result.n_stacks > params.batch_sz)
-                                                {
-                                                    runs_left--;
-                                                    runs_left = (runs_left < 0) ? 0 : runs_left;
-                                                    continue;
-                                                }
-                                                const auto ret = MeasureLoop(&profile_h,
-                                                                             bot_ocl_buf.get(),
-                                                                             top_ocl_buf.get(),
-                                                                             wei_ocl_buf.get(),
-                                                                             bias_ocl_buf.get(),
-                                                                             processing_time,
-                                                                             params,
-                                                                             result);
-
-                                                if(ret != 0)
-                                                {
-                                                    std::cout << "Failed run." << std::endl;
-                                                    runs_left--;
-                                                    runs_left = (runs_left < 0) ? 0 : runs_left;
-                                                    continue;
-                                                }
-
-                                                if(run_counter != 0 &&
-                                                   run_counter % report_inteval == 0)
-                                                {
-                                                    std::cout
-                                                        << "Runs left : " << runs_left << ", "
-                                                        << "min time so far : " << min_proc_time
-                                                        << ", "
-                                                        << "curr time : " << processing_time
->>>>>>> 5e526a71
 #if 1
                                                     << ", " << result.grp_tile1 << ", "
                                                     << result.grp_tile0 << ", " << result.in_tile1
