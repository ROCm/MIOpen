/*******************************************************************************
 *
 * MIT License
 *
 * Copyright (c) 2020 Advanced Micro Devices, Inc.
 *
 * Permission is hereby granted, free of charge, to any person obtaining a copy
 * of this software and associated documentation files (the "Software"), to deal
 * in the Software without restriction, including without limitation the rights
 * to use, copy, modify, merge, publish, distribute, sublicense, and/or sell
 * copies of the Software, and to permit persons to whom the Software is
 * furnished to do so, subject to the following conditions:
 *
 * The above copyright notice and this permission notice shall be included in all
 * copies or substantial portions of the Software.
 *
 * THE SOFTWARE IS PROVIDED "AS IS", WITHOUT WARRANTY OF ANY KIND, EXPRESS OR
 * IMPLIED, INCLUDING BUT NOT LIMITED TO THE WARRANTIES OF MERCHANTABILITY,
 * FITNESS FOR A PARTICULAR PURPOSE AND NONINFRINGEMENT. IN NO EVENT SHALL THE
 * AUTHORS OR COPYRIGHT HOLDERS BE LIABLE FOR ANY CLAIM, DAMAGES OR OTHER
 * LIABILITY, WHETHER IN AN ACTION OF CONTRACT, TORT OR OTHERWISE, ARISING FROM,
 * OUT OF OR IN CONNECTION WITH THE SOFTWARE OR THE USE OR OTHER DEALINGS IN THE
 * SOFTWARE.
 *
 *******************************************************************************/

#include <cstddef>
#include <miopen/solver.hpp>
#include <miopen/handle.hpp>
#include <miopen/generic_search.hpp>
#include <miopen/conv/wrw_invoke_params.hpp>
#include "implicitgemm_util.hpp"
#include <miopen/gcn_asm_utils.hpp>
#include <miopen/tensor_ops.hpp>
#include <miopen/conv/asm_implicit_gemm.hpp>

namespace miopen {
namespace solver {

static inline std::vector<TunableImplicitGemmGTCDynamic_t>&
GetImplicitGemmWrwGTCDynamicXdlopsKernelList()
{
    // retrieve dynamic igemm wrw pass's possible kernel name
    // clang-format off
    static std::vector<TunableImplicitGemmGTCDynamic_t> kernel_param_list {
        { "wrw", "fp32",   4,   0, 256, 128,  16,  64,  32,   1,   1,   1,   2,   2,   {1,   4,   4,   1},   {1,   4,   1,  64},   {1,   4,   2,   1},   {1,   4,   1,  64},   0},
        { "wrw", "fp32",   4,   0, 256, 128,  16,  64,  32,   1,   1,   1,   2,   2,   {1,   4,   4,   1},   {1,   4,   1,  64},   {1,   4,   2,   1},   {1,   4,   1,  64},   1},
        { "wrw", "fp32",   4,   0, 256, 128,   8,  64,  32,   1,   1,   1,   2,   2,   {1,   4,   2,   1},   {1,   2,   1, 128},   {1,   4,   1,   1},   {1,   2,   1, 128},   0},
        { "wrw", "fp32",   4,   0, 256, 128,   8,  64,  32,   1,   1,   1,   2,   2,   {1,   4,   2,   1},   {1,   2,   1, 128},   {1,   4,   1,   1},   {1,   2,   1, 128},   1},
        { "wrw", "fp32",   1,   1, 256, 128,  16,  64,  32,   1,   1,   1,   2,   2,   {1,   1,  16,   1},   {1,  16,   1,  16},   {1,   1,   8,   1},   {1,  16,   1,  16},   0},
        { "wrw", "fp32",   1,   1, 256, 128,  16,  64,  32,   1,   1,   1,   2,   2,   {1,   1,  16,   1},   {1,  16,   1,  16},   {1,   1,   8,   1},   {1,  16,   1,  16},   1},
        { "wrw", "fp32",   1,   1, 256, 128,   8,  64,  32,   1,   1,   1,   2,   2,   {1,   1,   8,   1},   {1,   8,   1,  32},   {1,   1,   4,   1},   {1,   8,   1,  32},   0},
        { "wrw", "fp32",   1,   1, 256, 128,   8,  64,  32,   1,   1,   1,   2,   2,   {1,   1,   8,   1},   {1,   8,   1,  32},   {1,   1,   4,   1},   {1,   8,   1,  32},   1},
        { "wrw", "fp32",   4,   1, 256, 128,  16,  64,  32,   1,   1,   1,   2,   2,   {1,   1,  16,   1},   {1,  16,   1,  16},   {1,   1,   8,   1},   {1,  16,   1,  16},   0},
        { "wrw", "fp32",   4,   1, 256, 128,  16,  64,  32,   1,   1,   1,   2,   2,   {1,   1,  16,   1},   {1,  16,   1,  16},   {1,   1,   8,   1},   {1,  16,   1,  16},   1},
        { "wrw", "fp32",   4,   1, 256, 128,   8,  64,  32,   1,   1,   1,   2,   2,   {1,   1,   8,   1},   {1,   8,   1,  32},   {1,   1,   4,   1},   {1,   8,   1,  32},   0},
        { "wrw", "fp32",   4,   1, 256, 128,   8,  64,  32,   1,   1,   1,   2,   2,   {1,   1,   8,   1},   {1,   8,   1,  32},   {1,   1,   4,   1},   {1,   8,   1,  32},   1},
        { "wrw", "fp32",   4,   0, 256,  64,  16,  64,  16,   1,   1,   1,   2,   2,   {1,   4,   4,   1},   {1,   4,   1,  64},   {1,   4,   1,   1},   {1,   4,   1,  64},   0},
        { "wrw", "fp32",   4,   0, 256,  64,  16,  64,  16,   1,   1,   1,   2,   2,   {1,   4,   4,   1},   {1,   4,   1,  64},   {1,   4,   1,   1},   {1,   4,   1,  64},   1},
        { "wrw", "fp32",   1,   1, 256,  64,  16,  64,  16,   1,   1,   1,   2,   2,   {1,   1,  16,   1},   {1,  16,   1,  16},   {1,   1,   4,   1},   {1,  16,   1,  16},   0},
        { "wrw", "fp32",   1,   1, 256,  64,  16,  64,  16,   1,   1,   1,   2,   2,   {1,   1,  16,   1},   {1,  16,   1,  16},   {1,   1,   4,   1},   {1,  16,   1,  16},   1},
        { "wrw", "fp32",   1,   1, 256,  64,   8,  64,  16,   1,   1,   1,   2,   2,   {1,   1,   8,   1},   {1,   8,   1,  32},   {1,   1,   2,   1},   {1,   8,   1,  32},   0},
        { "wrw", "fp32",   1,   1, 256,  64,   8,  64,  16,   1,   1,   1,   2,   2,   {1,   1,   8,   1},   {1,   8,   1,  32},   {1,   1,   2,   1},   {1,   8,   1,  32},   1},
        { "wrw", "fp32",   1,   1, 256,  64,   4,  64,  16,   1,   1,   1,   2,   2,   {1,   1,   4,   1},   {1,   4,   1,  64},   {1,   1,   1,   1},   {1,   4,   1,  64},   0},
        { "wrw", "fp32",   1,   1, 256,  64,   4,  64,  16,   1,   1,   1,   2,   2,   {1,   1,   4,   1},   {1,   4,   1,  64},   {1,   1,   1,   1},   {1,   4,   1,  64},   1},
        { "wrw", "fp32",   4,   1, 256,  64,  16,  64,  16,   1,   1,   1,   2,   2,   {1,   1,  16,   1},   {1,  16,   1,  16},   {1,   1,   4,   1},   {1,  16,   1,  16},   0},
        { "wrw", "fp32",   4,   1, 256,  64,  16,  64,  16,   1,   1,   1,   2,   2,   {1,   1,  16,   1},   {1,  16,   1,  16},   {1,   1,   4,   1},   {1,  16,   1,  16},   1},
        { "wrw", "fp32",   4,   1, 256,  64,   8,  64,  16,   1,   1,   1,   2,   2,   {1,   1,   8,   1},   {1,   8,   1,  32},   {1,   1,   2,   1},   {1,   8,   1,  32},   0},
        { "wrw", "fp32",   4,   1, 256,  64,   8,  64,  16,   1,   1,   1,   2,   2,   {1,   1,   8,   1},   {1,   8,   1,  32},   {1,   1,   2,   1},   {1,   8,   1,  32},   1},
        { "wrw", "fp32",   4,   1, 256,  64,   4,  64,  16,   1,   1,   1,   2,   2,   {1,   1,   4,   1},   {1,   4,   1,  64},   {1,   1,   1,   1},   {1,   4,   1,  64},   0},
        { "wrw", "fp32",   4,   1, 256,  64,   4,  64,  16,   1,   1,   1,   2,   2,   {1,   1,   4,   1},   {1,   4,   1,  64},   {1,   1,   1,   1},   {1,   4,   1,  64},   1},
        { "wrw", "fp32",   1,   1, 256,  32,  16,  64,   4,   1,   1,   2,   2,   2,   {1,   1,  16,   1},   {1,  16,   1,  16},   {1,   1,   2,   1},   {1,  16,   1,  16},   0},
        { "wrw", "fp32",   1,   1, 256,  32,  16,  64,   4,   1,   1,   2,   2,   2,   {1,   1,  16,   1},   {1,  16,   1,  16},   {1,   1,   2,   1},   {1,  16,   1,  16},   1},
        { "wrw", "fp32",   1,   1, 256,  32,   8,  64,   4,   1,   1,   2,   2,   2,   {1,   1,   8,   1},   {1,   8,   1,  32},   {1,   1,   1,   1},   {1,   8,   1,  32},   0},
        { "wrw", "fp32",   1,   1, 256,  32,   8,  64,   4,   1,   1,   2,   2,   2,   {1,   1,   8,   1},   {1,   8,   1,  32},   {1,   1,   1,   1},   {1,   8,   1,  32},   1},
        { "wrw", "fp32",   4,   1, 256,  32,  16,  64,   4,   1,   1,   2,   2,   2,   {1,   1,  16,   1},   {1,  16,   1,  16},   {1,   1,   2,   1},   {1,  16,   1,  16},   0},
        { "wrw", "fp32",   4,   1, 256,  32,  16,  64,   4,   1,   1,   2,   2,   2,   {1,   1,  16,   1},   {1,  16,   1,  16},   {1,   1,   2,   1},   {1,  16,   1,  16},   1},
        { "wrw", "fp32",   4,   1, 256,  32,   8,  64,   4,   1,   1,   2,   2,   2,   {1,   1,   8,   1},   {1,   8,   1,  32},   {1,   1,   1,   1},   {1,   8,   1,  32},   0},
        { "wrw", "fp32",   4,   1, 256,  32,   8,  64,   4,   1,   1,   2,   2,   2,   {1,   1,   8,   1},   {1,   8,   1,  32},   {1,   1,   1,   1},   {1,   8,   1,  32},   1},
        { "wrw", "fp32",   4,   0, 128, 128,  16,  32,  32,   1,   1,   1,   2,   2,   {1,   4,   2,   1},   {1,   4,   1,  64},   {1,   4,   2,   1},   {1,   4,   1,  64},   0},
        { "wrw", "fp32",   4,   0, 128, 128,  16,  32,  32,   1,   1,   1,   2,   2,   {1,   4,   2,   1},   {1,   4,   1,  64},   {1,   4,   2,   1},   {1,   4,   1,  64},   1},
        { "wrw", "fp32",   1,   1, 128, 128,  16,  32,  32,   1,   1,   1,   2,   2,   {1,   1,   8,   1},   {1,  16,   1,  16},   {1,   1,   8,   1},   {1,  16,   1,  16},   1},
        { "wrw", "fp32",   1,   1, 128, 128,  16,  32,  32,   1,   1,   1,   2,   2,   {1,   1,   8,   1},   {1,  16,   1,  16},   {1,   1,   8,   1},   {1,  16,   1,  16},   0},
        { "wrw", "fp32",   1,   1, 128, 128,   8,  32,  32,   1,   1,   1,   2,   2,   {1,   1,   4,   1},   {1,   8,   1,  32},   {1,   1,   4,   1},   {1,   8,   1,  32},   0},
        { "wrw", "fp32",   1,   1, 128, 128,   8,  32,  32,   1,   1,   1,   2,   2,   {1,   1,   4,   1},   {1,   8,   1,  32},   {1,   1,   4,   1},   {1,   8,   1,  32},   1},
        { "wrw", "fp32",   4,   1, 128, 128,  16,  32,  32,   1,   1,   1,   2,   2,   {1,   1,   8,   1},   {1,  16,   1,  16},   {1,   1,   8,   1},   {1,  16,   1,  16},   1},
        { "wrw", "fp32",   4,   1, 128, 128,  16,  32,  32,   1,   1,   1,   2,   2,   {1,   1,   8,   1},   {1,  16,   1,  16},   {1,   1,   8,   1},   {1,  16,   1,  16},   0},
        { "wrw", "fp32",   4,   1, 128, 128,   8,  32,  32,   1,   1,   1,   2,   2,   {1,   1,   4,   1},   {1,   8,   1,  32},   {1,   1,   4,   1},   {1,   8,   1,  32},   0},
        { "wrw", "fp32",   4,   1, 128, 128,   8,  32,  32,   1,   1,   1,   2,   2,   {1,   1,   4,   1},   {1,   8,   1,  32},   {1,   1,   4,   1},   {1,   8,   1,  32},   1},
        { "wrw", "fp32",   4,   0, 128,  64,  16,  32,   8,   1,   1,   2,   2,   2,   {1,   4,   2,   1},   {1,   4,   1,  64},   {1,   4,   1,   1},   {1,   4,   1,  64},   0},
        { "wrw", "fp32",   4,   0, 128,  64,  16,  32,   8,   1,   1,   2,   2,   2,   {1,   4,   2,   1},   {1,   4,   1,  64},   {1,   4,   1,   1},   {1,   4,   1,  64},   1},
        { "wrw", "fp32",   1,   1, 128,  64,  16,  32,   8,   1,   1,   2,   2,   2,   {1,   1,   8,   1},   {1,  16,   1,  16},   {1,   1,   4,   1},   {1,  16,   1,  16},   0},
        { "wrw", "fp32",   1,   1, 128,  64,  16,  32,   8,   1,   1,   2,   2,   2,   {1,   1,   8,   1},   {1,  16,   1,  16},   {1,   1,   4,   1},   {1,  16,   1,  16},   1},
        { "wrw", "fp32",   1,   1, 128,  64,   8,  32,   8,   1,   1,   2,   2,   2,   {1,   1,   4,   1},   {1,   8,   1,  32},   {1,   1,   2,   1},   {1,   8,   1,  32},   0},
        { "wrw", "fp32",   1,   1, 128,  64,   8,  32,   8,   1,   1,   2,   2,   2,   {1,   1,   4,   1},   {1,   8,   1,  32},   {1,   1,   2,   1},   {1,   8,   1,  32},   1},
        { "wrw", "fp32",   4,   1, 128,  64,  16,  32,   8,   1,   1,   2,   2,   2,   {1,   1,   8,   1},   {1,  16,   1,  16},   {1,   1,   4,   1},   {1,  16,   1,  16},   0},
        { "wrw", "fp32",   4,   1, 128,  64,  16,  32,   8,   1,   1,   2,   2,   2,   {1,   1,   8,   1},   {1,  16,   1,  16},   {1,   1,   4,   1},   {1,  16,   1,  16},   1},
        { "wrw", "fp32",   4,   1, 128,  64,   8,  32,   8,   1,   1,   2,   2,   2,   {1,   1,   4,   1},   {1,   8,   1,  32},   {1,   1,   2,   1},   {1,   8,   1,  32},   0},
        { "wrw", "fp32",   4,   1, 128,  64,   8,  32,   8,   1,   1,   2,   2,   2,   {1,   1,   4,   1},   {1,   8,   1,  32},   {1,   1,   2,   1},   {1,   8,   1,  32},   1},
        { "wrw", "fp32",   1,   1, 128,  32,  16,  32,   8,   1,   1,   1,   2,   2,   {1,   1,   8,   1},   {1,  16,   1,  16},   {1,   1,   2,   1},   {1,  16,   1,  16},   0},
        { "wrw", "fp32",   1,   1, 128,  32,  16,  32,   8,   1,   1,   1,   2,   2,   {1,   1,   8,   1},   {1,  16,   1,  16},   {1,   1,   2,   1},   {1,  16,   1,  16},   1},
        { "wrw", "fp32",   1,   1, 128,  32,   8,  32,   8,   1,   1,   1,   2,   2,   {1,   1,   4,   1},   {1,   8,   1,  32},   {1,   1,   1,   1},   {1,   8,   1,  32},   0},
        { "wrw", "fp32",   1,   1, 128,  32,   8,  32,   8,   1,   1,   1,   2,   2,   {1,   1,   4,   1},   {1,   8,   1,  32},   {1,   1,   1,   1},   {1,   8,   1,  32},   1},
        { "wrw", "fp32",   4,   1, 128,  32,  16,  32,   8,   1,   1,   1,   2,   2,   {1,   1,   8,   1},   {1,  16,   1,  16},   {1,   1,   2,   1},   {1,  16,   1,  16},   0},
        { "wrw", "fp32",   4,   1, 128,  32,  16,  32,   8,   1,   1,   1,   2,   2,   {1,   1,   8,   1},   {1,  16,   1,  16},   {1,   1,   2,   1},   {1,  16,   1,  16},   1},
        { "wrw", "fp32",   4,   1, 128,  32,   8,  32,   8,   1,   1,   1,   2,   2,   {1,   1,   4,   1},   {1,   8,   1,  32},   {1,   1,   1,   1},   {1,   8,   1,  32},   0},
        { "wrw", "fp32",   4,   1, 128,  32,   8,  32,   8,   1,   1,   1,   2,   2,   {1,   1,   4,   1},   {1,   8,   1,  32},   {1,   1,   1,   1},   {1,   8,   1,  32},   1},
        { "wrw", "fp32",   1,   1,  64, 256,  16,  16,  64,   1,   1,   1,   2,   2,   {1,   1,   4,   1},   {1,  16,   1,  16},   {1,   1,  16,   1},   {1,  16,   1,  16},   0},
        { "wrw", "fp32",   1,   1,  64, 256,  16,  16,  64,   1,   1,   1,   2,   2,   {1,   1,   4,   1},   {1,  16,   1,  16},   {1,   1,  16,   1},   {1,  16,   1,  16},   1},
        { "wrw", "fp32",   1,   1,  64, 256,   8,  16,  64,   1,   1,   1,   2,   2,   {1,   1,   2,   1},   {1,   8,   1,  32},   {1,   1,   8,   1},   {1,   8,   1,  32},   0},
        { "wrw", "fp32",   1,   1,  64, 256,   8,  16,  64,   1,   1,   1,   2,   2,   {1,   1,   2,   1},   {1,   8,   1,  32},   {1,   1,   8,   1},   {1,   8,   1,  32},   1},
        { "wrw", "fp32",   4,   1,  64, 256,  16,  16,  64,   1,   1,   1,   2,   2,   {1,   1,   4,   1},   {1,  16,   1,  16},   {1,   1,  16,   1},   {1,  16,   1,  16},   0},
        { "wrw", "fp32",   4,   1,  64, 256,  16,  16,  64,   1,   1,   1,   2,   2,   {1,   1,   4,   1},   {1,  16,   1,  16},   {1,   1,  16,   1},   {1,  16,   1,  16},   1},
        { "wrw", "fp32",   4,   1,  64, 256,   8,  16,  64,   1,   1,   1,   2,   2,   {1,   1,   2,   1},   {1,   8,   1,  32},   {1,   1,   8,   1},   {1,   8,   1,  32},   0},
        { "wrw", "fp32",   4,   1,  64, 256,   8,  16,  64,   1,   1,   1,   2,   2,   {1,   1,   2,   1},   {1,   8,   1,  32},   {1,   1,   8,   1},   {1,   8,   1,  32},   1},
        { "wrw", "fp32",   1,   1,  64, 128,  16,   8,  32,   1,   2,   1,   2,   2,   {1,   1,   4,   1},   {1,  16,   1,  16},   {1,   1,   8,   1},   {1,  16,   1,  16},   0},
        { "wrw", "fp32",   1,   1,  64, 128,  16,   8,  32,   1,   2,   1,   2,   2,   {1,   1,   4,   1},   {1,  16,   1,  16},   {1,   1,   8,   1},   {1,  16,   1,  16},   1},
        { "wrw", "fp32",   1,   1,  64, 128,   8,   8,  32,   1,   2,   1,   2,   2,   {1,   1,   2,   1},   {1,   8,   1,  32},   {1,   1,   4,   1},   {1,   8,   1,  32},   0},
        { "wrw", "fp32",   1,   1,  64, 128,   8,   8,  32,   1,   2,   1,   2,   2,   {1,   1,   2,   1},   {1,   8,   1,  32},   {1,   1,   4,   1},   {1,   8,   1,  32},   1},
        { "wrw", "fp32",   4,   1,  64, 128,  16,   8,  32,   1,   2,   1,   2,   2,   {1,   1,   4,   1},   {1,  16,   1,  16},   {1,   1,   8,   1},   {1,  16,   1,  16},   0},
        { "wrw", "fp32",   4,   1,  64, 128,  16,   8,  32,   1,   2,   1,   2,   2,   {1,   1,   4,   1},   {1,  16,   1,  16},   {1,   1,   8,   1},   {1,  16,   1,  16},   1},
        { "wrw", "fp32",   4,   1,  64, 128,   8,   8,  32,   1,   2,   1,   2,   2,   {1,   1,   2,   1},   {1,   8,   1,  32},   {1,   1,   4,   1},   {1,   8,   1,  32},   0},
        { "wrw", "fp32",   4,   1,  64, 128,   8,   8,  32,   1,   2,   1,   2,   2,   {1,   1,   2,   1},   {1,   8,   1,  32},   {1,   1,   4,   1},   {1,   8,   1,  32},   1},
        { "wrw", "fp32",   1,   1,  64,  64,  16,  16,  16,   1,   1,   1,   2,   2,   {1,   1,   4,   1},   {1,  16,   1,  16},   {1,   1,   4,   1},   {1,  16,   1,  16},   0},
        { "wrw", "fp32",   1,   1,  64,  64,  16,  16,  16,   1,   1,   1,   2,   2,   {1,   1,   4,   1},   {1,  16,   1,  16},   {1,   1,   4,   1},   {1,  16,   1,  16},   1},
        { "wrw", "fp32",   1,   1,  64,  64,   8,  16,  16,   1,   1,   1,   2,   2,   {1,   1,   2,   1},   {1,   8,   1,  32},   {1,   1,   2,   1},   {1,   8,   1,  32},   0},
        { "wrw", "fp32",   1,   1,  64,  64,   8,  16,  16,   1,   1,   1,   2,   2,   {1,   1,   2,   1},   {1,   8,   1,  32},   {1,   1,   2,   1},   {1,   8,   1,  32},   1},
        { "wrw", "fp32",   4,   1,  64,  64,  16,  16,  16,   1,   1,   1,   2,   2,   {1,   1,   4,   1},   {1,  16,   1,  16},   {1,   1,   4,   1},   {1,  16,   1,  16},   0},
        { "wrw", "fp32",   4,   1,  64,  64,  16,  16,  16,   1,   1,   1,   2,   2,   {1,   1,   4,   1},   {1,  16,   1,  16},   {1,   1,   4,   1},   {1,  16,   1,  16},   1},
        { "wrw", "fp32",   4,   1,  64,  64,   8,  16,  16,   1,   1,   1,   2,   2,   {1,   1,   2,   1},   {1,   8,   1,  32},   {1,   1,   2,   1},   {1,   8,   1,  32},   0},
        { "wrw", "fp32",   4,   1,  64,  64,   8,  16,  16,   1,   1,   1,   2,   2,   {1,   1,   2,   1},   {1,   8,   1,  32},   {1,   1,   2,   1},   {1,   8,   1,  32},   1},
        { "wrw", "fp32",   1,   1,  64,  32,  16,  32,   8,   1,   1,   2,   1,   1,   {1,   1,   4,   1},   {1,  16,   1,  16},   {1,   1,   2,   1},   {1,  16,   1,  16},   0},
        { "wrw", "fp32",   1,   1,  64,  32,  16,  32,   8,   1,   1,   2,   1,   1,   {1,   1,   4,   1},   {1,  16,   1,  16},   {1,   1,   2,   1},   {1,  16,   1,  16},   1},
        { "wrw", "fp32",   1,   1,  64,  32,   8,  32,   8,   1,   1,   2,   1,   1,   {1,   1,   2,   1},   {1,   8,   1,  32},   {1,   1,   1,   1},   {1,   8,   1,  32},   0},
        { "wrw", "fp32",   1,   1,  64,  32,   8,  32,   8,   1,   1,   2,   1,   1,   {1,   1,   2,   1},   {1,   8,   1,  32},   {1,   1,   1,   1},   {1,   8,   1,  32},   1},
        { "wrw", "fp32",   4,   1,  64,  32,  16,  32,   8,   1,   1,   2,   1,   1,   {1,   1,   4,   1},   {1,  16,   1,  16},   {1,   1,   2,   1},   {1,  16,   1,  16},   0},
        { "wrw", "fp32",   4,   1,  64,  32,  16,  32,   8,   1,   1,   2,   1,   1,   {1,   1,   4,   1},   {1,  16,   1,  16},   {1,   1,   2,   1},   {1,  16,   1,  16},   1},
        { "wrw", "fp32",   4,   1,  64,  32,   8,  32,   8,   1,   1,   2,   1,   1,   {1,   1,   2,   1},   {1,   8,   1,  32},   {1,   1,   1,   1},   {1,   8,   1,  32},   0},
        { "wrw", "fp32",   4,   1,  64,  32,   8,  32,   8,   1,   1,   2,   1,   1,   {1,   1,   2,   1},   {1,   8,   1,  32},   {1,   1,   1,   1},   {1,   8,   1,  32},   1},
        { "wrw", "fp32",   1,   1,  64,  16,  16,  64,   4,   1,   1,   1,   1,   1,   {1,   1,   4,   1},   {1,  16,   1,  16},   {1,   1,   1,   1},   {1,  16,   1,  16},   0},
        { "wrw", "fp32",   1,   1,  64,  16,  16,  64,   4,   1,   1,   1,   1,   1,   {1,   1,   4,   1},   {1,  16,   1,  16},   {1,   1,   1,   1},   {1,  16,   1,  16},   1},
        { "wrw", "fp32",   1,   1,   4,  64,  16,   4,  64,   1,   1,   1,   1,   1,   {1,   1,   1,   1},   {1,  16,   1,   4},   {1,   1,  16,   1},   {1,  16,   1,   4},   1},
        { "wrw", "fp32",   1,   1,   4,  64,  16,   4,  64,   1,   1,   1,   1,   1,   {1,   1,   1,   1},   {1,  16,   1,   4},   {1,   1,  16,   1},   {1,  16,   1,   4},   0},
        { "wrw", "fp32",   4,   1,  64,  16,  16,  64,   4,   1,   1,   1,   1,   1,   {1,   1,   4,   1},   {1,  16,   1,  16},   {1,   1,   1,   1},   {1,  16,   1,  16},   0},
        { "wrw", "fp32",   4,   1,  64,  16,  16,  64,   4,   1,   1,   1,   1,   1,   {1,   1,   4,   1},   {1,  16,   1,  16},   {1,   1,   1,   1},   {1,  16,   1,  16},   1},
        { "wrw", "fp32",   4,   1,   4,  64,  16,   4,  64,   1,   1,   1,   1,   1,   {1,   1,   1,   1},   {1,  16,   1,   4},   {1,   1,  16,   1},   {1,  16,   1,   4},   1},
        { "wrw", "fp32",   4,   1,   4,  64,  16,   4,  64,   1,   1,   1,   1,   1,   {1,   1,   1,   1},   {1,  16,   1,   4},   {1,   1,  16,   1},   {1,  16,   1,   4},   0},
        { "wrw", "fp32",  16,   1,   4,  64,  16,   4,  64,   1,   1,   1,   1,   1,   {1,   1,   1,   1},   {1,  16,   1,   4},   {1,   1,  16,   1},   {1,  16,   1,   4},   1},
        { "wrw", "fp32",  16,   1,   4,  64,  16,   4,  64,   1,   1,   1,   1,   1,   {1,   1,   1,   1},   {1,  16,   1,   4},   {1,   1,  16,   1},   {1,  16,   1,   4},   0},
        { "wrw", "fp32",  16,   1,  64,   4,  16,  64,   4,   1,   1,   1,   1,   1,   {1,   1,  16,   1},   {1,  16,   1,   4},   {1,   1,   1,   1},   {1,  16,   1,   4},   1},
        { "wrw", "fp32",  16,   1,  64,   4,  16,  64,   4,   1,   1,   1,   1,   1,   {1,   1,  16,   1},   {1,  16,   1,   4},   {1,   1,   1,   1},   {1,  16,   1,   4},   0},
        { "wrw", "fp32",   1,   1,  32,  32,   8,  16,  16,   1,   1,   1,   1,   1,   {1,   1,   1,   1},   {1,   8,   1,  32},   {1,   1,   1,   1},   {1,   8,   1,  32},   1},
        { "wrw", "fp32",   1,   1,  32,  32,   8,  16,  16,   1,   1,   1,   1,   1,   {1,   1,   1,   1},   {1,   8,   1,  32},   {1,   1,   1,   1},   {1,   8,   1,  32},   0},
        { "wrw", "fp32",   8,   1,  32,  32,   8,  16,  16,   1,   1,   1,   1,   1,   {1,   1,   1,   1},   {1,   8,   1,  32},   {1,   1,   1,   1},   {1,   8,   1,  32},   1},
        { "wrw", "fp32",   8,   1,  32,  32,   8,  16,  16,   1,   1,   1,   1,   1,   {1,   1,   1,   1},   {1,   8,   1,  32},   {1,   1,   1,   1},   {1,   8,   1,  32},   0},
        { "wrw", "fp32",   1,   1,  16,  32,  16,   8,  32,   1,   1,   1,   1,   1,   {1,   1,   2,   1},   {1,  16,   1,   8},   {1,   1,   4,   1},   {1,  16,   1,   8},   0},
        { "wrw", "fp32",   1,   1,  16,  32,  16,   8,  32,   1,   1,   1,   1,   1,   {1,   1,   2,   1},   {1,  16,   1,   8},   {1,   1,   4,   1},   {1,  16,   1,   8},   1},
        { "wrw", "fp32",   1,   1,  16,  32,   8,   8,  32,   1,   1,   1,   1,   1,   {1,   1,   1,   1},   {1,   8,   1,  16},   {1,   1,   2,   1},   {1,   8,   1,  16},   0},
        { "wrw", "fp32",   1,   1,  16,  32,   8,   8,  32,   1,   1,   1,   1,   1,   {1,   1,   1,   1},   {1,   8,   1,  16},   {1,   1,   2,   1},   {1,   8,   1,  16},   1},
        { "wrw", "fp32",   4,   1,  16,  32,  16,   8,  32,   1,   1,   1,   1,   1,   {1,   1,   2,   1},   {1,  16,   1,   8},   {1,   1,   4,   1},   {1,  16,   1,   8},   0},
        { "wrw", "fp32",   4,   1,  16,  32,  16,   8,  32,   1,   1,   1,   1,   1,   {1,   1,   2,   1},   {1,  16,   1,   8},   {1,   1,   4,   1},   {1,  16,   1,   8},   1},
        { "wrw", "fp32",   4,   1,  16,  32,   8,   8,  32,   1,   1,   1,   1,   1,   {1,   1,   1,   1},   {1,   8,   1,  16},   {1,   1,   2,   1},   {1,   8,   1,  16},   0},
        { "wrw", "fp32",   4,   1,  16,  32,   8,   8,  32,   1,   1,   1,   1,   1,   {1,   1,   1,   1},   {1,   8,   1,  16},   {1,   1,   2,   1},   {1,   8,   1,  16},   1},
        { "wrw", "fp32",   8,   1,  16,  32,   8,   8,  32,   1,   1,   1,   1,   1,   {1,   1,   1,   1},   {1,   8,   1,  16},   {1,   1,   2,   1},   {1,   8,   1,  16},   0},
        { "wrw", "fp32",   8,   1,  16,  32,   8,   8,  32,   1,   1,   1,   1,   1,   {1,   1,   1,   1},   {1,   8,   1,  16},   {1,   1,   2,   1},   {1,   8,   1,  16},   1},
        { "wrw", "fp32",   8,   1,  32,  16,   8,  32,   8,   1,   1,   1,   1,   1,   {1,   1,   2,   1},   {1,   8,   1,  16},   {1,   1,   1,   1},   {1,   8,   1,  16},   1},
        { "wrw", "fp32",   8,   1,  32,  16,   8,  32,   8,   1,   1,   1,   1,   1,   {1,   1,   2,   1},   {1,   8,   1,  16},   {1,   1,   1,   1},   {1,   8,   1,  16},   0},
        // clang-format on
    };
    return kernel_param_list;
}

<<<<<<< HEAD
=======
static inline int GetImplicitGemmWrwGTCDynamicXdlopsGemmkSplits(
    const conv::ProblemDescription& conv_problem, const int GemmKPerBlock, const int grid_size)
{
    const auto n             = conv_problem.GetInBatchSize();
    const auto ho            = conv_problem.GetInHeight();
    const auto wo            = conv_problem.GetInWidth();
    const auto max_grid_size = 1200;

    int gemm_k_global_split = 0;
    int n_per_group;

    for(int i = 0; i < 8; i++)
    {
        if((grid_size << i) > max_grid_size)
        {
            break;
        }
        if(0 == n % (1 << i))
        {
            n_per_group = n >> i;
            if(0 == ((n_per_group * ho * wo) % GemmKPerBlock))
                gemm_k_global_split = i;
            else
                break;
        }
        else
            break;
    }

    return gemm_k_global_split;
}

// tuple<log2_gemm_k_global_split, grid_size>
static inline std::tuple<int, int> get_grid_size(const ConvolutionContext& ctx,
                                                 const TunableImplicitGemmGTCDynamic_t* tunable)
{
    const auto& k = ctx.n_inputs;
    const auto& c = ctx.n_outputs;
    const auto& y = ctx.kernel_size_h;
    const auto& x = ctx.kernel_size_w;

    const auto gemm_m_per_block    = tunable->gemm_m_per_block;
    const auto gemm_n_per_block    = tunable->gemm_n_per_block;
    const auto gemm_k_per_block    = tunable->gemm_k_per_block;
    const auto gemm_k_global_split = tunable->gemm_k_global_split;
    int log2_gemm_k_global_split   = 0;

    const auto& gemm_m = k;
    const auto gemm_n  = c * y * x;

    // assume that gemm m/n can be divided with no remainder by gemm m/n per block
    int grid_size = (gemm_m / gemm_m_per_block) * (gemm_n / gemm_n_per_block);

    if(gemm_k_global_split == 1)
        log2_gemm_k_global_split = GetImplicitGemmWrwGTCDynamicXdlopsGemmkSplits(
            ctx.conv_problem, gemm_k_per_block, grid_size);
    else
        log2_gemm_k_global_split = 0;

    int num_of_gemm = 1 << log2_gemm_k_global_split;
    grid_size *= num_of_gemm;
    return std::make_tuple(log2_gemm_k_global_split, grid_size);
}

>>>>>>> 6e91fe59
static inline int find_tunable(const std::vector<TunableImplicitGemmGTCDynamic_t> tunables,
                               const int gemm_m_per_block,
                               const int gemm_n_per_block,
                               const int gemm_k_per_block,
                               const int gemm_k_global_split,
                               const int nxb,
                               const int nxe)
{
    int i;
    for(i = 0; i < tunables.size(); i++)
    {
        if((tunables[i].gemm_m_per_block == gemm_m_per_block) &&
           (tunables[i].gemm_n_per_block == gemm_n_per_block) &&
           (tunables[i].gemm_k_per_block == gemm_k_per_block) &&
           (tunables[i].gemm_k_global_split == gemm_k_global_split) && (tunables[i].nxb == nxb) &&
           (tunables[i].nxe == nxe))
        {
            break;
        }
    }
    return i;
}

static inline int if_gemm_k_global_split(const ConvolutionContext& ctx,
                                         const int gemm_m_per_block,
                                         const int gemm_n_per_block,
                                         const int gemm_k_per_block,
                                         const int b)
{
    int gemm_k_global_split = 0;
    const auto& n           = ctx.batch_sz;
    const auto& k           = ctx.n_inputs;
    const auto& c           = ctx.n_outputs;
<<<<<<< HEAD
=======
    const auto& ho          = ctx.in_height;
    const auto& wo          = ctx.in_width;
>>>>>>> 6e91fe59
    const auto& y           = ctx.kernel_size_h;
    const auto& x           = ctx.kernel_size_w;

    const auto& gemm_m = k;
    const auto gemm_n  = c * y * x;

    int max_grid_size = 1200;

    int grid_size;
    // assume that gemm m/n can be divided with no remainder by gemm m/n per block
    grid_size = (gemm_m / gemm_m_per_block) * (gemm_n / gemm_n_per_block);
    if((n % 2 == 0) && (grid_size < max_grid_size) && ((n >> 1) * b % gemm_k_per_block == 0))
    {
        gemm_k_global_split = 1;
    }
    else
    {
        gemm_k_global_split = 0;
    }
    return gemm_k_global_split;
}

static inline float CallImplicitGemmWrwDynamic(const miopen::Handle& handle,
                                               const conv::ProblemDescription& conv_problem,
                                               ConstData_t src,
                                               ConstData_t dst,
                                               Data_t wei,
                                               const std::vector<KernelInvoke>& kernels,
                                               const int log2_gemm_k_global_splits)
{
    float elapsed = 0.0f;

    auto kernel = kernels[0];

    int hi         = conv_problem.GetOutHeight();
    int wi         = conv_problem.GetOutWidth();
    int n          = conv_problem.GetInBatchSize();
    int k          = conv_problem.GetInChannels();
    int c          = conv_problem.GetOutChannels();
    int ho         = conv_problem.GetInHeight();
    int wo         = conv_problem.GetInWidth();
    int stride_h   = conv_problem.GetInHeight() > 1 ? conv_problem.GetKernelStrideH() : 1;
    int stride_w   = conv_problem.GetInWidth() > 1 ? conv_problem.GetKernelStrideW() : 1;
    int dilation_h = conv_problem.GetWeightsHeight() > 1 ? conv_problem.GetDilationH() : 1;
    int dilation_w = conv_problem.GetWeightsWidth() > 1 ? conv_problem.GetDilationW() : 1;
    int pad_h      = conv_problem.GetPadH();
    int pad_w      = conv_problem.GetPadW();
    int y          = conv_problem.GetWeightsHeight();
    int x          = conv_problem.GetWeightsWidth();

    // std::cout << "nchiwi: " << n << " " << c  << " " << hi << " " << wi << std::endl;
    // std::cout << "nkhowo: " << n << " " << k  << " " << ho << " " << wo << std::endl;
    // std::cout << "kcyx: " << k << " " << c  << " " << y << " " << x << std::endl;

    MIOPEN_LOG_I2(kernel.GetName() << " with groups for reduction: "
                                   << (1 << log2_gemm_k_global_splits));

    std::vector<OpKernelArg> opArgs;
    opArgs.emplace_back(src);
    opArgs.emplace_back(wei);
    opArgs.emplace_back(dst);
    opArgs.emplace_back(hi);
    opArgs.emplace_back(wi);
    opArgs.emplace_back(n);
    opArgs.emplace_back(k);
    opArgs.emplace_back(c);
    opArgs.emplace_back(ho);
    opArgs.emplace_back(wo);
    opArgs.emplace_back(stride_h);
    opArgs.emplace_back(stride_w);
    opArgs.emplace_back(dilation_h);
    opArgs.emplace_back(dilation_w);
    opArgs.emplace_back(pad_h);
    opArgs.emplace_back(pad_w);
    opArgs.emplace_back(y);
    opArgs.emplace_back(x);
    opArgs.emplace_back(log2_gemm_k_global_splits);
    kernel(opArgs);

    if(handle.IsProfilingEnabled())
        elapsed = handle.GetKernelTime();

    return elapsed;
}

// find wrw dynamic kernel by a simple algo
// check wether this kernel can be applicable
static inline std::tuple<bool, // is valid
                         int,  // tunable index
                         int,  // block_size
                         int,  // grid_size
                         int>  // gemm_k_split
    FindImplicitGemmWrwGTCDynamicXdlopsKernel(const ConvolutionContext& ctx)
{
<<<<<<< HEAD
    const auto& n         = ctx.batch_sz;
    const auto& k         = ctx.n_inputs;
    const auto& c         = ctx.n_outputs;
    const auto& ho        = ctx.in_height;
    const auto& wo        = ctx.in_width;
    const auto& y         = ctx.kernel_size_h;
    const auto& x         = ctx.kernel_size_w;
    const auto stride_h   = ConvolutionContextInterpreter::GetAdjustedConvolutionStrideH(ctx);
    const auto stride_w   = ConvolutionContextInterpreter::GetAdjustedConvolutionStrideW(ctx);
    const auto dilation_h = ctx.kernel_size_h > 1 ? ctx.kernel_dilation_h : 1;
    const auto dilation_w = ctx.kernel_size_w > 1 ? ctx.kernel_dilation_w : 1;
    const auto& pad_h     = ctx.pad_h;
    const auto& pad_w     = ctx.pad_w;

    const auto gemm_n  = c * y * x;
    const auto& gemm_m = k;
=======
    const auto& n       = ctx.batch_sz;
    const auto& k       = ctx.n_inputs;
    const auto& c       = ctx.n_outputs;
    const auto& ho      = ctx.in_height;
    const auto& wo      = ctx.in_width;
    const auto& y       = ctx.kernel_size_h;
    const auto& x       = ctx.kernel_size_w;
    const auto stride_h = ConvolutionContextInterpreter::GetAdjustedConvolutionStrideH(ctx);
    const auto stride_w = ConvolutionContextInterpreter::GetAdjustedConvolutionStrideW(ctx);

    const auto gemm_n  = c * y * x;
    const auto& gemm_m = k;
    const auto gemm_k  = n * ho * wo;

    int gemm_m_per_block;
    int gemm_n_per_block;
    int gemm_k_per_block    = 0;
    int gemm_k_global_split = 0;

    int grid_size;
    int block_size;
    int nxb = 1;
    int nxe = 1;

    int sel_index = -1;
>>>>>>> 6e91fe59

    std::vector<TunableImplicitGemmGTCDynamic_t> tunables =
        GetImplicitGemmWrwGTCDynamicXdlopsKernelList();

    /* applicable table (except 128x128 case):
    gemm_m/gemmn        256 64  32  16  4
                --------------------------
                256 |   0  |1  |0  |0  |0
                64  |   1  |1  |0  |0  |1
                32  |   1  |1  |1  |1  |0
                16  |   0  |1  |0  |0  |0

    */
    int max_grid_size                 = 1200;
    int sel_index                     = -1;
    int sel_block_size                = 0;
    int sel_grid_size                 = 0;
    int sel_log2_gemm_k_global_splits = 0;

    int num_cu                = 120;
    std::vector<int> nxb_list = {16, 8, 4, 1};
    std::vector<int> nxe_list = {0, 1};

    // i=log2(gemm_m_per_block*gemm_n_per_block)  to find largest kernel
    // switch l and r to get differnet kernel size like 256*64 or 64*256
    for(int pack = 0; pack < 2; pack++)
    {
        for(int i = 15; i > 7; i--)
        {
            int r, l;
            r = (i + 1) >> 1;
            l = i - r;
            while(l > 1 && r < 9)
            {
                for(int swap = 0; swap < 2; swap++)
                {
                    const auto gemm_m_per_block = swap == 0 ? 1 << r : 1 << l;
                    const auto gemm_n_per_block = swap == 0 ? 1 << l : 1 << r;

                    if(gemm_m % gemm_m_per_block != 0 || gemm_n % gemm_n_per_block != 0)
                        continue;

                    for(int j = 4; j > 1; j--)
                    {
                        const auto gemm_k_per_block = 1 << j;
                        for(const auto& nxb : nxb_list)
                        {
                            for(const auto& nxe : nxe_list)
                            {
                                const auto b =
                                    pack == 0
                                        ? ho * wo
                                        : (nxe == 0 ? ho * wo : ((ho * wo + nxb - 1) / nxb) * nxb);
                                const auto gemm_k = n * b;
                                if(gemm_k % gemm_k_per_block != 0)
                                    continue;
                                if(nxe == 0)
                                {
                                    if((x != 1) || (y != 1) || (stride_h != 1) || (stride_w != 1) ||
                                       (dilation_h != 1) || (dilation_w != 1) || (pad_h != 0) ||
                                       (pad_w != 0))
                                        continue;
                                }

                                int gemm_k_global_split = if_gemm_k_global_split(
                                    ctx, gemm_m_per_block, gemm_n_per_block, gemm_k_per_block, b);
                                int tunable_index = find_tunable(tunables,
                                                                 gemm_m_per_block,
                                                                 gemm_n_per_block,
                                                                 gemm_k_per_block,
                                                                 gemm_k_global_split,
                                                                 nxb,
                                                                 nxe);
                                if(tunable_index < 0 || tunable_index >= tunables.size())
                                    continue;

                                int log2_gemm_k_global_splits = 0;
                                int grid_size =
                                    (gemm_m / gemm_m_per_block) * (gemm_n / gemm_n_per_block);
                                int block_size = tunables[tunable_index].GetBlockSize();
                                for(int gs = 0; gs < 8; gs++)
                                {
                                    if((grid_size << gs) > max_grid_size)
                                        break;

                                    if((n % (1 << gs)) != 0)
                                    {
                                        break;
                                    }

                                    if((n >> gs) * b % gemm_k_per_block != 0)
                                    {
                                        break;
                                    }
                                    log2_gemm_k_global_splits = gs;
                                }

                                if(gemm_k_global_split == 0)
                                    log2_gemm_k_global_splits = 0;

                                // std::cout << tunable_index << std::endl;
                                grid_size = grid_size << log2_gemm_k_global_splits;

                                if(block_size >= sel_block_size && grid_size > sel_grid_size)
                                {
                                    sel_block_size                = block_size;
                                    sel_grid_size                 = grid_size;
                                    sel_index                     = tunable_index;
                                    sel_log2_gemm_k_global_splits = log2_gemm_k_global_splits;
                                    break;
                                }
                            }
                        }
                        if(sel_grid_size > num_cu * 2)
                            break;
                    }
                    if(sel_grid_size > num_cu * 2)
                        break;
                }
                if(sel_grid_size > num_cu * 2)
                    break;
                r++;
                l--;
            }
            if(sel_grid_size > num_cu)
                break;
        }
    }
    bool is_valid = !(sel_index < 0 || sel_index >= tunables.size());

    return std::make_tuple(
        is_valid, sel_index, sel_block_size, sel_grid_size, sel_log2_gemm_k_global_splits);
}

bool ConvAsmImplicitGemmGTCDynamicWrwXdlops::IsApplicable(const ConvolutionContext& ctx) const
{
    const auto device_name = ctx.GetStream().GetDeviceName();
    if(device_name != "gfx908")
<<<<<<< HEAD
=======
        return false;

    if(!ctx.use_asm_kernels)
        return false;

    if(!IsApplicableXdlops(ctx))
>>>>>>> 6e91fe59
        return false;

    if(!ctx.direction.IsBackwardWrW())
        return false;

    if(!ctx.Is2d())
        return false;

    if(!ctx.IsFp32())
        return false;

    if(!ctx.rmv.IsV3())
        return false;

    if(ctx.group_counts != 1)
        return false;

    bool is_valid;
    std::tie(is_valid, std::ignore, std::ignore, std::ignore, std::ignore) =
        FindImplicitGemmWrwGTCDynamicXdlopsKernel(ctx);

    return is_valid;
}

ConvSolution
ConvAsmImplicitGemmGTCDynamicWrwXdlops::GetSolution(const ConvolutionContext& ctx) const
{
    ConvSolution result;

    KernelInfo kernel;
    std::ostringstream options;

    std::vector<TunableImplicitGemmGTCDynamic_t> kernel_configs =
        GetImplicitGemmWrwGTCDynamicXdlopsKernelList();

    bool is_valid;
    int kernel_index;
    int block_size;
    int grid_size;
    int log2_gemm_k_global_splits;
    std::string kernel_name;

    std::tie(is_valid, kernel_index, block_size, grid_size, log2_gemm_k_global_splits) =
        FindImplicitGemmWrwGTCDynamicXdlopsKernel(ctx);

    if(!is_valid)
        MIOPEN_THROW("this kernel should not run with igemm dynamic!");

    kernel_name = kernel_configs[kernel_index].GetKernelName();

    // std::cout << "tuple=" << grid_size << " " << log2_gemm_k_global_splits << std::endl;

    result.workspce_sz = 0;

    kernel.kernel_file = "igemm_wrw_gtc_gfx908.s";
    kernel.kernel_name = kernel_name;
    kernel.g_wk.clear();
    /* Note here, for API like hipHccModuleLaunchKernel(), hipExtModuleLaunchKernel()
    * grid dims is in unit of work item.
    * But for api like hipModuleLaunchKernel(), grid dim is in unit of block.
    */
    kernel.g_wk.push_back(grid_size * block_size);
    kernel.g_wk.push_back(1);
    kernel.g_wk.push_back(1);
    kernel.l_wk.clear();
    kernel.l_wk.push_back(block_size);
    kernel.l_wk.push_back(1);
    kernel.l_wk.push_back(1);

    GenerateClangDefsym(options, "ROCM_METADATA_VERSION", ctx.rmv.UseV3() ? 5 : 4);

    kernel.comp_options = options.str();

    MIOPEN_LOG_I2(kernel.kernel_file + ":" + kernel.kernel_name);

    result.construction_params.push_back(kernel);

    const auto& conv_problem = ctx.conv_problem;

    result.invoker_factory = [conv_problem,
                              log2_gemm_k_global_splits](const std::vector<Kernel>& kernels) {
        return [=](const Handle& handle, const AnyInvokeParams& primitive_parameters) {
            decltype(auto) data_ctx = primitive_parameters.CastTo<conv::WrWInvokeParams>();
            const auto& tensors     = data_ctx.tensors;
            std::vector<KernelInvoke> ks;
            std::transform(kernels.begin(),
                           kernels.end(),
                           std::back_inserter(ks),
                           [&](const Kernel& k_wrw) { return handle.Run(k_wrw); });
            float elapsed = 0;
            float zero    = 0.f;

            SetTensor(handle, tensors.dwDesc, tensors.dw, &zero);
            if(handle.IsProfilingEnabled())
                elapsed += handle.GetKernelTime();

            elapsed += CallImplicitGemmWrwDynamic(handle,
                                                  conv_problem,
                                                  tensors.x,
                                                  tensors.dy,
                                                  tensors.dw,
                                                  ks,
                                                  log2_gemm_k_global_splits);
            if(handle.IsProfilingEnabled())
            {
                handle.ResetKernelTime();
                handle.AccumKernelTime(elapsed);
            }
        };
    };

    return result;
}

} // namespace solver
} // namespace miopen<|MERGE_RESOLUTION|>--- conflicted
+++ resolved
@@ -170,73 +170,6 @@
     return kernel_param_list;
 }
 
-<<<<<<< HEAD
-=======
-static inline int GetImplicitGemmWrwGTCDynamicXdlopsGemmkSplits(
-    const conv::ProblemDescription& conv_problem, const int GemmKPerBlock, const int grid_size)
-{
-    const auto n             = conv_problem.GetInBatchSize();
-    const auto ho            = conv_problem.GetInHeight();
-    const auto wo            = conv_problem.GetInWidth();
-    const auto max_grid_size = 1200;
-
-    int gemm_k_global_split = 0;
-    int n_per_group;
-
-    for(int i = 0; i < 8; i++)
-    {
-        if((grid_size << i) > max_grid_size)
-        {
-            break;
-        }
-        if(0 == n % (1 << i))
-        {
-            n_per_group = n >> i;
-            if(0 == ((n_per_group * ho * wo) % GemmKPerBlock))
-                gemm_k_global_split = i;
-            else
-                break;
-        }
-        else
-            break;
-    }
-
-    return gemm_k_global_split;
-}
-
-// tuple<log2_gemm_k_global_split, grid_size>
-static inline std::tuple<int, int> get_grid_size(const ConvolutionContext& ctx,
-                                                 const TunableImplicitGemmGTCDynamic_t* tunable)
-{
-    const auto& k = ctx.n_inputs;
-    const auto& c = ctx.n_outputs;
-    const auto& y = ctx.kernel_size_h;
-    const auto& x = ctx.kernel_size_w;
-
-    const auto gemm_m_per_block    = tunable->gemm_m_per_block;
-    const auto gemm_n_per_block    = tunable->gemm_n_per_block;
-    const auto gemm_k_per_block    = tunable->gemm_k_per_block;
-    const auto gemm_k_global_split = tunable->gemm_k_global_split;
-    int log2_gemm_k_global_split   = 0;
-
-    const auto& gemm_m = k;
-    const auto gemm_n  = c * y * x;
-
-    // assume that gemm m/n can be divided with no remainder by gemm m/n per block
-    int grid_size = (gemm_m / gemm_m_per_block) * (gemm_n / gemm_n_per_block);
-
-    if(gemm_k_global_split == 1)
-        log2_gemm_k_global_split = GetImplicitGemmWrwGTCDynamicXdlopsGemmkSplits(
-            ctx.conv_problem, gemm_k_per_block, grid_size);
-    else
-        log2_gemm_k_global_split = 0;
-
-    int num_of_gemm = 1 << log2_gemm_k_global_split;
-    grid_size *= num_of_gemm;
-    return std::make_tuple(log2_gemm_k_global_split, grid_size);
-}
-
->>>>>>> 6e91fe59
 static inline int find_tunable(const std::vector<TunableImplicitGemmGTCDynamic_t> tunables,
                                const int gemm_m_per_block,
                                const int gemm_n_per_block,
@@ -270,11 +203,6 @@
     const auto& n           = ctx.batch_sz;
     const auto& k           = ctx.n_inputs;
     const auto& c           = ctx.n_outputs;
-<<<<<<< HEAD
-=======
-    const auto& ho          = ctx.in_height;
-    const auto& wo          = ctx.in_width;
->>>>>>> 6e91fe59
     const auto& y           = ctx.kernel_size_h;
     const auto& x           = ctx.kernel_size_w;
 
@@ -369,7 +297,6 @@
                          int>  // gemm_k_split
     FindImplicitGemmWrwGTCDynamicXdlopsKernel(const ConvolutionContext& ctx)
 {
-<<<<<<< HEAD
     const auto& n         = ctx.batch_sz;
     const auto& k         = ctx.n_inputs;
     const auto& c         = ctx.n_outputs;
@@ -386,33 +313,6 @@
 
     const auto gemm_n  = c * y * x;
     const auto& gemm_m = k;
-=======
-    const auto& n       = ctx.batch_sz;
-    const auto& k       = ctx.n_inputs;
-    const auto& c       = ctx.n_outputs;
-    const auto& ho      = ctx.in_height;
-    const auto& wo      = ctx.in_width;
-    const auto& y       = ctx.kernel_size_h;
-    const auto& x       = ctx.kernel_size_w;
-    const auto stride_h = ConvolutionContextInterpreter::GetAdjustedConvolutionStrideH(ctx);
-    const auto stride_w = ConvolutionContextInterpreter::GetAdjustedConvolutionStrideW(ctx);
-
-    const auto gemm_n  = c * y * x;
-    const auto& gemm_m = k;
-    const auto gemm_k  = n * ho * wo;
-
-    int gemm_m_per_block;
-    int gemm_n_per_block;
-    int gemm_k_per_block    = 0;
-    int gemm_k_global_split = 0;
-
-    int grid_size;
-    int block_size;
-    int nxb = 1;
-    int nxe = 1;
-
-    int sel_index = -1;
->>>>>>> 6e91fe59
 
     std::vector<TunableImplicitGemmGTCDynamic_t> tunables =
         GetImplicitGemmWrwGTCDynamicXdlopsKernelList();
@@ -551,15 +451,9 @@
 {
     const auto device_name = ctx.GetStream().GetDeviceName();
     if(device_name != "gfx908")
-<<<<<<< HEAD
-=======
         return false;
 
     if(!ctx.use_asm_kernels)
-        return false;
-
-    if(!IsApplicableXdlops(ctx))
->>>>>>> 6e91fe59
         return false;
 
     if(!ctx.direction.IsBackwardWrW())
