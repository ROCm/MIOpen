/*******************************************************************************
 *
 * MIT License
 *
 * Copyright (c) 2023 Advanced Micro Devices, Inc.
 *
 * Permission is hereby granted, free of charge, to any person obtaining a copy
 * of this software and associated documentation files (the "Software"), to deal
 * in the Software without restriction, including without limitation the rights
 * to use, copy, modify, merge, publish, distribute, sublicense, and/or sell
 * copies of the Software, and to permit persons to whom the Software is
 * furnished to do so, subject to the following conditions:
 *
 * The above copyright notice and this permission notice shall be included in all
 * copies or substantial portions of the Software.
 *
 * THE SOFTWARE IS PROVIDED "AS IS", WITHOUT WARRANTY OF ANY KIND, EXPRESS OR
 * IMPLIED, INCLUDING BUT NOT LIMITED TO THE WARRANTIES OF MERCHANTABILITY,
 * FITNESS FOR A PARTICULAR PURPOSE AND NONINFRINGEMENT. IN NO EVENT SHALL THE
 * AUTHORS OR COPYRIGHT HOLDERS BE LIABLE FOR ANY CLAIM, DAMAGES OR OTHER
 * LIABILITY, WHETHER IN AN ACTION OF CONTRACT, TORT OR OTHERWISE, ARISING FROM,
 * OUT OF OR IN CONNECTION WITH THE SOFTWARE OR THE USE OR OTHER DEALINGS IN THE
 * SOFTWARE.
 *
 *******************************************************************************/

#include <miopen/config.h>
#include <miopen/solver.hpp>
#include <miopen/generic_search.hpp>
#include <miopen/conv/data_invoke_params.hpp>
#include <miopen/solver/problem_description_interpreter.hpp>
#if MIOPEN_USE_COMPOSABLEKERNEL
#include <miopen/solver/ck_utility_common.hpp>
#include <ck/library/tensor_operation_instance/gpu/grouped_convolution_forward.hpp>
#endif
#include <miopen/solver/implicitgemm_ck_util.hpp>
#include <miopen/env.hpp>
#include <vector>
#include <cstdint>

MIOPEN_DECLARE_ENV_VAR_BOOL(MIOPEN_DEBUG_F16F8F16_CONV_IMPLICIT_GEMM_HIP_FWD_XDLOPS)

namespace miopen {
namespace solver {
namespace conv {

<<<<<<< HEAD
#if MIOPEN_USE_COMPOSABLEKERNEL
using d_type             = ck::half_t;
using c_type             = ck::f8_t;
#endif
=======
>>>>>>> ffe4f8d2
using ProblemDescription = miopen::conv::ProblemDescription;

#if MIOPEN_USE_COMPOSABLEKERNEL
using d_type = ck::half_t;
using c_type = ck::f8_t;

template <typename DataType, typename ComputeType>
using DeviceOpF8Fwd = ck::tensor_operation::device::DeviceGroupedConvFwdMultipleABD<
    3,
    ck::tensor_layout::convolution::NDHWGC,
    ck::tensor_layout::convolution::GKZYXC,
    ck::Tuple<>,
    ck::tensor_layout::convolution::NDHWGK,
    DataType,
    DataType,
    ck::Tuple<>,
    DataType,
    ck::tensor_operation::element_wise::PassThrough,
    ck::tensor_operation::element_wise::PassThrough,
    ck::tensor_operation::element_wise::PassThrough,
    ComputeType>;

template <typename DataType, typename ComputeType>
using DeviceOpF8FwdPtrs = ck::tensor_operation::device::instance::DeviceOperationInstanceFactory<
    DeviceOpF8Fwd<DataType, ComputeType>>;

namespace {
struct CKArgs
{
    CKArgs(const ProblemDescription& problem)
    {
        G  = ProblemInterpreter::GetGroupCountG(problem);
        N  = ProblemInterpreter::GetBatchN(problem);
        K1 = ProblemInterpreter::GetOutputChannelK(problem);
        C1 = ProblemInterpreter::GetInputChannelC(problem);
        C  = C1 / G; // Number of input Channel per group
        K  = K1 / G; // Number of output Channel per group
        Hi = ProblemInterpreter::GetInputHeightHi(problem);
        Wi = ProblemInterpreter::GetInputWidthWi(problem);
        Ho = ProblemInterpreter::GetOutputHeightHo(problem);
        Wo = ProblemInterpreter::GetOutputWidthWo(problem);
        Y  = ProblemInterpreter::GetFilterHeightY(problem);
        X  = ProblemInterpreter::GetFilterWidthX(problem);
        Di = ProblemInterpreter::GetInputDepthDi(problem);
        Do = ProblemInterpreter::GetOutputDepthDo(problem);
        Z  = ProblemInterpreter::GetFilterDepthZ(problem);

        input  = {G, N, C, Di, Hi, Wi};
        output = {G, N, K, Do, Ho, Wo};
        weight = {G, K, C, Z, Y, X};

        // miopen strides to CK strides
        auto miopen_in_strides  = problem.GetIn().GetStrides();
        auto miopen_out_strides = problem.GetOut().GetStrides();
        auto miopen_wei_strides = problem.GetWeights().GetStrides();
        miopen_in_strides.insert(miopen_in_strides.begin(), C);
        miopen_out_strides.insert(miopen_out_strides.begin(), K);
        miopen_wei_strides.insert(miopen_wei_strides.begin(), K * miopen_wei_strides[0]);
        std::copy(miopen_in_strides.begin(), miopen_in_strides.end(), in_strides.begin());
        std::copy(miopen_out_strides.begin(), miopen_out_strides.end(), out_strides.begin());
        std::copy(miopen_wei_strides.begin(), miopen_wei_strides.end(), wei_strides.begin());

        strides  = {ProblemInterpreter::GetAdjustedConvolutionStrideD(problem),
                   ProblemInterpreter::GetAdjustedConvolutionStrideH(problem),
                   ProblemInterpreter::GetAdjustedConvolutionStrideW(problem)};
        dilation = {ProblemInterpreter::GetAdjustedConvolutionDilationD(problem),
                    ProblemInterpreter::GetAdjustedConvolutionDilationH(problem),
                    ProblemInterpreter::GetAdjustedConvolutionDilationW(problem)};
        lPadding = {ProblemInterpreter::GetInputLeftPadD(problem),
                    ProblemInterpreter::GetInputLeftPadH(problem),
                    ProblemInterpreter::GetInputLeftPadW(problem)};
        rPadding = {ProblemInterpreter::GetAdjustedInputRightPadD(problem),
                    ProblemInterpreter::GetAdjustedInputRightPadH(problem),
                    ProblemInterpreter::GetAdjustedInputRightPadW(problem)};
    }

    CKArgs(const CKArgs&) = default;
    CKArgs(CKArgs&&)      = default;
    CKArgs& operator=(const CKArgs&) = default;

    template <typename ConvPtr>
    auto MakeArgPtr(const ConvPtr& conv_ptr, ConstData_t in, ConstData_t w, Data_t out) const
    {
        return conv_ptr->MakeArgumentPointer(in,
                                             w,
                                             {},
                                             out,
                                             input,
                                             in_strides,
                                             weight,
                                             wei_strides,
                                             {},
                                             {},
                                             output,
                                             out_strides,
                                             strides,
                                             dilation,
                                             lPadding,
                                             rPadding,
                                             {},
                                             {},
                                             {});
    }

    template <typename ConvPtr>
    auto MakeArgPtr(const ConvPtr& conv_ptr, const ConvDataTensors& tensors) const
    {
        return MakeArgPtr(conv_ptr, tensors.in, tensors.w, tensors.out);
    }

    template <typename ConvPtr>
    bool IsSupportedBy(const ConvPtr& conv_ptr) const
    {
        auto arg_ptr = MakeArgPtr(conv_ptr, nullptr, nullptr, nullptr);
        return conv_ptr->IsSupportedArgument(arg_ptr.get());
    }

    int G;
    int N;
    int K;
    int C;
    int C1;
    int K1;
    int Hi;
    int Wi;
    int Di;
    int Ho;
    int Wo;
    int Do;
    int Y;
    int X;
    int Z;
    std::array<ck::index_t, 6> input;
    std::array<ck::index_t, 6> in_strides;
    std::array<ck::index_t, 6> output;
    std::array<ck::index_t, 6> out_strides;
    std::array<ck::index_t, 6> weight;
    std::array<ck::index_t, 6> wei_strides;
    std::array<ck::index_t, 3> strides;
    std::array<ck::index_t, 3> dilation;
    std::array<ck::index_t, 3> lPadding;
    std::array<ck::index_t, 3> rPadding;
};
} // namespace

template <typename DataType, typename ComputeType>
void PerformanceConfigHipImplicitGemmF16F8F16FwdXdlops::Init(const ProblemDescription& problem)
{
    valid_kernels = FillValidKernelsIDs<DeviceOpF8FwdPtrs<DataType, ComputeType>, CKArgs>(problem);
    index         = 0;
    kernel_id     = valid_kernels[index];
}

template <typename DataType, typename ComputeType>
bool PerformanceConfigHipImplicitGemmF16F8F16FwdXdlops::CheckIsSupportCKArgs(
    const ProblemDescription& problem) const
{
    return IsCKArgsSupported<DeviceOpF8FwdPtrs<DataType, ComputeType>, CKArgs>(problem, kernel_id);
}

template <typename DataType, typename ComputeType>
bool ConvHipImplicitGemmF16F8F16FwdXdlops::CheckCKApplicability(
    const ProblemDescription& problem) const
{
    return IsCKApplicable<DeviceOpF8FwdPtrs<DataType, ComputeType>, CKArgs>(problem);
}
#endif

void PerformanceConfigHipImplicitGemmF16F8F16FwdXdlops::HeuristicInit(
    [[maybe_unused]] const ProblemDescription& problem)
{
    index     = 0;
    kernel_id = "";

#if MIOPEN_USE_COMPOSABLEKERNEL
    if(problem.GetIn().GetCastType() == miopenFloat8 &&
       problem.GetWeights().GetCastType() == miopenFloat8)
        Init<ck::half_t, c_type>(problem);
#endif
}

bool PerformanceConfigHipImplicitGemmF16F8F16FwdXdlops::SetNextValue(
    const ProblemDescription& problem)
{
    if(valid_kernels.empty())
    {
        HeuristicInit(problem);
        assert(!valid_kernels.empty());
        return true;
    }
    if((index + 1) < valid_kernels.size())
    {
        ++index;
        kernel_id = valid_kernels[index];
        return true;
    }
    else
        return false;
}

bool PerformanceConfigHipImplicitGemmF16F8F16FwdXdlops::IsValidValue() const
{
    return index < valid_kernels.size();
}

bool PerformanceConfigHipImplicitGemmF16F8F16FwdXdlops::IsValid(
    [[maybe_unused]] const ProblemDescription& problem) const
{
#if MIOPEN_USE_COMPOSABLEKERNEL
    if(problem.GetIn().GetCastType() == miopenFloat8 &&
       problem.GetWeights().GetCastType() == miopenFloat8)
        return CheckIsSupportCKArgs<ck::half_t, c_type>(problem);
#endif
    return false;
}

bool PerformanceConfigHipImplicitGemmF16F8F16FwdXdlops::operator==(
    const PerformanceConfigHipImplicitGemmF16F8F16FwdXdlops& other) const
{
    return this->kernel_id == other.kernel_id;
}

PerformanceConfigHipImplicitGemmF16F8F16FwdXdlops
ConvHipImplicitGemmF16F8F16FwdXdlops::GetDefaultPerformanceConfig(
    const ExecutionContext&, const ProblemDescription& problem) const
{
    PerformanceConfigHipImplicitGemmF16F8F16FwdXdlops pp;
    pp.HeuristicInit(problem);
    return pp;
}

bool ConvHipImplicitGemmF16F8F16FwdXdlops::IsValidPerformanceConfig(
    const ExecutionContext&,
    const ProblemDescription& problem,
    const PerformanceConfigHipImplicitGemmF16F8F16FwdXdlops& config) const
{
    return config.IsValid(problem);
}

PerformanceConfigHipImplicitGemmF16F8F16FwdXdlops
ConvHipImplicitGemmF16F8F16FwdXdlops::Search(const ExecutionContext& ctx,
                                             const ProblemDescription& problem,
                                             const AnyInvokeParams& invoke_ctx) const
{
    return GenericSearch(*this, ctx, problem, invoke_ctx);
}

bool ConvHipImplicitGemmF16F8F16FwdXdlops::IsApplicable(
    [[maybe_unused]] const ExecutionContext& ctx,
    [[maybe_unused]] const ProblemDescription& problem) const
{
#if MIOPEN_USE_COMPOSABLEKERNEL
    if(miopen::IsDisabled(ENV(MIOPEN_DEBUG_F16F8F16_CONV_IMPLICIT_GEMM_HIP_FWD_XDLOPS)))
        return false;
    if(problem.HasNonPackedTensors())
        return false;
    if(!problem.IsTensorsCasted())
        return false;
    if(problem.GetConv().attribute.deterministic)
        return false;
    if(!problem.IsDirectionForward())
        return false;
    if(!problem.IsLayoutNHWC())
        return false;
    if(!problem.IsFp16())
        return false;
    if(!ck_utility::is_ck_whitelist(ctx.GetStream().GetDeviceName()))
        return false;
    if(problem.GetIn().GetCastType() == miopenFloat8 &&
       problem.GetWeights().GetCastType() == miopenFloat8)
        return CheckCKApplicability<ck::half_t, c_type>(problem);
#endif
    return false;
}

ConvSolution ConvHipImplicitGemmF16F8F16FwdXdlops::GetSolution(
    [[maybe_unused]] const ExecutionContext& ctx,
    [[maybe_unused]] const ProblemDescription& problem,
    [[maybe_unused]] const PerformanceConfigHipImplicitGemmF16F8F16FwdXdlops& config) const
{
#if MIOPEN_USE_COMPOSABLEKERNEL
    return MakeInvokerFactory<DeviceOpF8FwdPtrs<ck::half_t, c_type>,
                              CKArgs,
                              miopen::conv::DataInvokeParams>(problem, config.kernel_id);
#else
    return {};
#endif
}

} // namespace conv
} // namespace solver
} // namespace miopen<|MERGE_RESOLUTION|>--- conflicted
+++ resolved
@@ -44,13 +44,6 @@
 namespace solver {
 namespace conv {
 
-<<<<<<< HEAD
-#if MIOPEN_USE_COMPOSABLEKERNEL
-using d_type             = ck::half_t;
-using c_type             = ck::f8_t;
-#endif
-=======
->>>>>>> ffe4f8d2
 using ProblemDescription = miopen::conv::ProblemDescription;
 
 #if MIOPEN_USE_COMPOSABLEKERNEL
