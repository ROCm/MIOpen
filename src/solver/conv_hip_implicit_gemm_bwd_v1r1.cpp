--- conflicted
+++ resolved
@@ -678,16 +678,12 @@
 }
 
 PerformanceImplicitGemmBwdDataV1R1
-<<<<<<< HEAD
-ConvHipImplicitGemmBwdDataV1R1::GetDefaultPerformanceConfigCTS(const ConvolutionContext& ctx) const
-=======
 ConvHipImplicitGemmBwdDataV1R1::GetDefaultPerformanceConfig(const ConvolutionContext& ctx) const
->>>>>>> d00883a5
 {
     return GetPerformanceConfigBase<PerformanceImplicitGemmBwdDataV1R1>(ctx);
 }
 
-bool ConvHipImplicitGemmBwdDataV1R1::IsValidPerformanceConfigCTS(
+bool ConvHipImplicitGemmBwdDataV1R1::IsValidPerformanceConfig(
     const ConvolutionContext& ctx, const PerformanceImplicitGemmBwdDataV1R1& config) const
 {
     MIOPEN_LOG_I("");
@@ -695,20 +691,15 @@
 }
 
 PerformanceImplicitGemmBwdDataV1R1
-ConvHipImplicitGemmBwdDataV1R1::SearchCTS(const ConvolutionContext& ctx,
-                                          const AnyInvokeParams& invoke_ctx) const
+ConvHipImplicitGemmBwdDataV1R1::Search(const ConvolutionContext& ctx,
+                                       const AnyInvokeParams& invoke_ctx) const
 {
     return GenericSearch(*this, ctx, invoke_ctx);
 }
 
-<<<<<<< HEAD
-ConvSolution ConvHipImplicitGemmBwdDataV1R1::GetSolutionCTS(
-    const ConvolutionContext& ctx, const PerformanceImplicitGemmBwdDataV1R1& config) const
-=======
 ConvSolution
 ConvHipImplicitGemmBwdDataV1R1::GetSolution(const ConvolutionContext& ctx,
                                             const PerformanceImplicitGemmBwdDataV1R1& config) const
->>>>>>> d00883a5
 {
     ConvSolution result;
     KernelInfo construction_parameters;
